--- conflicted
+++ resolved
@@ -1,10 +1,6 @@
 ---
 title: Maintenance
 description: Post-installation tasks for managing Calico including upgrading and troubleshooting
-<<<<<<< HEAD
-canonical_url: 'https://docs.tigera.io/v2.6/maintenance/'
----
-=======
 canonical_url: '/maintenance/index'
 show_read_time: false
 show_toc: false
@@ -13,5 +9,4 @@
 {{ page.description }}
 
 {% capture content %}{% include index.html %}{% endcapture %}
-{{ content | replace: "    ", "" }}
->>>>>>> e619f5bd
+{{ content | replace: "    ", "" }}