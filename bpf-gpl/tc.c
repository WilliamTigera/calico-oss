--- conflicted
+++ resolved
@@ -1016,12 +1016,7 @@
 				goto icmp_too_big;
 			}
 			state->ip_src = HOST_IP;
-<<<<<<< HEAD
-			state->ip_dst = cali_rt_is_workload(rt) ? rt->next_hop : state->post_nat_ip_dst;
-			seen_mark = CALI_SKB_MARK_BYPASS_FWD_SRC_FIXUP;
-=======
 			seen_mark = CALI_SKB_MARK_SKIP_RPF;
->>>>>>> d7efcf1f
 
 			/* We cannot enforce RPF check on encapped traffic, do FIB if you can */
 			fib = true;
