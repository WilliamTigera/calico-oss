syntax = "proto3";
package felix;
option go_package = "proto";

service PolicySync {
  // On this API, only the following payloads will be sent:
  //  - InSync
  //  - IPSetUpdate
  //  - IPSetDeltaUpdate
  //  - IPSetRemove
  //  - ActiveProfileUpdate
  //  - ActiveProfileRemove
  //  - ActivePolicyUpdate
  //  - ActivePolicyRemove
  //  - WorkloadEndpointUpdate
  //  - WorkloadEndpointRemove
  //  - ServiceAccountUpdate
  //  - ServiceAccountRemove
  //  - NamespaceUpdate
  //  - NamespaceRemove
<<<<<<< HEAD
  //  - ConfigUpdate
  //
  // The ConfigUpdate payload is only sent if the receiver has features enabled that
  // require it. Furthermore, the ConfigUpdate message will only contain the configuration
  // parameters required for those features.
=======
  //  - RouteUpdate 
  //  - RouteRemove
  //  - VXLANTunnelEndpointUpdate 
  //  - VXLANTunnelEndpointRemove 
>>>>>>> fbe8a12e
  rpc Sync(SyncRequest) returns (stream ToDataplane);

  // Report dataplane statistics to Felix.
  rpc Report(DataplaneStats) returns (ReportResult);
}

message SyncRequest {
  // Whether the sync consumer supports the DropActionOverride feature. If set to true,
  // the dropActionOverride value will be supplied in a ConfigUpdate message (if supported
  // by Felix).
  bool supportsDropActionOverride = 1;
  // Whether the sync consumer supports dataplane stats. If set to true, the ConfigUpdate message
  // will contain DataplaneStatsEnabledForAllowed and DataplaneStatsEnabledForDenied settings
  // if supported by Felix. If enabled, the sync consumer may call the Report RPC method to stream
  // dataplane statistics to Felix.
  bool supportsDataplaneStats = 2;
}

// Rationale for having explicit Remove messages rather than sending and update
// with empty payload (which is the convention we used to use in Felix):
// protobuf and golang use zero values to indicate missing data and that makes
// it impossible to tell the difference between an empty list of IP set members
// and a deletion, for example.

message ToDataplane {
  // Sequence number incremented with each message.  Useful for correlating
  // messages in logs.
  uint64 sequence_number = 15;
  oneof payload {
    // InSync is sent once a complete snapshot of the datastore has been
    // processed.  The dataplane driver should use it as a signal to
    // resynchronise the dataplane.
    InSync in_sync = 1;

    // IPSetUpdate is sent when an IP set becomes active.  It contains the
    // complete membership of the IP set.
    IPSetUpdate ipset_update = 2;
    // IPSetDeltaUpdates are sent after the first IPSetUpdate; they contain
    // a list of IPs that should be added and removed from the IP set.
    IPSetDeltaUpdate ipset_delta_update = 3;
    // IPSet remove is sent when an IP set is no longer needed.
    IPSetRemove ipset_remove = 4;

    // ActiveProfileUpdate is sent when a profile becomes active or is updated.
    ActiveProfileUpdate active_profile_update = 5;
    // ActiveProfileRemove is sent when a profile becomes inactive or is
    // deleted.
    ActiveProfileRemove active_profile_remove = 6;

    // ActivePolicyUpdate is sent when a policy becomes active or is updated.
    ActivePolicyUpdate active_policy_update = 7;
    // ActivePolicyRemove is sent when a policy becomes inactive or is
    // deleted.
    ActivePolicyRemove active_policy_remove = 8;

    // HostEndpointUpdate is sent when a local host endpoint is added or
    // updated.
    HostEndpointUpdate host_endpoint_update = 9;
    // HostEndpointRemove is sent when a local host endpoint is removed.
    HostEndpointRemove host_endpoint_remove = 10;

    // WorkloadEndpointUpdate is sent when a local workload endpoint is added
    // or updated.
    WorkloadEndpointUpdate workload_endpoint_update = 11;
    // WorkloadEndpointRemove is sent when a local workload endpoint is
    // removed.
    WorkloadEndpointRemove workload_endpoint_remove = 12;

    // ConfigUpdate is sent at start of day or when the config changes.
    ConfigUpdate config_update = 13;

    // HostMetadataUpdate is sent when a host IP is added or updated.  I.e. the
    // IP used for BGP peering/IPIP.
    HostMetadataUpdate host_metadata_update = 14;
    // HostIPRemove is sent when a host IP is removed.
    HostMetadataRemove host_metadata_remove = 18;

    // IPAMPoolUpdate is sent when an IPAM pool is added/updated.
    IPAMPoolUpdate ipam_pool_update = 16;
    // IPAMPoolRemove is sent when an IPAM pool is removed.
    IPAMPoolRemove ipam_pool_remove = 17;

    // ServiceAccountUpdate is sent when a ServiceAccount is added/updated.
    ServiceAccountUpdate service_account_update = 19;
    // ServiceAccountRemove is sent when a ServiceAccount is removed.
    ServiceAccountRemove service_account_remove = 20;

    // NamespaceUpdate is sent when a Namespace is added/updated.
    NamespaceUpdate namespace_update = 21;
    // NamespaceRemove is sent when a Namespace is removed.
    NamespaceRemove namespace_remove = 22;

<<<<<<< HEAD
    // Sent when the set of IPs behind one of our IPsec tunnels changes.
    IPSecTunnelAdd ipsec_tunnel_add = 26;
    IPSecTunnelRemove ipsec_tunnel_remove = 27;
    IPSecBindingUpdate ipsec_binding_update = 23;

    // Send when one or more IPs is blacklisted.
    IPSecBlacklistAdd ipsec_binding_add = 24;
    // Send when one or more IPs is un-blacklisted.
    IPSecBlacklistRemove ipsec_binding_remove = 25;
=======
    // RouteUpdate is send when a route is added/updated.
    RouteUpdate route_update = 23;
    // RouteRemove is send when a route is deleted.
    RouteRemove route_remove = 24;

    // VXLANTunnelEndpointUpdate is send when a vtep is added/updated.
    VXLANTunnelEndpointUpdate vtep_update = 25;
    // VXLANTunnelEndpointRemove is send when a route is deleted.
    VXLANTunnelEndpointRemove vtep_remove = 26;
>>>>>>> fbe8a12e
  }
}

message FromDataplane {
  uint64 sequence_number = 8;
  oneof payload {
    // ProcessStatusUpdate is sent as a periodic heartbeat.
    ProcessStatusUpdate process_status_update = 3;

    // HostEndpointStatusUpdate is sent when the oper status of an endpoint
    // changes.
    HostEndpointStatusUpdate host_endpoint_status_update = 4;
    // HostEndpointStatusRemove is sent when an endpoint is removed to clean
    // up its oper status entry.
    HostEndpointStatusRemove host_endpoint_status_remove = 5;

    // WorkloadEndpointStatusUpdate is sent when the oper status of an endpoint
    // changes.
    WorkloadEndpointStatusUpdate workload_endpoint_status_update = 6;
    // WorkloadEndpointStatusRemove is sent when an endpoint is removed to
    // clean up its oper status entry.
    WorkloadEndpointStatusRemove workload_endpoint_status_remove = 7;
  }
}

message ConfigUpdate {
  map<string, string> config = 1;
}

message InSync {
}

message IPSetUpdate {
  string id = 1;
  repeated string members = 2;
  enum IPSetType {
    IP = 0;           // Each member is an IP address in dotted-decimal or IPv6 format.
    IP_AND_PORT = 1;  // Each member is "<IP>,(tcp|udp):port".
    NET = 2;          // Each member is a CIDR in dotted-decimal or IPv6 format.
  }
  IPSetType type = 3;
}

message IPSetDeltaUpdate {
  string id = 1;
  repeated string added_members = 2;
  repeated string removed_members = 3;
}

message IPSetRemove {
  string id = 1;
}

message ActiveProfileUpdate {
  ProfileID id = 1;
  Profile profile = 2;
}

message ActiveProfileRemove {
  ProfileID id = 1;
}

message ProfileID {
  string name = 1;
}

message Profile {
  repeated Rule inbound_rules = 1;
  repeated Rule outbound_rules = 2;
}

message ActivePolicyUpdate {
  PolicyID id = 1;
  Policy policy = 2;
}

message ActivePolicyRemove {
  PolicyID id = 1;
}

message PolicyID {
  string tier = 1;
  string name = 2;
}

message Policy {
  // If the Policy represents a NetworkPolicy, this contains the namespace that the policy came
  // from.  Otherwise, empty.
  string namespace = 5;

  repeated Rule inbound_rules = 1;
  repeated Rule outbound_rules = 2;
  bool untracked = 3;
  bool pre_dnat = 4;
}

enum IPVersion {
  ANY = 0;
  IPV4 = 4;
  IPV6 = 6;
}

message Rule {
  string action = 1;
  IPVersion ip_version = 2;

  Protocol protocol = 3;

  repeated string src_net = 4;

  // The list of ports is split into numeric and named ports, where named ports are represented
  // by (IP, port) IP sets.  A packet matches this rule if it matches any numeric port range *or*
  // any listed named port IP set.
  repeated PortRange src_ports = 5;
  repeated string src_named_port_ip_set_ids = 12;

  repeated string dst_net = 6;
  repeated PortRange dst_ports = 7;
  repeated string dst_named_port_ip_set_ids = 13;
  oneof icmp {
    // Distinguish between a match on type only and type+code.  We can't use
    // the fact that fields ar optional because Go can't distinguish 0 from
    // "not-present".
    int32 icmp_type = 8;
    IcmpTypeAndCode icmp_type_code = 9;
  }
  repeated string src_ip_set_ids = 10;
  repeated string dst_ip_set_ids = 11;

  Protocol not_protocol = 102;

  repeated string not_src_net = 103;
  repeated PortRange not_src_ports = 104;
  repeated string not_dst_net = 105;
  repeated PortRange not_dst_ports = 106;
  oneof not_icmp {
    int32 not_icmp_type = 107;
    IcmpTypeAndCode not_icmp_type_code = 108;
  }
  repeated string not_src_ip_set_ids = 109;
  repeated string not_dst_ip_set_ids = 110;
  repeated string not_src_named_port_ip_set_ids = 112;
  repeated string not_dst_named_port_ip_set_ids = 113;

  // These fields pass through the original selectors from the v3 datamodel unmodified as required
  // for the policy sync API.
  string original_src_selector = 114;
  string original_dst_selector = 115;
  string original_src_namespace_selector = 116;
  string original_dst_namespace_selector = 117;
  string original_not_src_selector = 118;
  string original_not_dst_selector = 119;

  // Pass through of the v3 datamodel service account match criteria.
  ServiceAccountMatch src_service_account_match = 120;
  ServiceAccountMatch dst_service_account_match = 121;

  // Pass through of the v3 datamodel HTTP match criteria.
  HTTPMatch http_match = 122;

  string log_prefix = 200;

  // An opaque ID/hash for the rule.
  string rule_id = 201;
}

message ServiceAccountMatch {
  string selector = 1;
  repeated string names = 2;
}

message HTTPMatch {
  repeated string methods = 1;
  message PathMatch {
    oneof path_match {
      string exact = 1;
      string prefix = 2;
    }
  }
  repeated PathMatch paths = 2;
}

message IcmpTypeAndCode {
  int32 type = 1;
  int32 code = 2;
}

message Protocol {
  oneof number_or_name {
    int32 number = 1;
    string name = 2;
  }
}

// Individual ports are sent with first == last.
message PortRange {
  int32 first = 1;
  int32 last = 2;
}

message WorkloadEndpointID {
  // hostname not needed since this is implicitly a local endpoint?
  reserved 1;
  reserved "hostname";

  string orchestrator_id = 2;
  string workload_id = 3;
  string endpoint_id = 4;
}

message WorkloadEndpointUpdate {
  WorkloadEndpointID id = 1;
  WorkloadEndpoint endpoint = 5;
}

message WorkloadEndpoint {
  string state = 1;
  string name = 2;
  string mac = 3;
  repeated string profile_ids = 4;
  repeated string ipv4_nets = 5;
  repeated string ipv6_nets = 6;
  repeated TierInfo tiers = 7;
  repeated NatInfo ipv4_nat = 8;
  repeated NatInfo ipv6_nat = 9;
}

message WorkloadEndpointRemove {
  WorkloadEndpointID id = 1;
}

message HostEndpointID {
  // hostname not needed since this is implicitly a local endpoint?
  reserved 1;
  reserved "hostname";
  string endpoint_id = 2;
}

message HostEndpointUpdate {
  HostEndpointID id = 1;
  HostEndpoint endpoint = 3;
}

message HostEndpoint {
  string name = 1;
  repeated string profile_ids = 2;
  repeated TierInfo tiers = 3;
  repeated TierInfo untracked_tiers = 6;
  repeated TierInfo pre_dnat_tiers = 7;
  repeated TierInfo forward_tiers = 8;
  repeated string expected_ipv4_addrs = 4;
  repeated string expected_ipv6_addrs = 5;
}

message HostEndpointRemove {
  HostEndpointID id = 1;
}

message TierInfo {
  string name = 1;
  repeated string ingress_policies = 2;
  repeated string egress_policies = 3;
}

message NatInfo {
  string ext_ip = 1;
  string int_ip = 2;
}

message ProcessStatusUpdate {
  string iso_timestamp = 1;
  double uptime = 2;
}

message HostEndpointStatusUpdate {
  HostEndpointID id = 1;
  EndpointStatus status = 2;
}

message EndpointStatus {
  string status = 1;
}

message HostEndpointStatusRemove {
  HostEndpointID id = 1;
}

message WorkloadEndpointStatusUpdate {
  WorkloadEndpointID id = 1;
  EndpointStatus status = 2;
}
message WorkloadEndpointStatusRemove {
  WorkloadEndpointID id = 1;
}

message HostMetadataUpdate {
  string hostname = 1;
  string ipv4_addr = 2;
}

message HostMetadataRemove {
  string hostname = 1;
  string ipv4_addr = 2;
}

message IPSecTunnelAdd {
  // The address of the host's tunnel.
  string tunnel_addr = 1;
}

message IPSecTunnelRemove {
  // The address of the host's tunnel.
  string tunnel_addr = 1;
}

message IPSecBindingUpdate {
  // The address of the host's tunnel.
  string tunnel_addr = 1;
  // Newly added addresses behind the tunnel.
  repeated string added_addrs = 2;
  // Newly removed addresses behind the tunnel.
  repeated string removed_addrs = 3;
}

message IPSecBlacklistAdd {
  repeated string added_addrs = 1;
}

message IPSecBlacklistRemove {
  repeated string removed_addrs = 1;
}

message IPAMPoolUpdate {
  string id = 1;
  IPAMPool pool = 2;
}

message IPAMPoolRemove {
  string id = 1;
}

message IPAMPool {
  string cidr = 1;
  bool masquerade = 2;
}

message ServiceAccountUpdate {
  ServiceAccountID id = 1;
  map<string, string> labels = 2;
}

message ServiceAccountRemove {
  ServiceAccountID id = 1;
}

message ServiceAccountID {
  string namespace = 1;
  string name = 2;
}

message NamespaceUpdate {
  NamespaceID id = 1;
  map<string, string> labels = 2;
}

message NamespaceRemove {
  NamespaceID id = 1;
}

message NamespaceID {
  string name = 1;
}

<<<<<<< HEAD
message ReportResult {
  // Whether the data was reported successfully.
  bool successful = 1;
}

// DataplaneStats reports statistics about a flow from the dataplane.
message DataplaneStats {
  // Identity of the flow.
  // Right now, just 5-tuple
  string src_ip = 1;
  string dst_ip = 2;
  int32 src_port = 3;
  int32 dst_port = 4;
  Protocol protocol = 5;

  // Each message can report zero or more statistics about the flow.
  repeated Statistic stats = 6;

  // RuleTrace is the sequence of rules that matched the flow. The last rule
  // allows or denies the flow, each rule prior "passed" to the next tier or
  // to profiles.
  repeated RuleTrace rules = 7;

  // Whether the flow was allowed or denied
  Action action = 8;
}

// Action represents an action taken by a policy or rule.
enum Action {
  ALLOWED = 0;
  DENIED = 1;
}

// Statistic is a piece of summary information for a flow.
message Statistic {

  // Whether the statistic is for inbound or outbound data flow, relative to
  // the dataplane reporting.
  enum Direction {
    IN = 0;
    OUT = 1;
  }
  Direction direction = 1;

  // Whether the data is relative. ABSOLUTE data gives the total for the flow
  // since it started.  DELTA data gives the change since the last report
  // for this flow.
  enum Relativity {
    ABSOLUTE = 0;
    DELTA = 1;
  }
  Relativity relativity = 2;

  // Kind indicates what this statistic is about.
  enum Kind {
    PACKETS = 0;
    BYTES = 1;
    HTTP_REQUESTS = 2;
  }
  Kind kind = 3;

  // Action further qualifies the kind.  For example, an action of ALLOWED with
  // a kind of PACKETS means this statistic is the number of allowed packets.
  Action action = 4;

  // The numerical value of the statistic.
  int64 value = 5;
}

// RuleTrace indicates a rule that matched the flow as it was being evaluated.
message RuleTrace {
  oneof id {
    // The rule is part of a policy identified in this field.
    PolicyID policy = 1;

    // The rule is part of a profile identified in this field.
    ProfileID profile = 2;

    // The flow was neither allowed nor denied by any policy or profile.  By
    // default this means the flow is denied. If this is set the rule num should
    // be ignored since no rule matched the flow.
    bool none = 3;
  }

  // Whether the rule appears in INBOUND or OUTBOUND rules for the policy /
  // profile.
  enum Direction {
    INBOUND = 0;
    OUTBOUND = 1;
  }
  Direction direction = 4;

  // The numerical index of the rule that matched.
  int32 rule_num = 5;
=======
enum RouteType {
  VXLAN = 0;
}

message RouteUpdate {
  RouteType type = 1;
  string dst = 2;
  string node = 3;
  string gw = 4;
}

message RouteRemove {
  RouteType type = 1;
  string dst = 2;
}

message VXLANTunnelEndpointUpdate {
  string node = 1;
  string mac = 2;
  string ipv4_addr = 3;
  string parent_device_ip = 4;
}

message VXLANTunnelEndpointRemove {
  string node = 1;
>>>>>>> fbe8a12e
}<|MERGE_RESOLUTION|>--- conflicted
+++ resolved
@@ -18,18 +18,15 @@
   //  - ServiceAccountRemove
   //  - NamespaceUpdate
   //  - NamespaceRemove
-<<<<<<< HEAD
+  //  - RouteUpdate
+  //  - RouteRemove
+  //  - VXLANTunnelEndpointUpdate
+  //  - VXLANTunnelEndpointRemove
   //  - ConfigUpdate
   //
   // The ConfigUpdate payload is only sent if the receiver has features enabled that
   // require it. Furthermore, the ConfigUpdate message will only contain the configuration
   // parameters required for those features.
-=======
-  //  - RouteUpdate 
-  //  - RouteRemove
-  //  - VXLANTunnelEndpointUpdate 
-  //  - VXLANTunnelEndpointRemove 
->>>>>>> fbe8a12e
   rpc Sync(SyncRequest) returns (stream ToDataplane);
 
   // Report dataplane statistics to Felix.
@@ -122,17 +119,6 @@
     // NamespaceRemove is sent when a Namespace is removed.
     NamespaceRemove namespace_remove = 22;
 
-<<<<<<< HEAD
-    // Sent when the set of IPs behind one of our IPsec tunnels changes.
-    IPSecTunnelAdd ipsec_tunnel_add = 26;
-    IPSecTunnelRemove ipsec_tunnel_remove = 27;
-    IPSecBindingUpdate ipsec_binding_update = 23;
-
-    // Send when one or more IPs is blacklisted.
-    IPSecBlacklistAdd ipsec_binding_add = 24;
-    // Send when one or more IPs is un-blacklisted.
-    IPSecBlacklistRemove ipsec_binding_remove = 25;
-=======
     // RouteUpdate is send when a route is added/updated.
     RouteUpdate route_update = 23;
     // RouteRemove is send when a route is deleted.
@@ -142,7 +128,18 @@
     VXLANTunnelEndpointUpdate vtep_update = 25;
     // VXLANTunnelEndpointRemove is send when a route is deleted.
     VXLANTunnelEndpointRemove vtep_remove = 26;
->>>>>>> fbe8a12e
+
+    // Private members below here; use ids >100 to avoid merge conflicts.
+
+    // Sent when the set of IPs behind one of our IPsec tunnels changes.
+    IPSecTunnelAdd ipsec_tunnel_add = 126;
+    IPSecTunnelRemove ipsec_tunnel_remove = 127;
+    IPSecBindingUpdate ipsec_binding_update = 123;
+
+    // Send when one or more IPs is blacklisted.
+    IPSecBlacklistAdd ipsec_binding_add = 124;
+    // Send when one or more IPs is un-blacklisted.
+    IPSecBlacklistRemove ipsec_binding_remove = 125;
   }
 }
 
@@ -516,7 +513,33 @@
   string name = 1;
 }
 
-<<<<<<< HEAD
+enum RouteType {
+  VXLAN = 0;
+}
+
+message RouteUpdate {
+  RouteType type = 1;
+  string dst = 2;
+  string node = 3;
+  string gw = 4;
+}
+
+message RouteRemove {
+  RouteType type = 1;
+  string dst = 2;
+}
+
+message VXLANTunnelEndpointUpdate {
+  string node = 1;
+  string mac = 2;
+  string ipv4_addr = 3;
+  string parent_device_ip = 4;
+}
+
+message VXLANTunnelEndpointRemove {
+  string node = 1;
+}
+
 message ReportResult {
   // Whether the data was reported successfully.
   bool successful = 1;
@@ -611,31 +634,4 @@
 
   // The numerical index of the rule that matched.
   int32 rule_num = 5;
-=======
-enum RouteType {
-  VXLAN = 0;
-}
-
-message RouteUpdate {
-  RouteType type = 1;
-  string dst = 2;
-  string node = 3;
-  string gw = 4;
-}
-
-message RouteRemove {
-  RouteType type = 1;
-  string dst = 2;
-}
-
-message VXLANTunnelEndpointUpdate {
-  string node = 1;
-  string mac = 2;
-  string ipv4_addr = 3;
-  string parent_device_ip = 4;
-}
-
-message VXLANTunnelEndpointRemove {
-  string node = 1;
->>>>>>> fbe8a12e
 }