syntax = "proto3";
package felix;
option go_package = "proto";

// Rationale for having explicit Remove messages rather than sending and update
// with empty payload (which is the convention we used to use in Felix):
// protobuf and golang use zero values to indicate missing data and that makes
// it impossible to tell the difference between an empty list of IP set members
// and a deletion, for example.

message ToDataplane {
  // Sequence number incremented with each message.  Useful for correlating
  // messages in logs.
  uint64 sequence_number = 15;
  oneof payload {
    // InSync is sent once a complete snapshot of the datastore has been
    // processed.  The dataplane driver should use it as a signal to
    // resynchronise the dataplane.
    InSync in_sync = 1;

    // IPSetUpdate is sent when an IP set becomes active.  It contains the
    // complete membership of the IP set.
    IPSetUpdate ipset_update = 2;
    // IPSetDeltaUpdates are sent after the first IPSetUpdate; they contain
    // a list of IPs that should be added and removed from the IP set.
    IPSetDeltaUpdate ipset_delta_update = 3;
    // IPSet remove is sent when an IP set is no longer needed.
    IPSetRemove ipset_remove = 4;

    // ActiveProfileUpdate is sent when a profile becomes active or is updated.
    ActiveProfileUpdate active_profile_update = 5;
    // ActiveProfileRemove is sent when a profile becomes inactive or is
    // deleted.
    ActiveProfileRemove active_profile_remove = 6;

    // ActivePolicyUpdate is sent when a policy becomes active or is updated.
    ActivePolicyUpdate active_policy_update = 7;
    // ActivePolicyRemove is sent when a policy becomes inactive or is
    // deleted.
    ActivePolicyRemove active_policy_remove = 8;

    // HostEndpointUpdate is sent when a local host endpoint is added or
    // updated.
    HostEndpointUpdate host_endpoint_update = 9;
    // HostEndpointRemove is sent when a local host endpoint is removed.
    HostEndpointRemove host_endpoint_remove = 10;

    // WorkloadEndpointUpdate is sent when a local workload endpoint is added
    // or updated.
    WorkloadEndpointUpdate workload_endpoint_update = 11;
    // WorkloadEndpointRemove is sent when a local workload endpoint is
    // removed.
    WorkloadEndpointRemove workload_endpoint_remove = 12;

    // ConfigUpdate is sent at start of day or when the config changes.
    ConfigUpdate config_update = 13;

    // HostMetadataUpdate is sent when a host IP is added or updated.  I.e. the
    // IP used for BGP peering/IPIP.
    HostMetadataUpdate host_metadata_update = 14;
    // HostIPRemove is sent when a host IP is removed.
    HostMetadataRemove host_metadata_remove = 18;

    // IPAMPoolUpdate is sent when an IPAM pool is added/updated.
    IPAMPoolUpdate ipam_pool_update = 16;
    // IPAMPoolRemove is sent when an IPAM pool is removed.
    IPAMPoolRemove ipam_pool_remove = 17;
  }
}

message FromDataplane {
  uint64 sequence_number = 8;
  oneof payload {
    // ProcessStatusUpdate is sent as a periodic heartbeat.
    ProcessStatusUpdate process_status_update = 3;

    // HostEndpointStatusUpdate is sent when the oper status of an endpoint
    // changes.
    HostEndpointStatusUpdate host_endpoint_status_update = 4;
    // HostEndpointStatusRemove is sent when an endpoint is removed to clean
    // up its oper status entry.
    HostEndpointStatusRemove host_endpoint_status_remove = 5;

    // WorkloadEndpointStatusUpdate is sent when the oper status of an endpoint
    // changes.
    WorkloadEndpointStatusUpdate workload_endpoint_status_update = 6;
    // WorkloadEndpointStatusRemove is sent when an endpoint is removed to
    // clean up its oper status entry.
    WorkloadEndpointStatusRemove workload_endpoint_status_remove = 7;
  }
}

message ConfigUpdate {
  map<string, string> config = 1;
}

message InSync {
}

message IPSetUpdate {
  string id = 1;
  repeated string members = 2;
}

message IPSetDeltaUpdate {
  string id = 1;
  repeated string added_members = 2;
  repeated string removed_members = 3;
}

message IPSetRemove {
  string id = 1;
}

message ActiveProfileUpdate {
  ProfileID id = 1;
  Profile profile = 2;
}

message ActiveProfileRemove {
  ProfileID id = 1;
}

message ProfileID {
  string name = 1;
}

message Profile {
  repeated Rule inbound_rules = 1;
  repeated Rule outbound_rules = 2;
}

message ActivePolicyUpdate {
  PolicyID id = 1;
  Policy policy = 2;
}

message ActivePolicyRemove {
  PolicyID id = 1;
}

message PolicyID {
  string tier = 1;
  string name = 2;
}

message Policy {
  repeated Rule inbound_rules = 1;
  repeated Rule outbound_rules = 2;
  bool untracked = 3;
  bool pre_dnat = 4;
}

enum IPVersion {
  ANY = 0;
  IPV4 = 4;
  IPV6 = 6;
}

message Rule {
  string action = 1;
  IPVersion ip_version = 2;

  Protocol protocol = 3;

  repeated string src_net = 4;
  repeated PortRange src_ports = 5;
  repeated string dst_net = 6;
  repeated PortRange dst_ports = 7;
  oneof icmp {
    // Distinguish between a match on type only and type+code.  We can't use
    // the fact that fields ar optional because Go can't distinguish 0 from
    // "not-present".
    int32 icmp_type = 8;
    IcmpTypeAndCode icmp_type_code = 9;
  }
  repeated string src_ip_set_ids = 10;
  repeated string dst_ip_set_ids = 11;

  Protocol not_protocol = 102;

  repeated string not_src_net = 103;
  repeated PortRange not_src_ports = 104;
  repeated string not_dst_net = 105;
  repeated PortRange not_dst_ports = 106;
  oneof not_icmp {
    int32 not_icmp_type = 107;
    IcmpTypeAndCode not_icmp_type_code = 108;
  }
  repeated string not_src_ip_set_ids = 109;
  repeated string not_dst_ip_set_ids = 110;

<<<<<<< HEAD
  string log_prefix = 200;
  
=======
  // Changed to config option.
  reserved 200;
  reserved "log_prefix";

>>>>>>> b7e630e2
  // An opaque ID/hash for the rule.
  string rule_id = 201;
}

message IcmpTypeAndCode {
  int32 type = 1;
  int32 code = 2;
}

message Protocol {
  oneof number_or_name {
    int32 number = 1;
    string name = 2;
  }
}

// Individual ports are sent with first == last.
message PortRange {
  int32 first = 1;
  int32 last = 2;
}

message WorkloadEndpointID {
  // hostname not needed since this is implicitly a local endpoint?
  reserved 1;
  reserved "hostname";

  string orchestrator_id = 2;
  string workload_id = 3;
  string endpoint_id = 4;
}

message WorkloadEndpointUpdate {
  WorkloadEndpointID id = 1;
  WorkloadEndpoint endpoint = 5;
}

message WorkloadEndpoint {
  string state = 1;
  string name = 2;
  string mac = 3;
  repeated string profile_ids = 4;
  repeated string ipv4_nets = 5;
  repeated string ipv6_nets = 6;
  repeated TierInfo tiers = 7;
  repeated NatInfo ipv4_nat = 8;
  repeated NatInfo ipv6_nat = 9;
}

message WorkloadEndpointRemove {
  WorkloadEndpointID id = 1;
}

message HostEndpointID {
  // hostname not needed since this is implicitly a local endpoint?
  reserved 1;
  reserved "hostname";
  string endpoint_id = 2;
}

message HostEndpointUpdate {
  HostEndpointID id = 1;
  HostEndpoint endpoint = 3;
}

message HostEndpoint {
  string name = 1;
  repeated string profile_ids = 2;
  repeated TierInfo tiers = 3;
  repeated TierInfo untracked_tiers = 6;
  repeated TierInfo pre_dnat_tiers = 7;
  repeated string expected_ipv4_addrs = 4;
  repeated string expected_ipv6_addrs = 5;
}

message HostEndpointRemove {
  HostEndpointID id = 1;
}

message TierInfo {
  string name = 1;
  repeated string policies = 2;
}

message NatInfo {
  string ext_ip = 1;
  string int_ip = 2;
}

message ProcessStatusUpdate {
  string iso_timestamp = 1;
  double uptime = 2;
}

message HostEndpointStatusUpdate {
  HostEndpointID id = 1;
  EndpointStatus status = 2;
}

message EndpointStatus {
  string status = 1;
}

message HostEndpointStatusRemove {
  HostEndpointID id = 1;
}

message WorkloadEndpointStatusUpdate {
  WorkloadEndpointID id = 1;
  EndpointStatus status = 2;
}
message WorkloadEndpointStatusRemove {
  WorkloadEndpointID id = 1;
}

message HostMetadataUpdate {
  string hostname = 1;
  string ipv4_addr = 2;
}

message HostMetadataRemove {
  string hostname = 1;
  string ipv4_addr = 2;
}

message IPAMPoolUpdate {
  string id = 1;
  IPAMPool pool = 2;
}

message IPAMPoolRemove {
  string id = 1;
}

message IPAMPool {
  string cidr = 1;
  bool masquerade = 2;
}<|MERGE_RESOLUTION|>--- conflicted
+++ resolved
@@ -190,15 +190,8 @@
   repeated string not_src_ip_set_ids = 109;
   repeated string not_dst_ip_set_ids = 110;
 
-<<<<<<< HEAD
   string log_prefix = 200;
   
-=======
-  // Changed to config option.
-  reserved 200;
-  reserved "log_prefix";
-
->>>>>>> b7e630e2
   // An opaque ID/hash for the rule.
   string rule_id = 201;
 }
