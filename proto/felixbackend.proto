--- conflicted
+++ resolved
@@ -743,7 +743,7 @@
 message GlobalBGPConfigUpdate {
   repeated string service_cluster_cidrs = 1;
   repeated string service_external_cidrs = 2;
-<<<<<<< HEAD
+  repeated string service_loadbalancer_cidrs = 3;
 }
 
 message PacketCaptureUpdate {
@@ -759,7 +759,4 @@
 message PacketCaptureID {
   string name = 1;
   string namespace = 2;
-=======
-  repeated string service_loadbalancer_cidrs = 3;
->>>>>>> e8a580e7
 }