--- conflicted
+++ resolved
@@ -55,10 +55,7 @@
 clean:
 	# Clean .created files which indicate images / releases have been built.
 	find . -name '.*.created*' -type f -delete
-<<<<<<< HEAD
-=======
 	find . -name '.*.published*' -type f -delete
->>>>>>> 63ba6f4b
 	rm -rf .go-pkg-cache bin image.created-$(ARCH) build report/*.xml release-notes-*
 	-docker rmi $(KUBE_CONTROLLERS_IMAGE)
 	-docker rmi $(KUBE_CONTROLLERS_IMAGE):latest-amd64
@@ -170,42 +167,4 @@
 ###############################################################################
 .PHONY: cd
 ## Deploys images to registry
-<<<<<<< HEAD
-cd: cd-common
-=======
-cd: cd-common
-
-###############################################################################
-# Release
-###############################################################################
-## Produces a clean build of release artifacts at the specified version.
-release-build: .release-$(VERSION).created 
-.release-$(VERSION).created:
-	$(MAKE) clean image-all RELEASE=true
-	$(MAKE) retag-build-images-with-registries IMAGETAG=$(VERSION) RELEASE=true
-	# Generate the `latest` images.
-	$(MAKE) retag-build-images-with-registries IMAGETAG=latest RELEASE=true
-	touch $@
-
-## Verifies the release artifacts produces by `make release-build` are correct.
-release-verify: release-prereqs
-	# Check the reported version is correct for each release artifact.
-	if ! docker run $(KUBE_CONTROLLERS_IMAGE):$(VERSION)-$(ARCH) --version | grep '^$(VERSION)$$'; then echo "Reported version:" `docker run $(KUBE_CONTROLLERS_IMAGE):$(VERSION)-$(ARCH) --version` "\nExpected version: $(VERSION)"; false; else echo "\nVersion check passed\n"; fi
-	if ! docker run quay.io/$(KUBE_CONTROLLERS_IMAGE):$(VERSION)-$(ARCH) --version | grep '^$(VERSION)$$'; then echo "Reported version:" `docker run quay.io/$(KUBE_CONTROLLERS_IMAGE):$(VERSION)-$(ARCH) --version` "\nExpected version: $(VERSION)"; false; else echo "\nVersion check passed\n"; fi
-
-## Pushes a github release and release artifacts produced by `make release-build`.
-release-publish: release-prereqs .release-$(VERSION).published
-.release-$(VERSION).published:
-	$(MAKE) push-images-to-registries push-manifests IMAGETAG=$(VERSION) RELEASE=$(RELEASE) CONFIRM=$(CONFIRM)
-	touch $@
-
-
-# WARNING: Only run this target if this release is the latest stable release. Do NOT
-# run this target for alpha / beta / release candidate builds, or patches to earlier Calico versions.
-## Pushes `latest` release images. WARNING: Only run this for latest stable releases.
-release-publish-latest: release-prereqs
-	# Check latest versions match.
-	if ! docker run $(KUBE_CONTROLLERS_IMAGE):latest --version | grep '^$(VERSION)$$'; then echo "Reported version:" `docker run $(KUBE_CONTROLLERS_IMAGE):latest --version` "\nExpected version: $(VERSION)"; false; else echo "\nVersion check passed\n"; fi
-	if ! docker run quay.io/$(KUBE_CONTROLLERS_IMAGE):latest --version | grep '^$(VERSION)$$'; then echo "Reported version:" `docker run quay.io/$(KUBE_CONTROLLERS_IMAGE):latest --version` "\nExpected version: $(VERSION)"; false; else echo "\nVersion check passed\n"; fi
-	$(MAKE) push-images-to-registries push-manifests IMAGETAG=latest RELEASE=$(RELEASE) CONFIRM=$(CONFIRM)
->>>>>>> 63ba6f4b
+cd: cd-common