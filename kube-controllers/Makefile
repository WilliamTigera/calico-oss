--- conflicted
+++ resolved
@@ -1,8 +1,6 @@
 include ../metadata.mk
 
 PACKAGE_NAME = github.com/projectcalico/calico/kube-controllers
-<<<<<<< HEAD
-GIT_USE_SSH = true
 TESLA ?= false
 
 # Makefile configuration options
@@ -26,36 +24,20 @@
 	DEV_TAG_SUFFIX        = tesla-0.dev
 	IMAGETAG_PREFIX       ?= tesla
 endif
-=======
-
-# Makefile configuration options
-KUBE_CONTROLLERS_IMAGE  ?=calico/kube-controllers
-FLANNEL_MIGRATION_IMAGE ?=calico/flannel-migration-controller
-BUILD_IMAGES            ?=$(KUBE_CONTROLLERS_IMAGE) $(FLANNEL_MIGRATION_IMAGE)
-DEV_REGISTRIES          ?=docker.io quay.io
->>>>>>> fd315571
 
 # Add in local static-checks
 LOCAL_CHECKS=check-boring-ssl
 
 ###############################################################################
-<<<<<<< HEAD
 # Include ../lib.Makefile
-=======
-# Download and include ../lib.Makefile
->>>>>>> fd315571
 #   Additions to EXTRA_DOCKER_ARGS need to happen before the include since
 #   that variable is evaluated when we declare DOCKER_RUN and siblings.
 ###############################################################################
 include ../lib.Makefile
 
-<<<<<<< HEAD
 # Mocks auto generated testify mocks by mockery. Run `make gen-mocks` to regenerate the testify mocks.
 MOCKERY_FILE_PATHS= \
 	pkg/elasticsearch/ClientBuilder \
-=======
-include ../lib.Makefile
->>>>>>> fd315571
 
 ETCD_IMAGE?=quay.io/coreos/etcd:$(ETCD_VERSION)-$(BUILDARCH)
 # If building on amd64 omit the arch in the container name.
@@ -101,14 +83,11 @@
 	  -v $(CURDIR)/bin:/go/src/$(PACKAGE_NAME)/bin \
 	  $(CALICO_BUILD) sh -c '$(GIT_CONFIG_SSH) go build $(BUILD_TAGS) -v -o $@ -ldflags "-X main.VERSION=$(GIT_VERSION)" ./cmd/kube-controllers/'
 
-<<<<<<< HEAD
 bin/wrapper-$(ARCH):
 	$(DOCKER_RUN) \
 	  -v $(CURDIR)/bin:/go/src/$(PACKAGE_NAME)/bin \
 	  $(CALICO_BUILD) sh -c '$(GIT_CONFIG_SSH) go build $(BUILD_TAGS)  -v -o $@ -ldflags "-X main.VERSION=$(GIT_VERSION)" ./cmd/wrapper'
 
-=======
->>>>>>> fd315571
 bin/check-status-linux-$(ARCH): $(SRC_FILES)
 	$(DOCKER_RUN) \
 	  -e CGO_ENABLED=$(CGO_ENABLED) \
@@ -143,13 +122,9 @@
 .PHONY: remote-deps
 remote-deps: mod-download
 	@mkdir -p tests/crds/
-<<<<<<< HEAD
-	cp ../libcalico-go/config/crd/* tests/crds/; chmod +w tests/crds/*
-=======
 	$(DOCKER_RUN) $(CALICO_BUILD) sh -c ' \
 		cp ../libcalico-go/config/crd/* tests/crds/; \
 		chmod +w tests/crds/*'
->>>>>>> fd315571
 
 ###############################################################################
 # Static checks
@@ -200,91 +175,4 @@
 ###############################################################################
 .PHONY: cd
 ## Deploys images to registry
-<<<<<<< HEAD
-cd: cd-common
-=======
-cd: cd-common
-
-###############################################################################
-# Release
-###############################################################################
-PREVIOUS_RELEASE=$(shell git describe --tags --abbrev=0)
-
-## Tags and builds a release from start to finish.
-release: release-prereqs
-	$(MAKE) VERSION=$(VERSION) release-tag
-	$(MAKE) VERSION=$(VERSION) release-build
-	$(MAKE) VERSION=$(VERSION) release-verify
-
-	@echo ""
-	@echo "Release build complete. Next, push the produced images."
-	@echo ""
-	@echo "  make VERSION=$(VERSION) release-publish"
-	@echo ""
-
-## Produces a git tag for the release.
-release-tag: release-prereqs release-notes
-	git tag $(VERSION) -F release-notes-$(VERSION)
-	@echo ""
-	@echo "Now you can build the release:"
-	@echo ""
-	@echo "  make VERSION=$(VERSION) release-build"
-	@echo ""
-
-## Produces a clean build of release artifacts at the specified version.
-release-build: release-prereqs clean
-# Check that the correct code is checked out.
-ifneq ($(VERSION), $(GIT_VERSION))
-	$(error Attempt to build $(VERSION) from $(GIT_VERSION))
-endif
-
-	$(MAKE) image-all RELEASE=true
-	$(MAKE) retag-build-images-with-registries IMAGETAG=$(VERSION) RELEASE=true
-	# Generate the `latest` images.
-	$(MAKE) retag-build-images-with-registries IMAGETAG=latest RELEASE=true
-
-## Verifies the release artifacts produces by `make release-build` are correct.
-release-verify: release-prereqs
-	# Check the reported version is correct for each release artifact.
-	if ! docker run $(KUBE_CONTROLLERS_IMAGE):$(VERSION)-$(ARCH) --version | grep '^$(VERSION)$$'; then echo "Reported version:" `docker run $(KUBE_CONTROLLERS_IMAGE):$(VERSION)-$(ARCH) --version` "\nExpected version: $(VERSION)"; false; else echo "\nVersion check passed\n"; fi
-	if ! docker run quay.io/$(KUBE_CONTROLLERS_IMAGE):$(VERSION)-$(ARCH) --version | grep '^$(VERSION)$$'; then echo "Reported version:" `docker run quay.io/$(KUBE_CONTROLLERS_IMAGE):$(VERSION)-$(ARCH) --version` "\nExpected version: $(VERSION)"; false; else echo "\nVersion check passed\n"; fi
-
-## Generates release notes based on commits in this version.
-release-notes: release-prereqs
-	mkdir -p dist
-	echo "# Changelog" > release-notes-$(VERSION)
-	sh -c "git cherry -v $(PREVIOUS_RELEASE) | cut '-d ' -f 2- | sed 's/^/- /' >> release-notes-$(VERSION)"
-
-## Pushes a github release and release artifacts produced by `make release-build`.
-release-publish: release-prereqs
-	# Push the git tag.
-	git push origin $(VERSION)
-
-	# Push images.
-	$(MAKE) push-images-to-registries push-manifests IMAGETAG=$(VERSION) RELEASE=true CONFIRM=true
-
-	@echo "Finalize the GitHub release based on the pushed tag."
-	@echo ""
-	@echo "  https://$(PACKAGE_NAME)/releases/tag/$(VERSION)"
-	@echo ""
-	@echo "If this is the latest stable release, then run the following to push 'latest' images."
-	@echo ""
-	@echo "  make VERSION=$(VERSION) release-publish-latest"
-	@echo ""
-
-# WARNING: Only run this target if this release is the latest stable release. Do NOT
-# run this target for alpha / beta / release candidate builds, or patches to earlier Calico versions.
-## Pushes `latest` release images. WARNING: Only run this for latest stable releases.
-release-publish-latest: release-prereqs
-	# Check latest versions match.
-	if ! docker run $(KUBE_CONTROLLERS_IMAGE):latest --version | grep '^$(VERSION)$$'; then echo "Reported version:" `docker run $(KUBE_CONTROLLERS_IMAGE):latest --version` "\nExpected version: $(VERSION)"; false; else echo "\nVersion check passed\n"; fi
-	if ! docker run quay.io/$(KUBE_CONTROLLERS_IMAGE):latest --version | grep '^$(VERSION)$$'; then echo "Reported version:" `docker run quay.io/$(KUBE_CONTROLLERS_IMAGE):latest --version` "\nExpected version: $(VERSION)"; false; else echo "\nVersion check passed\n"; fi
-
-	$(MAKE) push-images-to-registries push-manifests IMAGETAG=latest RELEASE=true CONFIRM=true
-
-# release-prereqs checks that the environment is configured properly to create a release.
-release-prereqs:
-ifndef VERSION
-	$(error VERSION is undefined - run using make release VERSION=vX.Y.Z)
-endif
->>>>>>> fd315571
+cd: cd-common