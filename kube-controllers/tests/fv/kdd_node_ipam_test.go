// Copyright (c) 2020-2021 Tigera, Inc. All rights reserved.
//
// Licensed under the Apache License, Version 2.0 (the "License");
// you may not use this file except in compliance with the License.
// You may obtain a copy of the License at
//
//     http://www.apache.org/licenses/LICENSE-2.0
//
// Unless required by applicable law or agreed to in writing, software
// distributed under the License is distributed on an "AS IS" BASIS,
// WITHOUT WARRANTIES OR CONDITIONS OF ANY KIND, either express or implied.
// See the License for the specific language governing permissions and
// limitations under the License.

package fv_test

import (
	"context"
	"fmt"
	"io/ioutil"
	"os"
	"os/exec"
	"strings"
	"time"

	. "github.com/onsi/ginkgo"
	. "github.com/onsi/gomega"
	api "github.com/tigera/api/pkg/apis/projectcalico/v3"
	v1 "k8s.io/api/core/v1"
	metav1 "k8s.io/apimachinery/pkg/apis/meta/v1"
	"k8s.io/client-go/kubernetes"

	"github.com/projectcalico/calico/felix/fv/containers"
	"github.com/projectcalico/calico/kube-controllers/tests/testutils"
	"github.com/projectcalico/calico/libcalico-go/lib/apiconfig"
	backend "github.com/projectcalico/calico/libcalico-go/lib/backend/api"
	"github.com/projectcalico/calico/libcalico-go/lib/backend/model"
	client "github.com/projectcalico/calico/libcalico-go/lib/clientv3"
	"github.com/projectcalico/calico/libcalico-go/lib/errors"
	"github.com/projectcalico/calico/libcalico-go/lib/ipam"
	"github.com/projectcalico/calico/libcalico-go/lib/net"
	"github.com/projectcalico/calico/libcalico-go/lib/options"
)

var _ = Describe("kube-controllers FV tests (KDD mode)", func() {
	var (
		etcd              *containers.Container
		policyController  *containers.Container
		apiserver         *containers.Container
		calicoClient      client.Interface
		bc                backend.Client
		k8sClient         *kubernetes.Clientset
		controllerManager *containers.Container
		kconfigfile       *os.File
	)

	BeforeEach(func() {
		// Run etcd.
		etcd = testutils.RunEtcd()

		// Run apiserver.
		apiserver = testutils.RunK8sApiserver(etcd.IP)

		// Write out a kubeconfig file
		var err error
		kconfigfile, err = ioutil.TempFile("", "ginkgo-policycontroller")
		Expect(err).NotTo(HaveOccurred())
		defer os.Remove(kconfigfile.Name())
		// Change ownership of the kubeconfig file  so it is accessible by all users in the container
		err = kconfigfile.Chmod(os.ModePerm)
		Expect(err).NotTo(HaveOccurred())
		data := testutils.BuildKubeconfig(apiserver.IP)
		_, err = kconfigfile.Write([]byte(data))
		Expect(err).NotTo(HaveOccurred())

		// Make the kubeconfig readable by the container.
		Expect(kconfigfile.Chmod(os.ModePerm)).NotTo(HaveOccurred())

		k8sClient, err = testutils.GetK8sClient(kconfigfile.Name())
		Expect(err).NotTo(HaveOccurred())

		// Wait for the apiserver to be available.
		Eventually(func() error {
			_, err := k8sClient.CoreV1().Namespaces().List(context.Background(), metav1.ListOptions{})
			return err
		}, 30*time.Second, 1*time.Second).Should(BeNil())
		Consistently(func() error {
			_, err := k8sClient.CoreV1().Namespaces().List(context.Background(), metav1.ListOptions{})
			return err
		}, 10*time.Second, 1*time.Second).Should(BeNil())

		// Apply the necessary CRDs. There can sometimes be a delay between starting
		// the API server and when CRDs are apply-able, so retry here.
		apply := func() error {
			out, err := apiserver.ExecOutput("kubectl", "apply", "-f", "/crds/")
			if err != nil {
				return fmt.Errorf("%s: %s", err, out)
			}
			return nil
		}
		Eventually(apply, 10*time.Second).ShouldNot(HaveOccurred())

		// Make a Calico client and backend client.
		type accessor interface {
			Backend() backend.Client
		}
		calicoClient = testutils.GetCalicoClient(apiconfig.Kubernetes, "", kconfigfile.Name())
		bc = calicoClient.(accessor).Backend()

		// In KDD mode, we only support the node controller right now.
		policyController = testutils.RunPolicyController(apiconfig.Kubernetes, "", kconfigfile.Name(), "node")

		// Run controller manager.
		controllerManager = testutils.RunK8sControllerManager(apiserver.IP)
	})

	AfterEach(func() {
		controllerManager.Stop()
		policyController.Stop()
		apiserver.Stop()
		etcd.Stop()
	})

<<<<<<< HEAD
	It("should initialize the datastore at start-of-day", func() {
		var info *api.ClusterInformation
		Eventually(func() *api.ClusterInformation {
			info, _ = calicoClient.ClusterInformation().Get(context.Background(), "default", options.GetOptions{})
			return info
		}).ShouldNot(BeNil())

		Expect(info.Spec.ClusterGUID).To(MatchRegexp("^[a-f0-9]{32}$"))
		Expect(info.Spec.ClusterType).To(Equal("k8s,kdd"))
		Expect(*info.Spec.DatastoreReady).To(BeTrue())
	})

	Context("Healthcheck FV tests", func() {
		It("should pass health check", func() {
			By("Waiting for an initial readiness report")
			Eventually(func() []byte {
				cmd := exec.Command("docker", "exec", policyController.Name, "/usr/bin/check-status", "-r")
				stdoutStderr, _ := cmd.CombinedOutput()

				return stdoutStderr
			}, 20*time.Second, 500*time.Millisecond).ShouldNot(ContainSubstring("initialized to false"))

			By("Waiting for the controller to be ready")
			Eventually(func() string {
				cmd := exec.Command("docker", "exec", policyController.Name, "/usr/bin/check-status", "-r")
				stdoutStderr, _ := cmd.CombinedOutput()

				return strings.TrimSpace(string(stdoutStderr))
			}, 20*time.Second, 500*time.Millisecond).Should(Equal("Ready"))
		})

		It("should fail health check if apiserver is not running", func() {
			By("Waiting for an initial readiness report")
			Eventually(func() error {
				cmd := exec.Command("docker", "exec", policyController.Name, "/usr/bin/check-status", "-r")
				stdoutStderr, _ := cmd.CombinedOutput()
				status := strings.Trim(string(stdoutStderr), "\n ")
				if status == "" {
					return fmt.Errorf("No status contents yet")
				}
				if status != "Ready" {
					return fmt.Errorf("Status is not Ready: status=%s", status)
				}
				return nil
			}, 20*time.Second, 500*time.Millisecond).ShouldNot(HaveOccurred())

			By("Stopping the apiserver")
			apiserver.Stop()

			// Should now fail to either verify the data store, or fail to reach the API server (since they are one and the
			// same for KDD mode).
			By("Waiting for the readiness to change")
			Eventually(func() string {
				cmd := exec.Command("docker", "exec", policyController.Name, "/usr/bin/check-status", "-r")
				stdoutStderr, _ := cmd.CombinedOutput()
				return string(stdoutStderr)
			}, 20*time.Second, 500*time.Millisecond).Should(ContainSubstring("Error"))
		})
	})

=======
>>>>>>> 778d0c57
	Context("Mainline FV tests", func() {
		BeforeEach(func() {
			// Create an IP pool with room for 4 blocks.
			p := api.NewIPPool()
			p.Name = "test-ippool"
			p.Spec.CIDR = "192.168.0.0/24"
			p.Spec.BlockSize = 26
			p.Spec.NodeSelector = "all()"
			p.Spec.Disabled = false
			_, err := calicoClient.IPPools().Create(context.Background(), p, options.SetOptions{})
			Expect(err).NotTo(HaveOccurred())
		})

		AfterEach(func() {
			// Delete the IP pool.
			_, err := calicoClient.IPPools().Delete(context.Background(), "test-ippool", options.DeleteOptions{})
			Expect(err).NotTo(HaveOccurred())
		})

		It("should clean up IPAM data for missing nodes", func() {
			// This test creates three nodes and creates IPAM allocations for each.
			// The IPPool in the test has room for 4 blocks which will be affine to
			// the different nodes like so:
			// - NodeA: 192.168.0.0/26
			// - NodeB: 192.168.0.64/26
			// - None:  192.168.0.128/26
			// - None:  192.168.0.192/26
			// NodeC will not have an affine block itself, but will have borrowed addresses
			// from NodeB's block, as well as one of the blocks with no affinity.
			nodeA := "node-a"
			nodeB := "node-b"
			nodeC := "node-c"

			// Create the nodes in the Kubernetes API.
			_, err := k8sClient.CoreV1().Nodes().Create(context.Background(),
				&v1.Node{
					TypeMeta:   metav1.TypeMeta{Kind: "Node", APIVersion: "v1"},
					ObjectMeta: metav1.ObjectMeta{Name: nodeA},
					Spec:       v1.NodeSpec{},
				},
				metav1.CreateOptions{})
			Expect(err).NotTo(HaveOccurred())
			_, err = k8sClient.CoreV1().Nodes().Create(context.Background(),
				&v1.Node{
					TypeMeta:   metav1.TypeMeta{Kind: "Node", APIVersion: "v1"},
					ObjectMeta: metav1.ObjectMeta{Name: nodeB},
					Spec:       v1.NodeSpec{},
				},
				metav1.CreateOptions{})
			Expect(err).NotTo(HaveOccurred())
			_, err = k8sClient.CoreV1().Nodes().Create(context.Background(),
				&v1.Node{
					TypeMeta:   metav1.TypeMeta{Kind: "Node", APIVersion: "v1"},
					ObjectMeta: metav1.ObjectMeta{Name: nodeC},
					Spec:       v1.NodeSpec{},
				},
				metav1.CreateOptions{})
			Expect(err).NotTo(HaveOccurred())

			// Allocate a pod IP address and thus a block and affinity to NodeA.
			handleA := "handleA"
			attrs := map[string]string{"node": nodeA, "pod": "pod-a", "namespace": "default"}
			err = calicoClient.IPAM().AssignIP(context.Background(), ipam.AssignIPArgs{
				IP: net.MustParseIP("192.168.0.1"), HandleID: &handleA, Attrs: attrs, Hostname: nodeA,
			})
			Expect(err).NotTo(HaveOccurred())

			// Allocate an IPIP, VXLAN and WG address to NodeA as well.
			handleAIPIP := "handleAIPIP"
			attrs = map[string]string{"node": nodeA, "type": "ipipTunnelAddress"}
			err = calicoClient.IPAM().AssignIP(context.Background(), ipam.AssignIPArgs{
				IP: net.MustParseIP("192.168.0.2"), HandleID: &handleAIPIP, Attrs: attrs, Hostname: nodeA,
			})
			Expect(err).NotTo(HaveOccurred())

			handleAVXLAN := "handleAVXLAN"
			attrs = map[string]string{"node": nodeA, "type": "vxlanTunnelAddress"}
			err = calicoClient.IPAM().AssignIP(context.Background(), ipam.AssignIPArgs{
				IP: net.MustParseIP("192.168.0.3"), HandleID: &handleAVXLAN, Attrs: attrs, Hostname: nodeA,
			})
			Expect(err).NotTo(HaveOccurred())

			handleAWG := "handleAWireguard"
			attrs = map[string]string{"node": nodeA, "type": "wireguardTunnelAddress"}
			err = calicoClient.IPAM().AssignIP(context.Background(), ipam.AssignIPArgs{
				IP: net.MustParseIP("192.168.0.4"), HandleID: &handleAWG, Attrs: attrs, Hostname: nodeA,
			})
			Expect(err).NotTo(HaveOccurred())

			// Allocate a pod IP address and thus a block and affinity to NodeB.
			handleB := "handleB"
			attrs = map[string]string{"node": nodeB, "pod": "pod-b", "namespace": "default"}
			err = calicoClient.IPAM().AssignIP(context.Background(), ipam.AssignIPArgs{
				IP: net.MustParseIP("192.168.0.65"), HandleID: &handleB, Attrs: attrs, Hostname: nodeB,
			})
			Expect(err).NotTo(HaveOccurred())

			// Allocate a pod IP address and thus a block and affinity to NodeC.
			handleC := "handleC"
			attrs = map[string]string{"node": nodeC, "pod": "pod-c", "namespace": "default"}
			err = calicoClient.IPAM().AssignIP(context.Background(), ipam.AssignIPArgs{
				IP: net.MustParseIP("192.168.0.129"), HandleID: &handleC, Attrs: attrs, Hostname: nodeC,
			})
			Expect(err).NotTo(HaveOccurred())

			// Release the affinity for the block, creating the desired state - an IP address in a non-affine block.
			err = calicoClient.IPAM().ReleaseHostAffinities(context.Background(), nodeC, false)
			Expect(err).NotTo(HaveOccurred())

			// Also allocate an IP address on NodeC within NodeB's block, to simulate a "borrowed" address.
			handleC2 := "handleC2"
			attrs = map[string]string{"node": nodeC, "pod": "pod-c2", "namespace": "default"}
			err = calicoClient.IPAM().AssignIP(context.Background(), ipam.AssignIPArgs{
				IP: net.MustParseIP("192.168.0.66"), HandleID: &handleC2, Attrs: attrs, Hostname: nodeC,
			})
			Expect(err).NotTo(HaveOccurred())

			// Expect the correct blocks to exist as a result of the IPAM allocations above.
			blocks, err := bc.List(context.Background(), model.BlockListOptions{}, "")
			Expect(err).NotTo(HaveOccurred())
			Expect(len(blocks.KVPairs)).To(Equal(3))
			affs, err := bc.List(context.Background(), model.BlockAffinityListOptions{Host: nodeA}, "")
			Expect(err).NotTo(HaveOccurred())
			Expect(len(affs.KVPairs)).To(Equal(1))
			affs, err = bc.List(context.Background(), model.BlockAffinityListOptions{Host: nodeB}, "")
			Expect(err).NotTo(HaveOccurred())
			Expect(len(affs.KVPairs)).To(Equal(1))
			affs, err = bc.List(context.Background(), model.BlockAffinityListOptions{Host: nodeC}, "")
			Expect(err).NotTo(HaveOccurred())
			Expect(len(affs.KVPairs)).To(Equal(0))

			// Deleting NodeB should clean up the allocations associated with the node, as well as the
			// affinity, but should leave the block intact since there are still allocations from another
			// node.
			err = k8sClient.CoreV1().Nodes().Delete(context.Background(), nodeB, metav1.DeleteOptions{})
			Expect(err).NotTo(HaveOccurred())
			Eventually(func() error {
				if err := assertIPsWithHandle(calicoClient.IPAM(), handleA, 1); err != nil {
					return err
				}
				if err := assertIPsWithHandle(calicoClient.IPAM(), handleAIPIP, 1); err != nil {
					return err
				}
				if err := assertIPsWithHandle(calicoClient.IPAM(), handleB, 0); err != nil {
					return err
				}
				if err := assertIPsWithHandle(calicoClient.IPAM(), handleC, 1); err != nil {
					return err
				}

				if err := assertNumBlocks(bc, 3); err != nil {
					return err
				}
				return nil
			}, time.Second*10, 500*time.Millisecond).Should(BeNil())

			// Deleting NodeC should clean up the second and third blocks since both node B and C
			// are now gone.
			err = k8sClient.CoreV1().Nodes().Delete(context.Background(), nodeC, metav1.DeleteOptions{})
			Expect(err).NotTo(HaveOccurred())
			Eventually(func() error {
				if err := assertIPsWithHandle(calicoClient.IPAM(), handleC, 0); err != nil {
					return err
				}
				if err := assertIPsWithHandle(calicoClient.IPAM(), handleC2, 0); err != nil {
					return err
				}
				if err := assertNumBlocks(bc, 1); err != nil {
					return err
				}
				return nil
			}, time.Second*60, 500*time.Millisecond).Should(BeNil())

			// Deleting NodeA should clean up the final block and the remaining allocations within.
			err = k8sClient.CoreV1().Nodes().Delete(context.Background(), nodeA, metav1.DeleteOptions{})
			Expect(err).NotTo(HaveOccurred())
			Eventually(func() error {
				if err := assertIPsWithHandle(calicoClient.IPAM(), handleA, 0); err != nil {
					return err
				}
				if err := assertIPsWithHandle(calicoClient.IPAM(), handleAIPIP, 0); err != nil {
					return err
				}
				if err := assertNumBlocks(bc, 0); err != nil {
					return err
				}
				return nil
			}, time.Second*60, 500*time.Millisecond).Should(BeNil())

			Eventually(func() error {
				// Assert all IPAM data is removed now.
				kvps, err := bc.List(context.Background(), model.BlockListOptions{}, "")
				if err != nil {
					return err
				} else if len(kvps.KVPairs) != 0 {
					return fmt.Errorf("Expected no blocks but there are some")
				}
				kvps, err = bc.List(context.Background(), model.BlockAffinityListOptions{}, "")
				if err != nil {
					return err
				} else if len(kvps.KVPairs) != 0 {
					return fmt.Errorf("Expected no affinities but there are some")
				}
				kvps, err = bc.List(context.Background(), model.IPAMHandleListOptions{}, "")
				if err != nil {
					return err
				} else if len(kvps.KVPairs) != 0 {
					return fmt.Errorf("Expected no handles but there are some")
				}
				return nil
			}, time.Second*10, 500*time.Millisecond).Should(BeNil())
		})

		// This is a test for a specific bug which was fixed by https://github.com/projectcalico/libcalico-go/pull/1345
		It("should handle improperly formatted handle IDs", func() {
			nodeA := "node-a"

			// Create the nodes in the Kubernetes API.
			_, err := k8sClient.CoreV1().Nodes().Create(context.Background(),
				&v1.Node{
					TypeMeta:   metav1.TypeMeta{Kind: "Node", APIVersion: "v1"},
					ObjectMeta: metav1.ObjectMeta{Name: nodeA},
					Spec:       v1.NodeSpec{},
				},
				metav1.CreateOptions{})
			Expect(err).NotTo(HaveOccurred())

			// Allocate a pod IP address and thus a block and affinity to NodeA.
			handleA := "handleA"
			attrs := map[string]string{"node": nodeA, "pod": "pod-a", "namespace": "default"}
			err = calicoClient.IPAM().AssignIP(context.Background(), ipam.AssignIPArgs{
				IP: net.MustParseIP("192.168.0.1"), HandleID: &handleA, Attrs: attrs, Hostname: nodeA,
			})
			Expect(err).NotTo(HaveOccurred())

			// Expect the correct blocks to exist as a result of the IPAM allocation above.
			blocks, err := bc.List(context.Background(), model.BlockListOptions{}, "")
			Expect(err).NotTo(HaveOccurred())
			Expect(len(blocks.KVPairs)).To(Equal(1))
			affs, err := bc.List(context.Background(), model.BlockAffinityListOptions{Host: nodeA}, "")
			Expect(err).NotTo(HaveOccurred())
			Expect(len(affs.KVPairs)).To(Equal(1))

			// Now, modify the allocation so that the data is malformed, matching the issue under test.
			// See https://github.com/projectcalico/libcalico-go/pull/1345
			kvp := blocks.KVPairs[0]
			b := kvp.Value.(*model.AllocationBlock)
			malformedHandle := fmt.Sprintf("%s\r\neth0", *b.Attributes[0].AttrPrimary)
			blocks.KVPairs[0].Value.(*model.AllocationBlock).Attributes[0].AttrPrimary = &malformedHandle
			_, err = bc.Update(context.Background(), blocks.KVPairs[0])
			Expect(err).NotTo(HaveOccurred())

			// Deleting NodeA should clean up all IPAM data.
			err = k8sClient.CoreV1().Nodes().Delete(context.Background(), nodeA, metav1.DeleteOptions{})
			Expect(err).NotTo(HaveOccurred())
			Eventually(func() error {
				if err := assertIPsWithHandle(calicoClient.IPAM(), handleA, 0); err != nil {
					return err
				}
				if err := assertNumBlocks(bc, 0); err != nil {
					return err
				}
				return nil
			}, time.Second*10, 500*time.Millisecond).Should(BeNil())

			Eventually(func() error {
				// Assert all IPAM data is removed now.
				kvps, err := bc.List(context.Background(), model.BlockListOptions{}, "")
				if err != nil {
					return err
				} else if len(kvps.KVPairs) != 0 {
					return fmt.Errorf("Expected no blocks but there are some")
				}
				kvps, err = bc.List(context.Background(), model.BlockAffinityListOptions{}, "")
				if err != nil {
					return err
				} else if len(kvps.KVPairs) != 0 {
					return fmt.Errorf("Expected no affinities but there are some")
				}
				kvps, err = bc.List(context.Background(), model.IPAMHandleListOptions{}, "")
				if err != nil {
					return err
				} else if len(kvps.KVPairs) != 0 {
					return fmt.Errorf("Expected no handles but there are some")
				}
				return nil
			}, time.Second*10, 500*time.Millisecond).Should(BeNil())
		})
	})
})

func assertNumBlocks(bc backend.Client, num int) error {
	blocks, err := bc.List(context.Background(), model.BlockListOptions{}, "")
	if err != nil {
		return fmt.Errorf("error querying blocks: %s", err)
	}
	if len(blocks.KVPairs) != num {
		return fmt.Errorf("Expected %d blocks, found %d. Blocks: %#v", num, len(blocks.KVPairs), blocks)
	}
	return nil
}

func assertIPsWithHandle(c ipam.Interface, handle string, num int) error {
	ips, err := c.IPsByHandle(context.Background(), handle)
	if err != nil {
		if _, ok := err.(errors.ErrorResourceDoesNotExist); !ok {
			return fmt.Errorf("error querying ips for handle %s: %s", handle, err)
		}
	}
	if len(ips) != num {
		return fmt.Errorf("Expected %d IPs with handle %s, found %d (%v)", num, handle, len(ips), ips)
	}
	return nil
}<|MERGE_RESOLUTION|>--- conflicted
+++ resolved
@@ -121,19 +121,6 @@
 		etcd.Stop()
 	})
 
-<<<<<<< HEAD
-	It("should initialize the datastore at start-of-day", func() {
-		var info *api.ClusterInformation
-		Eventually(func() *api.ClusterInformation {
-			info, _ = calicoClient.ClusterInformation().Get(context.Background(), "default", options.GetOptions{})
-			return info
-		}).ShouldNot(BeNil())
-
-		Expect(info.Spec.ClusterGUID).To(MatchRegexp("^[a-f0-9]{32}$"))
-		Expect(info.Spec.ClusterType).To(Equal("k8s,kdd"))
-		Expect(*info.Spec.DatastoreReady).To(BeTrue())
-	})
-
 	Context("Healthcheck FV tests", func() {
 		It("should pass health check", func() {
 			By("Waiting for an initial readiness report")
@@ -182,8 +169,6 @@
 		})
 	})
 
-=======
->>>>>>> 778d0c57
 	Context("Mainline FV tests", func() {
 		BeforeEach(func() {
 			// Create an IP pool with room for 4 blocks.
