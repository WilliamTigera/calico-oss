--- conflicted
+++ resolved
@@ -1600,17 +1600,6 @@
 		Consistently(numBlocks, assertionTimeout, 100*time.Millisecond).Should(Equal(1))
 	})
 
-<<<<<<< HEAD
-})
-
-func intPtr(i int) *int {
-	return &i
-}
-
-func stringPtr(s string) *string {
-	return &s
-}
-=======
 	// This test verifies that the GC cleans up blocks even if the total number of free addresses on the node
 	// is small.
 	// Reference: https://github.com/projectcalico/calico/issues/7987
@@ -1690,4 +1679,11 @@
 		Consistently(numBlocks, assertionTimeout, 100*time.Millisecond).Should(Equal(1))
 	})
 })
->>>>>>> 0351b09d
+
+func intPtr(i int) *int {
+	return &i
+}
+
+func stringPtr(s string) *string {
+	return &s
+}