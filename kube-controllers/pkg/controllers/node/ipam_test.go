--- conflicted
+++ resolved
@@ -385,7 +385,52 @@
 		}, assertionTimeout, 100*time.Millisecond).Should(BeTrue())
 	})
 
-<<<<<<< HEAD
+	It("should handle clusterinformation updates and maintain its clusterinformation datastoreReady cache", func() {
+		// Start the controller.
+		c.Start(stopChan)
+
+		calicoNodeName := "cname"
+		isReady := false
+
+		key := model.ResourceKey{Name: calicoNodeName, Kind: apiv3.KindClusterInformation}
+		ci := apiv3.ClusterInformation{}
+		ci.Name = calicoNodeName
+		ci.Spec.DatastoreReady = &isReady
+		kvp := model.KVPair{
+			Key:   key,
+			Value: &ci,
+		}
+		update := bapi.Update{
+			KVPair:     kvp,
+			UpdateType: bapi.UpdateTypeKVNew,
+		}
+
+		// Send a new ClusterInformation update.
+		c.onUpdate(update)
+
+		Eventually(func() bool {
+			done := c.pause()
+			defer done()
+			return c.datastoreReady
+		}, 1*time.Second, 100*time.Millisecond).Should(Equal(false), "Cache not updated after UPDATE")
+
+		isReady = true
+		c.onUpdate(update)
+		Eventually(func() bool {
+			done := c.pause()
+			defer done()
+			return c.datastoreReady
+		}, 1*time.Second, 100*time.Millisecond).Should(Equal(true), "Cache not updated after ADD")
+
+		update.KVPair.Value = nil
+		c.onUpdate(update)
+		Eventually(func() bool {
+			done := c.pause()
+			defer done()
+			return c.datastoreReady
+		}, 1*time.Second, 100*time.Millisecond).Should(Equal(false), "Cache not updated after DELETE")
+	})
+
 	It("should clean up host-owned IPs of deleted nodes.", func() {
 		// Start the controller.
 		c.Start(make(chan struct{}))
@@ -537,54 +582,6 @@
 		table.Entry(ipam.AttributeTypeAWSSecondary, ipam.AttributeTypeAWSSecondary),
 	)
 
-=======
-	It("should handle clusterinformation updates and maintain its clusterinformation datastoreReady cache", func() {
-		// Start the controller.
-		c.Start(stopChan)
-
-		calicoNodeName := "cname"
-		isReady := false
-
-		key := model.ResourceKey{Name: calicoNodeName, Kind: apiv3.KindClusterInformation}
-		ci := apiv3.ClusterInformation{}
-		ci.Name = calicoNodeName
-		ci.Spec.DatastoreReady = &isReady
-		kvp := model.KVPair{
-			Key:   key,
-			Value: &ci,
-		}
-		update := bapi.Update{
-			KVPair:     kvp,
-			UpdateType: bapi.UpdateTypeKVNew,
-		}
-
-		// Send a new ClusterInformation update.
-		c.onUpdate(update)
-
-		Eventually(func() bool {
-			done := c.pause()
-			defer done()
-			return c.datastoreReady
-		}, 1*time.Second, 100*time.Millisecond).Should(Equal(false), "Cache not updated after UPDATE")
-
-		isReady = true
-		c.onUpdate(update)
-		Eventually(func() bool {
-			done := c.pause()
-			defer done()
-			return c.datastoreReady
-		}, 1*time.Second, 100*time.Millisecond).Should(Equal(true), "Cache not updated after ADD")
-
-		update.KVPair.Value = nil
-		c.onUpdate(update)
-		Eventually(func() bool {
-			done := c.pause()
-			defer done()
-			return c.datastoreReady
-		}, 1*time.Second, 100*time.Millisecond).Should(Equal(false), "Cache not updated after DELETE")
-	})
-
->>>>>>> 615b9326
 	It("should clean up leaked IP addresses", func() {
 		// Add a new block with one allocation - on a valid node but no corresponding pod.
 		n := libapiv3.Node{}
