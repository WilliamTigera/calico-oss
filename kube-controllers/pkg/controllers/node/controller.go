// Copyright (c) 2017-2020 Tigera, Inc. All rights reserved.
//
// Licensed under the Apache License, Version 2.0 (the "License");
// you may not use this file except in compliance with the License.
// You may obtain a copy of the License at
//
//     http://www.apache.org/licenses/LICENSE-2.0
//
// Unless required by applicable law or agreed to in writing, software
// distributed under the License is distributed on an "AS IS" BASIS,
// WITHOUT WARRANTIES OR CONDITIONS OF ANY KIND, either express or implied.
// See the License for the specific language governing permissions and
// limitations under the License.

package node

import (
	"context"
	"time"

	log "github.com/sirupsen/logrus"
	uruntime "k8s.io/apimachinery/pkg/util/runtime"
	"k8s.io/client-go/kubernetes"
	"k8s.io/client-go/tools/cache"

	"github.com/projectcalico/calico/kube-controllers/pkg/config"
	"github.com/projectcalico/calico/kube-controllers/pkg/controllers/controller"
	api "github.com/projectcalico/calico/libcalico-go/lib/apis/v3"
	client "github.com/projectcalico/calico/libcalico-go/lib/clientv3"
)

const (
	RateLimitK8s          = "k8s"
	RateLimitCalicoCreate = "calico-create"
	RateLimitCalicoList   = "calico-list"
	RateLimitCalicoUpdate = "calico-update"
	RateLimitCalicoDelete = "calico-delete"
	nodeLabelAnnotation   = "projectcalico.org/kube-labels"
	hepCreatedLabelKey    = "projectcalico.org/created-by"
	hepCreatedLabelValue  = "calico-kube-controllers"
)

var (
	retrySleepTime = 100 * time.Millisecond
)

// NodeController implements the Controller interface.  It is responsible for monitoring
// kubernetes nodes and responding to delete events by removing them from the Calico datastore.
type NodeController struct {
	ctx context.Context

	// For syncing node objects from the k8s API.
	nodeInformer cache.SharedIndexInformer
	podInformer  cache.SharedIndexInformer
	k8sClientset *kubernetes.Clientset

	// For accessing Calico datastore.
	calicoClient client.Interface
	dataFeed     *DataFeed

	// Sub-controllers
	ipamCtrl               *ipamController
	statusUpdateController *statusUpdateController
}

// NewNodeController Constructor for NodeController
func NewNodeController(ctx context.Context,
	k8sClientset *kubernetes.Clientset,
	calicoClient client.Interface,
	cfg config.NodeControllerConfig,
	nodeInformer, podInformer cache.SharedIndexInformer) controller.Controller {
	nc := &NodeController{
		ctx:          ctx,
		calicoClient: calicoClient,
		k8sClientset: k8sClientset,
		dataFeed:     NewDataFeed(calicoClient),
		nodeInformer: nodeInformer,
		podInformer:  podInformer,
	}

	// Store functions to call on node deletion.
	nodeDeletionFuncs := []func(){}

	// Create the IPAM controller.
	nc.ipamCtrl = NewIPAMController(cfg, calicoClient, k8sClientset, podInformer.GetIndexer(), nodeInformer.GetIndexer())
	nc.ipamCtrl.RegisterWith(nc.dataFeed)
	nodeDeletionFuncs = append(nodeDeletionFuncs, nc.ipamCtrl.OnKubernetesNodeDeleted)

	if cfg.DeleteNodes {
		// If we're running in etcd mode, then we also need to delete the node resource.
		// We don't need this for KDD mode, since the Calico Node resource is backed
		// directly by the Kubernetes Node resource, so their lifecycle is identical.
		nodeDeletionController := NewNodeDeletionController(calicoClient, k8sClientset)
		nodeDeletionController.RegisterWith(nc.dataFeed)
		nodeDeletionFuncs = append(nodeDeletionFuncs, nodeDeletionController.OnKubernetesNodeDeleted)
	}

	nodeCacheFn := func() []string { return nodeInformer.GetIndexer().ListKeys() }
	// Create a controller to remove node specific status from DeepPacketInspection
	// resource when the node is deleted.
	nc.statusUpdateController = NewStatusUpdateController(calicoClient, nodeCacheFn)
	nodeDeletionFuncs = append(nodeDeletionFuncs, nc.statusUpdateController.OnKubernetesNodeDeleted)
	// Setup event handlers for nodes and pods learned through the
	// respective informers.
	nodeHandlers := cache.ResourceEventHandlerFuncs{
		DeleteFunc: func(obj interface{}) {
			// Call all of the registered node deletion funcs.
			for _, f := range nodeDeletionFuncs {
				f()
			}
		}}

	// Create the Auto HostEndpoint sub-controller and register it to receive data.
	// We always launch this controller, even if auto-HEPs are disabled, since the controller
	// is responsible for cleaning up after itself in case it was previously enabled.
	autoHEPController := NewAutoHEPController(cfg, calicoClient)
	autoHEPController.RegisterWith(nc.dataFeed)

	if cfg.SyncLabels {
		// Note that the configuration code has already handled disabling this if
		// we are in KDD mode.

		// Create Label-sync controller and register it to receive data.
		nodeLabelCtrl := NewNodeLabelController(calicoClient)
		nodeLabelCtrl.RegisterWith(nc.dataFeed)

		// Hook the node label controller into the node informer so we are notified
		// when Kubernetes node labels change.
		nodeHandlers.AddFunc = func(obj interface{}) { nodeLabelCtrl.OnKubernetesNodeUpdate(obj) }
		nodeHandlers.UpdateFunc = func(_, obj interface{}) { nodeLabelCtrl.OnKubernetesNodeUpdate(obj) }
	}

	// Set the handlers on the informers.
<<<<<<< HEAD
	nc.nodeInformer.AddEventHandler(nodeHandlers)
=======
	if _, err := nc.nodeInformer.AddEventHandler(nodeHandlers); err != nil {
		log.WithError(err).Error("failed to add event handler for node")
		return nil
	}
	if _, err := nc.podInformer.AddEventHandler(podHandlers); err != nil {
		log.WithError(err).Error("failed to add event handler for pod")
		return nil
	}
>>>>>>> be1ea36a

	// Start the Calico data feed.
	nc.dataFeed.Start()

	return nc
}

// getK8sNodeName is a helper method that searches a calicoNode for its kubernetes nodeRef.
func getK8sNodeName(calicoNode api.Node) (string, error) {
	for _, orchRef := range calicoNode.Spec.OrchRefs {
		if orchRef.Orchestrator == "k8s" {
			if orchRef.NodeName == "" {
				return "", &ErrorNotKubernetes{calicoNode.Name}
			} else {
				return orchRef.NodeName, nil
			}
		}
	}
	return "", &ErrorNotKubernetes{calicoNode.Name}
}

// Run starts the node controller. It does start-of-day preparation
// and then launches worker threads.
func (c *NodeController) Run(stopCh chan struct{}) {
	defer uruntime.HandleCrash()

	log.Info("Starting Node controller")

	// Wait till k8s cache is synced
	log.Debug("Waiting to sync with Kubernetes API (Nodes and Pods)")
	if !cache.WaitForNamedCacheSync("nodes", stopCh, c.nodeInformer.HasSynced) {
		log.Info("Failed to sync resources, received signal for controller to shut down.")
		return
	}

	if !cache.WaitForNamedCacheSync("pods", stopCh, c.podInformer.HasSynced) {
		log.Info("Failed to sync resources, received signal for controller to shut down.")
		return
	}

	log.Debug("Finished syncing with Kubernetes API (Nodes and Pods)")

	// We're in-sync. Start the sub-controllers.
	c.ipamCtrl.Start(stopCh)
	c.statusUpdateController.Start(stopCh)

	<-stopCh
	log.Info("Stopping Node controller")
}

// kick puts an item on the channel in non-blocking write. This means if there
// is already something pending, it has no effect. This allows us to coalesce
// multiple requests into a single pending request.
func kick(c chan<- interface{}) {
	select {
	case c <- nil:
		// pass
	default:
		// pass
	}
}<|MERGE_RESOLUTION|>--- conflicted
+++ resolved
@@ -131,18 +131,10 @@
 	}
 
 	// Set the handlers on the informers.
-<<<<<<< HEAD
-	nc.nodeInformer.AddEventHandler(nodeHandlers)
-=======
 	if _, err := nc.nodeInformer.AddEventHandler(nodeHandlers); err != nil {
 		log.WithError(err).Error("failed to add event handler for node")
 		return nil
 	}
-	if _, err := nc.podInformer.AddEventHandler(podHandlers); err != nil {
-		log.WithError(err).Error("failed to add event handler for pod")
-		return nil
-	}
->>>>>>> be1ea36a
 
 	// Start the Calico data feed.
 	nc.dataFeed.Start()
