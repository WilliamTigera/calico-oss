--- conflicted
+++ resolved
@@ -227,12 +227,8 @@
 	vxlan := a.attrs[ipam.AttributeType] == ipam.AttributeTypeVXLAN
 	vxlanV6 := a.attrs[ipam.AttributeType] == ipam.AttributeTypeVXLANV6
 	wg := a.attrs[ipam.AttributeType] == ipam.AttributeTypeWireguard
-<<<<<<< HEAD
 	awsIP := a.attrs[ipam.AttributeType] == ipam.AttributeTypeAWSSecondary
-	return ipip || vxlan || wg || awsIP
-=======
-	return ipip || vxlan || vxlanV6 || wg
->>>>>>> 604e44b8
+	return ipip || vxlan || vxlanV6 || wg || awsIP
 }
 
 func (a *allocation) isWindowsReserved() bool {
