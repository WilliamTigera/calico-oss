#!/bin/bash -ex

# Run the 'k8sfv' test suite, a functional and scale test of Felix
# running with the Kubernetes datastore driver, driven by CRUD
# operations through the k8s API server.

# Config.
#
# What version of Felix (container image) to use.
: ${FELIX_VERSION:=latest}
#
# What version of the k8s API server to use.
: ${K8S_VERSION:=1.6.4}
#
# A string to insert into the container names that we use; a calling
# script can set this to something to make the container names unique,
# and hence to allow multiple copies of this script to run in
# parallel.
: ${UNIQUE:=}
#
# URL of a Prometheus push gateway that k8sfv should push metrics to.
: ${PROMPG_URL:=}
#
# Code level to report for the metrics that this test run generates.
# A CI job that regularly tests a particular (checked in) code branch
# should set this to the name of that branch, e.g. 'master'.
: ${CODE_LEVEL:=dev}
#
# Whether to clean up the etcd, API server and Felix containers that
# this test creates.  The default 'false' is intended to be what
# development work typically needs: containers are not cleaned up,
# because (1) that allows the developer to look at them when a test
# has completed, and (2) the containers from a previous run will
# always be cleaned up when this script is run again - so we are never
# going to leak an increasing number of containers.  CI should set
# CLEANUP to 'true', so that the containers are cleaned up regardless
# of test outcome.
: ${CLEANUP:=false}
#
# Felix logging level.
: ${FELIX_LOG_LEVEL:=info}
#
# Ginkgo focus term (regexp); this can be set to focus on particular
# tests.
: ${GINKGO_FOCUS:=}
#
# k8sfv logging level.
: ${K8SFV_LOG_LEVEL:=info}
#
# Only run the tests that complete in a minute or less.
: ${JUST_A_MINUTE:=true}
#
# Whether to tell Felix to go via Typha.
: ${USE_TYPHA:=true}
#
# What version of Typha (container image) to use.
: ${TYPHA_VERSION:=latest}
#
# Typha logging level.
: ${TYPHA_LOG_LEVEL:=info}

# Generate a unique prefix for the names of the containers that we
# will create.
prefix=k8sfv${UNIQUE}

# If CLEANUP says so, arrange to always clean up the containers that
# we create.
function cleanup {
    # Clean up the containers that this script generates.
    docker rm -f ${prefix}-felix || true
    docker rm -f ${prefix}-typha || true
    docker rm -f ${prefix}-apiserver || true
    docker rm -f ${prefix}-etcd || true
    # List all remaining containers.
    docker ps -a
}
if ${CLEANUP}; then
    trap cleanup EXIT SIGINT SIGQUIT
fi

# Utilities - get a container's IP address and hostname.
function get_container_ip {
    docker inspect --format='{{range .NetworkSettings.Networks}}{{.IPAddress}}{{end}}' $1
}
function get_container_hostname {
    docker inspect --format='{{.Config.Hostname}}' $1
}

# Just in case containers already exist with the same names, clean
# them up.
cleanup

# Ensure that ip6_tables module is loaded.  The ip6tables-save command
# needs this.
sudo modprobe ip6_tables

# Run etcd.
docker run --detach --name ${prefix}-etcd \
       quay.io/coreos/etcd \
       etcd \
       --advertise-client-urls "http://127.0.0.1:2379,http://127.0.0.1:4001" \
       --listen-client-urls "http://0.0.0.0:2379,http://0.0.0.0:4001"
etcd_ip=$(get_container_ip ${prefix}-etcd)

# Run k8s API server.  The clients in this test - Felix, Typha, the
# k8sfv test code, and individual commands in this script - all
# connect anonymously to the API server, because (a) they aren't
# running in pods in a proper Kubernetes cluster, and (b) they don't
# provide client TLS certificates, and (c) they don't use any of the
# other non-anonymous mechanisms that Kubernetes supports.  But, as of
# 1.6, the API server doesn't allow anonymous users with the default
# "AlwaysAllow" authorization mode.  So we specify the "RBAC"
# authorization mode instead, and create a ClusterRoleBinding that
# gives the "system:anonymous" user unlimited power (aka the
# "cluster-admin" role).
docker run --detach --name ${prefix}-apiserver \
       gcr.io/google_containers/hyperkube-amd64:v${K8S_VERSION} \
       /hyperkube apiserver \
       --etcd-servers=http://${etcd_ip}:2379 \
       --service-cluster-ip-range=10.101.0.0/16 -v=10 \
       --authorization-mode=RBAC
k8s_ip=$(get_container_ip ${prefix}-apiserver)
k8s_api_endpoint=https://${k8s_ip}:6443

while ! docker exec ${prefix}-apiserver kubectl create clusterrolebinding anonymous-admin --clusterrole=cluster-admin --user=system:anonymous; do
    sleep 2
done

# Wait until the newly launched API server can respond to a request,
# before continuing.
while ! curl -k ${k8s_api_endpoint}/apis/extensions/v1beta1/thirdpartyresources; do
    sleep 2
done

# Get the API server's (self-signed) TLS certificate.  (This is needed
# for the clients to authenticate the _API_server_ - which is entirely
# independent of the _client_ authorization discussed above.)
mkdir -p k8sfv/output
while ! docker cp ${prefix}-apiserver:/var/run/kubernetes/apiserver.crt k8sfv/output/; do
    sleep 2
done

if ${USE_TYPHA}; then
    # Run Typha.
    docker run --detach --privileged --name ${prefix}-typha \
	   -e CALICO_DATASTORE_TYPE=kubernetes \
	   -e TYPHA_LOGSEVERITYSCREEN=${TYPHA_LOG_LEVEL} \
	   -e TYPHA_DATASTORETYPE=kubernetes \
	   -e K8S_API_ENDPOINT=${k8s_api_endpoint} \
	   -e K8S_CA_FILE=/testcode/k8sfv/output/apiserver.crt \
	   -v ${PWD}:/testcode \
	   -w /testcode/k8sfv/output \
	   calico/typha:${TYPHA_VERSION} \
	   /bin/sh -c "for n in 1 2; do calico-typha; done"
    typha_ip=$(get_container_ip ${prefix}-typha)
    typha_hostname=$(get_container_hostname ${prefix}-typha)
    typha_felix_args="-e FELIX_TYPHAADDR=${typha_ip}:5473"
else
    typha_felix_args=
fi

# Run Felix.
#
# Specifying CALICO_DATASTORE_TYPE as well as FELIX_DATASTORETYPE is
# only needed for Felix 2.1 and earlier.  For 2.2, FELIX_DATASTORETYPE
# is sufficient.
docker run --detach --privileged --name ${prefix}-felix \
       ${typha_felix_args} \
       -e CALICO_DATASTORE_TYPE=kubernetes \
       -e FELIX_HEALTHENABLED=true \
       -e FELIX_LOGSEVERITYSCREEN=${FELIX_LOG_LEVEL} \
       -e FELIX_DATASTORETYPE=kubernetes \
       -e FELIX_PROMETHEUSMETRICSENABLED=true \
       -e FELIX_PROMETHEUSREPORTERENABLED=true \
       -e FELIX_USAGEREPORTINGENABLED=false \
       -e FELIX_DEBUGMEMORYPROFILEPATH="heap-<timestamp>" \
       -e K8S_API_ENDPOINT=${k8s_api_endpoint} \
       -e K8S_CA_FILE=/testcode/k8sfv/output/apiserver.crt \
       -e K8SFV_LOG_LEVEL=${K8SFV_LOG_LEVEL} \
       -v ${PWD}:/testcode \
       -w /testcode/k8sfv/output \
       calico/felix:${FELIX_VERSION} \
<<<<<<< HEAD
       /bin/sh -c "apk --no-cache add nmap; for n in 1 2; do calico-felix; done"
=======
       /bin/sh -c "while true; do calico-felix; done"
>>>>>>> b7e630e2
felix_ip=$(get_container_ip ${prefix}-felix)
felix_hostname=$(get_container_hostname ${prefix}-felix)

# Run the test suite.
run="cd /testcode/k8sfv/output && /testcode/bin/k8sfv.test -ginkgo.v -k8s-api-endpoint ${k8s_api_endpoint} -felix-ip ${felix_ip} -felix-hostname ${felix_hostname} -prometheus-push-url \"${PROMPG_URL}\" -code-level \"${CODE_LEVEL}\""
if test -n "${GINKGO_FOCUS}"; then
    docker exec ${prefix}-felix /bin/sh -c \
	   "${run} -ginkgo.focus \"${GINKGO_FOCUS}\""
elif ${JUST_A_MINUTE}; then
    # Run all the tests that are _not_ marked as "[slow]", and fail
    # the test if any of those takes longer than 2 minutes.  A k8sfv
    # test should be marked as "[slow]" if it normally takes longer
    # than 1 minute - so this allows a buffer of 1 extra minute to
    # allow for executor slowness.
    docker exec ${prefix}-felix /bin/sh -c \
	   "${run} -ginkgo.skip \"\\[slow\\]\" -ginkgo.slowSpecThreshold 120" | perl -pe 'END { exit $status } $status=1 if /SLOW TEST|FAIL!/;'
else
    docker exec ${prefix}-felix /bin/sh -c \
	   "${run}"
fi

# Save the status of the test run.
STATUS=$?

# Check that the Felix container is still running.  It's important to
# do this check, because the test run just above can exit with a
# successful status (0) if Felix dies prematurely.
if docker ps | grep ${prefix}-felix; then
    # Good, still running.
    exit ${STATUS}
else
    # No, it has died.  Dump logs and exit with a failure status.
    docker logs ${prefix}-felix
    exit 1
fi<|MERGE_RESOLUTION|>--- conflicted
+++ resolved
@@ -180,11 +180,7 @@
        -v ${PWD}:/testcode \
        -w /testcode/k8sfv/output \
        calico/felix:${FELIX_VERSION} \
-<<<<<<< HEAD
-       /bin/sh -c "apk --no-cache add nmap; for n in 1 2; do calico-felix; done"
-=======
-       /bin/sh -c "while true; do calico-felix; done"
->>>>>>> b7e630e2
+       /bin/sh -c "apk --no-cache add nmap; while true; do calico-felix; done"
 felix_ip=$(get_container_ip ${prefix}-felix)
 felix_hostname=$(get_container_hostname ${prefix}-felix)
 
