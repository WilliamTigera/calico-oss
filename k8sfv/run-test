--- conflicted
+++ resolved
@@ -4,16 +4,6 @@
 # running with the Kubernetes datastore driver, driven by CRUD
 # operations through the k8s API server.
 
-<<<<<<< HEAD
-# Config.
-#
-# What Felix (container image) to use.
-: ${FELIX_IMAGE:=tigera/felix}
-#
-# What version of Felix (container image) to use.
-: ${FELIX_VERSION:=latest}
-#
-=======
 # Config check.
 if ! test -n "${FV_FELIXIMAGE}"; then
     echo FV_FELIXIMAGE must be set to indicate the felix image to use.
@@ -25,7 +15,6 @@
     exit -1
 fi
 
->>>>>>> 43bafe57
 if ! test -n "${FV_K8SIMAGE}"; then
     echo FV_K8SIMAGE must be set to indicate the hyperkube image to use.
     exit -1
@@ -200,8 +189,8 @@
 #
 # If the image is a GCR image, pull it with gcloud.
 #
-if [[ "${FELIX_IMAGE}" == *"gcr.io"* ]]; then
-    gcloud docker -- pull ${FELIX_IMAGE}:${FELIX_VERSION}
+if [[ "${FV_FELIXIMAGE}" == *"gcr.io"* ]]; then
+    gcloud docker -- pull ${FV_FELIXIMAGE}
 fi
 
 #
@@ -223,11 +212,7 @@
        -e K8SFV_LOG_LEVEL=${K8SFV_LOG_LEVEL} \
        -v ${PWD}:/testcode \
        -w /testcode/k8sfv/output \
-<<<<<<< HEAD
-       ${FELIX_IMAGE}:${FELIX_VERSION}
-=======
        $FV_FELIXIMAGE
->>>>>>> 43bafe57
 felix_ip=$(get_container_ip ${prefix}-felix)
 felix_hostname=$(get_container_hostname ${prefix}-felix)
 
