--- conflicted
+++ resolved
@@ -1,8 +1,4 @@
-<<<<<<< HEAD
-// Copyright (c) 2016-2018 Tigera, Inc. All rights reserved.
-=======
-// Copyright (c) 2016-2017,2019 Tigera, Inc. All rights reserved.
->>>>>>> e2336e7a
+// Copyright (c) 2016-2017,2019-2020 Tigera, Inc. All rights reserved.
 //
 // Licensed under the Apache License, Version 2.0 (the "License");
 // you may not use this file except in compliance with the License.
@@ -47,7 +43,6 @@
 
 func TestMain(t *testing.T) {
 	RegisterFailHandler(Fail)
-	// The run-test script runs this file from k8sfv/output.
-	junitReporter := reporters.NewJUnitReporter("../../report/k8sfv_suite.xml")
+	junitReporter := reporters.NewJUnitReporter("../report/k8sfv_suite.xml")
 	RunSpecsWithDefaultAndCustomReporters(t, "Felix/KDD FV tests", []Reporter{junitReporter})
 }