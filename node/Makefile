--- conflicted
+++ resolved
@@ -440,7 +440,7 @@
 	chmod +x ./kubectl
 
 # TODO: dual-tor uses a custom kind build, and so doesn't leverage the common
-# kind logic from lib.Makefile. 
+# kind logic from lib.Makefile.
 .PHONY: dual-tor-setup
 DUAL_TOR_DIR=tests/k8st/dual-tor
 dual-tor-setup: dual-tor-cleanup kubectl dist/calicoctl $(K8ST_IMAGE_TARS) .calico_test.created tests/k8st/reliable-nc/bin/reliable-nc
@@ -623,13 +623,8 @@
 	cd windows-packaging && \
 	cp -r CalicoWindows TigeraCalico && \
 	sha256sum --check nssm.sha256sum && \
-<<<<<<< HEAD
 	cd TigeraCalico && \
-	unzip  ../nssm-$(WINDOWS_NSSM_VERSION).zip \
-=======
-	cd CalicoWindows && \
 	unzip  ../nssm.zip \
->>>>>>> 74cef426
 	       -x 'nssm-$(WINDOWS_NSSM_VERSION)/src/*' && \
 	mv nssm-$(WINDOWS_NSSM_VERSION) nssm && \
 	cd .. && \
