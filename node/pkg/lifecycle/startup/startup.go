// Copyright (c) 2016,2021 Tigera, Inc. All rights reserved.
//
// Licensed under the Apache License, Version 2.0 (the "License");
// you may not use this file except in compliance with the License.
// You may obtain a copy of the License at
//
//	http://www.apache.org/licenses/LICENSE-2.0
//
// Unless required by applicable law or agreed to in writing, software
// distributed under the License is distributed on an "AS IS" BASIS,
// WITHOUT WARRANTIES OR CONDITIONS OF ANY KIND, either express or implied.
// See the License for the specific language governing permissions and
// limitations under the License.
package startup

import (
	"context"
	cryptorand "crypto/rand"
	"fmt"
	"net"
	"os"
	"reflect"
	"regexp"
	"strconv"
	"strings"
	"time"

	log "github.com/sirupsen/logrus"
	v1 "k8s.io/api/core/v1"
	kerrors "k8s.io/apimachinery/pkg/api/errors"
	metav1 "k8s.io/apimachinery/pkg/apis/meta/v1"
	"k8s.io/client-go/kubernetes"
	"k8s.io/client-go/rest"

	api "github.com/tigera/api/pkg/apis/projectcalico/v3"
	"github.com/tigera/api/pkg/lib/numorstring"

	"github.com/projectcalico/calico/libcalico-go/lib/apiconfig"
	libapi "github.com/projectcalico/calico/libcalico-go/lib/apis/v3"
	client "github.com/projectcalico/calico/libcalico-go/lib/clientv3"
	cerrors "github.com/projectcalico/calico/libcalico-go/lib/errors"
	cnet "github.com/projectcalico/calico/libcalico-go/lib/net"
	"github.com/projectcalico/calico/libcalico-go/lib/options"
	"github.com/projectcalico/calico/libcalico-go/lib/selector"
	"github.com/projectcalico/calico/libcalico-go/lib/upgrade/migrator"
	"github.com/projectcalico/calico/libcalico-go/lib/upgrade/migrator/clients"

	"github.com/projectcalico/calico/node/pkg/calicoclient"
	"github.com/projectcalico/calico/node/pkg/earlynetworking"
	"github.com/projectcalico/calico/node/pkg/lifecycle/startup/autodetection"
	"github.com/projectcalico/calico/node/pkg/lifecycle/startup/autodetection/ipv4"
	"github.com/projectcalico/calico/node/pkg/lifecycle/utils"
)

const (
	DEFAULT_IPV4_POOL_CIDR       = "192.168.0.0/16"
	DEFAULT_IPV4_POOL_BLOCK_SIZE = 26
	DEFAULT_IPV6_POOL_BLOCK_SIZE = 122
	DEFAULT_IPV4_POOL_NAME       = "default-ipv4-ippool"
	DEFAULT_IPV6_POOL_NAME       = "default-ipv6-ippool"

	DEFAULT_MONITOR_IP_POLL_INTERVAL = 60 * time.Second

	// KubeadmConfigConfigMap is defined in k8s.io/kubernetes, which we can't import due to versioning issues.
	KubeadmConfigConfigMap = "kubeadm-config"
	// Rancher clusters store their state in this config map in the kube-system namespace.
	RancherStateConfigMap = "full-cluster-state"

	OSTypeLinux   = "lin"
	OSTypeWindows = "win"
)

// Version strings, set during build.
var CALICOVERSION string
var CNXVERSION string
var CNXRELEASEVERSION string

var (
	// Default values, names for different configs.
	defaultLogSeverity        = "Info"
	globalFelixConfigName     = "default"
	felixNodeConfigNamePrefix = "node."
)

// This file contains the main startup processing for the calico/node.  This
// includes:
//   - Detecting IP address and Network to use for BGP
//   - Configuring the node resource with IP/AS information provided in the
//     environment, or autodetected.
//   - Creating default IP Pools for quick-start use
func Run() {
	// Check $CALICO_STARTUP_LOGLEVEL to capture early log statements
	ConfigureLogging()

	// Determine the name for this node.
	nodeName := utils.DetermineNodeName()
	log.Infof("Starting node %s with version %s (release version %s)", nodeName, CNXVERSION, CNXRELEASEVERSION)

	// Create the Calico API cli.
	cfg, cli := calicoclient.CreateClient()

	ctx := context.Background()

	// An explicit value of true is required to wait for the datastore.
	if os.Getenv("WAIT_FOR_DATASTORE") == "true" {
		waitForConnection(ctx, cli)
		log.Info("Datastore is ready")
	} else {
		log.Info("Skipping datastore connection test")
	}

	if cfg.Spec.DatastoreType == apiconfig.Kubernetes {
		if err := ensureKDDMigrated(cfg, cli); err != nil {
			log.WithError(err).Errorf("Unable to ensure datastore is migrated.")
			utils.Terminate()
		}
	}

	// Query the current Node resources.  We update our node resource with
	// updated IP data and use the full list of nodes for validation.
	node := getNode(ctx, cli, nodeName)

	var clientset *kubernetes.Clientset
	var kubeadmConfig, rancherState *v1.ConfigMap
	var k8sNode *v1.Node

	// Determine the Kubernetes node name. Default to the Calico node name unless an explicit
	// value is provided.
	k8sNodeName := nodeName
	if nodeRef := os.Getenv("CALICO_K8S_NODE_REF"); nodeRef != "" {
		k8sNodeName = nodeRef
	}

	// If running under kubernetes with secrets to call k8s API
	if config, err := rest.InClusterConfig(); err == nil {
		// default timeout is 30 seconds, which isn't appropriate for this kind of
		// startup action because network services, like kube-proxy might not be
		// running and we don't want to block the full 30 seconds if they are just
		// a few seconds behind.
		config.Timeout = 2 * time.Second

		// Create the k8s clientset.
		clientset, err = kubernetes.NewForConfig(config)
		if err != nil {
			log.WithError(err).Error("Failed to create clientset")
			return
		}

		// Check if we're running on a kubeadm and/or rancher cluster. Any error other than not finding the respective
		// config map should be serious enough that we ought to stop here and return.
		kubeadmConfig, err = clientset.CoreV1().ConfigMaps(metav1.NamespaceSystem).Get(ctx,
			KubeadmConfigConfigMap,
			metav1.GetOptions{})
		if err != nil {
			if kerrors.IsNotFound(err) {
				kubeadmConfig = nil
			} else if kerrors.IsUnauthorized(err) {
				kubeadmConfig = nil
				log.WithError(err).Info("Unauthorized to query kubeadm configmap, assuming not on kubeadm. CIDR detection will not occur.")
			} else {
				log.WithError(err).Error("failed to query kubeadm's config map")
				utils.Terminate()
			}
		}

		rancherState, err = clientset.CoreV1().ConfigMaps(metav1.NamespaceSystem).Get(ctx,
			RancherStateConfigMap,
			metav1.GetOptions{})
		if err != nil {
			if kerrors.IsNotFound(err) {
				rancherState = nil
			} else if kerrors.IsUnauthorized(err) {
				kubeadmConfig = nil
				log.WithError(err).Info("Unauthorized to query rancher configmap, assuming not on rancher. CIDR detection will not occur.")
			} else {
				log.WithError(err).Error("failed to query Rancher's cluster state config map")
				utils.Terminate()
			}
		}

		k8sNode, err = clientset.CoreV1().Nodes().Get(ctx, k8sNodeName, metav1.GetOptions{})
		if err != nil {
			log.WithError(err).Error("Failed to read Node from datastore")
			utils.Terminate()
		}
	}

<<<<<<< HEAD
	// Allow setting this node's AS number and rack label(s) from an EarlyNetworkConfiguration
	// mapped in at $CALICO_EARLY_NETWORKING.  Note that the "AS" environment variable can still
	// override the AS number.
	if err := configureBGPLayout(node); err != nil {
		log.WithError(err).Error("BGP layout configuration failed")
		utils.Terminate()
	}

	// Write BGP related details to the Node if BGP is enabled or environment variable IP is used (for ipsec support).
	if os.Getenv("CALICO_NETWORKING_BACKEND") != "none" {
		configureAndCheckIPAddressSubnets(ctx, cli, node, k8sNode)
		configureASNumber(node, os.Getenv("AS"), "environment")
	}

	// Populate a reference to the node based on orchestrator node identifiers.
	configureNodeRef(node)
	configureCloudOrchRef(node)
=======
	needsNodeUpdate := configureAndCheckIPAddressSubnets(ctx, cli, node, k8sNode)
	// Configure the node AS number.
	needsNodeUpdate = configureASNumber(node) || needsNodeUpdate
	// Populate a reference to the node based on orchestrator node identifiers.
	needsNodeUpdate = configureNodeRef(node) || needsNodeUpdate
	if needsNodeUpdate {
		// Apply the updated node resource.
		if _, err := CreateOrUpdate(ctx, cli, node); err != nil {
			log.WithError(err).Errorf("Unable to set node resource configuration")
			utils.Terminate()
		}
	}
>>>>>>> e40707c5

	// Check expected filesystem
	ensureFilesystemAsExpected()

	// Configure IP Pool configuration.
	configureIPPools(ctx, cli, kubeadmConfig)

	// Set default configuration required for the cluster.
	if err := ensureDefaultConfig(ctx, cfg, cli, node, getOSType(), kubeadmConfig, rancherState); err != nil {
		log.WithError(err).Errorf("Unable to set global default configuration")
		utils.Terminate()
	}

	// Write config files now that we are ready to start other components.
	utils.WriteNodeConfig(nodeName)

	// Tell the user what the name of the node is.
	log.Infof("Using node name: %s", nodeName)

	if err := ensureNetworkForOS(ctx, cli, nodeName); err != nil {
		log.WithError(err).Errorf("Unable to ensure network for os")
		utils.Terminate()
	}

	// All done. Set NetworkUnavailable to false if using Calico for networking.
	// We do it late in the process to avoid node resource update conflict because setting
	// node condition will trigger node-controller updating node taints.
	if os.Getenv("CALICO_NETWORKING_BACKEND") != "none" {
		if clientset != nil {
			err := utils.SetNodeNetworkUnavailableCondition(*clientset, k8sNodeName, false, 30*time.Second)
			if err != nil {
				log.WithError(err).Error("Unable to set NetworkUnavailable to False")
			}
		}
	}

	// Remove shutdownTS file when everything is done.
	// This indicates Calico node started successfully.
	if err := utils.RemoveShutdownTimestampFile(); err != nil {
		log.WithError(err).Errorf("Unable to remove shutdown timestamp file")
		utils.Terminate()
	}
}

func configureBGPLayout(node *libapi.Node) error {
	yamlFileName := os.Getenv("CALICO_EARLY_NETWORKING")
	if yamlFileName == "" {
		log.Info("CALICO_EARLY_NETWORKING is not set")
		return nil
	}
	cfg, err := earlynetworking.GetEarlyNetworkConfig(yamlFileName)
	if err != nil {
		return fmt.Errorf("Failed to read EarlyNetworkConfiguration: %v", err)
	}

	// Find the EarlyNetworkConfiguration entry for this node.
	var thisNode *earlynetworking.ConfigNode
	nodeIP := strings.Split(node.Spec.BGP.IPv4Address, "/")[0]
nodeLoop:
	for _, nodeCfg := range cfg.Spec.Nodes {
		for _, addr := range nodeCfg.InterfaceAddresses {
			if addr == nodeIP {
				thisNode = &nodeCfg
				break nodeLoop
			}
		}
		if nodeCfg.StableAddress.Address == nodeIP {
			thisNode = &nodeCfg
			break nodeLoop
		}
	}
	if thisNode == nil {
		return fmt.Errorf("Failed to find EarlyNetworkConfiguration entry for this node (%v)", nodeIP)
	}
	log.WithField("cfg", *thisNode).Info("Found EarlyNetworkConfiguration entry for this node")

	// Add labels to the Node.
	for k, v := range thisNode.Labels {
		if v2, exists := node.Labels[k]; exists {
			log.Warningf("Overriding existing node label: %v: %v -> %v", k, v2, v)
		} else {
			log.Infof("Setting node label: %v: %v", k, v)
		}
		if node.Labels == nil {
			node.Labels = make(map[string]string)
		}
		node.Labels[k] = v
	}

	// Add annotation for the AS number.
	if thisNode.ASNumber != 0 {
		if node.Spec.BGP != nil && node.Spec.BGP.ASNumber != nil {
			log.Warningf("Overriding existing node AS number: %v -> %v", *node.Spec.BGP.ASNumber, thisNode.ASNumber)
		} else {
			log.Infof("Setting node AS number: %v", thisNode.ASNumber)
		}
		configureASNumber(node, fmt.Sprintf("%v", thisNode.ASNumber), "EarlyNetworkConfiguration")
	}
	return nil
}

func getMonitorPollInterval() time.Duration {
	interval := DEFAULT_MONITOR_IP_POLL_INTERVAL

	if intervalEnv := os.Getenv("AUTODETECT_POLL_INTERVAL"); intervalEnv != "" {
		var err error
		interval, err = time.ParseDuration(intervalEnv)
		if err != nil {
			log.WithError(err).Errorf("error parsing node IP auto-detect polling interval %s", intervalEnv)
			interval = DEFAULT_MONITOR_IP_POLL_INTERVAL
		}
	}

	return interval
}

func configureAndCheckIPAddressSubnets(ctx context.Context, cli client.Interface, node *libapi.Node, k8sNode *v1.Node) bool {
	// If Calico is running in policy only mode we don't need to write BGP related
	// details to the Node.
	if os.Getenv("CALICO_NETWORKING_BACKEND") == "none" {
		return false
	}
	// Configure and verify the node IP addresses and subnets.
	checkConflicts, err := configureIPsAndSubnets(node, k8sNode, func(incl []string, excl []string, version int) ([]autodetection.Interface, error) {
		return autodetection.GetInterfaces(net.Interfaces, incl, excl, version)
	})
	if err != nil {
		// If this is auto-detection error, do a cleanup before returning
		clearv4 := os.Getenv("IP") == "autodetect"
		clearv6 := os.Getenv("IP6") == "autodetect"
		if node.ResourceVersion != "" {
			// If we're auto-detecting an IP on an existing node and hit an error, clear the previous
			// IP addresses from the node since they are no longer valid.
			clearNodeIPs(ctx, cli, node, clearv4, clearv6)
		}

		utils.Terminate()
	}

	if node.Spec.BGP.IPv4Address == "" && node.Spec.BGP.IPv6Address == "" {
		if os.Getenv("CALICO_NETWORKING_BACKEND") != "none" {
			log.Error("No IPv4 or IPv6 addresses configured or detected, required for Calico networking")
			// Unrecoverable error, terminate to restart.
			utils.Terminate()
		} else {
			log.Info("No IPv4 or IPv6 addresses configured or detected. Some features may not work properly.")
			// Bail here setting BGPSpec to nil (if empty) to pass validation.
			if reflect.DeepEqual(node.Spec.BGP, &libapi.NodeBGPSpec{}) {
				node.Spec.BGP = nil
			}
			return checkConflicts
		}
	}

	// If we report an IP change (v4 or v6) we should verify there are no
	// conflicts between Nodes.
	if checkConflicts && os.Getenv("DISABLE_NODE_IP_CHECK") != "true" {
		v4conflict, v6conflict, err := checkConflictingNodes(ctx, cli, node)
		if err != nil {
			// If we've auto-detected a new IP address for an existing node that now conflicts, clear the old IP address(es)
			// from the node in the datastore. This frees the address in case it needs to be used for another node.
			clearv4 := (os.Getenv("IP") == "autodetect") && v4conflict
			clearv6 := (os.Getenv("IP6") == "autodetect") && v6conflict
			if node.ResourceVersion != "" {
				clearNodeIPs(ctx, cli, node, clearv4, clearv6)
			}
			utils.Terminate()
		}
	}

	return checkConflicts
}

func MonitorIPAddressSubnets() {
	ctx := context.Background()
	_, cli := calicoclient.CreateClient()
	nodeName := utils.DetermineNodeName()
	node := getNode(ctx, cli, nodeName)

	pollInterval := getMonitorPollInterval()

	var clientset *kubernetes.Clientset
	var config *rest.Config
	var k8sNode *v1.Node
	var err error

	// Determine the Kubernetes node name. Default to the Calico node name unless an explicit
	// value is provided.
	k8sNodeName := nodeName
	if nodeRef := os.Getenv("CALICO_K8S_NODE_REF"); nodeRef != "" {
		k8sNodeName = nodeRef
	}
	if config, err = rest.InClusterConfig(); err == nil {
		// Create the k8s clientset.
		clientset, err = kubernetes.NewForConfig(config)
		if err != nil {
			log.WithError(err).Error("Failed to create clientset")
			return
		}

		k8sNode, err = clientset.CoreV1().Nodes().Get(ctx, k8sNodeName, metav1.GetOptions{})
		if err != nil {
			log.WithError(err).Error("Failed to read Node from datastore")
			return
		}
	}

	for {
		<-time.After(pollInterval)
		log.Debugf("Checking node IP address every %v", pollInterval)
		updated := configureAndCheckIPAddressSubnets(ctx, cli, node, k8sNode)
		if updated {
			// Apply the updated node resource.
			// we try updating the resource up to 3 times, in case of transient issues.
			for i := 0; i < 3; i++ {
				_, err := CreateOrUpdate(ctx, cli, node)
				if err == nil {
					log.Info("Updated node IP addresses")
					break
				}
				log.WithError(err).Error("Unable to set node resource configuration, retrying...")
			}
		}
	}
}

// configureNodeRef will attempt to discover the cluster type it is running on, check to ensure we
// have not already set it on this Node, and set it if need be.
// Returns true if the node object needs to updated.
func configureNodeRef(node *libapi.Node) bool {
	orchestrator := "k8s"
	nodeRef := ""

	// Sort out what type of cluster we're running on.
	if nodeRef = os.Getenv("CALICO_K8S_NODE_REF"); nodeRef == "" {
		return false
	}

	node.Spec.OrchRefs = []libapi.OrchRef{{NodeName: nodeRef, Orchestrator: orchestrator}}
	return true
}

// CreateOrUpdate creates the Node if ResourceVersion is not specified,
// or Update if it's specified.
func CreateOrUpdate(ctx context.Context, client client.Interface, node *libapi.Node) (*libapi.Node, error) {
	if node.ResourceVersion != "" {
		return client.Nodes().Update(ctx, node, options.SetOptions{})
	}

	return client.Nodes().Create(ctx, node, options.SetOptions{})
}

func clearNodeIPs(ctx context.Context, client client.Interface, node *libapi.Node, clearv4, clearv6 bool) {
	if clearv4 {
		log.WithField("IP", node.Spec.BGP.IPv4Address).Info("Clearing out-of-date IPv4 address from this node")
		node.Spec.BGP.IPv4Address = ""
	}
	if clearv6 {
		log.WithField("IP", node.Spec.BGP.IPv6Address).Info("Clearing out-of-date IPv6 address from this node")
		node.Spec.BGP.IPv6Address = ""
	}

	// If the BGP spec is empty, then set it to nil.
	if node.Spec.BGP != nil && reflect.DeepEqual(*node.Spec.BGP, libapi.NodeBGPSpec{}) {
		node.Spec.BGP = nil
	}

	if clearv4 || clearv6 {
		_, err := client.Nodes().Update(ctx, node, options.SetOptions{})
		if err != nil {
			log.WithError(err).Warnf("Failed to clear node addresses")
		}
	}
}

func ConfigureLogging() {
	// Default to info level logging
	logLevel := log.InfoLevel

	rawLogLevel := os.Getenv("CALICO_STARTUP_LOGLEVEL")
	if rawLogLevel != "" {
		parsedLevel, err := log.ParseLevel(rawLogLevel)
		if err == nil {
			logLevel = parsedLevel
		} else {
			log.WithError(err).Error("Failed to parse log level, defaulting to info.")
		}
	}

	log.SetLevel(logLevel)
	log.Infof("Early log level set to %v", logLevel)
}

// waitForConnection waits for the datastore to become accessible.
func waitForConnection(ctx context.Context, c client.Interface) {
	log.Info("Checking datastore connection")
	for {
		// Query some arbitrary configuration to see if the connection
		// is working.  Getting a specific Node is a good option, even
		// if the Node does not exist.
		_, err := c.Nodes().Get(ctx, "foo", options.GetOptions{})

		// We only care about a couple of error cases, all others would
		// suggest the datastore is accessible.
		if err != nil {
			switch err.(type) {
			case cerrors.ErrorConnectionUnauthorized:
				log.WithError(err).Warn("Connection to the datastore is unauthorized")
				utils.Terminate()
			case cerrors.ErrorDatastoreError:
				log.WithError(err).Info("Hit error connecting to datastore - retry")
				time.Sleep(1000 * time.Millisecond)
				continue
			}
		}

		// We've connected to the datastore - break out of the loop.
		break
	}
	log.Info("Datastore connection verified")
}

// getNode returns the current node configuration. If this node has not yet
// been created, it returns a blank node resource.
func getNode(ctx context.Context, client client.Interface, nodeName string) *libapi.Node {
	node, err := client.Nodes().Get(ctx, nodeName, options.GetOptions{})
	if err != nil {
		if _, ok := err.(cerrors.ErrorResourceDoesNotExist); !ok {
			log.WithError(err).WithField("Name", nodeName).Info("Unable to query node configuration")
			log.Warn("Unable to access datastore to query node configuration")
			utils.Terminate()
		}

		log.WithField("Name", nodeName).Info("Building new node resource")
		node = libapi.NewNode()
		node.Name = nodeName
	}

	return node
}

// configureIPsAndSubnets updates the supplied node resource with IP and Subnet
// information to use for BGP.  This returns true if we detect a change in Node IP address.
func configureIPsAndSubnets(node *libapi.Node, k8sNode *v1.Node, getInterfaces func([]string, []string, int) ([]autodetection.Interface, error)) (bool, error) {
	// If the node resource currently has no BGP configuration, add an empty
	// set of configuration as it makes the processing below easier, and we
	// must end up configuring some BGP fields before we complete.
	if node.Spec.BGP == nil {
		log.Info("Initialize BGP data")
		node.Spec.BGP = &libapi.NodeBGPSpec{}
	}

	oldIpv4 := node.Spec.BGP.IPv4Address
	oldIpv6 := node.Spec.BGP.IPv6Address

	// Determine the autodetection type for IPv4 and IPv6.  Note that we
	// only autodetect IPv4 when it has not been specified.  IPv6 must be
	// explicitly requested using the "autodetect" value.
	//
	// If we aren't auto-detecting then we need to validate the configured
	// value and possibly fix up missing subnet configuration.
	ipv4Env := os.Getenv("IP")
	if ipv4Env == "autodetect" || (ipv4Env == "" && node.Spec.BGP.IPv4Address == "") {
		adm := os.Getenv("IP_AUTODETECTION_METHOD")
		cidr := autodetection.AutoDetectCIDR(adm, 4, k8sNode, getInterfaces)
		if cidr != nil {
			// We autodetected an IPv4 address so update the value in the node.
			node.Spec.BGP.IPv4Address = cidr.String()
		} else if node.Spec.BGP.IPv4Address == "" {
			// No IPv4 address is configured, but we always require one, so exit.
			log.Warn("Couldn't autodetect an IPv4 address. If auto-detecting, choose a different autodetection method. Otherwise provide an explicit address.")
			return false, fmt.Errorf("Failed to autodetect an IPv4 address")
		} else {
			// No IPv4 autodetected, but a previous one was configured.
			// Tell the user we are leaving the value unchanged.  We
			// will validate that the IP matches one on the interface.
			log.Warnf("Autodetection of IPv4 address failed, keeping existing value: %s", node.Spec.BGP.IPv4Address)
			validateIP(node.Spec.BGP.IPv4Address)
		}
	} else if ipv4Env == "none" && node.Spec.BGP.IPv4Address != "" {
		log.Infof("Autodetection for IPv4 disabled, keeping existing value: %s", node.Spec.BGP.IPv4Address)
		validateIP(node.Spec.BGP.IPv4Address)
	} else if ipv4Env != "none" {
		if ipv4Env != "" {
			// Attempt to get the local CIDR of ipv4Env
			ipv4CIDROrIP, err := autodetection.GetLocalCIDR(ipv4Env, 4, getInterfaces)
			if err != nil {
				log.Warnf("Attempt to get the local CIDR: %s failed, %s", ipv4Env, err)
			}
			node.Spec.BGP.IPv4Address = parseIPEnvironment("IP", ipv4CIDROrIP, 4)
		}
		validateIP(node.Spec.BGP.IPv4Address)
	}

	ipv6Env := os.Getenv("IP6")
	if ipv6Env == "autodetect" {
		adm := os.Getenv("IP6_AUTODETECTION_METHOD")
		cidr := autodetection.AutoDetectCIDR(adm, 6, k8sNode, getInterfaces)
		if cidr != nil {
			// We autodetected an IPv6 address so update the value in the node.
			node.Spec.BGP.IPv6Address = cidr.String()
		} else if node.Spec.BGP.IPv6Address == "" {
			// No IPv6 address is configured, but we have requested one, so exit.
			log.Warn("Couldn't autodetect an IPv6 address. If auto-detecting, choose a different autodetection method. Otherwise provide an explicit address.")
			return false, fmt.Errorf("Failed to autodetect an IPv6 address")
		} else {
			// No IPv6 autodetected, but a previous one was configured.
			// Tell the user we are leaving the value unchanged.  We
			// will validate that the IP matches one on the interface.
			log.Warnf("Autodetection of IPv6 address failed, keeping existing value: %s", node.Spec.BGP.IPv6Address)
			validateIP(node.Spec.BGP.IPv6Address)
		}
	} else if ipv6Env == "none" && node.Spec.BGP.IPv6Address != "" {
		log.Infof("Autodetection for IPv6 disabled, keeping existing value: %s", node.Spec.BGP.IPv6Address)
		validateIP(node.Spec.BGP.IPv6Address)
	} else if ipv6Env != "none" {
		if ipv6Env != "" {
			node.Spec.BGP.IPv6Address = parseIPEnvironment("IP6", ipv6Env, 6)
		}
		validateIP(node.Spec.BGP.IPv6Address)
	}

	// Detect if we've seen the IP address change, and flag that we need to check for conflicting Nodes
	if node.Spec.BGP.IPv4Address != oldIpv4 {
		log.Info("Node IPv4 changed, will check for conflicts")
		return true, nil
	}
	if node.Spec.BGP.IPv6Address != oldIpv6 {
		log.Info("Node IPv6 changed, will check for conflicts")
		return true, nil
	}

	return false, nil
}

// fetchAndValidateIPAndNetwork fetches and validates the IP configuration from
// either the environment variables or from the values already configured in the
// node.
func parseIPEnvironment(envName, envValue string, version int) string {
	// To parse the environment (which could be an IP or a CIDR), convert
	// to a JSON string and use the UnmarshalJSON method on the IPNet
	// struct to parse the value.
	ip := &cnet.IPNet{}
	err := ip.UnmarshalJSON([]byte("\"" + envValue + "\""))
	if err != nil || ip.Version() != version {
		log.Warnf("Environment does not contain a valid IPv%d address: %s=%s", version, envName, envValue)
		utils.Terminate()
	}
	log.Infof("Using IPv%d address from environment: %s=%s", ip.Version(), envName, envValue)

	return ip.String()
}

// validateIP checks that the IP address is actually on one of the host
// interfaces and warns if not.
func validateIP(ipn string) {
	// No validation required if no IP address is specified.
	if ipn == "" {
		return
	}

	ipAddr, _, err := cnet.ParseCIDROrIP(ipn)
	if err != nil {
		log.WithError(err).Errorf("Failed to parse autodetected CIDR '%s'", ipn)
		utils.Terminate()
	}

	// Get a complete list of interfaces with their addresses and check if
	// the IP address can be found.
	ifaces, err := autodetection.GetInterfaces(net.Interfaces, nil, nil, ipAddr.Version())
	if err != nil {
		log.WithError(err).Error("Unable to query host interfaces")
		utils.Terminate()
	}
	if len(ifaces) == 0 {
		log.Info("No interfaces found for validating IP configuration")
	}

	for _, i := range ifaces {
		for _, c := range i.Cidrs {
			if ipAddr.Equal(c.IP) {
				log.Debugf("IPv%d address %s discovered on interface %s", ipAddr.Version(), ipAddr.String(), i.Name)
				return
			}
		}
	}
	log.Warnf("Unable to confirm IPv%d address %s is assigned to this host", ipAddr.Version(), ipAddr)
}

func parseBlockSizeEnvironment(envValue string) int {
	i, err := strconv.Atoi(envValue)
	if err != nil {
		log.WithError(err).Error("Unable to convert blocksize to int")
		utils.Terminate()
	}
	return i
}

// validateBlockSize check if blockSize is valid
func validateBlockSize(version int, blockSize int) {
	// 20 to 32 (inclusive) for IPv4 and 116 to 128 (inclusive) for IPv6
	if version == 4 {
		if blockSize < 20 || blockSize > 32 {
			log.Errorf("Invalid blocksize %d for version %d", blockSize, version)
			utils.Terminate()
		}
	} else if version == 6 {
		if blockSize < 116 || blockSize > 128 {
			log.Errorf("Invalid blocksize %d for version %d", blockSize, version)
			utils.Terminate()
		}
	} else {
		log.Errorf("Invalid ip version specified (%d) when validating blocksize", version)
		utils.Terminate()
	}
}

// validateNodeSelector checks if selector is valid
func validateNodeSelector(version int, s string) {
	_, err := selector.Parse(s)
	if err != nil {
		log.Errorf("Invalid node selector '%s' for version %d: %s", s, version, err)
		utils.Terminate()
	}
}

// evaluateENVBool evaluates a passed environment variable
// Returns True if the envVar is defined and set to true.
// Returns False if the envVar is defined and set to false.
// Returns defaultValue in the envVar is not defined.
// An log entry will always be written
func evaluateENVBool(envVar string, defaultValue bool) bool {
	envValue, isSet := os.LookupEnv(envVar)

	if isSet {

		switch strings.ToLower(envValue) {

		case "false", "0", "no", "n", "f":
			log.Infof("%s is %t through environment variable", envVar, false)
			return false
		}
		log.Infof("%s is %t through environment variable", envVar, true)
		return true
	}
	log.Infof("%s is %t (defaulted) through environment variable", envVar, defaultValue)
	return defaultValue
}

<<<<<<< HEAD
// configureASNumber configures the Node resource with the specified AS number, or is a no-op if not
// specified.
func configureASNumber(node *libapi.Node, asStr string, source string) {
=======
// configureASNumber configures the Node resource with the AS number specified
// in the environment, or is a no-op if not specified.
// Returns true if the node object needs to be updated.
func configureASNumber(node *libapi.Node) bool {
	// Extract the AS number from the environment
	asStr := os.Getenv("AS")
>>>>>>> e40707c5
	if asStr != "" {
		if asNum, err := numorstring.ASNumberFromString(asStr); err != nil {
			log.WithError(err).Errorf("The AS number specified in the %v (AS=%s) is not valid", source, asStr)
			utils.Terminate()
		} else {
			log.Infof("Using AS number specified in %v (AS=%s)", source, asNum)
			node.Spec.BGP.ASNumber = &asNum
			return true
		}
	} else {
		if node.Spec.BGP.ASNumber == nil {
			log.Info("No AS number configured on node resource, using global value")
		} else {
			log.Infof("Using AS number %s configured in node resource", node.Spec.BGP.ASNumber)
		}
	}
	return false
}

// generateIPv6ULAPrefix return a random generated ULA IPv6 prefix as per RFC 4193.  The pool
// is generated from bytes pulled from a secure random source.
func GenerateIPv6ULAPrefix() (string, error) {
	ulaAddr := []byte{0xfd, 0, 0, 0, 0, 0, 0, 0, 0, 0, 0, 0, 0, 0, 0, 0}
	_, err := cryptorand.Read(ulaAddr[1:6])
	if err != nil {
		return "", err
	}
	ipNet := net.IPNet{
		IP:   net.IP(ulaAddr),
		Mask: net.CIDRMask(48, 128),
	}
	return ipNet.String(), nil
}

// configureIPPools ensures that default IP pools are created (unless explicitly requested otherwise).
func configureIPPools(ctx context.Context, client client.Interface, kubeadmConfig *v1.ConfigMap) {
	// Read in environment variables for use here and later.
	ipv4Pool := os.Getenv("CALICO_IPV4POOL_CIDR")
	ipv6Pool := os.Getenv("CALICO_IPV6POOL_CIDR")

	if strings.ToLower(os.Getenv("NO_DEFAULT_POOLS")) == "true" {
		if len(ipv4Pool) > 0 || len(ipv6Pool) > 0 {
			log.Error("Invalid configuration with NO_DEFAULT_POOLS defined and CALICO_IPV4POOL_CIDR or CALICO_IPV6POOL_CIDR defined.")
			utils.Terminate()
		}

		log.Info("Skipping IP pool configuration")
		return
	}

	// If CIDRs weren't specified through the environment variables, check if they're present in kubeadm's
	// config map.
	if (len(ipv4Pool) == 0 || len(ipv6Pool) == 0) && kubeadmConfig != nil {
		v4, v6, err := extractKubeadmCIDRs(kubeadmConfig)
		if err == nil {
			if len(ipv4Pool) == 0 {
				ipv4Pool = v4
				log.Infof("found v4=%s in the kubeadm config map", ipv4Pool)
			}
			if len(ipv6Pool) == 0 {
				ipv6Pool = v6
				log.Infof("found v6=%s in the kubeadm config map", ipv6Pool)
			}
		} else {
			log.WithError(err).Warn("Failed to extract CIDRs from kubeadm config.")
		}
	}

	ipv4IpipModeEnvVar := strings.ToLower(os.Getenv("CALICO_IPV4POOL_IPIP"))
	ipv4VXLANModeEnvVar := strings.ToLower(os.Getenv("CALICO_IPV4POOL_VXLAN"))
	ipv6VXLANModeEnvVar := strings.ToLower(os.Getenv("CALICO_IPV6POOL_VXLAN"))

	var (
		ipv4BlockSize int
		ipv6BlockSize int
	)
	ipv4BlockSizeEnvVar := os.Getenv("CALICO_IPV4POOL_BLOCK_SIZE")
	if ipv4BlockSizeEnvVar != "" {
		ipv4BlockSize = parseBlockSizeEnvironment(ipv4BlockSizeEnvVar)
	} else {
		ipv4BlockSize = DEFAULT_IPV4_POOL_BLOCK_SIZE
	}
	validateBlockSize(4, ipv4BlockSize)
	ipv6BlockSizeEnvVar := os.Getenv("CALICO_IPV6POOL_BLOCK_SIZE")
	if ipv6BlockSizeEnvVar != "" {
		ipv6BlockSize = parseBlockSizeEnvironment(ipv6BlockSizeEnvVar)
	} else {
		ipv6BlockSize = DEFAULT_IPV6_POOL_BLOCK_SIZE
	}
	validateBlockSize(6, ipv6BlockSize)
	ipv4NodeSelector := os.Getenv("CALICO_IPV4POOL_NODE_SELECTOR")
	validateNodeSelector(4, ipv4NodeSelector)
	ipv6NodeSelector := os.Getenv("CALICO_IPV6POOL_NODE_SELECTOR")
	validateNodeSelector(6, ipv6NodeSelector)

	// Get a list of all IP Pools
	poolList, err := client.IPPools().List(ctx, options.ListOptions{})
	if err != nil {
		log.WithError(err).Error("Unable to fetch IP pool list")
		utils.Terminate()
		return // not really needed but allows testing to function
	}

	// Check for IPv4 and IPv6 pools.
	ipv4Present := false
	ipv6Present := false
	for _, p := range poolList.Items {
		ip, _, err := cnet.ParseCIDR(p.Spec.CIDR)
		if err != nil {
			log.Warnf("Error parsing CIDR '%s'. Skipping the IPPool.", p.Spec.CIDR)
			continue
		}
		version := ip.Version()
		ipv4Present = ipv4Present || (version == 4)
		ipv6Present = ipv6Present || (version == 6)
		if ipv4Present && ipv6Present {
			break
		}
	}

	// Read IPV4 CIDR from env if set and parse then check it for errors
	if ipv4Pool == "" {
		ipv4Pool = DEFAULT_IPV4_POOL_CIDR

		_, preferedNet, _ := net.ParseCIDR(DEFAULT_IPV4_POOL_CIDR)
		if selectedPool, err := ipv4.GetDefaultIPv4Pool(preferedNet); err == nil {
			ipv4Pool = selectedPool.String()
		}

		log.Infof("Selected default IP pool is '%s'", ipv4Pool)
	}
	_, ipv4Cidr, err := cnet.ParseCIDR(ipv4Pool)
	if err != nil || ipv4Cidr.Version() != 4 {
		log.Errorf("Invalid CIDR specified in CALICO_IPV4POOL_CIDR '%s'", ipv4Pool)
		utils.Terminate()
		return // not really needed but allows testing to function
	}

	// If no IPv6 pool is specified, generate one.
	if ipv6Pool == "" {
		ipv6Pool, err = GenerateIPv6ULAPrefix()
		if err != nil {
			log.Errorf("Failed to generate an IPv6 default pool")
			utils.Terminate()
		}
	}
	_, ipv6Cidr, err := cnet.ParseCIDR(ipv6Pool)
	if err != nil || ipv6Cidr.Version() != 6 {
		log.Errorf("Invalid CIDR specified in CALICO_IPV6POOL_CIDR '%s'", ipv6Pool)
		utils.Terminate()
		return // not really needed but allows testing to function
	}

	// Ensure there are pools created for each IP version.
	if !ipv4Present {
		log.Debug("Create default IPv4 IP pool")
		outgoingNATEnabled := evaluateENVBool("CALICO_IPV4POOL_NAT_OUTGOING", true)
		bgpExportDisabled := evaluateENVBool("CALICO_IPV4POOL_DISABLE_BGP_EXPORT", false)

		createIPPool(ctx, client, ipv4Cidr, DEFAULT_IPV4_POOL_NAME, ipv4IpipModeEnvVar, ipv4VXLANModeEnvVar, outgoingNATEnabled, ipv4BlockSize, ipv4NodeSelector, bgpExportDisabled)
	}
	if !ipv6Present && ipv6Supported() {
		log.Debug("Create default IPv6 IP pool")
		outgoingNATEnabled := evaluateENVBool("CALICO_IPV6POOL_NAT_OUTGOING", false)
		bgpExportDisabled := evaluateENVBool("CALICO_IPV6POOL_DISABLE_BGP_EXPORT", false)

		createIPPool(ctx, client, ipv6Cidr, DEFAULT_IPV6_POOL_NAME, string(api.IPIPModeNever), ipv6VXLANModeEnvVar, outgoingNATEnabled, ipv6BlockSize, ipv6NodeSelector, bgpExportDisabled)
	}

}

// createIPPool creates an IP pool using the specified CIDR.  This
// method is a no-op if the pool already exists.
func createIPPool(ctx context.Context, client client.Interface, cidr *cnet.IPNet, poolName, ipipModeName, vxlanModeName string, isNATOutgoingEnabled bool, blockSize int, nodeSelector string, bgpExportDisabled bool) {
	version := cidr.Version()
	var ipipMode api.IPIPMode
	var vxlanMode api.VXLANMode

	// Parse the given IPIP mode.
	switch strings.ToLower(ipipModeName) {
	case "", "off", "never":
		ipipMode = api.IPIPModeNever
	case "crosssubnet", "cross-subnet":
		ipipMode = api.IPIPModeCrossSubnet
	case "always":
		ipipMode = api.IPIPModeAlways
	default:
		log.Errorf("Unrecognized IPIP mode specified in CALICO_IPV4POOL_IPIP '%s'", ipipModeName)
		utils.Terminate()
	}

	// Parse the given VXLAN mode.
	switch strings.ToLower(vxlanModeName) {
	case "", "off", "never":
		vxlanMode = api.VXLANModeNever
	case "crosssubnet", "cross-subnet":
		vxlanMode = api.VXLANModeCrossSubnet
	case "always":
		vxlanMode = api.VXLANModeAlways
	default:
		log.Errorf("Unrecognized VXLAN mode specified in CALICO_IPV%dPOOL_VXLAN '%s'", version, vxlanModeName)
		utils.Terminate()
	}

	pool := &api.IPPool{
		ObjectMeta: metav1.ObjectMeta{
			Name: poolName,
		},
		Spec: api.IPPoolSpec{
			CIDR:             cidr.String(),
			NATOutgoing:      isNATOutgoingEnabled,
			IPIPMode:         ipipMode,
			VXLANMode:        vxlanMode,
			BlockSize:        blockSize,
			NodeSelector:     nodeSelector,
			DisableBGPExport: bgpExportDisabled,
		},
	}

	log.Infof("Ensure default IPv%d pool is created. IPIP mode: %s, VXLAN mode: %s, DisableBGPExport: %t", version, ipipMode, vxlanMode, bgpExportDisabled)

	// Create the pool.  There is a small chance that another node may
	// beat us to it, so handle the fact that the pool already exists.
	if _, err := client.IPPools().Create(ctx, pool, options.SetOptions{}); err != nil {
		if _, ok := err.(cerrors.ErrorResourceAlreadyExists); !ok {
			log.WithError(err).Errorf("Failed to create default IPv%d IP pool: %s", version, cidr.String())
			utils.Terminate()
		}
	} else {
		log.Infof("Created default IPv%d pool (%s) with NAT outgoing %t. IPIP mode: %s, VXLAN mode: %s, DisableBGPExport: %t",
			version, cidr, isNATOutgoingEnabled, ipipMode, vxlanMode, bgpExportDisabled)
	}
}

// checkConflictingNodes checks whether any other nodes have been configured
// with the same IP addresses.
func checkConflictingNodes(ctx context.Context, client client.Interface, node *libapi.Node) (v4conflict, v6conflict bool, retErr error) {
	// Get the full set of nodes.
	var nodes []libapi.Node
	if nodeList, err := client.Nodes().List(ctx, options.ListOptions{}); err != nil {
		log.WithError(err).Errorf("Unable to query node configuration")
		retErr = err
		return
	} else {
		nodes = nodeList.Items
	}

	ourIPv4, _, err := cnet.ParseCIDROrIP(node.Spec.BGP.IPv4Address)
	if err != nil && node.Spec.BGP.IPv4Address != "" {
		log.WithError(err).Errorf("Error parsing IPv4 CIDR '%s' for node '%s'", node.Spec.BGP.IPv4Address, node.Name)
		retErr = err
		return
	}
	ourIPv6, _, err := cnet.ParseCIDROrIP(node.Spec.BGP.IPv6Address)
	if err != nil && node.Spec.BGP.IPv6Address != "" {
		log.WithError(err).Errorf("Error parsing IPv6 CIDR '%s' for node '%s'", node.Spec.BGP.IPv6Address, node.Name)
		retErr = err
		return
	}

	for _, theirNode := range nodes {
		if theirNode.Spec.BGP == nil {
			// Skip nodes that don't have BGP configured.  We know
			// that this node does have BGP since we only perform
			// this check after configuring BGP.
			continue
		}

		theirIPv4, _, err := cnet.ParseCIDROrIP(theirNode.Spec.BGP.IPv4Address)
		if err != nil && theirNode.Spec.BGP.IPv4Address != "" {
			log.WithError(err).Errorf("Error parsing IPv4 CIDR '%s' for node '%s'", theirNode.Spec.BGP.IPv4Address, theirNode.Name)
			retErr = err
			return
		}

		theirIPv6, _, err := cnet.ParseCIDROrIP(theirNode.Spec.BGP.IPv6Address)
		if err != nil && theirNode.Spec.BGP.IPv6Address != "" {
			log.WithError(err).Errorf("Error parsing IPv6 CIDR '%s' for node '%s'", theirNode.Spec.BGP.IPv6Address, theirNode.Name)
			retErr = err
			return
		}

		// If this is our node (based on the name), check if the IP
		// addresses have changed.  If so warn the user as it could be
		// an indication of multiple nodes using the same name.  This
		// is not an error condition as the IPs could actually change.
		if theirNode.Name == node.Name {
			if theirIPv4.IP != nil && ourIPv4.IP != nil && !theirIPv4.IP.Equal(ourIPv4.IP) {
				fields := log.Fields{"node": theirNode.Name, "original": theirIPv4.String(), "updated": ourIPv4.String()}
				log.WithFields(fields).Warnf("IPv4 address has changed. This could happen if there are multiple nodes with the same name.")
			}
			if theirIPv6.IP != nil && ourIPv6.IP != nil && !theirIPv6.IP.Equal(ourIPv6.IP) {
				fields := log.Fields{"node": theirNode.Name, "original": theirIPv6.String(), "updated": ourIPv6.String()}
				log.WithFields(fields).Warnf("IPv6 address has changed. This could happen if there are multiple nodes with the same name.")
			}
			continue
		}

		// Check that other nodes aren't using the same IP addresses.
		// This is an error condition.
		if theirIPv4.IP != nil && ourIPv4.IP != nil && theirIPv4.IP.Equal(ourIPv4.IP) {
			log.Warnf("Calico node '%s' is already using the IPv4 address %s.", theirNode.Name, ourIPv4.String())
			retErr = fmt.Errorf("IPv4 address conflict")
			v4conflict = true
		}

		if theirIPv6.IP != nil && ourIPv6.IP != nil && theirIPv6.IP.Equal(ourIPv6.IP) {
			log.Warnf("Calico node '%s' is already using the IPv6 address %s.", theirNode.Name, ourIPv6.String())
			retErr = fmt.Errorf("IPv6 address conflict")
			v6conflict = true
		}
	}
	return
}

// ensureDefaultConfig ensures all of the required default settings are
// configured.
func ensureDefaultConfig(ctx context.Context, cfg *apiconfig.CalicoAPIConfig, c client.Interface, node *libapi.Node, osType string, kubeadmConfig, rancherState *v1.ConfigMap) error {
	// Ensure the ClusterInformation is populated.
	// Get the ClusterType from ENV var. This is set from the manifest.
	clusterType := os.Getenv("CLUSTER_TYPE")

	if kubeadmConfig != nil {
		if len(clusterType) == 0 {
			clusterType = "kubeadm"
		} else {
			clusterType += ",kubeadm"
		}
	}

	if rancherState != nil {
		if len(clusterType) == 0 {
			clusterType = "rancher"
		} else {
			clusterType += ",rancher"
		}
	}

	if osType != OSTypeLinux {
		if len(clusterType) == 0 {
			clusterType = osType
		} else {
			clusterType += "," + osType
		}
	}

	if err := c.EnsureInitialized(ctx, CALICOVERSION, CNXRELEASEVERSION, clusterType); err != nil {
		return nil
	}

	// By default we set the global reporting interval to 0 - this is
	// different from the defaults defined in Felix.
	//
	// Logging to file is disabled in the felix.cfg config file.  This
	// should always be disabled for calico/node.  By default we log to
	// screen - set the default logging value that we desire.
	felixConf, err := c.FelixConfigurations().Get(ctx, globalFelixConfigName, options.GetOptions{})
	if err != nil {
		// Create the default config if it doesn't already exist.
		if _, ok := err.(cerrors.ErrorResourceDoesNotExist); ok {
			newFelixConf := api.NewFelixConfiguration()
			newFelixConf.Name = globalFelixConfigName
			newFelixConf.Spec.ReportingInterval = &metav1.Duration{Duration: 0}
			newFelixConf.Spec.LogSeverityScreen = defaultLogSeverity
			_, err = c.FelixConfigurations().Create(ctx, newFelixConf, options.SetOptions{})
			if err != nil {
				if conflict, ok := err.(cerrors.ErrorResourceAlreadyExists); ok {
					log.Infof("Ignoring conflict when setting value %s", conflict.Identifier)
				} else {
					log.WithError(err).WithField("FelixConfig", newFelixConf).Errorf("Error creating Felix global config")
					return err
				}
			}
		} else {
			log.WithError(err).WithField("FelixConfig", globalFelixConfigName).Errorf("Error getting Felix global config")
			return err
		}
	} else {
		updateNeeded := false
		if felixConf.Spec.ReportingInterval == nil {
			felixConf.Spec.ReportingInterval = &metav1.Duration{Duration: 0}
			updateNeeded = true
		} else {
			log.WithField("ReportingInterval", felixConf.Spec.ReportingInterval).Debug("Global Felix value already assigned")
		}

		if felixConf.Spec.LogSeverityScreen == "" {
			felixConf.Spec.LogSeverityScreen = defaultLogSeverity
			updateNeeded = true
		} else {
			log.WithField("LogSeverityScreen", felixConf.Spec.LogSeverityScreen).Debug("Global Felix value already assigned")
		}

		if updateNeeded {
			_, err = c.FelixConfigurations().Update(ctx, felixConf, options.SetOptions{})
			if err != nil {
				if conflict, ok := err.(cerrors.ErrorResourceUpdateConflict); ok {
					log.Infof("Ignoring conflict when setting value %s", conflict.Identifier)
				} else {
					log.WithError(err).WithField("FelixConfig", felixConf).Errorf("Error updating Felix global config")
					return err
				}
			}
		}
	}

	// Configure Felix to allow traffic from the containers to the host (if
	// not otherwise firewalled by the host administrator or profiles).
	// This is important for container deployments, where it is common
	// for containers to speak to services running on the host (e.g. k8s
	// pods speaking to k8s api-server, and mesos tasks registering with agent
	// on startup).  Note: KDD does not yet support per-node felix config.
	if cfg.Spec.DatastoreType != apiconfig.Kubernetes {
		felixNodeCfg, err := c.FelixConfigurations().Get(ctx, fmt.Sprintf("%s%s", felixNodeConfigNamePrefix, node.Name), options.GetOptions{})
		if err != nil {
			// Create the default config if it doesn't already exist.
			if _, ok := err.(cerrors.ErrorResourceDoesNotExist); ok {
				newFelixNodeCfg := api.NewFelixConfiguration()
				newFelixNodeCfg.Name = fmt.Sprintf("%s%s", felixNodeConfigNamePrefix, node.Name)
				newFelixNodeCfg.Spec.DefaultEndpointToHostAction = "Return"
				_, err = c.FelixConfigurations().Create(ctx, newFelixNodeCfg, options.SetOptions{})
				if err != nil {
					if exists, ok := err.(cerrors.ErrorResourceAlreadyExists); ok {
						log.Infof("Ignoring resource exists error when setting value %s", exists.Identifier)
					} else {
						log.WithError(err).WithField("FelixConfig", newFelixNodeCfg).Errorf("Error creating Felix node config")
						return err
					}
				}
			} else {
				log.WithError(err).WithField("FelixConfig", felixNodeConfigNamePrefix).Errorf("Error getting Felix node config")
				return err
			}
		} else {
			if felixNodeCfg.Spec.DefaultEndpointToHostAction == "" {
				felixNodeCfg.Spec.DefaultEndpointToHostAction = "Return"
				_, err = c.FelixConfigurations().Update(ctx, felixNodeCfg, options.SetOptions{})
				if err != nil {
					if conflict, ok := err.(cerrors.ErrorResourceUpdateConflict); ok {
						log.Infof("Ignoring conflict when setting value %s", conflict.Identifier)
					} else {
						log.WithError(err).WithField("FelixConfig", felixNodeCfg).Errorf("Error updating Felix node config")
						return err
					}
				}
			} else {
				log.WithField("DefaultEndpointToHostAction", felixNodeCfg.Spec.DefaultEndpointToHostAction).Debug("Host Felix value already assigned")
			}
		}
	}

	return nil
}

// ensureKDDMigrated ensures any data migration needed is done.
func ensureKDDMigrated(cfg *apiconfig.CalicoAPIConfig, cv3 client.Interface) error {
	cv1, err := clients.LoadKDDClientV1FromAPIConfigV3(cfg)
	if err != nil {
		return err
	}
	m := migrator.New(cv3, cv1, nil)
	yes, err := m.ShouldMigrate()
	if err != nil {
		return err
	} else if yes {
		log.Infof("Running migration")
		if _, err = m.Migrate(); err != nil {
			return fmt.Errorf("Migration failed: %v", err)
		}
		log.Infof("Migration successful")
	} else {
		log.Debugf("Migration is not needed")
	}

	return nil
}

// extractKubeadmCIDRs looks through the config map and parses lines starting with 'podSubnet'.
func extractKubeadmCIDRs(kubeadmConfig *v1.ConfigMap) (string, string, error) {
	var v4, v6 string
	var line []string
	var err error

	if kubeadmConfig == nil {
		return "", "", fmt.Errorf("Invalid config map.")
	}

	// Look through the config map for lines starting with 'podSubnet', then assign the right variable
	// according to the IP family of the matching string.
	re := regexp.MustCompile(`podSubnet: (.*)`)

	for _, l := range kubeadmConfig.Data {
		if line = re.FindStringSubmatch(l); line != nil {
			break
		}
	}

	if len(line) != 0 {
		// IPv4 and IPv6 CIDRs will be separated by a comma in a dual stack setup.
		for _, cidr := range strings.Split(line[1], ",") {
			addr, _, err := net.ParseCIDR(cidr)
			if err != nil {
				break
			}
			if addr.To4() == nil {
				if len(v6) == 0 {
					v6 = cidr
				}
			} else {
				if len(v4) == 0 {
					v4 = cidr
				}
			}
			if len(v6) != 0 && len(v4) != 0 {
				break
			}
		}
	}

	return v4, v6, err
}<|MERGE_RESOLUTION|>--- conflicted
+++ resolved
@@ -185,30 +185,20 @@
 		}
 	}
 
-<<<<<<< HEAD
 	// Allow setting this node's AS number and rack label(s) from an EarlyNetworkConfiguration
 	// mapped in at $CALICO_EARLY_NETWORKING.  Note that the "AS" environment variable can still
 	// override the AS number.
-	if err := configureBGPLayout(node); err != nil {
+	if needsNodeUpdate, err := configureBGPLayout(node); err != nil {
 		log.WithError(err).Error("BGP layout configuration failed")
 		utils.Terminate()
 	}
 
-	// Write BGP related details to the Node if BGP is enabled or environment variable IP is used (for ipsec support).
-	if os.Getenv("CALICO_NETWORKING_BACKEND") != "none" {
-		configureAndCheckIPAddressSubnets(ctx, cli, node, k8sNode)
-		configureASNumber(node, os.Getenv("AS"), "environment")
-	}
-
-	// Populate a reference to the node based on orchestrator node identifiers.
-	configureNodeRef(node)
-	configureCloudOrchRef(node)
-=======
-	needsNodeUpdate := configureAndCheckIPAddressSubnets(ctx, cli, node, k8sNode)
+	needsNodeUpdate = configureAndCheckIPAddressSubnets(ctx, cli, node, k8sNode) || needsNodeUpdate
 	// Configure the node AS number.
-	needsNodeUpdate = configureASNumber(node) || needsNodeUpdate
+	needsNodeUpdate = configureASNumber(node, os.Getenv("AS"), "environment") || needsNodeUpdate
 	// Populate a reference to the node based on orchestrator node identifiers.
 	needsNodeUpdate = configureNodeRef(node) || needsNodeUpdate
+	needsNodeUpdate = configureCloudOrchRef(node) || needsNodeUpdate
 	if needsNodeUpdate {
 		// Apply the updated node resource.
 		if _, err := CreateOrUpdate(ctx, cli, node); err != nil {
@@ -216,7 +206,6 @@
 			utils.Terminate()
 		}
 	}
->>>>>>> e40707c5
 
 	// Check expected filesystem
 	ensureFilesystemAsExpected()
@@ -261,15 +250,15 @@
 	}
 }
 
-func configureBGPLayout(node *libapi.Node) error {
+func configureBGPLayout(node *libapi.Node) (bool, error) {
 	yamlFileName := os.Getenv("CALICO_EARLY_NETWORKING")
 	if yamlFileName == "" {
 		log.Info("CALICO_EARLY_NETWORKING is not set")
-		return nil
+		return false, nil
 	}
 	cfg, err := earlynetworking.GetEarlyNetworkConfig(yamlFileName)
 	if err != nil {
-		return fmt.Errorf("Failed to read EarlyNetworkConfiguration: %v", err)
+		return false, fmt.Errorf("Failed to read EarlyNetworkConfiguration: %v", err)
 	}
 
 	// Find the EarlyNetworkConfiguration entry for this node.
@@ -289,10 +278,11 @@
 		}
 	}
 	if thisNode == nil {
-		return fmt.Errorf("Failed to find EarlyNetworkConfiguration entry for this node (%v)", nodeIP)
+		return false, fmt.Errorf("Failed to find EarlyNetworkConfiguration entry for this node (%v)", nodeIP)
 	}
 	log.WithField("cfg", *thisNode).Info("Found EarlyNetworkConfiguration entry for this node")
 
+	changed := false
 	// Add labels to the Node.
 	for k, v := range thisNode.Labels {
 		if v2, exists := node.Labels[k]; exists {
@@ -304,6 +294,7 @@
 			node.Labels = make(map[string]string)
 		}
 		node.Labels[k] = v
+		changed = true
 	}
 
 	// Add annotation for the AS number.
@@ -314,8 +305,9 @@
 			log.Infof("Setting node AS number: %v", thisNode.ASNumber)
 		}
 		configureASNumber(node, fmt.Sprintf("%v", thisNode.ASNumber), "EarlyNetworkConfiguration")
-	}
-	return nil
+		changed = true
+	}
+	return changed, nil
 }
 
 func getMonitorPollInterval() time.Duration {
@@ -766,18 +758,10 @@
 	return defaultValue
 }
 
-<<<<<<< HEAD
 // configureASNumber configures the Node resource with the specified AS number, or is a no-op if not
 // specified.
-func configureASNumber(node *libapi.Node, asStr string, source string) {
-=======
-// configureASNumber configures the Node resource with the AS number specified
-// in the environment, or is a no-op if not specified.
 // Returns true if the node object needs to be updated.
-func configureASNumber(node *libapi.Node) bool {
-	// Extract the AS number from the environment
-	asStr := os.Getenv("AS")
->>>>>>> e40707c5
+func configureASNumber(node *libapi.Node, asStr string, source string) bool {
 	if asStr != "" {
 		if asNum, err := numorstring.ASNumberFromString(asStr); err != nil {
 			log.WithError(err).Errorf("The AS number specified in the %v (AS=%s) is not valid", source, asStr)
