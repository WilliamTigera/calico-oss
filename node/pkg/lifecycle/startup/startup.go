--- conflicted
+++ resolved
@@ -185,9 +185,6 @@
 		}
 	}
 
-<<<<<<< HEAD
-	configureAndCheckIPAddressSubnets(ctx, cli, node, k8sNode)
-
 	// Allow setting this node's AS number and rack label(s) from an EarlyNetworkConfiguration
 	// mapped in at $CALICO_EARLY_NETWORKING.  Note that the "AS" environment variable can still
 	// override the AS number.
@@ -198,14 +195,8 @@
 
 	// Write BGP related details to the Node if BGP is enabled or environment variable IP is used (for ipsec support).
 	if os.Getenv("CALICO_NETWORKING_BACKEND") != "none" {
+		configureAndCheckIPAddressSubnets(ctx, cli, node, k8sNode)
 		configureASNumber(node, os.Getenv("AS"), "environment")
-=======
-	// If Calico is running in policy only mode we don't need to write BGP related details to the Node.
-	if os.Getenv("CALICO_NETWORKING_BACKEND") != "none" {
-		configureAndCheckIPAddressSubnets(ctx, cli, node, k8sNode)
-		// Configure the node AS number.
-		configureASNumber(node)
->>>>>>> e1e4ba86
 	}
 
 	// Populate a reference to the node based on orchestrator node identifiers.
