--- conflicted
+++ resolved
@@ -11,10 +11,6 @@
 # WITHOUT WARRANTIES OR CONDITIONS OF ANY KIND, either express or implied.
 # See the License for the specific language governing permissions and
 # limitations under the License.
-<<<<<<< HEAD
-
-=======
->>>>>>> 60007803
 ARG GIT_VERSION=unknown
 ARG IPTABLES_VER=1.8.8-6
 ARG LIBNFTNL_VER=1.2.2-1
@@ -31,13 +27,9 @@
 # We need to build runit because there aren't any rpms for it in CentOS or ubi repositories.
 FROM quay.io/centos/centos:stream8 as centos
 
-<<<<<<< HEAD
-=======
 # Enable non-native builds of this image on an amd64 hosts.
 # This must be the first RUN command in this file!
 COPY --from=qemu /usr/bin/qemu-*-static /usr/bin/
-
->>>>>>> 60007803
 ARG IPTABLES_VER
 ARG LIBNFTNL_VER
 ARG IPSET_VER
@@ -55,15 +47,9 @@
     # Install required packages for building rpms. yum-utils is not required but it gives us yum-builddep to easily install build deps.
     dnf install --allowerasing -y rpm-build yum-utils make && \
     # Need these to build runit.
-<<<<<<< HEAD
-    dnf install --allowerasing -y wget glibc-static gcc && \
-    # Ensure all security updates are installed.
-    dnf -y update-minimal --security
-=======
     yum install --allowerasing -y wget glibc-static gcc && \
     # Ensure all security updates are installed.
     yum -y update-minimal --security
->>>>>>> 60007803
 
 # In order to rebuild the iptables RPM, we first need to rebuild the libnftnl RPM because building
 # iptables requires libnftnl-devel but libnftnl-devel is not available on ubi or CentOS repos.
