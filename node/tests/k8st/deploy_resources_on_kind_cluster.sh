--- conflicted
+++ resolved
@@ -25,36 +25,11 @@
   fi
 }
 
-<<<<<<< HEAD
-function load_image() {
-    local node=$1
-    docker cp ./cnx-node.tar ${node}:/cnx-node.tar
-    docker cp ./calico-apiserver.tar ${node}:/calico-apiserver.tar
-    docker cp ./calicoctl.tar ${node}:/calicoctl.tar
-    docker cp ./calico-cni.tar ${node}:/calico-cni.tar
-    docker cp ./pod2daemon.tar ${node}:/pod2daemon.tar
-    docker cp ./kube-controllers.tar ${node}:/kube-controllers.tar
-    docker exec -t ${node} ctr -n=k8s.io images import /cnx-node.tar
-    docker exec -t ${node} ctr -n=k8s.io images import /calico-apiserver.tar
-    docker exec -t ${node} ctr -n=k8s.io images import /calicoctl.tar
-    docker exec -t ${node} ctr -n=k8s.io images import /calico-cni.tar
-    docker exec -t ${node} ctr -n=k8s.io images import /pod2daemon.tar
-    docker exec -t ${node} ctr -n=k8s.io images import /kube-controllers.tar
-    docker exec -t ${node} rm /cnx-node.tar /calicoctl.tar /calico-cni.tar /pod2daemon.tar /kube-controllers.tar /calico-apiserver.tar
-}
-
-function update_calico_manifest() {
+function enable_dual_stack() {
+    # Based on instructions in http://docs.projectcalico.org/master/networking/dual-stack.md
     local yaml=$1
-	# Based on instructions in http://docs.projectcalico.org/master/networking/dual-stack.md
 	# add assign_ipv4 and assign_ipv6 to CNI config
 	sed -i -e '/"type": "calico-ipam"/r /dev/stdin' "${yaml}" <<EOF
-=======
-function enable_dual_stack() {
-  # Based on instructions in http://docs.projectcalico.org/master/networking/dual-stack.md
-  local yaml=$1
-  # add assign_ipv4 and assign_ipv6 to CNI config
-  sed -i -e '/"type": "calico-ipam"/r /dev/stdin' "${yaml}" <<EOF
->>>>>>> 8eb89fdb
               "assign_ipv4": "true",
               "assign_ipv6": "true"
 EOF
@@ -111,7 +86,7 @@
 
 echo "Install Calico and Calicoctl for dualstack"
 cp $TEST_DIR/infra/calico-kdd.yaml $TEST_DIR/infra/calico.yaml.tmp
-update_calico_manifest $TEST_DIR/infra/calico.yaml.tmp
+enable_dual_stack $TEST_DIR/infra/calico.yaml.tmp
 ${kubectl} apply -f $TEST_DIR/infra/calico.yaml.tmp
 rm $TEST_DIR/infra/calico.yaml.tmp
 
