#!/bin/bash -e

# Clean up background jobs on exit.
set -m
function cleanup() {
  rc=$?
  jobs -p | xargs --no-run-if-empty kill
  exit $rc
}
trap 'cleanup' SIGINT SIGHUP SIGTERM EXIT

# test directory.
TEST_DIR=./tests/k8st
ARCH=${ARCH:-amd64}

# Path to Enteprise product license
: ${TSEE_TEST_LICENSE:=/home/semaphore/secrets/new-test-customer-license.yaml}

# kubectl binary.
: ${kubectl:=../hack/test/kind/kubectl}

function checkModule() {
  MODULE="$1"
  echo "Checking kernel module $MODULE ..."
  if lsmod | grep "$MODULE" &>/dev/null; then
    return 0
  else
    return 1
  fi
}

function enable_dual_stack() {
    # Based on instructions in http://docs.projectcalico.org/master/networking/dual-stack.md
    local yaml=$1
	# add assign_ipv4 and assign_ipv6 to CNI config
	sed -i -e '/"type": "calico-ipam"/r /dev/stdin' "${yaml}" <<EOF
              "assign_ipv4": "true",
              "assign_ipv6": "true"
EOF
	sed -i -e 's/"type": "calico-ipam"/"type": "calico-ipam",/' "${yaml}"

	sed -i -e '/"type": "calico"/r /dev/stdin' "${yaml}" <<EOF
     "feature_control": {
         "floating_ips": true
     },
EOF

	# And add all the IPV6 env vars
	sed -i '/# Enable IPIP/r /dev/stdin' "${yaml}" << EOF
            - name: IP6
              value: "autodetect"
            - name: CALICO_IPV6POOL_CIDR
              value: "fd00:10:244::/64"
EOF
	# update FELIX_IPV6SUPPORT=true
	sed -i '/FELIX_IPV6SUPPORT/!b;n;c\              value: "true"' "${yaml}"

    # update calico/node image
    sed -i 's,image: .*calico/node:.*,image: tigera/cnx-node:latest-amd64,' "${yaml}"
}

echo "Set ipv6 address on each node"
docker exec kind-control-plane ip -6 addr replace 2001:20::8/64 dev eth0
docker exec kind-worker ip -6 addr replace 2001:20::1/64 dev eth0
docker exec kind-worker2 ip -6 addr replace 2001:20::2/64 dev eth0
docker exec kind-worker3 ip -6 addr replace 2001:20::3/64 dev eth0
echo

echo "Load calico/node docker images onto each node"
$TEST_DIR/load_images_on_kind_cluster.sh

for image in calico/cni:master calico/pod2daemon-flexvol:master; do
    docker pull ${image}
    rm -f image.tar
    docker save --output image.tar ${image}
    for node in kind-control-plane kind-worker kind-worker2 kind-worker3; do
	docker cp image.tar ${node}:/image.tar
	docker exec -t ${node} ctr -n=k8s.io images import /image.tar
	docker exec -t ${node} rm /image.tar
    done
done

# Install pull secret so we can pull the right calicoctl
${kubectl} get secret cnx-pull-secret -n kube-system ||
  ${kubectl} -n kube-system create secret generic cnx-pull-secret \
   --from-file=.dockerconfigjson=${GCR_IO_PULL_SECRET} \
   --type=kubernetes.io/dockerconfigjson

echo "Install Calico and Calicoctl for dualstack"
cp $TEST_DIR/infra/calico-kdd.yaml $TEST_DIR/infra/calico.yaml.tmp
sed -i "s/amd64/${ARCH}/" $TEST_DIR/infra/calico.yaml.tmp
enable_dual_stack $TEST_DIR/infra/calico.yaml.tmp
${kubectl} apply -f $TEST_DIR/infra/calico.yaml.tmp
rm $TEST_DIR/infra/calico.yaml.tmp

cp $TEST_DIR/infra/calicoctl.yaml $TEST_DIR/infra/calicoctl.yaml.tmp
sed -i "s/amd64/${ARCH}/" $TEST_DIR/infra/calicoctl.yaml.tmp
${kubectl} apply -f $TEST_DIR/infra/calicoctl.yaml.tmp
rm $TEST_DIR/infra/calicoctl.yaml.tmp
echo

echo "Install additional permissions for BGP password"
${kubectl} apply -f $TEST_DIR/infra/additional-rbac.yaml
echo

function wait_pod_ready() {
  args="$@"

  # Start background process, waiting for the pod to be ready.
  (
    # Wait in a loop because the command fails fast if the pod isn't visible yet.
    while ! ${kubectl} wait pod --for=condition=Ready --timeout=30s $args; do
      echo "Waiting for pod $args to be ready..."
      kubectl get po -o wide $args || true
      sleep 1
    done;
    ${kubectl} wait pod --for=condition=Ready --timeout=300s $args
  ) & pid=$!
  # Start a second background process that implements the actual timeout.
  ( sleep 300; kill $pid ) 2>/dev/null & watchdog=$!
  set +e

  wait $pid 2>/dev/null
  rc=$?
  kill $watchdog 2>/dev/null
  wait $watchdog 2>/dev/null

  if [ $rc -ne 0 ]; then
    echo "Pod $args failed to become ready within 300s"
    echo "collecting diags..."
    kubectl get po -A -o wide
    kubectl describe po $args
    kubectl logs $args
    echo "Pod $args failed to become ready within 300s; diags above ^^"
  fi

  set -e
  return $rc
}

echo "Wait for Calico to be ready..."
<<<<<<< HEAD
while ! time ${kubectl} wait pod -l k8s-app=calico-node --for=condition=Ready -n kube-system --timeout=300s; do
  # This happens when no matching resources exist yet,
  # i.e. immediately after application of the Calico YAML.
  sleep 5
done
time ${kubectl} wait pod -l k8s-app=calico-kube-controllers --for=condition=Ready -n kube-system --timeout=300s
time ${kubectl} wait pod -l k8s-app=kube-dns --for=condition=Ready -n kube-system --timeout=300s
time ${kubectl} wait pod calicoctl --for=condition=Ready -n kube-system --timeout=300s
=======
wait_pod_ready -l k8s-app=calico-node -n kube-system
wait_pod_ready -l k8s-app=calico-kube-controllers -n kube-system
wait_pod_ready -l k8s-app=kube-dns -n kube-system
>>>>>>> abdc834b
echo "Calico is running."
echo

# Apply the enterprise license.
# FIXME(karthik): Applying the enterprise license here since the test written don't test for invalid or no license.
# Once such tests are added, this will have to move into the test itself.
${kubectl} exec -i -n kube-system calicoctl -- calicoctl --allow-version-mismatch apply -f - < ${TSEE_TEST_LICENSE}

echo "Install MetalLB controller for allocating LoadBalancer IPs"
<<<<<<< HEAD
${kubectl} get ns metallb-system ||
  ${kubectl} create ns metallb-system
=======
${kubectl} create ns metallb-system || true
>>>>>>> abdc834b
${kubectl} apply -f $TEST_DIR/infra/metallb.yaml
${kubectl} apply -f $TEST_DIR/infra/metallb-config.yaml

# Create and monitor a test webserver service for dual stack.
echo "Create test-webserver deployment..."
${kubectl} apply -f tests/k8st/infra/test-webserver.yaml

echo "Wait for client and webserver pods to be ready..."
wait_pod_ready -l pod-name=client
wait_pod_ready -l app=webserver
echo "client and webserver pods are running."
echo

echo "Deploy Calico apiserver"
cp $TEST_DIR/infra/apiserver.yaml $TEST_DIR/infra/apiserver.yaml.tmp
sed -i "s/amd64/${ARCH}/" $TEST_DIR/infra/apiserver.yaml.tmp
${kubectl} apply -f ${TEST_DIR}/infra/apiserver.yaml.tmp
rm $TEST_DIR/infra/apiserver.yaml.tmp
openssl req -x509 -nodes -newkey rsa:4096 -keyout apiserver.key -out apiserver.crt -days 365 -subj "/" -addext "subjectAltName = DNS:calico-api.calico-apiserver.svc"
${kubectl} get secret -n calico-apiserver calico-apiserver-certs ||
  ${kubectl} create secret -n calico-apiserver generic calico-apiserver-certs --from-file=apiserver.key --from-file=apiserver.crt
${kubectl} patch apiservice v3.projectcalico.org -p \
  "{\"spec\": {\"caBundle\": \"$(${kubectl} get secret -n calico-apiserver calico-apiserver-certs -o go-template='{{ index .data "apiserver.crt" }}')\"}}"
<<<<<<< HEAD
time ${kubectl} wait pod -l k8s-app=calico-apiserver --for=condition=Ready -n calico-apiserver --timeout=300s
=======
wait_pod_ready -l k8s-app=calico-apiserver -n calico-apiserver
>>>>>>> abdc834b
echo "Calico apiserver is running."

${kubectl} get po --all-namespaces -o wide
${kubectl} get svc

function test_connection() {
  local svc="webserver-ipv$1"
  output=$(${kubectl} exec client -- wget $svc -T 10 -O -)
  echo $output
  if [[ $output != *test-webserver* ]]; then
    echo "connection to $svc service failed"
    exit 1
  fi
}
# Run ipv4 ipv6 connection test
test_connection 4
test_connection 6<|MERGE_RESOLUTION|>--- conflicted
+++ resolved
@@ -30,14 +30,14 @@
 }
 
 function enable_dual_stack() {
-    # Based on instructions in http://docs.projectcalico.org/master/networking/dual-stack.md
-    local yaml=$1
-	# add assign_ipv4 and assign_ipv6 to CNI config
-	sed -i -e '/"type": "calico-ipam"/r /dev/stdin' "${yaml}" <<EOF
+  # Based on instructions in http://docs.projectcalico.org/master/networking/dual-stack.md
+  local yaml=$1
+  # add assign_ipv4 and assign_ipv6 to CNI config
+  sed -i -e '/"type": "calico-ipam"/r /dev/stdin' "${yaml}" <<EOF
               "assign_ipv4": "true",
               "assign_ipv6": "true"
 EOF
-	sed -i -e 's/"type": "calico-ipam"/"type": "calico-ipam",/' "${yaml}"
+  sed -i -e 's/"type": "calico-ipam"/"type": "calico-ipam",/' "${yaml}"
 
 	sed -i -e '/"type": "calico"/r /dev/stdin' "${yaml}" <<EOF
      "feature_control": {
@@ -45,18 +45,18 @@
      },
 EOF
 
-	# And add all the IPV6 env vars
-	sed -i '/# Enable IPIP/r /dev/stdin' "${yaml}" << EOF
+  # And add all the IPV6 env vars
+  sed -i '/# Enable IPIP/r /dev/stdin' "${yaml}" <<EOF
             - name: IP6
               value: "autodetect"
             - name: CALICO_IPV6POOL_CIDR
               value: "fd00:10:244::/64"
 EOF
-	# update FELIX_IPV6SUPPORT=true
-	sed -i '/FELIX_IPV6SUPPORT/!b;n;c\              value: "true"' "${yaml}"
+  # update FELIX_IPV6SUPPORT=true
+  sed -i '/FELIX_IPV6SUPPORT/!b;n;c\              value: "true"' "${yaml}"
 
-    # update calico/node image
-    sed -i 's,image: .*calico/node:.*,image: tigera/cnx-node:latest-amd64,' "${yaml}"
+  # update calico/node image
+  sed -i 's,image: .*calico/node:.*,image: tigera/cnx-node:latest-amd64,' "${yaml}"
 }
 
 echo "Set ipv6 address on each node"
@@ -92,7 +92,6 @@
 enable_dual_stack $TEST_DIR/infra/calico.yaml.tmp
 ${kubectl} apply -f $TEST_DIR/infra/calico.yaml.tmp
 rm $TEST_DIR/infra/calico.yaml.tmp
-
 cp $TEST_DIR/infra/calicoctl.yaml $TEST_DIR/infra/calicoctl.yaml.tmp
 sed -i "s/amd64/${ARCH}/" $TEST_DIR/infra/calicoctl.yaml.tmp
 ${kubectl} apply -f $TEST_DIR/infra/calicoctl.yaml.tmp
@@ -139,20 +138,10 @@
 }
 
 echo "Wait for Calico to be ready..."
-<<<<<<< HEAD
-while ! time ${kubectl} wait pod -l k8s-app=calico-node --for=condition=Ready -n kube-system --timeout=300s; do
-  # This happens when no matching resources exist yet,
-  # i.e. immediately after application of the Calico YAML.
-  sleep 5
-done
-time ${kubectl} wait pod -l k8s-app=calico-kube-controllers --for=condition=Ready -n kube-system --timeout=300s
-time ${kubectl} wait pod -l k8s-app=kube-dns --for=condition=Ready -n kube-system --timeout=300s
-time ${kubectl} wait pod calicoctl --for=condition=Ready -n kube-system --timeout=300s
-=======
 wait_pod_ready -l k8s-app=calico-node -n kube-system
 wait_pod_ready -l k8s-app=calico-kube-controllers -n kube-system
 wait_pod_ready -l k8s-app=kube-dns -n kube-system
->>>>>>> abdc834b
+wait_pod_ready calicoctl -n kube-system
 echo "Calico is running."
 echo
 
@@ -162,12 +151,7 @@
 ${kubectl} exec -i -n kube-system calicoctl -- calicoctl --allow-version-mismatch apply -f - < ${TSEE_TEST_LICENSE}
 
 echo "Install MetalLB controller for allocating LoadBalancer IPs"
-<<<<<<< HEAD
-${kubectl} get ns metallb-system ||
-  ${kubectl} create ns metallb-system
-=======
 ${kubectl} create ns metallb-system || true
->>>>>>> abdc834b
 ${kubectl} apply -f $TEST_DIR/infra/metallb.yaml
 ${kubectl} apply -f $TEST_DIR/infra/metallb-config.yaml
 
@@ -191,11 +175,7 @@
   ${kubectl} create secret -n calico-apiserver generic calico-apiserver-certs --from-file=apiserver.key --from-file=apiserver.crt
 ${kubectl} patch apiservice v3.projectcalico.org -p \
   "{\"spec\": {\"caBundle\": \"$(${kubectl} get secret -n calico-apiserver calico-apiserver-certs -o go-template='{{ index .data "apiserver.crt" }}')\"}}"
-<<<<<<< HEAD
-time ${kubectl} wait pod -l k8s-app=calico-apiserver --for=condition=Ready -n calico-apiserver --timeout=300s
-=======
 wait_pod_ready -l k8s-app=calico-apiserver -n calico-apiserver
->>>>>>> abdc834b
 echo "Calico apiserver is running."
 
 ${kubectl} get po --all-namespaces -o wide
