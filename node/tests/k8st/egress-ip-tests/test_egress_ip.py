# Copyright (c) 2020-2022 Tigera, Inc. All rights reserved.

import logging
import re
import json
import subprocess
import time
from datetime import datetime
from random import randint

from tests.k8st.test_base import Container, Pod, TestBase
from tests.k8st.utils.utils import DiagsCollector, calicoctl, kubectl, run, node_info, retry_until_success, stop_for_debug

_log = logging.getLogger(__name__)

# Note: The very first step for egress ip test cases is to setup ipipMode/vxlanMode accordingly.
# If we add more test cases for other feature, we would need to refactor overlay mode setup and
# make it easier for each test case to configure it.

def patch_ippool(name, vxlanMode=None, ipipMode=None):
    assert vxlanMode is not None
    assert ipipMode is not None
    json_str = calicoctl("get ippool %s -o json" % name)
    node_dict = json.loads(json_str)
    old_ipipMode = node_dict['spec']['ipipMode']
    old_vxlanMode = node_dict['spec']['vxlanMode']

    calicoctl("""patch ippool %s --patch '{"spec":{"vxlanMode": "%s", "ipipMode": "%s"}}'""" % (
        name,
        vxlanMode,
        ipipMode,
    ))
    _log.info("Updated vxlanMode of %s from %s to %s, ipipMode from %s to %s",
              name, old_vxlanMode, vxlanMode, old_ipipMode, ipipMode)

class _TestEgressIP(TestBase):
    def setUp(self):
        super(_TestEgressIP, self).setUp()

    def env_ippool_setup(self, backend, wireguard):
        self.disableDefaultDenyTest = False
        newEnv = {"FELIX_PolicySyncPathPrefix": "/var/run/nodeagent",
                  "FELIX_EGRESSIPSUPPORT": "EnabledPerNamespaceOrPerPod",
                  "FELIX_IPINIPENABLED": "false",
                  "FELIX_VXLANENABLED": "false",
                  "FELIX_WIREGUARDENABLED": "false",
                  "FELIX_EGRESSGATEWAYPOLLINTERVAL": "1"}
        if backend == "VXLAN":
            modeVxlan = "Always"
            modeIPIP = "Never"
            newEnv["FELIX_VXLANENABLED"] = "true"
        elif backend == "IPIP":
            modeVxlan = "Never"
            modeIPIP = "Always"
            newEnv["FELIX_IPINIPENABLED"] = "true"
        elif backend == "NoOverlay":
            modeVxlan = "Never"
            modeIPIP = "Never"
        else:
            raise Exception('wrong backend type')

        patch_ippool("default-ipv4-ippool",
                    vxlanMode=modeVxlan,
                    ipipMode=modeIPIP)

        if wireguard:
            self.disableDefaultDenyTest = True
            newEnv["FELIX_WIREGUARDENABLED"] = "true"
        self.update_ds_env("calico-node", "kube-system", newEnv)

        # Create egress IP pool.
        self.egress_cidr = "10.10.10.0/29"
        calicoctl("""apply -f - << EOF
apiVersion: projectcalico.org/v3
kind: IPPool
metadata:
  name: egress-ippool-1
spec:
  cidr: %s
  blockSize: 29
  nodeSelector: '!all()'
  vxlanMode: %s
  ipipMode: %s
EOF
""" % (self.egress_cidr, modeVxlan, modeIPIP))
        self.add_cleanup(lambda: calicoctl("delete ippool egress-ippool-1"))

        # After restarting felixes, wait for 20s to ensure Felix is past its route-cleanup grace period.
        time.sleep(20)

    def tearDown(self):
        super(_TestEgressIP, self).tearDown()

    def test_access_service_node_port(self):

        def check_source_ip(client, dest_ip, port, expected_ips=[], not_expected_ips=[]):
            retry_until_success(client.can_connect, retries=3, wait_time=1, function_kwargs={"ip": dest_ip, "port": port, "command": "wget"})
            reply = client.get_last_output()
            m = re.match(r"^.*client_address=([0-9]+\.[0-9]+\.[0-9]+\.[0-9]+).*$", reply.replace("\n",""))
            if m:
                if len(expected_ips) > 0:
                    self.assertIn(m.group(1), expected_ips)
                if len(not_expected_ips) > 0:
                    self.assertNotIn(m.group(1), not_expected_ips)
            else:
                raise Exception("failed to get client address")

        with DiagsCollector():
            client, _, gateway = self.setup_client_server_gateway("kind-worker2")

            # Create backend service.
            pod_ip, svc_ip, svc_port, node_port = self.create_backend_service("kind-worker3", "backend")

            # Accessing pod ip, service ip, node port, source ip should not be affected by gateway.
            check_source_ip(client, pod_ip, svc_port, expected_ips=[client.ip])
            check_source_ip(client, svc_ip, svc_port, expected_ips=[client.ip])
            _, ips, _ = node_info()
            for ip in ips:
                # For Node port access, source ip can be node ip or tunnel ip depends on setup.
                check_source_ip(client, ip, node_port, not_expected_ips=[gateway.ip])

    def test_ecmp_mainline(self):

        with DiagsCollector():
            # Create egress gateways, with an IP from that pool.
            gw = self.create_gateway_pod("kind-worker", "gw", self.egress_cidr)
            gw2 = self.create_gateway_pod("kind-worker2", "gw2", self.egress_cidr)
            gw3 = self.create_gateway_pod("kind-worker3", "gw3", self.egress_cidr)
            for g in [gw, gw2, gw3]:
                g.wait_ready()

            # Prepare nine external servers with random port number.
            # The number is three times of the number of gateway pods to make sure
            # every ECMP route get chance to be used.
            servers = []
            for i in range(9):
                s = NetcatServerTCP(randint(100, 65000))
                self.add_cleanup(s.kill)
                s.wait_running()
                self.server_add_route(s, gw)
                self.server_add_route(s, gw2)
                self.server_add_route(s, gw3)
                servers.append(s)

            # Create client.
            _log.info("ecmp create client")
            client_ns = "default"
            client = NetcatClientTCP(client_ns, "test1", annotations={
                "egress.projectcalico.org/selector": "color == 'red'",
                "egress.projectcalico.org/namespaceSelector": "all()",
            })
            self.add_cleanup(client.delete)
            client.wait_ready()

            # Set ECMP hash policy to L4 (source, dest, src port, dest port)
            run("docker exec -t %s sysctl -w net.ipv4.fib_multipath_hash_policy=1" % client.nodename)

            # Send packet to servers and check source ip.
            # Since each server has same port number and different ip,
            # we should expect packets take all three EMCP route.
            gw_ips = [gw.ip, gw2.ip, gw3.ip]
            self.check_ecmp_routes(client, servers, gw_ips, allowed_untaken_count=1)

            # Delete gateway pod one by one and check
            # correct ECMP routes(or unreachable route when no gateway pod
            # is available) are used.
            for pod in [gw, gw2, gw3]:
                _log.info("Removing gateway pod %s", pod.name)
                self.delete_and_confirm(pod.name, "pod", pod.ns)
                self.cleanups.remove(pod.delete)
                gw_ips.remove(pod.ip)
                self.check_ecmp_routes(client, servers, gw_ips, allowed_untaken_count=1)

            # No Gateway pods in the cluster.
            # Validate all egress ip related ARP and FDB entries been removed.
            output = run("docker exec -t %s ip neigh" % client.nodename)
            if output.find('10.10.10') != -1:
                raise Exception('ARP entries not been properly cleared %s' % output)
            output = run("docker exec -t %s bridge fdb show" % client.nodename)
            if output.find('10.10.10') != -1:
                raise Exception('FDB entries not been properly cleared %s' % output)

            # Create gateway pods again.
            # Validate ECMP routes works again.
            gw = self.create_gateway_pod("kind-worker", "gw", self.egress_cidr)
            gw2 = self.create_gateway_pod("kind-worker2", "gw2", self.egress_cidr)
            gw3 = self.create_gateway_pod("kind-worker3", "gw3", self.egress_cidr)
            gw_ips = [gw.ip, gw2.ip, gw3.ip]
            for g in [gw, gw2, gw3]:
                g.wait_ready()

            self.check_ecmp_routes(client, servers, gw_ips, allowed_untaken_count=1)

    def test_egw_readiness(self):
        """
        Test egress gateway readiness probes and felix-to-EGW probes.  After blocking an
        EGW readiness probe Felix should remove that EGW from the pool.
        :return: None
        """

        with DiagsCollector():
            # Prepare nine external servers with random port number.
            # The number is three times of the number of gateway pods to make sure
            # every ECMP route get chance to be used.
            servers = []
            for i in range(9):
                s = NetcatServerTCP(randint(100, 65000))
                servers.append(s)
                self.add_cleanup(s.kill)

            # Create a few egress gateways.  We set each one up with a different ICMP probe so that we can
            # break each one's probe separately.
            gw = self.create_gateway_pod("kind-worker", "gw", self.egress_cidr, icmp_probes=servers[0].ip)
            gw2 = self.create_gateway_pod("kind-worker2", "gw2", self.egress_cidr, icmp_probes=servers[1].ip)
            gw3 = self.create_gateway_pod("kind-worker3", "gw3", self.egress_cidr, icmp_probes=servers[2].ip)

            for s in servers:
                s.wait_running()
                self.server_add_route(s, gw)
                self.server_add_route(s, gw2)
                self.server_add_route(s, gw3)

            for g in [gw, gw2, gw3]:
                g.wait_ready()

            # Create client.
            _log.info("ecmp create client")
            client_ns = "default"
            client = NetcatClientTCP(client_ns, "test1", annotations={
                "egress.projectcalico.org/selector": "color == 'red'",
                "egress.projectcalico.org/namespaceSelector": "all()",
            })
            self.add_cleanup(client.delete)
            client.wait_ready()

            # Set ECMP hash policy to L4 (source, dest, src port, dest port)
            run("docker exec -t %s sysctl -w net.ipv4.fib_multipath_hash_policy=1" % client.nodename)

            # Send packet to servers and check source ip.
            # Since each server has same port number and different ip,
            # we should expect packets take all three EMCP routes.
            gw_ips = [gw.ip, gw2.ip, gw3.ip]
            self.check_ecmp_routes(client, servers, gw_ips)

            # Break one of the gateway's ICMP probes, it should be taken out of service.
            self.server_del_route(servers[0], gw)
            gw.wait_not_ready()

            def check_routes(expected):
                tables = self.read_client_hops_for_node(client.nodename)
                hops = tables[client.ip]["hops"]
                assert set(hops) == set(expected), "Expected client's hops to be gw2 and gw3 only."

            retry_until_success(check_routes, retries=10, wait_time=3, function_args=[[gw2.ip, gw3.ip]])
            self.check_ecmp_routes(client, servers[1:], gw_ips[1:])

            # Reinstate the probe, it should be added back into service.
            self.server_add_route(servers[0], gw)
            gw.wait_ready()

            retry_until_success(check_routes, retries=10, wait_time=3, function_args=[[gw.ip, gw2.ip, gw3.ip]])
            self.check_ecmp_routes(client, servers, gw_ips)

    def test_ecmp_with_pod_namespace_selector(self):

        with DiagsCollector():
            # Create egress gateways, with an IP from that pool.
            self.create_namespace("ns2", labels={"egress": "yes"})
            self.create_namespace("ns3", labels={"egress": "yes"})
            gw = self.create_gateway_pod("kind-worker", "gw", self.egress_cidr)

            # blue gateways, different host, different namespaces
            gw2 = self.create_gateway_pod("kind-worker2", "gw2", self.egress_cidr, ns="ns2", color="blue")
            gw2_1 = self.create_gateway_pod("kind-worker", "gw2-1", self.egress_cidr, ns="default", color="blue")

            # red gateways, same host, same namespaces
            gw3 = self.create_gateway_pod("kind-worker3", "gw3", self.egress_cidr, ns="ns3")
            gw3_1 = self.create_gateway_pod("kind-worker3", "gw3-1", self.egress_cidr, ns="ns3")
            for g in [gw, gw2, gw2_1, gw3, gw3_1]:
                g.wait_ready()

            # Prepare nine external servers with random port number.
            # The number is three times of the number of gateway pods to make sure
            # every ECMP route get chance to be used.
            servers = []
            for i in range(9):
                s = NetcatServerTCP(randint(100, 65000))
                self.add_cleanup(s.kill)
                s.wait_running()
                self.server_add_route(s, gw)
                self.server_add_route(s, gw2)
                self.server_add_route(s, gw2_1)
                self.server_add_route(s, gw3)
                self.server_add_route(s, gw3_1)
                servers.append(s)

            # Create three clients on same node, two of which have same selector.
            client_ns = "default"
            client_red = NetcatClientTCP(client_ns, "testred", node="kind-worker", annotations={
                "egress.projectcalico.org/selector": "color == 'red'",
                "egress.projectcalico.org/namespaceSelector": "egress == 'yes'",
            })
            self.add_cleanup(client_red.delete)
            client_red.wait_ready()

            client_red2 = NetcatClientTCP(client_ns, "testred2", node="kind-worker", annotations={
                "egress.projectcalico.org/selector": "color == 'red'",
                "egress.projectcalico.org/namespaceSelector": "egress == 'yes'",
            })
            self.add_cleanup(client_red2.delete)
            client_red2.wait_ready()

            client_blue = NetcatClientTCP(client_ns, "testblue", node="kind-worker", annotations={
                "egress.projectcalico.org/selector": "color == 'blue'",
                "egress.projectcalico.org/namespaceSelector": "all()",
            })
            self.add_cleanup(client_blue.delete)
            client_blue.wait_ready()

            # Create one client on another node.
            client_red_all = NetcatClientTCP(client_ns, "testredall", node="kind-worker2", annotations={
                "egress.projectcalico.org/selector": "color == 'red'",
                "egress.projectcalico.org/namespaceSelector": "all()",
            })
            self.add_cleanup(client_red_all.delete)
            client_red_all.wait_ready()

            run("docker exec -t kind-worker sysctl -w net.ipv4.fib_multipath_hash_policy=1")
            run("docker exec -t kind-worker2 sysctl -w net.ipv4.fib_multipath_hash_policy=1")

            # client_red should send egress packets via gw3, gw3_1
            self.check_ecmp_routes(client_red, servers, [gw3.ip, gw3_1.ip], allowed_untaken_count=1)
            # client_red2 should send egress packets via gw3, gw3_1
            self.check_ecmp_routes(client_red2, servers, [gw3.ip, gw3_1.ip], allowed_untaken_count=1)
            # client blue should send egress packets via gw2, gw2_1
            self.check_ecmp_routes(client_blue, servers, [gw2.ip, gw2_1.ip], allowed_untaken_count=1)
            # client_red all should send egress packets via gw, gw3, gw3_1
            self.check_ecmp_routes(client_red_all, servers, [gw.ip, gw3.ip, gw3_1.ip], allowed_untaken_count=1)

            # Restart Felix by updating log level.
            log_level = self.get_ds_env("calico-node", "kube-system", "FELIX_LOGSEVERITYSCREEN")
            if log_level == "Debug":
                new_log_level = "Info"
            else:
                new_log_level = "Debug"
            _log.info("--- Start restarting calico/node ---")
            oldEnv = {"FELIX_LOGSEVERITYSCREEN": log_level}
            newEnv = {"FELIX_LOGSEVERITYSCREEN": new_log_level}
            self.update_ds_env("calico-node", "kube-system", newEnv)
            self.add_cleanup(lambda: self.update_ds_env("calico-node", "kube-system", oldEnv))

            # client_red should send egress packets via gw3, gw3_1
            self.check_ecmp_routes(client_red, servers, [gw3.ip, gw3_1.ip], allowed_untaken_count=1)
            # client_red2 should send egress packets via gw3, gw3_1
            self.check_ecmp_routes(client_red2, servers, [gw3.ip, gw3_1.ip], allowed_untaken_count=1)
            # client blue should send egress packets via gw2, gw2_1
            self.check_ecmp_routes(client_blue, servers, [gw2.ip, gw2_1.ip], allowed_untaken_count=1)
            # client_red all should send egress packets via gw, gw3, gw3_1
            self.check_ecmp_routes(client_red_all, servers, [gw.ip, gw3.ip, gw3_1.ip], allowed_untaken_count=1)

    def test_support_mode(self):

        with DiagsCollector():
            # Support mode is EnabledPerNamespaceOrPerPod.

            # Create two gateway pods
            gw_red = self.create_gateway_pod("kind-worker", "gw-red", self.egress_cidr)
            gw_blue = self.create_gateway_pod("kind-worker2", "gw-blue", self.egress_cidr, color="blue")
            for g in [gw_blue, gw_red]:
                g.wait_ready()

            # Create namespace for client pods with egress annotations on red gateway.
            client_ns = "ns-client"
            self.create_namespace(client_ns, annotations={
                "egress.projectcalico.org/selector": "color == 'red'",
                "egress.projectcalico.org/namespaceSelector": "all()",
            })

           # Create client with no annotations.
            client_no_annotations = NetcatClientTCP(client_ns, "test-red", node="kind-worker")
            self.add_cleanup(client_no_annotations.delete)
            client_no_annotations.wait_ready()
            client_annotation_override = NetcatClientTCP(client_ns, "test-blue", node="kind-worker", annotations={
                "egress.projectcalico.org/selector": "color == 'blue'",
                "egress.projectcalico.org/namespaceSelector": "all()",
            })
            self.add_cleanup(client_annotation_override.delete)
            client_annotation_override.wait_ready()

            # Create external server.
            server_port = 8089
            server = NetcatServerTCP(server_port)
            self.add_cleanup(server.kill)
            server.wait_running()

            # Give the server a route back to the egress IP.
            self.server_add_route(server, gw_red)
            self.server_add_route(server, gw_blue)

            self.validate_egress_ip(client_no_annotations, server, gw_red.ip)
            self.validate_egress_ip(client_annotation_override, server, gw_blue.ip)

            # Set EgressIPSupport to EnabledPerNamespace.
            newEnv = {"FELIX_EGRESSIPSUPPORT": "EnabledPerNamespace"}
            self.update_ds_env("calico-node", "kube-system", newEnv)

            # Validate egress ip again, pod annotations should be ignored.
            self.validate_egress_ip(client_no_annotations, server, gw_red.ip)
            self.validate_egress_ip(client_annotation_override, server, gw_red.ip)

    def test_egress_ip_with_policy_to_server(self):

        with DiagsCollector():
            client, server, _ = self.setup_client_server_gateway("kind-worker2")

            # Deny egress from client to server.
            calicoctl("""apply -f - << EOF
apiVersion: projectcalico.org/v3
kind: GlobalNetworkPolicy
metadata:
  name: deny-egress-to-server
spec:
  selector: app == 'client'
  types:
  - Egress
  egress:
  - action: Deny
    protocol: TCP
    destination:
      nets:
      - %s
EOF
""" % (server.ip + "/32"))
            self.add_cleanup(lambda: calicoctl("delete globalnetworkpolicy deny-egress-to-server"))
            retry_until_success(client.cannot_connect, retries=3, wait_time=3, function_kwargs={"ip": server.ip, "port": server.port})

    def test_egress_ip_with_policy_to_gateway(self):
        with DiagsCollector():
            client, server, gw = self.setup_client_server_gateway("kind-worker2")
            # Note: setup_client_server_gateway checks the baseline connectivity.

            # Start by denying all egress traffic from the client.  Otherwise, we can't be sure that our allow
            # policy is actually what makes the difference.
            calicoctl("""apply -f - << EOF
apiVersion: projectcalico.org/v3
kind: GlobalNetworkPolicy
metadata:
  name: deny-egress
spec:
  order: 100
  selector: app == 'client'
  types:
  - Egress
  egress:
  - action: Deny
EOF
""")
            self.add_cleanup(lambda: calicoctl("delete globalnetworkpolicy deny-egress"))
            retry_until_success(client.cannot_connect, retries=3, wait_time=1, function_kwargs={"ip": server.ip, "port": server.port})

            # Allow egress to the server only (there's no need to allow egress to the gateway).
            calicoctl("""apply -f - << EOF
apiVersion: projectcalico.org/v3
kind: GlobalNetworkPolicy
metadata:
  name: allow-to-server
spec:
  order: 99
  selector: app == 'client'
  types:
  - Egress
  egress:
  - action: Allow
    protocol: TCP
    destination:
      nets:
      - "%s/32"
EOF
""" % server.ip)
            self.add_cleanup(lambda: calicoctl("delete globalnetworkpolicy allow-to-server"))
            retry_until_success(client.can_connect, retries=3, wait_time=1, function_kwargs={"ip": server.ip, "port": server.port})
            self.validate_egress_ip(client, server, gw.ip)

    def test_gateway_termination_annotations(self):

        with DiagsCollector():
            # Create egress gateways, with an IP from that pool.
            termination_grace_period = 10
            gw = self.create_gateway_pod("kind-worker", "gw", self.egress_cidr, "red", "default", termination_grace_period)
            gw2 = self.create_gateway_pod("kind-worker2", "gw2", self.egress_cidr, "red", "default", termination_grace_period)
            gw3 = self.create_gateway_pod("kind-worker3", "gw3", self.egress_cidr, "red", "default", termination_grace_period)
            for g in [gw, gw2, gw3]:
                g.wait_ready()

            # Create client.
            _log.info("ecmp create client")
            client_ns = "default"
            client = NetcatClientTCP(client_ns, "test1", annotations={
                "egress.projectcalico.org/selector": "color == 'red'",
                "egress.projectcalico.org/namespaceSelector": "all()",
            })
            self.add_cleanup(client.delete)
            client.wait_ready()

            retry_until_success(self.has_ip_route_and_table, retries=3, wait_time=3,
                                function_kwargs={
                                    "nodename": client.nodename,
                                    "client_ip": client.ip,
                                    "gateway_ips": [gw.ip, gw2.ip, gw3.ip]
                                })

            # Delete gateway pod one by one and check correct annotations are applied to the client pod.
            for pod in [gw, gw2, gw3]:
                pod_ip = pod.ip
                now = datetime.now()
                _log.info("Removing gateway pod %s", pod.name)
                self.delete(pod.name, "pod", pod.ns, "false")
                self.check_egress_annotations(client, pod_ip, now, termination_grace_period)
                self.confirm_deletion(pod.name, "pod", pod.ns)
                self.cleanups.remove(pod.delete)

    def test_egress_ip_with_default_deny_policy(self):

        with DiagsCollector():
            # Disable egress ippool encaps
            patch_ippool("egress-ippool-1", "Never", "Never")

            # creating egress gateway pods
            gw_red = self.create_gateway_pod("kind-worker", "gw-red", self.egress_cidr)
            gw_blue = self.create_gateway_pod("kind-worker2", "gw-blue",
                    self.egress_cidr, color="blue")
            for g in [gw_blue, gw_red]:
                g.wait_ready()

            # Create namespace for client pods with egress annotations on red gateway.
            client_ns = "ns-client"
            self.create_namespace(client_ns, annotations={
                "egress.projectcalico.org/selector": "color == 'red'",
                "egress.projectcalico.org/namespaceSelector": "all()",
            })

            # Create client with no annotations.
            client_red = NetcatClientTCP(client_ns, "test-red", node="kind-worker")
            self.add_cleanup(client_red.delete)
            client_red.wait_ready()
            client_blue = NetcatClientTCP(client_ns, "test-blue", node="kind-worker", annotations={
                "egress.projectcalico.org/selector": "color == 'blue'",
                "egress.projectcalico.org/namespaceSelector": "all()",
            })
            self.add_cleanup(client_blue.delete)
            client_blue.wait_ready()

            # Create external server.
            server_port = 8089
            server = NetcatServerTCP(server_port)
            self.add_cleanup(server.kill)
            server.wait_running()

            # Give the server a route back to the egress IP.
            self.server_add_route(server, gw_red)
            self.server_add_route(server, gw_blue)

            # Add default deny policy
            calicoctl("""apply -f - << EOF
apiVersion: projectcalico.org/v3
kind: GlobalNetworkPolicy
metadata:
  name: default-deny-policy
spec:
  namespaceSelector: has(projectcalico.org/name) && projectcalico.org/name not in {"kube-system", "calico-system"}
  types:
  - Ingress
  - Egress
  egress:
  - action: Allow
    destination:
      ports:
      - 53
      selector: k8s-app == "kube-dns"
    protocol: UDP
    source: {}
EOF
""")
            self.add_cleanup(lambda: calicoctl("delete globalnetworkpolicy default-deny-policy"))
            # check can not connect to the same node
            retry_until_success(client_red.cannot_connect, retries=3, wait_time=1, function_kwargs={"ip": server.ip, "port": server.port})
            # check can not connect to a different node
            retry_until_success(client_blue.cannot_connect, retries=3, wait_time=1, function_kwargs={"ip": server.ip, "port": server.port})

            if self.disableDefaultDenyTest:
                return

            # Add client server allow policy
            calicoctl("""apply -f - << EOF
apiVersion: projectcalico.org/v3
kind: GlobalNetworkPolicy
metadata:
  name: allow-client-server
spec:
  types:
  - Ingress
  - Egress
  egress:
  - action: Allow
    protocol: TCP
    destination:
      ports:
      - %s
    source: {}
EOF
""" % (server_port))
            self.add_cleanup(lambda: calicoctl("delete globalnetworkpolicy allow-client-server"))
            # check can connect to the same node
            self.validate_egress_ip(client_red, server, gw_red.ip)
            # check can connect to a different node
            self.validate_egress_ip(client_blue, server, gw_blue.ip)

    def test_max_hops_pod_annotation(self):
        with DiagsCollector():
            # Create 3 egress gateways, with an IP from that pool.
            gw1 = self.create_gateway_pod("kind-worker", "gw1", self.egress_cidr)
            gw2 = self.create_gateway_pod("kind-worker2", "gw2", self.egress_cidr)
            gw3 = self.create_gateway_pod("kind-worker3", "gw3", self.egress_cidr)
            for g in [gw1, gw2, gw3]:
                g.wait_ready()
            _log.info("test_max_hops_pod_annotation: created gw pods [%s, %s, %s]", gw1.ip, gw2.ip, gw3.ip)

            # Create three clients on the same node with maxNextHops set to 2.
            client_ns = "default"
            node = "kind-worker"
            clients = []
            for i in range(3):
                _log.info("test_max_hops_pod_annotation: create client%d", i)
                c = NetcatClientTCP(client_ns, "test%d" % i, node=node, annotations={
                    "egress.projectcalico.org/maxNextHops": "2",
                    "egress.projectcalico.org/selector": "color == 'red'",
                    "egress.projectcalico.org/namespaceSelector": "all()",
                })
                self.add_cleanup(c.delete)
                c.wait_ready()
                clients.append(c)
            c1 = clients[0]
            c2 = clients[1]
            c3 = clients[2]
            _log.info("test_max_hops_pod_annotation: created client pods [%s, %s, %s]", c1.ip, c2.ip, c3.ip)

            retry_until_success(self.has_ip_rule, retries=3, wait_time=3, function_kwargs={"nodename": c3.nodename, "ip": c3.ip})

            def verify_tables_and_hops():
                node_rules_and_tables = self.read_client_hops_for_node(node)
                assert len(node_rules_and_tables) == 3
                print(node_rules_and_tables)
                # Verify we have 3 different tables.
                table1 = node_rules_and_tables[c1.ip]["table"]
                table2 = node_rules_and_tables[c2.ip]["table"]
                table3 = node_rules_and_tables[c3.ip]["table"]
                print(table1, table2, table3)
                table_set = {table1, table2, table3}
                assert len(table_set) == 3

                hops1 = sorted(node_rules_and_tables[c1.ip]["hops"])
                hops2 = sorted(node_rules_and_tables[c2.ip]["hops"])
                hops3 = sorted(node_rules_and_tables[c3.ip]["hops"])
                return hops1, hops2, hops3

            hops1, hops2, hops3 = verify_tables_and_hops()
            # Verify each table has different hops.
            assert (hops1 != hops2) and (hops2 != hops3) and (hops1 != hops3)

            # Delete one gateway, only two hops left
            pod = gw1
            _log.info("Removing gateway pod %s", pod.name)
            self.delete_and_confirm(pod.name, "pod", pod.ns)
            self.cleanups.remove(pod.delete)

            # We should see same set of hops for each client since each table should has at least two hops.
            hops1, hops2, hops3 = verify_tables_and_hops()
            assert (hops1 == hops2) and (hops2 == hops3)

    def test_max_hops_namespace_annotation(self):
        with DiagsCollector():
            # Create 3 egress gateways, with an IP from that pool.
            # Create namespace for client pods with egress annotations on red gateway.
            client_ns = "ns-client"
            self.create_namespace(client_ns, annotations={
                "egress.projectcalico.org/maxNextHops": "2",
                "egress.projectcalico.org/selector": "color == 'red'",
                "egress.projectcalico.org/namespaceSelector": "all()",
            })
            gw1 = self.create_gateway_pod("kind-worker", "gw1", self.egress_cidr, ns=client_ns)
            gw2 = self.create_gateway_pod("kind-worker2", "gw2", self.egress_cidr, ns=client_ns)
            gw3 = self.create_gateway_pod("kind-worker3", "gw3", self.egress_cidr, ns=client_ns)
            for g in [gw1, gw2, gw3]:
                g.wait_ready()
            _log.info("test_max_hops_namespace_annotation: created gw pods [%s, %s, %s]", gw1.ip, gw2.ip, gw3.ip)

            # Create three clients without annotations on the same node with maxNextHops set to 2.
            node = "kind-worker"
            clients = []
            for i in range(3):
                _log.info("test_max_hops_namespace_annotation: create client%d", i)
                c = NetcatClientTCP(client_ns, "test%d" % i, node=node)
                self.add_cleanup(c.delete)
                c.wait_ready()
                clients.append(c)
            c1 = clients[0]
            c2 = clients[1]
            c3 = clients[2]
            _log.info("test_max_hops_namespace_annotation: created client pods [%s, %s, %s]", c1.ip, c2.ip, c3.ip)

            retry_until_success(self.has_ip_rule, retries=3, wait_time=3, function_kwargs={"nodename": c3.nodename, "ip": c3.ip})

            def verify_tables_and_hops():
                node_rules_and_tables = self.read_client_hops_for_node(node)
                assert len(node_rules_and_tables) == 3
                print(node_rules_and_tables)
                # Verify we have 3 different tables.
                table1 = node_rules_and_tables[c1.ip]["table"]
                table2 = node_rules_and_tables[c2.ip]["table"]
                table3 = node_rules_and_tables[c3.ip]["table"]
                print(table1, table2, table3)
                table_set = {table1, table2, table3}
                assert len(table_set) == 3

                hops1 = sorted(node_rules_and_tables[c1.ip]["hops"])
                hops2 = sorted(node_rules_and_tables[c2.ip]["hops"])
                hops3 = sorted(node_rules_and_tables[c3.ip]["hops"])
                return hops1, hops2, hops3

            hops1, hops2, hops3 = verify_tables_and_hops()
            # Verify each table has different hops.
            assert (hops1 != hops2) and (hops2 != hops3) and (hops1 != hops3)

            # Delete one gateway, only two hops left
            pod = gw1
            _log.info("Removing gateway pod %s", pod.name)
            self.delete_and_confirm(pod.name, "pod", pod.ns)
            self.cleanups.remove(pod.delete)

            # We should see same set of hops for each client since each table should has at least two hops.
            hops1, hops2, hops3 = verify_tables_and_hops()
            assert (hops1 == hops2) and (hops2 == hops3)

    def test_reuse_valid_table_on_restart(self):
        with DiagsCollector():
            _log.info("--- Restarting calico/node with routeTableRage 1,200 ---")
            oldEnv = {"FELIX_ROUTETABLERANGES": "201-250"}
            newEnv = {"FELIX_ROUTETABLERANGES": "1-200"}
            self.update_ds_env("calico-node", "kube-system", newEnv)

            # def undo_route_table_range():
            #     self.update_ds_env("calico-node", "kube-system", {"FELIX_ROUTETABLERANGES": "1-250"})
            # self.add_cleanup(undo_route_table_range)

            # Create 3 egress gateways, with an IP from that pool.
            gw1 = self.create_gateway_pod("kind-worker", "gw1", self.egress_cidr)
            gw2 = self.create_gateway_pod("kind-worker2", "gw2", self.egress_cidr)
            gw3 = self.create_gateway_pod("kind-worker3", "gw3", self.egress_cidr)
            for g in [gw1, gw2, gw3]:
                g.wait_ready()
            _log.info("test_max_hops: created gw pods [%s, %s, %s]", gw1.ip, gw2.ip, gw3.ip)

            # Create three clients on the same node with maxNextHops set to 2.
            client_ns = "default"
            node = "kind-worker"
            clients = []
            for i in range(3):
                _log.info("test_max_hops: create client%d", i)
                c = NetcatClientTCP(client_ns, "test%d" % i, node=node, annotations={
                    "egress.projectcalico.org/maxNextHops": "2",
                    "egress.projectcalico.org/selector": "color == 'red'",
                    "egress.projectcalico.org/namespaceSelector": "all()",
                })
                self.add_cleanup(c.delete)
                c.wait_ready()
                clients.append(c)
            c1 = clients[0]
            c2 = clients[1]
            c3 = clients[2]
            _log.info("test_max_hops: created client pods [%s, %s, %s]", c1.ip, c2.ip, c3.ip)

            retry_until_success(self.has_ip_rule, retries=3, wait_time=3, function_kwargs={"nodename": c3.nodename, "ip": c3.ip})

            def verify_tables_and_hops():
                node_rules_and_tables = self.read_client_hops_for_node(node)
                assert len(node_rules_and_tables) == 3
                print(node_rules_and_tables)
                # Verify we have 3 different tables.
                table1 = node_rules_and_tables[c1.ip]["table"]
                table2 = node_rules_and_tables[c2.ip]["table"]
                table3 = node_rules_and_tables[c3.ip]["table"]
                print(table1, table2, table3)
                table_set = {table1, table2, table3}
                assert len(table_set) == 3
                assert (int(table1) <= 200) and (int(table2) <= 200) and (int(table3) <= 200)
                return table1, table2, table3

            table1, table2, table3 = verify_tables_and_hops()

            def customise_ip_rule_and_table(node, src, current_table, new_table, hop1, hop2):
                run("docker exec %s ip rule add priority 100 from %s fwmark 0x80000/0x80000 lookup %s" % (node, src, new_table))
                if hop1 == "":
                    raise Exception('wrong parameters passed for customise_ip_rule_table')
                if hop2 == "":
                    run("docker exec %s ip route add table %s default nexthop via %s dev egress.calico onlink" % (node, new_table, hop1))
                else:
                    run("docker exec %s ip route add table %s default nexthop via %s dev egress.calico onlink nexthop via %s dev egress.calico onlink" % (node, new_table, hop1, hop2))
                # Delete current ip rule, so that felix would not pick it up again after restarting.
                run("docker exec %s ip rule del from %s fwmark 0x80000/0x80000 lookup %s" % (node, src, current_table))


            # Create ip rule for c3 and table outside of 1-200 so that it would not be managed by felix.
            # The new range will be 201-250, but start creating table at 211 to allow for some tables to be used by other
            # features. Egress Gateway won't get the very bottom of the table range specified.
            # The new table has valid hops.
            customise_ip_rule_and_table(node, c3.ip, table3, "213", gw2.ip, gw3.ip)
            # Create ip rule for c2 and table outside of 1-200 so that it would not be managed by felix.
            # The new table has invalid number of hops.
            customise_ip_rule_and_table(node, c2.ip, table2, "212", gw1.ip, "")
            # Create ip rule for c1 and table outside of 1-200 so that it would not be managed by felix.
            # The new table has invalid ip for one of its' hops.
            customise_ip_rule_and_table(node, c1.ip, table1, "211", gw2.ip, "10.10.0.0")

            run("docker exec %s ip rule" % node)
            run("docker exec %s ip route show table %s" % (node, "213"))
            run("docker exec %s ip route show table %s" % (node, "212"))
            run("docker exec %s ip route show table %s" % (node, "211"))

            _log.info("--- Restarting calico/node with routeTableRage 201-250 ---")
            self.update_ds_env("calico-node", "kube-system", oldEnv)

            retry_until_success(self.has_ip_rule, retries=3, wait_time=3, function_kwargs={"nodename": c3.nodename, "ip": c3.ip})

            run("docker exec %s ip rule" % node)

            node_rules_and_tables = self.read_client_hops_for_node(node, range(201, 251))
            assert len(node_rules_and_tables) == 3
            # Verify we have 3 different tables.
            # Two tables have latest indexes and table3 is 203.
            table1 = node_rules_and_tables[c1.ip]["table"]
            table2 = node_rules_and_tables[c2.ip]["table"]
            table3 = node_rules_and_tables[c3.ip]["table"]
            assert {table1, table2, table3} == {"250", "249", "213"}

            hops1 = sorted(node_rules_and_tables[c1.ip]["hops"])
            hops2 = sorted(node_rules_and_tables[c2.ip]["hops"])
            hops3 = sorted(node_rules_and_tables[c3.ip]["hops"])
            assert (hops1 != hops2) and (hops2 != hops3) and (hops1 != hops3)

            # Cleanup manually added tables. ip rules should have been cleaned up already by felix.
            run("docker exec %s ip route flush table %s" % (node, "213"))
            run("docker exec %s ip route flush table %s" % (node, "212"))
            run("docker exec %s ip route flush table %s" % (node, "211"))

    def has_ip_rule(self, nodename, ip):
        # Validate egress ip rule exists for a client pod ip on a node.
        output = run("docker exec -t %s ip rule" % nodename)
        if output.find(ip) == -1:
            raise Exception('ip rule does not exist for client pod ip %s, log %s' % (ip, output))

    def has_ip_route_and_table(self, nodename, client_ip, gateway_ips):
        node_rules_and_tables = self.read_client_hops_for_node(nodename)
        if client_ip in node_rules_and_tables:
            rule_and_table = node_rules_and_tables[client_ip]
            table = rule_and_table["table"]
            hops = rule_and_table["hops"]
            _log.info("found rule with ip: %s, pointing to table: %s, with hops: [%s], was looking for hops: [%s]", client_ip, table, hops, gateway_ips)
            assert set(hops) == set(gateway_ips)
        else:
            stop_for_debug()
            raise Exception("rule and table not found for client with ip %s and hops %s" % (client_ip, gateway_ips))

    def read_client_hops_for_node(self, nodename, table_range=None):
        # Read client hops for a node
        rule_dict = {}
        output = run("docker exec -t %s ip rule" % nodename)
        for l in output.splitlines():
            if (l.find("fwmark") != -1) and (l.find("from all fwmark") == -1):
                # read routing rule, i.e. "100:    from 192.168.162.159 fwmark 0x80000/0x80000 lookup 250"
                _log.info("read_client_hops_for_node: %s", l)
                src = re.search(r'\d{1,3}\.\d{1,3}\.\d{1,3}\.\d{1,3}', l).group()
                table = re.search(r'(\d+)\D*$', l).group(1)
                # In the test_reuse_valid_table_on_restart testcase, there will be multiple routing tables per
                # workload. In that case, we only care about tables in the currently configured Felix table range.
                if (not (table_range is None)) and (not (int(table) in set(table_range))):
                    _log.info("read_client_hops_for_node: ignoring table %s, not in range %s", table, table_range)
                    continue
                table_output = run("docker exec -t %s ip route show table %s" % (nodename, table))
                _log.info("read_client_hops_for_node: src %s to table %s [%s]", src, table, table_output)

                # read route table content
                hops = []
                for l in table_output.splitlines():
                    if l.find("egress.calico") != -1:
                        # "nexthop via 10.10.10.0 dev egress.calico weight 1 onlink"
                        # or
                        # "default via 10.10.10.0 dev egress.calico onlink"
                        _log.info("read_client_hops_for_node: %s", l)
                        hop = re.search(r'\d{1,3}\.\d{1,3}\.\d{1,3}\.\d{1,3}', l).group()
                        hops.append(hop)
                rule_dict[src] = {"table": table, "hops": hops}
        print(rule_dict)
        return rule_dict

    def check_ecmp_routes(self, client, servers, gw_ips, allowed_untaken_count=0):
        """
        Validate that client went through every ECMP route when
        accessing number of servers.
        """
        _log.info("--- Checking ecmp routes %s from client %s %s ---", gw_ips, client.name, client.ip)
        if len(gw_ips) == 0:
            # No gateway is available, verify no connection can be made.
            for s in servers:
                _log.info("Checking cannot-connect, Client IP: %s Server IP: %s Port: %d", client.ip, s.ip, s.port)
                retry_until_success(client.cannot_connect, retries=3, wait_time=1, function_kwargs={"ip": s.ip, "port": s.port})
            return

        # In case calico-node just restarted and egress ip rule has not been programmed yet,
        # we should wait for it to happen.
        retry_until_success(self.has_ip_rule, retries=3, wait_time=3, function_kwargs={"nodename": client.nodename, "ip": client.ip})

        expected_ips = gw_ips[:]
        for s in servers:
            _log.info("Checking can-connect, Client IP: %s Server IP: %s Port: %d", client.ip, s.ip, s.port)
            retry_until_success(client.can_connect, retries=3, wait_time=1, function_kwargs={"ip": s.ip, "port": s.port})
            # Check the source IP as seen by the server.
            client_ip = s.get_recent_client_ip()
            _log.info("xxxxx ecmp route xxxxxxxxx   Client IPs: %r", client_ip)
            if client_ip not in gw_ips:
                _log.error("Got unexpected client IP %s (expected %s); collecting routing tables before failure...", client_ip, gw_ips)
                run("docker exec -t %s ip rule" % client.nodename)
                run("docker exec -t %s ip route show table 250" % client.nodename, allow_fail=True)
                run("docker exec -t %s ip route show table 249" % client.nodename, allow_fail=True)
                run("docker exec -t %s ip route show table 248" % client.nodename, allow_fail=True)
                run("docker exec -t %s ip route show table 247" % client.nodename, allow_fail=True)
                run("docker exec -t %s ip route show table 246" % client.nodename, allow_fail=True)
                run("docker exec -t %s ip route show table 245" % client.nodename, allow_fail=True)
                _log.info("stop for debug ecmp route %s  Client IPs: %r", gw_ips, client_ip)
                stop_for_debug()
            assert client_ip in gw_ips, \
                "client ip %s is not one of gateway ips.%s" % (client_ip, gw_ips)

            if client_ip in expected_ips:
                expected_ips.remove(client_ip)

        if len(expected_ips) > allowed_untaken_count:
                _log.info("traffic is not taking ECMP route via gateway ips %s" % (expected_ips))
                stop_for_debug()
                raise Exception("traffic is not taking ECMP route via gateway ips %s" % (expected_ips))

        _log.info("--- Checking ecmp routes %s from client %s %s Done ---", gw_ips, client.name, client.ip)
        return expected_ips

    def validate_egress_ip(self, client, server, expected_egress_ip):
        """
        validate server seen expected ip as source ip
        """
        _log.info("Client IP: %s Server IP: %s Port: %d", client.ip, server.ip, server.port)
        retry_until_success(client.can_connect, retries=3, wait_time=1, function_kwargs={"ip": server.ip, "port": server.port})

        # Check the source IP accessing external server is gateway ip.
        client_ip = server.get_recent_client_ip()
        _log.info("Client IPs: %r", client_ip)
        self.assertIn(client_ip, [expected_egress_ip])

    def check_egress_annotations(self, client, egress_ip, now, termination_grace_period):
        """
        check the maintenance timestamp and cidr annotations were applied to the workload pod
        """
        _log.info("Client IP: %s", client.ip)
        retry_until_success(client.has_egress_annotations, retries=3, wait_time=5, function_kwargs={"egress_ip": egress_ip, "now": now, "termination_grace_period": termination_grace_period})

    def setup_client_server_gateway(self, gateway_node):
        """
        Setup client , server and gateway pod and validate server sees gateway ip as source ip.
        """
        # Create external server.
        server_port = 8089
        server = NetcatServerTCP(server_port)
        self.add_cleanup(server.kill)
        server.wait_running()

        # Create egress gateway, with an IP from that pool.  Configure it to ping the server.
        gateway = self.create_gateway_pod(gateway_node, "gw", self.egress_cidr, icmp_probes=server.ip)

        client_ns = "default"
        client = NetcatClientTCP(client_ns, "test1", node="kind-worker", labels={"app": "client"}, annotations={
            "egress.projectcalico.org/selector": "color == 'red'",
            "egress.projectcalico.org/namespaceSelector": "all()",
        })
        self.add_cleanup(client.delete)
        client.wait_ready()

        # Give the server a route back to the egress IP.
        self.server_add_route(server, gateway)
        gateway.wait_ready()

        self.validate_egress_ip(client, server, gateway.ip)

        return client, server, gateway

    def copy_pull_secret(self, ns):
        out = run("kubectl get secret cnx-pull-secret -n kube-system -o json")

        # Remove revision and UID information so we can re-apply cleanly.
        # This used to be done with --export, but that option has been removed from kubectl.
        sec = json.loads(out)
        del sec["metadata"]["resourceVersion"]
        del sec["metadata"]["uid"]
        sec["metadata"]["namespace"] = ns
        secIn = json.dumps(sec)

        # Reapply in the new namespace.
        run("echo '%s' | kubectl apply -f -" % secIn)

    def server_add_route(self, server, pod):
        """
        add route to a pod for a server
        """
        server.execute("ip r a %s/32 via %s" % (pod.ip, pod.hostip))

    def server_del_route(self, server, pod):
        """
        delete route to a pod for a server
        """
        server.execute("ip r del %s/32 via %s" % (pod.ip, pod.hostip))

    def create_backend_service(self, host, name, ns="default"):
        """
        Create a backend server pod and a service
        """
        pod = Pod(ns, name, image=None, yaml="""
apiVersion: v1
kind: Pod
metadata:
  labels:
    app: backend
  name: %s
  namespace: %s
spec:
  containers:
  - name: backend
    image: gcr.io/kubernetes-e2e-test-images/echoserver:2.2
  nodeName: %s
  terminationGracePeriodSeconds: 0
""" % (name, ns, host))
        self.add_cleanup(pod.delete)
        pod.wait_ready()

        self.create_service(name, "backend", ns, 8080, traffic_policy="Cluster")
        self.add_cleanup(lambda: kubectl("delete service %s -n %s" % (name, ns)))

        svc_ip = run("kubectl get service " + name + " -n %s -o json | jq -r '.spec.clusterIP'" % ns).strip()
        node_port = run("kubectl get service " + name + " -n %s -o json 2> /dev/null | jq -r '.spec.ports[] | \"\(.nodePort)\"'" % ns).strip()

        return pod.ip, svc_ip, 8080, int(node_port)

    def create_gateway_pod(self, host, name, egress_cidr, color="red", ns="default", termgraceperiod=0, probe_url="", icmp_probes=""):
        """
        Create egress gateway pod, with an IP from that pool.
        """
        self.copy_pull_secret(ns)

        gateway = Pod(ns, name, image=None, yaml="""
apiVersion: v1
kind: Pod
metadata:
  annotations:
    cni.projectcalico.org/ipv4pools: "[\\\"%s\\\"]"
  labels:
    color: %s
  name: %s
  namespace: %s
spec:
  imagePullSecrets:
  - name: cnx-pull-secret
  initContainers:
  - name: egress-gateway-init
    image: docker.io/tigera/egress-gateway:latest-amd64
    env:
    - name: EGRESS_POD_IP
      valueFrom:
        fieldRef:
          fieldPath: status.podIP
    imagePullPolicy: Never
    securityContext:
      privileged: true
    command: ["/init-gateway.sh"]
  containers:
  - name: gateway
    image: docker.io/tigera/egress-gateway:latest-amd64
    env:
    # Optional: comma-delimited list of IP addresses to send ICMP pings to; if all probes fail, the egress
    # gateway will report non-ready.
    - name: ICMP_PROBE_IPS
      value: "%s"
    # Only used if ICMP_PROBE_IPS is non-empty: interval to send probes.
    - name: ICMP_PROBE_INTERVAL
<<<<<<< HEAD
      value: "1s"
    # Only used if ICMP_PROBES is non-empty: timeout on each probe.
=======
      value: "5s"
    # Only used if ICMP_PROBE_IPS is non-empty: timeout on each probe.
>>>>>>> d3be33c7
    - name: ICMP_PROBE_TIMEOUT
      value: "3s"
    # Optional HTTP URL to send periodic probes to; if the probe fails that is reflected in 
    # the health reported on the health port.
    - name: HTTP_PROBE_URL
      value: "%s"
    # Only used if HTTP_PROBE_URL is non-empty: interval to send probes.
    - name: HTTP_PROBE_INTERVAL
      value: "10s"
    # Only used if HTTP_PROBE_URL is non-empty: timeout before reporting non-ready if there are no successful probes.
    - name: HTTP_PROBE_TIMEOUT
      value: "30s"
    # Port that the egress gateway serves its health reports.  Must match the readiness probe and health
    # port defined below.
    - name: HEALTH_PORT
      value: "8080"
    # Use downward API to tell the pod its own IP address.
    - name: EGRESS_POD_IP
      valueFrom:
        fieldRef:
          fieldPath: status.podIP
    imagePullPolicy: Never
    securityContext:
      capabilities:
        add: ["NET_ADMIN"]
    command: ["/start-gateway.sh"]
    volumeMounts:
        - mountPath: /var/run
          name: policysync
    ports:
        - name: health
          containerPort: 8080
    readinessProbe:
        httpGet:
          path: /readiness
          port: 8080
        initialDelaySeconds: 3
        periodSeconds: 3
  nodeName: %s
  terminationGracePeriodSeconds: %d
  volumes:
      - flexVolume:
          driver: nodeagent/uds
        name: policysync
""" % (egress_cidr, color, name, ns, icmp_probes, probe_url, host, termgraceperiod))
        self.add_cleanup(gateway.delete)

        return gateway

_TestEgressIP.vanilla = False
_TestEgressIP.egress_ip = True


class NetcatServerTCP(Container):

    def __init__(self, port):
        super(NetcatServerTCP, self).__init__("subfuzion/netcat", "-v -l -k -p %d" % port, "--privileged")
        self.port = port

    def get_recent_client_ip(self):
        for line in self.logs().split('\n'):
            m = re.match(r"Connection from ([0-9]+\.[0-9]+\.[0-9]+\.[0-9]+) [0-9]+ received", line)
            if m:
                ip = m.group(1)
        return ip

class NetcatClientTCP(Pod):

    def __init__(self, ns, name, node=None, labels=None, annotations=None):
        cmd = ["sleep", "3600"]
        super(NetcatClientTCP, self).__init__(ns, name, image="alpine", node=node, labels=labels, annotations=annotations, cmd=cmd)
        self.last_output = ""

    def can_connect(self, ip, port, command="nc"):
        run("docker exec %s ip rule" % self.nodename, allow_fail=True)
        run("docker exec %s ip r l table 250" % self.nodename, allow_fail=True)
        run("docker exec %s ip r l table 249" % self.nodename, allow_fail=True)
        try:
            self.check_connected(ip, port, command)
            _log.info("'%s' connected, as expected", self.name)
        except subprocess.CalledProcessError:
            _log.exception("Failed to access server")
            _log.warning("'%s' failed to connect, when connection was expected", self.name)
            stop_for_debug()
            raise self.ConnectionError

    def cannot_connect(self, ip, port, command="nc"):
        try:
            self.check_connected(ip, port, command)
            _log.warning("'%s' unexpectedly connected", self.name)
            stop_for_debug()
            raise self.ConnectionError
        except subprocess.CalledProcessError:
            _log.info("'%s' failed to connect, as expected", self.name)

    def check_connected(self, ip, port, command="nc"):
        self.last_output = ""
        if command == "nc":
            self.last_output = self.execute("nc -w 2 %s %d </dev/null" % (ip, port))
        elif command == "wget":
            self.last_output = self.execute("wget -T 2 %s:%d -O -" % (ip, port))
        else:
            raise Exception('received invalid command')

    def has_egress_annotations(self, egress_ip, now, termination_grace_period):
        error_margin = 3
        annotations = self.annotations
        gateway_ip = annotations["egress.projectcalico.org/gatewayMaintenanceGatewayIP"]
        if gateway_ip != egress_ip:
            raise Exception('egress.projectcalico.org/gatewayMaintenanceGatewayCIDR annotation expected to be: %s, but was: %s. Annotations were: %s' % (egress_ip, gateway_ip, annotations))
        started_str = annotations["egress.projectcalico.org/gatewayMaintenanceStartedTimestamp"]
        started = datetime.strptime(started_str, "%Y-%m-%dT%H:%M:%SZ")
        if abs((started - now).total_seconds()) > error_margin:
            raise Exception('egress.projectcalico.org/gatewayMaintenanceStartedTimestamp annotation expected to be: within %ds of %s, but was: %s. Annotations were: %s' % (error_margin, now, started_str, annotations))
        finished_str = annotations["egress.projectcalico.org/gatewayMaintenanceFinishedTimestamp"]
        finished = datetime.strptime(finished_str, "%Y-%m-%dT%H:%M:%SZ")
        if abs((finished - started).total_seconds()) > (error_margin + termination_grace_period):
            raise Exception('egress.projectcalico.org/gatewayMaintenanceFinishedTimestamp annotation expected to be: within %ds of %s, but was: %s. Annotations were: %s' % ((error_margin + termination_grace_period), started, finished_str, annotations))

    def get_last_output(self):
        return self.last_output

    class ConnectionError(Exception):
        pass

class TestEgressIPNoOverlay(_TestEgressIP):
    def setUp(self):
        super(_TestEgressIP, self).setUp()
        self.env_ippool_setup(backend="NoOverlay", wireguard=False)

class TestEgressIPWithIPIP(_TestEgressIP):
    def setUp(self):
        super(_TestEgressIP, self).setUp()
        self.env_ippool_setup(backend="IPIP", wireguard=False)

class TestEgressIPWithVXLAN(_TestEgressIP):
    def setUp(self):
        super(_TestEgressIP, self).setUp()
        self.env_ippool_setup(backend="VXLAN", wireguard=False)

class TestEgressIPNoOverlayAndWireguard(TestEgressIPNoOverlay):
    def setUp(self):
        super(_TestEgressIP, self).setUp()
        self.env_ippool_setup(backend="NoOverlay", wireguard=True)

class TestEgressIPWithIPIPAndWireguard(TestEgressIPWithIPIP):
    def setUp(self):
        super(_TestEgressIP, self).setUp()
        self.env_ippool_setup(backend="IPIP", wireguard=True)

class TestEgressIPWithVXLANAndWireguard(_TestEgressIP):
    def setUp(self):
        super(_TestEgressIP, self).setUp()
        self.env_ippool_setup(backend="VXLAN", wireguard=True)<|MERGE_RESOLUTION|>--- conflicted
+++ resolved
@@ -748,9 +748,9 @@
             newEnv = {"FELIX_ROUTETABLERANGES": "1-200"}
             self.update_ds_env("calico-node", "kube-system", newEnv)
 
-            # def undo_route_table_range():
-            #     self.update_ds_env("calico-node", "kube-system", {"FELIX_ROUTETABLERANGES": "1-250"})
-            # self.add_cleanup(undo_route_table_range)
+            def undo_route_table_range():
+                self.update_ds_env("calico-node", "kube-system", {"FELIX_ROUTETABLERANGES": "1-250"})
+            self.add_cleanup(undo_route_table_range)
 
             # Create 3 egress gateways, with an IP from that pool.
             gw1 = self.create_gateway_pod("kind-worker", "gw1", self.egress_cidr)
@@ -1096,13 +1096,8 @@
       value: "%s"
     # Only used if ICMP_PROBE_IPS is non-empty: interval to send probes.
     - name: ICMP_PROBE_INTERVAL
-<<<<<<< HEAD
       value: "1s"
-    # Only used if ICMP_PROBES is non-empty: timeout on each probe.
-=======
-      value: "5s"
     # Only used if ICMP_PROBE_IPS is non-empty: timeout on each probe.
->>>>>>> d3be33c7
     - name: ICMP_PROBE_TIMEOUT
       value: "3s"
     # Optional HTTP URL to send periodic probes to; if the probe fails that is reflected in 
