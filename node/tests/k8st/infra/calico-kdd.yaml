--- conflicted
+++ resolved
@@ -54,8568 +54,6 @@
     }
 
 ---
-<<<<<<< HEAD
-apiVersion: apiextensions.k8s.io/v1
-kind: CustomResourceDefinition
-metadata:
-  name: bgpconfigurations.crd.projectcalico.org
-spec:
-  group: crd.projectcalico.org
-  names:
-    kind: BGPConfiguration
-    listKind: BGPConfigurationList
-    plural: bgpconfigurations
-    singular: bgpconfiguration
-  scope: Cluster
-  versions:
-  - name: v1
-    schema:
-      openAPIV3Schema:
-        description: BGPConfiguration contains the configuration for any BGP routing.
-        properties:
-          apiVersion:
-            description: 'APIVersion defines the versioned schema of this representation
-              of an object. Servers should convert recognized schemas to the latest
-              internal value, and may reject unrecognized values. More info: https://git.k8s.io/community/contributors/devel/sig-architecture/api-conventions.md#resources'
-            type: string
-          kind:
-            description: 'Kind is a string value representing the REST resource this
-              object represents. Servers may infer this from the endpoint the client
-              submits requests to. Cannot be updated. In CamelCase. More info: https://git.k8s.io/community/contributors/devel/sig-architecture/api-conventions.md#types-kinds'
-            type: string
-          metadata:
-            type: object
-          spec:
-            description: BGPConfigurationSpec contains the values of the BGP configuration.
-            properties:
-              asNumber:
-                description: 'ASNumber is the default AS number used by a node. [Default:
-                  64512]'
-                format: int32
-                type: integer
-              communities:
-                description: Communities is a list of BGP community values and their
-                  arbitrary names for tagging routes.
-                items:
-                  description: Community contains standard or large community value
-                    and its name.
-                  properties:
-                    name:
-                      description: Name given to community value.
-                      type: string
-                    value:
-                      description: Value must be of format `aa:nn` or `aa:nn:mm`.
-                        For standard community use `aa:nn` format, where `aa` and
-                        `nn` are 16 bit number. For large community use `aa:nn:mm`
-                        format, where `aa`, `nn` and `mm` are 32 bit number. Where,
-                        `aa` is an AS Number, `nn` and `mm` are per-AS identifier.
-                      pattern: ^(\d+):(\d+)$|^(\d+):(\d+):(\d+)$
-                      type: string
-                  type: object
-                type: array
-              extensions:
-                additionalProperties:
-                  type: string
-                description: Extensions is a mapping of keys to values that can be
-                  used in custom BGP templates
-                type: object
-              listenPort:
-                description: ListenPort is the port where BGP protocol should listen.
-                  Defaults to 179
-                maximum: 65535
-                minimum: 1
-                type: integer
-              logSeverityScreen:
-                description: 'LogSeverityScreen is the log severity above which logs
-                  are sent to the stdout. [Default: INFO]'
-                type: string
-              nodeToNodeMeshEnabled:
-                description: 'NodeToNodeMeshEnabled sets whether full node to node
-                  BGP mesh is enabled. [Default: true]'
-                type: boolean
-              prefixAdvertisements:
-                description: PrefixAdvertisements contains per-prefix advertisement
-                  configuration.
-                items:
-                  description: PrefixAdvertisement configures advertisement properties
-                    for the specified CIDR.
-                  properties:
-                    cidr:
-                      description: CIDR for which properties should be advertised.
-                      type: string
-                    communities:
-                      description: Communities can be list of either community names
-                        already defined in `Specs.Communities` or community value
-                        of format `aa:nn` or `aa:nn:mm`. For standard community use
-                        `aa:nn` format, where `aa` and `nn` are 16 bit number. For
-                        large community use `aa:nn:mm` format, where `aa`, `nn` and
-                        `mm` are 32 bit number. Where,`aa` is an AS Number, `nn` and
-                        `mm` are per-AS identifier.
-                      items:
-                        type: string
-                      type: array
-                  type: object
-                type: array
-              serviceClusterIPs:
-                description: ServiceClusterIPs are the CIDR blocks from which service
-                  cluster IPs are allocated. If specified, Calico will advertise these
-                  blocks, as well as any cluster IPs within them.
-                items:
-                  description: ServiceClusterIPBlock represents a single allowed ClusterIP
-                    CIDR block.
-                  properties:
-                    cidr:
-                      type: string
-                  type: object
-                type: array
-              serviceExternalIPs:
-                description: ServiceExternalIPs are the CIDR blocks for Kubernetes
-                  Service External IPs. Kubernetes Service ExternalIPs will only be
-                  advertised if they are within one of these blocks.
-                items:
-                  description: ServiceExternalIPBlock represents a single allowed
-                    External IP CIDR block.
-                  properties:
-                    cidr:
-                      type: string
-                  type: object
-                type: array
-              serviceLoadBalancerIPs:
-                description: ServiceLoadBalancerIPs are the CIDR blocks for Kubernetes
-                  Service LoadBalancer IPs. Kubernetes Service status.LoadBalancer.Ingress
-                  IPs will only be advertised if they are within one of these blocks.
-                items:
-                  description: ServiceLoadBalancerIPBlock represents a single allowed
-                    LoadBalancer IP CIDR block.
-                  properties:
-                    cidr:
-                      type: string
-                  type: object
-                type: array
-            type: object
-        type: object
-    served: true
-    storage: true
-status:
-  acceptedNames:
-    kind: ""
-    plural: ""
-  conditions: []
-  storedVersions: []
-
----
-apiVersion: apiextensions.k8s.io/v1
-kind: CustomResourceDefinition
-metadata:
-  name: bgppeers.crd.projectcalico.org
-spec:
-  group: crd.projectcalico.org
-  names:
-    kind: BGPPeer
-    listKind: BGPPeerList
-    plural: bgppeers
-    singular: bgppeer
-  scope: Cluster
-  versions:
-  - name: v1
-    schema:
-      openAPIV3Schema:
-        properties:
-          apiVersion:
-            description: 'APIVersion defines the versioned schema of this representation
-              of an object. Servers should convert recognized schemas to the latest
-              internal value, and may reject unrecognized values. More info: https://git.k8s.io/community/contributors/devel/sig-architecture/api-conventions.md#resources'
-            type: string
-          kind:
-            description: 'Kind is a string value representing the REST resource this
-              object represents. Servers may infer this from the endpoint the client
-              submits requests to. Cannot be updated. In CamelCase. More info: https://git.k8s.io/community/contributors/devel/sig-architecture/api-conventions.md#types-kinds'
-            type: string
-          metadata:
-            type: object
-          spec:
-            description: BGPPeerSpec contains the specification for a BGPPeer resource.
-            properties:
-              asNumber:
-                description: The AS Number of the peer.
-                format: int32
-                type: integer
-              birdGatewayMode:
-                description: Specifies the BIRD "gateway" mode, i.e. method for computing
-                  the immediate next hop for each received route, for peerings generated
-                  by this BGPPeer resource.  Default value "Recursive" means "gateway
-                  recursive".  "DirectIfDirectlyConnected" means to configure "gateway
-                  direct" when the peer is directly connected.
-                type: string
-              extensions:
-                additionalProperties:
-                  type: string
-                description: Extensions is a mapping of keys to values that can be
-                  used in custom BGP templates
-                type: object
-              failureDetectionMode:
-                description: Specifies whether and how to detect loss of connectivity
-                  on the peerings generated by this BGPPeer resource.  Default value
-                  "None" means nothing beyond BGP's own (slow) hold timer.  "BFDIfDirectlyConnected"
-                  means to use BFD when the peer is directly connected.
-                type: string
-              keepOriginalNextHop:
-                description: Option to keep the original nexthop field when routes
-                  are sent to a BGP Peer. Setting "true" configures the selected BGP
-                  Peers node to use the "next hop keep;" instead of "next hop self;"(default)
-                  in the specific branch of the Node on "bird.cfg".
-                type: boolean
-              maxRestartTime:
-                description: Time to allow for software restart.  When specified,
-                  this is configured as the graceful restart timeout when RestartMode
-                  is "GracefulRestart", and as the LLGR stale time when RestartMode
-                  is "LongLivedGracefulRestart".  When not specified, the BIRD defaults
-                  are used, which are 120s for "GracefulRestart" and 3600s for "LongLivedGracefulRestart".
-                type: string
-              node:
-                description: The node name identifying the Calico node instance that
-                  is targeted by this peer. If this is not set, and no nodeSelector
-                  is specified, then this BGP peer selects all nodes in the cluster.
-                type: string
-              nodeSelector:
-                description: Selector for the nodes that should have this peering.  When
-                  this is set, the Node field must be empty.
-                type: string
-              password:
-                description: Optional BGP password for the peerings generated by this
-                  BGPPeer resource.
-                properties:
-                  secretKeyRef:
-                    description: Selects a key of a secret in the node pod's namespace.
-                    properties:
-                      key:
-                        description: The key of the secret to select from.  Must be
-                          a valid secret key.
-                        type: string
-                      name:
-                        description: 'Name of the referent. More info: https://kubernetes.io/docs/concepts/overview/working-with-objects/names/#names
-                          TODO: Add other useful fields. apiVersion, kind, uid?'
-                        type: string
-                      optional:
-                        description: Specify whether the Secret or its key must be
-                          defined
-                        type: boolean
-                    required:
-                    - key
-                    type: object
-                type: object
-              peerIP:
-                description: The IP address of the peer followed by an optional port
-                  number to peer with. If port number is given, format should be `[<IPv6>]:port`
-                  or `<IPv4>:<port>` for IPv4. If optional port number is not set,
-                  and this peer IP and ASNumber belongs to a calico/node with ListenPort
-                  set in BGPConfiguration, then we use that port to peer.
-                type: string
-              peerSelector:
-                description: Selector for the remote nodes to peer with.  When this
-                  is set, the PeerIP and ASNumber fields must be empty.  For each
-                  peering between the local node and selected remote nodes, we configure
-                  an IPv4 peering if both ends have NodeBGPSpec.IPv4Address specified,
-                  and an IPv6 peering if both ends have NodeBGPSpec.IPv6Address specified.  The
-                  remote AS number comes from the remote node's NodeBGPSpec.ASNumber,
-                  or the global default if that is not set.
-                type: string
-              restartMode:
-                description: Specifies restart behaviour to configure on the peerings
-                  generated by this BGPPeer resource.  Default value "GracefulRestart"
-                  means traditional graceful restart. "LongLivedGracefulRestart" means
-                  LLGR according to draft-uttaro-idr-bgp-persistence-05.
-                type: string
-              sourceAddress:
-                description: Specifies whether and how to configure a source address
-                  for the peerings generated by this BGPPeer resource.  Default value
-                  "UseNodeIP" means to configure the node IP as the source address.  "None"
-                  means not to configure a source address.
-                type: string
-            type: object
-        type: object
-    served: true
-    storage: true
-status:
-  acceptedNames:
-    kind: ""
-    plural: ""
-  conditions: []
-  storedVersions: []
-
----
-apiVersion: apiextensions.k8s.io/v1
-kind: CustomResourceDefinition
-metadata:
-  name: blockaffinities.crd.projectcalico.org
-spec:
-  group: crd.projectcalico.org
-  names:
-    kind: BlockAffinity
-    listKind: BlockAffinityList
-    plural: blockaffinities
-    singular: blockaffinity
-  scope: Cluster
-  versions:
-  - name: v1
-    schema:
-      openAPIV3Schema:
-        properties:
-          apiVersion:
-            description: 'APIVersion defines the versioned schema of this representation
-              of an object. Servers should convert recognized schemas to the latest
-              internal value, and may reject unrecognized values. More info: https://git.k8s.io/community/contributors/devel/sig-architecture/api-conventions.md#resources'
-            type: string
-          kind:
-            description: 'Kind is a string value representing the REST resource this
-              object represents. Servers may infer this from the endpoint the client
-              submits requests to. Cannot be updated. In CamelCase. More info: https://git.k8s.io/community/contributors/devel/sig-architecture/api-conventions.md#types-kinds'
-            type: string
-          metadata:
-            type: object
-          spec:
-            description: BlockAffinitySpec contains the specification for a BlockAffinity
-              resource.
-            properties:
-              cidr:
-                type: string
-              deleted:
-                description: Deleted indicates that this block affinity is being deleted.
-                  This field is a string for compatibility with older releases that
-                  mistakenly treat this field as a string.
-                type: string
-              node:
-                type: string
-              state:
-                type: string
-            required:
-            - cidr
-            - deleted
-            - node
-            - state
-            type: object
-        type: object
-    served: true
-    storage: true
-status:
-  acceptedNames:
-    kind: ""
-    plural: ""
-  conditions: []
-  storedVersions: []
-
----
-apiVersion: apiextensions.k8s.io/v1
-kind: CustomResourceDefinition
-metadata:
-  name: clusterinformations.crd.projectcalico.org
-spec:
-  group: crd.projectcalico.org
-  names:
-    kind: ClusterInformation
-    listKind: ClusterInformationList
-    plural: clusterinformations
-    singular: clusterinformation
-  scope: Cluster
-  versions:
-  - name: v1
-    schema:
-      openAPIV3Schema:
-        description: ClusterInformation contains the cluster specific information.
-        properties:
-          apiVersion:
-            description: 'APIVersion defines the versioned schema of this representation
-              of an object. Servers should convert recognized schemas to the latest
-              internal value, and may reject unrecognized values. More info: https://git.k8s.io/community/contributors/devel/sig-architecture/api-conventions.md#resources'
-            type: string
-          kind:
-            description: 'Kind is a string value representing the REST resource this
-              object represents. Servers may infer this from the endpoint the client
-              submits requests to. Cannot be updated. In CamelCase. More info: https://git.k8s.io/community/contributors/devel/sig-architecture/api-conventions.md#types-kinds'
-            type: string
-          metadata:
-            type: object
-          spec:
-            description: ClusterInformationSpec contains the values of describing
-              the cluster.
-            properties:
-              calicoVersion:
-                description: CalicoVersion is the version of Calico that the cluster
-                  is running
-                type: string
-              clusterGUID:
-                description: ClusterGUID is the GUID of the cluster
-                type: string
-              clusterType:
-                description: ClusterType describes the type of the cluster
-                type: string
-              cnxVersion:
-                description: CNXVersion is the version of CNX that the cluster is
-                  running
-                type: string
-              datastoreReady:
-                description: DatastoreReady is used during significant datastore migrations
-                  to signal to components such as Felix that it should wait before
-                  accessing the datastore.
-                type: boolean
-              variant:
-                description: Variant declares which variant of Calico should be active.
-                type: string
-            type: object
-        type: object
-    served: true
-    storage: true
-status:
-  acceptedNames:
-    kind: ""
-    plural: ""
-  conditions: []
-  storedVersions: []
-
----
-apiVersion: apiextensions.k8s.io/v1
-kind: CustomResourceDefinition
-metadata:
-  annotations:
-    controller-gen.kubebuilder.io/version: (devel)
-  creationTimestamp: null
-  name: deeppacketinspections.crd.projectcalico.org
-spec:
-  group: crd.projectcalico.org
-  names:
-    kind: DeepPacketInspection
-    listKind: DeepPacketInspectionList
-    plural: deeppacketinspections
-    singular: deeppacketinspection
-  scope: Namespaced
-  versions:
-  - name: v1
-    schema:
-      openAPIV3Schema:
-        properties:
-          apiVersion:
-            description: 'APIVersion defines the versioned schema of this representation
-              of an object. Servers should convert recognized schemas to the latest
-              internal value, and may reject unrecognized values. More info: https://git.k8s.io/community/contributors/devel/sig-architecture/api-conventions.md#resources'
-            type: string
-          kind:
-            description: 'Kind is a string value representing the REST resource this
-              object represents. Servers may infer this from the endpoint the client
-              submits requests to. Cannot be updated. In CamelCase. More info: https://git.k8s.io/community/contributors/devel/sig-architecture/api-conventions.md#types-kinds'
-            type: string
-          metadata:
-            type: object
-          spec:
-            description: DeepPacketInspectionSpec contains the values of the deep
-              packet inspection.
-            properties:
-              selector:
-                description: "The selector is an expression used to pick out the endpoints
-                  for which deep packet inspection should be performed on. The selector
-                  will only match endpoints in the same namespace as the DeepPacketInspection
-                  resource. \n Selector expressions follow this syntax: \n \tlabel
-                  == \"string_literal\"  ->  comparison, e.g. my_label == \"foo bar\"
-                  \tlabel != \"string_literal\"   ->  not equal; also matches if label
-                  is not present \tlabel in { \"a\", \"b\", \"c\", ... }  ->  true
-                  if the value of label X is one of \"a\", \"b\", \"c\" \tlabel not
-                  in { \"a\", \"b\", \"c\", ... }  ->  true if the value of label
-                  X is not one of \"a\", \"b\", \"c\" \thas(label_name)  -> True if
-                  that label is present \t! expr -> negation of expr \texpr && expr
-                  \ -> Short-circuit and \texpr || expr  -> Short-circuit or \t( expr
-                  ) -> parens for grouping \tall() or the empty selector -> matches
-                  all endpoints. \n Label names are allowed to contain alphanumerics,
-                  -, _ and /. String literals are more permissive but they do not
-                  support escape characters. \n Examples (with made-up labels): \n
-                  \ttype == \"webserver\" && deployment == \"prod\" \ttype in {\"frontend\",
-                  \"backend\"} \tdeployment != \"dev\" \t! has(label_name)"
-                type: string
-            type: object
-          status:
-            description: DeepPacketInspectionStatus contains status of deep packet
-              inspection in each node.
-            properties:
-              nodes:
-                items:
-                  properties:
-                    active:
-                      properties:
-                        lastUpdated:
-                          description: Timestamp of when the active status was last
-                            updated.
-                          format: date-time
-                          type: string
-                        success:
-                          description: Success indicates if deep packet inspection
-                            is running on all workloads matching the selector.
-                          type: boolean
-                      type: object
-                    errorConditions:
-                      items:
-                        properties:
-                          lastUpdated:
-                            description: Timestamp of when this error message was
-                              added.
-                            format: date-time
-                            type: string
-                          message:
-                            description: Message from deep packet inspection error.
-                            type: string
-                        type: object
-                      maxItems: 10
-                      type: array
-                    node:
-                      description: Node identifies with a physical node from the cluster
-                        via its hostname.
-                      type: string
-                  type: object
-                type: array
-            type: object
-        type: object
-    served: true
-    storage: true
-    subresources:
-      status: {}
-status:
-  acceptedNames:
-    kind: ""
-    plural: ""
-  conditions: []
-  storedVersions: []
-
----
-apiVersion: apiextensions.k8s.io/v1
-kind: CustomResourceDefinition
-metadata:
-  name: felixconfigurations.crd.projectcalico.org
-spec:
-  group: crd.projectcalico.org
-  names:
-    kind: FelixConfiguration
-    listKind: FelixConfigurationList
-    plural: felixconfigurations
-    singular: felixconfiguration
-  scope: Cluster
-  versions:
-  - name: v1
-    schema:
-      openAPIV3Schema:
-        description: Felix Configuration contains the configuration for Felix.
-        properties:
-          apiVersion:
-            description: 'APIVersion defines the versioned schema of this representation
-              of an object. Servers should convert recognized schemas to the latest
-              internal value, and may reject unrecognized values. More info: https://git.k8s.io/community/contributors/devel/sig-architecture/api-conventions.md#resources'
-            type: string
-          kind:
-            description: 'Kind is a string value representing the REST resource this
-              object represents. Servers may infer this from the endpoint the client
-              submits requests to. Cannot be updated. In CamelCase. More info: https://git.k8s.io/community/contributors/devel/sig-architecture/api-conventions.md#types-kinds'
-            type: string
-          metadata:
-            type: object
-          spec:
-            description: FelixConfigurationSpec contains the values of the Felix configuration.
-            properties:
-              allowIPIPPacketsFromWorkloads:
-                description: 'AllowIPIPPacketsFromWorkloads controls whether Felix
-                  will add a rule to drop IPIP encapsulated traffic from workloads
-                  [Default: false]'
-                type: boolean
-              allowVXLANPacketsFromWorkloads:
-                description: 'AllowVXLANPacketsFromWorkloads controls whether Felix
-                  will add a rule to drop VXLAN encapsulated traffic from workloads
-                  [Default: false]'
-                type: boolean
-              awsRequestTimeout:
-                description: 'AWSRequestTimeout is the timeout on AWS API requests.
-                  [Default: 30s]'
-                type: string
-              awsSecondaryIPRoutingRulePriority:
-                description: 'AWSSecondaryIPRoutingRulePriority controls the priority
-                  that Felix will use for routing rules when programming them for
-                  AWS Secondary IP support. [Default: 101]'
-                type: integer
-              awsSecondaryIPSupport:
-                description: 'AWSSecondaryIPSupport controls whether Felix will try
-                  to provision AWS secondary ENIs and secondary IPs for workloads
-                  that have IPs from IP pools that are configured with an AWS subnet
-                  ID. [Default: Disabled]'
-                type: string
-              awsSrcDstCheck:
-                description: 'Set source-destination-check on AWS EC2 instances. Accepted
-                  value must be one of "DoNothing", "Enable" or "Disable". [Default:
-                  DoNothing]'
-                enum:
-                - DoNothing
-                - Enable
-                - Disable
-                type: string
-              bpfConnectTimeLoadBalancingEnabled:
-                description: 'BPFConnectTimeLoadBalancingEnabled when in BPF mode,
-                  controls whether Felix installs the connection-time load balancer.  The
-                  connect-time load balancer is required for the host to be able to
-                  reach Kubernetes services and it improves the performance of pod-to-service
-                  connections.  The only reason to disable it is for debugging purposes.  [Default:
-                  true]'
-                type: boolean
-              bpfDataIfacePattern:
-                description: BPFDataIfacePattern is a regular expression that controls
-                  which interfaces Felix should attach BPF programs to in order to
-                  catch traffic to/from the network.  This needs to match the interfaces
-                  that Calico workload traffic flows over as well as any interfaces
-                  that handle incoming traffic to nodeports and services from outside
-                  the cluster.  It should not match the workload interfaces (usually
-                  named cali...).
-                type: string
-              bpfDisableUnprivileged:
-                description: 'BPFDisableUnprivileged, if enabled, Felix sets the kernel.unprivileged_bpf_disabled
-                  sysctl to disable unprivileged use of BPF.  This ensures that unprivileged
-                  users cannot access Calico''s BPF maps and cannot insert their own
-                  BPF programs to interfere with Calico''s. [Default: true]'
-                type: boolean
-              bpfEnabled:
-                description: 'BPFEnabled, if enabled Felix will use the BPF dataplane.
-                  [Default: false]'
-                type: boolean
-              bpfExtToServiceConnmark:
-                description: 'BPFExtToServiceConnmark in BPF mode, control a 32bit
-                  mark that is set on connections from an external client to a local
-                  service. This mark allows us to control how packets of that connection
-                  are routed within the host and how is routing intepreted by RPF
-                  check. [Default: 0]'
-                type: integer
-              bpfExternalServiceMode:
-                description: 'BPFExternalServiceMode in BPF mode, controls how connections
-                  from outside the cluster to services (node ports and cluster IPs)
-                  are forwarded to remote workloads.  If set to "Tunnel" then both
-                  request and response traffic is tunneled to the remote node.  If
-                  set to "DSR", the request traffic is tunneled but the response traffic
-                  is sent directly from the remote node.  In "DSR" mode, the remote
-                  node appears to use the IP of the ingress node; this requires a
-                  permissive L2 network.  [Default: Tunnel]'
-                type: string
-              bpfKubeProxyEndpointSlicesEnabled:
-                description: BPFKubeProxyEndpointSlicesEnabled in BPF mode, controls
-                  whether Felix's embedded kube-proxy accepts EndpointSlices or not.
-                type: boolean
-              bpfKubeProxyIptablesCleanupEnabled:
-                description: 'BPFKubeProxyIptablesCleanupEnabled, if enabled in BPF
-                  mode, Felix will proactively clean up the upstream Kubernetes kube-proxy''s
-                  iptables chains.  Should only be enabled if kube-proxy is not running.  [Default:
-                  true]'
-                type: boolean
-              bpfKubeProxyMinSyncPeriod:
-                description: 'BPFKubeProxyMinSyncPeriod, in BPF mode, controls the
-                  minimum time between updates to the dataplane for Felix''s embedded
-                  kube-proxy.  Lower values give reduced set-up latency.  Higher values
-                  reduce Felix CPU usage by batching up more work.  [Default: 1s]'
-                type: string
-              bpfLogLevel:
-                description: 'BPFLogLevel controls the log level of the BPF programs
-                  when in BPF dataplane mode.  One of "Off", "Info", or "Debug".  The
-                  logs are emitted to the BPF trace pipe, accessible with the command
-                  `tc exec bpf debug`. [Default: Off].'
-                type: string
-              captureDir:
-                description: 'CaptureDir controls directory to store file capture.
-                  [Default: /var/log/calico/pcap]'
-                minLength: 1
-                type: string
-              captureMaxFiles:
-                description: 'CaptureMaxFiles controls number of rotated capture file
-                  to keep. [Default: 2]'
-                minimum: 1
-                type: integer
-              captureMaxSizeBytes:
-                description: 'CaptureMaxSizeBytes controls the max size of a file
-                  capture. [Default: 10000000]'
-                minimum: 1
-                type: integer
-              captureRotationSeconds:
-                description: 'CaptureRotationSeconds controls the time rotation of
-                  a packet capture. [Default: 3600]'
-                minimum: 1
-                type: integer
-              chainInsertMode:
-                description: 'ChainInsertMode controls whether Felix hooks the kernel''s
-                  top-level iptables chains by inserting a rule at the top of the
-                  chain or by appending a rule at the bottom. insert is the safe default
-                  since it prevents Calico''s rules from being bypassed. If you switch
-                  to append mode, be sure that the other rules in the chains signal
-                  acceptance by falling through to the Calico rules, otherwise the
-                  Calico policy will be bypassed. [Default: insert]'
-                type: string
-              dataplaneDriver:
-                type: string
-              debugDisableLogDropping:
-                type: boolean
-              debugMemoryProfilePath:
-                type: string
-              debugSimulateCalcGraphHangAfter:
-                type: string
-              debugSimulateDataplaneHangAfter:
-                type: string
-              defaultEndpointToHostAction:
-                description: 'DefaultEndpointToHostAction controls what happens to
-                  traffic that goes from a workload endpoint to the host itself (after
-                  the traffic hits the endpoint egress policy). By default Calico
-                  blocks traffic from workload endpoints to the host itself with an
-                  iptables "DROP" action. If you want to allow some or all traffic
-                  from endpoint to host, set this parameter to RETURN or ACCEPT. Use
-                  RETURN if you have your own rules in the iptables "INPUT" chain;
-                  Calico will insert its rules at the top of that chain, then "RETURN"
-                  packets to the "INPUT" chain once it has completed processing workload
-                  endpoint egress policy. Use ACCEPT to unconditionally accept packets
-                  from workloads after processing workload endpoint egress policy.
-                  [Default: Drop]'
-                type: string
-              deletedMetricsRetentionSecs:
-                type: integer
-              deviceRouteProtocol:
-                description: This defines the route protocol added to programmed device
-                  routes, by default this will be RTPROT_BOOT when left blank.
-                type: integer
-              deviceRouteSourceAddress:
-                description: This is the source address to use on programmed device
-                  routes. By default the source address is left blank, leaving the
-                  kernel to choose the source address used.
-                type: string
-              disableConntrackInvalidCheck:
-                type: boolean
-              dnsCacheEpoch:
-                description: 'An arbitrary number that can be changed, at runtime,
-                  to tell Felix to discard all its learnt DNS information. [Default:
-                  0].'
-                type: integer
-              dnsCacheFile:
-                description: 'The name of the file that Felix uses to preserve learnt
-                  DNS information when restarting. [Default: "/var/run/calico/felix-dns-cache.txt"].'
-                type: string
-              dnsCacheSaveInterval:
-                description: 'The periodic interval at which Felix saves learnt DNS
-                  information to the cache file. [Default: 60s].'
-                type: string
-              dnsExtraTTL:
-                description: 'Extra time to keep IPs and alias names that are learnt
-                  from DNS, in addition to each name or IP''s advertised TTL. [Default:
-                  0s].'
-                type: string
-              dnsLogsFileAggregationKind:
-                description: 'DNSLogsFileAggregationKind is used to choose the type
-                  of aggregation for DNS log entries. [Default: 1 - client name prefix
-                  aggregation]. Accepted values are 0 and 1. 0 - No aggregation 1
-                  - Aggregate over clients with the same name prefix'
-                type: integer
-              dnsLogsFileDirectory:
-                description: 'DNSLogsFileDirectory sets the directory where DNS log
-                  files are stored. [Default: /var/log/calico/dnslogs]'
-                type: string
-              dnsLogsFileEnabled:
-                description: 'DNSLogsFileEnabled controls logging DNS logs to a file.
-                  If false no DNS logging to file will occur. [Default: false]'
-                type: boolean
-              dnsLogsFileIncludeLabels:
-                description: 'DNSLogsFileIncludeLabels is used to configure if endpoint
-                  labels are included in a DNS log entry written to file. [Default:
-                  true]'
-                type: boolean
-              dnsLogsFileMaxFileSizeMB:
-                description: 'DNSLogsFileMaxFileSizeMB sets the max size in MB of
-                  DNS log files before rotation. [Default: 100]'
-                type: integer
-              dnsLogsFileMaxFiles:
-                description: 'DNSLogsFileMaxFiles sets the number of DNS log files
-                  to keep. [Default: 5]'
-                type: integer
-              dnsLogsFilePerNodeLimit:
-                description: 'Limit on the number of DNS logs that can be emitted
-                  within each flush interval.  When this limit has been reached, Felix
-                  counts the number of unloggable DNS responses within the flush interval,
-                  and emits a WARNING log with that count at the same time as it flushes
-                  the buffered DNS logs.  [Default: 0, meaning no limit]'
-                type: integer
-              dnsLogsFlushInterval:
-                description: 'DNSLogsFlushInterval configures the interval at which
-                  Felix exports DNS logs. [Default: 300s]'
-                type: string
-              dnsLogsLatency:
-                description: 'DNSLogsLatency indicates to include measurements of
-                  DNS request/response latency in each DNS log. [Default: true]'
-                type: boolean
-              dnsPolicyNfqueueID:
-                description: 'DNSPolicyNfqueueID is the NFQUEUE ID to use for DNS
-                  Policy re-evaluation when the domains IP hasn''t been programmed
-                  to ipsets yet. [Default: 100]'
-                type: integer
-              dnsTrustedServers:
-                description: 'The DNS servers that Felix should trust. Each entry
-                  here must be `<ip>[:<port>]` - indicating an explicit DNS server
-                  IP - or `k8s-service:[<namespace>/]<name>[:port]` - indicating a
-                  Kubernetes DNS service. `<port>` defaults to the first service port,
-                  or 53 for an IP, and `<namespace>` to `kube-system`. An IPv6 address
-                  with a port must use the square brackets convention, for example
-                  `[fd00:83a6::12]:5353`.Note that Felix (calico-node) will need RBAC
-                  permission to read the details of each service specified by a `k8s-service:...`
-                  form. [Default: "k8s-service:kube-dns"].'
-                items:
-                  type: string
-                type: array
-              dropActionOverride:
-                description: 'DropActionOverride overrides the Drop action in Felix,
-                  optionally changing the behavior to Accept, and optionally adding
-                  Log. Possible values are Drop, LogAndDrop, Accept, LogAndAccept.
-                  [Default: Drop]'
-                type: string
-              egressIPRoutingRulePriority:
-                description: 'EgressIPRoutingRulePriority controls the priority value
-                  to use for the egress IP routing rule. [Default: 100]'
-                type: integer
-              egressIPSupport:
-                description: 'EgressIPSupport defines three different support modes
-                  for egress IP function. [Default: Disabled] - Disabled:                    Egress
-                  IP function is disabled. - EnabledPerNamespace:         Egress IP
-                  function is enabled and can be configured on a per-namespace basis;                                per-pod
-                  egress annotations are ignored. - EnabledPerNamespaceOrPerPod: Egress
-                  IP function is enabled and can be configured per-namespace or per-pod,                                with
-                  per-pod egress annotations overriding namespace annotations.'
-                type: string
-              egressIPVXLANPort:
-                description: 'EgressIPVXLANPort is the port number of vxlan tunnel
-                  device for egress traffic. [Default: 4790]'
-                type: integer
-              egressIPVXLANVNI:
-                description: 'EgressIPVXLANVNI is the VNI ID of vxlan tunnel device
-                  for egress traffic. [Default: 4097]'
-                type: integer
-              endpointReportingDelay:
-                type: string
-              endpointReportingEnabled:
-                type: boolean
-              externalNodesList:
-                description: ExternalNodesCIDRList is a list of CIDR's of external-non-calico-nodes
-                  which may source tunnel traffic and have the tunneled traffic be
-                  accepted at calico nodes.
-                items:
-                  type: string
-                type: array
-              failsafeInboundHostPorts:
-                description: 'FailsafeInboundHostPorts is a list of UDP/TCP ports
-                  and CIDRs that Felix will allow incoming traffic to host endpoints
-                  on irrespective of the security policy. This is useful to avoid
-                  accidentally cutting off a host with incorrect configuration. For
-                  back-compatibility, if the protocol is not specified, it defaults
-                  to "tcp". If a CIDR is not specified, it will allow traffic from
-                  all addresses. To disable all inbound host ports, use the value
-                  none. The default value allows ssh access and DHCP. [Default: tcp:22,
-                  udp:68, tcp:179, tcp:2379, tcp:2380, tcp:6443, tcp:6666, tcp:6667]'
-                items:
-                  description: ProtoPort is combination of protocol, port, and CIDR.
-                    Protocol and port must be specified.
-                  properties:
-                    net:
-                      type: string
-                    port:
-                      type: integer
-                    protocol:
-                      type: string
-                  required:
-                  - port
-                  - protocol
-                  type: object
-                type: array
-              failsafeOutboundHostPorts:
-                description: 'FailsafeOutboundHostPorts is a list of UDP/TCP ports
-                  and CIDRs that Felix will allow outgoing traffic from host endpoints
-                  to irrespective of the security policy. This is useful to avoid
-                  accidentally cutting off a host with incorrect configuration. For
-                  back-compatibility, if the protocol is not specified, it defaults
-                  to "tcp". If a CIDR is not specified, it will allow traffic from
-                  all addresses. To disable all outbound host ports, use the value
-                  none. The default value opens etcd''s standard ports to ensure that
-                  Felix does not get cut off from etcd as well as allowing DHCP and
-                  DNS. [Default: tcp:179, tcp:2379, tcp:2380, tcp:6443, tcp:6666,
-                  tcp:6667, udp:53, udp:67]'
-                items:
-                  description: ProtoPort is combination of protocol, port, and CIDR.
-                    Protocol and port must be specified.
-                  properties:
-                    net:
-                      type: string
-                    port:
-                      type: integer
-                    protocol:
-                      type: string
-                  required:
-                  - port
-                  - protocol
-                  type: object
-                type: array
-              featureDetectOverride:
-                description: FeatureDetectOverride is used to override the feature
-                  detection. Values are specified in a comma separated list with no
-                  spaces, example; "SNATFullyRandom=true,MASQFullyRandom=false,RestoreSupportsLock=".
-                  "true" or "false" will force the feature, empty or omitted values
-                  are auto-detected.
-                type: string
-              flowLogsAggregationThresholdBytes:
-                description: FlowLogsAggregationThresholdBytes is used specify how
-                  far behind the external pipeline that reads flow logs can be. Default
-                  is 8192 bytes. This parameter only takes effect when FlowLogsDynamicAggregationEnabled
-                  is set to true.
-                type: integer
-              flowLogsCollectProcessInfo:
-                description: 'FlowLogsCollectProcessInfo, if enabled Felix will load
-                  the kprobe BPF programs to collect process info. [Default: false]'
-                type: boolean
-              flowLogsCollectProcessPath:
-                description: 'When FlowLogsCollectProcessPath and FlowLogsCollectProcessInfo
-                  are both enabled, each flow log will include information about the
-                  process that is sending or receiving the packets in that flow: the
-                  `process_name` field will contain the full path of the process executable,
-                  and the `process_args` field will have the arguments with which
-                  the executable was invoked.  Process information will not be reported
-                  for connections which use raw sockets.'
-                type: boolean
-              flowLogsCollectTcpStats:
-                description: FlowLogsCollectTcpStats enables flow logs reporting TCP
-                  socket stats
-                type: boolean
-              flowLogsCollectorDebugTrace:
-                description: When FlowLogsCollectorDebugTrace is set to true, enables
-                  the logs in the collector to be printed in their entirety.
-                type: boolean
-              flowLogsDynamicAggregationEnabled:
-                description: FlowLogsDynamicAggregationEnabled is used to enable/disable
-                  dynamically changing aggregation levels. Default is true.
-                type: boolean
-              flowLogsEnableHostEndpoint:
-                description: FlowLogsEnableHostEndpoint enables Flow logs reporting
-                  for HostEndpoints.
-                type: boolean
-              flowLogsEnableNetworkSets:
-                description: FlowLogsEnableNetworkSets enables Flow logs reporting
-                  for GlobalNetworkSets.
-                type: boolean
-              flowLogsFileAggregationKindForAllowed:
-                description: 'FlowLogsFileAggregationKindForAllowed is used to choose
-                  the type of aggregation for flow log entries created for allowed
-                  connections. [Default: 2 - pod prefix name based aggregation]. Accepted
-                  values are 0, 1 and 2. 0 - No aggregation 1 - Source port based
-                  aggregation 2 - Pod prefix name based aggreagation.'
-                type: integer
-              flowLogsFileAggregationKindForDenied:
-                description: 'FlowLogsFileAggregationKindForDenied is used to choose
-                  the type of aggregation for flow log entries created for denied
-                  connections. [Default: 1 - source port based aggregation]. Accepted
-                  values are 0, 1 and 2. 0 - No aggregation 1 - Source port based
-                  aggregation 2 - Pod prefix name based aggregation. 3 - No destination
-                  ports based aggregation'
-                type: integer
-              flowLogsFileDirectory:
-                description: FlowLogsFileDirectory sets the directory where flow logs
-                  files are stored.
-                type: string
-              flowLogsFileEnabled:
-                description: FlowLogsFileEnabled when set to true, enables logging
-                  flow logs to a file. If false no flow logging to file will occur.
-                type: boolean
-              flowLogsFileEnabledForAllowed:
-                description: FlowLogsFileEnabledForAllowed is used to enable/disable
-                  flow logs entries created for allowed connections. Default is true.
-                  This parameter only takes effect when FlowLogsFileReporterEnabled
-                  is set to true.
-                type: boolean
-              flowLogsFileEnabledForDenied:
-                description: FlowLogsFileEnabledForDenied is used to enable/disable
-                  flow logs entries created for denied flows. Default is true. This
-                  parameter only takes effect when FlowLogsFileReporterEnabled is
-                  set to true.
-                type: boolean
-              flowLogsFileIncludeLabels:
-                description: FlowLogsFileIncludeLabels is used to configure if endpoint
-                  labels are included in a Flow log entry written to file.
-                type: boolean
-              flowLogsFileIncludePolicies:
-                description: FlowLogsFileIncludePolicies is used to configure if policy
-                  information are included in a Flow log entry written to file.
-                type: boolean
-              flowLogsFileIncludeService:
-                description: FlowLogsFileIncludeService is used to configure if the
-                  destination service is included in a Flow log entry written to file.
-                  The service information can only be included if the flow was explicitly
-                  determined to be directed at the service (e.g. when the pre-DNAT
-                  destination corresponds to the service ClusterIP and port).
-                type: boolean
-              flowLogsFileMaxFileSizeMB:
-                description: FlowLogsFileMaxFileSizeMB sets the max size in MB of
-                  flow logs files before rotation.
-                type: integer
-              flowLogsFileMaxFiles:
-                description: FlowLogsFileMaxFiles sets the number of log files to
-                  keep.
-                type: integer
-              flowLogsFilePerFlowProcessArgsLimit:
-                description: FlowLogsFilePerFlowProcessArgsLimit is used to specify
-                  the maximum number of distinct process args that will appear in
-                  the flowLogs. Default value is 5
-                type: integer
-              flowLogsFilePerFlowProcessLimit:
-                description: 'FlowLogsFilePerFlowProcessLimit, is used to specify
-                  the maximum number of flow log entries with distinct process information
-                  beyond which process information will be aggregated. [Default: 2]'
-                type: integer
-              flowLogsFlushInterval:
-                description: FlowLogsFlushInterval configures the interval at which
-                  Felix exports flow logs.
-                type: string
-              flowLogsMaxOriginalIPsIncluded:
-                description: FlowLogsMaxOriginalIPsIncluded specifies the number of
-                  unique IP addresses (if relevant) that should be included in Flow
-                  logs.
-                type: integer
-              flowLogsPositionFilePath:
-                description: FlowLogsPositionFilePath is used specify the position
-                  of the external pipeline that reads flow logs. Default is /var/log/calico/flows.log.pos.
-                  This parameter only takes effect when FlowLogsDynamicAggregationEnabled
-                  is set to true.
-                type: string
-              genericXDPEnabled:
-                description: 'GenericXDPEnabled enables Generic XDP so network cards
-                  that don''t support XDP offload or driver modes can use XDP. This
-                  is not recommended since it doesn''t provide better performance
-                  than iptables. [Default: false]'
-                type: boolean
-              healthEnabled:
-                type: boolean
-              healthHost:
-                type: string
-              healthPort:
-                type: integer
-              interfaceExclude:
-                description: 'InterfaceExclude is a comma-separated list of interfaces
-                  that Felix should exclude when monitoring for host endpoints. The
-                  default value ensures that Felix ignores Kubernetes'' IPVS dummy
-                  interface, which is used internally by kube-proxy. If you want to
-                  exclude multiple interface names using a single value, the list
-                  supports regular expressions. For regular expressions you must wrap
-                  the value with ''/''. For example having values ''/^kube/,veth1''
-                  will exclude all interfaces that begin with ''kube'' and also the
-                  interface ''veth1''. [Default: kube-ipvs0]'
-                type: string
-              interfacePrefix:
-                description: 'InterfacePrefix is the interface name prefix that identifies
-                  workload endpoints and so distinguishes them from host endpoint
-                  interfaces. Note: in environments other than bare metal, the orchestrators
-                  configure this appropriately. For example our Kubernetes and Docker
-                  integrations set the ''cali'' value, and our OpenStack integration
-                  sets the ''tap'' value. [Default: cali]'
-                type: string
-              interfaceRefreshInterval:
-                description: InterfaceRefreshInterval is the period at which Felix
-                  rescans local interfaces to verify their state. The rescan can be
-                  disabled by setting the interval to 0.
-                type: string
-              ipipEnabled:
-                type: boolean
-              ipipMTU:
-                description: 'IPIPMTU is the MTU to set on the tunnel device. See
-                  Configuring MTU [Default: 1440]'
-                type: integer
-              ipsecAllowUnsecuredTraffic:
-                description: 'IPSecAllowUnsecuredTraffic controls whether non-IPsec
-                  traffic is allowed in addition to IPsec traffic. Enabling this negates
-                  the anti-spoofing protections of IPsec but it is useful when migrating
-                  to/from IPsec. [Default: false]'
-                type: boolean
-              ipsecESPAlgorithm:
-                description: 'IPSecESAlgorithm sets IPSec ESP algorithm. Default is
-                  NIST suite B recommendation. [Default: aes128gcm16-ecp256]'
-                type: string
-              ipsecIKEAlgorithm:
-                description: 'IPSecIKEAlgorithm sets IPSec IKE algorithm. Default
-                  is NIST suite B recommendation. [Default: aes128gcm16-prfsha256-ecp256]'
-                type: string
-              ipsecLogLevel:
-                description: 'IPSecLogLevel controls log level for IPSec components.
-                  Set to None for no logging. A generic log level terminology is used
-                  [None, Notice, Info, Debug, Verbose]. [Default: Info]'
-                type: string
-              ipsecMode:
-                description: 'IPSecMode controls which mode IPSec is operating on.
-                  Default value means IPSec is not enabled. [Default: ""]'
-                type: string
-              ipsecPolicyRefreshInterval:
-                description: 'IPSecPolicyRefreshInterval is the interval at which
-                  Felix will check the kernel''s IPsec policy tables and repair any
-                  inconsistencies. [Default: 600s]'
-                type: string
-              ipsetsRefreshInterval:
-                description: 'IpsetsRefreshInterval is the period at which Felix re-checks
-                  all iptables state to ensure that no other process has accidentally
-                  broken Calico''s rules. Set to 0 to disable iptables refresh. [Default:
-                  90s]'
-                type: string
-              iptablesBackend:
-                description: IptablesBackend specifies which backend of iptables will
-                  be used. The default is legacy.
-                type: string
-              iptablesFilterAllowAction:
-                type: string
-              iptablesLockFilePath:
-                description: 'IptablesLockFilePath is the location of the iptables
-                  lock file. You may need to change this if the lock file is not in
-                  its standard location (for example if you have mapped it into Felix''s
-                  container at a different path). [Default: /run/xtables.lock]'
-                type: string
-              iptablesLockProbeInterval:
-                description: 'IptablesLockProbeInterval is the time that Felix will
-                  wait between attempts to acquire the iptables lock if it is not
-                  available. Lower values make Felix more responsive when the lock
-                  is contended, but use more CPU. [Default: 50ms]'
-                type: string
-              iptablesLockTimeout:
-                description: 'IptablesLockTimeout is the time that Felix will wait
-                  for the iptables lock, or 0, to disable. To use this feature, Felix
-                  must share the iptables lock file with all other processes that
-                  also take the lock. When running Felix inside a container, this
-                  requires the /run directory of the host to be mounted into the calico/node
-                  or calico/felix container. [Default: 0s disabled]'
-                type: string
-              iptablesMangleAllowAction:
-                type: string
-              iptablesMarkMask:
-                description: 'IptablesMarkMask is the mask that Felix selects its
-                  IPTables Mark bits from. Should be a 32 bit hexadecimal number with
-                  at least 8 bits set, none of which clash with any other mark bits
-                  in use on the system. [Default: 0xff000000]'
-                format: int32
-                type: integer
-              iptablesNATOutgoingInterfaceFilter:
-                type: string
-              iptablesPostWriteCheckInterval:
-                description: 'IptablesPostWriteCheckInterval is the period after Felix
-                  has done a write to the dataplane that it schedules an extra read
-                  back in order to check the write was not clobbered by another process.
-                  This should only occur if another application on the system doesn''t
-                  respect the iptables lock. [Default: 1s]'
-                type: string
-              iptablesRefreshInterval:
-                description: 'IptablesRefreshInterval is the period at which Felix
-                  re-checks the IP sets in the dataplane to ensure that no other process
-                  has accidentally broken Calico''s rules. Set to 0 to disable IP
-                  sets refresh. Note: the default for this value is lower than the
-                  other refresh intervals as a workaround for a Linux kernel bug that
-                  was fixed in kernel version 4.11. If you are using v4.11 or greater
-                  you may want to set this to, a higher value to reduce Felix CPU
-                  usage. [Default: 10s]'
-                type: string
-              ipv6Support:
-                type: boolean
-              kubeMasqueradeBit:
-                description: 'KubeMasqueradeBit should be set to the same value as
-                  --iptables-masquerade-bit of kube-proxy when TPROXY is used. The
-                  default is the same as kube-proxy default thus only needs a change
-                  if kube-proxy is using a non-standard setting. Must be within the
-                  range of 0-31.  [Default: 14]'
-                type: integer
-              kubeNodePortRanges:
-                description: 'KubeNodePortRanges holds list of port ranges used for
-                  service node ports. Only used if felix detects kube-proxy running
-                  in ipvs mode. Felix uses these ranges to separate host and workload
-                  traffic. [Default: 30000:32767].'
-                items:
-                  anyOf:
-                  - type: integer
-                  - type: string
-                  pattern: ^.*
-                  x-kubernetes-int-or-string: true
-                type: array
-              l7LogsFileAggregationDestinationInfo:
-                description: 'L7LogsFileAggregationDestinationInfo is used to choose
-                  the type of aggregation for the destination metadata on L7 log entries.
-                  [Default: IncludeL7DestinationInfo - include destination metadata].
-                  Accepted values are IncludeL7DestinationInfo and ExcludeL7DestinationInfo.
-                  IncludeL7DestinationInfo - Include destination metadata in the logs.
-                  ExcludeL7DestinationInfo - Aggregate over all other fields ignoring
-                  the destination aggregated name, namespace, and type.'
-                type: string
-              l7LogsFileAggregationHTTPHeaderInfo:
-                description: 'L7LogsFileAggregationHTTPHeaderInfo is used to choose
-                  the type of aggregation for HTTP header data on L7 log entries.
-                  [Default: ExcludeL7HTTPHeaderInfo - http header info removal]. Accepted
-                  values are IncludeL7HTTPHeaderInfo and ExcludeL7HTTPHeaderInfo.
-                  IncludeL7HTTPHeaderInfo - Include HTTP header data in the logs.
-                  ExcludeL7HTTPHeaderInfo - Aggregate over all other fields ignoring
-                  the user agent and log type.'
-                type: string
-              l7LogsFileAggregationHTTPMethod:
-                description: 'L7LogsFileAggregationHTTPMethod is used to choose the
-                  type of aggregation for the HTTP request method on L7 log entries.
-                  [Default: IncludeL7HTTPMethod - include the HTTP method]. Accepted
-                  values are IncludeL7HTTPMethod and ExcludeL7HTTPMethod. IncludeL7HTTPMethod
-                  - Include HTTP method in the logs. ExcludeL7HTTPMethod - Aggregate
-                  over all other fields ignoring the HTTP method.'
-                type: string
-              l7LogsFileAggregationNumURLPath:
-                description: 'L7LogsFileAggregationNumURLPath is used to choose the
-                  number of components in the url path to display. This allows for
-                  the url to be truncated in case parts of the path provide no value.
-                  Setting this value to negative will allow all parts of the path
-                  to be displayed. [Default: 5].'
-                type: integer
-              l7LogsFileAggregationResponseCode:
-                description: 'L7LogsFileAggregationResponseCode is used to choose
-                  the type of aggregation for the response code on L7 log entries.
-                  [Default: IncludeL7ResponseCode - include the response code]. Accepted
-                  values are IncludeL7ResponseCode and ExcludeL7ResponseCode. IncludeL7ResponseCode
-                  - Include the response code in the logs. ExcludeL7ResponseCode -
-                  Aggregate over all other fields ignoring the response code.'
-                type: string
-              l7LogsFileAggregationServiceInfo:
-                description: 'L7LogsFileAggregationServiceInfo is used to choose the
-                  type of aggregation for the service data on L7 log entries. [Default:
-                  IncludeL7ServiceInfo - include service data]. Accepted values are
-                  IncludeL7ServiceInfo and ExcludeL7ServiceInfo. IncludeL7ServiceInfo
-                  - Include service data in the logs. ExcludeL7ServiceInfo - Aggregate
-                  over all other fields ignoring the service name, namespace, and
-                  port.'
-                type: string
-              l7LogsFileAggregationSourceInfo:
-                description: 'L7LogsFileAggregationExcludeSourceInfo is used to choose
-                  the type of aggregation for the source metadata on L7 log entries.
-                  [Default: IncludeL7SourceInfoNoPort - include all source metadata
-                  except for the source port]. Accepted values are IncludeL7SourceInfo,
-                  IncludeL7SourceInfoNoPort, and ExcludeL7SourceInfo. IncludeL7SourceInfo
-                  - Include source metadata in the logs. IncludeL7SourceInfoNoPort
-                  - Include source metadata in the logs excluding the source port.
-                  ExcludeL7SourceInfo - Aggregate over all other fields ignoring the
-                  source aggregated name, namespace, and type.'
-                type: string
-              l7LogsFileAggregationTrimURL:
-                description: 'L7LogsFileAggregationTrimURL is used to choose the type
-                  of aggregation for the url on L7 log entries. [Default: IncludeL7FullURL
-                  - include the full URL up to however many path components are allowed
-                  by L7LogsFileAggregationNumURLPath]. Accepted values are 0 and 1.
-                  IncludeL7FullURL - Include the full URL up to however many path
-                  components are allowed by L7LogsFileAggregationNumURLPath. TrimURLQuery
-                  - Aggregate over all other fields ignoring the query parameters
-                  on the URL. TrimURLQueryAndPath - Aggregate over all other fields
-                  and the base URL only. ExcludeL7URL - Aggregate over all other fields
-                  ignoring the URL entirely.'
-                type: string
-              l7LogsFileAggregationURLCharLimit:
-                description: 'Limit on the length of the URL collected in L7 logs.
-                  When a URL length reaches this limit it is sliced off, and the sliced
-                  URL is sent to log storage. [Default: 250]'
-                type: integer
-              l7LogsFileDirectory:
-                description: 'L7LogsFileDirectory sets the directory where L7 log
-                  files are stored. [Default: /var/log/calico/l7logs]'
-                type: string
-              l7LogsFileEnabled:
-                description: 'L7LogsFileEnabled controls logging L7 logs to a file.
-                  If false no L7 logging to file will occur. [Default: true]'
-                type: boolean
-              l7LogsFileMaxFileSizeMB:
-                description: 'L7LogsFileMaxFileSizeMB sets the max size in MB of L7
-                  log files before rotation. [Default: 100]'
-                type: integer
-              l7LogsFileMaxFiles:
-                description: 'L7LogsFileMaxFiles sets the number of L7 log files to
-                  keep. [Default: 5]'
-                type: integer
-              l7LogsFilePerNodeLimit:
-                description: 'Limit on the number of L7 logs that can be emitted within
-                  each flush interval.  When this limit has been reached, Felix counts
-                  the number of unloggable L7 responses within the flush interval,
-                  and emits a WARNING log with that count at the same time as it flushes
-                  the buffered L7 logs. A value of 0 means no limit. [Default: 1500]'
-                type: integer
-              l7LogsFlushInterval:
-                description: 'L7LogsFlushInterval configures the interval at which
-                  Felix exports L7 logs. [Default: 300s]'
-                type: string
-              logDropActionOverride:
-                description: LogDropActionOverride specifies whether or not to include
-                  the DropActionOverride in the logs when it is triggered.
-                type: boolean
-              logFilePath:
-                description: 'LogFilePath is the full path to the Felix log. Set to
-                  none to disable file logging. [Default: /var/log/calico/felix.log]'
-                type: string
-              logPrefix:
-                description: 'LogPrefix is the log prefix that Felix uses when rendering
-                  LOG rules. [Default: calico-packet]'
-                type: string
-              logSeverityFile:
-                description: 'LogSeverityFile is the log severity above which logs
-                  are sent to the log file. [Default: Info]'
-                type: string
-              logSeverityScreen:
-                description: 'LogSeverityScreen is the log severity above which logs
-                  are sent to the stdout. [Default: Info]'
-                type: string
-              logSeveritySys:
-                description: 'LogSeveritySys is the log severity above which logs
-                  are sent to the syslog. Set to None for no logging to syslog. [Default:
-                  Info]'
-                type: string
-              maxIpsetSize:
-                type: integer
-              metadataAddr:
-                description: 'MetadataAddr is the IP address or domain name of the
-                  server that can answer VM queries for cloud-init metadata. In OpenStack,
-                  this corresponds to the machine running nova-api (or in Ubuntu,
-                  nova-api-metadata). A value of none (case insensitive) means that
-                  Felix should not set up any NAT rule for the metadata path. [Default:
-                  127.0.0.1]'
-                type: string
-              metadataPort:
-                description: 'MetadataPort is the port of the metadata server. This,
-                  combined with global.MetadataAddr (if not ''None''), is used to
-                  set up a NAT rule, from 169.254.169.254:80 to MetadataAddr:MetadataPort.
-                  In most cases this should not need to be changed [Default: 8775].'
-                type: integer
-              mtuIfacePattern:
-                description: MTUIfacePattern is a regular expression that controls
-                  which interfaces Felix should scan in order to calculate the host's
-                  MTU. This should not match workload interfaces (usually named cali...).
-                type: string
-              natOutgoingAddress:
-                description: NATOutgoingAddress specifies an address to use when performing
-                  source NAT for traffic in a natOutgoing pool that is leaving the
-                  network. By default the address used is an address on the interface
-                  the traffic is leaving on (ie it uses the iptables MASQUERADE target)
-                type: string
-              natPortRange:
-                anyOf:
-                - type: integer
-                - type: string
-                description: NATPortRange specifies the range of ports that is used
-                  for port mapping when doing outgoing NAT. When unset the default
-                  behavior of the network stack is used.
-                pattern: ^.*
-                x-kubernetes-int-or-string: true
-              netlinkTimeout:
-                type: string
-              nfNetlinkBufSize:
-                type: string
-              openstackRegion:
-                description: 'OpenstackRegion is the name of the region that a particular
-                  Felix belongs to. In a multi-region Calico/OpenStack deployment,
-                  this must be configured somehow for each Felix (here in the datamodel,
-                  or in felix.cfg or the environment on each compute node), and must
-                  match the [calico] openstack_region value configured in neutron.conf
-                  on each node. [Default: Empty]'
-                type: string
-              policySyncPathPrefix:
-                description: 'PolicySyncPathPrefix is used to by Felix to communicate
-                  policy changes to external services, like Application layer policy.
-                  [Default: Empty]'
-                type: string
-              prometheusGoMetricsEnabled:
-                description: 'PrometheusGoMetricsEnabled disables Go runtime metrics
-                  collection, which the Prometheus client does by default, when set
-                  to false. This reduces the number of metrics reported, reducing
-                  Prometheus load. [Default: true]'
-                type: boolean
-              prometheusMetricsCAFile:
-                type: string
-              prometheusMetricsCertFile:
-                description: TLS credentials for this port.
-                type: string
-              prometheusMetricsEnabled:
-                description: 'PrometheusMetricsEnabled enables the Prometheus metrics
-                  server in Felix if set to true. [Default: false]'
-                type: boolean
-              prometheusMetricsHost:
-                description: 'PrometheusMetricsHost is the host that the Prometheus
-                  metrics server should bind to. [Default: empty]'
-                type: string
-              prometheusMetricsKeyFile:
-                type: string
-              prometheusMetricsPort:
-                description: 'PrometheusMetricsPort is the TCP port that the Prometheus
-                  metrics server should bind to. [Default: 9091]'
-                type: integer
-              prometheusProcessMetricsEnabled:
-                description: 'PrometheusProcessMetricsEnabled disables process metrics
-                  collection, which the Prometheus client does by default, when set
-                  to false. This reduces the number of metrics reported, reducing
-                  Prometheus load. [Default: true]'
-                type: boolean
-              prometheusReporterCAFile:
-                type: string
-              prometheusReporterCertFile:
-                type: string
-              prometheusReporterEnabled:
-                description: Felix Denied Packet Metrics configuration parameters.
-                type: boolean
-              prometheusReporterKeyFile:
-                type: string
-              prometheusReporterPort:
-                type: integer
-              prometheusWireGuardMetricsEnabled:
-                description: 'PrometheusWireGuardMetricsEnabled disables wireguard
-                  metrics collection, which the Prometheus client does by default,
-                  when set to false. This reduces the number of metrics reported,
-                  reducing Prometheus load. [Default: true]'
-                type: boolean
-              removeExternalRoutes:
-                description: Whether or not to remove device routes that have not
-                  been programmed by Felix. Disabling this will allow external applications
-                  to also add device routes. This is enabled by default which means
-                  we will remove externally added routes.
-                type: boolean
-              reportingInterval:
-                description: 'ReportingInterval is the interval at which Felix reports
-                  its status into the datastore or 0 to disable. Must be non-zero
-                  in OpenStack deployments. [Default: 30s]'
-                type: string
-              reportingTTL:
-                description: 'ReportingTTL is the time-to-live setting for process-wide
-                  status reports. [Default: 90s]'
-                type: string
-              routeRefreshInterval:
-                description: 'RouteRefreshInterval is the period at which Felix re-checks
-                  the routes in the dataplane to ensure that no other process has
-                  accidentally broken Calico''s rules. Set to 0 to disable route refresh.
-                  [Default: 90s]'
-                type: string
-              routeSource:
-                description: 'RouteSource configures where Felix gets its routing
-                  information. - WorkloadIPs: use workload endpoints to construct
-                  routes. - CalicoIPAM: the default - use IPAM data to construct routes.'
-                type: string
-              routeTableRange:
-                type: object
-                description: Deprecated in favor of RouteTableRanges. Calico programs
-                  additional Linux route tables for various purposes. RouteTableRange
-                  specifies the indices of the route tables that Calico should use.
-                properties:
-                  max:
-                    type: integer
-                  min:
-                    type: integer
-                required:
-                - max
-                - min
-              routeTableRanges:
-                type: array
-                description: 'Calico programs additional Linux route tables for various
-                  purposes. RouteTableRanges designates a set of table ranges that Calico
-                  is permitted to use. Deprecates `RouteTableRange`, overrides `RouteTableRange`. [Default: 1-250]'
-                items:
-                  type: object
-                  properties:
-                    max:
-                      type: integer
-                    min:
-                      type: integer
-                  required:
-                  - max
-                  - min
-              serviceLoopPrevention:
-                description: 'When service IP advertisement is enabled, prevent routing
-                  loops to service IPs that are not in use, by dropping or rejecting
-                  packets that do not get DNAT''d by kube-proxy. Unless set to "Disabled",
-                  in which case such routing loops continue to be allowed. [Default:
-                  Drop]'
-                type: string
-              sidecarAccelerationEnabled:
-                description: 'SidecarAccelerationEnabled enables experimental sidecar
-                  acceleration [Default: false]'
-                type: boolean
-              statsDumpFilePath:
-                type: string
-              syslogReporterAddress:
-                type: string
-              syslogReporterNetwork:
-                type: string
-              tproxyMode:
-                description: 'TPROXYMode sets whether traffic is directed through
-                  a transparent proxy for further processing or not and how is the
-                  proxying done. [Default: Disabled]'
-                type: string
-              tproxyPort:
-                description: 'TPROXYPort sets to which port proxied traffic should
-                  be redirected. [Default: 16001]'
-                type: integer
-              tproxyUpstreamConnMark:
-                description: 'TPROXYUpstreamConnMark tells Felix which mark is used
-                  by the proxy for its upstream connections so that Felix can program
-                  the dataplane correctly.  [Default: 0x17]'
-                format: int32
-                type: integer
-              usageReportingEnabled:
-                description: 'UsageReportingEnabled reports anonymous Calico version
-                  number and cluster size to projectcalico.org. Logs warnings returned
-                  by the usage server. For example, if a significant security vulnerability
-                  has been discovered in the version of Calico being used. [Default:
-                  true]'
-                type: boolean
-              usageReportingInitialDelay:
-                description: 'UsageReportingInitialDelay controls the minimum delay
-                  before Felix makes a report. [Default: 300s]'
-                type: string
-              usageReportingInterval:
-                description: 'UsageReportingInterval controls the interval at which
-                  Felix makes reports. [Default: 86400s]'
-                type: string
-              useInternalDataplaneDriver:
-                type: boolean
-              vxlanEnabled:
-                type: boolean
-              vxlanMTU:
-                description: 'VXLANMTU is the MTU to set on the tunnel device. See
-                  Configuring MTU [Default: 1440]'
-                type: integer
-              vxlanPort:
-                type: integer
-              vxlanVNI:
-                type: integer
-              windowsDnsCacheFile:
-                description: 'The name of the file that Felix uses to preserve learnt
-                  DNS information when restarting. [Default: "c:\\TigeraCalico\\felix-dns-cache.txt"].'
-                type: string
-              windowsDnsExtraTTL:
-                description: 'Extra time to keep IPs and alias names that are learnt
-                  from DNS, in addition to each name or IP''s advertised TTL. The
-                  default value is 120s which is same as the default value of ServicePointManager.DnsRefreshTimeout
-                  on .net framework. [Default: 120s].'
-                type: string
-              windowsFlowLogsFileDirectory:
-                description: 'WindowsFlowLogsFileDirectory sets the directory where
-                  flow logs files are stored on Windows nodes. [Default: "c:\\TigeraCalico\\flowlogs"].'
-                type: string
-              windowsFlowLogsPositionFilePath:
-                description: 'WindowsFlowLogsPositionFilePath is used to specify the
-                  position of the external pipeline that reads flow logs on Windows
-                  nodes. [Default: "c:\\TigeraCalico\\flowlogs\\flows.log.pos"]. This
-                  parameter only takes effect when FlowLogsDynamicAggregationEnabled
-                  is set to true.'
-                type: string
-              windowsNetworkName:
-                description: WindowsNetworkName specifies which Windows HNS networks
-                  Felix should operate on.  The default is to match networks that
-                  start with "calico".  Supports regular expression syntax.
-                type: string
-              windowsStatsDumpFilePath:
-                description: 'WindowsStatsDumpFilePath is used to specify the path
-                  of the stats dump file on Windows nodes. [Default: "c:\\TigeraCalico\\stats\\dump"]'
-                type: string
-              wireguardEnabled:
-                description: 'WireguardEnabled controls whether Wireguard is enabled.
-                  [Default: false]'
-                type: boolean
-              wireguardHostEncryptionEnabled:
-                description: 'WireguardHostEncryptionEnabled controls whether Wireguard
-                  host-to-host encryption is enabled. [Default: false]'
-                type: boolean
-              wireguardInterfaceName:
-                description: 'WireguardInterfaceName specifies the name to use for
-                  the Wireguard interface. [Default: wg.calico]'
-                type: string
-              wireguardListeningPort:
-                description: 'WireguardListeningPort controls the listening port used
-                  by Wireguard. [Default: 51820]'
-                type: integer
-              wireguardMTU:
-                description: 'WireguardMTU controls the MTU on the Wireguard interface.
-                  See Configuring MTU [Default: 1420]'
-                type: integer
-              wireguardRoutingRulePriority:
-                description: 'WireguardRoutingRulePriority controls the priority value
-                  to use for the Wireguard routing rule. [Default: 99]'
-                type: integer
-              wireguardPersistentKeepAlive:
-                description: 'WireguardPersistentKeepAlive controls Wireguard 
-                  PersistentKeepalive option. Set 0 to disable. [Default: 0]'
-                type: string
-              xdpEnabled:
-                description: 'XDPEnabled enables XDP acceleration for suitable untracked
-                  incoming deny rules. [Default: true]'
-                type: boolean
-              xdpRefreshInterval:
-                description: 'XDPRefreshInterval is the period at which Felix re-checks
-                  all XDP state to ensure that no other process has accidentally broken
-                  Calico''s BPF maps or attached programs. Set to 0 to disable XDP
-                  refresh. [Default: 90s]'
-                type: string
-            type: object
-        type: object
-    served: true
-    storage: true
-status:
-  acceptedNames:
-    kind: ""
-    plural: ""
-  conditions: []
-  storedVersions: []
-
----
-apiVersion: apiextensions.k8s.io/v1
-kind: CustomResourceDefinition
-metadata:
-  annotations:
-    controller-gen.kubebuilder.io/version: (devel)
-  creationTimestamp: null
-  name: globalalerts.crd.projectcalico.org
-spec:
-  group: crd.projectcalico.org
-  names:
-    kind: GlobalAlert
-    listKind: GlobalAlertList
-    plural: globalalerts
-    singular: globalalert
-  scope: Cluster
-  versions:
-  - name: v1
-    schema:
-      openAPIV3Schema:
-        properties:
-          apiVersion:
-            description: 'APIVersion defines the versioned schema of this representation
-              of an object. Servers should convert recognized schemas to the latest
-              internal value, and may reject unrecognized values. More info: https://git.k8s.io/community/contributors/devel/sig-architecture/api-conventions.md#resources'
-            type: string
-          kind:
-            description: 'Kind is a string value representing the REST resource this
-              object represents. Servers may infer this from the endpoint the client
-              submits requests to. Cannot be updated. In CamelCase. More info: https://git.k8s.io/community/contributors/devel/sig-architecture/api-conventions.md#types-kinds'
-            type: string
-          metadata:
-            type: object
-          spec:
-            properties:
-              aggregateBy:
-                items:
-                  type: string
-                type: array
-              condition:
-                type: string
-              dataSet:
-                type: string
-              description:
-                type: string
-              field:
-                type: string
-              lookback:
-                type: string
-              metric:
-                type: string
-              period:
-                type: string
-              query:
-                type: string
-              severity:
-                type: integer
-              summary:
-                type: string
-              threshold:
-                type: number
-            required:
-            - dataSet
-            - description
-            - severity
-            type: object
-          status:
-            properties:
-              active:
-                type: boolean
-              errorConditions:
-                items:
-                  properties:
-                    message:
-                      type: string
-                    type:
-                      type: string
-                  required:
-                  - message
-                  - type
-                  type: object
-                type: array
-              healthy:
-                type: boolean
-              lastEvent:
-                format: date-time
-                type: string
-              lastExecuted:
-                format: date-time
-                type: string
-              lastUpdate:
-                format: date-time
-                type: string
-            required:
-            - active
-            - healthy
-            type: object
-        type: object
-    served: true
-    storage: true
-status:
-  acceptedNames:
-    kind: ""
-    plural: ""
-  conditions: []
-  storedVersions: []
-
----
-apiVersion: apiextensions.k8s.io/v1
-kind: CustomResourceDefinition
-metadata:
-  annotations:
-    controller-gen.kubebuilder.io/version: (devel)
-  creationTimestamp: null
-  name: globalalerttemplates.crd.projectcalico.org
-spec:
-  group: crd.projectcalico.org
-  names:
-    kind: GlobalAlertTemplate
-    listKind: GlobalAlertTemplateList
-    plural: globalalerttemplates
-    singular: globalalerttemplate
-  scope: Cluster
-  versions:
-  - name: v1
-    schema:
-      openAPIV3Schema:
-        properties:
-          apiVersion:
-            description: 'APIVersion defines the versioned schema of this representation
-              of an object. Servers should convert recognized schemas to the latest
-              internal value, and may reject unrecognized values. More info: https://git.k8s.io/community/contributors/devel/sig-architecture/api-conventions.md#resources'
-            type: string
-          kind:
-            description: 'Kind is a string value representing the REST resource this
-              object represents. Servers may infer this from the endpoint the client
-              submits requests to. Cannot be updated. In CamelCase. More info: https://git.k8s.io/community/contributors/devel/sig-architecture/api-conventions.md#types-kinds'
-            type: string
-          metadata:
-            type: object
-          spec:
-            properties:
-              aggregateBy:
-                items:
-                  type: string
-                type: array
-              condition:
-                type: string
-              dataSet:
-                type: string
-              description:
-                type: string
-              field:
-                type: string
-              lookback:
-                type: string
-              metric:
-                type: string
-              period:
-                type: string
-              query:
-                type: string
-              severity:
-                type: integer
-              summary:
-                type: string
-              threshold:
-                type: number
-            required:
-            - dataSet
-            - description
-            - severity
-            type: object
-        type: object
-    served: true
-    storage: true
-status:
-  acceptedNames:
-    kind: ""
-    plural: ""
-  conditions: []
-  storedVersions: []
-
----
-apiVersion: apiextensions.k8s.io/v1
-kind: CustomResourceDefinition
-metadata:
-  name: globalnetworkpolicies.crd.projectcalico.org
-spec:
-  group: crd.projectcalico.org
-  names:
-    kind: GlobalNetworkPolicy
-    listKind: GlobalNetworkPolicyList
-    plural: globalnetworkpolicies
-    singular: globalnetworkpolicy
-  scope: Cluster
-  versions:
-  - name: v1
-    schema:
-      openAPIV3Schema:
-        properties:
-          apiVersion:
-            description: 'APIVersion defines the versioned schema of this representation
-              of an object. Servers should convert recognized schemas to the latest
-              internal value, and may reject unrecognized values. More info: https://git.k8s.io/community/contributors/devel/sig-architecture/api-conventions.md#resources'
-            type: string
-          kind:
-            description: 'Kind is a string value representing the REST resource this
-              object represents. Servers may infer this from the endpoint the client
-              submits requests to. Cannot be updated. In CamelCase. More info: https://git.k8s.io/community/contributors/devel/sig-architecture/api-conventions.md#types-kinds'
-            type: string
-          metadata:
-            type: object
-          spec:
-            properties:
-              applyOnForward:
-                description: ApplyOnForward indicates to apply the rules in this policy
-                  on forward traffic.
-                type: boolean
-              doNotTrack:
-                description: DoNotTrack indicates whether packets matched by the rules
-                  in this policy should go through the data plane's connection tracking,
-                  such as Linux conntrack.  If True, the rules in this policy are
-                  applied before any data plane connection tracking, and packets allowed
-                  by this policy are marked as not to be tracked.
-                type: boolean
-              egress:
-                description: The ordered set of egress rules.  Each rule contains
-                  a set of packet match criteria and a corresponding action to apply.
-                items:
-                  description: "A Rule encapsulates a set of match criteria and an
-                    action.  Both selector-based security Policy and security Profiles
-                    reference rules - separated out as a list of rules for both ingress
-                    and egress packet matching. \n Each positive match criteria has
-                    a negated version, prefixed with \"Not\". All the match criteria
-                    within a rule must be satisfied for a packet to match. A single
-                    rule can contain the positive and negative version of a match
-                    and both must be satisfied for the rule to match."
-                  properties:
-                    action:
-                      type: string
-                    destination:
-                      description: Destination contains the match criteria that apply
-                        to destination entity.
-                      properties:
-                        domains:
-                          description: Domains is an optional field, valid for egress
-                            Allow rules only, that restricts the rule to apply only
-                            to traffic to one of the specified domains.  If this field
-                            is specified, Action must be Allow, and Nets and Selector
-                            must both be left empty.
-                          items:
-                            type: string
-                          type: array
-                        namespaceSelector:
-                          description: "NamespaceSelector is an optional field that
-                            contains a selector expression. Only traffic that originates
-                            from (or terminates at) endpoints within the selected
-                            namespaces will be matched. When both NamespaceSelector
-                            and another selector are defined on the same rule, then
-                            only workload endpoints that are matched by both selectors
-                            will be selected by the rule. \n For NetworkPolicy, an
-                            empty NamespaceSelector implies that the Selector is limited
-                            to selecting only workload endpoints in the same namespace
-                            as the NetworkPolicy. \n For NetworkPolicy, `global()`
-                            NamespaceSelector implies that the Selector is limited
-                            to selecting only GlobalNetworkSet or HostEndpoint. \n
-                            For GlobalNetworkPolicy, an empty NamespaceSelector implies
-                            the Selector applies to workload endpoints across all
-                            namespaces."
-                          type: string
-                        nets:
-                          description: Nets is an optional field that restricts the
-                            rule to only apply to traffic that originates from (or
-                            terminates at) IP addresses in any of the given subnets.
-                          items:
-                            type: string
-                          type: array
-                        notNets:
-                          description: NotNets is the negated version of the Nets
-                            field.
-                          items:
-                            type: string
-                          type: array
-                        notPorts:
-                          description: NotPorts is the negated version of the Ports
-                            field. Since only some protocols have ports, if any ports
-                            are specified it requires the Protocol match in the Rule
-                            to be set to "TCP" or "UDP".
-                          items:
-                            anyOf:
-                            - type: integer
-                            - type: string
-                            pattern: ^.*
-                            x-kubernetes-int-or-string: true
-                          type: array
-                        notSelector:
-                          description: NotSelector is the negated version of the Selector
-                            field.  See Selector field for subtleties with negated
-                            selectors.
-                          type: string
-                        ports:
-                          description: "Ports is an optional field that restricts
-                            the rule to only apply to traffic that has a source (destination)
-                            port that matches one of these ranges/values. This value
-                            is a list of integers or strings that represent ranges
-                            of ports. \n Since only some protocols have ports, if
-                            any ports are specified it requires the Protocol match
-                            in the Rule to be set to \"TCP\" or \"UDP\"."
-                          items:
-                            anyOf:
-                            - type: integer
-                            - type: string
-                            pattern: ^.*
-                            x-kubernetes-int-or-string: true
-                          type: array
-                        selector:
-                          description: "Selector is an optional field that contains
-                            a selector expression (see Policy for sample syntax).
-                            \ Only traffic that originates from (terminates at) endpoints
-                            matching the selector will be matched. \n Note that: in
-                            addition to the negated version of the Selector (see NotSelector
-                            below), the selector expression syntax itself supports
-                            negation.  The two types of negation are subtly different.
-                            One negates the set of matched endpoints, the other negates
-                            the whole match: \n \tSelector = \"!has(my_label)\" matches
-                            packets that are from other Calico-controlled \tendpoints
-                            that do not have the label \"my_label\". \n \tNotSelector
-                            = \"has(my_label)\" matches packets that are not from
-                            Calico-controlled \tendpoints that do have the label \"my_label\".
-                            \n The effect is that the latter will accept packets from
-                            non-Calico sources whereas the former is limited to packets
-                            from Calico-controlled endpoints."
-                          type: string
-                        serviceAccounts:
-                          description: ServiceAccounts is an optional field that restricts
-                            the rule to only apply to traffic that originates from
-                            (or terminates at) a pod running as a matching service
-                            account.
-                          properties:
-                            names:
-                              description: Names is an optional field that restricts
-                                the rule to only apply to traffic that originates
-                                from (or terminates at) a pod running as a service
-                                account whose name is in the list.
-                              items:
-                                type: string
-                              type: array
-                            selector:
-                              description: Selector is an optional field that restricts
-                                the rule to only apply to traffic that originates
-                                from (or terminates at) a pod running as a service
-                                account that matches the given label selector. If
-                                both Names and Selector are specified then they are
-                                AND'ed.
-                              type: string
-                          type: object
-                        services:
-                          description: "Services is an optional field that contains
-                            options for matching Kubernetes Services. If specified,
-                            only traffic that originates from or terminates at endpoints
-                            within the selected service(s) will be matched, and only
-                            to/from each endpoint's port. \n Services cannot be specified
-                            on the same rule as Selector, NotSelector, NamespaceSelector,
-                            Ports, NotPorts, Nets, NotNets or ServiceAccounts. \n
-                            Only valid on egress rules."
-                          properties:
-                            name:
-                              description: Name specifies the name of a Kubernetes
-                                Service to match.
-                              type: string
-                            namespace:
-                              description: Namespace specifies the namespace of the
-                                given Service. If left empty, the rule will match
-                                within this policy's namespace.
-                              type: string
-                          type: object
-                      type: object
-                    http:
-                      description: HTTP contains match criteria that apply to HTTP
-                        requests.
-                      properties:
-                        methods:
-                          description: Methods is an optional field that restricts
-                            the rule to apply only to HTTP requests that use one of
-                            the listed HTTP Methods (e.g. GET, PUT, etc.) Multiple
-                            methods are OR'd together.
-                          items:
-                            type: string
-                          type: array
-                        paths:
-                          description: 'Paths is an optional field that restricts
-                            the rule to apply to HTTP requests that use one of the
-                            listed HTTP Paths. Multiple paths are OR''d together.
-                            e.g: - exact: /foo - prefix: /bar NOTE: Each entry may
-                            ONLY specify either a `exact` or a `prefix` match. The
-                            validator will check for it.'
-                          items:
-                            description: 'HTTPPath specifies an HTTP path to match.
-                              It may be either of the form: exact: <path>: which matches
-                              the path exactly or prefix: <path-prefix>: which matches
-                              the path prefix'
-                            properties:
-                              exact:
-                                type: string
-                              prefix:
-                                type: string
-                            type: object
-                          type: array
-                      type: object
-                    icmp:
-                      description: ICMP is an optional field that restricts the rule
-                        to apply to a specific type and code of ICMP traffic.  This
-                        should only be specified if the Protocol field is set to "ICMP"
-                        or "ICMPv6".
-                      properties:
-                        code:
-                          description: Match on a specific ICMP code.  If specified,
-                            the Type value must also be specified. This is a technical
-                            limitation imposed by the kernel's iptables firewall,
-                            which Calico uses to enforce the rule.
-                          type: integer
-                        type:
-                          description: Match on a specific ICMP type.  For example
-                            a value of 8 refers to ICMP Echo Request (i.e. pings).
-                          type: integer
-                      type: object
-                    ipVersion:
-                      description: IPVersion is an optional field that restricts the
-                        rule to only match a specific IP version.
-                      type: integer
-                    metadata:
-                      description: Metadata contains additional information for this
-                        rule
-                      properties:
-                        annotations:
-                          additionalProperties:
-                            type: string
-                          description: Annotations is a set of key value pairs that
-                            give extra information about the rule
-                          type: object
-                      type: object
-                    notICMP:
-                      description: NotICMP is the negated version of the ICMP field.
-                      properties:
-                        code:
-                          description: Match on a specific ICMP code.  If specified,
-                            the Type value must also be specified. This is a technical
-                            limitation imposed by the kernel's iptables firewall,
-                            which Calico uses to enforce the rule.
-                          type: integer
-                        type:
-                          description: Match on a specific ICMP type.  For example
-                            a value of 8 refers to ICMP Echo Request (i.e. pings).
-                          type: integer
-                      type: object
-                    notProtocol:
-                      anyOf:
-                      - type: integer
-                      - type: string
-                      description: NotProtocol is the negated version of the Protocol
-                        field.
-                      pattern: ^.*
-                      x-kubernetes-int-or-string: true
-                    protocol:
-                      anyOf:
-                      - type: integer
-                      - type: string
-                      description: "Protocol is an optional field that restricts the
-                        rule to only apply to traffic of a specific IP protocol. Required
-                        if any of the EntityRules contain Ports (because ports only
-                        apply to certain protocols). \n Must be one of these string
-                        values: \"TCP\", \"UDP\", \"ICMP\", \"ICMPv6\", \"SCTP\",
-                        \"UDPLite\" or an integer in the range 1-255."
-                      pattern: ^.*
-                      x-kubernetes-int-or-string: true
-                    source:
-                      description: Source contains the match criteria that apply to
-                        source entity.
-                      properties:
-                        domains:
-                          description: Domains is an optional field, valid for egress
-                            Allow rules only, that restricts the rule to apply only
-                            to traffic to one of the specified domains.  If this field
-                            is specified, Action must be Allow, and Nets and Selector
-                            must both be left empty.
-                          items:
-                            type: string
-                          type: array
-                        namespaceSelector:
-                          description: "NamespaceSelector is an optional field that
-                            contains a selector expression. Only traffic that originates
-                            from (or terminates at) endpoints within the selected
-                            namespaces will be matched. When both NamespaceSelector
-                            and another selector are defined on the same rule, then
-                            only workload endpoints that are matched by both selectors
-                            will be selected by the rule. \n For NetworkPolicy, an
-                            empty NamespaceSelector implies that the Selector is limited
-                            to selecting only workload endpoints in the same namespace
-                            as the NetworkPolicy. \n For NetworkPolicy, `global()`
-                            NamespaceSelector implies that the Selector is limited
-                            to selecting only GlobalNetworkSet or HostEndpoint. \n
-                            For GlobalNetworkPolicy, an empty NamespaceSelector implies
-                            the Selector applies to workload endpoints across all
-                            namespaces."
-                          type: string
-                        nets:
-                          description: Nets is an optional field that restricts the
-                            rule to only apply to traffic that originates from (or
-                            terminates at) IP addresses in any of the given subnets.
-                          items:
-                            type: string
-                          type: array
-                        notNets:
-                          description: NotNets is the negated version of the Nets
-                            field.
-                          items:
-                            type: string
-                          type: array
-                        notPorts:
-                          description: NotPorts is the negated version of the Ports
-                            field. Since only some protocols have ports, if any ports
-                            are specified it requires the Protocol match in the Rule
-                            to be set to "TCP" or "UDP".
-                          items:
-                            anyOf:
-                            - type: integer
-                            - type: string
-                            pattern: ^.*
-                            x-kubernetes-int-or-string: true
-                          type: array
-                        notSelector:
-                          description: NotSelector is the negated version of the Selector
-                            field.  See Selector field for subtleties with negated
-                            selectors.
-                          type: string
-                        ports:
-                          description: "Ports is an optional field that restricts
-                            the rule to only apply to traffic that has a source (destination)
-                            port that matches one of these ranges/values. This value
-                            is a list of integers or strings that represent ranges
-                            of ports. \n Since only some protocols have ports, if
-                            any ports are specified it requires the Protocol match
-                            in the Rule to be set to \"TCP\" or \"UDP\"."
-                          items:
-                            anyOf:
-                            - type: integer
-                            - type: string
-                            pattern: ^.*
-                            x-kubernetes-int-or-string: true
-                          type: array
-                        selector:
-                          description: "Selector is an optional field that contains
-                            a selector expression (see Policy for sample syntax).
-                            \ Only traffic that originates from (terminates at) endpoints
-                            matching the selector will be matched. \n Note that: in
-                            addition to the negated version of the Selector (see NotSelector
-                            below), the selector expression syntax itself supports
-                            negation.  The two types of negation are subtly different.
-                            One negates the set of matched endpoints, the other negates
-                            the whole match: \n \tSelector = \"!has(my_label)\" matches
-                            packets that are from other Calico-controlled \tendpoints
-                            that do not have the label \"my_label\". \n \tNotSelector
-                            = \"has(my_label)\" matches packets that are not from
-                            Calico-controlled \tendpoints that do have the label \"my_label\".
-                            \n The effect is that the latter will accept packets from
-                            non-Calico sources whereas the former is limited to packets
-                            from Calico-controlled endpoints."
-                          type: string
-                        serviceAccounts:
-                          description: ServiceAccounts is an optional field that restricts
-                            the rule to only apply to traffic that originates from
-                            (or terminates at) a pod running as a matching service
-                            account.
-                          properties:
-                            names:
-                              description: Names is an optional field that restricts
-                                the rule to only apply to traffic that originates
-                                from (or terminates at) a pod running as a service
-                                account whose name is in the list.
-                              items:
-                                type: string
-                              type: array
-                            selector:
-                              description: Selector is an optional field that restricts
-                                the rule to only apply to traffic that originates
-                                from (or terminates at) a pod running as a service
-                                account that matches the given label selector. If
-                                both Names and Selector are specified then they are
-                                AND'ed.
-                              type: string
-                          type: object
-                        services:
-                          description: "Services is an optional field that contains
-                            options for matching Kubernetes Services. If specified,
-                            only traffic that originates from or terminates at endpoints
-                            within the selected service(s) will be matched, and only
-                            to/from each endpoint's port. \n Services cannot be specified
-                            on the same rule as Selector, NotSelector, NamespaceSelector,
-                            Ports, NotPorts, Nets, NotNets or ServiceAccounts. \n
-                            Only valid on egress rules."
-                          properties:
-                            name:
-                              description: Name specifies the name of a Kubernetes
-                                Service to match.
-                              type: string
-                            namespace:
-                              description: Namespace specifies the namespace of the
-                                given Service. If left empty, the rule will match
-                                within this policy's namespace.
-                              type: string
-                          type: object
-                      type: object
-                  required:
-                  - action
-                  type: object
-                type: array
-              ingress:
-                description: The ordered set of ingress rules.  Each rule contains
-                  a set of packet match criteria and a corresponding action to apply.
-                items:
-                  description: "A Rule encapsulates a set of match criteria and an
-                    action.  Both selector-based security Policy and security Profiles
-                    reference rules - separated out as a list of rules for both ingress
-                    and egress packet matching. \n Each positive match criteria has
-                    a negated version, prefixed with \"Not\". All the match criteria
-                    within a rule must be satisfied for a packet to match. A single
-                    rule can contain the positive and negative version of a match
-                    and both must be satisfied for the rule to match."
-                  properties:
-                    action:
-                      type: string
-                    destination:
-                      description: Destination contains the match criteria that apply
-                        to destination entity.
-                      properties:
-                        domains:
-                          description: Domains is an optional field, valid for egress
-                            Allow rules only, that restricts the rule to apply only
-                            to traffic to one of the specified domains.  If this field
-                            is specified, Action must be Allow, and Nets and Selector
-                            must both be left empty.
-                          items:
-                            type: string
-                          type: array
-                        namespaceSelector:
-                          description: "NamespaceSelector is an optional field that
-                            contains a selector expression. Only traffic that originates
-                            from (or terminates at) endpoints within the selected
-                            namespaces will be matched. When both NamespaceSelector
-                            and another selector are defined on the same rule, then
-                            only workload endpoints that are matched by both selectors
-                            will be selected by the rule. \n For NetworkPolicy, an
-                            empty NamespaceSelector implies that the Selector is limited
-                            to selecting only workload endpoints in the same namespace
-                            as the NetworkPolicy. \n For NetworkPolicy, `global()`
-                            NamespaceSelector implies that the Selector is limited
-                            to selecting only GlobalNetworkSet or HostEndpoint. \n
-                            For GlobalNetworkPolicy, an empty NamespaceSelector implies
-                            the Selector applies to workload endpoints across all
-                            namespaces."
-                          type: string
-                        nets:
-                          description: Nets is an optional field that restricts the
-                            rule to only apply to traffic that originates from (or
-                            terminates at) IP addresses in any of the given subnets.
-                          items:
-                            type: string
-                          type: array
-                        notNets:
-                          description: NotNets is the negated version of the Nets
-                            field.
-                          items:
-                            type: string
-                          type: array
-                        notPorts:
-                          description: NotPorts is the negated version of the Ports
-                            field. Since only some protocols have ports, if any ports
-                            are specified it requires the Protocol match in the Rule
-                            to be set to "TCP" or "UDP".
-                          items:
-                            anyOf:
-                            - type: integer
-                            - type: string
-                            pattern: ^.*
-                            x-kubernetes-int-or-string: true
-                          type: array
-                        notSelector:
-                          description: NotSelector is the negated version of the Selector
-                            field.  See Selector field for subtleties with negated
-                            selectors.
-                          type: string
-                        ports:
-                          description: "Ports is an optional field that restricts
-                            the rule to only apply to traffic that has a source (destination)
-                            port that matches one of these ranges/values. This value
-                            is a list of integers or strings that represent ranges
-                            of ports. \n Since only some protocols have ports, if
-                            any ports are specified it requires the Protocol match
-                            in the Rule to be set to \"TCP\" or \"UDP\"."
-                          items:
-                            anyOf:
-                            - type: integer
-                            - type: string
-                            pattern: ^.*
-                            x-kubernetes-int-or-string: true
-                          type: array
-                        selector:
-                          description: "Selector is an optional field that contains
-                            a selector expression (see Policy for sample syntax).
-                            \ Only traffic that originates from (terminates at) endpoints
-                            matching the selector will be matched. \n Note that: in
-                            addition to the negated version of the Selector (see NotSelector
-                            below), the selector expression syntax itself supports
-                            negation.  The two types of negation are subtly different.
-                            One negates the set of matched endpoints, the other negates
-                            the whole match: \n \tSelector = \"!has(my_label)\" matches
-                            packets that are from other Calico-controlled \tendpoints
-                            that do not have the label \"my_label\". \n \tNotSelector
-                            = \"has(my_label)\" matches packets that are not from
-                            Calico-controlled \tendpoints that do have the label \"my_label\".
-                            \n The effect is that the latter will accept packets from
-                            non-Calico sources whereas the former is limited to packets
-                            from Calico-controlled endpoints."
-                          type: string
-                        serviceAccounts:
-                          description: ServiceAccounts is an optional field that restricts
-                            the rule to only apply to traffic that originates from
-                            (or terminates at) a pod running as a matching service
-                            account.
-                          properties:
-                            names:
-                              description: Names is an optional field that restricts
-                                the rule to only apply to traffic that originates
-                                from (or terminates at) a pod running as a service
-                                account whose name is in the list.
-                              items:
-                                type: string
-                              type: array
-                            selector:
-                              description: Selector is an optional field that restricts
-                                the rule to only apply to traffic that originates
-                                from (or terminates at) a pod running as a service
-                                account that matches the given label selector. If
-                                both Names and Selector are specified then they are
-                                AND'ed.
-                              type: string
-                          type: object
-                        services:
-                          description: "Services is an optional field that contains
-                            options for matching Kubernetes Services. If specified,
-                            only traffic that originates from or terminates at endpoints
-                            within the selected service(s) will be matched, and only
-                            to/from each endpoint's port. \n Services cannot be specified
-                            on the same rule as Selector, NotSelector, NamespaceSelector,
-                            Ports, NotPorts, Nets, NotNets or ServiceAccounts. \n
-                            Only valid on egress rules."
-                          properties:
-                            name:
-                              description: Name specifies the name of a Kubernetes
-                                Service to match.
-                              type: string
-                            namespace:
-                              description: Namespace specifies the namespace of the
-                                given Service. If left empty, the rule will match
-                                within this policy's namespace.
-                              type: string
-                          type: object
-                      type: object
-                    http:
-                      description: HTTP contains match criteria that apply to HTTP
-                        requests.
-                      properties:
-                        methods:
-                          description: Methods is an optional field that restricts
-                            the rule to apply only to HTTP requests that use one of
-                            the listed HTTP Methods (e.g. GET, PUT, etc.) Multiple
-                            methods are OR'd together.
-                          items:
-                            type: string
-                          type: array
-                        paths:
-                          description: 'Paths is an optional field that restricts
-                            the rule to apply to HTTP requests that use one of the
-                            listed HTTP Paths. Multiple paths are OR''d together.
-                            e.g: - exact: /foo - prefix: /bar NOTE: Each entry may
-                            ONLY specify either a `exact` or a `prefix` match. The
-                            validator will check for it.'
-                          items:
-                            description: 'HTTPPath specifies an HTTP path to match.
-                              It may be either of the form: exact: <path>: which matches
-                              the path exactly or prefix: <path-prefix>: which matches
-                              the path prefix'
-                            properties:
-                              exact:
-                                type: string
-                              prefix:
-                                type: string
-                            type: object
-                          type: array
-                      type: object
-                    icmp:
-                      description: ICMP is an optional field that restricts the rule
-                        to apply to a specific type and code of ICMP traffic.  This
-                        should only be specified if the Protocol field is set to "ICMP"
-                        or "ICMPv6".
-                      properties:
-                        code:
-                          description: Match on a specific ICMP code.  If specified,
-                            the Type value must also be specified. This is a technical
-                            limitation imposed by the kernel's iptables firewall,
-                            which Calico uses to enforce the rule.
-                          type: integer
-                        type:
-                          description: Match on a specific ICMP type.  For example
-                            a value of 8 refers to ICMP Echo Request (i.e. pings).
-                          type: integer
-                      type: object
-                    ipVersion:
-                      description: IPVersion is an optional field that restricts the
-                        rule to only match a specific IP version.
-                      type: integer
-                    metadata:
-                      description: Metadata contains additional information for this
-                        rule
-                      properties:
-                        annotations:
-                          additionalProperties:
-                            type: string
-                          description: Annotations is a set of key value pairs that
-                            give extra information about the rule
-                          type: object
-                      type: object
-                    notICMP:
-                      description: NotICMP is the negated version of the ICMP field.
-                      properties:
-                        code:
-                          description: Match on a specific ICMP code.  If specified,
-                            the Type value must also be specified. This is a technical
-                            limitation imposed by the kernel's iptables firewall,
-                            which Calico uses to enforce the rule.
-                          type: integer
-                        type:
-                          description: Match on a specific ICMP type.  For example
-                            a value of 8 refers to ICMP Echo Request (i.e. pings).
-                          type: integer
-                      type: object
-                    notProtocol:
-                      anyOf:
-                      - type: integer
-                      - type: string
-                      description: NotProtocol is the negated version of the Protocol
-                        field.
-                      pattern: ^.*
-                      x-kubernetes-int-or-string: true
-                    protocol:
-                      anyOf:
-                      - type: integer
-                      - type: string
-                      description: "Protocol is an optional field that restricts the
-                        rule to only apply to traffic of a specific IP protocol. Required
-                        if any of the EntityRules contain Ports (because ports only
-                        apply to certain protocols). \n Must be one of these string
-                        values: \"TCP\", \"UDP\", \"ICMP\", \"ICMPv6\", \"SCTP\",
-                        \"UDPLite\" or an integer in the range 1-255."
-                      pattern: ^.*
-                      x-kubernetes-int-or-string: true
-                    source:
-                      description: Source contains the match criteria that apply to
-                        source entity.
-                      properties:
-                        domains:
-                          description: Domains is an optional field, valid for egress
-                            Allow rules only, that restricts the rule to apply only
-                            to traffic to one of the specified domains.  If this field
-                            is specified, Action must be Allow, and Nets and Selector
-                            must both be left empty.
-                          items:
-                            type: string
-                          type: array
-                        namespaceSelector:
-                          description: "NamespaceSelector is an optional field that
-                            contains a selector expression. Only traffic that originates
-                            from (or terminates at) endpoints within the selected
-                            namespaces will be matched. When both NamespaceSelector
-                            and another selector are defined on the same rule, then
-                            only workload endpoints that are matched by both selectors
-                            will be selected by the rule. \n For NetworkPolicy, an
-                            empty NamespaceSelector implies that the Selector is limited
-                            to selecting only workload endpoints in the same namespace
-                            as the NetworkPolicy. \n For NetworkPolicy, `global()`
-                            NamespaceSelector implies that the Selector is limited
-                            to selecting only GlobalNetworkSet or HostEndpoint. \n
-                            For GlobalNetworkPolicy, an empty NamespaceSelector implies
-                            the Selector applies to workload endpoints across all
-                            namespaces."
-                          type: string
-                        nets:
-                          description: Nets is an optional field that restricts the
-                            rule to only apply to traffic that originates from (or
-                            terminates at) IP addresses in any of the given subnets.
-                          items:
-                            type: string
-                          type: array
-                        notNets:
-                          description: NotNets is the negated version of the Nets
-                            field.
-                          items:
-                            type: string
-                          type: array
-                        notPorts:
-                          description: NotPorts is the negated version of the Ports
-                            field. Since only some protocols have ports, if any ports
-                            are specified it requires the Protocol match in the Rule
-                            to be set to "TCP" or "UDP".
-                          items:
-                            anyOf:
-                            - type: integer
-                            - type: string
-                            pattern: ^.*
-                            x-kubernetes-int-or-string: true
-                          type: array
-                        notSelector:
-                          description: NotSelector is the negated version of the Selector
-                            field.  See Selector field for subtleties with negated
-                            selectors.
-                          type: string
-                        ports:
-                          description: "Ports is an optional field that restricts
-                            the rule to only apply to traffic that has a source (destination)
-                            port that matches one of these ranges/values. This value
-                            is a list of integers or strings that represent ranges
-                            of ports. \n Since only some protocols have ports, if
-                            any ports are specified it requires the Protocol match
-                            in the Rule to be set to \"TCP\" or \"UDP\"."
-                          items:
-                            anyOf:
-                            - type: integer
-                            - type: string
-                            pattern: ^.*
-                            x-kubernetes-int-or-string: true
-                          type: array
-                        selector:
-                          description: "Selector is an optional field that contains
-                            a selector expression (see Policy for sample syntax).
-                            \ Only traffic that originates from (terminates at) endpoints
-                            matching the selector will be matched. \n Note that: in
-                            addition to the negated version of the Selector (see NotSelector
-                            below), the selector expression syntax itself supports
-                            negation.  The two types of negation are subtly different.
-                            One negates the set of matched endpoints, the other negates
-                            the whole match: \n \tSelector = \"!has(my_label)\" matches
-                            packets that are from other Calico-controlled \tendpoints
-                            that do not have the label \"my_label\". \n \tNotSelector
-                            = \"has(my_label)\" matches packets that are not from
-                            Calico-controlled \tendpoints that do have the label \"my_label\".
-                            \n The effect is that the latter will accept packets from
-                            non-Calico sources whereas the former is limited to packets
-                            from Calico-controlled endpoints."
-                          type: string
-                        serviceAccounts:
-                          description: ServiceAccounts is an optional field that restricts
-                            the rule to only apply to traffic that originates from
-                            (or terminates at) a pod running as a matching service
-                            account.
-                          properties:
-                            names:
-                              description: Names is an optional field that restricts
-                                the rule to only apply to traffic that originates
-                                from (or terminates at) a pod running as a service
-                                account whose name is in the list.
-                              items:
-                                type: string
-                              type: array
-                            selector:
-                              description: Selector is an optional field that restricts
-                                the rule to only apply to traffic that originates
-                                from (or terminates at) a pod running as a service
-                                account that matches the given label selector. If
-                                both Names and Selector are specified then they are
-                                AND'ed.
-                              type: string
-                          type: object
-                        services:
-                          description: "Services is an optional field that contains
-                            options for matching Kubernetes Services. If specified,
-                            only traffic that originates from or terminates at endpoints
-                            within the selected service(s) will be matched, and only
-                            to/from each endpoint's port. \n Services cannot be specified
-                            on the same rule as Selector, NotSelector, NamespaceSelector,
-                            Ports, NotPorts, Nets, NotNets or ServiceAccounts. \n
-                            Only valid on egress rules."
-                          properties:
-                            name:
-                              description: Name specifies the name of a Kubernetes
-                                Service to match.
-                              type: string
-                            namespace:
-                              description: Namespace specifies the namespace of the
-                                given Service. If left empty, the rule will match
-                                within this policy's namespace.
-                              type: string
-                          type: object
-                      type: object
-                  required:
-                  - action
-                  type: object
-                type: array
-              namespaceSelector:
-                description: NamespaceSelector is an optional field for an expression
-                  used to select a pod based on namespaces.
-                type: string
-              order:
-                description: Order is an optional field that specifies the order in
-                  which the policy is applied. Policies with higher "order" are applied
-                  after those with lower order within the same tier.  If the order
-                  is omitted, it may be considered to be "infinite" - i.e. the policy
-                  will be applied last.  Policies with identical order will be applied
-                  in alphanumerical order based on the Policy "Name" within the tier.
-                type: number
-              preDNAT:
-                description: PreDNAT indicates to apply the rules in this policy before
-                  any DNAT.
-                type: boolean
-              selector:
-                description: "The selector is an expression used to pick pick out
-                  the endpoints that the policy should be applied to. \n Selector
-                  expressions follow this syntax: \n \tlabel == \"string_literal\"
-                  \ ->  comparison, e.g. my_label == \"foo bar\" \tlabel != \"string_literal\"
-                  \  ->  not equal; also matches if label is not present \tlabel in
-                  { \"a\", \"b\", \"c\", ... }  ->  true if the value of label X is
-                  one of \"a\", \"b\", \"c\" \tlabel not in { \"a\", \"b\", \"c\",
-                  ... }  ->  true if the value of label X is not one of \"a\", \"b\",
-                  \"c\" \thas(label_name)  -> True if that label is present \t! expr
-                  -> negation of expr \texpr && expr  -> Short-circuit and \texpr
-                  || expr  -> Short-circuit or \t( expr ) -> parens for grouping \tall()
-                  or the empty selector -> matches all endpoints. \n Label names are
-                  allowed to contain alphanumerics, -, _ and /. String literals are
-                  more permissive but they do not support escape characters. \n Examples
-                  (with made-up labels): \n \ttype == \"webserver\" && deployment
-                  == \"prod\" \ttype in {\"frontend\", \"backend\"} \tdeployment !=
-                  \"dev\" \t! has(label_name)"
-                type: string
-              serviceAccountSelector:
-                description: ServiceAccountSelector is an optional field for an expression
-                  used to select a pod based on service accounts.
-                type: string
-              tier:
-                description: The name of the tier that this policy belongs to.  If
-                  this is omitted, the default tier (name is "default") is assumed.  The
-                  specified tier must exist in order to create security policies within
-                  the tier, the "default" tier is created automatically if it does
-                  not exist, this means for deployments requiring only a single Tier,
-                  the tier name may be omitted on all policy management requests.
-                type: string
-              types:
-                description: "Types indicates whether this policy applies to ingress,
-                  or to egress, or to both.  When not explicitly specified (and so
-                  the value on creation is empty or nil), Calico defaults Types according
-                  to what Ingress and Egress rules are present in the policy.  The
-                  default is: \n - [ PolicyTypeIngress ], if there are no Egress rules
-                  (including the case where there are   also no Ingress rules) \n
-                  - [ PolicyTypeEgress ], if there are Egress rules but no Ingress
-                  rules \n - [ PolicyTypeIngress, PolicyTypeEgress ], if there are
-                  both Ingress and Egress rules. \n When the policy is read back again,
-                  Types will always be one of these values, never empty or nil."
-                items:
-                  description: PolicyType enumerates the possible values of the PolicySpec
-                    Types field.
-                  type: string
-                type: array
-            type: object
-        type: object
-    served: true
-    storage: true
-status:
-  acceptedNames:
-    kind: ""
-    plural: ""
-  conditions: []
-  storedVersions: []
-
----
-apiVersion: apiextensions.k8s.io/v1
-kind: CustomResourceDefinition
-metadata:
-  name: globalnetworksets.crd.projectcalico.org
-spec:
-  group: crd.projectcalico.org
-  names:
-    kind: GlobalNetworkSet
-    listKind: GlobalNetworkSetList
-    plural: globalnetworksets
-    singular: globalnetworkset
-  scope: Cluster
-  versions:
-  - name: v1
-    schema:
-      openAPIV3Schema:
-        description: GlobalNetworkSet contains a set of arbitrary IP sub-networks/CIDRs
-          that share labels to allow rules to refer to them via selectors.  The labels
-          of GlobalNetworkSet are not namespaced.
-        properties:
-          apiVersion:
-            description: 'APIVersion defines the versioned schema of this representation
-              of an object. Servers should convert recognized schemas to the latest
-              internal value, and may reject unrecognized values. More info: https://git.k8s.io/community/contributors/devel/sig-architecture/api-conventions.md#resources'
-            type: string
-          kind:
-            description: 'Kind is a string value representing the REST resource this
-              object represents. Servers may infer this from the endpoint the client
-              submits requests to. Cannot be updated. In CamelCase. More info: https://git.k8s.io/community/contributors/devel/sig-architecture/api-conventions.md#types-kinds'
-            type: string
-          metadata:
-            type: object
-          spec:
-            description: GlobalNetworkSetSpec contains the specification for a NetworkSet
-              resource.
-            properties:
-              allowedEgressDomains:
-                description: The list of domain names that belong to this set and
-                  are honored in egress allow rules only.  Domain names specified
-                  here only work to allow egress traffic from the cluster to external
-                  destinations.  They don't work to _deny_ traffic to destinations
-                  specified by domain name, or to allow ingress traffic from _sources_
-                  specified by domain name.
-                items:
-                  type: string
-                type: array
-              nets:
-                description: The list of IP networks that belong to this set.
-                items:
-                  type: string
-                type: array
-            type: object
-        type: object
-    served: true
-    storage: true
-status:
-  acceptedNames:
-    kind: ""
-    plural: ""
-  conditions: []
-  storedVersions: []
-
----
-apiVersion: apiextensions.k8s.io/v1
-kind: CustomResourceDefinition
-metadata:
-  annotations:
-    controller-gen.kubebuilder.io/version: (devel)
-  creationTimestamp: null
-  name: globalreports.crd.projectcalico.org
-spec:
-  group: crd.projectcalico.org
-  names:
-    kind: GlobalReport
-    listKind: GlobalReportList
-    plural: globalreports
-    singular: globalreport
-  scope: Cluster
-  versions:
-  - name: v1
-    schema:
-      openAPIV3Schema:
-        properties:
-          apiVersion:
-            description: 'APIVersion defines the versioned schema of this representation
-              of an object. Servers should convert recognized schemas to the latest
-              internal value, and may reject unrecognized values. More info: https://git.k8s.io/community/contributors/devel/sig-architecture/api-conventions.md#resources'
-            type: string
-          kind:
-            description: 'Kind is a string value representing the REST resource this
-              object represents. Servers may infer this from the endpoint the client
-              submits requests to. Cannot be updated. In CamelCase. More info: https://git.k8s.io/community/contributors/devel/sig-architecture/api-conventions.md#types-kinds'
-            type: string
-          metadata:
-            type: object
-          spec:
-            description: ReportSpec contains the values of the GlobalReport.
-            properties:
-              cis:
-                description: This field contain all the parameters for configuring
-                  a CIS benchmark report.
-                properties:
-                  highThreshold:
-                    description: Interpretted as a percentage to indicate at what
-                      levels of passing tests a node should be considered HIGH, MED,
-                      and LOW. - If >= HighThreshold flag as high - Otherwise, if
-                      > MedThreshold flag as med - Otherwise flag as low.
-                    type: integer
-                  includeUnscoredTests:
-                    description: Specifies if the report should also show results
-                      for scored/not-scored tests.
-                    type: boolean
-                  medThreshold:
-                    type: integer
-                  numFailedTests:
-                    description: Configure the number of top failed tests to show
-                      up on the report.
-                    type: integer
-                  resultsFilters:
-                    description: Benchmark results filters. The first matching set
-                      of filters is applied to each set of benchmark results. If there
-                      are no matching filters, the full set of benchmark results will
-                      be included in the report.
-                    items:
-                      description: CISBenchmarkFilter provides filters for a set of
-                        benchmarks that match particular selection criteria.
-                      properties:
-                        benchmarkSelection:
-                          description: BenchmarkSelection specifies which benchmarks
-                            this filter applies to. If not specified, applies to all.
-                          properties:
-                            kubernetesVersion:
-                              description: KubernetesVersion is used select nodes
-                                that are running a specific version of kubelet. The
-                                full version need not be fully specified down to the
-                                patch level, in which case the significant parts of
-                                the version are matched. e.g. "1.0" will match versions
-                                "1.0.1" and "1.0.2" If not specified, matches all
-                                versions.
-                              type: string
-                          type: object
-                        exclude:
-                          description: Exclude is an array of test indices to exclude
-                            from the report.
-                          items:
-                            type: string
-                          type: array
-                        include:
-                          description: Include is an array of test indices to show
-                            in the report. Is additive if IncludeUnscoredTests is
-                            true. Takes precedence over Exclude.
-                          items:
-                            type: string
-                          type: array
-                      type: object
-                    type: array
-                type: object
-              endpoints:
-                description: Endpoints is used to specify which endpoints are in-scope
-                  and stored in the generated report data. Only used if endpoints
-                  data and/or audit logs are gathered in the report. If omitted, treated
-                  as everything in-scope.
-                properties:
-                  namespaces:
-                    description: Namespace match restricts endpoint selection to those
-                      in the selected namespaces.
-                    properties:
-                      names:
-                        description: Names is an optional field that specifies a set
-                          of resources by name.
-                        items:
-                          type: string
-                        type: array
-                      selector:
-                        description: Selector is an optional field that selects a
-                          set of resources by label. If both Names and Selector are
-                          specified then they are AND'ed.
-                        type: string
-                    type: object
-                  selector:
-                    description: Selector, selects endpoints by endpoint labels. If
-                      omitted, all endpoints are included in the report data.
-                    type: string
-                  serviceAccounts:
-                    description: ServiceAccount match restricts endpoint selection
-                      to those in the selected service accounts.
-                    properties:
-                      names:
-                        description: Names is an optional field that specifies a set
-                          of resources by name.
-                        items:
-                          type: string
-                        type: array
-                      selector:
-                        description: Selector is an optional field that selects a
-                          set of resources by label. If both Names and Selector are
-                          specified then they are AND'ed.
-                        type: string
-                    type: object
-                type: object
-              jobNodeSelector:
-                additionalProperties:
-                  type: string
-                description: The node selector used to specify which nodes the report
-                  job may be scheduled on.
-                type: object
-              reportType:
-                description: The name of the report type.
-                type: string
-              schedule:
-                description: The report schedule specified in cron format. This specifies
-                  both the start and end times of each report, where the end time
-                  of one report becomes the start time of the next report. Separate
-                  jobs are created to generate a report, and the job generates the
-                  report data from archived audit and traffic data. To ensure this
-                  data is actually archived, the jobs to generate each report starts
-                  at a configurable time *after* the end time of the report that is
-                  being generated. The default job start delay is 30m, but is configurable
-                  through the compliance-controller environments. The cron format
-                  has minute accuracy, but only up to two values may be configured
-                  for the minute column which means you may only have at most two
-                  reports for each hour period.
-                type: string
-              suspend:
-                description: This flag tells the controller to suspend subsequent
-                  jobs for generating reports, it does not apply to already started
-                  jobs. If jobs are resumed then the controller will start creating
-                  jobs for any reports that were missed while the job was suspended.
-                type: boolean
-            required:
-            - reportType
-            type: object
-          status:
-            description: ReportStatus contains the status of the automated report
-              generation.
-            properties:
-              activeReportJobs:
-                description: The set of active report jobs.
-                items:
-                  description: ReportJob contains
-                  properties:
-                    end:
-                      description: The end time of the report.
-                      format: date-time
-                      type: string
-                    job:
-                      description: A reference to the report creation job if known.
-                      properties:
-                        apiVersion:
-                          description: API version of the referent.
-                          type: string
-                        fieldPath:
-                          description: 'If referring to a piece of an object instead
-                            of an entire object, this string should contain a valid
-                            JSON/Go field access statement, such as desiredState.manifest.containers[2].
-                            For example, if the object reference is to a container
-                            within a pod, this would take on a value like: "spec.containers{name}"
-                            (where "name" refers to the name of the container that
-                            triggered the event) or if no container name is specified
-                            "spec.containers[2]" (container with index 2 in this pod).
-                            This syntax is chosen only to have some well-defined way
-                            of referencing a part of an object. TODO: this design
-                            is not final and this field is subject to change in the
-                            future.'
-                          type: string
-                        kind:
-                          description: 'Kind of the referent. More info: https://git.k8s.io/community/contributors/devel/sig-architecture/api-conventions.md#types-kinds'
-                          type: string
-                        name:
-                          description: 'Name of the referent. More info: https://kubernetes.io/docs/concepts/overview/working-with-objects/names/#names'
-                          type: string
-                        namespace:
-                          description: 'Namespace of the referent. More info: https://kubernetes.io/docs/concepts/overview/working-with-objects/namespaces/'
-                          type: string
-                        resourceVersion:
-                          description: 'Specific resourceVersion to which this reference
-                            is made, if any. More info: https://git.k8s.io/community/contributors/devel/sig-architecture/api-conventions.md#concurrency-control-and-consistency'
-                          type: string
-                        uid:
-                          description: 'UID of the referent. More info: https://kubernetes.io/docs/concepts/overview/working-with-objects/names/#uids'
-                          type: string
-                      type: object
-                    start:
-                      description: The start time of the report.
-                      format: date-time
-                      type: string
-                  required:
-                  - end
-                  - job
-                  - start
-                  type: object
-                type: array
-              lastFailedReportJobs:
-                description: The configured report jobs that have failed.
-                items:
-                  description: CompletedReportJob augments the ReportJob with completion
-                    details.
-                  properties:
-                    end:
-                      description: The end time of the report.
-                      format: date-time
-                      type: string
-                    job:
-                      description: A reference to the report creation job if known.
-                      properties:
-                        apiVersion:
-                          description: API version of the referent.
-                          type: string
-                        fieldPath:
-                          description: 'If referring to a piece of an object instead
-                            of an entire object, this string should contain a valid
-                            JSON/Go field access statement, such as desiredState.manifest.containers[2].
-                            For example, if the object reference is to a container
-                            within a pod, this would take on a value like: "spec.containers{name}"
-                            (where "name" refers to the name of the container that
-                            triggered the event) or if no container name is specified
-                            "spec.containers[2]" (container with index 2 in this pod).
-                            This syntax is chosen only to have some well-defined way
-                            of referencing a part of an object. TODO: this design
-                            is not final and this field is subject to change in the
-                            future.'
-                          type: string
-                        kind:
-                          description: 'Kind of the referent. More info: https://git.k8s.io/community/contributors/devel/sig-architecture/api-conventions.md#types-kinds'
-                          type: string
-                        name:
-                          description: 'Name of the referent. More info: https://kubernetes.io/docs/concepts/overview/working-with-objects/names/#names'
-                          type: string
-                        namespace:
-                          description: 'Namespace of the referent. More info: https://kubernetes.io/docs/concepts/overview/working-with-objects/namespaces/'
-                          type: string
-                        resourceVersion:
-                          description: 'Specific resourceVersion to which this reference
-                            is made, if any. More info: https://git.k8s.io/community/contributors/devel/sig-architecture/api-conventions.md#concurrency-control-and-consistency'
-                          type: string
-                        uid:
-                          description: 'UID of the referent. More info: https://kubernetes.io/docs/concepts/overview/working-with-objects/names/#uids'
-                          type: string
-                      type: object
-                    jobCompletionTime:
-                      description: The time the report job completed.
-                      format: date-time
-                      type: string
-                    start:
-                      description: The start time of the report.
-                      format: date-time
-                      type: string
-                  required:
-                  - end
-                  - job
-                  - start
-                  type: object
-                type: array
-              lastScheduledReportJob:
-                description: The last scheduled report job.
-                properties:
-                  end:
-                    description: The end time of the report.
-                    format: date-time
-                    type: string
-                  job:
-                    description: A reference to the report creation job if known.
-                    properties:
-                      apiVersion:
-                        description: API version of the referent.
-                        type: string
-                      fieldPath:
-                        description: 'If referring to a piece of an object instead
-                          of an entire object, this string should contain a valid
-                          JSON/Go field access statement, such as desiredState.manifest.containers[2].
-                          For example, if the object reference is to a container within
-                          a pod, this would take on a value like: "spec.containers{name}"
-                          (where "name" refers to the name of the container that triggered
-                          the event) or if no container name is specified "spec.containers[2]"
-                          (container with index 2 in this pod). This syntax is chosen
-                          only to have some well-defined way of referencing a part
-                          of an object. TODO: this design is not final and this field
-                          is subject to change in the future.'
-                        type: string
-                      kind:
-                        description: 'Kind of the referent. More info: https://git.k8s.io/community/contributors/devel/sig-architecture/api-conventions.md#types-kinds'
-                        type: string
-                      name:
-                        description: 'Name of the referent. More info: https://kubernetes.io/docs/concepts/overview/working-with-objects/names/#names'
-                        type: string
-                      namespace:
-                        description: 'Namespace of the referent. More info: https://kubernetes.io/docs/concepts/overview/working-with-objects/namespaces/'
-                        type: string
-                      resourceVersion:
-                        description: 'Specific resourceVersion to which this reference
-                          is made, if any. More info: https://git.k8s.io/community/contributors/devel/sig-architecture/api-conventions.md#concurrency-control-and-consistency'
-                        type: string
-                      uid:
-                        description: 'UID of the referent. More info: https://kubernetes.io/docs/concepts/overview/working-with-objects/names/#uids'
-                        type: string
-                    type: object
-                  start:
-                    description: The start time of the report.
-                    format: date-time
-                    type: string
-                required:
-                - end
-                - job
-                - start
-                type: object
-              lastSuccessfulReportJobs:
-                description: The configured report jobs that have completed successfully.
-                items:
-                  description: CompletedReportJob augments the ReportJob with completion
-                    details.
-                  properties:
-                    end:
-                      description: The end time of the report.
-                      format: date-time
-                      type: string
-                    job:
-                      description: A reference to the report creation job if known.
-                      properties:
-                        apiVersion:
-                          description: API version of the referent.
-                          type: string
-                        fieldPath:
-                          description: 'If referring to a piece of an object instead
-                            of an entire object, this string should contain a valid
-                            JSON/Go field access statement, such as desiredState.manifest.containers[2].
-                            For example, if the object reference is to a container
-                            within a pod, this would take on a value like: "spec.containers{name}"
-                            (where "name" refers to the name of the container that
-                            triggered the event) or if no container name is specified
-                            "spec.containers[2]" (container with index 2 in this pod).
-                            This syntax is chosen only to have some well-defined way
-                            of referencing a part of an object. TODO: this design
-                            is not final and this field is subject to change in the
-                            future.'
-                          type: string
-                        kind:
-                          description: 'Kind of the referent. More info: https://git.k8s.io/community/contributors/devel/sig-architecture/api-conventions.md#types-kinds'
-                          type: string
-                        name:
-                          description: 'Name of the referent. More info: https://kubernetes.io/docs/concepts/overview/working-with-objects/names/#names'
-                          type: string
-                        namespace:
-                          description: 'Namespace of the referent. More info: https://kubernetes.io/docs/concepts/overview/working-with-objects/namespaces/'
-                          type: string
-                        resourceVersion:
-                          description: 'Specific resourceVersion to which this reference
-                            is made, if any. More info: https://git.k8s.io/community/contributors/devel/sig-architecture/api-conventions.md#concurrency-control-and-consistency'
-                          type: string
-                        uid:
-                          description: 'UID of the referent. More info: https://kubernetes.io/docs/concepts/overview/working-with-objects/names/#uids'
-                          type: string
-                      type: object
-                    jobCompletionTime:
-                      description: The time the report job completed.
-                      format: date-time
-                      type: string
-                    start:
-                      description: The start time of the report.
-                      format: date-time
-                      type: string
-                  required:
-                  - end
-                  - job
-                  - start
-                  type: object
-                type: array
-            type: object
-        type: object
-    served: true
-    storage: true
-status:
-  acceptedNames:
-    kind: ""
-    plural: ""
-  conditions: []
-  storedVersions: []
-
----
-apiVersion: apiextensions.k8s.io/v1
-kind: CustomResourceDefinition
-metadata:
-  annotations:
-    controller-gen.kubebuilder.io/version: (devel)
-  creationTimestamp: null
-  name: globalreporttypes.crd.projectcalico.org
-spec:
-  group: crd.projectcalico.org
-  names:
-    kind: GlobalReportType
-    listKind: GlobalReportTypeList
-    plural: globalreporttypes
-    singular: globalreporttype
-  scope: Cluster
-  versions:
-  - name: v1
-    schema:
-      openAPIV3Schema:
-        properties:
-          apiVersion:
-            description: 'APIVersion defines the versioned schema of this representation
-              of an object. Servers should convert recognized schemas to the latest
-              internal value, and may reject unrecognized values. More info: https://git.k8s.io/community/contributors/devel/sig-architecture/api-conventions.md#resources'
-            type: string
-          kind:
-            description: 'Kind is a string value representing the REST resource this
-              object represents. Servers may infer this from the endpoint the client
-              submits requests to. Cannot be updated. In CamelCase. More info: https://git.k8s.io/community/contributors/devel/sig-architecture/api-conventions.md#types-kinds'
-            type: string
-          metadata:
-            type: object
-          spec:
-            description: ReportTypeSpec contains the various templates, and configuration
-              used to render a specific type of report.
-            properties:
-              auditEventsSelection:
-                description: What audit log data should be included in the report.
-                  If not specified, the report will contain no audit log data. The
-                  selection may be further filtered by the Report.
-                properties:
-                  resources:
-                    description: Resources lists the resources that will be included
-                      in the audit logs in the ReportData.  Blank fields in the listed
-                      ResourceID structs are treated as wildcards.
-                    items:
-                      description: "AuditResource is used to filter Audit events in
-                        the Report configuration. \n An empty field value indicates
-                        a wildcard. For example, if Resource is set to \"networkpolicies\"
-                        and all other fields are blank then this filter would include
-                        all NetworkPolicy resources across all namespaces, and would
-                        include both Calico and Kubernetes resource types."
-                      properties:
-                        apiGroup:
-                          description: APIGroup is the name of the API group that
-                            contains the referred object (e.g. projectcalico.org).
-                          type: string
-                        apiVersion:
-                          description: APIVersion is the version of the API group
-                            that contains the referred object (e.g. v3).
-                          type: string
-                        name:
-                          description: The resource name.
-                          type: string
-                        namespace:
-                          description: The resource namespace.
-                          type: string
-                        resource:
-                          description: The resource type. The format is the lowercase
-                            plural as used in audit event selection and RBAC configuration.
-                          type: string
-                      type: object
-                    type: array
-                type: object
-              downloadTemplates:
-                description: The set of templates used to render the report for downloads.
-                items:
-                  description: ReportTemplate defines a template used to render a
-                    report into downloadable or UI compatible format.
-                  properties:
-                    description:
-                      description: A user-facing description of the template.
-                      type: string
-                    name:
-                      description: The name of this template. This should be unique
-                        across all template names within a ReportType. This will be
-                        used by the UI as the suffix of the downloadable file name.
-                      type: string
-                    template:
-                      description: The base-64 encoded go template used to render
-                        the report data.
-                      type: string
-                  type: object
-                type: array
-              includeCISBenchmarkData:
-                description: Whether to include the full cis benchmark test results
-                  in the report.
-                type: boolean
-              includeEndpointData:
-                description: Whether to include endpoint data in the report. The actual
-                  endpoints included may be filtered by the Report, but will otherwise
-                  contain the full set of endpoints.
-                type: boolean
-              includeEndpointFlowLogData:
-                description: Whether to include endpoint-to-endpoint flow log data
-                  in the report.
-                type: boolean
-              uiSummaryTemplate:
-                description: The summary template, explicitly used by the UI to render
-                  a summary version of the report. This should render to json containing
-                  a sets of widgets that the UI can use to render the summary. The
-                  rendered data is returned on the list query of the reports.
-                properties:
-                  description:
-                    description: A user-facing description of the template.
-                    type: string
-                  name:
-                    description: The name of this template. This should be unique
-                      across all template names within a ReportType. This will be
-                      used by the UI as the suffix of the downloadable file name.
-                    type: string
-                  template:
-                    description: The base-64 encoded go template used to render the
-                      report data.
-                    type: string
-                type: object
-            type: object
-        type: object
-    served: true
-    storage: true
-status:
-  acceptedNames:
-    kind: ""
-    plural: ""
-  conditions: []
-  storedVersions: []
-
----
-apiVersion: apiextensions.k8s.io/v1
-kind: CustomResourceDefinition
-metadata:
-  annotations:
-    controller-gen.kubebuilder.io/version: (devel)
-  creationTimestamp: null
-  name: globalthreatfeeds.crd.projectcalico.org
-spec:
-  group: crd.projectcalico.org
-  names:
-    kind: GlobalThreatFeed
-    listKind: GlobalThreatFeedList
-    plural: globalthreatfeeds
-    singular: globalthreatfeed
-  scope: Cluster
-  versions:
-  - name: v1
-    schema:
-      openAPIV3Schema:
-        properties:
-          apiVersion:
-            description: 'APIVersion defines the versioned schema of this representation
-              of an object. Servers should convert recognized schemas to the latest
-              internal value, and may reject unrecognized values. More info: https://git.k8s.io/community/contributors/devel/sig-architecture/api-conventions.md#resources'
-            type: string
-          kind:
-            description: 'Kind is a string value representing the REST resource this
-              object represents. Servers may infer this from the endpoint the client
-              submits requests to. Cannot be updated. In CamelCase. More info: https://git.k8s.io/community/contributors/devel/sig-architecture/api-conventions.md#types-kinds'
-            type: string
-          metadata:
-            type: object
-          spec:
-            description: GlobalThreatFeedSpec contains the specification of a GlobalThreatFeed
-              resource.
-            properties:
-              content:
-                description: Content describes the kind of data the data feed provides.
-                type: string
-              globalNetworkSet:
-                properties:
-                  labels:
-                    additionalProperties:
-                      type: string
-                    type: object
-                type: object
-              pull:
-                properties:
-                  http:
-                    properties:
-                      format:
-                        properties:
-                          csv:
-                            properties:
-                              columnDelimiter:
-                                type: string
-                              commentDelimiter:
-                                type: string
-                              disableRecordSizeValidation:
-                                type: boolean
-                              fieldName:
-                                type: string
-                              fieldNum:
-                                type: integer
-                              header:
-                                type: boolean
-                              recordSize:
-                                type: integer
-                            type: object
-                          json:
-                            properties:
-                              path:
-                                type: string
-                            type: object
-                          newlineDelimited:
-                            type: object
-                        type: object
-                      headers:
-                        items:
-                          properties:
-                            name:
-                              type: string
-                            value:
-                              type: string
-                            valueFrom:
-                              properties:
-                                configMapKeyRef:
-                                  description: Selects a key of a ConfigMap.
-                                  properties:
-                                    key:
-                                      description: The key to select.
-                                      type: string
-                                    name:
-                                      description: 'Name of the referent. More info:
-                                        https://kubernetes.io/docs/concepts/overview/working-with-objects/names/#names
-                                        TODO: Add other useful fields. apiVersion,
-                                        kind, uid?'
-                                      type: string
-                                    optional:
-                                      description: Specify whether the ConfigMap or
-                                        its key must be defined
-                                      type: boolean
-                                  required:
-                                  - key
-                                  type: object
-                                secretKeyRef:
-                                  description: Selects a key of a secret in the pod's
-                                    namespace
-                                  properties:
-                                    key:
-                                      description: The key of the secret to select
-                                        from.  Must be a valid secret key.
-                                      type: string
-                                    name:
-                                      description: 'Name of the referent. More info:
-                                        https://kubernetes.io/docs/concepts/overview/working-with-objects/names/#names
-                                        TODO: Add other useful fields. apiVersion,
-                                        kind, uid?'
-                                      type: string
-                                    optional:
-                                      description: Specify whether the Secret or its
-                                        key must be defined
-                                      type: boolean
-                                  required:
-                                  - key
-                                  type: object
-                              type: object
-                          required:
-                          - name
-                          type: object
-                        type: array
-                      url:
-                        type: string
-                    required:
-                    - url
-                    type: object
-                  period:
-                    type: string
-                required:
-                - http
-                type: object
-            type: object
-          status:
-            properties:
-              errorConditions:
-                items:
-                  properties:
-                    message:
-                      type: string
-                    type:
-                      type: string
-                  required:
-                  - message
-                  - type
-                  type: object
-                type: array
-              lastSuccessfulSearch:
-                format: date-time
-                type: string
-              lastSuccessfulSync:
-                format: date-time
-                type: string
-            type: object
-        type: object
-    served: true
-    storage: true
-    subresources:
-      status: {}
-status:
-  acceptedNames:
-    kind: ""
-    plural: ""
-  conditions: []
-  storedVersions: []
-
----
-apiVersion: apiextensions.k8s.io/v1
-kind: CustomResourceDefinition
-metadata:
-  name: hostendpoints.crd.projectcalico.org
-spec:
-  group: crd.projectcalico.org
-  names:
-    kind: HostEndpoint
-    listKind: HostEndpointList
-    plural: hostendpoints
-    singular: hostendpoint
-  scope: Cluster
-  versions:
-  - name: v1
-    schema:
-      openAPIV3Schema:
-        properties:
-          apiVersion:
-            description: 'APIVersion defines the versioned schema of this representation
-              of an object. Servers should convert recognized schemas to the latest
-              internal value, and may reject unrecognized values. More info: https://git.k8s.io/community/contributors/devel/sig-architecture/api-conventions.md#resources'
-            type: string
-          kind:
-            description: 'Kind is a string value representing the REST resource this
-              object represents. Servers may infer this from the endpoint the client
-              submits requests to. Cannot be updated. In CamelCase. More info: https://git.k8s.io/community/contributors/devel/sig-architecture/api-conventions.md#types-kinds'
-            type: string
-          metadata:
-            type: object
-          spec:
-            description: HostEndpointSpec contains the specification for a HostEndpoint
-              resource.
-            properties:
-              expectedIPs:
-                description: "The expected IP addresses (IPv4 and IPv6) of the endpoint.
-                  If \"InterfaceName\" is not present, Calico will look for an interface
-                  matching any of the IPs in the list and apply policy to that. Note:
-                  \tWhen using the selector match criteria in an ingress or egress
-                  security Policy \tor Profile, Calico converts the selector into
-                  a set of IP addresses. For host \tendpoints, the ExpectedIPs field
-                  is used for that purpose. (If only the interface \tname is specified,
-                  Calico does not learn the IPs of the interface for use in match
-                  \tcriteria.)"
-                items:
-                  type: string
-                type: array
-              interfaceName:
-                description: "Either \"*\", or the name of a specific Linux interface
-                  to apply policy to; or empty.  \"*\" indicates that this HostEndpoint
-                  governs all traffic to, from or through the default network namespace
-                  of the host named by the \"Node\" field; entering and leaving that
-                  namespace via any interface, including those from/to non-host-networked
-                  local workloads. \n If InterfaceName is not \"*\", this HostEndpoint
-                  only governs traffic that enters or leaves the host through the
-                  specific interface named by InterfaceName, or - when InterfaceName
-                  is empty - through the specific interface that has one of the IPs
-                  in ExpectedIPs. Therefore, when InterfaceName is empty, at least
-                  one expected IP must be specified.  Only external interfaces (such
-                  as \"eth0\") are supported here; it isn't possible for a HostEndpoint
-                  to protect traffic through a specific local workload interface.
-                  \n Note: Only some kinds of policy are implemented for \"*\" HostEndpoints;
-                  initially just pre-DNAT policy.  Please check Calico documentation
-                  for the latest position."
-                type: string
-              node:
-                description: The node name identifying the Calico node instance.
-                type: string
-              ports:
-                description: Ports contains the endpoint's named ports, which may
-                  be referenced in security policy rules.
-                items:
-                  properties:
-                    name:
-                      type: string
-                    port:
-                      type: integer
-                    protocol:
-                      anyOf:
-                      - type: integer
-                      - type: string
-                      pattern: ^.*
-                      x-kubernetes-int-or-string: true
-                  required:
-                  - name
-                  - port
-                  - protocol
-                  type: object
-                type: array
-              profiles:
-                description: A list of identifiers of security Profile objects that
-                  apply to this endpoint. Each profile is applied in the order that
-                  they appear in this list.  Profile rules are applied after the selector-based
-                  security policy.
-                items:
-                  type: string
-                type: array
-            type: object
-        type: object
-    served: true
-    storage: true
-status:
-  acceptedNames:
-    kind: ""
-    plural: ""
-  conditions: []
-  storedVersions: []
-
----
-apiVersion: apiextensions.k8s.io/v1
-kind: CustomResourceDefinition
-metadata:
-  name: ipamblocks.crd.projectcalico.org
-spec:
-  group: crd.projectcalico.org
-  names:
-    kind: IPAMBlock
-    listKind: IPAMBlockList
-    plural: ipamblocks
-    singular: ipamblock
-  scope: Cluster
-  versions:
-  - name: v1
-    schema:
-      openAPIV3Schema:
-        properties:
-          apiVersion:
-            description: 'APIVersion defines the versioned schema of this representation
-              of an object. Servers should convert recognized schemas to the latest
-              internal value, and may reject unrecognized values. More info: https://git.k8s.io/community/contributors/devel/sig-architecture/api-conventions.md#resources'
-            type: string
-          kind:
-            description: 'Kind is a string value representing the REST resource this
-              object represents. Servers may infer this from the endpoint the client
-              submits requests to. Cannot be updated. In CamelCase. More info: https://git.k8s.io/community/contributors/devel/sig-architecture/api-conventions.md#types-kinds'
-            type: string
-          metadata:
-            type: object
-          spec:
-            description: IPAMBlockSpec contains the specification for an IPAMBlock
-              resource.
-            properties:
-              affinity:
-                type: string
-              allocations:
-                items:
-                  type: integer
-                  # TODO: This nullable is manually added in. We should update controller-gen
-                  # to handle []*int properly itself.
-                  nullable: true
-                type: array
-              attributes:
-                items:
-                  properties:
-                    handle_id:
-                      type: string
-                    secondary:
-                      additionalProperties:
-                        type: string
-                      type: object
-                  type: object
-                type: array
-              cidr:
-                type: string
-              deleted:
-                type: boolean
-              strictAffinity:
-                type: boolean
-              unallocated:
-                items:
-                  type: integer
-                type: array
-            required:
-            - allocations
-            - attributes
-            - cidr
-            - strictAffinity
-            - unallocated
-            type: object
-        type: object
-    served: true
-    storage: true
-status:
-  acceptedNames:
-    kind: ""
-    plural: ""
-  conditions: []
-  storedVersions: []
-
----
-apiVersion: apiextensions.k8s.io/v1
-kind: CustomResourceDefinition
-metadata:
-  name: ipamconfigs.crd.projectcalico.org
-spec:
-  group: crd.projectcalico.org
-  names:
-    kind: IPAMConfig
-    listKind: IPAMConfigList
-    plural: ipamconfigs
-    singular: ipamconfig
-  scope: Cluster
-  versions:
-  - name: v1
-    schema:
-      openAPIV3Schema:
-        properties:
-          apiVersion:
-            description: 'APIVersion defines the versioned schema of this representation
-              of an object. Servers should convert recognized schemas to the latest
-              internal value, and may reject unrecognized values. More info: https://git.k8s.io/community/contributors/devel/sig-architecture/api-conventions.md#resources'
-            type: string
-          kind:
-            description: 'Kind is a string value representing the REST resource this
-              object represents. Servers may infer this from the endpoint the client
-              submits requests to. Cannot be updated. In CamelCase. More info: https://git.k8s.io/community/contributors/devel/sig-architecture/api-conventions.md#types-kinds'
-            type: string
-          metadata:
-            type: object
-          spec:
-            description: IPAMConfigSpec contains the specification for an IPAMConfig
-              resource.
-            properties:
-              autoAllocateBlocks:
-                type: boolean
-              maxBlocksPerHost:
-                description: MaxBlocksPerHost, if non-zero, is the max number of blocks
-                  that can be affine to each host.
-                type: integer
-              strictAffinity:
-                type: boolean
-            required:
-            - autoAllocateBlocks
-            - strictAffinity
-            type: object
-        type: object
-    served: true
-    storage: true
-status:
-  acceptedNames:
-    kind: ""
-    plural: ""
-  conditions: []
-  storedVersions: []
-
----
-apiVersion: apiextensions.k8s.io/v1
-kind: CustomResourceDefinition
-metadata:
-  name: ipamhandles.crd.projectcalico.org
-spec:
-  group: crd.projectcalico.org
-  names:
-    kind: IPAMHandle
-    listKind: IPAMHandleList
-    plural: ipamhandles
-    singular: ipamhandle
-  scope: Cluster
-  versions:
-  - name: v1
-    schema:
-      openAPIV3Schema:
-        properties:
-          apiVersion:
-            description: 'APIVersion defines the versioned schema of this representation
-              of an object. Servers should convert recognized schemas to the latest
-              internal value, and may reject unrecognized values. More info: https://git.k8s.io/community/contributors/devel/sig-architecture/api-conventions.md#resources'
-            type: string
-          kind:
-            description: 'Kind is a string value representing the REST resource this
-              object represents. Servers may infer this from the endpoint the client
-              submits requests to. Cannot be updated. In CamelCase. More info: https://git.k8s.io/community/contributors/devel/sig-architecture/api-conventions.md#types-kinds'
-            type: string
-          metadata:
-            type: object
-          spec:
-            description: IPAMHandleSpec contains the specification for an IPAMHandle
-              resource.
-            properties:
-              block:
-                additionalProperties:
-                  type: integer
-                type: object
-              deleted:
-                type: boolean
-              handleID:
-                type: string
-            required:
-            - block
-            - handleID
-            type: object
-        type: object
-    served: true
-    storage: true
-status:
-  acceptedNames:
-    kind: ""
-    plural: ""
-  conditions: []
-  storedVersions: []
-
----
-apiVersion: apiextensions.k8s.io/v1
-kind: CustomResourceDefinition
-metadata:
-  name: ippools.crd.projectcalico.org
-spec:
-  group: crd.projectcalico.org
-  names:
-    kind: IPPool
-    listKind: IPPoolList
-    plural: ippools
-    singular: ippool
-  scope: Cluster
-  versions:
-  - name: v1
-    schema:
-      openAPIV3Schema:
-        properties:
-          apiVersion:
-            description: 'APIVersion defines the versioned schema of this representation
-              of an object. Servers should convert recognized schemas to the latest
-              internal value, and may reject unrecognized values. More info: https://git.k8s.io/community/contributors/devel/sig-architecture/api-conventions.md#resources'
-            type: string
-          kind:
-            description: 'Kind is a string value representing the REST resource this
-              object represents. Servers may infer this from the endpoint the client
-              submits requests to. Cannot be updated. In CamelCase. More info: https://git.k8s.io/community/contributors/devel/sig-architecture/api-conventions.md#types-kinds'
-            type: string
-          metadata:
-            type: object
-          spec:
-            description: IPPoolSpec contains the specification for an IPPool resource.
-            properties:
-              allowedUses:
-                description: AllowedUse controls what the IP pool will be used for.  If
-                  not specified or empty, defaults to ["Tunnel", "Workload"] for back-compatibility
-                items:
-                  type: string
-                type: array
-              awsSubnetID:
-                description: 'AWSSubnetID if specified Calico will attempt to ensure
-                  that IPs chosen from this IP pool are routed to the corresponding
-                  node by adding one or more secondary ENIs to the node and explicitly
-                  assigning the IP to one of the secondary ENIs.  Important: since
-                  subnets cannot cross availability zones, it''s important to use
-                  Kubernetes node selectors to avoid scheduling pods to one availability
-                  zone using an IP pool that is backed by a subnet that belongs to
-                  another availability zone. If AWSSubnetID is specified, then the
-                  CIDR of the IP pool must be contained within the specified AWS subnet.'
-                type: string
-              blockSize:
-                description: The block size to use for IP address assignments from
-                  this pool. Defaults to 26 for IPv4 and 112 for IPv6.
-                type: integer
-              cidr:
-                description: The pool CIDR.
-                type: string
-              disabled:
-                description: When disabled is true, Calico IPAM will not assign addresses
-                  from this pool.
-                type: boolean
-              ipip:
-                description: 'Deprecated: this field is only used for APIv1 backwards
-                  compatibility. Setting this field is not allowed, this field is
-                  for internal use only.'
-                properties:
-                  enabled:
-                    description: When enabled is true, ipip tunneling will be used
-                      to deliver packets to destinations within this pool.
-                    type: boolean
-                  mode:
-                    description: The IPIP mode.  This can be one of "always" or "cross-subnet".  A
-                      mode of "always" will also use IPIP tunneling for routing to
-                      destination IP addresses within this pool.  A mode of "cross-subnet"
-                      will only use IPIP tunneling when the destination node is on
-                      a different subnet to the originating node.  The default value
-                      (if not specified) is "always".
-                    type: string
-                type: object
-              ipipMode:
-                description: Contains configuration for IPIP tunneling for this pool.
-                  If not specified, then this is defaulted to "Never" (i.e. IPIP tunneling
-                  is disabled).
-                type: string
-              nat-outgoing:
-                description: 'Deprecated: this field is only used for APIv1 backwards
-                  compatibility. Setting this field is not allowed, this field is
-                  for internal use only.'
-                type: boolean
-              natOutgoing:
-                description: When nat-outgoing is true, packets sent from Calico networked
-                  containers in this pool to destinations outside of this pool will
-                  be masqueraded.
-                type: boolean
-              nodeSelector:
-                description: Allows IPPool to allocate for a specific node by label
-                  selector.
-                type: string
-              vxlanMode:
-                description: Contains configuration for VXLAN tunneling for this pool.
-                  If not specified, then this is defaulted to "Never" (i.e. VXLAN
-                  tunneling is disabled).
-                type: string
-            required:
-            - cidr
-            type: object
-        type: object
-    served: true
-    storage: true
-status:
-  acceptedNames:
-    kind: ""
-    plural: ""
-  conditions: []
-  storedVersions: []
-
----
-apiVersion: apiextensions.k8s.io/v1
-kind: CustomResourceDefinition
-metadata:
-  annotations:
-    controller-gen.kubebuilder.io/version: (devel)
-  creationTimestamp: null
-  name: ipreservations.crd.projectcalico.org
-spec:
-  group: crd.projectcalico.org
-  names:
-    kind: IPReservation
-    listKind: IPReservationList
-    plural: ipreservations
-    singular: ipreservation
-  scope: Cluster
-  versions:
-  - name: v1
-    schema:
-      openAPIV3Schema:
-        properties:
-          apiVersion:
-            description: 'APIVersion defines the versioned schema of this representation
-              of an object. Servers should convert recognized schemas to the latest
-              internal value, and may reject unrecognized values. More info: https://git.k8s.io/community/contributors/devel/sig-architecture/api-conventions.md#resources'
-            type: string
-          kind:
-            description: 'Kind is a string value representing the REST resource this
-              object represents. Servers may infer this from the endpoint the client
-              submits requests to. Cannot be updated. In CamelCase. More info: https://git.k8s.io/community/contributors/devel/sig-architecture/api-conventions.md#types-kinds'
-            type: string
-          metadata:
-            type: object
-          spec:
-            description: IPReservationSpec contains the specification for an IPReservation
-              resource.
-            properties:
-              reservedCIDRs:
-                description: ReservedCIDRs is a list of CIDRs and/or IP addresses
-                  that Calico IPAM will exclude from new allocations.
-                items:
-                  type: string
-                type: array
-            type: object
-        type: object
-    served: true
-    storage: true
-status:
-  acceptedNames:
-    kind: ""
-    plural: ""
-  conditions: []
-  storedVersions: []
-
----
-apiVersion: apiextensions.k8s.io/v1
-kind: CustomResourceDefinition
-metadata:
-  name: kubecontrollersconfigurations.crd.projectcalico.org
-spec:
-  group: crd.projectcalico.org
-  names:
-    kind: KubeControllersConfiguration
-    listKind: KubeControllersConfigurationList
-    plural: kubecontrollersconfigurations
-    singular: kubecontrollersconfiguration
-  scope: Cluster
-  versions:
-  - name: v1
-    schema:
-      openAPIV3Schema:
-        properties:
-          apiVersion:
-            description: 'APIVersion defines the versioned schema of this representation
-              of an object. Servers should convert recognized schemas to the latest
-              internal value, and may reject unrecognized values. More info: https://git.k8s.io/community/contributors/devel/sig-architecture/api-conventions.md#resources'
-            type: string
-          kind:
-            description: 'Kind is a string value representing the REST resource this
-              object represents. Servers may infer this from the endpoint the client
-              submits requests to. Cannot be updated. In CamelCase. More info: https://git.k8s.io/community/contributors/devel/sig-architecture/api-conventions.md#types-kinds'
-            type: string
-          metadata:
-            type: object
-          spec:
-            description: KubeControllersConfigurationSpec contains the values of the
-              Kubernetes controllers configuration.
-            properties:
-              controllers:
-                description: Controllers enables and configures individual Kubernetes
-                  controllers
-                properties:
-                  federatedServices:
-                    description: FederatedServices enables and configures the federatedservices
-                      controller. Disabled by default.
-                    properties:
-                      reconcilerPeriod:
-                        description: 'ReconcilerPeriod is the period to perform reconciliation.
-                          [Default: 5m]'
-                        type: string
-                    type: object
-                  namespace:
-                    description: Namespace enables and configures the namespace controller.
-                      Enabled by default, set to nil to disable.
-                    properties:
-                      reconcilerPeriod:
-                        description: 'ReconcilerPeriod is the period to perform reconciliation
-                          with the Calico datastore. [Default: 5m]'
-                        type: string
-                    type: object
-                  node:
-                    description: Node enables and configures the node controller.
-                      Enabled by default, set to nil to disable.
-                    properties:
-                      hostEndpoint:
-                        description: HostEndpoint controls syncing nodes to host endpoints.
-                          Disabled by default, set to nil to disable.
-                        properties:
-                          autoCreate:
-                            description: 'AutoCreate enables automatic creation of
-                              host endpoints for every node. [Default: Disabled]'
-                            type: string
-                        type: object
-                      leakGracePeriod:
-                        description: 'LeakGracePeriod is the period used by the controller
-                          to determine if an IP address has been leaked. Set to 0
-                          to disable IP garbage collection. [Default: 15m]'
-                        type: string
-                      reconcilerPeriod:
-                        description: 'ReconcilerPeriod is the period to perform reconciliation
-                          with the Calico datastore. [Default: 5m]'
-                        type: string
-                      syncLabels:
-                        description: 'SyncLabels controls whether to copy Kubernetes
-                          node labels to Calico nodes. [Default: Enabled]'
-                        type: string
-                    type: object
-                  policy:
-                    description: Policy enables and configures the policy controller.
-                      Enabled by default, set to nil to disable.
-                    properties:
-                      reconcilerPeriod:
-                        description: 'ReconcilerPeriod is the period to perform reconciliation
-                          with the Calico datastore. [Default: 5m]'
-                        type: string
-                    type: object
-                  serviceAccount:
-                    description: ServiceAccount enables and configures the service
-                      account controller. Enabled by default, set to nil to disable.
-                    properties:
-                      reconcilerPeriod:
-                        description: 'ReconcilerPeriod is the period to perform reconciliation
-                          with the Calico datastore. [Default: 5m]'
-                        type: string
-                    type: object
-                  workloadEndpoint:
-                    description: WorkloadEndpoint enables and configures the workload
-                      endpoint controller. Enabled by default, set to nil to disable.
-                    properties:
-                      reconcilerPeriod:
-                        description: 'ReconcilerPeriod is the period to perform reconciliation
-                          with the Calico datastore. [Default: 5m]'
-                        type: string
-                    type: object
-                type: object
-              etcdV3CompactionPeriod:
-                description: 'EtcdV3CompactionPeriod is the period between etcdv3
-                  compaction requests. Set to 0 to disable. [Default: 10m]'
-                type: string
-              healthChecks:
-                description: 'HealthChecks enables or disables support for health
-                  checks [Default: Enabled]'
-                type: string
-              logSeverityScreen:
-                description: 'LogSeverityScreen is the log severity above which logs
-                  are sent to the stdout. [Default: Info]'
-                type: string
-              prometheusMetricsPort:
-                description: 'PrometheusMetricsPort is the TCP port that the Prometheus
-                  metrics server should bind to. Set to 0 to disable. [Default: 9094]'
-                type: integer
-            required:
-            - controllers
-            type: object
-          status:
-            description: KubeControllersConfigurationStatus represents the status
-              of the configuration. It's useful for admins to be able to see the actual
-              config that was applied, which can be modified by environment variables
-              on the kube-controllers process.
-            properties:
-              environmentVars:
-                additionalProperties:
-                  type: string
-                description: EnvironmentVars contains the environment variables on
-                  the kube-controllers that influenced the RunningConfig.
-                type: object
-              runningConfig:
-                description: RunningConfig contains the effective config that is running
-                  in the kube-controllers pod, after merging the API resource with
-                  any environment variables.
-                properties:
-                  controllers:
-                    description: Controllers enables and configures individual Kubernetes
-                      controllers
-                    properties:
-                      federatedServices:
-                        description: FederatedServices enables and configures the
-                          federatedservices controller. Disabled by default.
-                        properties:
-                          reconcilerPeriod:
-                            description: 'ReconcilerPeriod is the period to perform
-                              reconciliation. [Default: 5m]'
-                            type: string
-                        type: object
-                      namespace:
-                        description: Namespace enables and configures the namespace
-                          controller. Enabled by default, set to nil to disable.
-                        properties:
-                          reconcilerPeriod:
-                            description: 'ReconcilerPeriod is the period to perform
-                              reconciliation with the Calico datastore. [Default:
-                              5m]'
-                            type: string
-                        type: object
-                      node:
-                        description: Node enables and configures the node controller.
-                          Enabled by default, set to nil to disable.
-                        properties:
-                          hostEndpoint:
-                            description: HostEndpoint controls syncing nodes to host
-                              endpoints. Disabled by default, set to nil to disable.
-                            properties:
-                              autoCreate:
-                                description: 'AutoCreate enables automatic creation
-                                  of host endpoints for every node. [Default: Disabled]'
-                                type: string
-                            type: object
-                          leakGracePeriod:
-                            description: 'LeakGracePeriod is the period used by the
-                              controller to determine if an IP address has been leaked.
-                              Set to 0 to disable IP garbage collection. [Default:
-                              15m]'
-                            type: string
-                          reconcilerPeriod:
-                            description: 'ReconcilerPeriod is the period to perform
-                              reconciliation with the Calico datastore. [Default:
-                              5m]'
-                            type: string
-                          syncLabels:
-                            description: 'SyncLabels controls whether to copy Kubernetes
-                              node labels to Calico nodes. [Default: Enabled]'
-                            type: string
-                        type: object
-                      policy:
-                        description: Policy enables and configures the policy controller.
-                          Enabled by default, set to nil to disable.
-                        properties:
-                          reconcilerPeriod:
-                            description: 'ReconcilerPeriod is the period to perform
-                              reconciliation with the Calico datastore. [Default:
-                              5m]'
-                            type: string
-                        type: object
-                      serviceAccount:
-                        description: ServiceAccount enables and configures the service
-                          account controller. Enabled by default, set to nil to disable.
-                        properties:
-                          reconcilerPeriod:
-                            description: 'ReconcilerPeriod is the period to perform
-                              reconciliation with the Calico datastore. [Default:
-                              5m]'
-                            type: string
-                        type: object
-                      workloadEndpoint:
-                        description: WorkloadEndpoint enables and configures the workload
-                          endpoint controller. Enabled by default, set to nil to disable.
-                        properties:
-                          reconcilerPeriod:
-                            description: 'ReconcilerPeriod is the period to perform
-                              reconciliation with the Calico datastore. [Default:
-                              5m]'
-                            type: string
-                        type: object
-                    type: object
-                  etcdV3CompactionPeriod:
-                    description: 'EtcdV3CompactionPeriod is the period between etcdv3
-                      compaction requests. Set to 0 to disable. [Default: 10m]'
-                    type: string
-                  healthChecks:
-                    description: 'HealthChecks enables or disables support for health
-                      checks [Default: Enabled]'
-                    type: string
-                  logSeverityScreen:
-                    description: 'LogSeverityScreen is the log severity above which
-                      logs are sent to the stdout. [Default: Info]'
-                    type: string
-                  prometheusMetricsPort:
-                    description: 'PrometheusMetricsPort is the TCP port that the Prometheus
-                      metrics server should bind to. Set to 0 to disable. [Default:
-                      9094]'
-                    type: integer
-                required:
-                - controllers
-                type: object
-            type: object
-        type: object
-    served: true
-    storage: true
-status:
-  acceptedNames:
-    kind: ""
-    plural: ""
-  conditions: []
-  storedVersions: []
-
----
-
-apiVersion: apiextensions.k8s.io/v1
-kind: CustomResourceDefinition
-metadata:
-  annotations:
-    controller-gen.kubebuilder.io/version: (devel)
-  creationTimestamp: null
-  name: licensekeys.crd.projectcalico.org
-spec:
-  group: crd.projectcalico.org
-  names:
-    kind: LicenseKey
-    listKind: LicenseKeyList
-    plural: licensekeys
-    singular: licensekey
-  scope: Cluster
-  versions:
-  - name: v1
-    schema:
-      openAPIV3Schema:
-        properties:
-          apiVersion:
-            description: 'APIVersion defines the versioned schema of this representation
-              of an object. Servers should convert recognized schemas to the latest
-              internal value, and may reject unrecognized values. More info: https://git.k8s.io/community/contributors/devel/sig-architecture/api-conventions.md#resources'
-            type: string
-          kind:
-            description: 'Kind is a string value representing the REST resource this
-              object represents. Servers may infer this from the endpoint the client
-              submits requests to. Cannot be updated. In CamelCase. More info: https://git.k8s.io/community/contributors/devel/sig-architecture/api-conventions.md#types-kinds'
-            type: string
-          metadata:
-            type: object
-          spec:
-            description: LicenseKeySpec contains the license key itself.
-            properties:
-              certificate:
-                description: Certificate is used to validate the token.
-                type: string
-              token:
-                description: Token is the JWT containing the license claims
-                type: string
-            required:
-            - token
-            type: object
-          status:
-            description: LicenseKeyStatus contains the license key information.
-            properties:
-              expiry:
-                description: Expiry is the expiry date of License
-                format: date-time
-                nullable: true
-                type: string
-              features:
-                description: List of features that are available via the applied license
-                items:
-                  type: string
-                type: array
-              maxnodes:
-                description: Maximum Number of Allowed Nodes
-                type: integer
-              package:
-                description: License package defines type of Calico license that is
-                  being enforced
-                enum:
-                - CloudCommunity
-                - CloudStarter
-                - CloudPro
-                - Enterprise
-                type: string
-            type: object
-        type: object
-    served: true
-    storage: true
-status:
-  acceptedNames:
-    kind: ""
-    plural: ""
-  conditions: []
-  storedVersions: []
-
----
-apiVersion: apiextensions.k8s.io/v1
-kind: CustomResourceDefinition
-metadata:
-  annotations:
-    controller-gen.kubebuilder.io/version: (devel)
-  creationTimestamp: null
-  name: managedclusters.crd.projectcalico.org
-spec:
-  group: crd.projectcalico.org
-  names:
-    kind: ManagedCluster
-    listKind: ManagedClusterList
-    plural: managedclusters
-    singular: managedcluster
-  scope: Cluster
-  versions:
-  - name: v1
-    schema:
-      openAPIV3Schema:
-        properties:
-          apiVersion:
-            description: 'APIVersion defines the versioned schema of this representation
-              of an object. Servers should convert recognized schemas to the latest
-              internal value, and may reject unrecognized values. More info: https://git.k8s.io/community/contributors/devel/sig-architecture/api-conventions.md#resources'
-            type: string
-          kind:
-            description: 'Kind is a string value representing the REST resource this
-              object represents. Servers may infer this from the endpoint the client
-              submits requests to. Cannot be updated. In CamelCase. More info: https://git.k8s.io/community/contributors/devel/sig-architecture/api-conventions.md#types-kinds'
-            type: string
-          metadata:
-            type: object
-          spec:
-            description: ManagedClusterSpec contains the specification of a ManagedCluster
-              resource.
-            properties:
-              installationManifest:
-                description: Field to store dynamically generated manifest for installing
-                  component into the actual application cluster corresponding to this
-                  Managed Cluster
-                type: string
-            type: object
-          status:
-            properties:
-              conditions:
-                items:
-                  description: Condition contains various status information
-                  properties:
-                    message:
-                      type: string
-                    reason:
-                      type: string
-                    status:
-                      type: string
-                    type:
-                      type: string
-                  required:
-                  - status
-                  - type
-                  type: object
-                type: array
-            type: object
-        type: object
-    served: true
-    storage: true
-status:
-  acceptedNames:
-    kind: ""
-    plural: ""
-  conditions: []
-  storedVersions: []
-
----
-apiVersion: apiextensions.k8s.io/v1
-kind: CustomResourceDefinition
-metadata:
-  name: networkpolicies.crd.projectcalico.org
-spec:
-  group: crd.projectcalico.org
-  names:
-    kind: NetworkPolicy
-    listKind: NetworkPolicyList
-    plural: networkpolicies
-    singular: networkpolicy
-  scope: Namespaced
-  versions:
-  - name: v1
-    schema:
-      openAPIV3Schema:
-        properties:
-          apiVersion:
-            description: 'APIVersion defines the versioned schema of this representation
-              of an object. Servers should convert recognized schemas to the latest
-              internal value, and may reject unrecognized values. More info: https://git.k8s.io/community/contributors/devel/sig-architecture/api-conventions.md#resources'
-            type: string
-          kind:
-            description: 'Kind is a string value representing the REST resource this
-              object represents. Servers may infer this from the endpoint the client
-              submits requests to. Cannot be updated. In CamelCase. More info: https://git.k8s.io/community/contributors/devel/sig-architecture/api-conventions.md#types-kinds'
-            type: string
-          metadata:
-            type: object
-          spec:
-            properties:
-              egress:
-                description: The ordered set of egress rules.  Each rule contains
-                  a set of packet match criteria and a corresponding action to apply.
-                items:
-                  description: "A Rule encapsulates a set of match criteria and an
-                    action.  Both selector-based security Policy and security Profiles
-                    reference rules - separated out as a list of rules for both ingress
-                    and egress packet matching. \n Each positive match criteria has
-                    a negated version, prefixed with \"Not\". All the match criteria
-                    within a rule must be satisfied for a packet to match. A single
-                    rule can contain the positive and negative version of a match
-                    and both must be satisfied for the rule to match."
-                  properties:
-                    action:
-                      type: string
-                    destination:
-                      description: Destination contains the match criteria that apply
-                        to destination entity.
-                      properties:
-                        domains:
-                          description: Domains is an optional field, valid for egress
-                            Allow rules only, that restricts the rule to apply only
-                            to traffic to one of the specified domains.  If this field
-                            is specified, Action must be Allow, and Nets and Selector
-                            must both be left empty.
-                          items:
-                            type: string
-                          type: array
-                        namespaceSelector:
-                          description: "NamespaceSelector is an optional field that
-                            contains a selector expression. Only traffic that originates
-                            from (or terminates at) endpoints within the selected
-                            namespaces will be matched. When both NamespaceSelector
-                            and another selector are defined on the same rule, then
-                            only workload endpoints that are matched by both selectors
-                            will be selected by the rule. \n For NetworkPolicy, an
-                            empty NamespaceSelector implies that the Selector is limited
-                            to selecting only workload endpoints in the same namespace
-                            as the NetworkPolicy. \n For NetworkPolicy, `global()`
-                            NamespaceSelector implies that the Selector is limited
-                            to selecting only GlobalNetworkSet or HostEndpoint. \n
-                            For GlobalNetworkPolicy, an empty NamespaceSelector implies
-                            the Selector applies to workload endpoints across all
-                            namespaces."
-                          type: string
-                        nets:
-                          description: Nets is an optional field that restricts the
-                            rule to only apply to traffic that originates from (or
-                            terminates at) IP addresses in any of the given subnets.
-                          items:
-                            type: string
-                          type: array
-                        notNets:
-                          description: NotNets is the negated version of the Nets
-                            field.
-                          items:
-                            type: string
-                          type: array
-                        notPorts:
-                          description: NotPorts is the negated version of the Ports
-                            field. Since only some protocols have ports, if any ports
-                            are specified it requires the Protocol match in the Rule
-                            to be set to "TCP" or "UDP".
-                          items:
-                            anyOf:
-                            - type: integer
-                            - type: string
-                            pattern: ^.*
-                            x-kubernetes-int-or-string: true
-                          type: array
-                        notSelector:
-                          description: NotSelector is the negated version of the Selector
-                            field.  See Selector field for subtleties with negated
-                            selectors.
-                          type: string
-                        ports:
-                          description: "Ports is an optional field that restricts
-                            the rule to only apply to traffic that has a source (destination)
-                            port that matches one of these ranges/values. This value
-                            is a list of integers or strings that represent ranges
-                            of ports. \n Since only some protocols have ports, if
-                            any ports are specified it requires the Protocol match
-                            in the Rule to be set to \"TCP\" or \"UDP\"."
-                          items:
-                            anyOf:
-                            - type: integer
-                            - type: string
-                            pattern: ^.*
-                            x-kubernetes-int-or-string: true
-                          type: array
-                        selector:
-                          description: "Selector is an optional field that contains
-                            a selector expression (see Policy for sample syntax).
-                            \ Only traffic that originates from (terminates at) endpoints
-                            matching the selector will be matched. \n Note that: in
-                            addition to the negated version of the Selector (see NotSelector
-                            below), the selector expression syntax itself supports
-                            negation.  The two types of negation are subtly different.
-                            One negates the set of matched endpoints, the other negates
-                            the whole match: \n \tSelector = \"!has(my_label)\" matches
-                            packets that are from other Calico-controlled \tendpoints
-                            that do not have the label \"my_label\". \n \tNotSelector
-                            = \"has(my_label)\" matches packets that are not from
-                            Calico-controlled \tendpoints that do have the label \"my_label\".
-                            \n The effect is that the latter will accept packets from
-                            non-Calico sources whereas the former is limited to packets
-                            from Calico-controlled endpoints."
-                          type: string
-                        serviceAccounts:
-                          description: ServiceAccounts is an optional field that restricts
-                            the rule to only apply to traffic that originates from
-                            (or terminates at) a pod running as a matching service
-                            account.
-                          properties:
-                            names:
-                              description: Names is an optional field that restricts
-                                the rule to only apply to traffic that originates
-                                from (or terminates at) a pod running as a service
-                                account whose name is in the list.
-                              items:
-                                type: string
-                              type: array
-                            selector:
-                              description: Selector is an optional field that restricts
-                                the rule to only apply to traffic that originates
-                                from (or terminates at) a pod running as a service
-                                account that matches the given label selector. If
-                                both Names and Selector are specified then they are
-                                AND'ed.
-                              type: string
-                          type: object
-                        services:
-                          description: "Services is an optional field that contains
-                            options for matching Kubernetes Services. If specified,
-                            only traffic that originates from or terminates at endpoints
-                            within the selected service(s) will be matched, and only
-                            to/from each endpoint's port. \n Services cannot be specified
-                            on the same rule as Selector, NotSelector, NamespaceSelector,
-                            Ports, NotPorts, Nets, NotNets or ServiceAccounts. \n
-                            Only valid on egress rules."
-                          properties:
-                            name:
-                              description: Name specifies the name of a Kubernetes
-                                Service to match.
-                              type: string
-                            namespace:
-                              description: Namespace specifies the namespace of the
-                                given Service. If left empty, the rule will match
-                                within this policy's namespace.
-                              type: string
-                          type: object
-                      type: object
-                    http:
-                      description: HTTP contains match criteria that apply to HTTP
-                        requests.
-                      properties:
-                        methods:
-                          description: Methods is an optional field that restricts
-                            the rule to apply only to HTTP requests that use one of
-                            the listed HTTP Methods (e.g. GET, PUT, etc.) Multiple
-                            methods are OR'd together.
-                          items:
-                            type: string
-                          type: array
-                        paths:
-                          description: 'Paths is an optional field that restricts
-                            the rule to apply to HTTP requests that use one of the
-                            listed HTTP Paths. Multiple paths are OR''d together.
-                            e.g: - exact: /foo - prefix: /bar NOTE: Each entry may
-                            ONLY specify either a `exact` or a `prefix` match. The
-                            validator will check for it.'
-                          items:
-                            description: 'HTTPPath specifies an HTTP path to match.
-                              It may be either of the form: exact: <path>: which matches
-                              the path exactly or prefix: <path-prefix>: which matches
-                              the path prefix'
-                            properties:
-                              exact:
-                                type: string
-                              prefix:
-                                type: string
-                            type: object
-                          type: array
-                      type: object
-                    icmp:
-                      description: ICMP is an optional field that restricts the rule
-                        to apply to a specific type and code of ICMP traffic.  This
-                        should only be specified if the Protocol field is set to "ICMP"
-                        or "ICMPv6".
-                      properties:
-                        code:
-                          description: Match on a specific ICMP code.  If specified,
-                            the Type value must also be specified. This is a technical
-                            limitation imposed by the kernel's iptables firewall,
-                            which Calico uses to enforce the rule.
-                          type: integer
-                        type:
-                          description: Match on a specific ICMP type.  For example
-                            a value of 8 refers to ICMP Echo Request (i.e. pings).
-                          type: integer
-                      type: object
-                    ipVersion:
-                      description: IPVersion is an optional field that restricts the
-                        rule to only match a specific IP version.
-                      type: integer
-                    metadata:
-                      description: Metadata contains additional information for this
-                        rule
-                      properties:
-                        annotations:
-                          additionalProperties:
-                            type: string
-                          description: Annotations is a set of key value pairs that
-                            give extra information about the rule
-                          type: object
-                      type: object
-                    notICMP:
-                      description: NotICMP is the negated version of the ICMP field.
-                      properties:
-                        code:
-                          description: Match on a specific ICMP code.  If specified,
-                            the Type value must also be specified. This is a technical
-                            limitation imposed by the kernel's iptables firewall,
-                            which Calico uses to enforce the rule.
-                          type: integer
-                        type:
-                          description: Match on a specific ICMP type.  For example
-                            a value of 8 refers to ICMP Echo Request (i.e. pings).
-                          type: integer
-                      type: object
-                    notProtocol:
-                      anyOf:
-                      - type: integer
-                      - type: string
-                      description: NotProtocol is the negated version of the Protocol
-                        field.
-                      pattern: ^.*
-                      x-kubernetes-int-or-string: true
-                    protocol:
-                      anyOf:
-                      - type: integer
-                      - type: string
-                      description: "Protocol is an optional field that restricts the
-                        rule to only apply to traffic of a specific IP protocol. Required
-                        if any of the EntityRules contain Ports (because ports only
-                        apply to certain protocols). \n Must be one of these string
-                        values: \"TCP\", \"UDP\", \"ICMP\", \"ICMPv6\", \"SCTP\",
-                        \"UDPLite\" or an integer in the range 1-255."
-                      pattern: ^.*
-                      x-kubernetes-int-or-string: true
-                    source:
-                      description: Source contains the match criteria that apply to
-                        source entity.
-                      properties:
-                        domains:
-                          description: Domains is an optional field, valid for egress
-                            Allow rules only, that restricts the rule to apply only
-                            to traffic to one of the specified domains.  If this field
-                            is specified, Action must be Allow, and Nets and Selector
-                            must both be left empty.
-                          items:
-                            type: string
-                          type: array
-                        namespaceSelector:
-                          description: "NamespaceSelector is an optional field that
-                            contains a selector expression. Only traffic that originates
-                            from (or terminates at) endpoints within the selected
-                            namespaces will be matched. When both NamespaceSelector
-                            and another selector are defined on the same rule, then
-                            only workload endpoints that are matched by both selectors
-                            will be selected by the rule. \n For NetworkPolicy, an
-                            empty NamespaceSelector implies that the Selector is limited
-                            to selecting only workload endpoints in the same namespace
-                            as the NetworkPolicy. \n For NetworkPolicy, `global()`
-                            NamespaceSelector implies that the Selector is limited
-                            to selecting only GlobalNetworkSet or HostEndpoint. \n
-                            For GlobalNetworkPolicy, an empty NamespaceSelector implies
-                            the Selector applies to workload endpoints across all
-                            namespaces."
-                          type: string
-                        nets:
-                          description: Nets is an optional field that restricts the
-                            rule to only apply to traffic that originates from (or
-                            terminates at) IP addresses in any of the given subnets.
-                          items:
-                            type: string
-                          type: array
-                        notNets:
-                          description: NotNets is the negated version of the Nets
-                            field.
-                          items:
-                            type: string
-                          type: array
-                        notPorts:
-                          description: NotPorts is the negated version of the Ports
-                            field. Since only some protocols have ports, if any ports
-                            are specified it requires the Protocol match in the Rule
-                            to be set to "TCP" or "UDP".
-                          items:
-                            anyOf:
-                            - type: integer
-                            - type: string
-                            pattern: ^.*
-                            x-kubernetes-int-or-string: true
-                          type: array
-                        notSelector:
-                          description: NotSelector is the negated version of the Selector
-                            field.  See Selector field for subtleties with negated
-                            selectors.
-                          type: string
-                        ports:
-                          description: "Ports is an optional field that restricts
-                            the rule to only apply to traffic that has a source (destination)
-                            port that matches one of these ranges/values. This value
-                            is a list of integers or strings that represent ranges
-                            of ports. \n Since only some protocols have ports, if
-                            any ports are specified it requires the Protocol match
-                            in the Rule to be set to \"TCP\" or \"UDP\"."
-                          items:
-                            anyOf:
-                            - type: integer
-                            - type: string
-                            pattern: ^.*
-                            x-kubernetes-int-or-string: true
-                          type: array
-                        selector:
-                          description: "Selector is an optional field that contains
-                            a selector expression (see Policy for sample syntax).
-                            \ Only traffic that originates from (terminates at) endpoints
-                            matching the selector will be matched. \n Note that: in
-                            addition to the negated version of the Selector (see NotSelector
-                            below), the selector expression syntax itself supports
-                            negation.  The two types of negation are subtly different.
-                            One negates the set of matched endpoints, the other negates
-                            the whole match: \n \tSelector = \"!has(my_label)\" matches
-                            packets that are from other Calico-controlled \tendpoints
-                            that do not have the label \"my_label\". \n \tNotSelector
-                            = \"has(my_label)\" matches packets that are not from
-                            Calico-controlled \tendpoints that do have the label \"my_label\".
-                            \n The effect is that the latter will accept packets from
-                            non-Calico sources whereas the former is limited to packets
-                            from Calico-controlled endpoints."
-                          type: string
-                        serviceAccounts:
-                          description: ServiceAccounts is an optional field that restricts
-                            the rule to only apply to traffic that originates from
-                            (or terminates at) a pod running as a matching service
-                            account.
-                          properties:
-                            names:
-                              description: Names is an optional field that restricts
-                                the rule to only apply to traffic that originates
-                                from (or terminates at) a pod running as a service
-                                account whose name is in the list.
-                              items:
-                                type: string
-                              type: array
-                            selector:
-                              description: Selector is an optional field that restricts
-                                the rule to only apply to traffic that originates
-                                from (or terminates at) a pod running as a service
-                                account that matches the given label selector. If
-                                both Names and Selector are specified then they are
-                                AND'ed.
-                              type: string
-                          type: object
-                        services:
-                          description: "Services is an optional field that contains
-                            options for matching Kubernetes Services. If specified,
-                            only traffic that originates from or terminates at endpoints
-                            within the selected service(s) will be matched, and only
-                            to/from each endpoint's port. \n Services cannot be specified
-                            on the same rule as Selector, NotSelector, NamespaceSelector,
-                            Ports, NotPorts, Nets, NotNets or ServiceAccounts. \n
-                            Only valid on egress rules."
-                          properties:
-                            name:
-                              description: Name specifies the name of a Kubernetes
-                                Service to match.
-                              type: string
-                            namespace:
-                              description: Namespace specifies the namespace of the
-                                given Service. If left empty, the rule will match
-                                within this policy's namespace.
-                              type: string
-                          type: object
-                      type: object
-                  required:
-                  - action
-                  type: object
-                type: array
-              ingress:
-                description: The ordered set of ingress rules.  Each rule contains
-                  a set of packet match criteria and a corresponding action to apply.
-                items:
-                  description: "A Rule encapsulates a set of match criteria and an
-                    action.  Both selector-based security Policy and security Profiles
-                    reference rules - separated out as a list of rules for both ingress
-                    and egress packet matching. \n Each positive match criteria has
-                    a negated version, prefixed with \"Not\". All the match criteria
-                    within a rule must be satisfied for a packet to match. A single
-                    rule can contain the positive and negative version of a match
-                    and both must be satisfied for the rule to match."
-                  properties:
-                    action:
-                      type: string
-                    destination:
-                      description: Destination contains the match criteria that apply
-                        to destination entity.
-                      properties:
-                        domains:
-                          description: Domains is an optional field, valid for egress
-                            Allow rules only, that restricts the rule to apply only
-                            to traffic to one of the specified domains.  If this field
-                            is specified, Action must be Allow, and Nets and Selector
-                            must both be left empty.
-                          items:
-                            type: string
-                          type: array
-                        namespaceSelector:
-                          description: "NamespaceSelector is an optional field that
-                            contains a selector expression. Only traffic that originates
-                            from (or terminates at) endpoints within the selected
-                            namespaces will be matched. When both NamespaceSelector
-                            and another selector are defined on the same rule, then
-                            only workload endpoints that are matched by both selectors
-                            will be selected by the rule. \n For NetworkPolicy, an
-                            empty NamespaceSelector implies that the Selector is limited
-                            to selecting only workload endpoints in the same namespace
-                            as the NetworkPolicy. \n For NetworkPolicy, `global()`
-                            NamespaceSelector implies that the Selector is limited
-                            to selecting only GlobalNetworkSet or HostEndpoint. \n
-                            For GlobalNetworkPolicy, an empty NamespaceSelector implies
-                            the Selector applies to workload endpoints across all
-                            namespaces."
-                          type: string
-                        nets:
-                          description: Nets is an optional field that restricts the
-                            rule to only apply to traffic that originates from (or
-                            terminates at) IP addresses in any of the given subnets.
-                          items:
-                            type: string
-                          type: array
-                        notNets:
-                          description: NotNets is the negated version of the Nets
-                            field.
-                          items:
-                            type: string
-                          type: array
-                        notPorts:
-                          description: NotPorts is the negated version of the Ports
-                            field. Since only some protocols have ports, if any ports
-                            are specified it requires the Protocol match in the Rule
-                            to be set to "TCP" or "UDP".
-                          items:
-                            anyOf:
-                            - type: integer
-                            - type: string
-                            pattern: ^.*
-                            x-kubernetes-int-or-string: true
-                          type: array
-                        notSelector:
-                          description: NotSelector is the negated version of the Selector
-                            field.  See Selector field for subtleties with negated
-                            selectors.
-                          type: string
-                        ports:
-                          description: "Ports is an optional field that restricts
-                            the rule to only apply to traffic that has a source (destination)
-                            port that matches one of these ranges/values. This value
-                            is a list of integers or strings that represent ranges
-                            of ports. \n Since only some protocols have ports, if
-                            any ports are specified it requires the Protocol match
-                            in the Rule to be set to \"TCP\" or \"UDP\"."
-                          items:
-                            anyOf:
-                            - type: integer
-                            - type: string
-                            pattern: ^.*
-                            x-kubernetes-int-or-string: true
-                          type: array
-                        selector:
-                          description: "Selector is an optional field that contains
-                            a selector expression (see Policy for sample syntax).
-                            \ Only traffic that originates from (terminates at) endpoints
-                            matching the selector will be matched. \n Note that: in
-                            addition to the negated version of the Selector (see NotSelector
-                            below), the selector expression syntax itself supports
-                            negation.  The two types of negation are subtly different.
-                            One negates the set of matched endpoints, the other negates
-                            the whole match: \n \tSelector = \"!has(my_label)\" matches
-                            packets that are from other Calico-controlled \tendpoints
-                            that do not have the label \"my_label\". \n \tNotSelector
-                            = \"has(my_label)\" matches packets that are not from
-                            Calico-controlled \tendpoints that do have the label \"my_label\".
-                            \n The effect is that the latter will accept packets from
-                            non-Calico sources whereas the former is limited to packets
-                            from Calico-controlled endpoints."
-                          type: string
-                        serviceAccounts:
-                          description: ServiceAccounts is an optional field that restricts
-                            the rule to only apply to traffic that originates from
-                            (or terminates at) a pod running as a matching service
-                            account.
-                          properties:
-                            names:
-                              description: Names is an optional field that restricts
-                                the rule to only apply to traffic that originates
-                                from (or terminates at) a pod running as a service
-                                account whose name is in the list.
-                              items:
-                                type: string
-                              type: array
-                            selector:
-                              description: Selector is an optional field that restricts
-                                the rule to only apply to traffic that originates
-                                from (or terminates at) a pod running as a service
-                                account that matches the given label selector. If
-                                both Names and Selector are specified then they are
-                                AND'ed.
-                              type: string
-                          type: object
-                        services:
-                          description: "Services is an optional field that contains
-                            options for matching Kubernetes Services. If specified,
-                            only traffic that originates from or terminates at endpoints
-                            within the selected service(s) will be matched, and only
-                            to/from each endpoint's port. \n Services cannot be specified
-                            on the same rule as Selector, NotSelector, NamespaceSelector,
-                            Ports, NotPorts, Nets, NotNets or ServiceAccounts. \n
-                            Only valid on egress rules."
-                          properties:
-                            name:
-                              description: Name specifies the name of a Kubernetes
-                                Service to match.
-                              type: string
-                            namespace:
-                              description: Namespace specifies the namespace of the
-                                given Service. If left empty, the rule will match
-                                within this policy's namespace.
-                              type: string
-                          type: object
-                      type: object
-                    http:
-                      description: HTTP contains match criteria that apply to HTTP
-                        requests.
-                      properties:
-                        methods:
-                          description: Methods is an optional field that restricts
-                            the rule to apply only to HTTP requests that use one of
-                            the listed HTTP Methods (e.g. GET, PUT, etc.) Multiple
-                            methods are OR'd together.
-                          items:
-                            type: string
-                          type: array
-                        paths:
-                          description: 'Paths is an optional field that restricts
-                            the rule to apply to HTTP requests that use one of the
-                            listed HTTP Paths. Multiple paths are OR''d together.
-                            e.g: - exact: /foo - prefix: /bar NOTE: Each entry may
-                            ONLY specify either a `exact` or a `prefix` match. The
-                            validator will check for it.'
-                          items:
-                            description: 'HTTPPath specifies an HTTP path to match.
-                              It may be either of the form: exact: <path>: which matches
-                              the path exactly or prefix: <path-prefix>: which matches
-                              the path prefix'
-                            properties:
-                              exact:
-                                type: string
-                              prefix:
-                                type: string
-                            type: object
-                          type: array
-                      type: object
-                    icmp:
-                      description: ICMP is an optional field that restricts the rule
-                        to apply to a specific type and code of ICMP traffic.  This
-                        should only be specified if the Protocol field is set to "ICMP"
-                        or "ICMPv6".
-                      properties:
-                        code:
-                          description: Match on a specific ICMP code.  If specified,
-                            the Type value must also be specified. This is a technical
-                            limitation imposed by the kernel's iptables firewall,
-                            which Calico uses to enforce the rule.
-                          type: integer
-                        type:
-                          description: Match on a specific ICMP type.  For example
-                            a value of 8 refers to ICMP Echo Request (i.e. pings).
-                          type: integer
-                      type: object
-                    ipVersion:
-                      description: IPVersion is an optional field that restricts the
-                        rule to only match a specific IP version.
-                      type: integer
-                    metadata:
-                      description: Metadata contains additional information for this
-                        rule
-                      properties:
-                        annotations:
-                          additionalProperties:
-                            type: string
-                          description: Annotations is a set of key value pairs that
-                            give extra information about the rule
-                          type: object
-                      type: object
-                    notICMP:
-                      description: NotICMP is the negated version of the ICMP field.
-                      properties:
-                        code:
-                          description: Match on a specific ICMP code.  If specified,
-                            the Type value must also be specified. This is a technical
-                            limitation imposed by the kernel's iptables firewall,
-                            which Calico uses to enforce the rule.
-                          type: integer
-                        type:
-                          description: Match on a specific ICMP type.  For example
-                            a value of 8 refers to ICMP Echo Request (i.e. pings).
-                          type: integer
-                      type: object
-                    notProtocol:
-                      anyOf:
-                      - type: integer
-                      - type: string
-                      description: NotProtocol is the negated version of the Protocol
-                        field.
-                      pattern: ^.*
-                      x-kubernetes-int-or-string: true
-                    protocol:
-                      anyOf:
-                      - type: integer
-                      - type: string
-                      description: "Protocol is an optional field that restricts the
-                        rule to only apply to traffic of a specific IP protocol. Required
-                        if any of the EntityRules contain Ports (because ports only
-                        apply to certain protocols). \n Must be one of these string
-                        values: \"TCP\", \"UDP\", \"ICMP\", \"ICMPv6\", \"SCTP\",
-                        \"UDPLite\" or an integer in the range 1-255."
-                      pattern: ^.*
-                      x-kubernetes-int-or-string: true
-                    source:
-                      description: Source contains the match criteria that apply to
-                        source entity.
-                      properties:
-                        domains:
-                          description: Domains is an optional field, valid for egress
-                            Allow rules only, that restricts the rule to apply only
-                            to traffic to one of the specified domains.  If this field
-                            is specified, Action must be Allow, and Nets and Selector
-                            must both be left empty.
-                          items:
-                            type: string
-                          type: array
-                        namespaceSelector:
-                          description: "NamespaceSelector is an optional field that
-                            contains a selector expression. Only traffic that originates
-                            from (or terminates at) endpoints within the selected
-                            namespaces will be matched. When both NamespaceSelector
-                            and another selector are defined on the same rule, then
-                            only workload endpoints that are matched by both selectors
-                            will be selected by the rule. \n For NetworkPolicy, an
-                            empty NamespaceSelector implies that the Selector is limited
-                            to selecting only workload endpoints in the same namespace
-                            as the NetworkPolicy. \n For NetworkPolicy, `global()`
-                            NamespaceSelector implies that the Selector is limited
-                            to selecting only GlobalNetworkSet or HostEndpoint. \n
-                            For GlobalNetworkPolicy, an empty NamespaceSelector implies
-                            the Selector applies to workload endpoints across all
-                            namespaces."
-                          type: string
-                        nets:
-                          description: Nets is an optional field that restricts the
-                            rule to only apply to traffic that originates from (or
-                            terminates at) IP addresses in any of the given subnets.
-                          items:
-                            type: string
-                          type: array
-                        notNets:
-                          description: NotNets is the negated version of the Nets
-                            field.
-                          items:
-                            type: string
-                          type: array
-                        notPorts:
-                          description: NotPorts is the negated version of the Ports
-                            field. Since only some protocols have ports, if any ports
-                            are specified it requires the Protocol match in the Rule
-                            to be set to "TCP" or "UDP".
-                          items:
-                            anyOf:
-                            - type: integer
-                            - type: string
-                            pattern: ^.*
-                            x-kubernetes-int-or-string: true
-                          type: array
-                        notSelector:
-                          description: NotSelector is the negated version of the Selector
-                            field.  See Selector field for subtleties with negated
-                            selectors.
-                          type: string
-                        ports:
-                          description: "Ports is an optional field that restricts
-                            the rule to only apply to traffic that has a source (destination)
-                            port that matches one of these ranges/values. This value
-                            is a list of integers or strings that represent ranges
-                            of ports. \n Since only some protocols have ports, if
-                            any ports are specified it requires the Protocol match
-                            in the Rule to be set to \"TCP\" or \"UDP\"."
-                          items:
-                            anyOf:
-                            - type: integer
-                            - type: string
-                            pattern: ^.*
-                            x-kubernetes-int-or-string: true
-                          type: array
-                        selector:
-                          description: "Selector is an optional field that contains
-                            a selector expression (see Policy for sample syntax).
-                            \ Only traffic that originates from (terminates at) endpoints
-                            matching the selector will be matched. \n Note that: in
-                            addition to the negated version of the Selector (see NotSelector
-                            below), the selector expression syntax itself supports
-                            negation.  The two types of negation are subtly different.
-                            One negates the set of matched endpoints, the other negates
-                            the whole match: \n \tSelector = \"!has(my_label)\" matches
-                            packets that are from other Calico-controlled \tendpoints
-                            that do not have the label \"my_label\". \n \tNotSelector
-                            = \"has(my_label)\" matches packets that are not from
-                            Calico-controlled \tendpoints that do have the label \"my_label\".
-                            \n The effect is that the latter will accept packets from
-                            non-Calico sources whereas the former is limited to packets
-                            from Calico-controlled endpoints."
-                          type: string
-                        serviceAccounts:
-                          description: ServiceAccounts is an optional field that restricts
-                            the rule to only apply to traffic that originates from
-                            (or terminates at) a pod running as a matching service
-                            account.
-                          properties:
-                            names:
-                              description: Names is an optional field that restricts
-                                the rule to only apply to traffic that originates
-                                from (or terminates at) a pod running as a service
-                                account whose name is in the list.
-                              items:
-                                type: string
-                              type: array
-                            selector:
-                              description: Selector is an optional field that restricts
-                                the rule to only apply to traffic that originates
-                                from (or terminates at) a pod running as a service
-                                account that matches the given label selector. If
-                                both Names and Selector are specified then they are
-                                AND'ed.
-                              type: string
-                          type: object
-                        services:
-                          description: "Services is an optional field that contains
-                            options for matching Kubernetes Services. If specified,
-                            only traffic that originates from or terminates at endpoints
-                            within the selected service(s) will be matched, and only
-                            to/from each endpoint's port. \n Services cannot be specified
-                            on the same rule as Selector, NotSelector, NamespaceSelector,
-                            Ports, NotPorts, Nets, NotNets or ServiceAccounts. \n
-                            Only valid on egress rules."
-                          properties:
-                            name:
-                              description: Name specifies the name of a Kubernetes
-                                Service to match.
-                              type: string
-                            namespace:
-                              description: Namespace specifies the namespace of the
-                                given Service. If left empty, the rule will match
-                                within this policy's namespace.
-                              type: string
-                          type: object
-                      type: object
-                  required:
-                  - action
-                  type: object
-                type: array
-              order:
-                description: Order is an optional field that specifies the order in
-                  which the policy is applied. Policies with higher "order" are applied
-                  after those with lower order within the same tier.  If the order
-                  is omitted, it may be considered to be "infinite" - i.e. the policy
-                  will be applied last.  Policies with identical order will be applied
-                  in alphanumerical order based on the Policy "Name" within the tier.
-                type: number
-              selector:
-                description: "The selector is an expression used to pick pick out
-                  the endpoints that the policy should be applied to. \n Selector
-                  expressions follow this syntax: \n \tlabel == \"string_literal\"
-                  \ ->  comparison, e.g. my_label == \"foo bar\" \tlabel != \"string_literal\"
-                  \  ->  not equal; also matches if label is not present \tlabel in
-                  { \"a\", \"b\", \"c\", ... }  ->  true if the value of label X is
-                  one of \"a\", \"b\", \"c\" \tlabel not in { \"a\", \"b\", \"c\",
-                  ... }  ->  true if the value of label X is not one of \"a\", \"b\",
-                  \"c\" \thas(label_name)  -> True if that label is present \t! expr
-                  -> negation of expr \texpr && expr  -> Short-circuit and \texpr
-                  || expr  -> Short-circuit or \t( expr ) -> parens for grouping \tall()
-                  or the empty selector -> matches all endpoints. \n Label names are
-                  allowed to contain alphanumerics, -, _ and /. String literals are
-                  more permissive but they do not support escape characters. \n Examples
-                  (with made-up labels): \n \ttype == \"webserver\" && deployment
-                  == \"prod\" \ttype in {\"frontend\", \"backend\"} \tdeployment !=
-                  \"dev\" \t! has(label_name)"
-                type: string
-              serviceAccountSelector:
-                description: ServiceAccountSelector is an optional field for an expression
-                  used to select a pod based on service accounts.
-                type: string
-              tier:
-                description: The name of the tier that this policy belongs to.  If
-                  this is omitted, the default tier (name is "default") is assumed.  The
-                  specified tier must exist in order to create security policies within
-                  the tier, the "default" tier is created automatically if it does
-                  not exist, this means for deployments requiring only a single Tier,
-                  the tier name may be omitted on all policy management requests.
-                type: string
-              types:
-                description: "Types indicates whether this policy applies to ingress,
-                  or to egress, or to both.  When not explicitly specified (and so
-                  the value on creation is empty or nil), Calico defaults Types according
-                  to what Ingress and Egress are present in the policy.  The default
-                  is: \n - [ PolicyTypeIngress ], if there are no Egress rules (including
-                  the case where there are   also no Ingress rules) \n - [ PolicyTypeEgress
-                  ], if there are Egress rules but no Ingress rules \n - [ PolicyTypeIngress,
-                  PolicyTypeEgress ], if there are both Ingress and Egress rules.
-                  \n When the policy is read back again, Types will always be one
-                  of these values, never empty or nil."
-                items:
-                  description: PolicyType enumerates the possible values of the PolicySpec
-                    Types field.
-                  type: string
-                type: array
-            type: object
-        type: object
-    served: true
-    storage: true
-status:
-  acceptedNames:
-    kind: ""
-    plural: ""
-  conditions: []
-  storedVersions: []
-
----
-apiVersion: apiextensions.k8s.io/v1
-kind: CustomResourceDefinition
-metadata:
-  name: networksets.crd.projectcalico.org
-spec:
-  group: crd.projectcalico.org
-  names:
-    kind: NetworkSet
-    listKind: NetworkSetList
-    plural: networksets
-    singular: networkset
-  scope: Namespaced
-  versions:
-  - name: v1
-    schema:
-      openAPIV3Schema:
-        description: NetworkSet is the Namespaced-equivalent of the GlobalNetworkSet.
-        properties:
-          apiVersion:
-            description: 'APIVersion defines the versioned schema of this representation
-              of an object. Servers should convert recognized schemas to the latest
-              internal value, and may reject unrecognized values. More info: https://git.k8s.io/community/contributors/devel/sig-architecture/api-conventions.md#resources'
-            type: string
-          kind:
-            description: 'Kind is a string value representing the REST resource this
-              object represents. Servers may infer this from the endpoint the client
-              submits requests to. Cannot be updated. In CamelCase. More info: https://git.k8s.io/community/contributors/devel/sig-architecture/api-conventions.md#types-kinds'
-            type: string
-          metadata:
-            type: object
-          spec:
-            description: NetworkSetSpec contains the specification for a NetworkSet
-              resource.
-            properties:
-              allowedEgressDomains:
-                description: The list of domain names that belong to this set and
-                  are honored in egress allow rules only.  Domain names specified
-                  here only work to allow egress traffic from the cluster to external
-                  destinations.  They don't work to _deny_ traffic to destinations
-                  specified by domain name, or to allow ingress traffic from _sources_
-                  specified by domain name.
-                items:
-                  type: string
-                type: array
-              nets:
-                description: The list of IP networks that belong to this set.
-                items:
-                  type: string
-                type: array
-            type: object
-        type: object
-    served: true
-    storage: true
-status:
-  acceptedNames:
-    kind: ""
-    plural: ""
-  conditions: []
-  storedVersions: []
-
----
-apiVersion: apiextensions.k8s.io/v1
-kind: CustomResourceDefinition
-metadata:
-  annotations:
-    controller-gen.kubebuilder.io/version: (devel)
-  creationTimestamp: null
-  name: packetcaptures.crd.projectcalico.org
-spec:
-  group: crd.projectcalico.org
-  names:
-    kind: PacketCapture
-    listKind: PacketCaptureList
-    plural: packetcaptures
-    singular: packetcapture
-  scope: Namespaced
-  versions:
-  - name: v1
-    schema:
-      openAPIV3Schema:
-        properties:
-          apiVersion:
-            description: 'APIVersion defines the versioned schema of this representation
-              of an object. Servers should convert recognized schemas to the latest
-              internal value, and may reject unrecognized values. More info: https://git.k8s.io/community/contributors/devel/sig-architecture/api-conventions.md#resources'
-            type: string
-          kind:
-            description: 'Kind is a string value representing the REST resource this
-              object represents. Servers may infer this from the endpoint the client
-              submits requests to. Cannot be updated. In CamelCase. More info: https://git.k8s.io/community/contributors/devel/sig-architecture/api-conventions.md#types-kinds'
-            type: string
-          metadata:
-            type: object
-          spec:
-            description: PacketCaptureSpec contains the values of the packet capture.
-            properties:
-              endTime:
-                description: Defines the end time at which this PacketCapture will
-                  stop capturing packets. If omitted the capture will continue indefinitely.
-                  If the value is changed to the past, capture will stop immediately.
-                format: date-time
-                type: string
-              filters:
-                description: The ordered set of filters applied to traffic captured
-                  from an interface.  Each rule contains a set of packet match criteria.
-                items:
-                  description: A PacketCaptureRule encapsulates a set of match criteria
-                    for traffic captured from an interface.
-                  properties:
-                    ports:
-                      description: Ports is an optional field that defines a filter
-                        for all traffic that has a source or destination port that
-                        matches one of these ranges/values. This value is a list of
-                        integers or strings that represent ranges of ports.
-                      items:
-                        anyOf:
-                        - type: integer
-                        - type: string
-                        pattern: ^.*
-                        x-kubernetes-int-or-string: true
-                      type: array
-                    protocol:
-                      anyOf:
-                      - type: integer
-                      - type: string
-                      description: "Protocol is an optional field that defines a filter
-                        for all traffic for a specific IP protocol. \n Must be one
-                        of these string values: \"TCP\", \"UDP\", \"ICMP\", \"ICMPv6\",
-                        \"SCTP\", \"UDPLite\" or an integer in the range 1-255."
-                      pattern: ^.*
-                      x-kubernetes-int-or-string: true
-                  type: object
-                type: array
-              selector:
-                description: "The selector is an expression used to pick out the endpoints
-                  that the policy should be applied to.  The selector will only match
-                  endpoints in the same namespace as the PacketCapture resource. \n
-                  Selector expressions follow this syntax: \n \tlabel == \"string_literal\"
-                  \ ->  comparison, e.g. my_label == \"foo bar\" \tlabel != \"string_literal\"
-                  \  ->  not equal; also matches if label is not present \tlabel in
-                  { \"a\", \"b\", \"c\", ... }  ->  true if the value of label X is
-                  one of \"a\", \"b\", \"c\" \tlabel not in { \"a\", \"b\", \"c\",
-                  ... }  ->  true if the value of label X is not one of \"a\", \"b\",
-                  \"c\" \thas(label_name)  -> True if that label is present \t! expr
-                  -> negation of expr \texpr && expr  -> Short-circuit and \texpr
-                  || expr  -> Short-circuit or \t( expr ) -> parens for grouping \tall()
-                  or the empty selector -> matches all endpoints. \n Label names are
-                  allowed to contain alphanumerics, -, _ and /. String literals are
-                  more permissive but they do not support escape characters. \n Examples
-                  (with made-up labels): \n \ttype == \"webserver\" && deployment
-                  == \"prod\" \ttype in {\"frontend\", \"backend\"} \tdeployment !=
-                  \"dev\" \t! has(label_name)"
-                type: string
-              startTime:
-                description: Defines the start time from which this PacketCapture
-                  will capture packets. If omitted or the value is in the past, the
-                  capture will start immediately. If the value is changed to a future
-                  time, capture will stop immediately and restart at that time
-                format: date-time
-                type: string
-            type: object
-          status:
-            description: PacketCaptureStatus describes the files that have been captured,
-              for a given PacketCapture, on each node that generates packet capture
-              files
-            properties:
-              files:
-                items:
-                  description: PacketCaptureFile describes files generated by a PacketCapture.
-                    It describes the location of the packet capture files that is
-                    identified via a node, its directory and the file names generated.
-                  properties:
-                    directory:
-                      description: Directory represents the path inside the calico-node
-                        container for the the generated files
-                      type: string
-                    fileNames:
-                      description: 'FileNames represents the name of the generated
-                        file for a PacketCapture ordered alphanumerically. The active
-                        packet capture file will be identified using the following
-                        schema: "{workload endpoint name}_{host network interface}.pcap"
-                        . Rotated capture files name will contain an index matching
-                        the rotation timestamp.'
-                      items:
-                        type: string
-                      type: array
-                    node:
-                      description: Node identifies with a physical node from the cluster
-                        via its hostname
-                      type: string
-                    state:
-                      description: PacketCaptureState represents the state of the
-                        PacketCapture
-                      enum:
-                      - Capturing
-                      - Finished
-                      - Scheduled
-                      - Error
-                      - WaitingForTraffic
-                      type: string
-                  type: object
-                type: array
-            type: object
-        type: object
-    served: true
-    storage: true
-status:
-  acceptedNames:
-    kind: ""
-    plural: ""
-  conditions: []
-  storedVersions: []
-
----
-apiVersion: apiextensions.k8s.io/v1
-kind: CustomResourceDefinition
-metadata:
-  annotations:
-    controller-gen.kubebuilder.io/version: (devel)
-  creationTimestamp: null
-  name: remoteclusterconfigurations.crd.projectcalico.org
-spec:
-  group: crd.projectcalico.org
-  names:
-    kind: RemoteClusterConfiguration
-    listKind: RemoteClusterConfigurationList
-    plural: remoteclusterconfigurations
-    singular: remoteclusterconfiguration
-  scope: Cluster
-  versions:
-  - name: v1
-    schema:
-      openAPIV3Schema:
-        properties:
-          apiVersion:
-            description: 'APIVersion defines the versioned schema of this representation
-              of an object. Servers should convert recognized schemas to the latest
-              internal value, and may reject unrecognized values. More info: https://git.k8s.io/community/contributors/devel/sig-architecture/api-conventions.md#resources'
-            type: string
-          kind:
-            description: 'Kind is a string value representing the REST resource this
-              object represents. Servers may infer this from the endpoint the client
-              submits requests to. Cannot be updated. In CamelCase. More info: https://git.k8s.io/community/contributors/devel/sig-architecture/api-conventions.md#types-kinds'
-            type: string
-          metadata:
-            type: object
-          spec:
-            description: RemoteClusterConfigurationSpec contains the values of describing
-              the cluster.
-            properties:
-              clusterAccessSecret:
-                description: Specifies a Secret to read for the RemoteClusterconfiguration.
-                  If defined all datastore configuration in this struct will be cleared
-                  and overwritten with the appropriate fields in the Secret.
-                properties:
-                  apiVersion:
-                    description: API version of the referent.
-                    type: string
-                  fieldPath:
-                    description: 'If referring to a piece of an object instead of
-                      an entire object, this string should contain a valid JSON/Go
-                      field access statement, such as desiredState.manifest.containers[2].
-                      For example, if the object reference is to a container within
-                      a pod, this would take on a value like: "spec.containers{name}"
-                      (where "name" refers to the name of the container that triggered
-                      the event) or if no container name is specified "spec.containers[2]"
-                      (container with index 2 in this pod). This syntax is chosen
-                      only to have some well-defined way of referencing a part of
-                      an object. TODO: this design is not final and this field is
-                      subject to change in the future.'
-                    type: string
-                  kind:
-                    description: 'Kind of the referent. More info: https://git.k8s.io/community/contributors/devel/sig-architecture/api-conventions.md#types-kinds'
-                    type: string
-                  name:
-                    description: 'Name of the referent. More info: https://kubernetes.io/docs/concepts/overview/working-with-objects/names/#names'
-                    type: string
-                  namespace:
-                    description: 'Namespace of the referent. More info: https://kubernetes.io/docs/concepts/overview/working-with-objects/namespaces/'
-                    type: string
-                  resourceVersion:
-                    description: 'Specific resourceVersion to which this reference
-                      is made, if any. More info: https://git.k8s.io/community/contributors/devel/sig-architecture/api-conventions.md#concurrency-control-and-consistency'
-                    type: string
-                  uid:
-                    description: 'UID of the referent. More info: https://kubernetes.io/docs/concepts/overview/working-with-objects/names/#uids'
-                    type: string
-                type: object
-              datastoreType:
-                description: Indicates the datastore to use. If unspecified, defaults
-                  to etcdv3
-                type: string
-              etcdCACert:
-                type: string
-              etcdCACertFile:
-                description: Path to the etcd Certificate Authority file. Valid if
-                  DatastoreType is etcdv3.
-                type: string
-              etcdCert:
-                type: string
-              etcdCertFile:
-                description: Path to the etcd client certificate. Valid if DatastoreType
-                  is etcdv3.
-                type: string
-              etcdEndpoints:
-                description: 'A comma separated list of etcd endpoints. Valid if DatastoreType
-                  is etcdv3.  [Default: ]'
-                type: string
-              etcdKey:
-                description: These config file parameters are to support inline certificates,
-                  keys and CA / Trusted certificate.
-                type: string
-              etcdKeyFile:
-                description: Path to the etcd key file. Valid if DatastoreType is
-                  etcdv3.
-                type: string
-              etcdPassword:
-                description: Password for the given user name. Valid if DatastoreType
-                  is etcdv3.
-                type: string
-              etcdUsername:
-                description: User name for RBAC. Valid if DatastoreType is etcdv3.
-                type: string
-              k8sAPIEndpoint:
-                description: Location of the Kubernetes API. Not required if using
-                  kubeconfig. Valid if DatastoreType is kubernetes.
-                type: string
-              k8sAPIToken:
-                description: Token to be used for accessing the Kubernetes API. Valid
-                  if DatastoreType is kubernetes.
-                type: string
-              k8sCAFile:
-                description: Location of a CA for accessing the Kubernetes API. Valid
-                  if DatastoreType is kubernetes.
-                type: string
-              k8sCertFile:
-                description: Location of a client certificate for accessing the Kubernetes
-                  API. Valid if DatastoreType is kubernetes.
-                type: string
-              k8sInsecureSkipTLSVerify:
-                type: boolean
-              k8sKeyFile:
-                description: Location of a client key for accessing the Kubernetes
-                  API. Valid if DatastoreType is kubernetes.
-                type: string
-              kubeconfig:
-                description: When using the Kubernetes datastore, the location of
-                  a kubeconfig file. Valid if DatastoreType is kubernetes.
-                type: string
-              kubeconfigInline:
-                description: This is an alternative to Kubeconfig and if specified
-                  overrides Kubeconfig. This contains the contents that would normally
-                  be in the file pointed at by Kubeconfig.
-                type: string
-            type: object
-        type: object
-    served: true
-    storage: true
-status:
-  acceptedNames:
-    kind: ""
-    plural: ""
-  conditions: []
-  storedVersions: []
-
----
-apiVersion: apiextensions.k8s.io/v1
-kind: CustomResourceDefinition
-metadata:
-  annotations:
-    controller-gen.kubebuilder.io/version: (devel)
-  creationTimestamp: null
-  name: stagedglobalnetworkpolicies.crd.projectcalico.org
-spec:
-  group: crd.projectcalico.org
-  names:
-    kind: StagedGlobalNetworkPolicy
-    listKind: StagedGlobalNetworkPolicyList
-    plural: stagedglobalnetworkpolicies
-    singular: stagedglobalnetworkpolicy
-  scope: Cluster
-  versions:
-  - name: v1
-    schema:
-      openAPIV3Schema:
-        properties:
-          apiVersion:
-            description: 'APIVersion defines the versioned schema of this representation
-              of an object. Servers should convert recognized schemas to the latest
-              internal value, and may reject unrecognized values. More info: https://git.k8s.io/community/contributors/devel/sig-architecture/api-conventions.md#resources'
-            type: string
-          kind:
-            description: 'Kind is a string value representing the REST resource this
-              object represents. Servers may infer this from the endpoint the client
-              submits requests to. Cannot be updated. In CamelCase. More info: https://git.k8s.io/community/contributors/devel/sig-architecture/api-conventions.md#types-kinds'
-            type: string
-          metadata:
-            type: object
-          spec:
-            properties:
-              applyOnForward:
-                description: ApplyOnForward indicates to apply the rules in this policy
-                  on forward traffic.
-                type: boolean
-              doNotTrack:
-                description: DoNotTrack indicates whether packets matched by the rules
-                  in this policy should go through the data plane's connection tracking,
-                  such as Linux conntrack.  If True, the rules in this policy are
-                  applied before any data plane connection tracking, and packets allowed
-                  by this policy are marked as not to be tracked.
-                type: boolean
-              egress:
-                description: The ordered set of egress rules.  Each rule contains
-                  a set of packet match criteria and a corresponding action to apply.
-                items:
-                  description: "A Rule encapsulates a set of match criteria and an
-                    action.  Both selector-based security Policy and security Profiles
-                    reference rules - separated out as a list of rules for both ingress
-                    and egress packet matching. \n Each positive match criteria has
-                    a negated version, prefixed with \"Not\". All the match criteria
-                    within a rule must be satisfied for a packet to match. A single
-                    rule can contain the positive and negative version of a match
-                    and both must be satisfied for the rule to match."
-                  properties:
-                    action:
-                      type: string
-                    destination:
-                      description: Destination contains the match criteria that apply
-                        to destination entity.
-                      properties:
-                        domains:
-                          description: Domains is an optional field, valid for egress
-                            Allow rules only, that restricts the rule to apply only
-                            to traffic to one of the specified domains.  If this field
-                            is specified, Action must be Allow, and Nets and Selector
-                            must both be left empty.
-                          items:
-                            type: string
-                          type: array
-                        namespaceSelector:
-                          description: "NamespaceSelector is an optional field that
-                            contains a selector expression. Only traffic that originates
-                            from (or terminates at) endpoints within the selected
-                            namespaces will be matched. When both NamespaceSelector
-                            and another selector are defined on the same rule, then
-                            only workload endpoints that are matched by both selectors
-                            will be selected by the rule. \n For NetworkPolicy, an
-                            empty NamespaceSelector implies that the Selector is limited
-                            to selecting only workload endpoints in the same namespace
-                            as the NetworkPolicy. \n For NetworkPolicy, `global()`
-                            NamespaceSelector implies that the Selector is limited
-                            to selecting only GlobalNetworkSet or HostEndpoint. \n
-                            For GlobalNetworkPolicy, an empty NamespaceSelector implies
-                            the Selector applies to workload endpoints across all
-                            namespaces."
-                          type: string
-                        nets:
-                          description: Nets is an optional field that restricts the
-                            rule to only apply to traffic that originates from (or
-                            terminates at) IP addresses in any of the given subnets.
-                          items:
-                            type: string
-                          type: array
-                        notNets:
-                          description: NotNets is the negated version of the Nets
-                            field.
-                          items:
-                            type: string
-                          type: array
-                        notPorts:
-                          description: NotPorts is the negated version of the Ports
-                            field. Since only some protocols have ports, if any ports
-                            are specified it requires the Protocol match in the Rule
-                            to be set to "TCP" or "UDP".
-                          items:
-                            anyOf:
-                            - type: integer
-                            - type: string
-                            pattern: ^.*
-                            x-kubernetes-int-or-string: true
-                          type: array
-                        notSelector:
-                          description: NotSelector is the negated version of the Selector
-                            field.  See Selector field for subtleties with negated
-                            selectors.
-                          type: string
-                        ports:
-                          description: "Ports is an optional field that restricts
-                            the rule to only apply to traffic that has a source (destination)
-                            port that matches one of these ranges/values. This value
-                            is a list of integers or strings that represent ranges
-                            of ports. \n Since only some protocols have ports, if
-                            any ports are specified it requires the Protocol match
-                            in the Rule to be set to \"TCP\" or \"UDP\"."
-                          items:
-                            anyOf:
-                            - type: integer
-                            - type: string
-                            pattern: ^.*
-                            x-kubernetes-int-or-string: true
-                          type: array
-                        selector:
-                          description: "Selector is an optional field that contains
-                            a selector expression (see Policy for sample syntax).
-                            \ Only traffic that originates from (terminates at) endpoints
-                            matching the selector will be matched. \n Note that: in
-                            addition to the negated version of the Selector (see NotSelector
-                            below), the selector expression syntax itself supports
-                            negation.  The two types of negation are subtly different.
-                            One negates the set of matched endpoints, the other negates
-                            the whole match: \n \tSelector = \"!has(my_label)\" matches
-                            packets that are from other Calico-controlled \tendpoints
-                            that do not have the label \"my_label\". \n \tNotSelector
-                            = \"has(my_label)\" matches packets that are not from
-                            Calico-controlled \tendpoints that do have the label \"my_label\".
-                            \n The effect is that the latter will accept packets from
-                            non-Calico sources whereas the former is limited to packets
-                            from Calico-controlled endpoints."
-                          type: string
-                        serviceAccounts:
-                          description: ServiceAccounts is an optional field that restricts
-                            the rule to only apply to traffic that originates from
-                            (or terminates at) a pod running as a matching service
-                            account.
-                          properties:
-                            names:
-                              description: Names is an optional field that restricts
-                                the rule to only apply to traffic that originates
-                                from (or terminates at) a pod running as a service
-                                account whose name is in the list.
-                              items:
-                                type: string
-                              type: array
-                            selector:
-                              description: Selector is an optional field that restricts
-                                the rule to only apply to traffic that originates
-                                from (or terminates at) a pod running as a service
-                                account that matches the given label selector. If
-                                both Names and Selector are specified then they are
-                                AND'ed.
-                              type: string
-                          type: object
-                        services:
-                          description: "Services is an optional field that contains
-                            options for matching Kubernetes Services. If specified,
-                            only traffic that originates from or terminates at endpoints
-                            within the selected service(s) will be matched, and only
-                            to/from each endpoint's port. \n Services cannot be specified
-                            on the same rule as Selector, NotSelector, NamespaceSelector,
-                            Ports, NotPorts, Nets, NotNets or ServiceAccounts. \n
-                            Only valid on egress rules."
-                          properties:
-                            name:
-                              description: Name specifies the name of a Kubernetes
-                                Service to match.
-                              type: string
-                            namespace:
-                              description: Namespace specifies the namespace of the
-                                given Service. If left empty, the rule will match
-                                within this policy's namespace.
-                              type: string
-                          type: object
-                      type: object
-                    http:
-                      description: HTTP contains match criteria that apply to HTTP
-                        requests.
-                      properties:
-                        methods:
-                          description: Methods is an optional field that restricts
-                            the rule to apply only to HTTP requests that use one of
-                            the listed HTTP Methods (e.g. GET, PUT, etc.) Multiple
-                            methods are OR'd together.
-                          items:
-                            type: string
-                          type: array
-                        paths:
-                          description: 'Paths is an optional field that restricts
-                            the rule to apply to HTTP requests that use one of the
-                            listed HTTP Paths. Multiple paths are OR''d together.
-                            e.g: - exact: /foo - prefix: /bar NOTE: Each entry may
-                            ONLY specify either a `exact` or a `prefix` match. The
-                            validator will check for it.'
-                          items:
-                            description: 'HTTPPath specifies an HTTP path to match.
-                              It may be either of the form: exact: <path>: which matches
-                              the path exactly or prefix: <path-prefix>: which matches
-                              the path prefix'
-                            properties:
-                              exact:
-                                type: string
-                              prefix:
-                                type: string
-                            type: object
-                          type: array
-                      type: object
-                    icmp:
-                      description: ICMP is an optional field that restricts the rule
-                        to apply to a specific type and code of ICMP traffic.  This
-                        should only be specified if the Protocol field is set to "ICMP"
-                        or "ICMPv6".
-                      properties:
-                        code:
-                          description: Match on a specific ICMP code.  If specified,
-                            the Type value must also be specified. This is a technical
-                            limitation imposed by the kernel's iptables firewall,
-                            which Calico uses to enforce the rule.
-                          type: integer
-                        type:
-                          description: Match on a specific ICMP type.  For example
-                            a value of 8 refers to ICMP Echo Request (i.e. pings).
-                          type: integer
-                      type: object
-                    ipVersion:
-                      description: IPVersion is an optional field that restricts the
-                        rule to only match a specific IP version.
-                      type: integer
-                    metadata:
-                      description: Metadata contains additional information for this
-                        rule
-                      properties:
-                        annotations:
-                          additionalProperties:
-                            type: string
-                          description: Annotations is a set of key value pairs that
-                            give extra information about the rule
-                          type: object
-                      type: object
-                    notICMP:
-                      description: NotICMP is the negated version of the ICMP field.
-                      properties:
-                        code:
-                          description: Match on a specific ICMP code.  If specified,
-                            the Type value must also be specified. This is a technical
-                            limitation imposed by the kernel's iptables firewall,
-                            which Calico uses to enforce the rule.
-                          type: integer
-                        type:
-                          description: Match on a specific ICMP type.  For example
-                            a value of 8 refers to ICMP Echo Request (i.e. pings).
-                          type: integer
-                      type: object
-                    notProtocol:
-                      anyOf:
-                      - type: integer
-                      - type: string
-                      description: NotProtocol is the negated version of the Protocol
-                        field.
-                      pattern: ^.*
-                      x-kubernetes-int-or-string: true
-                    protocol:
-                      anyOf:
-                      - type: integer
-                      - type: string
-                      description: "Protocol is an optional field that restricts the
-                        rule to only apply to traffic of a specific IP protocol. Required
-                        if any of the EntityRules contain Ports (because ports only
-                        apply to certain protocols). \n Must be one of these string
-                        values: \"TCP\", \"UDP\", \"ICMP\", \"ICMPv6\", \"SCTP\",
-                        \"UDPLite\" or an integer in the range 1-255."
-                      pattern: ^.*
-                      x-kubernetes-int-or-string: true
-                    source:
-                      description: Source contains the match criteria that apply to
-                        source entity.
-                      properties:
-                        domains:
-                          description: Domains is an optional field, valid for egress
-                            Allow rules only, that restricts the rule to apply only
-                            to traffic to one of the specified domains.  If this field
-                            is specified, Action must be Allow, and Nets and Selector
-                            must both be left empty.
-                          items:
-                            type: string
-                          type: array
-                        namespaceSelector:
-                          description: "NamespaceSelector is an optional field that
-                            contains a selector expression. Only traffic that originates
-                            from (or terminates at) endpoints within the selected
-                            namespaces will be matched. When both NamespaceSelector
-                            and another selector are defined on the same rule, then
-                            only workload endpoints that are matched by both selectors
-                            will be selected by the rule. \n For NetworkPolicy, an
-                            empty NamespaceSelector implies that the Selector is limited
-                            to selecting only workload endpoints in the same namespace
-                            as the NetworkPolicy. \n For NetworkPolicy, `global()`
-                            NamespaceSelector implies that the Selector is limited
-                            to selecting only GlobalNetworkSet or HostEndpoint. \n
-                            For GlobalNetworkPolicy, an empty NamespaceSelector implies
-                            the Selector applies to workload endpoints across all
-                            namespaces."
-                          type: string
-                        nets:
-                          description: Nets is an optional field that restricts the
-                            rule to only apply to traffic that originates from (or
-                            terminates at) IP addresses in any of the given subnets.
-                          items:
-                            type: string
-                          type: array
-                        notNets:
-                          description: NotNets is the negated version of the Nets
-                            field.
-                          items:
-                            type: string
-                          type: array
-                        notPorts:
-                          description: NotPorts is the negated version of the Ports
-                            field. Since only some protocols have ports, if any ports
-                            are specified it requires the Protocol match in the Rule
-                            to be set to "TCP" or "UDP".
-                          items:
-                            anyOf:
-                            - type: integer
-                            - type: string
-                            pattern: ^.*
-                            x-kubernetes-int-or-string: true
-                          type: array
-                        notSelector:
-                          description: NotSelector is the negated version of the Selector
-                            field.  See Selector field for subtleties with negated
-                            selectors.
-                          type: string
-                        ports:
-                          description: "Ports is an optional field that restricts
-                            the rule to only apply to traffic that has a source (destination)
-                            port that matches one of these ranges/values. This value
-                            is a list of integers or strings that represent ranges
-                            of ports. \n Since only some protocols have ports, if
-                            any ports are specified it requires the Protocol match
-                            in the Rule to be set to \"TCP\" or \"UDP\"."
-                          items:
-                            anyOf:
-                            - type: integer
-                            - type: string
-                            pattern: ^.*
-                            x-kubernetes-int-or-string: true
-                          type: array
-                        selector:
-                          description: "Selector is an optional field that contains
-                            a selector expression (see Policy for sample syntax).
-                            \ Only traffic that originates from (terminates at) endpoints
-                            matching the selector will be matched. \n Note that: in
-                            addition to the negated version of the Selector (see NotSelector
-                            below), the selector expression syntax itself supports
-                            negation.  The two types of negation are subtly different.
-                            One negates the set of matched endpoints, the other negates
-                            the whole match: \n \tSelector = \"!has(my_label)\" matches
-                            packets that are from other Calico-controlled \tendpoints
-                            that do not have the label \"my_label\". \n \tNotSelector
-                            = \"has(my_label)\" matches packets that are not from
-                            Calico-controlled \tendpoints that do have the label \"my_label\".
-                            \n The effect is that the latter will accept packets from
-                            non-Calico sources whereas the former is limited to packets
-                            from Calico-controlled endpoints."
-                          type: string
-                        serviceAccounts:
-                          description: ServiceAccounts is an optional field that restricts
-                            the rule to only apply to traffic that originates from
-                            (or terminates at) a pod running as a matching service
-                            account.
-                          properties:
-                            names:
-                              description: Names is an optional field that restricts
-                                the rule to only apply to traffic that originates
-                                from (or terminates at) a pod running as a service
-                                account whose name is in the list.
-                              items:
-                                type: string
-                              type: array
-                            selector:
-                              description: Selector is an optional field that restricts
-                                the rule to only apply to traffic that originates
-                                from (or terminates at) a pod running as a service
-                                account that matches the given label selector. If
-                                both Names and Selector are specified then they are
-                                AND'ed.
-                              type: string
-                          type: object
-                        services:
-                          description: "Services is an optional field that contains
-                            options for matching Kubernetes Services. If specified,
-                            only traffic that originates from or terminates at endpoints
-                            within the selected service(s) will be matched, and only
-                            to/from each endpoint's port. \n Services cannot be specified
-                            on the same rule as Selector, NotSelector, NamespaceSelector,
-                            Ports, NotPorts, Nets, NotNets or ServiceAccounts. \n
-                            Only valid on egress rules."
-                          properties:
-                            name:
-                              description: Name specifies the name of a Kubernetes
-                                Service to match.
-                              type: string
-                            namespace:
-                              description: Namespace specifies the namespace of the
-                                given Service. If left empty, the rule will match
-                                within this policy's namespace.
-                              type: string
-                          type: object
-                      type: object
-                  required:
-                  - action
-                  type: object
-                type: array
-              ingress:
-                description: The ordered set of ingress rules.  Each rule contains
-                  a set of packet match criteria and a corresponding action to apply.
-                items:
-                  description: "A Rule encapsulates a set of match criteria and an
-                    action.  Both selector-based security Policy and security Profiles
-                    reference rules - separated out as a list of rules for both ingress
-                    and egress packet matching. \n Each positive match criteria has
-                    a negated version, prefixed with \"Not\". All the match criteria
-                    within a rule must be satisfied for a packet to match. A single
-                    rule can contain the positive and negative version of a match
-                    and both must be satisfied for the rule to match."
-                  properties:
-                    action:
-                      type: string
-                    destination:
-                      description: Destination contains the match criteria that apply
-                        to destination entity.
-                      properties:
-                        domains:
-                          description: Domains is an optional field, valid for egress
-                            Allow rules only, that restricts the rule to apply only
-                            to traffic to one of the specified domains.  If this field
-                            is specified, Action must be Allow, and Nets and Selector
-                            must both be left empty.
-                          items:
-                            type: string
-                          type: array
-                        namespaceSelector:
-                          description: "NamespaceSelector is an optional field that
-                            contains a selector expression. Only traffic that originates
-                            from (or terminates at) endpoints within the selected
-                            namespaces will be matched. When both NamespaceSelector
-                            and another selector are defined on the same rule, then
-                            only workload endpoints that are matched by both selectors
-                            will be selected by the rule. \n For NetworkPolicy, an
-                            empty NamespaceSelector implies that the Selector is limited
-                            to selecting only workload endpoints in the same namespace
-                            as the NetworkPolicy. \n For NetworkPolicy, `global()`
-                            NamespaceSelector implies that the Selector is limited
-                            to selecting only GlobalNetworkSet or HostEndpoint. \n
-                            For GlobalNetworkPolicy, an empty NamespaceSelector implies
-                            the Selector applies to workload endpoints across all
-                            namespaces."
-                          type: string
-                        nets:
-                          description: Nets is an optional field that restricts the
-                            rule to only apply to traffic that originates from (or
-                            terminates at) IP addresses in any of the given subnets.
-                          items:
-                            type: string
-                          type: array
-                        notNets:
-                          description: NotNets is the negated version of the Nets
-                            field.
-                          items:
-                            type: string
-                          type: array
-                        notPorts:
-                          description: NotPorts is the negated version of the Ports
-                            field. Since only some protocols have ports, if any ports
-                            are specified it requires the Protocol match in the Rule
-                            to be set to "TCP" or "UDP".
-                          items:
-                            anyOf:
-                            - type: integer
-                            - type: string
-                            pattern: ^.*
-                            x-kubernetes-int-or-string: true
-                          type: array
-                        notSelector:
-                          description: NotSelector is the negated version of the Selector
-                            field.  See Selector field for subtleties with negated
-                            selectors.
-                          type: string
-                        ports:
-                          description: "Ports is an optional field that restricts
-                            the rule to only apply to traffic that has a source (destination)
-                            port that matches one of these ranges/values. This value
-                            is a list of integers or strings that represent ranges
-                            of ports. \n Since only some protocols have ports, if
-                            any ports are specified it requires the Protocol match
-                            in the Rule to be set to \"TCP\" or \"UDP\"."
-                          items:
-                            anyOf:
-                            - type: integer
-                            - type: string
-                            pattern: ^.*
-                            x-kubernetes-int-or-string: true
-                          type: array
-                        selector:
-                          description: "Selector is an optional field that contains
-                            a selector expression (see Policy for sample syntax).
-                            \ Only traffic that originates from (terminates at) endpoints
-                            matching the selector will be matched. \n Note that: in
-                            addition to the negated version of the Selector (see NotSelector
-                            below), the selector expression syntax itself supports
-                            negation.  The two types of negation are subtly different.
-                            One negates the set of matched endpoints, the other negates
-                            the whole match: \n \tSelector = \"!has(my_label)\" matches
-                            packets that are from other Calico-controlled \tendpoints
-                            that do not have the label \"my_label\". \n \tNotSelector
-                            = \"has(my_label)\" matches packets that are not from
-                            Calico-controlled \tendpoints that do have the label \"my_label\".
-                            \n The effect is that the latter will accept packets from
-                            non-Calico sources whereas the former is limited to packets
-                            from Calico-controlled endpoints."
-                          type: string
-                        serviceAccounts:
-                          description: ServiceAccounts is an optional field that restricts
-                            the rule to only apply to traffic that originates from
-                            (or terminates at) a pod running as a matching service
-                            account.
-                          properties:
-                            names:
-                              description: Names is an optional field that restricts
-                                the rule to only apply to traffic that originates
-                                from (or terminates at) a pod running as a service
-                                account whose name is in the list.
-                              items:
-                                type: string
-                              type: array
-                            selector:
-                              description: Selector is an optional field that restricts
-                                the rule to only apply to traffic that originates
-                                from (or terminates at) a pod running as a service
-                                account that matches the given label selector. If
-                                both Names and Selector are specified then they are
-                                AND'ed.
-                              type: string
-                          type: object
-                        services:
-                          description: "Services is an optional field that contains
-                            options for matching Kubernetes Services. If specified,
-                            only traffic that originates from or terminates at endpoints
-                            within the selected service(s) will be matched, and only
-                            to/from each endpoint's port. \n Services cannot be specified
-                            on the same rule as Selector, NotSelector, NamespaceSelector,
-                            Ports, NotPorts, Nets, NotNets or ServiceAccounts. \n
-                            Only valid on egress rules."
-                          properties:
-                            name:
-                              description: Name specifies the name of a Kubernetes
-                                Service to match.
-                              type: string
-                            namespace:
-                              description: Namespace specifies the namespace of the
-                                given Service. If left empty, the rule will match
-                                within this policy's namespace.
-                              type: string
-                          type: object
-                      type: object
-                    http:
-                      description: HTTP contains match criteria that apply to HTTP
-                        requests.
-                      properties:
-                        methods:
-                          description: Methods is an optional field that restricts
-                            the rule to apply only to HTTP requests that use one of
-                            the listed HTTP Methods (e.g. GET, PUT, etc.) Multiple
-                            methods are OR'd together.
-                          items:
-                            type: string
-                          type: array
-                        paths:
-                          description: 'Paths is an optional field that restricts
-                            the rule to apply to HTTP requests that use one of the
-                            listed HTTP Paths. Multiple paths are OR''d together.
-                            e.g: - exact: /foo - prefix: /bar NOTE: Each entry may
-                            ONLY specify either a `exact` or a `prefix` match. The
-                            validator will check for it.'
-                          items:
-                            description: 'HTTPPath specifies an HTTP path to match.
-                              It may be either of the form: exact: <path>: which matches
-                              the path exactly or prefix: <path-prefix>: which matches
-                              the path prefix'
-                            properties:
-                              exact:
-                                type: string
-                              prefix:
-                                type: string
-                            type: object
-                          type: array
-                      type: object
-                    icmp:
-                      description: ICMP is an optional field that restricts the rule
-                        to apply to a specific type and code of ICMP traffic.  This
-                        should only be specified if the Protocol field is set to "ICMP"
-                        or "ICMPv6".
-                      properties:
-                        code:
-                          description: Match on a specific ICMP code.  If specified,
-                            the Type value must also be specified. This is a technical
-                            limitation imposed by the kernel's iptables firewall,
-                            which Calico uses to enforce the rule.
-                          type: integer
-                        type:
-                          description: Match on a specific ICMP type.  For example
-                            a value of 8 refers to ICMP Echo Request (i.e. pings).
-                          type: integer
-                      type: object
-                    ipVersion:
-                      description: IPVersion is an optional field that restricts the
-                        rule to only match a specific IP version.
-                      type: integer
-                    metadata:
-                      description: Metadata contains additional information for this
-                        rule
-                      properties:
-                        annotations:
-                          additionalProperties:
-                            type: string
-                          description: Annotations is a set of key value pairs that
-                            give extra information about the rule
-                          type: object
-                      type: object
-                    notICMP:
-                      description: NotICMP is the negated version of the ICMP field.
-                      properties:
-                        code:
-                          description: Match on a specific ICMP code.  If specified,
-                            the Type value must also be specified. This is a technical
-                            limitation imposed by the kernel's iptables firewall,
-                            which Calico uses to enforce the rule.
-                          type: integer
-                        type:
-                          description: Match on a specific ICMP type.  For example
-                            a value of 8 refers to ICMP Echo Request (i.e. pings).
-                          type: integer
-                      type: object
-                    notProtocol:
-                      anyOf:
-                      - type: integer
-                      - type: string
-                      description: NotProtocol is the negated version of the Protocol
-                        field.
-                      pattern: ^.*
-                      x-kubernetes-int-or-string: true
-                    protocol:
-                      anyOf:
-                      - type: integer
-                      - type: string
-                      description: "Protocol is an optional field that restricts the
-                        rule to only apply to traffic of a specific IP protocol. Required
-                        if any of the EntityRules contain Ports (because ports only
-                        apply to certain protocols). \n Must be one of these string
-                        values: \"TCP\", \"UDP\", \"ICMP\", \"ICMPv6\", \"SCTP\",
-                        \"UDPLite\" or an integer in the range 1-255."
-                      pattern: ^.*
-                      x-kubernetes-int-or-string: true
-                    source:
-                      description: Source contains the match criteria that apply to
-                        source entity.
-                      properties:
-                        domains:
-                          description: Domains is an optional field, valid for egress
-                            Allow rules only, that restricts the rule to apply only
-                            to traffic to one of the specified domains.  If this field
-                            is specified, Action must be Allow, and Nets and Selector
-                            must both be left empty.
-                          items:
-                            type: string
-                          type: array
-                        namespaceSelector:
-                          description: "NamespaceSelector is an optional field that
-                            contains a selector expression. Only traffic that originates
-                            from (or terminates at) endpoints within the selected
-                            namespaces will be matched. When both NamespaceSelector
-                            and another selector are defined on the same rule, then
-                            only workload endpoints that are matched by both selectors
-                            will be selected by the rule. \n For NetworkPolicy, an
-                            empty NamespaceSelector implies that the Selector is limited
-                            to selecting only workload endpoints in the same namespace
-                            as the NetworkPolicy. \n For NetworkPolicy, `global()`
-                            NamespaceSelector implies that the Selector is limited
-                            to selecting only GlobalNetworkSet or HostEndpoint. \n
-                            For GlobalNetworkPolicy, an empty NamespaceSelector implies
-                            the Selector applies to workload endpoints across all
-                            namespaces."
-                          type: string
-                        nets:
-                          description: Nets is an optional field that restricts the
-                            rule to only apply to traffic that originates from (or
-                            terminates at) IP addresses in any of the given subnets.
-                          items:
-                            type: string
-                          type: array
-                        notNets:
-                          description: NotNets is the negated version of the Nets
-                            field.
-                          items:
-                            type: string
-                          type: array
-                        notPorts:
-                          description: NotPorts is the negated version of the Ports
-                            field. Since only some protocols have ports, if any ports
-                            are specified it requires the Protocol match in the Rule
-                            to be set to "TCP" or "UDP".
-                          items:
-                            anyOf:
-                            - type: integer
-                            - type: string
-                            pattern: ^.*
-                            x-kubernetes-int-or-string: true
-                          type: array
-                        notSelector:
-                          description: NotSelector is the negated version of the Selector
-                            field.  See Selector field for subtleties with negated
-                            selectors.
-                          type: string
-                        ports:
-                          description: "Ports is an optional field that restricts
-                            the rule to only apply to traffic that has a source (destination)
-                            port that matches one of these ranges/values. This value
-                            is a list of integers or strings that represent ranges
-                            of ports. \n Since only some protocols have ports, if
-                            any ports are specified it requires the Protocol match
-                            in the Rule to be set to \"TCP\" or \"UDP\"."
-                          items:
-                            anyOf:
-                            - type: integer
-                            - type: string
-                            pattern: ^.*
-                            x-kubernetes-int-or-string: true
-                          type: array
-                        selector:
-                          description: "Selector is an optional field that contains
-                            a selector expression (see Policy for sample syntax).
-                            \ Only traffic that originates from (terminates at) endpoints
-                            matching the selector will be matched. \n Note that: in
-                            addition to the negated version of the Selector (see NotSelector
-                            below), the selector expression syntax itself supports
-                            negation.  The two types of negation are subtly different.
-                            One negates the set of matched endpoints, the other negates
-                            the whole match: \n \tSelector = \"!has(my_label)\" matches
-                            packets that are from other Calico-controlled \tendpoints
-                            that do not have the label \"my_label\". \n \tNotSelector
-                            = \"has(my_label)\" matches packets that are not from
-                            Calico-controlled \tendpoints that do have the label \"my_label\".
-                            \n The effect is that the latter will accept packets from
-                            non-Calico sources whereas the former is limited to packets
-                            from Calico-controlled endpoints."
-                          type: string
-                        serviceAccounts:
-                          description: ServiceAccounts is an optional field that restricts
-                            the rule to only apply to traffic that originates from
-                            (or terminates at) a pod running as a matching service
-                            account.
-                          properties:
-                            names:
-                              description: Names is an optional field that restricts
-                                the rule to only apply to traffic that originates
-                                from (or terminates at) a pod running as a service
-                                account whose name is in the list.
-                              items:
-                                type: string
-                              type: array
-                            selector:
-                              description: Selector is an optional field that restricts
-                                the rule to only apply to traffic that originates
-                                from (or terminates at) a pod running as a service
-                                account that matches the given label selector. If
-                                both Names and Selector are specified then they are
-                                AND'ed.
-                              type: string
-                          type: object
-                        services:
-                          description: "Services is an optional field that contains
-                            options for matching Kubernetes Services. If specified,
-                            only traffic that originates from or terminates at endpoints
-                            within the selected service(s) will be matched, and only
-                            to/from each endpoint's port. \n Services cannot be specified
-                            on the same rule as Selector, NotSelector, NamespaceSelector,
-                            Ports, NotPorts, Nets, NotNets or ServiceAccounts. \n
-                            Only valid on egress rules."
-                          properties:
-                            name:
-                              description: Name specifies the name of a Kubernetes
-                                Service to match.
-                              type: string
-                            namespace:
-                              description: Namespace specifies the namespace of the
-                                given Service. If left empty, the rule will match
-                                within this policy's namespace.
-                              type: string
-                          type: object
-                      type: object
-                  required:
-                  - action
-                  type: object
-                type: array
-              namespaceSelector:
-                description: NamespaceSelector is an optional field for an expression
-                  used to select a pod based on namespaces.
-                type: string
-              order:
-                description: Order is an optional field that specifies the order in
-                  which the policy is applied. Policies with higher "order" are applied
-                  after those with lower order within the same tier.  If the order
-                  is omitted, it may be considered to be "infinite" - i.e. the policy
-                  will be applied last.  Policies with identical order will be applied
-                  in alphanumerical order based on the Policy "Name" within the tier.
-                type: number
-              preDNAT:
-                description: PreDNAT indicates to apply the rules in this policy before
-                  any DNAT.
-                type: boolean
-              selector:
-                description: "The selector is an expression used to pick pick out
-                  the endpoints that the policy should be applied to. \n Selector
-                  expressions follow this syntax: \n \tlabel == \"string_literal\"
-                  \ ->  comparison, e.g. my_label == \"foo bar\" \tlabel != \"string_literal\"
-                  \  ->  not equal; also matches if label is not present \tlabel in
-                  { \"a\", \"b\", \"c\", ... }  ->  true if the value of label X is
-                  one of \"a\", \"b\", \"c\" \tlabel not in { \"a\", \"b\", \"c\",
-                  ... }  ->  true if the value of label X is not one of \"a\", \"b\",
-                  \"c\" \thas(label_name)  -> True if that label is present \t! expr
-                  -> negation of expr \texpr && expr  -> Short-circuit and \texpr
-                  || expr  -> Short-circuit or \t( expr ) -> parens for grouping \tall()
-                  or the empty selector -> matches all endpoints. \n Label names are
-                  allowed to contain alphanumerics, -, _ and /. String literals are
-                  more permissive but they do not support escape characters. \n Examples
-                  (with made-up labels): \n \ttype == \"webserver\" && deployment
-                  == \"prod\" \ttype in {\"frontend\", \"backend\"} \tdeployment !=
-                  \"dev\" \t! has(label_name)"
-                type: string
-              serviceAccountSelector:
-                description: ServiceAccountSelector is an optional field for an expression
-                  used to select a pod based on service accounts.
-                type: string
-              stagedAction:
-                description: The staged action. If this is omitted, the default is
-                  Set.
-                type: string
-              tier:
-                description: The name of the tier that this policy belongs to.  If
-                  this is omitted, the default tier (name is "default") is assumed.  The
-                  specified tier must exist in order to create security policies within
-                  the tier, the "default" tier is created automatically if it does
-                  not exist, this means for deployments requiring only a single Tier,
-                  the tier name may be omitted on all policy management requests.
-                type: string
-              types:
-                description: "Types indicates whether this policy applies to ingress,
-                  or to egress, or to both.  When not explicitly specified (and so
-                  the value on creation is empty or nil), Calico defaults Types according
-                  to what Ingress and Egress rules are present in the policy.  The
-                  default is: \n - [ PolicyTypeIngress ], if there are no Egress rules
-                  (including the case where there are   also no Ingress rules) \n
-                  - [ PolicyTypeEgress ], if there are Egress rules but no Ingress
-                  rules \n - [ PolicyTypeIngress, PolicyTypeEgress ], if there are
-                  both Ingress and Egress rules. \n When the policy is read back again,
-                  Types will always be one of these values, never empty or nil."
-                items:
-                  description: PolicyType enumerates the possible values of the PolicySpec
-                    Types field.
-                  type: string
-                type: array
-            type: object
-        type: object
-    served: true
-    storage: true
-status:
-  acceptedNames:
-    kind: ""
-    plural: ""
-  conditions: []
-  storedVersions: []
-
----
-apiVersion: apiextensions.k8s.io/v1
-kind: CustomResourceDefinition
-metadata:
-  annotations:
-    controller-gen.kubebuilder.io/version: (devel)
-  creationTimestamp: null
-  name: stagedkubernetesnetworkpolicies.crd.projectcalico.org
-spec:
-  group: crd.projectcalico.org
-  names:
-    kind: StagedKubernetesNetworkPolicy
-    listKind: StagedKubernetesNetworkPolicyList
-    plural: stagedkubernetesnetworkpolicies
-    singular: stagedkubernetesnetworkpolicy
-  scope: Namespaced
-  versions:
-  - name: v1
-    schema:
-      openAPIV3Schema:
-        properties:
-          apiVersion:
-            description: 'APIVersion defines the versioned schema of this representation
-              of an object. Servers should convert recognized schemas to the latest
-              internal value, and may reject unrecognized values. More info: https://git.k8s.io/community/contributors/devel/sig-architecture/api-conventions.md#resources'
-            type: string
-          kind:
-            description: 'Kind is a string value representing the REST resource this
-              object represents. Servers may infer this from the endpoint the client
-              submits requests to. Cannot be updated. In CamelCase. More info: https://git.k8s.io/community/contributors/devel/sig-architecture/api-conventions.md#types-kinds'
-            type: string
-          metadata:
-            type: object
-          spec:
-            properties:
-              egress:
-                description: List of egress rules to be applied to the selected pods.
-                  Outgoing traffic is allowed if there are no NetworkPolicies selecting
-                  the pod (and cluster policy otherwise allows the traffic), OR if
-                  the traffic matches at least one egress rule across all of the NetworkPolicy
-                  objects whose podSelector matches the pod. If this field is empty
-                  then this NetworkPolicy limits all outgoing traffic (and serves
-                  solely to ensure that the pods it selects are isolated by default).
-                  This field is beta-level in 1.8
-                items:
-                  description: NetworkPolicyEgressRule describes a particular set
-                    of traffic that is allowed out of pods matched by a NetworkPolicySpec's
-                    podSelector. The traffic must match both ports and to. This type
-                    is beta-level in 1.8
-                  properties:
-                    ports:
-                      description: List of destination ports for outgoing traffic.
-                        Each item in this list is combined using a logical OR. If
-                        this field is empty or missing, this rule matches all ports
-                        (traffic not restricted by port). If this field is present
-                        and contains at least one item, then this rule allows traffic
-                        only if the traffic matches at least one port in the list.
-                      items:
-                        description: NetworkPolicyPort describes a port to allow traffic
-                          on
-                        properties:
-                          endPort:
-                            description: If set, indicates that the range of ports
-                              from port to endPort, inclusive, should be allowed by
-                              the policy. This field cannot be defined if the port
-                              field is not defined or if the port field is defined
-                              as a named (string) port. The endPort must be equal
-                              or greater than port. This feature is in Alpha state
-                              and should be enabled using the Feature Gate "NetworkPolicyEndPort".
-                            format: int32
-                            type: integer
-                          port:
-                            anyOf:
-                            - type: integer
-                            - type: string
-                            description: The port on the given protocol. This can
-                              either be a numerical or named port on a pod. If this
-                              field is not provided, this matches all port names and
-                              numbers. If present, only traffic on the specified protocol
-                              AND port will be matched.
-                            x-kubernetes-int-or-string: true
-                          protocol:
-                            description: The protocol (TCP, UDP, or SCTP) which traffic
-                              must match. If not specified, this field defaults to
-                              TCP.
-                            type: string
-                        type: object
-                      type: array
-                    to:
-                      description: List of destinations for outgoing traffic of pods
-                        selected for this rule. Items in this list are combined using
-                        a logical OR operation. If this field is empty or missing,
-                        this rule matches all destinations (traffic not restricted
-                        by destination). If this field is present and contains at
-                        least one item, this rule allows traffic only if the traffic
-                        matches at least one item in the to list.
-                      items:
-                        description: NetworkPolicyPeer describes a peer to allow traffic
-                          to/from. Only certain combinations of fields are allowed
-                        properties:
-                          ipBlock:
-                            description: IPBlock defines policy on a particular IPBlock.
-                              If this field is set then neither of the other fields
-                              can be.
-                            properties:
-                              cidr:
-                                description: CIDR is a string representing the IP
-                                  Block Valid examples are "192.168.1.1/24" or "2001:db9::/64"
-                                type: string
-                              except:
-                                description: Except is a slice of CIDRs that should
-                                  not be included within an IP Block Valid examples
-                                  are "192.168.1.1/24" or "2001:db9::/64" Except values
-                                  will be rejected if they are outside the CIDR range
-                                items:
-                                  type: string
-                                type: array
-                            required:
-                            - cidr
-                            type: object
-                          namespaceSelector:
-                            description: "Selects Namespaces using cluster-scoped
-                              labels. This field follows standard label selector semantics;
-                              if present but empty, it selects all namespaces. \n
-                              If PodSelector is also set, then the NetworkPolicyPeer
-                              as a whole selects the Pods matching PodSelector in
-                              the Namespaces selected by NamespaceSelector. Otherwise
-                              it selects all Pods in the Namespaces selected by NamespaceSelector."
-                            properties:
-                              matchExpressions:
-                                description: matchExpressions is a list of label selector
-                                  requirements. The requirements are ANDed.
-                                items:
-                                  description: A label selector requirement is a selector
-                                    that contains values, a key, and an operator that
-                                    relates the key and values.
-                                  properties:
-                                    key:
-                                      description: key is the label key that the selector
-                                        applies to.
-                                      type: string
-                                    operator:
-                                      description: operator represents a key's relationship
-                                        to a set of values. Valid operators are In,
-                                        NotIn, Exists and DoesNotExist.
-                                      type: string
-                                    values:
-                                      description: values is an array of string values.
-                                        If the operator is In or NotIn, the values
-                                        array must be non-empty. If the operator is
-                                        Exists or DoesNotExist, the values array must
-                                        be empty. This array is replaced during a
-                                        strategic merge patch.
-                                      items:
-                                        type: string
-                                      type: array
-                                  required:
-                                  - key
-                                  - operator
-                                  type: object
-                                type: array
-                              matchLabels:
-                                additionalProperties:
-                                  type: string
-                                description: matchLabels is a map of {key,value} pairs.
-                                  A single {key,value} in the matchLabels map is equivalent
-                                  to an element of matchExpressions, whose key field
-                                  is "key", the operator is "In", and the values array
-                                  contains only "value". The requirements are ANDed.
-                                type: object
-                            type: object
-                          podSelector:
-                            description: "This is a label selector which selects Pods.
-                              This field follows standard label selector semantics;
-                              if present but empty, it selects all pods. \n If NamespaceSelector
-                              is also set, then the NetworkPolicyPeer as a whole selects
-                              the Pods matching PodSelector in the Namespaces selected
-                              by NamespaceSelector. Otherwise it selects the Pods
-                              matching PodSelector in the policy's own Namespace."
-                            properties:
-                              matchExpressions:
-                                description: matchExpressions is a list of label selector
-                                  requirements. The requirements are ANDed.
-                                items:
-                                  description: A label selector requirement is a selector
-                                    that contains values, a key, and an operator that
-                                    relates the key and values.
-                                  properties:
-                                    key:
-                                      description: key is the label key that the selector
-                                        applies to.
-                                      type: string
-                                    operator:
-                                      description: operator represents a key's relationship
-                                        to a set of values. Valid operators are In,
-                                        NotIn, Exists and DoesNotExist.
-                                      type: string
-                                    values:
-                                      description: values is an array of string values.
-                                        If the operator is In or NotIn, the values
-                                        array must be non-empty. If the operator is
-                                        Exists or DoesNotExist, the values array must
-                                        be empty. This array is replaced during a
-                                        strategic merge patch.
-                                      items:
-                                        type: string
-                                      type: array
-                                  required:
-                                  - key
-                                  - operator
-                                  type: object
-                                type: array
-                              matchLabels:
-                                additionalProperties:
-                                  type: string
-                                description: matchLabels is a map of {key,value} pairs.
-                                  A single {key,value} in the matchLabels map is equivalent
-                                  to an element of matchExpressions, whose key field
-                                  is "key", the operator is "In", and the values array
-                                  contains only "value". The requirements are ANDed.
-                                type: object
-                            type: object
-                        type: object
-                      type: array
-                  type: object
-                type: array
-              ingress:
-                description: List of ingress rules to be applied to the selected pods.
-                  Traffic is allowed to a pod if there are no NetworkPolicies selecting
-                  the pod (and cluster policy otherwise allows the traffic), OR if
-                  the traffic source is the pod's local node, OR if the traffic matches
-                  at least one ingress rule across all of the NetworkPolicy objects
-                  whose podSelector matches the pod. If this field is empty then this
-                  NetworkPolicy does not allow any traffic (and serves solely to ensure
-                  that the pods it selects are isolated by default)
-                items:
-                  description: NetworkPolicyIngressRule describes a particular set
-                    of traffic that is allowed to the pods matched by a NetworkPolicySpec's
-                    podSelector. The traffic must match both ports and from.
-                  properties:
-                    from:
-                      description: List of sources which should be able to access
-                        the pods selected for this rule. Items in this list are combined
-                        using a logical OR operation. If this field is empty or missing,
-                        this rule matches all sources (traffic not restricted by source).
-                        If this field is present and contains at least one item, this
-                        rule allows traffic only if the traffic matches at least one
-                        item in the from list.
-                      items:
-                        description: NetworkPolicyPeer describes a peer to allow traffic
-                          to/from. Only certain combinations of fields are allowed
-                        properties:
-                          ipBlock:
-                            description: IPBlock defines policy on a particular IPBlock.
-                              If this field is set then neither of the other fields
-                              can be.
-                            properties:
-                              cidr:
-                                description: CIDR is a string representing the IP
-                                  Block Valid examples are "192.168.1.1/24" or "2001:db9::/64"
-                                type: string
-                              except:
-                                description: Except is a slice of CIDRs that should
-                                  not be included within an IP Block Valid examples
-                                  are "192.168.1.1/24" or "2001:db9::/64" Except values
-                                  will be rejected if they are outside the CIDR range
-                                items:
-                                  type: string
-                                type: array
-                            required:
-                            - cidr
-                            type: object
-                          namespaceSelector:
-                            description: "Selects Namespaces using cluster-scoped
-                              labels. This field follows standard label selector semantics;
-                              if present but empty, it selects all namespaces. \n
-                              If PodSelector is also set, then the NetworkPolicyPeer
-                              as a whole selects the Pods matching PodSelector in
-                              the Namespaces selected by NamespaceSelector. Otherwise
-                              it selects all Pods in the Namespaces selected by NamespaceSelector."
-                            properties:
-                              matchExpressions:
-                                description: matchExpressions is a list of label selector
-                                  requirements. The requirements are ANDed.
-                                items:
-                                  description: A label selector requirement is a selector
-                                    that contains values, a key, and an operator that
-                                    relates the key and values.
-                                  properties:
-                                    key:
-                                      description: key is the label key that the selector
-                                        applies to.
-                                      type: string
-                                    operator:
-                                      description: operator represents a key's relationship
-                                        to a set of values. Valid operators are In,
-                                        NotIn, Exists and DoesNotExist.
-                                      type: string
-                                    values:
-                                      description: values is an array of string values.
-                                        If the operator is In or NotIn, the values
-                                        array must be non-empty. If the operator is
-                                        Exists or DoesNotExist, the values array must
-                                        be empty. This array is replaced during a
-                                        strategic merge patch.
-                                      items:
-                                        type: string
-                                      type: array
-                                  required:
-                                  - key
-                                  - operator
-                                  type: object
-                                type: array
-                              matchLabels:
-                                additionalProperties:
-                                  type: string
-                                description: matchLabels is a map of {key,value} pairs.
-                                  A single {key,value} in the matchLabels map is equivalent
-                                  to an element of matchExpressions, whose key field
-                                  is "key", the operator is "In", and the values array
-                                  contains only "value". The requirements are ANDed.
-                                type: object
-                            type: object
-                          podSelector:
-                            description: "This is a label selector which selects Pods.
-                              This field follows standard label selector semantics;
-                              if present but empty, it selects all pods. \n If NamespaceSelector
-                              is also set, then the NetworkPolicyPeer as a whole selects
-                              the Pods matching PodSelector in the Namespaces selected
-                              by NamespaceSelector. Otherwise it selects the Pods
-                              matching PodSelector in the policy's own Namespace."
-                            properties:
-                              matchExpressions:
-                                description: matchExpressions is a list of label selector
-                                  requirements. The requirements are ANDed.
-                                items:
-                                  description: A label selector requirement is a selector
-                                    that contains values, a key, and an operator that
-                                    relates the key and values.
-                                  properties:
-                                    key:
-                                      description: key is the label key that the selector
-                                        applies to.
-                                      type: string
-                                    operator:
-                                      description: operator represents a key's relationship
-                                        to a set of values. Valid operators are In,
-                                        NotIn, Exists and DoesNotExist.
-                                      type: string
-                                    values:
-                                      description: values is an array of string values.
-                                        If the operator is In or NotIn, the values
-                                        array must be non-empty. If the operator is
-                                        Exists or DoesNotExist, the values array must
-                                        be empty. This array is replaced during a
-                                        strategic merge patch.
-                                      items:
-                                        type: string
-                                      type: array
-                                  required:
-                                  - key
-                                  - operator
-                                  type: object
-                                type: array
-                              matchLabels:
-                                additionalProperties:
-                                  type: string
-                                description: matchLabels is a map of {key,value} pairs.
-                                  A single {key,value} in the matchLabels map is equivalent
-                                  to an element of matchExpressions, whose key field
-                                  is "key", the operator is "In", and the values array
-                                  contains only "value". The requirements are ANDed.
-                                type: object
-                            type: object
-                        type: object
-                      type: array
-                    ports:
-                      description: List of ports which should be made accessible on
-                        the pods selected for this rule. Each item in this list is
-                        combined using a logical OR. If this field is empty or missing,
-                        this rule matches all ports (traffic not restricted by port).
-                        If this field is present and contains at least one item, then
-                        this rule allows traffic only if the traffic matches at least
-                        one port in the list.
-                      items:
-                        description: NetworkPolicyPort describes a port to allow traffic
-                          on
-                        properties:
-                          endPort:
-                            description: If set, indicates that the range of ports
-                              from port to endPort, inclusive, should be allowed by
-                              the policy. This field cannot be defined if the port
-                              field is not defined or if the port field is defined
-                              as a named (string) port. The endPort must be equal
-                              or greater than port. This feature is in Alpha state
-                              and should be enabled using the Feature Gate "NetworkPolicyEndPort".
-                            format: int32
-                            type: integer
-                          port:
-                            anyOf:
-                            - type: integer
-                            - type: string
-                            description: The port on the given protocol. This can
-                              either be a numerical or named port on a pod. If this
-                              field is not provided, this matches all port names and
-                              numbers. If present, only traffic on the specified protocol
-                              AND port will be matched.
-                            x-kubernetes-int-or-string: true
-                          protocol:
-                            description: The protocol (TCP, UDP, or SCTP) which traffic
-                              must match. If not specified, this field defaults to
-                              TCP.
-                            type: string
-                        type: object
-                      type: array
-                  type: object
-                type: array
-              podSelector:
-                description: Selects the pods to which this NetworkPolicy object applies.
-                  The array of ingress rules is applied to any pods selected by this
-                  field. Multiple network policies can select the same set of pods.
-                  In this case, the ingress rules for each are combined additively.
-                  This field is NOT optional and follows standard label selector semantics.
-                  An empty podSelector matches all pods in this namespace.
-                properties:
-                  matchExpressions:
-                    description: matchExpressions is a list of label selector requirements.
-                      The requirements are ANDed.
-                    items:
-                      description: A label selector requirement is a selector that
-                        contains values, a key, and an operator that relates the key
-                        and values.
-                      properties:
-                        key:
-                          description: key is the label key that the selector applies
-                            to.
-                          type: string
-                        operator:
-                          description: operator represents a key's relationship to
-                            a set of values. Valid operators are In, NotIn, Exists
-                            and DoesNotExist.
-                          type: string
-                        values:
-                          description: values is an array of string values. If the
-                            operator is In or NotIn, the values array must be non-empty.
-                            If the operator is Exists or DoesNotExist, the values
-                            array must be empty. This array is replaced during a strategic
-                            merge patch.
-                          items:
-                            type: string
-                          type: array
-                      required:
-                      - key
-                      - operator
-                      type: object
-                    type: array
-                  matchLabels:
-                    additionalProperties:
-                      type: string
-                    description: matchLabels is a map of {key,value} pairs. A single
-                      {key,value} in the matchLabels map is equivalent to an element
-                      of matchExpressions, whose key field is "key", the operator
-                      is "In", and the values array contains only "value". The requirements
-                      are ANDed.
-                    type: object
-                type: object
-              policyTypes:
-                description: List of rule types that the NetworkPolicy relates to.
-                  Valid options are Ingress, Egress, or Ingress,Egress. If this field
-                  is not specified, it will default based on the existence of Ingress
-                  or Egress rules; policies that contain an Egress section are assumed
-                  to affect Egress, and all policies (whether or not they contain
-                  an Ingress section) are assumed to affect Ingress. If you want to
-                  write an egress-only policy, you must explicitly specify policyTypes
-                  [ "Egress" ]. Likewise, if you want to write a policy that specifies
-                  that no egress is allowed, you must specify a policyTypes value
-                  that include "Egress" (since such a policy would not include an
-                  Egress section and would otherwise default to just [ "Ingress" ]).
-                  This field is beta-level in 1.8
-                items:
-                  description: PolicyType string describes the NetworkPolicy type
-                    This type is beta-level in 1.8
-                  type: string
-                type: array
-              stagedAction:
-                description: The staged action. If this is omitted, the default is
-                  Set.
-                type: string
-            type: object
-        type: object
-    served: true
-    storage: true
-status:
-  acceptedNames:
-    kind: ""
-    plural: ""
-  conditions: []
-  storedVersions: []
-
----
-apiVersion: apiextensions.k8s.io/v1
-kind: CustomResourceDefinition
-metadata:
-  annotations:
-    controller-gen.kubebuilder.io/version: (devel)
-  creationTimestamp: null
-  name: stagednetworkpolicies.crd.projectcalico.org
-spec:
-  group: crd.projectcalico.org
-  names:
-    kind: StagedNetworkPolicy
-    listKind: StagedNetworkPolicyList
-    plural: stagednetworkpolicies
-    singular: stagednetworkpolicy
-  scope: Namespaced
-  versions:
-  - name: v1
-    schema:
-      openAPIV3Schema:
-        properties:
-          apiVersion:
-            description: 'APIVersion defines the versioned schema of this representation
-              of an object. Servers should convert recognized schemas to the latest
-              internal value, and may reject unrecognized values. More info: https://git.k8s.io/community/contributors/devel/sig-architecture/api-conventions.md#resources'
-            type: string
-          kind:
-            description: 'Kind is a string value representing the REST resource this
-              object represents. Servers may infer this from the endpoint the client
-              submits requests to. Cannot be updated. In CamelCase. More info: https://git.k8s.io/community/contributors/devel/sig-architecture/api-conventions.md#types-kinds'
-            type: string
-          metadata:
-            type: object
-          spec:
-            properties:
-              egress:
-                description: The ordered set of egress rules.  Each rule contains
-                  a set of packet match criteria and a corresponding action to apply.
-                items:
-                  description: "A Rule encapsulates a set of match criteria and an
-                    action.  Both selector-based security Policy and security Profiles
-                    reference rules - separated out as a list of rules for both ingress
-                    and egress packet matching. \n Each positive match criteria has
-                    a negated version, prefixed with \"Not\". All the match criteria
-                    within a rule must be satisfied for a packet to match. A single
-                    rule can contain the positive and negative version of a match
-                    and both must be satisfied for the rule to match."
-                  properties:
-                    action:
-                      type: string
-                    destination:
-                      description: Destination contains the match criteria that apply
-                        to destination entity.
-                      properties:
-                        domains:
-                          description: Domains is an optional field, valid for egress
-                            Allow rules only, that restricts the rule to apply only
-                            to traffic to one of the specified domains.  If this field
-                            is specified, Action must be Allow, and Nets and Selector
-                            must both be left empty.
-                          items:
-                            type: string
-                          type: array
-                        namespaceSelector:
-                          description: "NamespaceSelector is an optional field that
-                            contains a selector expression. Only traffic that originates
-                            from (or terminates at) endpoints within the selected
-                            namespaces will be matched. When both NamespaceSelector
-                            and another selector are defined on the same rule, then
-                            only workload endpoints that are matched by both selectors
-                            will be selected by the rule. \n For NetworkPolicy, an
-                            empty NamespaceSelector implies that the Selector is limited
-                            to selecting only workload endpoints in the same namespace
-                            as the NetworkPolicy. \n For NetworkPolicy, `global()`
-                            NamespaceSelector implies that the Selector is limited
-                            to selecting only GlobalNetworkSet or HostEndpoint. \n
-                            For GlobalNetworkPolicy, an empty NamespaceSelector implies
-                            the Selector applies to workload endpoints across all
-                            namespaces."
-                          type: string
-                        nets:
-                          description: Nets is an optional field that restricts the
-                            rule to only apply to traffic that originates from (or
-                            terminates at) IP addresses in any of the given subnets.
-                          items:
-                            type: string
-                          type: array
-                        notNets:
-                          description: NotNets is the negated version of the Nets
-                            field.
-                          items:
-                            type: string
-                          type: array
-                        notPorts:
-                          description: NotPorts is the negated version of the Ports
-                            field. Since only some protocols have ports, if any ports
-                            are specified it requires the Protocol match in the Rule
-                            to be set to "TCP" or "UDP".
-                          items:
-                            anyOf:
-                            - type: integer
-                            - type: string
-                            pattern: ^.*
-                            x-kubernetes-int-or-string: true
-                          type: array
-                        notSelector:
-                          description: NotSelector is the negated version of the Selector
-                            field.  See Selector field for subtleties with negated
-                            selectors.
-                          type: string
-                        ports:
-                          description: "Ports is an optional field that restricts
-                            the rule to only apply to traffic that has a source (destination)
-                            port that matches one of these ranges/values. This value
-                            is a list of integers or strings that represent ranges
-                            of ports. \n Since only some protocols have ports, if
-                            any ports are specified it requires the Protocol match
-                            in the Rule to be set to \"TCP\" or \"UDP\"."
-                          items:
-                            anyOf:
-                            - type: integer
-                            - type: string
-                            pattern: ^.*
-                            x-kubernetes-int-or-string: true
-                          type: array
-                        selector:
-                          description: "Selector is an optional field that contains
-                            a selector expression (see Policy for sample syntax).
-                            \ Only traffic that originates from (terminates at) endpoints
-                            matching the selector will be matched. \n Note that: in
-                            addition to the negated version of the Selector (see NotSelector
-                            below), the selector expression syntax itself supports
-                            negation.  The two types of negation are subtly different.
-                            One negates the set of matched endpoints, the other negates
-                            the whole match: \n \tSelector = \"!has(my_label)\" matches
-                            packets that are from other Calico-controlled \tendpoints
-                            that do not have the label \"my_label\". \n \tNotSelector
-                            = \"has(my_label)\" matches packets that are not from
-                            Calico-controlled \tendpoints that do have the label \"my_label\".
-                            \n The effect is that the latter will accept packets from
-                            non-Calico sources whereas the former is limited to packets
-                            from Calico-controlled endpoints."
-                          type: string
-                        serviceAccounts:
-                          description: ServiceAccounts is an optional field that restricts
-                            the rule to only apply to traffic that originates from
-                            (or terminates at) a pod running as a matching service
-                            account.
-                          properties:
-                            names:
-                              description: Names is an optional field that restricts
-                                the rule to only apply to traffic that originates
-                                from (or terminates at) a pod running as a service
-                                account whose name is in the list.
-                              items:
-                                type: string
-                              type: array
-                            selector:
-                              description: Selector is an optional field that restricts
-                                the rule to only apply to traffic that originates
-                                from (or terminates at) a pod running as a service
-                                account that matches the given label selector. If
-                                both Names and Selector are specified then they are
-                                AND'ed.
-                              type: string
-                          type: object
-                        services:
-                          description: "Services is an optional field that contains
-                            options for matching Kubernetes Services. If specified,
-                            only traffic that originates from or terminates at endpoints
-                            within the selected service(s) will be matched, and only
-                            to/from each endpoint's port. \n Services cannot be specified
-                            on the same rule as Selector, NotSelector, NamespaceSelector,
-                            Ports, NotPorts, Nets, NotNets or ServiceAccounts. \n
-                            Only valid on egress rules."
-                          properties:
-                            name:
-                              description: Name specifies the name of a Kubernetes
-                                Service to match.
-                              type: string
-                            namespace:
-                              description: Namespace specifies the namespace of the
-                                given Service. If left empty, the rule will match
-                                within this policy's namespace.
-                              type: string
-                          type: object
-                      type: object
-                    http:
-                      description: HTTP contains match criteria that apply to HTTP
-                        requests.
-                      properties:
-                        methods:
-                          description: Methods is an optional field that restricts
-                            the rule to apply only to HTTP requests that use one of
-                            the listed HTTP Methods (e.g. GET, PUT, etc.) Multiple
-                            methods are OR'd together.
-                          items:
-                            type: string
-                          type: array
-                        paths:
-                          description: 'Paths is an optional field that restricts
-                            the rule to apply to HTTP requests that use one of the
-                            listed HTTP Paths. Multiple paths are OR''d together.
-                            e.g: - exact: /foo - prefix: /bar NOTE: Each entry may
-                            ONLY specify either a `exact` or a `prefix` match. The
-                            validator will check for it.'
-                          items:
-                            description: 'HTTPPath specifies an HTTP path to match.
-                              It may be either of the form: exact: <path>: which matches
-                              the path exactly or prefix: <path-prefix>: which matches
-                              the path prefix'
-                            properties:
-                              exact:
-                                type: string
-                              prefix:
-                                type: string
-                            type: object
-                          type: array
-                      type: object
-                    icmp:
-                      description: ICMP is an optional field that restricts the rule
-                        to apply to a specific type and code of ICMP traffic.  This
-                        should only be specified if the Protocol field is set to "ICMP"
-                        or "ICMPv6".
-                      properties:
-                        code:
-                          description: Match on a specific ICMP code.  If specified,
-                            the Type value must also be specified. This is a technical
-                            limitation imposed by the kernel's iptables firewall,
-                            which Calico uses to enforce the rule.
-                          type: integer
-                        type:
-                          description: Match on a specific ICMP type.  For example
-                            a value of 8 refers to ICMP Echo Request (i.e. pings).
-                          type: integer
-                      type: object
-                    ipVersion:
-                      description: IPVersion is an optional field that restricts the
-                        rule to only match a specific IP version.
-                      type: integer
-                    metadata:
-                      description: Metadata contains additional information for this
-                        rule
-                      properties:
-                        annotations:
-                          additionalProperties:
-                            type: string
-                          description: Annotations is a set of key value pairs that
-                            give extra information about the rule
-                          type: object
-                      type: object
-                    notICMP:
-                      description: NotICMP is the negated version of the ICMP field.
-                      properties:
-                        code:
-                          description: Match on a specific ICMP code.  If specified,
-                            the Type value must also be specified. This is a technical
-                            limitation imposed by the kernel's iptables firewall,
-                            which Calico uses to enforce the rule.
-                          type: integer
-                        type:
-                          description: Match on a specific ICMP type.  For example
-                            a value of 8 refers to ICMP Echo Request (i.e. pings).
-                          type: integer
-                      type: object
-                    notProtocol:
-                      anyOf:
-                      - type: integer
-                      - type: string
-                      description: NotProtocol is the negated version of the Protocol
-                        field.
-                      pattern: ^.*
-                      x-kubernetes-int-or-string: true
-                    protocol:
-                      anyOf:
-                      - type: integer
-                      - type: string
-                      description: "Protocol is an optional field that restricts the
-                        rule to only apply to traffic of a specific IP protocol. Required
-                        if any of the EntityRules contain Ports (because ports only
-                        apply to certain protocols). \n Must be one of these string
-                        values: \"TCP\", \"UDP\", \"ICMP\", \"ICMPv6\", \"SCTP\",
-                        \"UDPLite\" or an integer in the range 1-255."
-                      pattern: ^.*
-                      x-kubernetes-int-or-string: true
-                    source:
-                      description: Source contains the match criteria that apply to
-                        source entity.
-                      properties:
-                        domains:
-                          description: Domains is an optional field, valid for egress
-                            Allow rules only, that restricts the rule to apply only
-                            to traffic to one of the specified domains.  If this field
-                            is specified, Action must be Allow, and Nets and Selector
-                            must both be left empty.
-                          items:
-                            type: string
-                          type: array
-                        namespaceSelector:
-                          description: "NamespaceSelector is an optional field that
-                            contains a selector expression. Only traffic that originates
-                            from (or terminates at) endpoints within the selected
-                            namespaces will be matched. When both NamespaceSelector
-                            and another selector are defined on the same rule, then
-                            only workload endpoints that are matched by both selectors
-                            will be selected by the rule. \n For NetworkPolicy, an
-                            empty NamespaceSelector implies that the Selector is limited
-                            to selecting only workload endpoints in the same namespace
-                            as the NetworkPolicy. \n For NetworkPolicy, `global()`
-                            NamespaceSelector implies that the Selector is limited
-                            to selecting only GlobalNetworkSet or HostEndpoint. \n
-                            For GlobalNetworkPolicy, an empty NamespaceSelector implies
-                            the Selector applies to workload endpoints across all
-                            namespaces."
-                          type: string
-                        nets:
-                          description: Nets is an optional field that restricts the
-                            rule to only apply to traffic that originates from (or
-                            terminates at) IP addresses in any of the given subnets.
-                          items:
-                            type: string
-                          type: array
-                        notNets:
-                          description: NotNets is the negated version of the Nets
-                            field.
-                          items:
-                            type: string
-                          type: array
-                        notPorts:
-                          description: NotPorts is the negated version of the Ports
-                            field. Since only some protocols have ports, if any ports
-                            are specified it requires the Protocol match in the Rule
-                            to be set to "TCP" or "UDP".
-                          items:
-                            anyOf:
-                            - type: integer
-                            - type: string
-                            pattern: ^.*
-                            x-kubernetes-int-or-string: true
-                          type: array
-                        notSelector:
-                          description: NotSelector is the negated version of the Selector
-                            field.  See Selector field for subtleties with negated
-                            selectors.
-                          type: string
-                        ports:
-                          description: "Ports is an optional field that restricts
-                            the rule to only apply to traffic that has a source (destination)
-                            port that matches one of these ranges/values. This value
-                            is a list of integers or strings that represent ranges
-                            of ports. \n Since only some protocols have ports, if
-                            any ports are specified it requires the Protocol match
-                            in the Rule to be set to \"TCP\" or \"UDP\"."
-                          items:
-                            anyOf:
-                            - type: integer
-                            - type: string
-                            pattern: ^.*
-                            x-kubernetes-int-or-string: true
-                          type: array
-                        selector:
-                          description: "Selector is an optional field that contains
-                            a selector expression (see Policy for sample syntax).
-                            \ Only traffic that originates from (terminates at) endpoints
-                            matching the selector will be matched. \n Note that: in
-                            addition to the negated version of the Selector (see NotSelector
-                            below), the selector expression syntax itself supports
-                            negation.  The two types of negation are subtly different.
-                            One negates the set of matched endpoints, the other negates
-                            the whole match: \n \tSelector = \"!has(my_label)\" matches
-                            packets that are from other Calico-controlled \tendpoints
-                            that do not have the label \"my_label\". \n \tNotSelector
-                            = \"has(my_label)\" matches packets that are not from
-                            Calico-controlled \tendpoints that do have the label \"my_label\".
-                            \n The effect is that the latter will accept packets from
-                            non-Calico sources whereas the former is limited to packets
-                            from Calico-controlled endpoints."
-                          type: string
-                        serviceAccounts:
-                          description: ServiceAccounts is an optional field that restricts
-                            the rule to only apply to traffic that originates from
-                            (or terminates at) a pod running as a matching service
-                            account.
-                          properties:
-                            names:
-                              description: Names is an optional field that restricts
-                                the rule to only apply to traffic that originates
-                                from (or terminates at) a pod running as a service
-                                account whose name is in the list.
-                              items:
-                                type: string
-                              type: array
-                            selector:
-                              description: Selector is an optional field that restricts
-                                the rule to only apply to traffic that originates
-                                from (or terminates at) a pod running as a service
-                                account that matches the given label selector. If
-                                both Names and Selector are specified then they are
-                                AND'ed.
-                              type: string
-                          type: object
-                        services:
-                          description: "Services is an optional field that contains
-                            options for matching Kubernetes Services. If specified,
-                            only traffic that originates from or terminates at endpoints
-                            within the selected service(s) will be matched, and only
-                            to/from each endpoint's port. \n Services cannot be specified
-                            on the same rule as Selector, NotSelector, NamespaceSelector,
-                            Ports, NotPorts, Nets, NotNets or ServiceAccounts. \n
-                            Only valid on egress rules."
-                          properties:
-                            name:
-                              description: Name specifies the name of a Kubernetes
-                                Service to match.
-                              type: string
-                            namespace:
-                              description: Namespace specifies the namespace of the
-                                given Service. If left empty, the rule will match
-                                within this policy's namespace.
-                              type: string
-                          type: object
-                      type: object
-                  required:
-                  - action
-                  type: object
-                type: array
-              ingress:
-                description: The ordered set of ingress rules.  Each rule contains
-                  a set of packet match criteria and a corresponding action to apply.
-                items:
-                  description: "A Rule encapsulates a set of match criteria and an
-                    action.  Both selector-based security Policy and security Profiles
-                    reference rules - separated out as a list of rules for both ingress
-                    and egress packet matching. \n Each positive match criteria has
-                    a negated version, prefixed with \"Not\". All the match criteria
-                    within a rule must be satisfied for a packet to match. A single
-                    rule can contain the positive and negative version of a match
-                    and both must be satisfied for the rule to match."
-                  properties:
-                    action:
-                      type: string
-                    destination:
-                      description: Destination contains the match criteria that apply
-                        to destination entity.
-                      properties:
-                        domains:
-                          description: Domains is an optional field, valid for egress
-                            Allow rules only, that restricts the rule to apply only
-                            to traffic to one of the specified domains.  If this field
-                            is specified, Action must be Allow, and Nets and Selector
-                            must both be left empty.
-                          items:
-                            type: string
-                          type: array
-                        namespaceSelector:
-                          description: "NamespaceSelector is an optional field that
-                            contains a selector expression. Only traffic that originates
-                            from (or terminates at) endpoints within the selected
-                            namespaces will be matched. When both NamespaceSelector
-                            and another selector are defined on the same rule, then
-                            only workload endpoints that are matched by both selectors
-                            will be selected by the rule. \n For NetworkPolicy, an
-                            empty NamespaceSelector implies that the Selector is limited
-                            to selecting only workload endpoints in the same namespace
-                            as the NetworkPolicy. \n For NetworkPolicy, `global()`
-                            NamespaceSelector implies that the Selector is limited
-                            to selecting only GlobalNetworkSet or HostEndpoint. \n
-                            For GlobalNetworkPolicy, an empty NamespaceSelector implies
-                            the Selector applies to workload endpoints across all
-                            namespaces."
-                          type: string
-                        nets:
-                          description: Nets is an optional field that restricts the
-                            rule to only apply to traffic that originates from (or
-                            terminates at) IP addresses in any of the given subnets.
-                          items:
-                            type: string
-                          type: array
-                        notNets:
-                          description: NotNets is the negated version of the Nets
-                            field.
-                          items:
-                            type: string
-                          type: array
-                        notPorts:
-                          description: NotPorts is the negated version of the Ports
-                            field. Since only some protocols have ports, if any ports
-                            are specified it requires the Protocol match in the Rule
-                            to be set to "TCP" or "UDP".
-                          items:
-                            anyOf:
-                            - type: integer
-                            - type: string
-                            pattern: ^.*
-                            x-kubernetes-int-or-string: true
-                          type: array
-                        notSelector:
-                          description: NotSelector is the negated version of the Selector
-                            field.  See Selector field for subtleties with negated
-                            selectors.
-                          type: string
-                        ports:
-                          description: "Ports is an optional field that restricts
-                            the rule to only apply to traffic that has a source (destination)
-                            port that matches one of these ranges/values. This value
-                            is a list of integers or strings that represent ranges
-                            of ports. \n Since only some protocols have ports, if
-                            any ports are specified it requires the Protocol match
-                            in the Rule to be set to \"TCP\" or \"UDP\"."
-                          items:
-                            anyOf:
-                            - type: integer
-                            - type: string
-                            pattern: ^.*
-                            x-kubernetes-int-or-string: true
-                          type: array
-                        selector:
-                          description: "Selector is an optional field that contains
-                            a selector expression (see Policy for sample syntax).
-                            \ Only traffic that originates from (terminates at) endpoints
-                            matching the selector will be matched. \n Note that: in
-                            addition to the negated version of the Selector (see NotSelector
-                            below), the selector expression syntax itself supports
-                            negation.  The two types of negation are subtly different.
-                            One negates the set of matched endpoints, the other negates
-                            the whole match: \n \tSelector = \"!has(my_label)\" matches
-                            packets that are from other Calico-controlled \tendpoints
-                            that do not have the label \"my_label\". \n \tNotSelector
-                            = \"has(my_label)\" matches packets that are not from
-                            Calico-controlled \tendpoints that do have the label \"my_label\".
-                            \n The effect is that the latter will accept packets from
-                            non-Calico sources whereas the former is limited to packets
-                            from Calico-controlled endpoints."
-                          type: string
-                        serviceAccounts:
-                          description: ServiceAccounts is an optional field that restricts
-                            the rule to only apply to traffic that originates from
-                            (or terminates at) a pod running as a matching service
-                            account.
-                          properties:
-                            names:
-                              description: Names is an optional field that restricts
-                                the rule to only apply to traffic that originates
-                                from (or terminates at) a pod running as a service
-                                account whose name is in the list.
-                              items:
-                                type: string
-                              type: array
-                            selector:
-                              description: Selector is an optional field that restricts
-                                the rule to only apply to traffic that originates
-                                from (or terminates at) a pod running as a service
-                                account that matches the given label selector. If
-                                both Names and Selector are specified then they are
-                                AND'ed.
-                              type: string
-                          type: object
-                        services:
-                          description: "Services is an optional field that contains
-                            options for matching Kubernetes Services. If specified,
-                            only traffic that originates from or terminates at endpoints
-                            within the selected service(s) will be matched, and only
-                            to/from each endpoint's port. \n Services cannot be specified
-                            on the same rule as Selector, NotSelector, NamespaceSelector,
-                            Ports, NotPorts, Nets, NotNets or ServiceAccounts. \n
-                            Only valid on egress rules."
-                          properties:
-                            name:
-                              description: Name specifies the name of a Kubernetes
-                                Service to match.
-                              type: string
-                            namespace:
-                              description: Namespace specifies the namespace of the
-                                given Service. If left empty, the rule will match
-                                within this policy's namespace.
-                              type: string
-                          type: object
-                      type: object
-                    http:
-                      description: HTTP contains match criteria that apply to HTTP
-                        requests.
-                      properties:
-                        methods:
-                          description: Methods is an optional field that restricts
-                            the rule to apply only to HTTP requests that use one of
-                            the listed HTTP Methods (e.g. GET, PUT, etc.) Multiple
-                            methods are OR'd together.
-                          items:
-                            type: string
-                          type: array
-                        paths:
-                          description: 'Paths is an optional field that restricts
-                            the rule to apply to HTTP requests that use one of the
-                            listed HTTP Paths. Multiple paths are OR''d together.
-                            e.g: - exact: /foo - prefix: /bar NOTE: Each entry may
-                            ONLY specify either a `exact` or a `prefix` match. The
-                            validator will check for it.'
-                          items:
-                            description: 'HTTPPath specifies an HTTP path to match.
-                              It may be either of the form: exact: <path>: which matches
-                              the path exactly or prefix: <path-prefix>: which matches
-                              the path prefix'
-                            properties:
-                              exact:
-                                type: string
-                              prefix:
-                                type: string
-                            type: object
-                          type: array
-                      type: object
-                    icmp:
-                      description: ICMP is an optional field that restricts the rule
-                        to apply to a specific type and code of ICMP traffic.  This
-                        should only be specified if the Protocol field is set to "ICMP"
-                        or "ICMPv6".
-                      properties:
-                        code:
-                          description: Match on a specific ICMP code.  If specified,
-                            the Type value must also be specified. This is a technical
-                            limitation imposed by the kernel's iptables firewall,
-                            which Calico uses to enforce the rule.
-                          type: integer
-                        type:
-                          description: Match on a specific ICMP type.  For example
-                            a value of 8 refers to ICMP Echo Request (i.e. pings).
-                          type: integer
-                      type: object
-                    ipVersion:
-                      description: IPVersion is an optional field that restricts the
-                        rule to only match a specific IP version.
-                      type: integer
-                    metadata:
-                      description: Metadata contains additional information for this
-                        rule
-                      properties:
-                        annotations:
-                          additionalProperties:
-                            type: string
-                          description: Annotations is a set of key value pairs that
-                            give extra information about the rule
-                          type: object
-                      type: object
-                    notICMP:
-                      description: NotICMP is the negated version of the ICMP field.
-                      properties:
-                        code:
-                          description: Match on a specific ICMP code.  If specified,
-                            the Type value must also be specified. This is a technical
-                            limitation imposed by the kernel's iptables firewall,
-                            which Calico uses to enforce the rule.
-                          type: integer
-                        type:
-                          description: Match on a specific ICMP type.  For example
-                            a value of 8 refers to ICMP Echo Request (i.e. pings).
-                          type: integer
-                      type: object
-                    notProtocol:
-                      anyOf:
-                      - type: integer
-                      - type: string
-                      description: NotProtocol is the negated version of the Protocol
-                        field.
-                      pattern: ^.*
-                      x-kubernetes-int-or-string: true
-                    protocol:
-                      anyOf:
-                      - type: integer
-                      - type: string
-                      description: "Protocol is an optional field that restricts the
-                        rule to only apply to traffic of a specific IP protocol. Required
-                        if any of the EntityRules contain Ports (because ports only
-                        apply to certain protocols). \n Must be one of these string
-                        values: \"TCP\", \"UDP\", \"ICMP\", \"ICMPv6\", \"SCTP\",
-                        \"UDPLite\" or an integer in the range 1-255."
-                      pattern: ^.*
-                      x-kubernetes-int-or-string: true
-                    source:
-                      description: Source contains the match criteria that apply to
-                        source entity.
-                      properties:
-                        domains:
-                          description: Domains is an optional field, valid for egress
-                            Allow rules only, that restricts the rule to apply only
-                            to traffic to one of the specified domains.  If this field
-                            is specified, Action must be Allow, and Nets and Selector
-                            must both be left empty.
-                          items:
-                            type: string
-                          type: array
-                        namespaceSelector:
-                          description: "NamespaceSelector is an optional field that
-                            contains a selector expression. Only traffic that originates
-                            from (or terminates at) endpoints within the selected
-                            namespaces will be matched. When both NamespaceSelector
-                            and another selector are defined on the same rule, then
-                            only workload endpoints that are matched by both selectors
-                            will be selected by the rule. \n For NetworkPolicy, an
-                            empty NamespaceSelector implies that the Selector is limited
-                            to selecting only workload endpoints in the same namespace
-                            as the NetworkPolicy. \n For NetworkPolicy, `global()`
-                            NamespaceSelector implies that the Selector is limited
-                            to selecting only GlobalNetworkSet or HostEndpoint. \n
-                            For GlobalNetworkPolicy, an empty NamespaceSelector implies
-                            the Selector applies to workload endpoints across all
-                            namespaces."
-                          type: string
-                        nets:
-                          description: Nets is an optional field that restricts the
-                            rule to only apply to traffic that originates from (or
-                            terminates at) IP addresses in any of the given subnets.
-                          items:
-                            type: string
-                          type: array
-                        notNets:
-                          description: NotNets is the negated version of the Nets
-                            field.
-                          items:
-                            type: string
-                          type: array
-                        notPorts:
-                          description: NotPorts is the negated version of the Ports
-                            field. Since only some protocols have ports, if any ports
-                            are specified it requires the Protocol match in the Rule
-                            to be set to "TCP" or "UDP".
-                          items:
-                            anyOf:
-                            - type: integer
-                            - type: string
-                            pattern: ^.*
-                            x-kubernetes-int-or-string: true
-                          type: array
-                        notSelector:
-                          description: NotSelector is the negated version of the Selector
-                            field.  See Selector field for subtleties with negated
-                            selectors.
-                          type: string
-                        ports:
-                          description: "Ports is an optional field that restricts
-                            the rule to only apply to traffic that has a source (destination)
-                            port that matches one of these ranges/values. This value
-                            is a list of integers or strings that represent ranges
-                            of ports. \n Since only some protocols have ports, if
-                            any ports are specified it requires the Protocol match
-                            in the Rule to be set to \"TCP\" or \"UDP\"."
-                          items:
-                            anyOf:
-                            - type: integer
-                            - type: string
-                            pattern: ^.*
-                            x-kubernetes-int-or-string: true
-                          type: array
-                        selector:
-                          description: "Selector is an optional field that contains
-                            a selector expression (see Policy for sample syntax).
-                            \ Only traffic that originates from (terminates at) endpoints
-                            matching the selector will be matched. \n Note that: in
-                            addition to the negated version of the Selector (see NotSelector
-                            below), the selector expression syntax itself supports
-                            negation.  The two types of negation are subtly different.
-                            One negates the set of matched endpoints, the other negates
-                            the whole match: \n \tSelector = \"!has(my_label)\" matches
-                            packets that are from other Calico-controlled \tendpoints
-                            that do not have the label \"my_label\". \n \tNotSelector
-                            = \"has(my_label)\" matches packets that are not from
-                            Calico-controlled \tendpoints that do have the label \"my_label\".
-                            \n The effect is that the latter will accept packets from
-                            non-Calico sources whereas the former is limited to packets
-                            from Calico-controlled endpoints."
-                          type: string
-                        serviceAccounts:
-                          description: ServiceAccounts is an optional field that restricts
-                            the rule to only apply to traffic that originates from
-                            (or terminates at) a pod running as a matching service
-                            account.
-                          properties:
-                            names:
-                              description: Names is an optional field that restricts
-                                the rule to only apply to traffic that originates
-                                from (or terminates at) a pod running as a service
-                                account whose name is in the list.
-                              items:
-                                type: string
-                              type: array
-                            selector:
-                              description: Selector is an optional field that restricts
-                                the rule to only apply to traffic that originates
-                                from (or terminates at) a pod running as a service
-                                account that matches the given label selector. If
-                                both Names and Selector are specified then they are
-                                AND'ed.
-                              type: string
-                          type: object
-                        services:
-                          description: "Services is an optional field that contains
-                            options for matching Kubernetes Services. If specified,
-                            only traffic that originates from or terminates at endpoints
-                            within the selected service(s) will be matched, and only
-                            to/from each endpoint's port. \n Services cannot be specified
-                            on the same rule as Selector, NotSelector, NamespaceSelector,
-                            Ports, NotPorts, Nets, NotNets or ServiceAccounts. \n
-                            Only valid on egress rules."
-                          properties:
-                            name:
-                              description: Name specifies the name of a Kubernetes
-                                Service to match.
-                              type: string
-                            namespace:
-                              description: Namespace specifies the namespace of the
-                                given Service. If left empty, the rule will match
-                                within this policy's namespace.
-                              type: string
-                          type: object
-                      type: object
-                  required:
-                  - action
-                  type: object
-                type: array
-              order:
-                description: Order is an optional field that specifies the order in
-                  which the policy is applied. Policies with higher "order" are applied
-                  after those with lower order within the same tier.  If the order
-                  is omitted, it may be considered to be "infinite" - i.e. the policy
-                  will be applied last.  Policies with identical order will be applied
-                  in alphanumerical order based on the Policy "Name" within the tier.
-                type: number
-              selector:
-                description: "The selector is an expression used to pick pick out
-                  the endpoints that the policy should be applied to. \n Selector
-                  expressions follow this syntax: \n \tlabel == \"string_literal\"
-                  \ ->  comparison, e.g. my_label == \"foo bar\" \tlabel != \"string_literal\"
-                  \  ->  not equal; also matches if label is not present \tlabel in
-                  { \"a\", \"b\", \"c\", ... }  ->  true if the value of label X is
-                  one of \"a\", \"b\", \"c\" \tlabel not in { \"a\", \"b\", \"c\",
-                  ... }  ->  true if the value of label X is not one of \"a\", \"b\",
-                  \"c\" \thas(label_name)  -> True if that label is present \t! expr
-                  -> negation of expr \texpr && expr  -> Short-circuit and \texpr
-                  || expr  -> Short-circuit or \t( expr ) -> parens for grouping \tall()
-                  or the empty selector -> matches all endpoints. \n Label names are
-                  allowed to contain alphanumerics, -, _ and /. String literals are
-                  more permissive but they do not support escape characters. \n Examples
-                  (with made-up labels): \n \ttype == \"webserver\" && deployment
-                  == \"prod\" \ttype in {\"frontend\", \"backend\"} \tdeployment !=
-                  \"dev\" \t! has(label_name)"
-                type: string
-              serviceAccountSelector:
-                description: ServiceAccountSelector is an optional field for an expression
-                  used to select a pod based on service accounts.
-                type: string
-              stagedAction:
-                description: The staged action. If this is omitted, the default is
-                  Set.
-                type: string
-              tier:
-                description: The name of the tier that this policy belongs to.  If
-                  this is omitted, the default tier (name is "default") is assumed.  The
-                  specified tier must exist in order to create security policies within
-                  the tier, the "default" tier is created automatically if it does
-                  not exist, this means for deployments requiring only a single Tier,
-                  the tier name may be omitted on all policy management requests.
-                type: string
-              types:
-                description: "Types indicates whether this policy applies to ingress,
-                  or to egress, or to both.  When not explicitly specified (and so
-                  the value on creation is empty or nil), Calico defaults Types according
-                  to what Ingress and Egress are present in the policy.  The default
-                  is: \n - [ PolicyTypeIngress ], if there are no Egress rules (including
-                  the case where there are   also no Ingress rules) \n - [ PolicyTypeEgress
-                  ], if there are Egress rules but no Ingress rules \n - [ PolicyTypeIngress,
-                  PolicyTypeEgress ], if there are both Ingress and Egress rules.
-                  \n When the policy is read back again, Types will always be one
-                  of these values, never empty or nil."
-                items:
-                  description: PolicyType enumerates the possible values of the PolicySpec
-                    Types field.
-                  type: string
-                type: array
-            type: object
-        type: object
-    served: true
-    storage: true
-status:
-  acceptedNames:
-    kind: ""
-    plural: ""
-  conditions: []
-  storedVersions: []
-
----
-apiVersion: apiextensions.k8s.io/v1
-kind: CustomResourceDefinition
-metadata:
-  annotations:
-    controller-gen.kubebuilder.io/version: (devel)
-  creationTimestamp: null
-  name: tiers.crd.projectcalico.org
-spec:
-  group: crd.projectcalico.org
-  names:
-    kind: Tier
-    listKind: TierList
-    plural: tiers
-    singular: tier
-  scope: Cluster
-  versions:
-  - name: v1
-    schema:
-      openAPIV3Schema:
-        properties:
-          apiVersion:
-            description: 'APIVersion defines the versioned schema of this representation
-              of an object. Servers should convert recognized schemas to the latest
-              internal value, and may reject unrecognized values. More info: https://git.k8s.io/community/contributors/devel/sig-architecture/api-conventions.md#resources'
-            type: string
-          kind:
-            description: 'Kind is a string value representing the REST resource this
-              object represents. Servers may infer this from the endpoint the client
-              submits requests to. Cannot be updated. In CamelCase. More info: https://git.k8s.io/community/contributors/devel/sig-architecture/api-conventions.md#types-kinds'
-            type: string
-          metadata:
-            type: object
-          spec:
-            description: TierSpec contains the specification for a security policy
-              tier resource.
-            properties:
-              order:
-                description: Order is an optional field that specifies the order in
-                  which the tier is applied. Tiers with higher "order" are applied
-                  after those with lower order.  If the order is omitted, it may be
-                  considered to be "infinite" - i.e. the tier will be applied last.  Tiers
-                  with identical order will be applied in alphanumerical order based
-                  on the Tier "Name".
-                type: number
-            type: object
-        type: object
-    served: true
-    storage: true
-status:
-  acceptedNames:
-    kind: ""
-    plural: ""
-  conditions: []
-  storedVersions: []
-
----
-apiVersion: apiextensions.k8s.io/v1
-kind: CustomResourceDefinition
-metadata:
-  annotations:
-    controller-gen.kubebuilder.io/version: (devel)
-  creationTimestamp: null
-  name: uisettings.crd.projectcalico.org
-spec:
-  group: crd.projectcalico.org
-  names:
-    kind: UISettings
-    listKind: UISettingsList
-    plural: uisettings
-    singular: uisettings
-  scope: Cluster
-  versions:
-  - name: v1
-    schema:
-      openAPIV3Schema:
-        properties:
-          apiVersion:
-            description: 'APIVersion defines the versioned schema of this representation
-              of an object. Servers should convert recognized schemas to the latest
-              internal value, and may reject unrecognized values. More info: https://git.k8s.io/community/contributors/devel/sig-architecture/api-conventions.md#resources'
-            type: string
-          kind:
-            description: 'Kind is a string value representing the REST resource this
-              object represents. Servers may infer this from the endpoint the client
-              submits requests to. Cannot be updated. In CamelCase. More info: https://git.k8s.io/community/contributors/devel/sig-architecture/api-conventions.md#types-kinds'
-            type: string
-          metadata:
-            type: object
-          spec:
-            description: UISettingsSpec contains the specification for a UISettings
-              resource.
-            properties:
-              dashboard:
-                description: Dashboard data. One of View, Layer or Dashboard should
-                  be specified.
-                type: object
-              description:
-                description: This description is displayed by the UI.
-                type: string
-              group:
-                description: The settings group. Once configured this cannot be modified.
-                  The group must exist.
-                type: string
-              layer:
-                description: Layer data. One of View, Layer or Dashboard should be
-                  specified.
-                properties:
-                  icon:
-                    description: A user-configurable icon in SVG format. If not specified,
-                      the default layer icon is used for this layer node.
-                    type: string
-                  nodes:
-                    description: The nodes that are aggregated into a single layer.
-                    items:
-                      description: UIGraphNode contains details about a graph node.
-                      properties:
-                        id:
-                          description: The node ID.
-                          type: string
-                        name:
-                          description: The node name.
-                          type: string
-                        namespace:
-                          description: The node namespace.
-                          type: string
-                        type:
-                          description: The node type.
-                          type: string
-                      required:
-                      - id
-                      - name
-                      - type
-                      type: object
-                    type: array
-                required:
-                - icon
-                - nodes
-                type: object
-              view:
-                description: View data. One of View, Layer or Dashboard should be
-                  specified.
-                properties:
-                  expandPorts:
-                    description: Whether ports are expanded. If false, port information
-                      is aggregated.
-                    type: boolean
-                  expanded:
-                    description: The set of nodes that are expanded to the next level
-                      of expansion.
-                    items:
-                      description: UIGraphNode contains details about a graph node.
-                      properties:
-                        id:
-                          description: The node ID.
-                          type: string
-                        name:
-                          description: The node name.
-                          type: string
-                        namespace:
-                          description: The node namespace.
-                          type: string
-                        type:
-                          description: The node type.
-                          type: string
-                      required:
-                      - id
-                      - name
-                      - type
-                      type: object
-                    type: array
-                  focus:
-                    description: The set of nodes that are the focus of the graph.
-                      All nodes returned by the graph query will be connected to at
-                      least one of these nodes. If this is empty, then all nodes will
-                      be returned.
-                    items:
-                      description: UIGraphNode contains details about a graph node.
-                      properties:
-                        id:
-                          description: The node ID.
-                          type: string
-                        name:
-                          description: The node name.
-                          type: string
-                        namespace:
-                          description: The node namespace.
-                          type: string
-                        type:
-                          description: The node type.
-                          type: string
-                      required:
-                      - id
-                      - name
-                      - type
-                      type: object
-                    type: array
-                  followConnectionDirection:
-                    description: Whether or not to automatically follow directly connected
-                      nodes.
-                    type: boolean
-                  followedEgress:
-                    description: Followed nodes. These are nodes on the periphery
-                      of the graph that we follow further out of the scope of the
-                      graph focus. For example a Node N may have egress connections
-                      to X and Y, but neither X nor Y are displayed in the graph because
-                      they are not explicitly in focus. The service graph response
-                      will indicate that Node N has egress connections that may be
-                      followed.  If Node N is added to this "FollowedEgress" then
-                      the response will include the egress connections to X and Y.
-                    items:
-                      description: UIGraphNode contains details about a graph node.
-                      properties:
-                        id:
-                          description: The node ID.
-                          type: string
-                        name:
-                          description: The node name.
-                          type: string
-                        namespace:
-                          description: The node namespace.
-                          type: string
-                        type:
-                          description: The node type.
-                          type: string
-                      required:
-                      - id
-                      - name
-                      - type
-                      type: object
-                    type: array
-                  followedIngress:
-                    items:
-                      description: UIGraphNode contains details about a graph node.
-                      properties:
-                        id:
-                          description: The node ID.
-                          type: string
-                        name:
-                          description: The node name.
-                          type: string
-                        namespace:
-                          description: The node namespace.
-                          type: string
-                        type:
-                          description: The node type.
-                          type: string
-                      required:
-                      - id
-                      - name
-                      - type
-                      type: object
-                    type: array
-                  hostAggregationSelectors:
-                    description: The set of selectors used to aggregate hosts (Kubernetes
-                      nodes). Nodes are aggregated based on the supplied set of selectors.
-                      In the case of overlapping selectors, the order specified in
-                      the slice is the order checked and so the first selector to
-                      match is used.  The nodes will be aggregated into a graph node
-                      with the name specified in the NamedSelector.
-                    items:
-                      description: A Calico format label selector with an associated
-                        name.
-                      properties:
-                        name:
-                          type: string
-                        selector:
-                          type: string
-                      required:
-                      - name
-                      - selector
-                      type: object
-                    type: array
-                  layers:
-                    description: The set of layer names. This references other UISettings
-                      resources.
-                    items:
-                      type: string
-                    type: array
-                  layout:
-                    description: Layout type. Semi-arbitrary value used to specify
-                      the layout-type/algorithm. For example could specify different
-                      layout algorithms, or click-to-grid.  Mostly here for future
-                      use.
-                    type: string
-                  position:
-                    description: Positions of graph nodes.
-                    items:
-                      description: UI screen position.
-                      properties:
-                        id:
-                          type: string
-                        x:
-                          type: integer
-                        "y":
-                          type: integer
-                        z:
-                          type: integer
-                      required:
-                      - id
-                      - x
-                      - "y"
-                      - z
-                      type: object
-                    type: array
-                  splitIngressEgress:
-                    description: Whether to split HostEndpoints, NetworkSets and Networks
-                      into separate ingress and egress nodes or to combine them. In
-                      a service-centric view, splitting these makes the graph clearer.
-                      This never splits pods which represent a true microservice which
-                      has ingress and egress connections.
-                    type: boolean
-                required:
-                - expandPorts
-                - followConnectionDirection
-                - layers
-                - layout
-                - position
-                - splitIngressEgress
-                type: object
-            required:
-            - description
-            - group
-            type: object
-        type: object
-    served: true
-    storage: true
-status:
-  acceptedNames:
-    kind: ""
-    plural: ""
-  conditions: []
-  storedVersions: []
-
----
-apiVersion: apiextensions.k8s.io/v1
-kind: CustomResourceDefinition
-metadata:
-  annotations:
-    controller-gen.kubebuilder.io/version: (devel)
-  creationTimestamp: null
-  name: uisettingsgroups.crd.projectcalico.org
-spec:
-  group: crd.projectcalico.org
-  names:
-    kind: UISettingsGroup
-    listKind: UISettingsGroupList
-    plural: uisettingsgroups
-    singular: uisettingsgroup
-  scope: Cluster
-  versions:
-  - name: v1
-    schema:
-      openAPIV3Schema:
-        properties:
-          apiVersion:
-            description: 'APIVersion defines the versioned schema of this representation
-              of an object. Servers should convert recognized schemas to the latest
-              internal value, and may reject unrecognized values. More info: https://git.k8s.io/community/contributors/devel/sig-architecture/api-conventions.md#resources'
-            type: string
-          kind:
-            description: 'Kind is a string value representing the REST resource this
-              object represents. Servers may infer this from the endpoint the client
-              submits requests to. Cannot be updated. In CamelCase. More info: https://git.k8s.io/community/contributors/devel/sig-architecture/api-conventions.md#types-kinds'
-            type: string
-          metadata:
-            type: object
-          spec:
-            description: UISettingsGroupSpec contains the specification for a UISettingsGroup
-              resource.
-            properties:
-              description:
-                description: 'This description is displayed by the UI when asking
-                  where to store any UI-specific settings such as views, layers, dashboards
-                  etc. This name should be a short description that relates the settings
-                  to the set of clusters defined below, the set of users or groups
-                  that are able to access to these settings (defined via RBAC) or
-                  the set of applications common to the set of users or groups that
-                  can access these settings. Examples might be: - "cluster" when these
-                  settings apply to the whole cluster - "global" when these settings
-                  apply to all clusters (in an Multi-Cluster environment) - "security
-                  team" if these settings are accessible only to the security group
-                  and therefore   applicable to the applications accessible by that
-                  team - "storefront" if these settings are accessible to all users
-                  and groups that can access the   storefront set of applications
-                  - "user" if these settings are accessible to only a single user'
-                type: string
-            required:
-            - description
-            type: object
-        type: object
-    served: true
-    storage: true
-status:
-  acceptedNames:
-    kind: ""
-    plural: ""
-  conditions: []
-  storedVersions: []
----
-
-apiVersion: apiextensions.k8s.io/v1
-kind: CustomResourceDefinition
-metadata:
-  name: caliconodestatuses.crd.projectcalico.org
-spec:
-  group: crd.projectcalico.org
-  names:
-    kind: CalicoNodeStatus
-    listKind: CalicoNodeStatusList
-    plural: caliconodestatuses
-    singular: caliconodestatus
-  scope: Cluster
-  versions:
-    - name: v1
-      schema:
-        openAPIV3Schema:
-          properties:
-            apiVersion:
-              description: 'APIVersion defines the versioned schema of this representation
-              of an object. Servers should convert recognized schemas to the latest
-              internal value, and may reject unrecognized values. More info: https://git.k8s.io/community/contributors/devel/sig-architecture/api-conventions.md#resources'
-              type: string
-            kind:
-              description: 'Kind is a string value representing the REST resource this
-              object represents. Servers may infer this from the endpoint the client
-              submits requests to. Cannot be updated. In CamelCase. More info: https://git.k8s.io/community/contributors/devel/sig-architecture/api-conventions.md#types-kinds'
-              type: string
-            metadata:
-              type: object
-            spec:
-              description: CalicoNodeStatusSpec contains the specification for a CalicoNodeStatus
-                resource.
-              properties:
-                classes:
-                  description: Classes declares the types of information to monitor
-                    for this calico/node, and allows for selective status reporting
-                    about certain subsets of information.
-                  items:
-                    type: string
-                  type: array
-                node:
-                  description: The node name identifies the Calico node instance for
-                    node status.
-                  type: string
-                updatePeriodSeconds:
-                  description: UpdatePeriodSeconds is the period at which CalicoNodeStatus
-                    should be updated. Set to 0 to disable CalicoNodeStatus refresh.
-                    Maximum update period is one day.
-                  format: int32
-                  type: integer
-              type: object
-            status:
-              description: CalicoNodeStatusStatus defines the observed state of CalicoNodeStatus.
-                No validation needed for status since it is updated by Calico.
-              properties:
-                agent:
-                  description: Agent holds agent status on the node.
-                  properties:
-                    birdV4:
-                      description: BIRDV4 represents the latest observed status of bird4.
-                      properties:
-                        lastBootTime:
-                          description: LastBootTime holds the value of lastBootTime
-                            from bird.ctl output.
-                          type: string
-                        lastReconfigurationTime:
-                          description: LastReconfigurationTime holds the value of lastReconfigTime
-                            from bird.ctl output.
-                          type: string
-                        routerID:
-                          description: Router ID used by bird.
-                          type: string
-                        state:
-                          description: The state of the BGP Daemon.
-                          type: string
-                        version:
-                          description: Version of the BGP daemon
-                          type: string
-                      type: object
-                    birdV6:
-                      description: BIRDV6 represents the latest observed status of bird6.
-                      properties:
-                        lastBootTime:
-                          description: LastBootTime holds the value of lastBootTime
-                            from bird.ctl output.
-                          type: string
-                        lastReconfigurationTime:
-                          description: LastReconfigurationTime holds the value of lastReconfigTime
-                            from bird.ctl output.
-                          type: string
-                        routerID:
-                          description: Router ID used by bird.
-                          type: string
-                        state:
-                          description: The state of the BGP Daemon.
-                          type: string
-                        version:
-                          description: Version of the BGP daemon
-                          type: string
-                      type: object
-                  type: object
-                bgp:
-                  description: BGP holds node BGP status.
-                  properties:
-                    numberEstablishedV4:
-                      description: The total number of IPv4 established bgp sessions.
-                      type: integer
-                    numberEstablishedV6:
-                      description: The total number of IPv6 established bgp sessions.
-                      type: integer
-                    numberNotEstablishedV4:
-                      description: The total number of IPv4 non-established bgp sessions.
-                      type: integer
-                    numberNotEstablishedV6:
-                      description: The total number of IPv6 non-established bgp sessions.
-                      type: integer
-                    peersV4:
-                      description: PeersV4 represents IPv4 BGP peers status on the node.
-                      items:
-                        description: CalicoNodePeer contains the status of BGP peers
-                          on the node.
-                        properties:
-                          peerIP:
-                            description: IP address of the peer whose condition we are
-                              reporting.
-                            type: string
-                          since:
-                            description: Since the state or reason last changed.
-                            type: string
-                          state:
-                            description: State is the BGP session state.
-                            type: string
-                          type:
-                            description: Type indicates whether this peer is configured
-                              via the node-to-node mesh, or via en explicit global or
-                              per-node BGPPeer object.
-                            type: string
-                        type: object
-                      type: array
-                    peersV6:
-                      description: PeersV6 represents IPv6 BGP peers status on the node.
-                      items:
-                        description: CalicoNodePeer contains the status of BGP peers
-                          on the node.
-                        properties:
-                          peerIP:
-                            description: IP address of the peer whose condition we are
-                              reporting.
-                            type: string
-                          since:
-                            description: Since the state or reason last changed.
-                            type: string
-                          state:
-                            description: State is the BGP session state.
-                            type: string
-                          type:
-                            description: Type indicates whether this peer is configured
-                              via the node-to-node mesh, or via en explicit global or
-                              per-node BGPPeer object.
-                            type: string
-                        type: object
-                      type: array
-                  required:
-                    - numberEstablishedV4
-                    - numberEstablishedV6
-                    - numberNotEstablishedV4
-                    - numberNotEstablishedV6
-                  type: object
-                lastUpdated:
-                  description: LastUpdated is a timestamp representing the server time
-                    when CalicoNodeStatus object last updated. It is represented in
-                    RFC3339 form and is in UTC.
-                  format: date-time
-                  nullable: true
-                  type: string
-                routes:
-                  description: Routes reports routes known to the Calico BGP daemon
-                    on the node.
-                  properties:
-                    routesV4:
-                      description: RoutesV4 represents IPv4 routes on the node.
-                      items:
-                        description: CalicoNodeRoute contains the status of BGP routes
-                          on the node.
-                        properties:
-                          destination:
-                            description: Destination of the route.
-                            type: string
-                          gateway:
-                            description: Gateway for the destination.
-                            type: string
-                          interface:
-                            description: Interface for the destination
-                            type: string
-                          learnedFrom:
-                            description: LearnedFrom contains information regarding
-                              where this route originated.
-                            properties:
-                              peerIP:
-                                description: If sourceType is NodeMesh or BGPPeer, IP
-                                  address of the router that sent us this route.
-                                type: string
-                              sourceType:
-                                description: Type of the source where a route is learned
-                                  from.
-                                type: string
-                            type: object
-                          type:
-                            description: Type indicates if the route is being used for
-                              forwarding or not.
-                            type: string
-                        type: object
-                      type: array
-                    routesV6:
-                      description: RoutesV6 represents IPv6 routes on the node.
-                      items:
-                        description: CalicoNodeRoute contains the status of BGP routes
-                          on the node.
-                        properties:
-                          destination:
-                            description: Destination of the route.
-                            type: string
-                          gateway:
-                            description: Gateway for the destination.
-                            type: string
-                          interface:
-                            description: Interface for the destination
-                            type: string
-                          learnedFrom:
-                            description: LearnedFrom contains information regarding
-                              where this route originated.
-                            properties:
-                              peerIP:
-                                description: If sourceType is NodeMesh or BGPPeer, IP
-                                  address of the router that sent us this route.
-                                type: string
-                              sourceType:
-                                description: Type of the source where a route is learned
-                                  from.
-                                type: string
-                            type: object
-                          type:
-                            description: Type indicates if the route is being used for
-                              forwarding or not.
-                            type: string
-                        type: object
-                      type: array
-                  type: object
-              type: object
-          type: object
-      served: true
-      storage: true
-status:
-  acceptedNames:
-    kind: ""
-    plural: ""
-  conditions: []
-  storedVersions: []
-
----
-# Source: calico/templates/calico-kube-controllers-rbac.yaml
-=======
->>>>>>> 0103d8cb
 
 # Include a clusterrole for the kube-controllers component,
 # and bind it to the calico-kube-controllers serviceaccount.
