---
# Source: calico/templates/calico-config.yaml
# This ConfigMap is used to configure a self-hosted Calico installation.
kind: ConfigMap
apiVersion: v1
metadata:
  name: calico-config
  namespace: kube-system
data:
  # Typha is disabled.
  typha_service_name: "none"
  # Configure the backend to use.
  calico_backend: "bird"

  # Configure the MTU to use for workload interfaces and tunnels.
  # By default, MTU is auto-detected, and explicitly setting this field should not be required.
  # You can override auto-detection by providing a non-zero value.
  veth_mtu: "0"

  # The CNI network configuration to install on each node. The special
  # values in this config will be automatically populated.
  cni_network_config: |-
    {
      "name": "k8s-pod-network",
      "cniVersion": "0.3.1",
      "plugins": [
        {
          "type": "calico",
          "log_level": "info",
          "log_file_path": "/var/log/calico/cni/cni.log",
          "datastore_type": "kubernetes",
          "nodename": "__KUBERNETES_NODE_NAME__",
          "mtu": __CNI_MTU__,
          "ipam": {
              "type": "calico-ipam"
          },
          "policy": {
              "type": "k8s"
          },
          "kubernetes": {
              "kubeconfig": "__KUBECONFIG_FILEPATH__"
          }
        },
        {
          "type": "portmap",
          "snat": true,
          "capabilities": {"portMappings": true}
        },
        {
          "type": "bandwidth",
          "capabilities": {"bandwidth": true}
        }
      ]
    }

---
apiVersion: apiextensions.k8s.io/v1
kind: CustomResourceDefinition
metadata:
  name: bgpconfigurations.crd.projectcalico.org
spec:
  group: crd.projectcalico.org
  names:
    kind: BGPConfiguration
    listKind: BGPConfigurationList
    plural: bgpconfigurations
    singular: bgpconfiguration
  scope: Cluster
  versions:
  - name: v1
    schema:
      openAPIV3Schema:
        description: BGPConfiguration contains the configuration for any BGP routing.
        properties:
          apiVersion:
            description: 'APIVersion defines the versioned schema of this representation
              of an object. Servers should convert recognized schemas to the latest
              internal value, and may reject unrecognized values. More info: https://git.k8s.io/community/contributors/devel/sig-architecture/api-conventions.md#resources'
            type: string
          kind:
            description: 'Kind is a string value representing the REST resource this
              object represents. Servers may infer this from the endpoint the client
              submits requests to. Cannot be updated. In CamelCase. More info: https://git.k8s.io/community/contributors/devel/sig-architecture/api-conventions.md#types-kinds'
            type: string
          metadata:
            type: object
          spec:
            description: BGPConfigurationSpec contains the values of the BGP configuration.
            properties:
              asNumber:
                description: 'ASNumber is the default AS number used by a node. [Default:
                  64512]'
                format: int32
                type: integer
              communities:
                description: Communities is a list of BGP community values and their
                  arbitrary names for tagging routes.
                items:
                  description: Community contains standard or large community value
                    and its name.
                  properties:
                    name:
                      description: Name given to community value.
                      type: string
                    value:
                      description: Value must be of format `aa:nn` or `aa:nn:mm`.
                        For standard community use `aa:nn` format, where `aa` and
                        `nn` are 16 bit number. For large community use `aa:nn:mm`
                        format, where `aa`, `nn` and `mm` are 32 bit number. Where,
                        `aa` is an AS Number, `nn` and `mm` are per-AS identifier.
                      pattern: ^(\d+):(\d+)$|^(\d+):(\d+):(\d+)$
                      type: string
                  type: object
                type: array
              extensions:
                additionalProperties:
                  type: string
                description: Extensions is a mapping of keys to values that can be
                  used in custom BGP templates
                type: object
              listenPort:
                description: ListenPort is the port where BGP protocol should listen.
                  Defaults to 179
                maximum: 65535
                minimum: 1
                type: integer
              logSeverityScreen:
                description: 'LogSeverityScreen is the log severity above which logs
                  are sent to the stdout. [Default: INFO]'
                type: string
              nodeToNodeMeshEnabled:
                description: 'NodeToNodeMeshEnabled sets whether full node to node
                  BGP mesh is enabled. [Default: true]'
                type: boolean
              prefixAdvertisements:
                description: PrefixAdvertisements contains per-prefix advertisement
                  configuration.
                items:
                  description: PrefixAdvertisement configures advertisement properties
                    for the specified CIDR.
                  properties:
                    cidr:
                      description: CIDR for which properties should be advertised.
                      type: string
                    communities:
                      description: Communities can be list of either community names
                        already defined in `Specs.Communities` or community value
                        of format `aa:nn` or `aa:nn:mm`. For standard community use
                        `aa:nn` format, where `aa` and `nn` are 16 bit number. For
                        large community use `aa:nn:mm` format, where `aa`, `nn` and
                        `mm` are 32 bit number. Where,`aa` is an AS Number, `nn` and
                        `mm` are per-AS identifier.
                      items:
                        type: string
                      type: array
                  type: object
                type: array
              serviceClusterIPs:
                description: ServiceClusterIPs are the CIDR blocks from which service
                  cluster IPs are allocated. If specified, Calico will advertise these
                  blocks, as well as any cluster IPs within them.
                items:
                  description: ServiceClusterIPBlock represents a single allowed ClusterIP
                    CIDR block.
                  properties:
                    cidr:
                      type: string
                  type: object
                type: array
              serviceExternalIPs:
                description: ServiceExternalIPs are the CIDR blocks for Kubernetes
                  Service External IPs. Kubernetes Service ExternalIPs will only be
                  advertised if they are within one of these blocks.
                items:
                  description: ServiceExternalIPBlock represents a single allowed
                    External IP CIDR block.
                  properties:
                    cidr:
                      type: string
                  type: object
                type: array
              serviceLoadBalancerIPs:
                description: ServiceLoadBalancerIPs are the CIDR blocks for Kubernetes
                  Service LoadBalancer IPs. Kubernetes Service status.LoadBalancer.Ingress
                  IPs will only be advertised if they are within one of these blocks.
                items:
                  description: ServiceLoadBalancerIPBlock represents a single allowed
                    LoadBalancer IP CIDR block.
                  properties:
                    cidr:
                      type: string
                  type: object
                type: array
            type: object
        type: object
    served: true
    storage: true
status:
  acceptedNames:
    kind: ""
    plural: ""
  conditions: []
  storedVersions: []

---
apiVersion: apiextensions.k8s.io/v1
kind: CustomResourceDefinition
metadata:
  name: bgppeers.crd.projectcalico.org
spec:
  group: crd.projectcalico.org
  names:
    kind: BGPPeer
    listKind: BGPPeerList
    plural: bgppeers
    singular: bgppeer
  scope: Cluster
  versions:
  - name: v1
    schema:
      openAPIV3Schema:
        properties:
          apiVersion:
            description: 'APIVersion defines the versioned schema of this representation
              of an object. Servers should convert recognized schemas to the latest
              internal value, and may reject unrecognized values. More info: https://git.k8s.io/community/contributors/devel/sig-architecture/api-conventions.md#resources'
            type: string
          kind:
            description: 'Kind is a string value representing the REST resource this
              object represents. Servers may infer this from the endpoint the client
              submits requests to. Cannot be updated. In CamelCase. More info: https://git.k8s.io/community/contributors/devel/sig-architecture/api-conventions.md#types-kinds'
            type: string
          metadata:
            type: object
          spec:
            description: BGPPeerSpec contains the specification for a BGPPeer resource.
            properties:
              asNumber:
                description: The AS Number of the peer.
                format: int32
                type: integer
              birdGatewayMode:
                description: Specifies the BIRD "gateway" mode, i.e. method for computing
                  the immediate next hop for each received route, for peerings generated
                  by this BGPPeer resource.  Default value "Recursive" means "gateway
                  recursive".  "DirectIfDirectlyConnected" means to configure "gateway
                  direct" when the peer is directly connected.
                type: string
              extensions:
                additionalProperties:
                  type: string
                description: Extensions is a mapping of keys to values that can be
                  used in custom BGP templates
                type: object
              failureDetectionMode:
                description: Specifies whether and how to detect loss of connectivity
                  on the peerings generated by this BGPPeer resource.  Default value
                  "None" means nothing beyond BGP's own (slow) hold timer.  "BFDIfDirectlyConnected"
                  means to use BFD when the peer is directly connected.
                type: string
              keepOriginalNextHop:
                description: Option to keep the original nexthop field when routes
                  are sent to a BGP Peer. Setting "true" configures the selected BGP
                  Peers node to use the "next hop keep;" instead of "next hop self;"(default)
                  in the specific branch of the Node on "bird.cfg".
                type: boolean
              maxRestartTime:
                description: Time to allow for software restart.  When specified,
                  this is configured as the graceful restart timeout when RestartMode
                  is "GracefulRestart", and as the LLGR stale time when RestartMode
                  is "LongLivedGracefulRestart".  When not specified, the BIRD defaults
                  are used, which are 120s for "GracefulRestart" and 3600s for "LongLivedGracefulRestart".
                type: string
              node:
                description: The node name identifying the Calico node instance that
                  is targeted by this peer. If this is not set, and no nodeSelector
                  is specified, then this BGP peer selects all nodes in the cluster.
                type: string
              nodeSelector:
                description: Selector for the nodes that should have this peering.  When
                  this is set, the Node field must be empty.
                type: string
              password:
                description: Optional BGP password for the peerings generated by this
                  BGPPeer resource.
                properties:
                  secretKeyRef:
                    description: Selects a key of a secret in the node pod's namespace.
                    properties:
                      key:
                        description: The key of the secret to select from.  Must be
                          a valid secret key.
                        type: string
                      name:
                        description: 'Name of the referent. More info: https://kubernetes.io/docs/concepts/overview/working-with-objects/names/#names
                          TODO: Add other useful fields. apiVersion, kind, uid?'
                        type: string
                      optional:
                        description: Specify whether the Secret or its key must be
                          defined
                        type: boolean
                    required:
                    - key
                    type: object
                type: object
              peerIP:
                description: The IP address of the peer followed by an optional port
                  number to peer with. If port number is given, format should be `[<IPv6>]:port`
                  or `<IPv4>:<port>` for IPv4. If optional port number is not set,
                  and this peer IP and ASNumber belongs to a calico/node with ListenPort
                  set in BGPConfiguration, then we use that port to peer.
                type: string
              peerSelector:
                description: Selector for the remote nodes to peer with.  When this
                  is set, the PeerIP and ASNumber fields must be empty.  For each
                  peering between the local node and selected remote nodes, we configure
                  an IPv4 peering if both ends have NodeBGPSpec.IPv4Address specified,
                  and an IPv6 peering if both ends have NodeBGPSpec.IPv6Address specified.  The
                  remote AS number comes from the remote node's NodeBGPSpec.ASNumber,
                  or the global default if that is not set.
                type: string
              restartMode:
                description: Specifies restart behaviour to configure on the peerings
                  generated by this BGPPeer resource.  Default value "GracefulRestart"
                  means traditional graceful restart. "LongLivedGracefulRestart" means
                  LLGR according to draft-uttaro-idr-bgp-persistence-05.
                type: string
              sourceAddress:
                description: Specifies whether and how to configure a source address
                  for the peerings generated by this BGPPeer resource.  Default value
                  "UseNodeIP" means to configure the node IP as the source address.  "None"
                  means not to configure a source address.
                type: string
            type: object
        type: object
    served: true
    storage: true
status:
  acceptedNames:
    kind: ""
    plural: ""
  conditions: []
  storedVersions: []

---
apiVersion: apiextensions.k8s.io/v1
kind: CustomResourceDefinition
metadata:
  name: blockaffinities.crd.projectcalico.org
spec:
  group: crd.projectcalico.org
  names:
    kind: BlockAffinity
    listKind: BlockAffinityList
    plural: blockaffinities
    singular: blockaffinity
  scope: Cluster
  versions:
  - name: v1
    schema:
      openAPIV3Schema:
        properties:
          apiVersion:
            description: 'APIVersion defines the versioned schema of this representation
              of an object. Servers should convert recognized schemas to the latest
              internal value, and may reject unrecognized values. More info: https://git.k8s.io/community/contributors/devel/sig-architecture/api-conventions.md#resources'
            type: string
          kind:
            description: 'Kind is a string value representing the REST resource this
              object represents. Servers may infer this from the endpoint the client
              submits requests to. Cannot be updated. In CamelCase. More info: https://git.k8s.io/community/contributors/devel/sig-architecture/api-conventions.md#types-kinds'
            type: string
          metadata:
            type: object
          spec:
            description: BlockAffinitySpec contains the specification for a BlockAffinity
              resource.
            properties:
              cidr:
                type: string
              deleted:
                description: Deleted indicates that this block affinity is being deleted.
                  This field is a string for compatibility with older releases that
                  mistakenly treat this field as a string.
                type: string
              node:
                type: string
              state:
                type: string
            required:
            - cidr
            - deleted
            - node
            - state
            type: object
        type: object
    served: true
    storage: true
status:
  acceptedNames:
    kind: ""
    plural: ""
  conditions: []
  storedVersions: []

---
apiVersion: apiextensions.k8s.io/v1
kind: CustomResourceDefinition
metadata:
  name: clusterinformations.crd.projectcalico.org
spec:
  group: crd.projectcalico.org
  names:
    kind: ClusterInformation
    listKind: ClusterInformationList
    plural: clusterinformations
    singular: clusterinformation
  scope: Cluster
  versions:
  - name: v1
    schema:
      openAPIV3Schema:
        description: ClusterInformation contains the cluster specific information.
        properties:
          apiVersion:
            description: 'APIVersion defines the versioned schema of this representation
              of an object. Servers should convert recognized schemas to the latest
              internal value, and may reject unrecognized values. More info: https://git.k8s.io/community/contributors/devel/sig-architecture/api-conventions.md#resources'
            type: string
          kind:
            description: 'Kind is a string value representing the REST resource this
              object represents. Servers may infer this from the endpoint the client
              submits requests to. Cannot be updated. In CamelCase. More info: https://git.k8s.io/community/contributors/devel/sig-architecture/api-conventions.md#types-kinds'
            type: string
          metadata:
            type: object
          spec:
            description: ClusterInformationSpec contains the values of describing
              the cluster.
            properties:
              calicoVersion:
                description: CalicoVersion is the version of Calico that the cluster
                  is running
                type: string
              clusterGUID:
                description: ClusterGUID is the GUID of the cluster
                type: string
              clusterType:
                description: ClusterType describes the type of the cluster
                type: string
              cnxVersion:
                description: CNXVersion is the version of CNX that the cluster is
                  running
                type: string
              datastoreReady:
                description: DatastoreReady is used during significant datastore migrations
                  to signal to components such as Felix that it should wait before
                  accessing the datastore.
                type: boolean
              variant:
                description: Variant declares which variant of Calico should be active.
                type: string
            type: object
        type: object
    served: true
    storage: true
status:
  acceptedNames:
    kind: ""
    plural: ""
  conditions: []
  storedVersions: []

---
apiVersion: apiextensions.k8s.io/v1
kind: CustomResourceDefinition
metadata:
  annotations:
    controller-gen.kubebuilder.io/version: (devel)
  creationTimestamp: null
  name: deeppacketinspections.crd.projectcalico.org
spec:
  group: crd.projectcalico.org
  names:
    kind: DeepPacketInspection
    listKind: DeepPacketInspectionList
    plural: deeppacketinspections
    singular: deeppacketinspection
  scope: Namespaced
  versions:
  - name: v1
    schema:
      openAPIV3Schema:
        properties:
          apiVersion:
            description: 'APIVersion defines the versioned schema of this representation
              of an object. Servers should convert recognized schemas to the latest
              internal value, and may reject unrecognized values. More info: https://git.k8s.io/community/contributors/devel/sig-architecture/api-conventions.md#resources'
            type: string
          kind:
            description: 'Kind is a string value representing the REST resource this
              object represents. Servers may infer this from the endpoint the client
              submits requests to. Cannot be updated. In CamelCase. More info: https://git.k8s.io/community/contributors/devel/sig-architecture/api-conventions.md#types-kinds'
            type: string
          metadata:
            type: object
          spec:
            description: DeepPacketInspectionSpec contains the values of the deep
              packet inspection.
            properties:
              selector:
                description: "The selector is an expression used to pick out the endpoints
                  for which deep packet inspection should be performed on. The selector
                  will only match endpoints in the same namespace as the DeepPacketInspection
                  resource. \n Selector expressions follow this syntax: \n \tlabel
                  == \"string_literal\"  ->  comparison, e.g. my_label == \"foo bar\"
                  \tlabel != \"string_literal\"   ->  not equal; also matches if label
                  is not present \tlabel in { \"a\", \"b\", \"c\", ... }  ->  true
                  if the value of label X is one of \"a\", \"b\", \"c\" \tlabel not
                  in { \"a\", \"b\", \"c\", ... }  ->  true if the value of label
                  X is not one of \"a\", \"b\", \"c\" \thas(label_name)  -> True if
                  that label is present \t! expr -> negation of expr \texpr && expr
                  \ -> Short-circuit and \texpr || expr  -> Short-circuit or \t( expr
                  ) -> parens for grouping \tall() or the empty selector -> matches
                  all endpoints. \n Label names are allowed to contain alphanumerics,
                  -, _ and /. String literals are more permissive but they do not
                  support escape characters. \n Examples (with made-up labels): \n
                  \ttype == \"webserver\" && deployment == \"prod\" \ttype in {\"frontend\",
                  \"backend\"} \tdeployment != \"dev\" \t! has(label_name)"
                type: string
            type: object
          status:
            description: DeepPacketInspectionStatus contains status of deep packet
              inspection in each node.
            properties:
              nodes:
                items:
                  properties:
                    active:
                      properties:
                        lastUpdated:
                          description: Timestamp of when the active status was last
                            updated.
                          format: date-time
                          type: string
                        success:
                          description: Success indicates if deep packet inspection
                            is running on all workloads matching the selector.
                          type: boolean
                      type: object
                    errorConditions:
                      items:
                        properties:
                          lastUpdated:
                            description: Timestamp of when this error message was
                              added.
                            format: date-time
                            type: string
                          message:
                            description: Message from deep packet inspection error.
                            type: string
                        type: object
                      maxItems: 10
                      type: array
                    node:
                      description: Node identifies with a physical node from the cluster
                        via its hostname.
                      type: string
                  type: object
                type: array
            type: object
        type: object
    served: true
    storage: true
    subresources:
      status: {}
status:
  acceptedNames:
    kind: ""
    plural: ""
  conditions: []
  storedVersions: []

---
apiVersion: apiextensions.k8s.io/v1
kind: CustomResourceDefinition
metadata:
  name: felixconfigurations.crd.projectcalico.org
spec:
  group: crd.projectcalico.org
  names:
    kind: FelixConfiguration
    listKind: FelixConfigurationList
    plural: felixconfigurations
    singular: felixconfiguration
  scope: Cluster
  versions:
  - name: v1
    schema:
      openAPIV3Schema:
        description: Felix Configuration contains the configuration for Felix.
        properties:
          apiVersion:
            description: 'APIVersion defines the versioned schema of this representation
              of an object. Servers should convert recognized schemas to the latest
              internal value, and may reject unrecognized values. More info: https://git.k8s.io/community/contributors/devel/sig-architecture/api-conventions.md#resources'
            type: string
          kind:
            description: 'Kind is a string value representing the REST resource this
              object represents. Servers may infer this from the endpoint the client
              submits requests to. Cannot be updated. In CamelCase. More info: https://git.k8s.io/community/contributors/devel/sig-architecture/api-conventions.md#types-kinds'
            type: string
          metadata:
            type: object
          spec:
            description: FelixConfigurationSpec contains the values of the Felix configuration.
            properties:
              allowIPIPPacketsFromWorkloads:
                description: 'AllowIPIPPacketsFromWorkloads controls whether Felix
                  will add a rule to drop IPIP encapsulated traffic from workloads
                  [Default: false]'
                type: boolean
              allowVXLANPacketsFromWorkloads:
                description: 'AllowVXLANPacketsFromWorkloads controls whether Felix
                  will add a rule to drop VXLAN encapsulated traffic from workloads
                  [Default: false]'
                type: boolean
              awsRequestTimeout:
                description: 'AWSRequestTimeout is the timeout on AWS API requests.
                  [Default: 30s]'
                type: string
              awsSecondaryIPRoutingRulePriority:
                description: 'AWSSecondaryIPRoutingRulePriority controls the priority
                  that Felix will use for routing rules when programming them for
                  AWS Secondary IP support. [Default: 101]'
                type: integer
              awsSecondaryIPSupport:
                description: 'AWSSecondaryIPSupport controls whether Felix will try
                  to provision AWS secondary ENIs and secondary IPs for workloads
                  that have IPs from IP pools that are configured with an AWS subnet
                  ID. [Default: Disabled]'
                type: string
              awsSrcDstCheck:
                description: 'Set source-destination-check on AWS EC2 instances. Accepted
                  value must be one of "DoNothing", "Enable" or "Disable". [Default:
                  DoNothing]'
                enum:
                - DoNothing
                - Enable
                - Disable
                type: string
              bpfConnectTimeLoadBalancingEnabled:
                description: 'BPFConnectTimeLoadBalancingEnabled when in BPF mode,
                  controls whether Felix installs the connection-time load balancer.  The
                  connect-time load balancer is required for the host to be able to
                  reach Kubernetes services and it improves the performance of pod-to-service
                  connections.  The only reason to disable it is for debugging purposes.  [Default:
                  true]'
                type: boolean
              bpfDataIfacePattern:
                description: BPFDataIfacePattern is a regular expression that controls
                  which interfaces Felix should attach BPF programs to in order to
                  catch traffic to/from the network.  This needs to match the interfaces
                  that Calico workload traffic flows over as well as any interfaces
                  that handle incoming traffic to nodeports and services from outside
                  the cluster.  It should not match the workload interfaces (usually
                  named cali...).
                type: string
              bpfDisableUnprivileged:
                description: 'BPFDisableUnprivileged, if enabled, Felix sets the kernel.unprivileged_bpf_disabled
                  sysctl to disable unprivileged use of BPF.  This ensures that unprivileged
                  users cannot access Calico''s BPF maps and cannot insert their own
                  BPF programs to interfere with Calico''s. [Default: true]'
                type: boolean
              bpfEnabled:
                description: 'BPFEnabled, if enabled Felix will use the BPF dataplane.
                  [Default: false]'
                type: boolean
              bpfExtToServiceConnmark:
                description: 'BPFExtToServiceConnmark in BPF mode, control a 32bit
                  mark that is set on connections from an external client to a local
                  service. This mark allows us to control how packets of that connection
                  are routed within the host and how is routing intepreted by RPF
                  check. [Default: 0]'
                type: integer
              bpfExternalServiceMode:
                description: 'BPFExternalServiceMode in BPF mode, controls how connections
                  from outside the cluster to services (node ports and cluster IPs)
                  are forwarded to remote workloads.  If set to "Tunnel" then both
                  request and response traffic is tunneled to the remote node.  If
                  set to "DSR", the request traffic is tunneled but the response traffic
                  is sent directly from the remote node.  In "DSR" mode, the remote
                  node appears to use the IP of the ingress node; this requires a
                  permissive L2 network.  [Default: Tunnel]'
                type: string
              bpfKubeProxyEndpointSlicesEnabled:
                description: BPFKubeProxyEndpointSlicesEnabled in BPF mode, controls
                  whether Felix's embedded kube-proxy accepts EndpointSlices or not.
                type: boolean
              bpfKubeProxyIptablesCleanupEnabled:
                description: 'BPFKubeProxyIptablesCleanupEnabled, if enabled in BPF
                  mode, Felix will proactively clean up the upstream Kubernetes kube-proxy''s
                  iptables chains.  Should only be enabled if kube-proxy is not running.  [Default:
                  true]'
                type: boolean
              bpfKubeProxyMinSyncPeriod:
                description: 'BPFKubeProxyMinSyncPeriod, in BPF mode, controls the
                  minimum time between updates to the dataplane for Felix''s embedded
                  kube-proxy.  Lower values give reduced set-up latency.  Higher values
                  reduce Felix CPU usage by batching up more work.  [Default: 1s]'
                type: string
              bpfLogLevel:
                description: 'BPFLogLevel controls the log level of the BPF programs
                  when in BPF dataplane mode.  One of "Off", "Info", or "Debug".  The
                  logs are emitted to the BPF trace pipe, accessible with the command
                  `tc exec bpf debug`. [Default: Off].'
                type: string
              captureDir:
                description: 'CaptureDir controls directory to store file capture.
                  [Default: /var/log/calico/pcap]'
                minLength: 1
                type: string
              captureMaxFiles:
                description: 'CaptureMaxFiles controls number of rotated capture file
                  to keep. [Default: 2]'
                minimum: 1
                type: integer
              captureMaxSizeBytes:
                description: 'CaptureMaxSizeBytes controls the max size of a file
                  capture. [Default: 10000000]'
                minimum: 1
                type: integer
              captureRotationSeconds:
                description: 'CaptureRotationSeconds controls the time rotation of
                  a packet capture. [Default: 3600]'
                minimum: 1
                type: integer
              chainInsertMode:
                description: 'ChainInsertMode controls whether Felix hooks the kernel''s
                  top-level iptables chains by inserting a rule at the top of the
                  chain or by appending a rule at the bottom. insert is the safe default
                  since it prevents Calico''s rules from being bypassed. If you switch
                  to append mode, be sure that the other rules in the chains signal
                  acceptance by falling through to the Calico rules, otherwise the
                  Calico policy will be bypassed. [Default: insert]'
                type: string
              dataplaneDriver:
                type: string
              debugDisableLogDropping:
                type: boolean
              debugMemoryProfilePath:
                type: string
              debugSimulateCalcGraphHangAfter:
                type: string
              debugSimulateDataplaneHangAfter:
                type: string
              defaultEndpointToHostAction:
                description: 'DefaultEndpointToHostAction controls what happens to
                  traffic that goes from a workload endpoint to the host itself (after
                  the traffic hits the endpoint egress policy). By default Calico
                  blocks traffic from workload endpoints to the host itself with an
                  iptables "DROP" action. If you want to allow some or all traffic
                  from endpoint to host, set this parameter to RETURN or ACCEPT. Use
                  RETURN if you have your own rules in the iptables "INPUT" chain;
                  Calico will insert its rules at the top of that chain, then "RETURN"
                  packets to the "INPUT" chain once it has completed processing workload
                  endpoint egress policy. Use ACCEPT to unconditionally accept packets
                  from workloads after processing workload endpoint egress policy.
                  [Default: Drop]'
                type: string
              deletedMetricsRetentionSecs:
                type: integer
              deviceRouteProtocol:
                description: This defines the route protocol added to programmed device
                  routes, by default this will be RTPROT_BOOT when left blank.
                type: integer
              deviceRouteSourceAddress:
                description: This is the source address to use on programmed device
                  routes. By default the source address is left blank, leaving the
                  kernel to choose the source address used.
                type: string
              disableConntrackInvalidCheck:
                type: boolean
              dnsCacheEpoch:
                description: 'An arbitrary number that can be changed, at runtime,
                  to tell Felix to discard all its learnt DNS information. [Default:
                  0].'
                type: integer
              dnsCacheFile:
                description: 'The name of the file that Felix uses to preserve learnt
                  DNS information when restarting. [Default: "/var/run/calico/felix-dns-cache.txt"].'
                type: string
              dnsCacheSaveInterval:
                description: 'The periodic interval at which Felix saves learnt DNS
                  information to the cache file. [Default: 60s].'
                type: string
              dnsExtraTTL:
                description: 'Extra time to keep IPs and alias names that are learnt
                  from DNS, in addition to each name or IP''s advertised TTL. [Default:
                  0s].'
                type: string
              dnsLogsFileAggregationKind:
                description: 'DNSLogsFileAggregationKind is used to choose the type
                  of aggregation for DNS log entries. [Default: 1 - client name prefix
                  aggregation]. Accepted values are 0 and 1. 0 - No aggregation 1
                  - Aggregate over clients with the same name prefix'
                type: integer
              dnsLogsFileDirectory:
                description: 'DNSLogsFileDirectory sets the directory where DNS log
                  files are stored. [Default: /var/log/calico/dnslogs]'
                type: string
              dnsLogsFileEnabled:
                description: 'DNSLogsFileEnabled controls logging DNS logs to a file.
                  If false no DNS logging to file will occur. [Default: false]'
                type: boolean
              dnsLogsFileIncludeLabels:
                description: 'DNSLogsFileIncludeLabels is used to configure if endpoint
                  labels are included in a DNS log entry written to file. [Default:
                  true]'
                type: boolean
              dnsLogsFileMaxFileSizeMB:
                description: 'DNSLogsFileMaxFileSizeMB sets the max size in MB of
                  DNS log files before rotation. [Default: 100]'
                type: integer
              dnsLogsFileMaxFiles:
                description: 'DNSLogsFileMaxFiles sets the number of DNS log files
                  to keep. [Default: 5]'
                type: integer
              dnsLogsFilePerNodeLimit:
                description: 'Limit on the number of DNS logs that can be emitted
                  within each flush interval.  When this limit has been reached, Felix
                  counts the number of unloggable DNS responses within the flush interval,
                  and emits a WARNING log with that count at the same time as it flushes
                  the buffered DNS logs.  [Default: 0, meaning no limit]'
                type: integer
              dnsLogsFlushInterval:
                description: 'DNSLogsFlushInterval configures the interval at which
                  Felix exports DNS logs. [Default: 300s]'
                type: string
              dnsLogsLatency:
                description: 'DNSLogsLatency indicates to include measurements of
                  DNS request/response latency in each DNS log. [Default: true]'
                type: boolean
              dnsPolicyNfqueueID:
                description: 'DNSPolicyNfqueueID is the NFQUEUE ID to use for DNS
                  Policy re-evaluation when the domains IP hasn''t been programmed
                  to ipsets yet. [Default: 100]'
                type: integer
              dnsTrustedServers:
                description: 'The DNS servers that Felix should trust. Each entry
                  here must be `<ip>[:<port>]` - indicating an explicit DNS server
                  IP - or `k8s-service:[<namespace>/]<name>[:port]` - indicating a
                  Kubernetes DNS service. `<port>` defaults to the first service port,
                  or 53 for an IP, and `<namespace>` to `kube-system`. An IPv6 address
                  with a port must use the square brackets convention, for example
                  `[fd00:83a6::12]:5353`.Note that Felix (calico-node) will need RBAC
                  permission to read the details of each service specified by a `k8s-service:...`
                  form. [Default: "k8s-service:kube-dns"].'
                items:
                  type: string
                type: array
              dropActionOverride:
                description: 'DropActionOverride overrides the Drop action in Felix,
                  optionally changing the behavior to Accept, and optionally adding
                  Log. Possible values are Drop, LogAndDrop, Accept, LogAndAccept.
                  [Default: Drop]'
                type: string
              egressIPRoutingRulePriority:
                description: 'EgressIPRoutingRulePriority controls the priority value
                  to use for the egress IP routing rule. [Default: 100]'
                type: integer
              egressIPSupport:
                description: 'EgressIPSupport defines three different support modes
                  for egress IP function. [Default: Disabled] - Disabled:                    Egress
                  IP function is disabled. - EnabledPerNamespace:         Egress IP
                  function is enabled and can be configured on a per-namespace basis;                                per-pod
                  egress annotations are ignored. - EnabledPerNamespaceOrPerPod: Egress
                  IP function is enabled and can be configured per-namespace or per-pod,                                with
                  per-pod egress annotations overriding namespace annotations.'
                type: string
              egressIPVXLANPort:
                description: 'EgressIPVXLANPort is the port number of vxlan tunnel
                  device for egress traffic. [Default: 4790]'
                type: integer
              egressIPVXLANVNI:
                description: 'EgressIPVXLANVNI is the VNI ID of vxlan tunnel device
                  for egress traffic. [Default: 4097]'
                type: integer
              endpointReportingDelay:
                type: string
              endpointReportingEnabled:
                type: boolean
              externalNodesList:
                description: ExternalNodesCIDRList is a list of CIDR's of external-non-calico-nodes
                  which may source tunnel traffic and have the tunneled traffic be
                  accepted at calico nodes.
                items:
                  type: string
                type: array
              failsafeInboundHostPorts:
                description: 'FailsafeInboundHostPorts is a list of UDP/TCP ports
                  and CIDRs that Felix will allow incoming traffic to host endpoints
                  on irrespective of the security policy. This is useful to avoid
                  accidentally cutting off a host with incorrect configuration. For
                  back-compatibility, if the protocol is not specified, it defaults
                  to "tcp". If a CIDR is not specified, it will allow traffic from
                  all addresses. To disable all inbound host ports, use the value
                  none. The default value allows ssh access and DHCP. [Default: tcp:22,
                  udp:68, tcp:179, tcp:2379, tcp:2380, tcp:6443, tcp:6666, tcp:6667]'
                items:
                  description: ProtoPort is combination of protocol, port, and CIDR.
                    Protocol and port must be specified.
                  properties:
                    net:
                      type: string
                    port:
                      type: integer
                    protocol:
                      type: string
                  required:
                  - port
                  - protocol
                  type: object
                type: array
              failsafeOutboundHostPorts:
                description: 'FailsafeOutboundHostPorts is a list of UDP/TCP ports
                  and CIDRs that Felix will allow outgoing traffic from host endpoints
                  to irrespective of the security policy. This is useful to avoid
                  accidentally cutting off a host with incorrect configuration. For
                  back-compatibility, if the protocol is not specified, it defaults
                  to "tcp". If a CIDR is not specified, it will allow traffic from
                  all addresses. To disable all outbound host ports, use the value
                  none. The default value opens etcd''s standard ports to ensure that
                  Felix does not get cut off from etcd as well as allowing DHCP and
                  DNS. [Default: tcp:179, tcp:2379, tcp:2380, tcp:6443, tcp:6666,
                  tcp:6667, udp:53, udp:67]'
                items:
                  description: ProtoPort is combination of protocol, port, and CIDR.
                    Protocol and port must be specified.
                  properties:
                    net:
                      type: string
                    port:
                      type: integer
                    protocol:
                      type: string
                  required:
                  - port
                  - protocol
                  type: object
                type: array
              featureDetectOverride:
                description: FeatureDetectOverride is used to override the feature
                  detection. Values are specified in a comma separated list with no
                  spaces, example; "SNATFullyRandom=true,MASQFullyRandom=false,RestoreSupportsLock=".
                  "true" or "false" will force the feature, empty or omitted values
                  are auto-detected.
                type: string
              flowLogsAggregationThresholdBytes:
                description: FlowLogsAggregationThresholdBytes is used specify how
                  far behind the external pipeline that reads flow logs can be. Default
                  is 8192 bytes. This parameter only takes effect when FlowLogsDynamicAggregationEnabled
                  is set to true.
                type: integer
              flowLogsCollectProcessInfo:
                description: 'FlowLogsCollectProcessInfo, if enabled Felix will load
                  the kprobe BPF programs to collect process info. [Default: false]'
                type: boolean
              flowLogsCollectProcessPath:
                description: 'When FlowLogsCollectProcessPath and FlowLogsCollectProcessInfo
                  are both enabled, each flow log will include information about the
                  process that is sending or receiving the packets in that flow: the
                  `process_name` field will contain the full path of the process executable,
                  and the `process_args` field will have the arguments with which
                  the executable was invoked.  Process information will not be reported
                  for connections which use raw sockets.'
                type: boolean
              flowLogsCollectTcpStats:
                description: FlowLogsCollectTcpStats enables flow logs reporting TCP
                  socket stats
                type: boolean
              flowLogsCollectorDebugTrace:
                description: When FlowLogsCollectorDebugTrace is set to true, enables
                  the logs in the collector to be printed in their entirety.
                type: boolean
              flowLogsDynamicAggregationEnabled:
                description: FlowLogsDynamicAggregationEnabled is used to enable/disable
                  dynamically changing aggregation levels. Default is true.
                type: boolean
              flowLogsEnableHostEndpoint:
                description: FlowLogsEnableHostEndpoint enables Flow logs reporting
                  for HostEndpoints.
                type: boolean
              flowLogsEnableNetworkSets:
                description: FlowLogsEnableNetworkSets enables Flow logs reporting
                  for GlobalNetworkSets.
                type: boolean
              flowLogsFileAggregationKindForAllowed:
                description: 'FlowLogsFileAggregationKindForAllowed is used to choose
                  the type of aggregation for flow log entries created for allowed
                  connections. [Default: 2 - pod prefix name based aggregation]. Accepted
                  values are 0, 1 and 2. 0 - No aggregation 1 - Source port based
                  aggregation 2 - Pod prefix name based aggreagation.'
                type: integer
              flowLogsFileAggregationKindForDenied:
                description: 'FlowLogsFileAggregationKindForDenied is used to choose
                  the type of aggregation for flow log entries created for denied
                  connections. [Default: 1 - source port based aggregation]. Accepted
                  values are 0, 1 and 2. 0 - No aggregation 1 - Source port based
                  aggregation 2 - Pod prefix name based aggregation. 3 - No destination
                  ports based aggregation'
                type: integer
              flowLogsFileDirectory:
                description: FlowLogsFileDirectory sets the directory where flow logs
                  files are stored.
                type: string
              flowLogsFileEnabled:
                description: FlowLogsFileEnabled when set to true, enables logging
                  flow logs to a file. If false no flow logging to file will occur.
                type: boolean
              flowLogsFileEnabledForAllowed:
                description: FlowLogsFileEnabledForAllowed is used to enable/disable
                  flow logs entries created for allowed connections. Default is true.
                  This parameter only takes effect when FlowLogsFileReporterEnabled
                  is set to true.
                type: boolean
              flowLogsFileEnabledForDenied:
                description: FlowLogsFileEnabledForDenied is used to enable/disable
                  flow logs entries created for denied flows. Default is true. This
                  parameter only takes effect when FlowLogsFileReporterEnabled is
                  set to true.
                type: boolean
              flowLogsFileIncludeLabels:
                description: FlowLogsFileIncludeLabels is used to configure if endpoint
                  labels are included in a Flow log entry written to file.
                type: boolean
              flowLogsFileIncludePolicies:
                description: FlowLogsFileIncludePolicies is used to configure if policy
                  information are included in a Flow log entry written to file.
                type: boolean
              flowLogsFileIncludeService:
                description: FlowLogsFileIncludeService is used to configure if the
                  destination service is included in a Flow log entry written to file.
                  The service information can only be included if the flow was explicitly
                  determined to be directed at the service (e.g. when the pre-DNAT
                  destination corresponds to the service ClusterIP and port).
                type: boolean
              flowLogsFileMaxFileSizeMB:
                description: FlowLogsFileMaxFileSizeMB sets the max size in MB of
                  flow logs files before rotation.
                type: integer
              flowLogsFileMaxFiles:
                description: FlowLogsFileMaxFiles sets the number of log files to
                  keep.
                type: integer
              flowLogsFilePerFlowProcessArgsLimit:
                description: FlowLogsFilePerFlowProcessArgsLimit is used to specify
                  the maximum number of distinct process args that will appear in
                  the flowLogs. Default value is 5
                type: integer
              flowLogsFilePerFlowProcessLimit:
                description: 'FlowLogsFilePerFlowProcessLimit, is used to specify
                  the maximum number of flow log entries with distinct process information
                  beyond which process information will be aggregated. [Default: 2]'
                type: integer
              flowLogsFlushInterval:
                description: FlowLogsFlushInterval configures the interval at which
                  Felix exports flow logs.
                type: string
              flowLogsMaxOriginalIPsIncluded:
                description: FlowLogsMaxOriginalIPsIncluded specifies the number of
                  unique IP addresses (if relevant) that should be included in Flow
                  logs.
                type: integer
              flowLogsPositionFilePath:
                description: FlowLogsPositionFilePath is used specify the position
                  of the external pipeline that reads flow logs. Default is /var/log/calico/flows.log.pos.
                  This parameter only takes effect when FlowLogsDynamicAggregationEnabled
                  is set to true.
                type: string
              genericXDPEnabled:
                description: 'GenericXDPEnabled enables Generic XDP so network cards
                  that don''t support XDP offload or driver modes can use XDP. This
                  is not recommended since it doesn''t provide better performance
                  than iptables. [Default: false]'
                type: boolean
              healthEnabled:
                type: boolean
              healthHost:
                type: string
              healthPort:
                type: integer
              interfaceExclude:
                description: 'InterfaceExclude is a comma-separated list of interfaces
                  that Felix should exclude when monitoring for host endpoints. The
                  default value ensures that Felix ignores Kubernetes'' IPVS dummy
                  interface, which is used internally by kube-proxy. If you want to
                  exclude multiple interface names using a single value, the list
                  supports regular expressions. For regular expressions you must wrap
                  the value with ''/''. For example having values ''/^kube/,veth1''
                  will exclude all interfaces that begin with ''kube'' and also the
                  interface ''veth1''. [Default: kube-ipvs0]'
                type: string
              interfacePrefix:
                description: 'InterfacePrefix is the interface name prefix that identifies
                  workload endpoints and so distinguishes them from host endpoint
                  interfaces. Note: in environments other than bare metal, the orchestrators
                  configure this appropriately. For example our Kubernetes and Docker
                  integrations set the ''cali'' value, and our OpenStack integration
                  sets the ''tap'' value. [Default: cali]'
                type: string
              interfaceRefreshInterval:
                description: InterfaceRefreshInterval is the period at which Felix
                  rescans local interfaces to verify their state. The rescan can be
                  disabled by setting the interval to 0.
                type: string
              ipipEnabled:
                type: boolean
              ipipMTU:
                description: 'IPIPMTU is the MTU to set on the tunnel device. See
                  Configuring MTU [Default: 1440]'
                type: integer
              ipsecAllowUnsecuredTraffic:
                description: 'IPSecAllowUnsecuredTraffic controls whether non-IPsec
                  traffic is allowed in addition to IPsec traffic. Enabling this negates
                  the anti-spoofing protections of IPsec but it is useful when migrating
                  to/from IPsec. [Default: false]'
                type: boolean
              ipsecESPAlgorithm:
                description: 'IPSecESAlgorithm sets IPSec ESP algorithm. Default is
                  NIST suite B recommendation. [Default: aes128gcm16-ecp256]'
                type: string
              ipsecIKEAlgorithm:
                description: 'IPSecIKEAlgorithm sets IPSec IKE algorithm. Default
                  is NIST suite B recommendation. [Default: aes128gcm16-prfsha256-ecp256]'
                type: string
              ipsecLogLevel:
                description: 'IPSecLogLevel controls log level for IPSec components.
                  Set to None for no logging. A generic log level terminology is used
                  [None, Notice, Info, Debug, Verbose]. [Default: Info]'
                type: string
              ipsecMode:
                description: 'IPSecMode controls which mode IPSec is operating on.
                  Default value means IPSec is not enabled. [Default: ""]'
                type: string
              ipsecPolicyRefreshInterval:
                description: 'IPSecPolicyRefreshInterval is the interval at which
                  Felix will check the kernel''s IPsec policy tables and repair any
                  inconsistencies. [Default: 600s]'
                type: string
              ipsetsRefreshInterval:
                description: 'IpsetsRefreshInterval is the period at which Felix re-checks
                  all iptables state to ensure that no other process has accidentally
                  broken Calico''s rules. Set to 0 to disable iptables refresh. [Default:
                  90s]'
                type: string
              iptablesBackend:
                description: IptablesBackend specifies which backend of iptables will
                  be used. The default is legacy.
                type: string
              iptablesFilterAllowAction:
                type: string
              iptablesLockFilePath:
                description: 'IptablesLockFilePath is the location of the iptables
                  lock file. You may need to change this if the lock file is not in
                  its standard location (for example if you have mapped it into Felix''s
                  container at a different path). [Default: /run/xtables.lock]'
                type: string
              iptablesLockProbeInterval:
                description: 'IptablesLockProbeInterval is the time that Felix will
                  wait between attempts to acquire the iptables lock if it is not
                  available. Lower values make Felix more responsive when the lock
                  is contended, but use more CPU. [Default: 50ms]'
                type: string
              iptablesLockTimeout:
                description: 'IptablesLockTimeout is the time that Felix will wait
                  for the iptables lock, or 0, to disable. To use this feature, Felix
                  must share the iptables lock file with all other processes that
                  also take the lock. When running Felix inside a container, this
                  requires the /run directory of the host to be mounted into the calico/node
                  or calico/felix container. [Default: 0s disabled]'
                type: string
              iptablesMangleAllowAction:
                type: string
              iptablesMarkMask:
                description: 'IptablesMarkMask is the mask that Felix selects its
                  IPTables Mark bits from. Should be a 32 bit hexadecimal number with
                  at least 8 bits set, none of which clash with any other mark bits
                  in use on the system. [Default: 0xff000000]'
                format: int32
                type: integer
              iptablesNATOutgoingInterfaceFilter:
                type: string
              iptablesPostWriteCheckInterval:
                description: 'IptablesPostWriteCheckInterval is the period after Felix
                  has done a write to the dataplane that it schedules an extra read
                  back in order to check the write was not clobbered by another process.
                  This should only occur if another application on the system doesn''t
                  respect the iptables lock. [Default: 1s]'
                type: string
              iptablesRefreshInterval:
                description: 'IptablesRefreshInterval is the period at which Felix
                  re-checks the IP sets in the dataplane to ensure that no other process
                  has accidentally broken Calico''s rules. Set to 0 to disable IP
                  sets refresh. Note: the default for this value is lower than the
                  other refresh intervals as a workaround for a Linux kernel bug that
                  was fixed in kernel version 4.11. If you are using v4.11 or greater
                  you may want to set this to, a higher value to reduce Felix CPU
                  usage. [Default: 10s]'
                type: string
              ipv6Support:
                type: boolean
              kubeMasqueradeBit:
                description: 'KubeMasqueradeBit should be set to the same value as
                  --iptables-masquerade-bit of kube-proxy when TPROXY is used. The
                  default is the same as kube-proxy default thus only needs a change
                  if kube-proxy is using a non-standard setting. Must be within the
                  range of 0-31.  [Default: 14]'
                type: integer
              kubeNodePortRanges:
                description: 'KubeNodePortRanges holds list of port ranges used for
                  service node ports. Only used if felix detects kube-proxy running
                  in ipvs mode. Felix uses these ranges to separate host and workload
                  traffic. [Default: 30000:32767].'
                items:
                  anyOf:
                  - type: integer
                  - type: string
                  pattern: ^.*
                  x-kubernetes-int-or-string: true
                type: array
              l7LogsFileAggregationDestinationInfo:
                description: 'L7LogsFileAggregationDestinationInfo is used to choose
                  the type of aggregation for the destination metadata on L7 log entries.
                  [Default: IncludeL7DestinationInfo - include destination metadata].
                  Accepted values are IncludeL7DestinationInfo and ExcludeL7DestinationInfo.
                  IncludeL7DestinationInfo - Include destination metadata in the logs.
                  ExcludeL7DestinationInfo - Aggregate over all other fields ignoring
                  the destination aggregated name, namespace, and type.'
                type: string
              l7LogsFileAggregationHTTPHeaderInfo:
                description: 'L7LogsFileAggregationHTTPHeaderInfo is used to choose
                  the type of aggregation for HTTP header data on L7 log entries.
                  [Default: ExcludeL7HTTPHeaderInfo - http header info removal]. Accepted
                  values are IncludeL7HTTPHeaderInfo and ExcludeL7HTTPHeaderInfo.
                  IncludeL7HTTPHeaderInfo - Include HTTP header data in the logs.
                  ExcludeL7HTTPHeaderInfo - Aggregate over all other fields ignoring
                  the user agent and log type.'
                type: string
              l7LogsFileAggregationHTTPMethod:
                description: 'L7LogsFileAggregationHTTPMethod is used to choose the
                  type of aggregation for the HTTP request method on L7 log entries.
                  [Default: IncludeL7HTTPMethod - include the HTTP method]. Accepted
                  values are IncludeL7HTTPMethod and ExcludeL7HTTPMethod. IncludeL7HTTPMethod
                  - Include HTTP method in the logs. ExcludeL7HTTPMethod - Aggregate
                  over all other fields ignoring the HTTP method.'
                type: string
              l7LogsFileAggregationNumURLPath:
                description: 'L7LogsFileAggregationNumURLPath is used to choose the
                  number of components in the url path to display. This allows for
                  the url to be truncated in case parts of the path provide no value.
                  Setting this value to negative will allow all parts of the path
                  to be displayed. [Default: 5].'
                type: integer
              l7LogsFileAggregationResponseCode:
                description: 'L7LogsFileAggregationResponseCode is used to choose
                  the type of aggregation for the response code on L7 log entries.
                  [Default: IncludeL7ResponseCode - include the response code]. Accepted
                  values are IncludeL7ResponseCode and ExcludeL7ResponseCode. IncludeL7ResponseCode
                  - Include the response code in the logs. ExcludeL7ResponseCode -
                  Aggregate over all other fields ignoring the response code.'
                type: string
              l7LogsFileAggregationServiceInfo:
                description: 'L7LogsFileAggregationServiceInfo is used to choose the
                  type of aggregation for the service data on L7 log entries. [Default:
                  IncludeL7ServiceInfo - include service data]. Accepted values are
                  IncludeL7ServiceInfo and ExcludeL7ServiceInfo. IncludeL7ServiceInfo
                  - Include service data in the logs. ExcludeL7ServiceInfo - Aggregate
                  over all other fields ignoring the service name, namespace, and
                  port.'
                type: string
              l7LogsFileAggregationSourceInfo:
                description: 'L7LogsFileAggregationExcludeSourceInfo is used to choose
                  the type of aggregation for the source metadata on L7 log entries.
                  [Default: IncludeL7SourceInfoNoPort - include all source metadata
                  except for the source port]. Accepted values are IncludeL7SourceInfo,
                  IncludeL7SourceInfoNoPort, and ExcludeL7SourceInfo. IncludeL7SourceInfo
                  - Include source metadata in the logs. IncludeL7SourceInfoNoPort
                  - Include source metadata in the logs excluding the source port.
                  ExcludeL7SourceInfo - Aggregate over all other fields ignoring the
                  source aggregated name, namespace, and type.'
                type: string
              l7LogsFileAggregationTrimURL:
                description: 'L7LogsFileAggregationTrimURL is used to choose the type
                  of aggregation for the url on L7 log entries. [Default: IncludeL7FullURL
                  - include the full URL up to however many path components are allowed
                  by L7LogsFileAggregationNumURLPath]. Accepted values are 0 and 1.
                  IncludeL7FullURL - Include the full URL up to however many path
                  components are allowed by L7LogsFileAggregationNumURLPath. TrimURLQuery
                  - Aggregate over all other fields ignoring the query parameters
                  on the URL. TrimURLQueryAndPath - Aggregate over all other fields
                  and the base URL only. ExcludeL7URL - Aggregate over all other fields
                  ignoring the URL entirely.'
                type: string
              l7LogsFileAggregationURLCharLimit:
                description: 'Limit on the length of the URL collected in L7 logs.
                  When a URL length reaches this limit it is sliced off, and the sliced
                  URL is sent to log storage. [Default: 250]'
                type: integer
              l7LogsFileDirectory:
                description: 'L7LogsFileDirectory sets the directory where L7 log
                  files are stored. [Default: /var/log/calico/l7logs]'
                type: string
              l7LogsFileEnabled:
                description: 'L7LogsFileEnabled controls logging L7 logs to a file.
                  If false no L7 logging to file will occur. [Default: true]'
                type: boolean
              l7LogsFileMaxFileSizeMB:
                description: 'L7LogsFileMaxFileSizeMB sets the max size in MB of L7
                  log files before rotation. [Default: 100]'
                type: integer
              l7LogsFileMaxFiles:
                description: 'L7LogsFileMaxFiles sets the number of L7 log files to
                  keep. [Default: 5]'
                type: integer
              l7LogsFilePerNodeLimit:
                description: 'Limit on the number of L7 logs that can be emitted within
                  each flush interval.  When this limit has been reached, Felix counts
                  the number of unloggable L7 responses within the flush interval,
                  and emits a WARNING log with that count at the same time as it flushes
                  the buffered L7 logs. A value of 0 means no limit. [Default: 1500]'
                type: integer
              l7LogsFlushInterval:
                description: 'L7LogsFlushInterval configures the interval at which
                  Felix exports L7 logs. [Default: 300s]'
                type: string
              logDropActionOverride:
                description: LogDropActionOverride specifies whether or not to include
                  the DropActionOverride in the logs when it is triggered.
                type: boolean
              logFilePath:
                description: 'LogFilePath is the full path to the Felix log. Set to
                  none to disable file logging. [Default: /var/log/calico/felix.log]'
                type: string
              logPrefix:
                description: 'LogPrefix is the log prefix that Felix uses when rendering
                  LOG rules. [Default: calico-packet]'
                type: string
              logSeverityFile:
                description: 'LogSeverityFile is the log severity above which logs
                  are sent to the log file. [Default: Info]'
                type: string
              logSeverityScreen:
                description: 'LogSeverityScreen is the log severity above which logs
                  are sent to the stdout. [Default: Info]'
                type: string
              logSeveritySys:
                description: 'LogSeveritySys is the log severity above which logs
                  are sent to the syslog. Set to None for no logging to syslog. [Default:
                  Info]'
                type: string
              maxIpsetSize:
                type: integer
              metadataAddr:
                description: 'MetadataAddr is the IP address or domain name of the
                  server that can answer VM queries for cloud-init metadata. In OpenStack,
                  this corresponds to the machine running nova-api (or in Ubuntu,
                  nova-api-metadata). A value of none (case insensitive) means that
                  Felix should not set up any NAT rule for the metadata path. [Default:
                  127.0.0.1]'
                type: string
              metadataPort:
                description: 'MetadataPort is the port of the metadata server. This,
                  combined with global.MetadataAddr (if not ''None''), is used to
                  set up a NAT rule, from 169.254.169.254:80 to MetadataAddr:MetadataPort.
                  In most cases this should not need to be changed [Default: 8775].'
                type: integer
              mtuIfacePattern:
                description: MTUIfacePattern is a regular expression that controls
                  which interfaces Felix should scan in order to calculate the host's
                  MTU. This should not match workload interfaces (usually named cali...).
                type: string
              natOutgoingAddress:
                description: NATOutgoingAddress specifies an address to use when performing
                  source NAT for traffic in a natOutgoing pool that is leaving the
                  network. By default the address used is an address on the interface
                  the traffic is leaving on (ie it uses the iptables MASQUERADE target)
                type: string
              natPortRange:
                anyOf:
                - type: integer
                - type: string
                description: NATPortRange specifies the range of ports that is used
                  for port mapping when doing outgoing NAT. When unset the default
                  behavior of the network stack is used.
                pattern: ^.*
                x-kubernetes-int-or-string: true
              netlinkTimeout:
                type: string
              nfNetlinkBufSize:
                type: string
              openstackRegion:
                description: 'OpenstackRegion is the name of the region that a particular
                  Felix belongs to. In a multi-region Calico/OpenStack deployment,
                  this must be configured somehow for each Felix (here in the datamodel,
                  or in felix.cfg or the environment on each compute node), and must
                  match the [calico] openstack_region value configured in neutron.conf
                  on each node. [Default: Empty]'
                type: string
              policySyncPathPrefix:
                description: 'PolicySyncPathPrefix is used to by Felix to communicate
                  policy changes to external services, like Application layer policy.
                  [Default: Empty]'
                type: string
              prometheusGoMetricsEnabled:
                description: 'PrometheusGoMetricsEnabled disables Go runtime metrics
                  collection, which the Prometheus client does by default, when set
                  to false. This reduces the number of metrics reported, reducing
                  Prometheus load. [Default: true]'
                type: boolean
              prometheusMetricsCAFile:
                type: string
              prometheusMetricsCertFile:
                description: TLS credentials for this port.
                type: string
              prometheusMetricsEnabled:
                description: 'PrometheusMetricsEnabled enables the Prometheus metrics
                  server in Felix if set to true. [Default: false]'
                type: boolean
              prometheusMetricsHost:
                description: 'PrometheusMetricsHost is the host that the Prometheus
                  metrics server should bind to. [Default: empty]'
                type: string
              prometheusMetricsKeyFile:
                type: string
              prometheusMetricsPort:
                description: 'PrometheusMetricsPort is the TCP port that the Prometheus
                  metrics server should bind to. [Default: 9091]'
                type: integer
              prometheusProcessMetricsEnabled:
                description: 'PrometheusProcessMetricsEnabled disables process metrics
                  collection, which the Prometheus client does by default, when set
                  to false. This reduces the number of metrics reported, reducing
                  Prometheus load. [Default: true]'
                type: boolean
              prometheusReporterCAFile:
                type: string
              prometheusReporterCertFile:
                type: string
              prometheusReporterEnabled:
                description: Felix Denied Packet Metrics configuration parameters.
                type: boolean
              prometheusReporterKeyFile:
                type: string
              prometheusReporterPort:
                type: integer
              prometheusWireGuardMetricsEnabled:
                description: 'PrometheusWireGuardMetricsEnabled disables wireguard
                  metrics collection, which the Prometheus client does by default,
                  when set to false. This reduces the number of metrics reported,
                  reducing Prometheus load. [Default: true]'
                type: boolean
              removeExternalRoutes:
                description: Whether or not to remove device routes that have not
                  been programmed by Felix. Disabling this will allow external applications
                  to also add device routes. This is enabled by default which means
                  we will remove externally added routes.
                type: boolean
              reportingInterval:
                description: 'ReportingInterval is the interval at which Felix reports
                  its status into the datastore or 0 to disable. Must be non-zero
                  in OpenStack deployments. [Default: 30s]'
                type: string
              reportingTTL:
                description: 'ReportingTTL is the time-to-live setting for process-wide
                  status reports. [Default: 90s]'
                type: string
              routeRefreshInterval:
                description: 'RouteRefreshInterval is the period at which Felix re-checks
                  the routes in the dataplane to ensure that no other process has
                  accidentally broken Calico''s rules. Set to 0 to disable route refresh.
                  [Default: 90s]'
                type: string
              routeSource:
                description: 'RouteSource configures where Felix gets its routing
                  information. - WorkloadIPs: use workload endpoints to construct
                  routes. - CalicoIPAM: the default - use IPAM data to construct routes.'
                type: string
              routeTableRange:
                description: Calico programs additional Linux route tables for various
                  purposes.  RouteTableRange specifies the indices of the route tables
                  that Calico should use.
                properties:
                  max:
                    type: integer
                  min:
                    type: integer
                required:
                - max
                - min
                type: object
              serviceLoopPrevention:
                description: 'When service IP advertisement is enabled, prevent routing
                  loops to service IPs that are not in use, by dropping or rejecting
                  packets that do not get DNAT''d by kube-proxy. Unless set to "Disabled",
                  in which case such routing loops continue to be allowed. [Default:
                  Drop]'
                type: string
              sidecarAccelerationEnabled:
                description: 'SidecarAccelerationEnabled enables experimental sidecar
                  acceleration [Default: false]'
                type: boolean
              statsDumpFilePath:
                type: string
              syslogReporterAddress:
                type: string
              syslogReporterNetwork:
                type: string
              tproxyMode:
                description: 'TPROXYMode sets whether traffic is directed through
                  a transparent proxy for further processing or not and how is the
                  proxying done. [Default: Disabled]'
                type: string
              tproxyPort:
                description: 'TPROXYPort sets to which port proxied traffic should
                  be redirected. [Default: 16001]'
                type: integer
              tproxyUpstreamConnMark:
                description: 'TPROXYUpstreamConnMark tells Felix which mark is used
                  by the proxy for its upstream connections so that Felix can program
                  the dataplane correctly.  [Default: 0x17]'
                format: int32
                type: integer
              usageReportingEnabled:
                description: 'UsageReportingEnabled reports anonymous Calico version
                  number and cluster size to projectcalico.org. Logs warnings returned
                  by the usage server. For example, if a significant security vulnerability
                  has been discovered in the version of Calico being used. [Default:
                  true]'
                type: boolean
              usageReportingInitialDelay:
                description: 'UsageReportingInitialDelay controls the minimum delay
                  before Felix makes a report. [Default: 300s]'
                type: string
              usageReportingInterval:
                description: 'UsageReportingInterval controls the interval at which
                  Felix makes reports. [Default: 86400s]'
                type: string
              useInternalDataplaneDriver:
                type: boolean
              vxlanEnabled:
                type: boolean
              vxlanMTU:
                description: 'VXLANMTU is the MTU to set on the tunnel device. See
                  Configuring MTU [Default: 1440]'
                type: integer
              vxlanPort:
                type: integer
              vxlanVNI:
                type: integer
              windowsDnsCacheFile:
                description: 'The name of the file that Felix uses to preserve learnt
                  DNS information when restarting. [Default: "c:\\TigeraCalico\\felix-dns-cache.txt"].'
                type: string
              windowsDnsExtraTTL:
                description: 'Extra time to keep IPs and alias names that are learnt
                  from DNS, in addition to each name or IP''s advertised TTL. The
                  default value is 120s which is same as the default value of ServicePointManager.DnsRefreshTimeout
                  on .net framework. [Default: 120s].'
                type: string
              windowsFlowLogsFileDirectory:
                description: 'WindowsFlowLogsFileDirectory sets the directory where
                  flow logs files are stored on Windows nodes. [Default: "c:\\TigeraCalico\\flowlogs"].'
                type: string
              windowsFlowLogsPositionFilePath:
                description: 'WindowsFlowLogsPositionFilePath is used to specify the
                  position of the external pipeline that reads flow logs on Windows
                  nodes. [Default: "c:\\TigeraCalico\\flowlogs\\flows.log.pos"]. This
                  parameter only takes effect when FlowLogsDynamicAggregationEnabled
                  is set to true.'
                type: string
              windowsNetworkName:
                description: WindowsNetworkName specifies which Windows HNS networks
                  Felix should operate on.  The default is to match networks that
                  start with "calico".  Supports regular expression syntax.
                type: string
              windowsStatsDumpFilePath:
                description: 'WindowsStatsDumpFilePath is used to specify the path
                  of the stats dump file on Windows nodes. [Default: "c:\\TigeraCalico\\stats\\dump"]'
                type: string
              wireguardEnabled:
                description: 'WireguardEnabled controls whether Wireguard is enabled.
                  [Default: false]'
                type: boolean
              wireguardHostEncryptionEnabled:
                description: 'WireguardHostEncryptionEnabled controls whether Wireguard
                  host-to-host encryption is enabled. [Default: false]'
                type: boolean
              wireguardInterfaceName:
                description: 'WireguardInterfaceName specifies the name to use for
                  the Wireguard interface. [Default: wg.calico]'
                type: string
              wireguardListeningPort:
                description: 'WireguardListeningPort controls the listening port used
                  by Wireguard. [Default: 51820]'
                type: integer
              wireguardMTU:
                description: 'WireguardMTU controls the MTU on the Wireguard interface.
                  See Configuring MTU [Default: 1420]'
                type: integer
              wireguardRoutingRulePriority:
                description: 'WireguardRoutingRulePriority controls the priority value
                  to use for the Wireguard routing rule. [Default: 99]'
                type: integer
              xdpEnabled:
                description: 'XDPEnabled enables XDP acceleration for suitable untracked
                  incoming deny rules. [Default: true]'
                type: boolean
              xdpRefreshInterval:
                description: 'XDPRefreshInterval is the period at which Felix re-checks
                  all XDP state to ensure that no other process has accidentally broken
                  Calico''s BPF maps or attached programs. Set to 0 to disable XDP
                  refresh. [Default: 90s]'
                type: string
            type: object
        type: object
    served: true
    storage: true
status:
  acceptedNames:
    kind: ""
    plural: ""
  conditions: []
  storedVersions: []

---
apiVersion: apiextensions.k8s.io/v1
kind: CustomResourceDefinition
metadata:
  annotations:
    controller-gen.kubebuilder.io/version: (devel)
  creationTimestamp: null
  name: globalalerts.crd.projectcalico.org
spec:
  group: crd.projectcalico.org
  names:
    kind: GlobalAlert
    listKind: GlobalAlertList
    plural: globalalerts
    singular: globalalert
  scope: Cluster
  versions:
  - name: v1
    schema:
      openAPIV3Schema:
        properties:
          apiVersion:
            description: 'APIVersion defines the versioned schema of this representation
              of an object. Servers should convert recognized schemas to the latest
              internal value, and may reject unrecognized values. More info: https://git.k8s.io/community/contributors/devel/sig-architecture/api-conventions.md#resources'
            type: string
          kind:
            description: 'Kind is a string value representing the REST resource this
              object represents. Servers may infer this from the endpoint the client
              submits requests to. Cannot be updated. In CamelCase. More info: https://git.k8s.io/community/contributors/devel/sig-architecture/api-conventions.md#types-kinds'
            type: string
          metadata:
            type: object
          spec:
            properties:
              aggregateBy:
                items:
                  type: string
                type: array
              condition:
                type: string
              dataSet:
                type: string
              description:
                type: string
              field:
                type: string
              lookback:
                type: string
              metric:
                type: string
              period:
                type: string
              query:
                type: string
              severity:
                type: integer
              summary:
                type: string
              threshold:
                type: number
            required:
            - dataSet
            - description
            - severity
            type: object
          status:
            properties:
              active:
                type: boolean
              errorConditions:
                items:
                  properties:
                    message:
                      type: string
                    type:
                      type: string
                  required:
                  - message
                  - type
                  type: object
                type: array
              healthy:
                type: boolean
              lastEvent:
                format: date-time
                type: string
              lastExecuted:
                format: date-time
                type: string
              lastUpdate:
                format: date-time
                type: string
            required:
            - active
            - healthy
            type: object
        type: object
    served: true
    storage: true
status:
  acceptedNames:
    kind: ""
    plural: ""
  conditions: []
  storedVersions: []

---
apiVersion: apiextensions.k8s.io/v1
kind: CustomResourceDefinition
metadata:
  annotations:
    controller-gen.kubebuilder.io/version: (devel)
  creationTimestamp: null
  name: globalalerttemplates.crd.projectcalico.org
spec:
  group: crd.projectcalico.org
  names:
    kind: GlobalAlertTemplate
    listKind: GlobalAlertTemplateList
    plural: globalalerttemplates
    singular: globalalerttemplate
  scope: Cluster
  versions:
  - name: v1
    schema:
      openAPIV3Schema:
        properties:
          apiVersion:
            description: 'APIVersion defines the versioned schema of this representation
              of an object. Servers should convert recognized schemas to the latest
              internal value, and may reject unrecognized values. More info: https://git.k8s.io/community/contributors/devel/sig-architecture/api-conventions.md#resources'
            type: string
          kind:
            description: 'Kind is a string value representing the REST resource this
              object represents. Servers may infer this from the endpoint the client
              submits requests to. Cannot be updated. In CamelCase. More info: https://git.k8s.io/community/contributors/devel/sig-architecture/api-conventions.md#types-kinds'
            type: string
          metadata:
            type: object
          spec:
            properties:
              aggregateBy:
                items:
                  type: string
                type: array
              condition:
                type: string
              dataSet:
                type: string
              description:
                type: string
              field:
                type: string
              lookback:
                type: string
              metric:
                type: string
              period:
                type: string
              query:
                type: string
              severity:
                type: integer
              summary:
                type: string
              threshold:
                type: number
            required:
            - dataSet
            - description
            - severity
            type: object
        type: object
    served: true
    storage: true
status:
  acceptedNames:
    kind: ""
    plural: ""
  conditions: []
  storedVersions: []

---
apiVersion: apiextensions.k8s.io/v1
kind: CustomResourceDefinition
metadata:
  name: globalnetworkpolicies.crd.projectcalico.org
spec:
  group: crd.projectcalico.org
  names:
    kind: GlobalNetworkPolicy
    listKind: GlobalNetworkPolicyList
    plural: globalnetworkpolicies
    singular: globalnetworkpolicy
  scope: Cluster
  versions:
  - name: v1
    schema:
      openAPIV3Schema:
        properties:
          apiVersion:
            description: 'APIVersion defines the versioned schema of this representation
              of an object. Servers should convert recognized schemas to the latest
              internal value, and may reject unrecognized values. More info: https://git.k8s.io/community/contributors/devel/sig-architecture/api-conventions.md#resources'
            type: string
          kind:
            description: 'Kind is a string value representing the REST resource this
              object represents. Servers may infer this from the endpoint the client
              submits requests to. Cannot be updated. In CamelCase. More info: https://git.k8s.io/community/contributors/devel/sig-architecture/api-conventions.md#types-kinds'
            type: string
          metadata:
            type: object
          spec:
            properties:
              applyOnForward:
                description: ApplyOnForward indicates to apply the rules in this policy
                  on forward traffic.
                type: boolean
              doNotTrack:
                description: DoNotTrack indicates whether packets matched by the rules
                  in this policy should go through the data plane's connection tracking,
                  such as Linux conntrack.  If True, the rules in this policy are
                  applied before any data plane connection tracking, and packets allowed
                  by this policy are marked as not to be tracked.
                type: boolean
              egress:
                description: The ordered set of egress rules.  Each rule contains
                  a set of packet match criteria and a corresponding action to apply.
                items:
                  description: "A Rule encapsulates a set of match criteria and an
                    action.  Both selector-based security Policy and security Profiles
                    reference rules - separated out as a list of rules for both ingress
                    and egress packet matching. \n Each positive match criteria has
                    a negated version, prefixed with \"Not\". All the match criteria
                    within a rule must be satisfied for a packet to match. A single
                    rule can contain the positive and negative version of a match
                    and both must be satisfied for the rule to match."
                  properties:
                    action:
                      type: string
                    destination:
                      description: Destination contains the match criteria that apply
                        to destination entity.
                      properties:
                        domains:
                          description: Domains is an optional field, valid for egress
                            Allow rules only, that restricts the rule to apply only
                            to traffic to one of the specified domains.  If this field
                            is specified, Action must be Allow, and Nets and Selector
                            must both be left empty.
                          items:
                            type: string
                          type: array
                        namespaceSelector:
                          description: "NamespaceSelector is an optional field that
                            contains a selector expression. Only traffic that originates
                            from (or terminates at) endpoints within the selected
                            namespaces will be matched. When both NamespaceSelector
                            and another selector are defined on the same rule, then
                            only workload endpoints that are matched by both selectors
                            will be selected by the rule. \n For NetworkPolicy, an
                            empty NamespaceSelector implies that the Selector is limited
                            to selecting only workload endpoints in the same namespace
                            as the NetworkPolicy. \n For NetworkPolicy, `global()`
                            NamespaceSelector implies that the Selector is limited
                            to selecting only GlobalNetworkSet or HostEndpoint. \n
                            For GlobalNetworkPolicy, an empty NamespaceSelector implies
                            the Selector applies to workload endpoints across all
                            namespaces."
                          type: string
                        nets:
                          description: Nets is an optional field that restricts the
                            rule to only apply to traffic that originates from (or
                            terminates at) IP addresses in any of the given subnets.
                          items:
                            type: string
                          type: array
                        notNets:
                          description: NotNets is the negated version of the Nets
                            field.
                          items:
                            type: string
                          type: array
                        notPorts:
                          description: NotPorts is the negated version of the Ports
                            field. Since only some protocols have ports, if any ports
                            are specified it requires the Protocol match in the Rule
                            to be set to "TCP" or "UDP".
                          items:
                            anyOf:
                            - type: integer
                            - type: string
                            pattern: ^.*
                            x-kubernetes-int-or-string: true
                          type: array
                        notSelector:
                          description: NotSelector is the negated version of the Selector
                            field.  See Selector field for subtleties with negated
                            selectors.
                          type: string
                        ports:
                          description: "Ports is an optional field that restricts
                            the rule to only apply to traffic that has a source (destination)
                            port that matches one of these ranges/values. This value
                            is a list of integers or strings that represent ranges
                            of ports. \n Since only some protocols have ports, if
                            any ports are specified it requires the Protocol match
                            in the Rule to be set to \"TCP\" or \"UDP\"."
                          items:
                            anyOf:
                            - type: integer
                            - type: string
                            pattern: ^.*
                            x-kubernetes-int-or-string: true
                          type: array
                        selector:
                          description: "Selector is an optional field that contains
                            a selector expression (see Policy for sample syntax).
                            \ Only traffic that originates from (terminates at) endpoints
                            matching the selector will be matched. \n Note that: in
                            addition to the negated version of the Selector (see NotSelector
                            below), the selector expression syntax itself supports
                            negation.  The two types of negation are subtly different.
                            One negates the set of matched endpoints, the other negates
                            the whole match: \n \tSelector = \"!has(my_label)\" matches
                            packets that are from other Calico-controlled \tendpoints
                            that do not have the label \"my_label\". \n \tNotSelector
                            = \"has(my_label)\" matches packets that are not from
                            Calico-controlled \tendpoints that do have the label \"my_label\".
                            \n The effect is that the latter will accept packets from
                            non-Calico sources whereas the former is limited to packets
                            from Calico-controlled endpoints."
                          type: string
                        serviceAccounts:
                          description: ServiceAccounts is an optional field that restricts
                            the rule to only apply to traffic that originates from
                            (or terminates at) a pod running as a matching service
                            account.
                          properties:
                            names:
                              description: Names is an optional field that restricts
                                the rule to only apply to traffic that originates
                                from (or terminates at) a pod running as a service
                                account whose name is in the list.
                              items:
                                type: string
                              type: array
                            selector:
                              description: Selector is an optional field that restricts
                                the rule to only apply to traffic that originates
                                from (or terminates at) a pod running as a service
                                account that matches the given label selector. If
                                both Names and Selector are specified then they are
                                AND'ed.
                              type: string
                          type: object
                        services:
                          description: "Services is an optional field that contains
                            options for matching Kubernetes Services. If specified,
                            only traffic that originates from or terminates at endpoints
                            within the selected service(s) will be matched, and only
                            to/from each endpoint's port. \n Services cannot be specified
                            on the same rule as Selector, NotSelector, NamespaceSelector,
                            Ports, NotPorts, Nets, NotNets or ServiceAccounts. \n
                            Only valid on egress rules."
                          properties:
                            name:
                              description: Name specifies the name of a Kubernetes
                                Service to match.
                              type: string
                            namespace:
                              description: Namespace specifies the namespace of the
                                given Service. If left empty, the rule will match
                                within this policy's namespace.
                              type: string
                          type: object
                      type: object
                    http:
                      description: HTTP contains match criteria that apply to HTTP
                        requests.
                      properties:
                        methods:
                          description: Methods is an optional field that restricts
                            the rule to apply only to HTTP requests that use one of
                            the listed HTTP Methods (e.g. GET, PUT, etc.) Multiple
                            methods are OR'd together.
                          items:
                            type: string
                          type: array
                        paths:
                          description: 'Paths is an optional field that restricts
                            the rule to apply to HTTP requests that use one of the
                            listed HTTP Paths. Multiple paths are OR''d together.
                            e.g: - exact: /foo - prefix: /bar NOTE: Each entry may
                            ONLY specify either a `exact` or a `prefix` match. The
                            validator will check for it.'
                          items:
                            description: 'HTTPPath specifies an HTTP path to match.
                              It may be either of the form: exact: <path>: which matches
                              the path exactly or prefix: <path-prefix>: which matches
                              the path prefix'
                            properties:
                              exact:
                                type: string
                              prefix:
                                type: string
                            type: object
                          type: array
                      type: object
                    icmp:
                      description: ICMP is an optional field that restricts the rule
                        to apply to a specific type and code of ICMP traffic.  This
                        should only be specified if the Protocol field is set to "ICMP"
                        or "ICMPv6".
                      properties:
                        code:
                          description: Match on a specific ICMP code.  If specified,
                            the Type value must also be specified. This is a technical
                            limitation imposed by the kernel's iptables firewall,
                            which Calico uses to enforce the rule.
                          type: integer
                        type:
                          description: Match on a specific ICMP type.  For example
                            a value of 8 refers to ICMP Echo Request (i.e. pings).
                          type: integer
                      type: object
                    ipVersion:
                      description: IPVersion is an optional field that restricts the
                        rule to only match a specific IP version.
                      type: integer
                    metadata:
                      description: Metadata contains additional information for this
                        rule
                      properties:
                        annotations:
                          additionalProperties:
                            type: string
                          description: Annotations is a set of key value pairs that
                            give extra information about the rule
                          type: object
                      type: object
                    notICMP:
                      description: NotICMP is the negated version of the ICMP field.
                      properties:
                        code:
                          description: Match on a specific ICMP code.  If specified,
                            the Type value must also be specified. This is a technical
                            limitation imposed by the kernel's iptables firewall,
                            which Calico uses to enforce the rule.
                          type: integer
                        type:
                          description: Match on a specific ICMP type.  For example
                            a value of 8 refers to ICMP Echo Request (i.e. pings).
                          type: integer
                      type: object
                    notProtocol:
                      anyOf:
                      - type: integer
                      - type: string
                      description: NotProtocol is the negated version of the Protocol
                        field.
                      pattern: ^.*
                      x-kubernetes-int-or-string: true
                    protocol:
                      anyOf:
                      - type: integer
                      - type: string
                      description: "Protocol is an optional field that restricts the
                        rule to only apply to traffic of a specific IP protocol. Required
                        if any of the EntityRules contain Ports (because ports only
                        apply to certain protocols). \n Must be one of these string
                        values: \"TCP\", \"UDP\", \"ICMP\", \"ICMPv6\", \"SCTP\",
                        \"UDPLite\" or an integer in the range 1-255."
                      pattern: ^.*
                      x-kubernetes-int-or-string: true
                    source:
                      description: Source contains the match criteria that apply to
                        source entity.
                      properties:
                        domains:
                          description: Domains is an optional field, valid for egress
                            Allow rules only, that restricts the rule to apply only
                            to traffic to one of the specified domains.  If this field
                            is specified, Action must be Allow, and Nets and Selector
                            must both be left empty.
                          items:
                            type: string
                          type: array
                        namespaceSelector:
                          description: "NamespaceSelector is an optional field that
                            contains a selector expression. Only traffic that originates
                            from (or terminates at) endpoints within the selected
                            namespaces will be matched. When both NamespaceSelector
                            and another selector are defined on the same rule, then
                            only workload endpoints that are matched by both selectors
                            will be selected by the rule. \n For NetworkPolicy, an
                            empty NamespaceSelector implies that the Selector is limited
                            to selecting only workload endpoints in the same namespace
                            as the NetworkPolicy. \n For NetworkPolicy, `global()`
                            NamespaceSelector implies that the Selector is limited
                            to selecting only GlobalNetworkSet or HostEndpoint. \n
                            For GlobalNetworkPolicy, an empty NamespaceSelector implies
                            the Selector applies to workload endpoints across all
                            namespaces."
                          type: string
                        nets:
                          description: Nets is an optional field that restricts the
                            rule to only apply to traffic that originates from (or
                            terminates at) IP addresses in any of the given subnets.
                          items:
                            type: string
                          type: array
                        notNets:
                          description: NotNets is the negated version of the Nets
                            field.
                          items:
                            type: string
                          type: array
                        notPorts:
                          description: NotPorts is the negated version of the Ports
                            field. Since only some protocols have ports, if any ports
                            are specified it requires the Protocol match in the Rule
                            to be set to "TCP" or "UDP".
                          items:
                            anyOf:
                            - type: integer
                            - type: string
                            pattern: ^.*
                            x-kubernetes-int-or-string: true
                          type: array
                        notSelector:
                          description: NotSelector is the negated version of the Selector
                            field.  See Selector field for subtleties with negated
                            selectors.
                          type: string
                        ports:
                          description: "Ports is an optional field that restricts
                            the rule to only apply to traffic that has a source (destination)
                            port that matches one of these ranges/values. This value
                            is a list of integers or strings that represent ranges
                            of ports. \n Since only some protocols have ports, if
                            any ports are specified it requires the Protocol match
                            in the Rule to be set to \"TCP\" or \"UDP\"."
                          items:
                            anyOf:
                            - type: integer
                            - type: string
                            pattern: ^.*
                            x-kubernetes-int-or-string: true
                          type: array
                        selector:
                          description: "Selector is an optional field that contains
                            a selector expression (see Policy for sample syntax).
                            \ Only traffic that originates from (terminates at) endpoints
                            matching the selector will be matched. \n Note that: in
                            addition to the negated version of the Selector (see NotSelector
                            below), the selector expression syntax itself supports
                            negation.  The two types of negation are subtly different.
                            One negates the set of matched endpoints, the other negates
                            the whole match: \n \tSelector = \"!has(my_label)\" matches
                            packets that are from other Calico-controlled \tendpoints
                            that do not have the label \"my_label\". \n \tNotSelector
                            = \"has(my_label)\" matches packets that are not from
                            Calico-controlled \tendpoints that do have the label \"my_label\".
                            \n The effect is that the latter will accept packets from
                            non-Calico sources whereas the former is limited to packets
                            from Calico-controlled endpoints."
                          type: string
                        serviceAccounts:
                          description: ServiceAccounts is an optional field that restricts
                            the rule to only apply to traffic that originates from
                            (or terminates at) a pod running as a matching service
                            account.
                          properties:
                            names:
                              description: Names is an optional field that restricts
                                the rule to only apply to traffic that originates
                                from (or terminates at) a pod running as a service
                                account whose name is in the list.
                              items:
                                type: string
                              type: array
                            selector:
                              description: Selector is an optional field that restricts
                                the rule to only apply to traffic that originates
                                from (or terminates at) a pod running as a service
                                account that matches the given label selector. If
                                both Names and Selector are specified then they are
                                AND'ed.
                              type: string
                          type: object
                        services:
                          description: "Services is an optional field that contains
                            options for matching Kubernetes Services. If specified,
                            only traffic that originates from or terminates at endpoints
                            within the selected service(s) will be matched, and only
                            to/from each endpoint's port. \n Services cannot be specified
                            on the same rule as Selector, NotSelector, NamespaceSelector,
                            Ports, NotPorts, Nets, NotNets or ServiceAccounts. \n
                            Only valid on egress rules."
                          properties:
                            name:
                              description: Name specifies the name of a Kubernetes
                                Service to match.
                              type: string
                            namespace:
                              description: Namespace specifies the namespace of the
                                given Service. If left empty, the rule will match
                                within this policy's namespace.
                              type: string
                          type: object
                      type: object
                  required:
                  - action
                  type: object
                type: array
              ingress:
                description: The ordered set of ingress rules.  Each rule contains
                  a set of packet match criteria and a corresponding action to apply.
                items:
                  description: "A Rule encapsulates a set of match criteria and an
                    action.  Both selector-based security Policy and security Profiles
                    reference rules - separated out as a list of rules for both ingress
                    and egress packet matching. \n Each positive match criteria has
                    a negated version, prefixed with \"Not\". All the match criteria
                    within a rule must be satisfied for a packet to match. A single
                    rule can contain the positive and negative version of a match
                    and both must be satisfied for the rule to match."
                  properties:
                    action:
                      type: string
                    destination:
                      description: Destination contains the match criteria that apply
                        to destination entity.
                      properties:
                        domains:
                          description: Domains is an optional field, valid for egress
                            Allow rules only, that restricts the rule to apply only
                            to traffic to one of the specified domains.  If this field
                            is specified, Action must be Allow, and Nets and Selector
                            must both be left empty.
                          items:
                            type: string
                          type: array
                        namespaceSelector:
                          description: "NamespaceSelector is an optional field that
                            contains a selector expression. Only traffic that originates
                            from (or terminates at) endpoints within the selected
                            namespaces will be matched. When both NamespaceSelector
                            and another selector are defined on the same rule, then
                            only workload endpoints that are matched by both selectors
                            will be selected by the rule. \n For NetworkPolicy, an
                            empty NamespaceSelector implies that the Selector is limited
                            to selecting only workload endpoints in the same namespace
                            as the NetworkPolicy. \n For NetworkPolicy, `global()`
                            NamespaceSelector implies that the Selector is limited
                            to selecting only GlobalNetworkSet or HostEndpoint. \n
                            For GlobalNetworkPolicy, an empty NamespaceSelector implies
                            the Selector applies to workload endpoints across all
                            namespaces."
                          type: string
                        nets:
                          description: Nets is an optional field that restricts the
                            rule to only apply to traffic that originates from (or
                            terminates at) IP addresses in any of the given subnets.
                          items:
                            type: string
                          type: array
                        notNets:
                          description: NotNets is the negated version of the Nets
                            field.
                          items:
                            type: string
                          type: array
                        notPorts:
                          description: NotPorts is the negated version of the Ports
                            field. Since only some protocols have ports, if any ports
                            are specified it requires the Protocol match in the Rule
                            to be set to "TCP" or "UDP".
                          items:
                            anyOf:
                            - type: integer
                            - type: string
                            pattern: ^.*
                            x-kubernetes-int-or-string: true
                          type: array
                        notSelector:
                          description: NotSelector is the negated version of the Selector
                            field.  See Selector field for subtleties with negated
                            selectors.
                          type: string
                        ports:
                          description: "Ports is an optional field that restricts
                            the rule to only apply to traffic that has a source (destination)
                            port that matches one of these ranges/values. This value
                            is a list of integers or strings that represent ranges
                            of ports. \n Since only some protocols have ports, if
                            any ports are specified it requires the Protocol match
                            in the Rule to be set to \"TCP\" or \"UDP\"."
                          items:
                            anyOf:
                            - type: integer
                            - type: string
                            pattern: ^.*
                            x-kubernetes-int-or-string: true
                          type: array
                        selector:
                          description: "Selector is an optional field that contains
                            a selector expression (see Policy for sample syntax).
                            \ Only traffic that originates from (terminates at) endpoints
                            matching the selector will be matched. \n Note that: in
                            addition to the negated version of the Selector (see NotSelector
                            below), the selector expression syntax itself supports
                            negation.  The two types of negation are subtly different.
                            One negates the set of matched endpoints, the other negates
                            the whole match: \n \tSelector = \"!has(my_label)\" matches
                            packets that are from other Calico-controlled \tendpoints
                            that do not have the label \"my_label\". \n \tNotSelector
                            = \"has(my_label)\" matches packets that are not from
                            Calico-controlled \tendpoints that do have the label \"my_label\".
                            \n The effect is that the latter will accept packets from
                            non-Calico sources whereas the former is limited to packets
                            from Calico-controlled endpoints."
                          type: string
                        serviceAccounts:
                          description: ServiceAccounts is an optional field that restricts
                            the rule to only apply to traffic that originates from
                            (or terminates at) a pod running as a matching service
                            account.
                          properties:
                            names:
                              description: Names is an optional field that restricts
                                the rule to only apply to traffic that originates
                                from (or terminates at) a pod running as a service
                                account whose name is in the list.
                              items:
                                type: string
                              type: array
                            selector:
                              description: Selector is an optional field that restricts
                                the rule to only apply to traffic that originates
                                from (or terminates at) a pod running as a service
                                account that matches the given label selector. If
                                both Names and Selector are specified then they are
                                AND'ed.
                              type: string
                          type: object
                        services:
                          description: "Services is an optional field that contains
                            options for matching Kubernetes Services. If specified,
                            only traffic that originates from or terminates at endpoints
                            within the selected service(s) will be matched, and only
                            to/from each endpoint's port. \n Services cannot be specified
                            on the same rule as Selector, NotSelector, NamespaceSelector,
                            Ports, NotPorts, Nets, NotNets or ServiceAccounts. \n
                            Only valid on egress rules."
                          properties:
                            name:
                              description: Name specifies the name of a Kubernetes
                                Service to match.
                              type: string
                            namespace:
                              description: Namespace specifies the namespace of the
                                given Service. If left empty, the rule will match
                                within this policy's namespace.
                              type: string
                          type: object
                      type: object
                    http:
                      description: HTTP contains match criteria that apply to HTTP
                        requests.
                      properties:
                        methods:
                          description: Methods is an optional field that restricts
                            the rule to apply only to HTTP requests that use one of
                            the listed HTTP Methods (e.g. GET, PUT, etc.) Multiple
                            methods are OR'd together.
                          items:
                            type: string
                          type: array
                        paths:
                          description: 'Paths is an optional field that restricts
                            the rule to apply to HTTP requests that use one of the
                            listed HTTP Paths. Multiple paths are OR''d together.
                            e.g: - exact: /foo - prefix: /bar NOTE: Each entry may
                            ONLY specify either a `exact` or a `prefix` match. The
                            validator will check for it.'
                          items:
                            description: 'HTTPPath specifies an HTTP path to match.
                              It may be either of the form: exact: <path>: which matches
                              the path exactly or prefix: <path-prefix>: which matches
                              the path prefix'
                            properties:
                              exact:
                                type: string
                              prefix:
                                type: string
                            type: object
                          type: array
                      type: object
                    icmp:
                      description: ICMP is an optional field that restricts the rule
                        to apply to a specific type and code of ICMP traffic.  This
                        should only be specified if the Protocol field is set to "ICMP"
                        or "ICMPv6".
                      properties:
                        code:
                          description: Match on a specific ICMP code.  If specified,
                            the Type value must also be specified. This is a technical
                            limitation imposed by the kernel's iptables firewall,
                            which Calico uses to enforce the rule.
                          type: integer
                        type:
                          description: Match on a specific ICMP type.  For example
                            a value of 8 refers to ICMP Echo Request (i.e. pings).
                          type: integer
                      type: object
                    ipVersion:
                      description: IPVersion is an optional field that restricts the
                        rule to only match a specific IP version.
                      type: integer
                    metadata:
                      description: Metadata contains additional information for this
                        rule
                      properties:
                        annotations:
                          additionalProperties:
                            type: string
                          description: Annotations is a set of key value pairs that
                            give extra information about the rule
                          type: object
                      type: object
                    notICMP:
                      description: NotICMP is the negated version of the ICMP field.
                      properties:
                        code:
                          description: Match on a specific ICMP code.  If specified,
                            the Type value must also be specified. This is a technical
                            limitation imposed by the kernel's iptables firewall,
                            which Calico uses to enforce the rule.
                          type: integer
                        type:
                          description: Match on a specific ICMP type.  For example
                            a value of 8 refers to ICMP Echo Request (i.e. pings).
                          type: integer
                      type: object
                    notProtocol:
                      anyOf:
                      - type: integer
                      - type: string
                      description: NotProtocol is the negated version of the Protocol
                        field.
                      pattern: ^.*
                      x-kubernetes-int-or-string: true
                    protocol:
                      anyOf:
                      - type: integer
                      - type: string
                      description: "Protocol is an optional field that restricts the
                        rule to only apply to traffic of a specific IP protocol. Required
                        if any of the EntityRules contain Ports (because ports only
                        apply to certain protocols). \n Must be one of these string
                        values: \"TCP\", \"UDP\", \"ICMP\", \"ICMPv6\", \"SCTP\",
                        \"UDPLite\" or an integer in the range 1-255."
                      pattern: ^.*
                      x-kubernetes-int-or-string: true
                    source:
                      description: Source contains the match criteria that apply to
                        source entity.
                      properties:
                        domains:
                          description: Domains is an optional field, valid for egress
                            Allow rules only, that restricts the rule to apply only
                            to traffic to one of the specified domains.  If this field
                            is specified, Action must be Allow, and Nets and Selector
                            must both be left empty.
                          items:
                            type: string
                          type: array
                        namespaceSelector:
                          description: "NamespaceSelector is an optional field that
                            contains a selector expression. Only traffic that originates
                            from (or terminates at) endpoints within the selected
                            namespaces will be matched. When both NamespaceSelector
                            and another selector are defined on the same rule, then
                            only workload endpoints that are matched by both selectors
                            will be selected by the rule. \n For NetworkPolicy, an
                            empty NamespaceSelector implies that the Selector is limited
                            to selecting only workload endpoints in the same namespace
                            as the NetworkPolicy. \n For NetworkPolicy, `global()`
                            NamespaceSelector implies that the Selector is limited
                            to selecting only GlobalNetworkSet or HostEndpoint. \n
                            For GlobalNetworkPolicy, an empty NamespaceSelector implies
                            the Selector applies to workload endpoints across all
                            namespaces."
                          type: string
                        nets:
                          description: Nets is an optional field that restricts the
                            rule to only apply to traffic that originates from (or
                            terminates at) IP addresses in any of the given subnets.
                          items:
                            type: string
                          type: array
                        notNets:
                          description: NotNets is the negated version of the Nets
                            field.
                          items:
                            type: string
                          type: array
                        notPorts:
                          description: NotPorts is the negated version of the Ports
                            field. Since only some protocols have ports, if any ports
                            are specified it requires the Protocol match in the Rule
                            to be set to "TCP" or "UDP".
                          items:
                            anyOf:
                            - type: integer
                            - type: string
                            pattern: ^.*
                            x-kubernetes-int-or-string: true
                          type: array
                        notSelector:
                          description: NotSelector is the negated version of the Selector
                            field.  See Selector field for subtleties with negated
                            selectors.
                          type: string
                        ports:
                          description: "Ports is an optional field that restricts
                            the rule to only apply to traffic that has a source (destination)
                            port that matches one of these ranges/values. This value
                            is a list of integers or strings that represent ranges
                            of ports. \n Since only some protocols have ports, if
                            any ports are specified it requires the Protocol match
                            in the Rule to be set to \"TCP\" or \"UDP\"."
                          items:
                            anyOf:
                            - type: integer
                            - type: string
                            pattern: ^.*
                            x-kubernetes-int-or-string: true
                          type: array
                        selector:
                          description: "Selector is an optional field that contains
                            a selector expression (see Policy for sample syntax).
                            \ Only traffic that originates from (terminates at) endpoints
                            matching the selector will be matched. \n Note that: in
                            addition to the negated version of the Selector (see NotSelector
                            below), the selector expression syntax itself supports
                            negation.  The two types of negation are subtly different.
                            One negates the set of matched endpoints, the other negates
                            the whole match: \n \tSelector = \"!has(my_label)\" matches
                            packets that are from other Calico-controlled \tendpoints
                            that do not have the label \"my_label\". \n \tNotSelector
                            = \"has(my_label)\" matches packets that are not from
                            Calico-controlled \tendpoints that do have the label \"my_label\".
                            \n The effect is that the latter will accept packets from
                            non-Calico sources whereas the former is limited to packets
                            from Calico-controlled endpoints."
                          type: string
                        serviceAccounts:
                          description: ServiceAccounts is an optional field that restricts
                            the rule to only apply to traffic that originates from
                            (or terminates at) a pod running as a matching service
                            account.
                          properties:
                            names:
                              description: Names is an optional field that restricts
                                the rule to only apply to traffic that originates
                                from (or terminates at) a pod running as a service
                                account whose name is in the list.
                              items:
                                type: string
                              type: array
                            selector:
                              description: Selector is an optional field that restricts
                                the rule to only apply to traffic that originates
                                from (or terminates at) a pod running as a service
                                account that matches the given label selector. If
                                both Names and Selector are specified then they are
                                AND'ed.
                              type: string
                          type: object
                        services:
                          description: "Services is an optional field that contains
                            options for matching Kubernetes Services. If specified,
                            only traffic that originates from or terminates at endpoints
                            within the selected service(s) will be matched, and only
                            to/from each endpoint's port. \n Services cannot be specified
                            on the same rule as Selector, NotSelector, NamespaceSelector,
                            Ports, NotPorts, Nets, NotNets or ServiceAccounts. \n
                            Only valid on egress rules."
                          properties:
                            name:
                              description: Name specifies the name of a Kubernetes
                                Service to match.
                              type: string
                            namespace:
                              description: Namespace specifies the namespace of the
                                given Service. If left empty, the rule will match
                                within this policy's namespace.
                              type: string
                          type: object
                      type: object
                  required:
                  - action
                  type: object
                type: array
              namespaceSelector:
                description: NamespaceSelector is an optional field for an expression
                  used to select a pod based on namespaces.
                type: string
              order:
                description: Order is an optional field that specifies the order in
                  which the policy is applied. Policies with higher "order" are applied
                  after those with lower order within the same tier.  If the order
                  is omitted, it may be considered to be "infinite" - i.e. the policy
                  will be applied last.  Policies with identical order will be applied
                  in alphanumerical order based on the Policy "Name" within the tier.
                type: number
              preDNAT:
                description: PreDNAT indicates to apply the rules in this policy before
                  any DNAT.
                type: boolean
              selector:
                description: "The selector is an expression used to pick pick out
                  the endpoints that the policy should be applied to. \n Selector
                  expressions follow this syntax: \n \tlabel == \"string_literal\"
                  \ ->  comparison, e.g. my_label == \"foo bar\" \tlabel != \"string_literal\"
                  \  ->  not equal; also matches if label is not present \tlabel in
                  { \"a\", \"b\", \"c\", ... }  ->  true if the value of label X is
                  one of \"a\", \"b\", \"c\" \tlabel not in { \"a\", \"b\", \"c\",
                  ... }  ->  true if the value of label X is not one of \"a\", \"b\",
                  \"c\" \thas(label_name)  -> True if that label is present \t! expr
                  -> negation of expr \texpr && expr  -> Short-circuit and \texpr
                  || expr  -> Short-circuit or \t( expr ) -> parens for grouping \tall()
                  or the empty selector -> matches all endpoints. \n Label names are
                  allowed to contain alphanumerics, -, _ and /. String literals are
                  more permissive but they do not support escape characters. \n Examples
                  (with made-up labels): \n \ttype == \"webserver\" && deployment
                  == \"prod\" \ttype in {\"frontend\", \"backend\"} \tdeployment !=
                  \"dev\" \t! has(label_name)"
                type: string
              serviceAccountSelector:
                description: ServiceAccountSelector is an optional field for an expression
                  used to select a pod based on service accounts.
                type: string
              tier:
                description: The name of the tier that this policy belongs to.  If
                  this is omitted, the default tier (name is "default") is assumed.  The
                  specified tier must exist in order to create security policies within
                  the tier, the "default" tier is created automatically if it does
                  not exist, this means for deployments requiring only a single Tier,
                  the tier name may be omitted on all policy management requests.
                type: string
              types:
                description: "Types indicates whether this policy applies to ingress,
                  or to egress, or to both.  When not explicitly specified (and so
                  the value on creation is empty or nil), Calico defaults Types according
                  to what Ingress and Egress rules are present in the policy.  The
                  default is: \n - [ PolicyTypeIngress ], if there are no Egress rules
                  (including the case where there are   also no Ingress rules) \n
                  - [ PolicyTypeEgress ], if there are Egress rules but no Ingress
                  rules \n - [ PolicyTypeIngress, PolicyTypeEgress ], if there are
                  both Ingress and Egress rules. \n When the policy is read back again,
                  Types will always be one of these values, never empty or nil."
                items:
                  description: PolicyType enumerates the possible values of the PolicySpec
                    Types field.
                  type: string
                type: array
            type: object
        type: object
    served: true
    storage: true
status:
  acceptedNames:
    kind: ""
    plural: ""
  conditions: []
  storedVersions: []

---
apiVersion: apiextensions.k8s.io/v1
kind: CustomResourceDefinition
metadata:
  name: globalnetworksets.crd.projectcalico.org
spec:
  group: crd.projectcalico.org
  names:
    kind: GlobalNetworkSet
    listKind: GlobalNetworkSetList
    plural: globalnetworksets
    singular: globalnetworkset
  scope: Cluster
  versions:
  - name: v1
    schema:
      openAPIV3Schema:
        description: GlobalNetworkSet contains a set of arbitrary IP sub-networks/CIDRs
          that share labels to allow rules to refer to them via selectors.  The labels
          of GlobalNetworkSet are not namespaced.
        properties:
          apiVersion:
            description: 'APIVersion defines the versioned schema of this representation
              of an object. Servers should convert recognized schemas to the latest
              internal value, and may reject unrecognized values. More info: https://git.k8s.io/community/contributors/devel/sig-architecture/api-conventions.md#resources'
            type: string
          kind:
            description: 'Kind is a string value representing the REST resource this
              object represents. Servers may infer this from the endpoint the client
              submits requests to. Cannot be updated. In CamelCase. More info: https://git.k8s.io/community/contributors/devel/sig-architecture/api-conventions.md#types-kinds'
            type: string
          metadata:
            type: object
          spec:
            description: GlobalNetworkSetSpec contains the specification for a NetworkSet
              resource.
            properties:
              allowedEgressDomains:
                description: The list of domain names that belong to this set and
                  are honored in egress allow rules only.  Domain names specified
                  here only work to allow egress traffic from the cluster to external
                  destinations.  They don't work to _deny_ traffic to destinations
                  specified by domain name, or to allow ingress traffic from _sources_
                  specified by domain name.
                items:
                  type: string
                type: array
              nets:
                description: The list of IP networks that belong to this set.
                items:
                  type: string
                type: array
            type: object
        type: object
    served: true
    storage: true
status:
  acceptedNames:
    kind: ""
    plural: ""
  conditions: []
  storedVersions: []

---
apiVersion: apiextensions.k8s.io/v1
kind: CustomResourceDefinition
metadata:
  annotations:
    controller-gen.kubebuilder.io/version: (devel)
  creationTimestamp: null
  name: globalreports.crd.projectcalico.org
spec:
  group: crd.projectcalico.org
  names:
    kind: GlobalReport
    listKind: GlobalReportList
    plural: globalreports
    singular: globalreport
  scope: Cluster
  versions:
  - name: v1
    schema:
      openAPIV3Schema:
        properties:
          apiVersion:
            description: 'APIVersion defines the versioned schema of this representation
              of an object. Servers should convert recognized schemas to the latest
              internal value, and may reject unrecognized values. More info: https://git.k8s.io/community/contributors/devel/sig-architecture/api-conventions.md#resources'
            type: string
          kind:
            description: 'Kind is a string value representing the REST resource this
              object represents. Servers may infer this from the endpoint the client
              submits requests to. Cannot be updated. In CamelCase. More info: https://git.k8s.io/community/contributors/devel/sig-architecture/api-conventions.md#types-kinds'
            type: string
          metadata:
            type: object
          spec:
            description: ReportSpec contains the values of the GlobalReport.
            properties:
              cis:
                description: This field contain all the parameters for configuring
                  a CIS benchmark report.
                properties:
                  highThreshold:
                    description: Interpretted as a percentage to indicate at what
                      levels of passing tests a node should be considered HIGH, MED,
                      and LOW. - If >= HighThreshold flag as high - Otherwise, if
                      > MedThreshold flag as med - Otherwise flag as low.
                    type: integer
                  includeUnscoredTests:
                    description: Specifies if the report should also show results
                      for scored/not-scored tests.
                    type: boolean
                  medThreshold:
                    type: integer
                  numFailedTests:
                    description: Configure the number of top failed tests to show
                      up on the report.
                    type: integer
                  resultsFilters:
                    description: Benchmark results filters. The first matching set
                      of filters is applied to each set of benchmark results. If there
                      are no matching filters, the full set of benchmark results will
                      be included in the report.
                    items:
                      description: CISBenchmarkFilter provides filters for a set of
                        benchmarks that match particular selection criteria.
                      properties:
                        benchmarkSelection:
                          description: BenchmarkSelection specifies which benchmarks
                            this filter applies to. If not specified, applies to all.
                          properties:
                            kubernetesVersion:
                              description: KubernetesVersion is used select nodes
                                that are running a specific version of kubelet. The
                                full version need not be fully specified down to the
                                patch level, in which case the significant parts of
                                the version are matched. e.g. "1.0" will match versions
                                "1.0.1" and "1.0.2" If not specified, matches all
                                versions.
                              type: string
                          type: object
                        exclude:
                          description: Exclude is an array of test indices to exclude
                            from the report.
                          items:
                            type: string
                          type: array
                        include:
                          description: Include is an array of test indices to show
                            in the report. Is additive if IncludeUnscoredTests is
                            true. Takes precedence over Exclude.
                          items:
                            type: string
                          type: array
                      type: object
                    type: array
                type: object
              endpoints:
                description: Endpoints is used to specify which endpoints are in-scope
                  and stored in the generated report data. Only used if endpoints
                  data and/or audit logs are gathered in the report. If omitted, treated
                  as everything in-scope.
                properties:
                  namespaces:
                    description: Namespace match restricts endpoint selection to those
                      in the selected namespaces.
                    properties:
                      names:
                        description: Names is an optional field that specifies a set
                          of resources by name.
                        items:
                          type: string
                        type: array
                      selector:
                        description: Selector is an optional field that selects a
                          set of resources by label. If both Names and Selector are
                          specified then they are AND'ed.
                        type: string
                    type: object
                  selector:
                    description: Selector, selects endpoints by endpoint labels. If
                      omitted, all endpoints are included in the report data.
                    type: string
                  serviceAccounts:
                    description: ServiceAccount match restricts endpoint selection
                      to those in the selected service accounts.
                    properties:
                      names:
                        description: Names is an optional field that specifies a set
                          of resources by name.
                        items:
                          type: string
                        type: array
                      selector:
                        description: Selector is an optional field that selects a
                          set of resources by label. If both Names and Selector are
                          specified then they are AND'ed.
                        type: string
                    type: object
                type: object
              jobNodeSelector:
                additionalProperties:
                  type: string
                description: The node selector used to specify which nodes the report
                  job may be scheduled on.
                type: object
              reportType:
                description: The name of the report type.
                type: string
              schedule:
                description: The report schedule specified in cron format. This specifies
                  both the start and end times of each report, where the end time
                  of one report becomes the start time of the next report. Separate
                  jobs are created to generate a report, and the job generates the
                  report data from archived audit and traffic data. To ensure this
                  data is actually archived, the jobs to generate each report starts
                  at a configurable time *after* the end time of the report that is
                  being generated. The default job start delay is 30m, but is configurable
                  through the compliance-controller environments. The cron format
                  has minute accuracy, but only up to two values may be configured
                  for the minute column which means you may only have at most two
                  reports for each hour period.
                type: string
              suspend:
                description: This flag tells the controller to suspend subsequent
                  jobs for generating reports, it does not apply to already started
                  jobs. If jobs are resumed then the controller will start creating
                  jobs for any reports that were missed while the job was suspended.
                type: boolean
            required:
            - reportType
            type: object
          status:
            description: ReportStatus contains the status of the automated report
              generation.
            properties:
              activeReportJobs:
                description: The set of active report jobs.
                items:
                  description: ReportJob contains
                  properties:
                    end:
                      description: The end time of the report.
                      format: date-time
                      type: string
                    job:
                      description: A reference to the report creation job if known.
                      properties:
                        apiVersion:
                          description: API version of the referent.
                          type: string
                        fieldPath:
                          description: 'If referring to a piece of an object instead
                            of an entire object, this string should contain a valid
                            JSON/Go field access statement, such as desiredState.manifest.containers[2].
                            For example, if the object reference is to a container
                            within a pod, this would take on a value like: "spec.containers{name}"
                            (where "name" refers to the name of the container that
                            triggered the event) or if no container name is specified
                            "spec.containers[2]" (container with index 2 in this pod).
                            This syntax is chosen only to have some well-defined way
                            of referencing a part of an object. TODO: this design
                            is not final and this field is subject to change in the
                            future.'
                          type: string
                        kind:
                          description: 'Kind of the referent. More info: https://git.k8s.io/community/contributors/devel/sig-architecture/api-conventions.md#types-kinds'
                          type: string
                        name:
                          description: 'Name of the referent. More info: https://kubernetes.io/docs/concepts/overview/working-with-objects/names/#names'
                          type: string
                        namespace:
                          description: 'Namespace of the referent. More info: https://kubernetes.io/docs/concepts/overview/working-with-objects/namespaces/'
                          type: string
                        resourceVersion:
                          description: 'Specific resourceVersion to which this reference
                            is made, if any. More info: https://git.k8s.io/community/contributors/devel/sig-architecture/api-conventions.md#concurrency-control-and-consistency'
                          type: string
                        uid:
                          description: 'UID of the referent. More info: https://kubernetes.io/docs/concepts/overview/working-with-objects/names/#uids'
                          type: string
                      type: object
                    start:
                      description: The start time of the report.
                      format: date-time
                      type: string
                  required:
                  - end
                  - job
                  - start
                  type: object
                type: array
              lastFailedReportJobs:
                description: The configured report jobs that have failed.
                items:
                  description: CompletedReportJob augments the ReportJob with completion
                    details.
                  properties:
                    end:
                      description: The end time of the report.
                      format: date-time
                      type: string
                    job:
                      description: A reference to the report creation job if known.
                      properties:
                        apiVersion:
                          description: API version of the referent.
                          type: string
                        fieldPath:
                          description: 'If referring to a piece of an object instead
                            of an entire object, this string should contain a valid
                            JSON/Go field access statement, such as desiredState.manifest.containers[2].
                            For example, if the object reference is to a container
                            within a pod, this would take on a value like: "spec.containers{name}"
                            (where "name" refers to the name of the container that
                            triggered the event) or if no container name is specified
                            "spec.containers[2]" (container with index 2 in this pod).
                            This syntax is chosen only to have some well-defined way
                            of referencing a part of an object. TODO: this design
                            is not final and this field is subject to change in the
                            future.'
                          type: string
                        kind:
                          description: 'Kind of the referent. More info: https://git.k8s.io/community/contributors/devel/sig-architecture/api-conventions.md#types-kinds'
                          type: string
                        name:
                          description: 'Name of the referent. More info: https://kubernetes.io/docs/concepts/overview/working-with-objects/names/#names'
                          type: string
                        namespace:
                          description: 'Namespace of the referent. More info: https://kubernetes.io/docs/concepts/overview/working-with-objects/namespaces/'
                          type: string
                        resourceVersion:
                          description: 'Specific resourceVersion to which this reference
                            is made, if any. More info: https://git.k8s.io/community/contributors/devel/sig-architecture/api-conventions.md#concurrency-control-and-consistency'
                          type: string
                        uid:
                          description: 'UID of the referent. More info: https://kubernetes.io/docs/concepts/overview/working-with-objects/names/#uids'
                          type: string
                      type: object
                    jobCompletionTime:
                      description: The time the report job completed.
                      format: date-time
                      type: string
                    start:
                      description: The start time of the report.
                      format: date-time
                      type: string
                  required:
                  - end
                  - job
                  - start
                  type: object
                type: array
              lastScheduledReportJob:
                description: The last scheduled report job.
                properties:
                  end:
                    description: The end time of the report.
                    format: date-time
                    type: string
                  job:
                    description: A reference to the report creation job if known.
                    properties:
                      apiVersion:
                        description: API version of the referent.
                        type: string
                      fieldPath:
                        description: 'If referring to a piece of an object instead
                          of an entire object, this string should contain a valid
                          JSON/Go field access statement, such as desiredState.manifest.containers[2].
                          For example, if the object reference is to a container within
                          a pod, this would take on a value like: "spec.containers{name}"
                          (where "name" refers to the name of the container that triggered
                          the event) or if no container name is specified "spec.containers[2]"
                          (container with index 2 in this pod). This syntax is chosen
                          only to have some well-defined way of referencing a part
                          of an object. TODO: this design is not final and this field
                          is subject to change in the future.'
                        type: string
                      kind:
                        description: 'Kind of the referent. More info: https://git.k8s.io/community/contributors/devel/sig-architecture/api-conventions.md#types-kinds'
                        type: string
                      name:
                        description: 'Name of the referent. More info: https://kubernetes.io/docs/concepts/overview/working-with-objects/names/#names'
                        type: string
                      namespace:
                        description: 'Namespace of the referent. More info: https://kubernetes.io/docs/concepts/overview/working-with-objects/namespaces/'
                        type: string
                      resourceVersion:
                        description: 'Specific resourceVersion to which this reference
                          is made, if any. More info: https://git.k8s.io/community/contributors/devel/sig-architecture/api-conventions.md#concurrency-control-and-consistency'
                        type: string
                      uid:
                        description: 'UID of the referent. More info: https://kubernetes.io/docs/concepts/overview/working-with-objects/names/#uids'
                        type: string
                    type: object
                  start:
                    description: The start time of the report.
                    format: date-time
                    type: string
                required:
                - end
                - job
                - start
                type: object
              lastSuccessfulReportJobs:
                description: The configured report jobs that have completed successfully.
                items:
                  description: CompletedReportJob augments the ReportJob with completion
                    details.
                  properties:
                    end:
                      description: The end time of the report.
                      format: date-time
                      type: string
                    job:
                      description: A reference to the report creation job if known.
                      properties:
                        apiVersion:
                          description: API version of the referent.
                          type: string
                        fieldPath:
                          description: 'If referring to a piece of an object instead
                            of an entire object, this string should contain a valid
                            JSON/Go field access statement, such as desiredState.manifest.containers[2].
                            For example, if the object reference is to a container
                            within a pod, this would take on a value like: "spec.containers{name}"
                            (where "name" refers to the name of the container that
                            triggered the event) or if no container name is specified
                            "spec.containers[2]" (container with index 2 in this pod).
                            This syntax is chosen only to have some well-defined way
                            of referencing a part of an object. TODO: this design
                            is not final and this field is subject to change in the
                            future.'
                          type: string
                        kind:
                          description: 'Kind of the referent. More info: https://git.k8s.io/community/contributors/devel/sig-architecture/api-conventions.md#types-kinds'
                          type: string
                        name:
                          description: 'Name of the referent. More info: https://kubernetes.io/docs/concepts/overview/working-with-objects/names/#names'
                          type: string
                        namespace:
                          description: 'Namespace of the referent. More info: https://kubernetes.io/docs/concepts/overview/working-with-objects/namespaces/'
                          type: string
                        resourceVersion:
                          description: 'Specific resourceVersion to which this reference
                            is made, if any. More info: https://git.k8s.io/community/contributors/devel/sig-architecture/api-conventions.md#concurrency-control-and-consistency'
                          type: string
                        uid:
                          description: 'UID of the referent. More info: https://kubernetes.io/docs/concepts/overview/working-with-objects/names/#uids'
                          type: string
                      type: object
                    jobCompletionTime:
                      description: The time the report job completed.
                      format: date-time
                      type: string
                    start:
                      description: The start time of the report.
                      format: date-time
                      type: string
                  required:
                  - end
                  - job
                  - start
                  type: object
                type: array
            type: object
        type: object
    served: true
    storage: true
status:
  acceptedNames:
    kind: ""
    plural: ""
  conditions: []
  storedVersions: []

---
apiVersion: apiextensions.k8s.io/v1
kind: CustomResourceDefinition
metadata:
  annotations:
    controller-gen.kubebuilder.io/version: (devel)
  creationTimestamp: null
  name: globalreporttypes.crd.projectcalico.org
spec:
  group: crd.projectcalico.org
  names:
    kind: GlobalReportType
    listKind: GlobalReportTypeList
    plural: globalreporttypes
    singular: globalreporttype
  scope: Cluster
  versions:
  - name: v1
    schema:
      openAPIV3Schema:
        properties:
          apiVersion:
            description: 'APIVersion defines the versioned schema of this representation
              of an object. Servers should convert recognized schemas to the latest
              internal value, and may reject unrecognized values. More info: https://git.k8s.io/community/contributors/devel/sig-architecture/api-conventions.md#resources'
            type: string
          kind:
            description: 'Kind is a string value representing the REST resource this
              object represents. Servers may infer this from the endpoint the client
              submits requests to. Cannot be updated. In CamelCase. More info: https://git.k8s.io/community/contributors/devel/sig-architecture/api-conventions.md#types-kinds'
            type: string
          metadata:
            type: object
          spec:
            description: ReportTypeSpec contains the various templates, and configuration
              used to render a specific type of report.
            properties:
              auditEventsSelection:
                description: What audit log data should be included in the report.
                  If not specified, the report will contain no audit log data. The
                  selection may be further filtered by the Report.
                properties:
                  resources:
                    description: Resources lists the resources that will be included
                      in the audit logs in the ReportData.  Blank fields in the listed
                      ResourceID structs are treated as wildcards.
                    items:
                      description: "AuditResource is used to filter Audit events in
                        the Report configuration. \n An empty field value indicates
                        a wildcard. For example, if Resource is set to \"networkpolicies\"
                        and all other fields are blank then this filter would include
                        all NetworkPolicy resources across all namespaces, and would
                        include both Calico and Kubernetes resource types."
                      properties:
                        apiGroup:
                          description: APIGroup is the name of the API group that
                            contains the referred object (e.g. projectcalico.org).
                          type: string
                        apiVersion:
                          description: APIVersion is the version of the API group
                            that contains the referred object (e.g. v3).
                          type: string
                        name:
                          description: The resource name.
                          type: string
                        namespace:
                          description: The resource namespace.
                          type: string
                        resource:
                          description: The resource type. The format is the lowercase
                            plural as used in audit event selection and RBAC configuration.
                          type: string
                      type: object
                    type: array
                type: object
              downloadTemplates:
                description: The set of templates used to render the report for downloads.
                items:
                  description: ReportTemplate defines a template used to render a
                    report into downloadable or UI compatible format.
                  properties:
                    description:
                      description: A user-facing description of the template.
                      type: string
                    name:
                      description: The name of this template. This should be unique
                        across all template names within a ReportType. This will be
                        used by the UI as the suffix of the downloadable file name.
                      type: string
                    template:
                      description: The base-64 encoded go template used to render
                        the report data.
                      type: string
                  type: object
                type: array
              includeCISBenchmarkData:
                description: Whether to include the full cis benchmark test results
                  in the report.
                type: boolean
              includeEndpointData:
                description: Whether to include endpoint data in the report. The actual
                  endpoints included may be filtered by the Report, but will otherwise
                  contain the full set of endpoints.
                type: boolean
              includeEndpointFlowLogData:
                description: Whether to include endpoint-to-endpoint flow log data
                  in the report.
                type: boolean
              uiSummaryTemplate:
                description: The summary template, explicitly used by the UI to render
                  a summary version of the report. This should render to json containing
                  a sets of widgets that the UI can use to render the summary. The
                  rendered data is returned on the list query of the reports.
                properties:
                  description:
                    description: A user-facing description of the template.
                    type: string
                  name:
                    description: The name of this template. This should be unique
                      across all template names within a ReportType. This will be
                      used by the UI as the suffix of the downloadable file name.
                    type: string
                  template:
                    description: The base-64 encoded go template used to render the
                      report data.
                    type: string
                type: object
            type: object
        type: object
    served: true
    storage: true
status:
  acceptedNames:
    kind: ""
    plural: ""
  conditions: []
  storedVersions: []

---
apiVersion: apiextensions.k8s.io/v1
kind: CustomResourceDefinition
metadata:
  annotations:
    controller-gen.kubebuilder.io/version: (devel)
  creationTimestamp: null
  name: globalthreatfeeds.crd.projectcalico.org
spec:
  group: crd.projectcalico.org
  names:
    kind: GlobalThreatFeed
    listKind: GlobalThreatFeedList
    plural: globalthreatfeeds
    singular: globalthreatfeed
  scope: Cluster
  versions:
  - name: v1
    schema:
      openAPIV3Schema:
        properties:
          apiVersion:
            description: 'APIVersion defines the versioned schema of this representation
              of an object. Servers should convert recognized schemas to the latest
              internal value, and may reject unrecognized values. More info: https://git.k8s.io/community/contributors/devel/sig-architecture/api-conventions.md#resources'
            type: string
          kind:
            description: 'Kind is a string value representing the REST resource this
              object represents. Servers may infer this from the endpoint the client
              submits requests to. Cannot be updated. In CamelCase. More info: https://git.k8s.io/community/contributors/devel/sig-architecture/api-conventions.md#types-kinds'
            type: string
          metadata:
            type: object
          spec:
            description: GlobalThreatFeedSpec contains the specification of a GlobalThreatFeed
              resource.
            properties:
              content:
                description: Content describes the kind of data the data feed provides.
                type: string
              globalNetworkSet:
                properties:
                  labels:
                    additionalProperties:
                      type: string
                    type: object
                type: object
              pull:
                properties:
                  http:
                    properties:
                      format:
                        properties:
                          csv:
                            properties:
                              columnDelimiter:
                                type: string
                              commentDelimiter:
                                type: string
                              disableRecordSizeValidation:
                                type: boolean
                              fieldName:
                                type: string
                              fieldNum:
                                type: integer
                              header:
                                type: boolean
                              recordSize:
                                type: integer
                            type: object
                          json:
                            properties:
                              path:
                                type: string
                            type: object
                          newlineDelimited:
                            type: object
                        type: object
                      headers:
                        items:
                          properties:
                            name:
                              type: string
                            value:
                              type: string
                            valueFrom:
                              properties:
                                configMapKeyRef:
                                  description: Selects a key of a ConfigMap.
                                  properties:
                                    key:
                                      description: The key to select.
                                      type: string
                                    name:
                                      description: 'Name of the referent. More info:
                                        https://kubernetes.io/docs/concepts/overview/working-with-objects/names/#names
                                        TODO: Add other useful fields. apiVersion,
                                        kind, uid?'
                                      type: string
                                    optional:
                                      description: Specify whether the ConfigMap or
                                        its key must be defined
                                      type: boolean
                                  required:
                                  - key
                                  type: object
                                secretKeyRef:
                                  description: Selects a key of a secret in the pod's
                                    namespace
                                  properties:
                                    key:
                                      description: The key of the secret to select
                                        from.  Must be a valid secret key.
                                      type: string
                                    name:
                                      description: 'Name of the referent. More info:
                                        https://kubernetes.io/docs/concepts/overview/working-with-objects/names/#names
                                        TODO: Add other useful fields. apiVersion,
                                        kind, uid?'
                                      type: string
                                    optional:
                                      description: Specify whether the Secret or its
                                        key must be defined
                                      type: boolean
                                  required:
                                  - key
                                  type: object
                              type: object
                          required:
                          - name
                          type: object
                        type: array
                      url:
                        type: string
                    required:
                    - url
                    type: object
                  period:
                    type: string
                required:
                - http
                type: object
            type: object
          status:
            properties:
              errorConditions:
                items:
                  properties:
                    message:
                      type: string
                    type:
                      type: string
                  required:
                  - message
                  - type
                  type: object
                type: array
              lastSuccessfulSearch:
                format: date-time
                type: string
              lastSuccessfulSync:
                format: date-time
                type: string
            type: object
        type: object
    served: true
    storage: true
    subresources:
      status: {}
status:
  acceptedNames:
    kind: ""
    plural: ""
  conditions: []
  storedVersions: []

---
apiVersion: apiextensions.k8s.io/v1
kind: CustomResourceDefinition
metadata:
  name: hostendpoints.crd.projectcalico.org
spec:
  group: crd.projectcalico.org
  names:
    kind: HostEndpoint
    listKind: HostEndpointList
    plural: hostendpoints
    singular: hostendpoint
  scope: Cluster
  versions:
  - name: v1
    schema:
      openAPIV3Schema:
        properties:
          apiVersion:
            description: 'APIVersion defines the versioned schema of this representation
              of an object. Servers should convert recognized schemas to the latest
              internal value, and may reject unrecognized values. More info: https://git.k8s.io/community/contributors/devel/sig-architecture/api-conventions.md#resources'
            type: string
          kind:
            description: 'Kind is a string value representing the REST resource this
              object represents. Servers may infer this from the endpoint the client
              submits requests to. Cannot be updated. In CamelCase. More info: https://git.k8s.io/community/contributors/devel/sig-architecture/api-conventions.md#types-kinds'
            type: string
          metadata:
            type: object
          spec:
            description: HostEndpointSpec contains the specification for a HostEndpoint
              resource.
            properties:
              expectedIPs:
                description: "The expected IP addresses (IPv4 and IPv6) of the endpoint.
                  If \"InterfaceName\" is not present, Calico will look for an interface
                  matching any of the IPs in the list and apply policy to that. Note:
                  \tWhen using the selector match criteria in an ingress or egress
                  security Policy \tor Profile, Calico converts the selector into
                  a set of IP addresses. For host \tendpoints, the ExpectedIPs field
                  is used for that purpose. (If only the interface \tname is specified,
                  Calico does not learn the IPs of the interface for use in match
                  \tcriteria.)"
                items:
                  type: string
                type: array
              interfaceName:
                description: "Either \"*\", or the name of a specific Linux interface
                  to apply policy to; or empty.  \"*\" indicates that this HostEndpoint
                  governs all traffic to, from or through the default network namespace
                  of the host named by the \"Node\" field; entering and leaving that
                  namespace via any interface, including those from/to non-host-networked
                  local workloads. \n If InterfaceName is not \"*\", this HostEndpoint
                  only governs traffic that enters or leaves the host through the
                  specific interface named by InterfaceName, or - when InterfaceName
                  is empty - through the specific interface that has one of the IPs
                  in ExpectedIPs. Therefore, when InterfaceName is empty, at least
                  one expected IP must be specified.  Only external interfaces (such
                  as \"eth0\") are supported here; it isn't possible for a HostEndpoint
                  to protect traffic through a specific local workload interface.
                  \n Note: Only some kinds of policy are implemented for \"*\" HostEndpoints;
                  initially just pre-DNAT policy.  Please check Calico documentation
                  for the latest position."
                type: string
              node:
                description: The node name identifying the Calico node instance.
                type: string
              ports:
                description: Ports contains the endpoint's named ports, which may
                  be referenced in security policy rules.
                items:
                  properties:
                    name:
                      type: string
                    port:
                      type: integer
                    protocol:
                      anyOf:
                      - type: integer
                      - type: string
                      pattern: ^.*
                      x-kubernetes-int-or-string: true
                  required:
                  - name
                  - port
                  - protocol
                  type: object
                type: array
              profiles:
                description: A list of identifiers of security Profile objects that
                  apply to this endpoint. Each profile is applied in the order that
                  they appear in this list.  Profile rules are applied after the selector-based
                  security policy.
                items:
                  type: string
                type: array
            type: object
        type: object
    served: true
    storage: true
status:
  acceptedNames:
    kind: ""
    plural: ""
  conditions: []
  storedVersions: []

---
apiVersion: apiextensions.k8s.io/v1
kind: CustomResourceDefinition
metadata:
  name: ipamblocks.crd.projectcalico.org
spec:
  group: crd.projectcalico.org
  names:
    kind: IPAMBlock
    listKind: IPAMBlockList
    plural: ipamblocks
    singular: ipamblock
  scope: Cluster
  versions:
  - name: v1
    schema:
      openAPIV3Schema:
        properties:
          apiVersion:
            description: 'APIVersion defines the versioned schema of this representation
              of an object. Servers should convert recognized schemas to the latest
              internal value, and may reject unrecognized values. More info: https://git.k8s.io/community/contributors/devel/sig-architecture/api-conventions.md#resources'
            type: string
          kind:
            description: 'Kind is a string value representing the REST resource this
              object represents. Servers may infer this from the endpoint the client
              submits requests to. Cannot be updated. In CamelCase. More info: https://git.k8s.io/community/contributors/devel/sig-architecture/api-conventions.md#types-kinds'
            type: string
          metadata:
            type: object
          spec:
            description: IPAMBlockSpec contains the specification for an IPAMBlock
              resource.
            properties:
              affinity:
                type: string
              allocations:
                items:
                  type: integer
                  # TODO: This nullable is manually added in. We should update controller-gen
                  # to handle []*int properly itself.
                  nullable: true
                type: array
              attributes:
                items:
                  properties:
                    handle_id:
                      type: string
                    secondary:
                      additionalProperties:
                        type: string
                      type: object
                  type: object
                type: array
              cidr:
                type: string
              deleted:
                type: boolean
              strictAffinity:
                type: boolean
              unallocated:
                items:
                  type: integer
                type: array
            required:
            - allocations
            - attributes
            - cidr
            - strictAffinity
            - unallocated
            type: object
        type: object
    served: true
    storage: true
status:
  acceptedNames:
    kind: ""
    plural: ""
  conditions: []
  storedVersions: []

---
apiVersion: apiextensions.k8s.io/v1
kind: CustomResourceDefinition
metadata:
  name: ipamconfigs.crd.projectcalico.org
spec:
  group: crd.projectcalico.org
  names:
    kind: IPAMConfig
    listKind: IPAMConfigList
    plural: ipamconfigs
    singular: ipamconfig
  scope: Cluster
  versions:
  - name: v1
    schema:
      openAPIV3Schema:
        properties:
          apiVersion:
            description: 'APIVersion defines the versioned schema of this representation
              of an object. Servers should convert recognized schemas to the latest
              internal value, and may reject unrecognized values. More info: https://git.k8s.io/community/contributors/devel/sig-architecture/api-conventions.md#resources'
            type: string
          kind:
            description: 'Kind is a string value representing the REST resource this
              object represents. Servers may infer this from the endpoint the client
              submits requests to. Cannot be updated. In CamelCase. More info: https://git.k8s.io/community/contributors/devel/sig-architecture/api-conventions.md#types-kinds'
            type: string
          metadata:
            type: object
          spec:
            description: IPAMConfigSpec contains the specification for an IPAMConfig
              resource.
            properties:
              autoAllocateBlocks:
                type: boolean
              maxBlocksPerHost:
                description: MaxBlocksPerHost, if non-zero, is the max number of blocks
                  that can be affine to each host.
                type: integer
              strictAffinity:
                type: boolean
            required:
            - autoAllocateBlocks
            - strictAffinity
            type: object
        type: object
    served: true
    storage: true
status:
  acceptedNames:
    kind: ""
    plural: ""
  conditions: []
  storedVersions: []

---
apiVersion: apiextensions.k8s.io/v1
kind: CustomResourceDefinition
metadata:
  name: ipamhandles.crd.projectcalico.org
spec:
  group: crd.projectcalico.org
  names:
    kind: IPAMHandle
    listKind: IPAMHandleList
    plural: ipamhandles
    singular: ipamhandle
  scope: Cluster
  versions:
  - name: v1
    schema:
      openAPIV3Schema:
        properties:
          apiVersion:
            description: 'APIVersion defines the versioned schema of this representation
              of an object. Servers should convert recognized schemas to the latest
              internal value, and may reject unrecognized values. More info: https://git.k8s.io/community/contributors/devel/sig-architecture/api-conventions.md#resources'
            type: string
          kind:
            description: 'Kind is a string value representing the REST resource this
              object represents. Servers may infer this from the endpoint the client
              submits requests to. Cannot be updated. In CamelCase. More info: https://git.k8s.io/community/contributors/devel/sig-architecture/api-conventions.md#types-kinds'
            type: string
          metadata:
            type: object
          spec:
            description: IPAMHandleSpec contains the specification for an IPAMHandle
              resource.
            properties:
              block:
                additionalProperties:
                  type: integer
                type: object
              deleted:
                type: boolean
              handleID:
                type: string
            required:
            - block
            - handleID
            type: object
        type: object
    served: true
    storage: true
status:
  acceptedNames:
    kind: ""
    plural: ""
  conditions: []
  storedVersions: []

---
apiVersion: apiextensions.k8s.io/v1
kind: CustomResourceDefinition
metadata:
  name: ippools.crd.projectcalico.org
spec:
  group: crd.projectcalico.org
  names:
    kind: IPPool
    listKind: IPPoolList
    plural: ippools
    singular: ippool
  scope: Cluster
  versions:
  - name: v1
    schema:
      openAPIV3Schema:
        properties:
          apiVersion:
            description: 'APIVersion defines the versioned schema of this representation
              of an object. Servers should convert recognized schemas to the latest
              internal value, and may reject unrecognized values. More info: https://git.k8s.io/community/contributors/devel/sig-architecture/api-conventions.md#resources'
            type: string
          kind:
            description: 'Kind is a string value representing the REST resource this
              object represents. Servers may infer this from the endpoint the client
              submits requests to. Cannot be updated. In CamelCase. More info: https://git.k8s.io/community/contributors/devel/sig-architecture/api-conventions.md#types-kinds'
            type: string
          metadata:
            type: object
          spec:
            description: IPPoolSpec contains the specification for an IPPool resource.
            properties:
              allowedUses:
                description: AllowedUse controls what the IP pool will be used for.  If
                  not specified or empty, defaults to ["Tunnel", "Workload"] for back-compatibility
                items:
                  type: string
                type: array
              awsSubnetID:
                description: 'AWSSubnetID if specified Calico will attempt to ensure
                  that IPs chosen from this IP pool are routed to the corresponding
                  node by adding one or more secondary ENIs to the node and explicitly
                  assigning the IP to one of the secondary ENIs.  Important: since
                  subnets cannot cross availability zones, it''s important to use
                  Kubernetes node selectors to avoid scheduling pods to one availability
                  zone using an IP pool that is backed by a subnet that belongs to
                  another availability zone. If AWSSubnetID is specified, then the
                  CIDR of the IP pool must be contained within the specified AWS subnet.'
                type: string
              blockSize:
                description: The block size to use for IP address assignments from
                  this pool. Defaults to 26 for IPv4 and 112 for IPv6.
                type: integer
              cidr:
                description: The pool CIDR.
                type: string
              disabled:
                description: When disabled is true, Calico IPAM will not assign addresses
                  from this pool.
                type: boolean
              ipip:
                description: 'Deprecated: this field is only used for APIv1 backwards
                  compatibility. Setting this field is not allowed, this field is
                  for internal use only.'
                properties:
                  enabled:
                    description: When enabled is true, ipip tunneling will be used
                      to deliver packets to destinations within this pool.
                    type: boolean
                  mode:
                    description: The IPIP mode.  This can be one of "always" or "cross-subnet".  A
                      mode of "always" will also use IPIP tunneling for routing to
                      destination IP addresses within this pool.  A mode of "cross-subnet"
                      will only use IPIP tunneling when the destination node is on
                      a different subnet to the originating node.  The default value
                      (if not specified) is "always".
                    type: string
                type: object
              ipipMode:
                description: Contains configuration for IPIP tunneling for this pool.
                  If not specified, then this is defaulted to "Never" (i.e. IPIP tunneling
                  is disabled).
                type: string
              nat-outgoing:
                description: 'Deprecated: this field is only used for APIv1 backwards
                  compatibility. Setting this field is not allowed, this field is
                  for internal use only.'
                type: boolean
              natOutgoing:
                description: When nat-outgoing is true, packets sent from Calico networked
                  containers in this pool to destinations outside of this pool will
                  be masqueraded.
                type: boolean
              nodeSelector:
                description: Allows IPPool to allocate for a specific node by label
                  selector.
                type: string
              vxlanMode:
                description: Contains configuration for VXLAN tunneling for this pool.
                  If not specified, then this is defaulted to "Never" (i.e. VXLAN
                  tunneling is disabled).
                type: string
            required:
            - cidr
            type: object
        type: object
    served: true
    storage: true
status:
  acceptedNames:
    kind: ""
    plural: ""
  conditions: []
  storedVersions: []

---
apiVersion: apiextensions.k8s.io/v1
kind: CustomResourceDefinition
metadata:
  annotations:
    controller-gen.kubebuilder.io/version: (devel)
  creationTimestamp: null
  name: ipreservations.crd.projectcalico.org
spec:
  group: crd.projectcalico.org
  names:
    kind: IPReservation
    listKind: IPReservationList
    plural: ipreservations
    singular: ipreservation
  scope: Cluster
  versions:
  - name: v1
    schema:
      openAPIV3Schema:
        properties:
          apiVersion:
            description: 'APIVersion defines the versioned schema of this representation
              of an object. Servers should convert recognized schemas to the latest
              internal value, and may reject unrecognized values. More info: https://git.k8s.io/community/contributors/devel/sig-architecture/api-conventions.md#resources'
            type: string
          kind:
            description: 'Kind is a string value representing the REST resource this
              object represents. Servers may infer this from the endpoint the client
              submits requests to. Cannot be updated. In CamelCase. More info: https://git.k8s.io/community/contributors/devel/sig-architecture/api-conventions.md#types-kinds'
            type: string
          metadata:
            type: object
          spec:
            description: IPReservationSpec contains the specification for an IPReservation
              resource.
            properties:
              reservedCIDRs:
                description: ReservedCIDRs is a list of CIDRs and/or IP addresses
                  that Calico IPAM will exclude from new allocations.
                items:
                  type: string
                type: array
            type: object
        type: object
    served: true
    storage: true
status:
  acceptedNames:
    kind: ""
    plural: ""
  conditions: []
  storedVersions: []

---
apiVersion: apiextensions.k8s.io/v1
kind: CustomResourceDefinition
metadata:
  name: kubecontrollersconfigurations.crd.projectcalico.org
spec:
  group: crd.projectcalico.org
  names:
    kind: KubeControllersConfiguration
    listKind: KubeControllersConfigurationList
    plural: kubecontrollersconfigurations
    singular: kubecontrollersconfiguration
  scope: Cluster
  versions:
  - name: v1
    schema:
      openAPIV3Schema:
        properties:
          apiVersion:
            description: 'APIVersion defines the versioned schema of this representation
              of an object. Servers should convert recognized schemas to the latest
              internal value, and may reject unrecognized values. More info: https://git.k8s.io/community/contributors/devel/sig-architecture/api-conventions.md#resources'
            type: string
          kind:
            description: 'Kind is a string value representing the REST resource this
              object represents. Servers may infer this from the endpoint the client
              submits requests to. Cannot be updated. In CamelCase. More info: https://git.k8s.io/community/contributors/devel/sig-architecture/api-conventions.md#types-kinds'
            type: string
          metadata:
            type: object
          spec:
            description: KubeControllersConfigurationSpec contains the values of the
              Kubernetes controllers configuration.
            properties:
              controllers:
                description: Controllers enables and configures individual Kubernetes
                  controllers
                properties:
                  federatedServices:
                    description: FederatedServices enables and configures the federatedservices
                      controller. Disabled by default.
                    properties:
                      reconcilerPeriod:
                        description: 'ReconcilerPeriod is the period to perform reconciliation.
                          [Default: 5m]'
                        type: string
                    type: object
                  namespace:
                    description: Namespace enables and configures the namespace controller.
                      Enabled by default, set to nil to disable.
                    properties:
                      reconcilerPeriod:
                        description: 'ReconcilerPeriod is the period to perform reconciliation
                          with the Calico datastore. [Default: 5m]'
                        type: string
                    type: object
                  node:
                    description: Node enables and configures the node controller.
                      Enabled by default, set to nil to disable.
                    properties:
                      hostEndpoint:
                        description: HostEndpoint controls syncing nodes to host endpoints.
                          Disabled by default, set to nil to disable.
                        properties:
                          autoCreate:
                            description: 'AutoCreate enables automatic creation of
                              host endpoints for every node. [Default: Disabled]'
                            type: string
                        type: object
                      leakGracePeriod:
                        description: 'LeakGracePeriod is the period used by the controller
                          to determine if an IP address has been leaked. Set to 0
                          to disable IP garbage collection. [Default: 15m]'
                        type: string
                      reconcilerPeriod:
                        description: 'ReconcilerPeriod is the period to perform reconciliation
                          with the Calico datastore. [Default: 5m]'
                        type: string
                      syncLabels:
                        description: 'SyncLabels controls whether to copy Kubernetes
                          node labels to Calico nodes. [Default: Enabled]'
                        type: string
                    type: object
                  policy:
                    description: Policy enables and configures the policy controller.
                      Enabled by default, set to nil to disable.
                    properties:
                      reconcilerPeriod:
                        description: 'ReconcilerPeriod is the period to perform reconciliation
                          with the Calico datastore. [Default: 5m]'
                        type: string
                    type: object
                  serviceAccount:
                    description: ServiceAccount enables and configures the service
                      account controller. Enabled by default, set to nil to disable.
                    properties:
                      reconcilerPeriod:
                        description: 'ReconcilerPeriod is the period to perform reconciliation
                          with the Calico datastore. [Default: 5m]'
                        type: string
                    type: object
                  workloadEndpoint:
                    description: WorkloadEndpoint enables and configures the workload
                      endpoint controller. Enabled by default, set to nil to disable.
                    properties:
                      reconcilerPeriod:
                        description: 'ReconcilerPeriod is the period to perform reconciliation
                          with the Calico datastore. [Default: 5m]'
                        type: string
                    type: object
                type: object
              etcdV3CompactionPeriod:
                description: 'EtcdV3CompactionPeriod is the period between etcdv3
                  compaction requests. Set to 0 to disable. [Default: 10m]'
                type: string
              healthChecks:
                description: 'HealthChecks enables or disables support for health
                  checks [Default: Enabled]'
                type: string
              logSeverityScreen:
                description: 'LogSeverityScreen is the log severity above which logs
                  are sent to the stdout. [Default: Info]'
                type: string
              prometheusMetricsPort:
                description: 'PrometheusMetricsPort is the TCP port that the Prometheus
                  metrics server should bind to. Set to 0 to disable. [Default: 9094]'
                type: integer
            required:
            - controllers
            type: object
          status:
            description: KubeControllersConfigurationStatus represents the status
              of the configuration. It's useful for admins to be able to see the actual
              config that was applied, which can be modified by environment variables
              on the kube-controllers process.
            properties:
              environmentVars:
                additionalProperties:
                  type: string
                description: EnvironmentVars contains the environment variables on
                  the kube-controllers that influenced the RunningConfig.
                type: object
              runningConfig:
                description: RunningConfig contains the effective config that is running
                  in the kube-controllers pod, after merging the API resource with
                  any environment variables.
                properties:
                  controllers:
                    description: Controllers enables and configures individual Kubernetes
                      controllers
                    properties:
                      federatedServices:
                        description: FederatedServices enables and configures the
                          federatedservices controller. Disabled by default.
                        properties:
                          reconcilerPeriod:
                            description: 'ReconcilerPeriod is the period to perform
                              reconciliation. [Default: 5m]'
                            type: string
                        type: object
                      namespace:
                        description: Namespace enables and configures the namespace
                          controller. Enabled by default, set to nil to disable.
                        properties:
                          reconcilerPeriod:
                            description: 'ReconcilerPeriod is the period to perform
                              reconciliation with the Calico datastore. [Default:
                              5m]'
                            type: string
                        type: object
                      node:
                        description: Node enables and configures the node controller.
                          Enabled by default, set to nil to disable.
                        properties:
                          hostEndpoint:
                            description: HostEndpoint controls syncing nodes to host
                              endpoints. Disabled by default, set to nil to disable.
                            properties:
                              autoCreate:
                                description: 'AutoCreate enables automatic creation
                                  of host endpoints for every node. [Default: Disabled]'
                                type: string
                            type: object
                          leakGracePeriod:
                            description: 'LeakGracePeriod is the period used by the
                              controller to determine if an IP address has been leaked.
                              Set to 0 to disable IP garbage collection. [Default:
                              15m]'
                            type: string
                          reconcilerPeriod:
                            description: 'ReconcilerPeriod is the period to perform
                              reconciliation with the Calico datastore. [Default:
                              5m]'
                            type: string
                          syncLabels:
                            description: 'SyncLabels controls whether to copy Kubernetes
                              node labels to Calico nodes. [Default: Enabled]'
                            type: string
                        type: object
                      policy:
                        description: Policy enables and configures the policy controller.
                          Enabled by default, set to nil to disable.
                        properties:
                          reconcilerPeriod:
                            description: 'ReconcilerPeriod is the period to perform
                              reconciliation with the Calico datastore. [Default:
                              5m]'
                            type: string
                        type: object
                      serviceAccount:
                        description: ServiceAccount enables and configures the service
                          account controller. Enabled by default, set to nil to disable.
                        properties:
                          reconcilerPeriod:
                            description: 'ReconcilerPeriod is the period to perform
                              reconciliation with the Calico datastore. [Default:
                              5m]'
                            type: string
                        type: object
                      workloadEndpoint:
                        description: WorkloadEndpoint enables and configures the workload
                          endpoint controller. Enabled by default, set to nil to disable.
                        properties:
                          reconcilerPeriod:
                            description: 'ReconcilerPeriod is the period to perform
                              reconciliation with the Calico datastore. [Default:
                              5m]'
                            type: string
                        type: object
                    type: object
                  etcdV3CompactionPeriod:
                    description: 'EtcdV3CompactionPeriod is the period between etcdv3
                      compaction requests. Set to 0 to disable. [Default: 10m]'
                    type: string
                  healthChecks:
                    description: 'HealthChecks enables or disables support for health
                      checks [Default: Enabled]'
                    type: string
                  logSeverityScreen:
                    description: 'LogSeverityScreen is the log severity above which
                      logs are sent to the stdout. [Default: Info]'
                    type: string
                  prometheusMetricsPort:
                    description: 'PrometheusMetricsPort is the TCP port that the Prometheus
                      metrics server should bind to. Set to 0 to disable. [Default:
                      9094]'
                    type: integer
                required:
                - controllers
                type: object
            type: object
        type: object
    served: true
    storage: true
status:
  acceptedNames:
    kind: ""
    plural: ""
  conditions: []
  storedVersions: []

---

apiVersion: apiextensions.k8s.io/v1
kind: CustomResourceDefinition
metadata:
  annotations:
    controller-gen.kubebuilder.io/version: (devel)
  creationTimestamp: null
  name: licensekeys.crd.projectcalico.org
spec:
  group: crd.projectcalico.org
  names:
    kind: LicenseKey
    listKind: LicenseKeyList
    plural: licensekeys
    singular: licensekey
  scope: Cluster
  versions:
  - name: v1
    schema:
      openAPIV3Schema:
        properties:
          apiVersion:
            description: 'APIVersion defines the versioned schema of this representation
              of an object. Servers should convert recognized schemas to the latest
              internal value, and may reject unrecognized values. More info: https://git.k8s.io/community/contributors/devel/sig-architecture/api-conventions.md#resources'
            type: string
          kind:
            description: 'Kind is a string value representing the REST resource this
              object represents. Servers may infer this from the endpoint the client
              submits requests to. Cannot be updated. In CamelCase. More info: https://git.k8s.io/community/contributors/devel/sig-architecture/api-conventions.md#types-kinds'
            type: string
          metadata:
            type: object
          spec:
            description: LicenseKeySpec contains the license key itself.
            properties:
              certificate:
                description: Certificate is used to validate the token.
                type: string
              token:
                description: Token is the JWT containing the license claims
                type: string
            required:
            - token
            type: object
          status:
            description: LicenseKeyStatus contains the license key information.
            properties:
              expiry:
                description: Expiry is the expiry date of License
                format: date-time
                nullable: true
                type: string
              features:
                description: List of features that are available via the applied license
                items:
                  type: string
                type: array
              maxnodes:
                description: Maximum Number of Allowed Nodes
                type: integer
              package:
                description: License package defines type of Calico license that is
                  being enforced
                enum:
                - CloudCommunity
                - CloudStarter
                - CloudPro
                - Enterprise
                type: string
            type: object
        type: object
    served: true
    storage: true
status:
  acceptedNames:
    kind: ""
    plural: ""
  conditions: []
  storedVersions: []

---
apiVersion: apiextensions.k8s.io/v1
kind: CustomResourceDefinition
metadata:
  annotations:
    controller-gen.kubebuilder.io/version: (devel)
  creationTimestamp: null
  name: managedclusters.crd.projectcalico.org
spec:
  group: crd.projectcalico.org
  names:
    kind: ManagedCluster
    listKind: ManagedClusterList
    plural: managedclusters
    singular: managedcluster
  scope: Cluster
  versions:
  - name: v1
    schema:
      openAPIV3Schema:
        properties:
          apiVersion:
            description: 'APIVersion defines the versioned schema of this representation
              of an object. Servers should convert recognized schemas to the latest
              internal value, and may reject unrecognized values. More info: https://git.k8s.io/community/contributors/devel/sig-architecture/api-conventions.md#resources'
            type: string
          kind:
            description: 'Kind is a string value representing the REST resource this
              object represents. Servers may infer this from the endpoint the client
              submits requests to. Cannot be updated. In CamelCase. More info: https://git.k8s.io/community/contributors/devel/sig-architecture/api-conventions.md#types-kinds'
            type: string
          metadata:
            type: object
          spec:
            description: ManagedClusterSpec contains the specification of a ManagedCluster
              resource.
            properties:
              installationManifest:
                description: Field to store dynamically generated manifest for installing
                  component into the actual application cluster corresponding to this
                  Managed Cluster
                type: string
            type: object
          status:
            properties:
              conditions:
                items:
                  description: Condition contains various status information
                  properties:
                    message:
                      type: string
                    reason:
                      type: string
                    status:
                      type: string
                    type:
                      type: string
                  required:
                  - status
                  - type
                  type: object
                type: array
            type: object
        type: object
    served: true
    storage: true
status:
  acceptedNames:
    kind: ""
    plural: ""
  conditions: []
  storedVersions: []

---
apiVersion: apiextensions.k8s.io/v1
kind: CustomResourceDefinition
metadata:
  name: networkpolicies.crd.projectcalico.org
spec:
  group: crd.projectcalico.org
  names:
    kind: NetworkPolicy
    listKind: NetworkPolicyList
    plural: networkpolicies
    singular: networkpolicy
  scope: Namespaced
  versions:
  - name: v1
    schema:
      openAPIV3Schema:
        properties:
          apiVersion:
            description: 'APIVersion defines the versioned schema of this representation
              of an object. Servers should convert recognized schemas to the latest
              internal value, and may reject unrecognized values. More info: https://git.k8s.io/community/contributors/devel/sig-architecture/api-conventions.md#resources'
            type: string
          kind:
            description: 'Kind is a string value representing the REST resource this
              object represents. Servers may infer this from the endpoint the client
              submits requests to. Cannot be updated. In CamelCase. More info: https://git.k8s.io/community/contributors/devel/sig-architecture/api-conventions.md#types-kinds'
            type: string
          metadata:
            type: object
          spec:
            properties:
              egress:
                description: The ordered set of egress rules.  Each rule contains
                  a set of packet match criteria and a corresponding action to apply.
                items:
                  description: "A Rule encapsulates a set of match criteria and an
                    action.  Both selector-based security Policy and security Profiles
                    reference rules - separated out as a list of rules for both ingress
                    and egress packet matching. \n Each positive match criteria has
                    a negated version, prefixed with \"Not\". All the match criteria
                    within a rule must be satisfied for a packet to match. A single
                    rule can contain the positive and negative version of a match
                    and both must be satisfied for the rule to match."
                  properties:
                    action:
                      type: string
                    destination:
                      description: Destination contains the match criteria that apply
                        to destination entity.
                      properties:
                        domains:
                          description: Domains is an optional field, valid for egress
                            Allow rules only, that restricts the rule to apply only
                            to traffic to one of the specified domains.  If this field
                            is specified, Action must be Allow, and Nets and Selector
                            must both be left empty.
                          items:
                            type: string
                          type: array
                        namespaceSelector:
                          description: "NamespaceSelector is an optional field that
                            contains a selector expression. Only traffic that originates
                            from (or terminates at) endpoints within the selected
                            namespaces will be matched. When both NamespaceSelector
                            and another selector are defined on the same rule, then
                            only workload endpoints that are matched by both selectors
                            will be selected by the rule. \n For NetworkPolicy, an
                            empty NamespaceSelector implies that the Selector is limited
                            to selecting only workload endpoints in the same namespace
                            as the NetworkPolicy. \n For NetworkPolicy, `global()`
                            NamespaceSelector implies that the Selector is limited
                            to selecting only GlobalNetworkSet or HostEndpoint. \n
                            For GlobalNetworkPolicy, an empty NamespaceSelector implies
                            the Selector applies to workload endpoints across all
                            namespaces."
                          type: string
                        nets:
                          description: Nets is an optional field that restricts the
                            rule to only apply to traffic that originates from (or
                            terminates at) IP addresses in any of the given subnets.
                          items:
                            type: string
                          type: array
                        notNets:
                          description: NotNets is the negated version of the Nets
                            field.
                          items:
                            type: string
                          type: array
                        notPorts:
                          description: NotPorts is the negated version of the Ports
                            field. Since only some protocols have ports, if any ports
                            are specified it requires the Protocol match in the Rule
                            to be set to "TCP" or "UDP".
                          items:
                            anyOf:
                            - type: integer
                            - type: string
                            pattern: ^.*
                            x-kubernetes-int-or-string: true
                          type: array
                        notSelector:
                          description: NotSelector is the negated version of the Selector
                            field.  See Selector field for subtleties with negated
                            selectors.
                          type: string
                        ports:
                          description: "Ports is an optional field that restricts
                            the rule to only apply to traffic that has a source (destination)
                            port that matches one of these ranges/values. This value
                            is a list of integers or strings that represent ranges
                            of ports. \n Since only some protocols have ports, if
                            any ports are specified it requires the Protocol match
                            in the Rule to be set to \"TCP\" or \"UDP\"."
                          items:
                            anyOf:
                            - type: integer
                            - type: string
                            pattern: ^.*
                            x-kubernetes-int-or-string: true
                          type: array
                        selector:
                          description: "Selector is an optional field that contains
                            a selector expression (see Policy for sample syntax).
                            \ Only traffic that originates from (terminates at) endpoints
                            matching the selector will be matched. \n Note that: in
                            addition to the negated version of the Selector (see NotSelector
                            below), the selector expression syntax itself supports
                            negation.  The two types of negation are subtly different.
                            One negates the set of matched endpoints, the other negates
                            the whole match: \n \tSelector = \"!has(my_label)\" matches
                            packets that are from other Calico-controlled \tendpoints
                            that do not have the label \"my_label\". \n \tNotSelector
                            = \"has(my_label)\" matches packets that are not from
                            Calico-controlled \tendpoints that do have the label \"my_label\".
                            \n The effect is that the latter will accept packets from
                            non-Calico sources whereas the former is limited to packets
                            from Calico-controlled endpoints."
                          type: string
                        serviceAccounts:
                          description: ServiceAccounts is an optional field that restricts
                            the rule to only apply to traffic that originates from
                            (or terminates at) a pod running as a matching service
                            account.
                          properties:
                            names:
                              description: Names is an optional field that restricts
                                the rule to only apply to traffic that originates
                                from (or terminates at) a pod running as a service
                                account whose name is in the list.
                              items:
                                type: string
                              type: array
                            selector:
                              description: Selector is an optional field that restricts
                                the rule to only apply to traffic that originates
                                from (or terminates at) a pod running as a service
                                account that matches the given label selector. If
                                both Names and Selector are specified then they are
                                AND'ed.
                              type: string
                          type: object
                        services:
                          description: "Services is an optional field that contains
                            options for matching Kubernetes Services. If specified,
                            only traffic that originates from or terminates at endpoints
                            within the selected service(s) will be matched, and only
                            to/from each endpoint's port. \n Services cannot be specified
                            on the same rule as Selector, NotSelector, NamespaceSelector,
                            Ports, NotPorts, Nets, NotNets or ServiceAccounts. \n
                            Only valid on egress rules."
                          properties:
                            name:
                              description: Name specifies the name of a Kubernetes
                                Service to match.
                              type: string
                            namespace:
                              description: Namespace specifies the namespace of the
                                given Service. If left empty, the rule will match
                                within this policy's namespace.
                              type: string
                          type: object
                      type: object
                    http:
                      description: HTTP contains match criteria that apply to HTTP
                        requests.
                      properties:
                        methods:
                          description: Methods is an optional field that restricts
                            the rule to apply only to HTTP requests that use one of
                            the listed HTTP Methods (e.g. GET, PUT, etc.) Multiple
                            methods are OR'd together.
                          items:
                            type: string
                          type: array
                        paths:
                          description: 'Paths is an optional field that restricts
                            the rule to apply to HTTP requests that use one of the
                            listed HTTP Paths. Multiple paths are OR''d together.
                            e.g: - exact: /foo - prefix: /bar NOTE: Each entry may
                            ONLY specify either a `exact` or a `prefix` match. The
                            validator will check for it.'
                          items:
                            description: 'HTTPPath specifies an HTTP path to match.
                              It may be either of the form: exact: <path>: which matches
                              the path exactly or prefix: <path-prefix>: which matches
                              the path prefix'
                            properties:
                              exact:
                                type: string
                              prefix:
                                type: string
                            type: object
                          type: array
                      type: object
                    icmp:
                      description: ICMP is an optional field that restricts the rule
                        to apply to a specific type and code of ICMP traffic.  This
                        should only be specified if the Protocol field is set to "ICMP"
                        or "ICMPv6".
                      properties:
                        code:
                          description: Match on a specific ICMP code.  If specified,
                            the Type value must also be specified. This is a technical
                            limitation imposed by the kernel's iptables firewall,
                            which Calico uses to enforce the rule.
                          type: integer
                        type:
                          description: Match on a specific ICMP type.  For example
                            a value of 8 refers to ICMP Echo Request (i.e. pings).
                          type: integer
                      type: object
                    ipVersion:
                      description: IPVersion is an optional field that restricts the
                        rule to only match a specific IP version.
                      type: integer
                    metadata:
                      description: Metadata contains additional information for this
                        rule
                      properties:
                        annotations:
                          additionalProperties:
                            type: string
                          description: Annotations is a set of key value pairs that
                            give extra information about the rule
                          type: object
                      type: object
                    notICMP:
                      description: NotICMP is the negated version of the ICMP field.
                      properties:
                        code:
                          description: Match on a specific ICMP code.  If specified,
                            the Type value must also be specified. This is a technical
                            limitation imposed by the kernel's iptables firewall,
                            which Calico uses to enforce the rule.
                          type: integer
                        type:
                          description: Match on a specific ICMP type.  For example
                            a value of 8 refers to ICMP Echo Request (i.e. pings).
                          type: integer
                      type: object
                    notProtocol:
                      anyOf:
                      - type: integer
                      - type: string
                      description: NotProtocol is the negated version of the Protocol
                        field.
                      pattern: ^.*
                      x-kubernetes-int-or-string: true
                    protocol:
                      anyOf:
                      - type: integer
                      - type: string
                      description: "Protocol is an optional field that restricts the
                        rule to only apply to traffic of a specific IP protocol. Required
                        if any of the EntityRules contain Ports (because ports only
                        apply to certain protocols). \n Must be one of these string
                        values: \"TCP\", \"UDP\", \"ICMP\", \"ICMPv6\", \"SCTP\",
                        \"UDPLite\" or an integer in the range 1-255."
                      pattern: ^.*
                      x-kubernetes-int-or-string: true
                    source:
                      description: Source contains the match criteria that apply to
                        source entity.
                      properties:
                        domains:
                          description: Domains is an optional field, valid for egress
                            Allow rules only, that restricts the rule to apply only
                            to traffic to one of the specified domains.  If this field
                            is specified, Action must be Allow, and Nets and Selector
                            must both be left empty.
                          items:
                            type: string
                          type: array
                        namespaceSelector:
                          description: "NamespaceSelector is an optional field that
                            contains a selector expression. Only traffic that originates
                            from (or terminates at) endpoints within the selected
                            namespaces will be matched. When both NamespaceSelector
                            and another selector are defined on the same rule, then
                            only workload endpoints that are matched by both selectors
                            will be selected by the rule. \n For NetworkPolicy, an
                            empty NamespaceSelector implies that the Selector is limited
                            to selecting only workload endpoints in the same namespace
                            as the NetworkPolicy. \n For NetworkPolicy, `global()`
                            NamespaceSelector implies that the Selector is limited
                            to selecting only GlobalNetworkSet or HostEndpoint. \n
                            For GlobalNetworkPolicy, an empty NamespaceSelector implies
                            the Selector applies to workload endpoints across all
                            namespaces."
                          type: string
                        nets:
                          description: Nets is an optional field that restricts the
                            rule to only apply to traffic that originates from (or
                            terminates at) IP addresses in any of the given subnets.
                          items:
                            type: string
                          type: array
                        notNets:
                          description: NotNets is the negated version of the Nets
                            field.
                          items:
                            type: string
                          type: array
                        notPorts:
                          description: NotPorts is the negated version of the Ports
                            field. Since only some protocols have ports, if any ports
                            are specified it requires the Protocol match in the Rule
                            to be set to "TCP" or "UDP".
                          items:
                            anyOf:
                            - type: integer
                            - type: string
                            pattern: ^.*
                            x-kubernetes-int-or-string: true
                          type: array
                        notSelector:
                          description: NotSelector is the negated version of the Selector
                            field.  See Selector field for subtleties with negated
                            selectors.
                          type: string
                        ports:
                          description: "Ports is an optional field that restricts
                            the rule to only apply to traffic that has a source (destination)
                            port that matches one of these ranges/values. This value
                            is a list of integers or strings that represent ranges
                            of ports. \n Since only some protocols have ports, if
                            any ports are specified it requires the Protocol match
                            in the Rule to be set to \"TCP\" or \"UDP\"."
                          items:
                            anyOf:
                            - type: integer
                            - type: string
                            pattern: ^.*
                            x-kubernetes-int-or-string: true
                          type: array
                        selector:
                          description: "Selector is an optional field that contains
                            a selector expression (see Policy for sample syntax).
                            \ Only traffic that originates from (terminates at) endpoints
                            matching the selector will be matched. \n Note that: in
                            addition to the negated version of the Selector (see NotSelector
                            below), the selector expression syntax itself supports
                            negation.  The two types of negation are subtly different.
                            One negates the set of matched endpoints, the other negates
                            the whole match: \n \tSelector = \"!has(my_label)\" matches
                            packets that are from other Calico-controlled \tendpoints
                            that do not have the label \"my_label\". \n \tNotSelector
                            = \"has(my_label)\" matches packets that are not from
                            Calico-controlled \tendpoints that do have the label \"my_label\".
                            \n The effect is that the latter will accept packets from
                            non-Calico sources whereas the former is limited to packets
                            from Calico-controlled endpoints."
                          type: string
                        serviceAccounts:
                          description: ServiceAccounts is an optional field that restricts
                            the rule to only apply to traffic that originates from
                            (or terminates at) a pod running as a matching service
                            account.
                          properties:
                            names:
                              description: Names is an optional field that restricts
                                the rule to only apply to traffic that originates
                                from (or terminates at) a pod running as a service
                                account whose name is in the list.
                              items:
                                type: string
                              type: array
                            selector:
                              description: Selector is an optional field that restricts
                                the rule to only apply to traffic that originates
                                from (or terminates at) a pod running as a service
                                account that matches the given label selector. If
                                both Names and Selector are specified then they are
                                AND'ed.
                              type: string
                          type: object
                        services:
                          description: "Services is an optional field that contains
                            options for matching Kubernetes Services. If specified,
                            only traffic that originates from or terminates at endpoints
                            within the selected service(s) will be matched, and only
                            to/from each endpoint's port. \n Services cannot be specified
                            on the same rule as Selector, NotSelector, NamespaceSelector,
                            Ports, NotPorts, Nets, NotNets or ServiceAccounts. \n
                            Only valid on egress rules."
                          properties:
                            name:
                              description: Name specifies the name of a Kubernetes
                                Service to match.
                              type: string
                            namespace:
                              description: Namespace specifies the namespace of the
                                given Service. If left empty, the rule will match
                                within this policy's namespace.
                              type: string
                          type: object
                      type: object
                  required:
                  - action
                  type: object
                type: array
              ingress:
                description: The ordered set of ingress rules.  Each rule contains
                  a set of packet match criteria and a corresponding action to apply.
                items:
                  description: "A Rule encapsulates a set of match criteria and an
                    action.  Both selector-based security Policy and security Profiles
                    reference rules - separated out as a list of rules for both ingress
                    and egress packet matching. \n Each positive match criteria has
                    a negated version, prefixed with \"Not\". All the match criteria
                    within a rule must be satisfied for a packet to match. A single
                    rule can contain the positive and negative version of a match
                    and both must be satisfied for the rule to match."
                  properties:
                    action:
                      type: string
                    destination:
                      description: Destination contains the match criteria that apply
                        to destination entity.
                      properties:
                        domains:
                          description: Domains is an optional field, valid for egress
                            Allow rules only, that restricts the rule to apply only
                            to traffic to one of the specified domains.  If this field
                            is specified, Action must be Allow, and Nets and Selector
                            must both be left empty.
                          items:
                            type: string
                          type: array
                        namespaceSelector:
                          description: "NamespaceSelector is an optional field that
                            contains a selector expression. Only traffic that originates
                            from (or terminates at) endpoints within the selected
                            namespaces will be matched. When both NamespaceSelector
                            and another selector are defined on the same rule, then
                            only workload endpoints that are matched by both selectors
                            will be selected by the rule. \n For NetworkPolicy, an
                            empty NamespaceSelector implies that the Selector is limited
                            to selecting only workload endpoints in the same namespace
                            as the NetworkPolicy. \n For NetworkPolicy, `global()`
                            NamespaceSelector implies that the Selector is limited
                            to selecting only GlobalNetworkSet or HostEndpoint. \n
                            For GlobalNetworkPolicy, an empty NamespaceSelector implies
                            the Selector applies to workload endpoints across all
                            namespaces."
                          type: string
                        nets:
                          description: Nets is an optional field that restricts the
                            rule to only apply to traffic that originates from (or
                            terminates at) IP addresses in any of the given subnets.
                          items:
                            type: string
                          type: array
                        notNets:
                          description: NotNets is the negated version of the Nets
                            field.
                          items:
                            type: string
                          type: array
                        notPorts:
                          description: NotPorts is the negated version of the Ports
                            field. Since only some protocols have ports, if any ports
                            are specified it requires the Protocol match in the Rule
                            to be set to "TCP" or "UDP".
                          items:
                            anyOf:
                            - type: integer
                            - type: string
                            pattern: ^.*
                            x-kubernetes-int-or-string: true
                          type: array
                        notSelector:
                          description: NotSelector is the negated version of the Selector
                            field.  See Selector field for subtleties with negated
                            selectors.
                          type: string
                        ports:
                          description: "Ports is an optional field that restricts
                            the rule to only apply to traffic that has a source (destination)
                            port that matches one of these ranges/values. This value
                            is a list of integers or strings that represent ranges
                            of ports. \n Since only some protocols have ports, if
                            any ports are specified it requires the Protocol match
                            in the Rule to be set to \"TCP\" or \"UDP\"."
                          items:
                            anyOf:
                            - type: integer
                            - type: string
                            pattern: ^.*
                            x-kubernetes-int-or-string: true
                          type: array
                        selector:
                          description: "Selector is an optional field that contains
                            a selector expression (see Policy for sample syntax).
                            \ Only traffic that originates from (terminates at) endpoints
                            matching the selector will be matched. \n Note that: in
                            addition to the negated version of the Selector (see NotSelector
                            below), the selector expression syntax itself supports
                            negation.  The two types of negation are subtly different.
                            One negates the set of matched endpoints, the other negates
                            the whole match: \n \tSelector = \"!has(my_label)\" matches
                            packets that are from other Calico-controlled \tendpoints
                            that do not have the label \"my_label\". \n \tNotSelector
                            = \"has(my_label)\" matches packets that are not from
                            Calico-controlled \tendpoints that do have the label \"my_label\".
                            \n The effect is that the latter will accept packets from
                            non-Calico sources whereas the former is limited to packets
                            from Calico-controlled endpoints."
                          type: string
                        serviceAccounts:
                          description: ServiceAccounts is an optional field that restricts
                            the rule to only apply to traffic that originates from
                            (or terminates at) a pod running as a matching service
                            account.
                          properties:
                            names:
                              description: Names is an optional field that restricts
                                the rule to only apply to traffic that originates
                                from (or terminates at) a pod running as a service
                                account whose name is in the list.
                              items:
                                type: string
                              type: array
                            selector:
                              description: Selector is an optional field that restricts
                                the rule to only apply to traffic that originates
                                from (or terminates at) a pod running as a service
                                account that matches the given label selector. If
                                both Names and Selector are specified then they are
                                AND'ed.
                              type: string
                          type: object
                        services:
                          description: "Services is an optional field that contains
                            options for matching Kubernetes Services. If specified,
                            only traffic that originates from or terminates at endpoints
                            within the selected service(s) will be matched, and only
                            to/from each endpoint's port. \n Services cannot be specified
                            on the same rule as Selector, NotSelector, NamespaceSelector,
                            Ports, NotPorts, Nets, NotNets or ServiceAccounts. \n
                            Only valid on egress rules."
                          properties:
                            name:
                              description: Name specifies the name of a Kubernetes
                                Service to match.
                              type: string
                            namespace:
                              description: Namespace specifies the namespace of the
                                given Service. If left empty, the rule will match
                                within this policy's namespace.
                              type: string
                          type: object
                      type: object
                    http:
                      description: HTTP contains match criteria that apply to HTTP
                        requests.
                      properties:
                        methods:
                          description: Methods is an optional field that restricts
                            the rule to apply only to HTTP requests that use one of
                            the listed HTTP Methods (e.g. GET, PUT, etc.) Multiple
                            methods are OR'd together.
                          items:
                            type: string
                          type: array
                        paths:
                          description: 'Paths is an optional field that restricts
                            the rule to apply to HTTP requests that use one of the
                            listed HTTP Paths. Multiple paths are OR''d together.
                            e.g: - exact: /foo - prefix: /bar NOTE: Each entry may
                            ONLY specify either a `exact` or a `prefix` match. The
                            validator will check for it.'
                          items:
                            description: 'HTTPPath specifies an HTTP path to match.
                              It may be either of the form: exact: <path>: which matches
                              the path exactly or prefix: <path-prefix>: which matches
                              the path prefix'
                            properties:
                              exact:
                                type: string
                              prefix:
                                type: string
                            type: object
                          type: array
                      type: object
                    icmp:
                      description: ICMP is an optional field that restricts the rule
                        to apply to a specific type and code of ICMP traffic.  This
                        should only be specified if the Protocol field is set to "ICMP"
                        or "ICMPv6".
                      properties:
                        code:
                          description: Match on a specific ICMP code.  If specified,
                            the Type value must also be specified. This is a technical
                            limitation imposed by the kernel's iptables firewall,
                            which Calico uses to enforce the rule.
                          type: integer
                        type:
                          description: Match on a specific ICMP type.  For example
                            a value of 8 refers to ICMP Echo Request (i.e. pings).
                          type: integer
                      type: object
                    ipVersion:
                      description: IPVersion is an optional field that restricts the
                        rule to only match a specific IP version.
                      type: integer
                    metadata:
                      description: Metadata contains additional information for this
                        rule
                      properties:
                        annotations:
                          additionalProperties:
                            type: string
                          description: Annotations is a set of key value pairs that
                            give extra information about the rule
                          type: object
                      type: object
                    notICMP:
                      description: NotICMP is the negated version of the ICMP field.
                      properties:
                        code:
                          description: Match on a specific ICMP code.  If specified,
                            the Type value must also be specified. This is a technical
                            limitation imposed by the kernel's iptables firewall,
                            which Calico uses to enforce the rule.
                          type: integer
                        type:
                          description: Match on a specific ICMP type.  For example
                            a value of 8 refers to ICMP Echo Request (i.e. pings).
                          type: integer
                      type: object
                    notProtocol:
                      anyOf:
                      - type: integer
                      - type: string
                      description: NotProtocol is the negated version of the Protocol
                        field.
                      pattern: ^.*
                      x-kubernetes-int-or-string: true
                    protocol:
                      anyOf:
                      - type: integer
                      - type: string
                      description: "Protocol is an optional field that restricts the
                        rule to only apply to traffic of a specific IP protocol. Required
                        if any of the EntityRules contain Ports (because ports only
                        apply to certain protocols). \n Must be one of these string
                        values: \"TCP\", \"UDP\", \"ICMP\", \"ICMPv6\", \"SCTP\",
                        \"UDPLite\" or an integer in the range 1-255."
                      pattern: ^.*
                      x-kubernetes-int-or-string: true
                    source:
                      description: Source contains the match criteria that apply to
                        source entity.
                      properties:
                        domains:
                          description: Domains is an optional field, valid for egress
                            Allow rules only, that restricts the rule to apply only
                            to traffic to one of the specified domains.  If this field
                            is specified, Action must be Allow, and Nets and Selector
                            must both be left empty.
                          items:
                            type: string
                          type: array
                        namespaceSelector:
                          description: "NamespaceSelector is an optional field that
                            contains a selector expression. Only traffic that originates
                            from (or terminates at) endpoints within the selected
                            namespaces will be matched. When both NamespaceSelector
                            and another selector are defined on the same rule, then
                            only workload endpoints that are matched by both selectors
                            will be selected by the rule. \n For NetworkPolicy, an
                            empty NamespaceSelector implies that the Selector is limited
                            to selecting only workload endpoints in the same namespace
                            as the NetworkPolicy. \n For NetworkPolicy, `global()`
                            NamespaceSelector implies that the Selector is limited
                            to selecting only GlobalNetworkSet or HostEndpoint. \n
                            For GlobalNetworkPolicy, an empty NamespaceSelector implies
                            the Selector applies to workload endpoints across all
                            namespaces."
                          type: string
                        nets:
                          description: Nets is an optional field that restricts the
                            rule to only apply to traffic that originates from (or
                            terminates at) IP addresses in any of the given subnets.
                          items:
                            type: string
                          type: array
                        notNets:
                          description: NotNets is the negated version of the Nets
                            field.
                          items:
                            type: string
                          type: array
                        notPorts:
                          description: NotPorts is the negated version of the Ports
                            field. Since only some protocols have ports, if any ports
                            are specified it requires the Protocol match in the Rule
                            to be set to "TCP" or "UDP".
                          items:
                            anyOf:
                            - type: integer
                            - type: string
                            pattern: ^.*
                            x-kubernetes-int-or-string: true
                          type: array
                        notSelector:
                          description: NotSelector is the negated version of the Selector
                            field.  See Selector field for subtleties with negated
                            selectors.
                          type: string
                        ports:
                          description: "Ports is an optional field that restricts
                            the rule to only apply to traffic that has a source (destination)
                            port that matches one of these ranges/values. This value
                            is a list of integers or strings that represent ranges
                            of ports. \n Since only some protocols have ports, if
                            any ports are specified it requires the Protocol match
                            in the Rule to be set to \"TCP\" or \"UDP\"."
                          items:
                            anyOf:
                            - type: integer
                            - type: string
                            pattern: ^.*
                            x-kubernetes-int-or-string: true
                          type: array
                        selector:
                          description: "Selector is an optional field that contains
                            a selector expression (see Policy for sample syntax).
                            \ Only traffic that originates from (terminates at) endpoints
                            matching the selector will be matched. \n Note that: in
                            addition to the negated version of the Selector (see NotSelector
                            below), the selector expression syntax itself supports
                            negation.  The two types of negation are subtly different.
                            One negates the set of matched endpoints, the other negates
                            the whole match: \n \tSelector = \"!has(my_label)\" matches
                            packets that are from other Calico-controlled \tendpoints
                            that do not have the label \"my_label\". \n \tNotSelector
                            = \"has(my_label)\" matches packets that are not from
                            Calico-controlled \tendpoints that do have the label \"my_label\".
                            \n The effect is that the latter will accept packets from
                            non-Calico sources whereas the former is limited to packets
                            from Calico-controlled endpoints."
                          type: string
                        serviceAccounts:
                          description: ServiceAccounts is an optional field that restricts
                            the rule to only apply to traffic that originates from
                            (or terminates at) a pod running as a matching service
                            account.
                          properties:
                            names:
                              description: Names is an optional field that restricts
                                the rule to only apply to traffic that originates
                                from (or terminates at) a pod running as a service
                                account whose name is in the list.
                              items:
                                type: string
                              type: array
                            selector:
                              description: Selector is an optional field that restricts
                                the rule to only apply to traffic that originates
                                from (or terminates at) a pod running as a service
                                account that matches the given label selector. If
                                both Names and Selector are specified then they are
                                AND'ed.
                              type: string
                          type: object
                        services:
                          description: "Services is an optional field that contains
                            options for matching Kubernetes Services. If specified,
                            only traffic that originates from or terminates at endpoints
                            within the selected service(s) will be matched, and only
                            to/from each endpoint's port. \n Services cannot be specified
                            on the same rule as Selector, NotSelector, NamespaceSelector,
                            Ports, NotPorts, Nets, NotNets or ServiceAccounts. \n
                            Only valid on egress rules."
                          properties:
                            name:
                              description: Name specifies the name of a Kubernetes
                                Service to match.
                              type: string
                            namespace:
                              description: Namespace specifies the namespace of the
                                given Service. If left empty, the rule will match
                                within this policy's namespace.
                              type: string
                          type: object
                      type: object
                  required:
                  - action
                  type: object
                type: array
              order:
                description: Order is an optional field that specifies the order in
                  which the policy is applied. Policies with higher "order" are applied
                  after those with lower order within the same tier.  If the order
                  is omitted, it may be considered to be "infinite" - i.e. the policy
                  will be applied last.  Policies with identical order will be applied
                  in alphanumerical order based on the Policy "Name" within the tier.
                type: number
              selector:
                description: "The selector is an expression used to pick pick out
                  the endpoints that the policy should be applied to. \n Selector
                  expressions follow this syntax: \n \tlabel == \"string_literal\"
                  \ ->  comparison, e.g. my_label == \"foo bar\" \tlabel != \"string_literal\"
                  \  ->  not equal; also matches if label is not present \tlabel in
                  { \"a\", \"b\", \"c\", ... }  ->  true if the value of label X is
                  one of \"a\", \"b\", \"c\" \tlabel not in { \"a\", \"b\", \"c\",
                  ... }  ->  true if the value of label X is not one of \"a\", \"b\",
                  \"c\" \thas(label_name)  -> True if that label is present \t! expr
                  -> negation of expr \texpr && expr  -> Short-circuit and \texpr
                  || expr  -> Short-circuit or \t( expr ) -> parens for grouping \tall()
                  or the empty selector -> matches all endpoints. \n Label names are
                  allowed to contain alphanumerics, -, _ and /. String literals are
                  more permissive but they do not support escape characters. \n Examples
                  (with made-up labels): \n \ttype == \"webserver\" && deployment
                  == \"prod\" \ttype in {\"frontend\", \"backend\"} \tdeployment !=
                  \"dev\" \t! has(label_name)"
                type: string
              serviceAccountSelector:
                description: ServiceAccountSelector is an optional field for an expression
                  used to select a pod based on service accounts.
                type: string
              tier:
                description: The name of the tier that this policy belongs to.  If
                  this is omitted, the default tier (name is "default") is assumed.  The
                  specified tier must exist in order to create security policies within
                  the tier, the "default" tier is created automatically if it does
                  not exist, this means for deployments requiring only a single Tier,
                  the tier name may be omitted on all policy management requests.
                type: string
              types:
                description: "Types indicates whether this policy applies to ingress,
                  or to egress, or to both.  When not explicitly specified (and so
                  the value on creation is empty or nil), Calico defaults Types according
                  to what Ingress and Egress are present in the policy.  The default
                  is: \n - [ PolicyTypeIngress ], if there are no Egress rules (including
                  the case where there are   also no Ingress rules) \n - [ PolicyTypeEgress
                  ], if there are Egress rules but no Ingress rules \n - [ PolicyTypeIngress,
                  PolicyTypeEgress ], if there are both Ingress and Egress rules.
                  \n When the policy is read back again, Types will always be one
                  of these values, never empty or nil."
                items:
                  description: PolicyType enumerates the possible values of the PolicySpec
                    Types field.
                  type: string
                type: array
            type: object
        type: object
    served: true
    storage: true
status:
  acceptedNames:
    kind: ""
    plural: ""
  conditions: []
  storedVersions: []

---
apiVersion: apiextensions.k8s.io/v1
kind: CustomResourceDefinition
metadata:
  name: networksets.crd.projectcalico.org
spec:
  group: crd.projectcalico.org
  names:
    kind: NetworkSet
    listKind: NetworkSetList
    plural: networksets
    singular: networkset
  scope: Namespaced
  versions:
  - name: v1
    schema:
      openAPIV3Schema:
        description: NetworkSet is the Namespaced-equivalent of the GlobalNetworkSet.
        properties:
          apiVersion:
            description: 'APIVersion defines the versioned schema of this representation
              of an object. Servers should convert recognized schemas to the latest
              internal value, and may reject unrecognized values. More info: https://git.k8s.io/community/contributors/devel/sig-architecture/api-conventions.md#resources'
            type: string
          kind:
            description: 'Kind is a string value representing the REST resource this
              object represents. Servers may infer this from the endpoint the client
              submits requests to. Cannot be updated. In CamelCase. More info: https://git.k8s.io/community/contributors/devel/sig-architecture/api-conventions.md#types-kinds'
            type: string
          metadata:
            type: object
          spec:
            description: NetworkSetSpec contains the specification for a NetworkSet
              resource.
            properties:
              allowedEgressDomains:
                description: The list of domain names that belong to this set and
                  are honored in egress allow rules only.  Domain names specified
                  here only work to allow egress traffic from the cluster to external
                  destinations.  They don't work to _deny_ traffic to destinations
                  specified by domain name, or to allow ingress traffic from _sources_
                  specified by domain name.
                items:
                  type: string
                type: array
              nets:
                description: The list of IP networks that belong to this set.
                items:
                  type: string
                type: array
            type: object
        type: object
    served: true
    storage: true
status:
  acceptedNames:
    kind: ""
    plural: ""
  conditions: []
  storedVersions: []

---
apiVersion: apiextensions.k8s.io/v1
kind: CustomResourceDefinition
metadata:
  annotations:
    controller-gen.kubebuilder.io/version: (devel)
  creationTimestamp: null
  name: packetcaptures.crd.projectcalico.org
spec:
  group: crd.projectcalico.org
  names:
    kind: PacketCapture
    listKind: PacketCaptureList
    plural: packetcaptures
    singular: packetcapture
  scope: Namespaced
  versions:
  - name: v1
    schema:
      openAPIV3Schema:
        properties:
          apiVersion:
            description: 'APIVersion defines the versioned schema of this representation
              of an object. Servers should convert recognized schemas to the latest
              internal value, and may reject unrecognized values. More info: https://git.k8s.io/community/contributors/devel/sig-architecture/api-conventions.md#resources'
            type: string
          kind:
            description: 'Kind is a string value representing the REST resource this
              object represents. Servers may infer this from the endpoint the client
              submits requests to. Cannot be updated. In CamelCase. More info: https://git.k8s.io/community/contributors/devel/sig-architecture/api-conventions.md#types-kinds'
            type: string
          metadata:
            type: object
          spec:
            description: PacketCaptureSpec contains the values of the packet capture.
            properties:
              endTime:
                description: Defines the end time at which this PacketCapture will
                  stop capturing packets. If omitted the capture will continue indefinitely.
                  If the value is changed to the past, capture will stop immediately.
                format: date-time
                type: string
              filters:
                description: The ordered set of filters applied to traffic captured
                  from an interface.  Each rule contains a set of packet match criteria.
                items:
                  description: A PacketCaptureRule encapsulates a set of match criteria
                    for traffic captured from an interface.
                  properties:
                    ports:
                      description: Ports is an optional field that defines a filter
                        for all traffic that has a source or destination port that
                        matches one of these ranges/values. This value is a list of
                        integers or strings that represent ranges of ports.
                      items:
                        anyOf:
                        - type: integer
                        - type: string
                        pattern: ^.*
                        x-kubernetes-int-or-string: true
                      type: array
                    protocol:
                      anyOf:
                      - type: integer
                      - type: string
                      description: "Protocol is an optional field that defines a filter
                        for all traffic for a specific IP protocol. \n Must be one
                        of these string values: \"TCP\", \"UDP\", \"ICMP\", \"ICMPv6\",
                        \"SCTP\", \"UDPLite\" or an integer in the range 1-255."
                      pattern: ^.*
                      x-kubernetes-int-or-string: true
                  type: object
                type: array
              selector:
                description: "The selector is an expression used to pick out the endpoints
                  that the policy should be applied to.  The selector will only match
                  endpoints in the same namespace as the PacketCapture resource. \n
                  Selector expressions follow this syntax: \n \tlabel == \"string_literal\"
                  \ ->  comparison, e.g. my_label == \"foo bar\" \tlabel != \"string_literal\"
                  \  ->  not equal; also matches if label is not present \tlabel in
                  { \"a\", \"b\", \"c\", ... }  ->  true if the value of label X is
                  one of \"a\", \"b\", \"c\" \tlabel not in { \"a\", \"b\", \"c\",
                  ... }  ->  true if the value of label X is not one of \"a\", \"b\",
                  \"c\" \thas(label_name)  -> True if that label is present \t! expr
                  -> negation of expr \texpr && expr  -> Short-circuit and \texpr
                  || expr  -> Short-circuit or \t( expr ) -> parens for grouping \tall()
                  or the empty selector -> matches all endpoints. \n Label names are
                  allowed to contain alphanumerics, -, _ and /. String literals are
                  more permissive but they do not support escape characters. \n Examples
                  (with made-up labels): \n \ttype == \"webserver\" && deployment
                  == \"prod\" \ttype in {\"frontend\", \"backend\"} \tdeployment !=
                  \"dev\" \t! has(label_name)"
                type: string
              startTime:
                description: Defines the start time from which this PacketCapture
                  will capture packets. If omitted or the value is in the past, the
                  capture will start immediately. If the value is changed to a future
                  time, capture will stop immediately and restart at that time
                format: date-time
                type: string
            type: object
          status:
            description: PacketCaptureStatus describes the files that have been captured,
              for a given PacketCapture, on each node that generates packet capture
              files
            properties:
              files:
                items:
                  description: PacketCaptureFile describes files generated by a PacketCapture.
                    It describes the location of the packet capture files that is
                    identified via a node, its directory and the file names generated.
                  properties:
                    directory:
                      description: Directory represents the path inside the calico-node
                        container for the the generated files
                      type: string
                    fileNames:
                      description: 'FileNames represents the name of the generated
                        file for a PacketCapture ordered alphanumerically. The active
                        packet capture file will be identified using the following
                        schema: "{workload endpoint name}_{host network interface}.pcap"
                        . Rotated capture files name will contain an index matching
                        the rotation timestamp.'
                      items:
                        type: string
                      type: array
                    node:
                      description: Node identifies with a physical node from the cluster
                        via its hostname
                      type: string
                    state:
                      description: PacketCaptureState represents the state of the
                        PacketCapture
                      enum:
                      - Capturing
                      - Finished
                      - Scheduled
                      - Error
                      - WaitingForTraffic
                      type: string
                  type: object
                type: array
            type: object
        type: object
    served: true
    storage: true
status:
  acceptedNames:
    kind: ""
    plural: ""
  conditions: []
  storedVersions: []

---
apiVersion: apiextensions.k8s.io/v1
kind: CustomResourceDefinition
metadata:
  annotations:
    controller-gen.kubebuilder.io/version: (devel)
  creationTimestamp: null
  name: remoteclusterconfigurations.crd.projectcalico.org
spec:
  group: crd.projectcalico.org
  names:
    kind: RemoteClusterConfiguration
    listKind: RemoteClusterConfigurationList
    plural: remoteclusterconfigurations
    singular: remoteclusterconfiguration
  scope: Cluster
  versions:
  - name: v1
    schema:
      openAPIV3Schema:
        properties:
          apiVersion:
            description: 'APIVersion defines the versioned schema of this representation
              of an object. Servers should convert recognized schemas to the latest
              internal value, and may reject unrecognized values. More info: https://git.k8s.io/community/contributors/devel/sig-architecture/api-conventions.md#resources'
            type: string
          kind:
            description: 'Kind is a string value representing the REST resource this
              object represents. Servers may infer this from the endpoint the client
              submits requests to. Cannot be updated. In CamelCase. More info: https://git.k8s.io/community/contributors/devel/sig-architecture/api-conventions.md#types-kinds'
            type: string
          metadata:
            type: object
          spec:
            description: RemoteClusterConfigurationSpec contains the values of describing
              the cluster.
            properties:
              clusterAccessSecret:
                description: Specifies a Secret to read for the RemoteClusterconfiguration.
                  If defined all datastore configuration in this struct will be cleared
                  and overwritten with the appropriate fields in the Secret.
                properties:
                  apiVersion:
                    description: API version of the referent.
                    type: string
                  fieldPath:
                    description: 'If referring to a piece of an object instead of
                      an entire object, this string should contain a valid JSON/Go
                      field access statement, such as desiredState.manifest.containers[2].
                      For example, if the object reference is to a container within
                      a pod, this would take on a value like: "spec.containers{name}"
                      (where "name" refers to the name of the container that triggered
                      the event) or if no container name is specified "spec.containers[2]"
                      (container with index 2 in this pod). This syntax is chosen
                      only to have some well-defined way of referencing a part of
                      an object. TODO: this design is not final and this field is
                      subject to change in the future.'
                    type: string
                  kind:
                    description: 'Kind of the referent. More info: https://git.k8s.io/community/contributors/devel/sig-architecture/api-conventions.md#types-kinds'
                    type: string
                  name:
                    description: 'Name of the referent. More info: https://kubernetes.io/docs/concepts/overview/working-with-objects/names/#names'
                    type: string
                  namespace:
                    description: 'Namespace of the referent. More info: https://kubernetes.io/docs/concepts/overview/working-with-objects/namespaces/'
                    type: string
                  resourceVersion:
                    description: 'Specific resourceVersion to which this reference
                      is made, if any. More info: https://git.k8s.io/community/contributors/devel/sig-architecture/api-conventions.md#concurrency-control-and-consistency'
                    type: string
                  uid:
                    description: 'UID of the referent. More info: https://kubernetes.io/docs/concepts/overview/working-with-objects/names/#uids'
                    type: string
                type: object
              datastoreType:
                description: Indicates the datastore to use. If unspecified, defaults
                  to etcdv3
                type: string
              etcdCACert:
                type: string
              etcdCACertFile:
                description: Path to the etcd Certificate Authority file. Valid if
                  DatastoreType is etcdv3.
                type: string
              etcdCert:
                type: string
              etcdCertFile:
                description: Path to the etcd client certificate. Valid if DatastoreType
                  is etcdv3.
                type: string
              etcdEndpoints:
                description: 'A comma separated list of etcd endpoints. Valid if DatastoreType
                  is etcdv3.  [Default: ]'
                type: string
              etcdKey:
                description: These config file parameters are to support inline certificates,
                  keys and CA / Trusted certificate.
                type: string
              etcdKeyFile:
                description: Path to the etcd key file. Valid if DatastoreType is
                  etcdv3.
                type: string
              etcdPassword:
                description: Password for the given user name. Valid if DatastoreType
                  is etcdv3.
                type: string
              etcdUsername:
                description: User name for RBAC. Valid if DatastoreType is etcdv3.
                type: string
              k8sAPIEndpoint:
                description: Location of the Kubernetes API. Not required if using
                  kubeconfig. Valid if DatastoreType is kubernetes.
                type: string
              k8sAPIToken:
                description: Token to be used for accessing the Kubernetes API. Valid
                  if DatastoreType is kubernetes.
                type: string
              k8sCAFile:
                description: Location of a CA for accessing the Kubernetes API. Valid
                  if DatastoreType is kubernetes.
                type: string
              k8sCertFile:
                description: Location of a client certificate for accessing the Kubernetes
                  API. Valid if DatastoreType is kubernetes.
                type: string
              k8sInsecureSkipTLSVerify:
                type: boolean
              k8sKeyFile:
                description: Location of a client key for accessing the Kubernetes
                  API. Valid if DatastoreType is kubernetes.
                type: string
              kubeconfig:
                description: When using the Kubernetes datastore, the location of
                  a kubeconfig file. Valid if DatastoreType is kubernetes.
                type: string
              kubeconfigInline:
                description: This is an alternative to Kubeconfig and if specified
                  overrides Kubeconfig. This contains the contents that would normally
                  be in the file pointed at by Kubeconfig.
                type: string
            type: object
        type: object
    served: true
    storage: true
status:
  acceptedNames:
    kind: ""
    plural: ""
  conditions: []
  storedVersions: []

---
apiVersion: apiextensions.k8s.io/v1
kind: CustomResourceDefinition
metadata:
  annotations:
    controller-gen.kubebuilder.io/version: (devel)
  creationTimestamp: null
  name: stagedglobalnetworkpolicies.crd.projectcalico.org
spec:
  group: crd.projectcalico.org
  names:
    kind: StagedGlobalNetworkPolicy
    listKind: StagedGlobalNetworkPolicyList
    plural: stagedglobalnetworkpolicies
    singular: stagedglobalnetworkpolicy
  scope: Cluster
  versions:
  - name: v1
    schema:
      openAPIV3Schema:
        properties:
          apiVersion:
            description: 'APIVersion defines the versioned schema of this representation
              of an object. Servers should convert recognized schemas to the latest
              internal value, and may reject unrecognized values. More info: https://git.k8s.io/community/contributors/devel/sig-architecture/api-conventions.md#resources'
            type: string
          kind:
            description: 'Kind is a string value representing the REST resource this
              object represents. Servers may infer this from the endpoint the client
              submits requests to. Cannot be updated. In CamelCase. More info: https://git.k8s.io/community/contributors/devel/sig-architecture/api-conventions.md#types-kinds'
            type: string
          metadata:
            type: object
          spec:
            properties:
              applyOnForward:
                description: ApplyOnForward indicates to apply the rules in this policy
                  on forward traffic.
                type: boolean
              doNotTrack:
                description: DoNotTrack indicates whether packets matched by the rules
                  in this policy should go through the data plane's connection tracking,
                  such as Linux conntrack.  If True, the rules in this policy are
                  applied before any data plane connection tracking, and packets allowed
                  by this policy are marked as not to be tracked.
                type: boolean
              egress:
                description: The ordered set of egress rules.  Each rule contains
                  a set of packet match criteria and a corresponding action to apply.
                items:
                  description: "A Rule encapsulates a set of match criteria and an
                    action.  Both selector-based security Policy and security Profiles
                    reference rules - separated out as a list of rules for both ingress
                    and egress packet matching. \n Each positive match criteria has
                    a negated version, prefixed with \"Not\". All the match criteria
                    within a rule must be satisfied for a packet to match. A single
                    rule can contain the positive and negative version of a match
                    and both must be satisfied for the rule to match."
                  properties:
                    action:
                      type: string
                    destination:
                      description: Destination contains the match criteria that apply
                        to destination entity.
                      properties:
                        domains:
                          description: Domains is an optional field, valid for egress
                            Allow rules only, that restricts the rule to apply only
                            to traffic to one of the specified domains.  If this field
                            is specified, Action must be Allow, and Nets and Selector
                            must both be left empty.
                          items:
                            type: string
                          type: array
                        namespaceSelector:
                          description: "NamespaceSelector is an optional field that
                            contains a selector expression. Only traffic that originates
                            from (or terminates at) endpoints within the selected
                            namespaces will be matched. When both NamespaceSelector
                            and another selector are defined on the same rule, then
                            only workload endpoints that are matched by both selectors
                            will be selected by the rule. \n For NetworkPolicy, an
                            empty NamespaceSelector implies that the Selector is limited
                            to selecting only workload endpoints in the same namespace
                            as the NetworkPolicy. \n For NetworkPolicy, `global()`
                            NamespaceSelector implies that the Selector is limited
                            to selecting only GlobalNetworkSet or HostEndpoint. \n
                            For GlobalNetworkPolicy, an empty NamespaceSelector implies
                            the Selector applies to workload endpoints across all
                            namespaces."
                          type: string
                        nets:
                          description: Nets is an optional field that restricts the
                            rule to only apply to traffic that originates from (or
                            terminates at) IP addresses in any of the given subnets.
                          items:
                            type: string
                          type: array
                        notNets:
                          description: NotNets is the negated version of the Nets
                            field.
                          items:
                            type: string
                          type: array
                        notPorts:
                          description: NotPorts is the negated version of the Ports
                            field. Since only some protocols have ports, if any ports
                            are specified it requires the Protocol match in the Rule
                            to be set to "TCP" or "UDP".
                          items:
                            anyOf:
                            - type: integer
                            - type: string
                            pattern: ^.*
                            x-kubernetes-int-or-string: true
                          type: array
                        notSelector:
                          description: NotSelector is the negated version of the Selector
                            field.  See Selector field for subtleties with negated
                            selectors.
                          type: string
                        ports:
                          description: "Ports is an optional field that restricts
                            the rule to only apply to traffic that has a source (destination)
                            port that matches one of these ranges/values. This value
                            is a list of integers or strings that represent ranges
                            of ports. \n Since only some protocols have ports, if
                            any ports are specified it requires the Protocol match
                            in the Rule to be set to \"TCP\" or \"UDP\"."
                          items:
                            anyOf:
                            - type: integer
                            - type: string
                            pattern: ^.*
                            x-kubernetes-int-or-string: true
                          type: array
                        selector:
                          description: "Selector is an optional field that contains
                            a selector expression (see Policy for sample syntax).
                            \ Only traffic that originates from (terminates at) endpoints
                            matching the selector will be matched. \n Note that: in
                            addition to the negated version of the Selector (see NotSelector
                            below), the selector expression syntax itself supports
                            negation.  The two types of negation are subtly different.
                            One negates the set of matched endpoints, the other negates
                            the whole match: \n \tSelector = \"!has(my_label)\" matches
                            packets that are from other Calico-controlled \tendpoints
                            that do not have the label \"my_label\". \n \tNotSelector
                            = \"has(my_label)\" matches packets that are not from
                            Calico-controlled \tendpoints that do have the label \"my_label\".
                            \n The effect is that the latter will accept packets from
                            non-Calico sources whereas the former is limited to packets
                            from Calico-controlled endpoints."
                          type: string
                        serviceAccounts:
                          description: ServiceAccounts is an optional field that restricts
                            the rule to only apply to traffic that originates from
                            (or terminates at) a pod running as a matching service
                            account.
                          properties:
                            names:
                              description: Names is an optional field that restricts
                                the rule to only apply to traffic that originates
                                from (or terminates at) a pod running as a service
                                account whose name is in the list.
                              items:
                                type: string
                              type: array
                            selector:
                              description: Selector is an optional field that restricts
                                the rule to only apply to traffic that originates
                                from (or terminates at) a pod running as a service
                                account that matches the given label selector. If
                                both Names and Selector are specified then they are
                                AND'ed.
                              type: string
                          type: object
                        services:
                          description: "Services is an optional field that contains
                            options for matching Kubernetes Services. If specified,
                            only traffic that originates from or terminates at endpoints
                            within the selected service(s) will be matched, and only
                            to/from each endpoint's port. \n Services cannot be specified
                            on the same rule as Selector, NotSelector, NamespaceSelector,
                            Ports, NotPorts, Nets, NotNets or ServiceAccounts. \n
                            Only valid on egress rules."
                          properties:
                            name:
                              description: Name specifies the name of a Kubernetes
                                Service to match.
                              type: string
                            namespace:
                              description: Namespace specifies the namespace of the
                                given Service. If left empty, the rule will match
                                within this policy's namespace.
                              type: string
                          type: object
                      type: object
                    http:
                      description: HTTP contains match criteria that apply to HTTP
                        requests.
                      properties:
                        methods:
                          description: Methods is an optional field that restricts
                            the rule to apply only to HTTP requests that use one of
                            the listed HTTP Methods (e.g. GET, PUT, etc.) Multiple
                            methods are OR'd together.
                          items:
                            type: string
                          type: array
                        paths:
                          description: 'Paths is an optional field that restricts
                            the rule to apply to HTTP requests that use one of the
                            listed HTTP Paths. Multiple paths are OR''d together.
                            e.g: - exact: /foo - prefix: /bar NOTE: Each entry may
                            ONLY specify either a `exact` or a `prefix` match. The
                            validator will check for it.'
                          items:
                            description: 'HTTPPath specifies an HTTP path to match.
                              It may be either of the form: exact: <path>: which matches
                              the path exactly or prefix: <path-prefix>: which matches
                              the path prefix'
                            properties:
                              exact:
                                type: string
                              prefix:
                                type: string
                            type: object
                          type: array
                      type: object
                    icmp:
                      description: ICMP is an optional field that restricts the rule
                        to apply to a specific type and code of ICMP traffic.  This
                        should only be specified if the Protocol field is set to "ICMP"
                        or "ICMPv6".
                      properties:
                        code:
                          description: Match on a specific ICMP code.  If specified,
                            the Type value must also be specified. This is a technical
                            limitation imposed by the kernel's iptables firewall,
                            which Calico uses to enforce the rule.
                          type: integer
                        type:
                          description: Match on a specific ICMP type.  For example
                            a value of 8 refers to ICMP Echo Request (i.e. pings).
                          type: integer
                      type: object
                    ipVersion:
                      description: IPVersion is an optional field that restricts the
                        rule to only match a specific IP version.
                      type: integer
                    metadata:
                      description: Metadata contains additional information for this
                        rule
                      properties:
                        annotations:
                          additionalProperties:
                            type: string
                          description: Annotations is a set of key value pairs that
                            give extra information about the rule
                          type: object
                      type: object
                    notICMP:
                      description: NotICMP is the negated version of the ICMP field.
                      properties:
                        code:
                          description: Match on a specific ICMP code.  If specified,
                            the Type value must also be specified. This is a technical
                            limitation imposed by the kernel's iptables firewall,
                            which Calico uses to enforce the rule.
                          type: integer
                        type:
                          description: Match on a specific ICMP type.  For example
                            a value of 8 refers to ICMP Echo Request (i.e. pings).
                          type: integer
                      type: object
                    notProtocol:
                      anyOf:
                      - type: integer
                      - type: string
                      description: NotProtocol is the negated version of the Protocol
                        field.
                      pattern: ^.*
                      x-kubernetes-int-or-string: true
                    protocol:
                      anyOf:
                      - type: integer
                      - type: string
                      description: "Protocol is an optional field that restricts the
                        rule to only apply to traffic of a specific IP protocol. Required
                        if any of the EntityRules contain Ports (because ports only
                        apply to certain protocols). \n Must be one of these string
                        values: \"TCP\", \"UDP\", \"ICMP\", \"ICMPv6\", \"SCTP\",
                        \"UDPLite\" or an integer in the range 1-255."
                      pattern: ^.*
                      x-kubernetes-int-or-string: true
                    source:
                      description: Source contains the match criteria that apply to
                        source entity.
                      properties:
                        domains:
                          description: Domains is an optional field, valid for egress
                            Allow rules only, that restricts the rule to apply only
                            to traffic to one of the specified domains.  If this field
                            is specified, Action must be Allow, and Nets and Selector
                            must both be left empty.
                          items:
                            type: string
                          type: array
                        namespaceSelector:
                          description: "NamespaceSelector is an optional field that
                            contains a selector expression. Only traffic that originates
                            from (or terminates at) endpoints within the selected
                            namespaces will be matched. When both NamespaceSelector
                            and another selector are defined on the same rule, then
                            only workload endpoints that are matched by both selectors
                            will be selected by the rule. \n For NetworkPolicy, an
                            empty NamespaceSelector implies that the Selector is limited
                            to selecting only workload endpoints in the same namespace
                            as the NetworkPolicy. \n For NetworkPolicy, `global()`
                            NamespaceSelector implies that the Selector is limited
                            to selecting only GlobalNetworkSet or HostEndpoint. \n
                            For GlobalNetworkPolicy, an empty NamespaceSelector implies
                            the Selector applies to workload endpoints across all
                            namespaces."
                          type: string
                        nets:
                          description: Nets is an optional field that restricts the
                            rule to only apply to traffic that originates from (or
                            terminates at) IP addresses in any of the given subnets.
                          items:
                            type: string
                          type: array
                        notNets:
                          description: NotNets is the negated version of the Nets
                            field.
                          items:
                            type: string
                          type: array
                        notPorts:
                          description: NotPorts is the negated version of the Ports
                            field. Since only some protocols have ports, if any ports
                            are specified it requires the Protocol match in the Rule
                            to be set to "TCP" or "UDP".
                          items:
                            anyOf:
                            - type: integer
                            - type: string
                            pattern: ^.*
                            x-kubernetes-int-or-string: true
                          type: array
                        notSelector:
                          description: NotSelector is the negated version of the Selector
                            field.  See Selector field for subtleties with negated
                            selectors.
                          type: string
                        ports:
                          description: "Ports is an optional field that restricts
                            the rule to only apply to traffic that has a source (destination)
                            port that matches one of these ranges/values. This value
                            is a list of integers or strings that represent ranges
                            of ports. \n Since only some protocols have ports, if
                            any ports are specified it requires the Protocol match
                            in the Rule to be set to \"TCP\" or \"UDP\"."
                          items:
                            anyOf:
                            - type: integer
                            - type: string
                            pattern: ^.*
                            x-kubernetes-int-or-string: true
                          type: array
                        selector:
                          description: "Selector is an optional field that contains
                            a selector expression (see Policy for sample syntax).
                            \ Only traffic that originates from (terminates at) endpoints
                            matching the selector will be matched. \n Note that: in
                            addition to the negated version of the Selector (see NotSelector
                            below), the selector expression syntax itself supports
                            negation.  The two types of negation are subtly different.
                            One negates the set of matched endpoints, the other negates
                            the whole match: \n \tSelector = \"!has(my_label)\" matches
                            packets that are from other Calico-controlled \tendpoints
                            that do not have the label \"my_label\". \n \tNotSelector
                            = \"has(my_label)\" matches packets that are not from
                            Calico-controlled \tendpoints that do have the label \"my_label\".
                            \n The effect is that the latter will accept packets from
                            non-Calico sources whereas the former is limited to packets
                            from Calico-controlled endpoints."
                          type: string
                        serviceAccounts:
                          description: ServiceAccounts is an optional field that restricts
                            the rule to only apply to traffic that originates from
                            (or terminates at) a pod running as a matching service
                            account.
                          properties:
                            names:
                              description: Names is an optional field that restricts
                                the rule to only apply to traffic that originates
                                from (or terminates at) a pod running as a service
                                account whose name is in the list.
                              items:
                                type: string
                              type: array
                            selector:
                              description: Selector is an optional field that restricts
                                the rule to only apply to traffic that originates
                                from (or terminates at) a pod running as a service
                                account that matches the given label selector. If
                                both Names and Selector are specified then they are
                                AND'ed.
                              type: string
                          type: object
                        services:
                          description: "Services is an optional field that contains
                            options for matching Kubernetes Services. If specified,
                            only traffic that originates from or terminates at endpoints
                            within the selected service(s) will be matched, and only
                            to/from each endpoint's port. \n Services cannot be specified
                            on the same rule as Selector, NotSelector, NamespaceSelector,
                            Ports, NotPorts, Nets, NotNets or ServiceAccounts. \n
                            Only valid on egress rules."
                          properties:
                            name:
                              description: Name specifies the name of a Kubernetes
                                Service to match.
                              type: string
                            namespace:
                              description: Namespace specifies the namespace of the
                                given Service. If left empty, the rule will match
                                within this policy's namespace.
                              type: string
                          type: object
                      type: object
                  required:
                  - action
                  type: object
                type: array
              ingress:
                description: The ordered set of ingress rules.  Each rule contains
                  a set of packet match criteria and a corresponding action to apply.
                items:
                  description: "A Rule encapsulates a set of match criteria and an
                    action.  Both selector-based security Policy and security Profiles
                    reference rules - separated out as a list of rules for both ingress
                    and egress packet matching. \n Each positive match criteria has
                    a negated version, prefixed with \"Not\". All the match criteria
                    within a rule must be satisfied for a packet to match. A single
                    rule can contain the positive and negative version of a match
                    and both must be satisfied for the rule to match."
                  properties:
                    action:
                      type: string
                    destination:
                      description: Destination contains the match criteria that apply
                        to destination entity.
                      properties:
                        domains:
                          description: Domains is an optional field, valid for egress
                            Allow rules only, that restricts the rule to apply only
                            to traffic to one of the specified domains.  If this field
                            is specified, Action must be Allow, and Nets and Selector
                            must both be left empty.
                          items:
                            type: string
                          type: array
                        namespaceSelector:
                          description: "NamespaceSelector is an optional field that
                            contains a selector expression. Only traffic that originates
                            from (or terminates at) endpoints within the selected
                            namespaces will be matched. When both NamespaceSelector
                            and another selector are defined on the same rule, then
                            only workload endpoints that are matched by both selectors
                            will be selected by the rule. \n For NetworkPolicy, an
                            empty NamespaceSelector implies that the Selector is limited
                            to selecting only workload endpoints in the same namespace
                            as the NetworkPolicy. \n For NetworkPolicy, `global()`
                            NamespaceSelector implies that the Selector is limited
                            to selecting only GlobalNetworkSet or HostEndpoint. \n
                            For GlobalNetworkPolicy, an empty NamespaceSelector implies
                            the Selector applies to workload endpoints across all
                            namespaces."
                          type: string
                        nets:
                          description: Nets is an optional field that restricts the
                            rule to only apply to traffic that originates from (or
                            terminates at) IP addresses in any of the given subnets.
                          items:
                            type: string
                          type: array
                        notNets:
                          description: NotNets is the negated version of the Nets
                            field.
                          items:
                            type: string
                          type: array
                        notPorts:
                          description: NotPorts is the negated version of the Ports
                            field. Since only some protocols have ports, if any ports
                            are specified it requires the Protocol match in the Rule
                            to be set to "TCP" or "UDP".
                          items:
                            anyOf:
                            - type: integer
                            - type: string
                            pattern: ^.*
                            x-kubernetes-int-or-string: true
                          type: array
                        notSelector:
                          description: NotSelector is the negated version of the Selector
                            field.  See Selector field for subtleties with negated
                            selectors.
                          type: string
                        ports:
                          description: "Ports is an optional field that restricts
                            the rule to only apply to traffic that has a source (destination)
                            port that matches one of these ranges/values. This value
                            is a list of integers or strings that represent ranges
                            of ports. \n Since only some protocols have ports, if
                            any ports are specified it requires the Protocol match
                            in the Rule to be set to \"TCP\" or \"UDP\"."
                          items:
                            anyOf:
                            - type: integer
                            - type: string
                            pattern: ^.*
                            x-kubernetes-int-or-string: true
                          type: array
                        selector:
                          description: "Selector is an optional field that contains
                            a selector expression (see Policy for sample syntax).
                            \ Only traffic that originates from (terminates at) endpoints
                            matching the selector will be matched. \n Note that: in
                            addition to the negated version of the Selector (see NotSelector
                            below), the selector expression syntax itself supports
                            negation.  The two types of negation are subtly different.
                            One negates the set of matched endpoints, the other negates
                            the whole match: \n \tSelector = \"!has(my_label)\" matches
                            packets that are from other Calico-controlled \tendpoints
                            that do not have the label \"my_label\". \n \tNotSelector
                            = \"has(my_label)\" matches packets that are not from
                            Calico-controlled \tendpoints that do have the label \"my_label\".
                            \n The effect is that the latter will accept packets from
                            non-Calico sources whereas the former is limited to packets
                            from Calico-controlled endpoints."
                          type: string
                        serviceAccounts:
                          description: ServiceAccounts is an optional field that restricts
                            the rule to only apply to traffic that originates from
                            (or terminates at) a pod running as a matching service
                            account.
                          properties:
                            names:
                              description: Names is an optional field that restricts
                                the rule to only apply to traffic that originates
                                from (or terminates at) a pod running as a service
                                account whose name is in the list.
                              items:
                                type: string
                              type: array
                            selector:
                              description: Selector is an optional field that restricts
                                the rule to only apply to traffic that originates
                                from (or terminates at) a pod running as a service
                                account that matches the given label selector. If
                                both Names and Selector are specified then they are
                                AND'ed.
                              type: string
                          type: object
                        services:
                          description: "Services is an optional field that contains
                            options for matching Kubernetes Services. If specified,
                            only traffic that originates from or terminates at endpoints
                            within the selected service(s) will be matched, and only
                            to/from each endpoint's port. \n Services cannot be specified
                            on the same rule as Selector, NotSelector, NamespaceSelector,
                            Ports, NotPorts, Nets, NotNets or ServiceAccounts. \n
                            Only valid on egress rules."
                          properties:
                            name:
                              description: Name specifies the name of a Kubernetes
                                Service to match.
                              type: string
                            namespace:
                              description: Namespace specifies the namespace of the
                                given Service. If left empty, the rule will match
                                within this policy's namespace.
                              type: string
                          type: object
                      type: object
                    http:
                      description: HTTP contains match criteria that apply to HTTP
                        requests.
                      properties:
                        methods:
                          description: Methods is an optional field that restricts
                            the rule to apply only to HTTP requests that use one of
                            the listed HTTP Methods (e.g. GET, PUT, etc.) Multiple
                            methods are OR'd together.
                          items:
                            type: string
                          type: array
                        paths:
                          description: 'Paths is an optional field that restricts
                            the rule to apply to HTTP requests that use one of the
                            listed HTTP Paths. Multiple paths are OR''d together.
                            e.g: - exact: /foo - prefix: /bar NOTE: Each entry may
                            ONLY specify either a `exact` or a `prefix` match. The
                            validator will check for it.'
                          items:
                            description: 'HTTPPath specifies an HTTP path to match.
                              It may be either of the form: exact: <path>: which matches
                              the path exactly or prefix: <path-prefix>: which matches
                              the path prefix'
                            properties:
                              exact:
                                type: string
                              prefix:
                                type: string
                            type: object
                          type: array
                      type: object
                    icmp:
                      description: ICMP is an optional field that restricts the rule
                        to apply to a specific type and code of ICMP traffic.  This
                        should only be specified if the Protocol field is set to "ICMP"
                        or "ICMPv6".
                      properties:
                        code:
                          description: Match on a specific ICMP code.  If specified,
                            the Type value must also be specified. This is a technical
                            limitation imposed by the kernel's iptables firewall,
                            which Calico uses to enforce the rule.
                          type: integer
                        type:
                          description: Match on a specific ICMP type.  For example
                            a value of 8 refers to ICMP Echo Request (i.e. pings).
                          type: integer
                      type: object
                    ipVersion:
                      description: IPVersion is an optional field that restricts the
                        rule to only match a specific IP version.
                      type: integer
                    metadata:
                      description: Metadata contains additional information for this
                        rule
                      properties:
                        annotations:
                          additionalProperties:
                            type: string
                          description: Annotations is a set of key value pairs that
                            give extra information about the rule
                          type: object
                      type: object
                    notICMP:
                      description: NotICMP is the negated version of the ICMP field.
                      properties:
                        code:
                          description: Match on a specific ICMP code.  If specified,
                            the Type value must also be specified. This is a technical
                            limitation imposed by the kernel's iptables firewall,
                            which Calico uses to enforce the rule.
                          type: integer
                        type:
                          description: Match on a specific ICMP type.  For example
                            a value of 8 refers to ICMP Echo Request (i.e. pings).
                          type: integer
                      type: object
                    notProtocol:
                      anyOf:
                      - type: integer
                      - type: string
                      description: NotProtocol is the negated version of the Protocol
                        field.
                      pattern: ^.*
                      x-kubernetes-int-or-string: true
                    protocol:
                      anyOf:
                      - type: integer
                      - type: string
                      description: "Protocol is an optional field that restricts the
                        rule to only apply to traffic of a specific IP protocol. Required
                        if any of the EntityRules contain Ports (because ports only
                        apply to certain protocols). \n Must be one of these string
                        values: \"TCP\", \"UDP\", \"ICMP\", \"ICMPv6\", \"SCTP\",
                        \"UDPLite\" or an integer in the range 1-255."
                      pattern: ^.*
                      x-kubernetes-int-or-string: true
                    source:
                      description: Source contains the match criteria that apply to
                        source entity.
                      properties:
                        domains:
                          description: Domains is an optional field, valid for egress
                            Allow rules only, that restricts the rule to apply only
                            to traffic to one of the specified domains.  If this field
                            is specified, Action must be Allow, and Nets and Selector
                            must both be left empty.
                          items:
                            type: string
                          type: array
                        namespaceSelector:
                          description: "NamespaceSelector is an optional field that
                            contains a selector expression. Only traffic that originates
                            from (or terminates at) endpoints within the selected
                            namespaces will be matched. When both NamespaceSelector
                            and another selector are defined on the same rule, then
                            only workload endpoints that are matched by both selectors
                            will be selected by the rule. \n For NetworkPolicy, an
                            empty NamespaceSelector implies that the Selector is limited
                            to selecting only workload endpoints in the same namespace
                            as the NetworkPolicy. \n For NetworkPolicy, `global()`
                            NamespaceSelector implies that the Selector is limited
                            to selecting only GlobalNetworkSet or HostEndpoint. \n
                            For GlobalNetworkPolicy, an empty NamespaceSelector implies
                            the Selector applies to workload endpoints across all
                            namespaces."
                          type: string
                        nets:
                          description: Nets is an optional field that restricts the
                            rule to only apply to traffic that originates from (or
                            terminates at) IP addresses in any of the given subnets.
                          items:
                            type: string
                          type: array
                        notNets:
                          description: NotNets is the negated version of the Nets
                            field.
                          items:
                            type: string
                          type: array
                        notPorts:
                          description: NotPorts is the negated version of the Ports
                            field. Since only some protocols have ports, if any ports
                            are specified it requires the Protocol match in the Rule
                            to be set to "TCP" or "UDP".
                          items:
                            anyOf:
                            - type: integer
                            - type: string
                            pattern: ^.*
                            x-kubernetes-int-or-string: true
                          type: array
                        notSelector:
                          description: NotSelector is the negated version of the Selector
                            field.  See Selector field for subtleties with negated
                            selectors.
                          type: string
                        ports:
                          description: "Ports is an optional field that restricts
                            the rule to only apply to traffic that has a source (destination)
                            port that matches one of these ranges/values. This value
                            is a list of integers or strings that represent ranges
                            of ports. \n Since only some protocols have ports, if
                            any ports are specified it requires the Protocol match
                            in the Rule to be set to \"TCP\" or \"UDP\"."
                          items:
                            anyOf:
                            - type: integer
                            - type: string
                            pattern: ^.*
                            x-kubernetes-int-or-string: true
                          type: array
                        selector:
                          description: "Selector is an optional field that contains
                            a selector expression (see Policy for sample syntax).
                            \ Only traffic that originates from (terminates at) endpoints
                            matching the selector will be matched. \n Note that: in
                            addition to the negated version of the Selector (see NotSelector
                            below), the selector expression syntax itself supports
                            negation.  The two types of negation are subtly different.
                            One negates the set of matched endpoints, the other negates
                            the whole match: \n \tSelector = \"!has(my_label)\" matches
                            packets that are from other Calico-controlled \tendpoints
                            that do not have the label \"my_label\". \n \tNotSelector
                            = \"has(my_label)\" matches packets that are not from
                            Calico-controlled \tendpoints that do have the label \"my_label\".
                            \n The effect is that the latter will accept packets from
                            non-Calico sources whereas the former is limited to packets
                            from Calico-controlled endpoints."
                          type: string
                        serviceAccounts:
                          description: ServiceAccounts is an optional field that restricts
                            the rule to only apply to traffic that originates from
                            (or terminates at) a pod running as a matching service
                            account.
                          properties:
                            names:
                              description: Names is an optional field that restricts
                                the rule to only apply to traffic that originates
                                from (or terminates at) a pod running as a service
                                account whose name is in the list.
                              items:
                                type: string
                              type: array
                            selector:
                              description: Selector is an optional field that restricts
                                the rule to only apply to traffic that originates
                                from (or terminates at) a pod running as a service
                                account that matches the given label selector. If
                                both Names and Selector are specified then they are
                                AND'ed.
                              type: string
                          type: object
                        services:
                          description: "Services is an optional field that contains
                            options for matching Kubernetes Services. If specified,
                            only traffic that originates from or terminates at endpoints
                            within the selected service(s) will be matched, and only
                            to/from each endpoint's port. \n Services cannot be specified
                            on the same rule as Selector, NotSelector, NamespaceSelector,
                            Ports, NotPorts, Nets, NotNets or ServiceAccounts. \n
                            Only valid on egress rules."
                          properties:
                            name:
                              description: Name specifies the name of a Kubernetes
                                Service to match.
                              type: string
                            namespace:
                              description: Namespace specifies the namespace of the
                                given Service. If left empty, the rule will match
                                within this policy's namespace.
                              type: string
                          type: object
                      type: object
                  required:
                  - action
                  type: object
                type: array
              namespaceSelector:
                description: NamespaceSelector is an optional field for an expression
                  used to select a pod based on namespaces.
                type: string
              order:
                description: Order is an optional field that specifies the order in
                  which the policy is applied. Policies with higher "order" are applied
                  after those with lower order within the same tier.  If the order
                  is omitted, it may be considered to be "infinite" - i.e. the policy
                  will be applied last.  Policies with identical order will be applied
                  in alphanumerical order based on the Policy "Name" within the tier.
                type: number
              preDNAT:
                description: PreDNAT indicates to apply the rules in this policy before
                  any DNAT.
                type: boolean
              selector:
                description: "The selector is an expression used to pick pick out
                  the endpoints that the policy should be applied to. \n Selector
                  expressions follow this syntax: \n \tlabel == \"string_literal\"
                  \ ->  comparison, e.g. my_label == \"foo bar\" \tlabel != \"string_literal\"
                  \  ->  not equal; also matches if label is not present \tlabel in
                  { \"a\", \"b\", \"c\", ... }  ->  true if the value of label X is
                  one of \"a\", \"b\", \"c\" \tlabel not in { \"a\", \"b\", \"c\",
                  ... }  ->  true if the value of label X is not one of \"a\", \"b\",
                  \"c\" \thas(label_name)  -> True if that label is present \t! expr
                  -> negation of expr \texpr && expr  -> Short-circuit and \texpr
                  || expr  -> Short-circuit or \t( expr ) -> parens for grouping \tall()
                  or the empty selector -> matches all endpoints. \n Label names are
                  allowed to contain alphanumerics, -, _ and /. String literals are
                  more permissive but they do not support escape characters. \n Examples
                  (with made-up labels): \n \ttype == \"webserver\" && deployment
                  == \"prod\" \ttype in {\"frontend\", \"backend\"} \tdeployment !=
                  \"dev\" \t! has(label_name)"
                type: string
              serviceAccountSelector:
                description: ServiceAccountSelector is an optional field for an expression
                  used to select a pod based on service accounts.
                type: string
              stagedAction:
                description: The staged action. If this is omitted, the default is
                  Set.
                type: string
              tier:
                description: The name of the tier that this policy belongs to.  If
                  this is omitted, the default tier (name is "default") is assumed.  The
                  specified tier must exist in order to create security policies within
                  the tier, the "default" tier is created automatically if it does
                  not exist, this means for deployments requiring only a single Tier,
                  the tier name may be omitted on all policy management requests.
                type: string
              types:
                description: "Types indicates whether this policy applies to ingress,
                  or to egress, or to both.  When not explicitly specified (and so
                  the value on creation is empty or nil), Calico defaults Types according
                  to what Ingress and Egress rules are present in the policy.  The
                  default is: \n - [ PolicyTypeIngress ], if there are no Egress rules
                  (including the case where there are   also no Ingress rules) \n
                  - [ PolicyTypeEgress ], if there are Egress rules but no Ingress
                  rules \n - [ PolicyTypeIngress, PolicyTypeEgress ], if there are
                  both Ingress and Egress rules. \n When the policy is read back again,
                  Types will always be one of these values, never empty or nil."
                items:
                  description: PolicyType enumerates the possible values of the PolicySpec
                    Types field.
                  type: string
                type: array
            type: object
        type: object
    served: true
    storage: true
status:
  acceptedNames:
    kind: ""
    plural: ""
  conditions: []
  storedVersions: []

---
apiVersion: apiextensions.k8s.io/v1
kind: CustomResourceDefinition
metadata:
  annotations:
    controller-gen.kubebuilder.io/version: (devel)
  creationTimestamp: null
  name: stagedkubernetesnetworkpolicies.crd.projectcalico.org
spec:
  group: crd.projectcalico.org
  names:
    kind: StagedKubernetesNetworkPolicy
    listKind: StagedKubernetesNetworkPolicyList
    plural: stagedkubernetesnetworkpolicies
    singular: stagedkubernetesnetworkpolicy
  scope: Namespaced
  versions:
  - name: v1
    schema:
      openAPIV3Schema:
        properties:
          apiVersion:
            description: 'APIVersion defines the versioned schema of this representation
              of an object. Servers should convert recognized schemas to the latest
              internal value, and may reject unrecognized values. More info: https://git.k8s.io/community/contributors/devel/sig-architecture/api-conventions.md#resources'
            type: string
          kind:
            description: 'Kind is a string value representing the REST resource this
              object represents. Servers may infer this from the endpoint the client
              submits requests to. Cannot be updated. In CamelCase. More info: https://git.k8s.io/community/contributors/devel/sig-architecture/api-conventions.md#types-kinds'
            type: string
          metadata:
            type: object
          spec:
            properties:
              egress:
                description: List of egress rules to be applied to the selected pods.
                  Outgoing traffic is allowed if there are no NetworkPolicies selecting
                  the pod (and cluster policy otherwise allows the traffic), OR if
                  the traffic matches at least one egress rule across all of the NetworkPolicy
                  objects whose podSelector matches the pod. If this field is empty
                  then this NetworkPolicy limits all outgoing traffic (and serves
                  solely to ensure that the pods it selects are isolated by default).
                  This field is beta-level in 1.8
                items:
                  description: NetworkPolicyEgressRule describes a particular set
                    of traffic that is allowed out of pods matched by a NetworkPolicySpec's
                    podSelector. The traffic must match both ports and to. This type
                    is beta-level in 1.8
                  properties:
                    ports:
                      description: List of destination ports for outgoing traffic.
                        Each item in this list is combined using a logical OR. If
                        this field is empty or missing, this rule matches all ports
                        (traffic not restricted by port). If this field is present
                        and contains at least one item, then this rule allows traffic
                        only if the traffic matches at least one port in the list.
                      items:
                        description: NetworkPolicyPort describes a port to allow traffic
                          on
                        properties:
                          endPort:
                            description: If set, indicates that the range of ports
                              from port to endPort, inclusive, should be allowed by
                              the policy. This field cannot be defined if the port
                              field is not defined or if the port field is defined
                              as a named (string) port. The endPort must be equal
                              or greater than port. This feature is in Alpha state
                              and should be enabled using the Feature Gate "NetworkPolicyEndPort".
                            format: int32
                            type: integer
                          port:
                            anyOf:
                            - type: integer
                            - type: string
                            description: The port on the given protocol. This can
                              either be a numerical or named port on a pod. If this
                              field is not provided, this matches all port names and
                              numbers. If present, only traffic on the specified protocol
                              AND port will be matched.
                            x-kubernetes-int-or-string: true
                          protocol:
                            description: The protocol (TCP, UDP, or SCTP) which traffic
                              must match. If not specified, this field defaults to
                              TCP.
                            type: string
                        type: object
                      type: array
                    to:
                      description: List of destinations for outgoing traffic of pods
                        selected for this rule. Items in this list are combined using
                        a logical OR operation. If this field is empty or missing,
                        this rule matches all destinations (traffic not restricted
                        by destination). If this field is present and contains at
                        least one item, this rule allows traffic only if the traffic
                        matches at least one item in the to list.
                      items:
                        description: NetworkPolicyPeer describes a peer to allow traffic
                          to/from. Only certain combinations of fields are allowed
                        properties:
                          ipBlock:
                            description: IPBlock defines policy on a particular IPBlock.
                              If this field is set then neither of the other fields
                              can be.
                            properties:
                              cidr:
                                description: CIDR is a string representing the IP
                                  Block Valid examples are "192.168.1.1/24" or "2001:db9::/64"
                                type: string
                              except:
                                description: Except is a slice of CIDRs that should
                                  not be included within an IP Block Valid examples
                                  are "192.168.1.1/24" or "2001:db9::/64" Except values
                                  will be rejected if they are outside the CIDR range
                                items:
                                  type: string
                                type: array
                            required:
                            - cidr
                            type: object
                          namespaceSelector:
                            description: "Selects Namespaces using cluster-scoped
                              labels. This field follows standard label selector semantics;
                              if present but empty, it selects all namespaces. \n
                              If PodSelector is also set, then the NetworkPolicyPeer
                              as a whole selects the Pods matching PodSelector in
                              the Namespaces selected by NamespaceSelector. Otherwise
                              it selects all Pods in the Namespaces selected by NamespaceSelector."
                            properties:
                              matchExpressions:
                                description: matchExpressions is a list of label selector
                                  requirements. The requirements are ANDed.
                                items:
                                  description: A label selector requirement is a selector
                                    that contains values, a key, and an operator that
                                    relates the key and values.
                                  properties:
                                    key:
                                      description: key is the label key that the selector
                                        applies to.
                                      type: string
                                    operator:
                                      description: operator represents a key's relationship
                                        to a set of values. Valid operators are In,
                                        NotIn, Exists and DoesNotExist.
                                      type: string
                                    values:
                                      description: values is an array of string values.
                                        If the operator is In or NotIn, the values
                                        array must be non-empty. If the operator is
                                        Exists or DoesNotExist, the values array must
                                        be empty. This array is replaced during a
                                        strategic merge patch.
                                      items:
                                        type: string
                                      type: array
                                  required:
                                  - key
                                  - operator
                                  type: object
                                type: array
                              matchLabels:
                                additionalProperties:
                                  type: string
                                description: matchLabels is a map of {key,value} pairs.
                                  A single {key,value} in the matchLabels map is equivalent
                                  to an element of matchExpressions, whose key field
                                  is "key", the operator is "In", and the values array
                                  contains only "value". The requirements are ANDed.
                                type: object
                            type: object
                          podSelector:
                            description: "This is a label selector which selects Pods.
                              This field follows standard label selector semantics;
                              if present but empty, it selects all pods. \n If NamespaceSelector
                              is also set, then the NetworkPolicyPeer as a whole selects
                              the Pods matching PodSelector in the Namespaces selected
                              by NamespaceSelector. Otherwise it selects the Pods
                              matching PodSelector in the policy's own Namespace."
                            properties:
                              matchExpressions:
                                description: matchExpressions is a list of label selector
                                  requirements. The requirements are ANDed.
                                items:
                                  description: A label selector requirement is a selector
                                    that contains values, a key, and an operator that
                                    relates the key and values.
                                  properties:
                                    key:
                                      description: key is the label key that the selector
                                        applies to.
                                      type: string
                                    operator:
                                      description: operator represents a key's relationship
                                        to a set of values. Valid operators are In,
                                        NotIn, Exists and DoesNotExist.
                                      type: string
                                    values:
                                      description: values is an array of string values.
                                        If the operator is In or NotIn, the values
                                        array must be non-empty. If the operator is
                                        Exists or DoesNotExist, the values array must
                                        be empty. This array is replaced during a
                                        strategic merge patch.
                                      items:
                                        type: string
                                      type: array
                                  required:
                                  - key
                                  - operator
                                  type: object
                                type: array
                              matchLabels:
                                additionalProperties:
                                  type: string
                                description: matchLabels is a map of {key,value} pairs.
                                  A single {key,value} in the matchLabels map is equivalent
                                  to an element of matchExpressions, whose key field
                                  is "key", the operator is "In", and the values array
                                  contains only "value". The requirements are ANDed.
                                type: object
                            type: object
                        type: object
                      type: array
                  type: object
                type: array
              ingress:
                description: List of ingress rules to be applied to the selected pods.
                  Traffic is allowed to a pod if there are no NetworkPolicies selecting
                  the pod (and cluster policy otherwise allows the traffic), OR if
                  the traffic source is the pod's local node, OR if the traffic matches
                  at least one ingress rule across all of the NetworkPolicy objects
                  whose podSelector matches the pod. If this field is empty then this
                  NetworkPolicy does not allow any traffic (and serves solely to ensure
                  that the pods it selects are isolated by default)
                items:
                  description: NetworkPolicyIngressRule describes a particular set
                    of traffic that is allowed to the pods matched by a NetworkPolicySpec's
                    podSelector. The traffic must match both ports and from.
                  properties:
                    from:
                      description: List of sources which should be able to access
                        the pods selected for this rule. Items in this list are combined
                        using a logical OR operation. If this field is empty or missing,
                        this rule matches all sources (traffic not restricted by source).
                        If this field is present and contains at least one item, this
                        rule allows traffic only if the traffic matches at least one
                        item in the from list.
                      items:
                        description: NetworkPolicyPeer describes a peer to allow traffic
                          to/from. Only certain combinations of fields are allowed
                        properties:
                          ipBlock:
                            description: IPBlock defines policy on a particular IPBlock.
                              If this field is set then neither of the other fields
                              can be.
                            properties:
                              cidr:
                                description: CIDR is a string representing the IP
                                  Block Valid examples are "192.168.1.1/24" or "2001:db9::/64"
                                type: string
                              except:
                                description: Except is a slice of CIDRs that should
                                  not be included within an IP Block Valid examples
                                  are "192.168.1.1/24" or "2001:db9::/64" Except values
                                  will be rejected if they are outside the CIDR range
                                items:
                                  type: string
                                type: array
                            required:
                            - cidr
                            type: object
                          namespaceSelector:
                            description: "Selects Namespaces using cluster-scoped
                              labels. This field follows standard label selector semantics;
                              if present but empty, it selects all namespaces. \n
                              If PodSelector is also set, then the NetworkPolicyPeer
                              as a whole selects the Pods matching PodSelector in
                              the Namespaces selected by NamespaceSelector. Otherwise
                              it selects all Pods in the Namespaces selected by NamespaceSelector."
                            properties:
                              matchExpressions:
                                description: matchExpressions is a list of label selector
                                  requirements. The requirements are ANDed.
                                items:
                                  description: A label selector requirement is a selector
                                    that contains values, a key, and an operator that
                                    relates the key and values.
                                  properties:
                                    key:
                                      description: key is the label key that the selector
                                        applies to.
                                      type: string
                                    operator:
                                      description: operator represents a key's relationship
                                        to a set of values. Valid operators are In,
                                        NotIn, Exists and DoesNotExist.
                                      type: string
                                    values:
                                      description: values is an array of string values.
                                        If the operator is In or NotIn, the values
                                        array must be non-empty. If the operator is
                                        Exists or DoesNotExist, the values array must
                                        be empty. This array is replaced during a
                                        strategic merge patch.
                                      items:
                                        type: string
                                      type: array
                                  required:
                                  - key
                                  - operator
                                  type: object
                                type: array
                              matchLabels:
                                additionalProperties:
                                  type: string
                                description: matchLabels is a map of {key,value} pairs.
                                  A single {key,value} in the matchLabels map is equivalent
                                  to an element of matchExpressions, whose key field
                                  is "key", the operator is "In", and the values array
                                  contains only "value". The requirements are ANDed.
                                type: object
                            type: object
                          podSelector:
                            description: "This is a label selector which selects Pods.
                              This field follows standard label selector semantics;
                              if present but empty, it selects all pods. \n If NamespaceSelector
                              is also set, then the NetworkPolicyPeer as a whole selects
                              the Pods matching PodSelector in the Namespaces selected
                              by NamespaceSelector. Otherwise it selects the Pods
                              matching PodSelector in the policy's own Namespace."
                            properties:
                              matchExpressions:
                                description: matchExpressions is a list of label selector
                                  requirements. The requirements are ANDed.
                                items:
                                  description: A label selector requirement is a selector
                                    that contains values, a key, and an operator that
                                    relates the key and values.
                                  properties:
                                    key:
                                      description: key is the label key that the selector
                                        applies to.
                                      type: string
                                    operator:
                                      description: operator represents a key's relationship
                                        to a set of values. Valid operators are In,
                                        NotIn, Exists and DoesNotExist.
                                      type: string
                                    values:
                                      description: values is an array of string values.
                                        If the operator is In or NotIn, the values
                                        array must be non-empty. If the operator is
                                        Exists or DoesNotExist, the values array must
                                        be empty. This array is replaced during a
                                        strategic merge patch.
                                      items:
                                        type: string
                                      type: array
                                  required:
                                  - key
                                  - operator
                                  type: object
                                type: array
                              matchLabels:
                                additionalProperties:
                                  type: string
                                description: matchLabels is a map of {key,value} pairs.
                                  A single {key,value} in the matchLabels map is equivalent
                                  to an element of matchExpressions, whose key field
                                  is "key", the operator is "In", and the values array
                                  contains only "value". The requirements are ANDed.
                                type: object
                            type: object
                        type: object
                      type: array
                    ports:
                      description: List of ports which should be made accessible on
                        the pods selected for this rule. Each item in this list is
                        combined using a logical OR. If this field is empty or missing,
                        this rule matches all ports (traffic not restricted by port).
                        If this field is present and contains at least one item, then
                        this rule allows traffic only if the traffic matches at least
                        one port in the list.
                      items:
                        description: NetworkPolicyPort describes a port to allow traffic
                          on
                        properties:
                          endPort:
                            description: If set, indicates that the range of ports
                              from port to endPort, inclusive, should be allowed by
                              the policy. This field cannot be defined if the port
                              field is not defined or if the port field is defined
                              as a named (string) port. The endPort must be equal
                              or greater than port. This feature is in Alpha state
                              and should be enabled using the Feature Gate "NetworkPolicyEndPort".
                            format: int32
                            type: integer
                          port:
                            anyOf:
                            - type: integer
                            - type: string
                            description: The port on the given protocol. This can
                              either be a numerical or named port on a pod. If this
                              field is not provided, this matches all port names and
                              numbers. If present, only traffic on the specified protocol
                              AND port will be matched.
                            x-kubernetes-int-or-string: true
                          protocol:
                            description: The protocol (TCP, UDP, or SCTP) which traffic
                              must match. If not specified, this field defaults to
                              TCP.
                            type: string
                        type: object
                      type: array
                  type: object
                type: array
              podSelector:
                description: Selects the pods to which this NetworkPolicy object applies.
                  The array of ingress rules is applied to any pods selected by this
                  field. Multiple network policies can select the same set of pods.
                  In this case, the ingress rules for each are combined additively.
                  This field is NOT optional and follows standard label selector semantics.
                  An empty podSelector matches all pods in this namespace.
                properties:
                  matchExpressions:
                    description: matchExpressions is a list of label selector requirements.
                      The requirements are ANDed.
                    items:
                      description: A label selector requirement is a selector that
                        contains values, a key, and an operator that relates the key
                        and values.
                      properties:
                        key:
                          description: key is the label key that the selector applies
                            to.
                          type: string
                        operator:
                          description: operator represents a key's relationship to
                            a set of values. Valid operators are In, NotIn, Exists
                            and DoesNotExist.
                          type: string
                        values:
                          description: values is an array of string values. If the
                            operator is In or NotIn, the values array must be non-empty.
                            If the operator is Exists or DoesNotExist, the values
                            array must be empty. This array is replaced during a strategic
                            merge patch.
                          items:
                            type: string
                          type: array
                      required:
                      - key
                      - operator
                      type: object
                    type: array
                  matchLabels:
                    additionalProperties:
                      type: string
                    description: matchLabels is a map of {key,value} pairs. A single
                      {key,value} in the matchLabels map is equivalent to an element
                      of matchExpressions, whose key field is "key", the operator
                      is "In", and the values array contains only "value". The requirements
                      are ANDed.
                    type: object
                type: object
              policyTypes:
                description: List of rule types that the NetworkPolicy relates to.
                  Valid options are Ingress, Egress, or Ingress,Egress. If this field
                  is not specified, it will default based on the existence of Ingress
                  or Egress rules; policies that contain an Egress section are assumed
                  to affect Egress, and all policies (whether or not they contain
                  an Ingress section) are assumed to affect Ingress. If you want to
                  write an egress-only policy, you must explicitly specify policyTypes
                  [ "Egress" ]. Likewise, if you want to write a policy that specifies
                  that no egress is allowed, you must specify a policyTypes value
                  that include "Egress" (since such a policy would not include an
                  Egress section and would otherwise default to just [ "Ingress" ]).
                  This field is beta-level in 1.8
                items:
                  description: PolicyType string describes the NetworkPolicy type
                    This type is beta-level in 1.8
                  type: string
                type: array
              stagedAction:
                description: The staged action. If this is omitted, the default is
                  Set.
                type: string
            type: object
        type: object
    served: true
    storage: true
status:
  acceptedNames:
    kind: ""
    plural: ""
  conditions: []
  storedVersions: []

---
apiVersion: apiextensions.k8s.io/v1
kind: CustomResourceDefinition
metadata:
  annotations:
    controller-gen.kubebuilder.io/version: (devel)
  creationTimestamp: null
  name: stagednetworkpolicies.crd.projectcalico.org
spec:
  group: crd.projectcalico.org
  names:
    kind: StagedNetworkPolicy
    listKind: StagedNetworkPolicyList
    plural: stagednetworkpolicies
    singular: stagednetworkpolicy
  scope: Namespaced
  versions:
  - name: v1
    schema:
      openAPIV3Schema:
        properties:
          apiVersion:
            description: 'APIVersion defines the versioned schema of this representation
              of an object. Servers should convert recognized schemas to the latest
              internal value, and may reject unrecognized values. More info: https://git.k8s.io/community/contributors/devel/sig-architecture/api-conventions.md#resources'
            type: string
          kind:
            description: 'Kind is a string value representing the REST resource this
              object represents. Servers may infer this from the endpoint the client
              submits requests to. Cannot be updated. In CamelCase. More info: https://git.k8s.io/community/contributors/devel/sig-architecture/api-conventions.md#types-kinds'
            type: string
          metadata:
            type: object
          spec:
            properties:
              egress:
                description: The ordered set of egress rules.  Each rule contains
                  a set of packet match criteria and a corresponding action to apply.
                items:
                  description: "A Rule encapsulates a set of match criteria and an
                    action.  Both selector-based security Policy and security Profiles
                    reference rules - separated out as a list of rules for both ingress
                    and egress packet matching. \n Each positive match criteria has
                    a negated version, prefixed with \"Not\". All the match criteria
                    within a rule must be satisfied for a packet to match. A single
                    rule can contain the positive and negative version of a match
                    and both must be satisfied for the rule to match."
                  properties:
                    action:
                      type: string
                    destination:
                      description: Destination contains the match criteria that apply
                        to destination entity.
                      properties:
                        domains:
                          description: Domains is an optional field, valid for egress
                            Allow rules only, that restricts the rule to apply only
                            to traffic to one of the specified domains.  If this field
                            is specified, Action must be Allow, and Nets and Selector
                            must both be left empty.
                          items:
                            type: string
                          type: array
                        namespaceSelector:
                          description: "NamespaceSelector is an optional field that
                            contains a selector expression. Only traffic that originates
                            from (or terminates at) endpoints within the selected
                            namespaces will be matched. When both NamespaceSelector
                            and another selector are defined on the same rule, then
                            only workload endpoints that are matched by both selectors
                            will be selected by the rule. \n For NetworkPolicy, an
                            empty NamespaceSelector implies that the Selector is limited
                            to selecting only workload endpoints in the same namespace
                            as the NetworkPolicy. \n For NetworkPolicy, `global()`
                            NamespaceSelector implies that the Selector is limited
                            to selecting only GlobalNetworkSet or HostEndpoint. \n
                            For GlobalNetworkPolicy, an empty NamespaceSelector implies
                            the Selector applies to workload endpoints across all
                            namespaces."
                          type: string
                        nets:
                          description: Nets is an optional field that restricts the
                            rule to only apply to traffic that originates from (or
                            terminates at) IP addresses in any of the given subnets.
                          items:
                            type: string
                          type: array
                        notNets:
                          description: NotNets is the negated version of the Nets
                            field.
                          items:
                            type: string
                          type: array
                        notPorts:
                          description: NotPorts is the negated version of the Ports
                            field. Since only some protocols have ports, if any ports
                            are specified it requires the Protocol match in the Rule
                            to be set to "TCP" or "UDP".
                          items:
                            anyOf:
                            - type: integer
                            - type: string
                            pattern: ^.*
                            x-kubernetes-int-or-string: true
                          type: array
                        notSelector:
                          description: NotSelector is the negated version of the Selector
                            field.  See Selector field for subtleties with negated
                            selectors.
                          type: string
                        ports:
                          description: "Ports is an optional field that restricts
                            the rule to only apply to traffic that has a source (destination)
                            port that matches one of these ranges/values. This value
                            is a list of integers or strings that represent ranges
                            of ports. \n Since only some protocols have ports, if
                            any ports are specified it requires the Protocol match
                            in the Rule to be set to \"TCP\" or \"UDP\"."
                          items:
                            anyOf:
                            - type: integer
                            - type: string
                            pattern: ^.*
                            x-kubernetes-int-or-string: true
                          type: array
                        selector:
                          description: "Selector is an optional field that contains
                            a selector expression (see Policy for sample syntax).
                            \ Only traffic that originates from (terminates at) endpoints
                            matching the selector will be matched. \n Note that: in
                            addition to the negated version of the Selector (see NotSelector
                            below), the selector expression syntax itself supports
                            negation.  The two types of negation are subtly different.
                            One negates the set of matched endpoints, the other negates
                            the whole match: \n \tSelector = \"!has(my_label)\" matches
                            packets that are from other Calico-controlled \tendpoints
                            that do not have the label \"my_label\". \n \tNotSelector
                            = \"has(my_label)\" matches packets that are not from
                            Calico-controlled \tendpoints that do have the label \"my_label\".
                            \n The effect is that the latter will accept packets from
                            non-Calico sources whereas the former is limited to packets
                            from Calico-controlled endpoints."
                          type: string
                        serviceAccounts:
                          description: ServiceAccounts is an optional field that restricts
                            the rule to only apply to traffic that originates from
                            (or terminates at) a pod running as a matching service
                            account.
                          properties:
                            names:
                              description: Names is an optional field that restricts
                                the rule to only apply to traffic that originates
                                from (or terminates at) a pod running as a service
                                account whose name is in the list.
                              items:
                                type: string
                              type: array
                            selector:
                              description: Selector is an optional field that restricts
                                the rule to only apply to traffic that originates
                                from (or terminates at) a pod running as a service
                                account that matches the given label selector. If
                                both Names and Selector are specified then they are
                                AND'ed.
                              type: string
                          type: object
                        services:
                          description: "Services is an optional field that contains
                            options for matching Kubernetes Services. If specified,
                            only traffic that originates from or terminates at endpoints
                            within the selected service(s) will be matched, and only
                            to/from each endpoint's port. \n Services cannot be specified
                            on the same rule as Selector, NotSelector, NamespaceSelector,
                            Ports, NotPorts, Nets, NotNets or ServiceAccounts. \n
                            Only valid on egress rules."
                          properties:
                            name:
                              description: Name specifies the name of a Kubernetes
                                Service to match.
                              type: string
                            namespace:
                              description: Namespace specifies the namespace of the
                                given Service. If left empty, the rule will match
                                within this policy's namespace.
                              type: string
                          type: object
                      type: object
                    http:
                      description: HTTP contains match criteria that apply to HTTP
                        requests.
                      properties:
                        methods:
                          description: Methods is an optional field that restricts
                            the rule to apply only to HTTP requests that use one of
                            the listed HTTP Methods (e.g. GET, PUT, etc.) Multiple
                            methods are OR'd together.
                          items:
                            type: string
                          type: array
                        paths:
                          description: 'Paths is an optional field that restricts
                            the rule to apply to HTTP requests that use one of the
                            listed HTTP Paths. Multiple paths are OR''d together.
                            e.g: - exact: /foo - prefix: /bar NOTE: Each entry may
                            ONLY specify either a `exact` or a `prefix` match. The
                            validator will check for it.'
                          items:
                            description: 'HTTPPath specifies an HTTP path to match.
                              It may be either of the form: exact: <path>: which matches
                              the path exactly or prefix: <path-prefix>: which matches
                              the path prefix'
                            properties:
                              exact:
                                type: string
                              prefix:
                                type: string
                            type: object
                          type: array
                      type: object
                    icmp:
                      description: ICMP is an optional field that restricts the rule
                        to apply to a specific type and code of ICMP traffic.  This
                        should only be specified if the Protocol field is set to "ICMP"
                        or "ICMPv6".
                      properties:
                        code:
                          description: Match on a specific ICMP code.  If specified,
                            the Type value must also be specified. This is a technical
                            limitation imposed by the kernel's iptables firewall,
                            which Calico uses to enforce the rule.
                          type: integer
                        type:
                          description: Match on a specific ICMP type.  For example
                            a value of 8 refers to ICMP Echo Request (i.e. pings).
                          type: integer
                      type: object
                    ipVersion:
                      description: IPVersion is an optional field that restricts the
                        rule to only match a specific IP version.
                      type: integer
                    metadata:
                      description: Metadata contains additional information for this
                        rule
                      properties:
                        annotations:
                          additionalProperties:
                            type: string
                          description: Annotations is a set of key value pairs that
                            give extra information about the rule
                          type: object
                      type: object
                    notICMP:
                      description: NotICMP is the negated version of the ICMP field.
                      properties:
                        code:
                          description: Match on a specific ICMP code.  If specified,
                            the Type value must also be specified. This is a technical
                            limitation imposed by the kernel's iptables firewall,
                            which Calico uses to enforce the rule.
                          type: integer
                        type:
                          description: Match on a specific ICMP type.  For example
                            a value of 8 refers to ICMP Echo Request (i.e. pings).
                          type: integer
                      type: object
                    notProtocol:
                      anyOf:
                      - type: integer
                      - type: string
                      description: NotProtocol is the negated version of the Protocol
                        field.
                      pattern: ^.*
                      x-kubernetes-int-or-string: true
                    protocol:
                      anyOf:
                      - type: integer
                      - type: string
                      description: "Protocol is an optional field that restricts the
                        rule to only apply to traffic of a specific IP protocol. Required
                        if any of the EntityRules contain Ports (because ports only
                        apply to certain protocols). \n Must be one of these string
                        values: \"TCP\", \"UDP\", \"ICMP\", \"ICMPv6\", \"SCTP\",
                        \"UDPLite\" or an integer in the range 1-255."
                      pattern: ^.*
                      x-kubernetes-int-or-string: true
                    source:
                      description: Source contains the match criteria that apply to
                        source entity.
                      properties:
                        domains:
                          description: Domains is an optional field, valid for egress
                            Allow rules only, that restricts the rule to apply only
                            to traffic to one of the specified domains.  If this field
                            is specified, Action must be Allow, and Nets and Selector
                            must both be left empty.
                          items:
                            type: string
                          type: array
                        namespaceSelector:
                          description: "NamespaceSelector is an optional field that
                            contains a selector expression. Only traffic that originates
                            from (or terminates at) endpoints within the selected
                            namespaces will be matched. When both NamespaceSelector
                            and another selector are defined on the same rule, then
                            only workload endpoints that are matched by both selectors
                            will be selected by the rule. \n For NetworkPolicy, an
                            empty NamespaceSelector implies that the Selector is limited
                            to selecting only workload endpoints in the same namespace
                            as the NetworkPolicy. \n For NetworkPolicy, `global()`
                            NamespaceSelector implies that the Selector is limited
                            to selecting only GlobalNetworkSet or HostEndpoint. \n
                            For GlobalNetworkPolicy, an empty NamespaceSelector implies
                            the Selector applies to workload endpoints across all
                            namespaces."
                          type: string
                        nets:
                          description: Nets is an optional field that restricts the
                            rule to only apply to traffic that originates from (or
                            terminates at) IP addresses in any of the given subnets.
                          items:
                            type: string
                          type: array
                        notNets:
                          description: NotNets is the negated version of the Nets
                            field.
                          items:
                            type: string
                          type: array
                        notPorts:
                          description: NotPorts is the negated version of the Ports
                            field. Since only some protocols have ports, if any ports
                            are specified it requires the Protocol match in the Rule
                            to be set to "TCP" or "UDP".
                          items:
                            anyOf:
                            - type: integer
                            - type: string
                            pattern: ^.*
                            x-kubernetes-int-or-string: true
                          type: array
                        notSelector:
                          description: NotSelector is the negated version of the Selector
                            field.  See Selector field for subtleties with negated
                            selectors.
                          type: string
                        ports:
                          description: "Ports is an optional field that restricts
                            the rule to only apply to traffic that has a source (destination)
                            port that matches one of these ranges/values. This value
                            is a list of integers or strings that represent ranges
                            of ports. \n Since only some protocols have ports, if
                            any ports are specified it requires the Protocol match
                            in the Rule to be set to \"TCP\" or \"UDP\"."
                          items:
                            anyOf:
                            - type: integer
                            - type: string
                            pattern: ^.*
                            x-kubernetes-int-or-string: true
                          type: array
                        selector:
                          description: "Selector is an optional field that contains
                            a selector expression (see Policy for sample syntax).
                            \ Only traffic that originates from (terminates at) endpoints
                            matching the selector will be matched. \n Note that: in
                            addition to the negated version of the Selector (see NotSelector
                            below), the selector expression syntax itself supports
                            negation.  The two types of negation are subtly different.
                            One negates the set of matched endpoints, the other negates
                            the whole match: \n \tSelector = \"!has(my_label)\" matches
                            packets that are from other Calico-controlled \tendpoints
                            that do not have the label \"my_label\". \n \tNotSelector
                            = \"has(my_label)\" matches packets that are not from
                            Calico-controlled \tendpoints that do have the label \"my_label\".
                            \n The effect is that the latter will accept packets from
                            non-Calico sources whereas the former is limited to packets
                            from Calico-controlled endpoints."
                          type: string
                        serviceAccounts:
                          description: ServiceAccounts is an optional field that restricts
                            the rule to only apply to traffic that originates from
                            (or terminates at) a pod running as a matching service
                            account.
                          properties:
                            names:
                              description: Names is an optional field that restricts
                                the rule to only apply to traffic that originates
                                from (or terminates at) a pod running as a service
                                account whose name is in the list.
                              items:
                                type: string
                              type: array
                            selector:
                              description: Selector is an optional field that restricts
                                the rule to only apply to traffic that originates
                                from (or terminates at) a pod running as a service
                                account that matches the given label selector. If
                                both Names and Selector are specified then they are
                                AND'ed.
                              type: string
                          type: object
                        services:
                          description: "Services is an optional field that contains
                            options for matching Kubernetes Services. If specified,
                            only traffic that originates from or terminates at endpoints
                            within the selected service(s) will be matched, and only
                            to/from each endpoint's port. \n Services cannot be specified
                            on the same rule as Selector, NotSelector, NamespaceSelector,
                            Ports, NotPorts, Nets, NotNets or ServiceAccounts. \n
                            Only valid on egress rules."
                          properties:
                            name:
                              description: Name specifies the name of a Kubernetes
                                Service to match.
                              type: string
                            namespace:
                              description: Namespace specifies the namespace of the
                                given Service. If left empty, the rule will match
                                within this policy's namespace.
                              type: string
                          type: object
                      type: object
                  required:
                  - action
                  type: object
                type: array
              ingress:
                description: The ordered set of ingress rules.  Each rule contains
                  a set of packet match criteria and a corresponding action to apply.
                items:
                  description: "A Rule encapsulates a set of match criteria and an
                    action.  Both selector-based security Policy and security Profiles
                    reference rules - separated out as a list of rules for both ingress
                    and egress packet matching. \n Each positive match criteria has
                    a negated version, prefixed with \"Not\". All the match criteria
                    within a rule must be satisfied for a packet to match. A single
                    rule can contain the positive and negative version of a match
                    and both must be satisfied for the rule to match."
                  properties:
                    action:
                      type: string
                    destination:
                      description: Destination contains the match criteria that apply
                        to destination entity.
                      properties:
                        domains:
                          description: Domains is an optional field, valid for egress
                            Allow rules only, that restricts the rule to apply only
                            to traffic to one of the specified domains.  If this field
                            is specified, Action must be Allow, and Nets and Selector
                            must both be left empty.
                          items:
                            type: string
                          type: array
                        namespaceSelector:
                          description: "NamespaceSelector is an optional field that
                            contains a selector expression. Only traffic that originates
                            from (or terminates at) endpoints within the selected
                            namespaces will be matched. When both NamespaceSelector
                            and another selector are defined on the same rule, then
                            only workload endpoints that are matched by both selectors
                            will be selected by the rule. \n For NetworkPolicy, an
                            empty NamespaceSelector implies that the Selector is limited
                            to selecting only workload endpoints in the same namespace
                            as the NetworkPolicy. \n For NetworkPolicy, `global()`
                            NamespaceSelector implies that the Selector is limited
                            to selecting only GlobalNetworkSet or HostEndpoint. \n
                            For GlobalNetworkPolicy, an empty NamespaceSelector implies
                            the Selector applies to workload endpoints across all
                            namespaces."
                          type: string
                        nets:
                          description: Nets is an optional field that restricts the
                            rule to only apply to traffic that originates from (or
                            terminates at) IP addresses in any of the given subnets.
                          items:
                            type: string
                          type: array
                        notNets:
                          description: NotNets is the negated version of the Nets
                            field.
                          items:
                            type: string
                          type: array
                        notPorts:
                          description: NotPorts is the negated version of the Ports
                            field. Since only some protocols have ports, if any ports
                            are specified it requires the Protocol match in the Rule
                            to be set to "TCP" or "UDP".
                          items:
                            anyOf:
                            - type: integer
                            - type: string
                            pattern: ^.*
                            x-kubernetes-int-or-string: true
                          type: array
                        notSelector:
                          description: NotSelector is the negated version of the Selector
                            field.  See Selector field for subtleties with negated
                            selectors.
                          type: string
                        ports:
                          description: "Ports is an optional field that restricts
                            the rule to only apply to traffic that has a source (destination)
                            port that matches one of these ranges/values. This value
                            is a list of integers or strings that represent ranges
                            of ports. \n Since only some protocols have ports, if
                            any ports are specified it requires the Protocol match
                            in the Rule to be set to \"TCP\" or \"UDP\"."
                          items:
                            anyOf:
                            - type: integer
                            - type: string
                            pattern: ^.*
                            x-kubernetes-int-or-string: true
                          type: array
                        selector:
                          description: "Selector is an optional field that contains
                            a selector expression (see Policy for sample syntax).
                            \ Only traffic that originates from (terminates at) endpoints
                            matching the selector will be matched. \n Note that: in
                            addition to the negated version of the Selector (see NotSelector
                            below), the selector expression syntax itself supports
                            negation.  The two types of negation are subtly different.
                            One negates the set of matched endpoints, the other negates
                            the whole match: \n \tSelector = \"!has(my_label)\" matches
                            packets that are from other Calico-controlled \tendpoints
                            that do not have the label \"my_label\". \n \tNotSelector
                            = \"has(my_label)\" matches packets that are not from
                            Calico-controlled \tendpoints that do have the label \"my_label\".
                            \n The effect is that the latter will accept packets from
                            non-Calico sources whereas the former is limited to packets
                            from Calico-controlled endpoints."
                          type: string
                        serviceAccounts:
                          description: ServiceAccounts is an optional field that restricts
                            the rule to only apply to traffic that originates from
                            (or terminates at) a pod running as a matching service
                            account.
                          properties:
                            names:
                              description: Names is an optional field that restricts
                                the rule to only apply to traffic that originates
                                from (or terminates at) a pod running as a service
                                account whose name is in the list.
                              items:
                                type: string
                              type: array
                            selector:
                              description: Selector is an optional field that restricts
                                the rule to only apply to traffic that originates
                                from (or terminates at) a pod running as a service
                                account that matches the given label selector. If
                                both Names and Selector are specified then they are
                                AND'ed.
                              type: string
                          type: object
                        services:
                          description: "Services is an optional field that contains
                            options for matching Kubernetes Services. If specified,
                            only traffic that originates from or terminates at endpoints
                            within the selected service(s) will be matched, and only
                            to/from each endpoint's port. \n Services cannot be specified
                            on the same rule as Selector, NotSelector, NamespaceSelector,
                            Ports, NotPorts, Nets, NotNets or ServiceAccounts. \n
                            Only valid on egress rules."
                          properties:
                            name:
                              description: Name specifies the name of a Kubernetes
                                Service to match.
                              type: string
                            namespace:
                              description: Namespace specifies the namespace of the
                                given Service. If left empty, the rule will match
                                within this policy's namespace.
                              type: string
                          type: object
                      type: object
                    http:
                      description: HTTP contains match criteria that apply to HTTP
                        requests.
                      properties:
                        methods:
                          description: Methods is an optional field that restricts
                            the rule to apply only to HTTP requests that use one of
                            the listed HTTP Methods (e.g. GET, PUT, etc.) Multiple
                            methods are OR'd together.
                          items:
                            type: string
                          type: array
                        paths:
                          description: 'Paths is an optional field that restricts
                            the rule to apply to HTTP requests that use one of the
                            listed HTTP Paths. Multiple paths are OR''d together.
                            e.g: - exact: /foo - prefix: /bar NOTE: Each entry may
                            ONLY specify either a `exact` or a `prefix` match. The
                            validator will check for it.'
                          items:
                            description: 'HTTPPath specifies an HTTP path to match.
                              It may be either of the form: exact: <path>: which matches
                              the path exactly or prefix: <path-prefix>: which matches
                              the path prefix'
                            properties:
                              exact:
                                type: string
                              prefix:
                                type: string
                            type: object
                          type: array
                      type: object
                    icmp:
                      description: ICMP is an optional field that restricts the rule
                        to apply to a specific type and code of ICMP traffic.  This
                        should only be specified if the Protocol field is set to "ICMP"
                        or "ICMPv6".
                      properties:
                        code:
                          description: Match on a specific ICMP code.  If specified,
                            the Type value must also be specified. This is a technical
                            limitation imposed by the kernel's iptables firewall,
                            which Calico uses to enforce the rule.
                          type: integer
                        type:
                          description: Match on a specific ICMP type.  For example
                            a value of 8 refers to ICMP Echo Request (i.e. pings).
                          type: integer
                      type: object
                    ipVersion:
                      description: IPVersion is an optional field that restricts the
                        rule to only match a specific IP version.
                      type: integer
                    metadata:
                      description: Metadata contains additional information for this
                        rule
                      properties:
                        annotations:
                          additionalProperties:
                            type: string
                          description: Annotations is a set of key value pairs that
                            give extra information about the rule
                          type: object
                      type: object
                    notICMP:
                      description: NotICMP is the negated version of the ICMP field.
                      properties:
                        code:
                          description: Match on a specific ICMP code.  If specified,
                            the Type value must also be specified. This is a technical
                            limitation imposed by the kernel's iptables firewall,
                            which Calico uses to enforce the rule.
                          type: integer
                        type:
                          description: Match on a specific ICMP type.  For example
                            a value of 8 refers to ICMP Echo Request (i.e. pings).
                          type: integer
                      type: object
                    notProtocol:
                      anyOf:
                      - type: integer
                      - type: string
                      description: NotProtocol is the negated version of the Protocol
                        field.
                      pattern: ^.*
                      x-kubernetes-int-or-string: true
                    protocol:
                      anyOf:
                      - type: integer
                      - type: string
                      description: "Protocol is an optional field that restricts the
                        rule to only apply to traffic of a specific IP protocol. Required
                        if any of the EntityRules contain Ports (because ports only
                        apply to certain protocols). \n Must be one of these string
                        values: \"TCP\", \"UDP\", \"ICMP\", \"ICMPv6\", \"SCTP\",
                        \"UDPLite\" or an integer in the range 1-255."
                      pattern: ^.*
                      x-kubernetes-int-or-string: true
                    source:
                      description: Source contains the match criteria that apply to
                        source entity.
                      properties:
                        domains:
                          description: Domains is an optional field, valid for egress
                            Allow rules only, that restricts the rule to apply only
                            to traffic to one of the specified domains.  If this field
                            is specified, Action must be Allow, and Nets and Selector
                            must both be left empty.
                          items:
                            type: string
                          type: array
                        namespaceSelector:
                          description: "NamespaceSelector is an optional field that
                            contains a selector expression. Only traffic that originates
                            from (or terminates at) endpoints within the selected
                            namespaces will be matched. When both NamespaceSelector
                            and another selector are defined on the same rule, then
                            only workload endpoints that are matched by both selectors
                            will be selected by the rule. \n For NetworkPolicy, an
                            empty NamespaceSelector implies that the Selector is limited
                            to selecting only workload endpoints in the same namespace
                            as the NetworkPolicy. \n For NetworkPolicy, `global()`
                            NamespaceSelector implies that the Selector is limited
                            to selecting only GlobalNetworkSet or HostEndpoint. \n
                            For GlobalNetworkPolicy, an empty NamespaceSelector implies
                            the Selector applies to workload endpoints across all
                            namespaces."
                          type: string
                        nets:
                          description: Nets is an optional field that restricts the
                            rule to only apply to traffic that originates from (or
                            terminates at) IP addresses in any of the given subnets.
                          items:
                            type: string
                          type: array
                        notNets:
                          description: NotNets is the negated version of the Nets
                            field.
                          items:
                            type: string
                          type: array
                        notPorts:
                          description: NotPorts is the negated version of the Ports
                            field. Since only some protocols have ports, if any ports
                            are specified it requires the Protocol match in the Rule
                            to be set to "TCP" or "UDP".
                          items:
                            anyOf:
                            - type: integer
                            - type: string
                            pattern: ^.*
                            x-kubernetes-int-or-string: true
                          type: array
                        notSelector:
                          description: NotSelector is the negated version of the Selector
                            field.  See Selector field for subtleties with negated
                            selectors.
                          type: string
                        ports:
                          description: "Ports is an optional field that restricts
                            the rule to only apply to traffic that has a source (destination)
                            port that matches one of these ranges/values. This value
                            is a list of integers or strings that represent ranges
                            of ports. \n Since only some protocols have ports, if
                            any ports are specified it requires the Protocol match
                            in the Rule to be set to \"TCP\" or \"UDP\"."
                          items:
                            anyOf:
                            - type: integer
                            - type: string
                            pattern: ^.*
                            x-kubernetes-int-or-string: true
                          type: array
                        selector:
                          description: "Selector is an optional field that contains
                            a selector expression (see Policy for sample syntax).
                            \ Only traffic that originates from (terminates at) endpoints
                            matching the selector will be matched. \n Note that: in
                            addition to the negated version of the Selector (see NotSelector
                            below), the selector expression syntax itself supports
                            negation.  The two types of negation are subtly different.
                            One negates the set of matched endpoints, the other negates
                            the whole match: \n \tSelector = \"!has(my_label)\" matches
                            packets that are from other Calico-controlled \tendpoints
                            that do not have the label \"my_label\". \n \tNotSelector
                            = \"has(my_label)\" matches packets that are not from
                            Calico-controlled \tendpoints that do have the label \"my_label\".
                            \n The effect is that the latter will accept packets from
                            non-Calico sources whereas the former is limited to packets
                            from Calico-controlled endpoints."
                          type: string
                        serviceAccounts:
                          description: ServiceAccounts is an optional field that restricts
                            the rule to only apply to traffic that originates from
                            (or terminates at) a pod running as a matching service
                            account.
                          properties:
                            names:
                              description: Names is an optional field that restricts
                                the rule to only apply to traffic that originates
                                from (or terminates at) a pod running as a service
                                account whose name is in the list.
                              items:
                                type: string
                              type: array
                            selector:
                              description: Selector is an optional field that restricts
                                the rule to only apply to traffic that originates
                                from (or terminates at) a pod running as a service
                                account that matches the given label selector. If
                                both Names and Selector are specified then they are
                                AND'ed.
                              type: string
                          type: object
                        services:
                          description: "Services is an optional field that contains
                            options for matching Kubernetes Services. If specified,
                            only traffic that originates from or terminates at endpoints
                            within the selected service(s) will be matched, and only
                            to/from each endpoint's port. \n Services cannot be specified
                            on the same rule as Selector, NotSelector, NamespaceSelector,
                            Ports, NotPorts, Nets, NotNets or ServiceAccounts. \n
                            Only valid on egress rules."
                          properties:
                            name:
                              description: Name specifies the name of a Kubernetes
                                Service to match.
                              type: string
                            namespace:
                              description: Namespace specifies the namespace of the
                                given Service. If left empty, the rule will match
                                within this policy's namespace.
                              type: string
                          type: object
                      type: object
                  required:
                  - action
                  type: object
                type: array
              order:
                description: Order is an optional field that specifies the order in
                  which the policy is applied. Policies with higher "order" are applied
                  after those with lower order within the same tier.  If the order
                  is omitted, it may be considered to be "infinite" - i.e. the policy
                  will be applied last.  Policies with identical order will be applied
                  in alphanumerical order based on the Policy "Name" within the tier.
                type: number
              selector:
                description: "The selector is an expression used to pick pick out
                  the endpoints that the policy should be applied to. \n Selector
                  expressions follow this syntax: \n \tlabel == \"string_literal\"
                  \ ->  comparison, e.g. my_label == \"foo bar\" \tlabel != \"string_literal\"
                  \  ->  not equal; also matches if label is not present \tlabel in
                  { \"a\", \"b\", \"c\", ... }  ->  true if the value of label X is
                  one of \"a\", \"b\", \"c\" \tlabel not in { \"a\", \"b\", \"c\",
                  ... }  ->  true if the value of label X is not one of \"a\", \"b\",
                  \"c\" \thas(label_name)  -> True if that label is present \t! expr
                  -> negation of expr \texpr && expr  -> Short-circuit and \texpr
                  || expr  -> Short-circuit or \t( expr ) -> parens for grouping \tall()
                  or the empty selector -> matches all endpoints. \n Label names are
                  allowed to contain alphanumerics, -, _ and /. String literals are
                  more permissive but they do not support escape characters. \n Examples
                  (with made-up labels): \n \ttype == \"webserver\" && deployment
                  == \"prod\" \ttype in {\"frontend\", \"backend\"} \tdeployment !=
                  \"dev\" \t! has(label_name)"
                type: string
              serviceAccountSelector:
                description: ServiceAccountSelector is an optional field for an expression
                  used to select a pod based on service accounts.
                type: string
              stagedAction:
                description: The staged action. If this is omitted, the default is
                  Set.
                type: string
              tier:
                description: The name of the tier that this policy belongs to.  If
                  this is omitted, the default tier (name is "default") is assumed.  The
                  specified tier must exist in order to create security policies within
                  the tier, the "default" tier is created automatically if it does
                  not exist, this means for deployments requiring only a single Tier,
                  the tier name may be omitted on all policy management requests.
                type: string
              types:
                description: "Types indicates whether this policy applies to ingress,
                  or to egress, or to both.  When not explicitly specified (and so
                  the value on creation is empty or nil), Calico defaults Types according
                  to what Ingress and Egress are present in the policy.  The default
                  is: \n - [ PolicyTypeIngress ], if there are no Egress rules (including
                  the case where there are   also no Ingress rules) \n - [ PolicyTypeEgress
                  ], if there are Egress rules but no Ingress rules \n - [ PolicyTypeIngress,
                  PolicyTypeEgress ], if there are both Ingress and Egress rules.
                  \n When the policy is read back again, Types will always be one
                  of these values, never empty or nil."
                items:
                  description: PolicyType enumerates the possible values of the PolicySpec
                    Types field.
                  type: string
                type: array
            type: object
        type: object
    served: true
    storage: true
status:
  acceptedNames:
    kind: ""
    plural: ""
  conditions: []
  storedVersions: []

---
apiVersion: apiextensions.k8s.io/v1
kind: CustomResourceDefinition
metadata:
  annotations:
    controller-gen.kubebuilder.io/version: (devel)
  creationTimestamp: null
  name: tiers.crd.projectcalico.org
spec:
  group: crd.projectcalico.org
  names:
    kind: Tier
    listKind: TierList
    plural: tiers
    singular: tier
  scope: Cluster
  versions:
  - name: v1
    schema:
      openAPIV3Schema:
        properties:
          apiVersion:
            description: 'APIVersion defines the versioned schema of this representation
              of an object. Servers should convert recognized schemas to the latest
              internal value, and may reject unrecognized values. More info: https://git.k8s.io/community/contributors/devel/sig-architecture/api-conventions.md#resources'
            type: string
          kind:
            description: 'Kind is a string value representing the REST resource this
              object represents. Servers may infer this from the endpoint the client
              submits requests to. Cannot be updated. In CamelCase. More info: https://git.k8s.io/community/contributors/devel/sig-architecture/api-conventions.md#types-kinds'
            type: string
          metadata:
            type: object
          spec:
            description: TierSpec contains the specification for a security policy
              tier resource.
            properties:
              order:
                description: Order is an optional field that specifies the order in
                  which the tier is applied. Tiers with higher "order" are applied
                  after those with lower order.  If the order is omitted, it may be
                  considered to be "infinite" - i.e. the tier will be applied last.  Tiers
                  with identical order will be applied in alphanumerical order based
                  on the Tier "Name".
                type: number
            type: object
        type: object
    served: true
    storage: true
status:
  acceptedNames:
    kind: ""
    plural: ""
  conditions: []
  storedVersions: []

---
apiVersion: apiextensions.k8s.io/v1
kind: CustomResourceDefinition
metadata:
  annotations:
    controller-gen.kubebuilder.io/version: (devel)
  creationTimestamp: null
  name: uisettings.crd.projectcalico.org
spec:
  group: crd.projectcalico.org
  names:
    kind: UISettings
    listKind: UISettingsList
    plural: uisettings
    singular: uisettings
  scope: Cluster
  versions:
  - name: v1
    schema:
      openAPIV3Schema:
        properties:
          apiVersion:
            description: 'APIVersion defines the versioned schema of this representation
              of an object. Servers should convert recognized schemas to the latest
              internal value, and may reject unrecognized values. More info: https://git.k8s.io/community/contributors/devel/sig-architecture/api-conventions.md#resources'
            type: string
          kind:
            description: 'Kind is a string value representing the REST resource this
              object represents. Servers may infer this from the endpoint the client
              submits requests to. Cannot be updated. In CamelCase. More info: https://git.k8s.io/community/contributors/devel/sig-architecture/api-conventions.md#types-kinds'
            type: string
          metadata:
            type: object
          spec:
            description: UISettingsSpec contains the specification for a UISettings
              resource.
            properties:
              dashboard:
                description: Dashboard data. One of View, Layer or Dashboard should
                  be specified.
                type: object
              description:
                description: This description is displayed by the UI.
                type: string
              group:
                description: The settings group. Once configured this cannot be modified.
                  The group must exist.
                type: string
              layer:
                description: Layer data. One of View, Layer or Dashboard should be
                  specified.
                properties:
                  icon:
                    description: A user-configurable icon in SVG format. If not specified,
                      the default layer icon is used for this layer node.
                    type: string
                  nodes:
                    description: The nodes that are aggregated into a single layer.
                    items:
                      description: UIGraphNode contains details about a graph node.
                      properties:
                        id:
                          description: The node ID.
                          type: string
                        name:
                          description: The node name.
                          type: string
                        namespace:
                          description: The node namespace.
                          type: string
                        type:
                          description: The node type.
                          type: string
                      required:
                      - id
                      - name
                      - type
                      type: object
                    type: array
                required:
                - icon
                - nodes
                type: object
              view:
                description: View data. One of View, Layer or Dashboard should be
                  specified.
                properties:
                  expandPorts:
                    description: Whether ports are expanded. If false, port information
                      is aggregated.
                    type: boolean
                  expanded:
                    description: The set of nodes that are expanded to the next level
                      of expansion.
                    items:
                      description: UIGraphNode contains details about a graph node.
                      properties:
                        id:
                          description: The node ID.
                          type: string
                        name:
                          description: The node name.
                          type: string
                        namespace:
                          description: The node namespace.
                          type: string
                        type:
                          description: The node type.
                          type: string
                      required:
                      - id
                      - name
                      - type
                      type: object
                    type: array
                  focus:
                    description: The set of nodes that are the focus of the graph.
                      All nodes returned by the graph query will be connected to at
                      least one of these nodes. If this is empty, then all nodes will
                      be returned.
                    items:
                      description: UIGraphNode contains details about a graph node.
                      properties:
                        id:
                          description: The node ID.
                          type: string
                        name:
                          description: The node name.
                          type: string
                        namespace:
                          description: The node namespace.
                          type: string
                        type:
                          description: The node type.
                          type: string
                      required:
                      - id
                      - name
                      - type
                      type: object
                    type: array
                  followConnectionDirection:
                    description: Whether or not to automatically follow directly connected
                      nodes.
                    type: boolean
                  followedEgress:
                    description: Followed nodes. These are nodes on the periphery
                      of the graph that we follow further out of the scope of the
                      graph focus. For example a Node N may have egress connections
                      to X and Y, but neither X nor Y are displayed in the graph because
                      they are not explicitly in focus. The service graph response
                      will indicate that Node N has egress connections that may be
                      followed.  If Node N is added to this "FollowedEgress" then
                      the response will include the egress connections to X and Y.
                    items:
                      description: UIGraphNode contains details about a graph node.
                      properties:
                        id:
                          description: The node ID.
                          type: string
                        name:
                          description: The node name.
                          type: string
                        namespace:
                          description: The node namespace.
                          type: string
                        type:
                          description: The node type.
                          type: string
                      required:
                      - id
                      - name
                      - type
                      type: object
                    type: array
                  followedIngress:
                    items:
                      description: UIGraphNode contains details about a graph node.
                      properties:
                        id:
                          description: The node ID.
                          type: string
                        name:
                          description: The node name.
                          type: string
                        namespace:
                          description: The node namespace.
                          type: string
                        type:
                          description: The node type.
                          type: string
                      required:
                      - id
                      - name
                      - type
                      type: object
                    type: array
                  hostAggregationSelectors:
                    description: The set of selectors used to aggregate hosts (Kubernetes
                      nodes). Nodes are aggregated based on the supplied set of selectors.
                      In the case of overlapping selectors, the order specified in
                      the slice is the order checked and so the first selector to
                      match is used.  The nodes will be aggregated into a graph node
                      with the name specified in the NamedSelector.
                    items:
                      description: A Calico format label selector with an associated
                        name.
                      properties:
                        name:
                          type: string
                        selector:
                          type: string
                      required:
                      - name
                      - selector
                      type: object
                    type: array
                  layers:
                    description: The set of layer names. This references other UISettings
                      resources.
                    items:
                      type: string
                    type: array
                  layout:
                    description: Layout type. Semi-arbitrary value used to specify
                      the layout-type/algorithm. For example could specify different
                      layout algorithms, or click-to-grid.  Mostly here for future
                      use.
                    type: string
                  position:
                    description: Positions of graph nodes.
                    items:
                      description: UI screen position.
                      properties:
                        id:
                          type: string
                        x:
                          type: integer
                        "y":
                          type: integer
                        z:
                          type: integer
                      required:
                      - id
                      - x
                      - "y"
                      - z
                      type: object
                    type: array
                  splitIngressEgress:
                    description: Whether to split HostEndpoints, NetworkSets and Networks
                      into separate ingress and egress nodes or to combine them. In
                      a service-centric view, splitting these makes the graph clearer.
                      This never splits pods which represent a true microservice which
                      has ingress and egress connections.
                    type: boolean
                required:
                - expandPorts
                - followConnectionDirection
                - layers
                - layout
                - position
                - splitIngressEgress
                type: object
            required:
            - description
            - group
            type: object
        type: object
    served: true
    storage: true
status:
  acceptedNames:
    kind: ""
    plural: ""
  conditions: []
  storedVersions: []

---
apiVersion: apiextensions.k8s.io/v1
kind: CustomResourceDefinition
metadata:
  annotations:
    controller-gen.kubebuilder.io/version: (devel)
  creationTimestamp: null
  name: uisettingsgroups.crd.projectcalico.org
spec:
  group: crd.projectcalico.org
  names:
    kind: UISettingsGroup
    listKind: UISettingsGroupList
    plural: uisettingsgroups
    singular: uisettingsgroup
  scope: Cluster
  versions:
  - name: v1
    schema:
      openAPIV3Schema:
        properties:
          apiVersion:
            description: 'APIVersion defines the versioned schema of this representation
              of an object. Servers should convert recognized schemas to the latest
              internal value, and may reject unrecognized values. More info: https://git.k8s.io/community/contributors/devel/sig-architecture/api-conventions.md#resources'
            type: string
          kind:
            description: 'Kind is a string value representing the REST resource this
              object represents. Servers may infer this from the endpoint the client
              submits requests to. Cannot be updated. In CamelCase. More info: https://git.k8s.io/community/contributors/devel/sig-architecture/api-conventions.md#types-kinds'
            type: string
          metadata:
            type: object
          spec:
            description: UISettingsGroupSpec contains the specification for a UISettingsGroup
              resource.
            properties:
              description:
                description: 'This description is displayed by the UI when asking
                  where to store any UI-specific settings such as views, layers, dashboards
                  etc. This name should be a short description that relates the settings
                  to the set of clusters defined below, the set of users or groups
                  that are able to access to these settings (defined via RBAC) or
                  the set of applications common to the set of users or groups that
                  can access these settings. Examples might be: - "cluster" when these
                  settings apply to the whole cluster - "global" when these settings
                  apply to all clusters (in an Multi-Cluster environment) - "security
                  team" if these settings are accessible only to the security group
                  and therefore   applicable to the applications accessible by that
                  team - "storefront" if these settings are accessible to all users
                  and groups that can access the   storefront set of applications
                  - "user" if these settings are accessible to only a single user'
                type: string
            required:
            - description
            type: object
        type: object
    served: true
    storage: true
status:
  acceptedNames:
    kind: ""
    plural: ""
  conditions: []
  storedVersions: []
---

apiVersion: apiextensions.k8s.io/v1
kind: CustomResourceDefinition
metadata:
  name: caliconodestatuses.crd.projectcalico.org
spec:
  group: crd.projectcalico.org
  names:
    kind: CalicoNodeStatus
    listKind: CalicoNodeStatusList
    plural: caliconodestatuses
    singular: caliconodestatus
  scope: Cluster
  versions:
    - name: v1
      schema:
        openAPIV3Schema:
          properties:
            apiVersion:
              description: 'APIVersion defines the versioned schema of this representation
              of an object. Servers should convert recognized schemas to the latest
              internal value, and may reject unrecognized values. More info: https://git.k8s.io/community/contributors/devel/sig-architecture/api-conventions.md#resources'
              type: string
            kind:
              description: 'Kind is a string value representing the REST resource this
              object represents. Servers may infer this from the endpoint the client
              submits requests to. Cannot be updated. In CamelCase. More info: https://git.k8s.io/community/contributors/devel/sig-architecture/api-conventions.md#types-kinds'
              type: string
            metadata:
              type: object
            spec:
              description: CalicoNodeStatusSpec contains the specification for a CalicoNodeStatus
                resource.
              properties:
                classes:
                  description: Classes declares the types of information to monitor
                    for this calico/node, and allows for selective status reporting
                    about certain subsets of information.
                  items:
                    type: string
                  type: array
                node:
                  description: The node name identifies the Calico node instance for
                    node status.
                  type: string
                updatePeriodSeconds:
                  description: UpdatePeriodSeconds is the period at which CalicoNodeStatus
                    should be updated. Set to 0 to disable CalicoNodeStatus refresh.
                    Maximum update period is one day.
                  format: int32
                  type: integer
              type: object
            status:
              description: CalicoNodeStatusStatus defines the observed state of CalicoNodeStatus.
                No validation needed for status since it is updated by Calico.
              properties:
                agent:
                  description: Agent holds agent status on the node.
                  properties:
                    birdV4:
                      description: BIRDV4 represents the latest observed status of bird4.
                      properties:
                        lastBootTime:
                          description: LastBootTime holds the value of lastBootTime
                            from bird.ctl output.
                          type: string
                        lastReconfigurationTime:
                          description: LastReconfigurationTime holds the value of lastReconfigTime
                            from bird.ctl output.
                          type: string
                        routerID:
                          description: Router ID used by bird.
                          type: string
                        state:
                          description: The state of the BGP Daemon.
                          type: string
                        version:
                          description: Version of the BGP daemon
                          type: string
                      type: object
                    birdV6:
                      description: BIRDV6 represents the latest observed status of bird6.
                      properties:
                        lastBootTime:
                          description: LastBootTime holds the value of lastBootTime
                            from bird.ctl output.
                          type: string
                        lastReconfigurationTime:
                          description: LastReconfigurationTime holds the value of lastReconfigTime
                            from bird.ctl output.
                          type: string
                        routerID:
                          description: Router ID used by bird.
                          type: string
                        state:
                          description: The state of the BGP Daemon.
                          type: string
                        version:
                          description: Version of the BGP daemon
                          type: string
                      type: object
                  type: object
                bgp:
                  description: BGP holds node BGP status.
                  properties:
                    numberEstablishedV4:
                      description: The total number of IPv4 established bgp sessions.
                      type: integer
                    numberEstablishedV6:
                      description: The total number of IPv6 established bgp sessions.
                      type: integer
                    numberNotEstablishedV4:
                      description: The total number of IPv4 non-established bgp sessions.
                      type: integer
                    numberNotEstablishedV6:
                      description: The total number of IPv6 non-established bgp sessions.
                      type: integer
                    peersV4:
                      description: PeersV4 represents IPv4 BGP peers status on the node.
                      items:
                        description: CalicoNodePeer contains the status of BGP peers
                          on the node.
                        properties:
                          peerIP:
                            description: IP address of the peer whose condition we are
                              reporting.
                            type: string
                          since:
                            description: Since the state or reason last changed.
                            type: string
                          state:
                            description: State is the BGP session state.
                            type: string
                          type:
                            description: Type indicates whether this peer is configured
                              via the node-to-node mesh, or via en explicit global or
                              per-node BGPPeer object.
                            type: string
                        type: object
                      type: array
                    peersV6:
                      description: PeersV6 represents IPv6 BGP peers status on the node.
                      items:
                        description: CalicoNodePeer contains the status of BGP peers
                          on the node.
                        properties:
                          peerIP:
                            description: IP address of the peer whose condition we are
                              reporting.
                            type: string
                          since:
                            description: Since the state or reason last changed.
                            type: string
                          state:
                            description: State is the BGP session state.
                            type: string
                          type:
                            description: Type indicates whether this peer is configured
                              via the node-to-node mesh, or via en explicit global or
                              per-node BGPPeer object.
                            type: string
                        type: object
                      type: array
                  required:
                    - numberEstablishedV4
                    - numberEstablishedV6
                    - numberNotEstablishedV4
                    - numberNotEstablishedV6
                  type: object
                lastUpdated:
                  description: LastUpdated is a timestamp representing the server time
                    when CalicoNodeStatus object last updated. It is represented in
                    RFC3339 form and is in UTC.
                  format: date-time
                  nullable: true
                  type: string
                routes:
                  description: Routes reports routes known to the Calico BGP daemon
                    on the node.
                  properties:
                    routesV4:
                      description: RoutesV4 represents IPv4 routes on the node.
                      items:
                        description: CalicoNodeRoute contains the status of BGP routes
                          on the node.
                        properties:
                          destination:
                            description: Destination of the route.
                            type: string
                          gateway:
                            description: Gateway for the destination.
                            type: string
                          interface:
                            description: Interface for the destination
                            type: string
                          learnedFrom:
                            description: LearnedFrom contains information regarding
                              where this route originated.
                            properties:
                              peerIP:
                                description: If sourceType is NodeMesh or BGPPeer, IP
                                  address of the router that sent us this route.
                                type: string
                              sourceType:
                                description: Type of the source where a route is learned
                                  from.
                                type: string
                            type: object
                          type:
                            description: Type indicates if the route is being used for
                              forwarding or not.
                            type: string
                        type: object
                      type: array
                    routesV6:
                      description: RoutesV6 represents IPv6 routes on the node.
                      items:
                        description: CalicoNodeRoute contains the status of BGP routes
                          on the node.
                        properties:
                          destination:
                            description: Destination of the route.
                            type: string
                          gateway:
                            description: Gateway for the destination.
                            type: string
                          interface:
                            description: Interface for the destination
                            type: string
                          learnedFrom:
                            description: LearnedFrom contains information regarding
                              where this route originated.
                            properties:
                              peerIP:
                                description: If sourceType is NodeMesh or BGPPeer, IP
                                  address of the router that sent us this route.
                                type: string
                              sourceType:
                                description: Type of the source where a route is learned
                                  from.
                                type: string
                            type: object
                          type:
                            description: Type indicates if the route is being used for
                              forwarding or not.
                            type: string
                        type: object
                      type: array
                  type: object
              type: object
          type: object
      served: true
      storage: true
status:
  acceptedNames:
    kind: ""
    plural: ""
  conditions: []
  storedVersions: []

---
# Source: calico/templates/calico-kube-controllers-rbac.yaml

# Include a clusterrole for the kube-controllers component,
# and bind it to the calico-kube-controllers serviceaccount.
kind: ClusterRole
apiVersion: rbac.authorization.k8s.io/v1
metadata:
  name: calico-kube-controllers
rules:
  # Nodes are watched to monitor for deletions.
  - apiGroups: [""]
    resources:
      - nodes
    verbs:
      - watch
      - list
      - get
  # Pods are watched to check for existence as part of IPAM controller.
  - apiGroups: [""]
    resources:
      - pods
    verbs:
      - get
      - list
      - watch
  # IPAM resources are manipulated when nodes are deleted.
  - apiGroups: ["crd.projectcalico.org"]
    resources:
      - ippools
    verbs:
      - list
  - apiGroups: ["crd.projectcalico.org"]
    resources:
      - blockaffinities
      - ipamblocks
      - ipamhandles
      - tiers
    verbs:
      - get
      - list
      - create
      - update
      - delete
      - watch
  # kube-controllers manages hostendpoints.
  - apiGroups: ["crd.projectcalico.org"]
    resources:
      - hostendpoints
    verbs:
      - get
      - list
      - create
      - update
      - delete
  # Needs access to update clusterinformations.
  - apiGroups: ["crd.projectcalico.org"]
    resources:
      - clusterinformations
    verbs:
      - get
      - create
      - update
  # KubeControllersConfiguration is where it gets its config
  - apiGroups: ["crd.projectcalico.org"]
    resources:
      - kubecontrollersconfigurations
    verbs:
      # read its own config
      - get
      # create a default if none exists
      - create
      # update status
      - update
      # watch for changes
      - watch
---
kind: ClusterRoleBinding
apiVersion: rbac.authorization.k8s.io/v1
metadata:
  name: calico-kube-controllers
roleRef:
  apiGroup: rbac.authorization.k8s.io
  kind: ClusterRole
  name: calico-kube-controllers
subjects:
- kind: ServiceAccount
  name: calico-kube-controllers
  namespace: kube-system
---

---
# Source: calico/templates/calico-node-rbac.yaml
# Include a clusterrole for the calico-node DaemonSet,
# and bind it to the calico-node serviceaccount.
kind: ClusterRole
apiVersion: rbac.authorization.k8s.io/v1
metadata:
  name: calico-node
rules:
  # The tests require that node has access to secrets for BGP peering.
  - apiGroups: [""]
    resources:
    - secrets
    verbs:
    - get
    - list
    - watch
  # The CNI plugin needs to get pods, nodes, and namespaces.
  - apiGroups: [""]
    resources:
      - pods
      - nodes
      - namespaces
    verbs:
      - get
  # EndpointSlices are used for Service-based network policy rule
  # enforcement.
  - apiGroups: ["discovery.k8s.io"]
    resources:
      - endpointslices
    verbs:
      - watch 
      - list
  - apiGroups: [""]
    resources:
      - endpoints
      - services
    verbs:
      # Used to discover service IPs for advertisement.
      - watch
      - list
      # Used to discover Typhas.
      - get
  # Pod CIDR auto-detection on kubeadm needs access to config maps.
  - apiGroups: [""]
    resources:
      - configmaps
    verbs:
      - get
  - apiGroups: [""]
    resources:
      - nodes/status
    verbs:
      # Needed for clearing NodeNetworkUnavailable flag.
      - patch
      # Calico stores some configuration information in node annotations.
      - update
  # Watch for changes to Kubernetes NetworkPolicies.
  - apiGroups: ["networking.k8s.io"]
    resources:
      - networkpolicies
    verbs:
      - watch
      - list
  # Used by Calico for policy information.
  - apiGroups: [""]
    resources:
      - pods
      - namespaces
      - serviceaccounts
    verbs:
      - list
      - watch
  # The CNI plugin patches pods/status.
  - apiGroups: [""]
    resources:
      - pods/status
    verbs:
      - patch
  # Calico monitors various CRDs for config.
  - apiGroups: ["crd.projectcalico.org"]
    resources:
      - globalfelixconfigs
      - felixconfigurations
      - bgppeers
      - globalbgpconfigs
      - bgpconfigurations
      - ippools
      - ipreservations
      - ipamblocks
      - globalnetworkpolicies
      - globalnetworksets
      - networkpolicies
      - networksets
      - clusterinformations
      - hostendpoints
      - blockaffinities
      - caliconodestatuses
    verbs:
      - get
      - list
      - watch
  # Calico must create and update some CRDs on startup.
  - apiGroups: ["crd.projectcalico.org"]
    resources:
      - ippools
      - felixconfigurations
      - clusterinformations
    verbs:
      - create
      - update
  # Calico must update some CRDs.
  - apiGroups: [ "crd.projectcalico.org" ]
    resources:
      - caliconodestatuses
    verbs:
      - update
  # Calico stores some configuration information on the node.
  - apiGroups: [""]
    resources:
      - nodes
    verbs:
      - get
      - list
      - watch
  # These permissions are only required for upgrade from v2.6, and can
  # be removed after upgrade or on fresh installations.
  - apiGroups: ["crd.projectcalico.org"]
    resources:
      - bgpconfigurations
      - bgppeers
    verbs:
      - create
      - update
  # Keep TSEE CRDs separate to facilitate easier merges from projectcalico/calico
  - apiGroups: ["crd.projectcalico.org"]
    resources:
      - licensekeys
      - remoteclusterconfigurations
      - tiers
      - stagedglobalnetworkpolicies
      - stagedkubernetesnetworkpolicies
      - stagednetworkpolicies
      - packetcaptures
    verbs:
      - get
      - list
      - watch
  # Typha needs to be able to create tiers
  - apiGroups: ["crd.projectcalico.org"]
    resources:
      - tiers
    verbs:
      - update
      - create
  # These permissions are required for Calico CNI to perform IPAM allocations.
  - apiGroups: ["crd.projectcalico.org"]
    resources:
      - blockaffinities
      - ipamblocks
      - ipamhandles
    verbs:
      - get
      - list
      - create
      - update
      - delete
  - apiGroups: ["crd.projectcalico.org"]
    resources:
      - ipamconfigs
    verbs:
      - get
  # Block affinities must also be watchable by confd for route aggregation.
  - apiGroups: ["crd.projectcalico.org"]
    resources:
      - blockaffinities
    verbs:
      - watch
  # The Calico IPAM migration needs to get daemonsets. These permissions can be
  # removed if not upgrading from an installation using host-local IPAM.
  - apiGroups: ["apps"]
    resources:
      - daemonsets
    verbs:
      - get

---
apiVersion: rbac.authorization.k8s.io/v1
kind: ClusterRoleBinding
metadata:
  name: calico-node
roleRef:
  apiGroup: rbac.authorization.k8s.io
  kind: ClusterRole
  name: calico-node
subjects:
- kind: ServiceAccount
  name: calico-node
  namespace: kube-system

---
# Source: calico/templates/calico-node.yaml
# This manifest installs the calico-node container, as well
# as the CNI plugins and network config on
# each master and worker node in a Kubernetes cluster.
kind: DaemonSet
apiVersion: apps/v1
metadata:
  name: calico-node
  namespace: kube-system
  labels:
    k8s-app: calico-node
spec:
  selector:
    matchLabels:
      k8s-app: calico-node
  updateStrategy:
    type: RollingUpdate
    rollingUpdate:
      maxUnavailable: 1
  template:
    metadata:
      labels:
        k8s-app: calico-node
    spec:
      nodeSelector:
        kubernetes.io/os: linux
      hostNetwork: true
      tolerations:
        # Make sure calico-node gets scheduled on all nodes.
        - effect: NoSchedule
          operator: Exists
        # Mark the pod as a critical add-on for rescheduling.
        - key: CriticalAddonsOnly
          operator: Exists
        - effect: NoExecute
          operator: Exists
      serviceAccountName: calico-node
      # Minimize downtime during a rolling upgrade or deletion; tell Kubernetes to do a "force
      # deletion": https://kubernetes.io/docs/concepts/workloads/pods/pod/#termination-of-pods.
      terminationGracePeriodSeconds: 0
      priorityClassName: system-node-critical
      initContainers:
        # This container performs upgrade from host-local IPAM to calico-ipam.
        # It can be deleted if this is a fresh installation, or if you have already
        # upgraded to use calico-ipam.
        - name: upgrade-ipam
<<<<<<< HEAD
          image: docker.io/tigera/cni:latest-amd64
=======
          image: docker.io/calico/cni:latest-amd64
          imagePullPolicy: Never
>>>>>>> d47ea76e
          command: ["/opt/cni/bin/calico-ipam", "-upgrade"]
          envFrom:
          - configMapRef:
              # Allow KUBERNETES_SERVICE_HOST and KUBERNETES_SERVICE_PORT to be overridden for eBPF mode.
              name: kubernetes-services-endpoint
              optional: true
          env:
            - name: KUBERNETES_NODE_NAME
              valueFrom:
                fieldRef:
                  fieldPath: spec.nodeName
            - name: CALICO_NETWORKING_BACKEND
              valueFrom:
                configMapKeyRef:
                  name: calico-config
                  key: calico_backend
          volumeMounts:
            - mountPath: /var/lib/cni/networks
              name: host-local-net-dir
            - mountPath: /host/opt/cni/bin
              name: cni-bin-dir
          securityContext:
            privileged: true
        # This container installs the CNI binaries
        # and CNI network config file on each node.
        - name: install-cni
<<<<<<< HEAD
          image: docker.io/tigera/cni:latest-amd64
=======
          image: docker.io/calico/cni:latest-amd64
          imagePullPolicy: Never
>>>>>>> d47ea76e
          command: ["/opt/cni/bin/install"]
          envFrom:
          - configMapRef:
              # Allow KUBERNETES_SERVICE_HOST and KUBERNETES_SERVICE_PORT to be overridden for eBPF mode.
              name: kubernetes-services-endpoint
              optional: true
          env:
            # Name of the CNI config file to create.
            - name: CNI_CONF_NAME
              value: "10-calico.conflist"
            # The CNI network config to install on each node.
            - name: CNI_NETWORK_CONFIG
              valueFrom:
                configMapKeyRef:
                  name: calico-config
                  key: cni_network_config
            # Set the hostname based on the k8s node name.
            - name: KUBERNETES_NODE_NAME
              valueFrom:
                fieldRef:
                  fieldPath: spec.nodeName
            # CNI MTU Config variable
            - name: CNI_MTU
              valueFrom:
                configMapKeyRef:
                  name: calico-config
                  key: veth_mtu
            # Prevents the container from sleeping forever.
            - name: SLEEP
              value: "false"
          volumeMounts:
            - mountPath: /host/opt/cni/bin
              name: cni-bin-dir
            - mountPath: /host/etc/cni/net.d
              name: cni-net-dir
          securityContext:
            privileged: true
        # Adds a Flex Volume Driver that creates a per-pod Unix Domain Socket to allow Dikastes
        # to communicate with Felix over the Policy Sync API.
        - name: flexvol-driver
<<<<<<< HEAD
          image: docker.io/tigera/pod2daemon-flexvol:latest-amd64
=======
          image: docker.io/calico/pod2daemon-flexvol:latest-amd64
          imagePullPolicy: Never
>>>>>>> d47ea76e
          volumeMounts:
          - name: flexvol-driver-host
            mountPath: /host/driver
          securityContext:
            privileged: true
      containers:
        # Runs calico-node container on each Kubernetes node. This
        # container programs network policy and routes on each
        # host.
        - name: calico-node
<<<<<<< HEAD
          image: docker.io/library/cnx-node:latest-amd64
=======
          image: docker.io/library/node:latest-amd64
          imagePullPolicy: Never
>>>>>>> d47ea76e
          envFrom:
          - configMapRef:
              # Allow KUBERNETES_SERVICE_HOST and KUBERNETES_SERVICE_PORT to be overridden for eBPF mode.
              name: kubernetes-services-endpoint
              optional: true
          env:
            # Use Kubernetes API as the backing datastore.
            - name: DATASTORE_TYPE
              value: "kubernetes"
            # Wait for the datastore.
            - name: WAIT_FOR_DATASTORE
              value: "true"
            # Set based on the k8s node name.
            - name: NODENAME
              valueFrom:
                fieldRef:
                  fieldPath: spec.nodeName
            # Choose the backend to use.
            - name: CALICO_NETWORKING_BACKEND
              valueFrom:
                configMapKeyRef:
                  name: calico-config
                  key: calico_backend
            # Cluster type to identify the deployment type
            - name: CLUSTER_TYPE
              value: "k8s,bgp"
            # Auto-detect the BGP IP address.
            - name: IP
              value: "autodetect"
            # Enable IPIP
            - name: CALICO_IPV4POOL_IPIP
              value: "Always"
            # Enable or Disable VXLAN on the default IP pool.
            - name: CALICO_IPV4POOL_VXLAN
              value: "Never"
            # Set MTU for tunnel device used if ipip is enabled
            - name: FELIX_IPINIPMTU
              valueFrom:
                configMapKeyRef:
                  name: calico-config
                  key: veth_mtu
            # Set MTU for the VXLAN tunnel device.
            - name: FELIX_VXLANMTU
              valueFrom:
                configMapKeyRef:
                  name: calico-config
                  key: veth_mtu
            # Set MTU for the Wireguard tunnel device.
            - name: FELIX_WIREGUARDMTU
              valueFrom:
                configMapKeyRef:
                  name: calico-config
                  key: veth_mtu
            # The default IPv4 pool to create on startup if none exists. Pod IPs will be
            # chosen from this range. Changing this value after installation will have
            # no effect. This should fall within `--cluster-cidr`.
            # - name: CALICO_IPV4POOL_CIDR
            #   value: "192.168.0.0/16"
            # Disable file logging so `kubectl logs` works.
            - name: CALICO_DISABLE_FILE_LOGGING
              value: "true"
            # Set Felix endpoint to host default action to ACCEPT.
            - name: FELIX_DEFAULTENDPOINTTOHOSTACTION
              value: "ACCEPT"
            # Disable IPv6 on Kubernetes.
            - name: FELIX_IPV6SUPPORT
              value: "false"
            - name: FELIX_HEALTHENABLED
              value: "true"
          securityContext:
            privileged: true
          resources:
            requests:
              cpu: 250m
          lifecycle:
            preStop:
              exec:
                command:
                - /bin/calico-node
                - -shutdown
          livenessProbe:
            exec:
              command:
              - /bin/calico-node
              - -felix-live
              - -bird-live
            periodSeconds: 10
            initialDelaySeconds: 10
            failureThreshold: 6
            timeoutSeconds: 10
          readinessProbe:
            exec:
              command:
              - /bin/calico-node
              - -felix-ready
              - -bird-ready
            periodSeconds: 10
            timeoutSeconds: 10
          volumeMounts:
            # For maintaining CNI plugin API credentials.
            - mountPath: /host/etc/cni/net.d
              name: cni-net-dir
              readOnly: false
            - mountPath: /lib/modules
              name: lib-modules
              readOnly: true
            - mountPath: /run/xtables.lock
              name: xtables-lock
              readOnly: false
            - mountPath: /var/run/calico
              name: var-run-calico
              readOnly: false
            - mountPath: /var/lib/calico
              name: var-lib-calico
              readOnly: false
            - name: policysync
              mountPath: /var/run/nodeagent
            # For eBPF mode, we need to be able to mount the BPF filesystem at /sys/fs/bpf so we mount in the
            # parent directory.
            - name: sysfs
              mountPath: /sys/fs/
              # Bidirectional means that, if we mount the BPF filesystem at /sys/fs/bpf it will propagate to the host.
              # If the host is known to mount that filesystem already then Bidirectional can be omitted.
              mountPropagation: Bidirectional
            - name: cni-log-dir
              mountPath: /var/log/calico/cni
              readOnly: true
      volumes:
        # Used by calico-node.
        - name: lib-modules
          hostPath:
            path: /lib/modules
        - name: var-run-calico
          hostPath:
            path: /var/run/calico
        - name: var-lib-calico
          hostPath:
            path: /var/lib/calico
        - name: xtables-lock
          hostPath:
            path: /run/xtables.lock
            type: FileOrCreate
        - name: sysfs
          hostPath:
            path: /sys/fs/
            type: DirectoryOrCreate
        # Used to install CNI.
        - name: cni-bin-dir
          hostPath:
            path: /opt/cni/bin
        - name: cni-net-dir
          hostPath:
            path: /etc/cni/net.d
        # Used to access CNI logs.
        - name: cni-log-dir
          hostPath:
            path: /var/log/calico/cni
        # Mount in the directory for host-local IPAM allocations. This is
        # used when upgrading from host-local to calico-ipam, and can be removed
        # if not using the upgrade-ipam init container.
        - name: host-local-net-dir
          hostPath:
            path: /var/lib/cni/networks
        # Used to create per-pod Unix Domain Sockets
        - name: policysync
          hostPath:
            type: DirectoryOrCreate
            path: /var/run/nodeagent
        # Used to install Flex Volume Driver
        - name: flexvol-driver-host
          hostPath:
            type: DirectoryOrCreate
            path: /usr/libexec/kubernetes/kubelet-plugins/volume/exec/nodeagent~uds
---

apiVersion: v1
kind: ServiceAccount
metadata:
  name: calico-node
  namespace: kube-system

---
# Source: calico/templates/calico-kube-controllers.yaml
# See https://github.com/projectcalico/kube-controllers
apiVersion: apps/v1
kind: Deployment
metadata:
  name: calico-kube-controllers
  namespace: kube-system
  labels:
    k8s-app: calico-kube-controllers
spec:
  # The controllers can only have a single active instance.
  replicas: 1
  selector:
    matchLabels:
      k8s-app: calico-kube-controllers
  strategy:
    type: Recreate
  template:
    metadata:
      name: calico-kube-controllers
      namespace: kube-system
      labels:
        k8s-app: calico-kube-controllers
    spec:
      nodeSelector:
        kubernetes.io/os: linux
      tolerations:
        # Mark the pod as a critical add-on for rescheduling.
        - key: CriticalAddonsOnly
          operator: Exists
        - key: node-role.kubernetes.io/master
          effect: NoSchedule
      serviceAccountName: calico-kube-controllers
      priorityClassName: system-cluster-critical
      containers:
        - name: calico-kube-controllers
<<<<<<< HEAD
          image: docker.io/tigera/kube-controllers:latest-amd64
=======
          image: docker.io/calico/kube-controllers:latest-amd64
          imagePullPolicy: Never
>>>>>>> d47ea76e
          env:
            # Choose which controllers to run.
            - name: ENABLED_CONTROLLERS
              value: node
            - name: DATASTORE_TYPE
              value: kubernetes
            - name: KUBE_CONTROLLERS_CONFIG_NAME
              value: default
          livenessProbe:
            exec:
              command:
              - /usr/bin/check-status
              - -l
            periodSeconds: 10
            initialDelaySeconds: 10
            failureThreshold: 6
            timeoutSeconds: 10
          readinessProbe:
            exec:
              command:
              - /usr/bin/check-status
              - -r
            periodSeconds: 10

---

apiVersion: v1
kind: ServiceAccount
metadata:
  name: calico-kube-controllers
  namespace: kube-system

---

# This manifest creates a Pod Disruption Budget for Controller to allow K8s Cluster Autoscaler to evict

apiVersion: policy/v1beta1
kind: PodDisruptionBudget
metadata:
  name: calico-kube-controllers
  namespace: kube-system
  labels:
    k8s-app: calico-kube-controllers
spec:
  maxUnavailable: 1
  selector:
    matchLabels:
      k8s-app: calico-kube-controllers

---
# Source: calico/templates/calico-etcd-secrets.yaml

---
# Source: calico/templates/calico-typha.yaml

---
# Source: calico/templates/configure-canal.yaml

<|MERGE_RESOLUTION|>--- conflicted
+++ resolved
@@ -8930,12 +8930,8 @@
         # It can be deleted if this is a fresh installation, or if you have already
         # upgraded to use calico-ipam.
         - name: upgrade-ipam
-<<<<<<< HEAD
           image: docker.io/tigera/cni:latest-amd64
-=======
-          image: docker.io/calico/cni:latest-amd64
           imagePullPolicy: Never
->>>>>>> d47ea76e
           command: ["/opt/cni/bin/calico-ipam", "-upgrade"]
           envFrom:
           - configMapRef:
@@ -8962,12 +8958,8 @@
         # This container installs the CNI binaries
         # and CNI network config file on each node.
         - name: install-cni
-<<<<<<< HEAD
           image: docker.io/tigera/cni:latest-amd64
-=======
-          image: docker.io/calico/cni:latest-amd64
           imagePullPolicy: Never
->>>>>>> d47ea76e
           command: ["/opt/cni/bin/install"]
           envFrom:
           - configMapRef:
@@ -9008,12 +9000,8 @@
         # Adds a Flex Volume Driver that creates a per-pod Unix Domain Socket to allow Dikastes
         # to communicate with Felix over the Policy Sync API.
         - name: flexvol-driver
-<<<<<<< HEAD
           image: docker.io/tigera/pod2daemon-flexvol:latest-amd64
-=======
-          image: docker.io/calico/pod2daemon-flexvol:latest-amd64
           imagePullPolicy: Never
->>>>>>> d47ea76e
           volumeMounts:
           - name: flexvol-driver-host
             mountPath: /host/driver
@@ -9024,12 +9012,8 @@
         # container programs network policy and routes on each
         # host.
         - name: calico-node
-<<<<<<< HEAD
           image: docker.io/library/cnx-node:latest-amd64
-=======
-          image: docker.io/library/node:latest-amd64
           imagePullPolicy: Never
->>>>>>> d47ea76e
           envFrom:
           - configMapRef:
               # Allow KUBERNETES_SERVICE_HOST and KUBERNETES_SERVICE_PORT to be overridden for eBPF mode.
@@ -9248,12 +9232,8 @@
       priorityClassName: system-cluster-critical
       containers:
         - name: calico-kube-controllers
-<<<<<<< HEAD
           image: docker.io/tigera/kube-controllers:latest-amd64
-=======
-          image: docker.io/calico/kube-controllers:latest-amd64
           imagePullPolicy: Never
->>>>>>> d47ea76e
           env:
             # Choose which controllers to run.
             - name: ENABLED_CONTROLLERS
