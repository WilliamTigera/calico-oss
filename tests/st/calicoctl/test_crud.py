--- conflicted
+++ resolved
@@ -388,8 +388,6 @@
         rc = calicoctl("delete", data=data1)
         rc.assert_no_error()
 
-<<<<<<< HEAD
-=======
     def test_nets_truncation(self):
         """
         Test that the list of nets is truncated if it's too long.
@@ -410,7 +408,6 @@
         rc.assert_no_error()
         rc.assert_output_contains("10.0.0.1,11.0.0.0/16,feed:beef::1,dead:beef::96")
 
->>>>>>> 00569f51
     @parameterized.expand([
         (networkpolicy_name1_rev1,),
         (workloadendpoint_name1_rev1,),
@@ -862,7 +859,6 @@
         rc.assert_error(text=NOT_SUPPORTED)
         rc.assert_error(text=KUBERNETES_NP)
 
-<<<<<<< HEAD
     def test_tier_list_order(self):
         """
         Test that the list output for a tier is ordered by
@@ -885,7 +881,7 @@
 
         # Delete the resources
         rc = calicoctl("delete", data=resources)
-=======
+
     @parameterized.expand([
         ('replace'),
         ('apply'),
@@ -916,7 +912,6 @@
 
         # Delete the resource
         rc = calicoctl("delete ippool %s" % name(ippool_name1_rev1_v4))
->>>>>>> 00569f51
         rc.assert_no_error()
 #
 #
