--- conflicted
+++ resolved
@@ -37,11 +37,7 @@
 
     def setUp(self):
         super(TestCalicoctlCommands, self).setUp()
-<<<<<<< HEAD
-        rc = calicoctl("create", data=valid_cnx_license_expires_march_14_2020)
-=======
         rc = calicoctl("create", data=valid_cnx_license_expires_jan_03_2021)
->>>>>>> a42dd60c
         rc.assert_no_error()
 
     def test_get(self):
