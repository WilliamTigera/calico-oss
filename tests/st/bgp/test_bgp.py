# Copyright (c) 2018-2019 Tigera, Inc. All rights reserved.
#
# Licensed under the Apache License, Version 2.0 (the "License");
# you may not use this file except in compliance with the License.
# You may obtain a copy of the License at
#
#     http://www.apache.org/licenses/LICENSE-2.0
#
# Unless required by applicable law or agreed to in writing, software
# distributed under the License is distributed on an "AS IS" BASIS,
# WITHOUT WARRANTIES OR CONDITIONS OF ANY KIND, either express or implied.
# See the License for the specific language governing permissions and
# limitations under the License.
import logging
from subprocess import CalledProcessError

from tests.st.test_base import TestBase
from tests.st.utils.docker_host import DockerHost, CLUSTER_STORE_DOCKER_OPTIONS
from tests.st.utils.utils import check_bird_status, retry_until_success

_log = logging.getLogger(__name__)
_log.setLevel(logging.DEBUG)


class TestReadiness(TestBase):
    def test_readiness(self):
        """
        A simple base case to check if calico/node becomes ready.
        """
        with DockerHost('host1',
                        additional_docker_options=CLUSTER_STORE_DOCKER_OPTIONS) as host1:
            retry_until_success(host1.assert_is_ready, retries=10)

    def test_readiness_multihost(self):
        """
        A simple base case to check if calico/node becomes ready.
        """
        with DockerHost('host1',
                        additional_docker_options=CLUSTER_STORE_DOCKER_OPTIONS) as host1, \
                DockerHost('host2',
                           additional_docker_options=CLUSTER_STORE_DOCKER_OPTIONS) as host2:
            retry_until_success(host1.assert_is_ready, retries=10)
            retry_until_success(host2.assert_is_ready, retries=10)

    def test_not_ready_with_broken_felix(self):
        """
        Simulate a broken felix by turning off Felix's health endpoint.
        """
        with DockerHost('host1',
                        additional_docker_options=CLUSTER_STORE_DOCKER_OPTIONS, start_calico=False) as host1:
            # Start node without felix healthcheck endpoint.
            host1.start_calico_node(env_options="-e FELIX_HEALTHENABLED=false")

            # Run readiness checks against felix
            self.assertRaisesRegexp(CalledProcessError, "calico/node is not ready: felix is not ready", host1.execute,
<<<<<<< HEAD
                               "docker exec cnx-node /bin/readiness -felix")
=======
                               "docker exec calico-node /bin/calico-node -felix-ready")
>>>>>>> 263eedda

    def test_not_ready_with_no_networking_and_broken_felix(self):
        """
        Check that we're still reporting broken felix even when calico networking (bird) is off.
        """
        with DockerHost('host1',
                        additional_docker_options=CLUSTER_STORE_DOCKER_OPTIONS, start_calico=False) as host1:
            # Start node without felix healthcheck endpoint.
            host1.start_calico_node(env_options="-e FELIX_HEALTHENABLED=false -e CALICO_NETWORKING_BACKEND=none")

            # Run readiness checks against felix
            self.assertRaisesRegexp(CalledProcessError, "calico/node is not ready: felix is not ready", host1.execute,
<<<<<<< HEAD
                               "docker exec cnx-node /bin/readiness -felix")
=======
                               "docker exec calico-node /bin/calico-node -felix-ready")
>>>>>>> 263eedda

    def test_bird_readiness(self):
        """
        Test readiness when BGP connections are severed.
        """
        with DockerHost('host1',
                        additional_docker_options=CLUSTER_STORE_DOCKER_OPTIONS) as host1, \
                DockerHost('host2',
                           additional_docker_options=CLUSTER_STORE_DOCKER_OPTIONS) as host2:
            retry_until_success(host1.assert_is_ready, retries=10)
            retry_until_success(host2.assert_is_ready, retries=10)

            # Create a network and a couple of workloads on each host.
            network1 = host1.create_network("subnet1")
            workload_host1 = host1.create_workload("workload1", network=network1)
            workload_host2 = host2.create_workload("workload2", network=network1)

            # Allow network to converge
            self.assert_true(workload_host1.check_can_ping(workload_host2.ip, retries=10))

            # Check connectivity in both directions
            self.assert_ip_connectivity(workload_list=[workload_host1,
                                                       workload_host2],
                                        ip_pass_list=[workload_host1.ip,
                                                      workload_host2.ip])

            # Block bgp connectivity between hosts
            host1.execute("iptables -t raw -I PREROUTING  -p tcp -m multiport --dport 179 -j DROP")
            host2.execute("iptables -t raw -I PREROUTING -p tcp -m multiport --dport 179 -j DROP")
            host1.execute("docker exec -it cnx-node pkill -9 bird")
            host2.execute("docker exec -it cnx-node pkill -9 bird")

            # Check that the readiness script is reporting 'not ready'
            self.assertRaisesRegexp(CalledProcessError, "calico/node is not ready: BIRD is not ready: BGP not established with",
<<<<<<< HEAD
                                    host1.execute, "docker exec cnx-node /bin/readiness -bird -felix")
            self.assertRaisesRegexp(CalledProcessError, "calico/node is not ready: BIRD is not ready: BGP not established with",
                                    host1.execute, "docker exec cnx-node /bin/readiness -bird -felix")
=======
                                    host1.execute, "docker exec calico-node /bin/calico-node -bird-ready -felix-ready")
            self.assertRaisesRegexp(CalledProcessError, "calico/node is not ready: BIRD is not ready: BGP not established with",
                                    host1.execute, "docker exec calico-node /bin/calico-node -bird-ready -felix-ready")
>>>>>>> 263eedda

            # Restore connectivity
            host1.execute("iptables -t raw -D PREROUTING -p tcp -m multiport --dports 179 -j DROP")
            host2.execute("iptables -t raw -D PREROUTING -p tcp -m multiport --dports 179 -j DROP")

            _log.debug('check connected and retry until "Established"')
            retry_until_success(host1.assert_is_ready, retries=10)
            retry_until_success(host2.assert_is_ready, retries=10)
            check_bird_status(host1, [("node-to-node mesh", host2.ip, "Established")])
            check_bird_status(host2, [("node-to-node mesh", host1.ip, "Established")])<|MERGE_RESOLUTION|>--- conflicted
+++ resolved
@@ -53,11 +53,7 @@
 
             # Run readiness checks against felix
             self.assertRaisesRegexp(CalledProcessError, "calico/node is not ready: felix is not ready", host1.execute,
-<<<<<<< HEAD
-                               "docker exec cnx-node /bin/readiness -felix")
-=======
-                               "docker exec calico-node /bin/calico-node -felix-ready")
->>>>>>> 263eedda
+                               "docker exec cnx-node /bin/calico-node -felix-ready")
 
     def test_not_ready_with_no_networking_and_broken_felix(self):
         """
@@ -70,11 +66,7 @@
 
             # Run readiness checks against felix
             self.assertRaisesRegexp(CalledProcessError, "calico/node is not ready: felix is not ready", host1.execute,
-<<<<<<< HEAD
-                               "docker exec cnx-node /bin/readiness -felix")
-=======
-                               "docker exec calico-node /bin/calico-node -felix-ready")
->>>>>>> 263eedda
+                               "docker exec cnx-node /bin/calico-node -felix-ready")
 
     def test_bird_readiness(self):
         """
@@ -109,15 +101,9 @@
 
             # Check that the readiness script is reporting 'not ready'
             self.assertRaisesRegexp(CalledProcessError, "calico/node is not ready: BIRD is not ready: BGP not established with",
-<<<<<<< HEAD
-                                    host1.execute, "docker exec cnx-node /bin/readiness -bird -felix")
+                                    host1.execute, "docker exec cnx-node /bin/calico-node -bird-ready -felix-ready")
             self.assertRaisesRegexp(CalledProcessError, "calico/node is not ready: BIRD is not ready: BGP not established with",
-                                    host1.execute, "docker exec cnx-node /bin/readiness -bird -felix")
-=======
-                                    host1.execute, "docker exec calico-node /bin/calico-node -bird-ready -felix-ready")
-            self.assertRaisesRegexp(CalledProcessError, "calico/node is not ready: BIRD is not ready: BGP not established with",
-                                    host1.execute, "docker exec calico-node /bin/calico-node -bird-ready -felix-ready")
->>>>>>> 263eedda
+                                    host1.execute, "docker exec cnx-node /bin/calico-node -bird-ready -felix-ready")
 
             # Restore connectivity
             host1.execute("iptables -t raw -D PREROUTING -p tcp -m multiport --dports 179 -j DROP")
