--- conflicted
+++ resolved
@@ -24,8 +24,6 @@
 
 attempts = 10
 
-cluster_ip_annotation = "projectcalico.org/AdvertiseClusterIP"
-
 bird_conf = """
 # Template for all BGP clients
 template bgp bgp_template {
@@ -49,7 +47,6 @@
 protocol bgp Mesh_with_master_node from bgp_template {
   neighbor %s as 64512;
   passive on; # Mesh is unidirectional, peer will connect to us.
-  password "very-secret";
 }
 
 protocol bgp Mesh_with_node_1 from bgp_template {
@@ -60,13 +57,11 @@
 protocol bgp Mesh_with_node_2 from bgp_template {
   neighbor %s as 64512;
   passive on; # Mesh is unidirectional, peer will connect to us.
-  password "very-secret";
 }
 
 protocol bgp Mesh_with_node_3 from bgp_template {
   neighbor %s as 64512;
   passive on; # Mesh is unidirectional, peer will connect to us.
-  password "very-secret";
 }
 """
 
@@ -197,29 +192,11 @@
     # - The peerings from the external node to each cluster node are
     #   configured by self.get_bird_conf().
 
-<<<<<<< HEAD
-    # In the tests of this class we have a full BGP mesh between the
-    # cluster nodes (kube-master, kube-node-1 and kube-node-2) and the
-    # external node (kube-node-extra):
-    #
-    # - The full mesh between the cluster nodes is configured by
-    #   nodeToNodeMeshEnabled: true.
-    #
-    # - The peerings from each cluster node to the external node are
-    #   configured by NODE_EXTRA_PEER_SPEC.
-    #
-    # - The peerings from the external node to each cluster node are
-    #   configured in bird_conf above.
-
-    BIRD_CONF = bird_conf
-    NODE_EXTRA_PEER_SPEC = """
-=======
     def get_bird_conf(self):
         return bird_conf % (self.ips[0], self.ips[1], self.ips[2], self.ips[3])
 
     def get_extra_peer_spec(self):
         return """
->>>>>>> f96a2f07
 spec:
   peerIP: %s
   asNumber: 64512
@@ -414,74 +391,6 @@
             # Assert that external IP is no longer an advertised route.
             retry_until_success(lambda: self.assertNotIn(local_svc_externalips_route, self.get_routes()))
 
-    def test_clusterip_service(self):
-        """
-        Run ClusterIP service test for service ip advertisement
-        """
-        with DiagsCollector():
-
-            calicoctl("""apply -f - << EOF
-apiVersion: projectcalico.org/v3
-kind: BGPConfiguration
-metadata:
-  name: default
-spec:
-  serviceClusterIPs:
-  - cidr: 10.96.0.0/12
-EOF
-""")
-
-            # Assert that a route to the service IP range is present.
-            retry_until_success(lambda: self.assertIn("10.96.0.0/12", self.get_routes()))
-
-            # Create two ClusterIP services: one with the service advertisement annotation and one without.
-            svc = "test-clusterip"
-            annotated_svc = "test-clusterip-annotated"
-            self.deploy("nginx:1.7.9", svc, self.ns, 80, svc_type="ClusterIP", traffic_policy=None)
-            self.deploy("nginx:1.7.9", annotated_svc, self.ns, 80, svc_type="ClusterIP", traffic_policy=None)
-            self.wait_until_exists(svc, "svc", self.ns)
-            self.wait_until_exists(annotated_svc, "svc", self.ns)
-
-            self.annotate_resource("service", annotated_svc, self.ns, cluster_ip_annotation, "true")
-
-            # Get clusterIPs.
-            svc_ip = self.get_svc_cluster_ip(svc, self.ns)
-            annotated_svc_ip = self.get_svc_cluster_ip(annotated_svc, self.ns)
-
-            # Wait for the deployments to roll out.
-            self.wait_for_deployment(svc, self.ns)
-            self.wait_for_deployment(annotated_svc, self.ns)
-
-            # Assert that the services can be curled from the external node. This just validates the services are up.
-            retry_until_success(curl, function_args=[svc_ip])
-            retry_until_success(curl, function_args=[annotated_svc_ip])
-
-            # Assert that the cluster IP of "svc" is not advertised but the one for the annotated service is.
-            retry_until_success(lambda: self.assertNotIn(svc_ip, self.get_routes()))
-            retry_until_success(lambda: self.assertIn(annotated_svc_ip, self.get_routes()))
-
-            # Get the IP of the one node with a local pod backing the annotated_svc.
-            local_node_ips = self.get_node_ips_with_local_pods(self.ns, "app=%s" % annotated_svc)
-            self.assertEquals(len(local_node_ips), 1)
-
-            # Verify that we have a non-ecmp route to the node with the backing pod for the annotated svc.
-            expected_route = "%s via %s dev eth0 proto bird" % (annotated_svc_ip, local_node_ips[0])
-            retry_until_success(lambda: self.assertIn(expected_route, self.get_routes()))
-
-            # Annotate the first service.
-            self.annotate_resource("service", svc, self.ns, cluster_ip_annotation, "doesnotmatter")
-
-            # Assert that its cluster IP is an advertised route.
-            retry_until_success(lambda: self.assertIn(svc_ip, self.get_routes()))
-
-            # Delete both services, assert only service CIDR route is advertised.
-            self.delete_and_confirm(svc, "svc", self.ns)
-            self.delete_and_confirm(annotated_svc, "svc", self.ns)
-
-            # Assert that cluster IP's are no longer advertised.
-            retry_until_success(lambda: self.assertNotIn(svc_ip, self.get_routes()))
-            retry_until_success(lambda: self.assertNotIn(annotated_svc_ip, self.get_routes()))
-
     def test_many_services(self):
         """
         Creates a lot of services quickly
@@ -553,19 +462,6 @@
     #        |                |         | |    |         |
     #        |                +---------+ |    +---------+
     #        +----------------------------+   Peering -> is configured
-<<<<<<< HEAD
-    #           These peerings are            by NODE_EXTRA_PEER_SPEC.
-    #           configured by BGPPeer         Peering <- is configured
-    #           peer-with-rr                  in bird_conf_rr above.
-
-    BIRD_CONF = bird_conf_rr
-    NODE_EXTRA_PEER_SPEC = """
-spec:
-  node: kube-node-2
-  peerIP: 10.192.0.5
-  asNumber: 64512
-"""
-=======
     #           These peerings are            by get_extra_peer_spec().
     #           configured by BGPPeer         Peering <- is configured
     #           peer-with-rr                  in get_bird_conf().
@@ -580,7 +476,6 @@
   peerIP: %s
   asNumber: 64512
 """ % (self.nodes[2], self.external_node_ip)
->>>>>>> f96a2f07
 
     def test_rr(self):
         # Create ExternalTrafficPolicy Local service with one endpoint on node-1
@@ -611,11 +506,7 @@
         - containerPort: 80
       nodeSelector:
         beta.kubernetes.io/os: linux
-<<<<<<< HEAD
-        kubernetes.io/hostname: kube-node-1
-=======
         kubernetes.io/hostname: %s
->>>>>>> f96a2f07
 ---
 apiVersion: v1
 kind: Service
@@ -637,22 +528,14 @@
   type: NodePort
   externalTrafficPolicy: Local
 EOF
-<<<<<<< HEAD
-""")
-=======
 """ % self.nodes[1])
->>>>>>> f96a2f07
 
         calicoctl("get nodes -o yaml")
         calicoctl("get bgppeers -o yaml")
         calicoctl("get bgpconfigs -o yaml")
 
         # Update the node-2 to behave as a route-reflector
-<<<<<<< HEAD
-        json_str = calicoctl("get node kube-node-2 -o json")
-=======
         json_str = calicoctl("get node %s -o json" % self.nodes[2])
->>>>>>> f96a2f07
         node_dict = json.loads(json_str)
         node_dict['metadata']['labels']['i-am-a-route-reflector'] = 'true'
         node_dict['spec']['bgp']['routeReflectorClusterID'] = '224.0.0.1'
@@ -679,26 +562,16 @@
   - cidr: 175.200.0.0/16
 EOF
 """)
-<<<<<<< HEAD
-=======
-
->>>>>>> f96a2f07
+
         calicoctl("""apply -f - << EOF
 apiVersion: projectcalico.org/v3
 kind: BGPPeer
 metadata: {name: peer-with-rr}
 spec:
-<<<<<<< HEAD
-  peerIP: 10.192.0.4
-  asNumber: 64512
-EOF
-""")
-=======
   peerIP: %s
   asNumber: 64512
 EOF
 """ % self.ips[2])
->>>>>>> f96a2f07
         svc_json = kubectl("get svc nginx-rr -n bgp-test -o json")
         svc_dict = json.loads(svc_json)
         cluster_ip = svc_dict['spec']['clusterIP']
