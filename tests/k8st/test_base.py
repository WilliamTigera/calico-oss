# Copyright (c) 2018 Tigera, Inc. All rights reserved.
#
# Licensed under the Apache License, Version 2.0 (the "License");
# you may not use this file except in compliance with the License.
# You may obtain a copy of the License at
#
#     http://www.apache.org/licenses/LICENSE-2.0
#
# Unless required by applicable law or agreed to in writing, software
# distributed under the License is distributed on an "AS IS" BASIS,
# WITHOUT WARRANTIES OR CONDITIONS OF ANY KIND, either express or implied.
# See the License for the specific language governing permissions and
# limitations under the License.
import json
import logging
import os
import subprocess
import time
from pprint import pformat
from unittest import TestCase

from deepdiff import DeepDiff
from kubernetes import client, config

from utils.utils import retry_until_success, run, kubectl

logger = logging.getLogger(__name__)


first_log_time = None


class TestBase(TestCase):

    """
    Base class for test-wide methods.
    """

    def setUp(self):
        """
        Clean up before every test.
        """
        self.cluster = self.k8s_client()

        # Log a newline to ensure that the first log appears on its own line.
        logger.info("")

    @staticmethod
    def assert_same(thing1, thing2):
        """
        Compares two things.  Debug logs the differences between them before
        asserting that they are the same.
        """
        assert cmp(thing1, thing2) == 0, \
            "Items are not the same.  Difference is:\n %s" % \
            pformat(DeepDiff(thing1, thing2), indent=2)

    @staticmethod
    def writejson(filename, data):
        """
        Converts a python dict to json and outputs to a file.
        :param filename: filename to write
        :param data: dictionary to write out as json
        """
        with open(filename, 'w') as f:
            text = json.dumps(data,
                              sort_keys=True,
                              indent=2,
                              separators=(',', ': '))
            logger.debug("Writing %s: \n%s" % (filename, text))
            f.write(text)

    @staticmethod
    def log_banner(msg, *args, **kwargs):
        global first_log_time
        time_now = time.time()
        if first_log_time is None:
            first_log_time = time_now
        time_now -= first_log_time
        elapsed_hms = "%02d:%02d:%02d " % (time_now / 3600,
                                           (time_now % 3600) / 60,
                                           time_now % 60)

        level = kwargs.pop("level", logging.INFO)
        msg = elapsed_hms + str(msg) % args
        banner = "+" + ("-" * (len(msg) + 2)) + "+"
        logger.log(level, "\n" +
                   banner + "\n"
                            "| " + msg + " |\n" +
                   banner)

    @staticmethod
    def k8s_client():
        config.load_kube_config(os.environ.get('KUBECONFIG'))
        return client.CoreV1Api()

    def check_pod_status(self, ns):
        pods = self.cluster.list_namespaced_pod(ns)

        for pod in pods.items:
            logger.info("%s\t%s\t%s", pod.metadata.name, pod.metadata.namespace, pod.status.phase)
            if pod.status.phase != 'Running':
                kubectl("describe po %s -n %s" % (pod.metadata.name, pod.metadata.namespace))
            assert pod.status.phase == 'Running'

    def create_namespace(self, ns_name):
        self.cluster.create_namespace(client.V1Namespace(metadata=client.V1ObjectMeta(name=ns_name)))

<<<<<<< HEAD
    def deploy(self, image, name, ns, port, replicas=1, svc_type="NodePort", traffic_policy="Local", annotations=None):
=======
    def deploy(self, image, name, ns, port, replicas=1, svc_type="NodePort", traffic_policy="Local", cluster_ip=None, ipv6=False):
>>>>>>> 46e19983
        """
        Creates a deployment and corresponding service with the given
        parameters.
        """
        # Run a deployment with <replicas> copies of <image>, with the
        # pods labelled with "app": <name>.
<<<<<<< HEAD
        md = client.V1ObjectMeta(name=name)
        if annotations:
            md.annotations = annotations
        deployment = client.ExtensionsV1beta1Deployment(
            api_version="extensions/v1beta1",
=======
        deployment = client.V1Deployment(
            api_version="apps/v1",
>>>>>>> 46e19983
            kind="Deployment",
            metadata=client.V1ObjectMeta(name=name),
            spec=client.V1DeploymentSpec(
                replicas=replicas,
                selector={'matchLabels': {'app': name}},
                template=client.V1PodTemplateSpec(
                    metadata=client.V1ObjectMeta(labels={"app": name}),
                    spec=client.V1PodSpec(containers=[
                        client.V1Container(name=name,
                                           image=image,
                                           ports=[client.V1ContainerPort(container_port=port)]),
                    ]))))
        api_response = client.AppsV1Api().create_namespaced_deployment(
            body=deployment,
            namespace=ns)
        logger.debug("Deployment created. status='%s'" % str(api_response.status))

        # Create a service called <name> whose endpoints are the pods
        # with "app": <name>; i.e. those just created above.
        self.create_service(name, name, ns, port, svc_type, traffic_policy, ipv6=ipv6)

    def wait_for_deployment(self, name, ns):
        """
        Waits for the given deployment to have the desired number of replicas.
        """
        logger.info("Checking status for deployment %s/%s" % (ns, name))
        kubectl("-n %s rollout status deployment/%s" % (ns, name))
        kubectl("get pods -n %s -o wide" % ns)

<<<<<<< HEAD
    def create_service(self, name, app, ns, port, svc_type="NodePort",
                       traffic_policy="Local", cluster_ip=None):
=======
    def create_service(self, name, app, ns, port, svc_type="NodePort", traffic_policy="Local", cluster_ip=None, ipv6=False):
>>>>>>> 46e19983
        service = client.V1Service(
            metadata=client.V1ObjectMeta(
                name=name,
                labels={"name": name},
            ),
            spec={
                "ports": [{"port": port}],
                "selector": {"app": app},
                "type": svc_type,
            }
        )
        if traffic_policy:
            service.spec["externalTrafficPolicy"] = traffic_policy
        if cluster_ip:
<<<<<<< HEAD
            service.spec["clusterIP"] = cluster_ip
=======
          service.spec["clusterIP"] = cluster_ip
        if ipv6:
          service.spec["ipFamily"] = "IPv6"

>>>>>>> 46e19983
        api_response = self.cluster.create_namespaced_service(
            body=service,
            namespace=ns,
        )
        logger.debug("service created, status='%s'" % str(api_response.status))

    def wait_until_exists(self, name, resource_type, ns="default"):
        retry_until_success(kubectl, function_args=["get %s %s -n%s" %
                                                    (resource_type, name, ns)])

    def delete_and_confirm(self, name, resource_type, ns="default"):
        try:
            kubectl("delete %s %s -n%s" % (resource_type, name, ns))
        except subprocess.CalledProcessError:
            pass

        def is_it_gone_yet(res_name, res_type):
            try:
                kubectl("get %s %s -n%s" % (res_type, res_name, ns),
                        logerr=False)
                raise self.StillThere
            except subprocess.CalledProcessError:
                # Success
                pass

        retry_until_success(is_it_gone_yet, retries=10, wait_time=10, function_args=[name, resource_type])

    class StillThere(Exception):
        pass

    def get_routes(self):
        return run("docker exec kube-node-extra ip r")

    def annotate_resource(self, res_type, res_name, ns, k, v):
        return run("kubectl annotate %s %s -n %s %s=%s" % (res_type, res_name, ns, k, v)).strip()

    def get_node_ips_with_local_pods(self, ns, label_selector):
        config.load_kube_config(os.environ.get('KUBECONFIG'))
        api = client.CoreV1Api(client.ApiClient())
        pods = api.list_namespaced_pod(ns, label_selector=label_selector)
        node_names = map(lambda x: x.spec.node_name, pods.items)
        node_ips = []
        for n in node_names:
            addrs = api.read_node(n).status.addresses
            for a in addrs:
                if a.type == 'InternalIP':
                    node_ips.append(a.address)
        return node_ips

    def update_ds_env(self, ds, ns, k, v):
        config.load_kube_config(os.environ.get('KUBECONFIG'))
        api = client.AppsV1Api(client.ApiClient())
        node_ds = api.read_namespaced_daemon_set(ds, ns, exact=True, export=True)
        for container in node_ds.spec.template.spec.containers:
            if container.name == ds:
                env_present = False
                for env in container.env:
                    if env.name == k:
                        env_present = True
                if not env_present:
                    container.env.append({"name": k, "value": v, "value_from": None})
        api.replace_namespaced_daemon_set(ds, ns, node_ds)

        # Wait until the DaemonSet reports that all nodes have been updated.
        while True:
            time.sleep(10)
            node_ds = api.read_namespaced_daemon_set_status("calico-node", "kube-system")
            logger.info("%d/%d nodes updated",
                      node_ds.status.updated_number_scheduled,
                      node_ds.status.desired_number_scheduled)
            if node_ds.status.updated_number_scheduled == node_ds.status.desired_number_scheduled:
                break

    def scale_deployment(self, deployment, ns, replicas):
        return kubectl("scale deployment %s -n %s --replicas %s" %
                       (deployment, ns, replicas)).strip()


class TestBaseV6(TestBase):

    def get_routes(self):
        return run("docker exec kube-node-extra ip -6 r")<|MERGE_RESOLUTION|>--- conflicted
+++ resolved
@@ -106,27 +106,15 @@
     def create_namespace(self, ns_name):
         self.cluster.create_namespace(client.V1Namespace(metadata=client.V1ObjectMeta(name=ns_name)))
 
-<<<<<<< HEAD
-    def deploy(self, image, name, ns, port, replicas=1, svc_type="NodePort", traffic_policy="Local", annotations=None):
-=======
     def deploy(self, image, name, ns, port, replicas=1, svc_type="NodePort", traffic_policy="Local", cluster_ip=None, ipv6=False):
->>>>>>> 46e19983
         """
         Creates a deployment and corresponding service with the given
         parameters.
         """
         # Run a deployment with <replicas> copies of <image>, with the
         # pods labelled with "app": <name>.
-<<<<<<< HEAD
-        md = client.V1ObjectMeta(name=name)
-        if annotations:
-            md.annotations = annotations
-        deployment = client.ExtensionsV1beta1Deployment(
-            api_version="extensions/v1beta1",
-=======
         deployment = client.V1Deployment(
             api_version="apps/v1",
->>>>>>> 46e19983
             kind="Deployment",
             metadata=client.V1ObjectMeta(name=name),
             spec=client.V1DeploymentSpec(
@@ -156,12 +144,7 @@
         kubectl("-n %s rollout status deployment/%s" % (ns, name))
         kubectl("get pods -n %s -o wide" % ns)
 
-<<<<<<< HEAD
-    def create_service(self, name, app, ns, port, svc_type="NodePort",
-                       traffic_policy="Local", cluster_ip=None):
-=======
     def create_service(self, name, app, ns, port, svc_type="NodePort", traffic_policy="Local", cluster_ip=None, ipv6=False):
->>>>>>> 46e19983
         service = client.V1Service(
             metadata=client.V1ObjectMeta(
                 name=name,
@@ -176,14 +159,10 @@
         if traffic_policy:
             service.spec["externalTrafficPolicy"] = traffic_policy
         if cluster_ip:
-<<<<<<< HEAD
-            service.spec["clusterIP"] = cluster_ip
-=======
           service.spec["clusterIP"] = cluster_ip
         if ipv6:
           service.spec["ipFamily"] = "IPv6"
 
->>>>>>> 46e19983
         api_response = self.cluster.create_namespaced_service(
             body=service,
             namespace=ns,
