--- conflicted
+++ resolved
@@ -753,12 +753,10 @@
         run_individual_test 'mesh/ipip-cross-subnet'
         run_individual_test 'mesh/ipip-off'
         run_individual_test 'mesh/static-routes'
-<<<<<<< HEAD
+        run_individual_test 'mesh/static-routes-exclude-node'
+        run_individual_test 'mesh/communities'
+
         run_edited_individual_test 'extensions/bgpconfig' "# Test Value: {{(json (getv \"/global/extensions\")).testKey}}"
-=======
-        run_individual_test 'mesh/static-routes-exclude-node'
->>>>>>> 2b7f384e
-        run_individual_test 'mesh/communities'
     done
 
     # Turn the node-mesh off.
