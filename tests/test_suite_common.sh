#!/bin/bash

# Execute the suite of tests.  It is assumed the following environment variables will
# have been set up beforehand:
# -  DATASTORE_TYPE + other calico datastore envs
# -  LOGPATH
execute_test_suite() {
    # This is needed for two reasons:
    # -  for the sed commands used in build_tomls_for_node to convert the downloaded TOML
    #    files and insert the node name.
    # -  for the confd Calico client to select which node to listen to for key events.
    export NODENAME="kube-master"

    # Make sure the log and rendered templates paths are created and old test run data is
    # deleted.
    mkdir -p $LOGPATH
    mkdir -p $LOGPATH/rendered
    rm $LOGPATH/log* || true
    rm $LOGPATH/rendered/*.cfg || true

    # Download the templates from calico and build the tomls based on $NODENAME
    download_templates_from_calico
    build_tomls_for_node

    # Run the set of tests using confd in oneshot mode.
    echo "Execute oneshot-mode tests"
    execute_tests_oneshot
    echo "Oneshot-mode tests passed"

    # Now run a set of tests with confd running continuously.
    # Note that changes to the node to node mesh config option will result in a restart of
    # confd, so order the tests accordingly.  We'll start with a set of tests that use the
    # node mesh enabled, so turn it on now before we start confd.
    echo "Execute daemon-mode tests"
    turn_mesh_on
    for i in $(seq 1 5); do
        execute_tests_daemon
    done
    echo "Daemon-mode tests passed"
}

# Execute a set of tests using daemon mode.
execute_tests_daemon() {
    # Run confd as a background process.
    echo "Running confd as background process"
    BGP_LOGSEVERITYSCREEN="debug" confd -confdir=/etc/calico/confd >$LOGPATH/logd1 2>&1 &
    CONFD_PID=$!
    echo "Running with PID " $CONFD_PID

    # Run the node-mesh-enabled tests.
    for i in $(seq 1 5); do
        run_individual_test 'mesh/ipip-always'
        run_individual_test 'mesh/ipip-cross-subnet'
        run_individual_test 'mesh/ipip-off'
        run_edited_individual_test 'extensions/bgpconfig' "# Test Value: {{(json (getv \"/global/extensions\")).testKey}}"
    done

    # Turn the node-mesh off.
    turn_mesh_off

    # Run the explicit peering tests.
    for i in $(seq 1 5); do
        run_individual_test 'explicit_peering/global'
        run_individual_test 'explicit_peering/specific_node'
<<<<<<< HEAD
        run_edited_individual_test 'extensions/bgppeer/global' "# Test Value: {{(json (getv \"/global/peer_v4/10.192.0.3\")).extensions.testKey}}"
        run_edited_individual_test 'extensions/bgppeer/specific_node' "# Test Value: {{(json (getv \"/host/kube-master/peer_v4/10.192.0.3\")).extensions.testKey}}"
=======
        run_individual_test 'explicit_peering/selectors'
>>>>>>> 7c21b122
    done

    # Turn the node-mesh back on.
    turn_mesh_on

    # Kill confd.
    kill -9 $CONFD_PID
}

# Execute a set of tests using oneshot mode.
execute_tests_oneshot() {
    # Note that changes to the node to node mesh config option will result in a restart of
    # confd, so order the tests accordingly.  Since the default nodeToNodeMeshEnabled setting
    # is true, perform the mesh tests first.  Then run the explicit peering tests - we should
    # see confd terminate when we turn of the mesh.
    for i in $(seq 1 2); do
        run_individual_test_oneshot 'mesh/ipip-always'
        run_individual_test_oneshot 'mesh/ipip-cross-subnet'
        run_individual_test_oneshot 'mesh/ipip-off'
        run_individual_test_oneshot 'explicit_peering/global'
        run_individual_test_oneshot 'explicit_peering/specific_node'
<<<<<<< HEAD
        run_edited_individual_test_oneshot 'extensions/bgpconfig' "# Test Value: {{(json (getv \"/global/extensions\")).testKey}}"
        run_edited_individual_test_oneshot 'extensions/bgppeer/global' "# Test Value: {{(json (getv \"/global/peer_v4/10.192.0.3\")).extensions.testKey}}"
        run_edited_individual_test_oneshot 'extensions/bgppeer/specific_node' "# Test Value: {{(json (getv \"/host/kube-master/peer_v4/10.192.0.3\")).extensions.testKey}}"
=======
        run_individual_test_oneshot 'explicit_peering/selectors'
>>>>>>> 7c21b122
    done
}


# Turn the node-to-node mesh off.
turn_mesh_off() {
    calicoctl apply -f - <<EOF
kind: BGPConfiguration
apiVersion: projectcalico.org/v3
metadata:
  name: default
spec:
  nodeToNodeMeshEnabled: false
EOF
}

# Turn the node-to-node mesh on.
turn_mesh_on() {
    calicoctl apply -f - <<EOF
kind: BGPConfiguration
apiVersion: projectcalico.org/v3
metadata:
  name: default
spec:
  nodeToNodeMeshEnabled: true
EOF
}

# Run an individual test using confd in daemon mode:
# - apply a set of resources using calicoctl
# - verify the templates generated by confd as a result.
run_individual_test() {
    testdir=$1

    # Populate Calico using calicoctl to load the input.yaml test data.
    echo "Populating calico with test data using calicoctl: " $testdir
    calicoctl apply -f /tests/mock_data/calicoctl/${testdir}/input.yaml

    # Check the confd templates are updated.
    test_confd_templates $testdir

    # Remove any resource that does not need to be persisted due to test environment
    # limitations.
    echo "Preparing Calico data for next test"
    calicoctl delete -f /tests/mock_data/calicoctl/${testdir}/delete.yaml
}

# Run an individual test using confd in daemon mode:
# - edit the confd templates
# - apply a set of resources using calicoctl
# - verify the templates generated by confd as a result.
run_edited_individual_test() {
    testdir=$1
    testStatement=$2

    # Edit the confd template for bird.cfg to add an extensions field that should be picked up by confd
    echo $testStatement >> ${repo_dir}/filesystem/etc/calico/confd/templates/bird.cfg.template

    run_individual_test $testdir

    # Unedit the template
    head -n -1 ${repo_dir}/filesystem/etc/calico/confd/templates/bird.cfg.template > temp; mv temp ${repo_dir}/filesystem/etc/calico/confd/templates/bird.cfg.template
}

# Run an individual test using oneshot mode:
# - applying a set of resources using calicoctl
# - run confd in oneshot mode
# - verify the templates generated by confd as a result.
run_individual_test_oneshot() {
    testdir=$1

    # Populate Calico using calicoctl to load the input.yaml test data.
    echo "Populating calico with test data using calicoctl: " $testdir
    calicoctl apply -f /tests/mock_data/calicoctl/${testdir}/input.yaml

    # Run confd in oneshot mode.
    BGP_LOGSEVERITYSCREEN="debug" confd -confdir=/etc/calico/confd -onetime >$LOGPATH/logss 2>&1 || true

    # Check the confd templates are updated.
    test_confd_templates $testdir

    # Remove any resource that does not need to be persisted due to test environment
    # limitations.
    echo "Preparing Calico data for next test"
    calicoctl delete -f /tests/mock_data/calicoctl/${testdir}/delete.yaml
}

# Run an individual test using oneshot mode:
# - editing confd templates
# - applying a set of resources using calicoctl
# - run confd in oneshot mode
# - verify the templates generated by confd as a result.
run_edited_individual_test_oneshot() {
    testdir=$1
    testStatement=$2

    # Edit the confd template for bird.cfg to add an extensions field that should be picked up by confd
    echo $testStatement >> ${repo_dir}/filesystem/etc/calico/confd/templates/bird.cfg.template

    run_individual_test_oneshot $testdir

    # Unedit the template
    head -n -1 ${repo_dir}/filesystem/etc/calico/confd/templates/bird.cfg.template > temp; mv temp ${repo_dir}/filesystem/etc/calico/confd/templates/bird.cfg.template
}

# get_templates attempts to grab the latest templates from the calico repo
download_templates_from_calico() {
    repo_dir="/node-repo"
    if [ ! -d ${repo_dir} ]; then
        echo "Getting latest confd templates from tigera/node-private, branch=${RELEASE_BRANCH}"
        git clone git@github.com:tigera/node-private.git ${repo_dir} -b ${RELEASE_BRANCH}
        ln -s ${repo_dir}/filesystem/etc/calico/ /etc/calico
    fi
}

build_tomls_for_node() {
    echo "Building initial toml files"
    # This is pulled from the calico_node rc.local script, it generates these three
    # toml files populated with the $NODENAME var set in calling script.
    sed "s/NODENAME/$NODENAME/" /etc/calico/confd/templates/bird6_aggr.toml.template > /etc/calico/confd/conf.d/bird6_aggr.toml
    sed "s/NODENAME/$NODENAME/" /etc/calico/confd/templates/bird_aggr.toml.template > /etc/calico/confd/conf.d/bird_aggr.toml
    sed "s/NODENAME/$NODENAME/" /etc/calico/confd/templates/bird_ipam.toml.template > /etc/calico/confd/conf.d/bird_ipam.toml

    # Need to pause as running confd immediately after might result in files not being present.
    sync
}

# Tests that confd generates the required set of templates for the test.
# $1 would be the tests you want to run e.g. mesh/global
test_confd_templates() {
    # Compare the templates until they match (for a max of 10s).
    testdir=$1
    for i in $(seq 1 10); do echo "comparing templates attempt $i" && compare_templates $testdir 0 && break || sleep 1; done
    compare_templates $testdir 1
}

# Compares the generated templates against the known good templates
# $1 would be the tests you want to run e.g. mesh/global
# $2 is whether or not we should output the diff results (0=no)
compare_templates() {
    # Check the generated templates against known compiled templates.
    testdir=$1
    output=$2
    rc=0
    for f in `ls /tests/compiled_templates/${DATASTORE_TYPE}/${testdir}`; do
        if ! diff --ignore-blank-lines -q /tests/compiled_templates/${DATASTORE_TYPE}/${testdir}/${f} /etc/calico/confd/config/${f} 1>/dev/null 2>&1; then
            rc=1
            if [ $output -ne 0 ]; then
                echo "Failed: $f templates do not match, showing diff of expected vs received"
                set +e
                diff /tests/compiled_templates/${DATASTORE_TYPE}/${testdir}/${f} /etc/calico/confd/config/${f}
                echo "Copying confd rendered output to ${LOGPATH}/rendered/${f}"
                cp /etc/calico/confd/config/${f} ${LOGPATH}/rendered/${f}
                set -e
                rc=2
            fi
        fi
    done

    if [ $rc -eq 2 ]; then
        echo "Copying nodes to ${LOGPATH}/nodes.yaml"
        calicoctl get nodes -o yaml > ${LOGPATH}/nodes.yaml
        echo "Copying bgp config to ${LOGPATH}/bgpconfig.yaml"
        calicoctl get bgpconfigs -o yaml > ${LOGPATH}/bgpconfig.yaml
        echo "Copying bgp peers to ${LOGPATH}/bgppeers.yaml"
        calicoctl get bgppeers -o yaml > ${LOGPATH}/bgppeers.yaml
        echo "Copying ip pools to ${LOGPATH}/ippools.yaml"
        calicoctl get ippools -o yaml > ${LOGPATH}/ippools.yaml
        echo "Listing running processes"
        ps
    fi

    return $rc
}<|MERGE_RESOLUTION|>--- conflicted
+++ resolved
@@ -62,12 +62,9 @@
     for i in $(seq 1 5); do
         run_individual_test 'explicit_peering/global'
         run_individual_test 'explicit_peering/specific_node'
-<<<<<<< HEAD
         run_edited_individual_test 'extensions/bgppeer/global' "# Test Value: {{(json (getv \"/global/peer_v4/10.192.0.3\")).extensions.testKey}}"
         run_edited_individual_test 'extensions/bgppeer/specific_node' "# Test Value: {{(json (getv \"/host/kube-master/peer_v4/10.192.0.3\")).extensions.testKey}}"
-=======
         run_individual_test 'explicit_peering/selectors'
->>>>>>> 7c21b122
     done
 
     # Turn the node-mesh back on.
@@ -89,13 +86,10 @@
         run_individual_test_oneshot 'mesh/ipip-off'
         run_individual_test_oneshot 'explicit_peering/global'
         run_individual_test_oneshot 'explicit_peering/specific_node'
-<<<<<<< HEAD
         run_edited_individual_test_oneshot 'extensions/bgpconfig' "# Test Value: {{(json (getv \"/global/extensions\")).testKey}}"
         run_edited_individual_test_oneshot 'extensions/bgppeer/global' "# Test Value: {{(json (getv \"/global/peer_v4/10.192.0.3\")).extensions.testKey}}"
         run_edited_individual_test_oneshot 'extensions/bgppeer/specific_node' "# Test Value: {{(json (getv \"/host/kube-master/peer_v4/10.192.0.3\")).extensions.testKey}}"
-=======
         run_individual_test_oneshot 'explicit_peering/selectors'
->>>>>>> 7c21b122
     done
 }
 
