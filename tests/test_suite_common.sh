#!/bin/bash

trap 'echo "\nCaught signal, exiting...\n"; exit 1' SIGINT SIGTERM

: ${UPDATE_EXPECTED_DATA:=false}

# Execute the suite of tests.  It is assumed the following environment variables will
# have been set up beforehand:
# -  DATASTORE_TYPE + other calico datastore envs
# -  LOGPATH
execute_test_suite() {
    # This is needed for two reasons:
    # -  to substitute for "NODENAME" in some of the cond TOML files
    # -  for the confd Calico client to select which node to listen to for key events.
    export NODENAME="kube-master"

    # Make sure the log and rendered templates paths are created and old test run data is
    # deleted.
    mkdir -p $LOGPATH
    mkdir -p $LOGPATH/rendered
    rm $LOGPATH/log* || true
    rm $LOGPATH/rendered/*.cfg || true

    if [ "$DATASTORE_TYPE" = kubernetes ]; then
        run_extra_test test_bgp_password_deadlock
    fi

    if [ "$DATASTORE_TYPE" = etcdv3 ]; then
        run_extra_test test_dual_tor
        run_extra_test test_bgp_password
        run_extra_test test_node_deletion
        run_extra_test test_idle_peers
        run_extra_test test_router_id_hash
        echo "Extra etcdv3 tests passed"
    fi

    # Run the set of tests using confd in oneshot mode.
    echo "Execute oneshot-mode tests"
    execute_tests_oneshot
    echo "Oneshot-mode tests passed"

    # Now run a set of tests with confd running continuously.
    # Note that changes to the node to node mesh config option will result in a restart of
    # confd, so order the tests accordingly.  We'll start with a set of tests that use the
    # node mesh enabled, so turn it on now before we start confd.
    echo "Execute daemon-mode tests"
    turn_mesh_on
    for i in $(seq 1 2); do
        execute_tests_daemon
    done
    echo "Daemon-mode tests passed"
}

run_extra_test() {
    test_fn=$1
    echo
    echo "Run test: $1"
    echo "==============================="
    eval $1
    echo "==============================="
}

test_static_routes() {
    export CALICO_ADVERTISE_CLUSTER_IPS=10.101.0.0/16
    run_individual_test_oneshot 'mesh/static-routes'
    export -n CALICO_ADVERTISE_CLUSTER_IPS
    unset CALICO_ADVERTISE_CLUSTER_IPS
}

test_bgp_password() {
    # Run confd as a background process.
    echo "Running confd as background process"
    NODENAME=node1 BGP_LOGSEVERITYSCREEN="debug" confd -confdir=/etc/calico/confd >$LOGPATH/logd1 2>&1 &
    CONFD_PID=$!
    echo "Running with PID " $CONFD_PID

    # Turn the node-mesh off.
    turn_mesh_off

    # Create 4 nodes with various password peerings.
    calicoctl apply -f - <<EOF
kind: Node
apiVersion: projectcalico.org/v3
metadata:
  name: node1
  labels:
    node: yes
spec:
  bgp:
    ipv4Address: 10.24.0.1/24
---
kind: Node
apiVersion: projectcalico.org/v3
metadata:
  name: node2
  labels:
    node: yes
spec:
  bgp:
    ipv4Address: 10.24.0.2/24
---
kind: Node
apiVersion: projectcalico.org/v3
metadata:
  name: node3
  labels:
    node: yes
spec:
  bgp:
    ipv4Address: 10.24.0.3/24
---
kind: Node
apiVersion: projectcalico.org/v3
metadata:
  name: node4
  labels:
    node: yes
spec:
  bgp:
    ipv4Address: 10.24.0.4/24
---
kind: BGPPeer
apiVersion: projectcalico.org/v3
metadata:
  name: bgppeer-1
spec:
  nodeSelector: has(node)
  peerIP: 10.24.0.2
  asNumber: 64512
  password:
    secretKeyRef:
      name: my-secrets-1
      key: a
---
kind: BGPPeer
apiVersion: projectcalico.org/v3
metadata:
  name: bgppeer-2
spec:
  nodeSelector: has(node)
  peerIP: 10.24.0.3
  asNumber: 64512
  password:
    secretKeyRef:
      name: my-secrets-1
      key: b
---
kind: BGPPeer
apiVersion: projectcalico.org/v3
metadata:
  name: bgppeer-3
spec:
  node: node1
  peerIP: 10.24.10.10
  asNumber: 64512
  password:
    secretKeyRef:
      name: my-secrets-2
      key: c
EOF

    # Expect 3 peerings, all with no password because we haven't
    # created the secrets yet.
    test_confd_templates password/step1

    # Create my-secrets-1 secret with only one of the required keys.
    kubectl create -f - <<EOF
apiVersion: v1
kind: Secret
metadata:
  name: my-secrets-1
  namespace: kube-system
type: Opaque
stringData:
  b: password-b
EOF

    # Expect password now on the peering using my-secrets-1/b.
    test_confd_templates password/step2

    # Update my-secrets-1 secret with the other required key.
    kubectl apply -f - <<EOF
apiVersion: v1
kind: Secret
metadata:
  name: my-secrets-1
  namespace: kube-system
type: Opaque
stringData:
  b: password-b
  a: password-a
EOF

    # Also create my-secrets-2 secret.
    kubectl apply -f - <<EOF
apiVersion: v1
kind: Secret
metadata:
  name: my-secrets-2
  namespace: kube-system
type: Opaque
stringData:
  c: password-c
EOF

    # Expect passwords on all peerings.
    test_confd_templates password/step3

    # Delete a secret.
    kubectl delete secret my-secrets-2 -n kube-system

    # Expect password-c to have disappeared.
    test_confd_templates password/step4

    # Change the passwords in the other secret.
    kubectl apply -f - <<EOF
apiVersion: v1
kind: Secret
metadata:
  name: my-secrets-1
  namespace: kube-system
type: Opaque
stringData:
  b: new-password-b
  a: new-password-a
EOF

    # Expect peerings to have new passwords.
    test_confd_templates password/step5

    # Delete one of the keys from that secret.
    kubectl apply -f - <<EOF
apiVersion: v1
kind: Secret
metadata:
  name: my-secrets-1
  namespace: kube-system
type: Opaque
stringData:
  b: new-password-b
EOF

    # Expect new-password-a to have disappeared.
    test_confd_templates password/step6

    # Delete the remaining secret.
    kubectl delete secret my-secrets-1 -n kube-system

    # Kill confd.
    kill -9 $CONFD_PID

    # Turn the node-mesh back on.
    turn_mesh_on

    # Delete remaining resources.
    calicoctl delete node node1
    calicoctl delete node node2
    calicoctl delete node node3
    calicoctl delete node node4
    calicoctl delete bgppeer bgppeer-1
    calicoctl delete bgppeer bgppeer-2

    # Check that passwords were not logged.
    password_logs="`grep 'password-' $LOGPATH/logd1 || true`"
    echo "$password_logs"
    if [ "$password_logs"  ]; then
        echo "ERROR: passwords were logged"
        return 1
    fi
}

test_bgp_password_deadlock() {
    # For this test we populate the datastore before starting confd.
    # Also we use Typha.
    start_typha

    # Clean up the output directory.
    rm -f /etc/calico/confd/config/*

    # Turn the node-mesh off.
    turn_mesh_off

    # Adjust this number until confd's iteration through BGPPeers
    # takes longer than 100ms.  That is what's needed to see the
    # deadlock.
    SCALE=99

    # Create $SCALE nodes and BGPPeer configs.
    for ii in `seq 1 $SCALE`; do
        kubectl apply -f - <<EOF
apiVersion: v1
kind: Node
metadata:
  annotations:
    node.alpha.kubernetes.io/ttl: "0"
    volumes.kubernetes.io/controller-managed-attach-detach: "true"
  labels:
    beta.kubernetes.io/arch: amd64
    beta.kubernetes.io/os: linux
    kubernetes.io/hostname: node$ii
  name: node$ii
  namespace: ""
spec:
  externalID: node$ii
EOF
        calicoctl apply -f - <<EOF
kind: Node
apiVersion: projectcalico.org/v3
metadata:
  name: node$ii
  labels:
    node: yes
spec:
  bgp:
    ipv4Address: 10.24.0.$ii/24
---
kind: BGPPeer
apiVersion: projectcalico.org/v3
metadata:
  name: bgppeer-$ii
spec:
  node: node$ii
  peerIP: 10.24.0.2
  asNumber: 64512
  password:
    secretKeyRef:
      name: my-secrets-1
      key: a
EOF
    done

    # Create the required secret.
    kubectl create -f - <<EOF
apiVersion: v1
kind: Secret
metadata:
  name: my-secrets-1
  namespace: kube-system
type: Opaque
stringData:
  a: password-a
EOF

    # Run confd as a background process.
    echo "Running confd as background process"
    NODENAME=node1 BGP_LOGSEVERITYSCREEN="debug" confd -confdir=/etc/calico/confd >$LOGPATH/logd1 2>&1 &
    CONFD_PID=$!
    echo "Running with PID " $CONFD_PID

    # Expect BIRD config to be generated.
    test_confd_templates password-deadlock

    # Kill confd.
    kill -9 $CONFD_PID

    # Kill Typha.
    kill_typha

    # Turn the node-mesh back on.
    turn_mesh_on

    # Delete resources.
    kubectl delete secret my-secrets-1 -n kube-system
    for ii in `seq 1 $SCALE`; do
        calicoctl delete bgppeer bgppeer-$ii
        kubectl delete node node$ii
    done
}

test_dual_tor() {
    # Run confd as a background process.
    echo "Running confd as background process"
    NODENAME=node1 BGP_LOGSEVERITYSCREEN="debug" confd -confdir=/etc/calico/confd >$LOGPATH/logd1 2>&1 &
    CONFD_PID=$!
    echo "Running with PID " $CONFD_PID

    # Turn the node-mesh off.
    turn_mesh_off

    # Create 2 nodes with IPs directly on a local subnet, and a
    # peering between them.
    calicoctl apply -f - <<EOF
kind: Node
apiVersion: projectcalico.org/v3
metadata:
  name: node1
spec:
  bgp:
    ipv4Address: 172.17.0.5/24
---
kind: Node
apiVersion: projectcalico.org/v3
metadata:
  name: node2
spec:
  bgp:
    ipv4Address: 172.17.0.6/24
---
kind: BGPPeer
apiVersion: projectcalico.org/v3
metadata:
  name: bgppeer-1
spec:
  node: node1
  peerIP: 172.17.0.6
  asNumber: 64512
EOF

    # Expect a "direct" peering.
    test_confd_templates dual_tor/step1

    # Change the peering to omit source address.
    calicoctl apply -f - <<EOF
kind: BGPPeer
apiVersion: projectcalico.org/v3
metadata:
  name: bgppeer-1
spec:
  node: node1
  peerIP: 172.17.0.6
  asNumber: 64512
  sourceAddress: None
EOF

    # Expect direct peering without source address.
    test_confd_templates dual_tor/step2

    # Change the peering to specify max restart time.
    calicoctl apply -f - <<EOF
kind: BGPPeer
apiVersion: projectcalico.org/v3
metadata:
  name: bgppeer-1
spec:
  node: node1
  peerIP: 172.17.0.6
  asNumber: 64512
  sourceAddress: None
  maxRestartTime: 10s
EOF

    # Expect "graceful restart time 10".
    test_confd_templates dual_tor/step3

    # Change the peering to specify LLGR.
    calicoctl apply -f - <<EOF
kind: BGPPeer
apiVersion: projectcalico.org/v3
metadata:
  name: bgppeer-1
spec:
  node: node1
  peerIP: 172.17.0.6
  asNumber: 64512
  sourceAddress: None
  maxRestartTime: 10s
  restartMode: LongLivedGracefulRestart
EOF

    # Expect LLGR config with stale time 10.
    test_confd_templates dual_tor/step4

    # Add BFD.
    calicoctl apply -f - <<EOF
kind: BGPPeer
apiVersion: projectcalico.org/v3
metadata:
  name: bgppeer-1
spec:
  node: node1
  peerIP: 172.17.0.6
  asNumber: 64512
  sourceAddress: None
  maxRestartTime: 10s
  restartMode: LongLivedGracefulRestart
  failureDetectionMode: BFDIfDirectlyConnected
EOF

    # Expect BFD to be enabled.
    test_confd_templates dual_tor/step5

    # Change peer IP so as not to be directly connected.
    calicoctl apply -f - <<EOF
kind: BGPPeer
apiVersion: projectcalico.org/v3
metadata:
  name: bgppeer-1
spec:
  node: node1
  peerIP: 192.17.0.6
  asNumber: 64512
  sourceAddress: None
  maxRestartTime: 10s
  restartMode: LongLivedGracefulRestart
  failureDetectionMode: BFDIfDirectlyConnected
EOF

    # Expect different peer IP and BFD not enabled.
    test_confd_templates dual_tor/step6

    # Add BIRDGatewayMode DirectIfDirectlyConnected.
    calicoctl apply -f - <<EOF
kind: BGPPeer
apiVersion: projectcalico.org/v3
metadata:
  name: bgppeer-1
spec:
  node: node1
  peerIP: 192.17.0.6
  asNumber: 64512
  sourceAddress: None
  maxRestartTime: 10s
  restartMode: LongLivedGracefulRestart
  failureDetectionMode: BFDIfDirectlyConnected
  birdGatewayMode: DirectIfDirectlyConnected
EOF

    # No change, because not directly connected.
    test_confd_templates dual_tor/step6

    # Change peer IP so as to be directly connected.
    calicoctl apply -f - <<EOF
kind: BGPPeer
apiVersion: projectcalico.org/v3
metadata:
  name: bgppeer-1
spec:
  node: node1
  peerIP: 172.17.0.6
  asNumber: 64512
  sourceAddress: None
  maxRestartTime: 10s
  restartMode: LongLivedGracefulRestart
  failureDetectionMode: BFDIfDirectlyConnected
  birdGatewayMode: DirectIfDirectlyConnected
EOF

    # Expect BFD and gateway direct.
    test_confd_templates dual_tor/step7

    # Kill confd.
    kill -9 $CONFD_PID

    # Turn the node-mesh back on.
    turn_mesh_on

    # Delete remaining resources.
    calicoctl delete node node1
    calicoctl delete node node2
}

test_node_deletion() {
    # Run confd as a background process.
    echo "Running confd as background process"
    NODENAME=node1 BGP_LOGSEVERITYSCREEN="debug" confd -confdir=/etc/calico/confd >$LOGPATH/logd1 2>&1 &
    CONFD_PID=$!
    echo "Running with PID " $CONFD_PID

    # Turn the node-mesh off.
    turn_mesh_off

    # Create 4 nodes with a mesh of peerings.
    calicoctl apply -f - <<EOF
kind: Node
apiVersion: projectcalico.org/v3
metadata:
  name: node1
  labels:
    node: yes
spec:
  bgp:
    ipv4Address: 10.24.0.1/24
---
kind: Node
apiVersion: projectcalico.org/v3
metadata:
  name: node2
  labels:
    node: yes
spec:
  bgp:
    ipv4Address: 10.24.0.2/24
---
kind: Node
apiVersion: projectcalico.org/v3
metadata:
  name: node3
  labels:
    node: yes
spec:
  bgp:
    ipv4Address: 10.24.0.3/24
---
kind: Node
apiVersion: projectcalico.org/v3
metadata:
  name: node4
  labels:
    node: yes
spec:
  bgp:
    ipv4Address: 10.24.0.4/24
---
kind: BGPPeer
apiVersion: projectcalico.org/v3
metadata:
  name: bgppeer-1
spec:
  nodeSelector: has(node)
  peerSelector: has(node)
EOF

    # Expect 3 peerings.
    expect_peerings 3

    # Delete one of the nodes.
    calicoctl delete node node3

    # Expect just 2 peerings.
    expect_peerings 2

    # Kill confd.
    kill -9 $CONFD_PID

    # Turn the node-mesh back on.
    turn_mesh_on

    # Delete remaining resources.
    calicoctl delete node node1
    calicoctl delete node node2
    calicoctl delete node node4
    calicoctl delete bgppeer bgppeer-1
}

# Test that when BGPPeers generate overlapping global and node-specific peerings, we reliably
# only see the global peerings in the v1 data model.
test_idle_peers() {
    # Run confd as a background process.
    echo "Running confd as background process"
    NODENAME=node1 BGP_LOGSEVERITYSCREEN="debug" confd -confdir=/etc/calico/confd >$LOGPATH/logd1 2>&1 &
    CONFD_PID=$!
    echo "Running with PID " $CONFD_PID

    # Turn the node-mesh off.
    turn_mesh_off

    # Create 2 nodes, a global peering between them, and a node-specific peering between them.
    calicoctl apply -f - <<EOF
kind: Node
apiVersion: projectcalico.org/v3
metadata:
  name: node1
  labels:
    node: yes
spec:
  bgp:
    ipv4Address: 10.24.0.1/24
---
kind: Node
apiVersion: projectcalico.org/v3
metadata:
  name: node2
  labels:
    node: yes
spec:
  bgp:
    ipv4Address: 10.24.0.2/24
---
kind: BGPPeer
apiVersion: projectcalico.org/v3
metadata:
  name: node-specific
spec:
  node: node1
  peerSelector: has(node)
---
kind: BGPPeer
apiVersion: projectcalico.org/v3
metadata:
  name: global
spec:
  peerSelector: has(node)
EOF

    # Expect 1 peering.
    expect_peerings 1

    # 10 times, touch a Node resource to cause peerings to be recomputed, and check that we
    # always see just one peering.
    for n in `seq 1 10`; do
        calicoctl apply -f - <<EOF
kind: Node
apiVersion: projectcalico.org/v3
metadata:
  name: node1
  labels:
    node: yes
spec:
  bgp:
    ipv4Address: 10.24.0.1/24
EOF
        sleep 0.25
        expect_peerings 1
    done

    # Kill confd.
    kill -9 $CONFD_PID

    # Turn the node-mesh back on.
    turn_mesh_on

    # Delete resources.  Note that deleting Node node1 also deletes the node-specific BGPPeer.
    calicoctl delete node node1
    calicoctl delete node node2
    calicoctl delete bgppeer global
}

expect_peerings() {
    expected_count=$1
    attempts=0
    while sleep 1; do
        grep "protocol bgp" /etc/calico/confd/config/bird.cfg
        count=`grep "protocol bgp" /etc/calico/confd/config/bird.cfg | wc -l`
        if [ "$count" = "$expected_count" ]; then
            break
        fi
        let 'attempts += 1'
        echo Failed attempts = $attempts
        if [ "$attempts" -gt 5 ]; then
            echo Test failed
            cat /etc/calico/confd/config/bird.cfg
            return 2
        fi
    done
}

# Execute a set of tests using daemon mode.
execute_tests_daemon() {
    # For KDD, run Typha.
    if [ "$DATASTORE_TYPE" = kubernetes ]; then
        start_typha
    fi

    # Run confd as a background process.
    echo "Running confd as background process"
    BGP_LOGSEVERITYSCREEN="debug" confd -confdir=/etc/calico/confd >$LOGPATH/logd1 2>&1 &
    CONFD_PID=$!
    echo "Running with PID " $CONFD_PID

    # Run the node-mesh-enabled tests.
    for i in $(seq 1 2); do
        run_individual_test 'mesh/ipip-always'
        run_individual_test 'mesh/ipip-cross-subnet'
        run_individual_test 'mesh/ipip-off'
        run_individual_test 'mesh/static-routes'
<<<<<<< HEAD
        run_edited_individual_test 'extensions/bgpconfig' "# Test Value: {{(json (getv \"/global/extensions\")).testKey}}"
=======
        run_individual_test 'mesh/communities'
>>>>>>> 623487c8
    done

    # Turn the node-mesh off.
    turn_mesh_off

    # Run the explicit peering tests.
    for i in $(seq 1 2); do
        run_individual_test 'explicit_peering/global'
        run_individual_test 'explicit_peering/specific_node'
        run_edited_individual_test 'extensions/bgppeer/global' "# Test Value: {{(json (getv \"/global/peer_v4/10.192.0.3\")).extensions.testKey}}"
        run_edited_individual_test 'extensions/bgppeer/specific_node' "# Test Value: {{(json (getv \"/host/kube-master/peer_v4/10.192.0.3\")).extensions.testKey}}"
        run_individual_test 'explicit_peering/selectors'
        run_individual_test 'explicit_peering/route_reflector'
    done

    # Turn the node-mesh back on.
    turn_mesh_on

    # Kill confd.
    kill -9 $CONFD_PID

    # For KDD, kill Typha.
    if [ "$DATASTORE_TYPE" = kubernetes ]; then
        kill_typha
    fi
}

# Execute a set of tests using oneshot mode.
execute_tests_oneshot() {
    # Note that changes to the node to node mesh config option will result in a restart of
    # confd, so order the tests accordingly.  Since the default nodeToNodeMeshEnabled setting
    # is true, perform the mesh tests first.  Then run the explicit peering tests - we should
    # see confd terminate when we turn of the mesh.
    for i in $(seq 1 2); do
        run_individual_test_oneshot 'mesh/ipip-always'
        run_individual_test_oneshot 'mesh/ipip-cross-subnet'
        run_individual_test_oneshot 'mesh/ipip-off'
        run_individual_test_oneshot 'mesh/vxlan-always'
        run_individual_test_oneshot 'explicit_peering/global'
        run_individual_test_oneshot 'explicit_peering/specific_node'
        run_edited_individual_test_oneshot 'extensions/bgpconfig' "# Test Value: {{(json (getv \"/global/extensions\")).testKey}}"
        run_edited_individual_test_oneshot 'extensions/bgppeer/global' "# Test Value: {{(json (getv \"/global/peer_v4/10.192.0.3\")).extensions.testKey}}"
        run_edited_individual_test_oneshot 'extensions/bgppeer/specific_node' "# Test Value: {{(json (getv \"/host/kube-master/peer_v4/10.192.0.3\")).extensions.testKey}}"
        run_individual_test_oneshot 'explicit_peering/selectors'
        run_individual_test_oneshot 'explicit_peering/route_reflector'
        run_individual_test_oneshot 'mesh/static-routes'
        run_individual_test_oneshot 'mesh/communities'
        export CALICO_ROUTER_ID=10.10.10.10
        run_individual_test_oneshot 'mesh/static-routes-no-ipv4-address'
        export -n CALICO_ROUTER_ID
        unset CALICO_ROUTER_ID
    done
}


# Turn the node-to-node mesh off.
turn_mesh_off() {
    calicoctl apply -f - <<EOF
kind: BGPConfiguration
apiVersion: projectcalico.org/v3
metadata:
  name: default
spec:
  nodeToNodeMeshEnabled: false
EOF
}

# Turn the node-to-node mesh on.
turn_mesh_on() {
    calicoctl apply -f - <<EOF
kind: BGPConfiguration
apiVersion: projectcalico.org/v3
metadata:
  name: default
spec:
  nodeToNodeMeshEnabled: true
EOF
}

# Run an individual test using confd in daemon mode:
# - apply a set of resources using calicoctl
# - verify the templates generated by confd as a result.
run_individual_test() {
    testdir=$1
    testdir_save=$testdir

    # Populate Calico using calicoctl to load the input.yaml test data.
    echo "Populating calico with test data using calicoctl: " $testdir
    calicoctl apply -f /tests/mock_data/calicoctl/${testdir}/input.yaml

    # Populate Kubernetes API with data if it exists for this test.
    if [[ -f /tests/mock_data/calicoctl/${testdir}/kubectl-input.yaml ]]; then
            KUBECONFIG=/tests/confd_kubeconfig kubectl apply -f /tests/mock_data/calicoctl/${testdir}/kubectl-input.yaml
    fi

    # Check the confd templates are updated.
    test_confd_templates $testdir

    if [ -f /tests/mock_data/calicoctl/${testdir}/step2/input.yaml ]; then
        echo "Config changes for step 2"
        calicoctl apply -f /tests/mock_data/calicoctl/${testdir}/step2/input.yaml

        # Check config changes as expected.
        test_confd_templates ${testdir}/step2

        # That changes testdir, so undo that change.
        testdir=$testdir_save
    fi

    # Remove any resource that does not need to be persisted due to test environment
    # limitations.
    echo "Preparing Calico data for next test"
    if [[ -f /tests/mock_data/calicoctl/${testdir}/kubectl-delete.yaml ]]; then
            KUBECONFIG=/tests/confd_kubeconfig kubectl delete -f /tests/mock_data/calicoctl/${testdir}/kubectl-delete.yaml
    fi

    if [ -f /tests/mock_data/calicoctl/${testdir}/step2/delete.yaml ]; then
        calicoctl delete -f /tests/mock_data/calicoctl/${testdir}/step2/delete.yaml
    fi
    calicoctl delete -f /tests/mock_data/calicoctl/${testdir}/delete.yaml
}

# Run an individual test using confd in daemon mode:
# - edit the confd templates
# - apply a set of resources using calicoctl
# - verify the templates generated by confd as a result.
run_edited_individual_test() {
    testdir=$1
    testStatement=$2

    # Edit the confd template for bird.cfg to add an extensions field that should be picked up by confd
    echo $testStatement >> /etc/calico/confd/templates/bird.cfg.template

    run_individual_test $testdir

    # Unedit the template
    head -n -1 /etc/calico/confd/templates/bird.cfg.template > temp; mv temp /etc/calico/confd/templates/bird.cfg.template
}

# Run an individual test using oneshot mode:
# - applying a set of resources using calicoctl
# - run confd in oneshot mode
# - verify the templates generated by confd as a result.
run_individual_test_oneshot() {
    testdir=$1

    # Populate Calico using calicoctl to load the input.yaml test data.
    echo "Populating calico with test data using calicoctl: " $testdir
    calicoctl apply -f /tests/mock_data/calicoctl/${testdir}/input.yaml

    # Populate Kubernetes API with data if it exists for this test.
    if [[ -f /tests/mock_data/calicoctl/${testdir}/kubectl-input.yaml ]]; then
            kubectl apply -f /tests/mock_data/calicoctl/${testdir}/kubectl-input.yaml
    fi

    # For KDD, run Typha.
    if [ "$DATASTORE_TYPE" = kubernetes ]; then
        start_typha
    fi

    # Clean up the output directory.
    rm -f /etc/calico/confd/config/*

    # Run confd in oneshot mode.
    BGP_LOGSEVERITYSCREEN="debug" confd -confdir=/etc/calico/confd -onetime >$LOGPATH/logss 2>&1 || true

    # Check the confd templates are updated.
    test_confd_templates $testdir

    # For KDD, kill Typha.
    if [ "$DATASTORE_TYPE" = kubernetes ]; then
        kill_typha
    fi

    # Remove any resource that does not need to be persisted due to test environment
    # limitations.
    echo "Preparing Calico data for next test"
    if [[ -f /tests/mock_data/calicoctl/${testdir}/kubectl-delete.yaml ]]; then
            kubectl delete -f /tests/mock_data/calicoctl/${testdir}/kubectl-delete.yaml
    fi
    calicoctl delete -f /tests/mock_data/calicoctl/${testdir}/delete.yaml
}

# Run an individual test using oneshot mode:
# - editing confd templates
# - applying a set of resources using calicoctl
# - run confd in oneshot mode
# - verify the templates generated by confd as a result.
run_edited_individual_test_oneshot() {
    testdir=$1
    testStatement=$2

    # Edit the confd template for bird.cfg to add an extensions field that should be picked up by confd
    echo $testStatement >> /etc/calico/confd/templates/bird.cfg.template

    run_individual_test_oneshot $testdir

    # Unedit the template
    head -n -1 /etc/calico/confd/templates/bird.cfg.template > temp; mv temp /etc/calico/confd/templates/bird.cfg.template
}

start_typha() {
    echo "Starting Typha"
    TYPHA_DATASTORETYPE=kubernetes \
        TYPHA_LOGSEVERITYSCREEN=debug \
        TYPHA_LOGSEVERITYSYS=none \
        TYPHA_LOGFILEPATH=none \
        typha >$LOGPATH/typha 2>&1 &
    TYPHA_PID=$!

    # Set variables needed for confd to connect to Typha.
    export FELIX_TYPHAADDR=127.0.0.1:5473
    export FELIX_TYPHAREADTIMEOUT=50

    # Allow a little time for Typha to start up and start listening.
    #
    # If Typha isn't ready when confd tries to connect to it, confd drops a FATAL
    # log and exits.  You might think that confd should retry, but our general
    # design (e.g. what Felix also does) here is to exit and be restarted by the
    # surrounding service framework.
    sleep 0.25

    # Avoid getting bash's "Killed" message in the output when we kill Typha.
    disown %?typha
}

kill_typha() {
    echo "Killing Typha"
    kill -9 $TYPHA_PID 2>/dev/null
}

# Tests that confd generates the required set of templates for the test.
# $1 would be the tests you want to run e.g. mesh/global
test_confd_templates() {
    # Compare the templates until they match (for a max of 10s).
    testdir=$1
    for i in $(seq 1 10); do echo "comparing templates attempt $i" && compare_templates $testdir 0 false && break || sleep 1; done
    compare_templates $testdir 1 ${UPDATE_EXPECTED_DATA}
}

# Compares the generated templates against the known good templates
# $1 would be the tests you want to run e.g. mesh/global
# $2 is whether or not we should output the diff results (0=no)
compare_templates() {
    # Check the generated templates against known compiled templates.
    testdir=$1
    output=$2
    record=$3
    rc=0
    for f in `ls /tests/compiled_templates/${testdir}`; do
        if [ $f = step2 ]; then
            # Some tests have a "step2" subdirectory.  If so, the BIRD
            # config in that subdir will be used when
            # compare_templates is called again with ${testdir}/step2.
            # This time through, we should skip "step2" because there
            # is nothing matching it in the actual generated config at
            # /etc/calico/confd/config/.
            continue
        fi
        expected=/tests/compiled_templates/${testdir}/${f}
        actual=/etc/calico/confd/config/${f}
        if ! diff --ignore-blank-lines -q ${expected} ${actual} 1>/dev/null 2>&1; then
            if ! $record; then
                rc=1;
            fi
            if [ $output -ne 0 ]; then
                echo "Failed: $f templates do not match, showing diff of expected vs received"
                set +e
                diff ${expected} ${actual}
                if $record; then
                    echo "Updating expected result..."
                    cp ${actual} ${expected}
                else
                    echo "Copying confd rendered output to ${LOGPATH}/rendered/${f}"
                    cp ${actual} ${LOGPATH}/rendered/${f}
                    set -e
                    rc=2
                fi
            fi
        fi
    done

    if [ $rc -eq 2 ]; then
        echo "Copying nodes to ${LOGPATH}/nodes.yaml"
        calicoctl get nodes -o yaml > ${LOGPATH}/nodes.yaml
        echo "Copying bgp config to ${LOGPATH}/bgpconfig.yaml"
        calicoctl get bgpconfigs -o yaml > ${LOGPATH}/bgpconfig.yaml
        echo "Copying bgp peers to ${LOGPATH}/bgppeers.yaml"
        calicoctl get bgppeers -o yaml > ${LOGPATH}/bgppeers.yaml
        echo "Copying ip pools to ${LOGPATH}/ippools.yaml"
        calicoctl get ippools -o yaml > ${LOGPATH}/ippools.yaml
        echo "Listing running processes"
        ps
    fi

    return $rc
}

test_router_id_hash() {
    export CALICO_ROUTER_ID=hash
    run_individual_test_oneshot 'mesh/hash'
    export -n CALICO_ROUTER_ID
    unset CALICO_ROUTER_ID
}<|MERGE_RESOLUTION|>--- conflicted
+++ resolved
@@ -753,11 +753,8 @@
         run_individual_test 'mesh/ipip-cross-subnet'
         run_individual_test 'mesh/ipip-off'
         run_individual_test 'mesh/static-routes'
-<<<<<<< HEAD
         run_edited_individual_test 'extensions/bgpconfig' "# Test Value: {{(json (getv \"/global/extensions\")).testKey}}"
-=======
         run_individual_test 'mesh/communities'
->>>>>>> 623487c8
     done
 
     # Turn the node-mesh off.
