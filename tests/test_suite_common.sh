--- conflicted
+++ resolved
@@ -55,7 +55,6 @@
     echo "==============================="
 }
 
-<<<<<<< HEAD
 test_static_routes() {
     export CALICO_ADVERTISE_CLUSTER_IPS=10.101.0.0/16
     run_individual_test_oneshot 'mesh/static-routes'
@@ -257,8 +256,6 @@
     calicoctl delete bgppeer bgppeer-2
 }
 
-=======
->>>>>>> cb39656a
 test_node_deletion() {
     # Run confd as a background process.
     echo "Running confd as background process"
