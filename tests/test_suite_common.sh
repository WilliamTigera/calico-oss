#!/bin/bash

# Execute the suite of tests.  It is assumed the following environment variables will
# have been set up beforehand:
# -  DATASTORE_TYPE + other calico datastore envs
# -  LOGPATH
execute_test_suite() {
    # This is needed for two reasons:
    # -  for the sed commands used in build_tomls_for_node to convert the downloaded TOML
    #    files and insert the node name.
    # -  for the confd Calico client to select which node to listen to for key events.
    export NODENAME="kube-master"

    # Make sure the log and rendered templates paths are created and old test run data is
    # deleted.
    mkdir -p $LOGPATH
    mkdir -p $LOGPATH/rendered
    rm $LOGPATH/log* || true
    rm $LOGPATH/rendered/*.cfg || true

    # Download the templates from calico and build the tomls based on $NODENAME
    download_templates_from_calico
    build_tomls_for_node

    if [ "$DATASTORE_TYPE" = etcdv3 ]; then
	test_node_deletion
	test_idle_peers
	echo "Extra etcdv3 tests passed"
    fi

    # Run the set of tests using confd in oneshot mode.
    echo "Execute oneshot-mode tests"
    execute_tests_oneshot
    echo "Oneshot-mode tests passed"

    # Now run a set of tests with confd running continuously.
    # Note that changes to the node to node mesh config option will result in a restart of
    # confd, so order the tests accordingly.  We'll start with a set of tests that use the
    # node mesh enabled, so turn it on now before we start confd.
    echo "Execute daemon-mode tests"
    turn_mesh_on
    for i in $(seq 1 5); do
        execute_tests_daemon
    done
    echo "Daemon-mode tests passed"
}

test_node_deletion() {
    # Run confd as a background process.
    echo "Running confd as background process"
    NODENAME=node1 BGP_LOGSEVERITYSCREEN="debug" confd -confdir=/etc/calico/confd >$LOGPATH/logd1 2>&1 &
    CONFD_PID=$!
    echo "Running with PID " $CONFD_PID

    # Turn the node-mesh off.
    turn_mesh_off

    # Create 4 nodes with a mesh of peerings.
    calicoctl apply -f - <<EOF
kind: Node
apiVersion: projectcalico.org/v3
metadata:
  name: node1
  labels:
    node: yes
spec:
  bgp:
    ipv4Address: 10.24.0.1/24
---
kind: Node
apiVersion: projectcalico.org/v3
metadata:
  name: node2
  labels:
    node: yes
spec:
  bgp:
    ipv4Address: 10.24.0.2/24
---
kind: Node
apiVersion: projectcalico.org/v3
metadata:
  name: node3
  labels:
    node: yes
spec:
  bgp:
    ipv4Address: 10.24.0.3/24
---
kind: Node
apiVersion: projectcalico.org/v3
metadata:
  name: node4
  labels:
    node: yes
spec:
  bgp:
    ipv4Address: 10.24.0.4/24
---
kind: BGPPeer
apiVersion: projectcalico.org/v3
metadata:
  name: bgppeer-1
spec:
  nodeSelector: has(node)
  peerSelector: has(node)
EOF

    # Expect 3 peerings.
    expect_peerings 3

    # Delete one of the nodes.
    calicoctl delete node node3

    # Expect just 2 peerings.
    expect_peerings 2

    # Kill confd.
    kill -9 $CONFD_PID

    # Turn the node-mesh back on.
    turn_mesh_on

    # Delete remaining resources.
    calicoctl delete node node1
    calicoctl delete node node2
    calicoctl delete node node4
    calicoctl delete bgppeer bgppeer-1
}

# Test that when BGPPeers generate overlapping global and node-specific peerings, we reliably
# only see the global peerings in the v1 data model.
test_idle_peers() {
    # Run confd as a background process.
    echo "Running confd as background process"
    NODENAME=node1 BGP_LOGSEVERITYSCREEN="debug" confd -confdir=/etc/calico/confd >$LOGPATH/logd1 2>&1 &
    CONFD_PID=$!
    echo "Running with PID " $CONFD_PID

    # Turn the node-mesh off.
    turn_mesh_off

    # Create 2 nodes, a global peering between them, and a node-specific peering between them.
    calicoctl apply -f - <<EOF
kind: Node
apiVersion: projectcalico.org/v3
metadata:
  name: node1
  labels:
    node: yes
spec:
  bgp:
    ipv4Address: 10.24.0.1/24
---
kind: Node
apiVersion: projectcalico.org/v3
metadata:
  name: node2
  labels:
    node: yes
spec:
  bgp:
    ipv4Address: 10.24.0.2/24
---
kind: BGPPeer
apiVersion: projectcalico.org/v3
metadata:
  name: node-specific
spec:
  node: node1
  peerSelector: has(node)
---
kind: BGPPeer
apiVersion: projectcalico.org/v3
metadata:
  name: global
spec:
  peerSelector: has(node)
EOF

    # Expect 1 peering.
    expect_peerings 1

    # 10 times, touch a Node resource to cause peerings to be recomputed, and check that we
    # always see just one peering.
    for n in `seq 1 10`; do
	calicoctl apply -f - <<EOF
kind: Node
apiVersion: projectcalico.org/v3
metadata:
  name: node1
  labels:
    node: yes
spec:
  bgp:
    ipv4Address: 10.24.0.1/24
EOF
	sleep 0.25
	expect_peerings 1
    done

    # Kill confd.
    kill -9 $CONFD_PID

    # Turn the node-mesh back on.
    turn_mesh_on

    # Delete resources.  Note that deleting Node node1 also deletes the node-specific BGPPeer.
    calicoctl delete node node1
    calicoctl delete node node2
    calicoctl delete bgppeer global
}

expect_peerings() {
    expected_count=$1
    attempts=0
    while sleep 1; do
	grep "protocol bgp" /etc/calico/confd/config/bird.cfg
	count=`grep "protocol bgp" /etc/calico/confd/config/bird.cfg | wc -l`
	if [ "$count" = "$expected_count" ]; then
	    break
	fi
	let 'attempts += 1'
	echo Failed attempts = $attempts
	if [ "$attempts" -gt 5 ]; then
	    echo Test failed
	    cat /etc/calico/confd/config/bird.cfg
	    return 2
	fi
    done
}

# Execute a set of tests using daemon mode.
execute_tests_daemon() {
    # For KDD, run Typha.
    if [ "$DATASTORE_TYPE" = kubernetes ]; then
	start_typha
    fi

    # Run confd as a background process.
    echo "Running confd as background process"
    BGP_LOGSEVERITYSCREEN="debug" confd -confdir=/etc/calico/confd >$LOGPATH/logd1 2>&1 &
    CONFD_PID=$!
    echo "Running with PID " $CONFD_PID

    # Run the node-mesh-enabled tests.
    for i in $(seq 1 5); do
        run_individual_test 'mesh/ipip-always'
        run_individual_test 'mesh/ipip-cross-subnet'
        run_individual_test 'mesh/ipip-off'
        run_edited_individual_test 'extensions/bgpconfig' "# Test Value: {{(json (getv \"/global/extensions\")).testKey}}"
    done

    # Turn the node-mesh off.
    turn_mesh_off

    # Run the explicit peering tests.
    for i in $(seq 1 5); do
        run_individual_test 'explicit_peering/global'
        run_individual_test 'explicit_peering/specific_node'
        run_edited_individual_test 'extensions/bgppeer/global' "# Test Value: {{(json (getv \"/global/peer_v4/10.192.0.3\")).extensions.testKey}}"
        run_edited_individual_test 'extensions/bgppeer/specific_node' "# Test Value: {{(json (getv \"/host/kube-master/peer_v4/10.192.0.3\")).extensions.testKey}}"
        run_individual_test 'explicit_peering/selectors'
    done

    # Turn the node-mesh back on.
    turn_mesh_on

    # Kill confd.
    kill -9 $CONFD_PID

    # For KDD, kill Typha.
    if [ "$DATASTORE_TYPE" = kubernetes ]; then
	kill_typha
    fi
}

# Execute a set of tests using oneshot mode.
execute_tests_oneshot() {
    # Note that changes to the node to node mesh config option will result in a restart of
    # confd, so order the tests accordingly.  Since the default nodeToNodeMeshEnabled setting
    # is true, perform the mesh tests first.  Then run the explicit peering tests - we should
    # see confd terminate when we turn of the mesh.
    for i in $(seq 1 2); do
        run_individual_test_oneshot 'mesh/ipip-always'
        run_individual_test_oneshot 'mesh/ipip-cross-subnet'
        run_individual_test_oneshot 'mesh/ipip-off'
        run_individual_test_oneshot 'explicit_peering/global'
        run_individual_test_oneshot 'explicit_peering/specific_node'
        run_edited_individual_test_oneshot 'extensions/bgpconfig' "# Test Value: {{(json (getv \"/global/extensions\")).testKey}}"
        run_edited_individual_test_oneshot 'extensions/bgppeer/global' "# Test Value: {{(json (getv \"/global/peer_v4/10.192.0.3\")).extensions.testKey}}"
        run_edited_individual_test_oneshot 'extensions/bgppeer/specific_node' "# Test Value: {{(json (getv \"/host/kube-master/peer_v4/10.192.0.3\")).extensions.testKey}}"
        run_individual_test_oneshot 'explicit_peering/selectors'
    done
}


# Turn the node-to-node mesh off.
turn_mesh_off() {
    calicoctl apply -f - <<EOF
kind: BGPConfiguration
apiVersion: projectcalico.org/v3
metadata:
  name: default
spec:
  nodeToNodeMeshEnabled: false
EOF
}

# Turn the node-to-node mesh on.
turn_mesh_on() {
    calicoctl apply -f - <<EOF
kind: BGPConfiguration
apiVersion: projectcalico.org/v3
metadata:
  name: default
spec:
  nodeToNodeMeshEnabled: true
EOF
}

# Run an individual test using confd in daemon mode:
# - apply a set of resources using calicoctl
# - verify the templates generated by confd as a result.
run_individual_test() {
    testdir=$1

    # Populate Calico using calicoctl to load the input.yaml test data.
    echo "Populating calico with test data using calicoctl: " $testdir
    calicoctl apply -f /tests/mock_data/calicoctl/${testdir}/input.yaml

    # Check the confd templates are updated.
    test_confd_templates $testdir

    # Remove any resource that does not need to be persisted due to test environment
    # limitations.
    echo "Preparing Calico data for next test"
    calicoctl delete -f /tests/mock_data/calicoctl/${testdir}/delete.yaml
}

# Run an individual test using confd in daemon mode:
# - edit the confd templates
# - apply a set of resources using calicoctl
# - verify the templates generated by confd as a result.
run_edited_individual_test() {
    testdir=$1
    testStatement=$2

    # Edit the confd template for bird.cfg to add an extensions field that should be picked up by confd
    echo $testStatement >> ${repo_dir}/filesystem/etc/calico/confd/templates/bird.cfg.template

    run_individual_test $testdir

    # Unedit the template
    head -n -1 ${repo_dir}/filesystem/etc/calico/confd/templates/bird.cfg.template > temp; mv temp ${repo_dir}/filesystem/etc/calico/confd/templates/bird.cfg.template
}

# Run an individual test using oneshot mode:
# - applying a set of resources using calicoctl
# - run confd in oneshot mode
# - verify the templates generated by confd as a result.
run_individual_test_oneshot() {
    testdir=$1

    # Populate Calico using calicoctl to load the input.yaml test data.
    echo "Populating calico with test data using calicoctl: " $testdir
    calicoctl apply -f /tests/mock_data/calicoctl/${testdir}/input.yaml

    # For KDD, run Typha.
    if [ "$DATASTORE_TYPE" = kubernetes ]; then
	start_typha
    fi

    # Run confd in oneshot mode.
    BGP_LOGSEVERITYSCREEN="debug" confd -confdir=/etc/calico/confd -onetime >$LOGPATH/logss 2>&1 || true

    # Check the confd templates are updated.
    test_confd_templates $testdir

    # For KDD, kill Typha.
    if [ "$DATASTORE_TYPE" = kubernetes ]; then
	kill_typha
    fi

    # Remove any resource that does not need to be persisted due to test environment
    # limitations.
    echo "Preparing Calico data for next test"
    calicoctl delete -f /tests/mock_data/calicoctl/${testdir}/delete.yaml
}

<<<<<<< HEAD
# Run an individual test using oneshot mode:
# - editing confd templates
# - applying a set of resources using calicoctl
# - run confd in oneshot mode
# - verify the templates generated by confd as a result.
run_edited_individual_test_oneshot() {
    testdir=$1
    testStatement=$2

    # Edit the confd template for bird.cfg to add an extensions field that should be picked up by confd
    echo $testStatement >> ${repo_dir}/filesystem/etc/calico/confd/templates/bird.cfg.template

    run_individual_test_oneshot $testdir

    # Unedit the template
    head -n -1 ${repo_dir}/filesystem/etc/calico/confd/templates/bird.cfg.template > temp; mv temp ${repo_dir}/filesystem/etc/calico/confd/templates/bird.cfg.template
=======
start_typha() {
    echo "Starting Typha"
    TYPHA_DATASTORETYPE=kubernetes \
        KUBECONFIG=/tests/confd_kubeconfig \
        TYPHA_LOGSEVERITYSCREEN=debug \
	typha >$LOGPATH/typha 2>&1 &
    TYPHA_PID=$!

    # Set variables needed for confd to connect to Typha.
    export FELIX_TYPHAADDR=127.0.0.1:5473
    export FELIX_TYPHAREADTIMEOUT=50

    # Allow a little time for Typha to start up and start listening.
    #
    # If Typha isn't ready when confd tries to connect to it, confd drops a FATAL
    # log and exits.  You might think that confd should retry, but our general
    # design (e.g. what Felix also does) here is to exit and be restarted by the
    # surrounding service framework.
    sleep 0.25

    # Avoid getting bash's "Killed" message in the output when we kill Typha.
    disown %?typha
}

kill_typha() {
    echo "Killing Typha"
    kill -9 $TYPHA_PID 2>/dev/null
>>>>>>> b1eecfc1
}

# get_templates attempts to grab the latest templates from the calico repo
download_templates_from_calico() {
    repo_dir="/node-repo"
    if [ ! -d ${repo_dir} ]; then
        echo "Getting latest confd templates from tigera/node-private, branch=${RELEASE_BRANCH}"
        git clone git@github.com:tigera/node-private.git ${repo_dir} -b ${RELEASE_BRANCH}
        ln -s ${repo_dir}/filesystem/etc/calico/ /etc/calico
    fi
}

build_tomls_for_node() {
    echo "Building initial toml files"
    # This is pulled from the calico_node rc.local script, it generates these three
    # toml files populated with the $NODENAME var set in calling script.
    sed "s/NODENAME/$NODENAME/" /etc/calico/confd/templates/bird6_aggr.toml.template > /etc/calico/confd/conf.d/bird6_aggr.toml
    sed "s/NODENAME/$NODENAME/" /etc/calico/confd/templates/bird_aggr.toml.template > /etc/calico/confd/conf.d/bird_aggr.toml
    sed "s/NODENAME/$NODENAME/" /etc/calico/confd/templates/bird_ipam.toml.template > /etc/calico/confd/conf.d/bird_ipam.toml

    # Need to pause as running confd immediately after might result in files not being present.
    sync
}

# Tests that confd generates the required set of templates for the test.
# $1 would be the tests you want to run e.g. mesh/global
test_confd_templates() {
    # Compare the templates until they match (for a max of 10s).
    testdir=$1
    for i in $(seq 1 10); do echo "comparing templates attempt $i" && compare_templates $testdir 0 && break || sleep 1; done
    compare_templates $testdir 1
}

# Compares the generated templates against the known good templates
# $1 would be the tests you want to run e.g. mesh/global
# $2 is whether or not we should output the diff results (0=no)
compare_templates() {
    # Check the generated templates against known compiled templates.
    testdir=$1
    output=$2
    rc=0
    for f in `ls /tests/compiled_templates/${DATASTORE_TYPE}/${testdir}`; do
        if ! diff --ignore-blank-lines -q /tests/compiled_templates/${DATASTORE_TYPE}/${testdir}/${f} /etc/calico/confd/config/${f} 1>/dev/null 2>&1; then
            rc=1
            if [ $output -ne 0 ]; then
                echo "Failed: $f templates do not match, showing diff of expected vs received"
                set +e
                diff /tests/compiled_templates/${DATASTORE_TYPE}/${testdir}/${f} /etc/calico/confd/config/${f}
                echo "Copying confd rendered output to ${LOGPATH}/rendered/${f}"
                cp /etc/calico/confd/config/${f} ${LOGPATH}/rendered/${f}
                set -e
                rc=2
            fi
        fi
    done

    if [ $rc -eq 2 ]; then
        echo "Copying nodes to ${LOGPATH}/nodes.yaml"
        calicoctl get nodes -o yaml > ${LOGPATH}/nodes.yaml
        echo "Copying bgp config to ${LOGPATH}/bgpconfig.yaml"
        calicoctl get bgpconfigs -o yaml > ${LOGPATH}/bgpconfig.yaml
        echo "Copying bgp peers to ${LOGPATH}/bgppeers.yaml"
        calicoctl get bgppeers -o yaml > ${LOGPATH}/bgppeers.yaml
        echo "Copying ip pools to ${LOGPATH}/ippools.yaml"
        calicoctl get ippools -o yaml > ${LOGPATH}/ippools.yaml
        echo "Listing running processes"
        ps
    fi

    return $rc
}<|MERGE_RESOLUTION|>--- conflicted
+++ resolved
@@ -388,7 +388,6 @@
     calicoctl delete -f /tests/mock_data/calicoctl/${testdir}/delete.yaml
 }
 
-<<<<<<< HEAD
 # Run an individual test using oneshot mode:
 # - editing confd templates
 # - applying a set of resources using calicoctl
@@ -405,7 +404,8 @@
 
     # Unedit the template
     head -n -1 ${repo_dir}/filesystem/etc/calico/confd/templates/bird.cfg.template > temp; mv temp ${repo_dir}/filesystem/etc/calico/confd/templates/bird.cfg.template
-=======
+}
+
 start_typha() {
     echo "Starting Typha"
     TYPHA_DATASTORETYPE=kubernetes \
@@ -433,7 +433,6 @@
 kill_typha() {
     echo "Killing Typha"
     kill -9 $TYPHA_PID 2>/dev/null
->>>>>>> b1eecfc1
 }
 
 # get_templates attempts to grab the latest templates from the calico repo
