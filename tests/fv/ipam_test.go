// Copyright (c) 2019,2021 Tigera, Inc. All rights reserved.

// Licensed under the Apache License, Version 2.0 (the "License");
// you may not use this file except in compliance with the License.
// You may obtain a copy of the License at
//
//     http://www.apache.org/licenses/LICENSE-2.0
//
// Unless required by applicable law or agreed to in writing, software
// distributed under the License is distributed on an "AS IS" BASIS,
// WITHOUT WARRANTIES OR CONDITIONS OF ANY KIND, either express or implied.
// See the License for the specific language governing permissions and
// limitations under the License.

package fv_test

import (
	"context"
	"os"
	"regexp"
	"strconv"
	"strings"
	"testing"

	. "github.com/onsi/gomega"

	log "github.com/sirupsen/logrus"

	v3 "github.com/projectcalico/api/pkg/apis/projectcalico/v3"
	. "github.com/projectcalico/calicoctl/v3/tests/fv/utils"
	"github.com/projectcalico/libcalico-go/lib/apiconfig"
	libapi "github.com/projectcalico/libcalico-go/lib/apis/v3"
	"github.com/projectcalico/libcalico-go/lib/clientv3"
	"github.com/projectcalico/libcalico-go/lib/ipam"
	"github.com/projectcalico/libcalico-go/lib/logutils"
	cnet "github.com/projectcalico/libcalico-go/lib/net"
	"github.com/projectcalico/libcalico-go/lib/options"
)

func init() {
	log.AddHook(logutils.ContextHook{})
	log.SetFormatter(&logutils.Formatter{})
}

func TestIPAM(t *testing.T) {
	RegisterTestingT(t)

	ctx := context.Background()

	// Create a Calico client.
	config := apiconfig.NewCalicoAPIConfig()
	config.Spec.DatastoreType = "etcdv3"
	config.Spec.EtcdEndpoints = "http://127.0.0.1:2379"
	client, err := clientv3.New(*config)
	Expect(err).NotTo(HaveOccurred())

	// Create an IPv4 pool.
	pool := v3.NewIPPool()
	pool.Name = "ipam-test-v4"
	pool.Spec.CIDR = "10.65.0.0/16"
	_, err = client.IPPools().Create(ctx, pool, options.SetOptions{})
	Expect(err).NotTo(HaveOccurred())

	// Create an IPv6 pool.
	pool = v3.NewIPPool()
	pool.Name = "ipam-test-v6"
	pool.Spec.CIDR = "fd5f:abcd:64::0/48"
	_, err = client.IPPools().Create(ctx, pool, options.SetOptions{})
	Expect(err).NotTo(HaveOccurred())

	// Create a Node resource for this host.
<<<<<<< HEAD
	var nodeName string
	hostname, err := os.Hostname()
=======
	node := libapi.NewNode()
	node.Name, err = os.Hostname()
>>>>>>> 645bf8d9
	Expect(err).NotTo(HaveOccurred())
	nodeName = strings.ToLower(hostname)
	node := v3.NewNode()
	node.Name = nodeName
	_, err = client.Nodes().Create(ctx, node, options.SetOptions{})
	Expect(err).NotTo(HaveOccurred())

	// ipam show with specific unallocated IP.
	out := Calicoctl(false, "ipam", "show", "--ip=10.65.0.2")
	Expect(out).To(ContainSubstring("10.65.0.2 is not assigned"))

	// ipam show, with no allocations yet.
	out = Calicoctl(false, "ipam", "show")
	Expect(out).To(ContainSubstring("IPS IN USE"))

	// Assign some IPs.
	v4, v6, err := client.IPAM().AutoAssign(ctx, ipam.AutoAssignArgs{
		Num4:  5,
		Num6:  7,
		Attrs: map[string]string{"note": "reserved by ipam_test.go"},
	})
	Expect(err).NotTo(HaveOccurred())

	// ipam show, pools only.
	out = Calicoctl(false, "ipam", "show")
	Expect(out).To(ContainSubstring("IPS IN USE"))
	Expect(out).To(ContainSubstring("10.65.0.0/16"))
	Expect(out).To(ContainSubstring("5 (0%)"))
	Expect(out).To(ContainSubstring("65531 (100%)"))
	Expect(out).To(ContainSubstring("fd5f:abcd:64::/48"))

	// ipam show, including blocks.
	out = Calicoctl(false, "ipam", "show", "--show-blocks")
	Expect(out).To(ContainSubstring("Block"))
	Expect(out).To(ContainSubstring("5 (8%)"))
	Expect(out).To(ContainSubstring("59 (92%)"))

	// Find out the allocation block.
	var allocatedIP string
	r, err := regexp.Compile(`(10\.65\.[0-9]+\.)([0-9]+)/26`)
	Expect(err).NotTo(HaveOccurred())
	for _, line := range strings.Split(out, "\n") {
		sm := r.FindStringSubmatch(line)
		if len(sm) > 0 {
			ordinalBase, err := strconv.Atoi(sm[2])
			Expect(err).NotTo(HaveOccurred())
			allocatedIP = sm[1] + strconv.Itoa(ordinalBase+2)
			break
		}
	}
	Expect(allocatedIP).NotTo(BeEmpty())

	// ipam show with specific IP that is now allocated.
	out = Calicoctl(false, "ipam", "show", "--ip="+allocatedIP)
	Expect(out).To(ContainSubstring(allocatedIP + " is in use"))
	Expect(out).To(ContainSubstring("Attributes:"))
	Expect(out).To(ContainSubstring("note: reserved by ipam_test.go"))

	// ipam show with an invalid IP.
	out, err = CalicoctlMayFail(false, "ipam", "show", "--ip=10.240.0.300")
	Expect(err).To(HaveOccurred())
	Expect(out).To(ContainSubstring("invalid IP address"))

	// Create a pool with blocksize 29, so we can easily allocate
	// an entire block.
	pool = v3.NewIPPool()
	pool.Name = "ipam-test-v4-b29"
	pool.Spec.CIDR = "10.66.0.0/16"
	pool.Spec.BlockSize = 29
	_, err = client.IPPools().Create(ctx, pool, options.SetOptions{})
	Expect(err).NotTo(HaveOccurred())

	// Allocate more than one block's worth (8) of IPs from that
	// pool.
	// Assign some IPs.
	v4More, v6More, err := client.IPAM().AutoAssign(ctx, ipam.AutoAssignArgs{
		Num4:      11,
		IPv4Pools: []cnet.IPNet{cnet.MustParseNetwork(pool.Spec.CIDR)},
	})
	Expect(err).NotTo(HaveOccurred())

	// ipam show, including blocks.
	//
	// Example output here:
	// +----------+-------------------------------------------+------------+------------+-------------------+
	// | GROUPING |                   CIDR                    | IPS TOTAL  | IPS IN USE |     IPS FREE      |
	// +----------+-------------------------------------------+------------+------------+-------------------+
	// | IP Pool  | 10.65.0.0/16                              |      65536 | 5 (0%)     | 65531 (100%)      |
	// | Block    | 10.65.79.0/26                             |         64 | 5 (8%)     | 59 (92%)          |
	// | IP Pool  | 10.66.0.0/16                              |      65536 | 11 (0%)    | 65525 (100%)      |
	// | Block    | 10.66.137.224/29                          |          8 | 8 (100%)   | 0 (0%)            |
	// | Block    | 10.66.137.232/29                          |          8 | 3 (38%)    | 5 (62%)           |
	// | IP Pool  | fd5f:abcd:64::/48                         | 1.2089e+24 | 7 (0%)     | 1.2089e+24 (100%) |
	// | Block    | fd5f:abcd:64:4f2c:ec1b:27b9:1989:77c0/122 |         64 | 7 (11%)    | 57 (89%)          |
	// +----------+-------------------------------------------+------------+------------+-------------------+
	outLines := strings.Split(Calicoctl(false, "ipam", "show", "--show-blocks"), "\n")
	Expect(outLines).To(ContainElement(And(ContainSubstring("Block"), ContainSubstring("10.66"), ContainSubstring("8 (100%)"), ContainSubstring("0 (0%)"))))
	Expect(outLines).To(ContainElement(And(ContainSubstring("IP Pool"), ContainSubstring("fd5f"), ContainSubstring("7 (0%)"))))

	// Clean up resources
	cidrs := append(v4, v4More...)
	cidrs = append(cidrs, v6...)
	cidrs = append(cidrs, v6More...)
	Expect(err).NotTo(HaveOccurred())
	var ips []cnet.IP
	for _, cidr := range cidrs {
		err = client.IPAM().ReleaseAffinity(ctx, cidr, nodeName, false)
		Expect(err).NotTo(HaveOccurred())
		ip := cnet.ParseIP(cidr.IP.String())
		ips = append(ips, *ip)
	}
	// Release the IPs
	_, err = client.IPAM().ReleaseIPs(ctx, ips)
	Expect(err).NotTo(HaveOccurred())

	_, err = client.IPPools().Delete(ctx, "ipam-test-v4", options.DeleteOptions{})
	Expect(err).NotTo(HaveOccurred())
	_, err = client.IPPools().Delete(ctx, "ipam-test-v6", options.DeleteOptions{})
	Expect(err).NotTo(HaveOccurred())
	_, err = client.Nodes().Delete(ctx, nodeName, options.DeleteOptions{})
	Expect(err).NotTo(HaveOccurred())
	_, err = client.IPPools().Delete(ctx, "ipam-test-v4-b29", options.DeleteOptions{})
	Expect(err).NotTo(HaveOccurred())
}<|MERGE_RESOLUTION|>--- conflicted
+++ resolved
@@ -69,16 +69,11 @@
 	Expect(err).NotTo(HaveOccurred())
 
 	// Create a Node resource for this host.
-<<<<<<< HEAD
 	var nodeName string
 	hostname, err := os.Hostname()
-=======
+	Expect(err).NotTo(HaveOccurred())
 	node := libapi.NewNode()
-	node.Name, err = os.Hostname()
->>>>>>> 645bf8d9
-	Expect(err).NotTo(HaveOccurred())
 	nodeName = strings.ToLower(hostname)
-	node := v3.NewNode()
 	node.Name = nodeName
 	_, err = client.Nodes().Create(ctx, node, options.SetOptions{})
 	Expect(err).NotTo(HaveOccurred())
