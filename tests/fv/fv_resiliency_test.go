// Copyright (c) 2017,2019 Tigera, Inc. All rights reserved.
//
// Licensed under the Apache License, Version 2.0 (the "License");
// you may not use this file except in compliance with the License.
// You may obtain a copy of the License at
//
//     http://www.apache.org/licenses/LICENSE-2.0
//
// Unless required by applicable law or agreed to in writing, software
// distributed under the License is distributed on an "AS IS" BASIS,
// WITHOUT WARRANTIES OR CONDITIONS OF ANY KIND, either express or implied.
// See the License for the specific language governing permissions and
// limitations under the License.

package fv_test

import (
	"context"
	"io/ioutil"
	"os"
	"time"

	networkingv1 "k8s.io/api/networking/v1"
	metav1 "k8s.io/apimachinery/pkg/apis/meta/v1"
	"k8s.io/client-go/kubernetes"

	. "github.com/onsi/ginkgo"
	. "github.com/onsi/gomega"

	api "github.com/tigera/api/pkg/apis/projectcalico/v3"

	"github.com/projectcalico/felix/fv/containers"
	"github.com/projectcalico/felix/fv/infrastructure"
	"github.com/projectcalico/kube-controllers/tests/testutils"
	"github.com/projectcalico/libcalico-go/lib/apiconfig"
	client "github.com/projectcalico/libcalico-go/lib/clientv3"
	"github.com/projectcalico/libcalico-go/lib/options"
)

var _ = Describe("[Resilience] PolicyController", func() {
	var (
		calicoEtcd       *containers.Container
		policyController *containers.Container
		k8sEtcd          *containers.Container
		apiserver        *containers.Container
		calicoClient     client.Interface
		k8sClient        *kubernetes.Clientset
		kfConfigFile     *os.File

		policyName      string
		genPolicyName   string
		policyNamespace string

		consistentlyTimeout = "2s"
		consistentlyPoll    = "500ms"
	)

	BeforeEach(func() {
		// Run etcd.
		calicoEtcd = testutils.RunEtcd()
		calicoClient = testutils.GetCalicoClient(apiconfig.EtcdV3, calicoEtcd.IP, "")

		// Run apiserver.
		k8sEtcd = testutils.RunEtcd()
		apiserver = testutils.RunK8sApiserver(k8sEtcd.IP)

		// Write out a kubeconfig file
		var err error
		kfConfigFile, err = ioutil.TempFile("", "ginkgo-policycontroller")
		Expect(err).NotTo(HaveOccurred())
		// Change ownership of the kubeconfig file  so it is accessible by all users in the container
		err = kfConfigFile.Chmod(os.ModePerm)
		Expect(err).NotTo(HaveOccurred())
<<<<<<< HEAD
		data := fmt.Sprintf(testutils.KubeconfigTemplate, apiserver.IP)
		_, err = kfConfigFile.Write([]byte(data))
=======
		defer os.Remove(kconfigfile.Name())
		data := testutils.BuildKubeconfig(apiserver.IP)
		_, err = kconfigfile.Write([]byte(data))
>>>>>>> 63ffb54e
		Expect(err).NotTo(HaveOccurred())

		// Make the kubeconfig readable by the container.
		Expect(kfConfigFile.Chmod(os.ModePerm)).NotTo(HaveOccurred())

		k8sClient, err = testutils.GetK8sClient(kfConfigFile.Name())
		Expect(err).NotTo(HaveOccurred())

		// Wait for the apiserver to be available and for the default namespace to exist.
		Eventually(func() error {
			_, err := k8sClient.CoreV1().Namespaces().Get(context.Background(), "default", metav1.GetOptions{})
			return err
		}, 30*time.Second, 1*time.Second).Should(BeNil())

		// Create a Kubernetes NetworkPolicy.
		policyName = "jelly"
		genPolicyName = "knp.default." + policyName
		policyNamespace = "default"
		np := &networkingv1.NetworkPolicy{
			ObjectMeta: metav1.ObjectMeta{
				Name:      policyName,
				Namespace: policyNamespace,
			},
			Spec: networkingv1.NetworkPolicySpec{
				PodSelector: metav1.LabelSelector{
					MatchLabels: map[string]string{
						"fools": "gold",
					},
				},
			},
		}

		// Create the NP.
		Eventually(func() error {
			_, err := k8sClient.NetworkingV1().NetworkPolicies(policyNamespace).Create(context.Background(),
				np, metav1.CreateOptions{})
			return err
		}, time.Second*5).ShouldNot(HaveOccurred())

		policyController = testutils.RunPolicyController(apiconfig.EtcdV3, calicoEtcd.IP, kfConfigFile.Name(), "")

		// Wait for it to appear in Calico's etcd.
		Eventually(func() *api.NetworkPolicy {
			policy, _ := calicoClient.NetworkPolicies().Get(context.Background(), policyNamespace, genPolicyName, options.GetOptions{})
			return policy
		}, time.Second*5, 500*time.Millisecond).ShouldNot(BeNil())
	})

	AfterEach(func() {
		calicoEtcd.Stop()
		policyController.Stop()
		k8sEtcd.Stop()
		apiserver.Stop()
		os.Remove(kfConfigFile.Name())
	})

	Context("when apiserver goes down momentarily and data is removed from calico's etcd", func() {
		It("should eventually add the data to calico's etcd", func() {
			Skip("TODO: improve FV framework to handle pod restart")
			testutils.Stop(apiserver)
			_, err := calicoClient.NetworkPolicies().Delete(context.Background(),
				policyNamespace, genPolicyName, options.DeleteOptions{})
			Expect(err).ShouldNot(HaveOccurred())
			testutils.Start(apiserver)
			Eventually(func() error {
				_, err := calicoClient.NetworkPolicies().Get(context.Background(), policyNamespace, genPolicyName, options.GetOptions{})
				return err
			}, time.Second*15, 500*time.Millisecond).ShouldNot(HaveOccurred())
		})
	})
	Context("when calico's etcd goes down momentarily and data is removed from k8s-apiserver", func() {
		It("should eventually remove the data from calico's etcd", func() {
			Skip("TODO: improve FV framework to handle pod restart")
			// Delete the Policy.
			testutils.Stop(calicoEtcd)
			err := k8sClient.NetworkingV1().NetworkPolicies(policyNamespace).Delete(context.Background(),
				policyName, metav1.DeleteOptions{})
			Expect(err).NotTo(HaveOccurred())

			time.Sleep(10 * time.Second)
			testutils.Start(calicoEtcd)
			Eventually(func() error {
				_, err := calicoClient.NetworkPolicies().Get(context.Background(), policyNamespace, genPolicyName, options.GetOptions{})
				return err
			}, time.Second*15, 500*time.Millisecond).Should(HaveOccurred())
		})
	})
	Context("when licenses are applied for CNX controllers", func() {
		It("should not exit for a license change that adds functionality", func() {
			By("Applying a valid license")
			infrastructure.ApplyValidLicense(calicoClient)
			By("Checking that the controller continues to run")
			Consistently(policyController.ListedInDockerPS(), consistentlyTimeout, consistentlyPoll).Should(Equal(true))
		})

		It("should not exit for a license change that removes functionality since the policy controller does not run licensed controllers by default", func() {
			By("Applying a valid license")
			infrastructure.ApplyValidLicense(calicoClient)
			By("Checking the controller continues to run")
			Consistently(policyController.ListedInDockerPS(), consistentlyTimeout, consistentlyPoll).Should(Equal(true))

			By("Applying an invalid license")
			infrastructure.ApplyExpiredLicense(calicoClient)
			By("Checking the controller continues to run")
			Consistently(policyController.ListedInDockerPS(), consistentlyTimeout, consistentlyPoll).Should(Equal(true))
		})
	})
})<|MERGE_RESOLUTION|>--- conflicted
+++ resolved
@@ -71,14 +71,8 @@
 		// Change ownership of the kubeconfig file  so it is accessible by all users in the container
 		err = kfConfigFile.Chmod(os.ModePerm)
 		Expect(err).NotTo(HaveOccurred())
-<<<<<<< HEAD
-		data := fmt.Sprintf(testutils.KubeconfigTemplate, apiserver.IP)
+		data := testutils.BuildKubeconfig(apiserver.IP)
 		_, err = kfConfigFile.Write([]byte(data))
-=======
-		defer os.Remove(kconfigfile.Name())
-		data := testutils.BuildKubeconfig(apiserver.IP)
-		_, err = kconfigfile.Write([]byte(data))
->>>>>>> 63ffb54e
 		Expect(err).NotTo(HaveOccurred())
 
 		// Make the kubeconfig readable by the container.
