// Copyright (c) 2015-2020 Tigera, Inc. All rights reserved.

package main_test

import (
	"context"
	"encoding/json"
	"fmt"
	"io"
	"io/ioutil"
	"math/rand"
	"net"
	"os"
	"os/exec"
	"strings"
	"syscall"
	"time"

	. "github.com/onsi/ginkgo/extensions/table"

	"regexp"

	"github.com/containernetworking/cni/pkg/types/current"
	"github.com/containernetworking/plugins/pkg/ns"
	cnitestutils "github.com/containernetworking/plugins/pkg/testutils"
	. "github.com/onsi/ginkgo"
	. "github.com/onsi/gomega"
	log "github.com/sirupsen/logrus"
	"github.com/vishvananda/netlink"
	v1 "k8s.io/api/core/v1"
	"k8s.io/apimachinery/pkg/api/errors"
	kerrors "k8s.io/apimachinery/pkg/api/errors"
	metav1 "k8s.io/apimachinery/pkg/apis/meta/v1"
	"k8s.io/client-go/kubernetes"
	"k8s.io/client-go/tools/clientcmd"

	"github.com/projectcalico/cni-plugin/internal/pkg/testutils"
	"github.com/projectcalico/cni-plugin/internal/pkg/utils"
	"github.com/projectcalico/cni-plugin/pkg/types"
	api "github.com/projectcalico/libcalico-go/lib/apis/v3"
	k8sconversion "github.com/projectcalico/libcalico-go/lib/backend/k8s/conversion"
	client "github.com/projectcalico/libcalico-go/lib/clientv3"
	cerrors "github.com/projectcalico/libcalico-go/lib/errors"
	"github.com/projectcalico/libcalico-go/lib/ipam"
	"github.com/projectcalico/libcalico-go/lib/logutils"
	"github.com/projectcalico/libcalico-go/lib/names"
	cnet "github.com/projectcalico/libcalico-go/lib/net"
	"github.com/projectcalico/libcalico-go/lib/numorstring"
	"github.com/projectcalico/libcalico-go/lib/options"
)

func ensureNamespace(clientset *kubernetes.Clientset, name string) {
	ns := &v1.Namespace{
		ObjectMeta: metav1.ObjectMeta{Name: name},
	}
	_, err := clientset.CoreV1().Namespaces().Create(ns)
	if errors.IsAlreadyExists(err) {
		return
	}
	Expect(err).NotTo(HaveOccurred())
}

func ensurePodCreated(clientset *kubernetes.Clientset, namespace string, pod *v1.Pod) *v1.Pod {
	pod, err := clientset.CoreV1().Pods(namespace).Create(pod)
	Expect(err).NotTo(HaveOccurred())

	// Immediately try to get the pod, and retry until we do. This prevents race
	// conditions where the API Server has accepted the create, but isn't ready
	// to find the pod on a get. These races can cause the tests to be flaky.
	Eventually(func() error {
		_, err := clientset.CoreV1().Pods(namespace).Get(pod.Name, metav1.GetOptions{})
		return err
	}, 2*time.Second, 100*time.Millisecond).ShouldNot(HaveOccurred())
	return pod
}

func ensurePodDeleted(clientset *kubernetes.Clientset, ns string, podName string) {
	// Check if pod exists first.
	_, err := clientset.CoreV1().Pods(ns).Get(podName, metav1.GetOptions{})
	if kerrors.IsNotFound(err) {
		// Pod has been deleted already. Do nothing.
		return
	}
	Expect(err).NotTo(HaveOccurred())

	// Delete pod immediately.
	err = clientset.CoreV1().Pods(ns).Delete(podName, metav1.NewDeleteOptions(0))
	Expect(err).NotTo(HaveOccurred())

	// Wait for pod to disappear.
	Eventually(func() error {
		_, err := clientset.CoreV1().Pods(ns).Get(podName, metav1.GetOptions{})
		if kerrors.IsNotFound(err) {
			return nil
		}
		if err != nil {
			return err
		}
		return fmt.Errorf("Pod %s.%s still exists", ns, podName)
	}, "5s", "200ms").Should(BeNil())
}

func ensureNodeDeleted(clientset *kubernetes.Clientset, nodeName string) {
	// Check if node exists first.
	_, err := clientset.CoreV1().Nodes().Get(nodeName, metav1.GetOptions{})
	if kerrors.IsNotFound(err) {
		// Node has been deleted already. Do nothing.
		return
	}
	Expect(err).NotTo(HaveOccurred())

	// Delete node immediately.
	err = clientset.CoreV1().Nodes().Delete(nodeName, metav1.NewDeleteOptions(0))
	Expect(err).NotTo(HaveOccurred())

	// Wait for node to disappear.
	Eventually(func() error {
		_, err := clientset.CoreV1().Nodes().Get(nodeName, metav1.GetOptions{})
		if kerrors.IsNotFound(err) {
			return nil
		}
		if err != nil {
			return err
		}
		return fmt.Errorf("Node %s still exists", nodeName)
	}, "5s", "200ms").Should(BeNil())
}

var _ = Describe("Kubernetes CNI tests", func() {
	// Create a random seed
	rand.Seed(time.Now().UTC().UnixNano())
	log.SetFormatter(&logutils.Formatter{})
	log.AddHook(&logutils.ContextHook{})
	log.SetOutput(GinkgoWriter)
	log.SetLevel(log.InfoLevel)
	hostname, _ := names.Hostname()
	ctx := context.Background()
	calicoClient, err := client.NewFromEnv()
	if err != nil {
		panic(err)
	}
	config, err := clientcmd.DefaultClientConfig.ClientConfig()
	if err != nil {
		panic(err)
	}
	k8sClient, err := kubernetes.NewForConfig(config)
	if err != nil {
		panic(err)
	}

	BeforeEach(func() {
		testutils.WipeDatastore()

		// Create the node for these tests. The IPAM code requires a corresponding Calico node to exist.
		name, err := names.Hostname()
		Expect(err).NotTo(HaveOccurred())
		err = testutils.AddNode(calicoClient, k8sClient, name)
		Expect(err).NotTo(HaveOccurred())
	})

	AfterEach(func() {
		// Delete the node.
		name, err := names.Hostname()
		Expect(err).NotTo(HaveOccurred())
		err = testutils.DeleteNode(calicoClient, k8sClient, name)
		Expect(err).NotTo(HaveOccurred())
	})

	logConf := types.NetConf{
		LogLevel: "info",
	}
	utils.ConfigureLogging(logConf)
	cniVersion := os.Getenv("CNI_SPEC_VERSION")

	Context("using host-local IPAM", func() {
		netconf := fmt.Sprintf(`
			{
			  "cniVersion": "%s",
			  "name": "net1",
			  "type": "calico",
			  "etcd_endpoints": "http://%s:2379",
			  "datastore_type": "%s",
			  "ipam": {
			    "type": "host-local",
			    "subnet": "10.0.0.0/8"
			  },
			  "kubernetes": {
			    "k8s_api_root": "http://127.0.0.1:8080"
			  },
			  "policy": {"type": "k8s"},
			  "nodename_file_optional": true,
			  "log_level":"debug"
			}`, cniVersion, os.Getenv("ETCD_IP"), os.Getenv("DATASTORE_TYPE"))

		It("successfully networks the namespace", func() {
			config, err := clientcmd.DefaultClientConfig.ClientConfig()
			if err != nil {
				panic(err)
			}
			clientset, err := kubernetes.NewForConfig(config)

			if err != nil {
				panic(err)
			}

			ensureNamespace(clientset, testutils.K8S_TEST_NS)

			// Create a K8s pod w/o any special params
			name := fmt.Sprintf("run%d", rand.Uint32())
			ensurePodCreated(clientset, testutils.K8S_TEST_NS, &v1.Pod{
				ObjectMeta: metav1.ObjectMeta{Name: name},
				Spec: v1.PodSpec{
					Containers: []v1.Container{{
						Name:  name,
						Image: "ignore",
					}},
					NodeName: hostname,
				},
			})
			defer ensurePodDeleted(clientset, testutils.K8S_TEST_NS, name)

			containerID, result, contVeth, contAddresses, contRoutes, contNs, err := testutils.CreateContainer(netconf, name, testutils.K8S_TEST_NS, "")
			Expect(err).ShouldNot(HaveOccurred())

			mac := contVeth.Attrs().HardwareAddr

			Expect(len(result.IPs)).Should(Equal(1))
			ip := result.IPs[0].Address.IP.String()
			result.IPs[0].Address.IP = result.IPs[0].Address.IP.To4() // Make sure the IP is respresented as 4 bytes
			Expect(result.IPs[0].Address.Mask.String()).Should(Equal("ffffffff"))

			// datastore things:
			// TODO Make sure the profile doesn't exist

			ids := names.WorkloadEndpointIdentifiers{
				Node:         hostname,
				Orchestrator: api.OrchestratorKubernetes,
				Endpoint:     "eth0",
				Pod:          name,
				ContainerID:  containerID,
			}

			wrkload, err := ids.CalculateWorkloadEndpointName(false)
			Expect(err).NotTo(HaveOccurred())

			interfaceName := k8sconversion.NewConverter().VethNameForWorkload(testutils.K8S_TEST_NS, name)

			// The endpoint is created
			endpoints, err := calicoClient.WorkloadEndpoints().List(ctx, options.ListOptions{})
			Expect(err).ShouldNot(HaveOccurred())
			Expect(endpoints.Items).Should(HaveLen(1))

			if os.Getenv("DATASTORE_TYPE") == "kubernetes" {
				// Unlike etcd datastore, WEP based on a kubernetes pod does not store values for mac/containerID.
				// Put them back manually for later comparison.
				endpoints.Items[0].Spec.ContainerID = containerID
				endpoints.Items[0].Spec.MAC = mac.String()
			}

			Expect(endpoints.Items[0].Name).Should(Equal(wrkload))
			Expect(endpoints.Items[0].Namespace).Should(Equal(testutils.K8S_TEST_NS))
			Expect(endpoints.Items[0].Labels).Should(Equal(map[string]string{
				"projectcalico.org/namespace":      "test",
				"projectcalico.org/orchestrator":   api.OrchestratorKubernetes,
				"projectcalico.org/serviceaccount": "default",
			}))

			Expect(endpoints.Items[0].Spec).Should(Equal(api.WorkloadEndpointSpec{
				Pod:           name,
				InterfaceName: interfaceName,
				IPNetworks:    []string{result.IPs[0].Address.String()},
				MAC:           mac.String(),
				Profiles:      []string{"kns.test", "ksa.test.default"},
				Node:          hostname,
				Endpoint:      "eth0",
				Workload:      "",
				ContainerID:   containerID,
				Orchestrator:  api.OrchestratorKubernetes,
			}))

			// Routes and interface on host - there's is nothing to assert on the routes since felix adds those.
			// fmt.Println(Cmd("ip link show")) // Useful for debugging
			hostVeth, err := netlink.LinkByName(interfaceName)
			Expect(err).ToNot(HaveOccurred())
			Expect(hostVeth.Attrs().Flags.String()).Should(ContainSubstring("up"))
			Expect(hostVeth.Attrs().MTU).Should(Equal(1500))

			// Assert hostVeth sysctl values are set to what we expect for IPv4.
			err = testutils.CheckSysctlValue(fmt.Sprintf("/proc/sys/net/ipv4/conf/%s/proxy_arp", interfaceName), "1")
			Expect(err).ShouldNot(HaveOccurred())
			err = testutils.CheckSysctlValue(fmt.Sprintf("/proc/sys/net/ipv4/neigh/%s/proxy_delay", interfaceName), "0")
			Expect(err).ShouldNot(HaveOccurred())
			err = testutils.CheckSysctlValue(fmt.Sprintf("/proc/sys/net/ipv4/conf/%s/forwarding", interfaceName), "1")
			Expect(err).ShouldNot(HaveOccurred())

			// Assert if the host side route is programmed correctly.
			hostRoutes, err := netlink.RouteList(hostVeth, syscall.AF_INET)
			Expect(err).ShouldNot(HaveOccurred())
			Expect(hostRoutes[0]).Should(Equal(netlink.Route{
				LinkIndex: hostVeth.Attrs().Index,
				Scope:     netlink.SCOPE_LINK,
				Dst:       &result.IPs[0].Address,
				Protocol:  syscall.RTPROT_BOOT,
				Table:     syscall.RT_TABLE_MAIN,
				Type:      syscall.RTN_UNICAST,
			}))

			// Routes and interface in netns
			Expect(contVeth.Attrs().Flags.String()).Should(ContainSubstring("up"))

			// Assume the first IP is the IPv4 address
			Expect(contAddresses[0].IP.String()).Should(Equal(ip))
			Expect(contRoutes).Should(SatisfyAll(
				ContainElement(netlink.Route{
					LinkIndex: contVeth.Attrs().Index,
					Gw:        net.IPv4(169, 254, 1, 1).To4(),
					Protocol:  syscall.RTPROT_BOOT,
					Table:     syscall.RT_TABLE_MAIN,
					Type:      syscall.RTN_UNICAST,
				}),
				ContainElement(netlink.Route{
					LinkIndex: contVeth.Attrs().Index,
					Scope:     netlink.SCOPE_LINK,
					Dst:       &net.IPNet{IP: net.IPv4(169, 254, 1, 1).To4(), Mask: net.CIDRMask(32, 32)},
					Protocol:  syscall.RTPROT_BOOT,
					Table:     syscall.RT_TABLE_MAIN,
					Type:      syscall.RTN_UNICAST,
				})))

			// Delete container
			_, err = testutils.DeleteContainer(netconf, contNs.Path(), name, testutils.K8S_TEST_NS)
			Expect(err).ShouldNot(HaveOccurred())

			if os.Getenv("DATASTORE_TYPE") != "kubernetes" {
				// Make sure there are no endpoints anymore
				endpoints, err = calicoClient.WorkloadEndpoints().List(ctx, options.ListOptions{})
				Expect(err).ShouldNot(HaveOccurred())
				Expect(endpoints.Items).Should(HaveLen(0))
			}

			// Make sure the interface has been removed from the namespace
			targetNs, _ := ns.GetNS(contNs.Path())
			err = targetNs.Do(func(_ ns.NetNS) error {
				_, err = netlink.LinkByName("eth0")
				return err
			})
			Expect(err).Should(HaveOccurred())
			Expect(err.Error()).Should(Equal("Link not found"))

			// Make sure the interface has been removed from the host
			_, err = netlink.LinkByName("cali" + containerID)
			Expect(err).Should(HaveOccurred())
			Expect(err.Error()).Should(Equal("Link not found"))
		})

		Context("when a named port is set", func() {
			It("it is added to the workload endpoint", func() {
				config, err := clientcmd.DefaultClientConfig.ClientConfig()
				if err != nil {
					panic(err)
				}
				clientset, err := kubernetes.NewForConfig(config)

				if err != nil {
					panic(err)
				}

				name := fmt.Sprintf("run%d", rand.Uint32())

				// Create a K8s pod w/o any special params
				ensurePodCreated(clientset, testutils.K8S_TEST_NS, &v1.Pod{
					ObjectMeta: metav1.ObjectMeta{Name: name},
					Spec: v1.PodSpec{
						Containers: []v1.Container{{
							Name:  fmt.Sprintf("container-%s", name),
							Image: "ignore",
							Ports: []v1.ContainerPort{{
								Name:          "anamedport",
								ContainerPort: 555,
							}},
						}},
						NodeName: hostname,
					},
				})
				defer ensurePodDeleted(clientset, testutils.K8S_TEST_NS, name)

				containerID, result, contVeth, _, _, contNs, err := testutils.CreateContainer(netconf, name, testutils.K8S_TEST_NS, "")
				Expect(err).ShouldNot(HaveOccurred())

				mac := contVeth.Attrs().HardwareAddr

				Expect(len(result.IPs)).Should(Equal(1))
				result.IPs[0].Address.IP = result.IPs[0].Address.IP.To4() // Make sure the IP is respresented as 4 bytes
				Expect(result.IPs[0].Address.Mask.String()).Should(Equal("ffffffff"))

				// datastore things:
				// TODO Make sure the profile doesn't exist

				ids := names.WorkloadEndpointIdentifiers{
					Node:         hostname,
					Orchestrator: api.OrchestratorKubernetes,
					Endpoint:     "eth0",
					Pod:          name,
					ContainerID:  containerID,
				}

				wrkload, err := ids.CalculateWorkloadEndpointName(false)
				interfaceName := k8sconversion.NewConverter().VethNameForWorkload(testutils.K8S_TEST_NS, name)
				Expect(err).NotTo(HaveOccurred())

				// The endpoint is created
				endpoints, err := calicoClient.WorkloadEndpoints().List(ctx, options.ListOptions{})
				Expect(err).ShouldNot(HaveOccurred())
				Expect(endpoints.Items).Should(HaveLen(1))

				if os.Getenv("DATASTORE_TYPE") == "kubernetes" {
					// Unlike etcd datastore, WEP based on a kubernetes pod does not store values for mac/containerID.
					// Put them back manually for later comparison.
					endpoints.Items[0].Spec.ContainerID = containerID
					endpoints.Items[0].Spec.MAC = mac.String()
				}

				Expect(endpoints.Items[0].Name).Should(Equal(wrkload))
				Expect(endpoints.Items[0].Namespace).Should(Equal(testutils.K8S_TEST_NS))
				Expect(endpoints.Items[0].Labels).Should(Equal(map[string]string{
					"projectcalico.org/namespace":      "test",
					"projectcalico.org/orchestrator":   api.OrchestratorKubernetes,
					"projectcalico.org/serviceaccount": "default",
				}))
				Expect(endpoints.Items[0].Spec).Should(Equal(api.WorkloadEndpointSpec{
					Pod:           name,
					InterfaceName: interfaceName,
					IPNetworks:    []string{result.IPs[0].Address.String()},
					MAC:           mac.String(),
					Profiles:      []string{"kns.test", "ksa.test.default"},
					Node:          hostname,
					Endpoint:      "eth0",
					Workload:      "",
					ContainerID:   containerID,
					Orchestrator:  api.OrchestratorKubernetes,
					Ports: []api.EndpointPort{{
						Name:     "anamedport",
						Protocol: numorstring.ProtocolFromString("TCP"),
						Port:     555,
					}},
				}))

				// Delete container
				_, err = testutils.DeleteContainer(netconf, contNs.Path(), name, testutils.K8S_TEST_NS)
				Expect(err).ShouldNot(HaveOccurred())

				if os.Getenv("DATASTORE_TYPE") != "kubernetes" {
					// Make sure there are no endpoints anymore
					endpoints, err = calicoClient.WorkloadEndpoints().List(ctx, options.ListOptions{})
					Expect(err).ShouldNot(HaveOccurred())
					Expect(endpoints.Items).Should(HaveLen(0))
				}

				// Make sure the interface has been removed from the namespace
				targetNs, _ := ns.GetNS(contNs.Path())
				err = targetNs.Do(func(_ ns.NetNS) error {
					_, err = netlink.LinkByName("eth0")
					return err
				})
				Expect(err).Should(HaveOccurred())
				Expect(err.Error()).Should(Equal("Link not found"))

				// Make sure the interface has been removed from the host
				_, err = netlink.LinkByName("cali" + containerID)
				Expect(err).Should(HaveOccurred())
				Expect(err.Error()).Should(Equal("Link not found"))
			})
		})

		Context("when the same hostVeth exists", func() {
			It("successfully networks the namespace", func() {
				config, err := clientcmd.DefaultClientConfig.ClientConfig()
				Expect(err).NotTo(HaveOccurred())

				clientset, err := kubernetes.NewForConfig(config)
				Expect(err).NotTo(HaveOccurred())

				name := fmt.Sprintf("run%d", rand.Uint32())

				// Create a K8s pod w/o any special params
				ensurePodCreated(clientset, testutils.K8S_TEST_NS, &v1.Pod{
					ObjectMeta: metav1.ObjectMeta{Name: name},
					Spec: v1.PodSpec{
						Containers: []v1.Container{{
							Name:  name,
							Image: "ignore",
						}},
						NodeName: hostname,
					},
				})
				defer ensurePodDeleted(clientset, testutils.K8S_TEST_NS, name)

				if err := testutils.CreateHostVeth("", name, testutils.K8S_TEST_NS, hostname); err != nil {
					panic(err)
				}
				_, _, _, _, _, contNs, err := testutils.CreateContainer(netconf, name, testutils.K8S_TEST_NS, "")
				Expect(err).ShouldNot(HaveOccurred())

				_, err = testutils.DeleteContainer(netconf, contNs.Path(), name, testutils.K8S_TEST_NS)
				Expect(err).ShouldNot(HaveOccurred())
			})
		})

		Context("when calico-config contains a custom mtu", func() {
			mtuNetconfTemplate := `
			{
			  "cniVersion": "%s",
			  "name": "net1",
			  "type": "calico",
			  "etcd_endpoints": "http://%s:2379",
			  "datastore_type": "%s",
			  "mtu": %d,
			  "ipam": {
			    "type": "host-local",
			    "subnet": "10.0.0.0/8"
			  },
			  "kubernetes": {
			    "k8s_api_root": "http://127.0.0.1:8080"
			  },
			  "policy": {"type": "k8s"},
			  "nodename_file_optional": true,
			  "log_level":"debug"
			}`

			It("creates pods with the new mtu", func() {
				config, err := clientcmd.DefaultClientConfig.ClientConfig()
				Expect(err).NotTo(HaveOccurred())

				clientset, err := kubernetes.NewForConfig(config)
				Expect(err).NotTo(HaveOccurred())

				// Create a K8s pod/container with non-default MTU
				name1 := fmt.Sprintf("mtutest%d", rand.Uint32())
				mtuNetconf1 := fmt.Sprintf(mtuNetconfTemplate, cniVersion, os.Getenv("ETCD_IP"), os.Getenv("DATASTORE_TYPE"), 3000)

				ensurePodCreated(clientset, testutils.K8S_TEST_NS, &v1.Pod{
					ObjectMeta: metav1.ObjectMeta{Name: name1},
					Spec: v1.PodSpec{
						Containers: []v1.Container{{
							Name:  name1,
							Image: "ignore",
						}},
						NodeName: hostname,
					},
				})
				defer ensurePodDeleted(clientset, testutils.K8S_TEST_NS, name1)

				_, _, contVeth1, _, _, contNs1, err := testutils.CreateContainer(mtuNetconf1, name1, testutils.K8S_TEST_NS, "")
				Expect(err).ShouldNot(HaveOccurred())
				Expect(contVeth1.Attrs().MTU).Should(Equal(3000))

				// Create another K8s pod/container with a different non-default MTU
				name2 := fmt.Sprintf("mtutest2%d", rand.Uint32())
				mtuNetconf2 := fmt.Sprintf(mtuNetconfTemplate, cniVersion, os.Getenv("ETCD_IP"), os.Getenv("DATASTORE_TYPE"), 4000)

				ensurePodCreated(clientset, testutils.K8S_TEST_NS, &v1.Pod{
					ObjectMeta: metav1.ObjectMeta{Name: name2},
					Spec: v1.PodSpec{
						Containers: []v1.Container{{
							Name:  name2,
							Image: "ignore",
						}},
						NodeName: hostname,
					},
				})
				defer ensurePodDeleted(clientset, testutils.K8S_TEST_NS, name2)

				_, _, contVeth2, _, _, contNs2, err := testutils.CreateContainer(mtuNetconf2, name2, testutils.K8S_TEST_NS, "")
				Expect(err).ShouldNot(HaveOccurred())
				Expect(contVeth2.Attrs().MTU).Should(Equal(4000))

				// Cleanup
				_, err = testutils.DeleteContainer(mtuNetconf1, contNs1.Path(), name1, testutils.K8S_TEST_NS)
				Expect(err).ShouldNot(HaveOccurred())
				_, err = testutils.DeleteContainer(mtuNetconf2, contNs2.Path(), name2, testutils.K8S_TEST_NS)
				Expect(err).ShouldNot(HaveOccurred())
			})
		})

		hostLocalIPAMConfigs := []struct {
			description, cniVersion, config, unexpectedRoute string
			expectedV4Routes, expectedV6Routes               []string
			numIPv4IPs, numIPv6IPs                           int
		}{
			{
				description: "old-style inline subnet",
				cniVersion:  cniVersion,
				config: `
					{
					  "cniVersion": "%s",
					  "name": "net6",
					  "nodename_file_optional": true,
					  "type": "calico",
					  "etcd_endpoints": "http://%s:2379",
					  "datastore_type": "%s",
					  "ipam": {
					    "type": "host-local",
					    "subnet": "usePodCidr"
					  },
					  "kubernetes": {
					   "k8s_api_root": "http://127.0.0.1:8080"
					  },
					  "policy": {"type": "k8s"},
					  "log_level":"debug"
					}`,
				expectedV4Routes: []string{
					regexp.QuoteMeta("default via 169.254.1.1 dev eth0"),
					regexp.QuoteMeta("169.254.1.1 dev eth0 scope link"),
				},
				unexpectedRoute: regexp.QuoteMeta("10."),
				numIPv4IPs:      1,
				numIPv6IPs:      0,
			},
			{
				// This scenario tests IPv4+IPv6 without specifying any routes.
				description: "new-style with IPv4 and IPv6 ranges, no routes",
				cniVersion:  "0.3.0",
				config: `
					{
					  "cniVersion": "%s",
					  "name": "net6",
					  "nodename_file_optional": true,
					  "type": "calico",
					  "etcd_endpoints": "http://%s:2379",
					  "datastore_type": "%s",
					  "ipam": {
					    "type": "host-local",
					    "ranges": [
					       [
					         {
					           "subnet": "usePodCidr"
					         }
					       ],
					       [
					         {
					           "subnet": "dead:beef::/96"
					         }
					       ]
					    ]
					  },
					  "kubernetes": {
					   "k8s_api_root": "http://127.0.0.1:8080"
					  },
					  "policy": {"type": "k8s"},
					  "log_level":"debug"
					}`,
				expectedV4Routes: []string{
					regexp.QuoteMeta("default via 169.254.1.1 dev eth0"),
					regexp.QuoteMeta("169.254.1.1 dev eth0 scope link"),
				},
				expectedV6Routes: []string{
					"dead:beef::[0-9a-f]* dev eth0 proto kernel metric 256 pref medium",
					"fe80::/64 dev eth0 proto kernel metric 256 pref medium",
					"default via fe80::ecee:eeff:feee:eeee dev eth0 metric 1024",
				},
				unexpectedRoute: regexp.QuoteMeta("10."),
				numIPv4IPs:      1,
				numIPv6IPs:      1,
			},
			{
				// In this scenario, we use a lot more of the host-local IPAM plugin.  Namely:
				// - we use multiple ranges, one of which is IPv6, the other uses the podCIDR
				// - we add custom routes, which override our default 0/0 and ::/0 routes.
				// This configuration is only supported for CNI version >= 0.3.0 since we assign multiple
				// addresses per family.
				description: "new-style with IPv4 and IPv6 ranges and routes",
				cniVersion:  "0.3.0",
				config: `
					{
					  "cniVersion": "%s",
					  "name": "net6",
					  "nodename_file_optional": true,
					  "type": "calico",
					  "etcd_endpoints": "http://%s:2379",
					  "datastore_type": "%s",
					  "ipam": {
					    "type": "host-local",
					    "ranges": [
					       [
					         {
					           "subnet": "usePodCidr"
					         }
					       ],
					       [
					         {
					             "subnet": "10.100.0.0/24"
					         }
					       ],
					       [
					         {
					          "subnet": "dead:beef::/96"
					         }
					       ]
					    ],
					    "routes": [
					      {"dst": "10.123.0.0/16", "gw": "10.123.0.1"},
					      {"dst": "10.124.0.0/16"},
					      {"dst": "dead:beef::/96"}
					    ]
					  },
					  "kubernetes": {
					   "k8s_api_root": "http://127.0.0.1:8080"
					  },
					  "policy": {"type": "k8s"},
					  "log_level":"debug"
					}`,
				expectedV4Routes: []string{
					regexp.QuoteMeta("10.123.0.0/16 via 169.254.1.1 dev eth0"),
					regexp.QuoteMeta("10.124.0.0/16 via 169.254.1.1 dev eth0"),
					regexp.QuoteMeta("169.254.1.1 dev eth0 scope link"),
				},
				expectedV6Routes: []string{
					"dead:beef::. dev eth0 proto kernel metric 256 pref medium",
					"dead:beef::/96 via fe80::ecee:eeff:feee:eeee dev eth0 metric 1024",
					"fe80::/64 dev eth0 proto kernel metric 256 pref medium",
				},
				unexpectedRoute: "default",
				numIPv4IPs:      2,
				numIPv6IPs:      1,
			},
			{
				// In this scenario, we use a lot more of the host-local IPAM plugin.  Namely:
				// - we use multiple ranges, one of which is IPv6, the other uses the podCIDR
				// - we add custom routes, but configure the plugin to also include our default routes.
				description: "new-style with IPv4 and IPv6 ranges and routes and Calico default routes",
				cniVersion:  "0.3.0",
				config: `
					{
					  "cniVersion": "%s",
					  "name": "net6",
					  "nodename_file_optional": true,
					  "type": "calico",
					  "etcd_endpoints": "http://%s:2379",
					  "include_default_routes": true,
					  "datastore_type": "%s",
					  "ipam": {
					    "type": "host-local",
					    "ranges": [
					       [
					           {
					             "subnet": "usePodCidr"
					           }
					       ],
					       [
					           {
					               "subnet": "10.100.0.0/24"
					           }
					       ],
					       [
					          {
					            "subnet": "dead:beef::/96"
					          }
					       ]
					    ],
					    "routes": [
					      {"dst": "10.123.0.0/16", "gw": "10.123.0.1"},
					      {"dst": "10.124.0.0/16"},
					      {"dst": "dead:beef::/96"}
					    ]
					  },
					  "kubernetes": {
					   "k8s_api_root": "http://127.0.0.1:8080"
					  },
					  "policy": {"type": "k8s"},
					  "log_level":"debug"
					}`,
				expectedV4Routes: []string{
					regexp.QuoteMeta("default via 169.254.1.1 dev eth0"),
					regexp.QuoteMeta("10.123.0.0/16 via 169.254.1.1 dev eth0"),
					regexp.QuoteMeta("10.124.0.0/16 via 169.254.1.1 dev eth0"),
					regexp.QuoteMeta("169.254.1.1 dev eth0 scope link"),
				},
				expectedV6Routes: []string{
					"dead:beef::. dev eth0 proto kernel metric 256 pref medium",
					"dead:beef::/96 via fe80::ecee:eeff:feee:eeee dev eth0 metric 1024",
					"fe80::/64 dev eth0 proto kernel metric 256 pref medium",
				},
				numIPv4IPs: 2,
				numIPv6IPs: 1,
			},
		}

		for _, c := range hostLocalIPAMConfigs {
			c := c // Make sure we get a fresh variable on each loop.
			Context("Using host-local IPAM ("+c.description+"): request an IP then release it, and then request it again", func() {
				It("should successfully assign IP both times and successfully release it in the middle", func() {
					netconfHostLocalIPAM := fmt.Sprintf(c.config, c.cniVersion, os.Getenv("ETCD_IP"), os.Getenv("DATASTORE_TYPE"))

					config, err := clientcmd.DefaultClientConfig.ClientConfig()
					Expect(err).NotTo(HaveOccurred())

					clientset, err := kubernetes.NewForConfig(config)
					Expect(err).NotTo(HaveOccurred())

					ensureNamespace(clientset, testutils.K8S_TEST_NS)

					ensureNodeDeleted(clientset, hostname)

					// Create a K8s Node object with PodCIDR and name equal to hostname.
					_, err = clientset.CoreV1().Nodes().Create(&v1.Node{
						ObjectMeta: metav1.ObjectMeta{Name: hostname},
						Spec: v1.NodeSpec{
							PodCIDR: "10.0.0.0/24",
						},
					})
					Expect(err).NotTo(HaveOccurred())
					defer ensureNodeDeleted(clientset, hostname)

					By("Creating a pod with a specific IP address")
					name := fmt.Sprintf("run%d", rand.Uint32())
					ensurePodCreated(clientset, testutils.K8S_TEST_NS, &v1.Pod{
						ObjectMeta: metav1.ObjectMeta{Name: name},
						Spec: v1.PodSpec{
							Containers: []v1.Container{{
								Name:  name,
								Image: "ignore",
							}},
							NodeName: hostname,
						},
					})
					defer ensurePodDeleted(clientset, testutils.K8S_TEST_NS, name)

					requestedIP := "10.0.0.42"
					expectedIP := net.IPv4(10, 0, 0, 42).To4()

					_, _, _, contAddresses, _, contNs, err := testutils.CreateContainer(netconfHostLocalIPAM, name, testutils.K8S_TEST_NS, requestedIP)
					Expect(err).NotTo(HaveOccurred())

					podIP := contAddresses[0].IP
					log.Infof("All container IPs: %v", contAddresses)
					Expect(podIP).Should(Equal(expectedIP))

					By("Deleting the pod we created earlier")
					_, err = testutils.DeleteContainer(netconfHostLocalIPAM, contNs.Path(), name, testutils.K8S_TEST_NS)
					Expect(err).ShouldNot(HaveOccurred())

					By("Creating a second pod with the same IP address as the first pod")
					name2 := fmt.Sprintf("run2%d", rand.Uint32())
					ensurePodCreated(clientset, testutils.K8S_TEST_NS, &v1.Pod{
						ObjectMeta: metav1.ObjectMeta{Name: name2},
						Spec: v1.PodSpec{
							Containers: []v1.Container{{
								Name:  fmt.Sprintf("container-%s", name2),
								Image: "ignore",
							}},
							NodeName: hostname,
						},
					})
					defer ensurePodDeleted(clientset, testutils.K8S_TEST_NS, name2)

					_, _, _, contAddresses, _, contNs, err = testutils.CreateContainer(netconfHostLocalIPAM, name2, testutils.K8S_TEST_NS, requestedIP)
					Expect(err).NotTo(HaveOccurred())

					pod2IP := contAddresses[0].IP
					log.Infof("All container IPs: %v", contAddresses)
					Expect(pod2IP).Should(Equal(expectedIP))

					err = contNs.Do(func(_ ns.NetNS) error {
						defer GinkgoRecover()
						out, err := exec.Command("ip", "route", "show").Output()
						Expect(err).NotTo(HaveOccurred())
						for _, r := range c.expectedV4Routes {
							Expect(string(out)).To(MatchRegexp(r))
						}

						if c.unexpectedRoute != "" {
							Expect(string(out)).NotTo(ContainSubstring(c.unexpectedRoute))
						}

						out, err = exec.Command("ip", "-6", "route", "show").Output()
						Expect(err).NotTo(HaveOccurred())
						for _, r := range c.expectedV6Routes {
							Expect(string(out)).To(MatchRegexp(r))
						}

						if c.numIPv6IPs > 0 {
							err := testutils.CheckSysctlValue("/proc/sys/net/ipv6/conf/eth0/accept_dad", "0")
							Expect(err).NotTo(HaveOccurred())
						}

						out, err = exec.Command("ip", "addr", "show").Output()
						Expect(err).NotTo(HaveOccurred())
						inet := regexp.MustCompile(` {4}inet .*scope global`)
						Expect(inet.FindAll(out, -1)).To(HaveLen(c.numIPv4IPs))
						inetv6 := regexp.MustCompile(` {4}inet6 .*scope global`)
						Expect(inetv6.FindAll(out, -1)).To(HaveLen(c.numIPv6IPs))
						Expect(out).NotTo(ContainSubstring("scope global tentative"),
							"Some IPv6 addresses marked as tentative; disabling DAD must have failed.")

						return nil
					})
					Expect(err).ShouldNot(HaveOccurred())

					_, err = testutils.DeleteContainer(netconfHostLocalIPAM, contNs.Path(), name2, testutils.K8S_TEST_NS)
					Expect(err).ShouldNot(HaveOccurred())
				})
			})
		}

	})

	Context("using calico-ipam with a Namespace annotation only", func() {
		var nc types.NetConf
		var netconf string
		var pool1CIDR, pool2CIDR *net.IPNet
		var pool1 = "50.60.0.0/24"
		var pool2 = "50.60.1.0/24"
		var clientset *kubernetes.Clientset
		var name string
		var testNS string
		BeforeEach(func() {
			// Build the network config for this set of tests.
			nc = types.NetConf{
				CNIVersion:           cniVersion,
				Name:                 "calico-uts",
				Type:                 "calico",
				EtcdEndpoints:        fmt.Sprintf("http://%s:2379", os.Getenv("ETCD_IP")),
				DatastoreType:        os.Getenv("DATASTORE_TYPE"),
				Kubernetes:           types.Kubernetes{K8sAPIRoot: "http://127.0.0.1:8080"},
				Policy:               types.Policy{PolicyType: "k8s"},
				NodenameFileOptional: true,
				LogLevel:             "info",
			}
			nc.IPAM.Type = "calico-ipam"
			ncb, err := json.Marshal(nc)
			Expect(err).NotTo(HaveOccurred())
			netconf = string(ncb)

			// Create IP Pools.
			testutils.MustCreateNewIPPool(calicoClient, pool1, false, false, true)
			_, pool1CIDR, err = net.ParseCIDR(pool1)
			Expect(err).NotTo(HaveOccurred())

			testutils.MustCreateNewIPPool(calicoClient, pool2, false, false, true)
			_, pool2CIDR, err = net.ParseCIDR(pool2)
			Expect(err).NotTo(HaveOccurred())

			// Set up clients.
			config, err := clientcmd.DefaultClientConfig.ClientConfig()
			Expect(err).NotTo(HaveOccurred())
			clientset, err = kubernetes.NewForConfig(config)
			Expect(err).NotTo(HaveOccurred())
		})

		AfterEach(func() {
			// Delete pod
			ensurePodDeleted(clientset, testNS, name)

			// Delete the IP Pools.
			testutils.MustDeleteIPPool(calicoClient, pool1)
			testutils.MustDeleteIPPool(calicoClient, pool2)
		})

		It("successfully assigns an IP address from an IP Pool specified on a Namespace", func() {
			// Create the Namespace.
			testNS = fmt.Sprintf("run%d", rand.Uint32())
			_, err = clientset.CoreV1().Namespaces().Create(&v1.Namespace{
				ObjectMeta: metav1.ObjectMeta{
					Name: testNS,
					Annotations: map[string]string{
						"cni.projectcalico.org/ipv4pools": "[\"50.60.0.0/24\"]",
					},
				},
			})
			Expect(err).NotTo(HaveOccurred())

			// Now create a K8s pod.
			name = fmt.Sprintf("run%d", rand.Uint32())
			ensurePodCreated(clientset, testNS, &v1.Pod{
				ObjectMeta: metav1.ObjectMeta{
					Name:        name,
					Annotations: map[string]string{},
				},
				Spec: v1.PodSpec{
					Containers: []v1.Container{{
						Name:  name,
						Image: "ignore",
					}},
					NodeName: hostname,
				},
			})

			_, _, _, contAddresses, _, contNs, err := testutils.CreateContainer(netconf, name, testNS, "")
			Expect(err).NotTo(HaveOccurred())

			podIP := contAddresses[0].IP
			log.Infof("All container IPs: %v", contAddresses)
			log.Infof("Container got IP address: %s", podIP)
			Expect(pool1CIDR.Contains(podIP)).To(BeTrue())

			// Delete the container.
			_, err = testutils.DeleteContainer(netconf, contNs.Path(), name, testNS)
			Expect(err).ShouldNot(HaveOccurred())
		})

		It("should fail to assign from an IP pool that doesn't exist", func() {
			// Create the Namespace.
			testNS = fmt.Sprintf("run%d", rand.Uint32())
			_, err = clientset.CoreV1().Namespaces().Create(&v1.Namespace{
				ObjectMeta: metav1.ObjectMeta{
					Name: testNS,
					Annotations: map[string]string{
						"cni.projectcalico.org/ipv4pools": "[\"100.0.0.0/16\"]",
					},
				},
			})
			Expect(err).NotTo(HaveOccurred())

			// Now create a K8s pod.
			name = fmt.Sprintf("run%d", rand.Uint32())
			pod := ensurePodCreated(clientset, testNS, &v1.Pod{
				ObjectMeta: metav1.ObjectMeta{
					Name:        name,
					Annotations: map[string]string{},
				},
				Spec: v1.PodSpec{
					Containers: []v1.Container{{
						Name:  name,
						Image: "ignore",
					}},
					NodeName: hostname,
				},
			})
			log.Infof("Created POD object: %v", pod)

			// Expect an error when invoking the CNI plugin.
			_, _, _, _, _, contNs, err := testutils.CreateContainer(netconf, name, testNS, "")
			Expect(err).To(HaveOccurred())

			// Delete the container.
			_, err = testutils.DeleteContainer(netconf, contNs.Path(), name, testNS)
			Expect(err).ShouldNot(HaveOccurred())
		})

		It("should fail to assign an IP when the provided IP Pool is full", func() {
			// Create the Namespace.
			testNS = fmt.Sprintf("run%d", rand.Uint32())
			_, err = clientset.CoreV1().Namespaces().Create(&v1.Namespace{
				ObjectMeta: metav1.ObjectMeta{
					Name: testNS,
					Annotations: map[string]string{
						"cni.projectcalico.org/ipv4pools": "[\"50.60.0.0/24\"]",
					},
				},
			})
			Expect(err).NotTo(HaveOccurred())

			// Now create a K8s pod.
			name = fmt.Sprintf("run%d", rand.Uint32())
			pod := ensurePodCreated(clientset, testNS, &v1.Pod{
				ObjectMeta: metav1.ObjectMeta{
					Name:        name,
					Annotations: map[string]string{},
				},
				Spec: v1.PodSpec{
					Containers: []v1.Container{{
						Name:  name,
						Image: "ignore",
					}},
					NodeName: hostname,
				},
			})
			log.Infof("Created POD object: %v", pod)

			// Allocate all the addresses in the IP pool.
			handle := "test-handle"
			v4s, _, err := calicoClient.IPAM().AutoAssign(
				context.Background(),
				ipam.AutoAssignArgs{
					Num4:      256,
					HandleID:  &handle,
					IPv4Pools: []cnet.IPNet{cnet.IPNet{IPNet: *pool1CIDR}},
				},
			)
			Expect(err).NotTo(HaveOccurred())
			Expect(len(v4s)).To(Equal(256))

			// Expect an error when invoking the CNI plugin.
			_, _, _, _, _, contNs, err := testutils.CreateContainer(netconf, name, testNS, "")
			Expect(err).To(HaveOccurred())

			// Delete the container.
			_, err = testutils.DeleteContainer(netconf, contNs.Path(), name, testNS)
			Expect(err).ShouldNot(HaveOccurred())

			// Release all the IPs assigned above.
			err = calicoClient.IPAM().ReleaseByHandle(context.Background(), handle)
			Expect(err).ShouldNot(HaveOccurred())
		})

		It("should assign an IP from the second pool when the first IP Pool is full", func() {
			// Create the Namespace.
			testNS = fmt.Sprintf("run%d", rand.Uint32())
			_, err = clientset.CoreV1().Namespaces().Create(&v1.Namespace{
				ObjectMeta: metav1.ObjectMeta{
					Name: testNS,
					Annotations: map[string]string{
						"cni.projectcalico.org/ipv4pools": "[\"50.60.0.0/24\", \"50.60.1.0/24\"]",
					},
				},
			})
			Expect(err).NotTo(HaveOccurred())

			// Now create a K8s pod.
			name = fmt.Sprintf("run%d", rand.Uint32())
			pod := ensurePodCreated(clientset, testNS, &v1.Pod{
				ObjectMeta: metav1.ObjectMeta{
					Name:        name,
					Annotations: map[string]string{},
				},
				Spec: v1.PodSpec{
					Containers: []v1.Container{{
						Name:  name,
						Image: "ignore",
					}},
					NodeName: hostname,
				},
			})
			log.Infof("Created POD object: %v", pod)

			// Allocate all the addresses in the first IP pool.
			handle := "test-handle"
			v4s, _, err := calicoClient.IPAM().AutoAssign(
				context.Background(),
				ipam.AutoAssignArgs{
					Num4:      256,
					HandleID:  &handle,
					IPv4Pools: []cnet.IPNet{cnet.IPNet{IPNet: *pool1CIDR}},
				},
			)
			Expect(err).NotTo(HaveOccurred())
			Expect(len(v4s)).To(Equal(256))

			// Invoke the CNI plugin.
			_, r, _, _, _, contNs, err := testutils.CreateContainer(netconf, name, testNS, "")
			Expect(err).NotTo(HaveOccurred())

			// Expect the assigned IP address in the second IP pool.
			Expect(len(r.IPs)).To(Equal(1))
			Expect(pool2CIDR.Contains(r.IPs[0].Address.IP)).To(BeTrue(), "IP assigned from wrong pool")

			// Delete the container.
			_, err = testutils.DeleteContainer(netconf, contNs.Path(), name, testNS)
			Expect(err).ShouldNot(HaveOccurred())

			// Release all the IPs assigned above.
			err = calicoClient.IPAM().ReleaseByHandle(context.Background(), handle)
			Expect(err).ShouldNot(HaveOccurred())
		})

	})

	Context("using calico-ipam with Namespace annotation and pod annotation", func() {
		var nc types.NetConf
		var netconf string
		var ipPoolCIDR *net.IPNet
		var pool1 = "50.70.0.0/16"
		var clientset *kubernetes.Clientset
		var name string
		var testNS string
		BeforeEach(func() {
			// Build the network config for this set of tests.
			nc = types.NetConf{
				CNIVersion:           cniVersion,
				Name:                 "calico-uts",
				Type:                 "calico",
				EtcdEndpoints:        fmt.Sprintf("http://%s:2379", os.Getenv("ETCD_IP")),
				DatastoreType:        os.Getenv("DATASTORE_TYPE"),
				Kubernetes:           types.Kubernetes{K8sAPIRoot: "http://127.0.0.1:8080"},
				Policy:               types.Policy{PolicyType: "k8s"},
				NodenameFileOptional: true,
				LogLevel:             "info",
			}
			nc.IPAM.Type = "calico-ipam"
			ncb, err := json.Marshal(nc)
			Expect(err).NotTo(HaveOccurred())
			netconf = string(ncb)

			// Create a new IP Pool.
			testutils.MustCreateNewIPPool(calicoClient, pool1, false, false, true)
			_, ipPoolCIDR, err = net.ParseCIDR(pool1)
			Expect(err).NotTo(HaveOccurred())

			// Create clients.
			config, err := clientcmd.DefaultClientConfig.ClientConfig()
			Expect(err).NotTo(HaveOccurred())
			clientset, err = kubernetes.NewForConfig(config)
			Expect(err).NotTo(HaveOccurred())
		})

		AfterEach(func() {
			// Delete pod
			ensurePodDeleted(clientset, testNS, name)

			// Delete the IP Pool.
			testutils.MustDeleteIPPool(calicoClient, pool1)
		})

		It("should prefer pod annotations to namespace annotations if both are present", func() {
			// Create the Namespace.
			testNS = fmt.Sprintf("run%d", rand.Uint32())
			_, err = clientset.CoreV1().Namespaces().Create(&v1.Namespace{
				ObjectMeta: metav1.ObjectMeta{
					Name: testNS,
					Annotations: map[string]string{
						"cni.projectcalico.org/ipv4pools": "[\"50.55.0.0/16\"]",
					},
				},
			})
			Expect(err).NotTo(HaveOccurred())

			// Now create a K8s pod passing in an IP pool.
			name = fmt.Sprintf("run%d", rand.Uint32())
			pod := ensurePodCreated(clientset, testNS, &v1.Pod{
				ObjectMeta: metav1.ObjectMeta{
					Name: name,
					Annotations: map[string]string{
						"cni.projectcalico.org/ipv4pools": "[\"50.70.0.0/16\"]",
					},
				},
				Spec: v1.PodSpec{
					Containers: []v1.Container{{
						Name:  name,
						Image: "ignore",
					}},
					NodeName: hostname,
				},
			})
			log.Infof("Created POD object: %v", pod)

			// Run the CNI plugin.
			_, _, _, contAddresses, _, contNs, err := testutils.CreateContainer(netconf, name, testNS, "")
			Expect(err).NotTo(HaveOccurred())

			podIP := contAddresses[0].IP
			log.Infof("All container IPs: %v", contAddresses)
			log.Infof("Container got IP address: %s", podIP)
			Expect(ipPoolCIDR.Contains(podIP)).To(BeTrue())

			// Delete the container.
			_, err = testutils.DeleteContainer(netconf, contNs.Path(), name, testNS)
			Expect(err).ShouldNot(HaveOccurred())
		})
	})

	Context("using calico-ipam specifying IP pools via pod annotation", func() {
		var nc types.NetConf
		var netconf string
		var pool1 = "172.16.0.0/16"
		var pool2 = "172.17.0.0/16"
		var pool1CIDR, pool2CIDR *net.IPNet
		var pool2Name string
		var clientset *kubernetes.Clientset
		var name string
		BeforeEach(func() {
			// Build the network config for this set of tests.
			nc = types.NetConf{
				CNIVersion:           cniVersion,
				Name:                 "calico-uts",
				Type:                 "calico",
				EtcdEndpoints:        fmt.Sprintf("http://%s:2379", os.Getenv("ETCD_IP")),
				DatastoreType:        os.Getenv("DATASTORE_TYPE"),
				Kubernetes:           types.Kubernetes{K8sAPIRoot: "http://127.0.0.1:8080"},
				Policy:               types.Policy{PolicyType: "k8s"},
				NodenameFileOptional: true,
				LogLevel:             "info",
			}
			nc.IPAM.Type = "calico-ipam"
			ncb, err := json.Marshal(nc)
			Expect(err).NotTo(HaveOccurred())
			netconf = string(ncb)

			// Create two IP pools.
			testutils.MustCreateNewIPPool(calicoClient, pool1, false, false, true)
			_, pool1CIDR, err = net.ParseCIDR(pool1)
			Expect(err).NotTo(HaveOccurred())
			pool2Name = testutils.MustCreateNewIPPool(calicoClient, pool2, false, false, true)
			_, pool2CIDR, err = net.ParseCIDR(pool2)
			Expect(err).NotTo(HaveOccurred())

			// Create a kubernetes clientset.
			config, err := clientcmd.DefaultClientConfig.ClientConfig()
			Expect(err).NotTo(HaveOccurred())
			clientset, err = kubernetes.NewForConfig(config)
			Expect(err).NotTo(HaveOccurred())

			// Ensure a namespace exists.
			ensureNamespace(clientset, testutils.K8S_TEST_NS)
		})

		AfterEach(func() {
			// Delete pod
			ensurePodDeleted(clientset, testutils.K8S_TEST_NS, name)

			// Delete the IP Pools.
			testutils.MustDeleteIPPool(calicoClient, pool1)
			testutils.MustDeleteIPPool(calicoClient, pool2)
		})

		It("successfully assigns an IP address from the annotated IP Pool (by cidr)", func() {
			// Create a K8s pod passing in an IP pool.
			name = fmt.Sprintf("run%d", rand.Uint32())
			pod := ensurePodCreated(clientset, testutils.K8S_TEST_NS, &v1.Pod{
				ObjectMeta: metav1.ObjectMeta{
					Name: name,
					Annotations: map[string]string{
						"cni.projectcalico.org/ipv4pools": "[\"172.16.0.0/16\"]",
					},
				},
				Spec: v1.PodSpec{
					Containers: []v1.Container{{
						Name:  name,
						Image: "ignore",
					}},
					NodeName: hostname,
				},
			})
			log.Infof("Created POD object: %v", pod)

			_, _, _, contAddresses, _, contNs, err := testutils.CreateContainer(netconf, name, testutils.K8S_TEST_NS, "")
			Expect(err).NotTo(HaveOccurred())

			podIP := contAddresses[0].IP
			log.Infof("All container IPs: %v", contAddresses)
			log.Infof("Container got IP address: %s", podIP)
			Expect(pool1CIDR.Contains(podIP)).To(BeTrue())

			// Delete the container.
			_, err = testutils.DeleteContainer(netconf, contNs.Path(), name, testutils.K8S_TEST_NS)
			Expect(err).ShouldNot(HaveOccurred())
		})

		It("successfully assigns an IP address from the annotated IP Pool (by name)", func() {
			// Create a K8s pod passing in an IP pool.
			name = fmt.Sprintf("run%d", rand.Uint32())
			pod := ensurePodCreated(clientset, testutils.K8S_TEST_NS, &v1.Pod{
				ObjectMeta: metav1.ObjectMeta{
					Name: name,
					Annotations: map[string]string{
						"cni.projectcalico.org/ipv4pools": fmt.Sprintf("[\"%s\"]", pool2Name),
					},
				},
				Spec: v1.PodSpec{
					Containers: []v1.Container{{
						Name:  name,
						Image: "ignore",
					}},
					NodeName: hostname,
				},
			})
			log.Infof("Created POD object: %v", pod)

			_, _, _, contAddresses, _, contNs, err := testutils.CreateContainer(netconf, name, testutils.K8S_TEST_NS, "")
			Expect(err).NotTo(HaveOccurred())

			podIP := contAddresses[0].IP
			log.Infof("All container IPs: %v", contAddresses)
			log.Infof("Container got IP address: %s", podIP)
			Expect(pool2CIDR.Contains(podIP)).To(BeTrue())

			// Delete the container.
			_, err = testutils.DeleteContainer(netconf, contNs.Path(), name, testutils.K8S_TEST_NS)
			Expect(err).ShouldNot(HaveOccurred())
		})

	})

	Context("using floatingIPs annotation to assign a DNAT", func() {
		var netconf types.NetConf
		var clientset *kubernetes.Clientset
		var name string
		BeforeEach(func() {
			netconf = types.NetConf{
				CNIVersion:           cniVersion,
				Name:                 "calico-network-name",
				Type:                 "calico",
				EtcdEndpoints:        fmt.Sprintf("http://%s:2379", os.Getenv("ETCD_IP")),
				DatastoreType:        os.Getenv("DATASTORE_TYPE"),
				Kubernetes:           types.Kubernetes{K8sAPIRoot: "http://127.0.0.1:8080"},
				Policy:               types.Policy{PolicyType: "k8s"},
				NodenameFileOptional: true,
				LogLevel:             "info",
				FeatureControl:       types.FeatureControl{FloatingIPs: true},
			}
			netconf.IPAM.Type = "calico-ipam"

			// Create an IP pool for the pod IP as well as a floating IP range.
			for _, ipPool := range []string{"172.16.0.0/16", "1.1.1.0/24"} {
				testutils.MustCreateNewIPPool(calicoClient, ipPool, false, false, true)
				_, _, err := net.ParseCIDR(ipPool)
				Expect(err).NotTo(HaveOccurred())
			}

			// Build kubernetes clients.
			config, err := clientcmd.DefaultClientConfig.ClientConfig()
			Expect(err).NotTo(HaveOccurred())
			clientset, err = kubernetes.NewForConfig(config)
			Expect(err).NotTo(HaveOccurred())

			// Now create a K8s pod passing in a floating IP.
			ensureNamespace(clientset, testutils.K8S_TEST_NS)
			name = fmt.Sprintf("run%d", rand.Uint32())
			pod := ensurePodCreated(clientset, testutils.K8S_TEST_NS, &v1.Pod{
				ObjectMeta: metav1.ObjectMeta{
					Name: name,
					Annotations: map[string]string{
						"cni.projectcalico.org/floatingIPs": "[\"1.1.1.1\"]",
					},
				},
				Spec: v1.PodSpec{
					Containers: []v1.Container{{
						Name:  name,
						Image: "ignore",
					}},
					NodeName: hostname,
				},
			})
			log.Infof("Created POD object: %v", pod)
		})

		AfterEach(func() {
			// Delete pod
			ensurePodDeleted(clientset, testutils.K8S_TEST_NS, name)

			// Delete IPPools.
			for _, ipPool := range []string{"172.16.0.0/16", "1.1.1.0/24"} {
				testutils.MustDeleteIPPool(calicoClient, ipPool)
			}
		})

		It("successfully assigns a DNAT IP address from the annotated floatingIP", func() {
			// Resolve the config struct.
			confBytes, err := json.Marshal(netconf)
			Expect(err).NotTo(HaveOccurred())

			// Invoke the CNI plugin
			_, _, _, contAddresses, _, contNs, err := testutils.CreateContainer(string(confBytes), name, testutils.K8S_TEST_NS, "")
			Expect(err).NotTo(HaveOccurred())

			// Assert that the endpoint is created
			endpoints, err := calicoClient.WorkloadEndpoints().List(ctx, options.ListOptions{})
			Expect(err).ShouldNot(HaveOccurred())
			Expect(endpoints.Items).Should(HaveLen(1))

			// Assert that the endpoint contains the appropriate DNAT
			podIP := contAddresses[0].IP
			Expect(endpoints.Items[0].Spec.IPNATs).Should(HaveLen(1))
			Expect(endpoints.Items[0].Spec.IPNATs).Should(Equal([]api.IPNAT{api.IPNAT{InternalIP: podIP.String(), ExternalIP: "1.1.1.1"}}))

			// Delete the container.
			_, err = testutils.DeleteContainer(string(confBytes), contNs.Path(), name, testutils.K8S_TEST_NS)
			Expect(err).ShouldNot(HaveOccurred())
		})

		It("fails when the floating_ip feature is not enabled", func() {
			// Resolve the config struct, disabling the feature.
			netconf.FeatureControl.FloatingIPs = false
			confBytes, err := json.Marshal(netconf)
			Expect(err).NotTo(HaveOccurred())

			// Invoke the CNI plugin, expect it to fail.
			_, _, _, _, _, contNs, err := testutils.CreateContainer(string(confBytes), name, testutils.K8S_TEST_NS, "")
			Expect(err).To(HaveOccurred())

			if os.Getenv("DATASTORE_TYPE") != "kubernetes" {
				// No WEP should be created with an etcd datastore.
				endpoints, err := calicoClient.WorkloadEndpoints().List(ctx, options.ListOptions{})
				Expect(err).ShouldNot(HaveOccurred())
				Expect(endpoints.Items).Should(HaveLen(0))
			}

			// Delete the container.
			_, err = testutils.DeleteContainer(string(confBytes), contNs.Path(), name, testutils.K8S_TEST_NS)
			Expect(err).ShouldNot(HaveOccurred())
		})
	})

	Context("using ipAddrsNoIpam annotation to assign IP address to a pod, bypassing IPAM", func() {
		var clientset *kubernetes.Clientset
		var netconf string
		var nc types.NetConf
		var name string

		BeforeEach(func() {
			// Set up clients.
			config, err := clientcmd.DefaultClientConfig.ClientConfig()
			Expect(err).NotTo(HaveOccurred())
			clientset, err = kubernetes.NewForConfig(config)
			Expect(err).NotTo(HaveOccurred())

			// Create a network config.
			nc = types.NetConf{
				CNIVersion:           cniVersion,
				Name:                 "calico-uts",
				Type:                 "calico",
				EtcdEndpoints:        fmt.Sprintf("http://%s:2379", os.Getenv("ETCD_IP")),
				DatastoreType:        os.Getenv("DATASTORE_TYPE"),
				Kubernetes:           types.Kubernetes{K8sAPIRoot: "http://127.0.0.1:8080"},
				Policy:               types.Policy{PolicyType: "k8s"},
				NodenameFileOptional: true,
				LogLevel:             "info",
				FeatureControl:       types.FeatureControl{IPAddrsNoIpam: true},
			}
			nc.IPAM.Type = "calico-ipam"
			ncb, err := json.Marshal(nc)
			Expect(err).NotTo(HaveOccurred())
			netconf = string(ncb)
		})

		AfterEach(func() {
			// Delete pod
			ensurePodDeleted(clientset, testutils.K8S_TEST_NS, name)
		})

		It("should successfully assigns the annotated IP address", func() {
			assignIP := net.IPv4(10, 0, 0, 1).To4()

			// Now create a K8s pod passing in an IP address.
			name = fmt.Sprintf("run%d", rand.Uint32())
			pod := ensurePodCreated(clientset, testutils.K8S_TEST_NS, &v1.Pod{
				ObjectMeta: metav1.ObjectMeta{
					Name: name,
					Annotations: map[string]string{
						"cni.projectcalico.org/ipAddrsNoIpam": "[\"10.0.0.1\"]",
					},
				},
				Spec: v1.PodSpec{
					Containers: []v1.Container{{
						Name:  name,
						Image: "ignore",
					}},
					NodeName: hostname,
				},
			})

			log.Infof("Created POD object: %v", pod)

			containerID, _, contVeth, contAddresses, _, contNs, err := testutils.CreateContainer(netconf, name, testutils.K8S_TEST_NS, "")
			Expect(err).NotTo(HaveOccurred())
			mac := contVeth.Attrs().HardwareAddr

			podIP := contAddresses[0].IP
			log.Infof("All container IPs: %v", contAddresses)
			log.Infof("Container got IP address: %s", podIP)
			Expect(podIP).Should(Equal(assignIP))

			ids := names.WorkloadEndpointIdentifiers{
				Node:         hostname,
				Orchestrator: api.OrchestratorKubernetes,
				Endpoint:     "eth0",
				Pod:          name,
				ContainerID:  containerID,
			}

			wrkload, err := ids.CalculateWorkloadEndpointName(false)
			Expect(err).NotTo(HaveOccurred())

			interfaceName := k8sconversion.NewConverter().VethNameForWorkload(testutils.K8S_TEST_NS, name)

			// The endpoint is created
			endpoints, err := calicoClient.WorkloadEndpoints().List(ctx, options.ListOptions{})
			Expect(err).ShouldNot(HaveOccurred())
			Expect(endpoints.Items).Should(HaveLen(1))

			if os.Getenv("DATASTORE_TYPE") == "kubernetes" {
				// Unlike etcd datastore, WEP based on a kubernetes pod does not store values for mac/containerID.
				// Put them back manually for later comparison.
				endpoints.Items[0].Spec.ContainerID = containerID
				endpoints.Items[0].Spec.MAC = mac.String()
			}

			Expect(endpoints.Items[0].Name).Should(Equal(wrkload))
			Expect(endpoints.Items[0].Namespace).Should(Equal(testutils.K8S_TEST_NS))
			Expect(endpoints.Items[0].Labels).Should(Equal(map[string]string{
				"projectcalico.org/namespace":      "test",
				"projectcalico.org/orchestrator":   api.OrchestratorKubernetes,
				"projectcalico.org/serviceaccount": "default",
			}))

			Expect(endpoints.Items[0].Spec).Should(Equal(api.WorkloadEndpointSpec{
				Pod:           name,
				InterfaceName: interfaceName,
				IPNetworks:    []string{assignIP.String() + "/32"},
				MAC:           mac.String(),
				Profiles:      []string{"kns.test", "ksa.test.default"},
				Node:          hostname,
				Endpoint:      "eth0",
				Workload:      "",
				ContainerID:   containerID,
				Orchestrator:  api.OrchestratorKubernetes,
			}))

			// Delete the container.
			_, err = testutils.DeleteContainer(netconf, contNs.Path(), name, testutils.K8S_TEST_NS)
			Expect(err).ShouldNot(HaveOccurred())
		})

		It("should fail if ipAddrsNoIpam is not enabled", func() {
			// Disable the feature
			nc.FeatureControl.IPAddrsNoIpam = false
			ncb, err := json.Marshal(nc)
			Expect(err).NotTo(HaveOccurred())
			netconf = string(ncb)

			config, err := clientcmd.DefaultClientConfig.ClientConfig()
			Expect(err).NotTo(HaveOccurred())

			clientset, err := kubernetes.NewForConfig(config)
			Expect(err).NotTo(HaveOccurred())

			// Now create a K8s pod passing in an IP address.
			name = fmt.Sprintf("run%d", rand.Uint32())
			pod := ensurePodCreated(clientset, testutils.K8S_TEST_NS, &v1.Pod{
				ObjectMeta: metav1.ObjectMeta{
					Name: name,
					Annotations: map[string]string{
						"cni.projectcalico.org/ipAddrsNoIpam": "[\"10.0.0.1\"]",
					},
				},
				Spec: v1.PodSpec{
					Containers: []v1.Container{{
						Name:  name,
						Image: "ignore",
					}},
					NodeName: hostname,
				},
			})

			log.Infof("Created POD object: %v", pod)

			_, _, _, _, _, contNs, err := testutils.CreateContainer(netconf, name, testutils.K8S_TEST_NS, "")
			Expect(err).To(HaveOccurred())

			_, err = testutils.DeleteContainer(netconf, contNs.Path(), name, testutils.K8S_TEST_NS)
			Expect(err).ShouldNot(HaveOccurred())
		})

		It("should return an error if multiple addresses are requested using ipAddrsNoIpam", func() {
			// Now create a K8s pod passing in more than one IPv4 address.
			name = fmt.Sprintf("run%d", rand.Uint32())
			pod := ensurePodCreated(clientset, testutils.K8S_TEST_NS, &v1.Pod{
				ObjectMeta: metav1.ObjectMeta{
					Name: name,
					Annotations: map[string]string{
						"cni.projectcalico.org/ipAddrsNoIpam": "[\"10.0.0.1\", \"10.0.0.2\"]",
					},
				},
				Spec: v1.PodSpec{
					Containers: []v1.Container{{
						Name:  name,
						Image: "ignore",
					}},
					NodeName: hostname,
				},
			})

			log.Infof("Created POD object: %v", pod)

			_, _, _, _, _, contNs, err := testutils.CreateContainer(netconf, name, testutils.K8S_TEST_NS, "")
			Expect(err).To(HaveOccurred())

			if os.Getenv("DATASTORE_TYPE") != "kubernetes" {
				// No WEP should be created with an etcd datastore.
				endpoints, err := calicoClient.WorkloadEndpoints().List(ctx, options.ListOptions{})
				Expect(err).ShouldNot(HaveOccurred())
				Expect(endpoints.Items).Should(HaveLen(0))
			}

			// Delete the container.
			_, err = testutils.DeleteContainer(netconf, contNs.Path(), name, testutils.K8S_TEST_NS)
			Expect(err).ShouldNot(HaveOccurred())
		})
	})

	Context("using ipAddrs annotation to assign IP address to a pod from IPAM", func() {
		var clientset *kubernetes.Clientset

		BeforeEach(func() {
			// Set up clients.
			config, err := clientcmd.DefaultClientConfig.ClientConfig()
			Expect(err).NotTo(HaveOccurred())
			clientset, err = kubernetes.NewForConfig(config)
			Expect(err).NotTo(HaveOccurred())
		})

		It("should successfully assign the annotated IP address", func() {
			netconfCalicoIPAM := fmt.Sprintf(`
				{
				  "cniVersion": "%s",
				  "name": "net4",
				  "type": "calico",
				  "etcd_endpoints": "http://%s:2379",
				  "datastore_type": "%s",
			          "nodename_file_optional": true,
				  "ipam": {
					   "type": "calico-ipam",
					   "assign_ipv4": "true",
					   "assign_ipv6": "true"
				   },
					"kubernetes": {
					  "k8s_api_root": "http://127.0.0.1:8080"
					 },
					"policy": {"type": "k8s"},
					"log_level":"debug"
				}`, cniVersion, os.Getenv("ETCD_IP"), os.Getenv("DATASTORE_TYPE"))

			assignIP := net.IPv4(20, 0, 0, 111).To4()

			// Create a new ipPool.
			ipPool := "20.0.0.0/24"
			testutils.MustCreateNewIPPool(calicoClient, ipPool, false, false, true)
			_, _, err := net.ParseCIDR(ipPool)
			Expect(err).NotTo(HaveOccurred())

			// Now create a K8s pod passing in an IP address.
			name := fmt.Sprintf("run%d", rand.Uint32())
			pod := ensurePodCreated(clientset, testutils.K8S_TEST_NS, &v1.Pod{
				ObjectMeta: metav1.ObjectMeta{
					Name: name,
					Annotations: map[string]string{
						"cni.projectcalico.org/ipAddrs": "[\"20.0.0.111\"]",
					},
				},
				Spec: v1.PodSpec{
					Containers: []v1.Container{{
						Name:  name,
						Image: "ignore",
					}},
					NodeName: hostname,
				},
			})
			defer ensurePodDeleted(clientset, testutils.K8S_TEST_NS, name)

			log.Infof("Created POD object: %v", pod)

			containerID, _, contVeth, contAddresses, _, netNS, err := testutils.CreateContainer(netconfCalicoIPAM, name, testutils.K8S_TEST_NS, "")
			Expect(err).NotTo(HaveOccurred())
			mac := contVeth.Attrs().HardwareAddr

			podIP := contAddresses[0].IP
			log.Infof("All container IPs: %v", contAddresses)
			log.Infof("Container got IP address: %s", podIP)
			Expect(podIP).Should(Equal(assignIP))

			ids := names.WorkloadEndpointIdentifiers{
				Node:         hostname,
				Orchestrator: api.OrchestratorKubernetes,
				Endpoint:     "eth0",
				Pod:          name,
				ContainerID:  containerID,
			}

			wrkload, err := ids.CalculateWorkloadEndpointName(false)
			Expect(err).NotTo(HaveOccurred())

			interfaceName := k8sconversion.NewConverter().VethNameForWorkload(testutils.K8S_TEST_NS, name)

			// Make sure WorkloadEndpoint is created and has the requested IP in the datastore.
			endpoints, err := calicoClient.WorkloadEndpoints().List(ctx, options.ListOptions{})
			Expect(err).ShouldNot(HaveOccurred())
			Expect(endpoints.Items).Should(HaveLen(1))

			if os.Getenv("DATASTORE_TYPE") == "kubernetes" {
				// Unlike etcd datastore, WEP based on a kubernetes pod does not store values for mac/containerID.
				// Put them back manually for later comparison.
				endpoints.Items[0].Spec.ContainerID = containerID
				endpoints.Items[0].Spec.MAC = mac.String()
			}

			Expect(endpoints.Items[0].Name).Should(Equal(wrkload))
			Expect(endpoints.Items[0].Namespace).Should(Equal(testutils.K8S_TEST_NS))
			Expect(endpoints.Items[0].Labels).Should(Equal(map[string]string{
				"projectcalico.org/namespace":      "test",
				"projectcalico.org/orchestrator":   api.OrchestratorKubernetes,
				"projectcalico.org/serviceaccount": "default",
			}))

			Expect(endpoints.Items[0].Spec).Should(Equal(api.WorkloadEndpointSpec{
				Pod:           name,
				InterfaceName: interfaceName,
				IPNetworks:    []string{assignIP.String() + "/32"},
				MAC:           mac.String(),
				Profiles:      []string{"kns.test", "ksa.test.default"},
				Node:          hostname,
				Endpoint:      "eth0",
				Workload:      "",
				ContainerID:   containerID,
				Orchestrator:  api.OrchestratorKubernetes,
			}))

			// Check the pod's IP annotations.
			checkPodIPAnnotations(clientset, testutils.K8S_TEST_NS, name, "20.0.0.111/32", "20.0.0.111/32")

			// Delete the container.
			_, err = testutils.DeleteContainer(netconfCalicoIPAM, netNS.Path(), name, testutils.K8S_TEST_NS)
			Expect(err).ShouldNot(HaveOccurred())
		})
	})

	Context("with dual stack IP allocations", func() {
		var clientset *kubernetes.Clientset
		var ipPool4 string = "20.0.0.0/24"
		var ipPool6 string = "fd80:20::/96"

		BeforeEach(func() {
			// Set up clients.
			config, err := clientcmd.DefaultClientConfig.ClientConfig()
			Expect(err).NotTo(HaveOccurred())
			clientset, err = kubernetes.NewForConfig(config)
			Expect(err).NotTo(HaveOccurred())
			testutils.MustCreateNewIPPool(calicoClient, ipPool4, false, false, true)
			testutils.MustCreateNewIPPool(calicoClient, ipPool6, false, false, true)
		})

		AfterEach(func() {
			log.Info("[TEST] Tearing down IPPools")
			testutils.MustDeleteIPPool(calicoClient, ipPool4)
			testutils.MustDeleteIPPool(calicoClient, ipPool6)
		})

		It("should allocate IPv4 and IPv6 addresses and handle dual stack floating IPs", func() {
			netconfCalicoIPAM := fmt.Sprintf(`
				{
     			  "feature_control": {
     			      "floating_ips": true
     			  },
     			  "cniVersion": "%s",
				  "name": "net4",
				  "type": "calico",
				  "etcd_endpoints": "http://%s:2379",
				  "datastore_type": "%s",
			          "nodename_file_optional": true,
				  "ipam": {
					   "type": "calico-ipam",
					   "assign_ipv4": "true",
					   "assign_ipv6": "true"
				   },
					"kubernetes": {
					  "k8s_api_root": "http://127.0.0.1:8080"
					 },
					"policy": {"type": "k8s"},
					"log_level":"debug"
				}`, cniVersion, os.Getenv("ETCD_IP"), os.Getenv("DATASTORE_TYPE"))

<<<<<<< HEAD
			ensureNamespace(clientset, testutils.K8S_TEST_NS)

			// Now create a K8s pod (without any IP annotations).
=======
			// Now create a K8s pod (without any pod IP annotations).
>>>>>>> c880e82a
			name := fmt.Sprintf("run%d", rand.Uint32())
			pod := ensurePodCreated(clientset, testutils.K8S_TEST_NS, &v1.Pod{
				ObjectMeta: metav1.ObjectMeta{
					Name: name,
					Annotations: map[string]string{
						"cni.projectcalico.org/floatingIPs": "[\"1.1.1.1\", \"2001:647f::21\"]",
					},
				},
				Spec: v1.PodSpec{
					Containers: []v1.Container{{
						Name:  name,
						Image: "ignore",
					}},
					NodeName: hostname,
				},
			})
			defer ensurePodDeleted(clientset, testutils.K8S_TEST_NS, name)

			log.Infof("Created POD object: %v", pod)

			containerID, _, contVeth, contAddresses, _, netNS, err := testutils.CreateContainer(netconfCalicoIPAM, name, testutils.K8S_TEST_NS, "")
			Expect(err).NotTo(HaveOccurred())
			mac := contVeth.Attrs().HardwareAddr

			log.Infof("All container IPs: %v", contAddresses)
			Expect(contAddresses).To(HaveLen(2))
			podIPv4 := contAddresses[0].IP
			Expect(podIPv4.To4()).NotTo(BeNil())
			podIPv6 := contAddresses[1].IP
			Expect(podIPv6.To16()).NotTo(BeNil())

			ids := names.WorkloadEndpointIdentifiers{
				Node:         hostname,
				Orchestrator: api.OrchestratorKubernetes,
				Endpoint:     "eth0",
				Pod:          name,
				ContainerID:  containerID,
			}

			wrkload, err := ids.CalculateWorkloadEndpointName(false)
			Expect(err).NotTo(HaveOccurred())

			interfaceName := k8sconversion.NewConverter().VethNameForWorkload(testutils.K8S_TEST_NS, name)

			// Make sure WorkloadEndpoint is created and has the requested IP in the datastore.
			endpoints, err := calicoClient.WorkloadEndpoints().List(ctx, options.ListOptions{})
			Expect(err).ShouldNot(HaveOccurred())
			Expect(endpoints.Items).Should(HaveLen(1))

			if os.Getenv("DATASTORE_TYPE") == "kubernetes" {
				// Unlike etcd datastore, WEP based on a kubernetes pod does not store values for mac/containerID.
				// Put them back manually for later comparison.
				endpoints.Items[0].Spec.ContainerID = containerID
				endpoints.Items[0].Spec.MAC = mac.String()
			}

			Expect(endpoints.Items[0].Name).Should(Equal(wrkload))
			Expect(endpoints.Items[0].Namespace).Should(Equal(testutils.K8S_TEST_NS))
			Expect(endpoints.Items[0].Labels).Should(Equal(map[string]string{
				"projectcalico.org/namespace":      "test",
				"projectcalico.org/orchestrator":   api.OrchestratorKubernetes,
				"projectcalico.org/serviceaccount": "default",
			}))

			Expect(endpoints.Items[0].Spec).Should(Equal(api.WorkloadEndpointSpec{
				Pod:           name,
				InterfaceName: interfaceName,
				IPNetworks:    []string{podIPv4.String() + "/32", podIPv6.String() + "/128"},
				MAC:           mac.String(),
				Profiles:      []string{"kns.test", "ksa.test.default"},
				Node:          hostname,
				Endpoint:      "eth0",
				Workload:      "",
				IPNATs: []api.IPNAT{
					{
						InternalIP: podIPv4.String(),
						ExternalIP: "1.1.1.1",
					},
					{
						InternalIP: podIPv6.String(),
						ExternalIP: "2001:647f::21",
					},
				},
				ContainerID:   containerID,
				Orchestrator:  api.OrchestratorKubernetes,
			}))

			// Check the pod's IP annotations.
			checkPodIPAnnotations(clientset, testutils.K8S_TEST_NS, name, podIPv4.String()+"/32", podIPv4.String()+"/32,"+podIPv6.String()+"/128")

			// Delete the container.
			_, err = testutils.DeleteContainer(netconfCalicoIPAM, netNS.Path(), name, testutils.K8S_TEST_NS)
			Expect(err).ShouldNot(HaveOccurred())
		})
	})

	// This context contains test cases meant to simulate specific scenarios seen when running the plugin
	// in a Kubernetes cluster.
	Context("Kubernetes-specific race condition tests", func() {
		var clientset *kubernetes.Clientset
		var cniContainerIDX string = "container-id-00x"
		var cniContainerIDY string = "container-id-00y"
		var ipPool string = "10.0.0.0/24"
		var name string
		var nc types.NetConf
		var netconf string

		BeforeEach(func() {
			// Set up clients.
			config, err := clientcmd.DefaultClientConfig.ClientConfig()
			Expect(err).NotTo(HaveOccurred())
			clientset, err = kubernetes.NewForConfig(config)
			Expect(err).NotTo(HaveOccurred())

			// Create a network config.
			nc = types.NetConf{
				CNIVersion:           cniVersion,
				Name:                 "calico-uts",
				Type:                 "calico",
				EtcdEndpoints:        fmt.Sprintf("http://%s:2379", os.Getenv("ETCD_IP")),
				DatastoreType:        os.Getenv("DATASTORE_TYPE"),
				Kubernetes:           types.Kubernetes{K8sAPIRoot: "http://127.0.0.1:8080"},
				Policy:               types.Policy{PolicyType: "k8s"},
				NodenameFileOptional: true,
				LogLevel:             "info",
			}
			nc.IPAM.Type = "calico-ipam"
			ncb, err := json.Marshal(nc)
			Expect(err).NotTo(HaveOccurred())
			netconf = string(ncb)

			// Create a new ipPool.
			testutils.MustCreateNewIPPool(calicoClient, ipPool, false, false, true)

			// Now create a K8s pod.
			name = fmt.Sprintf("pod-%d", rand.Uint32())
			ensurePodCreated(clientset, testutils.K8S_TEST_NS,
				&v1.Pod{
					ObjectMeta: metav1.ObjectMeta{
						Name: name,
					},
					Spec: v1.PodSpec{
						Containers: []v1.Container{{
							Name:  name,
							Image: "ignore",
						}},
						NodeName: hostname,
					},
				})
		})

		AfterEach(func() {
			// Delete pod
			ensurePodDeleted(clientset, testutils.K8S_TEST_NS, name)

			// Delete IP pools.
			testutils.MustDeleteIPPool(calicoClient, ipPool)
		})

		// This specific test case is for an issue where k8s would send extra DELs being "aggressive". See: https://github.com/kubernetes/kubernetes/issues/44100
		// Specifically, what this test simulates is:
		// - CNI ADD for containerIDX
		// - CNI DEL for containerIDX
		// - CNI ADD for containerIDY
		// - CNI DEL for containerIDX (Spurious delete for old container ID)
		It("Use different container IDs to ADD and DEL the container", func() {
			// ADD the container with passing a container ID "X".
			_, result, _, _, _, contNs, err := testutils.CreateContainerWithId(netconf, name, testutils.K8S_TEST_NS, "", cniContainerIDX)
			Expect(err).ShouldNot(HaveOccurred())
			log.Printf("Unmarshaled result: %v\n", result)

			// Assert that the endpoint is created in the backend datastore with ContainerID "X".
			endpoints, err := calicoClient.WorkloadEndpoints().List(ctx, options.ListOptions{})
			Expect(err).ShouldNot(HaveOccurred())
			Expect(endpoints.Items).Should(HaveLen(1))
			idsX := names.WorkloadEndpointIdentifiers{
				Node:         hostname,
				Orchestrator: api.OrchestratorKubernetes,
				Endpoint:     "eth0",
				Pod:          name,
				ContainerID:  cniContainerIDX,
			}
			wrkloadX, err := idsX.CalculateWorkloadEndpointName(false)
			Expect(err).NotTo(HaveOccurred())
			Expect(endpoints.Items[0].Name).Should(Equal(wrkloadX))
			Expect(endpoints.Items[0].Namespace).Should(Equal(testutils.K8S_TEST_NS))
			Expect(endpoints.Items[0].Labels).Should(Equal(map[string]string{
				"projectcalico.org/namespace":      "test",
				"projectcalico.org/orchestrator":   api.OrchestratorKubernetes,
				"projectcalico.org/serviceaccount": "default",
			}))

			if os.Getenv("DATASTORE_TYPE") != "kubernetes" {
				Expect(endpoints.Items[0].Spec.ContainerID).Should(Equal(cniContainerIDX))
			}

			// Delete the container with container ID "X".
			exitCode, err := testutils.DeleteContainerWithId(netconf, contNs.Path(), name, testutils.K8S_TEST_NS, cniContainerIDX)
			Expect(err).ShouldNot(HaveOccurred())
			Expect(exitCode).Should(Equal(0))

			if os.Getenv("DATASTORE_TYPE") != "kubernetes" {
				// The endpoint for ContainerID "X" should not exist in the backend datastore.
				endpoints, err = calicoClient.WorkloadEndpoints().List(ctx, options.ListOptions{})
				Expect(err).ShouldNot(HaveOccurred())
				Expect(endpoints.Items).Should(HaveLen(0))
			}

			// ADD a new container with passing a container ID "Y".
			_, result, _, _, _, contNs, err = testutils.CreateContainerWithId(netconf, name, testutils.K8S_TEST_NS, "", cniContainerIDY)
			Expect(err).ShouldNot(HaveOccurred())
			log.Printf("Unmarshaled result: %v\n", result)

			// Assert that the endpoint is created in the backend datastore with ContainerID "Y".
			endpoints, err = calicoClient.WorkloadEndpoints().List(ctx, options.ListOptions{})
			Expect(err).ShouldNot(HaveOccurred())
			Expect(endpoints.Items).Should(HaveLen(1))
			idsY := names.WorkloadEndpointIdentifiers{
				Node:         hostname,
				Orchestrator: api.OrchestratorKubernetes,
				Endpoint:     "eth0",
				Pod:          name,
				ContainerID:  cniContainerIDY,
			}
			wrkloadY, err := idsY.CalculateWorkloadEndpointName(false)
			Expect(err).NotTo(HaveOccurred())
			Expect(endpoints.Items[0].Name).Should(Equal(wrkloadY))
			Expect(endpoints.Items[0].Namespace).Should(Equal(testutils.K8S_TEST_NS))
			Expect(endpoints.Items[0].Labels).Should(Equal(map[string]string{
				"projectcalico.org/namespace":      "test",
				"projectcalico.org/orchestrator":   api.OrchestratorKubernetes,
				"projectcalico.org/serviceaccount": "default",
			}))

			if os.Getenv("DATASTORE_TYPE") != "kubernetes" {
				Expect(endpoints.Items[0].Spec.ContainerID).Should(Equal(cniContainerIDY))
			}

			// Delete the container with container ID "X" again.
			exitCode, err = testutils.DeleteContainerWithId(netconf, contNs.Path(), name, testutils.K8S_TEST_NS, cniContainerIDX)
			Expect(err).ShouldNot(HaveOccurred())
			Expect(exitCode).Should(Equal(0))

			// Assert that the endpoint with container ID "Y" is still in the datastore.
			endpoints, err = calicoClient.WorkloadEndpoints().List(ctx, options.ListOptions{})
			Expect(err).ShouldNot(HaveOccurred())
			Expect(endpoints.Items).Should(HaveLen(1))
			Expect(endpoints.Items[0].Name).Should(Equal(wrkloadY))
			Expect(endpoints.Items[0].Namespace).Should(Equal(testutils.K8S_TEST_NS))
			Expect(endpoints.Items[0].Labels).Should(Equal(map[string]string{
				"projectcalico.org/namespace":      "test",
				"projectcalico.org/orchestrator":   api.OrchestratorKubernetes,
				"projectcalico.org/serviceaccount": "default",
			}))
			if os.Getenv("DATASTORE_TYPE") != "kubernetes" {
				Expect(endpoints.Items[0].Spec.ContainerID).Should(Equal(cniContainerIDY))
			}

			// Finally, delete the container with container ID "Y".
			exitCode, err = testutils.DeleteContainerWithId(netconf, contNs.Path(), name, testutils.K8S_TEST_NS, cniContainerIDY)
			Expect(err).ShouldNot(HaveOccurred())
			Expect(exitCode).Should(Equal(0))
		})

		// Specifically, this test simulartes the following:
		// - CNI ADD using containerIDX
		// - CNI ADD using containerIDY
		// - CNI DEL using containerIDX (should be a no-op)
		// - CNI DEL using containerIDY (should actually delete the container)
		It("should handle deletes for stale container IDs", func() {
			// ADD the container with passing a CNI_CONTAINERID of "X".
			_, result, _, _, _, _, err := testutils.CreateContainerWithId(netconf, name, testutils.K8S_TEST_NS, "", cniContainerIDX)
			Expect(err).ShouldNot(HaveOccurred())
			log.Printf("Unmarshaled result: %v\n", result)

			// Assert that the endpoint is created in the backend datastore with ContainerID "X".
			endpoints, err := calicoClient.WorkloadEndpoints().List(ctx, options.ListOptions{})
			Expect(err).ShouldNot(HaveOccurred())
			Expect(endpoints.Items).Should(HaveLen(1))
			idsX := names.WorkloadEndpointIdentifiers{
				Node:         hostname,
				Orchestrator: api.OrchestratorKubernetes,
				Endpoint:     "eth0",
				Pod:          name,
				ContainerID:  cniContainerIDX,
			}
			wrkloadX, err := idsX.CalculateWorkloadEndpointName(false)
			Expect(err).NotTo(HaveOccurred())
			Expect(endpoints.Items[0].Name).Should(Equal(wrkloadX))
			Expect(endpoints.Items[0].Namespace).Should(Equal(testutils.K8S_TEST_NS))
			Expect(endpoints.Items[0].Labels).Should(Equal(map[string]string{
				"projectcalico.org/namespace":      "test",
				"projectcalico.org/orchestrator":   api.OrchestratorKubernetes,
				"projectcalico.org/serviceaccount": "default",
			}))
			if os.Getenv("DATASTORE_TYPE") != "kubernetes" {
				Expect(endpoints.Items[0].Spec.ContainerID).Should(Equal(cniContainerIDX))
			}

			// ADD the container with passing a CNI_CONTAINERID of "Y"
			_, result, _, _, _, contNs, err := testutils.CreateContainerWithId(netconf, name, testutils.K8S_TEST_NS, "", cniContainerIDY)
			Expect(err).ShouldNot(HaveOccurred())
			log.Printf("Unmarshaled result: %v\n", result)

			// Assert that the endpoint is created in the backend datastore with ContainerID "Y".
			endpoints, err = calicoClient.WorkloadEndpoints().List(ctx, options.ListOptions{})
			Expect(err).ShouldNot(HaveOccurred())
			Expect(endpoints.Items).Should(HaveLen(1))
			idsY := names.WorkloadEndpointIdentifiers{
				Node:         hostname,
				Orchestrator: api.OrchestratorKubernetes,
				Endpoint:     "eth0",
				Pod:          name,
				ContainerID:  cniContainerIDY,
			}
			wrkloadY, err := idsY.CalculateWorkloadEndpointName(false)
			Expect(err).NotTo(HaveOccurred())
			Expect(endpoints.Items[0].Name).Should(Equal(wrkloadY))
			Expect(endpoints.Items[0].Namespace).Should(Equal(testutils.K8S_TEST_NS))
			Expect(endpoints.Items[0].Labels).Should(Equal(map[string]string{
				"projectcalico.org/namespace":      "test",
				"projectcalico.org/orchestrator":   api.OrchestratorKubernetes,
				"projectcalico.org/serviceaccount": "default",
			}))
			if os.Getenv("DATASTORE_TYPE") != "kubernetes" {
				Expect(endpoints.Items[0].Spec.ContainerID).Should(Equal(cniContainerIDY))
			}

			// Delete the container with the CNI_CONTAINERID "X".
			exitCode, err := testutils.DeleteContainerWithId(netconf, contNs.Path(), name, testutils.K8S_TEST_NS, cniContainerIDX)
			Expect(err).ShouldNot(HaveOccurred())
			Expect(exitCode).Should(Equal(0))

			// Assert that the endpoint in the backend datastore still has ContainerID "Y".
			endpoints, err = calicoClient.WorkloadEndpoints().List(ctx, options.ListOptions{})
			Expect(err).ShouldNot(HaveOccurred())
			Expect(endpoints.Items).Should(HaveLen(1))
			Expect(endpoints.Items[0].Name).Should(Equal(wrkloadY))
			Expect(endpoints.Items[0].Namespace).Should(Equal(testutils.K8S_TEST_NS))
			Expect(endpoints.Items[0].Labels).Should(Equal(map[string]string{
				"projectcalico.org/namespace":      "test",
				"projectcalico.org/orchestrator":   api.OrchestratorKubernetes,
				"projectcalico.org/serviceaccount": "default",
			}))
			if os.Getenv("DATASTORE_TYPE") != "kubernetes" {
				Expect(endpoints.Items[0].Spec.ContainerID).Should(Equal(cniContainerIDY))
			}

			// Delete the container with the CNI_CONTAINERID "Y".
			exitCode, err = testutils.DeleteContainerWithId(netconf, contNs.Path(), name, testutils.K8S_TEST_NS, cniContainerIDY)
			Expect(err).ShouldNot(HaveOccurred())
			Expect(exitCode).Should(Equal(0))

			if os.Getenv("DATASTORE_TYPE") != "kubernetes" {
				// Assert that the endpoint in the backend datastore is now gone.
				endpoints, err = calicoClient.WorkloadEndpoints().List(ctx, options.ListOptions{})
				Expect(err).ShouldNot(HaveOccurred())
				Expect(endpoints.Items).Should(HaveLen(0))
			}
		})
	})

	Context("after a pod has already been networked once", func() {
		var nc types.NetConf
		var netconf string
		var clientset *kubernetes.Clientset
		var workloadName, containerID, name string
		var endpointSpec api.WorkloadEndpointSpec
		var contNs ns.NetNS
		var result *current.Result

		checkIPAMReservation := func() {
			// IPAM reservation should still be in place.
			handleID := utils.GetHandleID("calico-uts", containerID, workloadName, "eth0")
			ipamIPs, err := calicoClient.IPAM().IPsByHandle(context.Background(), handleID)
			ExpectWithOffset(1, err).NotTo(HaveOccurred(), "error getting IPs")
			ExpectWithOffset(1, ipamIPs).To(HaveLen(1),
				"There should be an IPAM handle for endpoint")
			Expect(endpointSpec.IPNetworks).To(HaveLen(1))
			ExpectWithOffset(1, ipamIPs[0].String()+"/32").To(Equal(endpointSpec.IPNetworks[0]))
		}

		BeforeEach(func() {
			// Create a new ipPool.
			testutils.MustCreateNewIPPool(calicoClient, "10.0.0.0/24", false, false, true)

			// Create a network config.
			nc = types.NetConf{
				CNIVersion:           cniVersion,
				Name:                 "calico-uts",
				Type:                 "calico",
				EtcdEndpoints:        fmt.Sprintf("http://%s:2379", os.Getenv("ETCD_IP")),
				DatastoreType:        os.Getenv("DATASTORE_TYPE"),
				Kubernetes:           types.Kubernetes{K8sAPIRoot: "http://127.0.0.1:8080"},
				Policy:               types.Policy{PolicyType: "k8s"},
				NodenameFileOptional: true,
				LogLevel:             "info",
			}
			nc.IPAM.Type = "calico-ipam"
			ncb, err := json.Marshal(nc)
			Expect(err).NotTo(HaveOccurred())
			netconf = string(ncb)

			// Now create a K8s pod.
			config, err := clientcmd.DefaultClientConfig.ClientConfig()
			Expect(err).NotTo(HaveOccurred())
			clientset, err = kubernetes.NewForConfig(config)
			Expect(err).NotTo(HaveOccurred())
			// Make sure the namespace exists.
			ensureNamespace(clientset, testutils.K8S_TEST_NS)
			name = fmt.Sprintf("run%d", rand.Uint32())
			pod := ensurePodCreated(clientset, testutils.K8S_TEST_NS,
				&v1.Pod{
					ObjectMeta: metav1.ObjectMeta{
						Name: name,
					},
					Spec: v1.PodSpec{
						Containers: []v1.Container{{
							Name:  name,
							Image: "ignore",
						}},
						NodeName: hostname,
					},
				})
			log.Infof("Created POD object: %v", pod)

			// Run the CNI plugin.
			containerID, result, _, _, _, contNs, err = testutils.CreateContainer(netconf, name, testutils.K8S_TEST_NS, "")
			Expect(err).ShouldNot(HaveOccurred())
			log.Printf("Unmarshalled result from first ADD: %v\n", result)

			// The endpoint is created in etcd
			endpoints, err := calicoClient.WorkloadEndpoints().List(ctx, options.ListOptions{})
			Expect(err).ShouldNot(HaveOccurred())
			Expect(endpoints.Items).Should(HaveLen(1))
			ids := names.WorkloadEndpointIdentifiers{
				Node:         hostname,
				Orchestrator: api.OrchestratorKubernetes,
				Endpoint:     "eth0",
				Pod:          name,
				ContainerID:  containerID,
			}
			workloadName, err = ids.CalculateWorkloadEndpointName(false)
			Expect(err).NotTo(HaveOccurred())
			Expect(endpoints.Items[0].Name).Should(Equal(workloadName))
			Expect(endpoints.Items[0].Namespace).Should(Equal(testutils.K8S_TEST_NS))
			Expect(endpoints.Items[0].Labels).Should(Equal(map[string]string{
				"projectcalico.org/namespace":      "test",
				"projectcalico.org/orchestrator":   api.OrchestratorKubernetes,
				"projectcalico.org/serviceaccount": "default",
			}))

			endpointSpec = endpoints.Items[0].Spec
			if os.Getenv("DATASTORE_TYPE") != "kubernetes" {
				Expect(endpointSpec.ContainerID).Should(Equal(containerID))
			}
			checkIPAMReservation()
		})

		AfterEach(func() {
			_, err = testutils.DeleteContainerWithId(netconf, contNs.Path(), name, testutils.K8S_TEST_NS, containerID)
			Expect(err).ShouldNot(HaveOccurred())

			ensurePodDeleted(clientset, testutils.K8S_TEST_NS, name)
		})

		It("a second ADD for the same container should work, assigning a new IP", func() {
			// Try to create the same pod with a different container (so CNI receives the ADD for the same endpoint again)
			resultSecondAdd, _, _, _, err := testutils.RunCNIPluginWithId(netconf, name, testutils.K8S_TEST_NS, "", "new-container-id", "eth0", contNs)
			Expect(err).NotTo(HaveOccurred())
			log.Printf("Unmarshalled result from second ADD: %v\n", resultSecondAdd)

			// The IP addresses shouldn't be the same, since we'll reassign one.
			Expect(resultSecondAdd.IPs).ShouldNot(Equal(result.IPs))

			// Otherwise, they should be the same.
			resultSecondAdd.IPs = nil
			result.IPs = nil
			for _, iface := range result.Interfaces {
				iface.Mac = ""
			}
			for _, iface := range resultSecondAdd.Interfaces {
				iface.Mac = ""
			}

			Expect(resultSecondAdd).Should(Equal(result))

			// IPAM reservation should still be in place.
			checkIPAMReservation()
		})

		Context("with networking rigged to fail", func() {
			renameVeth := func(from, to string) {
				output, err := exec.Command("ip", "link", "set", from, "down").CombinedOutput()
				Expect(err).NotTo(HaveOccurred(), fmt.Sprintf("Output: %s", output))
				output, err = exec.Command("ip", "link", "set", from, "name", to).CombinedOutput()
				Expect(err).NotTo(HaveOccurred(), fmt.Sprintf("Output: %s", output))
				output, err = exec.Command("ip", "link", "set", to, "up").CombinedOutput()
				Expect(err).NotTo(HaveOccurred(), fmt.Sprintf("Output: %s", output))
			}

			var realVethName, tweakedVethName string

			BeforeEach(func() {
				// To prevent the networking attempt from succeeding, rename the old veth.
				// This leaves a route and an eth0 in place that the plugin will struggle with.
				realVethName = endpointSpec.InterfaceName
				tweakedVethName = strings.Replace(realVethName, "cali", "sali", 1)
				renameVeth(realVethName, tweakedVethName)
			})

			It("a second ADD should fail, but not clean up the original IPAM allocation", func() {
				// Try to create the same container (so CNI receives the ADD for the same endpoint again)
				// Use a different container ID but the same Pod Name/Namespace
				_, _, _, _, err := testutils.RunCNIPluginWithId(netconf, name, testutils.K8S_TEST_NS, "", "new-container-id", "eth0", contNs)
				Expect(err).Should(HaveOccurred())

				// IPAM reservation should still be in place.
				checkIPAMReservation()
			})

			AfterEach(func() {
				// So the tear-down succeeds, put the veth back.
				renameVeth(tweakedVethName, realVethName)
			})
		})
	})

	Context("Create a container then send another ADD for the same container but with a different interface", func() {
		netconf := fmt.Sprintf(`
				{
				  "cniVersion": "%s",
				  "name": "net10",
				  "type": "calico",
				  "etcd_endpoints": "http://%s:2379",
				  "datastore_type": "%s",
           			  "nodename_file_optional": true,
				  "log_level": "debug",
			 	  "ipam": {
				    "type": "calico-ipam"
				  },
				  "kubernetes": {
				    "k8s_api_root": "http://127.0.0.1:8080"
				  },
				  "policy": {"type": "k8s"}
				}`, cniVersion, os.Getenv("ETCD_IP"), os.Getenv("DATASTORE_TYPE"))

		It("should successfully execute both ADDs but for second ADD will return the same result as the first time but it won't network the container", func() {
			// Create a new ipPool.
			testutils.MustCreateNewIPPool(calicoClient, "10.0.0.0/24", false, false, true)

			config, err := clientcmd.DefaultClientConfig.ClientConfig()
			Expect(err).NotTo(HaveOccurred())

			clientset, err := kubernetes.NewForConfig(config)
			Expect(err).NotTo(HaveOccurred())

			ensureNamespace(clientset, testutils.K8S_TEST_NS)
			// Now create a K8s pod.
			name := "mypod-1"

			pod := ensurePodCreated(clientset, testutils.K8S_TEST_NS,
				&v1.Pod{
					ObjectMeta: metav1.ObjectMeta{
						Name: name,
					},
					Spec: v1.PodSpec{
						Containers: []v1.Container{{
							Name:  name,
							Image: "ignore",
						}},
						NodeName: hostname,
					},
				})

			log.Infof("Created POD object: %v", pod)

			// Create the container, which will call CNI and by default it will create the container with interface name 'eth0'.
			containerID, result, _, _, _, contNs, err := testutils.CreateContainer(netconf, name, testutils.K8S_TEST_NS, "")
			Expect(err).ShouldNot(HaveOccurred())
			// Make sure the pod gets cleaned up, whether we fail or not.
			expectedIfaceName := "eth0"
			defer func() {
				_, err := testutils.DeleteContainerWithIdAndIfaceName(netconf, contNs.Path(), name, testutils.K8S_TEST_NS, containerID, expectedIfaceName)
				Expect(err).ShouldNot(HaveOccurred())

				ensurePodDeleted(clientset, testutils.K8S_TEST_NS, name)
			}()
			log.Printf("First container, unmarshalled result: %v\n", result)

			// The endpoint is created in etcd
			endpoints, err := calicoClient.WorkloadEndpoints().List(ctx, options.ListOptions{})
			Expect(err).ShouldNot(HaveOccurred())
			Expect(endpoints.Items).Should(HaveLen(1))

			ids := names.WorkloadEndpointIdentifiers{
				Node:         hostname,
				Orchestrator: api.OrchestratorKubernetes,
				Endpoint:     "eth0",
				Pod:          name,
				ContainerID:  containerID,
			}

			wepName, err := ids.CalculateWorkloadEndpointName(false)
			Expect(err).NotTo(HaveOccurred())

			Expect(endpoints.Items[0].Name).Should(Equal(wepName))
			Expect(endpoints.Items[0].Namespace).Should(Equal(testutils.K8S_TEST_NS))
			Expect(endpoints.Items[0].Labels).Should(Equal(map[string]string{
				"projectcalico.org/namespace":      "test",
				"projectcalico.org/orchestrator":   api.OrchestratorKubernetes,
				"projectcalico.org/serviceaccount": "default",
			}))

			if os.Getenv("DATASTORE_TYPE") != "kubernetes" {
				Expect(endpoints.Items[0].Spec.ContainerID).Should(Equal(containerID))
			}

			// Try to create the same container but with a different endpoint (container interface name 'eth1'),
			// so CNI receives the ADD for the same containerID but different endpoint.
			_, _, _, _, err = testutils.RunCNIPluginWithId(netconf, name, testutils.K8S_TEST_NS, "", containerID, "eth1", contNs)
			Expect(err).ShouldNot(HaveOccurred())

			// If the above command succeeds, the CNI plugin will have renamed the container side of the
			// veth to "eth1".  We need to clean it up under the correct name, or we'll leak it.
			expectedIfaceName = "eth1"

			// The endpoint is created in etcd
			endpoints, err = calicoClient.WorkloadEndpoints().List(ctx, options.ListOptions{})
			Expect(err).ShouldNot(HaveOccurred())
			Expect(endpoints.Items).Should(HaveLen(1))

			// Returned endpoint should still have the same fields even after calling the CNI plugin with a different interface name.
			// Calico CNI currently only supports one endpoint (interface) per pod.
			Expect(endpoints.Items[0].Name).Should(Equal(wepName))
			Expect(endpoints.Items[0].Namespace).Should(Equal(testutils.K8S_TEST_NS))
			Expect(endpoints.Items[0].Labels).Should(Equal(map[string]string{
				"projectcalico.org/namespace":      "test",
				"projectcalico.org/orchestrator":   api.OrchestratorKubernetes,
				"projectcalico.org/serviceaccount": "default",
			}))

			// Explicitly assert that endpoint name is still 'eth0' (which was the case from the first ADD)
			Expect(endpoints.Items[0].Spec.Endpoint).Should(Equal("eth0"))
			if os.Getenv("DATASTORE_TYPE") != "kubernetes" {
				Expect(endpoints.Items[0].Spec.ContainerID).Should(Equal(containerID))
			}

			// Now we create another pod with a very similar name.
			name2 := "mypod"

			pod2 := ensurePodCreated(clientset, testutils.K8S_TEST_NS,
				&v1.Pod{
					ObjectMeta: metav1.ObjectMeta{
						Name: name2,
					},
					Spec: v1.PodSpec{
						Containers: []v1.Container{{
							Name:  name2,
							Image: "ignore",
						}},
						NodeName: hostname,
					},
				})

			log.Infof("Created POD object: %v", pod2)

			// Now since we can't use the same container namespace for the second container, we need to create a new one.
			contNs2, err := cnitestutils.NewNS()
			Expect(err).NotTo(HaveOccurred())
			containerID2 := "random-cid"
			defer func() {
				_, err := testutils.DeleteContainerWithId(netconf, contNs2.Path(), name2, testutils.K8S_TEST_NS, containerID2)
				Expect(err).ShouldNot(HaveOccurred())

				ensurePodDeleted(clientset, testutils.K8S_TEST_NS, name2)
			}()

			err = contNs2.Do(func(_ ns.NetNS) error {
				lo, err := netlink.LinkByName("lo")
				if err != nil {
					return err
				}
				return netlink.LinkSetUp(lo)
			})
			Expect(err).NotTo(HaveOccurred())

			// Create the container, which will call CNI and by default it will create the container with interface name 'eth0'.
			result, _, _, _, err = testutils.RunCNIPluginWithId(netconf, name2, testutils.K8S_TEST_NS, "", containerID2, "eth0", contNs2)
			Expect(err).ShouldNot(HaveOccurred())
			log.Printf("Second container: unmarshalled result: %v\n", result)

			// Make sure BOTH of the endpoints are there in etcd
			endpoints, err = calicoClient.WorkloadEndpoints().List(ctx, options.ListOptions{})
			Expect(err).ShouldNot(HaveOccurred())
			Expect(endpoints.Items).Should(HaveLen(2))

			// Construct the workloadendpoint name for the second pod.
			ids2 := names.WorkloadEndpointIdentifiers{
				Node:         hostname,
				Orchestrator: api.OrchestratorKubernetes,
				Endpoint:     "eth0",
				Pod:          name2,
				ContainerID:  containerID2,
			}

			wrkload2, err := ids2.CalculateWorkloadEndpointName(false)
			Expect(err).NotTo(HaveOccurred())

			// Explicitly Get the second workloadendpoint and make sure it exists and has all the right fields.
			ep, err := calicoClient.WorkloadEndpoints().Get(ctx, testutils.K8S_TEST_NS, wrkload2, options.GetOptions{})
			Expect(err).ShouldNot(HaveOccurred())

			// Returned endpoint should still have the same fields even after calling the CNI plugin with a different interface name.
			// Calico CNI currently only supports one endpoint (interface) per pod.
			Expect(ep.Name).Should(Equal(wrkload2))
			Expect(ep.Namespace).Should(Equal(testutils.K8S_TEST_NS))
			Expect(ep.Labels).Should(Equal(map[string]string{
				"projectcalico.org/namespace":      "test",
				"projectcalico.org/orchestrator":   api.OrchestratorKubernetes,
				"projectcalico.org/serviceaccount": "default",
			}))

			if os.Getenv("DATASTORE_TYPE") != "kubernetes" {
				// Assert this WEP has the new containerID for the second pod.
				Expect(ep.Spec.ContainerID).Should(Equal(containerID2))
			}
		})
	})

	Context("when pod has a service account", func() {
		var nc types.NetConf
		var netconf string
		var clientset *kubernetes.Clientset
		var name string
		var pool string = "172.24.0.0/24"

		BeforeEach(func() {
			// Build the network config for this set of tests.
			nc = types.NetConf{
				CNIVersion:           cniVersion,
				Name:                 "calico-uts",
				Type:                 "calico",
				EtcdEndpoints:        fmt.Sprintf("http://%s:2379", os.Getenv("ETCD_IP")),
				DatastoreType:        os.Getenv("DATASTORE_TYPE"),
				Kubernetes:           types.Kubernetes{K8sAPIRoot: "http://127.0.0.1:8080"},
				Policy:               types.Policy{PolicyType: "k8s"},
				NodenameFileOptional: true,
				LogLevel:             "info",
			}
			nc.IPAM.Type = "calico-ipam"
			ncb, err := json.Marshal(nc)
			Expect(err).NotTo(HaveOccurred())
			netconf = string(ncb)

			// Create an IPPool for the test.
			testutils.MustCreateNewIPPool(calicoClient, pool, false, false, true)
			Expect(err).NotTo(HaveOccurred())
		})

		AfterEach(func() {
			// Delete pod
			ensurePodDeleted(clientset, testutils.K8S_TEST_NS, name)

			testutils.MustDeleteIPPool(calicoClient, pool)
		})

		It("should add a service account profile to the workload endpoint", func() {
			config, err := clientcmd.DefaultClientConfig.ClientConfig()
			if err != nil {
				panic(err)
			}
			clientset, err = kubernetes.NewForConfig(config)
			if err != nil {
				panic(err)
			}

			name = fmt.Sprintf("run%d", rand.Uint32())

			// Make sure the namespace exists.
			ensureNamespace(clientset, testutils.K8S_TEST_NS)

			// Create a K8s service account
			saName := "testserviceaccount"
			_, err = clientset.CoreV1().ServiceAccounts(testutils.K8S_TEST_NS).Create(&v1.ServiceAccount{
				ObjectMeta: metav1.ObjectMeta{Name: saName},
			})
			if err != nil {
				panic(err)
			}
			defer func() {
				err = clientset.CoreV1().ServiceAccounts(testutils.K8S_TEST_NS).Delete(saName, metav1.NewDeleteOptions(0))
				Expect(err).NotTo(HaveOccurred())
			}()

			// Create a K8s pod with the service account
			ensurePodCreated(clientset, testutils.K8S_TEST_NS, &v1.Pod{
				ObjectMeta: metav1.ObjectMeta{Name: name},
				Spec: v1.PodSpec{
					Containers: []v1.Container{{
						Name:  fmt.Sprintf("container-%s", name),
						Image: "ignore",
						Ports: []v1.ContainerPort{{
							Name:          "anamedport",
							ContainerPort: 555,
						}},
					}},
					ServiceAccountName: saName,
					NodeName:           hostname,
				},
			})
			containerID, result, contVeth, _, _, contNs, err := testutils.CreateContainer(netconf, name, testutils.K8S_TEST_NS, "")
			Expect(err).ShouldNot(HaveOccurred())

			mac := contVeth.Attrs().HardwareAddr

			Expect(len(result.IPs)).Should(Equal(1))

			ids := names.WorkloadEndpointIdentifiers{
				Node:         hostname,
				Orchestrator: api.OrchestratorKubernetes,
				Endpoint:     "eth0",
				Pod:          name,
				ContainerID:  containerID,
			}

			wrkload, err := ids.CalculateWorkloadEndpointName(false)
			interfaceName := k8sconversion.NewConverter().VethNameForWorkload(testutils.K8S_TEST_NS, name)
			Expect(err).NotTo(HaveOccurred())

			// The endpoint is created
			endpoints, err := calicoClient.WorkloadEndpoints().List(ctx, options.ListOptions{})
			Expect(err).ShouldNot(HaveOccurred())
			Expect(endpoints.Items).Should(HaveLen(1))

			if os.Getenv("DATASTORE_TYPE") == "kubernetes" {
				// Unlike etcd datastore, WEP based on a kubernetes pod does not store values for mac/containerID.
				// Put them back manually for later comparison.
				endpoints.Items[0].Spec.ContainerID = containerID
				endpoints.Items[0].Spec.MAC = mac.String()
			}

			Expect(endpoints.Items[0].Name).Should(Equal(wrkload))
			Expect(endpoints.Items[0].Namespace).Should(Equal(testutils.K8S_TEST_NS))
			Expect(endpoints.Items[0].Labels).Should(Equal(map[string]string{
				"projectcalico.org/namespace":      "test",
				"projectcalico.org/serviceaccount": saName,
				"projectcalico.org/orchestrator":   api.OrchestratorKubernetes,
			}))
			Expect(endpoints.Items[0].Spec).Should(Equal(api.WorkloadEndpointSpec{
				Pod:           name,
				InterfaceName: interfaceName,
				IPNetworks:    []string{result.IPs[0].Address.String()},
				MAC:           mac.String(),
				Profiles:      []string{"kns.test", "ksa.test." + saName},
				Node:          hostname,
				Endpoint:      "eth0",
				Workload:      "",
				ContainerID:   containerID,
				Orchestrator:  api.OrchestratorKubernetes,
				Ports: []api.EndpointPort{{
					Name:     "anamedport",
					Protocol: numorstring.ProtocolFromString("TCP"),
					Port:     555,
				}},
			}))

			_, err = testutils.DeleteContainer(netconf, contNs.Path(), name, testutils.K8S_TEST_NS)
			Expect(err).ShouldNot(HaveOccurred())

			if os.Getenv("DATASTORE_TYPE") != "kubernetes" {
				// Make sure there are no endpoints anymore
				endpoints, err = calicoClient.WorkloadEndpoints().List(ctx, options.ListOptions{})
				Expect(err).ShouldNot(HaveOccurred())
				Expect(endpoints.Items).Should(HaveLen(0))
			}

			// Make sure the interface has been removed from the namespace
			targetNs, _ := ns.GetNS(contNs.Path())
			err = targetNs.Do(func(_ ns.NetNS) error {
				_, err = netlink.LinkByName("eth0")
				return err
			})
			Expect(err).Should(HaveOccurred())
			Expect(err.Error()).Should(Equal("Link not found"))

			// Make sure the interface has been removed from the host
			_, err = netlink.LinkByName("cali" + containerID)
			Expect(err).Should(HaveOccurred())
			Expect(err.Error()).Should(Equal("Link not found"))
		})
	})

	Context("when pod has a GenerateName", func() {
		var nc types.NetConf
		var netconf string
		var clientset *kubernetes.Clientset
		var name string
		var pool string = "172.24.0.0/24"

		BeforeEach(func() {
			// Build the network config for this set of tests.
			nc = types.NetConf{
				CNIVersion:           cniVersion,
				Name:                 "calico-uts",
				Type:                 "calico",
				EtcdEndpoints:        fmt.Sprintf("http://%s:2379", os.Getenv("ETCD_IP")),
				DatastoreType:        os.Getenv("DATASTORE_TYPE"),
				Kubernetes:           types.Kubernetes{K8sAPIRoot: "http://127.0.0.1:8080"},
				Policy:               types.Policy{PolicyType: "k8s"},
				NodenameFileOptional: true,
				LogLevel:             "info",
			}
			nc.IPAM.Type = "calico-ipam"
			ncb, err := json.Marshal(nc)
			Expect(err).NotTo(HaveOccurred())
			netconf = string(ncb)

			// Create an IPPool for the test.
			testutils.MustCreateNewIPPool(calicoClient, pool, false, false, true)
			Expect(err).NotTo(HaveOccurred())
		})

		AfterEach(func() {
			// Delete pod
			ensurePodDeleted(clientset, testutils.K8S_TEST_NS, name)

			testutils.MustDeleteIPPool(calicoClient, pool)
		})

		It("should add a workload endpoint with the GenerateName", func() {
			config, err := clientcmd.DefaultClientConfig.ClientConfig()
			if err != nil {
				panic(err)
			}
			clientset, err = kubernetes.NewForConfig(config)
			if err != nil {
				panic(err)
			}

			// Make sure the namespace exists.
			ensureNamespace(clientset, testutils.K8S_TEST_NS)

			// Create a K8s pod with GenerateName
			name = fmt.Sprintf("run%d", rand.Uint32())
			generateName := "test-gen-name"
			ensurePodCreated(clientset, testutils.K8S_TEST_NS, &v1.Pod{
				ObjectMeta: metav1.ObjectMeta{Name: name,
					GenerateName: generateName},
				Spec: v1.PodSpec{
					Containers: []v1.Container{{
						Name:  fmt.Sprintf("container-%s", name),
						Image: "ignore",
						Ports: []v1.ContainerPort{{
							Name:          "anamedport",
							ContainerPort: 555,
						}},
					}},
					NodeName: hostname,
				},
			})

			containerID, result, contVeth, _, _, contNs, err := testutils.CreateContainer(netconf, name, testutils.K8S_TEST_NS, "")
			Expect(err).ShouldNot(HaveOccurred())

			ids := names.WorkloadEndpointIdentifiers{
				Node:         hostname,
				Orchestrator: api.OrchestratorKubernetes,
				Endpoint:     "eth0",
				Pod:          name,
				ContainerID:  containerID,
			}

			wrkload, err := ids.CalculateWorkloadEndpointName(false)
			Expect(err).NotTo(HaveOccurred())

			mac := contVeth.Attrs().HardwareAddr
			interfaceName := k8sconversion.NewConverter().VethNameForWorkload(testutils.K8S_TEST_NS, name)

			// The endpoint is created
			endpoints, err := calicoClient.WorkloadEndpoints().List(ctx, options.ListOptions{})
			Expect(err).ShouldNot(HaveOccurred())
			Expect(endpoints.Items).Should(HaveLen(1))

			if os.Getenv("DATASTORE_TYPE") == "kubernetes" {
				// Unlike etcd datastore, WEP based on a kubernetes pod does not store values for mac/containerID.
				// Put them back manually for later comparison.
				endpoints.Items[0].Spec.ContainerID = containerID
				endpoints.Items[0].Spec.MAC = mac.String()
			}

			Expect(endpoints.Items[0].Name).Should(Equal(wrkload))
			Expect(endpoints.Items[0].Namespace).Should(Equal(testutils.K8S_TEST_NS))
			Expect(endpoints.Items[0].Labels).Should(Equal(map[string]string{
				"projectcalico.org/namespace":      "test",
				"projectcalico.org/orchestrator":   api.OrchestratorKubernetes,
				"projectcalico.org/serviceaccount": "default",
			}))
			// Make sure that the GenerateName is there.
			Expect(endpoints.Items[0].GenerateName).Should(Equal(generateName))

			// Let's just check that the Spec is good too.
			Expect(endpoints.Items[0].Spec).Should(Equal(api.WorkloadEndpointSpec{
				Pod:           name,
				InterfaceName: interfaceName,
				IPNetworks:    []string{result.IPs[0].Address.String()},
				MAC:           mac.String(),
				Profiles:      []string{"kns.test", "ksa.test.default"},
				Node:          hostname,
				Endpoint:      "eth0",
				Workload:      "",
				ContainerID:   containerID,
				Orchestrator:  api.OrchestratorKubernetes,
				Ports: []api.EndpointPort{{
					Name:     "anamedport",
					Protocol: numorstring.ProtocolFromString("TCP"),
					Port:     555,
				}},
			}))

			_, err = testutils.DeleteContainer(netconf, contNs.Path(), name, testutils.K8S_TEST_NS)
			Expect(err).ShouldNot(HaveOccurred())
		})
	})

	Context("releasing IP's when the container is deleted", func() {
		pool := "172.24.0.0/24"

		BeforeEach(func() {
			testutils.MustCreateNewIPPool(calicoClient, pool, false, false, true)
		})

		AfterEach(func() {
			testutils.MustDeleteIPPool(calicoClient, pool)
		})

		It("releases the assigned IP address for the container on DEL", func() {
			ctx := context.Background()

			config, err := clientcmd.DefaultClientConfig.ClientConfig()
			Expect(err).ShouldNot(HaveOccurred())

			clientSet, err := kubernetes.NewForConfig(config)
			Expect(err).ShouldNot(HaveOccurred())

			ensureNamespace(clientSet, testutils.K8S_TEST_NS)

			cniVersion := os.Getenv("CNI_SPEC_VERSION")
			nc := types.NetConf{
				CNIVersion:           cniVersion,
				Name:                 "calico-uts",
				Type:                 "calico",
				EtcdEndpoints:        fmt.Sprintf("http://%s:2379", os.Getenv("ETCD_IP")),
				DatastoreType:        os.Getenv("DATASTORE_TYPE"),
				Kubernetes:           types.Kubernetes{K8sAPIRoot: "http://127.0.0.1:8080"},
				Policy:               types.Policy{PolicyType: "k8s"},
				NodenameFileOptional: true,
				LogLevel:             "info",
			}
			nc.IPAM.Type = "calico-ipam"
			ncb, err := json.Marshal(nc)
			Expect(err).NotTo(HaveOccurred())
			netconf := string(ncb)

			hostname, _ := names.Hostname()
			name := fmt.Sprintf("run%d", rand.Uint32())
			pod := &v1.Pod{
				ObjectMeta: metav1.ObjectMeta{
					Name:      name,
					Namespace: testutils.K8S_TEST_NS,
				},
				Spec: v1.PodSpec{
					Containers: []v1.Container{{
						Name:  name,
						Image: "ignore",
					}},
					NodeName: hostname,
				},
			}

			ensurePodCreated(clientSet, testutils.K8S_TEST_NS, pod)
			defer ensurePodDeleted(clientSet, testutils.K8S_TEST_NS, name)

			containerID, _, _, _, _, netNS, err := testutils.CreateContainerWithIface(netconf, name, testutils.K8S_TEST_NS, "", "eth0")
			Expect(err).ShouldNot(HaveOccurred())

			ids := names.WorkloadEndpointIdentifiers{
				Node:         hostname,
				Orchestrator: api.OrchestratorKubernetes,
				Endpoint:     "eth0",
				Pod:          name,
				ContainerID:  containerID,
			}
			workloadName, err := ids.CalculateWorkloadEndpointName(false)
			Expect(err).ShouldNot(HaveOccurred())

			handle := utils.GetHandleID("calico-uts", containerID, workloadName, "eth0")

			// Double check the IPs were assigned under the legacy Handle
			_, err = calicoClient.IPAM().IPsByHandle(ctx, handle)
			Expect(err).ShouldNot(HaveOccurred())

			_, err = testutils.DeleteContainer(netconf, netNS.Path(), name, testutils.K8S_TEST_NS)
			Expect(err).ShouldNot(HaveOccurred())

			_, err = calicoClient.IPAM().IPsByHandle(ctx, handle)
			Expect(err).Should(BeAssignableToTypeOf(cerrors.ErrorResourceDoesNotExist{}))
		})

		When("the container has an assigned IP with a legacy handle", func() {
			It("releases the assigned IP address with the legacy handle on DEL", func() {
				ctx := context.Background()

				config, err := clientcmd.DefaultClientConfig.ClientConfig()
				Expect(err).ShouldNot(HaveOccurred())

				clientSet, err := kubernetes.NewForConfig(config)
				Expect(err).ShouldNot(HaveOccurred())

				ensureNamespace(clientSet, testutils.K8S_TEST_NS)

				cniVersion := os.Getenv("CNI_SPEC_VERSION")
				nc := types.NetConf{
					CNIVersion:           cniVersion,
					Name:                 "calico-uts",
					Type:                 "calico",
					EtcdEndpoints:        fmt.Sprintf("http://%s:2379", os.Getenv("ETCD_IP")),
					DatastoreType:        os.Getenv("DATASTORE_TYPE"),
					Kubernetes:           types.Kubernetes{K8sAPIRoot: "http://127.0.0.1:8080"},
					Policy:               types.Policy{PolicyType: "k8s"},
					NodenameFileOptional: true,
					LogLevel:             "info",
				}
				nc.IPAM.Type = "calico-ipam"
				ncb, err := json.Marshal(nc)
				Expect(err).NotTo(HaveOccurred())
				netconf := string(ncb)

				hostname, _ := names.Hostname()
				name := fmt.Sprintf("run%d", rand.Uint32())
				pod := &v1.Pod{
					ObjectMeta: metav1.ObjectMeta{
						Name:      name,
						Namespace: testutils.K8S_TEST_NS,
					},
					Spec: v1.PodSpec{
						Containers: []v1.Container{{
							Name:  name,
							Image: "ignore",
						}},
						NodeName: hostname,
					},
				}

				ensurePodCreated(clientSet, testutils.K8S_TEST_NS, pod)
				defer ensurePodDeleted(clientSet, testutils.K8S_TEST_NS, name)

				containerID, _, _, contAddresses, _, netNS, err := testutils.CreateContainerWithIface(netconf, name, testutils.K8S_TEST_NS, "", "eth0")
				Expect(err).ShouldNot(HaveOccurred())

				var ips []cnet.IP
				for _, address := range contAddresses {
					ips = append(ips, cnet.IP{IP: address.IP})
				}

				_, err = calicoClient.IPAM().ReleaseIPs(ctx, ips)
				Expect(err).ShouldNot(HaveOccurred())

				ids := names.WorkloadEndpointIdentifiers{
					Node:         hostname,
					Orchestrator: api.OrchestratorKubernetes,
					Endpoint:     "eth0",
					Pod:          name,
					ContainerID:  containerID,
				}
				workloadName, err := ids.CalculateWorkloadEndpointName(false)
				Expect(err).ShouldNot(HaveOccurred())

				legacyHandle := utils.GetLegacyHandleID("calico-uts", containerID, workloadName)
				for _, ip := range ips {
					err = calicoClient.IPAM().AssignIP(ctx, ipam.AssignIPArgs{
						IP:       ip,
						HandleID: &legacyHandle,
						Hostname: hostname,
					})
					Expect(err).ShouldNot(HaveOccurred())
				}

				// Double check the IPs were assigned under the legacy Handle
				retrievedIPs, err := calicoClient.IPAM().IPsByHandle(ctx, legacyHandle)
				Expect(err).ShouldNot(HaveOccurred())
				Expect(len(retrievedIPs)).Should(Equal(len(ips)))

				_, err = testutils.DeleteContainer(netconf, netNS.Path(), name, testutils.K8S_TEST_NS)
				Expect(err).ShouldNot(HaveOccurred())

				_, err = calicoClient.IPAM().IPsByHandle(ctx, legacyHandle)
				Expect(err).Should(BeAssignableToTypeOf(cerrors.ErrorResourceDoesNotExist{}))
			})
		})
	})

	Context("multi interface mode set to multus", func() {
		pool := "172.24.0.0/24"

		BeforeEach(func() {
			Expect(os.MkdirAll("/etc/cni/net.d/", os.ModePerm))
			Expect(ioutil.WriteFile("/etc/cni/net.d/calico_multi_interface_mode", []byte("multus"), 0777)).ShouldNot(HaveOccurred())

			testutils.MustCreateNewIPPool(calicoClient, pool, false, false, true)

			Expect(os.Setenv("MULTI_INTERFACE_MODE", "multus")).ShouldNot(HaveOccurred())
		})

		AfterEach(func() {
			Expect(os.Remove("/etc/cni/net.d/calico_multi_interface_mode")).ShouldNot(HaveOccurred())
			testutils.MustDeleteIPPool(calicoClient, pool)

			Expect(os.Setenv("MULTI_INTERFACE_MODE", "")).ShouldNot(HaveOccurred())
		})

		It("sets up the correct networking for the additional interface", func() {
			config, err := clientcmd.DefaultClientConfig.ClientConfig()
			Expect(err).ShouldNot(HaveOccurred())

			clientSet, err := kubernetes.NewForConfig(config)
			Expect(err).ShouldNot(HaveOccurred())

			ensureNamespace(clientSet, testutils.K8S_TEST_NS)

			cniVersion := os.Getenv("CNI_SPEC_VERSION")
			nc := types.NetConf{
				CNIVersion:           cniVersion,
				Name:                 "calico-uts",
				Type:                 "calico",
				EtcdEndpoints:        fmt.Sprintf("http://%s:2379", os.Getenv("ETCD_IP")),
				DatastoreType:        os.Getenv("DATASTORE_TYPE"),
				Kubernetes:           types.Kubernetes{K8sAPIRoot: "http://127.0.0.1:8080"},
				Policy:               types.Policy{PolicyType: "k8s"},
				NodenameFileOptional: true,
				LogLevel:             "info",
			}
			nc.IPAM.Type = "calico-ipam"
			ncb, err := json.Marshal(nc)
			Expect(err).NotTo(HaveOccurred())
			netconf := string(ncb)

			hostname, _ := names.Hostname()
			name := fmt.Sprintf("run%d", rand.Uint32())
			pod := &v1.Pod{
				ObjectMeta: metav1.ObjectMeta{
					Name:      name,
					Namespace: testutils.K8S_TEST_NS,
					Annotations: map[string]string{
						"k8s.v1.cni.cncf.io/networks": "calico1",
					},
				},
				Spec: v1.PodSpec{
					Containers: []v1.Container{{
						Name:  name,
						Image: "ignore",
					}},
					NodeName: hostname,
				},
			}

			ensurePodCreated(clientSet, testutils.K8S_TEST_NS, pod)
			defer ensurePodDeleted(clientSet, testutils.K8S_TEST_NS, name)

			containterID, _, _, contAddresses, _, contNs, err := testutils.CreateContainerWithIface(netconf, name, testutils.K8S_TEST_NS, "", "net1")
			Expect(err).ShouldNot(HaveOccurred())

			// Test the routes and rules were setup correctly inside the pod
			err = contNs.Do(func(_ ns.NetNS) error {
				defer GinkgoRecover()
				link, err := netlink.LinkByName("net1")
				Expect(err).ShouldNot(HaveOccurred())
				routeFilter := &netlink.Route{
					Table: 2,
				}
				routes, err := netlink.RouteListFiltered(syscall.AF_INET, routeFilter, netlink.RT_FILTER_TABLE)
				Expect(err).ShouldNot(HaveOccurred())
				Expect(len(routes)).Should(Equal(1))

				route := routes[0]
				Expect(route).Should(Equal(netlink.Route{
					LinkIndex: link.Attrs().Index,
					Table:     2,
					Type:      route.Type,
					Protocol:  route.Protocol,
					Scope:     netlink.SCOPE_UNIVERSE,
					Gw:        net.IPv4(169, 254, 1, 2).To4(),
				}))

				rules, err := netlink.RuleList(syscall.AF_INET)
				Expect(err).ShouldNot(HaveOccurred())

			OUTER:
				for _, addr := range contAddresses {
					if addr.IP.To4() == nil {
						continue
					}

					for _, rule := range rules {
						if rule.Src != nil && rule.Src.IP.To4().String() == addr.IP.To4().String() {
							Expect(rule.Table).Should(Equal(2))
							continue OUTER
						}
					}

					Fail(fmt.Sprintf("couldn't find matching rule for source %s", addr.IP.To4()))
				}

				return nil
			})
			Expect(err).ShouldNot(HaveOccurred())

			// Test host side routing is setup correctly
			converter := k8sconversion.NewWorkloadEndpointConverter()

			podInterfaces, err := converter.InterfacesForPod(pod)
			Expect(err).ShouldNot(HaveOccurred())
			var podInterface *k8sconversion.PodInterface
			for _, pI := range podInterfaces {
				if pI.InsidePodIfaceName == "net1" {
					podInterface = pI
					break
				}
			}
			Expect(podInterface).ShouldNot(BeNil())

			hostLink, err := netlink.LinkByName(podInterface.HostSideIfaceName)
			Expect(err).ShouldNot(HaveOccurred())

			hostRoutes, err := netlink.RouteList(hostLink, syscall.AF_INET)
			Expect(err).ShouldNot(HaveOccurred())
			Expect(len(hostRoutes)).Should(Equal(1))

			_, err = testutils.DeleteContainerWithIdAndIfaceName(netconf, contNs.Path(), name, testutils.K8S_TEST_NS, containterID, "net1")
			Expect(err).ShouldNot(HaveOccurred())
		})
		When("an ipv4pools annotation exists on the pod", func() {
			extraPool := "50.60.0.0/24"

			BeforeEach(func() {
				testutils.MustCreateNewIPPool(calicoClient, extraPool, false, false, true)
			})

			AfterEach(func() {
				testutils.MustDeleteIPPool(calicoClient, extraPool)
			})

			DescribeTable("", func(iface string, matchingPool cnet.IPNet) {
				config, err := clientcmd.DefaultClientConfig.ClientConfig()
				Expect(err).ShouldNot(HaveOccurred())

				clientSet, err := kubernetes.NewForConfig(config)
				Expect(err).ShouldNot(HaveOccurred())

				ensureNamespace(clientSet, testutils.K8S_TEST_NS)

				cniVersion := os.Getenv("CNI_SPEC_VERSION")
				nc := types.NetConf{
					CNIVersion:           cniVersion,
					Name:                 "calico-uts",
					Type:                 "calico",
					EtcdEndpoints:        fmt.Sprintf("http://%s:2379", os.Getenv("ETCD_IP")),
					DatastoreType:        os.Getenv("DATASTORE_TYPE"),
					Kubernetes:           types.Kubernetes{K8sAPIRoot: "http://127.0.0.1:8080"},
					Policy:               types.Policy{PolicyType: "k8s"},
					NodenameFileOptional: true,
					LogLevel:             "info",
				}
				nc.IPAM.Type = "calico-ipam"
				ncb, err := json.Marshal(nc)
				Expect(err).NotTo(HaveOccurred())
				netconf := string(ncb)

				hostname, _ := names.Hostname()
				name := fmt.Sprintf("run%d", rand.Uint32())
				pod := &v1.Pod{
					ObjectMeta: metav1.ObjectMeta{
						Name:      name,
						Namespace: testutils.K8S_TEST_NS,
						Annotations: map[string]string{
							"cni.projectcalico.org/ipv4pools": "[\"50.60.0.0/24\"]",
							"k8s.v1.cni.cncf.io/networks":     "calico1",
						},
					},
					Spec: v1.PodSpec{
						Containers: []v1.Container{{
							Name:  name,
							Image: "ignore",
						}},
						NodeName: hostname,
					},
				}

				ensurePodCreated(clientSet, testutils.K8S_TEST_NS, pod)
				defer ensurePodDeleted(clientSet, testutils.K8S_TEST_NS, name)

				_, _, _, contAddresses, _, contNs, err := testutils.CreateContainerWithIface(netconf, name, testutils.K8S_TEST_NS, "", iface)
				Expect(err).ShouldNot(HaveOccurred())

				Expect(len(contAddresses)).Should(Equal(1))
				matchingPool.Contains(contAddresses[0].IP)

				_, err = testutils.DeleteContainer(netconf, contNs.Path(), name, testutils.K8S_TEST_NS)
				Expect(err).ShouldNot(HaveOccurred())
			}, TableEntry{
				Description: "uses that annotation for the default interface",
				Parameters:  []interface{}{"eth0", cnet.MustParseCIDR(extraPool)},
			}, TableEntry{
				Description: "ignores the annotation for additional interfaces",
				Parameters:  []interface{}{"net1", cnet.MustParseCIDR(pool)},
			})
		})
	})

	Describe("testConnection tests", func() {

		It("successfully connects to the datastore", func(done Done) {
			netconf := fmt.Sprintf(`
			{
			  "cniVersion": "%s",
			  "name": "net1",
			  "type": "calico",
			  "etcd_endpoints": "http://%s:2379",
			  "datastore_type": "%s",
			  "ipam": {
			    "type": "host-local",
			    "subnet": "10.0.0.0/8"
			  },
			  "kubernetes": {
			    "k8s_api_root": "http://127.0.0.1:8080"
			  },
			  "policy": {"type": "k8s"},
			  "nodename_file_optional": true,
			  "log_level":"info"
			}`, cniVersion, os.Getenv("ETCD_IP"), os.Getenv("DATASTORE_TYPE"))
			pluginPath := fmt.Sprintf("%s/%s", os.Getenv("BIN"), os.Getenv("PLUGIN"))
			c := exec.Command(pluginPath, "-t")
			stdin, err := c.StdinPipe()
			Expect(err).ToNot(HaveOccurred())

			go func() {
				defer stdin.Close()
				_, _ = io.WriteString(stdin, netconf)
			}()

			_, err = c.CombinedOutput()
			Expect(err).ToNot(HaveOccurred())
			close(done)
		}, 10)

		// This test fails because etcd client doesn't respect our context
		// timeout.  Works in open source so will have to investigate different
		// versions of the client.
		// Remove this "P" as part of https://tigera.atlassian.net/browse/OS-5705
		PIt("reports it cannot connect to the datastore", func(done Done) {
			// wrong port(s).
			netconf := fmt.Sprintf(`
			{
			  "cniVersion": "%s",
			  "name": "net1",
			  "type": "calico",
			  "etcd_endpoints": "http://%s:2370",
			  "datastore_type": "%s",
			  "ipam": {
			    "type": "host-local",
			    "subnet": "10.0.0.0/8"
			  },
			  "kubernetes": {
			    "k8s_api_root": "http://127.0.0.1:8081"
			  },
			  "policy": {"type": "k8s"},
			  "nodename_file_optional": true,
			  "log_level":"info"
			}`, cniVersion, os.Getenv("ETCD_IP"), os.Getenv("DATASTORE_TYPE"))
			pluginPath := fmt.Sprintf("%s/%s", os.Getenv("BIN"), os.Getenv("PLUGIN"))
			c := exec.Command(pluginPath, "-t")
			stdin, err := c.StdinPipe()
			Expect(err).ToNot(HaveOccurred())

			go func() {
				defer stdin.Close()
				_, _ = io.WriteString(stdin, netconf)
			}()

			_, err = c.CombinedOutput()
			Expect(err).To(HaveOccurred())
			close(done)
		}, 10)

	})
})

func checkPodIPAnnotations(clientset *kubernetes.Clientset, ns, name, expectedIP, expectedIPs string) {
	if os.Getenv("DATASTORE_TYPE") == "kubernetes" {
		pod, err := clientset.CoreV1().Pods(testutils.K8S_TEST_NS).Get(name, metav1.GetOptions{})
		Expect(err).NotTo(HaveOccurred())
		Expect(pod.Annotations["cni.projectcalico.org/podIP"]).To(Equal(expectedIP))
		Expect(pod.Annotations["cni.projectcalico.org/podIPs"]).To(Equal(expectedIPs))
	}
}<|MERGE_RESOLUTION|>--- conflicted
+++ resolved
@@ -1847,13 +1847,9 @@
 					"log_level":"debug"
 				}`, cniVersion, os.Getenv("ETCD_IP"), os.Getenv("DATASTORE_TYPE"))
 
-<<<<<<< HEAD
 			ensureNamespace(clientset, testutils.K8S_TEST_NS)
 
-			// Now create a K8s pod (without any IP annotations).
-=======
 			// Now create a K8s pod (without any pod IP annotations).
->>>>>>> c880e82a
 			name := fmt.Sprintf("run%d", rand.Uint32())
 			pod := ensurePodCreated(clientset, testutils.K8S_TEST_NS, &v1.Pod{
 				ObjectMeta: metav1.ObjectMeta{
@@ -1937,8 +1933,8 @@
 						ExternalIP: "2001:647f::21",
 					},
 				},
-				ContainerID:   containerID,
-				Orchestrator:  api.OrchestratorKubernetes,
+				ContainerID:  containerID,
+				Orchestrator: api.OrchestratorKubernetes,
 			}))
 
 			// Check the pod's IP annotations.
