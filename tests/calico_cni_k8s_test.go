// Copyright (c) 2015-2021 Tigera, Inc. All rights reserved.

package main_test

import (
	"context"
	"encoding/json"
	"fmt"
	"io"
	"io/ioutil"
	"math/rand"
	"net"
	"os"
	"os/exec"
	"regexp"
	"strings"
	"syscall"
	"time"

<<<<<<< HEAD
	. "github.com/onsi/ginkgo/extensions/table"

	"regexp"

=======
>>>>>>> fd855bc8
	"github.com/containernetworking/cni/pkg/types/current"
	"github.com/containernetworking/plugins/pkg/ns"
	cnitestutils "github.com/containernetworking/plugins/pkg/testutils"
	. "github.com/onsi/ginkgo"
	. "github.com/onsi/gomega"
	log "github.com/sirupsen/logrus"
	"github.com/vishvananda/netlink"
	v1 "k8s.io/api/core/v1"
	"k8s.io/apimachinery/pkg/api/errors"
	kerrors "k8s.io/apimachinery/pkg/api/errors"
	metav1 "k8s.io/apimachinery/pkg/apis/meta/v1"
	"k8s.io/client-go/kubernetes"
	"k8s.io/client-go/tools/clientcmd"

	"github.com/projectcalico/cni-plugin/internal/pkg/testutils"
	"github.com/projectcalico/cni-plugin/internal/pkg/utils"
	"github.com/projectcalico/cni-plugin/pkg/types"
	libapi "github.com/projectcalico/libcalico-go/lib/apis/v3"
	k8sconversion "github.com/projectcalico/libcalico-go/lib/backend/k8s/conversion"
	client "github.com/projectcalico/libcalico-go/lib/clientv3"
	cerrors "github.com/projectcalico/libcalico-go/lib/errors"
	"github.com/projectcalico/libcalico-go/lib/ipam"
	"github.com/projectcalico/libcalico-go/lib/logutils"
	"github.com/projectcalico/libcalico-go/lib/names"
	cnet "github.com/projectcalico/libcalico-go/lib/net"
	"github.com/projectcalico/libcalico-go/lib/options"
	api "github.com/tigera/api/pkg/apis/projectcalico/v3"
	"github.com/tigera/api/pkg/lib/numorstring"
)

func ensureNamespace(clientset *kubernetes.Clientset, name string) {
	ns := &v1.Namespace{
		ObjectMeta: metav1.ObjectMeta{Name: name},
	}
	_, err := clientset.CoreV1().Namespaces().Create(context.Background(), ns, metav1.CreateOptions{})
	if errors.IsAlreadyExists(err) {
		return
	}
	Expect(err).NotTo(HaveOccurred())
}

func ensurePodCreated(clientset *kubernetes.Clientset, namespace string, pod *v1.Pod) *v1.Pod {
	pod, err := clientset.CoreV1().Pods(namespace).Create(context.Background(), pod, metav1.CreateOptions{})
	Expect(err).NotTo(HaveOccurred())

	// Immediately try to get the pod, and retry until we do. This prevents race
	// conditions where the API Server has accepted the create, but isn't ready
	// to find the pod on a get. These races can cause the tests to be flaky.
	Eventually(func() error {
		_, err := clientset.CoreV1().Pods(namespace).Get(context.Background(), pod.Name, metav1.GetOptions{})
		return err
	}, 2*time.Second, 100*time.Millisecond).ShouldNot(HaveOccurred())
	return pod
}

func ensurePodDeleted(clientset *kubernetes.Clientset, ns string, podName string) {
	// Check if pod exists first.
	_, err := clientset.CoreV1().Pods(ns).Get(context.Background(), podName, metav1.GetOptions{})
	if kerrors.IsNotFound(err) {
		// Pod has been deleted already. Do nothing.
		return
	}
	Expect(err).NotTo(HaveOccurred())

	// Delete pod immediately.
	fg := metav1.DeletePropagationForeground
	zero := int64(0)
	err = clientset.CoreV1().Pods(ns).Delete(context.Background(),
		podName,
		metav1.DeleteOptions{
			PropagationPolicy:  &fg,
			GracePeriodSeconds: &zero})
	Expect(err).NotTo(HaveOccurred())

	// Wait for pod to disappear.
	Eventually(func() error {
		_, err := clientset.CoreV1().Pods(ns).Get(context.Background(), podName, metav1.GetOptions{})
		if kerrors.IsNotFound(err) {
			return nil
		}
		if err != nil {
			return err
		}
		return fmt.Errorf("Pod %s.%s still exists", ns, podName)
	}, "5s", "200ms").Should(BeNil())
}

func ensureNodeDeleted(clientset *kubernetes.Clientset, nodeName string) {
	// Check if node exists first.
	_, err := clientset.CoreV1().Nodes().Get(context.Background(), nodeName, metav1.GetOptions{})
	if kerrors.IsNotFound(err) {
		// Node has been deleted already. Do nothing.
		return
	}
	Expect(err).NotTo(HaveOccurred())

	// Delete node immediately.
	fg := metav1.DeletePropagationForeground
	zero := int64(0)
	err = clientset.CoreV1().Nodes().Delete(context.Background(),
		nodeName,
		metav1.DeleteOptions{
			PropagationPolicy:  &fg,
			GracePeriodSeconds: &zero})
	Expect(err).NotTo(HaveOccurred())

	// Wait for node to disappear.
	Eventually(func() error {
		_, err := clientset.CoreV1().Nodes().Get(context.Background(), nodeName, metav1.GetOptions{})
		if kerrors.IsNotFound(err) {
			return nil
		}
		if err != nil {
			return err
		}
		return fmt.Errorf("Node %s still exists", nodeName)
	}, "5s", "200ms").Should(BeNil())
}

var _ = Describe("Kubernetes CNI tests", func() {
	// Create a random seed
	rand.Seed(time.Now().UTC().UnixNano())
	log.SetFormatter(&logutils.Formatter{})
	log.AddHook(&logutils.ContextHook{})
	log.SetOutput(GinkgoWriter)
	log.SetLevel(log.InfoLevel)
	hostname, _ := names.Hostname()
	ctx := context.Background()
	calicoClient, err := client.NewFromEnv()
	if err != nil {
		panic(err)
	}
	config, err := clientcmd.DefaultClientConfig.ClientConfig()
	if err != nil {
		panic(err)
	}
	k8sClient, err := kubernetes.NewForConfig(config)
	if err != nil {
		panic(err)
	}

	BeforeEach(func() {
		testutils.WipeDatastore()

		// Create the node for these tests. The IPAM code requires a corresponding Calico node to exist.
		name, err := names.Hostname()
		Expect(err).NotTo(HaveOccurred())
		err = testutils.AddNode(calicoClient, k8sClient, name)
		Expect(err).NotTo(HaveOccurred())
	})

	AfterEach(func() {
		// Delete the node.
		name, err := names.Hostname()
		Expect(err).NotTo(HaveOccurred())
		err = testutils.DeleteNode(calicoClient, k8sClient, name)
		Expect(err).NotTo(HaveOccurred())
	})

	logConf := types.NetConf{
		LogLevel: "info",
	}
	utils.ConfigureLogging(logConf)
	cniVersion := os.Getenv("CNI_SPEC_VERSION")

	Context("using host-local IPAM", func() {
		netconf := fmt.Sprintf(`
			{
			  "cniVersion": "%s",
			  "name": "net1",
			  "type": "calico",
			  "etcd_endpoints": "http://%s:2379",
			  "datastore_type": "%s",
			  "ipam": {
			    "type": "host-local",
			    "subnet": "10.0.0.0/8"
			  },
			  "kubernetes": {
			    "k8s_api_root": "http://127.0.0.1:8080"
			  },
			  "policy": {"type": "k8s"},
			  "nodename_file_optional": true,
			  "log_level":"debug"
			}`, cniVersion, os.Getenv("ETCD_IP"), os.Getenv("DATASTORE_TYPE"))

		It("successfully networks the namespace", func() {
			config, err := clientcmd.DefaultClientConfig.ClientConfig()
			if err != nil {
				panic(err)
			}
			clientset, err := kubernetes.NewForConfig(config)

			if err != nil {
				panic(err)
			}

			ensureNamespace(clientset, testutils.K8S_TEST_NS)

			// Create a K8s pod w/o any special params
			name := fmt.Sprintf("run%d", rand.Uint32())
			ensurePodCreated(clientset, testutils.K8S_TEST_NS, &v1.Pod{
				ObjectMeta: metav1.ObjectMeta{Name: name},
				Spec: v1.PodSpec{
					Containers: []v1.Container{{
						Name:  name,
						Image: "ignore",
					}},
					NodeName: hostname,
				},
			})
			defer ensurePodDeleted(clientset, testutils.K8S_TEST_NS, name)

			containerID, result, contVeth, contAddresses, contRoutes, contNs, err := testutils.CreateContainer(netconf, name, testutils.K8S_TEST_NS, "")
			Expect(err).ShouldNot(HaveOccurred())

			mac := contVeth.Attrs().HardwareAddr

			Expect(len(result.IPs)).Should(Equal(1))
			ip := result.IPs[0].Address.IP.String()
			result.IPs[0].Address.IP = result.IPs[0].Address.IP.To4() // Make sure the IP is respresented as 4 bytes
			Expect(result.IPs[0].Address.Mask.String()).Should(Equal("ffffffff"))

			// datastore things:
			// TODO Make sure the profile doesn't exist

			ids := names.WorkloadEndpointIdentifiers{
				Node:         hostname,
				Orchestrator: api.OrchestratorKubernetes,
				Endpoint:     "eth0",
				Pod:          name,
				ContainerID:  containerID,
			}

			wrkload, err := ids.CalculateWorkloadEndpointName(false)
			Expect(err).NotTo(HaveOccurred())

			interfaceName := k8sconversion.NewConverter().VethNameForWorkload(testutils.K8S_TEST_NS, name)

			// The endpoint is created
			endpoints, err := calicoClient.WorkloadEndpoints().List(ctx, options.ListOptions{})
			Expect(err).ShouldNot(HaveOccurred())
			Expect(endpoints.Items).Should(HaveLen(1))

			if os.Getenv("DATASTORE_TYPE") == "kubernetes" {
				// Unlike etcd datastore, WEP based on a kubernetes pod does not store values for the MAC.
				// Put it back manually for later comparison.
				endpoints.Items[0].Spec.MAC = mac.String()
			}

			Expect(endpoints.Items[0].Name).Should(Equal(wrkload))
			Expect(endpoints.Items[0].Namespace).Should(Equal(testutils.K8S_TEST_NS))
			Expect(endpoints.Items[0].Labels).Should(Equal(map[string]string{
				"projectcalico.org/namespace":      "test",
				"projectcalico.org/orchestrator":   api.OrchestratorKubernetes,
				"projectcalico.org/serviceaccount": "default",
			}))

			Expect(endpoints.Items[0].Spec).Should(Equal(libapi.WorkloadEndpointSpec{
				Pod:                name,
				InterfaceName:      interfaceName,
				IPNetworks:         []string{result.IPs[0].Address.String()},
				ServiceAccountName: "default",
				MAC:                mac.String(),
				Profiles:           []string{"kns.test", "ksa.test.default"},
				Node:               hostname,
				Endpoint:           "eth0",
				Workload:           "",
				ContainerID:        containerID,
				Orchestrator:       api.OrchestratorKubernetes,
			}))

			// Routes and interface on host - there's is nothing to assert on the routes since felix adds those.
			// fmt.Println(Cmd("ip link show")) // Useful for debugging
			hostVeth, err := netlink.LinkByName(interfaceName)
			Expect(err).ToNot(HaveOccurred())
			Expect(hostVeth.Attrs().Flags.String()).Should(ContainSubstring("up"))
			Expect(hostVeth.Attrs().MTU).Should(Equal(1500))

			// Assert hostVeth sysctl values are set to what we expect for IPv4.
			err = testutils.CheckSysctlValue(fmt.Sprintf("/proc/sys/net/ipv4/conf/%s/proxy_arp", interfaceName), "1")
			Expect(err).ShouldNot(HaveOccurred())
			err = testutils.CheckSysctlValue(fmt.Sprintf("/proc/sys/net/ipv4/neigh/%s/proxy_delay", interfaceName), "0")
			Expect(err).ShouldNot(HaveOccurred())
			err = testutils.CheckSysctlValue(fmt.Sprintf("/proc/sys/net/ipv4/conf/%s/forwarding", interfaceName), "1")
			Expect(err).ShouldNot(HaveOccurred())

			// Assert if the host side route is programmed correctly.
			hostRoutes, err := netlink.RouteList(hostVeth, syscall.AF_INET)
			Expect(err).ShouldNot(HaveOccurred())
			Expect(hostRoutes[0]).Should(Equal(netlink.Route{
				LinkIndex: hostVeth.Attrs().Index,
				Scope:     netlink.SCOPE_LINK,
				Dst:       &result.IPs[0].Address,
				Protocol:  syscall.RTPROT_BOOT,
				Table:     syscall.RT_TABLE_MAIN,
				Type:      syscall.RTN_UNICAST,
				Family:    syscall.AF_INET,
			}))

			// Routes and interface in netns
			Expect(contVeth.Attrs().Flags.String()).Should(ContainSubstring("up"))

			// Assume the first IP is the IPv4 address
			Expect(contAddresses[0].IP.String()).Should(Equal(ip))
			Expect(contRoutes).Should(SatisfyAll(
				ContainElement(netlink.Route{
					LinkIndex: contVeth.Attrs().Index,
					Gw:        net.IPv4(169, 254, 1, 1).To4(),
					Protocol:  syscall.RTPROT_BOOT,
					Table:     syscall.RT_TABLE_MAIN,
					Type:      syscall.RTN_UNICAST,
					Family:    syscall.AF_INET,
				}),
				ContainElement(netlink.Route{
					LinkIndex: contVeth.Attrs().Index,
					Scope:     netlink.SCOPE_LINK,
					Dst:       &net.IPNet{IP: net.IPv4(169, 254, 1, 1).To4(), Mask: net.CIDRMask(32, 32)},
					Protocol:  syscall.RTPROT_BOOT,
					Table:     syscall.RT_TABLE_MAIN,
					Type:      syscall.RTN_UNICAST,
					Family:    syscall.AF_INET,
				})))

			// Delete container
			_, err = testutils.DeleteContainer(netconf, contNs.Path(), name, testutils.K8S_TEST_NS)
			Expect(err).ShouldNot(HaveOccurred())

			if os.Getenv("DATASTORE_TYPE") != "kubernetes" {
				// Make sure there are no endpoints anymore
				endpoints, err = calicoClient.WorkloadEndpoints().List(ctx, options.ListOptions{})
				Expect(err).ShouldNot(HaveOccurred())
				Expect(endpoints.Items).Should(HaveLen(0))
			}

			// Make sure the interface has been removed from the namespace
			targetNs, _ := ns.GetNS(contNs.Path())
			err = targetNs.Do(func(_ ns.NetNS) error {
				_, err = netlink.LinkByName("eth0")
				return err
			})
			Expect(err).Should(HaveOccurred())
			Expect(err.Error()).Should(Equal("Link not found"))

			// Make sure the interface has been removed from the host
			_, err = netlink.LinkByName("cali" + containerID)
			Expect(err).Should(HaveOccurred())
			Expect(err.Error()).Should(Equal("Link not found"))
		})

		Context("when a named port is set", func() {
			It("it is added to the workload endpoint", func() {
				config, err := clientcmd.DefaultClientConfig.ClientConfig()
				if err != nil {
					panic(err)
				}
				clientset, err := kubernetes.NewForConfig(config)

				if err != nil {
					panic(err)
				}

				name := fmt.Sprintf("run%d", rand.Uint32())

				// Create a K8s pod w/o any special params
				ensurePodCreated(clientset, testutils.K8S_TEST_NS, &v1.Pod{
					ObjectMeta: metav1.ObjectMeta{Name: name},
					Spec: v1.PodSpec{
						Containers: []v1.Container{{
							Name:  fmt.Sprintf("container-%s", name),
							Image: "ignore",
							Ports: []v1.ContainerPort{{
								Name:          "anamedport",
								ContainerPort: 555,
							}},
						}},
						NodeName: hostname,
					},
				})
				defer ensurePodDeleted(clientset, testutils.K8S_TEST_NS, name)

				containerID, result, contVeth, _, _, contNs, err := testutils.CreateContainer(netconf, name, testutils.K8S_TEST_NS, "")
				Expect(err).ShouldNot(HaveOccurred())

				mac := contVeth.Attrs().HardwareAddr

				Expect(len(result.IPs)).Should(Equal(1))
				result.IPs[0].Address.IP = result.IPs[0].Address.IP.To4() // Make sure the IP is respresented as 4 bytes
				Expect(result.IPs[0].Address.Mask.String()).Should(Equal("ffffffff"))

				// datastore things:
				// TODO Make sure the profile doesn't exist

				ids := names.WorkloadEndpointIdentifiers{
					Node:         hostname,
					Orchestrator: api.OrchestratorKubernetes,
					Endpoint:     "eth0",
					Pod:          name,
					ContainerID:  containerID,
				}

				wrkload, err := ids.CalculateWorkloadEndpointName(false)
				interfaceName := k8sconversion.NewConverter().VethNameForWorkload(testutils.K8S_TEST_NS, name)
				Expect(err).NotTo(HaveOccurred())

				// The endpoint is created
				endpoints, err := calicoClient.WorkloadEndpoints().List(ctx, options.ListOptions{})
				Expect(err).ShouldNot(HaveOccurred())
				Expect(endpoints.Items).Should(HaveLen(1))

				if os.Getenv("DATASTORE_TYPE") == "kubernetes" {
					// Unlike etcd datastore, WEP based on a kubernetes pod does not store values for the MAC.
					// Put it back manually for later comparison.
					endpoints.Items[0].Spec.MAC = mac.String()
				}

				Expect(endpoints.Items[0].Name).Should(Equal(wrkload))
				Expect(endpoints.Items[0].Namespace).Should(Equal(testutils.K8S_TEST_NS))
				Expect(endpoints.Items[0].Labels).Should(Equal(map[string]string{
					"projectcalico.org/namespace":      "test",
					"projectcalico.org/orchestrator":   api.OrchestratorKubernetes,
					"projectcalico.org/serviceaccount": "default",
				}))
				Expect(endpoints.Items[0].Spec).Should(Equal(libapi.WorkloadEndpointSpec{
					Pod:                name,
					InterfaceName:      interfaceName,
					IPNetworks:         []string{result.IPs[0].Address.String()},
					MAC:                mac.String(),
					Profiles:           []string{"kns.test", "ksa.test.default"},
					Node:               hostname,
					ServiceAccountName: "default",
					Endpoint:           "eth0",
					Workload:           "",
					ContainerID:        containerID,
					Orchestrator:       api.OrchestratorKubernetes,
					Ports: []api.EndpointPort{{
						Name:     "anamedport",
						Protocol: numorstring.ProtocolFromString("TCP"),
						Port:     555,
					}},
				}))

				// Delete container
				_, err = testutils.DeleteContainer(netconf, contNs.Path(), name, testutils.K8S_TEST_NS)
				Expect(err).ShouldNot(HaveOccurred())

				if os.Getenv("DATASTORE_TYPE") != "kubernetes" {
					// Make sure there are no endpoints anymore
					endpoints, err = calicoClient.WorkloadEndpoints().List(ctx, options.ListOptions{})
					Expect(err).ShouldNot(HaveOccurred())
					Expect(endpoints.Items).Should(HaveLen(0))
				}

				// Make sure the interface has been removed from the namespace
				targetNs, _ := ns.GetNS(contNs.Path())
				err = targetNs.Do(func(_ ns.NetNS) error {
					_, err = netlink.LinkByName("eth0")
					return err
				})
				Expect(err).Should(HaveOccurred())
				Expect(err.Error()).Should(Equal("Link not found"))

				// Make sure the interface has been removed from the host
				_, err = netlink.LinkByName("cali" + containerID)
				Expect(err).Should(HaveOccurred())
				Expect(err.Error()).Should(Equal("Link not found"))
			})
		})

		Context("when the same hostVeth exists", func() {
			It("successfully networks the namespace", func() {
				config, err := clientcmd.DefaultClientConfig.ClientConfig()
				Expect(err).NotTo(HaveOccurred())

				clientset, err := kubernetes.NewForConfig(config)
				Expect(err).NotTo(HaveOccurred())

				name := fmt.Sprintf("run%d", rand.Uint32())

				// Create a K8s pod w/o any special params
				ensurePodCreated(clientset, testutils.K8S_TEST_NS, &v1.Pod{
					ObjectMeta: metav1.ObjectMeta{Name: name},
					Spec: v1.PodSpec{
						Containers: []v1.Container{{
							Name:  name,
							Image: "ignore",
						}},
						NodeName: hostname,
					},
				})
				defer ensurePodDeleted(clientset, testutils.K8S_TEST_NS, name)

				if err := testutils.CreateHostVeth("", name, testutils.K8S_TEST_NS, hostname); err != nil {
					panic(err)
				}
				_, _, _, _, _, contNs, err := testutils.CreateContainer(netconf, name, testutils.K8S_TEST_NS, "")
				Expect(err).ShouldNot(HaveOccurred())

				_, err = testutils.DeleteContainer(netconf, contNs.Path(), name, testutils.K8S_TEST_NS)
				Expect(err).ShouldNot(HaveOccurred())
			})
		})

		Context("when /var/lib/calico/mtu file exists", func() {
			mtuNetconfTemplate := `
			{
			  "cniVersion": "%s",
			  "name": "net1",
			  "type": "calico",
			  "etcd_endpoints": "http://%s:2379",
			  "datastore_type": "%s",
			  "ipam": {
			    "type": "host-local",
			    "subnet": "10.0.0.0/8"
			  },
			  "kubernetes": {
			    "k8s_api_root": "http://127.0.0.1:8080"
			  },
			  "policy": {"type": "k8s"},
			  "nodename_file_optional": true,
			  "log_level":"info"
			}`

			It("should create pods with the right MTU", func() {
				config, err := clientcmd.DefaultClientConfig.ClientConfig()
				Expect(err).NotTo(HaveOccurred())

				clientset, err := kubernetes.NewForConfig(config)
				Expect(err).NotTo(HaveOccurred())

				// Create the /var/lib/calico/mtu file with MTU 3000

				err = os.MkdirAll("/var/lib/calico", os.ModePerm)
				Expect(err).NotTo(HaveOccurred())
				err = ioutil.WriteFile("/var/lib/calico/mtu", []byte("3000"), 0644)
				Expect(err).NotTo(HaveOccurred())
				defer os.Remove("/var/lib/calico/mtu")

				// Create a K8s pod/container
				name1 := fmt.Sprintf("mtutest%d", rand.Uint32())
				mtuNetconf1 := fmt.Sprintf(mtuNetconfTemplate, cniVersion, os.Getenv("ETCD_IP"), os.Getenv("DATASTORE_TYPE"))

				ensurePodCreated(clientset, testutils.K8S_TEST_NS, &v1.Pod{
					ObjectMeta: metav1.ObjectMeta{Name: name1},
					Spec: v1.PodSpec{
						Containers: []v1.Container{{
							Name:  name1,
							Image: "ignore",
						}},
						NodeName: hostname,
					},
				})
				defer ensurePodDeleted(clientset, testutils.K8S_TEST_NS, name1)

				// Run CNI plugin, expect MTU to match the value from file.
				_, _, contVeth1, _, _, contNs1, err := testutils.CreateContainer(mtuNetconf1, name1, testutils.K8S_TEST_NS, "")
				Expect(err).ShouldNot(HaveOccurred())
				Expect(contVeth1.Attrs().MTU).Should(Equal(3000))

				// Cleanup
				_, err = testutils.DeleteContainer(mtuNetconf1, contNs1.Path(), name1, testutils.K8S_TEST_NS)
				Expect(err).ShouldNot(HaveOccurred())
			})
		})

		Context("when calico-config contains a custom mtu", func() {
			mtuNetconfTemplate := `
			{
			  "cniVersion": "%s",
			  "name": "net1",
			  "type": "calico",
			  "etcd_endpoints": "http://%s:2379",
			  "datastore_type": "%s",
			  "mtu": %d,
			  "ipam": {
			    "type": "host-local",
			    "subnet": "10.0.0.0/8"
			  },
			  "kubernetes": {
			    "k8s_api_root": "http://127.0.0.1:8080"
			  },
			  "policy": {"type": "k8s"},
			  "nodename_file_optional": true,
			  "log_level":"debug"
			}`

			It("creates pods with the new mtu", func() {
				config, err := clientcmd.DefaultClientConfig.ClientConfig()
				Expect(err).NotTo(HaveOccurred())

				clientset, err := kubernetes.NewForConfig(config)
				Expect(err).NotTo(HaveOccurred())

				// Create a K8s pod/container with non-default MTU
				name1 := fmt.Sprintf("mtutest%d", rand.Uint32())
				mtuNetconf1 := fmt.Sprintf(mtuNetconfTemplate, cniVersion, os.Getenv("ETCD_IP"), os.Getenv("DATASTORE_TYPE"), 3000)

				ensurePodCreated(clientset, testutils.K8S_TEST_NS, &v1.Pod{
					ObjectMeta: metav1.ObjectMeta{Name: name1},
					Spec: v1.PodSpec{
						Containers: []v1.Container{{
							Name:  name1,
							Image: "ignore",
						}},
						NodeName: hostname,
					},
				})
				defer ensurePodDeleted(clientset, testutils.K8S_TEST_NS, name1)

				_, _, contVeth1, _, _, contNs1, err := testutils.CreateContainer(mtuNetconf1, name1, testutils.K8S_TEST_NS, "")
				Expect(err).ShouldNot(HaveOccurred())
				Expect(contVeth1.Attrs().MTU).Should(Equal(3000))

				// Create another K8s pod/container with a different non-default MTU
				name2 := fmt.Sprintf("mtutest2%d", rand.Uint32())
				mtuNetconf2 := fmt.Sprintf(mtuNetconfTemplate, cniVersion, os.Getenv("ETCD_IP"), os.Getenv("DATASTORE_TYPE"), 4000)

				ensurePodCreated(clientset, testutils.K8S_TEST_NS, &v1.Pod{
					ObjectMeta: metav1.ObjectMeta{Name: name2},
					Spec: v1.PodSpec{
						Containers: []v1.Container{{
							Name:  name2,
							Image: "ignore",
						}},
						NodeName: hostname,
					},
				})
				defer ensurePodDeleted(clientset, testutils.K8S_TEST_NS, name2)

				_, _, contVeth2, _, _, contNs2, err := testutils.CreateContainer(mtuNetconf2, name2, testutils.K8S_TEST_NS, "")
				Expect(err).ShouldNot(HaveOccurred())
				Expect(contVeth2.Attrs().MTU).Should(Equal(4000))

				// Cleanup
				_, err = testutils.DeleteContainer(mtuNetconf1, contNs1.Path(), name1, testutils.K8S_TEST_NS)
				Expect(err).ShouldNot(HaveOccurred())
				_, err = testutils.DeleteContainer(mtuNetconf2, contNs2.Path(), name2, testutils.K8S_TEST_NS)
				Expect(err).ShouldNot(HaveOccurred())
			})
		})

		hostLocalIPAMConfigs := []struct {
			description, cniVersion, config, unexpectedRoute string
			expectedV4Routes, expectedV6Routes               []string
			numIPv4IPs, numIPv6IPs                           int
		}{
			{
				description: "old-style inline subnet",
				cniVersion:  cniVersion,
				config: `
					{
					  "cniVersion": "%s",
					  "name": "net6",
					  "nodename_file_optional": true,
					  "type": "calico",
					  "etcd_endpoints": "http://%s:2379",
					  "datastore_type": "%s",
					  "ipam": {
					    "type": "host-local",
					    "subnet": "usePodCidr"
					  },
					  "kubernetes": {
					   "k8s_api_root": "http://127.0.0.1:8080"
					  },
					  "policy": {"type": "k8s"},
					  "log_level":"debug"
					}`,
				expectedV4Routes: []string{
					regexp.QuoteMeta("default via 169.254.1.1 dev eth0"),
					regexp.QuoteMeta("169.254.1.1 dev eth0 scope link"),
				},
				unexpectedRoute: regexp.QuoteMeta("10."),
				numIPv4IPs:      1,
				numIPv6IPs:      0,
			},
			{
				// This scenario tests IPv4+IPv6 without specifying any routes.
				description: "new-style with IPv4 and IPv6 ranges, no routes",
				cniVersion:  "0.3.0",
				config: `
					{
					  "cniVersion": "%s",
					  "name": "net6",
					  "nodename_file_optional": true,
					  "type": "calico",
					  "etcd_endpoints": "http://%s:2379",
					  "datastore_type": "%s",
					  "ipam": {
					    "type": "host-local",
					    "ranges": [
					       [
					         {
					           "subnet": "usePodCidr"
					         }
					       ],
					       [
					         {
					           "subnet": "dead:beef::/96"
					         }
					       ]
					    ]
					  },
					  "kubernetes": {
					   "k8s_api_root": "http://127.0.0.1:8080"
					  },
					  "policy": {"type": "k8s"},
					  "log_level":"debug"
					}`,
				expectedV4Routes: []string{
					regexp.QuoteMeta("default via 169.254.1.1 dev eth0"),
					regexp.QuoteMeta("169.254.1.1 dev eth0 scope link"),
				},
				expectedV6Routes: []string{
					"dead:beef::[0-9a-f]* dev eth0 proto kernel metric 256 pref medium",
					"fe80::/64 dev eth0 proto kernel metric 256 pref medium",
					"default via fe80::ecee:eeff:feee:eeee dev eth0 metric 1024",
				},
				unexpectedRoute: regexp.QuoteMeta("10."),
				numIPv4IPs:      1,
				numIPv6IPs:      1,
			},
			{
				// In this scenario, we use a lot more of the host-local IPAM plugin.  Namely:
				// - we use multiple ranges, one of which is IPv6, the other uses the podCIDR
				// - we add custom routes, which override our default 0/0 and ::/0 routes.
				// This configuration is only supported for CNI version >= 0.3.0 since we assign multiple
				// addresses per family.
				description: "new-style with IPv4 and IPv6 ranges and routes",
				cniVersion:  "0.3.0",
				config: `
					{
					  "cniVersion": "%s",
					  "name": "net6",
					  "nodename_file_optional": true,
					  "type": "calico",
					  "etcd_endpoints": "http://%s:2379",
					  "datastore_type": "%s",
					  "ipam": {
					    "type": "host-local",
					    "ranges": [
					       [
					         {
					           "subnet": "usePodCidr"
					         }
					       ],
					       [
					         {
					             "subnet": "10.100.0.0/24"
					         }
					       ],
					       [
					         {
					          "subnet": "dead:beef::/96"
					         }
					       ]
					    ],
					    "routes": [
					      {"dst": "10.123.0.0/16", "gw": "10.123.0.1"},
					      {"dst": "10.124.0.0/16"},
					      {"dst": "dead:beef::/96"}
					    ]
					  },
					  "kubernetes": {
					   "k8s_api_root": "http://127.0.0.1:8080"
					  },
					  "policy": {"type": "k8s"},
					  "log_level":"debug"
					}`,
				expectedV4Routes: []string{
					regexp.QuoteMeta("10.123.0.0/16 via 169.254.1.1 dev eth0"),
					regexp.QuoteMeta("10.124.0.0/16 via 169.254.1.1 dev eth0"),
					regexp.QuoteMeta("169.254.1.1 dev eth0 scope link"),
				},
				expectedV6Routes: []string{
					"dead:beef::. dev eth0 proto kernel metric 256 pref medium",
					"dead:beef::/96 via fe80::ecee:eeff:feee:eeee dev eth0 metric 1024",
					"fe80::/64 dev eth0 proto kernel metric 256 pref medium",
				},
				unexpectedRoute: "default",
				numIPv4IPs:      2,
				numIPv6IPs:      1,
			},
			{
				// In this scenario, we use a lot more of the host-local IPAM plugin.  Namely:
				// - we use multiple ranges, one of which is IPv6, the other uses the podCIDR
				// - we add custom routes, but configure the plugin to also include our default routes.
				description: "new-style with IPv4 and IPv6 ranges and routes and Calico default routes",
				cniVersion:  "0.3.0",
				config: `
					{
					  "cniVersion": "%s",
					  "name": "net6",
					  "nodename_file_optional": true,
					  "type": "calico",
					  "etcd_endpoints": "http://%s:2379",
					  "include_default_routes": true,
					  "datastore_type": "%s",
					  "ipam": {
					    "type": "host-local",
					    "ranges": [
					       [
					           {
					             "subnet": "usePodCidr"
					           }
					       ],
					       [
					           {
					               "subnet": "10.100.0.0/24"
					           }
					       ],
					       [
					          {
					            "subnet": "dead:beef::/96"
					          }
					       ]
					    ],
					    "routes": [
					      {"dst": "10.123.0.0/16", "gw": "10.123.0.1"},
					      {"dst": "10.124.0.0/16"},
					      {"dst": "dead:beef::/96"}
					    ]
					  },
					  "kubernetes": {
					   "k8s_api_root": "http://127.0.0.1:8080"
					  },
					  "policy": {"type": "k8s"},
					  "log_level":"debug"
					}`,
				expectedV4Routes: []string{
					regexp.QuoteMeta("default via 169.254.1.1 dev eth0"),
					regexp.QuoteMeta("10.123.0.0/16 via 169.254.1.1 dev eth0"),
					regexp.QuoteMeta("10.124.0.0/16 via 169.254.1.1 dev eth0"),
					regexp.QuoteMeta("169.254.1.1 dev eth0 scope link"),
				},
				expectedV6Routes: []string{
					"dead:beef::. dev eth0 proto kernel metric 256 pref medium",
					"dead:beef::/96 via fe80::ecee:eeff:feee:eeee dev eth0 metric 1024",
					"fe80::/64 dev eth0 proto kernel metric 256 pref medium",
				},
				numIPv4IPs: 2,
				numIPv6IPs: 1,
			},
		}

		for _, c := range hostLocalIPAMConfigs {
			c := c // Make sure we get a fresh variable on each loop.
			Context("Using host-local IPAM ("+c.description+"): request an IP then release it, and then request it again", func() {
				It("should successfully assign IP both times and successfully release it in the middle", func() {
					netconfHostLocalIPAM := fmt.Sprintf(c.config, c.cniVersion, os.Getenv("ETCD_IP"), os.Getenv("DATASTORE_TYPE"))

					config, err := clientcmd.DefaultClientConfig.ClientConfig()
					Expect(err).NotTo(HaveOccurred())

					clientset, err := kubernetes.NewForConfig(config)
					Expect(err).NotTo(HaveOccurred())

					ensureNamespace(clientset, testutils.K8S_TEST_NS)

					ensureNodeDeleted(clientset, hostname)

					// Create a K8s Node object with PodCIDR and name equal to hostname.
					_, err = clientset.CoreV1().Nodes().Create(context.Background(), &v1.Node{
						ObjectMeta: metav1.ObjectMeta{Name: hostname},
						Spec: v1.NodeSpec{
							PodCIDR: "10.0.0.0/24",
						},
					}, metav1.CreateOptions{})
					Expect(err).NotTo(HaveOccurred())
					defer ensureNodeDeleted(clientset, hostname)

					By("Creating a pod with a specific IP address")
					name := fmt.Sprintf("run%d", rand.Uint32())
					ensurePodCreated(clientset, testutils.K8S_TEST_NS, &v1.Pod{
						ObjectMeta: metav1.ObjectMeta{Name: name},
						Spec: v1.PodSpec{
							Containers: []v1.Container{{
								Name:  name,
								Image: "ignore",
							}},
							NodeName: hostname,
						},
					})
					defer ensurePodDeleted(clientset, testutils.K8S_TEST_NS, name)

					requestedIP := "10.0.0.42"
					expectedIP := net.IPv4(10, 0, 0, 42).To4()

					_, _, _, contAddresses, _, contNs, err := testutils.CreateContainer(netconfHostLocalIPAM, name, testutils.K8S_TEST_NS, requestedIP)
					Expect(err).NotTo(HaveOccurred())

					podIP := contAddresses[0].IP
					log.Infof("All container IPs: %v", contAddresses)
					Expect(podIP).Should(Equal(expectedIP))

					By("Deleting the pod we created earlier")
					_, err = testutils.DeleteContainer(netconfHostLocalIPAM, contNs.Path(), name, testutils.K8S_TEST_NS)
					Expect(err).ShouldNot(HaveOccurred())

					By("Creating a second pod with the same IP address as the first pod")
					name2 := fmt.Sprintf("run2%d", rand.Uint32())
					ensurePodCreated(clientset, testutils.K8S_TEST_NS, &v1.Pod{
						ObjectMeta: metav1.ObjectMeta{Name: name2},
						Spec: v1.PodSpec{
							Containers: []v1.Container{{
								Name:  fmt.Sprintf("container-%s", name2),
								Image: "ignore",
							}},
							NodeName: hostname,
						},
					})
					defer ensurePodDeleted(clientset, testutils.K8S_TEST_NS, name2)

					_, _, _, contAddresses, _, contNs, err = testutils.CreateContainer(netconfHostLocalIPAM, name2, testutils.K8S_TEST_NS, requestedIP)
					Expect(err).NotTo(HaveOccurred())

					pod2IP := contAddresses[0].IP
					log.Infof("All container IPs: %v", contAddresses)
					Expect(pod2IP).Should(Equal(expectedIP))

					err = contNs.Do(func(_ ns.NetNS) error {
						defer GinkgoRecover()
						out, err := exec.Command("ip", "route", "show").Output()
						Expect(err).NotTo(HaveOccurred())
						for _, r := range c.expectedV4Routes {
							Expect(string(out)).To(MatchRegexp(r))
						}

						if c.unexpectedRoute != "" {
							Expect(string(out)).NotTo(ContainSubstring(c.unexpectedRoute))
						}

						out, err = exec.Command("ip", "-6", "route", "show").Output()
						Expect(err).NotTo(HaveOccurred())
						for _, r := range c.expectedV6Routes {
							Expect(string(out)).To(MatchRegexp(r))
						}

						if c.numIPv6IPs > 0 {
							err := testutils.CheckSysctlValue("/proc/sys/net/ipv6/conf/eth0/accept_dad", "0")
							Expect(err).NotTo(HaveOccurred())
						}

						out, err = exec.Command("ip", "addr", "show").Output()
						Expect(err).NotTo(HaveOccurred())
						inet := regexp.MustCompile(` {4}inet .*scope global`)
						Expect(inet.FindAll(out, -1)).To(HaveLen(c.numIPv4IPs))
						inetv6 := regexp.MustCompile(` {4}inet6 .*scope global`)
						Expect(inetv6.FindAll(out, -1)).To(HaveLen(c.numIPv6IPs))
						Expect(out).NotTo(ContainSubstring("scope global tentative"),
							"Some IPv6 addresses marked as tentative; disabling DAD must have failed.")

						return nil
					})
					Expect(err).ShouldNot(HaveOccurred())

					_, err = testutils.DeleteContainer(netconfHostLocalIPAM, contNs.Path(), name2, testutils.K8S_TEST_NS)
					Expect(err).ShouldNot(HaveOccurred())
				})
			})
		}

	})

	Context("using calico-ipam with a Namespace annotation only", func() {
		var nc types.NetConf
		var netconf string
		var pool1CIDR, pool2CIDR *net.IPNet
		var pool1 = "50.60.0.0/24"
		var pool2 = "50.60.1.0/24"
		var clientset *kubernetes.Clientset
		var name string
		var testNS string
		BeforeEach(func() {
			// Build the network config for this set of tests.
			nc = types.NetConf{
				CNIVersion:           cniVersion,
				Name:                 "calico-uts",
				Type:                 "calico",
				EtcdEndpoints:        fmt.Sprintf("http://%s:2379", os.Getenv("ETCD_IP")),
				DatastoreType:        os.Getenv("DATASTORE_TYPE"),
				Kubernetes:           types.Kubernetes{K8sAPIRoot: "http://127.0.0.1:8080"},
				Policy:               types.Policy{PolicyType: "k8s"},
				NodenameFileOptional: true,
				LogLevel:             "info",
			}
			nc.IPAM.Type = "calico-ipam"
			ncb, err := json.Marshal(nc)
			Expect(err).NotTo(HaveOccurred())
			netconf = string(ncb)

			// Create IP Pools.
			testutils.MustCreateNewIPPool(calicoClient, pool1, false, false, true)
			_, pool1CIDR, err = net.ParseCIDR(pool1)
			Expect(err).NotTo(HaveOccurred())

			testutils.MustCreateNewIPPool(calicoClient, pool2, false, false, true)
			_, pool2CIDR, err = net.ParseCIDR(pool2)
			Expect(err).NotTo(HaveOccurred())

			// Set up clients.
			config, err := clientcmd.DefaultClientConfig.ClientConfig()
			Expect(err).NotTo(HaveOccurred())
			clientset, err = kubernetes.NewForConfig(config)
			Expect(err).NotTo(HaveOccurred())
		})

		AfterEach(func() {
			// Delete pod
			ensurePodDeleted(clientset, testNS, name)

			// Delete the IP Pools.
			testutils.MustDeleteIPPool(calicoClient, pool1)
			testutils.MustDeleteIPPool(calicoClient, pool2)
		})

		It("successfully assigns an IP address from an IP Pool specified on a Namespace", func() {
			// Create the Namespace.
			testNS = fmt.Sprintf("run%d", rand.Uint32())
			_, err = clientset.CoreV1().Namespaces().Create(context.Background(), &v1.Namespace{
				ObjectMeta: metav1.ObjectMeta{
					Name: testNS,
					Annotations: map[string]string{
						"cni.projectcalico.org/ipv4pools": "[\"50.60.0.0/24\"]",
					},
				},
			}, metav1.CreateOptions{})
			Expect(err).NotTo(HaveOccurred())

			// Now create a K8s pod.
			name = fmt.Sprintf("run%d", rand.Uint32())
			ensurePodCreated(clientset, testNS, &v1.Pod{
				ObjectMeta: metav1.ObjectMeta{
					Name:        name,
					Annotations: map[string]string{},
				},
				Spec: v1.PodSpec{
					Containers: []v1.Container{{
						Name:  name,
						Image: "ignore",
					}},
					NodeName: hostname,
				},
			})

			_, _, _, contAddresses, _, contNs, err := testutils.CreateContainer(netconf, name, testNS, "")
			Expect(err).NotTo(HaveOccurred())

			podIP := contAddresses[0].IP
			log.Infof("All container IPs: %v", contAddresses)
			log.Infof("Container got IP address: %s", podIP)
			Expect(pool1CIDR.Contains(podIP)).To(BeTrue())

			// Delete the container.
			_, err = testutils.DeleteContainer(netconf, contNs.Path(), name, testNS)
			Expect(err).ShouldNot(HaveOccurred())
		})

		It("should fail to assign from an IP pool that doesn't exist", func() {
			// Create the Namespace.
			testNS = fmt.Sprintf("run%d", rand.Uint32())
			_, err = clientset.CoreV1().Namespaces().Create(context.Background(), &v1.Namespace{
				ObjectMeta: metav1.ObjectMeta{
					Name: testNS,
					Annotations: map[string]string{
						"cni.projectcalico.org/ipv4pools": "[\"100.0.0.0/16\"]",
					},
				},
			}, metav1.CreateOptions{})
			Expect(err).NotTo(HaveOccurred())

			// Now create a K8s pod.
			name = fmt.Sprintf("run%d", rand.Uint32())
			pod := ensurePodCreated(clientset, testNS, &v1.Pod{
				ObjectMeta: metav1.ObjectMeta{
					Name:        name,
					Annotations: map[string]string{},
				},
				Spec: v1.PodSpec{
					Containers: []v1.Container{{
						Name:  name,
						Image: "ignore",
					}},
					NodeName: hostname,
				},
			})
			log.Infof("Created POD object: %v", pod)

			// Expect an error when invoking the CNI plugin.
			_, _, _, _, _, contNs, err := testutils.CreateContainer(netconf, name, testNS, "")
			Expect(err).To(HaveOccurred())

			// Delete the container.
			_, err = testutils.DeleteContainer(netconf, contNs.Path(), name, testNS)
			Expect(err).ShouldNot(HaveOccurred())
		})

		It("should fail to assign an IP when the provided IP Pool is full", func() {
			// Create the Namespace.
			testNS = fmt.Sprintf("run%d", rand.Uint32())
			_, err = clientset.CoreV1().Namespaces().Create(context.Background(), &v1.Namespace{
				ObjectMeta: metav1.ObjectMeta{
					Name: testNS,
					Annotations: map[string]string{
						"cni.projectcalico.org/ipv4pools": "[\"50.60.0.0/24\"]",
					},
				},
			}, metav1.CreateOptions{})
			Expect(err).NotTo(HaveOccurred())

			// Now create a K8s pod.
			name = fmt.Sprintf("run%d", rand.Uint32())
			pod := ensurePodCreated(clientset, testNS, &v1.Pod{
				ObjectMeta: metav1.ObjectMeta{
					Name:        name,
					Annotations: map[string]string{},
				},
				Spec: v1.PodSpec{
					Containers: []v1.Container{{
						Name:  name,
						Image: "ignore",
					}},
					NodeName: hostname,
				},
			})
			log.Infof("Created POD object: %v", pod)

			// Allocate all the addresses in the IP pool.
			handle := "test-handle"
			v4ia, _, err := calicoClient.IPAM().AutoAssign(
				context.Background(),
				ipam.AutoAssignArgs{
					Num4:      256,
					HandleID:  &handle,
					IPv4Pools: []cnet.IPNet{cnet.IPNet{IPNet: *pool1CIDR}},
				},
			)
			Expect(err).NotTo(HaveOccurred())
			Expect(v4ia).ToNot(BeNil())
			Expect(len(v4ia.IPs)).To(Equal(256))

			// Expect an error when invoking the CNI plugin.
			_, _, _, _, _, contNs, err := testutils.CreateContainer(netconf, name, testNS, "")
			Expect(err).To(HaveOccurred())

			// Delete the container.
			_, err = testutils.DeleteContainer(netconf, contNs.Path(), name, testNS)
			Expect(err).ShouldNot(HaveOccurred())

			// Release all the IPs assigned above.
			err = calicoClient.IPAM().ReleaseByHandle(context.Background(), handle)
			Expect(err).ShouldNot(HaveOccurred())
		})

		It("should assign an IP from the second pool when the first IP Pool is full", func() {
			// Create the Namespace.
			testNS = fmt.Sprintf("run%d", rand.Uint32())
			_, err = clientset.CoreV1().Namespaces().Create(context.Background(), &v1.Namespace{
				ObjectMeta: metav1.ObjectMeta{
					Name: testNS,
					Annotations: map[string]string{
						"cni.projectcalico.org/ipv4pools": "[\"50.60.0.0/24\", \"50.60.1.0/24\"]",
					},
				},
			}, metav1.CreateOptions{})
			Expect(err).NotTo(HaveOccurred())

			// Now create a K8s pod.
			name = fmt.Sprintf("run%d", rand.Uint32())
			pod := ensurePodCreated(clientset, testNS, &v1.Pod{
				ObjectMeta: metav1.ObjectMeta{
					Name:        name,
					Annotations: map[string]string{},
				},
				Spec: v1.PodSpec{
					Containers: []v1.Container{{
						Name:  name,
						Image: "ignore",
					}},
					NodeName: hostname,
				},
			})
			log.Infof("Created POD object: %v", pod)

			// Allocate all the addresses in the first IP pool.
			handle := "test-handle"
			v4ia, _, err := calicoClient.IPAM().AutoAssign(
				context.Background(),
				ipam.AutoAssignArgs{
					Num4:      256,
					HandleID:  &handle,
					IPv4Pools: []cnet.IPNet{cnet.IPNet{IPNet: *pool1CIDR}},
				},
			)
			Expect(err).NotTo(HaveOccurred())
			Expect(v4ia).ToNot(BeNil())
			Expect(len(v4ia.IPs)).To(Equal(256))

			// Invoke the CNI plugin.
			_, r, _, _, _, contNs, err := testutils.CreateContainer(netconf, name, testNS, "")
			Expect(err).NotTo(HaveOccurred())

			// Expect the assigned IP address in the second IP pool.
			Expect(len(r.IPs)).To(Equal(1))
			Expect(pool2CIDR.Contains(r.IPs[0].Address.IP)).To(BeTrue(), "IP assigned from wrong pool")

			// Delete the container.
			_, err = testutils.DeleteContainer(netconf, contNs.Path(), name, testNS)
			Expect(err).ShouldNot(HaveOccurred())

			// Release all the IPs assigned above.
			err = calicoClient.IPAM().ReleaseByHandle(context.Background(), handle)
			Expect(err).ShouldNot(HaveOccurred())
		})

	})

	Context("using calico-ipam with Namespace annotation and pod annotation", func() {
		var nc types.NetConf
		var netconf string
		var ipPoolCIDR *net.IPNet
		var pool1 = "50.70.0.0/16"
		var clientset *kubernetes.Clientset
		var name string
		var testNS string
		BeforeEach(func() {
			// Build the network config for this set of tests.
			nc = types.NetConf{
				CNIVersion:           cniVersion,
				Name:                 "calico-uts",
				Type:                 "calico",
				EtcdEndpoints:        fmt.Sprintf("http://%s:2379", os.Getenv("ETCD_IP")),
				DatastoreType:        os.Getenv("DATASTORE_TYPE"),
				Kubernetes:           types.Kubernetes{K8sAPIRoot: "http://127.0.0.1:8080"},
				Policy:               types.Policy{PolicyType: "k8s"},
				NodenameFileOptional: true,
				LogLevel:             "info",
			}
			nc.IPAM.Type = "calico-ipam"
			ncb, err := json.Marshal(nc)
			Expect(err).NotTo(HaveOccurred())
			netconf = string(ncb)

			// Create a new IP Pool.
			testutils.MustCreateNewIPPool(calicoClient, pool1, false, false, true)
			_, ipPoolCIDR, err = net.ParseCIDR(pool1)
			Expect(err).NotTo(HaveOccurred())

			// Create clients.
			config, err := clientcmd.DefaultClientConfig.ClientConfig()
			Expect(err).NotTo(HaveOccurred())
			clientset, err = kubernetes.NewForConfig(config)
			Expect(err).NotTo(HaveOccurred())
		})

		AfterEach(func() {
			// Delete pod
			ensurePodDeleted(clientset, testNS, name)

			// Delete the IP Pool.
			testutils.MustDeleteIPPool(calicoClient, pool1)
		})

		It("should prefer pod annotations to namespace annotations if both are present", func() {
			// Create the Namespace.
			testNS = fmt.Sprintf("run%d", rand.Uint32())
			_, err = clientset.CoreV1().Namespaces().Create(context.Background(), &v1.Namespace{
				ObjectMeta: metav1.ObjectMeta{
					Name: testNS,
					Annotations: map[string]string{
						"cni.projectcalico.org/ipv4pools": "[\"50.55.0.0/16\"]",
					},
				},
			}, metav1.CreateOptions{})
			Expect(err).NotTo(HaveOccurred())

			// Now create a K8s pod passing in an IP pool.
			name = fmt.Sprintf("run%d", rand.Uint32())
			pod := ensurePodCreated(clientset, testNS, &v1.Pod{
				ObjectMeta: metav1.ObjectMeta{
					Name: name,
					Annotations: map[string]string{
						"cni.projectcalico.org/ipv4pools": "[\"50.70.0.0/16\"]",
					},
				},
				Spec: v1.PodSpec{
					Containers: []v1.Container{{
						Name:  name,
						Image: "ignore",
					}},
					NodeName: hostname,
				},
			})
			log.Infof("Created POD object: %v", pod)

			// Run the CNI plugin.
			_, _, _, contAddresses, _, contNs, err := testutils.CreateContainer(netconf, name, testNS, "")
			Expect(err).NotTo(HaveOccurred())

			podIP := contAddresses[0].IP
			log.Infof("All container IPs: %v", contAddresses)
			log.Infof("Container got IP address: %s", podIP)
			Expect(ipPoolCIDR.Contains(podIP)).To(BeTrue())

			// Delete the container.
			_, err = testutils.DeleteContainer(netconf, contNs.Path(), name, testNS)
			Expect(err).ShouldNot(HaveOccurred())
		})
	})

	Context("using calico-ipam specifying IP pools via pod annotation", func() {
		var nc types.NetConf
		var netconf string
		var pool1 = "172.16.0.0/16"
		var pool2 = "172.17.0.0/16"
		var pool1CIDR, pool2CIDR *net.IPNet
		var pool2Name string
		var clientset *kubernetes.Clientset
		var name string
		BeforeEach(func() {
			// Build the network config for this set of tests.
			nc = types.NetConf{
				CNIVersion:           cniVersion,
				Name:                 "calico-uts",
				Type:                 "calico",
				EtcdEndpoints:        fmt.Sprintf("http://%s:2379", os.Getenv("ETCD_IP")),
				DatastoreType:        os.Getenv("DATASTORE_TYPE"),
				Kubernetes:           types.Kubernetes{K8sAPIRoot: "http://127.0.0.1:8080"},
				Policy:               types.Policy{PolicyType: "k8s"},
				NodenameFileOptional: true,
				LogLevel:             "info",
			}
			nc.IPAM.Type = "calico-ipam"
			ncb, err := json.Marshal(nc)
			Expect(err).NotTo(HaveOccurred())
			netconf = string(ncb)

			// Create two IP pools.
			testutils.MustCreateNewIPPool(calicoClient, pool1, false, false, true)
			_, pool1CIDR, err = net.ParseCIDR(pool1)
			Expect(err).NotTo(HaveOccurred())
			pool2Name = testutils.MustCreateNewIPPool(calicoClient, pool2, false, false, true)
			_, pool2CIDR, err = net.ParseCIDR(pool2)
			Expect(err).NotTo(HaveOccurred())

			// Create a kubernetes clientset.
			config, err := clientcmd.DefaultClientConfig.ClientConfig()
			Expect(err).NotTo(HaveOccurred())
			clientset, err = kubernetes.NewForConfig(config)
			Expect(err).NotTo(HaveOccurred())

			// Ensure a namespace exists.
			ensureNamespace(clientset, testutils.K8S_TEST_NS)
		})

		AfterEach(func() {
			// Delete pod
			ensurePodDeleted(clientset, testutils.K8S_TEST_NS, name)

			// Delete the IP Pools.
			testutils.MustDeleteIPPool(calicoClient, pool1)
			testutils.MustDeleteIPPool(calicoClient, pool2)
		})

		It("successfully assigns an IP address from the annotated IP Pool (by cidr)", func() {
			// Create a K8s pod passing in an IP pool.
			name = fmt.Sprintf("run%d", rand.Uint32())
			pod := ensurePodCreated(clientset, testutils.K8S_TEST_NS, &v1.Pod{
				ObjectMeta: metav1.ObjectMeta{
					Name: name,
					Annotations: map[string]string{
						"cni.projectcalico.org/ipv4pools": "[\"172.16.0.0/16\"]",
					},
				},
				Spec: v1.PodSpec{
					Containers: []v1.Container{{
						Name:  name,
						Image: "ignore",
					}},
					NodeName: hostname,
				},
			})
			log.Infof("Created POD object: %v", pod)

			_, _, _, contAddresses, _, contNs, err := testutils.CreateContainer(netconf, name, testutils.K8S_TEST_NS, "")
			Expect(err).NotTo(HaveOccurred())

			podIP := contAddresses[0].IP
			log.Infof("All container IPs: %v", contAddresses)
			log.Infof("Container got IP address: %s", podIP)
			Expect(pool1CIDR.Contains(podIP)).To(BeTrue())

			// Delete the container.
			_, err = testutils.DeleteContainer(netconf, contNs.Path(), name, testutils.K8S_TEST_NS)
			Expect(err).ShouldNot(HaveOccurred())
		})

		It("successfully assigns an IP address from the annotated IP Pool (by name)", func() {
			// Create a K8s pod passing in an IP pool.
			name = fmt.Sprintf("run%d", rand.Uint32())
			pod := ensurePodCreated(clientset, testutils.K8S_TEST_NS, &v1.Pod{
				ObjectMeta: metav1.ObjectMeta{
					Name: name,
					Annotations: map[string]string{
						"cni.projectcalico.org/ipv4pools": fmt.Sprintf("[\"%s\"]", pool2Name),
					},
				},
				Spec: v1.PodSpec{
					Containers: []v1.Container{{
						Name:  name,
						Image: "ignore",
					}},
					NodeName: hostname,
				},
			})
			log.Infof("Created POD object: %v", pod)

			_, _, _, contAddresses, _, contNs, err := testutils.CreateContainer(netconf, name, testutils.K8S_TEST_NS, "")
			Expect(err).NotTo(HaveOccurred())

			podIP := contAddresses[0].IP
			log.Infof("All container IPs: %v", contAddresses)
			log.Infof("Container got IP address: %s", podIP)
			Expect(pool2CIDR.Contains(podIP)).To(BeTrue())

			// Delete the container.
			_, err = testutils.DeleteContainer(netconf, contNs.Path(), name, testutils.K8S_TEST_NS)
			Expect(err).ShouldNot(HaveOccurred())
		})

	})

	Context("using floatingIPs annotation to assign a DNAT", func() {
		var netconf types.NetConf
		var clientset *kubernetes.Clientset
		var name string
		BeforeEach(func() {
			netconf = types.NetConf{
				CNIVersion:           cniVersion,
				Name:                 "calico-network-name",
				Type:                 "calico",
				EtcdEndpoints:        fmt.Sprintf("http://%s:2379", os.Getenv("ETCD_IP")),
				DatastoreType:        os.Getenv("DATASTORE_TYPE"),
				Kubernetes:           types.Kubernetes{K8sAPIRoot: "http://127.0.0.1:8080"},
				Policy:               types.Policy{PolicyType: "k8s"},
				NodenameFileOptional: true,
				LogLevel:             "info",
				FeatureControl:       types.FeatureControl{FloatingIPs: true},
			}
			netconf.IPAM.Type = "calico-ipam"

			// Create an IP pool for the pod IP as well as a floating IP range.
			for _, ipPool := range []string{"172.16.0.0/16", "1.1.1.0/24"} {
				testutils.MustCreateNewIPPool(calicoClient, ipPool, false, false, true)
				_, _, err := net.ParseCIDR(ipPool)
				Expect(err).NotTo(HaveOccurred())
			}

			// Build kubernetes clients.
			config, err := clientcmd.DefaultClientConfig.ClientConfig()
			Expect(err).NotTo(HaveOccurred())
			clientset, err = kubernetes.NewForConfig(config)
			Expect(err).NotTo(HaveOccurred())

			// Now create a K8s pod passing in a floating IP.
			ensureNamespace(clientset, testutils.K8S_TEST_NS)
			name = fmt.Sprintf("run%d", rand.Uint32())
			pod := ensurePodCreated(clientset, testutils.K8S_TEST_NS, &v1.Pod{
				ObjectMeta: metav1.ObjectMeta{
					Name: name,
					Annotations: map[string]string{
						"cni.projectcalico.org/floatingIPs": "[\"1.1.1.1\"]",
					},
				},
				Spec: v1.PodSpec{
					Containers: []v1.Container{{
						Name:  name,
						Image: "ignore",
					}},
					NodeName: hostname,
				},
			})
			log.Infof("Created POD object: %v", pod)
		})

		AfterEach(func() {
			// Delete pod
			ensurePodDeleted(clientset, testutils.K8S_TEST_NS, name)

			// Delete IPPools.
			for _, ipPool := range []string{"172.16.0.0/16", "1.1.1.0/24"} {
				testutils.MustDeleteIPPool(calicoClient, ipPool)
			}
		})

		It("successfully assigns a DNAT IP address from the annotated floatingIP", func() {
			// Resolve the config struct.
			confBytes, err := json.Marshal(netconf)
			Expect(err).NotTo(HaveOccurred())

			// Invoke the CNI plugin
			_, _, _, contAddresses, _, contNs, err := testutils.CreateContainer(string(confBytes), name, testutils.K8S_TEST_NS, "")
			Expect(err).NotTo(HaveOccurred())

			// Assert that the endpoint is created
			endpoints, err := calicoClient.WorkloadEndpoints().List(ctx, options.ListOptions{})
			Expect(err).ShouldNot(HaveOccurred())
			Expect(endpoints.Items).Should(HaveLen(1))

			// Assert that the endpoint contains the appropriate DNAT
			podIP := contAddresses[0].IP
			Expect(endpoints.Items[0].Spec.IPNATs).Should(HaveLen(1))
			Expect(endpoints.Items[0].Spec.IPNATs).Should(Equal([]libapi.IPNAT{libapi.IPNAT{InternalIP: podIP.String(), ExternalIP: "1.1.1.1"}}))

			// Delete the container.
			_, err = testutils.DeleteContainer(string(confBytes), contNs.Path(), name, testutils.K8S_TEST_NS)
			Expect(err).ShouldNot(HaveOccurred())
		})

		It("fails when the floating_ip feature is not enabled", func() {
			// Resolve the config struct, disabling the feature.
			netconf.FeatureControl.FloatingIPs = false
			confBytes, err := json.Marshal(netconf)
			Expect(err).NotTo(HaveOccurred())

			// Invoke the CNI plugin, expect it to fail.
			_, _, _, _, _, contNs, err := testutils.CreateContainer(string(confBytes), name, testutils.K8S_TEST_NS, "")
			Expect(err).To(HaveOccurred())

			if os.Getenv("DATASTORE_TYPE") != "kubernetes" {
				// No WEP should be created with an etcd datastore.
				endpoints, err := calicoClient.WorkloadEndpoints().List(ctx, options.ListOptions{})
				Expect(err).ShouldNot(HaveOccurred())
				Expect(endpoints.Items).Should(HaveLen(0))
			}

			// Delete the container.
			_, err = testutils.DeleteContainer(string(confBytes), contNs.Path(), name, testutils.K8S_TEST_NS)
			Expect(err).ShouldNot(HaveOccurred())
		})
	})

	Context("using ipAddrsNoIpam annotation to assign IP address to a pod, bypassing IPAM", func() {
		var clientset *kubernetes.Clientset
		var netconf string
		var nc types.NetConf
		var name string

		BeforeEach(func() {
			// Set up clients.
			config, err := clientcmd.DefaultClientConfig.ClientConfig()
			Expect(err).NotTo(HaveOccurred())
			clientset, err = kubernetes.NewForConfig(config)
			Expect(err).NotTo(HaveOccurred())

			// Create a network config.
			nc = types.NetConf{
				CNIVersion:           cniVersion,
				Name:                 "calico-uts",
				Type:                 "calico",
				EtcdEndpoints:        fmt.Sprintf("http://%s:2379", os.Getenv("ETCD_IP")),
				DatastoreType:        os.Getenv("DATASTORE_TYPE"),
				Kubernetes:           types.Kubernetes{K8sAPIRoot: "http://127.0.0.1:8080"},
				Policy:               types.Policy{PolicyType: "k8s"},
				NodenameFileOptional: true,
				LogLevel:             "info",
				FeatureControl:       types.FeatureControl{IPAddrsNoIpam: true},
			}
			nc.IPAM.Type = "calico-ipam"
			ncb, err := json.Marshal(nc)
			Expect(err).NotTo(HaveOccurred())
			netconf = string(ncb)
		})

		AfterEach(func() {
			// Delete pod
			ensurePodDeleted(clientset, testutils.K8S_TEST_NS, name)
		})

		It("should successfully assigns the annotated IP address", func() {
			assignIP := net.IPv4(10, 0, 0, 1).To4()

			// Now create a K8s pod passing in an IP address.
			name = fmt.Sprintf("run%d", rand.Uint32())
			pod := ensurePodCreated(clientset, testutils.K8S_TEST_NS, &v1.Pod{
				ObjectMeta: metav1.ObjectMeta{
					Name: name,
					Annotations: map[string]string{
						"cni.projectcalico.org/ipAddrsNoIpam": "[\"10.0.0.1\"]",
					},
				},
				Spec: v1.PodSpec{
					Containers: []v1.Container{{
						Name:  name,
						Image: "ignore",
					}},
					NodeName: hostname,
				},
			})

			log.Infof("Created POD object: %v", pod)

			containerID, _, contVeth, contAddresses, _, contNs, err := testutils.CreateContainer(netconf, name, testutils.K8S_TEST_NS, "")
			Expect(err).NotTo(HaveOccurred())
			mac := contVeth.Attrs().HardwareAddr

			podIP := contAddresses[0].IP
			log.Infof("All container IPs: %v", contAddresses)
			log.Infof("Container got IP address: %s", podIP)
			Expect(podIP).Should(Equal(assignIP))

			ids := names.WorkloadEndpointIdentifiers{
				Node:         hostname,
				Orchestrator: api.OrchestratorKubernetes,
				Endpoint:     "eth0",
				Pod:          name,
				ContainerID:  containerID,
			}

			wrkload, err := ids.CalculateWorkloadEndpointName(false)
			Expect(err).NotTo(HaveOccurred())

			interfaceName := k8sconversion.NewConverter().VethNameForWorkload(testutils.K8S_TEST_NS, name)

			// The endpoint is created
			endpoints, err := calicoClient.WorkloadEndpoints().List(ctx, options.ListOptions{})
			Expect(err).ShouldNot(HaveOccurred())
			Expect(endpoints.Items).Should(HaveLen(1))

			if os.Getenv("DATASTORE_TYPE") == "kubernetes" {
				// Unlike etcd datastore, WEP based on a kubernetes pod does not store values for the MAC.
				// Put it back manually for later comparison.
				endpoints.Items[0].Spec.MAC = mac.String()
			}

			Expect(endpoints.Items[0].Name).Should(Equal(wrkload))
			Expect(endpoints.Items[0].Namespace).Should(Equal(testutils.K8S_TEST_NS))
			Expect(endpoints.Items[0].Labels).Should(Equal(map[string]string{
				"projectcalico.org/namespace":      "test",
				"projectcalico.org/orchestrator":   api.OrchestratorKubernetes,
				"projectcalico.org/serviceaccount": "default",
			}))

			Expect(endpoints.Items[0].Spec).Should(Equal(libapi.WorkloadEndpointSpec{
				Pod:                name,
				InterfaceName:      interfaceName,
				IPNetworks:         []string{assignIP.String() + "/32"},
				ServiceAccountName: "default",
				MAC:                mac.String(),
				Profiles:           []string{"kns.test", "ksa.test.default"},
				Node:               hostname,
				Endpoint:           "eth0",
				Workload:           "",
				ContainerID:        containerID,
				Orchestrator:       api.OrchestratorKubernetes,
			}))

			// Delete the container.
			_, err = testutils.DeleteContainer(netconf, contNs.Path(), name, testutils.K8S_TEST_NS)
			Expect(err).ShouldNot(HaveOccurred())
		})

		It("should fail if ipAddrsNoIpam is not enabled", func() {
			// Disable the feature
			nc.FeatureControl.IPAddrsNoIpam = false
			ncb, err := json.Marshal(nc)
			Expect(err).NotTo(HaveOccurred())
			netconf = string(ncb)

			config, err := clientcmd.DefaultClientConfig.ClientConfig()
			Expect(err).NotTo(HaveOccurred())

			clientset, err := kubernetes.NewForConfig(config)
			Expect(err).NotTo(HaveOccurred())

			// Now create a K8s pod passing in an IP address.
			name = fmt.Sprintf("run%d", rand.Uint32())
			pod := ensurePodCreated(clientset, testutils.K8S_TEST_NS, &v1.Pod{
				ObjectMeta: metav1.ObjectMeta{
					Name: name,
					Annotations: map[string]string{
						"cni.projectcalico.org/ipAddrsNoIpam": "[\"10.0.0.1\"]",
					},
				},
				Spec: v1.PodSpec{
					Containers: []v1.Container{{
						Name:  name,
						Image: "ignore",
					}},
					NodeName: hostname,
				},
			})

			log.Infof("Created POD object: %v", pod)

			_, _, _, _, _, contNs, err := testutils.CreateContainer(netconf, name, testutils.K8S_TEST_NS, "")
			Expect(err).To(HaveOccurred())

			_, err = testutils.DeleteContainer(netconf, contNs.Path(), name, testutils.K8S_TEST_NS)
			Expect(err).ShouldNot(HaveOccurred())
		})

		It("should return an error if multiple addresses are requested using ipAddrsNoIpam", func() {
			// Now create a K8s pod passing in more than one IPv4 address.
			name = fmt.Sprintf("run%d", rand.Uint32())
			pod := ensurePodCreated(clientset, testutils.K8S_TEST_NS, &v1.Pod{
				ObjectMeta: metav1.ObjectMeta{
					Name: name,
					Annotations: map[string]string{
						"cni.projectcalico.org/ipAddrsNoIpam": "[\"10.0.0.1\", \"10.0.0.2\"]",
					},
				},
				Spec: v1.PodSpec{
					Containers: []v1.Container{{
						Name:  name,
						Image: "ignore",
					}},
					NodeName: hostname,
				},
			})

			log.Infof("Created POD object: %v", pod)

			_, _, _, _, _, contNs, err := testutils.CreateContainer(netconf, name, testutils.K8S_TEST_NS, "")
			Expect(err).To(HaveOccurred())

			if os.Getenv("DATASTORE_TYPE") != "kubernetes" {
				// No WEP should be created with an etcd datastore.
				endpoints, err := calicoClient.WorkloadEndpoints().List(ctx, options.ListOptions{})
				Expect(err).ShouldNot(HaveOccurred())
				Expect(endpoints.Items).Should(HaveLen(0))
			}

			// Delete the container.
			_, err = testutils.DeleteContainer(netconf, contNs.Path(), name, testutils.K8S_TEST_NS)
			Expect(err).ShouldNot(HaveOccurred())
		})
	})

	Context("using ipAddrs annotation to assign IP address to a pod from IPAM", func() {
		var clientset *kubernetes.Clientset

		BeforeEach(func() {
			// Set up clients.
			config, err := clientcmd.DefaultClientConfig.ClientConfig()
			Expect(err).NotTo(HaveOccurred())
			clientset, err = kubernetes.NewForConfig(config)
			Expect(err).NotTo(HaveOccurred())
		})

		It("should successfully assign the annotated IP address", func() {
			netconfCalicoIPAM := fmt.Sprintf(`
				{
				  "cniVersion": "%s",
				  "name": "net4",
				  "type": "calico",
				  "etcd_endpoints": "http://%s:2379",
				  "datastore_type": "%s",
			          "nodename_file_optional": true,
				  "ipam": {
					   "type": "calico-ipam",
					   "assign_ipv4": "true",
					   "assign_ipv6": "true"
				   },
					"kubernetes": {
					  "k8s_api_root": "http://127.0.0.1:8080"
					 },
					"policy": {"type": "k8s"},
					"log_level":"debug"
				}`, cniVersion, os.Getenv("ETCD_IP"), os.Getenv("DATASTORE_TYPE"))

			assignIP := net.IPv4(20, 0, 0, 111).To4()

			// Create a new ipPool.
			ipPool := "20.0.0.0/24"
			testutils.MustCreateNewIPPool(calicoClient, ipPool, false, false, true)
			_, _, err := net.ParseCIDR(ipPool)
			Expect(err).NotTo(HaveOccurred())

			// Now create a K8s pod passing in an IP address.
			name := fmt.Sprintf("run%d", rand.Uint32())
			pod := ensurePodCreated(clientset, testutils.K8S_TEST_NS, &v1.Pod{
				ObjectMeta: metav1.ObjectMeta{
					Name: name,
					Annotations: map[string]string{
						"cni.projectcalico.org/ipAddrs": "[\"20.0.0.111\"]",
					},
				},
				Spec: v1.PodSpec{
					Containers: []v1.Container{{
						Name:  name,
						Image: "ignore",
					}},
					NodeName: hostname,
				},
			})
			defer ensurePodDeleted(clientset, testutils.K8S_TEST_NS, name)

			log.Infof("Created POD object: %v", pod)

			containerID, _, contVeth, contAddresses, _, netNS, err := testutils.CreateContainer(netconfCalicoIPAM, name, testutils.K8S_TEST_NS, "")
			Expect(err).NotTo(HaveOccurred())
			mac := contVeth.Attrs().HardwareAddr

			podIP := contAddresses[0].IP
			log.Infof("All container IPs: %v", contAddresses)
			log.Infof("Container got IP address: %s", podIP)
			Expect(podIP).Should(Equal(assignIP))

			ids := names.WorkloadEndpointIdentifiers{
				Node:         hostname,
				Orchestrator: api.OrchestratorKubernetes,
				Endpoint:     "eth0",
				Pod:          name,
				ContainerID:  containerID,
			}

			wrkload, err := ids.CalculateWorkloadEndpointName(false)
			Expect(err).NotTo(HaveOccurred())

			interfaceName := k8sconversion.NewConverter().VethNameForWorkload(testutils.K8S_TEST_NS, name)

			// Make sure WorkloadEndpoint is created and has the requested IP in the datastore.
			endpoints, err := calicoClient.WorkloadEndpoints().List(ctx, options.ListOptions{})
			Expect(err).ShouldNot(HaveOccurred())
			Expect(endpoints.Items).Should(HaveLen(1))

			if os.Getenv("DATASTORE_TYPE") == "kubernetes" {
				// Unlike etcd datastore, WEP based on a kubernetes pod does not store values for the MAC.
				// Put it back manually for later comparison.
				endpoints.Items[0].Spec.MAC = mac.String()
			}

			Expect(endpoints.Items[0].Name).Should(Equal(wrkload))
			Expect(endpoints.Items[0].Namespace).Should(Equal(testutils.K8S_TEST_NS))
			Expect(endpoints.Items[0].Labels).Should(Equal(map[string]string{
				"projectcalico.org/namespace":      "test",
				"projectcalico.org/orchestrator":   api.OrchestratorKubernetes,
				"projectcalico.org/serviceaccount": "default",
			}))

			Expect(endpoints.Items[0].Spec).Should(Equal(libapi.WorkloadEndpointSpec{
				Pod:                name,
				InterfaceName:      interfaceName,
				IPNetworks:         []string{assignIP.String() + "/32"},
				ServiceAccountName: "default",
				MAC:                mac.String(),
				Profiles:           []string{"kns.test", "ksa.test.default"},
				Node:               hostname,
				Endpoint:           "eth0",
				Workload:           "",
				ContainerID:        containerID,
				Orchestrator:       api.OrchestratorKubernetes,
			}))

			// Check the pod's IP annotations.
			checkPodIPAnnotations(clientset, testutils.K8S_TEST_NS, name, "20.0.0.111/32", "20.0.0.111/32")

			// Delete the container.
			_, err = testutils.DeleteContainer(netconfCalicoIPAM, netNS.Path(), name, testutils.K8S_TEST_NS)
			Expect(err).ShouldNot(HaveOccurred())
		})
	})

	Context("with dual stack IP allocations", func() {
		var clientset *kubernetes.Clientset
		var ipPool4 string = "20.0.0.0/24"
		var ipPool6 string = "fd80:20::/96"

		BeforeEach(func() {
			// Set up clients.
			config, err := clientcmd.DefaultClientConfig.ClientConfig()
			Expect(err).NotTo(HaveOccurred())
			clientset, err = kubernetes.NewForConfig(config)
			Expect(err).NotTo(HaveOccurred())
			testutils.MustCreateNewIPPool(calicoClient, ipPool4, false, false, true)
			testutils.MustCreateNewIPPool(calicoClient, ipPool6, false, false, true)
		})

		AfterEach(func() {
			log.Info("[TEST] Tearing down IPPools")
			testutils.MustDeleteIPPool(calicoClient, ipPool4)
			testutils.MustDeleteIPPool(calicoClient, ipPool6)
		})

		It("should allocate IPv4 and IPv6 addresses and handle dual stack floating IPs", func() {
			netconfCalicoIPAM := fmt.Sprintf(`
				{
     			  "feature_control": {
     			      "floating_ips": true
     			  },
     			  "cniVersion": "%s",
				  "name": "net4",
				  "type": "calico",
				  "etcd_endpoints": "http://%s:2379",
				  "datastore_type": "%s",
			          "nodename_file_optional": true,
				  "ipam": {
					   "type": "calico-ipam",
					   "assign_ipv4": "true",
					   "assign_ipv6": "true"
				   },
					"kubernetes": {
					  "k8s_api_root": "http://127.0.0.1:8080"
					 },
					"policy": {"type": "k8s"},
					"log_level":"debug"
				}`, cniVersion, os.Getenv("ETCD_IP"), os.Getenv("DATASTORE_TYPE"))

			ensureNamespace(clientset, testutils.K8S_TEST_NS)

			// Now create a K8s pod (without any pod IP annotations).
			name := fmt.Sprintf("run%d", rand.Uint32())
			pod := ensurePodCreated(clientset, testutils.K8S_TEST_NS, &v1.Pod{
				ObjectMeta: metav1.ObjectMeta{
					Name: name,
					Annotations: map[string]string{
						"cni.projectcalico.org/floatingIPs": "[\"1.1.1.1\", \"2001:647f::21\"]",
					},
				},
				Spec: v1.PodSpec{
					Containers: []v1.Container{{
						Name:  name,
						Image: "ignore",
					}},
					NodeName: hostname,
				},
			})
			defer ensurePodDeleted(clientset, testutils.K8S_TEST_NS, name)

			log.Infof("Created POD object: %v", pod)

			containerID, _, contVeth, contAddresses, _, netNS, err := testutils.CreateContainer(netconfCalicoIPAM, name, testutils.K8S_TEST_NS, "")
			Expect(err).NotTo(HaveOccurred())
			mac := contVeth.Attrs().HardwareAddr

			log.Infof("All container IPs: %v", contAddresses)
			Expect(contAddresses).To(HaveLen(2))
			podIPv4 := contAddresses[0].IP
			Expect(podIPv4.To4()).NotTo(BeNil())
			podIPv6 := contAddresses[1].IP
			Expect(podIPv6.To16()).NotTo(BeNil())

			ids := names.WorkloadEndpointIdentifiers{
				Node:         hostname,
				Orchestrator: api.OrchestratorKubernetes,
				Endpoint:     "eth0",
				Pod:          name,
				ContainerID:  containerID,
			}

			wrkload, err := ids.CalculateWorkloadEndpointName(false)
			Expect(err).NotTo(HaveOccurred())

			interfaceName := k8sconversion.NewConverter().VethNameForWorkload(testutils.K8S_TEST_NS, name)

			// Make sure WorkloadEndpoint is created and has the requested IP in the datastore.
			endpoints, err := calicoClient.WorkloadEndpoints().List(ctx, options.ListOptions{})
			Expect(err).ShouldNot(HaveOccurred())
			Expect(endpoints.Items).Should(HaveLen(1))

			if os.Getenv("DATASTORE_TYPE") == "kubernetes" {
				// Unlike etcd datastore, WEP based on a kubernetes pod does not store values for the MAC.
				// Put it back manually for later comparison.
				endpoints.Items[0].Spec.MAC = mac.String()
			}

			Expect(endpoints.Items[0].Name).Should(Equal(wrkload))
			Expect(endpoints.Items[0].Namespace).Should(Equal(testutils.K8S_TEST_NS))
			Expect(endpoints.Items[0].Labels).Should(Equal(map[string]string{
				"projectcalico.org/namespace":      "test",
				"projectcalico.org/orchestrator":   api.OrchestratorKubernetes,
				"projectcalico.org/serviceaccount": "default",
			}))

			Expect(endpoints.Items[0].Spec).Should(Equal(libapi.WorkloadEndpointSpec{
				Pod:                name,
				InterfaceName:      interfaceName,
				ServiceAccountName: "default",
				IPNetworks:         []string{podIPv4.String() + "/32", podIPv6.String() + "/128"},
				MAC:                mac.String(),
				Profiles:           []string{"kns.test", "ksa.test.default"},
				Node:               hostname,
				Endpoint:           "eth0",
				Workload:           "",
				IPNATs: []libapi.IPNAT{
					{
						InternalIP: podIPv4.String(),
						ExternalIP: "1.1.1.1",
					},
					{
						InternalIP: podIPv6.String(),
						ExternalIP: "2001:647f::21",
					},
				},
				ContainerID:  containerID,
				Orchestrator: api.OrchestratorKubernetes,
			}))

			// Check the pod's IP annotations.
			checkPodIPAnnotations(clientset, testutils.K8S_TEST_NS, name, podIPv4.String()+"/32", podIPv4.String()+"/32,"+podIPv6.String()+"/128")

			// Delete the container.
			_, err = testutils.DeleteContainer(netconfCalicoIPAM, netNS.Path(), name, testutils.K8S_TEST_NS)
			Expect(err).ShouldNot(HaveOccurred())
		})
	})

	// This context contains test cases meant to simulate specific scenarios seen when running the plugin
	// in a Kubernetes cluster.
	Context("Kubernetes-specific race condition tests", func() {
		var clientset *kubernetes.Clientset
		var cniContainerIDX string = "container-id-00x"
		var cniContainerIDY string = "container-id-00y"
		var ipPool string = "10.0.0.0/24"
		var name string
		var nc types.NetConf
		var netconf string

		BeforeEach(func() {
			// Set up clients.
			config, err := clientcmd.DefaultClientConfig.ClientConfig()
			Expect(err).NotTo(HaveOccurred())
			clientset, err = kubernetes.NewForConfig(config)
			Expect(err).NotTo(HaveOccurred())

			// Create a network config.
			nc = types.NetConf{
				CNIVersion:           cniVersion,
				Name:                 "calico-uts",
				Type:                 "calico",
				EtcdEndpoints:        fmt.Sprintf("http://%s:2379", os.Getenv("ETCD_IP")),
				DatastoreType:        os.Getenv("DATASTORE_TYPE"),
				Kubernetes:           types.Kubernetes{K8sAPIRoot: "http://127.0.0.1:8080"},
				Policy:               types.Policy{PolicyType: "k8s"},
				NodenameFileOptional: true,
				LogLevel:             "info",
			}
			nc.IPAM.Type = "calico-ipam"
			ncb, err := json.Marshal(nc)
			Expect(err).NotTo(HaveOccurred())
			netconf = string(ncb)

			// Create a new ipPool.
			testutils.MustCreateNewIPPool(calicoClient, ipPool, false, false, true)

			// Now create a K8s pod.
			name = fmt.Sprintf("pod-%d", rand.Uint32())
			ensurePodCreated(clientset, testutils.K8S_TEST_NS,
				&v1.Pod{
					ObjectMeta: metav1.ObjectMeta{
						Name: name,
					},
					Spec: v1.PodSpec{
						Containers: []v1.Container{{
							Name:  name,
							Image: "ignore",
						}},
						NodeName: hostname,
					},
				})
		})

		AfterEach(func() {
			// Delete pod
			ensurePodDeleted(clientset, testutils.K8S_TEST_NS, name)

			// Delete IP pools.
			testutils.MustDeleteIPPool(calicoClient, ipPool)
		})

		// This specific test case is for an issue where k8s would send extra DELs being "aggressive". See: https://github.com/kubernetes/kubernetes/issues/44100
		// Specifically, what this test simulates is:
		// - CNI ADD for containerIDX
		// - CNI DEL for containerIDX
		// - CNI ADD for containerIDY
		// - CNI DEL for containerIDX (Spurious delete for old container ID)
		It("Use different container IDs to ADD and DEL the container", func() {
			// ADD the container with passing a container ID "X".
			_, result, _, _, _, contNs, err := testutils.CreateContainerWithId(netconf, name, testutils.K8S_TEST_NS, "", cniContainerIDX)
			Expect(err).ShouldNot(HaveOccurred())
			log.Printf("Unmarshaled result: %v\n", result)

			// Assert that the endpoint is created in the backend datastore with ContainerID "X".
			endpoints, err := calicoClient.WorkloadEndpoints().List(ctx, options.ListOptions{})
			Expect(err).ShouldNot(HaveOccurred())
			Expect(endpoints.Items).Should(HaveLen(1))
			idsX := names.WorkloadEndpointIdentifiers{
				Node:         hostname,
				Orchestrator: api.OrchestratorKubernetes,
				Endpoint:     "eth0",
				Pod:          name,
				ContainerID:  cniContainerIDX,
			}
			wrkloadX, err := idsX.CalculateWorkloadEndpointName(false)
			Expect(err).NotTo(HaveOccurred())
			Expect(endpoints.Items[0].Name).Should(Equal(wrkloadX))
			Expect(endpoints.Items[0].Namespace).Should(Equal(testutils.K8S_TEST_NS))
			Expect(endpoints.Items[0].Labels).Should(Equal(map[string]string{
				"projectcalico.org/namespace":      "test",
				"projectcalico.org/orchestrator":   api.OrchestratorKubernetes,
				"projectcalico.org/serviceaccount": "default",
			}))

			if os.Getenv("DATASTORE_TYPE") != "kubernetes" {
				Expect(endpoints.Items[0].Spec.ContainerID).Should(Equal(cniContainerIDX))
			}

			// Delete the container with container ID "X".
			exitCode, err := testutils.DeleteContainerWithId(netconf, contNs.Path(), name, testutils.K8S_TEST_NS, cniContainerIDX)
			Expect(err).ShouldNot(HaveOccurred())
			Expect(exitCode).Should(Equal(0))

			if os.Getenv("DATASTORE_TYPE") != "kubernetes" {
				// The endpoint for ContainerID "X" should not exist in the backend datastore.
				endpoints, err = calicoClient.WorkloadEndpoints().List(ctx, options.ListOptions{})
				Expect(err).ShouldNot(HaveOccurred())
				Expect(endpoints.Items).Should(HaveLen(0))
			}

			// ADD a new container with passing a container ID "Y".
			_, result, _, _, _, contNs, err = testutils.CreateContainerWithId(netconf, name, testutils.K8S_TEST_NS, "", cniContainerIDY)
			Expect(err).ShouldNot(HaveOccurred())
			log.Printf("Unmarshaled result: %v\n", result)

			// Assert that the endpoint is created in the backend datastore with ContainerID "Y".
			endpoints, err = calicoClient.WorkloadEndpoints().List(ctx, options.ListOptions{})
			Expect(err).ShouldNot(HaveOccurred())
			Expect(endpoints.Items).Should(HaveLen(1))
			idsY := names.WorkloadEndpointIdentifiers{
				Node:         hostname,
				Orchestrator: api.OrchestratorKubernetes,
				Endpoint:     "eth0",
				Pod:          name,
				ContainerID:  cniContainerIDY,
			}
			wrkloadY, err := idsY.CalculateWorkloadEndpointName(false)
			Expect(err).NotTo(HaveOccurred())
			Expect(endpoints.Items[0].Name).Should(Equal(wrkloadY))
			Expect(endpoints.Items[0].Namespace).Should(Equal(testutils.K8S_TEST_NS))
			Expect(endpoints.Items[0].Labels).Should(Equal(map[string]string{
				"projectcalico.org/namespace":      "test",
				"projectcalico.org/orchestrator":   api.OrchestratorKubernetes,
				"projectcalico.org/serviceaccount": "default",
			}))

			if os.Getenv("DATASTORE_TYPE") != "kubernetes" {
				Expect(endpoints.Items[0].Spec.ContainerID).Should(Equal(cniContainerIDY))
			}

			// Delete the container with container ID "X" again.
			exitCode, err = testutils.DeleteContainerWithId(netconf, contNs.Path(), name, testutils.K8S_TEST_NS, cniContainerIDX)
			Expect(err).ShouldNot(HaveOccurred())
			Expect(exitCode).Should(Equal(0))

			// Assert that the endpoint with container ID "Y" is still in the datastore.
			endpoints, err = calicoClient.WorkloadEndpoints().List(ctx, options.ListOptions{})
			Expect(err).ShouldNot(HaveOccurred())
			Expect(endpoints.Items).Should(HaveLen(1))
			Expect(endpoints.Items[0].Name).Should(Equal(wrkloadY))
			Expect(endpoints.Items[0].Namespace).Should(Equal(testutils.K8S_TEST_NS))
			Expect(endpoints.Items[0].Labels).Should(Equal(map[string]string{
				"projectcalico.org/namespace":      "test",
				"projectcalico.org/orchestrator":   api.OrchestratorKubernetes,
				"projectcalico.org/serviceaccount": "default",
			}))
			if os.Getenv("DATASTORE_TYPE") != "kubernetes" {
				Expect(endpoints.Items[0].Spec.ContainerID).Should(Equal(cniContainerIDY))
			}

			// Finally, delete the container with container ID "Y".
			exitCode, err = testutils.DeleteContainerWithId(netconf, contNs.Path(), name, testutils.K8S_TEST_NS, cniContainerIDY)
			Expect(err).ShouldNot(HaveOccurred())
			Expect(exitCode).Should(Equal(0))
		})

		// Specifically, this test simulartes the following:
		// - CNI ADD using containerIDX
		// - CNI ADD using containerIDY
		// - CNI DEL using containerIDX (should be a no-op)
		// - CNI DEL using containerIDY (should actually delete the container)
		It("should handle deletes for stale container IDs", func() {
			// ADD the container with passing a CNI_CONTAINERID of "X".
			_, result, _, _, _, _, err := testutils.CreateContainerWithId(netconf, name, testutils.K8S_TEST_NS, "", cniContainerIDX)
			Expect(err).ShouldNot(HaveOccurred())
			log.Printf("Unmarshaled result: %v\n", result)

			// Assert that the endpoint is created in the backend datastore with ContainerID "X".
			endpoints, err := calicoClient.WorkloadEndpoints().List(ctx, options.ListOptions{})
			Expect(err).ShouldNot(HaveOccurred())
			Expect(endpoints.Items).Should(HaveLen(1))
			idsX := names.WorkloadEndpointIdentifiers{
				Node:         hostname,
				Orchestrator: api.OrchestratorKubernetes,
				Endpoint:     "eth0",
				Pod:          name,
				ContainerID:  cniContainerIDX,
			}
			wrkloadX, err := idsX.CalculateWorkloadEndpointName(false)
			Expect(err).NotTo(HaveOccurred())
			Expect(endpoints.Items[0].Name).Should(Equal(wrkloadX))
			Expect(endpoints.Items[0].Namespace).Should(Equal(testutils.K8S_TEST_NS))
			Expect(endpoints.Items[0].Labels).Should(Equal(map[string]string{
				"projectcalico.org/namespace":      "test",
				"projectcalico.org/orchestrator":   api.OrchestratorKubernetes,
				"projectcalico.org/serviceaccount": "default",
			}))
			if os.Getenv("DATASTORE_TYPE") != "kubernetes" {
				Expect(endpoints.Items[0].Spec.ContainerID).Should(Equal(cniContainerIDX))
			}

			// ADD the container with passing a CNI_CONTAINERID of "Y"
			_, result, _, _, _, contNs, err := testutils.CreateContainerWithId(netconf, name, testutils.K8S_TEST_NS, "", cniContainerIDY)
			Expect(err).ShouldNot(HaveOccurred())
			log.Printf("Unmarshaled result: %v\n", result)

			// Assert that the endpoint is created in the backend datastore with ContainerID "Y".
			endpoints, err = calicoClient.WorkloadEndpoints().List(ctx, options.ListOptions{})
			Expect(err).ShouldNot(HaveOccurred())
			Expect(endpoints.Items).Should(HaveLen(1))
			idsY := names.WorkloadEndpointIdentifiers{
				Node:         hostname,
				Orchestrator: api.OrchestratorKubernetes,
				Endpoint:     "eth0",
				Pod:          name,
				ContainerID:  cniContainerIDY,
			}
			wrkloadY, err := idsY.CalculateWorkloadEndpointName(false)
			Expect(err).NotTo(HaveOccurred())
			Expect(endpoints.Items[0].Name).Should(Equal(wrkloadY))
			Expect(endpoints.Items[0].Namespace).Should(Equal(testutils.K8S_TEST_NS))
			Expect(endpoints.Items[0].Labels).Should(Equal(map[string]string{
				"projectcalico.org/namespace":      "test",
				"projectcalico.org/orchestrator":   api.OrchestratorKubernetes,
				"projectcalico.org/serviceaccount": "default",
			}))
			if os.Getenv("DATASTORE_TYPE") != "kubernetes" {
				Expect(endpoints.Items[0].Spec.ContainerID).Should(Equal(cniContainerIDY))
			}

			// Delete the container with the CNI_CONTAINERID "X".
			exitCode, err := testutils.DeleteContainerWithId(netconf, contNs.Path(), name, testutils.K8S_TEST_NS, cniContainerIDX)
			Expect(err).ShouldNot(HaveOccurred())
			Expect(exitCode).Should(Equal(0))

			// Assert that the endpoint in the backend datastore still has ContainerID "Y".
			endpoints, err = calicoClient.WorkloadEndpoints().List(ctx, options.ListOptions{})
			Expect(err).ShouldNot(HaveOccurred())
			Expect(endpoints.Items).Should(HaveLen(1))
			Expect(endpoints.Items[0].Name).Should(Equal(wrkloadY))
			Expect(endpoints.Items[0].Namespace).Should(Equal(testutils.K8S_TEST_NS))
			Expect(endpoints.Items[0].Labels).Should(Equal(map[string]string{
				"projectcalico.org/namespace":      "test",
				"projectcalico.org/orchestrator":   api.OrchestratorKubernetes,
				"projectcalico.org/serviceaccount": "default",
			}))
			if os.Getenv("DATASTORE_TYPE") != "kubernetes" {
				Expect(endpoints.Items[0].Spec.ContainerID).Should(Equal(cniContainerIDY))
			}

			// Delete the container with the CNI_CONTAINERID "Y".
			exitCode, err = testutils.DeleteContainerWithId(netconf, contNs.Path(), name, testutils.K8S_TEST_NS, cniContainerIDY)
			Expect(err).ShouldNot(HaveOccurred())
			Expect(exitCode).Should(Equal(0))

			if os.Getenv("DATASTORE_TYPE") != "kubernetes" {
				// Assert that the endpoint in the backend datastore is now gone.
				endpoints, err = calicoClient.WorkloadEndpoints().List(ctx, options.ListOptions{})
				Expect(err).ShouldNot(HaveOccurred())
				Expect(endpoints.Items).Should(HaveLen(0))
			}
		})
	})

	Context("after a pod has already been networked once", func() {
		var nc types.NetConf
		var netconf string
		var clientset *kubernetes.Clientset
		var workloadName, containerID, name string
		var endpointSpec libapi.WorkloadEndpointSpec
		var contNs ns.NetNS
		var result *current.Result

		checkIPAMReservation := func() {
			// IPAM reservation should still be in place.
			handleID := utils.GetHandleID("calico-uts", containerID, workloadName, "eth0")
			ipamIPs, err := calicoClient.IPAM().IPsByHandle(context.Background(), handleID)
			ExpectWithOffset(1, err).NotTo(HaveOccurred(), "error getting IPs")
			ExpectWithOffset(1, ipamIPs).To(HaveLen(1),
				"There should be an IPAM handle for endpoint")
			Expect(endpointSpec.IPNetworks).To(HaveLen(1))
			ExpectWithOffset(1, ipamIPs[0].String()+"/32").To(Equal(endpointSpec.IPNetworks[0]))
		}

		BeforeEach(func() {
			// Create a new ipPool.
			testutils.MustCreateNewIPPool(calicoClient, "10.0.0.0/24", false, false, true)

			// Create a network config.
			nc = types.NetConf{
				CNIVersion:           cniVersion,
				Name:                 "calico-uts",
				Type:                 "calico",
				EtcdEndpoints:        fmt.Sprintf("http://%s:2379", os.Getenv("ETCD_IP")),
				DatastoreType:        os.Getenv("DATASTORE_TYPE"),
				Kubernetes:           types.Kubernetes{K8sAPIRoot: "http://127.0.0.1:8080"},
				Policy:               types.Policy{PolicyType: "k8s"},
				NodenameFileOptional: true,
				LogLevel:             "info",
			}
			nc.IPAM.Type = "calico-ipam"
			ncb, err := json.Marshal(nc)
			Expect(err).NotTo(HaveOccurred())
			netconf = string(ncb)

			// Now create a K8s pod.
			config, err := clientcmd.DefaultClientConfig.ClientConfig()
			Expect(err).NotTo(HaveOccurred())
			clientset, err = kubernetes.NewForConfig(config)
			Expect(err).NotTo(HaveOccurred())
			// Make sure the namespace exists.
			ensureNamespace(clientset, testutils.K8S_TEST_NS)
			name = fmt.Sprintf("run%d", rand.Uint32())
			pod := ensurePodCreated(clientset, testutils.K8S_TEST_NS,
				&v1.Pod{
					ObjectMeta: metav1.ObjectMeta{
						Name: name,
					},
					Spec: v1.PodSpec{
						Containers: []v1.Container{{
							Name:  name,
							Image: "ignore",
						}},
						NodeName: hostname,
					},
				})
			log.Infof("Created POD object: %v", pod)

			// Run the CNI plugin.
			containerID, result, _, _, _, contNs, err = testutils.CreateContainer(netconf, name, testutils.K8S_TEST_NS, "")
			Expect(err).ShouldNot(HaveOccurred())
			log.Printf("Unmarshalled result from first ADD: %v\n", result)

			// The endpoint is created in etcd
			endpoints, err := calicoClient.WorkloadEndpoints().List(ctx, options.ListOptions{})
			Expect(err).ShouldNot(HaveOccurred())
			Expect(endpoints.Items).Should(HaveLen(1))
			ids := names.WorkloadEndpointIdentifiers{
				Node:         hostname,
				Orchestrator: api.OrchestratorKubernetes,
				Endpoint:     "eth0",
				Pod:          name,
				ContainerID:  containerID,
			}
			workloadName, err = ids.CalculateWorkloadEndpointName(false)
			Expect(err).NotTo(HaveOccurred())
			Expect(endpoints.Items[0].Name).Should(Equal(workloadName))
			Expect(endpoints.Items[0].Namespace).Should(Equal(testutils.K8S_TEST_NS))
			Expect(endpoints.Items[0].Labels).Should(Equal(map[string]string{
				"projectcalico.org/namespace":      "test",
				"projectcalico.org/orchestrator":   api.OrchestratorKubernetes,
				"projectcalico.org/serviceaccount": "default",
			}))

			endpointSpec = endpoints.Items[0].Spec
			if os.Getenv("DATASTORE_TYPE") != "kubernetes" {
				Expect(endpointSpec.ContainerID).Should(Equal(containerID))
			}
			checkIPAMReservation()
		})

		AfterEach(func() {
			_, err = testutils.DeleteContainerWithId(netconf, contNs.Path(), name, testutils.K8S_TEST_NS, containerID)
			Expect(err).ShouldNot(HaveOccurred())

			ensurePodDeleted(clientset, testutils.K8S_TEST_NS, name)
		})

		It("a second ADD for the same container should work, assigning a new IP", func() {
			// Try to create the same pod with a different container (so CNI receives the ADD for the same endpoint again)
			resultSecondAdd, _, _, _, err := testutils.RunCNIPluginWithId(netconf, name, testutils.K8S_TEST_NS, "", "new-container-id", "eth0", contNs)
			Expect(err).NotTo(HaveOccurred())
			log.Printf("Unmarshalled result from second ADD: %v\n", resultSecondAdd)

			// The IP addresses shouldn't be the same, since we'll reassign one.
			Expect(resultSecondAdd.IPs).ShouldNot(Equal(result.IPs))

			// Otherwise, they should be the same.
			resultSecondAdd.IPs = nil
			result.IPs = nil
			for _, iface := range result.Interfaces {
				iface.Mac = ""
			}
			for _, iface := range resultSecondAdd.Interfaces {
				iface.Mac = ""
			}

			Expect(resultSecondAdd).Should(Equal(result))

			// IPAM reservation should still be in place.
			checkIPAMReservation()
		})

		Context("with networking rigged to fail", func() {
			renameVeth := func(from, to string) {
				output, err := exec.Command("ip", "link", "set", from, "down").CombinedOutput()
				Expect(err).NotTo(HaveOccurred(), fmt.Sprintf("Output: %s", output))
				output, err = exec.Command("ip", "link", "set", from, "name", to).CombinedOutput()
				Expect(err).NotTo(HaveOccurred(), fmt.Sprintf("Output: %s", output))
				output, err = exec.Command("ip", "link", "set", to, "up").CombinedOutput()
				Expect(err).NotTo(HaveOccurred(), fmt.Sprintf("Output: %s", output))
			}

			var realVethName, tweakedVethName string

			BeforeEach(func() {
				// To prevent the networking attempt from succeeding, rename the old veth.
				// This leaves a route and an eth0 in place that the plugin will struggle with.
				realVethName = endpointSpec.InterfaceName
				tweakedVethName = strings.Replace(realVethName, "cali", "sali", 1)
				renameVeth(realVethName, tweakedVethName)
			})

			It("a second ADD should fail, but not clean up the original IPAM allocation", func() {
				// Try to create the same container (so CNI receives the ADD for the same endpoint again)
				// Use a different container ID but the same Pod Name/Namespace
				_, _, _, _, err := testutils.RunCNIPluginWithId(netconf, name, testutils.K8S_TEST_NS, "", "new-container-id", "eth0", contNs)
				Expect(err).Should(HaveOccurred())

				// IPAM reservation should still be in place.
				checkIPAMReservation()
			})

			AfterEach(func() {
				// So the tear-down succeeds, put the veth back.
				renameVeth(tweakedVethName, realVethName)
			})
		})
	})

	Context("Create a container then send another ADD for the same container but with a different interface", func() {
		netconf := fmt.Sprintf(`
				{
				  "cniVersion": "%s",
				  "name": "net10",
				  "type": "calico",
				  "etcd_endpoints": "http://%s:2379",
				  "datastore_type": "%s",
           			  "nodename_file_optional": true,
				  "log_level": "debug",
			 	  "ipam": {
				    "type": "calico-ipam"
				  },
				  "kubernetes": {
				    "k8s_api_root": "http://127.0.0.1:8080"
				  },
				  "policy": {"type": "k8s"}
				}`, cniVersion, os.Getenv("ETCD_IP"), os.Getenv("DATASTORE_TYPE"))

		It("should successfully execute both ADDs but for second ADD will return the same result as the first time but it won't network the container", func() {
			// Create a new ipPool.
			testutils.MustCreateNewIPPool(calicoClient, "10.0.0.0/24", false, false, true)

			config, err := clientcmd.DefaultClientConfig.ClientConfig()
			Expect(err).NotTo(HaveOccurred())

			clientset, err := kubernetes.NewForConfig(config)
			Expect(err).NotTo(HaveOccurred())

			ensureNamespace(clientset, testutils.K8S_TEST_NS)
			// Now create a K8s pod.
			name := "mypod-1"

			pod := ensurePodCreated(clientset, testutils.K8S_TEST_NS,
				&v1.Pod{
					ObjectMeta: metav1.ObjectMeta{
						Name: name,
					},
					Spec: v1.PodSpec{
						Containers: []v1.Container{{
							Name:  name,
							Image: "ignore",
						}},
						NodeName: hostname,
					},
				})

			log.Infof("Created POD object: %v", pod)

			// Create the container, which will call CNI and by default it will create the container with interface name 'eth0'.
			containerID, result, _, _, _, contNs, err := testutils.CreateContainer(netconf, name, testutils.K8S_TEST_NS, "")
			Expect(err).ShouldNot(HaveOccurred())
			// Make sure the pod gets cleaned up, whether we fail or not.
			expectedIfaceName := "eth0"
			defer func() {
				_, err := testutils.DeleteContainerWithIdAndIfaceName(netconf, contNs.Path(), name, testutils.K8S_TEST_NS, containerID, expectedIfaceName)
				Expect(err).ShouldNot(HaveOccurred())

				ensurePodDeleted(clientset, testutils.K8S_TEST_NS, name)
			}()
			log.Printf("First container, unmarshalled result: %v\n", result)

			// The endpoint is created in etcd
			endpoints, err := calicoClient.WorkloadEndpoints().List(ctx, options.ListOptions{})
			Expect(err).ShouldNot(HaveOccurred())
			Expect(endpoints.Items).Should(HaveLen(1))

			ids := names.WorkloadEndpointIdentifiers{
				Node:         hostname,
				Orchestrator: api.OrchestratorKubernetes,
				Endpoint:     "eth0",
				Pod:          name,
				ContainerID:  containerID,
			}

			wepName, err := ids.CalculateWorkloadEndpointName(false)
			Expect(err).NotTo(HaveOccurred())

			Expect(endpoints.Items[0].Name).Should(Equal(wepName))
			Expect(endpoints.Items[0].Namespace).Should(Equal(testutils.K8S_TEST_NS))
			Expect(endpoints.Items[0].Labels).Should(Equal(map[string]string{
				"projectcalico.org/namespace":      "test",
				"projectcalico.org/orchestrator":   api.OrchestratorKubernetes,
				"projectcalico.org/serviceaccount": "default",
			}))

			if os.Getenv("DATASTORE_TYPE") != "kubernetes" {
				Expect(endpoints.Items[0].Spec.ContainerID).Should(Equal(containerID))
			}

			// Try to create the same container but with a different endpoint (container interface name 'eth1'),
			// so CNI receives the ADD for the same containerID but different endpoint.
			_, _, _, _, err = testutils.RunCNIPluginWithId(netconf, name, testutils.K8S_TEST_NS, "", containerID, "eth1", contNs)
			Expect(err).ShouldNot(HaveOccurred())

			// If the above command succeeds, the CNI plugin will have renamed the container side of the
			// veth to "eth1".  We need to clean it up under the correct name, or we'll leak it.
			expectedIfaceName = "eth1"

			// The endpoint is created in etcd
			endpoints, err = calicoClient.WorkloadEndpoints().List(ctx, options.ListOptions{})
			Expect(err).ShouldNot(HaveOccurred())
			Expect(endpoints.Items).Should(HaveLen(1))

			// Returned endpoint should still have the same fields even after calling the CNI plugin with a different interface name.
			// Calico CNI currently only supports one endpoint (interface) per pod.
			Expect(endpoints.Items[0].Name).Should(Equal(wepName))
			Expect(endpoints.Items[0].Namespace).Should(Equal(testutils.K8S_TEST_NS))
			Expect(endpoints.Items[0].Labels).Should(Equal(map[string]string{
				"projectcalico.org/namespace":      "test",
				"projectcalico.org/orchestrator":   api.OrchestratorKubernetes,
				"projectcalico.org/serviceaccount": "default",
			}))

			// Explicitly assert that endpoint name is still 'eth0' (which was the case from the first ADD)
			Expect(endpoints.Items[0].Spec.Endpoint).Should(Equal("eth0"))
			if os.Getenv("DATASTORE_TYPE") != "kubernetes" {
				Expect(endpoints.Items[0].Spec.ContainerID).Should(Equal(containerID))
			}

			// Now we create another pod with a very similar name.
			name2 := "mypod"

			pod2 := ensurePodCreated(clientset, testutils.K8S_TEST_NS,
				&v1.Pod{
					ObjectMeta: metav1.ObjectMeta{
						Name: name2,
					},
					Spec: v1.PodSpec{
						Containers: []v1.Container{{
							Name:  name2,
							Image: "ignore",
						}},
						NodeName: hostname,
					},
				})

			log.Infof("Created POD object: %v", pod2)

			// Now since we can't use the same container namespace for the second container, we need to create a new one.
			contNs2, err := cnitestutils.NewNS()
			Expect(err).NotTo(HaveOccurred())
			containerID2 := "random-cid"
			defer func() {
				_, err := testutils.DeleteContainerWithId(netconf, contNs2.Path(), name2, testutils.K8S_TEST_NS, containerID2)
				Expect(err).ShouldNot(HaveOccurred())

				ensurePodDeleted(clientset, testutils.K8S_TEST_NS, name2)
			}()

			err = contNs2.Do(func(_ ns.NetNS) error {
				lo, err := netlink.LinkByName("lo")
				if err != nil {
					return err
				}
				return netlink.LinkSetUp(lo)
			})
			Expect(err).NotTo(HaveOccurred())

			// Create the container, which will call CNI and by default it will create the container with interface name 'eth0'.
			result, _, _, _, err = testutils.RunCNIPluginWithId(netconf, name2, testutils.K8S_TEST_NS, "", containerID2, "eth0", contNs2)
			Expect(err).ShouldNot(HaveOccurred())
			log.Printf("Second container: unmarshalled result: %v\n", result)

			// Make sure BOTH of the endpoints are there in etcd
			endpoints, err = calicoClient.WorkloadEndpoints().List(ctx, options.ListOptions{})
			Expect(err).ShouldNot(HaveOccurred())
			Expect(endpoints.Items).Should(HaveLen(2))

			// Construct the workloadendpoint name for the second pod.
			ids2 := names.WorkloadEndpointIdentifiers{
				Node:         hostname,
				Orchestrator: api.OrchestratorKubernetes,
				Endpoint:     "eth0",
				Pod:          name2,
				ContainerID:  containerID2,
			}

			wrkload2, err := ids2.CalculateWorkloadEndpointName(false)
			Expect(err).NotTo(HaveOccurred())

			// Explicitly Get the second workloadendpoint and make sure it exists and has all the right fields.
			ep, err := calicoClient.WorkloadEndpoints().Get(ctx, testutils.K8S_TEST_NS, wrkload2, options.GetOptions{})
			Expect(err).ShouldNot(HaveOccurred())

			// Returned endpoint should still have the same fields even after calling the CNI plugin with a different interface name.
			// Calico CNI currently only supports one endpoint (interface) per pod.
			Expect(ep.Name).Should(Equal(wrkload2))
			Expect(ep.Namespace).Should(Equal(testutils.K8S_TEST_NS))
			Expect(ep.Labels).Should(Equal(map[string]string{
				"projectcalico.org/namespace":      "test",
				"projectcalico.org/orchestrator":   api.OrchestratorKubernetes,
				"projectcalico.org/serviceaccount": "default",
			}))

			if os.Getenv("DATASTORE_TYPE") != "kubernetes" {
				// Assert this WEP has the new containerID for the second pod.
				Expect(ep.Spec.ContainerID).Should(Equal(containerID2))
			}
		})
	})

	Context("when pod has a service account", func() {
		var nc types.NetConf
		var netconf string
		var clientset *kubernetes.Clientset
		var name string
		var pool string = "172.24.0.0/24"

		BeforeEach(func() {
			// Build the network config for this set of tests.
			nc = types.NetConf{
				CNIVersion:           cniVersion,
				Name:                 "calico-uts",
				Type:                 "calico",
				EtcdEndpoints:        fmt.Sprintf("http://%s:2379", os.Getenv("ETCD_IP")),
				DatastoreType:        os.Getenv("DATASTORE_TYPE"),
				Kubernetes:           types.Kubernetes{K8sAPIRoot: "http://127.0.0.1:8080"},
				Policy:               types.Policy{PolicyType: "k8s"},
				NodenameFileOptional: true,
				LogLevel:             "info",
			}
			nc.IPAM.Type = "calico-ipam"
			ncb, err := json.Marshal(nc)
			Expect(err).NotTo(HaveOccurred())
			netconf = string(ncb)

			// Create an IPPool for the test.
			testutils.MustCreateNewIPPool(calicoClient, pool, false, false, true)
			Expect(err).NotTo(HaveOccurred())
		})

		AfterEach(func() {
			// Delete pod
			ensurePodDeleted(clientset, testutils.K8S_TEST_NS, name)

			testutils.MustDeleteIPPool(calicoClient, pool)
		})

		It("should add a service account profile to the workload endpoint", func() {
			config, err := clientcmd.DefaultClientConfig.ClientConfig()
			if err != nil {
				panic(err)
			}
			clientset, err = kubernetes.NewForConfig(config)
			if err != nil {
				panic(err)
			}

			name = fmt.Sprintf("run%d", rand.Uint32())

			// Make sure the namespace exists.
			ensureNamespace(clientset, testutils.K8S_TEST_NS)

			// Create a K8s service account
			saName := "testserviceaccount"
			_, err = clientset.CoreV1().ServiceAccounts(testutils.K8S_TEST_NS).Create(context.Background(), &v1.ServiceAccount{
				ObjectMeta: metav1.ObjectMeta{Name: saName},
			}, metav1.CreateOptions{})
			if err != nil {
				panic(err)
			}
			defer func() {
				fg := metav1.DeletePropagationForeground
				zero := int64(0)
				err = clientset.CoreV1().ServiceAccounts(testutils.K8S_TEST_NS).Delete(context.Background(),
					saName,
					metav1.DeleteOptions{
						PropagationPolicy:  &fg,
						GracePeriodSeconds: &zero})
				Expect(err).NotTo(HaveOccurred())
			}()

			// Create a K8s pod with the service account
			ensurePodCreated(clientset, testutils.K8S_TEST_NS, &v1.Pod{
				ObjectMeta: metav1.ObjectMeta{Name: name},
				Spec: v1.PodSpec{
					Containers: []v1.Container{{
						Name:  fmt.Sprintf("container-%s", name),
						Image: "ignore",
						Ports: []v1.ContainerPort{{
							Name:          "anamedport",
							ContainerPort: 555,
						}},
					}},
					ServiceAccountName: saName,
					NodeName:           hostname,
				},
			})
			containerID, result, contVeth, _, _, contNs, err := testutils.CreateContainer(netconf, name, testutils.K8S_TEST_NS, "")
			Expect(err).ShouldNot(HaveOccurred())

			mac := contVeth.Attrs().HardwareAddr

			Expect(len(result.IPs)).Should(Equal(1))

			ids := names.WorkloadEndpointIdentifiers{
				Node:         hostname,
				Orchestrator: api.OrchestratorKubernetes,
				Endpoint:     "eth0",
				Pod:          name,
				ContainerID:  containerID,
			}

			wrkload, err := ids.CalculateWorkloadEndpointName(false)
			interfaceName := k8sconversion.NewConverter().VethNameForWorkload(testutils.K8S_TEST_NS, name)
			Expect(err).NotTo(HaveOccurred())

			// The endpoint is created
			endpoints, err := calicoClient.WorkloadEndpoints().List(ctx, options.ListOptions{})
			Expect(err).ShouldNot(HaveOccurred())
			Expect(endpoints.Items).Should(HaveLen(1))

			if os.Getenv("DATASTORE_TYPE") == "kubernetes" {
				// Unlike etcd datastore, WEP based on a kubernetes pod does not store values for the MAC.
				// Put it back manually for later comparison.
				endpoints.Items[0].Spec.MAC = mac.String()
			}

			Expect(endpoints.Items[0].Name).Should(Equal(wrkload))
			Expect(endpoints.Items[0].Namespace).Should(Equal(testutils.K8S_TEST_NS))
			Expect(endpoints.Items[0].Labels).Should(Equal(map[string]string{
				"projectcalico.org/namespace":      "test",
				"projectcalico.org/serviceaccount": saName,
				"projectcalico.org/orchestrator":   api.OrchestratorKubernetes,
			}))
			Expect(endpoints.Items[0].Spec).Should(Equal(libapi.WorkloadEndpointSpec{
				Pod:                name,
				InterfaceName:      interfaceName,
				IPNetworks:         []string{result.IPs[0].Address.String()},
				MAC:                mac.String(),
				Profiles:           []string{"kns.test", "ksa.test." + saName},
				Node:               hostname,
				Endpoint:           "eth0",
				ServiceAccountName: saName,
				Workload:           "",
				ContainerID:        containerID,
				Orchestrator:       api.OrchestratorKubernetes,
				Ports: []api.EndpointPort{{
					Name:     "anamedport",
					Protocol: numorstring.ProtocolFromString("TCP"),
					Port:     555,
				}},
			}))

			_, err = testutils.DeleteContainer(netconf, contNs.Path(), name, testutils.K8S_TEST_NS)
			Expect(err).ShouldNot(HaveOccurred())

			if os.Getenv("DATASTORE_TYPE") != "kubernetes" {
				// Make sure there are no endpoints anymore
				endpoints, err = calicoClient.WorkloadEndpoints().List(ctx, options.ListOptions{})
				Expect(err).ShouldNot(HaveOccurred())
				Expect(endpoints.Items).Should(HaveLen(0))
			}

			// Make sure the interface has been removed from the namespace
			targetNs, _ := ns.GetNS(contNs.Path())
			err = targetNs.Do(func(_ ns.NetNS) error {
				_, err = netlink.LinkByName("eth0")
				return err
			})
			Expect(err).Should(HaveOccurred())
			Expect(err.Error()).Should(Equal("Link not found"))

			// Make sure the interface has been removed from the host
			_, err = netlink.LinkByName("cali" + containerID)
			Expect(err).Should(HaveOccurred())
			Expect(err.Error()).Should(Equal("Link not found"))
		})
	})

	Context("when pod has a GenerateName", func() {
		var nc types.NetConf
		var netconf string
		var clientset *kubernetes.Clientset
		var name string
		var pool string = "172.24.0.0/24"

		BeforeEach(func() {
			// Build the network config for this set of tests.
			nc = types.NetConf{
				CNIVersion:           cniVersion,
				Name:                 "calico-uts",
				Type:                 "calico",
				EtcdEndpoints:        fmt.Sprintf("http://%s:2379", os.Getenv("ETCD_IP")),
				DatastoreType:        os.Getenv("DATASTORE_TYPE"),
				Kubernetes:           types.Kubernetes{K8sAPIRoot: "http://127.0.0.1:8080"},
				Policy:               types.Policy{PolicyType: "k8s"},
				NodenameFileOptional: true,
				LogLevel:             "info",
			}
			nc.IPAM.Type = "calico-ipam"
			ncb, err := json.Marshal(nc)
			Expect(err).NotTo(HaveOccurred())
			netconf = string(ncb)

			// Create an IPPool for the test.
			testutils.MustCreateNewIPPool(calicoClient, pool, false, false, true)
			Expect(err).NotTo(HaveOccurred())
		})

		AfterEach(func() {
			// Delete pod
			ensurePodDeleted(clientset, testutils.K8S_TEST_NS, name)

			testutils.MustDeleteIPPool(calicoClient, pool)
		})

		It("should add a workload endpoint with the GenerateName", func() {
			config, err := clientcmd.DefaultClientConfig.ClientConfig()
			if err != nil {
				panic(err)
			}
			clientset, err = kubernetes.NewForConfig(config)
			if err != nil {
				panic(err)
			}

			// Make sure the namespace exists.
			ensureNamespace(clientset, testutils.K8S_TEST_NS)

			// Create a K8s pod with GenerateName
			name = fmt.Sprintf("run%d", rand.Uint32())
			generateName := "test-gen-name"
			ensurePodCreated(clientset, testutils.K8S_TEST_NS, &v1.Pod{
				ObjectMeta: metav1.ObjectMeta{Name: name,
					GenerateName: generateName},
				Spec: v1.PodSpec{
					Containers: []v1.Container{{
						Name:  fmt.Sprintf("container-%s", name),
						Image: "ignore",
						Ports: []v1.ContainerPort{{
							Name:          "anamedport",
							ContainerPort: 555,
						}},
					}},
					NodeName: hostname,
				},
			})

			containerID, result, contVeth, _, _, contNs, err := testutils.CreateContainer(netconf, name, testutils.K8S_TEST_NS, "")
			Expect(err).ShouldNot(HaveOccurred())

			ids := names.WorkloadEndpointIdentifiers{
				Node:         hostname,
				Orchestrator: api.OrchestratorKubernetes,
				Endpoint:     "eth0",
				Pod:          name,
				ContainerID:  containerID,
			}

			wrkload, err := ids.CalculateWorkloadEndpointName(false)
			Expect(err).NotTo(HaveOccurred())

			mac := contVeth.Attrs().HardwareAddr
			interfaceName := k8sconversion.NewConverter().VethNameForWorkload(testutils.K8S_TEST_NS, name)

			// The endpoint is created
			endpoints, err := calicoClient.WorkloadEndpoints().List(ctx, options.ListOptions{})
			Expect(err).ShouldNot(HaveOccurred())
			Expect(endpoints.Items).Should(HaveLen(1))

			if os.Getenv("DATASTORE_TYPE") == "kubernetes" {
				// Unlike etcd datastore, WEP based on a kubernetes pod does not store values for the MAC.
				// Put it back manually for later comparison.
				endpoints.Items[0].Spec.MAC = mac.String()
			}

			Expect(endpoints.Items[0].Name).Should(Equal(wrkload))
			Expect(endpoints.Items[0].Namespace).Should(Equal(testutils.K8S_TEST_NS))
			Expect(endpoints.Items[0].Labels).Should(Equal(map[string]string{
				"projectcalico.org/namespace":      "test",
				"projectcalico.org/orchestrator":   api.OrchestratorKubernetes,
				"projectcalico.org/serviceaccount": "default",
			}))
			// Make sure that the GenerateName is there.
			Expect(endpoints.Items[0].GenerateName).Should(Equal(generateName))

			// Let's just check that the Spec is good too.
			Expect(endpoints.Items[0].Spec).Should(Equal(libapi.WorkloadEndpointSpec{
				Pod:                name,
				InterfaceName:      interfaceName,
				ServiceAccountName: "default",
				IPNetworks:         []string{result.IPs[0].Address.String()},
				MAC:                mac.String(),
				Profiles:           []string{"kns.test", "ksa.test.default"},
				Node:               hostname,
				Endpoint:           "eth0",
				Workload:           "",
				ContainerID:        containerID,
				Orchestrator:       api.OrchestratorKubernetes,
				Ports: []api.EndpointPort{{
					Name:     "anamedport",
					Protocol: numorstring.ProtocolFromString("TCP"),
					Port:     555,
				}},
			}))

			_, err = testutils.DeleteContainer(netconf, contNs.Path(), name, testutils.K8S_TEST_NS)
			Expect(err).ShouldNot(HaveOccurred())
		})
	})

	Context("releasing IP's when the container is deleted", func() {
		pool := "172.24.0.0/24"

		BeforeEach(func() {
			testutils.MustCreateNewIPPool(calicoClient, pool, false, false, true)
		})

		AfterEach(func() {
			testutils.MustDeleteIPPool(calicoClient, pool)
		})

		It("releases the assigned IP address for the container on DEL", func() {
			ctx := context.Background()

			config, err := clientcmd.DefaultClientConfig.ClientConfig()
			Expect(err).ShouldNot(HaveOccurred())

			clientSet, err := kubernetes.NewForConfig(config)
			Expect(err).ShouldNot(HaveOccurred())

			ensureNamespace(clientSet, testutils.K8S_TEST_NS)

			cniVersion := os.Getenv("CNI_SPEC_VERSION")
			nc := types.NetConf{
				CNIVersion:           cniVersion,
				Name:                 "calico-uts",
				Type:                 "calico",
				EtcdEndpoints:        fmt.Sprintf("http://%s:2379", os.Getenv("ETCD_IP")),
				DatastoreType:        os.Getenv("DATASTORE_TYPE"),
				Kubernetes:           types.Kubernetes{K8sAPIRoot: "http://127.0.0.1:8080"},
				Policy:               types.Policy{PolicyType: "k8s"},
				NodenameFileOptional: true,
				LogLevel:             "info",
			}
			nc.IPAM.Type = "calico-ipam"
			ncb, err := json.Marshal(nc)
			Expect(err).NotTo(HaveOccurred())
			netconf := string(ncb)

			hostname, _ := names.Hostname()
			name := fmt.Sprintf("run%d", rand.Uint32())
			pod := &v1.Pod{
				ObjectMeta: metav1.ObjectMeta{
					Name:      name,
					Namespace: testutils.K8S_TEST_NS,
				},
				Spec: v1.PodSpec{
					Containers: []v1.Container{{
						Name:  name,
						Image: "ignore",
					}},
					NodeName: hostname,
				},
			}

			ensurePodCreated(clientSet, testutils.K8S_TEST_NS, pod)
			defer ensurePodDeleted(clientSet, testutils.K8S_TEST_NS, name)

			containerID, _, _, _, _, netNS, err := testutils.CreateContainerWithIface(netconf, name, testutils.K8S_TEST_NS, "", "eth0")
			Expect(err).ShouldNot(HaveOccurred())

			ids := names.WorkloadEndpointIdentifiers{
				Node:         hostname,
				Orchestrator: api.OrchestratorKubernetes,
				Endpoint:     "eth0",
				Pod:          name,
				ContainerID:  containerID,
			}
			workloadName, err := ids.CalculateWorkloadEndpointName(false)
			Expect(err).ShouldNot(HaveOccurred())

			handle := utils.GetHandleID("calico-uts", containerID, workloadName, "eth0")

			// Double check the IPs were assigned under the legacy Handle
			_, err = calicoClient.IPAM().IPsByHandle(ctx, handle)
			Expect(err).ShouldNot(HaveOccurred())

			_, err = testutils.DeleteContainer(netconf, netNS.Path(), name, testutils.K8S_TEST_NS)
			Expect(err).ShouldNot(HaveOccurred())

			_, err = calicoClient.IPAM().IPsByHandle(ctx, handle)
			Expect(err).Should(BeAssignableToTypeOf(cerrors.ErrorResourceDoesNotExist{}))
		})

		When("the container has an assigned IP with a legacy handle", func() {
			It("releases the assigned IP address with the legacy handle on DEL", func() {
				ctx := context.Background()

				config, err := clientcmd.DefaultClientConfig.ClientConfig()
				Expect(err).ShouldNot(HaveOccurred())

				clientSet, err := kubernetes.NewForConfig(config)
				Expect(err).ShouldNot(HaveOccurred())

				ensureNamespace(clientSet, testutils.K8S_TEST_NS)

				cniVersion := os.Getenv("CNI_SPEC_VERSION")
				nc := types.NetConf{
					CNIVersion:           cniVersion,
					Name:                 "calico-uts",
					Type:                 "calico",
					EtcdEndpoints:        fmt.Sprintf("http://%s:2379", os.Getenv("ETCD_IP")),
					DatastoreType:        os.Getenv("DATASTORE_TYPE"),
					Kubernetes:           types.Kubernetes{K8sAPIRoot: "http://127.0.0.1:8080"},
					Policy:               types.Policy{PolicyType: "k8s"},
					NodenameFileOptional: true,
					LogLevel:             "info",
				}
				nc.IPAM.Type = "calico-ipam"
				ncb, err := json.Marshal(nc)
				Expect(err).NotTo(HaveOccurred())
				netconf := string(ncb)

				hostname, _ := names.Hostname()
				name := fmt.Sprintf("run%d", rand.Uint32())
				pod := &v1.Pod{
					ObjectMeta: metav1.ObjectMeta{
						Name:      name,
						Namespace: testutils.K8S_TEST_NS,
					},
					Spec: v1.PodSpec{
						Containers: []v1.Container{{
							Name:  name,
							Image: "ignore",
						}},
						NodeName: hostname,
					},
				}

				ensurePodCreated(clientSet, testutils.K8S_TEST_NS, pod)
				defer ensurePodDeleted(clientSet, testutils.K8S_TEST_NS, name)

				containerID, _, _, contAddresses, _, netNS, err := testutils.CreateContainerWithIface(netconf, name, testutils.K8S_TEST_NS, "", "eth0")
				Expect(err).ShouldNot(HaveOccurred())

				var ips []cnet.IP
				for _, address := range contAddresses {
					ips = append(ips, cnet.IP{IP: address.IP})
				}

				_, err = calicoClient.IPAM().ReleaseIPs(ctx, ips)
				Expect(err).ShouldNot(HaveOccurred())

				ids := names.WorkloadEndpointIdentifiers{
					Node:         hostname,
					Orchestrator: api.OrchestratorKubernetes,
					Endpoint:     "eth0",
					Pod:          name,
					ContainerID:  containerID,
				}
				workloadName, err := ids.CalculateWorkloadEndpointName(false)
				Expect(err).ShouldNot(HaveOccurred())

				legacyHandle := utils.GetLegacyHandleID("calico-uts", containerID, workloadName)
				for _, ip := range ips {
					err = calicoClient.IPAM().AssignIP(ctx, ipam.AssignIPArgs{
						IP:       ip,
						HandleID: &legacyHandle,
						Hostname: hostname,
					})
					Expect(err).ShouldNot(HaveOccurred())
				}

				// Double check the IPs were assigned under the legacy Handle
				retrievedIPs, err := calicoClient.IPAM().IPsByHandle(ctx, legacyHandle)
				Expect(err).ShouldNot(HaveOccurred())
				Expect(len(retrievedIPs)).Should(Equal(len(ips)))

				_, err = testutils.DeleteContainer(netconf, netNS.Path(), name, testutils.K8S_TEST_NS)
				Expect(err).ShouldNot(HaveOccurred())

				_, err = calicoClient.IPAM().IPsByHandle(ctx, legacyHandle)
				Expect(err).Should(BeAssignableToTypeOf(cerrors.ErrorResourceDoesNotExist{}))
			})
		})
	})

	Context("multi interface mode set to multus", func() {
		pool := "172.24.0.0/24"

		BeforeEach(func() {
			Expect(os.MkdirAll("/etc/cni/net.d/", os.ModePerm))
			Expect(ioutil.WriteFile("/etc/cni/net.d/calico_multi_interface_mode", []byte("multus"), 0777)).ShouldNot(HaveOccurred())

			testutils.MustCreateNewIPPool(calicoClient, pool, false, false, true)

			Expect(os.Setenv("MULTI_INTERFACE_MODE", "multus")).ShouldNot(HaveOccurred())
		})

		AfterEach(func() {
			Expect(os.Remove("/etc/cni/net.d/calico_multi_interface_mode")).ShouldNot(HaveOccurred())
			testutils.MustDeleteIPPool(calicoClient, pool)

			Expect(os.Setenv("MULTI_INTERFACE_MODE", "")).ShouldNot(HaveOccurred())
		})

		It("sets up the correct networking for the additional interface", func() {
			config, err := clientcmd.DefaultClientConfig.ClientConfig()
			Expect(err).ShouldNot(HaveOccurred())

			clientSet, err := kubernetes.NewForConfig(config)
			Expect(err).ShouldNot(HaveOccurred())

			ensureNamespace(clientSet, testutils.K8S_TEST_NS)

			cniVersion := os.Getenv("CNI_SPEC_VERSION")
			nc := types.NetConf{
				CNIVersion:           cniVersion,
				Name:                 "calico-uts",
				Type:                 "calico",
				EtcdEndpoints:        fmt.Sprintf("http://%s:2379", os.Getenv("ETCD_IP")),
				DatastoreType:        os.Getenv("DATASTORE_TYPE"),
				Kubernetes:           types.Kubernetes{K8sAPIRoot: "http://127.0.0.1:8080"},
				Policy:               types.Policy{PolicyType: "k8s"},
				NodenameFileOptional: true,
				LogLevel:             "info",
			}
			nc.IPAM.Type = "calico-ipam"
			ncb, err := json.Marshal(nc)
			Expect(err).NotTo(HaveOccurred())
			netconf := string(ncb)

			hostname, _ := names.Hostname()
			name := fmt.Sprintf("run%d", rand.Uint32())
			pod := &v1.Pod{
				ObjectMeta: metav1.ObjectMeta{
					Name:      name,
					Namespace: testutils.K8S_TEST_NS,
					Annotations: map[string]string{
						"k8s.v1.cni.cncf.io/networks": "calico1",
					},
				},
				Spec: v1.PodSpec{
					Containers: []v1.Container{{
						Name:  name,
						Image: "ignore",
					}},
					NodeName: hostname,
				},
			}

			ensurePodCreated(clientSet, testutils.K8S_TEST_NS, pod)
			defer ensurePodDeleted(clientSet, testutils.K8S_TEST_NS, name)

			containterID, _, _, contAddresses, _, contNs, err := testutils.CreateContainerWithIface(netconf, name, testutils.K8S_TEST_NS, "", "net1")
			Expect(err).ShouldNot(HaveOccurred())

			// Test the routes and rules were setup correctly inside the pod
			err = contNs.Do(func(_ ns.NetNS) error {
				defer GinkgoRecover()
				link, err := netlink.LinkByName("net1")
				Expect(err).ShouldNot(HaveOccurred())
				routeFilter := &netlink.Route{
					Table: 2,
				}
				routes, err := netlink.RouteListFiltered(syscall.AF_INET, routeFilter, netlink.RT_FILTER_TABLE)
				Expect(err).ShouldNot(HaveOccurred())
				Expect(len(routes)).Should(Equal(1))

				route := routes[0]
				Expect(route).Should(Equal(netlink.Route{
					LinkIndex: link.Attrs().Index,
					Table:     2,
					Type:      route.Type,
					Protocol:  route.Protocol,
					Scope:     netlink.SCOPE_UNIVERSE,
					Gw:        net.IPv4(169, 254, 1, 2).To4(),
				}))

				rules, err := netlink.RuleList(syscall.AF_INET)
				Expect(err).ShouldNot(HaveOccurred())

			OUTER:
				for _, addr := range contAddresses {
					if addr.IP.To4() == nil {
						continue
					}

					for _, rule := range rules {
						if rule.Src != nil && rule.Src.IP.To4().String() == addr.IP.To4().String() {
							Expect(rule.Table).Should(Equal(2))
							continue OUTER
						}
					}

					Fail(fmt.Sprintf("couldn't find matching rule for source %s", addr.IP.To4()))
				}

				return nil
			})
			Expect(err).ShouldNot(HaveOccurred())

			// Test host side routing is setup correctly
			converter := k8sconversion.NewWorkloadEndpointConverter()

			podInterfaces, err := converter.InterfacesForPod(pod)
			Expect(err).ShouldNot(HaveOccurred())
			var podInterface *k8sconversion.PodInterface
			for _, pI := range podInterfaces {
				if pI.InsidePodIfaceName == "net1" {
					podInterface = pI
					break
				}
			}
			Expect(podInterface).ShouldNot(BeNil())

			hostLink, err := netlink.LinkByName(podInterface.HostSideIfaceName)
			Expect(err).ShouldNot(HaveOccurred())

			hostRoutes, err := netlink.RouteList(hostLink, syscall.AF_INET)
			Expect(err).ShouldNot(HaveOccurred())
			Expect(len(hostRoutes)).Should(Equal(1))

			_, err = testutils.DeleteContainerWithIdAndIfaceName(netconf, contNs.Path(), name, testutils.K8S_TEST_NS, containterID, "net1")
			Expect(err).ShouldNot(HaveOccurred())
		})
		When("an ipv4pools annotation exists on the pod", func() {
			extraPool := "50.60.0.0/24"

			BeforeEach(func() {
				testutils.MustCreateNewIPPool(calicoClient, extraPool, false, false, true)
			})

			AfterEach(func() {
				testutils.MustDeleteIPPool(calicoClient, extraPool)
			})

			DescribeTable("", func(iface string, matchingPool cnet.IPNet) {
				config, err := clientcmd.DefaultClientConfig.ClientConfig()
				Expect(err).ShouldNot(HaveOccurred())

				clientSet, err := kubernetes.NewForConfig(config)
				Expect(err).ShouldNot(HaveOccurred())

				ensureNamespace(clientSet, testutils.K8S_TEST_NS)

				cniVersion := os.Getenv("CNI_SPEC_VERSION")
				nc := types.NetConf{
					CNIVersion:           cniVersion,
					Name:                 "calico-uts",
					Type:                 "calico",
					EtcdEndpoints:        fmt.Sprintf("http://%s:2379", os.Getenv("ETCD_IP")),
					DatastoreType:        os.Getenv("DATASTORE_TYPE"),
					Kubernetes:           types.Kubernetes{K8sAPIRoot: "http://127.0.0.1:8080"},
					Policy:               types.Policy{PolicyType: "k8s"},
					NodenameFileOptional: true,
					LogLevel:             "info",
				}
				nc.IPAM.Type = "calico-ipam"
				ncb, err := json.Marshal(nc)
				Expect(err).NotTo(HaveOccurred())
				netconf := string(ncb)

				hostname, _ := names.Hostname()
				name := fmt.Sprintf("run%d", rand.Uint32())
				pod := &v1.Pod{
					ObjectMeta: metav1.ObjectMeta{
						Name:      name,
						Namespace: testutils.K8S_TEST_NS,
						Annotations: map[string]string{
							"cni.projectcalico.org/ipv4pools": "[\"50.60.0.0/24\"]",
							"k8s.v1.cni.cncf.io/networks":     "calico1",
						},
					},
					Spec: v1.PodSpec{
						Containers: []v1.Container{{
							Name:  name,
							Image: "ignore",
						}},
						NodeName: hostname,
					},
				}

				ensurePodCreated(clientSet, testutils.K8S_TEST_NS, pod)
				defer ensurePodDeleted(clientSet, testutils.K8S_TEST_NS, name)

				_, _, _, contAddresses, _, contNs, err := testutils.CreateContainerWithIface(netconf, name, testutils.K8S_TEST_NS, "", iface)
				Expect(err).ShouldNot(HaveOccurred())

				Expect(len(contAddresses)).Should(Equal(1))
				matchingPool.Contains(contAddresses[0].IP)

				_, err = testutils.DeleteContainer(netconf, contNs.Path(), name, testutils.K8S_TEST_NS)
				Expect(err).ShouldNot(HaveOccurred())
			}, TableEntry{
				Description: "uses that annotation for the default interface",
				Parameters:  []interface{}{"eth0", cnet.MustParseCIDR(extraPool)},
			}, TableEntry{
				Description: "ignores the annotation for additional interfaces",
				Parameters:  []interface{}{"net1", cnet.MustParseCIDR(pool)},
			})
		})
	})

	Describe("testConnection tests", func() {

		It("successfully connects to the datastore", func(done Done) {
			netconf := fmt.Sprintf(`
			{
			  "cniVersion": "%s",
			  "name": "net1",
			  "type": "calico",
			  "etcd_endpoints": "http://%s:2379",
			  "datastore_type": "%s",
			  "ipam": {
			    "type": "host-local",
			    "subnet": "10.0.0.0/8"
			  },
			  "kubernetes": {
			    "k8s_api_root": "http://127.0.0.1:8080"
			  },
			  "policy": {"type": "k8s"},
			  "nodename_file_optional": true,
			  "log_level":"info"
			}`, cniVersion, os.Getenv("ETCD_IP"), os.Getenv("DATASTORE_TYPE"))
			pluginPath := fmt.Sprintf("%s/%s", os.Getenv("BIN"), os.Getenv("PLUGIN"))
			c := exec.Command(pluginPath, "-t")
			stdin, err := c.StdinPipe()
			Expect(err).ToNot(HaveOccurred())

			go func() {
				defer stdin.Close()
				_, _ = io.WriteString(stdin, netconf)
			}()

			_, err = c.CombinedOutput()
			Expect(err).ToNot(HaveOccurred())
			close(done)
		}, 10)

		// This test fails because etcd client doesn't respect our context
		// timeout.  Works in open source so will have to investigate different
		// versions of the client.
		// Remove this "P" as part of https://tigera.atlassian.net/browse/OS-5705
		PIt("reports it cannot connect to the datastore", func(done Done) {
			// wrong port(s).
			netconf := fmt.Sprintf(`
			{
			  "cniVersion": "%s",
			  "name": "net1",
			  "type": "calico",
			  "etcd_endpoints": "http://%s:2370",
			  "datastore_type": "%s",
			  "ipam": {
			    "type": "host-local",
			    "subnet": "10.0.0.0/8"
			  },
			  "kubernetes": {
			    "k8s_api_root": "http://127.0.0.1:8081"
			  },
			  "policy": {"type": "k8s"},
			  "nodename_file_optional": true,
			  "log_level":"info"
			}`, cniVersion, os.Getenv("ETCD_IP"), os.Getenv("DATASTORE_TYPE"))
			pluginPath := fmt.Sprintf("%s/%s", os.Getenv("BIN"), os.Getenv("PLUGIN"))
			c := exec.Command(pluginPath, "-t")
			stdin, err := c.StdinPipe()
			Expect(err).ToNot(HaveOccurred())

			go func() {
				defer stdin.Close()
				_, _ = io.WriteString(stdin, netconf)
			}()

			_, err = c.CombinedOutput()
			Expect(err).To(HaveOccurred())
			close(done)
		}, 10)

	})
})

func checkPodIPAnnotations(clientset *kubernetes.Clientset, ns, name, expectedIP, expectedIPs string) {
	if os.Getenv("DATASTORE_TYPE") == "kubernetes" {
		pod, err := clientset.CoreV1().Pods(testutils.K8S_TEST_NS).Get(context.Background(), name, metav1.GetOptions{})
		Expect(err).NotTo(HaveOccurred())
		Expect(pod.Annotations["cni.projectcalico.org/podIP"]).To(Equal(expectedIP))
		Expect(pod.Annotations["cni.projectcalico.org/podIPs"]).To(Equal(expectedIPs))
	}
}<|MERGE_RESOLUTION|>--- conflicted
+++ resolved
@@ -17,18 +17,13 @@
 	"syscall"
 	"time"
 
-<<<<<<< HEAD
+	. "github.com/onsi/ginkgo"
 	. "github.com/onsi/ginkgo/extensions/table"
-
-	"regexp"
-
-=======
->>>>>>> fd855bc8
+	. "github.com/onsi/gomega"
+
 	"github.com/containernetworking/cni/pkg/types/current"
 	"github.com/containernetworking/plugins/pkg/ns"
 	cnitestutils "github.com/containernetworking/plugins/pkg/testutils"
-	. "github.com/onsi/ginkgo"
-	. "github.com/onsi/gomega"
 	log "github.com/sirupsen/logrus"
 	"github.com/vishvananda/netlink"
 	v1 "k8s.io/api/core/v1"
@@ -3232,6 +3227,7 @@
 					Protocol:  route.Protocol,
 					Scope:     netlink.SCOPE_UNIVERSE,
 					Gw:        net.IPv4(169, 254, 1, 2).To4(),
+					Family:    syscall.AF_INET,
 				}))
 
 				rules, err := netlink.RuleList(syscall.AF_INET)
