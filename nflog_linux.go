package nfnetlink

import (
	"encoding/binary"
	"fmt"
	"syscall"
	"time"

	log "github.com/Sirupsen/logrus"
	"github.com/tigera/nfnetlink/nfnl"
	"github.com/tigera/nfnetlink/pkt"
	"github.com/vishvananda/netlink/nl"
)

const (
	IPv4Proto = 0x800
	IPv6Proto = 0x86DD
)

const (
	ProtoIcmp = 1
	ProtoTcp  = 6
	ProtoUdp  = 17
)

<<<<<<< HEAD
func NflogSubscribe(groupNum int, bufSize int, ch chan<- *NflogPacketAggregate, done <-chan struct{}) error {
=======
func NflogSubscribe(groupNum int, bufSize int, ch chan<- *NflogPacket, done <-chan struct{}) error {
>>>>>>> e58a347b
	sock, err := nl.Subscribe(syscall.NETLINK_NETFILTER)
	if err != nil {
		return err
	}
	// TODO(doublek): Move all this someplace nice.
	nlMsgType := nfnl.NFNL_SUBSYS_ULOG<<8 | nfnl.NFULNL_MSG_CONFIG
	nlMsgFlags := syscall.NLM_F_REQUEST

	req := nl.NewNetlinkRequest(nlMsgType, nlMsgFlags)
	nfgenmsg := nfnl.NewNfGenMsg(syscall.AF_INET, nfnl.NFNETLINK_V0, 0)
	req.AddData(nfgenmsg)
	nflogcmd := nfnl.NewNflogMsgConfigCmd(nfnl.NFULNL_CFG_CMD_PF_UNBIND)
	nfattr := nl.NewRtAttr(nfnl.NFULA_CFG_CMD, nflogcmd.Serialize())
	req.AddData(nfattr)
	if err := sock.Send(req); err != nil {
		return err
	}

	req = nl.NewNetlinkRequest(nlMsgType, nlMsgFlags)
	nfgenmsg = nfnl.NewNfGenMsg(syscall.AF_INET, nfnl.NFNETLINK_V0, 0)
	req.AddData(nfgenmsg)
	nflogcmd = nfnl.NewNflogMsgConfigCmd(nfnl.NFULNL_CFG_CMD_PF_BIND)
	nfattr = nl.NewRtAttr(nfnl.NFULA_CFG_CMD, nflogcmd.Serialize())
	req.AddData(nfattr)
	if err := sock.Send(req); err != nil {
		return err
	}

	req = nl.NewNetlinkRequest(nlMsgType, nlMsgFlags)
	nfgenmsg = nfnl.NewNfGenMsg(syscall.AF_INET, nfnl.NFNETLINK_V0, groupNum)
	req.AddData(nfgenmsg)
	nflogcmd = nfnl.NewNflogMsgConfigCmd(nfnl.NFULNL_CFG_CMD_BIND)
	nfattr = nl.NewRtAttr(nfnl.NFULA_CFG_CMD, nflogcmd.Serialize())
	req.AddData(nfattr)
	if err := sock.Send(req); err != nil {
		return err
	}

	req = nl.NewNetlinkRequest(nlMsgType, nlMsgFlags)
	nfgenmsg = nfnl.NewNfGenMsg(syscall.AF_UNSPEC, nfnl.NFNETLINK_V0, groupNum)
	req.AddData(nfgenmsg)
	nflogcfg := nfnl.NewNflogMsgConfigMode(0xFF, nfnl.NFULNL_COPY_PACKET)
	nfattr = nl.NewRtAttr(nfnl.NFULA_CFG_MODE, nflogcfg.Serialize())
	req.AddData(nfattr)
	if err := sock.Send(req); err != nil {
		return err
	}

	req = nl.NewNetlinkRequest(nlMsgType, nlMsgFlags)
	nfgenmsg = nfnl.NewNfGenMsg(syscall.AF_UNSPEC, nfnl.NFNETLINK_V0, groupNum)
	req.AddData(nfgenmsg)
	nflogbufsiz := nfnl.NewNflogMsgConfigBufSiz(bufSize)
	nfattr = nl.NewRtAttr(nfnl.NFULA_CFG_NLBUFSIZ, nflogbufsiz.Serialize())
	req.AddData(nfattr)
	if err := sock.Send(req); err != nil {
		return err
	}

	go func() {
		<-done
		sock.Close()
	}()

	resChan := make(chan [][]byte)
	go func() {
		logCtx := log.WithFields(log.Fields{
			"groupNum": groupNum,
		})
	Recvloop:
		for {
			var res [][]byte
			msgs, err := sock.Receive()
			if err != nil {
				logCtx.Warnf("NflogSubscribe Receive: %v", err)
				continue
			}
			for _, m := range msgs {
				mType := m.Header.Type
				if mType == syscall.NLMSG_DONE {
					break
				}
				if mType == syscall.NLMSG_ERROR {
					native := binary.LittleEndian
					err := int32(native.Uint32(m.Data[0:4]))
					logCtx.Warnf("NLMSG_ERROR: %v", syscall.Errno(-err))
					continue Recvloop
				}
				res = append(res, m.Data)
			}
			resChan <- res
		}
	}()
	go func() {
		defer close(ch)
		logCtx := log.WithFields(log.Fields{
			"groupNum": groupNum,
		})
		sendTicker := time.NewTicker(time.Duration(10) * time.Millisecond)
		aggregate := make(map[NflogPacketTuple]*NflogPacketAggregate)
		for {
			select {
			case res := <-resChan:
				for _, m := range res {
					msg := nfnl.DeserializeNfGenMsg(m)
					nflogPacket, err := parseNflog(m[msg.Len():])
					if err != nil {
						logCtx.Warnf("Error parsing NFLOG %v", err)
						continue
					}
					//
					var pktAggr *NflogPacketAggregate
					updatePrefix := true
					pktAggr, ok := aggregate[*nflogPacket.Tuple]
					if ok {
						for i, prefix := range pktAggr.Prefixes {
							if prefix.Equals(&nflogPacket.Prefix) {
								prefix.Packets++
								prefix.Bytes += nflogPacket.Bytes
								pktAggr.Prefixes[i] = prefix
								updatePrefix = false
								break
							}
						}
						// We reached here, so we didn't find a prefix. Appending this prefix
						// is handled below.
					} else {
						pktAggr = &NflogPacketAggregate{
							Tuple: nflogPacket.Tuple,
						}
					}
					if updatePrefix {
						pktAggr.Prefixes = append(pktAggr.Prefixes, nflogPacket.Prefix)
						aggregate[*nflogPacket.Tuple] = pktAggr
					}
				}
			case <-sendTicker.C:
				for t, pktAddr := range aggregate {
					ch <- pktAddr
					delete(aggregate, t)
				}
			}
		}
	}()

	return nil
}

func parseNflog(m []byte) (*NflogPacket, error) {
	nflogPacket := &NflogPacket{}
	attrs, err := nfnl.ParseNetfilterAttr(m)
	if err != nil {
		return nflogPacket, err
	}

	for _, attr := range attrs {

		native := binary.BigEndian
		switch attr.Attr.Type {
		case nfnl.NFULA_PACKET_HDR:
			header := &NflogPacketHeader{}
			header.HwProtocol = int(native.Uint16(attr.Value[0:2]))
			header.Hook = int(attr.Value[2])
			nflogPacket.Header = header
		case nfnl.NFULA_MARK:
			nflogPacket.Mark = int(native.Uint32(attr.Value[0:4]))
		case nfnl.NFULA_PAYLOAD:
			nflogPacket.Tuple, _ = parsePacketHeader(nflogPacket.Header.HwProtocol, attr.Value)
			nflogPacket.Bytes = len(attr.Value)
		case nfnl.NFULA_PREFIX:
			p := NflogPrefix{Len: len(attr.Value) - 1}
			copy(p.Prefix[:], attr.Value[:len(attr.Value)-1])
			nflogPacket.Prefix = p
		case nfnl.NFULA_GID:
			nflogPacket.Gid = int(native.Uint32(attr.Value[0:4]))
		}
	}
	nflogPacket.Prefix.Packets = 1
	nflogPacket.Prefix.Bytes = nflogPacket.Bytes
	return nflogPacket, nil
}

func parsePacketHeader(hwProtocol int, nflogPayload []byte) (*NflogPacketTuple, error) {
	tuple := &NflogPacketTuple{}
	switch hwProtocol {
	case IPv4Proto:
		ipHeader := pkt.ParseIPv4Header(nflogPayload)
		copy(tuple.Src[:], ipHeader.Saddr.To16()[:16])
		copy(tuple.Dst[:], ipHeader.Daddr.To16()[:16])
		tuple.Proto = int(ipHeader.Protocol)
		srcL4, dstL4, _ := parseLayer4Header(int(ipHeader.Protocol), nflogPayload[ipHeader.IHL:])
		tuple.L4Src = srcL4
		tuple.L4Dst = dstL4
	case IPv6Proto:
		fmt.Println("IPv6 Packet")
	}
	return tuple, nil
}

func parseLayer4Header(IPProto int, l4payload []byte) (NflogL4Info, NflogL4Info, error) {
	srcL4Info := NflogL4Info{}
	dstL4Info := NflogL4Info{}
	switch IPProto {
	case ProtoIcmp:
		header := pkt.ParseICMPHeader(l4payload)
		srcL4Info.Id = int(header.Id)
		dstL4Info.Type = int(header.Type)
		dstL4Info.Code = int(header.Code)
	case ProtoTcp:
		header := pkt.ParseTCPHeader(l4payload)
		srcL4Info.Port = int(header.Source)
		dstL4Info.Port = int(header.Dest)
	case ProtoUdp:
		header := pkt.ParseUDPHeader(l4payload)
		srcL4Info.Port = int(header.Source)
		dstL4Info.Port = int(header.Dest)
	}
	return srcL4Info, dstL4Info, nil
}<|MERGE_RESOLUTION|>--- conflicted
+++ resolved
@@ -23,11 +23,7 @@
 	ProtoUdp  = 17
 )
 
-<<<<<<< HEAD
 func NflogSubscribe(groupNum int, bufSize int, ch chan<- *NflogPacketAggregate, done <-chan struct{}) error {
-=======
-func NflogSubscribe(groupNum int, bufSize int, ch chan<- *NflogPacket, done <-chan struct{}) error {
->>>>>>> e58a347b
 	sock, err := nl.Subscribe(syscall.NETLINK_NETFILTER)
 	if err != nil {
 		return err
