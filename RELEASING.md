<<<<<<< HEAD
# Typha release artifacts

Running the main `make release` target, described below, guides you
through creating and distributing the following artifacts:

- A git tag for the release, annotated with the release note; ready to
  push to Github.
- File `bin/calico-typha`; the static binary relase, which we attach to 
  the GitHub release.
- Docker container images: `tigera/typha:$VERSION` and
  `gcr.io/cnx/tigera/typha:$VERSION` containing the Typha binaries.  These
  are ready to push to GCR.

# Typha release process

In a nutshell:

- We make a Typha release by creating and pushing an annotated Git tag.  The
  name of the tag is the Typha version for that release, and the tag content is
  the release notes.

- There are no hardcoded version numbers anywhere in the codebase (except in
  packaging files, as described next).  Instead, build processes generate a
  unique and monotonic Typha version number from the last Git tag and the
  number of commits since that tag - equally whether they are processing
  release code (i.e. there is a release tag on HEAD) or code in between
  releases, or since the last release.

So, to make a Typha release:

- Consider whether you should update the libcalico-go pin in glide.yaml.
  If you do so, you should run `make update-vendor` to update the
  `glide.lock` file.  Be wary of any additional libraries that get
  revved if they aren't being pulled in by the libcalico-go update. At
  this late stage, it's safer to only update commit IDs that you're
  explicitly expecting (i.e. undo any changes that `make update-vendor`
  makes that you weren't expecting).  If in doubt consult a Typha/glide
  expert!

- Run `make release VERSION=<new version>` and follow the instructions.  This
  creates the annotated release tag, builds the release artifacts, and tells
  you what else you need to do to publish those.  The release script
  expects a version number of the form "2.0.0", with optional suffixes
  such as "-beta1-rc3".
=======
# Release process

## Resulting artifacts

* `bin/calico-typha-amd64` - the static binary relase, which we attach to the GitHub release.

* `calico/typha:$VERSION` container images (and the quay.io variant)

## Preparing for a release

Checkout the branch from which you want to release. For a major or minor release,
you will need to create a new `release-vX.Y` branch based on the target Calico version.

Make sure the branch is in a good state, e.g. Update any pins in glide.yaml, create PR, ensure tests pass and merge.

You should have no local changes and tests should be passing.

## Creating a patch release

1. Choose a version e.g. `v1.0.1`

1. Create the release. This will generate release notes, a tag, build the code, and verify the artifacts.

   ```
   make VERSION=v1.0.1 release
   ```

1. Publish the release.

   ```
   make VERSION=v1.0.1 release-publish
   ```

1. Publish the release on GitHub by following the link printed to screen.
   - Copy the tag description, press edit, and paste it into the release body.
   - Remove or clean up any messy commits - e.g. libcalico-go updates.
   - Title the release the same as the tag - e.g. `v1.0.1`
   - Press "Publish release"

1. If this is the latest stable release, perform the following step to publish the `latest` images. **Do not perform
   this step for patches to older releases.**

   ```
   make VERSION=<version> release-publish-latest
   ```

## Creating a major / minor release

1. Choose a version e.g. `v1.1.0`

1. Create the release. This will generate release notes, a tag, build the code, and verify the artifacts.

   ```
   make VERSION=v1.1.0 PREVIOUS_RELEASE=v1.0.0 release
   ```

1. Publish the release.

   ```
   make VERSION=v1.1.0 release-publish
   ```

1. Publish the release on GitHub by following the link printed to screen.
   - Copy the tag description, press edit, and paste it into the release body.
   - Remove or clean up any messy commits - e.g. libcalico-go updates.
   - Title the release the same as the tag - e.g. `v1.1.0`
   - Press "Publish release"

1. If this is the latest stable release, perform the following step to publish the `latest` images. **Do not perform
   this step for patches to older releases.**

   ```
   make VERSION=<version> release-publish-latest
   ```
>>>>>>> 2acca418
<|MERGE_RESOLUTION|>--- conflicted
+++ resolved
@@ -1,56 +1,12 @@
-<<<<<<< HEAD
-# Typha release artifacts
-
-Running the main `make release` target, described below, guides you
-through creating and distributing the following artifacts:
-
-- A git tag for the release, annotated with the release note; ready to
-  push to Github.
-- File `bin/calico-typha`; the static binary relase, which we attach to 
-  the GitHub release.
-- Docker container images: `tigera/typha:$VERSION` and
-  `gcr.io/cnx/tigera/typha:$VERSION` containing the Typha binaries.  These
-  are ready to push to GCR.
-
-# Typha release process
-
-In a nutshell:
-
-- We make a Typha release by creating and pushing an annotated Git tag.  The
-  name of the tag is the Typha version for that release, and the tag content is
-  the release notes.
-
-- There are no hardcoded version numbers anywhere in the codebase (except in
-  packaging files, as described next).  Instead, build processes generate a
-  unique and monotonic Typha version number from the last Git tag and the
-  number of commits since that tag - equally whether they are processing
-  release code (i.e. there is a release tag on HEAD) or code in between
-  releases, or since the last release.
-
-So, to make a Typha release:
-
-- Consider whether you should update the libcalico-go pin in glide.yaml.
-  If you do so, you should run `make update-vendor` to update the
-  `glide.lock` file.  Be wary of any additional libraries that get
-  revved if they aren't being pulled in by the libcalico-go update. At
-  this late stage, it's safer to only update commit IDs that you're
-  explicitly expecting (i.e. undo any changes that `make update-vendor`
-  makes that you weren't expecting).  If in doubt consult a Typha/glide
-  expert!
-
-- Run `make release VERSION=<new version>` and follow the instructions.  This
-  creates the annotated release tag, builds the release artifacts, and tells
-  you what else you need to do to publish those.  The release script
-  expects a version number of the form "2.0.0", with optional suffixes
-  such as "-beta1-rc3".
-=======
 # Release process
 
 ## Resulting artifacts
 
 * `bin/calico-typha-amd64` - the static binary relase, which we attach to the GitHub release.
 
-* `calico/typha:$VERSION` container images (and the quay.io variant)
+* Docker container images: `tigera/typha:$VERSION` and
+  `gcr.io/cnx/tigera/typha:$VERSION` containing the Typha binaries.  These
+  are ready to push to GCR.
 
 ## Preparing for a release
 
@@ -117,5 +73,4 @@
 
    ```
    make VERSION=<version> release-publish-latest
-   ```
->>>>>>> 2acca418
+   ```