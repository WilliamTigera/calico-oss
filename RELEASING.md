<<<<<<< HEAD
# Felix release artifacts

Running the main `make release` target, described below, guides you
through creating and distributing the following artifacts:

- A git tag for the release, annotated with the release note; ready to
  push to Github.
- File `dist/calico-felix-$VERSION.tgz`; the "PyInstaller bundle"
  containing the Felix binaries.  We attach that file to the
  Github release.
- Docker container images: `tigera/felix:$VERSION` and
  `gcr.io/unique-caldron-775/cnx/tigera/felix:$VERSION` containing the Felix binaries.  These
  are ready to push to Dockerhub and Quay.  They primarily form the input
  to the downstream `calico/node` build process but they could also
  be used to run Felix as a stand-alone container.

As a second step, running `make deb rpm` after `make release`, produces
debs and RPMs for the release which can be uploaded to our PPAs and
RPM repositories.  The debs and RPMs are created in subfolders of
`/dist/`.

# Felix release process

In a nutshell:

- We make a Felix release by creating and pushing an annotated Git tag.  The
  name of the tag is the Felix version for that release, and the tag content is
  the release notes.

- There are no hardcoded version numbers anywhere in the codebase (except in
  packaging files, as described next).  Instead, build processes generate a
  unique and monotonic Felix version number from the last Git tag and the
  number of commits since that tag - equally whether they are processing
  release code (i.e. there is a release tag on HEAD) or code in between
  releases, or since the last release.

- The building of Debian and RPM packages is considered to be an optional
  separate step from the release tagging above.

So, to make a Felix release:

- Consider whether you should update the libcalico-go pin in glide.yaml.
  If you do so, you should run `make update-vendor` to update the
  `glide.lock` file.  Be wary of any additional libraries that get
  revved if they aren't being pulled in by the libcalico-go update. At
  this late stage, it's safer to only update commit IDs that you're
  explicitly expecting (i.e. undo any changes that `make update-vendor`
  makes that you weren't expecting).  If in doubt consult a Felix/glide
  expert!

- Run `make release VERSION=<new version>` and follow the instructions.  This
  creates the annotated release tag, builds the release artifacts, and tells
  you what else you need to do to publish those.  The release script
  expects a version number of the form "2.0.0", with optional suffixes
  such as "-beta1-rc3".

# Felix packages for OpenStack and Host Protection deployments

Apart from OpenStack, the platforms that Calico targets are container-based, so
the container image artifacts already documented above are appropriate for
installing Felix on those platforms.  OpenStack installations, however, are
commonly based on packages, so for Calico with OpenStack we provide packages
for the OS platforms that are popular for OpenStack installs: Debian packages
for Ubuntu Trusty and Xenial, and RPM packages for CentOS 7 or RHEL 7.  These
packages can also be used for [Host Protection
deployments](https://docs.projectcalico.org/master/getting-started/bare-metal/bare-metal#installing-felix).
=======
# Release process

There are two main steps to complete:

- [Building a release](#building-a-release)
- [Releasing debs and rpms](#releasing-debs-and-rpms)

## Preparing for a release

Checkout the branch from which you want to release. For a major or minor release,
you will need to create a new `release-vX.Y` branch based on the target Calico version.

Make sure the branch is in a good state, e.g. Update any pins in glide.yaml, create PR, ensure tests pass and merge.

You should have no local changes and tests should be passing.

## Building a release

### Creating a patch release

1. Choose a version e.g. `v1.0.1`

1. Create the release. This will generate release notes, a tag, build the code, and verify the artifacts.

   ```
   make VERSION=v1.0.1 release
   ```

1. Publish the release.

   ```
   make VERSION=v1.0.1 release-publish
   ```

1. Publish the release on GitHub by following the link printed to screen.
   - Copy the tag description or the generated release notes file, press edit, and paste it into the release body.
   - Remove or clean up any messy commits - e.g. libcalico-go updates.
   - Title the release the same as the tag - e.g. `v1.0.1`
   - Press "Publish release"

1. If this is the latest stable release, perform the following step to publish the `latest` images. **Do not perform
   this step for patches to older releases.**

   ```
   make VERSION=<version> release-publish-latest
   ```

### Creating a major / minor release

1. Choose a version e.g. `v1.1.0`

1. Create the release. This will generate release notes, a tag, build the code, and verify the artifacts.

   ```
   make VERSION=v1.1.0 PREVIOUS_RELEASE=v1.0.0 release
   ```

1. Publish the release.

   ```
   make VERSION=v1.1.0 release-publish
   ```

1. Publish the release on GitHub by following the link printed to screen.
   - Copy the tag description or the generated release notes file, press edit, and paste it into the release body.
   - Remove or clean up any messy commits - e.g. libcalico-go updates.
   - Title the release the same as the tag - e.g. `v1.1.0`
   - Press "Publish release"

1. If this is the latest stable release, perform the following step to publish the `latest` images. **Do not perform
   this step for patches to older releases.**

   ```
   make VERSION=<version> release-publish-latest
   ```

## Releasing debs and rpms

### Build the packages

After completing the above `make release` process, you should produce and publish
the deb/rpm artifacts.
>>>>>>> 16c03dcd

To build Debian and RPM packages for a release:

- Build the packages

  ```
  make deb rpm
  ```

  You should see debian/changelog and rpm/felix.spec being updated with the new version
  number and release notes, and packages built under `dist/`.

- Create a PR to get those changes, in particular the release notes, reviewed.
  If you need to make changes, do so, and run

  ```
  FORCE_VERSION=<new version> make deb rpm
  ```

  to rebuild packages with those changes in.  (Where `<new version>` is exactly
  the same as when you ran `make release VERSION=<new version>` above.)

- Once the changes are approved and any testing looks good, merge the PR.

### Publish the packages

For an official release, also build and publish the deb and rpm packages with the
following steps. These steps assume you have the correct GPG keys and accounts set up to
sign and publish the packages.

#### Debian packages

Perform the following steps in both the `dist/xenial` and `dist/trust` directories.

- Change into the desired `dist/<distro>` directory.

- Sign the package and `.changes` file with

  ```
  debsign -k<your key ID> *_source.changes
  ```

- Upload the signed package and `.changes` file with

  ```
  dput ppa:project-calico/calico-X.Y *_source.changes
  ```

  replacing `X.Y` with the actual series numbers.

It can take a long time for Launchpad to build and publish binary
packages. Usually about an hour, but occasionally many hours.

The PPA is only ready for use when the [PPA package detailspage](https://launchpad.net/~project-calico/+archive/ubuntu/calico-2.6/+packages) shows
all green ticks in its Build Status column.

#### RPMs

- Sign the RPMs

- Copy the signed RPMs to `/usr/share/nginx/html/rpm/calico-X.Y/x86_64` on the binaries server.

For more information, see [the full package release process](https://github.com/tigera/process/blob/master/releases/packages.md)<|MERGE_RESOLUTION|>--- conflicted
+++ resolved
@@ -1,71 +1,3 @@
-<<<<<<< HEAD
-# Felix release artifacts
-
-Running the main `make release` target, described below, guides you
-through creating and distributing the following artifacts:
-
-- A git tag for the release, annotated with the release note; ready to
-  push to Github.
-- File `dist/calico-felix-$VERSION.tgz`; the "PyInstaller bundle"
-  containing the Felix binaries.  We attach that file to the
-  Github release.
-- Docker container images: `tigera/felix:$VERSION` and
-  `gcr.io/unique-caldron-775/cnx/tigera/felix:$VERSION` containing the Felix binaries.  These
-  are ready to push to Dockerhub and Quay.  They primarily form the input
-  to the downstream `calico/node` build process but they could also
-  be used to run Felix as a stand-alone container.
-
-As a second step, running `make deb rpm` after `make release`, produces
-debs and RPMs for the release which can be uploaded to our PPAs and
-RPM repositories.  The debs and RPMs are created in subfolders of
-`/dist/`.
-
-# Felix release process
-
-In a nutshell:
-
-- We make a Felix release by creating and pushing an annotated Git tag.  The
-  name of the tag is the Felix version for that release, and the tag content is
-  the release notes.
-
-- There are no hardcoded version numbers anywhere in the codebase (except in
-  packaging files, as described next).  Instead, build processes generate a
-  unique and monotonic Felix version number from the last Git tag and the
-  number of commits since that tag - equally whether they are processing
-  release code (i.e. there is a release tag on HEAD) or code in between
-  releases, or since the last release.
-
-- The building of Debian and RPM packages is considered to be an optional
-  separate step from the release tagging above.
-
-So, to make a Felix release:
-
-- Consider whether you should update the libcalico-go pin in glide.yaml.
-  If you do so, you should run `make update-vendor` to update the
-  `glide.lock` file.  Be wary of any additional libraries that get
-  revved if they aren't being pulled in by the libcalico-go update. At
-  this late stage, it's safer to only update commit IDs that you're
-  explicitly expecting (i.e. undo any changes that `make update-vendor`
-  makes that you weren't expecting).  If in doubt consult a Felix/glide
-  expert!
-
-- Run `make release VERSION=<new version>` and follow the instructions.  This
-  creates the annotated release tag, builds the release artifacts, and tells
-  you what else you need to do to publish those.  The release script
-  expects a version number of the form "2.0.0", with optional suffixes
-  such as "-beta1-rc3".
-
-# Felix packages for OpenStack and Host Protection deployments
-
-Apart from OpenStack, the platforms that Calico targets are container-based, so
-the container image artifacts already documented above are appropriate for
-installing Felix on those platforms.  OpenStack installations, however, are
-commonly based on packages, so for Calico with OpenStack we provide packages
-for the OS platforms that are popular for OpenStack installs: Debian packages
-for Ubuntu Trusty and Xenial, and RPM packages for CentOS 7 or RHEL 7.  These
-packages can also be used for [Host Protection
-deployments](https://docs.projectcalico.org/master/getting-started/bare-metal/bare-metal#installing-felix).
-=======
 # Release process
 
 There are two main steps to complete:
@@ -148,7 +80,6 @@
 
 After completing the above `make release` process, you should produce and publish
 the deb/rpm artifacts.
->>>>>>> 16c03dcd
 
 To build Debian and RPM packages for a release:
 
