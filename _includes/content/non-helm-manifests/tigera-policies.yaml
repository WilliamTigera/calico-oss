--- conflicted
+++ resolved
@@ -4,11 +4,7 @@
 metadata:
   name: allow-tigera
   labels:
-<<<<<<< HEAD
     projectcalico.org/system-tier: "true"
-=======
-    projectcalico.org/system-tier: true
->>>>>>> c8d375f3
 spec:
   order: 100
 
