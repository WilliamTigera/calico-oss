--- conflicted
+++ resolved
@@ -1,10 +1,6 @@
 ## Node requirements
 
-<<<<<<< HEAD
 - AMD64 processor with at least 2 cores, 8.0GB RAM and 20 GB free disk space
-=======
-- x86-64 processor
->>>>>>> 5c238cb2
 
 - Linux kernel 3.10 or later with [required dependencies](#kernel-dependencies).
   The following distributions have the required kernel, its dependencies, and are
@@ -44,13 +40,8 @@
 {%- if include.orch == "OpenStack" %}
 For production you will likely want multiple
 nodes for greater performance and reliability.  If you don't already have an
-<<<<<<< HEAD
-etcdv3 cluster to connect to, please refer to [the upstream etcd
-docs](https://https://etcd.io/) for detailed advice and setup.{% endif %}{% if include.orch == "host protection" %}The key/value store must be etcdv3.{% endif %}
-=======
 etcdv3 cluster to connect to, please refer to {% include open-new-window.html text='the upstream etcd
 docs' url='https://coreos.com/etcd/' %} for detailed advice and setup.{% endif %}{% if include.orch == "host protection" %}The key/value store must be etcdv3.{% endif %}
->>>>>>> 5c238cb2
 
 ## Network requirements
 
