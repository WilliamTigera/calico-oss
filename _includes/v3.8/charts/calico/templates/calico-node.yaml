{{- if and (ne .Values.network "ecs") (ne .Values.network "aks") }}
# as well as the CNI plugins and network config on
{{- end }}
# on each master and worker node in a Kubernetes cluster.
kind: DaemonSet
apiVersion: apps/v1
metadata:
  name: {{include "nodeName" . }}
  namespace: kube-system
  labels:
    k8s-app: {{include "nodeName" . }}
spec:
  selector:
    matchLabels:
      k8s-app: {{include "nodeName" . }}
  updateStrategy:
    type: RollingUpdate
    rollingUpdate:
      maxUnavailable: 1
  template:
    metadata:
      labels:
        k8s-app: {{include "nodeName" . }}
      annotations:
        # This, along with the CriticalAddonsOnly toleration below,
        # marks the pod as a critical add-on, ensuring it gets
        # priority scheduling and that its resources are reserved
        # if it ever gets evicted.
        scheduler.alpha.kubernetes.io/critical-pod: ''
    spec:
      nodeSelector:
        beta.kubernetes.io/os: linux
      hostNetwork: true
      tolerations:
        # Make sure {{include "nodeName" . }} gets scheduled on all nodes.
        - effect: NoSchedule
          operator: Exists
        # Mark the pod as a critical add-on for rescheduling.
        - key: CriticalAddonsOnly
          operator: Exists
        - effect: NoExecute
          operator: Exists
      serviceAccountName: {{include "nodeName" . }}
      # Minimize downtime during a rolling upgrade or deletion; tell Kubernetes to do a "force
      # deletion": https://kubernetes.io/docs/concepts/workloads/pods/pod/#termination-of-pods.
      terminationGracePeriodSeconds: 0
      priorityClassName: system-node-critical
{{- if .Values.imagePullSecrets }}
      imagePullSecrets:
{{- range $key, $value := .Values.imagePullSecrets }}
        - name: {{ $key }}
{{- end }}
{{- end }}
      initContainers:
{{- if and (ne .Values.network "ecs") (ne .Values.network "gke") (ne .Values.network "aks")  }}
  {{- if and (eq .Values.network "calico") (eq .Values.datastore "kubernetes") }}
        # This container performs upgrade from host-local IPAM to calico-ipam.
        # It can be deleted if this is a fresh installation, or if you have already
        # upgraded to use calico-ipam.
        - name: upgrade-ipam
          image: {{.Values.cni.image}}:{{ .Values.cni.tag }}
          command: ["/opt/cni/bin/calico-ipam", "-upgrade"]
          env:
            - name: KUBERNETES_NODE_NAME
              valueFrom:
                fieldRef:
                  fieldPath: spec.nodeName
            - name: CALICO_NETWORKING_BACKEND
              valueFrom:
                configMapKeyRef:
                  name: calico-config
                  key: calico_backend
          volumeMounts:
            - mountPath: /var/lib/cni/networks
              name: host-local-net-dir
            - mountPath: /host/opt/cni/bin
              name: cni-bin-dir
  {{- end }}
        # This container installs the CNI binaries
        # and CNI network config file on each node.
        - name: install-cni
          image: {{.Values.cni.image}}:{{ .Values.cni.tag }}
          command: ["/install-cni.sh"]
          env:
            # Name of the CNI config file to create.
            - name: CNI_CONF_NAME
              value: "10-{{include "variant_name" . | lower}}.conflist"
            # The CNI network config to install on each node.
            - name: CNI_NETWORK_CONFIG
              valueFrom:
                configMapKeyRef:
                  name: {{include "variant_name" . | lower}}-config
                  key: cni_network_config
  {{- if eq .Values.datastore "etcd" }}
            # The location of the etcd cluster.
            - name: ETCD_ENDPOINTS
              valueFrom:
                configMapKeyRef:
                  name: {{include "variant_name" . | lower}}-config
                  key: etcd_endpoints
    {{- if eq .Values.network "flannel" }}
            # Location of the CA certificate for etcd.
            - name: ETCD_CA_CERT_FILE
              valueFrom:
                configMapKeyRef:
                  name: canal-config
                  key: etcd_ca
            # Location of the client key for etcd.
            - name: ETCD_KEY_FILE
              valueFrom:
                configMapKeyRef:
                  name: canal-config
                  key: etcd_key
            # Location of the client certificate for etcd.
            - name: ETCD_CERT_FILE
              valueFrom:
                configMapKeyRef:
                  name: canal-config
                  key: etcd_cert
    {{- end }}
  {{- else if eq .Values.datastore "kubernetes" }}
            # Set the hostname based on the k8s node name.
            - name: KUBERNETES_NODE_NAME
              valueFrom:
                fieldRef:
                  fieldPath: spec.nodeName
  {{- end }}
  {{- if eq .Values.network "calico" }}
            # CNI MTU Config variable
            - name: CNI_MTU
              valueFrom:
                configMapKeyRef:
                  name: {{include "variant_name" . | lower}}-config
                  key: veth_mtu
  {{- end }}
            # Prevents the container from sleeping forever.
            - name: SLEEP
              value: "false"
  {{- if .Values.cni.env }}
{{ toYaml .Values.cni.env | indent 12 }}
  {{- end }}
          volumeMounts:
            - mountPath: /host/opt/cni/bin
              name: cni-bin-dir
            - mountPath: /host/etc/cni/net.d
              name: cni-net-dir
  {{- if eq .Values.datastore "etcd" }}
            - mountPath: /calico-secrets
              name: etcd-certs
  {{- end }}
{{- end }}
        # Adds a Flex Volume Driver that creates a per-pod Unix Domain Socket to allow Dikastes
        # to communicate with Felix over the Policy Sync API.
        - name: flexvol-driver
          image: {{.Values.flexvol.image}}:{{.Values.flexvol.tag}}
          volumeMounts:
          - name: flexvol-driver-host
            mountPath: /host/driver
      containers:
        # Runs cnx-node container on each Kubernetes node.  This
        # container programs network policy and routes on each
        # host.
        - name: calico-node
          image: {{.Values.node.image}}:{{.Values.node.tag}}
{{ tuple .Values.node.resources | include "calico.resourceLimits" | indent 10 -}}
          env:
{{- if eq .Values.datastore "etcd" }}
            # The location of the etcd cluster.
            - name: ETCD_ENDPOINTS
              valueFrom:
                configMapKeyRef:
                  name: {{include "variant_name" . | lower}}-config
                  key: etcd_endpoints
            # Location of the CA certificate for etcd.
            - name: ETCD_CA_CERT_FILE
              valueFrom:
                configMapKeyRef:
                  name: {{include "variant_name" . | lower}}-config
                  key: etcd_ca
            # Location of the client key for etcd.
            - name: ETCD_KEY_FILE
              valueFrom:
                configMapKeyRef:
                  name: {{include "variant_name" . | lower}}-config
                  key: etcd_key
            # Location of the client certificate for etcd.
            - name: ETCD_CERT_FILE
              valueFrom:
                configMapKeyRef:
                  name: {{include "variant_name" . | lower}}-config
                  key: etcd_cert
            # Set noderef for node controller.
            - name: CALICO_K8S_NODE_REF
              valueFrom:
                fieldRef:
                  fieldPath: spec.nodeName
{{- else if eq .Values.datastore "kubernetes" }}
            # Use Kubernetes API as the backing datastore.
            - name: DATASTORE_TYPE
              value: "kubernetes"
  {{- if eq .Values.ipam "host-local" }}
            # Configure route aggregation based on pod CIDR.
            - name: USE_POD_CIDR
              value: "true"
  {{- end }}
  {{- if .Values.typha.enabled }}
            # Typha support: controlled by the ConfigMap.
            - name: FELIX_TYPHAK8SSERVICENAME
              valueFrom:
                configMapKeyRef:
                  name: {{include "variant_name" . | lower}}-config
                  key: typha_service_name
  {{- end }}
            # Wait for the datastore.
            - name: WAIT_FOR_DATASTORE
              value: "true"
            # Set based on the k8s node name.
            - name: NODENAME
              valueFrom:
                fieldRef:
                  fieldPath: spec.nodeName
{{- end }}
{{- if eq .Values.network "calico" }}
            # Choose the backend to use.
            - name: CALICO_NETWORKING_BACKEND
              valueFrom:
                configMapKeyRef:
                  name: {{include "variant_name" . | lower}}-config
                  key: calico_backend
            # Cluster type to identify the deployment type
            - name: CLUSTER_TYPE
              value: "k8s,bgp"
            # Auto-detect the BGP IP address.
            - name: IP
              value: "autodetect"
  {{- if .Values.disable_ipip }}
            # Disable IPIP by default
            - name: CALICO_IPV4POOL_IPIP
              value: "Never"
  {{- else }}
            # Enable IPIP by default
            - name: CALICO_IPV4POOL_IPIP
              value: "{{ .Values.initialPool.ipIpMode }}"
  {{- end }}
            # Set MTU for tunnel device used if ipip is enabled
            - name: FELIX_IPINIPMTU
              valueFrom:
                configMapKeyRef:
                  name: {{include "variant_name" . | lower}}-config
                  key: veth_mtu
{{- else if eq .Values.network "flannel" }}
            # Don't enable BGP.
            - name: CALICO_NETWORKING_BACKEND
              value: "none"
            # Cluster type to identify the deployment type
            - name: CLUSTER_TYPE
              value: "k8s,canal"
            # Period, in seconds, at which felix re-applies all iptables state
            - name: FELIX_IPTABLESREFRESHINTERVAL
              value: "60"
            # No IP address needed.
            - name: IP
              value: ""
{{- else if eq .Values.network "ecs" }}
            # Don't enable BGP.
            - name: CALICO_NETWORKING_BACKEND
              value: "none"
            - name: FELIX_INTERFACEPREFIX
              value: "eni"
            # This will make Felix honor AWS VPC CNI's mangle table
            # rules.
            - name: FELIX_IPTABLESMANGLEALLOWACTION
              value: Return
            # Cluster type to identify the deployment type
            - name: CLUSTER_TYPE
              value: "k8s,ecs"
            - name: NO_DEFAULT_POOLS
              value: "true"
{{- else if eq .Values.network "aks" }}
            # Don't enable BGP.
            - name: CALICO_NETWORKING_BACKEND
              value: "none"
            - name: FELIX_INTERFACEPREFIX
              value: "azv"
            # Cluster type to identify the deployment type
            - name: CLUSTER_TYPE
              value: "k8s,aks"
            - name: NO_DEFAULT_POOLS
              value: "true"
{{- else if eq .Values.network "gke" }}
            # Don't enable BGP.  We're relying on native GKE CNI.
            - name: CALICO_NETWORKING_BACKEND
              value: "none"
            - name: FELIX_INTERFACEPREFIX
              value: "gke"
            # GKE CNI has its own iptables rules, defer to those after ours have run.
            - name: FELIX_IPTABLESMANGLEALLOWACTION
              value: "Return"
            - name: FELIX_IPTABLESFILTERALLOWACTION
              value: "Return"
            # Cluster type to identify the deployment type
            - name: CLUSTER_TYPE
              value: "k8s,gke"
            - name: NO_DEFAULT_POOLS
              value: "true"
{{- else }}
            # Don't enable BGP.
            - name: CALICO_NETWORKING_BACKEND
              value: "none"
            # Cluster type to identify the deployment type
            - name: CLUSTER_TYPE
              value: "k8s"
{{- end }}
{{- if and (ne .Values.network "ecs") (ne .Values.network "gke") (ne .Values.network "aks") }}
            # The default IPv4 pool to create on startup if none exists. Pod IPs will be
            # chosen from this range. Changing this value after installation will have
            # no effect. This should fall within `--cluster-cidr`.
            - name: CALICO_IPV4POOL_CIDR
              value: "{{ .Values.initialPool.cidr }}"
{{- end }}
            # Disable file logging so `kubectl logs` works.
            - name: CALICO_DISABLE_FILE_LOGGING
              value: "true"
            # Set Felix endpoint to host default action to ACCEPT.
            - name: FELIX_DEFAULTENDPOINTTOHOSTACTION
              value: "ACCEPT"
            # Disable IPv6 on Kubernetes.
            - name: FELIX_IPV6SUPPORT
              value: "false"
            # Set Felix logging to "info"
            - name: FELIX_LOGSEVERITYSCREEN
              value: "info"
            - name: FELIX_HEALTHENABLED
              value: "true"
            # Additional Felix configuration options
            # Enable Tigera Secure EE Prometheus denied packet reporting
            - name: FELIX_PROMETHEUSREPORTERENABLED
              value: "true"
            # Make Tigera Secure EE Prometheus metrics available on port 9081
            - name: FELIX_PROMETHEUSREPORTERPORT
              value: "9081"
            # Enable Tigera Secure EE Flow Log generation
            - name: FELIX_FLOWLOGSFILEENABLED
              value: "true"
            # Include endpoint labels in Tigera Secure EE Flow Log
            - name: FELIX_FLOWLOGSFILEINCLUDELABELS
              value: "true"
            # Include policies in Tigera Secure EE Flow Log
            - name: FELIX_FLOWLOGSFILEINCLUDEPOLICIES
              value: "true"
            # Enable processing network sets in EE Flow Logs
            - name: FELIX_FLOWLOGSENABLENETWORKSETS
              value: "true"
            # Enable Tigera Secure EE DNS Log generation, with a limit of 1000 logs per node per 5 minutes
            - name: FELIX_DNSLOGSFILEENABLED
              value: "true"
            - name: FELIX_DNSLOGSFILEPERNODELIMIT
              value: "1000"
{{- if .Values.typha.enabled }}
            # Location of the CA bundle Felix uses to authenticate Typha; volume mount
            - name: FELIX_TYPHACAFILE
              value: /calico-typha-ca/caBundle
            # Common name on the Typha certificate; used to verify we are talking to an authentic typha
            - name: FELIX_TYPHACN
              value: {{.Values.typha.tls.typhaCommonName}}
            # Location of the client certificate for connecting to Typha; volume mount
            - name: FELIX_TYPHACERTFILE
              value: /calico-felix-certs/felix.crt
            # Location of the client certificate key for connecting to Typha; volume mount
            - name: FELIX_TYPHAKEYFILE
              value: /calico-felix-certs/felix.key
{{- end }}
            # Sets Default Security Groups if tigera-aws-config exists
            - name: TIGERA_DEFAULT_SECURITY_GROUPS
              valueFrom:
                configMapKeyRef:
                  name: tigera-aws-config
                  key: default_sgs
                  optional: true
            # Sets Pod Security Group if tigera-aws-config exists
            - name: TIGERA_POD_SECURITY_GROUP
              valueFrom:
                configMapKeyRef:
                  name: tigera-aws-config
                  key: pod_sg
                  optional: true
{{- if .Values.node.env }}
{{ toYaml .Values.node.env | indent 12 }}
{{- end }}
          securityContext:
            privileged: true
<<<<<<< HEAD
=======
          resources:
            requests:
              cpu: 250m
{{- if eq .Values.network "calico" }}
>>>>>>> 599b6875
          livenessProbe:
            exec:
              command:
                - /bin/calico-node
                - -felix-live
                - -bird-live
            periodSeconds: 10
            initialDelaySeconds: 10
            failureThreshold: 6
          readinessProbe:
            exec:
              command:
              - /bin/calico-node
              - -bird-ready
              - -felix-ready
{{- else if eq .Values.network "flannel" }}
          livenessProbe:
            httpGet:
              path: /liveness
              port: 9099
              host: localhost
            periodSeconds: 10
            initialDelaySeconds: 10
            failureThreshold: 6
          readinessProbe:
            httpGet:
              path: /readiness
              port: 9099
              host: localhost
{{- else }}
          livenessProbe:
            exec:
              command:
                - /bin/calico-node
                - -felix-live
            periodSeconds: 10
            initialDelaySeconds: 10
            failureThreshold: 6
          readinessProbe:
            exec:
              command:
              - /bin/calico-node
              - -felix-ready
{{- end }}
            periodSeconds: 10
          volumeMounts:
            - mountPath: /lib/modules
              name: lib-modules
              readOnly: true
            - mountPath: /run/xtables.lock
              name: xtables-lock
              readOnly: false
            - mountPath: /var/run/calico
              name: var-run-calico
              readOnly: false
            - mountPath: /var/lib/calico
              name: var-lib-calico
              readOnly: false
            - mountPath: /var/log/calico
              name: var-log-calico
              readOnly: false
{{- if .Values.typha.enabled }}
            - mountPath: "/calico-typha-ca"
              name: calico-typha-ca
              readOnly: true
            - mountPath: /calico-felix-certs
              name: calico-felix-certs
              readOnly: true
{{- end }}
{{- if eq .Values.datastore "etcd" }}
            - mountPath: /calico-secrets
              name: etcd-certs
{{- end }}
{{- if include "calico.customBgpTemplates" . }}
            - mountPath: /etc/calico/confd/templates
              name: bird-templates
{{- end }}
            - name: policysync
              mountPath: /var/run/nodeagent
{{- if eq .Values.network "flannel" }}
  {{- if eq .Values.datastore "kubernetes" }}
        # This container runs flannel using the kube-subnet-mgr backend
        # for allocating subnets.
        - name: kube-flannel
          image: {{ .Values.flannel.image }}:{{ .Values.flannel.tag }}
{{ tuple .Values.flannel.resources | include "calico.resourceLimits" | indent 10 -}}
          command: [ "/opt/bin/flanneld", "--ip-masq", "--kube-subnet-mgr" ]
          securityContext:
            privileged: true
          env:
            - name: POD_NAME
              valueFrom:
                fieldRef:
                  fieldPath: metadata.name
            - name: POD_NAMESPACE
              valueFrom:
                fieldRef:
                  fieldPath: metadata.namespace
            - name: FLANNELD_IFACE
              valueFrom:
                configMapKeyRef:
                  name: canal-config
                  key: canal_iface
            - name: FLANNELD_IP_MASQ
              valueFrom:
                configMapKeyRef:
                  name: canal-config
                  key: masquerade
{{- if .Values.flannel.env }}
{{ toYaml .Values.flannel.env | indent 12 }}
{{- end }}
          volumeMounts:
          - mountPath: /run/xtables.lock
            name: xtables-lock
            readOnly: false
          - name: flannel-cfg
            mountPath: /etc/kube-flannel/
  {{- else if eq .Values.datastore "etcd" }}
        # Runs the flannel daemon to enable vxlan networking between
        # container hosts.
        - name: flannel
          image: {{ .Values.flannel.image }}:{{ .Values.flannel.tag }}
{{ tuple .Values.flannel.resources | include "calico.resourceLimits" | indent 10 -}}
          env:
            # The location of the etcd cluster.
            - name: FLANNELD_ETCD_ENDPOINTS
              valueFrom:
                configMapKeyRef:
                  name: canal-config
                  key: etcd_endpoints
            # Location of the CA certificate for etcd.
            - name: ETCD_CA_CERT_FILE
              valueFrom:
                configMapKeyRef:
                  name: canal-config
                  key: etcd_ca
            # Location of the client key for etcd.
            - name: ETCD_KEY_FILE
              valueFrom:
                configMapKeyRef:
                  name: canal-config
                  key: etcd_key
            # Location of the client certificate for etcd.
            - name: ETCD_CERT_FILE
              valueFrom:
                configMapKeyRef:
                  name: canal-config
                  key: etcd_cert
            # Location of the CA certificate for etcd.
            - name: FLANNELD_ETCD_CAFILE
              valueFrom:
                configMapKeyRef:
                  name: canal-config
                  key: etcd_ca
            # Location of the client key for etcd.
            - name: FLANNELD_ETCD_KEYFILE
              valueFrom:
                configMapKeyRef:
                  name: canal-config
                  key: etcd_key
            # Location of the client certificate for etcd.
            - name: FLANNELD_ETCD_CERTFILE
              valueFrom:
                configMapKeyRef:
                  name: canal-config
                  key: etcd_cert
            # The interface flannel should run on.
            - name: FLANNELD_IFACE
              valueFrom:
                configMapKeyRef:
                  name: canal-config
                  key: canal_iface
            # Perform masquerade on traffic leaving the pod cidr.
            - name: FLANNELD_IP_MASQ
              valueFrom:
                configMapKeyRef:
                  name: canal-config
                  key: masquerade
            # Write the subnet.env file to the mounted directory.
            - name: FLANNELD_SUBNET_FILE
              value: "/run/flannel/subnet.env"
{{- if .Values.flannel.env }}
{{ toYaml .Values.flannel.env | indent 12 }}
{{- end }}
          securityContext:
            privileged: true
          volumeMounts:
            - mountPath: /etc/resolv.conf
              name: resolv
            - mountPath: /run/flannel
              name: run-flannel
            - mountPath: /calico-secrets
              name: etcd-certs
  {{- end }}
{{- end }}
      volumes:
        # Used by cnx-node.
        - name: lib-modules
          hostPath:
            path: /lib/modules
        - name: var-run-calico
          hostPath:
            path: /var/run/calico
        - name: var-lib-calico
          hostPath:
            path: /var/lib/calico
        - name: xtables-lock
          hostPath:
            path: /run/xtables.lock
            type: FileOrCreate
{{- if and (eq .Values.network "flannel") (eq .Values.datastore "kubernetes") }}
        # Used by flannel.
        - name: flannel-cfg
          configMap:
            name: canal-config
{{- else if and (eq .Values.network "flannel") (eq .Values.datastore "etcd") }}
        # Used by flannel.
        - name: run-flannel
          hostPath:
            path: /run/flannel
        - name: resolv
          hostPath:
            path: /etc/resolv.conf
{{- end }}
{{- if and (ne .Values.network "ecs") (ne .Values.network "aks") }}
        # Used to install CNI.
        - name: cni-bin-dir
          hostPath:
{{- if eq .Values.platform "gke" }}
            path: /home/kubernetes/bin
{{- else }}
            path: /opt/cni/bin
{{- end }}
        - name: cni-net-dir
          hostPath:
            path: /etc/cni/net.d
{{- end }}
{{- if eq .Values.datastore "etcd" }}
        # Mount in the etcd TLS secrets with mode 400.
        # See https://kubernetes.io/docs/concepts/configuration/secret/
        - name: etcd-certs
          secret:
            secretName: calico-etcd-secrets
            defaultMode: 0400
{{- else if and (eq .Values.network "calico") (eq .Values.datastore "kubernetes") }}
        # Mount in the directory for host-local IPAM allocations. This is
        # used when upgrading from host-local to calico-ipam, and can be removed
        # if not using the upgrade-ipam init container.
        - name: host-local-net-dir
          hostPath:
            path: /var/lib/cni/networks
{{- end }}
        # Used to create per-pod Unix Domain Sockets
        - name: policysync
          hostPath:
            type: DirectoryOrCreate
            path: /var/run/nodeagent
        # Used to install Flex Volume Driver
        - name: flexvol-driver-host
          hostPath:
            type: DirectoryOrCreate
{{- if eq .Values.platform "gke" }}
            path: /home/kubernetes/flexvolume/nodeagent~uds
{{- else if eq .Values.platform "aks" }}
            path: /etc/kubernetes/volumeplugins/nodeagent~uds
{{- else }}
            path: /usr/libexec/kubernetes/kubelet-plugins/volume/exec/nodeagent~uds
{{- end }}
{{- if include "calico.customBgpTemplates" . }}
        - name: bird-templates
          configMap:
            name: bgp-templates
{{- end }}
        # Used for calico logs
        - name: var-log-calico
          hostPath:
            type: DirectoryOrCreate
            path: /var/log/calico
{{- if .Values.typha.enabled }}
        - name: calico-typha-ca
          configMap:
            name: calico-typha-ca
        - name: calico-felix-certs
          secret:
            secretName: calico-felix-certs
{{- end }}

---

apiVersion: v1
kind: ServiceAccount
metadata:
  name: {{include "nodeName" . }}
  namespace: kube-system

{{- if and (eq .Values.datastore "etcd") (eq .Values.network "flannel") }}
---

apiVersion: rbac.authorization.k8s.io/v1
kind: ClusterRoleBinding
metadata:
  name: canal
roleRef:
  apiGroup: rbac.authorization.k8s.io
  kind: ClusterRole
  name: canal
subjects:
- kind: ServiceAccount
  name: canal-node
  namespace: kube-system

---

kind: ClusterRole
apiVersion: rbac.authorization.k8s.io/v1
metadata:
  name: canal
rules:
  - apiGroups: [""]
    resources:
      - pods
      - nodes
      - namespaces
    verbs:
      - get
{{- end }}<|MERGE_RESOLUTION|>--- conflicted
+++ resolved
@@ -389,13 +389,10 @@
 {{- end }}
           securityContext:
             privileged: true
-<<<<<<< HEAD
-=======
           resources:
             requests:
               cpu: 250m
 {{- if eq .Values.network "calico" }}
->>>>>>> 599b6875
           livenessProbe:
             exec:
               command:
