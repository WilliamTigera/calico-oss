{% capture canonical_path %}
{{- page.canonical_url | remove: "https://docs.projectcalico.org/" -}}
{% endcapture %}

{% capture canonical_version %}
{{- canonical_path | split: "/" | first -}}
{% endcapture %}

{% if page.version != site.data.versions.first[0] %}
  <div class="alert alert-warning" role="alert">
<<<<<<< HEAD
    <strong>Warning:</strong> You are viewing the {{ page.version }} docs. <a href="{{site.baseurl}}/v2.0/">Click here to view the docs for the latest release.</a>
=======
    <strong>Warning:</strong> You are viewing the {{ page.version }} docs.
    {% if canonical_version == site.data.versions.first[0] %}
      <a href="{{site.baseurl}}/{{canonical_path}}">Click here to view this doc on the latest release.</a>
    {% else %}
      <a href="{{site.baseurl}}/latest">Click here to view the docs for the latest release.</a>
    {% endif %}
>>>>>>> 5bf7cc48
  </div>
{% endif %}<|MERGE_RESOLUTION|>--- conflicted
+++ resolved
@@ -8,15 +8,11 @@
 
 {% if page.version != site.data.versions.first[0] %}
   <div class="alert alert-warning" role="alert">
-<<<<<<< HEAD
-    <strong>Warning:</strong> You are viewing the {{ page.version }} docs. <a href="{{site.baseurl}}/v2.0/">Click here to view the docs for the latest release.</a>
-=======
     <strong>Warning:</strong> You are viewing the {{ page.version }} docs.
     {% if canonical_version == site.data.versions.first[0] %}
       <a href="{{site.baseurl}}/{{canonical_path}}">Click here to view this doc on the latest release.</a>
     {% else %}
       <a href="{{site.baseurl}}/latest">Click here to view the docs for the latest release.</a>
     {% endif %}
->>>>>>> 5bf7cc48
   </div>
 {% endif %}