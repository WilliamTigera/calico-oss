<<<<<<< HEAD
{% capture canonical_path %}
{{- page.canonical_url | remove: "https://docs.tigera.io/" -}}
{% endcapture %}

{% capture canonical_version %}
{{- canonical_path | split: "/" | first -}}
{% endcapture %}

{% if page.version != site.data.versions.first[0] %}
  <div class="alert alert-warning" role="alert">
    <strong>Warning:</strong>
    {% if canonical_version == site.data.versions.first[0] %}
      You're not viewing the <a href="{{site.baseurl}}/{{canonical_path}}">latest copy of this page</a>.
    {% else %}
      You're not viewing the <a data-proofer-ignore href="/latest">latest {{site.prodname}} documentation</a>.
    {% endif %}
  </div>
{% endif %}
=======
<div class="alert alert-warning" role="alert">
  <strong>Warning:</strong>
    You're not viewing the <a href="{{ page.url }}">latest copy of this page</a>.
</div>
>>>>>>> 5c238cb2
<|MERGE_RESOLUTION|>--- conflicted
+++ resolved
@@ -1,25 +1,4 @@
-<<<<<<< HEAD
-{% capture canonical_path %}
-{{- page.canonical_url | remove: "https://docs.tigera.io/" -}}
-{% endcapture %}
-
-{% capture canonical_version %}
-{{- canonical_path | split: "/" | first -}}
-{% endcapture %}
-
-{% if page.version != site.data.versions.first[0] %}
-  <div class="alert alert-warning" role="alert">
-    <strong>Warning:</strong>
-    {% if canonical_version == site.data.versions.first[0] %}
-      You're not viewing the <a href="{{site.baseurl}}/{{canonical_path}}">latest copy of this page</a>.
-    {% else %}
-      You're not viewing the <a data-proofer-ignore href="/latest">latest {{site.prodname}} documentation</a>.
-    {% endif %}
-  </div>
-{% endif %}
-=======
 <div class="alert alert-warning" role="alert">
   <strong>Warning:</strong>
     You're not viewing the <a href="{{ page.url }}">latest copy of this page</a>.
-</div>
->>>>>>> 5c238cb2
+</div>