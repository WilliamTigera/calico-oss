---
# This manifest includes the following component versions:
#   quay.io/prometheus/prometheus:{{.Values.prometheus.tag}}
#   quay.io/prometheus/alertmanager:{{.Values.alertmanager.tag}}
{{- if eq .Values.elasticsearchType "operator" }}
#   docker.elastic.co/elasticsearch/elasticsearch:{{.Values.elasticsearch.tag}}
#   docker.elastic.co/kibana/kibana:{{.Values.kibana.tag}}
{{- end }}

# This ConfigMap contains customizations for Elasticsearch and Curator.
kind: ConfigMap
apiVersion: v1
metadata:
  name: tigera-es-config
  namespace: calico-monitoring
data:
  # The name of the cluster.  This field is used as part of the index name of Elasticsearch logs, and is intended
  # to allow multiple clusters to share one Elasticsearch cluster.  The value of this field must match that of
  # tigera.cnx-manager.cluster-name in tigera-cnx-manager-config.
  tigera.elasticsearch.cluster-name: "cluster"
  # The number of shards for index tigera_secure_ee_flows.
  tigera.elasticsearch.flows-index-shards: "5"
  # The retention period for flow logs, in days.  Logs written on a day that started at least this long ago are
  # removed.  To keep logs for at least x days, use a retention period of x+1.
  tigera.elasticsearch.flow-retention: "8"
  # The retention period for audit logs, in days.  Logs written on a day that started at least this long ago are
  # removed.  To keep logs for at least x days, use a retention period of x+1.
  tigera.elasticsearch.audit-retention: "367"
  # Whether to include the custom flow filters defined below in the fluentd config
  # file.  Value must be "true" or "false".
  tigera.elasticsearch.flow-filtering: "false"
  # Flow filtering additional fluentd configuration.  This field is only used when
  # tigera.elasticsearch-flow-filtering is set to "true".  The example here filters
  # out all flows to/from the dev namespace.
  tigera.elasticsearch.flow-filters.conf: |-
    <filter flows>
      @type grep
      <exclude>
        key source_namespace
        pattern dev
      </exclude>
      <exclude>
        key dest_namespace
        pattern dev
      </exclude>
    </filter>

---

# This manifest installs the Service which gets traffic to the calico-node metrics
# reporting endpoint.
apiVersion: v1
kind: Service
metadata:
  namespace: kube-system
  name: calico-node-metrics
  labels:
    k8s-app: {{ include "nodeName" . }}
spec:
  selector:
    k8s-app: {{ include "nodeName" . }}
  type: ClusterIP
  clusterIP: None
  ports:
  - name: calico-metrics-port
    port: 9081
    targetPort: 9081
    protocol: TCP
---

# This manifest creates a network policy to allow traffic to Alertmanager
# (TCP port 9093).
apiVersion: extensions/v1beta1
kind: NetworkPolicy
metadata:
  name: calico-node-alertmanager
  namespace: calico-monitoring
spec:
  ingress:
  - ports:
    - port: 9093
      protocol: TCP
  podSelector:
    matchLabels:
      alertmanager: calico-node-alertmanager
      app: alertmanager
---

# This manifest creates a network policy to allow traffic between
# Alertmanagers for HA configuration (TCP port 6783).
apiVersion: extensions/v1beta1
kind: NetworkPolicy
metadata:
  name: calico-node-alertmanager-mesh
  namespace: calico-monitoring
spec:
  ingress:
  - from:
    - podSelector:
        matchExpressions:
        - key: app
          operator: In
          values:
          - alertmanager
        - key: alertmanager
          operator: In
          values:
          - calico-node-alertmanager
    ports:
    - port: 6783
      protocol: TCP
  podSelector:
    matchLabels:
      alertmanager: calico-node-alertmanager
      app: alertmanager
---

# This manifest creates a network policy to allow traffic to access the
# Prometheus (TCP port 9090).
apiVersion: extensions/v1beta1
kind: NetworkPolicy
metadata:
  name: prometheus
  namespace: calico-monitoring
spec:
  ingress:
  - ports:
    - port: 9090
      protocol: TCP
  podSelector:
    matchLabels:
      app: prometheus
      prometheus: calico-node-prometheus
---

apiVersion: rbac.authorization.k8s.io/v1beta1
kind: ClusterRole
metadata:
  name: prometheus
rules:
- apiGroups: [""]
  resources:
  - nodes
  - services
  - endpoints
  - pods
  verbs: ["get", "list", "watch"]
- apiGroups: [""]
  resources:
  - configmaps
  verbs: ["get"]
- nonResourceURLs: ["/metrics"]
  verbs: ["get"]
---
apiVersion: rbac.authorization.k8s.io/v1beta1
kind: ClusterRoleBinding
metadata:
  name: prometheus
roleRef:
  apiGroup: rbac.authorization.k8s.io
  kind: ClusterRole
  name: prometheus
subjects:
- kind: ServiceAccount
  name: prometheus
  namespace: calico-monitoring
---
apiVersion: v1
kind: ServiceAccount
metadata:
  name: prometheus
  namespace: calico-monitoring
---

# This manifest creates a ServiceMonitor to select calico-node metrics endpoints.
apiVersion: monitoring.coreos.com/v1
kind: ServiceMonitor
metadata:
  name: calico-node-monitor
  namespace: calico-monitoring
  labels:
    team: network-operators
spec:
  selector:
    matchLabels:
      k8s-app: {{ include "nodeName" . }}
  namespaceSelector:
    matchNames:
    - kube-system
  endpoints:
  - port: calico-metrics-port
    interval: 5s
    scrapeTimeout: 5s
    honorLabels: true
---

{{ .Files.Get "prometheus-dp-alerting.yaml" }}

---

# This manifest creates a secret that will be mounted as the Alertmanager
# configuration file.
# Write your alertmanager configuration file based on
# https://prometheus.io/docs/alerting/configuration/
# and save it to a file, say alertmanager.yaml and then run:
#
#       $ cat alertmanager.yaml | base64 -w 0
#
# and paste the output below.
#
# The encoded secret below decodes to this configuration.
#
# global:
#   resolve_timeout: 5m
# route:
#   group_by: ['job']
#   group_wait: 30s
#   group_interval: 1m
#   repeat_interval: 5m
#   receiver: 'webhook'
#     group_by: ['alertname']
# receivers:
# - name: 'webhook'
#   webhook_configs:
#   - url: 'http://calico-alertmanager-webhook:30501/'

apiVersion: v1
kind: Secret
metadata:
  name: alertmanager-calico-node-alertmanager
  namespace: calico-monitoring
data:
  alertmanager.yaml: Z2xvYmFsOgogIHJlc29sdmVfdGltZW91dDogNW0Kcm91dGU6CiAgZ3JvdXBfYnk6IFsnam9iJ10KICBncm91cF93YWl0OiAzMHMKICBncm91cF9pbnRlcnZhbDogMW0KICByZXBlYXRfaW50ZXJ2YWw6IDVtCiAgcmVjZWl2ZXI6ICd3ZWJob29rJwpyZWNlaXZlcnM6Ci0gbmFtZTogJ3dlYmhvb2snCiAgd2ViaG9va19jb25maWdzOgogIC0gdXJsOiAnaHR0cDovL2NhbGljby1hbGVydG1hbmFnZXItd2ViaG9vazozMDUwMS8nCg==
---

apiVersion: monitoring.coreos.com/v1
kind: Alertmanager
metadata:
  name: calico-node-alertmanager
  namespace: calico-monitoring
spec:
  version: {{.Values.alertmanager.tag}}
  baseImage: quay.io/prometheus/alertmanager
  nodeSelector:
    beta.kubernetes.io/os: linux
    # If necessary, uncomment the line below and edit key:value pair with appropriate value for your environment.
    #node.role: infrastructure
  replicas: 3
---

# This manifest installs the Service which gets traffic to the Calico
# AlertManager.
apiVersion: v1
kind: Service
metadata:
  name: calico-node-alertmanager
  namespace: calico-monitoring
spec:
  type: NodePort
  ports:
  - name: web
    nodePort: 30903
    port: 9093
    protocol: TCP
    targetPort: web
  selector:
    alertmanager: calico-node-alertmanager
---

# This manifest runs a Prometheus instance that will monitor calico-node
# denied packet metrics.
apiVersion: monitoring.coreos.com/v1
kind: Prometheus
metadata:
  name: calico-node-prometheus
  namespace: calico-monitoring
spec:
  baseImage: quay.io/prometheus/prometheus
  nodeSelector:
    beta.kubernetes.io/os: linux
    # If necessary, uncomment the line below and edit key:value pair with appropriate value for your environment.
    #node.role: infrastructure
  serviceAccountName: prometheus
  serviceMonitorSelector:
    matchLabels:
      team: network-operators
  version: {{.Values.prometheus.tag}}
  retention: 24h
  resources:
    requests:
      memory: 400Mi
  ruleSelector:
    matchLabels:
      role: calico-prometheus-rules
      prometheus: calico-node-prometheus
  alerting:
    alertmanagers:
      - namespace: calico-monitoring
        name: calico-node-alertmanager
        port: web
        scheme: http
---

# This manifest installs the Service which gets traffic to the Calico
# Prometheus.
apiVersion: v1
kind: Service
metadata:
  name: calico-node-prometheus
  namespace: calico-monitoring
spec:
  type: NodePort
  ports:
  - name: web
    nodePort: 30909
    port: 9090
    protocol: TCP
    targetPort: web
  selector:
    prometheus: calico-node-prometheus

{{- if eq .Values.elasticsearchType "operator" }}
---

# Set up the elasticsearch cluster parameters
# These options can be modified for your deployment - see parameter list at https://github.com/upmc-enterprises/elasticsearch-operator
apiVersion: enterprises.upmc.com/v1
kind: ElasticsearchCluster
metadata:
  name: tigera-elasticsearch
  namespace: calico-monitoring
spec:
  nodeSelector:
    beta.kubernetes.io/os: linux
    # If necessary, uncomment the line below and edit key:value pair with appropriate value for your environment.
    #node.role: infrastructure
  kibana:
    image: docker.elastic.co/kibana/kibana:{{.Values.kibana.tag}}
  elastic-search-image: docker.elastic.co/elasticsearch/elasticsearch:{{.Values.elasticsearch.tag}}
  # For production deployments, modify the number of elasticsearch replicas accordingly
  client-node-replicas: 1
  master-node-replicas: 1
  data-node-replicas: 1
  network-host: 0.0.0.0
  zones: []
  use-ssl: false
  # For production volumes, consider increasing volume sizes, memory and adding backups
  data-volume-size: 5Gi
  java-options: "-Xms256m -Xmx256m"
  storage:
    storage-class: elasticsearch-storage
---

# Add a NodePort for access to Kibana on port 30601.
# This can be customized if you would like to expose Kibana in a different way.
apiVersion: v1
kind: Service
metadata:
  labels:
    name: kibana-tigera-elasticsearch
  name: tigera-kibana
  namespace: calico-monitoring
spec:
  selector:
    name: kibana-tigera-elasticsearch
  ports:
    - port: 5601
      targetPort: 5601
      nodePort: 30601
  type: NodePort
{{- end }}
---

apiVersion: v1
kind: ServiceAccount
metadata:
  name: tigera-fluentd
  namespace: calico-monitoring
---

kind: DaemonSet
apiVersion: extensions/v1beta1
metadata:
  name: tigera-fluentd-node
  namespace: calico-monitoring
  labels:
    k8s-app: tigera-fluentd-node
spec:
  selector:
    matchLabels:
      k8s-app: tigera-fluentd-node
  updateStrategy:
    type: RollingUpdate
    rollingUpdate:
      maxUnavailable: 1
  template:
    metadata:
      labels:
        k8s-app: tigera-fluentd-node
    spec:
      nodeSelector:
        beta.kubernetes.io/os: linux
      tolerations:
        # Make sure fluentd-node gets scheduled on all nodes.
        - effect: NoSchedule
          operator: Exists
        - effect: NoExecute
          operator: Exists
      serviceAccountName: tigera-fluentd
      imagePullSecrets:
        - name: cnx-pull-secret
      initContainers:
        # The fluentd image runs as user 1000, so make /var/log/calico writable by them
        - name: chown-logs
          image: busybox
          command: ['sh', '-c', 'chown -R 1000:1000 /var/log/calico']
          securityContext:
            privileged: true
          volumeMounts:
            - name: var-log-calico
              mountPath: /var/log/calico
      containers:
        - name: fluentd
          image: {{.Values.fluentd.image}}:{{.Values.fluentd.tag}}
          env:
            - name: ELASTIC_INDEX_SUFFIX
              valueFrom:
                configMapKeyRef:
                  name: tigera-es-config
                  key: tigera.elasticsearch.cluster-name
            - name: ELASTIC_FLOWS_INDEX_SHARDS
              valueFrom:
                configMapKeyRef:
                  name: tigera-es-config
                  key: tigera.elasticsearch.flows-index-shards
            - name: FLUENTD_FLOW_FILTERS
              valueFrom:
                configMapKeyRef:
                  name: tigera-es-config
                  key: tigera.elasticsearch.flow-filtering
            - name: FLOW_LOG_FILE
              value: /var/log/calico/flowlogs/flows.log
{{- if .Values.secure_es }}
            - name: ELASTIC_HOST
              valueFrom:
                configMapKeyRef:
                  name: tigera-es-proxy
                  key: elasticsearch.backend.host
            - name: ELASTIC_PORT
              valueFrom:
                configMapKeyRef:
                  name: tigera-es-proxy
                  key: elasticsearch.backend.port
            - name: FLUENTD_ES_SECURE
              value: "true"
            - name: ELASTIC_SSL_VERIFY
              value: "true" #ELASTIC_SSL_VERIFY
            - name: ELASTIC_USER
              valueFrom:
                secretKeyRef:
                  name: elastic-fluentd-user
                  key: username
            - name: ELASTIC_PASSWORD
              valueFrom:
                secretKeyRef:
                  name: elastic-fluentd-user
                  key: password
{{- else }}
            - name: ELASTIC_HOST
              value: elasticsearch-tigera-elasticsearch.calico-monitoring.svc.cluster.local
            - name: ELASTIC_PORT
              value: "9200"
            - name: FLUENTD_ES_SECURE
              value: "false"
{{- end }}
            - name: AWS_KEY_ID
              valueFrom:
                secretKeyRef:
                  name: tigera-s3-archiving
                  key: aws.key.id
                  optional: true
            - name: AWS_SECRET_KEY
              valueFrom:
                secretKeyRef:
                  name: tigera-s3-archiving
                  key: aws.secret.key
                  optional: true
            - name: S3_STORAGE
              valueFrom:
                configMapKeyRef:
                  name: tigera-s3-archiving
                  key: s3.storage
                  optional: true
            - name: S3_BUCKET_NAME
              valueFrom:
                configMapKeyRef:
                  name: tigera-s3-archiving
                  key: s3.bucket.name
                  optional: true
            - name: AWS_REGION
              valueFrom:
                configMapKeyRef:
                  name: tigera-s3-archiving
                  key: aws.region
                  optional: true
            - name: S3_BUCKET_PATH
              valueFrom:
                configMapKeyRef:
                  name: tigera-s3-archiving
                  key: s3.bucket.path
                  optional: true
            - name: S3_FLUSH_INTERVAL
              valueFrom:
                configMapKeyRef:
                  name: tigera-s3-archiving
                  key: s3.flush-interval
                  optional: true
            - name: SYSLOG_FLOW_LOG
              valueFrom:
                configMapKeyRef:
                  name: tigera-syslog-archiving
                  key: flow-logs
                  optional: true
            - name: SYSLOG_AUDIT_LOG
              valueFrom:
                configMapKeyRef:
                  name: tigera-syslog-archiving
                  key: audit-logs
                  optional: true
            - name: SYSLOG_HOST
              valueFrom:
                configMapKeyRef:
                  name: tigera-syslog-archiving
                  key: host
                  optional: true
            - name: SYSLOG_PORT
              valueFrom:
                configMapKeyRef:
                  name: tigera-syslog-archiving
                  key: port
                  optional: true
            - name: SYSLOG_PROTOCOL
              valueFrom:
                configMapKeyRef:
                  name: tigera-syslog-archiving
                  key: protocol
                  optional: true
            - name: SYSLOG_FLUSH_INTERVAL
              valueFrom:
                configMapKeyRef:
                  name: tigera-syslog-archiving
                  key: flush-interval
                  optional: true
            - name: SYSLOG_TLS
              valueFrom:
                configMapKeyRef:
                  name: tigera-syslog-archiving
                  key: tls
                  optional: true
            - name: SYSLOG_VERIFY_MODE
              valueFrom:
                configMapKeyRef:
                  name: tigera-syslog-archiving
                  key: verify_mode
                  optional: true
            - name: SYSLOG_HOSTNAME
              valueFrom:
                fieldRef:
                  fieldPath: spec.nodeName
{{- if eq .Values.orch "openshift" }}
          securityContext:
            privileged: true
{{- end }}
          volumeMounts:
            - name: var-log-calico
              mountPath: /var/log/calico
            - name: es-config
              mountPath: /etc/fluentd/flow-filters.conf
              subPath: tigera.elasticsearch.flow-filters.conf
{{- if .Values.secure_es }}
            - name: elastic-ca-cert-volume
              mountPath: /etc/fluentd/elastic
{{- end }}
            - name: syslog-config
              mountPath: /etc/fluentd/syslog/ca.pem
              subPath: ca
          readinessProbe:
            exec:
              command:
                - sh
                - -c
                - /bin/readiness.sh
            initialDelaySeconds: 60
            periodSeconds: 60
          livenessProbe:
            exec:
              command:
                - sh
                - -c
                - /usr/bin/fluentd -c /fluentd/etc/fluent.conf -p /fluentd/plugins --dry-run && curl -s http://localhost:24220/api/plugins.json
            initialDelaySeconds: 60
            periodSeconds: 60
      volumes:
        - name: var-log-calico
          hostPath:
            type: DirectoryOrCreate
            path: /var/log/calico
        - name: es-config
          configMap:
            name: tigera-es-config
{{- if .Values.secure_es }}
        # Should be created during installation process.
        - name: elastic-ca-cert-volume
          configMap:
            name: elastic-ca-config
{{- end }}
        - name: syslog-config
          configMap:
            name: tigera-syslog-archiving
            defaultMode: 420
            optional: true
---

apiVersion: batch/v1beta1
kind: CronJob
metadata:
  name: tigera-es-curator
  namespace: calico-monitoring
  labels:
    k8s-app: es-curator
spec:
  schedule: "@daily"
  jobTemplate:
    spec:
      template:
        metadata:
          name: tigera-es-curator
          namespace: calico-monitoring
          labels:
            k8s-app: es-curator
        spec:
          restartPolicy: OnFailure
          nodeSelector:
            beta.kubernetes.io/os: linux
          tolerations:
            - key: node-role.kubernetes.io/master
              effect: NoSchedule
          imagePullSecrets:
            - name: cnx-pull-secret
          containers:
            - name: tigera-es-curator
              image: {{.Values.esCurator.image}}:{{.Values.esCurator.tag}}
              env:
                - name: ELASTIC_INDEX_SUFFIX
                  valueFrom:
                    configMapKeyRef:
                      name: tigera-es-config
                      key: tigera.elasticsearch.cluster-name
                - name: EE_FLOWS_INDEX_RETENTION_PERIOD
                  valueFrom:
                    configMapKeyRef:
                      name: tigera-es-config
                      key: tigera.elasticsearch.flow-retention
                - name: EE_AUDIT_INDEX_RETENTION_PERIOD
                  valueFrom:
                    configMapKeyRef:
                      name: tigera-es-config
                      key: tigera.elasticsearch.audit-retention
{{- if .Values.secure_es }}
                - name: ELASTIC_HOST
                  valueFrom:
                    configMapKeyRef:
                      name: tigera-es-proxy
                      key: elasticsearch.backend.host
                - name: ELASTIC_PORT
                  valueFrom:
                    configMapKeyRef:
                      name: tigera-es-proxy
                      key: elasticsearch.backend.port
                - name: ELASTIC_USER
                  valueFrom:
                    secretKeyRef:
                      name: elastic-curator-user
                      key: username
                - name: ELASTIC_PASSWORD
                  valueFrom:
                    secretKeyRef:
                      name: elastic-curator-user
                      key: password
                - name: ELASTIC_SSL_VERIFY
                  value: "true"
                - name: ES_CURATOR_BACKEND_CERT
                  value: /etc/curator/elastic/ca.pem
{{- else }}
                - name: ELASTIC_HOST
                  value: elasticsearch-tigera-elasticsearch.calico-monitoring.svc.cluster.local
                - name: ELASTIC_PORT
                  value: "9200"
                - name: ELASTIC_SSL_VERIFY
                  value: "false"
{{- end }}
{{- if .Values.secure_es }}
              volumeMounts:
                - name: elastic-ca-cert-volume
                  mountPath: /etc/curator/elastic
{{- end }}
              livenessProbe:
                exec:
                  command:
                    - sh
                    - -c
                    - /usr/bin/curator --config /curator/curator_config.yaml --dry-run /curator/curator_action.yaml
                initialDelaySeconds: 60
                periodSeconds: 60
{{- if .Values.secure_es }}
          volumes:
            # Should be created during installation process.
            - name: elastic-ca-cert-volume
              configMap:
                name: elastic-ca-config
{{- end }}
---

apiVersion: batch/v1
kind: Job
metadata:
  name: elastic-tsee-installer
  namespace: calico-monitoring
spec:
  template:
    spec:
      restartPolicy: OnFailure
      imagePullSecrets:
        - name: cnx-pull-secret
      containers:
      - name: install
        image: {{.Values.elasticTseeInstaller.image}}:{{.Values.elasticTseeInstaller.tag}}
        env:
{{- if .Values.secure_es }}
          - name: ELASTIC_HOST
            valueFrom:
              configMapKeyRef:
                name: tigera-es-proxy
                key: elasticsearch.backend.host
          - name: ELASTIC_PORT
            valueFrom:
              configMapKeyRef:
                name: tigera-es-proxy
                key: elasticsearch.backend.port
          - name: KIBANA_HOST
            valueFrom:
              configMapKeyRef:
                name: tigera-es-proxy
                key: kibana.backend.host
          - name: KIBANA_PORT
            valueFrom:
              configMapKeyRef:
                name: tigera-es-proxy
                key: kibana.backend.port
          - name: USER
            valueFrom:
              secretKeyRef:
                name: elastic-ee-installer
                key: username
          - name: PASSWORD
            valueFrom:
              secretKeyRef:
                name: elastic-ee-installer
                key: password
          - name: CA_CERT
            value: /certs/ca.pem
        volumeMounts:
          - name: certs
            mountPath: /certs
      volumes:
        - name: certs
          configMap:
            name: elastic-ca-config
{{- else }}
          - name: ELASTIC_HOST
            value: elasticsearch-tigera-elasticsearch.calico-monitoring.svc.cluster.local
          - name: ELASTIC_PORT
            value: "9200"
          - name: KIBANA_HOST
            value: kibana-tigera-elasticsearch.calico-monitoring.svc.cluster.local
          - name: KIBANA_PORT
            value: "80"
          - name: ELASTIC_SCHEME
            value: "http"
          - name: KIBANA_SCHEME
            value: "http"
          - name: START_XPACK_TRIAL
            value: "true"
{{- end }}
---

apiVersion: v1
kind: ServiceAccount
metadata:
  name: intrusion-detection-controller
  namespace: calico-monitoring
---

kind: ClusterRole
apiVersion: rbac.authorization.k8s.io/v1beta1
metadata:
  name: intrusion-detection-controller
rules:
  - apiGroups:
      - "projectcalico.org"
    resources:
      - globalthreatfeeds
      - globalnetworksets
    verbs: ["*"]
---

kind: ClusterRoleBinding
apiVersion: rbac.authorization.k8s.io/v1beta1
metadata:
  name: intrusion-detection-controller
roleRef:
  apiGroup: rbac.authorization.k8s.io
  kind: ClusterRole
  name: intrusion-detection-controller
subjects:
- kind: ServiceAccount
  name: intrusion-detection-controller
  namespace: calico-monitoring
---

apiVersion: apps/v1
kind: Deployment
metadata:
  name: intrusion-detection-controller
  namespace: calico-monitoring
  labels:
    k8s-app: intrusion-detection-controller
spec:
  replicas: 1
  selector:
    matchLabels:
      k8s-app: intrusion-detection-controller
  template:
    metadata:
      labels:
        k8s-app: intrusion-detection-controller
    spec:
      serviceAccountName: intrusion-detection-controller
      containers:
      - name: controller
<<<<<<< HEAD
        image: {{ .Values.intrusionDetectionController.image }}:{{ .Values.intrusionDetectionController.tag }}
=======
        image: {{site.data.versions[page.version].first.dockerRepo}}/{{site.imageNames["intrusion-detection-controller"]}}:{{site.data.versions[page.version].first.components["intrusion-detection-controller"].version}}
        livenessProbe:
          exec:
            command: ["/healthz", "liveness"]
          initialDelaySeconds: 5
        name: controller
        readinessProbe:
          exec:
            command: ["/healthz", "readiness"]
          initialDelaySeconds: 5
>>>>>>> c347bf6e
        env:
{{- if .Values.secure_es }}
          - name: ELASTIC_HOST
            valueFrom:
              configMapKeyRef:
                name: tigera-es-proxy
                key: elasticsearch.backend.host
          - name: ELASTIC_PORT
            valueFrom:
              configMapKeyRef:
                name: tigera-es-proxy
                key: elasticsearch.backend.port
          - name: USER
            valueFrom:
              secretKeyRef:
                name: elastic-ee-intrusion-detection
                key: username
          - name: PASSWORD
            valueFrom:
              secretKeyRef:
                name: elastic-ee-intrusion-detection
                key: password
          - name: CA_CERT
            value: /certs/ca.pem
        volumeMounts:
          - name: certs
            mountPath: /certs
      volumes:
        - name: certs
          configMap:
            name: elastic-ca-config
{{- else }}
          - name: ELASTIC_HOST
            value: elasticsearch-tigera-elasticsearch.calico-monitoring.svc.cluster.local
          - name: ELASTIC_PORT
            value: "9200"
          - name: ELASTIC_SCHEME
            value: "http"
{{- end }}
---

# Network set for the K8s API Server's IP addresses.
apiVersion: projectcalico.org/v3
kind: GlobalNetworkSet
metadata:
  name: k8sapi-endpoints
  labels:
    role: k8s-apiserver-endpoints
spec:
  nets:
  # List of IP addresses for the host K8s API server
  - 0.0.0.0/0 #K8S_API_SERVER_IP

{{- if eq .Values.elasticsearchType "operator" }}
---
# Allow access to Elasticsearch client nodes from Kibana, fluentd, and the
# intrusion dection installer
apiVersion: projectcalico.org/v3
kind: NetworkPolicy
metadata:
  name: allow-cnx.elasticsearch-access
  namespace: calico-monitoring
spec:
  order: 1
  tier: allow-cnx
  selector: name == 'es-client-tigera-elasticsearch'
  types:
  - Ingress
  ingress:
  - action: Allow
    protocol: TCP
    source:
      selector: k8s-app == 'tigera-fluentd-node'
    destination:
      ports: [9200]
  - action: Allow
    protocol: TCP
    source:
      selector: name == 'kibana-tigera-elasticsearch'
    destination:
      ports: [9200]
  - action: Allow
    protocol: TCP
    source:
      selector: job-name == 'elastic-tsee-installer'
    destination:
      ports: [9200]
  - action: Allow
    protocol: TCP
    source:
      selector: k8s-app == 'es-curator'
    destination:
      ports: [9200]

---

# Allow access to Elasticsearch client nodes from kube-apiserver
apiVersion: projectcalico.org/v3
kind: GlobalNetworkPolicy
metadata:
  name: allow-cnx.elasticsearch-access
spec:
  order: 1
  tier: allow-cnx
  selector: name == 'es-client-tigera-elasticsearch'
  types:
  - Ingress
  ingress:
  - action: Allow
    protocol: TCP
    source:
      selector: role == 'k8s-apiserver-endpoints'
    destination:
      ports: [9200]

---

# Allow internal communication within the ElasticSearch cluster
apiVersion: projectcalico.org/v3
kind: NetworkPolicy
metadata:
  name: allow-cnx.elasticsearch-internal
  namespace: calico-monitoring
spec:
  order: 1
  tier: allow-cnx
  selector: cluster == 'tigera-elasticsearch'
  types:
  - Ingress
  ingress:
  - action: Allow
    protocol: TCP
    source:
      selector: cluster == 'tigera-elasticsearch'
    destination:
      ports: [9300]

---

# Allow access to Kibana
apiVersion: projectcalico.org/v3
kind: NetworkPolicy
metadata:
  name: allow-cnx.kibana-access
  namespace: calico-monitoring
spec:
  order: 1
  tier: allow-cnx
  selector: name == 'kibana-tigera-elasticsearch'
  types:
  - Ingress
  ingress:
  - action: Allow
    protocol: TCP
    source:
      # This policy allows access to Kibana from anywhere.
      # Narrow this down to your management network or remove this
      # policy to block access to Kibana.
      nets: ["0.0.0.0/0"]
    destination:
      ports: [5601]
  - action: Allow
    protocol: TCP
    source:
      # Allow the installer to access Kibana
      selector: job-name == 'elastic-tsee-installer'
    destination:
      ports: [5601]
{{- end }}<|MERGE_RESOLUTION|>--- conflicted
+++ resolved
@@ -848,10 +848,7 @@
       serviceAccountName: intrusion-detection-controller
       containers:
       - name: controller
-<<<<<<< HEAD
         image: {{ .Values.intrusionDetectionController.image }}:{{ .Values.intrusionDetectionController.tag }}
-=======
-        image: {{site.data.versions[page.version].first.dockerRepo}}/{{site.imageNames["intrusion-detection-controller"]}}:{{site.data.versions[page.version].first.components["intrusion-detection-controller"].version}}
         livenessProbe:
           exec:
             command: ["/healthz", "liveness"]
@@ -861,7 +858,6 @@
           exec:
             command: ["/healthz", "readiness"]
           initialDelaySeconds: 5
->>>>>>> c347bf6e
         env:
 {{- if .Values.secure_es }}
           - name: ELASTIC_HOST
