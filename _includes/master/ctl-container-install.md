## Installing {{include.cli}} as a container on a single host

1. Ensure that you have the [`config.json` file with the private Tigera registry credentials](/{{page.version}}/getting-started/#obtain-the-private-registry-credentials).
   
1. From a terminal prompt, use the following command to either create or open the `~/.docker/config.json` file.

   ```bash
   vi ~/.docker/config.json
   ```
   
1. Depending on the existing contents of the file, edit it in one of the following ways.

<<<<<<< HEAD
   - **New file**: Paste in the entire contents of the `config.json` file from Tigera. 
   
   - **Existing file without quay.io object**: Add the following lines from the `config.json` inside the `"auth"` object.
   
     ```json
     "quay.io": {
       "auth": "<ROBOT-TOKEN-VALUE>",
       "email": ""
     }
     ```
   
   - **Existing file with quay.io object**: Add the following lines from the `config.json` inside the `"quay.io"` object.
   
     ```json
     "auth": "<ROBOT-TOKEN-VALUE>",
     "email": ""
     ```
=======

## Installing calicoctl as a Kubernetes pod
>>>>>>> 652f49c1

1. Save and close the file.

<<<<<<< HEAD
1. Use the following commands to pull the `{{include.cli}}` image from the Tigera
   registry.
=======
Use the YAML that matches your datastore type to deploy the `calicoctl` container to your nodes.

- **etcd**
>>>>>>> 652f49c1

   ```bash
   docker pull {{site.imageNames[include.cli]}}:{{site.data.versions[page.version].first.components[include.cli].version}}
   ```
<<<<<<< HEAD
   
1. Confirm that the image has loaded by typing `docker images`.
=======
   kubectl apply -f \
   {{site.url}}/{{page.version}}/getting-started/kubernetes/installation/hosted/calicoctl.yaml
   ```

   > **Note**: You can also
   > [view the YAML in a new tab]({{site.url}}/{{page.version}}/getting-started/kubernetes/installation/hosted/calicoctl.yaml){:target="_blank"}.
   {: .alert .alert-info}

- **Kubernetes API datastore**
>>>>>>> 652f49c1

   ```bash
   REPOSITORY                TAG               IMAGE ID       CREATED         SIZE
   {{site.imageNames[include.cli]}}    {{site.data.versions[page.version].first.components[include.cli].version}}            e07d59b0eb8a   2 minutes ago   42MB
   ```
<<<<<<< HEAD

**Next step**:
[Configure `{{include.cli}}` to connect to your datastore](/{{page.version}}/usage/{{include.cli}}/configure/).

   
## Installing {{include.cli}} as a Kubernetes pod

### About installing {{include.cli}} as a Kubernetes pod

The steps to install `{{include.cli}}` as a container on each node vary according to where you 
want to pull the image from. Refer to the section that corresponds to your preferred 
private repository.

- [Pulling the image from Tigera's private registry](#pulling-the-image-from-tigeras-private-registry)
- [Pulling the image from another private registry](#pulling-the-image-from-another-private-registry)

### Pulling the image from Tigera's private registry

{% include {{page.version}}/load-docker-our-reg.md yaml=include.cli %}

### Pulling the image from another private registry

{% include {{page.version}}/load-docker.md yaml=include.cli %}
=======
   kubectl apply -f \
   {{site.url}}/{{page.version}}/getting-started/kubernetes/installation/hosted/kubernetes-datastore/calicoctl.yaml
   ```

   > **Note**: You can also
   > [view the YAML in a new tab]({{site.url}}/{{page.version}}/getting-started/kubernetes/installation/hosted/kubernetes-datastore/calicoctl.yaml){:target="_blank"}.
   {: .alert .alert-info}

You can then run commands using kubectl as shown below.

```
kubectl exec -ti -n kube-system calicoctl -- /calicoctl get profiles -o wide

NAME                 TAGS
kns.default          kns.default
kns.kube-system      kns.kube-system
```
>>>>>>> 652f49c1
<|MERGE_RESOLUTION|>--- conflicted
+++ resolved
@@ -1,83 +1,59 @@
 ## Installing {{include.cli}} as a container on a single host
 
 1. Ensure that you have the [`config.json` file with the private Tigera registry credentials](/{{page.version}}/getting-started/#obtain-the-private-registry-credentials).
-   
+
 1. From a terminal prompt, use the following command to either create or open the `~/.docker/config.json` file.
 
    ```bash
    vi ~/.docker/config.json
    ```
-   
+
 1. Depending on the existing contents of the file, edit it in one of the following ways.
 
-<<<<<<< HEAD
-   - **New file**: Paste in the entire contents of the `config.json` file from Tigera. 
-   
+   - **New file**: Paste in the entire contents of the `config.json` file from Tigera.
+
    - **Existing file without quay.io object**: Add the following lines from the `config.json` inside the `"auth"` object.
-   
+
      ```json
      "quay.io": {
        "auth": "<ROBOT-TOKEN-VALUE>",
        "email": ""
      }
      ```
-   
+
    - **Existing file with quay.io object**: Add the following lines from the `config.json` inside the `"quay.io"` object.
-   
+
      ```json
      "auth": "<ROBOT-TOKEN-VALUE>",
      "email": ""
      ```
-=======
-
-## Installing calicoctl as a Kubernetes pod
->>>>>>> 652f49c1
 
 1. Save and close the file.
 
-<<<<<<< HEAD
 1. Use the following commands to pull the `{{include.cli}}` image from the Tigera
    registry.
-=======
-Use the YAML that matches your datastore type to deploy the `calicoctl` container to your nodes.
-
-- **etcd**
->>>>>>> 652f49c1
 
    ```bash
    docker pull {{site.imageNames[include.cli]}}:{{site.data.versions[page.version].first.components[include.cli].version}}
    ```
-<<<<<<< HEAD
-   
+
 1. Confirm that the image has loaded by typing `docker images`.
-=======
-   kubectl apply -f \
-   {{site.url}}/{{page.version}}/getting-started/kubernetes/installation/hosted/calicoctl.yaml
-   ```
-
-   > **Note**: You can also
-   > [view the YAML in a new tab]({{site.url}}/{{page.version}}/getting-started/kubernetes/installation/hosted/calicoctl.yaml){:target="_blank"}.
-   {: .alert .alert-info}
-
-- **Kubernetes API datastore**
->>>>>>> 652f49c1
 
    ```bash
    REPOSITORY                TAG               IMAGE ID       CREATED         SIZE
    {{site.imageNames[include.cli]}}    {{site.data.versions[page.version].first.components[include.cli].version}}            e07d59b0eb8a   2 minutes ago   42MB
    ```
-<<<<<<< HEAD
 
 **Next step**:
 [Configure `{{include.cli}}` to connect to your datastore](/{{page.version}}/usage/{{include.cli}}/configure/).
 
-   
+
 ## Installing {{include.cli}} as a Kubernetes pod
 
 ### About installing {{include.cli}} as a Kubernetes pod
 
-The steps to install `{{include.cli}}` as a container on each node vary according to where you 
-want to pull the image from. Refer to the section that corresponds to your preferred 
+The steps to install `{{include.cli}}` as a container on each node vary according to where you
+want to pull the image from. Refer to the section that corresponds to your preferred
 private repository.
 
 - [Pulling the image from Tigera's private registry](#pulling-the-image-from-tigeras-private-registry)
@@ -90,14 +66,6 @@
 ### Pulling the image from another private registry
 
 {% include {{page.version}}/load-docker.md yaml=include.cli %}
-=======
-   kubectl apply -f \
-   {{site.url}}/{{page.version}}/getting-started/kubernetes/installation/hosted/kubernetes-datastore/calicoctl.yaml
-   ```
-
-   > **Note**: You can also
-   > [view the YAML in a new tab]({{site.url}}/{{page.version}}/getting-started/kubernetes/installation/hosted/kubernetes-datastore/calicoctl.yaml){:target="_blank"}.
-   {: .alert .alert-info}
 
 You can then run commands using kubectl as shown below.
 
@@ -107,5 +75,4 @@
 NAME                 TAGS
 kns.default          kns.default
 kns.kube-system      kns.kube-system
-```
->>>>>>> 652f49c1
+```