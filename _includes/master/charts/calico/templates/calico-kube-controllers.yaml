{{- if or (eq .Values.datastore "etcd") (eq .Values.network "calico") }}
# See https://github.com/projectcalico/kube-controllers
apiVersion: apps/v1
kind: Deployment
metadata:
  name: calico-kube-controllers
  namespace: kube-system
  labels:
    k8s-app: calico-kube-controllers
spec:
  # The controllers can only have a single active instance.
  replicas: 1
  selector:
    matchLabels:
      k8s-app: calico-kube-controllers
  strategy:
    type: Recreate
  template:
    metadata:
      name: calico-kube-controllers
      namespace: kube-system
      labels:
        k8s-app: calico-kube-controllers
      annotations:
        scheduler.alpha.kubernetes.io/critical-pod: ''
{{- if eq .Values.datastore "etcd" }}
        # This contains a hash of the {{include "variant_name" . | lower}}-config ConfigMap
        # and can be updated to trigger a rolling update if the ConfigMap is updated.
        calico-configmap-hash: {{ tuple "calico-config.yaml" . | include "calico.hash" }}
{{- end }}
{{- tuple .Values.kubeControllers "calico-kube-controllers" | include "calico.sec_app_profile" | indent 8 }}
    spec:
      nodeSelector:
<<<<<<< HEAD
        beta.kubernetes.io/os: linux
{{ if .Values.controlPlaneNodeSelector }}
{{- toYaml .Values.controlPlaneNodeSelector | indent 8 }}
{{- end }}
=======
        kubernetes.io/os: linux
>>>>>>> 599b6875
      tolerations:
        # Mark the pod as a critical add-on for rescheduling.
        - key: CriticalAddonsOnly
          operator: Exists
        - key: node-role.kubernetes.io/master
          effect: NoSchedule
      serviceAccountName: calico-kube-controllers
      priorityClassName: system-cluster-critical
{{- if .Values.imagePullSecrets }}
      imagePullSecrets:
{{- range $key, $value := .Values.imagePullSecrets }}
        - name: {{ $key }}
{{- end }}
{{- end }}
{{- if eq .Values.datastore "etcd" }}
      # The controllers must run in the host network namespace so that
      # it isn't governed by policy that would prevent it from working.
      hostNetwork: true
      containers:
        - name: calico-kube-controllers
          image: {{ join ":" (list .Values.kubeControllers.image .Values.kubeControllers.tag) }}
{{ tuple .Values.kubeControllers.resources | include "calico.resourceLimits" | indent 10 -}}
          env:
            # The location of the etcd cluster.
            - name: ETCD_ENDPOINTS
              valueFrom:
                configMapKeyRef:
                  name: {{include "variant_name" . | lower}}-config
                  key: etcd_endpoints
            # Location of the CA certificate for etcd.
            - name: ETCD_CA_CERT_FILE
              valueFrom:
                configMapKeyRef:
                  name: {{include "variant_name" . | lower}}-config
                  key: etcd_ca
            # Location of the client key for etcd.
            - name: ETCD_KEY_FILE
              valueFrom:
                configMapKeyRef:
                  name: {{include "variant_name" . | lower}}-config
                  key: etcd_key
            # Location of the client certificate for etcd.
            - name: ETCD_CERT_FILE
              valueFrom:
                configMapKeyRef:
                  name: {{include "variant_name" . | lower}}-config
                  key: etcd_cert
            # Choose which controllers to run.
            - name: ENABLED_CONTROLLERS
              value: policy,namespace,serviceaccount,workloadendpoint,node
{{- if .Values.kubeControllers.env }}
{{ toYaml .Values.kubeControllers.env | indent 12 }}
{{- end }}
          volumeMounts:
            # Mount in the etcd TLS secrets.
            - mountPath: /calico-secrets
              name: etcd-certs
          readinessProbe:
            exec:
              command:
              - /usr/bin/check-status
              - -r
      volumes:
        # Mount in the etcd TLS secrets with mode 400.
        # See https://kubernetes.io/docs/concepts/configuration/secret/
        - name: etcd-certs
          secret:
            secretName: calico-etcd-secrets
            defaultMode: 0400
{{- else if eq .Values.network "calico" }}
      containers:
        - name: calico-kube-controllers
          image: {{ join ":" (list .Values.kubeControllers.image .Values.kubeControllers.tag) }}
{{ tuple .Values.kubeControllers.resources | include "calico.resourceLimits" | indent 10 -}}
          env:
            # Choose which controllers to run.
            - name: ENABLED_CONTROLLERS
              value: node,service
            - name: DATASTORE_TYPE
              value: kubernetes
{{- if .Values.kubeControllers.env }}
{{ toYaml .Values.kubeControllers.env | indent 12 }}
{{- end }}
          readinessProbe:
            exec:
              command:
              - /usr/bin/check-status
              - -r
{{- end }}

---

apiVersion: v1
kind: ServiceAccount
metadata:
  name: calico-kube-controllers
  namespace: kube-system
{{- end -}}<|MERGE_RESOLUTION|>--- conflicted
+++ resolved
@@ -31,14 +31,10 @@
 {{- tuple .Values.kubeControllers "calico-kube-controllers" | include "calico.sec_app_profile" | indent 8 }}
     spec:
       nodeSelector:
-<<<<<<< HEAD
-        beta.kubernetes.io/os: linux
+        kubernetes.io/os: linux
 {{ if .Values.controlPlaneNodeSelector }}
 {{- toYaml .Values.controlPlaneNodeSelector | indent 8 }}
 {{- end }}
-=======
-        kubernetes.io/os: linux
->>>>>>> 599b6875
       tolerations:
         # Mark the pod as a critical add-on for rescheduling.
         - key: CriticalAddonsOnly
