--- conflicted
+++ resolved
@@ -234,10 +234,7 @@
             # Auto-detect the BGP IP address.
             - name: IP
               value: "autodetect"
-<<<<<<< HEAD
-=======
             # {{- if .Values.bpf -}} For best performance, disable {{- else -}} Enable {{- end -}} IPIP
->>>>>>> df646283
             - name: CALICO_IPV4POOL_IPIP
               value: "{{- if .Values.bpf -}} Never {{- else -}} {{ .Values.initialPool.ipIpMode }} {{- end -}}"
             # Set MTU for tunnel device used if ipip is enabled
