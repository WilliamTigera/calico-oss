--- conflicted
+++ resolved
@@ -180,13 +180,8 @@
                             within the selected service(s) will be matched, and only
                             to/from each endpoint's port. \n Services cannot be specified
                             on the same rule as Selector, NotSelector, NamespaceSelector,
-<<<<<<< HEAD
-                            Ports, NotPorts, Nets, NotNets or ServiceAccounts. \n
-                            Only valid on egress rules."
-=======
                             Nets, NotNets or ServiceAccounts. \n Ports and NotPorts
                             can only be specified with Services on ingress rules."
->>>>>>> 7f70c8f4
                           properties:
                             name:
                               description: Name specifies the name of a Kubernetes
@@ -420,13 +415,8 @@
                             within the selected service(s) will be matched, and only
                             to/from each endpoint's port. \n Services cannot be specified
                             on the same rule as Selector, NotSelector, NamespaceSelector,
-<<<<<<< HEAD
-                            Ports, NotPorts, Nets, NotNets or ServiceAccounts. \n
-                            Only valid on egress rules."
-=======
                             Nets, NotNets or ServiceAccounts. \n Ports and NotPorts
                             can only be specified with Services on ingress rules."
->>>>>>> 7f70c8f4
                           properties:
                             name:
                               description: Name specifies the name of a Kubernetes
@@ -581,13 +571,8 @@
                             within the selected service(s) will be matched, and only
                             to/from each endpoint's port. \n Services cannot be specified
                             on the same rule as Selector, NotSelector, NamespaceSelector,
-<<<<<<< HEAD
-                            Ports, NotPorts, Nets, NotNets or ServiceAccounts. \n
-                            Only valid on egress rules."
-=======
                             Nets, NotNets or ServiceAccounts. \n Ports and NotPorts
                             can only be specified with Services on ingress rules."
->>>>>>> 7f70c8f4
                           properties:
                             name:
                               description: Name specifies the name of a Kubernetes
@@ -821,13 +806,8 @@
                             within the selected service(s) will be matched, and only
                             to/from each endpoint's port. \n Services cannot be specified
                             on the same rule as Selector, NotSelector, NamespaceSelector,
-<<<<<<< HEAD
-                            Ports, NotPorts, Nets, NotNets or ServiceAccounts. \n
-                            Only valid on egress rules."
-=======
                             Nets, NotNets or ServiceAccounts. \n Ports and NotPorts
                             can only be specified with Services on ingress rules."
->>>>>>> 7f70c8f4
                           properties:
                             name:
                               description: Name specifies the name of a Kubernetes
