
---
apiVersion: apiextensions.k8s.io/v1
kind: CustomResourceDefinition
metadata:
  name: ippools.crd.projectcalico.org
spec:
  group: crd.projectcalico.org
  names:
    kind: IPPool
    listKind: IPPoolList
    plural: ippools
    singular: ippool
  scope: Cluster
  versions:
  - name: v1
    schema:
      openAPIV3Schema:
        properties:
          apiVersion:
            description: 'APIVersion defines the versioned schema of this representation
              of an object. Servers should convert recognized schemas to the latest
              internal value, and may reject unrecognized values. More info: https://git.k8s.io/community/contributors/devel/sig-architecture/api-conventions.md#resources'
            type: string
          kind:
            description: 'Kind is a string value representing the REST resource this
              object represents. Servers may infer this from the endpoint the client
              submits requests to. Cannot be updated. In CamelCase. More info: https://git.k8s.io/community/contributors/devel/sig-architecture/api-conventions.md#types-kinds'
            type: string
          metadata:
            type: object
          spec:
            description: IPPoolSpec contains the specification for an IPPool resource.
            properties:
              allowedUses:
                description: AllowedUse controls what the IP pool will be used for.  If
                  not specified or empty, defaults to ["Tunnel", "Workload"] for back-compatibility
                items:
                  type: string
                type: array
<<<<<<< HEAD
              awsSubnetID:
                description: 'AWSSubnetID if specified Calico will attempt to ensure
                  that IPs chosen from this IP pool are routed to the corresponding
                  node by adding one or more secondary ENIs to the node and explicitly
                  assigning the IP to one of the secondary ENIs.  Important: since
                  subnets cannot cross availability zones, it''s important to use
                  Kubernetes node selectors to avoid scheduling pods to one availability
                  zone using an IP pool that is backed by a subnet that belongs to
                  another availability zone. If AWSSubnetID is specified, then the
                  CIDR of the IP pool must be contained within the specified AWS subnet.'
                type: string
=======
>>>>>>> 7f70c8f4
              blockSize:
                description: The block size to use for IP address assignments from
                  this pool. Defaults to 26 for IPv4 and 112 for IPv6.
                type: integer
              cidr:
                description: The pool CIDR.
                type: string
              disabled:
                description: When disabled is true, Calico IPAM will not assign addresses
                  from this pool.
                type: boolean
              disableBGPExport:
                description: 'Disable exporting routes from this IP Pool’s CIDR over
                  BGP. [Default: false]'
                type: boolean
              ipip:
                description: 'Deprecated: this field is only used for APIv1 backwards
                  compatibility. Setting this field is not allowed, this field is
                  for internal use only.'
                properties:
                  enabled:
                    description: When enabled is true, ipip tunneling will be used
                      to deliver packets to destinations within this pool.
                    type: boolean
                  mode:
                    description: The IPIP mode.  This can be one of "always" or "cross-subnet".  A
                      mode of "always" will also use IPIP tunneling for routing to
                      destination IP addresses within this pool.  A mode of "cross-subnet"
                      will only use IPIP tunneling when the destination node is on
                      a different subnet to the originating node.  The default value
                      (if not specified) is "always".
                    type: string
                type: object
              ipipMode:
                description: Contains configuration for IPIP tunneling for this pool.
                  If not specified, then this is defaulted to "Never" (i.e. IPIP tunneling
                  is disabled).
                type: string
              nat-outgoing:
                description: 'Deprecated: this field is only used for APIv1 backwards
                  compatibility. Setting this field is not allowed, this field is
                  for internal use only.'
                type: boolean
              natOutgoing:
                description: When nat-outgoing is true, packets sent from Calico networked
                  containers in this pool to destinations outside of this pool will
                  be masqueraded.
                type: boolean
              nodeSelector:
                description: Allows IPPool to allocate for a specific node by label
                  selector.
                type: string
              vxlanMode:
                description: Contains configuration for VXLAN tunneling for this pool.
                  If not specified, then this is defaulted to "Never" (i.e. VXLAN
                  tunneling is disabled).
                type: string
            required:
            - cidr
            type: object
        type: object
    served: true
    storage: true
status:
  acceptedNames:
    kind: ""
    plural: ""
  conditions: []
  storedVersions: []<|MERGE_RESOLUTION|>--- conflicted
+++ resolved
@@ -38,7 +38,6 @@
                 items:
                   type: string
                 type: array
-<<<<<<< HEAD
               awsSubnetID:
                 description: 'AWSSubnetID if specified Calico will attempt to ensure
                   that IPs chosen from this IP pool are routed to the corresponding
@@ -50,8 +49,6 @@
                   another availability zone. If AWSSubnetID is specified, then the
                   CIDR of the IP pool must be contained within the specified AWS subnet.'
                 type: string
-=======
->>>>>>> 7f70c8f4
               blockSize:
                 description: The block size to use for IP address assignments from
                   this pool. Defaults to 26 for IPv4 and 112 for IPv6.
