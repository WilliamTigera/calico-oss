apiVersion: rbac.authorization.k8s.io/v1
kind: ClusterRole
metadata:
  name: tigera-operator
rules:
  - apiGroups:
      - ""
    resources:
      - namespaces
      - pods
      - podtemplates
      - services
      - endpoints
      - events
      - configmaps
      - secrets
      - serviceaccounts
    verbs:
      - create
      - get
      - list
      - update
      - delete
      - watch
  - apiGroups:
      - ""
    resources:
      - nodes
    verbs:
      # Need to update node labels when migrating nodes.
      - 'get'
      - 'patch'
      - 'list'
      # We need this for Typha autoscaling
      - 'watch'
  - apiGroups:
      - rbac.authorization.k8s.io
    resources:
      - clusterroles
      - clusterrolebindings
      - rolebindings
      - roles
    verbs:
      - create
      - get
      - list
      - update
      - delete
      - watch
      - bind
      - escalate
  - apiGroups:
      - apps
    resources:
      - deployments
      - daemonsets
      - statefulsets
    verbs:
      - create
      - get
      - list
      - patch
      - update
      - delete
      - watch
  - apiGroups:
      - apps
    resourceNames:
      - tigera-operator
    resources:
      - deployments/finalizers
    verbs:
      - update
  - apiGroups:
      - operator.tigera.io
    resources:
      - '*'
    verbs:
      - create
      - get
      - list
      - update
      - patch
      - delete
      - watch
  - apiGroups:
    - crd.projectcalico.org
    resources:
    - felixconfigurations
    verbs:
    - patch
  - apiGroups:
    - crd.projectcalico.org
    resources:
    - ippools
    verbs:
    - get
    - list
    - watch
  - apiGroups:
      - scheduling.k8s.io
    resources:
      - priorityclasses
    verbs:
      - create
      - get
      - list
      - update
      - delete
      - watch
  - apiGroups:
      - monitoring.coreos.com
    resources:
      - servicemonitors
    verbs:
      - get
      - create
  - apiGroups:
      - policy
    resources:
      - poddisruptionbudgets
    verbs:
      - create
      - get
      - list
      - update
      - delete
      - watch
  - apiGroups:
      - apiregistration.k8s.io
    resources:
      - apiservices
    verbs:
      - list
      - watch
{{- if eq .Values.installation.kubernetesProvider "openshift" }}
  # When running in OpenShift, we need to update networking config.
  - apiGroups:
      - config.openshift.io
    resources:
      - networks/status
    verbs:
      - get
      - list
      - update
  - apiGroups:
      - config.openshift.io
    resources:
      - networks
      - infrastructures
    verbs:
      - get
      - list
      - patch
      - watch
  # On OpenShift, we need to modify SCCs.
  - apiGroups:
      - security.openshift.io
    resources:
      - securitycontextconstraints
    verbs:
      - create
      - get
      - list
      - update
      - delete
      - watch
  # For host network access.
  - apiGroups:
      - security.openshift.io
    resources:
      - securitycontextconstraints
    resourceNames:
      - hostnetwork
    verbs:
      - use
  # Need these permissions for the calicoctl init container.
  - apiGroups:
      - crd.projectcalico.org
    resources:
      - bgpconfigurations
      - bgppeers
      - felixconfigurations
      - kubecontrollersconfigurations
      - globalnetworkpolicies
      - globalnetworksets
      - hostendpoints
      - networkpolicies
      - networksets
    verbs:
      - create
  - apiGroups:
     - crd.projectcalico.org
    resources:
      - ipamblocks
    verbs:
      - list
  # For AWS security group setup.
  - apiGroups:
      - crd.projectcalico.org
    resources:
      - ippools
    verbs:
      - create
      - list
  - apiGroups:
     - crd.projectcalico.org
    resources:
      - ipamblocks
    verbs:
      - list
{{- else }}
  # Add the appropriate pod security policy permissions
  - apiGroups:
      - policy
    resources:
      - podsecuritypolicies
    resourceNames:
      - tigera-operator
    verbs:
      - use
  - apiGroups:
      - policy
    resources:
      - podsecuritypolicies
    verbs:
      - get
      - list
      - watch
      - create
      - update
<<<<<<< HEAD
{{- end }}
    # Permissions below this point are required for TSEE only.
  # For AWS security group setup. In enterprise, also needed for IDS installer and curator cronjob.
  - apiGroups:
      - batch
    resources:
      - jobs
      - cronjobs
    verbs:
      - '*'
  # The Tigera API server needs to be registered.
  - apiGroups:
      - apiregistration.k8s.io
    resources:
      - apiservices
    verbs:
      - get
      - create
      - update
  - apiGroups:
      - projectcalico.org
    resources:
      - globalreporttypes
      - licensekeys
      - globalalerttemplates
    verbs:
      - '*'
  - apiGroups:
      - elasticsearch.k8s.elastic.co
    resources:
      - elasticsearches
    verbs:
      - '*'
  - apiGroups:
      - storage.k8s.io
    resources:
      - storageclasses
    verbs:
      - '*'
  - apiGroups:
      - kibana.k8s.elastic.co
    resources:
      - kibanas
    verbs:
      - '*'
  - apiGroups:
      - admissionregistration.k8s.io
    resources:
      - validatingwebhookconfigurations
    verbs:
      - '*'
  # Add the permissions to monitor the status of certificate signing requests when certificate management is enabled.
=======
# Add the permissions to monitor the status of certificatesigningrequests when certificate management is enabled.
>>>>>>> ffbfbe23
  - apiGroups:
      - certificates.k8s.io
    resources:
      - certificatesigningrequests
    verbs:
<<<<<<< HEAD
      - list
=======
      - list
{{- end }}
>>>>>>> ffbfbe23
<|MERGE_RESOLUTION|>--- conflicted
+++ resolved
@@ -229,7 +229,13 @@
       - watch
       - create
       - update
-<<<<<<< HEAD
+# Add the permissions to monitor the status of certificatesigningrequests when certificate management is enabled.
+  - apiGroups:
+      - certificates.k8s.io
+    resources:
+      - certificatesigningrequests
+    verbs:
+      - list
 {{- end }}
     # Permissions below this point are required for TSEE only.
   # For AWS security group setup. In enterprise, also needed for IDS installer and curator cronjob.
@@ -282,17 +288,9 @@
     verbs:
       - '*'
   # Add the permissions to monitor the status of certificate signing requests when certificate management is enabled.
-=======
-# Add the permissions to monitor the status of certificatesigningrequests when certificate management is enabled.
->>>>>>> ffbfbe23
   - apiGroups:
       - certificates.k8s.io
     resources:
       - certificatesigningrequests
     verbs:
-<<<<<<< HEAD
-      - list
-=======
-      - list
-{{- end }}
->>>>>>> ffbfbe23
+      - list