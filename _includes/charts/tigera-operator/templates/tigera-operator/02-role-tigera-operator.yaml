# Permissions required when running the operator for a Calico cluster.
apiVersion: rbac.authorization.k8s.io/v1
kind: ClusterRole
metadata:
  name: tigera-operator
rules:
  - apiGroups:
      - ""
    resources:
      - namespaces
      - pods
      - podtemplates
      - services
      - endpoints
      - events
      - configmaps
      - secrets
      - serviceaccounts
      - resourcequotas
    verbs:
      - create
      - get
      - list
      - update
      - delete
      - watch
  - apiGroups:
      - ""
    resources:
      - resourcequotas
    verbs:
      - list
      - get
      - watch
  - apiGroups:
      - ""
    resources:
      - resourcequotas
    verbs:
      - create
      - get
      - list
      - update
      - delete
      - watch
    resourceNames:
      - calico-critical-pods
      - tigera-critical-pods
  - apiGroups:
      - ""
    resources:
      - nodes
    verbs:
      # Need to update node labels when migrating nodes.
      - get
      - patch
      - list
      # We need this for Typha autoscaling
      - watch
  - apiGroups:
      - rbac.authorization.k8s.io
    resources:
      - clusterroles
      - clusterrolebindings
      - rolebindings
      - roles
    verbs:
      - create
      - get
      - list
      - update
      - delete
      - watch
      - bind
      - escalate
  - apiGroups:
      - apps
    resources:
      - deployments
      - daemonsets
      - statefulsets
    verbs:
      - create
      - get
      - list
      - patch
      - update
      - delete
      - watch
  - apiGroups:
      - apps
    resourceNames:
      - tigera-operator
    resources:
      - deployments/finalizers
    verbs:
      - update
  - apiGroups:
      - operator.tigera.io
    resources:
      - '*'
    verbs:
      - create
      - get
      - list
      - update
      - patch
      - delete
      - watch
  - apiGroups:
    - networking.k8s.io
    resources:
    - networkpolicies
    verbs:
      - create
      - update
      - delete
      - get
      - list
      - watch
  - apiGroups:
    - crd.projectcalico.org
    resources:
    - felixconfigurations
    verbs:
    - create
    - patch
    - list
    - get
    - watch
  - apiGroups:
    - crd.projectcalico.org
    resources:
    - ippools
    - kubecontrollersconfigurations
    verbs:
    - get
    - list
    - watch
  - apiGroups:
      - scheduling.k8s.io
    resources:
      - priorityclasses
    verbs:
      - create
      - get
      - list
      - update
      - delete
      - watch
  - apiGroups:
<<<<<<< HEAD
      - monitoring.coreos.com
    resources:
      - alertmanagers
      - podmonitors
      - prometheuses
      - prometheusrules
      - servicemonitors
      - thanosrulers
    verbs:
      - list
      - watch
  - apiGroups:
=======
>>>>>>> 7f70c8f4
      - policy
    resources:
      - poddisruptionbudgets
    verbs:
      - create
      - get
      - list
      - update
      - delete
      - watch
  - apiGroups:
      - apiregistration.k8s.io
    resources:
      - apiservices
    verbs:
      - list
      - watch
      - create 
      - update
  # Needed for operator lock
  - apiGroups:
      - coordination.k8s.io
    resources:
      - leases
    verbs:
      - create
      - get
      - list
      - update
      - delete
      - watch
{{- if eq .Values.installation.kubernetesProvider "openshift" }}
  # When running in OpenShift, we need to update networking config.
  - apiGroups:
      - config.openshift.io
    resources:
      - networks/status
    verbs:
      - get
      - list
      - update
  - apiGroups:
      - config.openshift.io
    resources:
      - networks
      - infrastructures
    verbs:
      - get
      - list
      - patch
      - watch
  # On OpenShift, we need to modify SCCs.
  - apiGroups:
      - security.openshift.io
    resources:
      - securitycontextconstraints
    verbs:
      - create
      - get
      - list
      - update
      - delete
      - watch
  # The following rule is only for operator certification purposes.
  # The operator normally runs in a namespace with openshift.io/run-level=0 which bypasses SCC.
  # However in certification tests, the operator is run in a normal namespace so this
  # rule is needed for host networking and hostPath volume access.
  - apiGroups:
      - security.openshift.io
    resources:
      - securitycontextconstraints
    resourceNames:
      - hostaccess
    verbs:
      - use
  # Need these permissions for the calicoctl init container.
  - apiGroups:
      - crd.projectcalico.org
    resources:
      - bgpconfigurations
      - bgppeers
      - felixconfigurations
      - kubecontrollersconfigurations
      - globalnetworkpolicies
      - globalnetworksets
      - hostendpoints
      - networkpolicies
      - networksets
    verbs:
      - create
  - apiGroups:
     - crd.projectcalico.org
    resources:
      - ipamblocks
    verbs:
      - list
  # Need this permission for the calicoctl version mismatch checking
  - apiGroups:
      - crd.projectcalico.org
    resources:
      - clusterinformations
    verbs:
      - get
  # For AWS security group setup.
  - apiGroups:
      - crd.projectcalico.org
    resources:
      - ippools
    verbs:
      - create
      - list
  - apiGroups:
     - crd.projectcalico.org
    resources:
      - ipamblocks
    verbs:
      - list
{{- else }}
  # Add the appropriate pod security policy permissions
  - apiGroups:
      - policy
    resources:
      - podsecuritypolicies
    resourceNames:
      - tigera-operator
    verbs:
      - use
  - apiGroups:
      - policy
    resources:
      - podsecuritypolicies
    verbs:
      - get
      - list
      - watch
      - create
      - update
      - delete
{{- end }}
  # Permissions below this point are required for TSEE only.
  # For AWS security group setup. In enterprise, also needed for IDS installer and curator cronjob.
  - apiGroups:
      - batch
    resources:
      - jobs
      - cronjobs
    verbs:
      - '*'
  # The Tigera API server needs to be registered.
  - apiGroups:
      - apiregistration.k8s.io
    resources:
      - apiservices
    verbs:
      - get
      - create
      - update
  - apiGroups:
      - projectcalico.org
    resources:
      - globalreporttypes
      - licensekeys
      - globalalerttemplates
    verbs:
      - '*'
  - apiGroups:
      - elasticsearch.k8s.elastic.co
    resources:
      - elasticsearches
    verbs:
      - '*'
  - apiGroups:
      - storage.k8s.io
    resources:
      - storageclasses
    verbs:
      - '*'
  - apiGroups:
      - kibana.k8s.elastic.co
    resources:
      - kibanas
    verbs:
      - '*'
  - apiGroups:
      - admissionregistration.k8s.io
    resources:
      - validatingwebhookconfigurations
    verbs:
      - '*'
  - apiGroups:
      - projectcalico.org
    resources:
      - deeppacketinspections
    verbs:
      - list
      - get
      - watch
  # Add the permissions to monitor the status of certificate signing requests when certificate management is enabled.
  - apiGroups:
      - certificates.k8s.io
    resources:
      - certificatesigningrequests
    verbs:
      - list<|MERGE_RESOLUTION|>--- conflicted
+++ resolved
@@ -149,7 +149,6 @@
       - delete
       - watch
   - apiGroups:
-<<<<<<< HEAD
       - monitoring.coreos.com
     resources:
       - alertmanagers
@@ -162,8 +161,6 @@
       - list
       - watch
   - apiGroups:
-=======
->>>>>>> 7f70c8f4
       - policy
     resources:
       - poddisruptionbudgets
