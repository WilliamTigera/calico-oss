// Copyright (c) 2016 Tigera, Inc. All rights reserved.
//
// Licensed under the Apache License, Version 2.0 (the "License");
// you may not use this file except in compliance with the License.
// You may obtain a copy of the License at
//
//     http://www.apache.org/licenses/LICENSE-2.0
//
// Unless required by applicable law or agreed to in writing, software
// distributed under the License is distributed on an "AS IS" BASIS,
// WITHOUT WARRANTIES OR CONDITIONS OF ANY KIND, either express or implied.
// See the License for the specific language governing permissions and
// limitations under the License.
package main

import (
	"fmt"
	"io/ioutil"
	"os"
	"regexp"
	"strconv"
	"strings"
	"time"

	"github.com/projectcalico/calico/calico_node/calicoclient"
	"github.com/projectcalico/calico/calico_node/startup/autodetection"
	"github.com/projectcalico/libcalico-go/lib/api"
	"github.com/projectcalico/libcalico-go/lib/client"
	"github.com/projectcalico/libcalico-go/lib/errors"
	"github.com/projectcalico/libcalico-go/lib/ipip"
	"github.com/projectcalico/libcalico-go/lib/net"
	"github.com/projectcalico/libcalico-go/lib/numorstring"
	log "github.com/sirupsen/logrus"
)

const (
	DEFAULT_IPV4_POOL_CIDR              = "192.168.0.0/16"
	DEFAULT_IPV6_POOL_CIDR              = "fd80:24e2:f998:72d6::/64"
	AUTODETECTION_METHOD_FIRST          = "first-found"
	AUTODETECTION_METHOD_CAN_REACH      = "can-reach="
	AUTODETECTION_METHOD_INTERFACE      = "interface="
	AUTODETECTION_METHOD_SKIP_INTERFACE = "skip-interface="
)

// Default interfaces to exclude for any logic following the first-found
// auto detect IP method
var DEFAULT_INTERFACES_TO_EXCLUDE []string = []string{
	"docker.*", "cbr.*", "dummy.*",
	"virbr.*", "lxcbr.*", "veth.*", "lo",
	"cali.*", "tunl.*", "flannel.*",
}

// Version string, set during build.
var VERSION string

// For testing purposes we define an exit function that we can override.
var exitFunction = os.Exit

// This file contains the main startup processing for the calico/node.  This
// includes:
// -  Detecting IP address and Network to use for BGP
// -  Configuring the node resource with IP/AS information provided in the
//    environment, or autodetected.
// -  Creating default IP Pools for quick-start use

func main() {
	// Check $CALICO_STARTUP_LOGLEVEL to capture early log statements
	configureLogging()

	// Determine the name for this node and ensure the environment is always
	// available in the startup env file that is sourced in rc.local.
	nodeName := determineNodeName()

	// Create the Calico API client.
	cfg, client := calicoclient.CreateClient()

	// An explicit value of true is required to wait for the datastore.
	if os.Getenv("WAIT_FOR_DATASTORE") == "true" {
		waitForConnection(client)
		log.Info("Datastore is ready")
	} else {
		message("Skipping datastore connection test")
	}

	// Query the current Node resources.  We update our node resource with
	// updated IP data and use the full list of nodes for validation.
	node := getNode(client, nodeName)

	// If Calico is running in policy only mode we don't need to write
	// BGP related details to the Node.
	if os.Getenv("CALICO_NETWORKING_BACKEND") != "none" {
		// Configure and verify the node IP addresses and subnets.
		checkConflicts := configureIPsAndSubnets(node)

		// If we report an IP change (v4 or v6) we should verify there are no
		// conflicts between Nodes.
		if checkConflicts && os.Getenv("DISABLE_NODE_IP_CHECK") != "true" {
			checkConflictingNodes(client, node)
		}

<<<<<<< HEAD
	// Check for conflicting node configuration
	// TODO: Re-enable only on first invocation to avoid thundering
	// herd during full system restart.
	//checkConflictingNodes(client, node)
=======
		// Configure the node AS number.
		configureASNumber(node)
	}
>>>>>>> 9a03600f

	// Check expected filesystem
	ensureFilesystemAsExpected()

	// Apply the updated node resource.
	if _, err := client.Nodes().Apply(node); err != nil {
		fatal("Unable to set node resource configuration: %s", err)
		terminate()
	}

	// Configure IP Pool configuration.
	configureIPPools(client)

	// Set default configuration required for the cluster.
	if err := ensureDefaultConfig(cfg, client, node); err != nil {
		fatal("Unable to set global default configuration: %s", err)
		terminate()
	}

	// Write the startup.env file now that we are ready to start other
	// components.
	writeStartupEnv(nodeName)

	// Tell the user what the name of the node is.
	message("Using node name: %s", nodeName)
}

func configureLogging() {
	// Default to error logging
	logLevel := log.ErrorLevel

	rawLogLevel := os.Getenv("CALICO_STARTUP_LOGLEVEL")
	if rawLogLevel != "" {
		parsedLevel, err := log.ParseLevel(rawLogLevel)
		if err == nil {
			logLevel = parsedLevel
		} else {
			log.WithError(err).Error("Failed to parse log level, defaulting to error.")
		}
	}

	log.SetLevel(logLevel)
	log.Infof("Early log level set to %v", logLevel)
}

// determineNodeName is called to determine the node name to use for this instance
// of calico/node.
func determineNodeName() string {
	// Determine the name of this node.
	nodeName := os.Getenv("NODENAME")
	if nodeName == "" {
		// NODENAME not specified, check HOSTNAME (we maintain this for
		// backwards compatibility).
		log.Info("NODENAME environment not specified - check HOSTNAME")
		nodeName = os.Getenv("HOSTNAME")
	}
	if nodeName == "" {
		// The node name has not been specified.  We need to use the OS
		// hostname - but should warn the user that this is not a
		// recommended way to start the node container.
		var err error
		if nodeName, err = os.Hostname(); err != nil {
			log.Info("Unable to determine hostname - exiting")
			panic(err)
		}

		message("******************************************************************************")
		message("* WARNING                                                                    *")
		message("* Auto-detecting node name.  It is recommended that an explicit fixed value  *")
		message("* is supplied using the NODENAME environment variable.  Using a fixed value  *")
		message("* ensures that any changes to the compute host's hostname will not affect    *")
		message("* the Calico configuration when calico/node restarts.                        *")
		message("******************************************************************************")
	}
	return nodeName
}

// waitForConnection waits for the datastore to become accessible.
func waitForConnection(c *client.Client) {
	message("Checking datastore connection")
	for {
		// Query some arbitrary configuration to see if the connection
		// is working.  Getting a specific Node is a good option, even
		// if the Node does not exist.
		_, err := c.Nodes().Get(api.NodeMetadata{Name: "foo"})

		// We only care about a couple of error cases, all others would
		// suggest the datastore is accessible.
		if err != nil {
			switch err.(type) {
			case errors.ErrorConnectionUnauthorized:
				fatal("Connection to the datastore is unauthorized")
				terminate()
			case errors.ErrorDatastoreError:
				time.Sleep(1000 * time.Millisecond)
				continue
			}
		}

		// We've connected to the datastore - break out of the loop.
		break
	}
	message("Datastore connection verified")
}

// writeStartupEnv writes out the startup.env file to set environment variables
// that are required by confd/bird etc. but may not have been passed into the
// container.
func writeStartupEnv(nodeName string) {
	text := "export NODENAME=" + nodeName + "\n"

	// Write out the startup.env file to ensure required environments are
	// set (which they might not otherwise be).
	if err := ioutil.WriteFile("startup.env", []byte(text), 0666); err != nil {
		log.WithError(err).Info("Unable to write to startup.env")
		fatal("Unable to write to local filesystem")
		terminate()
	}
}

// getNode returns the current node configuration.  If this node has not yet
// been created, it returns a blank node resource.
func getNode(client *client.Client, nodeName string) *api.Node {
	meta := api.NodeMetadata{Name: nodeName}
	node, err := client.Nodes().Get(meta)

	if err != nil {
		if _, ok := err.(errors.ErrorResourceDoesNotExist); !ok {
			log.WithError(err).WithField("Name", nodeName).Info("Unable to query node configuration")
			fatal("Unable to access datastore to query node configuration")
			terminate()
		}

		log.WithField("Name", nodeName).Info("Building new node resource")
		node = &api.Node{Metadata: api.NodeMetadata{Name: nodeName}}
	}

	return node
}

// configureIPsAndSubnets updates the supplied node resource with IP and Subnet
// information to use for BGP.  This returns true if we detect a change in Node IP address.
func configureIPsAndSubnets(node *api.Node) bool {
	// If the node resource currently has no BGP configuration, add an empty
	// set of configuration as it makes the processing below easier, and we
	// must end up configuring some BGP fields before we complete.
	if node.Spec.BGP == nil {
		log.Info("Initialise BGP data")
		node.Spec.BGP = &api.NodeBGPSpec{}
	}

	oldIpv4 := node.Spec.BGP.IPv4Address
	oldIpv6 := node.Spec.BGP.IPv6Address

	// Determine the autodetection type for IPv4 and IPv6.  Note that we
	// only autodetect IPv4 when it has not been specified.  IPv6 must be
	// explicitly requested using the "autodetect" value.
	//
	// If we aren't auto-detecting then we need to validate the configured
	// value and possibly fix up missing subnet configuration.
	ipv4Env := os.Getenv("IP")
	if ipv4Env == "autodetect" || (ipv4Env == "" && node.Spec.BGP.IPv4Address == nil) {
		adm := os.Getenv("IP_AUTODETECTION_METHOD")
		cidr := autoDetectCIDR(adm, 4)
		if cidr != nil {
			// We autodetected an IPv4 address so update the value in the node.
			node.Spec.BGP.IPv4Address = cidr
		} else if node.Spec.BGP.IPv4Address == nil {
			// No IPv4 address is configured, but we always require one, so exit.
			fatal("Couldn't autodetect a management IPv4 address:")
			message("  -  provide an IPv4 address by configuring one in the node resource, or")
			message("  -  provide an IPv4 address using the IP environment, or")
			message("  -  if auto-detecting, use a different autodetection method.")
			terminate()
		} else {
			// No IPv4 autodetected, but a previous one was configured.
			// Tell the user we are leaving the value unchanged.  We
			// will validate that the IP matches one on the interface.
			warning("Autodetection of IPv4 address failed, keeping existing value: %s", node.Spec.BGP.IPv4Address.String())
			validateIP(node.Spec.BGP.IPv4Address)
		}
	} else {
		if ipv4Env != "" {
			node.Spec.BGP.IPv4Address = parseIPEnvironment("IP", ipv4Env, 4)
		}
		validateIP(node.Spec.BGP.IPv4Address)
	}

	ipv6Env := os.Getenv("IP6")
	if ipv6Env == "autodetect" {
		adm := os.Getenv("IP6_AUTODETECTION_METHOD")
		cidr := autoDetectCIDR(adm, 6)
		if cidr != nil {
			// We autodetected an IPv6 address so update the value in the node.
			node.Spec.BGP.IPv6Address = cidr
		} else if node.Spec.BGP.IPv6Address == nil {
			// No IPv6 address is configured, but we have requested one, so exit.
			fatal("Couldn't autodetect a management IPv6 address:")
			message("  -  provide an IPv6 address by configuring one in the node resource, or")
			message("  -  provide an IPv6 address using the IP6 environment, or")
			message("  -  use a different autodetection method, or")
			message("  -  don't request autodetection of an IPv6 address.")
			terminate()
		} else {
			// No IPv6 autodetected, but a previous one was configured.
			// Tell the user we are leaving the value unchanged.  We
			// will validate that the IP matches one on the interface.
			warning("Autodetection of IPv6 address failed, keeping existing value: %s", node.Spec.BGP.IPv6Address.String())
			validateIP(node.Spec.BGP.IPv4Address)
		}
	} else {
		if ipv6Env != "" {
			node.Spec.BGP.IPv6Address = parseIPEnvironment("IP6", ipv6Env, 6)
		}
		validateIP(node.Spec.BGP.IPv6Address)
	}

	// Detect if we've seen the IP address change, and flag that we need to check for conflicting Nodes
	if oldIpv4 == nil || !node.Spec.BGP.IPv4Address.IP.Equal(oldIpv4.IP) {
		log.Info("Node IPv4 changed, will check for conflicts")
		return true
	}
	if (oldIpv6 == nil && node.Spec.BGP.IPv6Address != nil) || (oldIpv6 != nil && !node.Spec.BGP.IPv6Address.IP.Equal(oldIpv6.IP)) {
		log.Info("Node IPv6 changed, will check for conflicts")
		return true
	}

	return false
}

// fetchAndValidateIPAndNetwork fetches and validates the IP configuration from
// either the environment variables or from the values already configured in the
// node.
func parseIPEnvironment(envName, envValue string, version int) *net.IPNet {
	// To parse the environment (which could be an IP or a CIDR), convert
	// to a JSON string and use the UnmarshalJSON method on the IPNet
	// struct to parse the value.
	ip := &net.IPNet{}
	err := ip.UnmarshalJSON([]byte("\"" + envValue + "\""))
	if err != nil || ip.Version() != version {
		fatal("Environment does not contain a valid IPv%d address: %s=%s", version, envName, envValue)
		terminate()
	}
	message("Using IPv%d address from environment: %s=%s", ip.Version(), envName, envValue)

	return ip
}

// validateIP checks that the IP address is actually on one of the host
// interfaces and warns if not.
func validateIP(ipn *net.IPNet) {
	// No validation required if no IP address is specified.
	if ipn == nil {
		return
	}

	// Pull out the IP as a net.IP (it has useful string and version methods).
	ip := net.IP{ipn.IP}

	// Get a complete list of interfaces with their addresses and check if
	// the IP address can be found.
	ifaces, err := autodetection.GetInterfaces(nil, nil, ip.Version())
	if err != nil {
		fatal("Unable to query host interfaces: %s", err)
		terminate()
	}
	if len(ifaces) == 0 {
		message("No interfaces found for validating IP configuration")
	}

	for _, i := range ifaces {
		for _, c := range i.Cidrs {
			if ip.Equal(c.IP) {
				message("IPv%d address %s discovered on interface %s", ip.Version(), ip.String(), i.Name)
				return
			}
		}
	}
	warning("Unable to confirm IPv%d address %s is assigned to this host", ip.Version(), ip)
}

// evaluateENVBool evaluates a passed environment variable
// Returns True if the envVar is defined and set to true.
// Returns False if the envVar is defined and set to false.
// Returns defaultValue in the envVar is not defined.
// An log entry will always be written
func evaluateENVBool(envVar string, defaultValue bool) bool {
	envValue, isSet := os.LookupEnv(envVar)

	if isSet {

		switch strings.ToLower(envValue) {

		case "false", "0", "no", "n", "f":
			log.Infof("%s is %t through environment variable", envVar, false)
			return false
		}
		log.Infof("%s is %t through environment variable", envVar, true)
		return true
	}
	log.Infof("%s is %t (defaulted) through environment variable", envVar, defaultValue)
	return defaultValue
}

// autoDetectCIDR auto-detects the IP and Network using the requested
// detection method.
func autoDetectCIDR(method string, version int) *net.IPNet {
	if method == "" || method == AUTODETECTION_METHOD_FIRST {
		// Autodetect the IP by enumerating all interfaces (excluding
		// known internal interfaces).
		return autoDetectCIDRFirstFound(version)
	} else if strings.HasPrefix(method, AUTODETECTION_METHOD_INTERFACE) {
		// Autodetect the IP from the specified interface.
		ifStr := strings.TrimPrefix(method, AUTODETECTION_METHOD_INTERFACE)
		// Regexes are passed in as a string separated by ","
		ifRegexes := regexp.MustCompile("\\s*,\\s*").Split(ifStr, -1)
		return autoDetectCIDRByInterface(ifRegexes, version)
	} else if strings.HasPrefix(method, AUTODETECTION_METHOD_CAN_REACH) {
		// Autodetect the IP by connecting a UDP socket to a supplied address.
		destStr := strings.TrimPrefix(method, AUTODETECTION_METHOD_CAN_REACH)
		return autoDetectCIDRByReach(destStr, version)
	} else if strings.HasPrefix(method, AUTODETECTION_METHOD_SKIP_INTERFACE) {
		// Autodetect the Ip by enumerating all interfaces (excluding
		// known internal interfaces and any interfaces whose name
		// matches the given regexes).
		ifStr := strings.TrimPrefix(method, AUTODETECTION_METHOD_SKIP_INTERFACE)
		// Regexes are passed in as a string separated by ","
		ifRegexes := regexp.MustCompile("\\s*,\\s*").Split(ifStr, -1)
		return autoDetectCIDRBySkipInterface(ifRegexes, version)
	}

	// The autodetection method is not recognised and is required.  Exit.
	fatal("Invalid IP autodection method: %s", method)
	terminate()
	return nil
}

// autoDetectCIDRFirstFound auto-detects the first valid Network it finds across
// all interfaces (excluding common known internal interface names).
func autoDetectCIDRFirstFound(version int) *net.IPNet {
	incl := []string{}

	iface, cidr, err := autodetection.FilteredEnumeration(incl, DEFAULT_INTERFACES_TO_EXCLUDE, version)
	if err != nil {
		warning("Unable to auto-detect an IPv%d address: %s", version, err)
		return nil
	}

	message("Using autodetected IPv%d address on interface %s: %s", version, iface.Name, cidr.String())

	return cidr
}

// autoDetectCIDRByInterface auto-detects the first valid Network on the interfaces
// matching the supplied interface regex.
func autoDetectCIDRByInterface(ifaceRegexes []string, version int) *net.IPNet {
	iface, cidr, err := autodetection.FilteredEnumeration(ifaceRegexes, nil, version)
	if err != nil {
		warning("Unable to auto-detect an IPv%d address using interface regexes %v: %s", version, ifaceRegexes, err)
		return nil
	}

	message("Using autodetected IPv%d address %s on matching interface %s", version, cidr.String(), iface.Name)

	return cidr
}

// autoDetectCIDRByReach auto-detects the IP and Network by setting up a UDP
// connection to a "reach" address.
func autoDetectCIDRByReach(dest string, version int) *net.IPNet {
	if cidr, err := autodetection.ReachDestination(dest, version); err != nil {
		warning("Unable to auto-detect IPv%d address by connecting to %s: %s", version, dest, err)
		return nil
	} else {
		message("Using autodetected IPv%d address %s, detected by connecting to %s", version, cidr.String(), dest)
		return cidr
	}
}

// autoDetectCIDRBySkipInterface auto-detects the first valid Network on the interfaces
// matching the supplied interface regexes.
func autoDetectCIDRBySkipInterface(ifaceRegexes []string, version int) *net.IPNet {
	incl := []string{}
	excl := DEFAULT_INTERFACES_TO_EXCLUDE
	excl = append(excl, ifaceRegexes...)

	iface, cidr, err := autodetection.FilteredEnumeration(incl, excl, version)
	if err != nil {
		warning("Unable to auto-detect an IPv%d address while excluding %v: %s", version, ifaceRegexes, err)
		return nil
	}

	message("Using autodetected IPv%d address on interface %s: %s while skipping matching interfaces", version, iface.Name, cidr.String())

	return cidr
}

// configureASNumber configures the Node resource with the AS number specified
// in the environment, or is a no-op if not specified.
func configureASNumber(node *api.Node) {
	// Extract the AS number from the environment
	asStr := os.Getenv("AS")
	if asStr != "" {
		if asNum, err := numorstring.ASNumberFromString(asStr); err != nil {
			fatal("The AS number specified in the environment (AS=%s) is not valid: %s", asStr, err)
			terminate()
		} else {
			message("Using AS number specified in environment (AS=%s)", asNum)
			node.Spec.BGP.ASNumber = &asNum
		}
	} else {
		if node.Spec.BGP.ASNumber == nil {
			message("No AS number configured on node resource, using global value")
		} else {
			message("Using AS number %s configured in node resource", node.Spec.BGP.ASNumber)
		}
	}
}

// configureIPPools ensures that default IP pools are created (unless explicitly
// requested otherwise).
func configureIPPools(client *client.Client) {
	// Read in environment variables for use here and later.
	ipv4Pool := os.Getenv("CALICO_IPV4POOL_CIDR")
	ipv6Pool := os.Getenv("CALICO_IPV6POOL_CIDR")

	if strings.ToLower(os.Getenv("NO_DEFAULT_POOLS")) == "true" {
		if len(ipv4Pool) > 0 || len(ipv6Pool) > 0 {
			fatal("Invalid configuration with NO_DEFAULT_POOLS defined and CALICO_IPV4POOL_CIDR or CALICO_IPV6POOL_CIDR defined.")
			terminate()
		}

		log.Info("Skipping IP pool configuration")
		return
	}

	ipv4IpipModeEnvVar := strings.ToLower(os.Getenv("CALICO_IPV4POOL_IPIP"))

	// Get a list of all IP Pools
	poolList, err := client.IPPools().List(api.IPPoolMetadata{})
	if err != nil {
		fatal("Unable to fetch IP pool list: %s", err)
		terminate()
		return // not really needed but allows testing to function
	}

	// Check for IPv4 and IPv6 pools.
	ipv4Present := false
	ipv6Present := false
	for _, p := range poolList.Items {
		version := p.Metadata.CIDR.Version()
		ipv4Present = ipv4Present || (version == 4)
		ipv6Present = ipv6Present || (version == 6)
		if ipv4Present && ipv6Present {
			break
		}
	}

	// Read IPV4 CIDR from env if set and parse then check it for errors
	if ipv4Pool == "" {
		ipv4Pool = DEFAULT_IPV4_POOL_CIDR
	}
	_, ipv4Cidr, err := net.ParseCIDR(ipv4Pool)
	if err != nil || ipv4Cidr.Version() != 4 {
		fatal("Invalid CIDR specified in CALICO_IPV4POOL_CIDR '%s'", ipv4Pool)
		terminate()
		return // not really needed but allows testing to function
	}

	// Read IPV6 CIDR from env if set and parse then check it for errors
	if ipv6Pool == "" {
		ipv6Pool = DEFAULT_IPV6_POOL_CIDR
	}
	_, ipv6Cidr, err := net.ParseCIDR(ipv6Pool)
	if err != nil || ipv6Cidr.Version() != 6 {
		fatal("Invalid CIDR specified in CALICO_IPV6POOL_CIDR '%s'", ipv6Pool)
		terminate()
		return // not really needed but allows testing to function
	}

	// Ensure there are pools created for each IP version.
	if !ipv4Present {
		log.Debug("Create default IPv4 IP pool")
		outgoingNATEnabled := evaluateENVBool("CALICO_IPV4POOL_NAT_OUTGOING", true)
		createIPPool(client, ipv4Cidr, ipv4IpipModeEnvVar, outgoingNATEnabled)
	}
	if !ipv6Present && ipv6Supported() {
		log.Debug("Create default IPv6 IP pool")
		outgoingNATEnabled := evaluateENVBool("CALICO_IPV6POOL_NAT_OUTGOING", false)

		createIPPool(client, ipv6Cidr, string(ipip.Undefined), outgoingNATEnabled)
	}
}

// ipv6Supported returns true if IPv6 is supported on this platform.  This performs
// a check on the appropriate Felix parameter and if supported also performs a
// simplistic check of /proc/sys/net/ipv6 (since platforms that do not have IPv6
// compiled in will not have this entry).
func ipv6Supported() bool {
	// First check if Felix param is false
	IPv6isSupported := evaluateENVBool("FELIX_IPV6SUPPORT", true)
	if !IPv6isSupported {
		return false
	}

	// If supported, then also check /proc/sys/net/ipv6.
	_, err := os.Stat("/proc/sys/net/ipv6")
	supported := (err == nil)
	log.Infof("IPv6 supported on this platform: %v", supported)
	return supported
}

// createIPPool creates an IP pool using the specified CIDR.  This
// method is a no-op if the pool already exists.
func createIPPool(client *client.Client, cidr *net.IPNet, ipipModeName string, isNATOutgoingEnabled bool) {
	version := cidr.Version()
	ipipMode := ipip.Mode(ipipModeName)

	// off is not an actual valid value so switch it to an empty string
	if ipipModeName == "off" {
		ipipMode = ipip.Undefined
	}

	pool := &api.IPPool{
		Metadata: api.IPPoolMetadata{
			CIDR: *cidr,
		},
		Spec: api.IPPoolSpec{
			NATOutgoing: isNATOutgoingEnabled,
			IPIP: &api.IPIPConfiguration{
				Enabled: ipipMode != ipip.Undefined,
				Mode:    ipipMode,
			},
		},
	}

	// Use off when logging for disabled instead of blank
	if ipipMode == ipip.Undefined {
		ipipModeName = "off"
	}

	log.Infof("Ensure default IPv%d pool is created. IPIP mode: %s", version, ipipModeName)

	// Create the pool.  There is a small chance that another node may
	// beat us to it, so handle the fact that the pool already exists.
	if _, err := client.IPPools().Create(pool); err != nil {
		if _, ok := err.(errors.ErrorResourceAlreadyExists); !ok {
			fatal("Failed to create default IPv%d IP pool: %s", version, err)
			terminate()
		}
	} else {
		message("Created default IPv%d pool (%s) with NAT outgoing %t. IPIP mode: %s",
			version, cidr, isNATOutgoingEnabled, ipipModeName)
	}
}

// checkConflictingNodes checks whether any other nodes have been configured
// with the same IP addresses.
func checkConflictingNodes(client *client.Client, node *api.Node) {
	// Get the full set of nodes.
	var nodes []api.Node
	if nodeList, err := client.Nodes().List(api.NodeMetadata{}); err != nil {
		fatal("Unable to query node confguration: %s", err)
		terminate()
	} else {
		nodes = nodeList.Items
	}

	ourIPv4 := node.Spec.BGP.IPv4Address
	ourIPv6 := node.Spec.BGP.IPv6Address
	errored := false
	for _, theirNode := range nodes {
		if theirNode.Spec.BGP == nil {
			// Skip nodes that don't have BGP configured.  We know
			// that this node does have BGP since we only perform
			// this check after configuring BGP.
			continue
		}
		theirIPv4 := theirNode.Spec.BGP.IPv4Address
		theirIPv6 := theirNode.Spec.BGP.IPv6Address

		// If this is our node (based on the name), check if the IP
		// addresses have changed.  If so warn the user as it could be
		// an indication of multiple nodes using the same name.  This
		// is not an error condition as the IPs could actually change.
		if theirNode.Metadata.Name == node.Metadata.Name {
			if theirIPv4 != nil && ourIPv4 != nil && !theirIPv4.IP.Equal(ourIPv4.IP) {
				warning("Calico node '%s' IPv4 address has changed:",
					theirNode.Metadata.Name)
				message(" -  This could happen if multiple nodes are configured with the same name")
				message(" -  Original IP: %s", theirIPv4.IP)
				message(" -  Updated IP: %s", ourIPv4.IP)
			}
			if theirIPv6 != nil && ourIPv6 != nil && !theirIPv6.IP.Equal(ourIPv6.IP) {
				warning("Calico node '%s' IPv6 address has changed:",
					theirNode.Metadata.Name)
				message(" -  This could happen if multiple nodes are configured with the same name")
				message(" -  Original IP: %s", theirIPv6.IP)
				message(" -  Updated IP: %s", ourIPv6.IP)
			}
			continue
		}

		// Check that other nodes aren't using the same IP addresses.
		// This is an error condition.
		if theirIPv4 != nil && ourIPv4 != nil && theirIPv4.IP.Equal(ourIPv4.IP) {
			message("Calico node '%s' is already using the IPv4 address %s:",
				theirNode.Metadata.Name, ourIPv4.IP)
			message(" -  Check the node configuration to remove the IP address conflict")
			errored = true
		}
		if theirIPv6 != nil && ourIPv6 != nil && theirIPv6.IP.Equal(ourIPv6.IP) {
			message("Calico node '%s' is already using the IPv6 address %s:",
				theirNode.Metadata.Name, ourIPv6.IP)
			message(" -  Check the node configuration to remove the IP address conflict")
			errored = true
		}
	}

	if errored {
		terminate()
	}
}

// Checks that the filesystem is as expected and fix it if possible
func ensureFilesystemAsExpected() {
	// BIRD requires the /var/run/calico directory in order to provide status
	// information over the control socket, but other backends do not
	// need this check.
	if strings.ToLower(os.Getenv("CALICO_NETWORKING_BACKEND")) == "bird" {
		runDir := "/var/run/calico"
		// Check if directory already exists
		if _, err := os.Stat(runDir); err != nil {
			// Create the runDir
			if err = os.MkdirAll(runDir, os.ModeDir); err != nil {
				fatal("Unable to create '%s'", runDir)
				terminate()
			}
			warning("%s was not mounted, 'calicoctl node status' may provide incomplete status information", runDir)
		}
	}

	// Ensure the log directory exists but only if logging to file is enabled.
	if strings.ToLower(os.Getenv("CALICO_DISABLE_FILE_LOGGING")) != "true" {
		logDir := "/var/log/calico"
		// Check if directory already exists
		if _, err := os.Stat(logDir); err != nil {
			// Create the logDir
			if err = os.MkdirAll(logDir, os.ModeDir); err != nil {
				fatal("Unable to create '%s'", logDir)
				terminate()
			}
			warning("%s was not mounted, 'calicoctl node diags' will not be able to collect logs", logDir)
		}
	}

}

// ensureDefaultConfig ensures all of the required default settings are
// configured.
func ensureDefaultConfig(cfg *api.CalicoAPIConfig, c *client.Client, node *api.Node) error {
	// By default we set the global reporting interval to 0 - this is
	// different from the defaults defined in Felix.
	//
	// Logging to file is disabled in the felix.cfg config file.  This
	// should always be disabled for calico/node.  By default we log to
	// screen - set the default logging value that we desire.
	if err := ensureGlobalFelixConfig(c, "ReportingIntervalSecs", "0"); err != nil {
		return err
	} else if err = ensureGlobalFelixConfig(c, "LogSeverityScreen", client.GlobalDefaultLogLevel); err != nil {
		return err
	}

	// Configure Felix to allow traffic from the containers to the host (if
	// not otherwise firewalled by the host administrator or profiles).
	// This is important for container deployments, where it is common
	// for containers to speak to services running on the host (e.g. k8s
	// pods speaking to k8s api-server, and mesos tasks registering with agent
	// on startup).  Note: KDD does not yet support per-node felix config.
	if cfg.Spec.DatastoreType != api.Kubernetes {
		if err := ensureNodeFelixConfig(c, node.Metadata.Name, "DefaultEndpointToHostAction", "RETURN"); err != nil {
			return err
		}
	}

	// Store the Calico Version as a global felix config setting.
	if err := c.Config().SetFelixConfig("CalicoVersion", "", VERSION); err != nil {
		return err
	}

	// Update the ClusterType with the type in CLUSTER_TYPE
	if err := updateClusterType(c, "ClusterType", os.Getenv("CLUSTER_TYPE")); err != nil {
		return err
	}

	// Set the default values for some of the global BGP config values and
	// per-node directory structure. - this makes it easier to change the
	// default values in the future without impacting existing clusters.
	if err := ensureGlobalBGPConfig(c, "NodeMeshEnabled", fmt.Sprintf("%v", client.GlobalDefaultNodeToNodeMesh)); err != nil {
		return err
	} else if err := ensureGlobalBGPConfig(c, "AsNumber", strconv.Itoa(client.GlobalDefaultASNumber)); err != nil {
		return err
	} else if err = ensureGlobalBGPConfig(c, "LogLevel", client.GlobalDefaultLogLevel); err != nil {
		return err
	} else if err = c.Backend.EnsureCalicoNodeInitialized(node.Metadata.Name); err != nil {
		return err
	}
	return nil
}

// ensureGlobalFelixConfig ensures that the supplied global felix config value
// is initialized, and if not initialize it with the supplied default.
func ensureGlobalFelixConfig(c *client.Client, key, def string) error {
	if val, assigned, err := c.Config().GetFelixConfig(key, ""); err != nil {
		return err
	} else if !assigned {
		return c.Config().SetFelixConfig(key, "", def)
	} else {
		log.WithField(key, val).Debug("Global Felix value already assigned")
		return nil
	}
}

// ensureNodeFelixConfig ensures that the supplied felix config value
// is initialized, and if not initialize it with the supplied default.
func ensureNodeFelixConfig(c *client.Client, host, key, def string) error {
	if val, assigned, err := c.Config().GetFelixConfig(key, host); err != nil {
		return err
	} else if !assigned {
		return c.Config().SetFelixConfig(key, host, def)
	} else {
		log.WithField(key, val).Debug("Host Felix value already assigned")
		return nil
	}
}

// updateClusterType ensures that the ClusterType in the Felix global
// config has the data contained in the passed in clusterType.  This includes
// merging what was already set in ClusterType with the passed in clusterType.
func updateClusterType(c *client.Client, key, clusterType string) error {
	// If no data is passed in to add, then nothing to do.
	if clusterType == "" {
		return nil
	}
	global := ""
	if val, assigned, err := c.Config().GetFelixConfig("ClusterType", global); err != nil {
		return err
	} else if !assigned {
		return c.Config().SetFelixConfig(key, global, clusterType)
	} else if val == "" {
		return c.Config().SetFelixConfig(key, global, clusterType)
	} else {
		// If we're here then both val and clusterType have data, this means
		// the Split will not have any empty string values
		updateNeeded := false // keep track if we add any elements
		cts := strings.Split(val, ",")
		for _, ct := range strings.Split(clusterType, ",") {
			found := false
			for _, x := range cts {
				if ct == x {
					found = true
					break
				}
			}
			if !found {
				cts = append(cts, ct)
				updateNeeded = true
			}
		}

		// If no cluster types need adding then we're done
		if !updateNeeded {
			return nil
		}

		newClusterTypes := strings.Join(cts, ",")

		return c.Config().SetFelixConfig(key, global, newClusterTypes)
	}
}

// ensureGlobalBGPConfig ensures that the supplied global BGP config value
// is initialized, and if not initialize it with the supplied default.
func ensureGlobalBGPConfig(c *client.Client, key, def string) error {
	if val, assigned, err := c.Config().GetBGPConfig(key, ""); err != nil {
		return err
	} else if !assigned {
		return c.Config().SetBGPConfig(key, "", def)
	} else {
		log.WithField(key, val).Debug("Global BGP value already assigned")
		return nil
	}
}

// message prints a message to screen and to log.  A newline terminator is
// not required in the format string.
func message(format string, args ...interface{}) {
	fmt.Printf(format+"\n", args...)
}

// warning prints a warning to screen and to log.  A newline terminator is
// not required in the format string.
func warning(format string, args ...interface{}) {
	fmt.Printf("WARNING: "+format+"\n", args...)
}

// fatal prints a fatal message to screen and to log.  A newline terminator is
// not required in the format string.
func fatal(format string, args ...interface{}) {
	fmt.Printf("ERROR: "+format+"\n", args...)
}

// terminate prints a terminate message and exists with status 1.
func terminate() {
	message("Terminating")
	exitFunction(1)
}<|MERGE_RESOLUTION|>--- conflicted
+++ resolved
@@ -98,16 +98,9 @@
 			checkConflictingNodes(client, node)
 		}
 
-<<<<<<< HEAD
-	// Check for conflicting node configuration
-	// TODO: Re-enable only on first invocation to avoid thundering
-	// herd during full system restart.
-	//checkConflictingNodes(client, node)
-=======
 		// Configure the node AS number.
 		configureASNumber(node)
 	}
->>>>>>> 9a03600f
 
 	// Check expected filesystem
 	ensureFilesystemAsExpected()
