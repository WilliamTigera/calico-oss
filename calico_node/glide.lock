--- conflicted
+++ resolved
@@ -1,10 +1,5 @@
-<<<<<<< HEAD
-hash: c39b2e366f53caf1ec0fa012b8c75b8bac62a29fced0c3288774b4449341908f
-updated: 2018-01-26T23:20:18.456465399-08:00
-=======
-hash: ba5307ff3a066c190ba3c602cd181e395f470ef04dff007e79817f2e1a068a2f
-updated: 2018-02-06T22:06:16.496091943Z
->>>>>>> 6077f559
+hash: a1a08abcd28ba5619bdca8bf0fbee84fb2b22d98055e7892782fe6ff4e6d75fb
+updated: 2018-02-26T16:44:34.511767511Z
 imports:
 - name: cloud.google.com/go
   version: 3b1ae45394a234c385be014e9a488f2bb6eef821
@@ -38,7 +33,7 @@
   - pkg/types
   - version
 - name: github.com/coreos/go-semver
-  version: e214231b295a8ea9479f11b70b35d5acf3556d9b
+  version: 8ab6407b697782a06568d4b7f1db25550ec2e4c6
   subpackages:
   - semver
 - name: github.com/davecgh/go-spew
@@ -149,7 +144,7 @@
   - reporters/stenographer/support/go-isatty
   - types
 - name: github.com/onsi/gomega
-  version: 003f63b7f4cff3fc95357005358af2de0f5fe152
+  version: 49e4233a3b46c26dddd43cf84547cf31c92d0f2b
   subpackages:
   - format
   - internal/assertion
@@ -175,12 +170,8 @@
 - name: github.com/projectcalico/go-yaml-wrapper
   version: 598e54215bee41a19677faa4f0c32acd2a87eb56
 - name: github.com/projectcalico/libcalico-go
-<<<<<<< HEAD
-  version: b4c8096cdaf0543476560529e0b6e521446df460
+  version: cf8e7c5922b78444324a0fa8a15a8a79aaedaaa8
   repo: git@github.com:tigera/libcalico-go-private.git
-=======
-  version: 26b83dc3ccceeff9312eaf339386e6599c89c63b
->>>>>>> 6077f559
   subpackages:
   - lib/api
   - lib/apiconfig
@@ -230,19 +221,11 @@
   subpackages:
   - prometheus
 - name: github.com/prometheus/client_model
-<<<<<<< HEAD
   version: 99fa1f4be8e564e8a6b613da7fa6f46c9edafc6c
   subpackages:
   - go
 - name: github.com/prometheus/common
   version: 89604d197083d4781071d3c65855d24ecfb0a563
-=======
-  version: 6f3806018612930941127f2a7c6c453ba2c527d2
-  subpackages:
-  - go
-- name: github.com/prometheus/common
-  version: e3fb1a1acd7605367a2b378bc2e2f893c05174b7
->>>>>>> 6077f559
   subpackages:
   - expfmt
   - internal/bitbucket.org/ww/goautoneg
@@ -266,7 +249,7 @@
   subpackages:
   - codec
 - name: golang.org/x/crypto
-  version: 0efb9460aaf800c6376acf625be2853bceac2e06
+  version: 9419663f5a44be8b34ca85f08abc5fe1be11f8a3
   subpackages:
   - ssh/terminal
 - name: golang.org/x/net
@@ -291,7 +274,7 @@
   - jws
   - jwt
 - name: golang.org/x/sys
-  version: 7ddbeae9ae08c6a06a59597f0c9edbc5ff2444ce
+  version: ebfc5b4631820b793c9010c87fd8fef0f39eb082
   subpackages:
   - unix
   - windows
