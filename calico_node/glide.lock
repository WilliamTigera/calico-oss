--- conflicted
+++ resolved
@@ -160,12 +160,8 @@
 - name: github.com/projectcalico/go-yaml-wrapper
   version: 598e54215bee41a19677faa4f0c32acd2a87eb56
 - name: github.com/projectcalico/libcalico-go
-<<<<<<< HEAD
   repo: git@github.com:tigera/libcalico-go-private.git
-  version: df60adf40f7cd24a065390f2e5867f9d11e081b1
-=======
-  version: a21bd104b2d077c89737a5b897e3ac817c79957a
->>>>>>> 11ef963b
+  version: 39f8320c51962f2e3f3f5fecffd6b55636d520b2
   subpackages:
   - lib/api
   - lib/apiconfig
@@ -184,7 +180,6 @@
   - lib/backend/syncersv1/updateprocessors
   - lib/backend/watchersyncer
   - lib/client
-  - lib/clientv2
   - lib/clientv3
   - lib/errors
   - lib/hash
