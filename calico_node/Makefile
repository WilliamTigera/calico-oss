###############################################################################
# vX.Y format: update during major release process
RELEASE_STREAM ?= v2.0

###############################################################################
GO_BUILD_VER?=v0.7
CALICO_BUILD?=calico/go-build:$(GO_BUILD_VER)

CALICO_NODE_DIR=$(dir $(realpath $(lastword $(MAKEFILE_LIST))))
VERSIONS_FILE?=$(CALICO_NODE_DIR)/../_data/versions.yml

###############################################################################
# Determine whether there's a local yaml installed or use dockerized version.
# Note in order to install local (faster) yaml: "go get github.com/mikefarah/yaml"
YAML_CMD:=$(shell which yaml || echo docker run --rm -i $(CALICO_BUILD) yaml)

# Use := so that these V_ variables are computed only once per make run.
V_CALICO := $(shell cat $(VERSIONS_FILE) | $(YAML_CMD) read - '"$(RELEASE_STREAM)".[0].title')
V_CALICO_GIT := $(shell git describe --tags --dirty --always)
V_BIRD := $(shell cat $(VERSIONS_FILE) | $(YAML_CMD) read - '"$(RELEASE_STREAM)".[0].components.calico-bird.version')
V_CONFD := $(shell cat $(VERSIONS_FILE) | $(YAML_CMD) read - '"$(RELEASE_STREAM)".[0].components.confd.version')
V_CALICOCTL := $(shell cat $(VERSIONS_FILE) | $(YAML_CMD) read - '"$(RELEASE_STREAM)".[0].components.calicoctl.version')
V_CNI := $(shell cat $(VERSIONS_FILE) | $(YAML_CMD) read - '"$(RELEASE_STREAM)".[0].components.calico/cni.version')
V_FELIX := $(shell cat $(VERSIONS_FILE) | $(YAML_CMD) read - '"$(RELEASE_STREAM)".[0].components.felix.version')
V_GOBGPD := $(shell cat $(VERSIONS_FILE) | $(YAML_CMD) read - '"$(RELEASE_STREAM)".[0].components.calico-bgp-daemon.version')
V_KUBE_CONTROLLERS := $(shell cat $(VERSIONS_FILE) | $(YAML_CMD) read - '"$(RELEASE_STREAM)".[0].components.calico/kube-controllers.version')
V_LIBNETWORK_PLUGIN := $(shell cat $(VERSIONS_FILE) | $(YAML_CMD) read - '"$(RELEASE_STREAM)".[0].components.libnetwork-plugin.version')
V_TYPHA := $(shell cat $(VERSIONS_FILE) | $(YAML_CMD) read - '"$(RELEASE_STREAM)".[0].components.typha.version')
V_CALICOQ := $(shell cat $(VERSIONS_FILE) | $(YAML_CMD) read - '"$(RELEASE_STREAM)".[0].components.calicoq.version')
V_APISERVER := $(shell cat $(VERSIONS_FILE) | $(YAML_CMD) read - '"$(RELEASE_STREAM)".[0].components.cnx-apiserver.version')
V_CNX_WEB_MANAGER := $(shell cat $(VERSIONS_FILE) | $(YAML_CMD) read - '"$(RELEASE_STREAM)".[0].components.cnx-manager.version')
V_RR := $(shell cat $(VERSIONS_FILE) | $(YAML_CMD) read - '"$(RELEASE_STREAM)".[0].components.calico/routereflector.version')

# Now use ?= to allow the versions derived from versions.yml to be
# overriden (by the environment).
CALICO_VER ?= $(V_CALICO)
CALICO_GIT_VER ?= $(V_CALICO_GIT)
BIRD_VER ?= $(V_BIRD)
CONFD_VER ?= $(V_CONFD)
CALICOCTL_VER ?= $(V_CALICOCTL)
CNI_VER ?= $(V_CNI)
FELIX_VER ?= $(V_FELIX)
GOBGPD_VER ?= $(V_GOBGPD)
KUBE_CONTROLLERS_VER ?= $(V_KUBE_CONTROLLERS)
LIBNETWORK_PLUGIN_VER ?= $(V_LIBNETWORK_PLUGIN)
TYPHA_VER ?= $(V_TYPHA)
CALICOQ_VER ?= $(V_CALICOQ)
APISERVER_VER ?= $(V_APISERVER)
CNX_WEB_MANAGER_VER ?= $(V_CNX_WEB_MANAGER)
RR_VER ?= $(V_RR)

$(info $(shell printf "%-21s = %-10s\n" "CALICO_VER" $(CALICO_VER)))
$(info $(shell printf "%-21s = %-10s\n" "CALICO_GIT_VER" $(CALICO_GIT_VER)))
$(info $(shell printf "%-21s = %-10s\n" "BIRD_VER" $(BIRD_VER)))
$(info $(shell printf "%-21s = %-10s\n" "CONFD_VER" $(CONFD_VER)))
$(info $(shell printf "%-21s = %-10s\n" "CALICOCTL_VER" $(CALICOCTL_VER)))
$(info $(shell printf "%-21s = %-10s\n" "CNI_VER" $(CNI_VER)))
$(info $(shell printf "%-21s = %-10s\n" "FELIX_VER" $(FELIX_VER)))
$(info $(shell printf "%-21s = %-10s\n" "GOBGPD_VER" $(GOBGPD_VER)))
$(info $(shell printf "%-21s = %-10s\n" "KUBE_CONTROLLERS_VER" $(KUBE_CONTROLLERS_VER)))
$(info $(shell printf "%-21s = %-10s\n" "LIBNETWORK_PLUGIN_VER" $(LIBNETWORK_PLUGIN_VER)))
$(info $(shell printf "%-21s = %-10s\n" "TYPHA_VER" $(TYPHA_VER)))
$(info $(shell printf "%-21s = %-10s\n" "CALICOQ_VER" $(CALICOQ_VER)))
$(info $(shell printf "%-21s = %-10s\n" "CNX_WEB_MANAGER_VER" $(CNX_WEB_MANAGER_VER)))
$(info $(shell printf "%-21s = %-10s\n" "APISERVER_VER" $(APISERVER_VER)))
$(info $(shell printf "%-21s = %-10s\n" "RR_VER" $(RR_VER)))

SYSTEMTEST_CONTAINER_VER ?= latest
# we can use "custom" build image and test image name
SYSTEMTEST_CONTAINER?=calico/test:$(SYSTEMTEST_CONTAINER_VER)

# Ensure that the dist directory is always created
MAKE_SURE_BIN_EXIST := $(shell mkdir -p dist)

###############################################################################
# URL for Calico binaries
# bird binaries
BIRD_URL?=https://github.com/projectcalico/calico-bird/releases/download/$(BIRD_VER)/bird
BIRD6_URL?=https://github.com/projectcalico/calico-bird/releases/download/$(BIRD_VER)/bird6
BIRDCL_URL?=https://github.com/projectcalico/calico-bird/releases/download/$(BIRD_VER)/birdcl
CALICO_BGP_DAEMON_URL?=https://github.com/projectcalico/calico-bgp-daemon/releases/download/$(GOBGPD_VER)/calico-bgp-daemon

###############################################################################
# tigera/cnx-node build. Contains the following areas
# - Populate the calico_node/filesystem
# - Build the container itself
###############################################################################
NODE_CONTAINER_DIR=.
NODE_CONTAINER_NAME?=tigera/cnx-node
NODE_CONTAINER_FILES=$(shell find $(NODE_CONTAINER_DIR)/filesystem -type f)
NODE_CONTAINER_CREATED=$(NODE_CONTAINER_DIR)/.calico_node.created
NODE_CONTAINER_BIN_DIR=$(NODE_CONTAINER_DIR)/filesystem/bin
NODE_CONTAINER_BINARIES=startup allocate-ipip-addr calico-felix bird calico-bgp-daemon confd libnetwork-plugin
FELIX_REPO?=tigera/felix
FELIX_CONTAINER_NAME?=$(FELIX_REPO):$(FELIX_VER)
FELIX_PRIVATE_IMAGE?=gcr.io/tigera-dev/cnx/tigera/felix
CONFD_REPO?=calico/confd
CONFD_CONTAINER_NAME?=$(CONFD_REPO):$(CONFD_VER)
LIBNETWORK_PLUGIN_REPO?=calico/libnetwork-plugin
LIBNETWORK_PLUGIN_CONTAINER_NAME?=$(LIBNETWORK_PLUGIN_REPO):$(LIBNETWORK_PLUGIN_VER)
CTL_CONTAINER_NAME?=tigera/calicoctl:$(CALICOCTL_VER)
CTL_PRIVATE_IMAGE?=gcr.io/tigera-dev/cnx/tigera/calicoctl
CALICOQ_CONTAINER_NAME?=tigera/calicoq:$(CALICOQ_VER)
CALICOQ_PRIVATE_IMAGE?=gcr.io/tigera-dev/cnx/tigera/calicoq
APISERVER_CONTAINER_NAME?=tigera/cnx-apiserver:$(APISERVER_VER)
APISERVER_IMAGE?=gcr.io/tigera-dev/cnx/tigera/cnx-apiserver
TYPHA_CONTAINER_NAME?=tigera/typha:$(TYPHA_VER)
TYPHA_IMAGE?=gcr.io/tigera-dev/cnx/tigera/typha

STARTUP_DIR=$(NODE_CONTAINER_DIR)/startup
STARTUP_FILES=$(shell find $(STARTUP_DIR) -name '*.go')
ALLOCATE_IPIP_DIR=$(NODE_CONTAINER_DIR)/allocateipip
ALLOCATE_IPIP_FILES=$(shell find $(ALLOCATE_IPIP_DIR) -name '*.go')

TEST_CONTAINER_NAME?=calico/test:latest
TEST_CONTAINER_FILES=$(shell find tests/ -type f ! -name '*.created')

LOCAL_USER_ID?=$(shell id -u $$USER)

LDFLAGS=-ldflags "-X main.VERSION=$(CALICO_GIT_VER)"

PACKAGE_NAME?=github.com/projectcalico/calico/calico_node

LIBCALICOGO_PATH?=none

# Whether the update-felix target should pull the felix image.
PULL_FELIX?=true

# Use this to populate the vendor directory after checking out the repository.
# To update upstream dependencies, delete the glide.lock file first.
vendor: glide.yaml
	# Ensure that the glide cache directory exists.
	mkdir -p $(HOME)/.glide

	# To build without Docker just run "glide install -strip-vendor"
	if [ "$(LIBCALICOGO_PATH)" != "none" ]; then \
          EXTRA_DOCKER_BIND="-v $(LIBCALICOGO_PATH):/go/src/github.com/projectcalico/libcalico-go:ro"; \
	fi; \
  docker run --rm \
    -v $(CURDIR):/go/src/$(PACKAGE_NAME):rw $$EXTRA_DOCKER_BIND \
    -v $(HOME)/.glide:/home/user/.glide:rw \
	-v $$SSH_AUTH_SOCK:/ssh-agent --env SSH_AUTH_SOCK=/ssh-agent \
    -e LOCAL_USER_ID=$(LOCAL_USER_ID) \
    $(CALICO_BUILD) /bin/sh -c ' \
		  cd /go/src/$(PACKAGE_NAME) && \
      glide install -strip-vendor'


# Download calicoctl v1.0.2 from releases.  Used for STs (testing pre/post v1.1.0 data model)
dist/calicoctl-v1.0.2:
	wget https://github.com/projectcalico/calicoctl/releases/download/v1.0.2/calicoctl -O dist/calicoctl-v1.0.2
	chmod +x dist/calicoctl-v1.0.2

# Pull calicoctl and CNI plugin binaries with versions as per XXX_VER
# variables.  These are used for the STs.
dist/calicoctl:
	-docker rm -f calicoctl
	if [ "$(docker images -q $$(CTL_CONTAINER_NAME))" = "" ]; then \
	  gcloud docker -- pull $(CTL_PRIVATE_IMAGE):$(CALICOCTL_VER); \
	  docker tag $(CTL_PRIVATE_IMAGE):$(CALICOCTL_VER) $(CTL_CONTAINER_NAME); \
	fi;
	docker create --name calicoctl $(CTL_CONTAINER_NAME)
	docker cp calicoctl:calicoctl dist/calicoctl && \
	  test -e dist/calicoctl && \
	  touch dist/calicoctl
	-docker rm -f calicoctl
dist/calico-cni-plugin dist/calico-ipam-plugin:
	-docker rm -f calico-cni
	docker pull calico/cni:$(CNI_VER)
	docker create --name calico-cni calico/cni:$(CNI_VER)
	docker cp calico-cni:/opt/cni/bin/calico dist/calico-cni-plugin && \
	  test -e dist/calico-cni-plugin && \
	  touch dist/calico-cni-plugin
	docker cp calico-cni:/opt/cni/bin/calico-ipam dist/calico-ipam-plugin && \
	  test -e dist/calico-ipam-plugin && \
	  touch dist/calico-ipam-plugin
	-docker rm -f calico-cni

# Pull the latest calicoctl darwin binary. Used for releases
dist/calicoctl-darwin-amd64:
	-docker rm -f calicoctl
	if [ "$(docker images -q $$(CTL_CONTAINER_NAME))" = "" ]; then \
	  gcloud docker -- pull $(CTL_PRIVATE_IMAGE):$(CALICOCTL_VER); \
	  docker tag $(CTL_PRIVATE_IMAGE):$(CALICOCTL_VER) $(CTL_CONTAINER_NAME); \
	fi;
	docker create --name calicoctl $(CTL_CONTAINER_NAME)
	docker cp calicoctl:calicoctl-darwin-amd64 dist/calicoctl-darwin-amd64 && \
	  test -e dist/calicoctl-darwin-amd64 && \
	  touch dist/calicoctl-darwin-amd64
	-docker rm -f calicoctl

# Pull the latest calicoctl windows binary. Used for releases
dist/calicoctl-windows-amd64.exe:
	-docker rm -f calicoctl
	if [ "$(docker images -q $$(CTL_CONTAINER_NAME))" = "" ]; then \
	  gcloud docker -- pull $(CTL_PRIVATE_IMAGE):$(CALICOCTL_VER); \
	  docker tag $(CTL_PRIVATE_IMAGE):$(CALICOCTL_VER) $(CTL_CONTAINER_NAME); \
	fi;
	docker create --name calicoctl $(CTL_CONTAINER_NAME)
	docker cp calicoctl:calicoctl-windows-amd64.exe dist/calicoctl-windows-amd64.exe && \
	  test -e dist/calicoctl-windows-amd64.exe && \
	  touch dist/calicoctl-windows-amd64.exe
	-docker rm -f calicoctl

test_image: calico_test.created ## Create the calico/test image

calico_test.created: $(TEST_CONTAINER_FILES)
	cd calico_test && docker build -f Dockerfile.calico_test -t $(TEST_CONTAINER_NAME) .
	touch calico_test.created

$(NODE_CONTAINER_NAME): $(NODE_CONTAINER_CREATED)    ## Create the tigera/cnx-node image

cnx-node.tar: $(NODE_CONTAINER_CREATED)
	# Check versions of the Calico binaries that will be in cnx-node.tar.
	docker run --rm $(NODE_CONTAINER_NAME) /bin/sh -c "\
	  echo calico-felix --version; /bin/calico-felix --version; \
	  echo bird --version;         /bin/bird --version; \
	  echo calico-bgp-daemon -v;   /bin/calico-bgp-daemon -v; \
	  echo confd --version;        /bin/confd --version; \
	  echo libnetwork-plugin -v;   /bin/libnetwork-plugin -v; \
	"
	docker save --output $@ $(NODE_CONTAINER_NAME)

# Build ACI (the APPC image file format) of tigera/cnx-node.
# Requires docker2aci installed on host: https://github.com/appc/docker2aci
cnx-node-latest.aci: cnx-node.tar
	docker2aci $<

# Build tigera/cnx-node docker image - explicitly depend on the container binaries.
$(NODE_CONTAINER_CREATED): $(NODE_CONTAINER_DIR)/Dockerfile $(NODE_CONTAINER_FILES) $(addprefix $(NODE_CONTAINER_BIN_DIR)/,$(NODE_CONTAINER_BINARIES))
	# Check versions of the binaries that we're going to use to build tigera/cnx-node.
	# startup: doesn't support --version or -v
	# allocate-ipip-addr: doesn't support --version or -v
	$(NODE_CONTAINER_BIN_DIR)/calico-felix --version
	$(NODE_CONTAINER_BIN_DIR)/bird --version
	$(NODE_CONTAINER_BIN_DIR)/calico-bgp-daemon -v
	$(NODE_CONTAINER_BIN_DIR)/confd --version
	$(NODE_CONTAINER_BIN_DIR)/libnetwork-plugin -v
	docker build -t $(NODE_CONTAINER_NAME) $(NODE_CONTAINER_DIR)
	touch $@

# Get felix binaries
.PHONY: update-felix
$(NODE_CONTAINER_BIN_DIR)/calico-felix update-felix:
	-docker rm -f calico-felix
	# Latest felix binaries are stored in automated builds of calico/felix.
	# To get them, we create (but don't start) a container from that image.
	# Check if need to pull calico/felix from private repo or if it was built locally
	if [ "$(docker images -q $$(FELIX_CONTAINER_NAME))" = "" ]; then \
	  gcloud docker -- pull $(FELIX_PRIVATE_IMAGE):$(FELIX_VER); \
	  docker tag $(FELIX_PRIVATE_IMAGE):$(FELIX_VER) $(FELIX_CONTAINER_NAME); \
	fi;
	docker create --name calico-felix $(FELIX_CONTAINER_NAME)
	# Then we copy the files out of the container.  Since docker preserves
	# mtimes on its copy, check the file really did appear, then touch it
	# to make sure that downstream targets get rebuilt.
	docker cp calico-felix:/code/. $(NODE_CONTAINER_BIN_DIR) && \
	  test -e $(NODE_CONTAINER_BIN_DIR)/calico-felix && \
	  touch $(NODE_CONTAINER_BIN_DIR)/calico-felix
	-docker rm -f calico-felix

# Get libnetwork-plugin binaries
$(NODE_CONTAINER_BIN_DIR)/libnetwork-plugin:
	-docker rm -f calico-$(@F)
	# Latest libnetwork-plugin binaries are stored in automated builds of calico/libnetwork-plugin.
	# To get them, we pull that image, then copy the binaries out to our host
	docker pull $(LIBNETWORK_PLUGIN_CONTAINER_NAME)
	docker create --name calico-$(@F) $(LIBNETWORK_PLUGIN_CONTAINER_NAME)
	docker cp calico-$(@F):/$(@F) $(@D)
	-docker rm -f calico-$(@F)

# Get the confd binary
$(NODE_CONTAINER_BIN_DIR)/confd:
	-docker rm -f calico-confd
	# Latest confd binaries are stored in automated builds of calico/confd.
	# To get them, we create (but don't start) a container from that image.
	docker pull $(CONFD_CONTAINER_NAME)
	docker create --name calico-confd $(CONFD_CONTAINER_NAME)
	# Then we copy the files out of the container.  Since docker preserves
	# mtimes on its copy, check the file really did appear, then touch it
	# to make sure that downstream targets get rebuilt.
	docker cp calico-confd:/bin/confd $(NODE_CONTAINER_BIN_DIR) && \
	  test -e $(NODE_CONTAINER_BIN_DIR)/confd && \
	  touch $(NODE_CONTAINER_BIN_DIR)/confd
	-docker rm -f calico-confd
	chmod +x $@

# Get the calico-bgp-daemon binary
$(NODE_CONTAINER_BIN_DIR)/calico-bgp-daemon:
	$(CURL) -L $(CALICO_BGP_DAEMON_URL) -o $@
	chmod +x $(@D)/*

# Get bird binaries
$(NODE_CONTAINER_BIN_DIR)/bird:
	# This make target actually downloads the bird6 and birdcl binaries too
	# Copy patched BIRD daemon with tunnel support.
	$(CURL) -L $(BIRD6_URL) -o $(@D)/bird6
	$(CURL) -L $(BIRDCL_URL) -o $(@D)/birdcl
	$(CURL) -L $(BIRD_URL) -o $@
	chmod +x $(@D)/*

$(NODE_CONTAINER_BIN_DIR)/startup: dist/startup
	mkdir -p $(NODE_CONTAINER_BIN_DIR)
	cp dist/startup $(NODE_CONTAINER_BIN_DIR)/startup

$(NODE_CONTAINER_BIN_DIR)/allocate-ipip-addr: dist/allocate-ipip-addr
	mkdir -p $(NODE_CONTAINER_BIN_DIR)
	cp dist/allocate-ipip-addr $(NODE_CONTAINER_BIN_DIR)/allocate-ipip-addr

## Build startup.go
.PHONY: startup
startup:
	GOOS=linux GOARCH=amd64 CGO_ENABLED=0 go build -v -i -o dist/startup $(LDFLAGS) startup/startup.go

dist/startup: $(STARTUP_FILES) vendor
	mkdir -p dist
	mkdir -p .go-pkg-cache
	docker run --rm \
		-e LOCAL_USER_ID=$(LOCAL_USER_ID) \
		-v $(CURDIR)/.go-pkg-cache:/go/pkg/:rw \
		-v $(CURDIR):/go/src/$(PACKAGE_NAME):ro \
		-v $(CURDIR)/dist:/go/src/$(PACKAGE_NAME)/dist \
		-v $(VERSIONS_FILE):/versions.yaml:ro \
        -e VERSIONS_FILE=/versions.yaml \
	  	$(CALICO_BUILD) sh -c '\
			cd /go/src/$(PACKAGE_NAME) && \
			make CALICO_GIT_VER=$(CALICO_GIT_VER) startup'

## Build allocate_ipip_addr.go
.PHONY: allocate-ipip-addr
allocate-ipip-addr:
	GOOS=linux GOARCH=amd64 CGO_ENABLED=0 go build -v -i -o dist/allocate-ipip-addr $(LDFLAGS) allocateipip/allocate_ipip_addr.go

dist/allocate-ipip-addr: $(ALLOCATE_IPIP_FILES) vendor
	mkdir -p dist
	mkdir -p .go-pkg-cache
	docker run --rm \
	-e LOCAL_USER_ID=$(LOCAL_USER_ID) \
	-v $(CURDIR)/.go-pkg-cache:/go/pkg/:rw \
	-v $(CURDIR):/go/src/$(PACKAGE_NAME):ro \
	-v $(VERSIONS_FILE):/versions.yaml:ro \
	-e VERSIONS_FILE=/versions.yaml \
	-v $(CURDIR)/dist:/go/src/$(PACKAGE_NAME)/dist \
	  $(CALICO_BUILD) sh -c '\
		cd /go/src/$(PACKAGE_NAME) && \
		make CALICO_GIT_VER=$(CALICO_GIT_VER) allocate-ipip-addr'

# Pull the latest calicoq binary. Not used for STs yet.
dist/calicoq:
	-docker rm -f calicoq
	if [ "$(docker images -q $$(CALICOQ_CONTAINER_NAME))" = "" ]; then \
	  gcloud docker -- pull $(CALICOQ_PRIVATE_IMAGE):$(CALICOQ_VER); \
	  docker tag $(CALICOQ_PRIVATE_IMAGE):$(CALICOQ_VER) $(CALICOQ_CONTAINER_NAME); \
	fi;
	docker create --name calicoq $(CALICOQ_CONTAINER_NAME)
	docker cp calicoq:calicoq dist/calicoq && \
	  test -e dist/calicoq && \
	  touch dist/calicoq
	-docker rm -f calicoq

###############################################################################
# Tests
# - Support for running etcd (both securely and insecurely)
# - Running UTs and STs
###############################################################################
# These variables can be overridden by setting an environment variable.
###############################################################################
# Common build variables
# Path to the sources.
# Default value: directory with Makefile
SOURCE_DIR?=$(dir $(lastword $(MAKEFILE_LIST)))
SOURCE_DIR:=$(abspath $(SOURCE_DIR))
CRD_PATH=$(CURDIR)/vendor/github.com/projectcalico/libcalico-go/test/
LOCAL_IP_ENV?=$(shell ip route get 8.8.8.8 | head -1 | awk '{print $$7}')
K8S_VERSION=v1.7.4
ST_TO_RUN?=tests/st/

# Can exclude the slower tests with "-a '!slow'"
ST_OPTIONS?=
HOST_CHECKOUT_DIR?=$(shell pwd)

# curl should failed on 404
CURL=curl -sSf
## Generate the keys and certificates for running etcd with SSL.
ssl-certs: certs/.certificates.created    ## Generate self-signed SSL certificates
certs/.certificates.created:
	mkdir -p certs
	$(CURL) -L "https://github.com/projectcalico/cfssl/releases/download/1.2.1/cfssl" -o certs/cfssl
	$(CURL) -L "https://github.com/projectcalico/cfssl/releases/download/1.2.1/cfssljson" -o certs/cfssljson
	chmod a+x certs/cfssl
	chmod a+x certs/cfssljson

	certs/cfssl gencert -initca tests/st/ssl-config/ca-csr.json | certs/cfssljson -bare certs/ca
	certs/cfssl gencert \
	  -ca certs/ca.pem \
	  -ca-key certs/ca-key.pem \
	  -config tests/st/ssl-config/ca-config.json \
	  tests/st/ssl-config/req-csr.json | certs/cfssljson -bare certs/client
	certs/cfssl gencert \
	  -ca certs/ca.pem \
	  -ca-key certs/ca-key.pem \
	  -config tests/st/ssl-config/ca-config.json \
	  tests/st/ssl-config/req-csr.json | certs/cfssljson -bare certs/server

	touch certs/.certificates.created

busybox.tar:
	docker pull busybox:latest
	docker save --output busybox.tar busybox:latest

routereflector.tar:
	docker pull calico/routereflector:$(RR_VER)
	docker save --output routereflector.tar calico/routereflector:$(RR_VER)

workload.tar:
	cd workload && docker build -t workload .
	docker save --output workload.tar workload

stop-etcd:
	@-docker rm -f calico-etcd calico-etcd-ssl

.PHONY: run-etcd-ssl
## Run etcd in a container with SSL verification. Used primarily by STs.
run-etcd-ssl: certs/.certificates.created add-ssl-hostname
	$(MAKE) stop-etcd
	docker run --detach \
	--net=host \
	-v $(SOURCE_DIR)/certs:/etc/calico/certs \
	--name calico-etcd-ssl quay.io/coreos/etcd \
	etcd \
	--cert-file "/etc/calico/certs/server.pem" \
	--key-file "/etc/calico/certs/server-key.pem" \
	--trusted-ca-file "/etc/calico/certs/ca.pem" \
	--advertise-client-urls "https://etcd-authority-ssl:2379,https://localhost:2379" \
	--listen-client-urls "https://0.0.0.0:2379"

IPT_ALLOW_ETCD:=-A INPUT -i docker0 -p tcp --dport 2379 -m comment --comment "calico-st-allow-etcd" -j ACCEPT

.PHONY: st-checks
st-checks:
	# Check that we're running as root.
	test `id -u` -eq '0' || { echo "STs must be run as root to allow writes to /proc"; false; }

	# Insert an iptables rule to allow access from our test containers to etcd
	# running on the host.
	iptables-save | grep -q 'calico-st-allow-etcd' || iptables $(IPT_ALLOW_ETCD)

## Run the STs in a container
.PHONY: st
st: dist/calicoctl dist/calicoctl-v1.0.2 busybox.tar routereflector.tar cnx-node.tar workload.tar run-etcd-host calico_test.created dist/calico-cni-plugin dist/calico-ipam-plugin
	# Check versions of Calico binaries that ST execution will use.
	dist/calicoctl --version
	dist/calicoctl-v1.0.2 --version
	dist/calico-cni-plugin -v
	dist/calico-ipam-plugin -v
	# Use the host, PID and network namespaces from the host.
	# Privileged is needed since 'calico node' write to /proc (to enable ip_forwarding)
	# Map the docker socket in so docker can be used from inside the container
	# HOST_CHECKOUT_DIR is used for volume mounts on containers started by this one.
	# All of code under test is mounted into the container.
	#   - This also provides access to calicoctl and the docker client
	# $(MAKE) st-checks
	docker run --uts=host \
	           --pid=host \
	           --net=host \
	           --privileged \
	           -e HOST_CHECKOUT_DIR=$(HOST_CHECKOUT_DIR) \
	           -e DEBUG_FAILURES=$(DEBUG_FAILURES) \
	           -e MY_IP=$(LOCAL_IP_ENV) \
	           -e NODE_CONTAINER_NAME=$(NODE_CONTAINER_NAME) \
	           -e RR_VER=$(RR_VER) \
	           --rm -t \
	           -v /var/run/docker.sock:/var/run/docker.sock \
	           -v $(SOURCE_DIR):/code \
	           $(SYSTEMTEST_CONTAINER) \
	           sh -c 'nosetests $(ST_TO_RUN) -sv --nologcapture  --with-xunit --xunit-file="/code/nosetests.xml" --with-timer $(ST_OPTIONS)'
	$(MAKE) stop-etcd

## Run the STs in a container using etcd with SSL certificate/key/CA verification.
.PHONY: st-ssl
st-ssl: run-etcd-ssl dist/calicoctl busybox.tar cnx-node.tar routereflector.tar workload.tar calico_test.created
	# Use the host, PID and network namespaces from the host.
	# Privileged is needed since 'calico node' write to /proc (to enable ip_forwarding)
	# Map the docker socket in so docker can be used from inside the container
	# HOST_CHECKOUT_DIR is used for volume mounts on containers started by this one.
	# All of code under test is mounted into the container.
	#   - This also provides access to calicoctl and the docker client
	# Mount the full path to the etcd certs directory.
	#   - docker copies this directory directly from the host, but the
	#     calicoctl node command reads the files from the test container
	$(MAKE) st-checks
	docker run --uts=host \
	           --pid=host \
	           --net=host \
	           --privileged \
	           -e HOST_CHECKOUT_DIR=$(HOST_CHECKOUT_DIR) \
	           -e DEBUG_FAILURES=$(DEBUG_FAILURES) \
	           -e MY_IP=$(LOCAL_IP_ENV) \
	           -e NODE_CONTAINER_NAME=$(NODE_CONTAINER_NAME) \
	           -e ETCD_SCHEME=https \
	           -e ETCD_CA_CERT_FILE=$(SOURCE_DIR)/certs/ca.pem \
	           -e ETCD_CERT_FILE=$(SOURCE_DIR)/certs/client.pem \
	           -e ETCD_KEY_FILE=$(SOURCE_DIR)/certs/client-key.pem \
	           --rm -ti \
	           -v /var/run/docker.sock:/var/run/docker.sock \
	           -v $(SOURCE_DIR):/code \
	           -v $(SOURCE_DIR)/certs:$(SOURCE_DIR)/certs \
	           $(SYSTEMTEST_CONTAINER) \
	           sh -c 'nosetests $(ST_TO_RUN) -sv --nologcapture --with-xunit --xunit-file="/code/nosetests.xml" --with-timer $(ST_OPTIONS)'
	$(MAKE) stop-etcd

.PHONY: add-ssl-hostname
add-ssl-hostname:
	# Set "LOCAL_IP etcd-authority-ssl" in /etc/hosts to use as a hostname for etcd with ssl
	if ! grep -q "etcd-authority-ssl" /etc/hosts; then \
	  echo "\n# Host used by Calico's ETCD with SSL\n$(LOCAL_IP_ENV) etcd-authority-ssl" >> /etc/hosts; \
	fi

## Etcd is used by the tests
.PHONY: run-etcd
run-etcd:
	@-docker rm -f calico-etcd
	docker run --detach \
	-p 2379:2379 \
	--name calico-etcd quay.io/coreos/etcd \
	etcd \
	--advertise-client-urls "http://$(LOCAL_IP_ENV):2379,http://127.0.0.1:2379" \
	--listen-client-urls "http://0.0.0.0:2379"

## Etcd is used by the STs
.PHONY: run-etcd-host
run-etcd-host:
	@-docker rm -f calico-etcd
	docker run --detach \
	--net=host \
	--name calico-etcd quay.io/coreos/etcd \
	etcd \
	--advertise-client-urls "http://$(LOCAL_IP_ENV):2379,http://127.0.0.1:2379" \
	--listen-client-urls "http://0.0.0.0:2379"

## Kubernetes apiserver used for tests
run-k8s-apiserver: stop-k8s-apiserver run-etcd vendor
	docker run \
		--net=host --name st-apiserver \
		--detach \
		gcr.io/google_containers/hyperkube-amd64:${K8S_VERSION} \
		/hyperkube apiserver \
			--bind-address=0.0.0.0 \
			--insecure-bind-address=0.0.0.0 \
				--etcd-servers=http://127.0.0.1:2379 \
			--admission-control=NamespaceLifecycle,LimitRanger,DefaultStorageClass,ResourceQuota \
			--authorization-mode=RBAC \
			--service-cluster-ip-range=10.101.0.0/16 \
			--v=10 \
			--logtostderr=true

	# Wait until we can configure a cluster role binding which allows anonymous auth.
	while ! docker exec st-apiserver kubectl create clusterrolebinding anonymous-admin --clusterrole=cluster-admin --user=system:anonymous; do echo "Trying to create ClusterRoleBinding"; sleep 2; done

	# Create CustomResourceDefinition (CRD) for Calico resources
	# from the manifest crds.yaml
	docker run \
		--net=host \
		--rm \
		-v  $(CRD_PATH):/manifests \
		lachlanevenson/k8s-kubectl:${K8S_VERSION} \
		--server=http://localhost:8080 \
		apply -f /manifests/crds.yaml

## Stop Kubernetes apiserver
stop-k8s-apiserver:
	@-docker rm -f st-apiserver

###############################################################################
# calico_node FVs
###############################################################################
.PHONY: node-fv
## Run the Functional Verification tests locally, must have local etcd running
node-fv:
	# Run tests in random order find tests recursively (-r).
	ginkgo -cover -r -skipPackage vendor startup allocateipip calicoclient

	@echo
	@echo '+==============+'
	@echo '| All coverage |'
	@echo '+==============+'
	@echo
	@find . -iname '*.coverprofile' | xargs -I _ go tool cover -func=_

	@echo
	@echo '+==================+'
	@echo '| Missing coverage |'
	@echo '+==================+'
	@echo
	@find . -iname '*.coverprofile' | xargs -I _ go tool cover -func=_ | grep -v '100.0%'

PHONY: node-test-containerized
## Run the tests in a container. Useful for CI, Mac dev.
node-test-containerized: vendor run-etcd-host run-k8s-apiserver
	docker run --rm \
	-v $(CURDIR):/go/src/$(PACKAGE_NAME):rw \
	-v $(VERSIONS_FILE):/versions.yaml:ro \
	-e VERSIONS_FILE=/versions.yaml \
	-e LOCAL_USER_ID=$(LOCAL_USER_ID) \
	-e ETCD_ENDPOINTS=http://$(LOCAL_IP_ENV):2379 \
	--net=host \
	$(CALICO_BUILD) sh -c 'cd /go/src/$(PACKAGE_NAME) && make node-fv'

.PHONY: node-test-at
## Run tigera/cnx-node docker-image acceptance tests
node-test-at:
	docker run -v $(CALICO_NODE_DIR)tests/at/calico_node_goss.yaml:/tmp/goss.yaml \
        -e CALICO_BGP_DAEMON_VER=$(GOBGPD_VER) \
        -e CALICO_FELIX_VER=$(FELIX_VER) \
        -e CONFD_VER=$(CONFD_VER) \
	tigera/cnx-node:$(CALICO_VER) /bin/sh -c 'apk --no-cache add wget ca-certificates && \
	wget -q -O /tmp/goss \
	https://github.com/aelsabbahy/goss/releases/download/v0.3.4/goss-linux-amd64 && \
	chmod +rx /tmp/goss && \
	/tmp/goss --gossfile /tmp/goss.yaml validate'

# This depends on clean to ensure that dependent images get untagged and repulled
# THIS JOB DELETES LOTS OF THINGS - DO NOT RUN IT ON YOUR LOCAL DEV MACHINE.
.PHONY: semaphore
semaphore:
	# Clean up unwanted files to free disk space.
	bash -c 'rm -rf /usr/local/golang /opt /var/lib/mongodb /usr/lib/jvm /home/runner/{.npm,.phpbrew,.phpunit,.kerl,.kiex,.lein,.nvm,.npm,.phpbrew,.rbenv}'

	# Run the containerized UTs first.
	$(MAKE) node-test-containerized

	# Actually run the tests (refreshing the images as required), we only run a
	# small subset of the tests for testing SSL support.  These tests are run
	# using "latest" tagged images.
	$(MAKE) RELEASE_STREAM=master $(NODE_CONTAINER_NAME) st
	ST_TO_RUN=tests/st/policy $(MAKE) RELEASE_STREAM=master st-ssl

release: FELIX_VER:=$(shell cat $(VERSIONS_FILE) | $(YAML_CMD) read - '"$(RELEASE_STREAM)".[0].components.felix.version')
release: CALICOCTL_VER:=$(shell cat $(VERSIONS_FILE) | $(YAML_CMD) read - '"$(RELEASE_STREAM)".[0].components.calicoctl.version')
release: CALICOQ_VER:=$(shell cat $(VERSIONS_FILE) | $(YAML_CMD) read - '"$(RELEASE_STREAM)".[0].components.calicoq.version')
release: clean
	@echo ""
	@echo "Hit Return to go ahead and create the tag, or Ctrl-C to cancel."
	@bash -c read

	git tag $(CALICO_VER)

	# Build the tigera/cnx-node images.
	FELIX_VER=$(FELIX_VER) $(MAKE) $(NODE_CONTAINER_NAME)

<<<<<<< HEAD
	# Create the release archive
	CALICOCTL_VER=$(CALICOCTL_VER) CALICOQ_VER=$(CALICOQ_VER) $(MAKE) release-archive

	# Retag images with corect version and GCR private registry
	docker tag $(NODE_CONTAINER_NAME) gcr.io/tigera-dev/cnx/$(NODE_CONTAINER_NAME):$(CALICO_VER)
=======
	# Retag images with corect version and quay
	docker tag $(NODE_CONTAINER_NAME) $(NODE_CONTAINER_NAME):$(CALICO_VER)
	docker tag $(NODE_CONTAINER_NAME) quay.io/$(NODE_CONTAINER_NAME):$(CALICO_VER)
	docker tag $(NODE_CONTAINER_NAME) quay.io/$(NODE_CONTAINER_NAME):latest
>>>>>>> 395bb549

	# Create the release archive
	$(MAKE) release-archive

	# Check that images were created recently and that the IDs of the versioned and latest images match
	@docker images --format "{{.CreatedAt}}\tID:{{.ID}}\t{{.Repository}}:{{.Tag}}" $(NODE_CONTAINER_NAME)
	@docker images --format "{{.CreatedAt}}\tID:{{.ID}}\t{{.Repository}}:{{.Tag}}" $(NODE_CONTAINER_NAME):$(CALICO_VER)

	# Check that the images container the right sub-components
	docker run $(NODE_CONTAINER_NAME) calico-felix --version
	docker run $(NODE_CONTAINER_NAME) libnetwork-plugin -v

	@echo "# See RELEASING.md for detailed instructions."
	@echo "# Now push release images."
	@echo "  gcloud docker -- push gcr.io/tigera-dev/cnx/$(NODE_CONTAINER_NAME):$(CALICO_VER)"

	@echo "# For the final release only, push the latest tag (not for RCs)"
	@echo "  gcloud docker -- push gcr.io/tigera-dev/cnx/$(NODE_CONTAINER_NAME):latest"

	@echo "# Only push the git tag AFTER this branch is merged to origin/master"
	@echo "  git push origin $(CALICO_VER)"


RELEASE_DIR?=release-$(CALICO_VER)
RELEASE_DIR_K8S_MANIFESTS?=$(RELEASE_DIR)/k8s-manifests
RELEASE_DIR_IMAGES?=$(RELEASE_DIR)/images
RELEASE_DIR_BIN?=$(RELEASE_DIR)/bin
MANIFEST_SRC ?= ../_site/$(RELEASE_STREAM)/getting-started/kubernetes/installation

## Create an archive that contains a complete "Calico" release
release-archive: $(RELEASE_DIR).tgz

$(RELEASE_DIR).tgz: $(RELEASE_DIR) $(RELEASE_DIR_K8S_MANIFESTS) $(RELEASE_DIR_IMAGES) $(RELEASE_DIR_BIN) $(RELEASE_DIR)/README
	tar -czvf $(RELEASE_DIR).tgz $(RELEASE_DIR)/*

$(RELEASE_DIR_IMAGES): $(RELEASE_DIR_IMAGES)/cnx-node.tar $(RELEASE_DIR_IMAGES)/calico-typha.tar $(RELEASE_DIR_IMAGES)/calico-cni.tar $(RELEASE_DIR_IMAGES)/calico-kube-controllers.tar $(RELEASE_DIR_IMAGES)/cnx-apiserver.tar
$(RELEASE_DIR_BIN): $(RELEASE_DIR_BIN)/calicoctl $(RELEASE_DIR_BIN)/calicoctl-windows-amd64.exe $(RELEASE_DIR_BIN)/calicoctl-darwin-amd64 $(RELEASE_DIR_BIN)/calicoq

$(RELEASE_DIR)/README:
	@echo "This directory contains a complete release of Calico $(CALICO_VER)" >> $@
	@echo "Documentation for this release can be found at http://docs.projectcalico.org/$(RELEASE_STREAM)" >> $@
	@echo "" >> $@
	@echo "Docker images (under 'images'). Load them with 'docker load'" >> $@
	@echo "* The tigera/cnx-node docker image  (version $(CALICO_VER))" >> $@
	@echo "* The tigera/typha docker image  (version $(TYPHA_VER))" >> $@
	@echo "* The calico/cni docker image  (version $(CNI_VER))" >> $@
	@echo "* The calico/kube-controllers docker image (version $(KUBE_CONTROLLERS_VER))" >> $@
	@echo "* The tigera/cnx-apiserver docker image (version $(APISERVER_VER))" >> $@
	@echo "" >> $@
	@echo "Binaries (for amd64) (under 'bin')" >> $@
	@echo "* The calicoctl binary (for Linux) (version $(CALICOCTL_VER))" >> $@
	@echo "* The calicoctl-windows-amd64.exe binary (for Windows) (version $(CALICOCTL_VER))" >> $@
	@echo "* The calicoctl-darwin-amd64 binary (for Mac) (version $(CALICOCTL_VER))" >> $@
	@echo "" >> $@
	@echo "Kubernetes manifests (under 'k8s-manifests directory')" >> $@

$(RELEASE_DIR):
	mkdir -p $(RELEASE_DIR)

$(RELEASE_DIR_K8S_MANIFESTS):
	# Ensure that the docs site is generated
	rm -rf ../_site
	$(MAKE) -C .. _site

	# Find all the hosted manifests and copy them into the release dir. Use xargs to mkdir the destination directory structure before copying them.
	# -printf "%P\n" prints the file name and directory structure with the search dir stripped off
	find $(MANIFEST_SRC)/hosted -name  '*.yaml' -printf "%P\n" | \
	  xargs -I FILE sh -c \
	    'mkdir -p $(RELEASE_DIR_K8S_MANIFESTS)/hosted/`dirname FILE`;\
	    cp $(MANIFEST_SRC)/hosted/FILE $(RELEASE_DIR_K8S_MANIFESTS)/hosted/`dirname FILE`;'

	# Copy the non-hosted manifets too
	cp $(MANIFEST_SRC)/*.yaml $(RELEASE_DIR_K8S_MANIFESTS)

$(RELEASE_DIR_IMAGES)/cnx-node.tar:
	mkdir -p $(RELEASE_DIR_IMAGES)
	docker save --output $@ $(NODE_CONTAINER_NAME):$(CALICO_VER)

$(RELEASE_DIR_IMAGES)/calico-typha.tar:
	mkdir -p $(RELEASE_DIR_IMAGES)
	if [ "$(docker images -q $$(TYPHA_CONTAINER_NAME))" = "" ]; then \
	  gcloud docker -- pull $(TYPHA_IMAGE):$(TYPHA_VER); \
	  docker tag $(TYPHA_IMAGE):$(TYPHA_VER) $(TYPHA_CONTAINER_NAME); \
	fi;
	docker save --output $@ tigera/typha:$(TYPHA_VER)

$(RELEASE_DIR_IMAGES)/calico-cni.tar:
	mkdir -p $(RELEASE_DIR_IMAGES)
	docker pull calico/cni:$(CNI_VER)
	docker save --output $@ calico/cni:$(CNI_VER)

$(RELEASE_DIR_IMAGES)/calico-kube-controllers.tar:
	mkdir -p $(RELEASE_DIR_IMAGES)
	docker pull calico/kube-controllers:$(KUBE_CONTROLLERS_VER)
	docker save --output $@ calico/kube-controllers:$(KUBE_CONTROLLERS_VER)

$(RELEASE_DIR_IMAGES)/cnx-apiserver.tar:
	mkdir -p $(RELEASE_DIR_IMAGES)
	if [ "$(docker images -q $$(APISERVER_CONTAINER_NAME))" = "" ]; then \
	  gcloud docker -- pull $(APISERVER_IMAGE):$(APISERVER_VER); \
	  docker tag $(APISERVER_IMAGE):$(APISERVER_VER) $(APISERVER_CONTAINER_NAME); \
	fi;
	docker save --output $@ tigera/cnx-apiserver:$(APISERVER_VER)

$(RELEASE_DIR_BIN)/%:
	mkdir -p $(RELEASE_DIR_BIN)
	if [ "$(@F)" = "calicoq" ]; then \
	    $(MAKE) dist/$(@F); \
	    cp dist/$(@F) $@; \
	else \
	    # wget https://github.com/tigera/calico-containers-private/releases/download/$(CALICOCTL_VER)/$(@F) -O $@; \
	    gsutil cp gs://tigera-essentials-release-binaries/calicoctl-$(CALICOCTL_VER)/$(@F) $@; \
	fi
	chmod +x $@

## Clean enough that a new release build will be clean
clean:
	find . -name '*.created' -exec rm -f {} +
	find . -name '*.pyc' -exec rm -f {} +
	rm -rf dist build certs *.tar vendor $(NODE_CONTAINER_DIR)/filesystem/bin

	# Delete images that we built in this repo
	docker rmi $(NODE_CONTAINER_NAME):latest || true
	docker rmi $(SYSTEMTEST_CONTAINER) || true

	# Retag and remove external images so that they will be pulled again
	# We avoid just deleting the image. We didn't build them here so it would be impolite to delete it.
	# Don't delete the Felix image, since we need to build it locally.
	# docker tag $(FELIX_CONTAINER_NAME) $(FELIX_CONTAINER_NAME)-backup && docker rmi $(FELIX_CONTAINER_NAME) || true
	docker tag $(CTL_CONTAINER_NAME) $(CTL_CONTAINER_NAME)-backup && docker rmi $(CTL_CONTAINER_NAME) || true
	docker tag $(CALICOQ_CONTAINER_NAME) $(CALICOQ_CONTAINER_NAME)-backup && docker rmi $(CALICOQ_CONTAINER_NAME) || true

	rm -rf $(RELEASE_DIR)

.PHONY: help
## Display this help text
help: # Some kind of magic from https://gist.github.com/rcmachado/af3db315e31383502660
	$(info Available targets)
	@awk '/^[a-zA-Z\-\_0-9\/]+:/ {                                      \
		nb = sub( /^## /, "", helpMsg );                                \
		if(nb == 0) {                                                   \
			helpMsg = $$0;                                              \
			nb = sub( /^[^:]*:.* ## /, "", helpMsg );                   \
		}                                                               \
		if (nb)                                                         \
			printf "\033[1;31m%-" width "s\033[0m %s\n", $$1, helpMsg;  \
	}                                                                   \
	{ helpMsg = $$0 }'                                                  \
	width=20                                                            \
	$(MAKEFILE_LIST)<|MERGE_RESOLUTION|>--- conflicted
+++ resolved
@@ -648,18 +648,11 @@
 	# Build the tigera/cnx-node images.
 	FELIX_VER=$(FELIX_VER) $(MAKE) $(NODE_CONTAINER_NAME)
 
-<<<<<<< HEAD
 	# Create the release archive
 	CALICOCTL_VER=$(CALICOCTL_VER) CALICOQ_VER=$(CALICOQ_VER) $(MAKE) release-archive
 
 	# Retag images with corect version and GCR private registry
 	docker tag $(NODE_CONTAINER_NAME) gcr.io/tigera-dev/cnx/$(NODE_CONTAINER_NAME):$(CALICO_VER)
-=======
-	# Retag images with corect version and quay
-	docker tag $(NODE_CONTAINER_NAME) $(NODE_CONTAINER_NAME):$(CALICO_VER)
-	docker tag $(NODE_CONTAINER_NAME) quay.io/$(NODE_CONTAINER_NAME):$(CALICO_VER)
-	docker tag $(NODE_CONTAINER_NAME) quay.io/$(NODE_CONTAINER_NAME):latest
->>>>>>> 395bb549
 
 	# Create the release archive
 	$(MAKE) release-archive
