--- conflicted
+++ resolved
@@ -25,15 +25,9 @@
     retry_until_success, wipe_etcd
 
 POST_DOCKER_COMMANDS = [
-<<<<<<< HEAD
-    "docker load -i /code/cnx-node.tar",
-    "docker load -i /code/busybox.tar",
-    "docker load -i /code/workload.tar",
-=======
-    "docker load -q -i /code/calico-node.tar",
+    "docker load -q -i /code/cnx-node.tar",
     "docker load -q -i /code/busybox.tar",
     "docker load -q -i /code/workload.tar",
->>>>>>> 652f49c1
 ]
 
 if ETCD_SCHEME == "https":
