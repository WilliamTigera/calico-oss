--- conflicted
+++ resolved
@@ -23,15 +23,9 @@
 from tests.st.utils.utils import assert_profile, \
     assert_number_endpoints, get_profile_name
 
-<<<<<<< HEAD
-POST_DOCKER_COMMANDS = ["docker load -i /code/cnx-node.tar",
-                        "docker load -i /code/busybox.tar",
-                        "docker load -i /code/workload.tar"]
-=======
-POST_DOCKER_COMMANDS = ["docker load -q -i /code/calico-node.tar",
+POST_DOCKER_COMMANDS = ["docker load -q -i /code/cnx-node.tar",
                         "docker load -q -i /code/busybox.tar",
                         "docker load -q -i /code/workload.tar"]
->>>>>>> 652f49c1
 
 
 _log = logging.getLogger(__name__)
