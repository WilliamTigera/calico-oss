# Copyright (c) 2017 Tigera, Inc. All rights reserved.
#
# Licensed under the Apache License, Version 2.0 (the "License");
# you may not use this file except in compliance with the License.
# You may obtain a copy of the License at
#
#     http://www.apache.org/licenses/LICENSE-2.0
#
# Unless required by applicable law or agreed to in writing, software
# distributed under the License is distributed on an "AS IS" BASIS,
# WITHOUT WARRANTIES OR CONDITIONS OF ANY KIND, either express or implied.
# See the License for the specific language governing permissions and
# limitations under the License.

import json
import logging
import subprocess

import yaml
from tests.st.test_base import TestBase, HOST_IPV4
from tests.st.utils.docker_host import DockerHost, CLUSTER_STORE_DOCKER_OPTIONS
from tests.st.utils.utils import get_ip, log_and_run, retry_until_success, \
    ETCD_CA, ETCD_CERT, ETCD_KEY, ETCD_HOSTNAME_SSL, ETCD_SCHEME, \
    handle_failure, clear_on_failures, add_on_failure, wipe_etcd

_log = logging.getLogger(__name__)
_log.setLevel(logging.DEBUG)

POST_DOCKER_COMMANDS = [
<<<<<<< HEAD
    "docker load -i /code/cnx-node.tar",
    "docker load -i /code/busybox.tar",
    "docker load -i /code/workload.tar",
=======
    "docker load -q -i /code/calico-node.tar",
    "docker load -q -i /code/busybox.tar",
    "docker load -q -i /code/workload.tar",
>>>>>>> 652f49c1
]


class TestFelixOnGateway(TestBase):
    """
    Tests that policy is correctly implemented when using Calico
    on a gateway or router.  In that scenario, Calico should
    police forwarded (possibly NATted) traffic using the host endpoint
    policy.
    """
    hosts = None
    gateway = None
    host = None

    @classmethod
    def setUpClass(cls):
        # Wipe etcd once before any test in this class runs.
        _log.debug("Wiping etcd")
        wipe_etcd(HOST_IPV4)

        # We set up an additional docker network to act as the external
        # network.  The Gateway container is connected to both networks.
        # and we configure it as a NAT gateway.
        #
        #  "cali-st-ext" host
        #   container
        #      |
        #  "cali-st-ext" docker
        #    bridge
        #      |
        #  Gateway           Host
        #  container         container
        #         \          /
        #        default docker
        #            bridge

        # We are testing two host endpoints including
        # gw_int connecting gateway with host through internal network.
        # gw_ext connecting gateway with external server.
        #
        # We are testing five access patterns.
        # Host to external server through gateway.
        # Host -> gw_int(untracked ingress, preDNAT) -> gw_int(forward ingress) ->
        # gw_ext(forward egress) -> gw_ext(untracked egress) -> external server.
        #
        # Host to workload running on gateway.
        # Host -> gw_int(untracked ingress, preDNAT) -> gw_int(forward ingress) ->
        # workload (workload ingress)
        #
        # Host to process running on gateway.
        # Host -> gw_int(untracked ingress, preDNAT) -> gw_int(normal ingress)
        #
        # Process running on gateway to external server.
        # Process -> gw_ext(normal egress) -> gw_ext(untracked egress)
        #
        # Workload running on gateway to external server.
        # Workload (workload egress) -> gw_ext(forward egress) -> gw_ext(untracked egress)

        # First, create the hosts and the gateway.
        cls.hosts = []
        cls.gateway = DockerHost("cali-st-gw",
                                 additional_docker_options=CLUSTER_STORE_DOCKER_OPTIONS,
                                 post_docker_commands=POST_DOCKER_COMMANDS,
                                 start_calico=False)
        cls.gateway_hostname = cls.gateway.execute("hostname")
        cls.host = DockerHost("cali-st-host",
                              additional_docker_options=CLUSTER_STORE_DOCKER_OPTIONS,
                              post_docker_commands=POST_DOCKER_COMMANDS,
                              start_calico=False)
        cls.host_hostname = cls.host.execute("hostname")
        cls.hosts.append(cls.gateway)
        cls.hosts.append(cls.host)

        # Delete the nginx container if it still exists.  We need to do this
        # before we try to remove the network.
        log_and_run("docker rm -f cali-st-ext-nginx || true")

        # Create the external network.
        log_and_run("docker network rm cali-st-ext || true")
        # Use 172.19.0.0 to avoid clash with normal docker subnet and
        # docker-in-docker subnet
        log_and_run("docker network create --driver bridge --subnet 172.19.0.0/16 cali-st-ext")

        # And an nginx server on the external network only.
        log_and_run("docker run"
                    " --network=cali-st-ext"
                    " -d"
                    " --name=cali-st-ext-nginx"
                    " nginx")

        for host in cls.hosts:
            host.start_calico_node()

        # Run local httpd server on gateway.
        cls.gateway.execute(
            "echo '<HTML> Local process </HTML>' > $HOME/index.html && httpd -p 80 -h $HOME")

        # Get the internal IP of the gateway.  We do this before we add the second
        # network since it means we don't have to figure out which IP is which.
        int_ip = str(cls.gateway.ip)
        cls.gateway_int_ip = int_ip
        _log.info("Gateway internal IP: %s", cls.gateway_int_ip)

        # Add the gateway to the external network.
        log_and_run("docker network connect cali-st-ext cali-st-gw")

        # Get the external IP of the gateway.
        ext_ip = log_and_run("docker inspect --format "
                             "'{{with index .NetworkSettings.Networks"
                             " \"cali-st-ext\"}}{{.IPAddress}}{{end}}' cali-st-gw")
        cls.gateway_ext_ip = ext_ip
        _log.info("Gateway external IP: %s", cls.gateway_ext_ip)

        # Get the IP of the external server.
        ext_ip = cls.get_container_ip("cali-st-ext-nginx")
        cls.ext_server_ip = ext_ip
        _log.info("External server IP: %s", cls.ext_server_ip)

        # Configure the internal host to use the gateway for the external IP.
        cls.host.execute("ip route add %s via %s" %
                         (cls.ext_server_ip, cls.gateway_int_ip))

        # Configure the gateway to forward and NAT.
        cls.gateway.execute("sysctl -w net.ipv4.ip_forward=1")
        cls.gateway.execute("iptables -t nat -A POSTROUTING --destination %s -j MASQUERADE" %
                            cls.ext_server_ip)

        cls.calinet = cls.gateway.create_network("calinet")
        cls.gateway_workload = cls.gateway.create_workload(
            "gw-wl",
            image="workload",
            network=cls.calinet,
            labels=["org.projectcalico.label.wep=gateway"])

        cls.host_workload = cls.host.create_workload(
            "host-wl",
            image="workload",
            network=cls.calinet,
            labels=["org.projectcalico.label.wep=host"])

        clear_on_failures()
        add_on_failure(cls.host.log_extra_diags)
        add_on_failure(cls.gateway.log_extra_diags)

    def setUp(self):
        # Override the per-test setUp to avoid wiping etcd; instead only clean up the data we
        # added.
        self.remove_pol_and_endpoints()

    def tearDown(self):
        self.remove_pol_and_endpoints()
        super(TestFelixOnGateway, self).tearDown()

    @classmethod
    def tearDownClass(cls):
        # Tidy up
        for host in cls.hosts:
            host.remove_workloads()
        for host in cls.hosts:
            host.cleanup()
            del host
        cls.calinet.delete()

        log_and_run("docker rm -f cali-st-ext-nginx || true")

        clear_on_failures()

    @handle_failure
    def test_can_connect_by_default(self):
        """
        Test if traffic is allowed with no policy setup.
        """
        retry_until_success(self.assert_host_can_curl_local, 3)
        retry_until_success(self.assert_gateway_can_curl_ext, 3)
        retry_until_success(self.assert_host_can_curl_ext, 3)
        retry_until_success(self.assert_hostwl_can_access_workload, 3)
        retry_until_success(self.assert_workload_can_curl_ext, 3)

        self.add_host_iface()

        # Adding the host endpoints should break connectivity until we add policy back in.
        # Add allow policy for host, make sure it applies to forward and has order lower than
        # empty forward.
        self.add_policy({
            'apiVersion': 'projectcalico.org/v3',
            'kind': 'GlobalNetworkPolicy',
            'metadata': {
                'name': 'default.host-out',
            },
            'spec': {
                'order': 100,
                'selector': 'nodeEth == "host"',
                'egress': [{'action': 'Allow'}],
                'ingress': [{'action': 'Allow'}],
                'applyOnForward': True,
            }
        })
        retry_until_success(self.assert_host_can_curl_ext, 3)

    @handle_failure
    def test_default_deny_for_local_traffic(self):
        """
        Test default deny for local traffic after host endpoint been created.
        """
        self.test_can_connect_by_default()

        self.add_gateway_external_iface()
        self.add_gateway_internal_iface()

        retry_until_success(self.assert_host_can_not_curl_local, 3)
        retry_until_success(self.assert_gateway_can_not_curl_ext, 3)
        retry_until_success(self.assert_host_can_curl_ext, 3)
        retry_until_success(self.assert_hostwl_can_access_workload, 3)
        retry_until_success(self.assert_workload_can_curl_ext, 3)

    @handle_failure
    def test_empty_policy_for_forward_traffic(self):
        """
        Test empty policy deny local and forward traffic.
        """
        self.test_can_connect_by_default()

        self.add_gateway_external_iface()
        self.add_gateway_internal_iface()

        # Add empty policy forward, but only to host endpoint.
        self.add_policy({
            'apiVersion': 'projectcalico.org/v3',
            'kind': 'GlobalNetworkPolicy',
            'metadata': {
                'name': 'default.empty-forward',
            },
            'spec': {
                'order': 500,
                'selector': 'has(nodeEth)',
                'ingress': [],
                'egress': [],
                'applyOnForward': True,
                'types': ['Ingress', 'Egress']
            }
        })

        retry_until_success(self.assert_host_can_not_curl_local, 3)
        retry_until_success(self.assert_gateway_can_not_curl_ext, 3)
        retry_until_success(self.assert_host_can_not_curl_ext, 3)
        retry_until_success(self.assert_hostwl_can_not_access_workload, 3)
        retry_until_success(self.assert_workload_can_not_curl_ext, 3)

    @handle_failure
    def test_local_allow_with_forward_empty(self):
        """
        Test local allow does not affect forward traffic with empty policy.
        """
        self.test_empty_policy_for_forward_traffic()

        # Add local ingress/egress allow.
        self.add_ingress_policy(200, 'Allow', False)
        self.add_egress_policy(200, 'Allow', False)

        retry_until_success(self.assert_host_can_curl_local, 3)
        retry_until_success(self.assert_gateway_can_curl_ext, 3)
        retry_until_success(self.assert_host_can_not_curl_ext, 3)
        retry_until_success(self.assert_hostwl_can_not_access_workload, 3)
        retry_until_success(self.assert_workload_can_not_curl_ext, 3)

        # Add local&forward ingress/egress allow.
        self.add_ingress_policy(200, 'Allow', True)
        self.add_egress_policy(200, 'Allow', True)

        retry_until_success(self.assert_host_can_curl_local, 3)
        retry_until_success(self.assert_gateway_can_curl_ext, 3)
        retry_until_success(self.assert_host_can_curl_ext, 3)
        retry_until_success(self.assert_hostwl_can_access_workload, 3)
        retry_until_success(self.assert_workload_can_curl_ext, 3)

    @handle_failure
    def test_local_deny_with_lower_forward_allow(self):
        """
        Test local deny with lower order does not affect forward allow policy.
        """
        self.test_empty_policy_for_forward_traffic()  # setup a deny for all traffic

        # Add local&forward ingress/egress allow.
        self.add_ingress_policy(300, 'Allow', True)
        self.add_egress_policy(300, 'Allow', True)

        retry_until_success(self.assert_host_can_curl_local, 3)
        retry_until_success(self.assert_gateway_can_curl_ext, 3)
        retry_until_success(self.assert_host_can_curl_ext, 3)
        retry_until_success(self.assert_hostwl_can_access_workload, 3)
        retry_until_success(self.assert_workload_can_curl_ext, 3)

        # Add local ingress/egress deny.
        self.add_ingress_policy(200, 'Deny', False)
        self.add_egress_policy(200, 'Deny', False)

        retry_until_success(self.assert_host_can_not_curl_local, 3)
        retry_until_success(self.assert_gateway_can_not_curl_ext, 3)
        retry_until_success(self.assert_host_can_curl_ext, 3)
        retry_until_success(self.assert_hostwl_can_access_workload, 3)
        retry_until_success(self.assert_workload_can_curl_ext, 3)

    @handle_failure
    def test_local_ingress_allow_with_lower_ingress_forward_deny(self):
        """
        Test local ingress allow does not affect forward ingress deny with lower order.
        """
        self.test_can_connect_by_default()

        self.add_gateway_external_iface()
        self.add_gateway_internal_iface()

        # Add local ingress allow and forward ingress deny
        self.add_ingress_policy(200, 'Allow', False)
        self.add_ingress_policy(500, 'Deny', True)

        retry_until_success(self.assert_host_can_curl_local, 3)
        retry_until_success(self.assert_gateway_can_not_curl_ext, 3)
        retry_until_success(self.assert_host_can_not_curl_ext, 3)
        retry_until_success(self.assert_hostwl_can_not_access_workload, 3)
        retry_until_success(self.assert_workload_can_curl_ext, 3)

        # Add workload egress deny
        self.add_workload_egress(800, 'Deny')

        retry_until_success(self.assert_host_can_curl_local, 3)
        retry_until_success(self.assert_gateway_can_not_curl_ext, 3)
        retry_until_success(self.assert_host_can_not_curl_ext, 3)
        retry_until_success(self.assert_hostwl_can_not_access_workload, 3)
        retry_until_success(self.assert_workload_can_not_curl_ext, 3)

    @handle_failure
    def test_local_egress_allow_with_lower_egress_forward_deny(self):
        """
        Test local egress allow does not affect forward egress deny with lower order.
        """
        self.test_can_connect_by_default()

        self.add_gateway_external_iface()
        self.add_gateway_internal_iface()

        # Add local egress allow and forward egress deny
        self.add_egress_policy(200, 'Allow', False)
        self.add_egress_policy(500, 'Deny', True)

        retry_until_success(self.assert_host_can_not_curl_local, 3)
        retry_until_success(self.assert_gateway_can_curl_ext, 3)
        retry_until_success(self.assert_host_can_not_curl_ext, 3)
        retry_until_success(self.assert_hostwl_can_access_workload, 3)
        retry_until_success(self.assert_workload_can_not_curl_ext, 3)

        # Add workload ingress deny
        self.add_workload_ingress(800, 'Deny')

        retry_until_success(self.assert_host_can_not_curl_local, 3)
        retry_until_success(self.assert_gateway_can_curl_ext, 3)
        retry_until_success(self.assert_host_can_not_curl_ext, 3)
        retry_until_success(self.assert_hostwl_can_not_access_workload, 3)
        retry_until_success(self.assert_workload_can_not_curl_ext, 3)

    @handle_failure
    def test_local_forward_opposite_policy_0(self):
        """
        Test local and forward got opposite allow/deny rules.
        """
        self.test_can_connect_by_default()

        self.add_gateway_external_iface()
        self.add_gateway_internal_iface()

        # Add local ingress allow, egress deny and lower forward ingress deny, forward egress allow
        self.add_ingress_policy(200, 'Allow', False)
        self.add_ingress_policy(500, 'Deny', True)
        self.add_egress_policy(200, 'Deny', False)
        self.add_egress_policy(500, 'Allow', True)

        retry_until_success(self.assert_host_can_curl_local, 3)
        retry_until_success(self.assert_gateway_can_not_curl_ext, 3)
        retry_until_success(self.assert_host_can_not_curl_ext, 3)
        retry_until_success(self.assert_hostwl_can_not_access_workload, 3)
        retry_until_success(self.assert_workload_can_curl_ext, 3)

    @handle_failure
    def test_local_forward_opposite_policy_1(self):
        """
        Test local and forward got opposite allow/deny rules.
        """
        self.test_can_connect_by_default()

        self.add_gateway_external_iface()
        self.add_gateway_internal_iface()

        # Add local ingress deny, egress allow and lower forward ingress allow, forward egress deny
        self.add_ingress_policy(200, 'Deny', False)
        self.add_ingress_policy(500, 'Allow', True)
        self.add_egress_policy(200, 'Allow', False)
        self.add_egress_policy(500, 'Deny', True)

        retry_until_success(self.assert_host_can_not_curl_local, 3)
        retry_until_success(self.assert_gateway_can_curl_ext, 3)
        retry_until_success(self.assert_host_can_not_curl_ext, 3)
        retry_until_success(self.assert_hostwl_can_access_workload, 3)
        retry_until_success(self.assert_workload_can_not_curl_ext, 3)

    @handle_failure
    def test_host_endpoint_combinations(self):
        """
        Test combinations of untracked, preDNAT, normal and forward policies.
        """
        self.test_can_connect_by_default()

        self.add_gateway_external_iface()
        self.add_gateway_internal_iface()

        # Test untracked policy.
        self.add_untrack_gw_int(500, 'Allow')
        self.add_untrack_gw_ext(500, 'Allow')

        retry_until_success(self.assert_host_can_curl_local, 3)
        retry_until_success(self.assert_gateway_can_curl_ext, 3)

        # Untracked packets skip masquerade rule for packet from host
        # via gateway to ext server.
        retry_until_success(self.assert_host_can_not_curl_ext, 3)
        # Conntrack state invalid, default workload policy will drop packet.
        retry_until_success(self.assert_hostwl_can_not_access_workload, 3)
        # Packet from workload will be masqueraded by cali-nat-outgoing. It
        # can reach external server but return packet will be dropped by not having
        # a conntrack entry to do a reverse SNAT.
        retry_until_success(self.assert_workload_can_not_curl_ext, 3)

        # Configure external server to use gateway as default gateway.
        # So we dont need to masquerade internal ip.
        # External server sees internal ip and knows how to send response
        # back.
        self.set_ext_container_default_route("cali-st-ext-nginx")
        retry_until_success(self.assert_host_can_curl_ext, 3)

        self.del_untrack_gw_int()
        self.del_untrack_gw_ext()

        # Deny host endpoint ingress.
        # Ingress packet dropped. Egress packet accepted.
        self.add_ingress_policy(200, 'Deny', True)
        self.add_egress_policy(200, 'Allow', True)
        retry_until_success(self.assert_host_can_not_curl_local, 3)
        retry_until_success(self.assert_host_can_not_curl_ext, 3)
        retry_until_success(self.assert_hostwl_can_not_access_workload, 3)

        retry_until_success(self.assert_gateway_can_curl_ext, 3)
        retry_until_success(self.assert_workload_can_curl_ext, 3)

        # Skip normal and forward policy if preDNAT policy accept packet.
        self.add_prednat_ingress(500, 'Allow')
        retry_until_success(self.assert_host_can_curl_local, 3)
        retry_until_success(self.assert_host_can_curl_ext, 3)
        retry_until_success(self.assert_hostwl_can_access_workload, 3)

        retry_until_success(self.assert_gateway_can_curl_ext, 3)
        retry_until_success(self.assert_workload_can_curl_ext, 3)

        self.add_prednat_ingress(200, 'Deny')
        retry_until_success(self.assert_host_can_not_curl_local, 3)
        retry_until_success(self.assert_host_can_not_curl_ext, 3)
        retry_until_success(self.assert_hostwl_can_not_access_workload, 3)

        retry_until_success(self.assert_gateway_can_curl_ext, 3)
        retry_until_success(self.assert_workload_can_curl_ext, 3)

        # Skip preDNAT, normal and forward policy if untracked policy accept packet.
        self.add_untrack_gw_int(500, 'Allow')
        retry_until_success(self.assert_host_can_curl_local, 3)
        retry_until_success(self.assert_gateway_can_curl_ext, 3)
        retry_until_success(self.assert_host_can_not_curl_ext, 3)
        # We need to add egress allow because if host send request to external server,
        # return traffic will not match any conntrack entry hence been dropped by
        # cali-fhfw-eth1. An untracked egress allow skips normal forward policy.
        self.add_untrack_gw_ext(500, 'Allow')
        # Traffic to/from workload will be dropped by workload default policy
        # since conntrack entry is invalid.
        retry_until_success(self.assert_host_can_curl_ext, 3)
        # Traffic to/from workload will be dropped by workload default policy
        # since conntrack entry is invalid.
        retry_until_success(self.assert_hostwl_can_not_access_workload, 3)
        retry_until_success(self.assert_workload_can_not_curl_ext, 3)

    def add_workload_ingress(self, order, action):
        self.add_policy({
            'apiVersion': 'projectcalico.org/v3',
            'kind': 'GlobalNetworkPolicy',
            'metadata': {
                'name': 'default.workload-ingress',
            },
            'spec': {
                'order': order,
                'ingress': [
                    {
                        'protocol': 'TCP',
                        'destination': {
                            'ports': [80]
                        },
                        'action': action,
                    },
                ],
                'egress': [],
                'selector': '!has(nodeEth)'
            }
        })

    def add_workload_egress(self, order, action):
        self.add_policy({
            'apiVersion': 'projectcalico.org/v3',
            'kind': 'GlobalNetworkPolicy',
            'metadata': {
                'name': 'default.workload-egress',
            },
            'spec': {
                'order': order,
                'ingress': [],
                'egress': [
                    {
                        'protocol': 'TCP',
                        'destination': {
                            'ports': [80],
                            'nets': [self.ext_server_ip + "/32"],
                        },
                        'action': action
                    },
                ],
                'selector': '!has(nodeEth)'
            }
        })

    def add_prednat_ingress(self, order, action):
        self.add_policy({
            'apiVersion': 'projectcalico.org/v3',
            'kind': 'GlobalNetworkPolicy',
            'metadata': {
                'name': 'default.prednat',
            },
            'spec': {
                'order': order,
                'ingress': [
                    {
                        'protocol': 'TCP',
                        'destination': {
                            'ports': [80]
                        },
                        'action': action
                    },
                ],
                'egress': [],
                'selector': 'nodeEth == "gateway-int"',
                'applyOnForward': True,
                'preDNAT': True
            }
        })

    def del_prednat_ingress(self):
        self.delete_all("globalnetworkpolicy default.prednat")

    def add_untrack_gw_int(self, order, action):
        self.add_policy({
            'apiVersion': 'projectcalico.org/v3',
            'kind': 'GlobalNetworkPolicy',
            'metadata': {
                'name': 'default.untrack-ingress',
            },
            'spec': {
                'order': order,
                'ingress': [
                    {
                        'protocol': 'TCP',
                        'destination': {
                            'ports': [80]
                        },
                        'action': action
                    },
                ],
                'egress': [
                    {
                        'protocol': 'TCP',
                        'source': {
                            'ports': [80]
                        },
                        'action': action
                    },
                ],
                'selector': 'nodeEth == "gateway-int"',
                'applyOnForward': True,
                'doNotTrack': True
            }
        })

    def del_untrack_gw_int(self):
        self.delete_all("globalnetworkpolicy default.untrack-ingress")

    def add_untrack_gw_ext(self, order, action):
        self.add_policy({
            'apiVersion': 'projectcalico.org/v3',
            'kind': 'GlobalNetworkPolicy',
            'metadata': {
                'name': 'default.untrack-egress',
            },
            'spec': {
                'order': order,
                'ingress': [
                    {
                        'protocol': 'TCP',
                        'source': {
                            'ports': [80],
                            'nets': [self.ext_server_ip + "/32"],
                        },
                        'action': action
                    },
                ],
                'egress': [
                    {
                        'protocol': 'TCP',
                        'destination': {
                            'ports': [80],
                            'nets': [self.ext_server_ip + "/32"],
                        },
                        'action': action
                    },
                ],
                'selector': 'nodeEth == "gateway-ext"',
                'applyOnForward': True,
                'doNotTrack': True
            }
        })

    def del_untrack_gw_ext(self):
        self.delete_all("globalnetworkpolicy default.untrack-egress")

    def add_ingress_policy(self, order, action, forward):
        self.add_policy({
            'apiVersion': 'projectcalico.org/v3',
            'kind': 'GlobalNetworkPolicy',
            'metadata': {
                'name': 'default.port80-int-%s' % str(forward).lower(),
            },
            'spec': {
                'order': order,
                'ingress': [
                    {
                        'protocol': 'TCP',
                        'destination': {
                            'ports': [80]
                        },
                        'action': action
                    },
                ],
                'egress': [],
                'selector': 'nodeEth == "gateway-int"',
                'applyOnForward': forward
            }
        })

    def add_egress_policy(self, order, action, forward):
        self.add_policy({
            'apiVersion': 'projectcalico.org/v3',
            'kind': 'GlobalNetworkPolicy',
            'metadata': {
                'name': 'default.port80-ext-%s' % str(forward).lower(),
             },
            'spec': {
                'order': order,
                'ingress': [],
                'egress': [
                    {
                        'protocol': 'TCP',
                        'destination': {
                            'ports': [80],
                            'nets': [self.ext_server_ip + "/32"],
                        },
                        'action': action
                    },
                ],
                'selector': 'nodeEth == "gateway-ext"',
                'applyOnForward': forward
            }
        })

    def add_policy(self, policy_data):
        self._apply_resources(policy_data, self.gateway)

    def add_gateway_internal_iface(self):
        host_endpoint_data = {
            'apiVersion': 'projectcalico.org/v3',
            'kind': 'HostEndpoint',
            'metadata': {
                'name': 'default.gw-int',
                'labels': {'nodeEth': 'gateway-int'}
            },
            'spec': {
                'node': self.gateway_hostname,
                'interfaceName': 'eth0'
            }
        }
        self._apply_resources(host_endpoint_data, self.gateway)

    def add_gateway_external_iface(self):
        host_endpoint_data = {
            'apiVersion': 'projectcalico.org/v3',
            'kind': 'HostEndpoint',
            'metadata': {
                'name': 'default.gw-ext',
                'labels': {'nodeEth': 'gateway-ext'}
            },
            'spec': {
                'node': self.gateway_hostname,
                'interfaceName': 'eth1'
            }
        }
        self._apply_resources(host_endpoint_data, self.gateway)

    def add_host_iface(self):
        host_endpoint_data = {
            'apiVersion': 'projectcalico.org/v3',
            'kind': 'HostEndpoint',
            'metadata': {
                'name': 'default.host-int',
                'labels': {'nodeEth': 'host'}
            },
            'spec': {
                'node': self.host_hostname,
                'interfaceName': 'eth0',
                'expectedIPs': [str(self.host.ip)],
            }
        }
        self._apply_resources(host_endpoint_data, self.gateway)

    def assert_host_can_curl_local(self):
        try:
            self.host.execute("curl --fail -m 1 -o /tmp/local-index.html %s" % self.gateway_int_ip)
        except subprocess.CalledProcessError:
            _log.exception("Internal host failed to curl gateway internal IP: %s",
                           self.gateway_int_ip)
            self.fail("Internal host failed to curl gateway internal IP: %s" % self.gateway_int_ip)

    def assert_host_can_not_curl_local(self):
        try:
            self.host.execute("curl --fail -m 1 -o /tmp/local-index.html %s" % self.gateway_int_ip)
        except subprocess.CalledProcessError:
            return
        else:
            self.fail("Internal host can curl gateway internal IP: %s" % self.gateway_int_ip)

    def assert_hostwl_can_access_workload(self):
        if self.host_workload.check_can_tcp(self.gateway_workload.ip, 1):
            return
        _log.exception("Internal host workload failed to access gateway internal workload IP: %s",
                       self.gateway_workload.ip)
        self.fail(
            "Internal host workload failed to access gateway internal workload IP: %s" %
            self.gateway_workload.ip)

    def assert_hostwl_can_not_access_workload(self):
        if self.host_workload.check_cant_tcp(self.gateway_workload.ip, 1):
            return
        _log.exception("Internal host workload can access gateway internal workload IP: %s",
                       self.gateway_workload.ip)
        self.fail(
            "Internal host workload can access gateway internal workload IP: %s" %
            self.gateway_workload.ip)

    def assert_workload_can_curl_ext(self):
        try:
            self.gateway_workload.execute("wget -q -T 1 %s -O /dev/null" % self.ext_server_ip)
        except subprocess.CalledProcessError:
            _log.exception("Gateway workload failed to curl external server IP: %s",
                           self.ext_server_ip)
            self.fail("Gateway workload failed to curl external server IP: %s" % self.ext_server_ip)

    def assert_workload_can_not_curl_ext(self):
        try:
            self.gateway_workload.execute("wget -q -T 1 %s -O /dev/null" % self.ext_server_ip)
        except subprocess.CalledProcessError:
            return
        else:
            self.fail("Gateway workload can curl external server IP: %s" % self.ext_server_ip)

    def assert_gateway_can_curl_ext(self):
        try:
            self.gateway.execute(
                "curl --fail -m 1 -o /tmp/nginx-index.html %s" % self.ext_server_ip)
        except subprocess.CalledProcessError:
            _log.exception("Gateway failed to curl external server IP: %s",
                           self.ext_server_ip)
            self.fail("Gateway failed to curl external server IP: %s" % self.ext_server_ip)

    def assert_gateway_can_not_curl_ext(self):
        try:
            self.gateway.execute(
                "curl --fail -m 1 -o /tmp/nginx-index.html %s" % self.ext_server_ip)
        except subprocess.CalledProcessError:
            return
        else:
            self.fail("Gateway can curl external server IP: %s" % self.ext_server_ip)

    def assert_host_can_curl_ext(self):
        try:
            self.host.execute("curl --fail -m 1 -o /tmp/nginx-index.html %s" % self.ext_server_ip)
        except subprocess.CalledProcessError:
            _log.exception("Internal host failed to curl external server IP: %s",
                           self.ext_server_ip)
            self.fail("Internal host failed to curl external server IP: %s" % self.ext_server_ip)

    def assert_host_can_not_curl_ext(self):
        try:
            self.host.execute("curl --fail -m 1 -o /tmp/nginx-index.html %s" % self.ext_server_ip)
        except subprocess.CalledProcessError:
            return
        else:
            self.fail("Internal host can curl external server IP: %s" % self.ext_server_ip)

    def remove_pol_and_endpoints(self):
        self.delete_all("globalnetworkpolicy")
        self.delete_all("hostEndpoint")
        # Wait for felix to remove the policy and allow traffic through the gateway.
        retry_until_success(self.assert_host_can_curl_ext)

    def delete_all(self, resource):
        # Grab all objects of a resource type
        objects = yaml.load(self.hosts[0].calicoctl("get %s -o yaml" % resource))
        # and delete them (if there are any)
        if len(objects) > 0:
            _log.info("objects: %s", objects)
            if 'items' in objects and len(objects['items']) == 0:
                pass
            else:
                self._delete_data(objects, self.hosts[0])

    def _delete_data(self, data, host):
        _log.debug("Deleting data with calicoctl: %s", data)
        self._exec_calicoctl("delete", data, host)

    @classmethod
    def _apply_resources(cls, resources, host):
        cls._exec_calicoctl("apply", resources, host)

    @staticmethod
    def _exec_calicoctl(action, data, host):
        # Delete creationTimestamp fields from the data that we're going to
        # write.
        for obj in data.get('items', []):
            if 'creationTimestamp' in obj['metadata']:
                del obj['metadata']['creationTimestamp']
        if 'metadata' in data and 'creationTimestamp' in data['metadata']:
            del data['metadata']['creationTimestamp']

        # Use calicoctl with the modified data.
        host.writefile("new_data",
                       yaml.dump(data, default_flow_style=False))
        host.calicoctl("%s -f new_data" % action)

    @classmethod
    def get_container_ip(cls, container_name):
        ip = log_and_run(
            "docker inspect -f '{{range .NetworkSettings.Networks}}{{.IPAddress}}{{end}}' %s" %
            container_name)
        return ip.strip()

    @classmethod
    def set_ext_container_default_route(cls, container_name):
        pid = log_and_run("docker inspect -f '{{.State.Pid}}' %s" %
                          container_name)
        _log.info("pid is %s", pid)
        log_and_run("mkdir -p /var/run/netns; "
                    "ln -s /proc/%s/ns/net /var/run/netns/%s; "
                    "ip netns exec %s ip route del default; "
                    "ip netns exec %s ip route add default via %s" %
                    (pid, pid, pid, pid, cls.gateway_ext_ip))<|MERGE_RESOLUTION|>--- conflicted
+++ resolved
@@ -27,15 +27,9 @@
 _log.setLevel(logging.DEBUG)
 
 POST_DOCKER_COMMANDS = [
-<<<<<<< HEAD
-    "docker load -i /code/cnx-node.tar",
-    "docker load -i /code/busybox.tar",
-    "docker load -i /code/workload.tar",
-=======
-    "docker load -q -i /code/calico-node.tar",
+    "docker load -q -i /code/cnx-node.tar",
     "docker load -q -i /code/busybox.tar",
     "docker load -q -i /code/workload.tar",
->>>>>>> 652f49c1
 ]
 
 
