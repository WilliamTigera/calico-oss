--- conflicted
+++ resolved
@@ -80,13 +80,8 @@
 
     def __init__(self, name, start_calico=True, dind=True,
                  additional_docker_options="",
-<<<<<<< HEAD
-                 post_docker_commands=["docker load -i /code/cnx-node.tar",
-                                       "docker load -i /code/busybox.tar"],
-=======
-                 post_docker_commands=["docker load -q -i /code/calico-node.tar",
+                 post_docker_commands=["docker load -q -i /code/cnx-node.tar",
                                        "docker load -q -i /code/busybox.tar"],
->>>>>>> 652f49c1
                  calico_node_autodetect_ip=False,
                  simulate_gce_routing=False,
                  override_hostname=False,
