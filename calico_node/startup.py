# Copyright (c) 2016 Tigera, Inc. All rights reserved.
#
# Licensed under the Apache License, Version 2.0 (the "License");
# you may not use this file except in compliance with the License.
# You may obtain a copy of the License at
#
#     http://www.apache.org/licenses/LICENSE-2.0
#
# Unless required by applicable law or agreed to in writing, software
# distributed under the License is distributed on an "AS IS" BASIS,
# WITHOUT WARRANTIES OR CONDITIONS OF ANY KIND, either express or implied.
# See the License for the specific language governing permissions and
# limitations under the License.

import os
import sys
import socket
import time

import netaddr
from netaddr import AddrFormatError, IPAddress
from pycalico.datastore_datatypes import IPPool
from pycalico.datastore_errors import DataStoreError
from pycalico.ipam import IPAMClient
from pycalico.util import get_host_ips, validate_asn

DEFAULT_IPV4_POOL = IPPool("192.168.0.0/16")
DEFAULT_IPV6_POOL = IPPool("fd80:24e2:f998:72d6::/64")


def _find_pool(ip_addr, ipv4_pools):
    """
    Find the pool containing the given IP.

    :param ip_addr:  IP address to find.
    :param ipv4_pools:  iterable containing IPPools.
    :return: The pool, or None if not found
    """
    for pool in ipv4_pools:
        if ip_addr in pool.cidr:
            return pool
    else:
        return None


def _ensure_host_tunnel_addr(ipv4_pools, ipip_pools):
    """
    Ensure the host has a valid IP address for its IPIP tunnel device.

    This must be an IP address claimed from one of the IPIP pools.
    Handles re-allocating the address if it finds an existing address
    that is not from an IPIP pool.

    :param ipv4_pools: List of all IPv4 pools.
    :param ipip_pools: List of IPIP-enabled pools.
    """
    ip_addr = _get_host_tunnel_ip()
    if ip_addr:
        # Host already has a tunnel IP assigned, verify that it's still valid.
        pool = _find_pool(ip_addr, ipv4_pools)
        if pool and not pool.ipip:
            # No longer an IPIP pool. Release the IP, it's no good to us.
            client.release_ips({ip_addr})
            ip_addr = None
        elif not pool:
            # Not in any IPIP pool.  IP must be stale.  Since it's not in any
            # pool, we can't release it.
            ip_addr = None
    if not ip_addr:
        # Either there was no IP or the IP needs to be replaced.  Try to
        # get an IP from one of the IPIP-enabled pools.
        _assign_host_tunnel_addr(ipip_pools)


def _assign_host_tunnel_addr(ipip_pools):
    """
    Claims an IPIP-enabled IP address from the first pool with some
    space.

    Stores the result in the host's config as its tunnel address.

    Exits on failure.
    :param ipip_pools:  List of IPPools to search for an address.
    """
    for ipip_pool in ipip_pools:
        v4_addrs, _ = client.auto_assign_ips(
            num_v4=1, num_v6=0,
            handle_id=None,
            attributes={},
            pool=(ipip_pool, None),
            host=hostname
        )
        if v4_addrs:
            # Successfully allocated an address.  Unpack the list.
            [ip_addr] = v4_addrs
            break
    else:
        # Failed to allocate an address, the pools must be full.
        print "Failed to allocate an IP address from an IPIP-enabled pool " \
            "for the host's IPIP tunnel device.  Pools are likely " \
            "exhausted."

        sys.exit(1)
    # If we get here, we've allocated a new IPIP-enabled address,
    # Store it in etcd so that Felix will pick it up.
    client.set_per_host_config(hostname, "IpInIpTunnelAddr",
                               str(ip_addr))


def _remove_host_tunnel_addr():
    """
    Remove any existing IP address for this host's IPIP tunnel device.

    Idempotent; does nothing if there is no IP assigned.  Releases the
    IP from IPAM.
    """
    ip_addr = _get_host_tunnel_ip()
    if ip_addr:
        client.release_ips({ip_addr})
    client.remove_per_host_config(hostname, "IpInIpTunnelAddr")


def _get_host_tunnel_ip():
    """
    :return: The IPAddress of the host's IPIP tunnel or None if not
             present/invalid.
    """
    raw_addr = client.get_per_host_config(hostname, "IpInIpTunnelAddr")
    try:
        ip_addr = IPAddress(raw_addr)
    except (AddrFormatError, ValueError, TypeError):
        # Either there's no address or the data is bad.  Treat as missing.
        ip_addr = None
    return ip_addr


def error_if_bgp_ip_conflict(ip, ip6):
    """
    Prints an error message and exits if either of the IPv4 or IPv6 addresses
    is already in use by another calico BGP host.

    :param ip: User-provided IPv4 address to start this node with.
    :param ip6: User-provided IPv6 address to start this node with.
    :return: Nothing
    """
    ip_list = []
    if ip:
        ip_list.append(ip)
    if ip6:
        ip_list.append(ip6)
    try:
        # Get hostname of host that already uses the given IP, if it exists
        ip_conflicts = client.get_hostnames_from_ips(ip_list)
    except KeyError:
        # No hosts have been configured in etcd, so there cannot be a conflict
        return

    if ip_conflicts.keys():
        ip_error = "ERROR: IP address %s is already in use by host %s. " \
                   "Calico requires each compute host to have a unique IP. " \
                   "If this is your first time running the Calico node on " \
                   "this host, ensure that another host is not already using " \
                   "the same IP address."
        try:
            if ip_conflicts[ip] != hostname:
                ip_error = ip_error % (ip, str(ip_conflicts[ip]))
                print ip_error
                sys.exit(1)
        except KeyError:
            # IP address was not found in ip-host dictionary
            pass
        try:
            if ip6 and ip_conflicts[ip6] != hostname:
                ip_error = ip_error % (ip6, str(ip_conflicts[ip6]))
                print ip_error
                sys.exit(1)
        except KeyError:
            # IP address was not found in ip-host dictionary
            pass


def warn_if_unknown_ip(ip, ip6):
    """
    Prints a warning message if the IP addresses are not assigned to interfaces
    on the current host.

    :param ip: IPv4 address which should be present on the host.
    :param ip6: IPv6 address which should be present on the host.
    :return: None
    """
    if ip and IPAddress(ip) not in get_host_ips(version=4, exclude=["docker0"]):
        print "WARNING: Could not confirm that the provided IPv4 address is" \
              " assigned to this host."

    if ip6 and IPAddress(ip6) not in get_host_ips(version=6,
                                                  exclude=["docker0"]):
        print "WARNING: Could not confirm that the provided IPv6 address is" \
              " assigned to this host."


def warn_if_hostname_conflict(ip):
    """
    Prints a warning message if it seems like an existing host is already running
    calico using this hostname.

    :param ip: User-provided or detected IP address to start this node with.
    :return: Nothing
    """
    try:
        current_ipv4, _ = client.get_host_bgp_ips(hostname)
    except KeyError:
        # No other machine has registered configuration under this hostname.
        # This must be a new host with a unique hostname, which is the
        # expected behavior.
        pass
    else:
        if current_ipv4 != "" and current_ipv4 != ip:
            hostname_warning = "WARNING: Hostname '%s' is already in use " \
                               "with IP address %s. Calico requires each " \
                               "compute host to have a unique hostname. " \
                               "If this is your first time running " \
                               "the Calico node on this host, ensure " \
                               "that another host is not already using the " \
                               "same hostname." % (hostname, current_ipv4)
            print hostname_warning


def main():
    # If we're running with the k8s backend, don't do any of this,
    # since it currently doesn't support BGP, Calico IPAM, and doesn't
    # require any of the etcd interactions below.
    if os.getenv("DATASTORE_TYPE", "") == "kubernetes":
        print "Using k8s backend"
<<<<<<< HEAD
        with open('/etc/startup.env', 'w') as f:
            f.write("DATASTORE_TYPE=kubernetes\n")
            f.write("HOSTNAME=%s\n" % hostname)
=======
        with open('startup.env', 'w') as f:
            f.write("export DATASTORE_TYPE=kubernetes\n")
            f.write("export HOSTNAME=%s\n" % hostname)
>>>>>>> f0309e2c
        return

    # Check to see if etcd is available.  If not, wait until it is before
    # continuing.  This is to avoid etcd / node startup race conditions.
    print "Waiting for etcd connection..."
    while os.getenv("WAIT_FOR_DATASTORE", "false") == "true":
        try:
            # Just try accessing etcd to see if we can reach it or not.
            client.get_host_as(hostname)
        except DataStoreError:
            # Not connected to etcd yet, wait a bit.
            time.sleep(1)
            continue
        else:
            # Connected to etcd - break out of loop.
            print "Connected to etcd"
            break

    # Query the currently configured host IPs
    try:
        current_ip, current_ip6 = client.get_host_bgp_ips(hostname)
    except KeyError:
        current_ip, current_ip6 = None, None

    # Determine the IP addresses and AS Number to use
    ip = os.getenv("IP") or None
    if ip == "autodetect":
        # If explicitly requesting auto-detection, set the ip to None to force
        # auto-detection.  We print below if we are auto-detecting the IP.
        ip = None
    elif ip:
        if not netaddr.valid_ipv4(ip):
            print "IP environment (%s) is not a valid IPv4 address." % ip
            sys.exit(1)
        print "Using IPv4 address from IP environment: %s" % ip
    elif current_ip:
        print "Using configured IPv4 address: %s" % current_ip
        ip = current_ip

    # Get IP address of host, if none was specified or previously configured.
    if not ip:
        ips = get_host_ips(exclude=["^docker.*", "^cbr.*", "dummy.*",
                                    "virbr.*", "lxcbr.*", "veth.*",
                                    "cali.*", "tunl.*", "flannel.*"])
        try:
            ip = str(ips.pop())
        except IndexError:
            print "Couldn't autodetect a management IPv4 address. Please " \
                  "provide an IP address either by configuring one in the " \
                  "node resource, or by re-running the container with the " \
                  "IP environment variable set."
            sys.exit(1)
        else:
            print "Using auto-detected IPv4 address: %s" % ip

    ip6 = os.getenv("IP6") or None
    if ip6:
        if not netaddr.valid_ipv6(ip6):
            print "IP6 environment (%s) is not a valid IPv6 address." % ip6
            sys.exit(1)
        print "Using IPv6 address from IP6 environment: %s" % ip6
    elif current_ip6:
        print "Using configured IPv6 address: %s" % current_ip6
        ip6 = current_ip6
    else:
        print "No IPv6 address configured"

    as_num = os.getenv("AS")
    if as_num:
        if not validate_asn(as_num):
            print "AS environment (%s) is not a valid AS number." % as_num
            sys.exit(1)
        print "Using AS number from AS environment: %s" % as_num
    else:
        as_num = client.get_host_as(hostname)
        if as_num:
            print "Using configured AS number: %s" % as_num
        else:
            print "Using global AS number"

    # Write a startup environment file containing the IP address that may have
    # just been detected.
    # This is required because the confd templates expect to be able to fill in
    # some templates by fetching them from the environment.
<<<<<<< HEAD
    with open('/etc/startup.env', 'w') as f:
        f.write("IP=%s\n" % ip)
        f.write("HOSTNAME=%s\n" % hostname)
=======
    with open('startup.env', 'w') as f:
        f.write("export IP=%s\n" % ip)
        f.write("export HOSTNAME=%s\n" % hostname)
>>>>>>> f0309e2c

    warn_if_hostname_conflict(ip)

    # Verify that IPs are not already in use by another host.
    error_if_bgp_ip_conflict(ip, ip6)

    # Verify that the chosen IP exists on the current host
    warn_if_unknown_ip(ip, ip6)

    if os.getenv("NO_DEFAULT_POOLS", "").lower() != "true":
        # Set up etcd
        ipv4_pools = client.get_ip_pools(4)
        ipv6_pools = client.get_ip_pools(6)

        # Create default pools if required
        if not ipv4_pools:
            client.add_ip_pool(4, DEFAULT_IPV4_POOL)

        # If the OS has not been built with IPv6 then the /proc config for IPv6
        # will not be present.
        if not ipv6_pools and os.path.exists('/proc/sys/net/ipv6'):
            client.add_ip_pool(6, DEFAULT_IPV6_POOL)

    client.ensure_global_config()
    client.create_host(hostname, ip, ip6, as_num)

    # If IPIP is enabled, the host requires an IP address for its tunnel
    # device, which is in an IPIP pool.  Without this, a host can't originate
    # traffic to a pool address because the response traffic would not be
    # routed via the tunnel (likely being dropped by RPF checks in the fabric).
    ipv4_pools = client.get_ip_pools(4)
    ipip_pools = [p for p in ipv4_pools if p.ipip]

    if ipip_pools:
        # IPIP is enabled, make sure the host has an address for its tunnel.
        _ensure_host_tunnel_addr(ipv4_pools, ipip_pools)
    else:
        # No IPIP pools, clean up any old address.
        _remove_host_tunnel_addr()

    # Tell the user what the name of the node is.
    print "Calico node name: ", hostname


# Try the NODENAME (preferentially) or HOSTNAME environment variable, but
# default to the socket.gethostname() value if unset.
hostname = os.getenv("NODENAME") or os.getenv("HOSTNAME")
if not hostname:
    print "******************************************************************************"
    print "* WARNING                                                                    *"
    print "* Auto-detecting node name.  It is recommended that an explicit fixed value  *"
    print "* is supplied using the NODENAME environment variable.  Using a fixed value  *"
    print "* ensures that any changes to the compute host's hostname will not affect    *"
    print "* the Calico configuration when the Calico node restarts.                    *"
    print "******************************************************************************"
    hostname = socket.gethostname()

client = IPAMClient()

if __name__ == "__main__":
    main()<|MERGE_RESOLUTION|>--- conflicted
+++ resolved
@@ -231,15 +231,9 @@
     # require any of the etcd interactions below.
     if os.getenv("DATASTORE_TYPE", "") == "kubernetes":
         print "Using k8s backend"
-<<<<<<< HEAD
-        with open('/etc/startup.env', 'w') as f:
-            f.write("DATASTORE_TYPE=kubernetes\n")
-            f.write("HOSTNAME=%s\n" % hostname)
-=======
         with open('startup.env', 'w') as f:
             f.write("export DATASTORE_TYPE=kubernetes\n")
             f.write("export HOSTNAME=%s\n" % hostname)
->>>>>>> f0309e2c
         return
 
     # Check to see if etcd is available.  If not, wait until it is before
@@ -324,15 +318,9 @@
     # just been detected.
     # This is required because the confd templates expect to be able to fill in
     # some templates by fetching them from the environment.
-<<<<<<< HEAD
-    with open('/etc/startup.env', 'w') as f:
-        f.write("IP=%s\n" % ip)
-        f.write("HOSTNAME=%s\n" % hostname)
-=======
     with open('startup.env', 'w') as f:
         f.write("export IP=%s\n" % ip)
         f.write("export HOSTNAME=%s\n" % hostname)
->>>>>>> f0309e2c
 
     warn_if_hostname_conflict(ip)
 
