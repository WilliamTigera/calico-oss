package: github.com/projectcalico/calico/calico_node
import:
- package: github.com/sirupsen/logrus
  version: ^1.0.3
- package: github.com/projectcalico/libcalico-go
<<<<<<< HEAD
  repo: git@github.com:tigera/libcalico-go-private.git
  version: df60adf40f7cd24a065390f2e5867f9d11e081b1
=======
  version: a21bd104b2d077c89737a5b897e3ac817c79957a
>>>>>>> 11ef963b
  subpackages:
  - lib/api
  - lib/client
  - lib/apiv2
  - lib/clientv2
  - lib/errors
  - lib/ipip
  - lib/net
  - lib/numorstring<|MERGE_RESOLUTION|>--- conflicted
+++ resolved
@@ -3,12 +3,8 @@
 - package: github.com/sirupsen/logrus
   version: ^1.0.3
 - package: github.com/projectcalico/libcalico-go
-<<<<<<< HEAD
   repo: git@github.com:tigera/libcalico-go-private.git
-  version: df60adf40f7cd24a065390f2e5867f9d11e081b1
-=======
-  version: a21bd104b2d077c89737a5b897e3ac817c79957a
->>>>>>> 11ef963b
+  version: 39f8320c51962f2e3f3f5fecffd6b55636d520b2
   subpackages:
   - lib/api
   - lib/client
