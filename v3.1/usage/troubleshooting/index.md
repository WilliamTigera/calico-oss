--- conflicted
+++ resolved
@@ -1,10 +1,5 @@
 ---
 title: Troubleshooting
-<<<<<<< HEAD
-=======
-redirect_from: latest/usage/troubleshooting/index
-canonical_url: 'https://docs.projectcalico.org/v3.1/usage/troubleshooting/'
->>>>>>> 652f49c1
 ---
 
 * TOC
@@ -95,7 +90,7 @@
 namespace where {{site.prodname}} veth pairs are anchored for connections to containers.
 This can interfere with the {{site.prodname}} agent's ability to route correctly.
 
-The procedure for configuring NetworkManager to ignore {{site.prodname}} interfaces 
+The procedure for configuring NetworkManager to ignore {{site.prodname}} interfaces
 varies by Linux distribution. The following steps work best on Ubuntu systems.
 
 1. Create the following configuration file at `/etc/NetworkManager/conf.d/calico.conf`.
@@ -104,14 +99,14 @@
    [keyfile]
    unmanaged-devices=interface-name:cali*;interface-name:tunl*
    ```
-   
+
 1. Restart NetworkManager.
 
    ```bash
    sudo service network-manager stop
    sudo service network-manager start
    ```
-   
+
 1. Install {{site.prodname}}.
 
 1. Check the interfaces that NetworkManager ignores.
@@ -119,13 +114,13 @@
    ```bash
    nmcli dev status
    ```
-   
+
    It should return output indicating that the `cali` and `tunl` interfaces
-   are `unmanaged`. 
-   
-   If this does not to prevent NetworkManager from interfering with {{site.prodname}} 
+   are `unmanaged`.
+
+   If this does not to prevent NetworkManager from interfering with {{site.prodname}}
    networking, try disabling NetworkManager. If disabling NetworkManager does not
-   stop it from interfering with {{site.prodname}} networking, you may need to remove 
+   stop it from interfering with {{site.prodname}} networking, you may need to remove
    NetworkManager. This will require manual network configuration.
 
 
