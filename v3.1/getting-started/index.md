--- conflicted
+++ resolved
@@ -1,11 +1,10 @@
-<<<<<<< HEAD
 ---
 title: Getting started with CNX
 ---
 
 ## Obtain the private registry credentials
 
-Contact your Tigera support representative to obtain a Docker configuration file 
+Contact your Tigera support representative to obtain a Docker configuration file
 in JSON format. When you open the file, it should look something like the following.
 
 ```json
@@ -23,7 +22,7 @@
 
 ## Obtain a license key
 
-Contact your Tigera support representative to obtain a license key in YAML format. 
+Contact your Tigera support representative to obtain a license key in YAML format.
 When you open the file, it should look something like the following.
 
 ```yaml
@@ -42,7 +41,7 @@
 
 The file should be named `<customer-name>-license.yaml`. For example, if your customer name
 was Awesome Corp, the file would be named `awesome-corp-license.yaml`.
-   
+
 ## Get started
 
 <div class="row">
@@ -56,24 +55,4 @@
       <img src="{{site.baseurl}}/images/openshift-button.svg" alt="OpenShift" width="35%">
     </a>
   </div>
-</div>
-=======
----
-title: Calico Integrations
-redirect_from: latest/getting-started/index
-canonical_url: 'https://docs.projectcalico.org/v3.1/getting-started/'
----
-
-To get started using {{site.prodname}}, we recommend running through one or more of the
-available tutorials linked below.
-
-These tutorials will help you understand the different environment options when
-using {{site.prodname}}.  In most cases we provide worked examples using manual setup on
-your own servers, a quick set-up in a virtualized environment using Vagrant and
-a number of cloud services.
-
-- [{{site.prodname}} with Kubernetes](kubernetes)
-- [{{site.prodname}} with OpenShift](openshift/installation)
-- [{{site.prodname}} with OpenStack](openstack)
-- [Host protection](bare-metal/bare-metal)
->>>>>>> 652f49c1
+</div>