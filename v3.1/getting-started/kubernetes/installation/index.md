---
<<<<<<< HEAD
title: Installing CNX on Kubernetes
=======
title: Installing Calico on Kubernetes
redirect_from: latest/getting-started/kubernetes/installation/index
canonical_url: 'https://docs.projectcalico.org/v3.1/getting-started/kubernetes/installation/'
>>>>>>> 652f49c1
---

We provide a number of manifests to get you up and running with {{site.prodname}} in
just a few steps. Refer to the section that corresponds to your desired networking
for instructions.

- [Installing {{site.prodname}} for policy and networking (recommended)](calico)

- [Installing {{site.prodname}} for policy (advanced)](other)

Should you wish to modify the manifests before applying them, refer to
[Customizing the manifests](config-options).

<<<<<<< HEAD
If you prefer not to use Kubernetes to start the {{site.prodname}} services, refer to the 
[Integration guide](integration).
=======
If you prefer not to use Kubernetes to start the {{site.prodname}} services, refer to the
[Integration guide](integration).

Several third-party vendors also provide a variety of {{site.prodname}} installation
methods for different public clouds. Refer to the section that corresponds to your provider
for more details.

- [Amazon Web Services (AWS)](aws)

- [Google Compute Engine (GCE)](gce)

- [Azure](azure)
>>>>>>> 652f49c1
<|MERGE_RESOLUTION|>--- conflicted
+++ resolved
@@ -1,11 +1,5 @@
 ---
-<<<<<<< HEAD
 title: Installing CNX on Kubernetes
-=======
-title: Installing Calico on Kubernetes
-redirect_from: latest/getting-started/kubernetes/installation/index
-canonical_url: 'https://docs.projectcalico.org/v3.1/getting-started/kubernetes/installation/'
->>>>>>> 652f49c1
 ---
 
 We provide a number of manifests to get you up and running with {{site.prodname}} in
@@ -19,20 +13,5 @@
 Should you wish to modify the manifests before applying them, refer to
 [Customizing the manifests](config-options).
 
-<<<<<<< HEAD
-If you prefer not to use Kubernetes to start the {{site.prodname}} services, refer to the 
-[Integration guide](integration).
-=======
 If you prefer not to use Kubernetes to start the {{site.prodname}} services, refer to the
-[Integration guide](integration).
-
-Several third-party vendors also provide a variety of {{site.prodname}} installation
-methods for different public clouds. Refer to the section that corresponds to your provider
-for more details.
-
-- [Amazon Web Services (AWS)](aws)
-
-- [Google Compute Engine (GCE)](gce)
-
-- [Azure](azure)
->>>>>>> 652f49c1
+[Integration guide](integration).