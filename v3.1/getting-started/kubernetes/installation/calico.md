--- conflicted
+++ resolved
@@ -1,20 +1,14 @@
 ---
-<<<<<<< HEAD
 title: Installing CNX for policy and networking (recommended)
-=======
-title: Installing Calico for policy and networking (recommended)
-redirect_from: latest/getting-started/kubernetes/installation/calico
-canonical_url: 'https://docs.projectcalico.org/v3.1/getting-started/kubernetes/installation/calico'
->>>>>>> 652f49c1
 ---
 
 ## Before you begin
 
-- Ensure that you have a Kubernetes cluster that meets the {{site.prodname}} 
-  [system requirements](../requirements). If you don't, follow the steps in 
+- Ensure that you have a Kubernetes cluster that meets the {{site.prodname}}
+  [system requirements](../requirements). If you don't, follow the steps in
   [Using kubeadm to create a cluster](http://kubernetes.io/docs/getting-started-guides/kubeadm/).
-  
-- Ensure that you have the [private registry credentials](../../../getting-started/#obtain-the-private-registry-credentials) 
+
+- Ensure that you have the [private registry credentials](../../../getting-started/#obtain-the-private-registry-credentials)
   and a [license key](../../../getting-started/#obtain-a-license-key).
 
 {% include {{page.version}}/load-docker-intro.md %}
@@ -22,7 +16,7 @@
 {% include {{page.version}}/load-docker-our-reg.md yaml="calico" %}
 
 {% include {{page.version}}/load-docker.md yaml="calico" orchestrator="kubernetes" %}
-   
+
 ## <a name="install-cnx"></a>Installing {{site.prodname}} for policy and networking
 
 ### Selecting your datastore type and number of nodes
@@ -37,71 +31,71 @@
 
 - [Kubernetes API datastore—more than 50 nodes](#installing-with-the-kubernetes-api-datastoremore-than-50-nodes) (beta)
 
-> **Note**: {{site.prodname}} networking with the Kubernetes API datastore 
-> is beta because it does not yet support {{site.prodname}} IPAM. It uses 
+> **Note**: {{site.prodname}} networking with the Kubernetes API datastore
+> is beta because it does not yet support {{site.prodname}} IPAM. It uses
 > `host-local` IPAM with Kubernetes pod CIDR assignments instead.
 {: .alert .alert-info}
 
 ### Installing with the etcd datastore
 
-1. If your cluster has RBAC enabled, issue the following command to 
+1. If your cluster has RBAC enabled, issue the following command to
    configure the roles and bindings that {{site.prodname}} requires.
 
    ```
    kubectl apply -f \
    {{site.url}}/{{page.version}}/getting-started/kubernetes/installation/rbac.yaml
    ```
-   > **Note**: You can also 
+   > **Note**: You can also
    > [view the manifest in your browser](rbac.yaml){:target="_blank"}.
    {: .alert .alert-info}
 
 1. Download the {{site.prodname}} networking manifest for etcd.
-   
+
    ```bash
    curl \
    {{site.url}}/{{page.version}}/getting-started/kubernetes/installation/hosted/calico.yaml \
    -O
    ```
-   
-1. In the `ConfigMap` named `calico-config`, set the value of 
+
+1. In the `ConfigMap` named `calico-config`, set the value of
    `etcd_endpoints` to the IP address and port of your etcd server.
-   
+
    > **Tip**: You can specify more than one using commas as delimiters.
    {: .alert .alert-success}
-   
+
 {% include {{page.version}}/cnx-cred-sed.md yaml="calico" %}
-   
+
 1. Apply the manifest using the following command.
 
    ```bash
    kubectl apply -f calico.yaml
    ```
-   
+
 1. Continue to [Applying your license key](#applying-your-license-key).
 
 ### Installing with the Kubernetes API datastore—50 nodes or less
 
 1. Ensure that the Kubernetes controller manager has the following flags
    set: <br>
-   `--cluster-cidr=192.168.0.0/16` and `--allocate-node-cidrs=true`. 
+   `--cluster-cidr=192.168.0.0/16` and `--allocate-node-cidrs=true`.
 
-   > **Tip**: On kubeadm, you can pass `--pod-network-cidr=192.168.0.0/16` 
+   > **Tip**: On kubeadm, you can pass `--pod-network-cidr=192.168.0.0/16`
    > to kubeadm to set both Kubernetes controller flags.
    {: .alert .alert-success}
-   
-1. If your cluster has RBAC enabled, issue the following command to 
+
+1. If your cluster has RBAC enabled, issue the following command to
    configure the roles and bindings that {{site.prodname}} requires.
 
    ```
    kubectl apply -f \
    {{site.url}}/{{page.version}}/getting-started/kubernetes/installation/hosted/rbac-kdd.yaml
    ```
-   > **Note**: You can also 
+   > **Note**: You can also
    > [view the manifest in your browser](hosted/rbac-kdd.yaml){:target="_blank"}.
    {: .alert .alert-info}
-   
+
 1. Download the {{site.prodname}} networking manifest for etcd.
-   
+
    ```bash
    curl \
    {{site.url}}/{{page.version}}/getting-started/kubernetes/installation/hosted/kubernetes-datastore/calico-networking/1.7/calico.yaml \
@@ -121,37 +115,37 @@
 ### Installing with the Kubernetes API datastore—more than 50 nodes
 
 1. Ensure that the Kubernetes controller manager has the following flags set:<br>
-   `--cluster-cidr=192.168.0.0/16` and `--allocate-node-cidrs=true`. 
+   `--cluster-cidr=192.168.0.0/16` and `--allocate-node-cidrs=true`.
 
-   > **Tip**: On kubeadm, you can pass `--pod-network-cidr=192.168.0.0/16` 
+   > **Tip**: On kubeadm, you can pass `--pod-network-cidr=192.168.0.0/16`
    > to kubeadm to set both Kubernetes controller flags.
    {: .alert .alert-success}
-   
-1. If your cluster has RBAC enabled, issue the following command to 
+
+1. If your cluster has RBAC enabled, issue the following command to
    configure the roles and bindings that {{site.prodname}} requires.
 
    ```
    kubectl apply -f \
    {{site.url}}/{{page.version}}/getting-started/kubernetes/installation/hosted/rbac-kdd.yaml
    ```
-   > **Note**: You can also 
+   > **Note**: You can also
    > [view the manifest in your browser](hosted/rbac-kdd.yaml){:target="_blank"}.
    {: .alert .alert-info}
-   
+
 1. Download the {{site.prodname}} networking manifest for the Kubernetes API datastore.
-   
+
    ```bash
    curl \
    {{site.url}}/{{page.version}}/getting-started/kubernetes/installation/hosted/kubernetes-datastore/calico-networking/1.7/calico.yaml \
    -O
    ```
-   
+
 1. In the `ConfigMap` named `calico-config`, locate the `typha_service_name`,
    delete the `none` value, and replace it with `calico-typha`.
 
 1. Modify the replica count in the`Deployment` named `calico-typha`
    to the desired number of replicas.
-    
+
    ```
    apiVersion: apps/v1beta1
    kind: Deployment
@@ -162,16 +156,16 @@
      ...
      replicas: <number of replicas>
    ```
-   
-   We recommend at least one replica for every 200 nodes and no more than 
-   20 replicas. In production, we recommend a minimum of three replicas to reduce 
+
+   We recommend at least one replica for every 200 nodes and no more than
+   20 replicas. In production, we recommend a minimum of three replicas to reduce
    the impact of rolling upgrades and failures.
 
-   > **Warning**: If you set `typha_service_name` without increasing the replica 
-   > count from its default of `0` Felix will try to connect to Typha, find no 
+   > **Warning**: If you set `typha_service_name` without increasing the replica
+   > count from its default of `0` Felix will try to connect to Typha, find no
    > Typha instances to connect to, and fail to start.
    {: .alert .alert-danger}
-   
+
 {% include {{page.version}}/cnx-cred-sed.md yaml="calico" %}
 
 1. Apply the manifest.
@@ -183,7 +177,7 @@
 1. Continue to [Applying your license key](#applying-your-license-key).
 
 {% include {{page.version}}/apply-license.md %}
-   
+
 {% include {{page.version}}/cnx-mgr-install.md init="kubernetes" %}
 
 {% include {{page.version}}/cnx-monitor-install.md %}
