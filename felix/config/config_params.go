// Copyright (c) 2020-2022 Tigera, Inc. All rights reserved.
//
// Licensed under the Apache License, Version 2.0 (the "License");
// you may not use this file except in compliance with the License.
// You may obtain a copy of the License at
//
//     http://www.apache.org/licenses/LICENSE-2.0
//
// Unless required by applicable law or agreed to in writing, software
// distributed under the License is distributed on an "AS IS" BASIS,
// WITHOUT WARRANTIES OR CONDITIONS OF ANY KIND, either express or implied.
// See the License for the specific language governing permissions and
// limitations under the License.

package config

import (
	"errors"
	"fmt"
	"io/ioutil"
	"net"
	"os"
	"reflect"
	"regexp"
	"strconv"
	"strings"
	"time"

	log "github.com/sirupsen/logrus"

	"github.com/tigera/api/pkg/lib/numorstring"

	"github.com/projectcalico/calico/libcalico-go/lib/apiconfig"
	"github.com/projectcalico/calico/libcalico-go/lib/names"

	"github.com/projectcalico/calico/felix/idalloc"
	"github.com/projectcalico/calico/felix/proto"
	"github.com/projectcalico/calico/typha/pkg/discovery"
)

var (
	// RegexpIfaceElemRegexp matches an individual element in the overall interface list;
	// assumes the value represents a regular expression and is marked by '/' at the start
	// and end and cannot have spaces
	RegexpIfaceElemRegexp = regexp.MustCompile(`^\/[^\s]+\/$`)
	// NonRegexpIfaceElemRegexp matches an individual element in the overall interface list;
	// assumes the value is between 1-15 chars long and only be alphanumeric or - or _
	NonRegexpIfaceElemRegexp = regexp.MustCompile(`^[a-zA-Z0-9_-]{1,15}$`)
	IfaceListRegexp          = regexp.MustCompile(`^[a-zA-Z0-9_-]{1,15}(,[a-zA-Z0-9_-]{1,15})*$`)
	AuthorityRegexp          = regexp.MustCompile(`^[^:/]+:\d+$`)
	HostnameRegexp           = regexp.MustCompile(`^[a-zA-Z0-9_.-]+$`)
	StringRegexp             = regexp.MustCompile(`^.*$`)
	IfaceParamRegexp         = regexp.MustCompile(`^[a-zA-Z0-9:._+-]{1,15}$`)
	// Hostname  have to be valid ipv4, ipv6 or strings up to 64 characters.
	HostAddressRegexp = regexp.MustCompile(`^[a-zA-Z0-9:._+-]{1,64}$`)
)

const (
	maxUint = ^uint(0)
	maxInt  = int(maxUint >> 1)
	minInt  = -maxInt - 1
)

// Source of a config value.  Values from higher-numbered sources override
// those from lower-numbered sources.  Note: some parameters (such as those
// needed to connect to the datastore) can only be set from a local source.
type Source uint8

const (
	Default = iota
	DatastoreGlobal
	DatastorePerHost
	ConfigFile
	EnvironmentVariable
	InternalOverride
	DisabledByLicenseCheck
)

// Default stats collection const used globally
const (
	DefaultAgeTimeout               = time.Duration(10) * time.Second
	DefaultInitialReportingDelay    = time.Duration(5) * time.Second
	DefaultExportingInterval        = time.Duration(1) * time.Second
	DefaultConntrackPollingInterval = time.Duration(5) * time.Second
)

var SourcesInDescendingOrder = []Source{DisabledByLicenseCheck, InternalOverride, EnvironmentVariable, ConfigFile, DatastorePerHost, DatastoreGlobal}

func (source Source) String() string {
	switch source {
	case Default:
		return "<default>"
	case DatastoreGlobal:
		return "datastore (global)"
	case DatastorePerHost:
		return "datastore (per-host)"
	case ConfigFile:
		return "config file"
	case EnvironmentVariable:
		return "environment variable"
	case DisabledByLicenseCheck:
		return "license check"
	case InternalOverride:
		return "internal override"
	}
	return fmt.Sprintf("<unknown(%v)>", uint8(source))
}

func (source Source) Local() bool {
	switch source {
	case Default, ConfigFile, EnvironmentVariable, InternalOverride:
		return true
	default:
		return false
	}
}

// Provider represents a particular provider or flavor of Kubernetes.
type Provider uint8

const (
	ProviderNone Provider = iota
	ProviderEKS
	ProviderGKE
	ProviderAKS
	ProviderOpenShift
	ProviderDockerEE
)

func (p Provider) String() string {
	switch p {
	case ProviderNone:
		return ""
	case ProviderEKS:
		return "EKS"
	case ProviderGKE:
		return "GKE"
	case ProviderAKS:
		return "AKS"
	case ProviderOpenShift:
		return "OpenShift"
	case ProviderDockerEE:
		return "DockerEnterprise"
	default:
		return fmt.Sprintf("<unknown-provider(%v)>", uint8(p))
	}
}

func newProvider(s string) (Provider, error) {
	switch strings.ToLower(s) {
	case strings.ToLower(ProviderNone.String()):
		return ProviderNone, nil
	case strings.ToLower(ProviderEKS.String()), "ecs":
		return ProviderEKS, nil
	case strings.ToLower(ProviderGKE.String()):
		return ProviderGKE, nil
	case strings.ToLower(ProviderAKS.String()):
		return ProviderAKS, nil
	case strings.ToLower(ProviderOpenShift.String()):
		return ProviderOpenShift, nil
	case strings.ToLower(ProviderDockerEE.String()):
		return ProviderDockerEE, nil
	default:
		return 0, fmt.Errorf("unknown provider %s", s)
	}
}

// Config contains the best, parsed config values loaded from the various sources.
// We use tags to control the parsing and validation.
type Config struct {
	// Configuration parameters.
	UseInternalDataplaneDriver bool          `config:"bool;true"`
	DataplaneDriver            string        `config:"file(must-exist,executable);calico-iptables-plugin;non-zero,die-on-fail,skip-default-validation"`
	DataplaneWatchdogTimeout   time.Duration `config:"seconds;90"`

	// Wireguard configuration
	WireguardEnabled               bool          `config:"bool;false"`
	WireguardListeningPort         int           `config:"int;51820"`
	WireguardRoutingRulePriority   int           `config:"int;99"`
	WireguardInterfaceName         string        `config:"iface-param;wireguard.cali;non-zero"`
	WireguardMTU                   int           `config:"int;0"`
	WireguardHostEncryptionEnabled bool          `config:"bool;false"`
	WireguardPersistentKeepAlive   time.Duration `config:"seconds;0"`

	BPFEnabled                         bool             `config:"bool;false"`
	BPFDisableUnprivileged             bool             `config:"bool;true"`
	BPFLogLevel                        string           `config:"oneof(off,info,debug);off;non-zero"`
	BPFDataIfacePattern                *regexp.Regexp   `config:"regexp;^((en|wl|ww|sl|ib)[opsx].*|(eth|wlan|wwan).*|tunl0$|vxlan.calico$|egress.calico$|wireguard.cali$)"`
	BPFConnectTimeLoadBalancingEnabled bool             `config:"bool;true"`
	BPFExternalServiceMode             string           `config:"oneof(tunnel,dsr);tunnel;non-zero"`
	BPFKubeProxyIptablesCleanupEnabled bool             `config:"bool;true"`
	BPFKubeProxyMinSyncPeriod          time.Duration    `config:"seconds;1"`
	BPFKubeProxyEndpointSlicesEnabled  bool             `config:"bool;true"`
	BPFExtToServiceConnmark            int              `config:"int;0"`
	BPFPSNATPorts                      numorstring.Port `config:"portrange;20000:29999"`
	BPFMapSizeNATFrontend              int              `config:"int;65536;non-zero"`
	BPFMapSizeNATBackend               int              `config:"int;262144;non-zero"`
	BPFMapSizeNATAffinity              int              `config:"int;65536;non-zero"`
	BPFMapSizeRoute                    int              `config:"int;262144;non-zero"`
	BPFMapSizeConntrack                int              `config:"int;512000;non-zero"`
	BPFMapSizeIPSets                   int              `config:"int;1048576;non-zero"`

	FlowLogsCollectProcessInfo  bool `config:"bool;false"`
	FlowLogsCollectTcpStats     bool `config:"bool;true"`
	FlowLogsCollectProcessPath  bool `config:"bool;false"`
	FlowLogsCollectorDebugTrace bool `config:"bool;false"`

	// DebugBPFCgroupV2 controls the cgroup v2 path that we apply the connect-time load balancer to.  Most distros
	// are configured for cgroup v1, which prevents all but hte root cgroup v2 from working so this is only useful
	// for development right now.
	DebugBPFCgroupV2 string `config:"string;;local"`
	// DebugBPFMapRepinEnabled can be used to prevent Felix from repinning its BPF maps at startup.  This is useful for
	// testing with multiple Felix instances running on one host.
	DebugBPFMapRepinEnabled bool `config:"bool;false;local"`

	DatastoreType string `config:"oneof(kubernetes,etcdv3);etcdv3;non-zero,die-on-fail,local"`

	FelixHostname string `config:"hostname;;local,non-zero"`
	NodeIP        net.IP `config:"ipv4;;"`

	EtcdAddr      string   `config:"authority;127.0.0.1:2379;local"`
	EtcdScheme    string   `config:"oneof(http,https);http;local"`
	EtcdKeyFile   string   `config:"file(must-exist);;local"`
	EtcdCertFile  string   `config:"file(must-exist);;local"`
	EtcdCaFile    string   `config:"file(must-exist);;local"`
	EtcdEndpoints []string `config:"endpoint-list;;local"`

	TyphaAddr           string        `config:"authority;;local"`
	TyphaK8sServiceName string        `config:"string;;local"`
	TyphaK8sNamespace   string        `config:"string;kube-system;non-zero,local"`
	TyphaReadTimeout    time.Duration `config:"seconds;30;local"`
	TyphaWriteTimeout   time.Duration `config:"seconds;10;local"`

	// Client-side TLS config for Felix's communication with Typha.  If any of these are
	// specified, they _all_ must be - except that either TyphaCN or TyphaURISAN may be left
	// unset.  Felix will then initiate a secure (TLS) connection to Typha.  Typha must present
	// a certificate signed by a CA in TyphaCAFile, and with CN matching TyphaCN or URI SAN
	// matching TyphaURISAN.
	TyphaKeyFile  string `config:"file(must-exist);;local"`
	TyphaCertFile string `config:"file(must-exist);;local"`
	TyphaCAFile   string `config:"file(must-exist);;local"`
	TyphaCN       string `config:"string;;local"`
	TyphaURISAN   string `config:"string;;local"`

	Ipv6Support    bool `config:"bool;true"`
	BpfIpv6Support bool `config:"bool;false"`

	IptablesBackend                    string            `config:"oneof(legacy,nft,auto);auto"`
	RouteRefreshInterval               time.Duration     `config:"seconds;90"`
	InterfaceRefreshInterval           time.Duration     `config:"seconds;90"`
	DeviceRouteSourceAddress           net.IP            `config:"ipv4;"`
	DeviceRouteProtocol                int               `config:"int;3"`
	RemoveExternalRoutes               bool              `config:"bool;true"`
	IptablesRefreshInterval            time.Duration     `config:"seconds;90"`
	IptablesPostWriteCheckIntervalSecs time.Duration     `config:"seconds;1"`
	IptablesLockFilePath               string            `config:"file;/run/xtables.lock"`
	IptablesLockTimeoutSecs            time.Duration     `config:"seconds;0"`
	IptablesLockProbeIntervalMillis    time.Duration     `config:"millis;50"`
	FeatureDetectOverride              map[string]string `config:"keyvaluelist;;"`
	IpsetsRefreshInterval              time.Duration     `config:"seconds;10"`
	MaxIpsetSize                       int               `config:"int;1048576;non-zero"`
	XDPRefreshInterval                 time.Duration     `config:"seconds;90"`

	WindowsNetworkName *regexp.Regexp `config:"regexp;(?i)calico.*"`

	PolicySyncPathPrefix string `config:"file;;"`

	NetlinkTimeoutSecs time.Duration `config:"seconds;10"`

	MetadataAddr string `config:"hostname;127.0.0.1;die-on-fail"`
	MetadataPort int    `config:"int(0:65535);8775;die-on-fail"`

	OpenstackRegion string `config:"region;;die-on-fail"`

	InterfacePrefix  string           `config:"iface-list;cali;non-zero,die-on-fail"`
	InterfaceExclude []*regexp.Regexp `config:"iface-list-regexp;kube-ipvs0"`

	ChainInsertMode             string `config:"oneof(insert,append);insert;non-zero,die-on-fail"`
	DefaultEndpointToHostAction string `config:"oneof(DROP,RETURN,ACCEPT);DROP;non-zero,die-on-fail"`
	DropActionOverride          string `config:"oneof(DROP,ACCEPT,LOGandDROP,LOGandACCEPT);DROP;non-zero,die-on-fail"`
	IptablesFilterAllowAction   string `config:"oneof(ACCEPT,RETURN);ACCEPT;non-zero,die-on-fail"`
	IptablesMangleAllowAction   string `config:"oneof(ACCEPT,RETURN);ACCEPT;non-zero,die-on-fail"`
	LogPrefix                   string `config:"string;calico-drop"`
	LogDropActionOverride       bool   `config:"bool;false"`

	LogFilePath string `config:"file;/var/log/calico/felix.log;die-on-fail"`

	LogSeverityFile   string `config:"oneof(DEBUG,INFO,WARNING,ERROR,FATAL);INFO"`
	LogSeverityScreen string `config:"oneof(DEBUG,INFO,WARNING,ERROR,FATAL);INFO"`
	LogSeveritySys    string `config:"oneof(DEBUG,INFO,WARNING,ERROR,FATAL);INFO"`
	// LogDebugFilenameRegex controls which source code files have their Debug log output included in the logs.
	// Only logs from files with names that match the given regular expression are included.  The filter only applies
	// to Debug level logs.
	LogDebugFilenameRegex *regexp.Regexp `config:"regexp(nil-on-empty);"`

	// Optional: VXLAN encap is now determined by the existing IP pools (Encapsulation struct)
	VXLANEnabled        *bool  `config:"*bool;"`
	VXLANPort           int    `config:"int;4789"`
	VXLANVNI            int    `config:"int;4096"`
	VXLANMTU            int    `config:"int;0"`
	IPv4VXLANTunnelAddr net.IP `config:"ipv4;"`
	VXLANTunnelMACAddr  string `config:"string;"`

	// Optional: IPIP encap is now determined by the existing IP pools (Encapsulation struct)
	IpInIpEnabled    *bool  `config:"*bool;"`
	IpInIpMtu        int    `config:"int;0"`
	IpInIpTunnelAddr net.IP `config:"ipv4;"`

	// Feature enablement. Can be either "Enabled" or "Disabled".
	FloatingIPs string `config:"oneof(Enabled,Disabled);Disabled"`

	// Knobs provided to explicitly control whether we add rules to drop encap traffic
	// from workloads. We always add them unless explicitly requested not to add them.
	AllowVXLANPacketsFromWorkloads bool `config:"bool;false"`
	AllowIPIPPacketsFromWorkloads  bool `config:"bool;false"`

	AWSSrcDstCheck                    string        `config:"oneof(DoNothing,Enable,Disable);DoNothing;non-zero"`
	AWSSecondaryIPSupport             string        `config:"oneof(Disabled,Enabled,EnabledENIPerWorkload);Disabled"`
	AWSSecondaryIPRoutingRulePriority int           `config:"int(0:4294967295);101"`
	AWSRequestTimeout                 time.Duration `config:"seconds;30"`

	ServiceLoopPrevention string `config:"oneof(Drop,Reject,Disabled);Drop"`

	ReportingIntervalSecs time.Duration `config:"seconds;30"`
	ReportingTTLSecs      time.Duration `config:"seconds;90"`

	EndpointReportingEnabled   bool          `config:"bool;false"`
	EndpointReportingDelaySecs time.Duration `config:"seconds;1"`

	IptablesMarkMask uint32 `config:"mark-bitmask;0xffff0000;non-zero,die-on-fail"`

	DisableConntrackInvalidCheck bool `config:"bool;false"`

	HealthEnabled                     bool   `config:"bool;false"`
	HealthPort                        int    `config:"int(0:65535);9099"`
	HealthHost                        string `config:"host-address;localhost"`
	PrometheusMetricsEnabled          bool   `config:"bool;false"`
	PrometheusMetricsHost             string `config:"host-address;"`
	PrometheusMetricsPort             int    `config:"int(0:65535);9091"`
	PrometheusGoMetricsEnabled        bool   `config:"bool;true"`
	PrometheusProcessMetricsEnabled   bool   `config:"bool;true"`
	PrometheusWireGuardMetricsEnabled bool   `config:"bool;true"`
	PrometheusMetricsCertFile         string `config:"file(must-exist);"`
	PrometheusMetricsKeyFile          string `config:"file(must-exist);"`
	PrometheusMetricsCAFile           string `config:"file(must-exist);"`

	FailsafeInboundHostPorts  []ProtoPort `config:"port-list;tcp:22,udp:68,tcp:179,tcp:2379,tcp:2380,tcp:5473,tcp:6443,tcp:6666,tcp:6667;die-on-fail"`
	FailsafeOutboundHostPorts []ProtoPort `config:"port-list;udp:53,udp:67,tcp:179,tcp:2379,tcp:2380,tcp:5473,tcp:6443,tcp:6666,tcp:6667;die-on-fail"`

	NfNetlinkBufSize int `config:"int;65536"`

	StatsDumpFilePath string `config:"file;/var/log/calico/stats/dump;die-on-fail"`

	PrometheusReporterEnabled   bool          `config:"bool;false"`
	PrometheusReporterPort      int           `config:"int(0:65535);9092"`
	PrometheusReporterCertFile  string        `config:"file(must-exist);"`
	PrometheusReporterKeyFile   string        `config:"file(must-exist);"`
	PrometheusReporterCAFile    string        `config:"file(must-exist);"`
	SyslogReporterNetwork       string        `config:"string;"`
	SyslogReporterAddress       string        `config:"string;"`
	DeletedMetricsRetentionSecs time.Duration `config:"seconds;30"`

	FlowLogsEnableHostEndpoint     bool          `config:"bool;false"`
	FlowLogsFlushInterval          time.Duration `config:"seconds;300"`
	FlowLogsEnableNetworkSets      bool          `config:"bool;false"`
	FlowLogsMaxOriginalIPsIncluded int           `config:"int;50"`

	FlowLogsFileEnabled                   bool   `config:"bool;false"`
	FlowLogsFileDirectory                 string `config:"string;/var/log/calico/flowlogs"`
	FlowLogsFileMaxFiles                  int    `config:"int;5"`
	FlowLogsFileMaxFileSizeMB             int    `config:"int;100"`
	FlowLogsFileAggregationKindForAllowed int    `config:"int(0:3);2"`
	FlowLogsFileAggregationKindForDenied  int    `config:"int(0:3);1"`
	FlowLogsFileIncludeService            bool   `config:"bool;false"`
	FlowLogsFileIncludeLabels             bool   `config:"bool;false"`
	FlowLogsFileIncludePolicies           bool   `config:"bool;false"`
	FlowLogsFileEnabledForAllowed         bool   `config:"bool;true"`
	FlowLogsFileEnabledForDenied          bool   `config:"bool;true"`
	FlowLogsDynamicAggregationEnabled     bool   `config:"bool;false"`
	FlowLogsPositionFilePath              string `config:"string;/var/log/calico/flows.log.pos"`
	FlowLogsAggregationThresholdBytes     int    `config:"int;8192"`
	FlowLogsFilePerFlowProcessLimit       int    `config:"int;2"`
	FlowLogsFilePerFlowProcessArgsLimit   int    `config:"int;5"`
	FlowLogsFileNatOutgoingPortLimit      int    `config:"int;3"`
	FlowLogsFileDomainsLimit              int    `config:"int;5"`

	// Config for DNS logs.
	DNSLogsFlushInterval       time.Duration `config:"seconds;300"`
	DNSLogsFileEnabled         bool          `config:"bool;false"`
	DNSLogsFileDirectory       string        `config:"string;/var/log/calico/dnslogs"`
	DNSLogsFileMaxFiles        int           `config:"int;5"`
	DNSLogsFileMaxFileSizeMB   int           `config:"int;100"`
	DNSLogsFileAggregationKind int           `config:"int(0:1);1"`
	DNSLogsFileIncludeLabels   bool          `config:"bool;true"`
	DNSLogsFilePerNodeLimit    int           `config:"int;0"`
	DNSLogsLatency             bool          `config:"bool;true"`

	// Config for DNS policy.
	DNSPolicyMode                    string        `config:"oneof(NoDelay,DelayDeniedPacket,DelayDNSResponse);DelayDeniedPacket;non-zero"`
	DNSPolicyNfqueueID               int           `config:"int;100"`
	DNSPolicyNfqueueSize             int           `config:"int;255"`
	DNSPacketsNfqueueID              int           `config:"int;101"`
	DNSPacketsNfqueueSize            int           `config:"int;100"`
	DNSPacketsNfqueueMaxHoldDuration time.Duration `config:"millis;3000"`

	// Config for DNS cache.
	DNSCacheFile         string        `config:"file;/var/run/calico/felix-dns-cache.txt"`
	DNSCacheSaveInterval time.Duration `config:"seconds;60"`
	DNSTrustedServers    []ServerPort  `config:"server-list;k8s-service:kube-dns"`
	DNSCacheEpoch        int           `config:"int;0"`
	DNSExtraTTL          time.Duration `config:"seconds;0"`

	L7LogsFlushInterval                  time.Duration `config:"seconds;300"`
	L7LogsFileEnabled                    bool          `config:"bool;true"`
	L7LogsFileDirectory                  string        `config:"string;/var/log/calico/l7logs"`
	L7LogsFileMaxFiles                   int           `config:"int;5"`
	L7LogsFileMaxFileSizeMB              int           `config:"int;100"`
	L7LogsFileAggregationHTTPHeaderInfo  string        `config:"string;ExcludeL7HTTPHeaderInfo"`
	L7LogsFileAggregationHTTPMethod      string        `config:"string;IncludeL7HTTPMethod"`
	L7LogsFileAggregationServiceInfo     string        `config:"string;IncludeL7ServiceInfo"`
	L7LogsFileAggregationDestinationInfo string        `config:"string;IncludeL7DestinationInfo"`
	L7LogsFileAggregationSourceInfo      string        `config:"string;IncludeL7SourceInfoNoPort"`
	L7LogsFileAggregationResponseCode    string        `config:"string;IncludeL7ResponseCode"`
	L7LogsFileAggregationTrimURL         string        `config:"string;IncludeL7FullURL"`
	L7LogsFileAggregationNumURLPath      int           `config:"int;5"`
	L7LogsFileAggregationURLCharLimit    int           `config:"int;250"`
	L7LogsFilePerNodeLimit               int           `config:"int;1500"`

	WindowsFlowLogsFileDirectory    string        `config:"string;c:\\TigeraCalico\\flowlogs"`
	WindowsFlowLogsPositionFilePath string        `config:"string;c:\\TigeraCalico\\flowlogs\\flows.log.pos"`
	WindowsStatsDumpFilePath        string        `config:"file;c:\\TigeraCalico\\stats\\dump;die-on-fail"`
	WindowsDNSCacheFile             string        `config:"file;c:\\TigeraCalico\\felix-dns-cache.txt"`
	WindowsDNSExtraTTL              time.Duration `config:"seconds;120"`

	KubeNodePortRanges []numorstring.Port `config:"portrange-list;30000:32767"`
	NATPortRange       numorstring.Port   `config:"portrange;"`
	NATOutgoingAddress net.IP             `config:"ipv4;"`

	// TSEE no longer does any usage reporting, but we still support the config fields
	// so as not to break deployments that set them.  (In particular, not to break the
	// case where a deployment sets UsageReportingEnabled to false.)
	UsageReportingEnabled          bool          `config:"bool;true"`
	UsageReportingInitialDelaySecs time.Duration `config:"seconds;300"`
	UsageReportingIntervalSecs     time.Duration `config:"seconds;86400"`
	ClusterGUID                    string        `config:"string;baddecaf"`
	ClusterType                    string        `config:"string;"`
	CalicoVersion                  string        `config:"string;"`
	CNXVersion                     string        `config:"string;"`

	ExternalNodesCIDRList []string `config:"cidr-list;;die-on-fail"`

	DebugMemoryProfilePath          string        `config:"file;;"`
	DebugCPUProfilePath             string        `config:"file;/tmp/felix-cpu-<timestamp>.pprof;"`
	DebugDisableLogDropping         bool          `config:"bool;false"`
	DebugSimulateCalcGraphHangAfter time.Duration `config:"seconds;0"`
	DebugSimulateDataplaneHangAfter time.Duration `config:"seconds;0"`
	DebugConsoleEnabled             bool          `config:"bool;false"`
	DebugUseShortPollIntervals      bool          `config:"bool;false"`
	DebugCloudWatchLogsFile         string        `config:"file;;"`
	DebugWindowsPktMonStartArgs     string        `config:"string;"`

	// IPSecMode controls which mode IPSec is operating on.
	// Default value means IPSec is not enabled.
	IPSecMode string `config:"string;"`
	// IPSecAllowUnsecuredTraffic, when set to true, IPsec will be used opportunistically on packet paths where it is
	// supported but non-IPsec traffic will still be allowed.  This setting is useful for transitioning to/from IPsec
	// since it allows traffic to keep flowing while the IPsec peerings are being set up or torn down.  However,
	// it allows an attacker who has penetrated the network to inject packets and, if they can disrupt the IPsec
	// peerings, they may be able to force user traffic to be sent unencrypted.
	IPSecAllowUnsecuredTraffic bool `config:"bool;false"`
	// File contains PSK.
	IPSecPSKFile string `config:"file(must-exist);;local"`
	// Defaults are the RFC 6379 Suite B recommendations:
	// https://wiki.strongswan.org/projects/strongswan/wiki/IKEv2CipherSuites#Suite-B-Cryptographic-Suites-for-IPsec-RFC-6379
	IPSecIKEAlgorithm string `config:"string;aes128gcm16-prfsha256-ecp256"`
	IPSecESPAlgorithm string `config:"string;aes128gcm16-ecp256"`
	// IPSecLogLevel controls log level for IPSec components. [Default: Info]
	IPSecLogLevel              string        `config:"oneof(NOTICE,INFO,DEBUG,VERBOSE);INFO"`
	IPSecPolicyRefreshInterval time.Duration `config:"seconds;600"`

	IPSecRekeyTime time.Duration `config:"seconds;3600"`

	DebugPanicAfter       time.Duration `config:"seconds;0"`
	DebugSimulateDataRace bool          `config:"bool;false"`
	DebugDNSResponseDelay time.Duration `config:"millis;0"`

	// Configure where Felix gets its routing information.
	// - workloadIPs: use workload endpoints to construct routes.
	// - calicoIPAM: use IPAM data to contruct routes.
	RouteSource string `config:"oneof(WorkloadIPs,CalicoIPAM);CalicoIPAM"`

	// RouteTableRange is deprecated in favor of RouteTableRanges,
	RouteTableRange  idalloc.IndexRange   `config:"route-table-range;;die-on-fail"`
	RouteTableRanges []idalloc.IndexRange `config:"route-table-ranges;;die-on-fail"`

	IptablesNATOutgoingInterfaceFilter string `config:"iface-param;"`

	SidecarAccelerationEnabled bool `config:"bool;false"`
	// XDP is not supported in Calico Enterprise. Disable it by default.
	XDPEnabled        bool `config:"bool;false"`
	GenericXDPEnabled bool `config:"bool;false"`

	// Config for egress gateways.
	EgressIPSupport             string `config:"oneof(Disabled,EnabledPerNamespace,EnabledPerNamespaceOrPerPod);Disabled"`
	EgressIPVXLANPort           int    `config:"int;4790"`
	EgressIPVXLANVNI            int    `config:"int;4097"`
	EgressIPRoutingRulePriority int    `config:"int;100"`

	// Config for packet capturing
	CaptureDir             string `config:"string;/var/log/calico/pcap"`
	CaptureMaxSizeBytes    int    `config:"int;10000000"`
	CaptureRotationSeconds int    `config:"int;3600"`
	CaptureMaxFiles        int    `config:"int;2"`

	Variant string `config:"string;CalicoEnterprise"`

	// Configures MTU auto-detection.
	MTUIfacePattern *regexp.Regexp `config:"regexp;^((en|wl|ww|sl|ib)[opsx].*|(eth|wlan|wwan).*)"`

<<<<<<< HEAD
	// Configures Transparent proxying modes
	TPROXYMode             string `config:"oneof(Disabled,Enabled,EnabledAllServices);Disabled"`
	TPROXYPort             int    `config:"int;16001"`
	TPROXYUpstreamConnMark uint32 `config:"mark-bitmask;0x17"`

	KubeMasqueradeBit int `config:"int;14"`
=======
	// Encapsulation information calculated from IP Pools and FelixConfiguration (VXLANEnabled and IpInIpEnabled)
	Encapsulation Encapsulation
>>>>>>> 979eb04b

	// State tracking.

	// internalOverrides contains our highest priority config source, generated from internal constraints
	// such as kernel version support.
	internalOverrides map[string]string
	// sourceToRawConfig maps each source to the set of config that was give to us via UpdateFrom.
	sourceToRawConfig map[Source]map[string]string
	// rawValues maps keys to the current highest-priority raw value.
	rawValues map[string]string
	// Err holds the most recent error from a config update.
	Err error

	loadClientConfigFromEnvironment func() (*apiconfig.CalicoAPIConfig, error)

	useNodeResourceUpdates bool
}

// Copy makes a copy of the object.  Internal state is deep copied but config parameters are only shallow copied.
// This saves work since updates to the copy will trigger the config params to be recalculated.
func (config *Config) Copy() *Config {
	// Start by shallow-copying the object.
	cp := *config

	// Copy the internal state over as a deep copy.
	cp.internalOverrides = map[string]string{}
	for k, v := range config.internalOverrides {
		cp.internalOverrides[k] = v
	}

	cp.sourceToRawConfig = map[Source]map[string]string{}
	for k, v := range config.sourceToRawConfig {
		cp.sourceToRawConfig[k] = map[string]string{}
		for k2, v2 := range v {
			cp.sourceToRawConfig[k][k2] = v2
		}
	}

	cp.rawValues = map[string]string{}
	for k, v := range config.rawValues {
		cp.rawValues[k] = v
	}

	return &cp
}

type ProtoPort struct {
	Net      string
	Protocol string
	Port     uint16
}

type ServerPort struct {
	IP   string
	Port uint16
}

// Load parses and merges the rawData from one particular source into this config object.
// If there is a config value already loaded from a higher-priority source, then
// the new value will be ignored (after validation).
func (config *Config) UpdateFrom(rawData map[string]string, source Source) (changed bool, err error) {
	log.Infof("Merging in config from %v: %v", source, rawData)
	// Defensively take a copy of the raw data, in case we've been handed
	// a mutable map by mistake.
	rawDataCopy := make(map[string]string)
	for k, v := range rawData {
		if v == "" {
			log.WithFields(log.Fields{
				"name":   k,
				"source": source,
			}).Info("Ignoring empty configuration parameter. Use value 'none' if " +
				"your intention is to explicitly disable the default value.")
			continue
		}
		rawDataCopy[k] = v
	}
	config.sourceToRawConfig[source] = rawDataCopy

	changed, err = config.resolve()
	return
}

func (config *Config) IsLeader() bool {
	return config.Variant == "CalicoEnterprise"
}

func (config *Config) InterfacePrefixes() []string {
	return strings.Split(config.InterfacePrefix, ",")
}

func (config *Config) OpenstackActive() bool {
	if strings.Contains(strings.ToLower(config.ClusterType), "openstack") {
		// OpenStack is explicitly known to be present.  Newer versions of the OpenStack plugin
		// set this flag.
		log.Debug("Cluster type contains OpenStack")
		return true
	}
	// If we get here, either OpenStack isn't present or we're running against an old version
	// of the OpenStack plugin, which doesn't set the flag.  Use heuristics based on the
	// presence of the OpenStack-related parameters.
	if config.MetadataAddr != "" && config.MetadataAddr != "127.0.0.1" {
		log.Debug("OpenStack metadata IP set to non-default, assuming OpenStack active")
		return true
	}
	if config.MetadataPort != 0 && config.MetadataPort != 8775 {
		log.Debug("OpenStack metadata port set to non-default, assuming OpenStack active")
		return true
	}
	for _, prefix := range config.InterfacePrefixes() {
		if prefix == "tap" {
			log.Debug("Interface prefix list contains 'tap', assuming OpenStack")
			return true
		}
	}
	log.Debug("No evidence this is an OpenStack deployment; disabling OpenStack special-cases")
	return false
}

func (c *Config) EgressIPCheckEnabled() bool {
	return c.EgressIPSupport == "EnabledPerNamespace" || c.EgressIPSupport == "EnabledPerNamespaceOrPerPod"
}

func (c *Config) TPROXYModeEnabledAllServices() bool {
	return c.TPROXYMode == "EnabledAllServices"
}

func (c *Config) TPROXYModeEnabled() bool {
	return c.TPROXYMode == "Enabled" || c.TPROXYModeEnabledAllServices()
}

func (c *Config) IPSecEnabled() bool {
	return c.IPSecMode != "" && c.IPSecIKEAlgorithm != "" && c.IPSecESPAlgorithm != ""
}

func (c *Config) GetPSKFromFile() string {
	// Extract pre-shared key from file.
	if c.IPSecMode != "PSK" {
		return ""
	}

	if _, err := os.Stat(c.IPSecPSKFile); os.IsNotExist(err) {
		log.Panicf("error file does not exist for PSK: %s", c.IPSecPSKFile)
	}

	data, err := ioutil.ReadFile(c.IPSecPSKFile)
	if err != nil {
		log.Panicf("error reading PSK from file: %s, err %v", c.IPSecPSKFile, err)
	}
	if len(data) == 0 {
		log.Panicf("error reading PSK from file: %s, read zero bytes", c.IPSecPSKFile)
	}

	return string(data)
}

// KubernetesProvider attempts to parse the kubernetes provider, e.g. AKS out of the ClusterType.
// The ClusterType is a string which contains a set of comma-separated values in no particular order.
func (config *Config) KubernetesProvider() Provider {
	settings := strings.Split(config.ClusterType, ",")
	for _, s := range settings {
		p, err := newProvider(s)
		if err == nil {
			log.WithFields(log.Fields{"clusterType": config.ClusterType, "provider": p}).Debug(
				"detected a known kubernetes provider")
			return p
		}
	}

	log.WithField("clusterType", config.ClusterType).Debug(
		"failed to detect a known kubernetes provider, defaulting to none")
	return ProviderNone
}

func (config *Config) resolve() (changed bool, err error) {
	newRawValues := make(map[string]string)
	// Map from lower-case version of name to the highest-priority source found so far.
	// We use the lower-case version of the name since we can calculate it both for
	// expected and "raw" parameters, which may be used by plugins.
	nameToSource := make(map[string]Source)
	for _, source := range SourcesInDescendingOrder {
	valueLoop:
		for rawName, rawValue := range config.sourceToRawConfig[source] {
			lowerCaseName := strings.ToLower(rawName)
			currentSource := nameToSource[lowerCaseName]
			param, ok := knownParams[lowerCaseName]
			if !ok {
				if source >= currentSource {
					// Stash the raw value in case it's useful for an external
					// dataplane driver.  Use the raw name since the driver may
					// want it.
					newRawValues[rawName] = rawValue
					nameToSource[lowerCaseName] = source
				}
				log.WithField("raw name", rawName).Info(
					"Ignoring unknown config param.")
				continue valueLoop
			}
			metadata := param.GetMetadata()
			name := metadata.Name
			if metadata.Local && !source.Local() {
				log.Warningf("Ignoring local-only configuration %v=%q from %v",
					name, rawValue, source)
				continue valueLoop
			}

			log.Infof("Parsing value for %v: %v (from %v)",
				name, rawValue, source)
			var value interface{}
			if strings.ToLower(rawValue) == "none" {
				// Special case: we allow a value of "none" to force the value to
				// the zero value for a field.  The zero value often differs from
				// the default value.  Typically, the zero value means "turn off
				// the feature".
				if metadata.NonZero {
					err = errors.New("non-zero field cannot be set to none")
					log.Errorf(
						"Failed to parse value for %v: %v from source %v. %v",
						name, rawValue, source, err)
					config.Err = err
					return
				}
				value = metadata.ZeroValue
				log.Infof("Value set to 'none', replacing with zero-value: %#v.",
					value)
			} else {
				value, err = param.Parse(rawValue)
				if err != nil {
					logCxt := log.WithError(err).WithField("source", source)
					if metadata.DieOnParseFailure {
						logCxt.Error("Invalid (required) config value.")
						config.Err = err
						return
					} else {
						logCxt.WithField("default", metadata.Default).Warn(
							"Replacing invalid value with default")
						value = metadata.Default
						err = nil
					}
				}
			}

			log.Infof("Parsed value for %v: %v (from %v)",
				name, value, source)
			if source < currentSource {
				log.Infof("Skipping config value for %v from %v; "+
					"already have a value from %v", name,
					source, currentSource)
				continue
			}
			field := reflect.ValueOf(config).Elem().FieldByName(name)
			field.Set(reflect.ValueOf(value))
			newRawValues[name] = rawValue
			nameToSource[lowerCaseName] = source
		}
	}

	if config.IPSecMode != "" && config.IpInIpEnabled {
		log.Info("IPsec is enabled, ignoring IPIP configuration")
		config.IpInIpEnabled = false
		delete(newRawValues, "IpInIpEnabled")
		config.IpInIpTunnelAddr = nil
		delete(newRawValues, "IpInIpTunnelAddr")
	}

	changed = !reflect.DeepEqual(newRawValues, config.rawValues)
	config.rawValues = newRawValues
	return
}

func (config *Config) setBy(name string, source Source) bool {
	_, set := config.sourceToRawConfig[source][name]
	return set
}

func (config *Config) setByConfigFileOrEnvironment(name string) bool {
	return config.setBy(name, ConfigFile) || config.setBy(name, EnvironmentVariable)
}

func (config *Config) DatastoreConfig() apiconfig.CalicoAPIConfig {
	// We want Felix's datastore connection to be fully configurable using the same
	// CALICO_XXX_YYY (or just XXX_YYY) environment variables that work for any libcalico-go
	// client - for both the etcdv3 and KDD cases.  However, for the etcd case, Felix has for a
	// long time supported FELIX_XXXYYY environment variables, and we want those to keep working
	// too.

	// To achieve that, first build a CalicoAPIConfig using libcalico-go's
	// LoadClientConfigFromEnvironment - which means incorporating defaults and CALICO_XXX_YYY
	// and XXX_YYY variables.
	cfg, err := config.loadClientConfigFromEnvironment()
	if err != nil {
		log.WithError(err).Panic("Failed to create datastore config")
	}

	// Now allow FELIX_XXXYYY variables or XxxYyy config file settings to override that, in the
	// etcd case. Note that that etcd options are set even if the DatastoreType isn't etcdv3.
	// This allows the user to rely the default DatastoreType being etcdv3 and still being able
	// to configure the other etcdv3 options. As of the time of this code change, the etcd options
	// have no affect if the DatastoreType is not etcdv3.

	// Datastore type, either etcdv3 or kubernetes
	if config.setByConfigFileOrEnvironment("DatastoreType") {
		log.Infof("Overriding DatastoreType from felix config to %s", config.DatastoreType)
		if config.DatastoreType == string(apiconfig.EtcdV3) {
			cfg.Spec.DatastoreType = apiconfig.EtcdV3
		} else if config.DatastoreType == string(apiconfig.Kubernetes) {
			cfg.Spec.DatastoreType = apiconfig.Kubernetes
		}
	}

	// Endpoints.
	if config.setByConfigFileOrEnvironment("EtcdEndpoints") && len(config.EtcdEndpoints) > 0 {
		log.Infof("Overriding EtcdEndpoints from felix config to %s", config.EtcdEndpoints)
		cfg.Spec.EtcdEndpoints = strings.Join(config.EtcdEndpoints, ",")
		cfg.Spec.DatastoreType = apiconfig.EtcdV3
	} else if config.setByConfigFileOrEnvironment("EtcdAddr") {
		etcdEndpoints := config.EtcdScheme + "://" + config.EtcdAddr
		log.Infof("Overriding EtcdEndpoints from felix config to %s", etcdEndpoints)
		cfg.Spec.EtcdEndpoints = etcdEndpoints
		cfg.Spec.DatastoreType = apiconfig.EtcdV3
	}
	// TLS.
	if config.setByConfigFileOrEnvironment("EtcdKeyFile") {
		log.Infof("Overriding EtcdKeyFile from felix config to %s", config.EtcdKeyFile)
		cfg.Spec.EtcdKeyFile = config.EtcdKeyFile
	}
	if config.setByConfigFileOrEnvironment("EtcdCertFile") {
		log.Infof("Overriding EtcdCertFile from felix config to %s", config.EtcdCertFile)
		cfg.Spec.EtcdCertFile = config.EtcdCertFile
	}
	if config.setByConfigFileOrEnvironment("EtcdCaFile") {
		log.Infof("Overriding EtcdCaFile from felix config to %s", config.EtcdCaFile)
		cfg.Spec.EtcdCACertFile = config.EtcdCaFile
	}

<<<<<<< HEAD
	if !(config.IpInIpEnabled || config.VXLANEnabled || config.BPFEnabled || config.IPSecEnabled()) {
=======
	if !(config.Encapsulation.IPIPEnabled || config.Encapsulation.VXLANEnabled || config.BPFEnabled) {
>>>>>>> 979eb04b
		// Polling k8s for node updates is expensive (because we get many superfluous
		// updates) so disable if we don't need it.
		log.Info("Encap disabled, disabling node poll (if KDD is in use).")
		cfg.Spec.K8sDisableNodePoll = true
	}
	return *cfg
}

// Validate() performs cross-field validation.
func (config *Config) Validate() (err error) {
	if config.FelixHostname == "" {
		err = errors.New("Failed to determine hostname")
	}

	if config.DatastoreType == "etcdv3" && len(config.EtcdEndpoints) == 0 {
		if config.EtcdScheme == "" {
			err = errors.New("EtcdEndpoints and EtcdScheme both missing")
		}
		if config.EtcdAddr == "" {
			err = errors.New("EtcdEndpoints and EtcdAddr both missing")
		}
	}

	// If any client-side TLS config parameters are specified, they _all_ must be - except that
	// either TyphaCN or TyphaURISAN may be left unset.
	if config.TyphaCAFile != "" ||
		config.TyphaCertFile != "" ||
		config.TyphaKeyFile != "" ||
		config.TyphaCN != "" ||
		config.TyphaURISAN != "" {
		// Some TLS config specified.
		if config.TyphaKeyFile == "" ||
			config.TyphaCertFile == "" ||
			config.TyphaCAFile == "" ||
			(config.TyphaCN == "" && config.TyphaURISAN == "") {
			err = errors.New("If any Felix-Typha TLS config parameters are specified," +
				" they _all_ must be" +
				" - except that either TyphaCN or TyphaURISAN may be left unset.")
		}
	}

	if config.IPSecMode != "" {
		var problems []string
		if config.IPSecPSKFile == "" {
			problems = append(problems, "IPSecPSKFile is not set")
		} else if _, err := os.Stat(config.IPSecPSKFile); os.IsNotExist(err) {
			problems = append(problems, "IPSecPSKFile not found")
		}
		if config.IPSecIKEAlgorithm == "" {
			problems = append(problems, "IPSecIKEAlgorithm is not set")
		}
		if config.IPSecESPAlgorithm == "" {
			problems = append(problems, "IPSecESPAlgorithm is not set")
		}
		if len(config.NodeIP) == 0 {
			problems = append(problems, "Node resource for this node is missing its IP")
		}
		if problems != nil {
			err = errors.New("IPsec is misconfigured: " + strings.Join(problems, "; "))
		}
	}

	if config.FlowLogsFileEnabled {
		if !config.FlowLogsFileEnabledForAllowed && !config.FlowLogsFileEnabledForDenied {
			err = errors.New("FlowLogsFileEnabled is set to true. " +
				"Enable at least one of FlowLogsFileEnabledForAllowed or " +
				"FlowLogsFileEnabledForDenied")
		}
	}

	if config.TPROXYModeEnabled() && (config.IptablesMarkMask&config.TPROXYUpstreamConnMark != 0) {
		err = fmt.Errorf("TPROXYUpstreamConnMark 0x%x overlaps with IptablesMarkMask 0x%x",
			config.TPROXYUpstreamConnMark, config.IptablesMarkMask)
	}

	if err != nil {
		config.Err = err
	}
	return
}

var knownParams map[string]param

func loadParams() {
	knownParams = make(map[string]param)
	config := Config{}
	kind := reflect.TypeOf(config)
	metaRegexp := regexp.MustCompile(`^([^;(]+)(?:\(([^)]*)\))?;` +
		`([^;]*)(?:;` +
		`([^;]*))?$`)
	for ii := 0; ii < kind.NumField(); ii++ {
		field := kind.Field(ii)
		tag := field.Tag.Get("config")
		if tag == "" {
			continue
		}
		captures := metaRegexp.FindStringSubmatch(tag)
		if len(captures) == 0 {
			log.Panicf("Failed to parse metadata for config param %v", field.Name)
		}
		log.Debugf("%v: metadata captures: %#v", field.Name, captures)
		kind := captures[1]       // Type: "int|oneof|bool|port-list|..."
		kindParams := captures[2] // Parameters for the type: e.g. for oneof "http,https"
		defaultStr := captures[3] // Default value e.g "1.0"
		flags := captures[4]
		var param param
		var err error
		switch kind {
		case "bool":
			param = &BoolParam{}
		case "*bool":
			param = &BoolPtrParam{}
		case "int":
			intParam := &IntParam{}
			if kindParams != "" {
				var min, max int
				for _, r := range strings.Split(kindParams, ",") {
					minAndMax := strings.Split(r, ":")
					min, err = strconv.Atoi(minAndMax[0])
					if err != nil {
						log.Panicf("Failed to parse min value for %v", field.Name)
					}
					if len(minAndMax) == 2 {
						max, err = strconv.Atoi(minAndMax[1])
						if err != nil {
							log.Panicf("Failed to parse max value for %v", field.Name)
						}
					} else {
						max = min
					}
					intParam.Ranges = append(intParam.Ranges, MinMax{Min: min, Max: max})
				}
			} else {
				intParam.Ranges = []MinMax{{Min: minInt, Max: maxInt}}
			}
			param = intParam
		case "int32":
			param = &Int32Param{}
		case "mark-bitmask":
			param = &MarkBitmaskParam{}
		case "float":
			param = &FloatParam{}
		case "seconds":
			min := minInt
			max := maxInt
			if kindParams != "" {
				minAndMax := strings.Split(kindParams, ":")
				min, err = strconv.Atoi(minAndMax[0])
				if err != nil {
					log.Panicf("Failed to parse min value for %v", field.Name)
				}
				max, err = strconv.Atoi(minAndMax[1])
				if err != nil {
					log.Panicf("Failed to parse max value for %v", field.Name)
				}
			}
			param = &SecondsParam{Min: min, Max: max}
		case "millis":
			param = &MillisParam{}
		case "iface-list":
			param = &RegexpParam{Regexp: IfaceListRegexp,
				Msg: "invalid Linux interface name"}
		case "iface-list-regexp":
			param = &RegexpPatternListParam{
				NonRegexpElemRegexp: NonRegexpIfaceElemRegexp,
				RegexpElemRegexp:    RegexpIfaceElemRegexp,
				Delimiter:           ",",
				Msg:                 "list contains invalid Linux interface name or regex pattern",
			}
		case "regexp":
			param = &RegexpPatternParam{
				Flags: strings.Split(kindParams, ","),
			}
		case "iface-param":
			param = &RegexpParam{Regexp: IfaceParamRegexp,
				Msg: "invalid Linux interface parameter"}
		case "file":
			param = &FileParam{
				MustExist:  strings.Contains(kindParams, "must-exist"),
				Executable: strings.Contains(kindParams, "executable"),
			}
		case "authority":
			param = &RegexpParam{Regexp: AuthorityRegexp,
				Msg: "invalid URL authority"}
		case "ipv4":
			param = &Ipv4Param{}
		case "endpoint-list":
			param = &EndpointListParam{}
		case "port-list":
			param = &PortListParam{}
		case "portrange":
			param = &PortRangeParam{}
		case "portrange-list":
			param = &PortRangeListParam{}
		case "hostname":
			param = &RegexpParam{Regexp: HostnameRegexp,
				Msg: "invalid hostname"}
		case "host-address":
			param = &RegexpParam{Regexp: HostAddressRegexp,
				Msg: "invalid host address"}
		case "region":
			param = &RegionParam{}
		case "oneof":
			options := strings.Split(kindParams, ",")
			lowerCaseToCanon := make(map[string]string)
			for _, option := range options {
				lowerCaseToCanon[strings.ToLower(option)] = option
			}
			param = &OneofListParam{
				lowerCaseOptionsToCanonical: lowerCaseToCanon}
		case "string":
			param = &RegexpParam{Regexp: StringRegexp,
				Msg: "invalid string"}
		case "cidr-list":
			param = &CIDRListParam{}
		case "server-list":
			param = &ServerListParam{}
		case "route-table-range":
			param = &RouteTableRangeParam{}
		case "route-table-ranges":
			param = &RouteTableRangesParam{}
		case "keyvaluelist":
			param = &KeyValueListParam{}
		default:
			log.Panicf("Unknown type of parameter: %v", kind)
		}

		metadata := param.GetMetadata()
		metadata.Name = field.Name
		metadata.ZeroValue = reflect.ValueOf(config).FieldByName(field.Name).Interface()
		if strings.Contains(flags, "non-zero") {
			metadata.NonZero = true
		}
		if strings.Contains(flags, "die-on-fail") {
			metadata.DieOnParseFailure = true
		}
		if strings.Contains(flags, "local") {
			metadata.Local = true
		}

		if defaultStr != "" {
			if strings.Contains(flags, "skip-default-validation") {
				metadata.Default = defaultStr
			} else {
				// Parse the default value and save it in the metadata. Doing
				// that here ensures that we syntax-check the defaults now.
				defaultVal, err := param.Parse(defaultStr)
				if err != nil {
					log.Panicf("Invalid default value: %v", err)
				}
				metadata.Default = defaultVal
			}
		} else {
			metadata.Default = metadata.ZeroValue
		}
		knownParams[strings.ToLower(field.Name)] = param
	}
}

func (config *Config) SetUseNodeResourceUpdates(b bool) {
	config.useNodeResourceUpdates = b
}

func (config *Config) UseNodeResourceUpdates() bool {
	return config.useNodeResourceUpdates
}

func (config *Config) RawValues() map[string]string {
	return config.rawValues
}

func (config *Config) SetLoadClientConfigFromEnvironmentFunction(fnc func() (*apiconfig.CalicoAPIConfig, error)) {
	config.loadClientConfigFromEnvironment = fnc
}

// OverrideParam installs a maximum priority parameter override for the given parameter.  This is useful for
// disabling features that are found to be unsupported, for example. By using an extra priority class, the
// override will persist even if the host/global config is updated.
func (config *Config) OverrideParam(name, value string) (bool, error) {
	config.internalOverrides[name] = value
	return config.UpdateFrom(config.internalOverrides, InternalOverride)
}

func (config *Config) TyphaDiscoveryOpts() []discovery.Option {
	return []discovery.Option{
		discovery.WithAddrOverride(config.TyphaAddr),
		discovery.WithKubeService(config.TyphaK8sNamespace, config.TyphaK8sServiceName),
	}
}

// RouteTableIndices compares provided args for the deprecated RoutTableRange arg
// and the newer RouteTableRanges arg, giving precedence to the newer arg if it's explicitly-set
func (config *Config) RouteTableIndices() []idalloc.IndexRange {
	if config.RouteTableRanges == nil || len(config.RouteTableRanges) == 0 {
		if config.RouteTableRange != (idalloc.IndexRange{}) {
			log.Warn("Proceeding with `RouteTableRange` config option. This field has been deprecated in favor of `RouteTableRanges`.")
			return []idalloc.IndexRange{
				config.RouteTableRange,
			}
		}

		// default RouteTableRanges val
		return []idalloc.IndexRange{
			{Min: 1, Max: 250},
		}
	} else if config.RouteTableRange != (idalloc.IndexRange{}) {
		log.Warn("Both `RouteTableRanges` and deprecated `RouteTableRange` options are set. `RouteTableRanges` value will be given precedence.")
	}
	return config.RouteTableRanges
}

func New() *Config {
	if knownParams == nil {
		loadParams()
	}
	p := &Config{
		rawValues:         map[string]string{},
		sourceToRawConfig: map[Source]map[string]string{},
		internalOverrides: map[string]string{},
	}
	for _, param := range knownParams {
		param.setDefault(p)
	}
	hostname, err := names.Hostname()
	if err != nil {
		log.Warningf("Failed to get hostname from kernel, "+
			"trying HOSTNAME variable: %v", err)
		hostname = strings.ToLower(os.Getenv("HOSTNAME"))
	}
	p.FelixHostname = hostname
	p.loadClientConfigFromEnvironment = apiconfig.LoadClientConfigFromEnvironment

	return p
}

type param interface {
	GetMetadata() *Metadata
	Parse(raw string) (result interface{}, err error)
	setDefault(*Config)
}

<<<<<<< HEAD
func FromConfigUpdate(msg *proto.ConfigUpdate) *Config {
	p := New()
	// It doesn't have very great meaning for this standalone
	// config object, but we use DatastorePerHost here, as the
	// source, because proto.ConfigUpdate is formed by merging
	// global and per-host datastore configuration fields.
	p.UpdateFrom(msg.Config, DatastorePerHost)
	return p
=======
type Encapsulation struct {
	IPIPEnabled  bool
	VXLANEnabled bool
>>>>>>> 979eb04b
}<|MERGE_RESOLUTION|>--- conflicted
+++ resolved
@@ -517,17 +517,15 @@
 	// Configures MTU auto-detection.
 	MTUIfacePattern *regexp.Regexp `config:"regexp;^((en|wl|ww|sl|ib)[opsx].*|(eth|wlan|wwan).*)"`
 
-<<<<<<< HEAD
 	// Configures Transparent proxying modes
 	TPROXYMode             string `config:"oneof(Disabled,Enabled,EnabledAllServices);Disabled"`
 	TPROXYPort             int    `config:"int;16001"`
 	TPROXYUpstreamConnMark uint32 `config:"mark-bitmask;0x17"`
 
 	KubeMasqueradeBit int `config:"int;14"`
-=======
+
 	// Encapsulation information calculated from IP Pools and FelixConfiguration (VXLANEnabled and IpInIpEnabled)
 	Encapsulation Encapsulation
->>>>>>> 979eb04b
 
 	// State tracking.
 
@@ -784,9 +782,10 @@
 		}
 	}
 
-	if config.IPSecMode != "" && config.IpInIpEnabled {
+	if config.IPSecMode != "" {
 		log.Info("IPsec is enabled, ignoring IPIP configuration")
-		config.IpInIpEnabled = false
+		f := false
+		config.IpInIpEnabled = &f
 		delete(newRawValues, "IpInIpEnabled")
 		config.IpInIpTunnelAddr = nil
 		delete(newRawValues, "IpInIpTunnelAddr")
@@ -862,11 +861,7 @@
 		cfg.Spec.EtcdCACertFile = config.EtcdCaFile
 	}
 
-<<<<<<< HEAD
-	if !(config.IpInIpEnabled || config.VXLANEnabled || config.BPFEnabled || config.IPSecEnabled()) {
-=======
-	if !(config.Encapsulation.IPIPEnabled || config.Encapsulation.VXLANEnabled || config.BPFEnabled) {
->>>>>>> 979eb04b
+	if !(config.Encapsulation.IPIPEnabled || config.Encapsulation.VXLANEnabled || config.BPFEnabled || config.IPSecEnabled()) {
 		// Polling k8s for node updates is expensive (because we get many superfluous
 		// updates) so disable if we don't need it.
 		log.Info("Encap disabled, disabling node poll (if KDD is in use).")
@@ -1208,7 +1203,6 @@
 	setDefault(*Config)
 }
 
-<<<<<<< HEAD
 func FromConfigUpdate(msg *proto.ConfigUpdate) *Config {
 	p := New()
 	// It doesn't have very great meaning for this standalone
@@ -1217,9 +1211,9 @@
 	// global and per-host datastore configuration fields.
 	p.UpdateFrom(msg.Config, DatastorePerHost)
 	return p
-=======
+}
+
 type Encapsulation struct {
 	IPIPEnabled  bool
 	VXLANEnabled bool
->>>>>>> 979eb04b
 }