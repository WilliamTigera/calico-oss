--- conflicted
+++ resolved
@@ -1244,15 +1244,12 @@
 			}
 		case "cidr-list":
 			param = &CIDRListParam{}
-<<<<<<< HEAD
 		case "server-list":
 			param = &ServerListParam{}
-=======
 		case "string-slice":
 			param = &StringSliceParam{}
 		case "interface-name-slice":
 			param = &StringSliceParam{ValidationRegex: IfaceParamRegexp}
->>>>>>> cc5bc38b
 		case "route-table-range":
 			param = &RouteTableRangeParam{}
 		case "route-table-ranges":
