// Copyright (c) 2022 Tigera, Inc. All rights reserved.

package mocknetlink

import (
	"errors"
	"fmt"
	"net"
	"reflect"
	"strings"
	"sync"
	"syscall"
	"time"

	. "github.com/onsi/ginkgo"
	. "github.com/onsi/gomega"
	log "github.com/sirupsen/logrus"
	"github.com/vishvananda/netlink"
	"golang.org/x/sys/unix"
	"golang.zx2c4.com/wireguard/wgctrl/wgtypes"

	"github.com/projectcalico/calico/felix/environment"
	"github.com/projectcalico/calico/felix/ip"
	"github.com/projectcalico/calico/felix/netlinkshim"
	"github.com/projectcalico/calico/libcalico-go/lib/set"
)

var globalMutex sync.Mutex

func New() *MockNetlinkDataplane {
	dp := &MockNetlinkDataplane{
		ExistingTables:  set.From(unix.RT_TABLE_MAIN, 253, 255),
		NameToLink:      map[string]*MockLink{},
		RouteKeyToRoute: map[string]netlink.Route{},
		Rules: []netlink.Rule{
			{
				Priority: 0,
				Table:    255,
			},
			{
				Priority: 32766,
				Table:    254,
			},
			{
				Priority: 32767,
				Table:    253,
			},
		},
		SetStrictCheckErr: SimulatedError,
<<<<<<< HEAD
=======

>>>>>>> feb610f2
		// Use a single global mutex.  This works around an issue in the wireguard tests, which use multiple
		// mock dataplanes to hand to different parts of the code under test.  That led to concurrency bugs
		// where one dataplane modified another dataplane's object without holding the right lock.
		mutex: &globalMutex,
	}
	dp.ResetDeltas()
	dp.AddIface(1, "lo", true, true)
	return dp
}

// Validate the mock netlink adheres to the netlink interface.
var _ netlinkshim.Interface = (*MockNetlinkDataplane)(nil)

var (
	SimulatedError        = errors.New("dummy error")
	NotFoundError         = errors.New("not found")
	FileDoesNotExistError = errors.New("file does not exist")
	AlreadyExistsError    = errors.New("already exists")
	NotSupportedError     = errors.New("operation not supported")
)

type FailFlags uint32

const (
	FailNextLinkList FailFlags = 1 << iota
	FailNextLinkByName
	FailNextLinkByNameNotFound
	FailNextRouteList
	FailNextRouteAdd
	FailNextRouteDel
	FailNextAddARP
	FailNextNewNetlink
	FailNextSetSocketTimeout
	FailNextLinkAdd
	FailNextLinkAddNotSupported
	FailNextLinkDel
	FailNextLinkSetMTU
	FailNextLinkSetUp
	FailNextAddrList
	FailNextAddrAdd
	FailNextAddrDel
	FailNextRuleList
	FailNextRuleAdd
	FailNextRuleDel
	FailNextNewWireguard
	FailNextNewWireguardNotSupported
	FailNextWireguardClose
	FailNextWireguardDeviceByName
	FailNextWireguardConfigureDevice
	FailNextSetStrict
	FailNone FailFlags = 0
)

var RoutetableFailureScenarios = []FailFlags{
	FailNone,
	FailNextLinkList,
	FailNextLinkByName,
	FailNextLinkByNameNotFound,
	FailNextRouteList,
	FailNextRouteAdd,
	FailNextRouteDel,
	FailNextAddARP,
	FailNextNewNetlink,
	FailNextSetSocketTimeout,
	FailNextSetStrict,
}

func (f FailFlags) String() string {
	parts := []string{}
	if f&FailNextLinkList != 0 {
		parts = append(parts, "FailNextLinkList")
	}
	if f&FailNextLinkByName != 0 {
		parts = append(parts, "FailNextLinkByName")
	}
	if f&FailNextLinkByNameNotFound != 0 {
		parts = append(parts, "FailNextLinkByNameNotFound")
	}
	if f&FailNextRouteList != 0 {
		parts = append(parts, "FailNextRouteList")
	}
	if f&FailNextRouteAdd != 0 {
		parts = append(parts, "FailNextRouteAdd")
	}
	if f&FailNextRouteDel != 0 {
		parts = append(parts, "FailNextRouteDel")
	}
	if f&FailNextAddARP != 0 {
		parts = append(parts, "FailNextAddARP")
	}
	if f&FailNextNewNetlink != 0 {
		parts = append(parts, "FailNextNewNetlink")
	}
	if f&FailNextSetSocketTimeout != 0 {
		parts = append(parts, "FailNextSetSocketTimeout")
	}
	if f&FailNextLinkAdd != 0 {
		parts = append(parts, "FailNextLinkAdd")
	}
	if f&FailNextLinkAddNotSupported != 0 {
		parts = append(parts, "FailNextLinkAddNotSupported")
	}
	if f&FailNextLinkDel != 0 {
		parts = append(parts, "FailNextLinkDel")
	}
	if f&FailNextLinkSetMTU != 0 {
		parts = append(parts, "FailNextLinkSetMTU")
	}
	if f&FailNextLinkSetUp != 0 {
		parts = append(parts, "FailNextLinkSetUp")
	}
	if f&FailNextAddrList != 0 {
		parts = append(parts, "FailNextAddrList")
	}
	if f&FailNextAddrAdd != 0 {
		parts = append(parts, "FailNextAddrAdd")
	}
	if f&FailNextAddrDel != 0 {
		parts = append(parts, "FailNextAddrDel")
	}
	if f&FailNextRuleList != 0 {
		parts = append(parts, "FailNextRuleList")
	}
	if f&FailNextRuleAdd != 0 {
		parts = append(parts, "FailNextRuleAdd")
	}
	if f&FailNextRuleDel != 0 {
		parts = append(parts, "FailNextRuleDel")
	}
	if f&FailNextNewWireguard != 0 {
		parts = append(parts, "FailNextNewWireguard")
	}
	if f&FailNextNewWireguardNotSupported != 0 {
		parts = append(parts, "FailNextNewWireguardNotSupported")
	}
	if f&FailNextWireguardClose != 0 {
		parts = append(parts, "FailNextWireguardClose")
	}
	if f&FailNextWireguardDeviceByName != 0 {
		parts = append(parts, "FailNextWireguardDeviceByName")
	}
	if f&FailNextWireguardConfigureDevice != 0 {
		parts = append(parts, "FailNextWireguardConfigureDevice")
	}
	if f&FailNextSetStrict != 0 {
		parts = append(parts, "FailNextSetStrict")
	}
	if f == 0 {
		parts = append(parts, "FailNone")
	}
	return strings.Join(parts, "|")
}

type MockNetlinkDataplane struct {
	NameToLink   map[string]*MockLink
	AddedLinks   set.Set[string]
	DeletedLinks set.Set[string]
	AddedAddrs   set.Set[string]
	DeletedAddrs set.Set[string]

	Rules        []netlink.Rule
	AddedRules   []netlink.Rule
	DeletedRules []netlink.Rule

	ExistingTables   set.Set[int]
	RouteKeyToRoute  map[string]netlink.Route
	AddedRouteKeys   set.Set[string]
	DeletedRouteKeys set.Set[string]
	UpdatedRouteKeys set.Set[string]

	StrictEnabled               bool
	NumNewNetlinkCalls          int
	NetlinkOpen                 bool
	NumNewWireguardCalls        int
	WireguardOpen               bool
	NumLinkAddCalls             int
	NumLinkDeleteCalls          int
	ImmediateLinkUp             bool
	NumRuleListCalls            int
	NumRuleAddCalls             int
	NumRuleDelCalls             int
	WireguardConfigUpdated      bool
	HitRouteListFilteredNoDev   bool
	HitRouteListFilteredNoTable bool
	LastWireguardUpdates        map[wgtypes.Key]wgtypes.PeerConfig

	PersistentlyFailToConnect bool

	PersistFailures                bool
	FailuresToSimulate             FailFlags
	SetStrictCheckErr              error
	DeleteInterfaceAfterLinkByName bool

	addedArpEntries set.Set[string]

	mutex                   *sync.Mutex
	deletedConntrackEntries set.Set[ip.Addr]
	ConntrackSleep          time.Duration
}

func (d *MockNetlinkDataplane) RefreshFeatures() {
}

func (d *MockNetlinkDataplane) GetFeatures() *environment.Features {
	return &environment.Features{
		KernelSideRouteFiltering: true,
	}
}

func (d *MockNetlinkDataplane) ResetDeltas() {
	d.AddedLinks = set.New[string]()
	d.DeletedLinks = set.New[string]()
	d.AddedAddrs = set.New[string]()
	d.DeletedAddrs = set.New[string]()
	d.AddedRouteKeys = set.New[string]()
	d.DeletedRouteKeys = set.New[string]()
	d.UpdatedRouteKeys = set.New[string]()
	d.addedArpEntries = set.New[string]()
	d.NumLinkAddCalls = 0
	d.NumLinkDeleteCalls = 0
	d.NumNewNetlinkCalls = 0
	d.NumNewWireguardCalls = 0
	d.NumRuleListCalls = 0
	d.NumRuleAddCalls = 0
	d.NumRuleDelCalls = 0
	d.AddedRules = nil
	d.DeletedRules = nil
	d.WireguardConfigUpdated = false
	d.deletedConntrackEntries = set.NewBoxed[ip.Addr]()
}

// ----- Mock dataplane management functions for test code -----

func (d *MockNetlinkDataplane) GetDeletedConntrackEntries() []net.IP {
	d.mutex.Lock()
	defer d.mutex.Unlock()
	defer GinkgoRecover()

	cpy := make([]net.IP, 0, d.deletedConntrackEntries.Len())
	d.deletedConntrackEntries.Iter(func(addr ip.Addr) error {
		cpy = append(cpy, addr.AsNetIP())
		return nil
	})
	return cpy
}

func (d *MockNetlinkDataplane) AddIface(idx int, name string, up bool, running bool) *MockLink {
	t := "unknown"
	if strings.Contains(name, "wireguard") {
		t = "wireguard"
	}
	la := netlink.NewLinkAttrs()
	la.Name = name
	la.Index = idx
	link := &MockLink{
		LinkAttrs: la,
		LinkType:  t,
	}
	d.NameToLink[name] = link
	d.SetIface(name, up, running)
	return link.copy()
}

func (d *MockNetlinkDataplane) SetIface(name string, up bool, running bool) {
	link, ok := d.NameToLink[name]
	Expect(ok).To(BeTrue())
	if up {
		link.LinkAttrs.Flags |= net.FlagUp
		link.LinkAttrs.RawFlags |= syscall.IFF_UP
	} else {
		link.LinkAttrs.Flags &^= net.FlagUp
		link.LinkAttrs.RawFlags &^= syscall.IFF_UP
	}
	if running {
		link.LinkAttrs.RawFlags |= syscall.IFF_RUNNING
	} else {
		link.LinkAttrs.RawFlags &^= syscall.IFF_RUNNING
	}
}

func (d *MockNetlinkDataplane) NewMockNetlink() (netlinkshim.Interface, error) {
	d.mutex.Lock()
	defer d.mutex.Unlock()
	defer GinkgoRecover()

	d.NumNewNetlinkCalls++
	if d.PersistentlyFailToConnect || d.shouldFail(FailNextNewNetlink) {
		return nil, SimulatedError
	}
	Expect(d.NetlinkOpen).To(BeFalse())
	d.NetlinkOpen = true
	return d, nil
}

// ----- Netlink API -----

func (d *MockNetlinkDataplane) Delete() {
	d.mutex.Lock()
	defer d.mutex.Unlock()
	defer GinkgoRecover()

	Expect(d.NetlinkOpen).To(BeTrue())
	d.NetlinkOpen = false
}

func (d *MockNetlinkDataplane) SetSocketTimeout(to time.Duration) error {
	d.mutex.Lock()
	defer d.mutex.Unlock()
	defer GinkgoRecover()

	Expect(d.NetlinkOpen).To(BeTrue())
	if d.shouldFail(FailNextSetSocketTimeout) {
		return SimulatedError
	}
	return nil
}

func (d *MockNetlinkDataplane) SetStrictCheck(b bool) error {
	d.mutex.Lock()
	defer d.mutex.Unlock()
	defer GinkgoRecover()

	Expect(d.NetlinkOpen).To(BeTrue())
	if d.shouldFail(FailNextSetStrict) {
		return d.SetStrictCheckErr
	}
	d.StrictEnabled = b
	return nil
}

func (d *MockNetlinkDataplane) LinkList() ([]netlink.Link, error) {
	d.mutex.Lock()
	defer d.mutex.Unlock()
	defer GinkgoRecover()

	Expect(d.NetlinkOpen).To(BeTrue())
	if d.shouldFail(FailNextLinkList) {
		return nil, SimulatedError
	}
	var links []netlink.Link
	for _, link := range d.NameToLink {
		links = append(links, link.copy())
	}
	return links, nil
}

func (d *MockNetlinkDataplane) LinkByName(name string) (netlink.Link, error) {
	d.mutex.Lock()
	defer d.mutex.Unlock()
	defer GinkgoRecover()

	Expect(d.NetlinkOpen).To(BeTrue())
	if d.shouldFail(FailNextLinkByNameNotFound) {
		return nil, NotFoundError
	}
	if d.shouldFail(FailNextLinkByName) {
		return nil, SimulatedError
	}
	if d.DeleteInterfaceAfterLinkByName {
		defer delete(d.NameToLink, name)
	}
	if link, ok := d.NameToLink[name]; ok {
		return link.copy(), nil
	}
	return nil, NotFoundError
}

func (d *MockNetlinkDataplane) LinkAdd(link netlink.Link) error {
	d.mutex.Lock()
	defer d.mutex.Unlock()
	defer GinkgoRecover()

	d.NumLinkAddCalls++

	Expect(d.NetlinkOpen).To(BeTrue())
	if d.shouldFail(FailNextLinkAdd) {
		return SimulatedError
	}
	if d.shouldFail(FailNextLinkAddNotSupported) {
		return NotSupportedError
	}
	if _, ok := d.NameToLink[link.Attrs().Name]; ok {
		return AlreadyExistsError
	}
	attrs := *link.Attrs()
	attrs.Index = 100 + d.NumLinkAddCalls
	d.NameToLink[link.Attrs().Name] = &MockLink{
		LinkAttrs: attrs,
		LinkType:  link.Type(),
	}
	d.AddedLinks.Add(link.Attrs().Name)
	return nil
}

func (d *MockNetlinkDataplane) LinkDel(link netlink.Link) error {
	d.mutex.Lock()
	defer d.mutex.Unlock()
	defer GinkgoRecover()

	d.NumLinkDeleteCalls++

	Expect(d.NetlinkOpen).To(BeTrue())
	if d.shouldFail(FailNextLinkDel) {
		return SimulatedError
	}

	if _, ok := d.NameToLink[link.Attrs().Name]; !ok {
		return NotFoundError
	}

	delete(d.NameToLink, link.Attrs().Name)
	d.DeletedLinks.Add(link.Attrs().Name)
	return nil
}

func (d *MockNetlinkDataplane) LinkSetMTU(link netlink.Link, mtu int) error {
	d.mutex.Lock()
	defer d.mutex.Unlock()
	defer GinkgoRecover()

	Expect(d.NetlinkOpen).To(BeTrue())
	if d.shouldFail(FailNextLinkSetMTU) {
		return SimulatedError
	}
	if link, ok := d.NameToLink[link.Attrs().Name]; ok {
		link.LinkAttrs.MTU = mtu
		d.NameToLink[link.Attrs().Name] = link
		return nil
	}
	return NotFoundError
}

func (d *MockNetlinkDataplane) LinkSetUp(link netlink.Link) error {
	d.mutex.Lock()
	defer d.mutex.Unlock()
	defer GinkgoRecover()

	Expect(d.NetlinkOpen).To(BeTrue())
	if d.shouldFail(FailNextLinkSetUp) {
		return SimulatedError
	}
	if link, ok := d.NameToLink[link.Attrs().Name]; ok {
		if d.ImmediateLinkUp {
			link.LinkAttrs.Flags |= net.FlagUp
		}
		link.LinkAttrs.RawFlags |= syscall.IFF_RUNNING
		d.NameToLink[link.Attrs().Name] = link
		return nil
	}
	return NotFoundError
}

func (d *MockNetlinkDataplane) AddrList(link netlink.Link, family int) ([]netlink.Addr, error) {
	d.mutex.Lock()
	defer d.mutex.Unlock()
	defer GinkgoRecover()

	Expect(d.NetlinkOpen).To(BeTrue())
	if d.shouldFail(FailNextAddrList) {
		return nil, SimulatedError
	}
	if link, ok := d.NameToLink[link.Attrs().Name]; ok {
		return link.Addrs, nil
	}
	return nil, NotFoundError
}

func (d *MockNetlinkDataplane) AddrAdd(link netlink.Link, addr *netlink.Addr) error {
	d.mutex.Lock()
	defer d.mutex.Unlock()
	defer GinkgoRecover()

	Expect(addr).NotTo(BeNil())
	Expect(d.NetlinkOpen).To(BeTrue())
	if d.shouldFail(FailNextAddrAdd) {
		return SimulatedError
	}
	if link, ok := d.NameToLink[link.Attrs().Name]; ok {
		for _, linkaddr := range link.Addrs {
			if linkaddr.Equal(*addr) {
				return AlreadyExistsError
			}
		}
		d.AddedAddrs.Add(addr.IPNet.String())
		link.Addrs = append(link.Addrs, *addr)
		d.NameToLink[link.Attrs().Name] = link
		return nil
	}

	return NotFoundError
}

func (d *MockNetlinkDataplane) AddrDel(link netlink.Link, addr *netlink.Addr) error {
	d.mutex.Lock()
	defer d.mutex.Unlock()
	defer GinkgoRecover()

	Expect(addr).NotTo(BeNil())
	Expect(d.NetlinkOpen).To(BeTrue())
	if d.shouldFail(FailNextAddrDel) {
		return SimulatedError
	}
	if link, ok := d.NameToLink[link.Attrs().Name]; ok {
		newIdx := 0
		for idx, linkaddr := range link.Addrs {
			if linkaddr.Equal(*addr) {
				continue
			}
			link.Addrs[newIdx] = link.Addrs[idx]
			newIdx++
		}
		Expect(newIdx).To(Equal(len(link.Addrs) - 1))
		link.Addrs = link.Addrs[:newIdx]
		d.NameToLink[link.Attrs().Name] = link
		d.DeletedAddrs.Add(addr.IPNet.String())
		return nil
	}

	return nil
}

func (d *MockNetlinkDataplane) RuleList(family int) ([]netlink.Rule, error) {
	d.mutex.Lock()
	defer d.mutex.Unlock()
	defer GinkgoRecover()

	Expect(d.NetlinkOpen).To(BeTrue())
	d.NumRuleListCalls++
	if d.shouldFail(FailNextRuleList) {
		return nil, SimulatedError
	}

	return d.Rules, nil
}

func (d *MockNetlinkDataplane) RuleAdd(rule *netlink.Rule) error {
	d.mutex.Lock()
	defer d.mutex.Unlock()
	defer GinkgoRecover()

	Expect(d.NetlinkOpen).To(BeTrue())
	d.NumRuleAddCalls++
	if d.shouldFail(FailNextRuleAdd) {
		return SimulatedError
	}

	for _, existing := range d.Rules {
		if reflect.DeepEqual(existing, *rule) {
			return AlreadyExistsError
		}
	}

	d.Rules = append(d.Rules, *rule)
	d.AddedRules = append(d.AddedRules, *rule)
	return nil
}

func (d *MockNetlinkDataplane) RuleDel(rule *netlink.Rule) error {
	d.mutex.Lock()
	defer d.mutex.Unlock()
	defer GinkgoRecover()

	Expect(d.NetlinkOpen).To(BeTrue())
	d.NumRuleDelCalls++
	if d.shouldFail(FailNextRuleDel) {
		return SimulatedError
	}

	var offset int
	for idx, existing := range d.Rules {
		log.Debugf("Compare rule %#v against %#v", existing, *rule)
		if reflect.DeepEqual(existing, *rule) {
			offset++
			continue
		}
		if offset > 0 {
			d.Rules[idx-offset] = d.Rules[idx]
		}
	}
	if offset == 0 {
		return NotFoundError
	}
	d.Rules = d.Rules[:len(d.Rules)-offset]
	d.DeletedRules = append(d.DeletedRules, *rule)

	return nil
}

func (d *MockNetlinkDataplane) RouteListFiltered(family int, filter *netlink.Route, filterMask uint64) ([]netlink.Route, error) {
	d.mutex.Lock()
	defer d.mutex.Unlock()
	defer GinkgoRecover()

	Expect(d.NetlinkOpen).To(BeTrue())
	if d.shouldFail(FailNextRouteList) {
		return nil, SimulatedError
	}

	if d.StrictEnabled {
		// If strict mode is enabled, the kernel behaves differently in a few respects:
		// - It does kernel side route filtering.  This is why we enable strict mode.
		// - It returns errors in more cases: if the device we filter on doesn't exist or if the routing table
		//   doesn't exist.
		//
		// netlink library note: the netlink library does kernel-side filtering for all non-default fields
		// in the filter route, so it's right that we don't condition on filterMask for this part of the check.

		// Check if the filter's table exists.
		if filter.Table != 0 && !d.ExistingTables.Contains(filter.Table) {
			// No routing table gives ENOENT.
			d.HitRouteListFilteredNoTable = true
			return nil, unix.ENOENT
		}

		// Check if the link exists.
		if filter.LinkIndex != 0 {
			found := false
			for _, l := range d.NameToLink {
				if l.LinkAttrs.Index == filter.LinkIndex {
					found = true
					break
				}
			}
			if !found {
				d.HitRouteListFilteredNoDev = true
				return nil, unix.ENODEV
			}
		}

		{
			filterCopy := *filter
			filterCopy.Table = 0
			filterCopy.LinkIndex = 0
			Expect(filterCopy).To(Equal(netlink.Route{}), fmt.Sprintf(
				"filter route uses fields that mock doesn't understand: %+v", filterCopy))
		}
	}

	var routes []netlink.Route
	for _, route := range d.RouteKeyToRoute {
		log.Debugf("Maybe include route: %v", route)
		if filter != nil && filterMask&netlink.RT_FILTER_OIF != 0 && route.LinkIndex != filter.LinkIndex {
			// Filtering by interface and link indices do not match.
			log.Debug("Does not match link")
			continue
		}
		if route.Table == 0 {
			// Mimic the kernel - the route table will be filled in.
			route.Table = unix.RT_TABLE_MAIN
		}
		if (filter == nil || filterMask&netlink.RT_FILTER_TABLE == 0) && route.Table != unix.RT_TABLE_MAIN {
			// Not filtering by table and does not match main table.
			log.Debug("Does not match main table")
			continue
		}
		if filter != nil && filterMask&netlink.RT_FILTER_TABLE != 0 && route.Table != filter.Table {
			// Filtering by table and table indices do not match.
			log.Debugf("Does not match table %d", filter.Table)
			continue
		}
		routes = append(routes, route)
	}
	return routes, nil
}

func (d *MockNetlinkDataplane) AddMockRoute(route *netlink.Route) {
	key := KeyForRoute(route)
	r := *route
	d.ExistingTables.Add(r.Table)
	if r.Table == 0 {
		// Table 0 is "unspecified", which gets defaulted to the main table.
		r.Table = unix.RT_TABLE_MAIN
	}
	d.RouteKeyToRoute[key] = r
}

func (d *MockNetlinkDataplane) RemoveMockRoute(route *netlink.Route) {
	key := KeyForRoute(route)
	delete(d.RouteKeyToRoute, key)
}

func (d *MockNetlinkDataplane) RouteAdd(route *netlink.Route) error {
	d.mutex.Lock()
	defer d.mutex.Unlock()
	defer GinkgoRecover()

	Expect(d.NetlinkOpen).To(BeTrue())
	if d.shouldFail(FailNextRouteAdd) {
		return SimulatedError
	}
	key := KeyForRoute(route)
	log.WithField("routeKey", key).Info("Mock dataplane: RouteUpdate called")
	d.AddedRouteKeys.Add(key)
	d.ExistingTables.Add(route.Table)
	if _, ok := d.RouteKeyToRoute[key]; ok {
		return AlreadyExistsError
	} else {
		r := *route
		if r.Table == 0 {
			// Table 0 is "unspecified", which gets defaulted to the main table.
			r.Table = unix.RT_TABLE_MAIN
		}
		d.RouteKeyToRoute[key] = r
		return nil
	}
}

func (d *MockNetlinkDataplane) RouteDel(route *netlink.Route) error {
	d.mutex.Lock()
	defer d.mutex.Unlock()
	defer GinkgoRecover()

	Expect(d.NetlinkOpen).To(BeTrue())
	if d.shouldFail(FailNextRouteDel) {
		return SimulatedError
	}
	key := KeyForRoute(route)
	log.WithField("routeKey", key).Info("Mock dataplane: RouteDel called")
	d.DeletedRouteKeys.Add(key)
	// Route was deleted, but is planned on being re-added
	if _, ok := d.RouteKeyToRoute[key]; ok {
		delete(d.RouteKeyToRoute, key)
		d.UpdatedRouteKeys.Add(key)
		return nil
	} else {
		return nil
	}
}

// ----- Routetable specific ARP and Conntrack functions -----

func (d *MockNetlinkDataplane) AddStaticArpEntry(cidr ip.CIDR, destMAC net.HardwareAddr, ifaceName string) error {
	d.mutex.Lock()
	defer d.mutex.Unlock()
	defer GinkgoRecover()

	if d.shouldFail(FailNextAddARP) {
		return SimulatedError
	}
	log.WithFields(log.Fields{
		"cidr":      cidr,
		"destMac":   destMAC,
		"ifaceName": ifaceName,
	}).Info("Mock dataplane: adding ARP entry")
	d.addedArpEntries.Add(getArpKey(cidr, destMAC, ifaceName))
	return nil
}

func (d *MockNetlinkDataplane) HasStaticArpEntry(cidr ip.CIDR, destMAC net.HardwareAddr, ifaceName string) bool {
	return d.addedArpEntries.Contains(getArpKey(cidr, destMAC, ifaceName))
}

func (d *MockNetlinkDataplane) RemoveConntrackFlows(ipVersion uint8, ipAddr net.IP) {
	log.WithFields(log.Fields{
		"ipVersion": ipVersion,
		"ipAddr":    ipAddr,
		"sleepTime": d.ConntrackSleep,
	}).Info("Mock dataplane: Removing conntrack flows")
	d.mutex.Lock()
	d.deletedConntrackEntries.Add(ip.FromNetIP(ipAddr))
	d.mutex.Unlock()
	time.Sleep(d.ConntrackSleep)
}

func (d *MockNetlinkDataplane) NeighAdd(neigh *netlink.Neigh) error {
	return nil
}

// ----- Internals -----

func (d *MockNetlinkDataplane) shouldFail(flag FailFlags) bool {
	flagPresent := d.FailuresToSimulate&flag != 0
	if !d.PersistFailures {
		d.FailuresToSimulate &^= flag
	}
	if flagPresent {
		log.WithField("flag", flag).Warn("Mock dataplane: triggering failure")
	}
	return flagPresent
}

func KeyForRoute(route *netlink.Route) string {
	table := route.Table
	if table == 0 {
		table = unix.RT_TABLE_MAIN
	}
	key := fmt.Sprintf("%v-%v", table, route.Dst)
	log.WithField("routeKey", key).Debug("Calculated route key")
	return key
}

type MockLink struct {
	LinkAttrs netlink.LinkAttrs
	Addrs     []netlink.Addr
	LinkType  string

	WireguardPrivateKey   wgtypes.Key
	WireguardPublicKey    wgtypes.Key
	WireguardListenPort   int
	WireguardFirewallMark int
	WireguardPeers        map[wgtypes.Key]wgtypes.Peer
}

func (l *MockLink) Attrs() *netlink.LinkAttrs {
	return &l.LinkAttrs
}

func (l *MockLink) Type() string {
	return l.LinkType
}

func (l *MockLink) copy() *MockLink {
	var addrsCopy []netlink.Addr
	if l.Addrs != nil {
		addrsCopy = append(addrsCopy, l.Addrs...)
	}

	// Need to deep copy the map to avoid concurrent access.
	var wgPeersCopy map[wgtypes.Key]wgtypes.Peer
	if l.WireguardPeers != nil {
		wgPeersCopy = map[wgtypes.Key]wgtypes.Peer{}
		for k, v := range l.WireguardPeers {
			wgPeersCopy[k] = v
		}
	}

	return &MockLink{
		LinkAttrs: l.LinkAttrs, // Shallow copy, but we don't use the nested pointers AFAICT.
		Addrs:     addrsCopy,
		LinkType:  l.LinkType,

		WireguardPrivateKey:   l.WireguardPrivateKey,
		WireguardPublicKey:    l.WireguardPublicKey,
		WireguardListenPort:   l.WireguardListenPort,
		WireguardFirewallMark: l.WireguardFirewallMark,
		WireguardPeers:        wgPeersCopy,
	}
}

func getArpKey(cidr ip.CIDR, destMAC net.HardwareAddr, ifaceName string) string {
	return cidr.String() + ":" + destMAC.String() + ":" + ifaceName
}<|MERGE_RESOLUTION|>--- conflicted
+++ resolved
@@ -47,10 +47,7 @@
 			},
 		},
 		SetStrictCheckErr: SimulatedError,
-<<<<<<< HEAD
-=======
-
->>>>>>> feb610f2
+
 		// Use a single global mutex.  This works around an issue in the wireguard tests, which use multiple
 		// mock dataplanes to hand to different parts of the code under test.  That led to concurrency bugs
 		// where one dataplane modified another dataplane's object without holding the right lock.
