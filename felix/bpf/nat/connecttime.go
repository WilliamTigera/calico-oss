--- conflicted
+++ resolved
@@ -307,11 +307,7 @@
 		btf = "_co-re"
 	}
 
-<<<<<<< HEAD
-	return fmt.Sprintf("connect_balancer_%s_v%s%s.o", logLevel, ipver, btf)
-=======
 	return fmt.Sprintf("connect_balancer_%s%s_v%s.o", logLevel, btf, ipver)
->>>>>>> 0f5837d2
 }
 
 func ensureCgroupPath(cgroupv2 string) (string, error) {
