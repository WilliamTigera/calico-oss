--- conflicted
+++ resolved
@@ -86,24 +86,16 @@
 
 // NewValueNATReverse creates a new Value of type TypeNATReverse for the given
 // arguments and reverse parameters
-<<<<<<< HEAD
-func NewValueNATReverse(created, lastSeen time.Duration, flags uint16, legA, legB Leg,
-=======
 func NewValueNATReverse(
 	created, lastSeen time.Duration, flags uint16, legA, legB Leg,
->>>>>>> 3550c142
 	tunnelIP, origIP net.IP, origPort uint16,
 ) Value {
 	return curVer.NewValueNATReverse(created, lastSeen, flags, legA, legB, tunnelIP, origIP, origPort)
 }
 
 // NewValueNATReverseSNAT in addition to NewValueNATReverse sets the orig source IP
-<<<<<<< HEAD
-func NewValueNATReverseSNAT(created, lastSeen time.Duration, flags uint16, legA, legB Leg,
-=======
 func NewValueNATReverseSNAT(
 	created, lastSeen time.Duration, flags uint16, legA, legB Leg,
->>>>>>> 3550c142
 	tunnelIP, origIP, origSrcIP net.IP, origPort uint16,
 ) Value {
 	return curVer.NewValueNATReverseSNAT(created, lastSeen, flags, legA, legB, tunnelIP, origIP, origSrcIP, origPort)
