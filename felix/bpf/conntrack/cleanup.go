// Copyright (c) 2020-2021 Tigera, Inc. All rights reserved.
//
// Licensed under the Apache License, Version 2.0 (the "License");
// you may not use this file except in compliance with the License.
// You may obtain a copy of the License at
//
//     http://www.apache.org/licenses/LICENSE-2.0
//
// Unless required by applicable law or agreed to in writing, software
// distributed under the License is distributed on an "AS IS" BASIS,
// WITHOUT WARRANTIES OR CONDITIONS OF ANY KIND, either express or implied.
// See the License for the specific language governing permissions and
// limitations under the License.

package conntrack

import (
	"net"
	"time"

	"github.com/prometheus/client_golang/prometheus"
	log "github.com/sirupsen/logrus"
	"golang.org/x/sys/unix"

	"github.com/projectcalico/calico/felix/bpf/maps"
	"github.com/projectcalico/calico/felix/timeshim"
)

var (
	conntrackGaugeExpired = prometheus.NewGauge(prometheus.GaugeOpts{
		Name: "felix_bpf_conntrack_expired",
		Help: "Number of entries cleaned during a conntrack table sweep due to expiration",
	})
	conntrackCountersExpired = prometheus.NewCounterVec(prometheus.CounterOpts{
		Name: "felix_bpf_conntrack_expired_total",
		Help: "Total number of entries cleaned during conntrack table sweep due to expiration - by reason",
	}, []string{"reason"})
	conntrackGaugeStaleNAT = prometheus.NewGauge(prometheus.GaugeOpts{
		Name: "felix_bpf_conntrack_stale_nat",
		Help: "Number of entries cleaned during a conntrack table sweep due to stale NAT",
	})
	conntrackCounterStaleNAT = prometheus.NewCounter(prometheus.CounterOpts{
		Name: "felix_bpf_conntrack_stale_nat_total",
		Help: "Total number of entries cleaned during conntrack table sweeps due to stale NAT",
	})
)

func init() {
	prometheus.MustRegister(conntrackGaugeExpired)
	prometheus.MustRegister(conntrackCountersExpired)
	prometheus.MustRegister(conntrackGaugeStaleNAT)
	prometheus.MustRegister(conntrackCounterStaleNAT)
}

type Timeouts struct {
	CreationGracePeriod time.Duration

	TCPPreEstablished time.Duration
	TCPEstablished    time.Duration
	TCPFinsSeen       time.Duration
	TCPResetSeen      time.Duration

	UDPLastSeen time.Duration

	// GenericIPLastSeen is the timeout for IP protocols that we don't know.
	GenericIPLastSeen time.Duration

	ICMPLastSeen time.Duration
}

func DefaultTimeouts() Timeouts {
	return Timeouts{
		CreationGracePeriod: 10 * time.Second,
		TCPPreEstablished:   20 * time.Second,
		TCPEstablished:      time.Hour,
		TCPFinsSeen:         30 * time.Second,
		TCPResetSeen:        40 * time.Second,
		UDPLastSeen:         60 * time.Second,
		GenericIPLastSeen:   600 * time.Second,
		ICMPLastSeen:        5 * time.Second,
	}
}

type LivenessScanner struct {
	timeouts Timeouts
	dsr      bool
	time     timeshim.Interface

	// goTimeOfLastKTimeLookup is the go timestamp of the last time we looked up the kernel time.
	// We cache the kernel time because it's expensive to look up (vs looking up a go timestamp which uses vdso).
	goTimeOfLastKTimeLookup time.Time
	// cachedKTime is the most recent kernel time.
	cachedKTime int64
	cleaned     int

	reasonCounters map[string]prometheus.Counter
}

func NewLivenessScanner(timeouts Timeouts, dsr bool, opts ...LivenessScannerOpt) *LivenessScanner {
	ls := &LivenessScanner{
		timeouts:       timeouts,
		dsr:            dsr,
		time:           timeshim.RealTime(),
		reasonCounters: make(map[string]prometheus.Counter),
	}
	for _, opt := range opts {
		opt(ls)
	}
	return ls
}

type LivenessScannerOpt func(ls *LivenessScanner)

func WithTimeShim(shim timeshim.Interface) LivenessScannerOpt {
	return func(ls *LivenessScanner) {
		ls.time = shim
	}
}

func (l *LivenessScanner) reasonCounterInc(reason string) {
	c, ok := l.reasonCounters[reason]
	if !ok {
		var err error
		c, err = conntrackCountersExpired.GetMetricWithLabelValues(reason)
		if err != nil {
			log.WithError(err).Panicf("Failed to get conntrackCountersExpired counter for reason%q", reason)
		}
		l.reasonCounters[reason] = c
	}
	c.Inc()
	l.cleaned++
}

func (l *LivenessScanner) Check(ctKey KeyInterface, ctVal ValueInterface, get EntryGet) ScanVerdict {
	if l.cachedKTime == 0 || l.time.Since(l.goTimeOfLastKTimeLookup) > time.Second {
		l.cachedKTime = l.time.KTimeNanos()
		l.goTimeOfLastKTimeLookup = l.time.Now()
	}
	now := l.cachedKTime

	debug := log.GetLevel() >= log.DebugLevel

	switch ctVal.Type() {
	case TypeNATForward:
		// Look up the reverse entry, where we do the book-keeping.
		revEntry, err := get(ctVal.ReverseNATKey())
		if err != nil && maps.IsNotExists(err) {
			// Forward entry exists but no reverse entry. We might have come across the reverse
			// entry first and removed it. It is useless on its own, so delete it now.
			//
			// N.B. BPF code always creates REV entry before FWD entry, therefore if the REV
			// entry does not exist now, we are not racing with the BPF code, we must have
			// removed the entry or there is some external inconsistency. In either case, the
			// FWD entry should be removed.
<<<<<<< HEAD
			log.Debug("Found a forward NAT conntrack entry with no reverse entry, removing...")
			// We account for this reason only for completeness, does not carry
			// much information on its own.
			l.reasonCounterInc("no reverse for forward")
=======
			if debug {
				log.WithField("k", ctKey).Debug("Deleting forward NAT conntrack entry with no reverse entry.")
			}
>>>>>>> 36efc946
			return ScanVerdictDelete
		} else if err != nil {
			log.WithFields(log.Fields{
				"fwdKey": ctKey,
				"revKey": ctVal.ReverseNATKey(),
			}).WithError(err).Warn("Failed to look up reverse conntrack entry.")
			return ScanVerdictOK
		}
		if reason, expired := l.timeouts.EntryExpired(now, ctKey.Proto(), revEntry); expired {
			if debug {
				log.WithFields(log.Fields{
					"reason": reason,
					"key":    ctKey,
				}).Debug("Deleting expired conntrack forward-NAT entry")
			}
			l.reasonCounterInc(reason)
			return ScanVerdictDelete
			// do not delete the reverse entry yet to avoid breaking the iterating
			// over the map.  We must not delete other than the current key. We remove
			// it once we come across it again.
		}
	case TypeNATReverse:
		if reason, expired := l.timeouts.EntryExpired(now, ctKey.Proto(), ctVal); expired {
			if debug {
				log.WithFields(log.Fields{
					"reason": reason,
					"key":    ctKey,
				}).Debug("Deleting expired conntrack reverse-NAT entry")
			}
			l.reasonCounterInc(reason)
			return ScanVerdictDelete
		}
	case TypeNormal:
		if reason, expired := l.timeouts.EntryExpired(now, ctKey.Proto(), ctVal); expired {
			if debug {
				log.WithFields(log.Fields{
					"reason": reason,
					"key":    ctKey,
				}).Debug("Deleting expired normal conntrack entry")
			}
			l.reasonCounterInc(reason)
			return ScanVerdictDelete
		}
	default:
		log.WithFields(log.Fields{
			"type": ctVal.Type(),
			"key":  ctKey,
		}).Warn("Unknown conntrack entry type!")
	}

	return ScanVerdictOK
}

// IterationStart satisfies EntryScannerSynced
func (l *LivenessScanner) IterationStart() {
}

// IterationEnd satisfies EntryScannerSynced
func (l *LivenessScanner) IterationEnd() {
	conntrackGaugeExpired.Set(float64(l.cleaned))
	l.cleaned = 0
}

// EntryExpired checks whether a given conntrack table entry for a given
// protocol and time, is expired.
func (t *Timeouts) EntryExpired(nowNanos int64, proto uint8, entry ValueInterface) (reason string, expired bool) {
	sinceCreation := time.Duration(nowNanos - entry.Created())
	if sinceCreation < t.CreationGracePeriod {
		log.Debug("Conntrack entry in creation grace period. Ignoring.")
		return
	}
	age := time.Duration(nowNanos - entry.LastSeen())
	switch proto {
	case ProtoTCP:
		dsr := entry.IsForwardDSR()
		data := entry.Data()
		rstSeen := data.RSTSeen()
		if rstSeen && age > t.TCPResetSeen {
			return "RST seen", true
		}
		finsSeen := (dsr && data.FINsSeenDSR()) || data.FINsSeen()
		if finsSeen && age > t.TCPFinsSeen {
			// Both legs have been finished, tear down.
			return "FINs seen", true
		}
		if data.Established() || dsr {
			if age > t.TCPEstablished {
				return "no traffic on established flow for too long", true
			}
		} else {
			if age > t.TCPPreEstablished {
				return "no traffic on pre-established flow for too long", true
			}
		}
		return "", false
	case ProtoICMP, ProtoICMP6:
		if age > t.ICMPLastSeen {
			return "no traffic on ICMP flow for too long", true
		}
	case ProtoUDP:
		if age > t.UDPLastSeen {
			return "no traffic on UDP flow for too long", true
		}
	default:
		if age > t.GenericIPLastSeen {
			return "no traffic on generic IP flow for too long", true
		}
	}
	return "", false
}

// NATChecker returns true a given combination of frontend-backend exists
type NATChecker interface {
	ConntrackScanStart()
	ConntrackScanEnd()
	ConntrackFrontendHasBackend(ip net.IP, port uint16, backendIP net.IP, backendPort uint16, proto uint8) bool
}

// StaleNATScanner removes any entries to frontend that do not have the backend anymore.
type StaleNATScanner struct {
	natChecker NATChecker
	cleaned    int
}

// NewStaleNATScanner returns an EntryScanner that checks if entries have
// existing NAT entries using the provided NATChecker and if not, it deletes
// them.
func NewStaleNATScanner(frontendHasBackend NATChecker) *StaleNATScanner {
	return &StaleNATScanner{
		natChecker: frontendHasBackend,
	}
}

// Check checks the conntrack entry
func (sns *StaleNATScanner) Check(k KeyInterface, v ValueInterface, get EntryGet) ScanVerdict {
	debug := log.GetLevel() >= log.DebugLevel

again:

	switch v.Type() {
	case TypeNormal:
		// skip non-NAT entry

	case TypeNATReverse:

		proto := k.Proto()
		ipA := k.AddrA()
		ipB := k.AddrB()

		portA := k.PortA()
		portB := k.PortB()

		svcIP := v.OrigIP()
		svcPort := v.OrigPort()

		// We cannot tell which leg is EP and which is the client, we must
		// try both. If there is a record for one of them, it is still most
		// likely an active entry.
		if !sns.natChecker.ConntrackFrontendHasBackend(svcIP, svcPort, ipA, portA, proto) &&
			!sns.natChecker.ConntrackFrontendHasBackend(svcIP, svcPort, ipB, portB, proto) {
			if debug {
				log.WithField("key", k).Debugf("TypeNATReverse is stale")
			}
			sns.cleaned++
			conntrackCounterStaleNAT.Inc()
			return ScanVerdictDelete
		}
		if debug {
			log.WithField("key", k).Debugf("TypeNATReverse still active")
		}

	case TypeNATForward:
		proto := k.Proto()
		kA := k.AddrA()
		kAport := k.PortA()
		kB := k.AddrB()
		kBport := k.PortB()
		revKey := v.ReverseNATKey()
		revA := revKey.AddrA()
		revAport := revKey.PortA()
		revB := revKey.AddrB()
		revBport := revKey.PortB()

		var (
			svcIP, epIP     net.IP
			svcPort, epPort uint16
		)

		snatPort := v.NATSPort()

		// Because client IP/Port are both in fwd key and rev key, we can
		// can tell which one it is and thus determine exactly meaning of
		// the other values.
		if snatPort == 0 {
			if kA.Equal(revA) && kAport == revAport {
				epIP = revB
				epPort = revBport
				svcIP = kB
				svcPort = kBport
			} else if kB.Equal(revA) && kBport == revAport {
				epIP = revB
				epPort = revBport
				svcIP = kA
				svcPort = kAport
			} else if kA.Equal(revB) && kAport == revBport {
				epIP = revA
				epPort = revAport
				svcIP = kB
				svcPort = kBport
			} else if kB.Equal(revB) && kBport == revBport {
				epIP = revA
				epPort = revAport
				svcIP = kA
				svcPort = kAport
			} else {
				rv, err := get(revKey)
				if err != nil {
					if err == unix.ENOENT {
						// There is no match for the reverse key, delete it, its useless - we
						// can get here due to host networked program accessing service
						// without ctlb when the backed is accessible via tunnel.
						if debug {
							log.WithFields(log.Fields{"key": k, "value": v}).
								Debug("Mismatch between key and rev key - " +
									"deleting entry because reverse key does not exist.")
						}
						return ScanVerdictDelete
					} else {
						if debug {
							// In the worst case, the entry will timeout
							log.WithFields(log.Fields{"key": k, "value": v}).WithError(err).
								Debug("Mismatch between key and rev key - " +
									"keeping entry, failed to retrieve reverse entry. Will try again.")
						}
						return ScanVerdictOK
					}
				}
				k = revKey
				v = rv
				goto reverse // handle it based on the reverse entry
			}
		} else {
			// snatPort is the new client port. It does not match the client
			// port in the key. So we only check that the IPs match and the that
			// port is the snatPort.
			if kA.Equal(revA) && snatPort == revAport {
				epIP = revB
				epPort = revBport
				svcIP = kB
				svcPort = kBport
			} else if kB.Equal(revA) && snatPort == revAport {
				epIP = revB
				epPort = revBport
				svcIP = kA
				svcPort = kAport
			} else if kA.Equal(revB) && snatPort == revBport {
				epIP = revA
				epPort = revAport
				svcIP = kB
				svcPort = kBport
			} else if kB.Equal(revB) && snatPort == revBport {
				epIP = revA
				epPort = revAport
				svcIP = kA
				svcPort = kAport
			} else {
				rv, err := get(revKey)
				if err != nil {
					if err == unix.ENOENT {
						// There is no match for the reverse key, delete it, its useless - we
						// can get here due to host networked program accessing service
						// without ctlb when the backed is accessible via tunnel.
						if debug {
							log.WithFields(log.Fields{"key": k, "value": v}).
								Debug("Mismatch between key and rev key - " +
									"deleting entry because reverse key does not exist.")
						}
						return ScanVerdictDelete
					} else {
						if debug {
							// In the worst case, the entry will timeout
							log.WithFields(log.Fields{"key": k, "value": v}).WithError(err).
								Debug("Mismatch between key and rev key - " +
									"keeping entry, failed to retrieve reverse entry. Will try again.")
						}
						return ScanVerdictOK
					}
				}
				k = revKey
				v = rv
				goto reverse // handle it based on the reverse entry
			}
		}

		if !sns.natChecker.ConntrackFrontendHasBackend(svcIP, svcPort, epIP, epPort, proto) {
			if debug {
				log.WithField("key", k).Debugf("TypeNATForward is stale")
			}
			sns.cleaned++
			conntrackCounterStaleNAT.Inc()
			return ScanVerdictDelete
		}
		if debug {
			log.WithField("key", k).Debugf("TypeNATForward still active")
		}

	default:
		log.WithField("conntrack.Value.Type()", v.Type()).Warn("Unknown type")
	}

	return ScanVerdictOK

reverse:
	if v.Type() == TypeNATReverse {
		goto again
	}

	if debug {
		log.WithFields(log.Fields{"key": k, "value": v}).
			Debug("Mismatch between key and rev key - " +
				"deleting entry because reverse key does not point to a reverse entry.")
	}

	return ScanVerdictDelete
}

// IterationStart satisfies EntryScannerSynced
func (sns *StaleNATScanner) IterationStart() {
	sns.natChecker.ConntrackScanStart()
}

// IterationEnd satisfies EntryScannerSynced
func (sns *StaleNATScanner) IterationEnd() {
	sns.natChecker.ConntrackScanEnd()
	conntrackGaugeStaleNAT.Set(float64(sns.cleaned))
	sns.cleaned = 0
}<|MERGE_RESOLUTION|>--- conflicted
+++ resolved
@@ -152,16 +152,13 @@
 			// entry does not exist now, we are not racing with the BPF code, we must have
 			// removed the entry or there is some external inconsistency. In either case, the
 			// FWD entry should be removed.
-<<<<<<< HEAD
 			log.Debug("Found a forward NAT conntrack entry with no reverse entry, removing...")
 			// We account for this reason only for completeness, does not carry
 			// much information on its own.
 			l.reasonCounterInc("no reverse for forward")
-=======
 			if debug {
 				log.WithField("k", ctKey).Debug("Deleting forward NAT conntrack entry with no reverse entry.")
 			}
->>>>>>> 36efc946
 			return ScanVerdictDelete
 		} else if err != nil {
 			log.WithFields(log.Fields{
