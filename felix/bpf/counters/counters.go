// Copyright (c) 2022 Tigera, Inc. All rights reserved.
//
// Licensed under the Apache License, Version 2.0 (the "License");
// you may not use this file except in compliance with the License.
// You may obtain a copy of the License at
//
//     http://www.apache.org/licenses/LICENSE-2.0
//
// Unless required by applicable law or agreed to in writing, software
// distributed under the License is distributed on an "AS IS" BASIS,
// WITHOUT WARRANTIES OR CONDITIONS OF ANY KIND, either express or implied.
// See the License for the specific language governing permissions and
// limitations under the License.

package counters

import (
	"encoding/binary"
	"fmt"
	"os"
	"sort"

	"golang.org/x/sys/unix"

	"github.com/projectcalico/calico/felix/bpf/hook"
	"github.com/projectcalico/calico/felix/bpf/maps"
)

const (
	MaxCounterNumber    int = 14
	counterMapKeySize   int = 8
	counterMapValueSize int = 8
)

var (
	zeroVal = make([]byte, counterMapValueSize*MaxCounterNumber*maps.NumPossibleCPUs())
)

type Key [8]byte

func (k Key) AsBytes() []byte {
	return k[:]
}

func NewKey(ifindex int, hook hook.Hook) Key {
	var k Key

	binary.LittleEndian.PutUint32(k[:4], uint32(ifindex))
	binary.LittleEndian.PutUint32(k[4:8], uint32(hook))

	return k

}

func (k Key) IfIndex() int {
	return int(binary.LittleEndian.Uint32(k[:4]))
}

// The following values are used as index to counters map, and should be kept in sync
// with constants defined in bpf-gpl/reasons.h.
const (
	TotalPackets = iota
	AcceptedByFailsafe
	AcceptedByPolicy
	AcceptedByAnotherProgram
	DroppedByPolicy
	DroppedShortPacket
	DroppedFailedCSUM
	DroppedIPOptions
	DroppedIPMalformed
	DroppedFailedEncap
	DroppedFailedDecap
	DroppedUnauthSource
	DroppedUnknownRoute
<<<<<<< HEAD
	AcceptedByEgressGW
	// Add counters above this
	AcceptedByXDP
	WEPNotReady
=======
	DroppedBlackholeRoute
>>>>>>> 69abb144
)

type Description struct {
	Category string
	Caption  string
	Counter  int
}

type DescList []Description

func (d DescList) Len() int {
	return len(d)
}

func (d DescList) Less(i, j int) bool {
	if d[i].Category == d[j].Category {
		return d[i].Caption < d[j].Caption
	}
	return d[i].Category < d[j].Category
}

func (d DescList) Swap(i, j int) {
	d[i], d[j] = d[j], d[i]
}

var descriptions DescList = DescList{
	{
		Counter:  TotalPackets,
		Category: "Total", Caption: "packets",
	},
	{
		Counter:  AcceptedByFailsafe,
		Category: "Accepted", Caption: "by failsafe",
	},
	{
		Counter:  AcceptedByPolicy,
		Category: "Accepted", Caption: "by policy",
	},
	{
		Counter:  AcceptedByAnotherProgram,
		Category: "Accepted", Caption: "by another program",
	},
	{
		Counter:  DroppedByPolicy,
		Category: "Dropped", Caption: "by policy",
	},
	{
		Counter:  DroppedShortPacket,
		Category: "Dropped", Caption: "too short packets",
	},
	{
		Counter:  DroppedFailedCSUM,
		Category: "Dropped", Caption: "incorrect checksum",
	},
	{
		Counter:  DroppedIPOptions,
		Category: "Dropped", Caption: "packets with unsupported IP options",
	},
	{
		Counter:  DroppedIPMalformed,
		Category: "Dropped", Caption: "malformed IP packets",
	},
	{
		Counter:  DroppedFailedEncap,
		Category: "Dropped", Caption: "failed encapsulation",
	},
	{
		Counter:  DroppedFailedDecap,
		Category: "Dropped", Caption: "failed decapsulation",
	},
	{
		Counter:  DroppedUnauthSource,
		Category: "Dropped", Caption: "packets with unknown source",
	},
	{
		Counter:  DroppedUnknownRoute,
		Category: "Dropped", Caption: "packets with unknown route",
	},
	{
<<<<<<< HEAD
		Counter:  AcceptedByEgressGW,
		Category: "Accepted", Caption: "by Egress gateways",
=======
		Counter:  DroppedBlackholeRoute,
		Category: "Dropped", Caption: "packets hitting blackhole route",
>>>>>>> 69abb144
	},
}

func Descriptions() DescList {
	sort.Stable(descriptions)
	return descriptions
}

func Read(m maps.Map, ifindex int, hook hook.Hook) ([]uint64, error) {
	values, err := m.Get(NewKey(ifindex, hook).AsBytes())
	if err != nil {
		return []uint64{}, fmt.Errorf("failed to read counters map. err=%w", err)
	}

	bpfCounters := make([]uint64, MaxCounterNumber)
	for i := range bpfCounters {
		for cpu := 0; cpu < maps.NumPossibleCPUs(); cpu++ {
			begin := i*counterMapValueSize + cpu*MaxCounterNumber*counterMapValueSize
			data := uint64(binary.LittleEndian.Uint32(values[begin : begin+counterMapValueSize]))
			bpfCounters[i] += data
		}
	}
	return bpfCounters, nil
}

func Flush(m maps.Map, ifindex int, hook hook.Hook) error {
	if err := m.(maps.MapWithUpdateWithFlags).
		UpdateWithFlags(NewKey(ifindex, hook).AsBytes(), zeroVal, unix.BPF_EXIST); err != nil {
		return fmt.Errorf("failed to update counters map. err=%v", err)
	}
	return nil
}

func EnsureExists(m maps.Map, ifindex int, hook hook.Hook) error {
	err := m.(maps.MapWithUpdateWithFlags).
		UpdateWithFlags(NewKey(ifindex, hook).AsBytes(), zeroVal, unix.BPF_NOEXIST)
	if err != nil && !os.IsExist(err) {
		return fmt.Errorf("failed to ensure counters map. err=%v", err)
	}
	return nil
}<|MERGE_RESOLUTION|>--- conflicted
+++ resolved
@@ -27,7 +27,7 @@
 )
 
 const (
-	MaxCounterNumber    int = 14
+	MaxCounterNumber    int = 16
 	counterMapKeySize   int = 8
 	counterMapValueSize int = 8
 )
@@ -72,14 +72,11 @@
 	DroppedFailedDecap
 	DroppedUnauthSource
 	DroppedUnknownRoute
-<<<<<<< HEAD
 	AcceptedByEgressGW
+	DroppedBlackholeRoute
 	// Add counters above this
 	AcceptedByXDP
 	WEPNotReady
-=======
-	DroppedBlackholeRoute
->>>>>>> 69abb144
 )
 
 type Description struct {
@@ -159,13 +156,12 @@
 		Category: "Dropped", Caption: "packets with unknown route",
 	},
 	{
-<<<<<<< HEAD
 		Counter:  AcceptedByEgressGW,
 		Category: "Accepted", Caption: "by Egress gateways",
-=======
+	},
+	{
 		Counter:  DroppedBlackholeRoute,
 		Category: "Dropped", Caption: "packets hitting blackhole route",
->>>>>>> 69abb144
 	},
 }
 
