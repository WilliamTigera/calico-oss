//go:build !windows
// +build !windows

// Copyright (c) 2021-2022 Tigera, Inc. All rights reserved.
//
// Licensed under the Apache License, Version 2.0 (the "License");
// you may not use this file except in compliance with the License.
// You may obtain a copy of the License at
//
//     http://www.apache.org/licenses/LICENSE-2.0
//
// Unless required by applicable law or agreed to in writing, software
// distributed under the License is distributed on an "AS IS" BASIS,
// WITHOUT WARRANTIES OR CONDITIONS OF ANY KIND, either express or implied.
// See the License for the specific language governing permissions and
// limitations under the License.

package libbpf

import (
	"fmt"
	"os"
	"syscall"
	"time"
	"unsafe"

	"golang.org/x/sys/unix"

	"github.com/projectcalico/calico/felix/bpf/bpfutils"
)

// #cgo CFLAGS: -I${SRCDIR}/../../bpf-gpl/include/libbpf/src -I${SRCDIR}/../../bpf-gpl/include/libbpf/include/uapi -I${SRCDIR}/../../bpf-gpl -Werror
// #cgo amd64 LDFLAGS: -L${SRCDIR}/../../bpf-gpl/include/libbpf/src/amd64 -lbpf -lelf -lz
// #cgo arm64 LDFLAGS: -L${SRCDIR}/../../bpf-gpl/include/libbpf/src/arm64 -lbpf -lelf -lz
// #include "libbpf_api.h"
import "C"

type Obj struct {
	obj *C.struct_bpf_object
}

type Map struct {
	bpfMap *C.struct_bpf_map
	bpfObj *C.struct_bpf_object
}

type QdiskHook string

const (
	QdiskIngress QdiskHook = "ingress"
	QdiskEgress  QdiskHook = "egress"
)

func (m *Map) Name() string {
	name := C.bpf_map__name(m.bpfMap)
	if name == nil {
		return ""
	}
	return C.GoString(name)
}

func (m *Map) Type() int {
	mapType := C.bpf_map__type(m.bpfMap)
	return int(mapType)
}

func (m *Map) ValueSize() int {
	return int(C.bpf_map__value_size(m.bpfMap))
}

func (m *Map) KeySize() int {
	return int(C.bpf_map__key_size(m.bpfMap))
}

func (m *Map) SetPinPath(path string) error {
	cPath := C.CString(path)
	defer C.free(unsafe.Pointer(cPath))
	errno := C.bpf_map__set_pin_path(m.bpfMap, cPath)
	if errno != 0 {
		err := syscall.Errno(errno)
		return fmt.Errorf("pinning map failed %w", err)
	}
	return nil
}

func (m *Map) MaxEntries() int {
	return int(C.bpf_map__max_entries(m.bpfMap))
}

func (m *Map) SetSize(size int) error {
	_, err := C.bpf_map_set_max_entries(m.bpfMap, C.uint(size))
	if err != nil {
		return fmt.Errorf("setting %s map size failed %w", m.Name(), err)
	}
	return nil
}

func (m *Map) IsMapInternal() bool {
	return bool(C.bpf_map__is_internal(m.bpfMap))
}

func (m *Map) IsJumpMap() bool {
	return m.Type() == int(C.BPF_MAP_TYPE_PROG_ARRAY)
}

func OpenObject(filename string) (*Obj, error) {
	bpfutils.IncreaseLockedMemoryQuota()
	cFilename := C.CString(filename)
	defer C.free(unsafe.Pointer(cFilename))
	obj, err := C.bpf_obj_open(cFilename)
	if obj == nil || err != nil {
		return nil, fmt.Errorf("error opening libbpf object %w", err)
	}
	return &Obj{obj: obj}, nil
}

func (o *Obj) Load() error {
	_, err := C.bpf_obj_load(o.obj)
	if err != nil {
		return fmt.Errorf("error loading object %w", err)
	}
	return nil
}

// FirstMap returns first bpf map of the object.
// Returns error if the map is nil.
func (o *Obj) FirstMap() (*Map, error) {
	bpfMap, err := C.bpf_object__next_map(o.obj, nil)
	if bpfMap == nil || err != nil {
		return nil, fmt.Errorf("error getting first map %w", err)
	}
	return &Map{bpfMap: bpfMap, bpfObj: o.obj}, nil
}

// NextMap returns the successive maps given the first map.
// Returns nil, no error at the end of the list.
func (m *Map) NextMap() (*Map, error) {
	bpfMap, err := C.bpf_object__next_map(m.bpfObj, m.bpfMap)
	if err != nil {
		return nil, fmt.Errorf("error getting next map %w", err)
	}
	if bpfMap == nil {
		return nil, nil
	}
	return &Map{bpfMap: bpfMap, bpfObj: m.bpfObj}, nil
}

func (o *Obj) ProgramFD(secname string) (int, error) {
	cSecName := C.CString(secname)
	defer C.free(unsafe.Pointer(cSecName))

	ret, err := C.bpf_program_fd(o.obj, cSecName)
	if err != nil {
		return -1, fmt.Errorf("error finding program %s: %w", secname, err)
	}

	return int(ret), nil
}

func QueryClassifier(ifindex, handle, pref int, ingress bool) (int, error) {
	opts, err := C.bpf_tc_program_query(C.int(ifindex), C.int(handle), C.int(pref), C.bool(ingress))

	return int(opts.prog_id), err
}

func DetachClassifier(ifindex, handle, pref int, ingress bool) error {
	_, err := C.bpf_tc_program_detach(C.int(ifindex), C.int(handle), C.int(pref), C.bool(ingress))

	return err
}

// AttachClassifier return the program id and pref and handle of the qdisc
func (o *Obj) AttachClassifier(secName, ifName string, ingress bool) (int, int, int, error) {
	cSecName := C.CString(secName)
	cIfName := C.CString(ifName)
	defer C.free(unsafe.Pointer(cSecName))
	defer C.free(unsafe.Pointer(cIfName))
	ifIndex, err := C.if_nametoindex(cIfName)
	if err != nil {
		return -1, -1, -1, err
	}

	ret, err := C.bpf_tc_program_attach(o.obj, cSecName, C.int(ifIndex), C.bool(ingress))
	if err != nil {
		return -1, -1, -1, fmt.Errorf("error attaching tc program %w", err)
	}

	return int(ret.prog_id), int(ret.priority), int(ret.handle), nil
}

func (o *Obj) AttachXDP(ifName, progName string, oldID int, mode uint) (int, error) {
	cProgName := C.CString(progName)
	cIfName := C.CString(ifName)
	defer C.free(unsafe.Pointer(cProgName))
	defer C.free(unsafe.Pointer(cIfName))
	ifIndex, err := C.if_nametoindex(cIfName)
	if err != nil {
		return -1, err
	}

	_, err = C.bpf_program_attach_xdp(o.obj, cProgName, C.int(ifIndex), C.int(oldID), C.uint(mode))
	if err != nil {
		return -1, fmt.Errorf("error attaching xdp program: %w", err)
	}

	progId, err := C.bpf_xdp_program_id(C.int(ifIndex))
	if err != nil {
		return -1, fmt.Errorf("error querying xdp information. interface %s: %w", ifName, err)
	}
	return int(progId), nil
}

func (o *Obj) Pin(path string) error {
	cPath := C.CString(path)
	defer C.free(unsafe.Pointer(cPath))
	errno := C.bpf_object__pin(o.obj, cPath)
	if errno != 0 {
		err := syscall.Errno(errno)
		return fmt.Errorf("pinning programs failed %w", err)
	}
	return nil
}

func (o *Obj) Unpin(path string) error {
	return unix.Unlink(path)
}

func (o *Obj) PinPrograms(path string) error {
	cPath := C.CString(path)
	defer C.free(unsafe.Pointer(cPath))
	errno := C.bpf_object__pin_programs(o.obj, cPath)
	if errno != 0 {
		err := syscall.Errno(errno)
		return fmt.Errorf("pinning programs failed %w", err)
	}
	return nil
}

func (o *Obj) UnpinPrograms(path string) error {
	cPath := C.CString(path)
	defer C.free(unsafe.Pointer(cPath))
	errno := C.bpf_object__unpin_programs(o.obj, cPath)
	if errno != 0 {
		err := syscall.Errno(errno)
		return fmt.Errorf("pinning programs failed %w", err)
	}
	return nil
}

func (o *Obj) PinMaps(path string) error {
	cPath := C.CString(path)
	defer C.free(unsafe.Pointer(cPath))
	errno := C.bpf_object__pin_maps(o.obj, cPath)
	if errno != 0 {
		err := syscall.Errno(errno)
		return fmt.Errorf("pinning maps failed %w", err)
	}
	return nil
}

func DetachXDP(ifName string, mode uint) error {
	cIfName := C.CString(ifName)
	defer C.free(unsafe.Pointer(cIfName))
	ifIndex, err := C.if_nametoindex(cIfName)
	if err != nil {
		return err
	}

	errno := C.bpf_xdp_detach(C.int(ifIndex), C.uint(mode), nil)
	if errno != 0 {
		err := syscall.Errno(errno)
		return fmt.Errorf("failed to detach xdp program. interface %s: %w", ifName, err)
	}

	return nil
}

func GetXDPProgramID(ifName string) (int, error) {
	cIfName := C.CString(ifName)
	defer C.free(unsafe.Pointer(cIfName))
	ifIndex, err := C.if_nametoindex(cIfName)
	if err != nil {
		return -1, err
	}
	progId, err := C.bpf_xdp_program_id(C.int(ifIndex))
	if err != nil {
		return -1, fmt.Errorf("error querying xdp information. interface %s: %w", ifName, err)
	}
	return int(progId), nil
}

type Link struct {
	link *C.struct_bpf_link
}

func (l *Link) Close() error {
	if l.link != nil {
		err := C.bpf_link_destroy(l.link)
		if err != 0 {
			return fmt.Errorf("error destroying link: %v", err)
		}
		l.link = nil
		return nil
	}
	return fmt.Errorf("link nil")
}

func (o *Obj) AttachKprobe(progName, fn string) (*Link, error) {
	cProgName := C.CString(progName)
	cFnName := C.CString(fn)
	defer C.free(unsafe.Pointer(cProgName))
	defer C.free(unsafe.Pointer(cFnName))
	link, err := C.bpf_program_attach_kprobe(o.obj, cProgName, cFnName)
	if err != nil {
		return nil, fmt.Errorf("failed to attach kprobe: %w", err)
	}
	return &Link{link: link}, nil
}

func CreateQDisc(ifName string) error {
	cIfName := C.CString(ifName)
	defer C.free(unsafe.Pointer(cIfName))
	ifIndex, err := C.if_nametoindex(cIfName)
	if err != nil {
		return err
	}
	_, err = C.bpf_tc_create_qdisc(C.int(ifIndex))
	if err != nil {
		return fmt.Errorf("creating qdisc %w", err)
	}
	return nil
}

func RemoveQDisc(ifName string) error {
	cIfName := C.CString(ifName)
	defer C.free(unsafe.Pointer(cIfName))
	ifIndex, err := C.if_nametoindex(cIfName)
	if err != nil {
		return err
	}
	_, err = C.bpf_tc_remove_qdisc(C.int(ifIndex))
	if err != nil {
		return fmt.Errorf("removing qdisc %w", err)
	}
	return nil
}

func (o *Obj) UpdateJumpMap(mapName, progName string, mapIndex int) error {
	cMapName := C.CString(mapName)
	cProgName := C.CString(progName)
	defer C.free(unsafe.Pointer(cMapName))
	defer C.free(unsafe.Pointer(cProgName))
	_, err := C.bpf_update_jump_map(o.obj, cMapName, cProgName, C.int(mapIndex))
	if err != nil {
		return fmt.Errorf("updating %s at index %d: %w", mapName, mapIndex, err)
	}
	return nil
}

func (o *Obj) Close() error {
	if o.obj != nil {
		C.bpf_object__close(o.obj)
		o.obj = nil
		return nil
	}
	return fmt.Errorf("error: libbpf obj nil")
}

func (o *Obj) AttachCGroup(cgroup, progName string) (*Link, error) {
	cProgName := C.CString(progName)
	defer C.free(unsafe.Pointer(cProgName))

	f, err := os.OpenFile(cgroup, os.O_RDONLY, 0)
	if err != nil {
		return nil, fmt.Errorf("failed to join cgroup %s: %w", cgroup, err)
	}
	defer f.Close()
	fd := int(f.Fd())

	link, err := C.bpf_program_attach_cgroup(o.obj, C.int(fd), cProgName)
	if err != nil {
		link = nil
		_, err2 := C.bpf_program_attach_cgroup_legacy(o.obj, C.int(fd), cProgName)
		if err2 != nil {
			return nil, fmt.Errorf("failed to attach %s to cgroup %s (legacy try %s): %w",
				progName, cgroup, err2, err)
		}
	}

	return &Link{link: link}, nil
}

const (
	// Set when IPv6 is enabled to configure bpf dataplane accordingly
<<<<<<< HEAD
	GlobalsIPv6Enabled      uint32 = C.CALI_GLOBALS_IPV6_ENABLED
	GlobalsTCPStatsEnabled  uint32 = C.CALI_GLOBALS_TCP_STATS_ENABLED
	GlobalsIsEgressGateway  uint32 = C.CALI_GLOBALS_IS_EGRESS_GATEWAY
	GlobalsIsEgressClient   uint32 = C.CALI_GLOBALS_IS_EGRESS_CLIENT
=======
>>>>>>> 222bb271
	GlobalsRPFOptionEnabled uint32 = C.CALI_GLOBALS_RPF_OPTION_ENABLED
	GlobalsRPFOptionStrict  uint32 = C.CALI_GLOBALS_RPF_OPTION_STRICT
	GlobalsEgressIPEnabled  uint32 = C.CALI_GLOBALS_IS_EGRESS_IP_ENABLED
	GlobalsNoDSRCidrs       uint32 = C.CALI_GLOBALS_NO_DSR_CIDRS
	GlobalsLoUDPOnly        uint32 = C.CALI_GLOBALS_LO_UDP_ONLY
)

func TcSetGlobals(
	m *Map,
	globalData *TcGlobalData,
) error {

	cName := C.CString(globalData.IfaceName)
	defer C.free(unsafe.Pointer(cName))

	cJumps := make([]C.uint, len(globalData.Jumps))

	for i, v := range globalData.Jumps {
		cJumps[i] = C.uint(v)
	}

	cJumpsV6 := make([]C.uint, len(globalData.JumpsV6))
	for i, v := range globalData.JumpsV6 {
		cJumpsV6[i] = C.uint(v)
	}

	_, err := C.bpf_tc_set_globals(m.bpfMap,
		cName,
		(*C.char)(unsafe.Pointer(&globalData.HostIPv4[0])),
		(*C.char)(unsafe.Pointer(&globalData.IntfIPv4[0])),
		(*C.char)(unsafe.Pointer(&globalData.HostIPv6[0])),
		(*C.char)(unsafe.Pointer(&globalData.IntfIPv6[0])),
		C.uint(globalData.ExtToSvcMark),
		C.ushort(globalData.Tmtu),
		C.ushort(globalData.VxlanPort),
		C.ushort(globalData.PSNatStart),
		C.ushort(globalData.PSNatLen),
		(*C.char)(unsafe.Pointer(&globalData.HostTunnelIPv4[0])),
		(*C.char)(unsafe.Pointer(&globalData.HostTunnelIPv6[0])),
		C.ushort(globalData.VethNS),
		C.uint(globalData.Flags),
		C.ushort(globalData.WgPort),
		C.uint(globalData.NatIn),
		C.uint(globalData.NatOut),
		C.ushort(globalData.EgwVxlanPort),
		C.ushort(globalData.EgwHealthPort),
		C.uint(globalData.LogFilterJmp),
		&cJumps[0], // it is safe because we hold the reference here until we return.
		&cJumpsV6[0],
	)

	return err
}

func CTLBSetGlobals(m *Map, udpNotSeen time.Duration, excludeUDP bool) error {
	udpNotSeen /= time.Second // Convert to seconds
	_, err := C.bpf_ctlb_set_globals(m.bpfMap, C.uint(udpNotSeen), C.bool(excludeUDP))

	return err
}

func XDPSetGlobals(
	m *Map,
	globalData *XDPGlobalData,
) error {

	cName := C.CString(globalData.IfaceName)
	defer C.free(unsafe.Pointer(cName))

	cJumps := make([]C.uint, len(globalData.Jumps))

	for i, v := range globalData.Jumps {
		cJumps[i] = C.uint(v)
	}

	_, err := C.bpf_xdp_set_globals(m.bpfMap,
		cName,
		&cJumps[0],
	)

	return err
}

func TcSetStatsGlobals(
	m *Map,
	globalData TcStatsGlobalData,
) error {

	_, err := C.bpf_tc_stats_set_globals(m.bpfMap,
		C.ushort(globalData.VethNS),
	)

	return err
}

func NumPossibleCPUs() (int, error) {
	ncpus := int(C.num_possible_cpu())
	if ncpus < 0 {
		return ncpus, fmt.Errorf("Invalid number of CPUs: %d", ncpus)
	}
	return ncpus, nil
}

func ObjPin(fd int, path string) error {
	cPath := C.CString(path)
	defer C.free(unsafe.Pointer(cPath))

	_, err := C.bpf_obj_pin(C.int(fd), cPath)

	return err
}

func ObjGet(path string) (int, error) {
	cPath := C.CString(path)
	defer C.free(unsafe.Pointer(cPath))

	fd, err := C.bpf_obj_get(cPath)

	return int(fd), err
}<|MERGE_RESOLUTION|>--- conflicted
+++ resolved
@@ -392,13 +392,9 @@
 
 const (
 	// Set when IPv6 is enabled to configure bpf dataplane accordingly
-<<<<<<< HEAD
-	GlobalsIPv6Enabled      uint32 = C.CALI_GLOBALS_IPV6_ENABLED
 	GlobalsTCPStatsEnabled  uint32 = C.CALI_GLOBALS_TCP_STATS_ENABLED
 	GlobalsIsEgressGateway  uint32 = C.CALI_GLOBALS_IS_EGRESS_GATEWAY
 	GlobalsIsEgressClient   uint32 = C.CALI_GLOBALS_IS_EGRESS_CLIENT
-=======
->>>>>>> 222bb271
 	GlobalsRPFOptionEnabled uint32 = C.CALI_GLOBALS_RPF_OPTION_ENABLED
 	GlobalsRPFOptionStrict  uint32 = C.CALI_GLOBALS_RPF_OPTION_STRICT
 	GlobalsEgressIPEnabled  uint32 = C.CALI_GLOBALS_IS_EGRESS_IP_ENABLED
