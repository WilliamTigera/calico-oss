//go:build !windows
// +build !windows

// Copyright (c) 2021-2022 Tigera, Inc. All rights reserved.
//
// Licensed under the Apache License, Version 2.0 (the "License");
// you may not use this file except in compliance with the License.
// You may obtain a copy of the License at
//
//     http://www.apache.org/licenses/LICENSE-2.0
//
// Unless required by applicable law or agreed to in writing, software
// distributed under the License is distributed on an "AS IS" BASIS,
// WITHOUT WARRANTIES OR CONDITIONS OF ANY KIND, either express or implied.
// See the License for the specific language governing permissions and
// limitations under the License.

package libbpf

import (
	"fmt"
	"os"
	"syscall"
	"time"
	"unsafe"

	"github.com/projectcalico/calico/felix/bpf/bpfutils"
)

// #include "libbpf_api.h"
import "C"

type Obj struct {
	obj *C.struct_bpf_object
}

type Map struct {
	bpfMap *C.struct_bpf_map
	bpfObj *C.struct_bpf_object
}

type QdiskHook string

const (
	QdiskIngress QdiskHook = "ingress"
	QdiskEgress  QdiskHook = "egress"
)

func (m *Map) Name() string {
	name := C.bpf_map__name(m.bpfMap)
	if name == nil {
		return ""
	}
	return C.GoString(name)
}

func (m *Map) Type() int {
	mapType := C.bpf_map__type(m.bpfMap)
	return int(mapType)
}

func (m *Map) ValueSize() int {
	return int(C.bpf_map__value_size(m.bpfMap))
}

func (m *Map) SetPinPath(path string) error {
	cPath := C.CString(path)
	defer C.free(unsafe.Pointer(cPath))
	errno := C.bpf_map__set_pin_path(m.bpfMap, cPath)
	if errno != 0 {
		err := syscall.Errno(errno)
		return fmt.Errorf("pinning map failed %w", err)
	}
	return nil
}

func (m *Map) SetMapSize(size uint32) error {
	_, err := C.bpf_map_set_max_entries(m.bpfMap, C.uint(size))
	if err != nil {
		return fmt.Errorf("setting %s map size failed %w", m.Name(), err)
	}
	return nil
}

func (m *Map) IsMapInternal() bool {
	return bool(C.bpf_map__is_internal(m.bpfMap))
}

func OpenObject(filename string) (*Obj, error) {
	bpfutils.IncreaseLockedMemoryQuota()
	cFilename := C.CString(filename)
	defer C.free(unsafe.Pointer(cFilename))
	obj, err := C.bpf_obj_open(cFilename)
	if obj == nil || err != nil {
		return nil, fmt.Errorf("error opening libbpf object %w", err)
	}
	return &Obj{obj: obj}, nil
}

func (o *Obj) Load() error {
	_, err := C.bpf_obj_load(o.obj)
	if err != nil {
		return fmt.Errorf("error loading object %w", err)
	}
	return nil
}

// FirstMap returns first bpf map of the object.
// Returns error if the map is nil.
func (o *Obj) FirstMap() (*Map, error) {
	bpfMap, err := C.bpf_map__next(nil, o.obj)
	if bpfMap == nil || err != nil {
		return nil, fmt.Errorf("error getting first map %w", err)
	}
	return &Map{bpfMap: bpfMap, bpfObj: o.obj}, nil
}

// NextMap returns the successive maps given the first map.
// Returns nil, no error at the end of the list.
func (m *Map) NextMap() (*Map, error) {
	bpfMap, err := C.bpf_map__next(m.bpfMap, m.bpfObj)
	if err != nil {
		return nil, fmt.Errorf("error getting next map %w", err)
	}
	if bpfMap == nil {
		return nil, nil
	}
	return &Map{bpfMap: bpfMap, bpfObj: m.bpfObj}, nil
}

func (o *Obj) AttachClassifier(secName, ifName, hook string) (int, error) {
	isIngress := 0
	cSecName := C.CString(secName)
	cIfName := C.CString(ifName)
	defer C.free(unsafe.Pointer(cSecName))
	defer C.free(unsafe.Pointer(cIfName))
	ifIndex, err := C.if_nametoindex(cIfName)
	if err != nil {
		return -1, err
	}

	if hook == string(QdiskIngress) {
		isIngress = 1
	}

	ret, err := C.bpf_tc_program_attach(o.obj, cSecName, C.int(ifIndex), C.int(isIngress))
	if err != nil {
		return -1, fmt.Errorf("error attaching tc program %w", err)
	}

	return int(ret.prog_id), nil
}

func (o *Obj) AttachXDP(ifName, progName string, oldID int, mode uint) (int, error) {
	cProgName := C.CString(progName)
	cIfName := C.CString(ifName)
	defer C.free(unsafe.Pointer(cProgName))
	defer C.free(unsafe.Pointer(cIfName))
	ifIndex, err := C.if_nametoindex(cIfName)
	if err != nil {
		return -1, err
	}

	_, err = C.bpf_program_attach_xdp(o.obj, cProgName, C.int(ifIndex), C.int(oldID), C.uint(mode))
	if err != nil {
		return -1, fmt.Errorf("error attaching xdp program: %w", err)
	}

	progId, err := C.bpf_xdp_program_id(C.int(ifIndex))
	if err != nil {
		return -1, fmt.Errorf("error querying xdp information. interface %s: %w", ifName, err)
	}
	return int(progId), nil
}

func DetachXDP(ifName string, mode uint) error {
	cIfName := C.CString(ifName)
	defer C.free(unsafe.Pointer(cIfName))
	ifIndex, err := C.if_nametoindex(cIfName)
	if err != nil {
		return err
	}

	_, err = C.bpf_set_link_xdp_fd(C.int(ifIndex), -1, C.uint(mode))
	if err != nil {
		return fmt.Errorf("failed to detach xdp program. interface %s: %w", ifName, err)
	}

	return nil
}

func GetXDPProgramID(ifName string) (int, error) {
	cIfName := C.CString(ifName)
	defer C.free(unsafe.Pointer(cIfName))
	ifIndex, err := C.if_nametoindex(cIfName)
	if err != nil {
		return -1, err
	}
	progId, err := C.bpf_xdp_program_id(C.int(ifIndex))
	if err != nil {
		return -1, fmt.Errorf("error querying xdp information. interface %s: %w", ifName, err)
	}
	return int(progId), nil
}

type Link struct {
	link *C.struct_bpf_link
}

func (l *Link) Close() error {
	if l.link != nil {
		err := C.bpf_link_destroy(l.link)
		if err != 0 {
			return fmt.Errorf("error destroying link: %v", err)
		}
		l.link = nil
		return nil
	}
	return fmt.Errorf("link nil")
}

func (o *Obj) AttachKprobe(progName, fn string) (*Link, error) {
	cProgName := C.CString(progName)
	cFnName := C.CString(fn)
	defer C.free(unsafe.Pointer(cProgName))
	defer C.free(unsafe.Pointer(cFnName))
	link, err := C.bpf_program_attach_kprobe(o.obj, cProgName, cFnName)
	if err != nil {
		return nil, fmt.Errorf("failed to attach kprobe: %w", err)
	}
	return &Link{link: link}, nil
}

func CreateQDisc(ifName string) error {
	cIfName := C.CString(ifName)
	defer C.free(unsafe.Pointer(cIfName))
	ifIndex, err := C.if_nametoindex(cIfName)
	if err != nil {
		return err
	}
	_, err = C.bpf_tc_create_qdisc(C.int(ifIndex))
	if err != nil {
		return fmt.Errorf("Error creating qdisc %w", err)
	}
	return nil
}

func RemoveQDisc(ifName string) error {
	cIfName := C.CString(ifName)
	defer C.free(unsafe.Pointer(cIfName))
	ifIndex, err := C.if_nametoindex(cIfName)
	if err != nil {
		return err
	}
	_, err = C.bpf_tc_remove_qdisc(C.int(ifIndex))
	if err != nil {
		return fmt.Errorf("Error removing qdisc %w", err)
	}
	return nil
}

func (o *Obj) UpdateJumpMap(mapName, progName string, mapIndex int) error {
	cMapName := C.CString(mapName)
	cProgName := C.CString(progName)
	defer C.free(unsafe.Pointer(cMapName))
	defer C.free(unsafe.Pointer(cProgName))
	_, err := C.bpf_update_jump_map(o.obj, cMapName, cProgName, C.int(mapIndex))
	if err != nil {
		return fmt.Errorf("Error updating %s at index %d: %w", mapName, mapIndex, err)
	}
	return nil
}

func (o *Obj) Close() error {
	if o.obj != nil {
		C.bpf_object__close(o.obj)
		o.obj = nil
		return nil
	}
	return fmt.Errorf("error: libbpf obj nil")
}

func (o *Obj) AttachCGroup(cgroup, progName string) (*Link, error) {
	cProgName := C.CString(progName)
	defer C.free(unsafe.Pointer(cProgName))

	f, err := os.OpenFile(cgroup, os.O_RDONLY, 0)
	if err != nil {
		return nil, fmt.Errorf("failed to join cgroup %s: %w", cgroup, err)
	}
	defer f.Close()
	fd := int(f.Fd())

	link, err := C.bpf_program_attach_cgroup(o.obj, C.int(fd), cProgName)
	if err != nil {
		link = nil
		_, err2 := C.bpf_program_attach_cgroup_legacy(o.obj, C.int(fd), cProgName)
		if err2 != nil {
			return nil, fmt.Errorf("failed to attach %s to cgroup %s (legacy try %s): %w",
				progName, cgroup, err2, err)
		}
	}

	return &Link{link: link}, nil
}

const (
	// Set when IPv6 is enabled to configure bpf dataplane accordingly
	GlobalsIPv6Enabled      uint32 = C.CALI_GLOBALS_IPV6_ENABLED
	GlobalsTCPStatsEnabled  uint32 = C.CALI_GLOBALS_TCP_STATS_ENABLED
	GlobalsIsEgressGateway  uint32 = C.CALI_GLOBALS_IS_EGRESS_GATEWAY
	GlobalsIsEgressClient   uint32 = C.CALI_GLOBALS_IS_EGRESS_CLIENT
	GlobalsRPFStrictEnabled uint32 = C.CALI_GLOBALS_RPF_STRICT_ENABLED
	GlobalsEgressIPEnabled  uint32 = C.CALI_GLOBALS_IS_EGRESS_IP_ENABLED
)

<<<<<<< HEAD
type TcGlobalData struct {
	HostIP        uint32
	IntfIP        uint32
	ExtToSvcMark  uint32
	Tmtu          uint16
	VxlanPort     uint16
	PSNatStart    uint16
	PSNatLen      uint16
	HostTunnelIP  uint32
	VethNS        uint16
	Flags         uint32
	WgPort        uint16
	NatIn         uint32
	NatOut        uint32
	EgwVxlanPort  uint16
	EgwHealthPort uint16
}

=======
>>>>>>> 49da2f36
func TcSetGlobals(
	m *Map,
	globalData TcGlobalData,
) error {

	cName := C.CString(globalData.IfaceName)
	defer C.free(unsafe.Pointer(cName))

	_, err := C.bpf_tc_set_globals(m.bpfMap,
		cName,
		C.uint(globalData.HostIP),
		C.uint(globalData.IntfIP),
		C.uint(globalData.ExtToSvcMark),
		C.ushort(globalData.Tmtu),
		C.ushort(globalData.VxlanPort),
		C.ushort(globalData.PSNatStart),
		C.ushort(globalData.PSNatLen),
		C.uint(globalData.HostTunnelIP),
		C.ushort(globalData.VethNS),
		C.uint(globalData.Flags),
		C.ushort(globalData.WgPort),
		C.uint(globalData.NatIn),
		C.uint(globalData.NatOut),
		C.ushort(globalData.EgwVxlanPort),
		C.ushort(globalData.EgwHealthPort),
	)

	return err
}

func CTLBSetGlobals(m *Map, udpNotSeen time.Duration, excludeUDP bool) error {
	udpNotSeen /= time.Second // Convert to seconds
	_, err := C.bpf_ctlb_set_globals(m.bpfMap, C.uint(udpNotSeen), C.bool(excludeUDP))

	return err
}

func NumPossibleCPUs() (int, error) {
	ncpus := int(C.num_possible_cpu())
	if ncpus < 0 {
		return ncpus, fmt.Errorf("Invalid number of CPUs: %d", ncpus)
	}
	return ncpus, nil
}<|MERGE_RESOLUTION|>--- conflicted
+++ resolved
@@ -314,27 +314,6 @@
 	GlobalsEgressIPEnabled  uint32 = C.CALI_GLOBALS_IS_EGRESS_IP_ENABLED
 )
 
-<<<<<<< HEAD
-type TcGlobalData struct {
-	HostIP        uint32
-	IntfIP        uint32
-	ExtToSvcMark  uint32
-	Tmtu          uint16
-	VxlanPort     uint16
-	PSNatStart    uint16
-	PSNatLen      uint16
-	HostTunnelIP  uint32
-	VethNS        uint16
-	Flags         uint32
-	WgPort        uint16
-	NatIn         uint32
-	NatOut        uint32
-	EgwVxlanPort  uint16
-	EgwHealthPort uint16
-}
-
-=======
->>>>>>> 49da2f36
 func TcSetGlobals(
 	m *Map,
 	globalData TcGlobalData,
