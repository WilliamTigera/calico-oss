//go:build !windows
// +build !windows

// Copyright (c) 2021-2022 Tigera, Inc. All rights reserved.
//
// Licensed under the Apache License, Version 2.0 (the "License");
// you may not use this file except in compliance with the License.
// You may obtain a copy of the License at
//
//     http://www.apache.org/licenses/LICENSE-2.0
//
// Unless required by applicable law or agreed to in writing, software
// distributed under the License is distributed on an "AS IS" BASIS,
// WITHOUT WARRANTIES OR CONDITIONS OF ANY KIND, either express or implied.
// See the License for the specific language governing permissions and
// limitations under the License.

package libbpf

import (
	"fmt"
	"os"
	"syscall"
	"time"
	"unsafe"

	"golang.org/x/sys/unix"

	"github.com/projectcalico/calico/felix/bpf/bpfutils"
)

// #cgo CFLAGS: -I${SRCDIR}/../../bpf-gpl/libbpf/src -I${SRCDIR}/../../bpf-gpl/libbpf/include/uapi -I${SRCDIR}/../../bpf-gpl -Werror
// #cgo amd64 LDFLAGS: -L${SRCDIR}/../../bpf-gpl/libbpf/src/amd64 -lbpf -lelf -lz
// #cgo arm64 LDFLAGS: -L${SRCDIR}/../../bpf-gpl/libbpf/src/arm64 -lbpf -lelf -lz
// #include "libbpf_api.h"
import "C"

type Obj struct {
	obj *C.struct_bpf_object
}

type Map struct {
	bpfMap *C.struct_bpf_map
	bpfObj *C.struct_bpf_object
}

type QdiskHook string

const (
	QdiskIngress QdiskHook = "ingress"
	QdiskEgress  QdiskHook = "egress"
)

func (m *Map) Name() string {
	name := C.bpf_map__name(m.bpfMap)
	if name == nil {
		return ""
	}
	return C.GoString(name)
}

func (m *Map) Type() int {
	mapType := C.bpf_map__type(m.bpfMap)
	return int(mapType)
}

func (m *Map) ValueSize() int {
	return int(C.bpf_map__value_size(m.bpfMap))
}

func (m *Map) KeySize() int {
	return int(C.bpf_map__key_size(m.bpfMap))
}

func (m *Map) SetPinPath(path string) error {
	cPath := C.CString(path)
	defer C.free(unsafe.Pointer(cPath))
	errno := C.bpf_map__set_pin_path(m.bpfMap, cPath)
	if errno != 0 {
		err := syscall.Errno(errno)
		return fmt.Errorf("pinning map failed %w", err)
	}
	return nil
}

func (m *Map) MaxEntries() int {
	return int(C.bpf_map__max_entries(m.bpfMap))
}

func (m *Map) SetSize(size int) error {
	_, err := C.bpf_map_set_max_entries(m.bpfMap, C.uint(size))
	if err != nil {
		return fmt.Errorf("setting %s map size failed %w", m.Name(), err)
	}
	return nil
}

func (m *Map) IsMapInternal() bool {
	return bool(C.bpf_map__is_internal(m.bpfMap))
}

func (m *Map) IsJumpMap() bool {
	return m.Type() == int(C.BPF_MAP_TYPE_PROG_ARRAY)
}

func OpenObject(filename string) (*Obj, error) {
	bpfutils.IncreaseLockedMemoryQuota()
	cFilename := C.CString(filename)
	defer C.free(unsafe.Pointer(cFilename))
	obj, err := C.bpf_obj_open(cFilename)
	if obj == nil || err != nil {
		return nil, fmt.Errorf("error opening libbpf object %w", err)
	}
	return &Obj{obj: obj}, nil
}

func (o *Obj) Load() error {
	_, err := C.bpf_obj_load(o.obj)
	if err != nil {
		return fmt.Errorf("error loading object %w", err)
	}
	return nil
}

// FirstMap returns first bpf map of the object.
// Returns error if the map is nil.
func (o *Obj) FirstMap() (*Map, error) {
	bpfMap, err := C.bpf_object__next_map(o.obj, nil)
	if bpfMap == nil || err != nil {
		return nil, fmt.Errorf("error getting first map %w", err)
	}
	return &Map{bpfMap: bpfMap, bpfObj: o.obj}, nil
}

// NextMap returns the successive maps given the first map.
// Returns nil, no error at the end of the list.
func (m *Map) NextMap() (*Map, error) {
	bpfMap, err := C.bpf_object__next_map(m.bpfObj, m.bpfMap)
	if err != nil {
		return nil, fmt.Errorf("error getting next map %w", err)
	}
	if bpfMap == nil {
		return nil, nil
	}
	return &Map{bpfMap: bpfMap, bpfObj: m.bpfObj}, nil
}

func (o *Obj) ProgramFD(secname string) (int, error) {
	cSecName := C.CString(secname)
	defer C.free(unsafe.Pointer(cSecName))

	ret, err := C.bpf_program_fd(o.obj, cSecName)
	if err != nil {
		return -1, fmt.Errorf("error finding program %s: %w", secname, err)
	}

	return int(ret), nil
}

func QueryClassifier(ifindex, handle, pref int, ingress bool) (int, error) {
	opts, err := C.bpf_tc_program_query(C.int(ifindex), C.int(handle), C.int(pref), C.bool(ingress))

	return int(opts.prog_id), err
}

func DetachClassifier(ifindex, handle, pref int, ingress bool) error {
	_, err := C.bpf_tc_program_detach(C.int(ifindex), C.int(handle), C.int(pref), C.bool(ingress))

	return err
}

// AttachClassifier return the program id and pref and handle of the qdisc
func (o *Obj) AttachClassifier(secName, ifName string, ingress bool, prio int) (int, int, int, error) {
	cSecName := C.CString(secName)
	cIfName := C.CString(ifName)
	defer C.free(unsafe.Pointer(cSecName))
	defer C.free(unsafe.Pointer(cIfName))
	ifIndex, err := C.if_nametoindex(cIfName)
	if err != nil {
		return -1, -1, -1, err
	}

	ret, err := C.bpf_tc_program_attach(o.obj, cSecName, C.int(ifIndex), C.bool(ingress), C.int(prio))
	if err != nil {
		return -1, -1, -1, fmt.Errorf("error attaching tc program %w", err)
	}

	return int(ret.prog_id), int(ret.priority), int(ret.handle), nil
}

func (o *Obj) AttachXDP(ifName, progName string, oldID int, mode uint) (int, error) {
	cProgName := C.CString(progName)
	cIfName := C.CString(ifName)
	defer C.free(unsafe.Pointer(cProgName))
	defer C.free(unsafe.Pointer(cIfName))
	ifIndex, err := C.if_nametoindex(cIfName)
	if err != nil {
		return -1, err
	}

	_, err = C.bpf_program_attach_xdp(o.obj, cProgName, C.int(ifIndex), C.int(oldID), C.uint(mode))
	if err != nil {
		return -1, fmt.Errorf("error attaching xdp program: %w", err)
	}

	progId, err := C.bpf_xdp_program_id(C.int(ifIndex))
	if err != nil {
		return -1, fmt.Errorf("error querying xdp information. interface %s: %w", ifName, err)
	}
	return int(progId), nil
}

func (o *Obj) Pin(path string) error {
	cPath := C.CString(path)
	defer C.free(unsafe.Pointer(cPath))
	errno := C.bpf_object__pin(o.obj, cPath)
	if errno != 0 {
		err := syscall.Errno(errno)
		return fmt.Errorf("pinning programs failed %w", err)
	}
	return nil
}

func (o *Obj) Unpin(path string) error {
	return unix.Unlink(path)
}

func (o *Obj) PinPrograms(path string) error {
	cPath := C.CString(path)
	defer C.free(unsafe.Pointer(cPath))
	errno := C.bpf_object__pin_programs(o.obj, cPath)
	if errno != 0 {
		err := syscall.Errno(errno)
		return fmt.Errorf("pinning programs failed %w", err)
	}
	return nil
}

func (o *Obj) UnpinPrograms(path string) error {
	cPath := C.CString(path)
	defer C.free(unsafe.Pointer(cPath))
	errno := C.bpf_object__unpin_programs(o.obj, cPath)
	if errno != 0 {
		err := syscall.Errno(errno)
		return fmt.Errorf("pinning programs failed %w", err)
	}
	return nil
}

func (o *Obj) PinMaps(path string) error {
	cPath := C.CString(path)
	defer C.free(unsafe.Pointer(cPath))
	errno := C.bpf_object__pin_maps(o.obj, cPath)
	if errno != 0 {
		err := syscall.Errno(errno)
		return fmt.Errorf("pinning maps failed %w", err)
	}
	return nil
}

func DetachXDP(ifName string, mode uint) error {
	cIfName := C.CString(ifName)
	defer C.free(unsafe.Pointer(cIfName))
	ifIndex, err := C.if_nametoindex(cIfName)
	if err != nil {
		return err
	}

	errno := C.bpf_xdp_detach(C.int(ifIndex), C.uint(mode), nil)
	if errno != 0 {
		err := syscall.Errno(errno)
		return fmt.Errorf("failed to detach xdp program. interface %s: %w", ifName, err)
	}

	return nil
}

func GetXDPProgramID(ifName string) (int, error) {
	cIfName := C.CString(ifName)
	defer C.free(unsafe.Pointer(cIfName))
	ifIndex, err := C.if_nametoindex(cIfName)
	if err != nil {
		return -1, err
	}
	progId, err := C.bpf_xdp_program_id(C.int(ifIndex))
	if err != nil {
		return -1, fmt.Errorf("error querying xdp information. interface %s: %w", ifName, err)
	}
	return int(progId), nil
}

type Link struct {
	link *C.struct_bpf_link
}

func (l *Link) Close() error {
	if l.link != nil {
		err := C.bpf_link_destroy(l.link)
		if err != 0 {
			return fmt.Errorf("error destroying link: %v", err)
		}
		l.link = nil
		return nil
	}
	return fmt.Errorf("link nil")
}

func (o *Obj) AttachKprobe(progName, fn string) (*Link, error) {
	cProgName := C.CString(progName)
	cFnName := C.CString(fn)
	defer C.free(unsafe.Pointer(cProgName))
	defer C.free(unsafe.Pointer(cFnName))
	link, err := C.bpf_program_attach_kprobe(o.obj, cProgName, cFnName)
	if err != nil {
		return nil, fmt.Errorf("failed to attach kprobe: %w", err)
	}
	return &Link{link: link}, nil
}

func CreateQDisc(ifName string) error {
	cIfName := C.CString(ifName)
	defer C.free(unsafe.Pointer(cIfName))
	ifIndex, err := C.if_nametoindex(cIfName)
	if err != nil {
		return err
	}
	_, err = C.bpf_tc_create_qdisc(C.int(ifIndex))
	if err != nil {
		return fmt.Errorf("creating qdisc %w", err)
	}
	return nil
}

func RemoveQDisc(ifName string) error {
	cIfName := C.CString(ifName)
	defer C.free(unsafe.Pointer(cIfName))
	ifIndex, err := C.if_nametoindex(cIfName)
	if err != nil {
		return err
	}
	_, err = C.bpf_tc_remove_qdisc(C.int(ifIndex))
	if err != nil {
		return fmt.Errorf("removing qdisc %w", err)
	}
	return nil
}

func (o *Obj) UpdateJumpMap(mapName, progName string, mapIndex int) error {
	cMapName := C.CString(mapName)
	cProgName := C.CString(progName)
	defer C.free(unsafe.Pointer(cMapName))
	defer C.free(unsafe.Pointer(cProgName))
	_, err := C.bpf_update_jump_map(o.obj, cMapName, cProgName, C.int(mapIndex))
	if err != nil {
		return fmt.Errorf("updating %s at index %d: %w", mapName, mapIndex, err)
	}
	return nil
}

func (o *Obj) Close() error {
	if o.obj != nil {
		C.bpf_object__close(o.obj)
		o.obj = nil
		return nil
	}
	return fmt.Errorf("error: libbpf obj nil")
}

func (o *Obj) AttachCGroup(cgroup, progName string) (*Link, error) {
	cProgName := C.CString(progName)
	defer C.free(unsafe.Pointer(cProgName))

	f, err := os.OpenFile(cgroup, os.O_RDONLY, 0)
	if err != nil {
		return nil, fmt.Errorf("failed to join cgroup %s: %w", cgroup, err)
	}
	defer f.Close()
	fd := int(f.Fd())

	link, err := C.bpf_program_attach_cgroup(o.obj, C.int(fd), cProgName)
	if err != nil {
		link = nil
		_, err2 := C.bpf_program_attach_cgroup_legacy(o.obj, C.int(fd), cProgName)
		if err2 != nil {
			return nil, fmt.Errorf("failed to attach %s to cgroup %s (legacy try %s): %w",
				progName, cgroup, err2, err)
		}
	}

	return &Link{link: link}, nil
}

const (
	// Set when IPv6 is enabled to configure bpf dataplane accordingly
	GlobalsTCPStatsEnabled  uint32 = C.CALI_GLOBALS_TCP_STATS_ENABLED
	GlobalsIsEgressGateway  uint32 = C.CALI_GLOBALS_IS_EGRESS_GATEWAY
	GlobalsIsEgressClient   uint32 = C.CALI_GLOBALS_IS_EGRESS_CLIENT
	GlobalsRPFOptionEnabled uint32 = C.CALI_GLOBALS_RPF_OPTION_ENABLED
	GlobalsRPFOptionStrict  uint32 = C.CALI_GLOBALS_RPF_OPTION_STRICT
	GlobalsEgressIPEnabled  uint32 = C.CALI_GLOBALS_IS_EGRESS_IP_ENABLED
	GlobalsNoDSRCidrs       uint32 = C.CALI_GLOBALS_NO_DSR_CIDRS
	GlobalsLoUDPOnly        uint32 = C.CALI_GLOBALS_LO_UDP_ONLY
	GlobalsDNSInline        uint32 = C.CALI_GLOBALS_DNS_INLINE
	GlobalsRedirectPeer     uint32 = C.CALI_GLOBALS_REDIRECT_PEER
)

func (t *TcGlobalData) Set(m *Map) error {
	cName := C.CString(t.IfaceName)
	defer C.free(unsafe.Pointer(cName))

	cJumps := make([]C.uint, len(t.Jumps))

	for i, v := range t.Jumps {
		cJumps[i] = C.uint(v)
	}

	cJumpsV6 := make([]C.uint, len(t.JumpsV6))

	for i, v := range t.JumpsV6 {
		cJumpsV6[i] = C.uint(v)
	}

	_, err := C.bpf_tc_set_globals(m.bpfMap,
		cName,
		(*C.char)(unsafe.Pointer(&t.HostIPv4[0])),
		(*C.char)(unsafe.Pointer(&t.IntfIPv4[0])),
		(*C.char)(unsafe.Pointer(&t.HostIPv6[0])),
		(*C.char)(unsafe.Pointer(&t.IntfIPv6[0])),
		C.uint(t.ExtToSvcMark),
		C.ushort(t.Tmtu),
		C.ushort(t.VxlanPort),
		C.ushort(t.PSNatStart),
		C.ushort(t.PSNatLen),
		(*C.char)(unsafe.Pointer(&t.HostTunnelIPv4[0])),
		(*C.char)(unsafe.Pointer(&t.HostTunnelIPv6[0])),
		C.ushort(t.VethNS),
		C.uint(t.Flags),
		C.ushort(t.WgPort),
		C.ushort(t.Wg6Port),
		C.uint(t.NatIn),
		C.uint(t.NatOut),
		C.ushort(t.EgwVxlanPort),
		C.ushort(t.EgwHealthPort),
		C.uint(t.LogFilterJmp),
		&cJumps[0], // it is safe because we hold the reference here until we return.
		&cJumpsV6[0],
	)

	return err
}

<<<<<<< HEAD
func IPTSetGlobals(m *Map, ipSetID uint64) error {
	_, err := C.bpf_ipt_set_globals(m.bpfMap, C.uint64_t(ipSetID))
	return err
}

func CTLBSetGlobals(m *Map, udpNotSeen time.Duration, excludeUDP bool) error {
	udpNotSeen /= time.Second // Convert to seconds
	_, err := C.bpf_ctlb_set_globals(m.bpfMap, C.uint(udpNotSeen), C.bool(excludeUDP))
=======
func (c *CTCleanupGlobalData) Set(m *Map) error {
	_, err := C.bpf_ct_cleanup_set_globals(
		m.bpfMap,
		C.uint64_t(c.CreationGracePeriod.Nanoseconds()),
>>>>>>> 3b90ba62

		C.uint64_t(c.TCPPreEstablished.Nanoseconds()),
		C.uint64_t(c.TCPEstablished.Nanoseconds()),
		C.uint64_t(c.TCPFinsSeen.Nanoseconds()),
		C.uint64_t(c.TCPResetSeen.Nanoseconds()),

		C.uint64_t(c.UDPLastSeen.Nanoseconds()),
		C.uint64_t(c.GenericIPLastSeen.Nanoseconds()),
		C.uint64_t(c.ICMPLastSeen.Nanoseconds()),
	)
	return err
}

func (c *CTLBGlobalData) Set(m *Map) error {
	udpNotSeen := c.UDPNotSeen / time.Second // Convert to seconds
	_, err := C.bpf_ctlb_set_globals(m.bpfMap, C.uint(udpNotSeen), C.bool(c.ExcludeUDP))

	return err
}

func (x *XDPGlobalData) Set(m *Map) error {
	cName := C.CString(x.IfaceName)
	defer C.free(unsafe.Pointer(cName))

	cJumps := make([]C.uint, len(x.Jumps))
	cJumpsV6 := make([]C.uint, len(x.Jumps))

	for i, v := range x.Jumps {
		cJumps[i] = C.uint(v)
	}

	for i, v := range x.JumpsV6 {
		cJumpsV6[i] = C.uint(v)
	}
	_, err := C.bpf_xdp_set_globals(m.bpfMap,
		cName,
		&cJumps[0],
		&cJumpsV6[0],
	)

	return err
}

func (t *TcStatsGlobalData) Set(m *Map) error {
	_, err := C.bpf_tc_stats_set_globals(m.bpfMap,
		C.ushort(t.VethNS),
	)

	return err
}

func NumPossibleCPUs() (int, error) {
	ncpus := int(C.num_possible_cpu())
	if ncpus < 0 {
		return ncpus, fmt.Errorf("Invalid number of CPUs: %d", ncpus)
	}
	return ncpus, nil
}

func ObjPin(fd int, path string) error {
	cPath := C.CString(path)
	defer C.free(unsafe.Pointer(cPath))

	_, err := C.bpf_obj_pin(C.int(fd), cPath)

	return err
}

func ObjGet(path string) (int, error) {
	cPath := C.CString(path)
	defer C.free(unsafe.Pointer(cPath))

	fd, err := C.bpf_obj_get(cPath)

	return int(fd), err
}<|MERGE_RESOLUTION|>--- conflicted
+++ resolved
@@ -449,21 +449,15 @@
 	return err
 }
 
-<<<<<<< HEAD
-func IPTSetGlobals(m *Map, ipSetID uint64) error {
-	_, err := C.bpf_ipt_set_globals(m.bpfMap, C.uint64_t(ipSetID))
-	return err
-}
-
-func CTLBSetGlobals(m *Map, udpNotSeen time.Duration, excludeUDP bool) error {
-	udpNotSeen /= time.Second // Convert to seconds
-	_, err := C.bpf_ctlb_set_globals(m.bpfMap, C.uint(udpNotSeen), C.bool(excludeUDP))
-=======
+func (i *IPTDnsGlobalData) Set(m *Map) error {
+	_, err := C.bpf_ipt_set_globals(m.bpfMap, C.uint64_t(i.IPSetID))
+	return err
+}
+
 func (c *CTCleanupGlobalData) Set(m *Map) error {
 	_, err := C.bpf_ct_cleanup_set_globals(
 		m.bpfMap,
 		C.uint64_t(c.CreationGracePeriod.Nanoseconds()),
->>>>>>> 3b90ba62
 
 		C.uint64_t(c.TCPPreEstablished.Nanoseconds()),
 		C.uint64_t(c.TCPEstablished.Nanoseconds()),
@@ -480,7 +474,6 @@
 func (c *CTLBGlobalData) Set(m *Map) error {
 	udpNotSeen := c.UDPNotSeen / time.Second // Convert to seconds
 	_, err := C.bpf_ctlb_set_globals(m.bpfMap, C.uint(udpNotSeen), C.bool(c.ExcludeUDP))
-
 	return err
 }
 
