--- conflicted
+++ resolved
@@ -268,14 +268,11 @@
 	vxlanPort uint16,
 	psNatStart uint16,
 	psNatLen uint16,
-<<<<<<< HEAD
+	hostTunnelIP uint32,
 	vethNS uint16,
 	enableTcpStats bool,
 	isEgressGatway bool,
 	isEgressClient bool,
-=======
-	hostTunnelIP uint32,
->>>>>>> 075cc516
 	flags uint32,
 ) error {
 	var tcpStats, egw, egc C.uchar
@@ -297,17 +294,12 @@
 		C.ushort(vxlanPort),
 		C.ushort(psNatStart),
 		C.ushort(psNatLen),
-<<<<<<< HEAD
+		C.uint(hostTunnelIP),
 		C.ushort(vethNS),
 		tcpStats,
 		egw,
 		egc,
 		C.uint(flags))
-=======
-		C.uint(hostTunnelIP),
-		C.uint(flags),
-	)
->>>>>>> 075cc516
 
 	return err
 }
