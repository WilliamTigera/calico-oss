// Copyright (c) 2021-2022 Tigera, Inc. All rights reserved.
//
// Licensed under the Apache License, Version 2.0 (the "License");
// you may not use this file except in compliance with the License.
// You may obtain a copy of the License at
//
//     http://www.apache.org/licenses/LICENSE-2.0
//
// Unless required by applicable law or agreed to in writing, software
// distributed under the License is distributed on an "AS IS" BASIS,
// WITHOUT WARRANTIES OR CONDITIONS OF ANY KIND, either express or implied.
// See the License for the specific language governing permissions and
// limitations under the License.

#include "libbpf.h"
#include <linux/limits.h>
#include <net/if.h>
#include <bpf.h>
#include <stdlib.h>
#include <errno.h>
#include "globals.h"

static void set_errno(int ret) {
	errno = ret >= 0 ? ret : -ret;
}

struct bpf_object* bpf_obj_open(char *filename) {
	struct bpf_object *obj;
	obj = bpf_object__open(filename);
	int err = libbpf_get_error(obj);
	if (err) {
		obj = NULL;
	}
	set_errno(err);
	return obj;
}

void bpf_obj_load(struct bpf_object *obj) {
	set_errno(bpf_object__load(obj));
}

struct bpf_tc_opts bpf_tc_program_attach (struct bpf_object *obj, char *secName, int ifIndex, int isIngress) {

	DECLARE_LIBBPF_OPTS(bpf_tc_hook, hook, .attach_point = BPF_TC_EGRESS);
	DECLARE_LIBBPF_OPTS(bpf_tc_opts, attach);

	if (isIngress) {
		hook.attach_point = BPF_TC_INGRESS;
	}

	attach.prog_fd = bpf_program__fd(bpf_object__find_program_by_name(obj, secName));
	if (attach.prog_fd < 0) {
		errno = -attach.prog_fd;
		return attach;
	}
	hook.ifindex = ifIndex;
	set_errno(bpf_tc_attach(&hook, &attach));
	return attach;
}

int bpf_tc_query_iface (int ifIndex, struct bpf_tc_opts opts, int isIngress) {

	DECLARE_LIBBPF_OPTS(bpf_tc_hook, hook, .attach_point = BPF_TC_EGRESS);
	if (isIngress) {
		hook.attach_point = BPF_TC_INGRESS;
	}
	hook.ifindex = ifIndex;
	opts.prog_fd = opts.prog_id = opts.flags = 0;
	set_errno(bpf_tc_query(&hook, &opts));
	return opts.prog_id;
}

void bpf_tc_create_qdisc (int ifIndex) {
	DECLARE_LIBBPF_OPTS(bpf_tc_hook, hook, .attach_point = BPF_TC_INGRESS);
	hook.ifindex = ifIndex;
	set_errno(bpf_tc_hook_create(&hook));
}

void bpf_tc_remove_qdisc (int ifIndex) {
        DECLARE_LIBBPF_OPTS(bpf_tc_hook, hook, .attach_point = BPF_TC_EGRESS | BPF_TC_INGRESS);
        hook.ifindex = ifIndex;
        set_errno(bpf_tc_hook_destroy(&hook));
        return;
}

int bpf_tc_update_jump_map(struct bpf_object *obj, char* mapName, char *progName, int progIndex) {
	struct bpf_program *prog_name = bpf_object__find_program_by_name(obj, progName);
	if (prog_name == NULL) {
		errno = ENOENT;
		return -1;
	}
	int prog_fd = bpf_program__fd(prog_name);
	if (prog_fd < 0) {
		errno = -prog_fd;
		return prog_fd;
	}
	int map_fd = bpf_object__find_map_fd_by_name(obj, mapName);
	if (map_fd < 0) {
		errno = -map_fd;
		return map_fd;
	}
	return bpf_map_update_elem(map_fd, &progIndex, &prog_fd, 0);
}

struct bpf_link *bpf_program_attach_kprobe(struct bpf_object *obj, char *progName, char *fn)
{
	int err = 0;
	struct bpf_link *link  = NULL;
	struct bpf_program *prog;

	if (!(prog = bpf_object__find_program_by_name(obj, progName))) {
		err = ENOENT;
		goto out;
	}

	if (!(link = bpf_program__attach_kprobe(prog, false, fn))) {
		err = libbpf_get_error(link);
		goto out;
	}

out:
	set_errno(err);
	return link;
}

int bpf_link_destroy(struct bpf_link *link) {
	return bpf_link__destroy(link);
}

void bpf_tc_set_globals(struct bpf_map *map,
			uint host_ip,
			uint intf_ip,
			uint ext_to_svc_mark,
			ushort tmtu,
			ushort vxlanPort,
			ushort psnat_start,
			ushort psnat_len,
<<<<<<< HEAD
			ushort if_ns,
			u_char tcp_stats,
			u_char egress_gateway,
			u_char egress_client,
			uint flags)
{
	struct cali_tc_globals data = {
	    .host_ip = host_ip,
	    .tunnel_mtu = tmtu,
	    .vxlan_port = vxlanPort,
	    .intf_ip = intf_ip,
	    .ext_to_svc_mark = ext_to_svc_mark,
	    .psnat_start = psnat_start,
	    .psnat_len = psnat_len,
	    .if_ns = if_ns,
	    .tcp_stats = tcp_stats,
	    .egress_client = egress_client,
	    .egress_gateway = egress_gateway,
=======
			uint host_tunnel_ip,
			uint flags)
{
	struct cali_tc_globals data = {
		.host_ip = host_ip,
		.tunnel_mtu = tmtu,
		.vxlan_port = vxlanPort,
		.intf_ip = intf_ip,
		.ext_to_svc_mark = ext_to_svc_mark,
		.psnat_start = psnat_start,
		.psnat_len = psnat_len,
		.host_tunnel_ip = host_tunnel_ip,
>>>>>>> 075cc516
		.flags = flags,
	};

	set_errno(bpf_map__set_initial_value(map, (void*)(&data), sizeof(data)));
}

struct bpf_link *bpf_program_attach_cgroup(struct bpf_object *obj, int cgroup_fd, char *name)
{
	int err = 0;
	struct bpf_link *link = NULL;
	struct bpf_program *prog;

	if (!(prog = bpf_object__find_program_by_name(obj, name))) {
		err = ENOENT;
		goto out;
	}

	link = bpf_program__attach_cgroup(prog, cgroup_fd);
	err = libbpf_get_error(link);
	if (err) {
		link = NULL;
		goto out;
	}

out:
	set_errno(err);
	return link;
}

int bpf_program_attach_cgroup_legacy(struct bpf_object *obj, int cgroup_fd, char *name)
{
	int err = 0, prog_fd;
	struct bpf_program *prog;
	enum bpf_attach_type attach_type;

	if (!(prog = bpf_object__find_program_by_name(obj, name))) {
		err = ENOENT;
		goto out;
	}

	prog_fd = bpf_program__fd(prog);
	if (prog_fd < 0) {
		err = EINVAL;
		goto out;
	}

	attach_type = bpf_program__get_expected_attach_type(prog);
	err = bpf_prog_attach(prog_fd, cgroup_fd, attach_type, 0);

out:
	set_errno(err);
	return err;
}

void bpf_ctlb_set_globals(struct bpf_map *map, uint udp_not_seen_timeo)
{
	struct cali_ctlb_globals data = {
		.udp_not_seen_timeo = udp_not_seen_timeo,
	};

	set_errno(bpf_map__set_initial_value(map, (void*)(&data), sizeof(data)));
}

void bpf_map_set_max_entries(struct bpf_map *map, uint max_entries) {
	set_errno(bpf_map__resize(map, max_entries));
}

int num_possible_cpu()
{
    return libbpf_num_possible_cpus();
}<|MERGE_RESOLUTION|>--- conflicted
+++ resolved
@@ -135,27 +135,11 @@
 			ushort vxlanPort,
 			ushort psnat_start,
 			ushort psnat_len,
-<<<<<<< HEAD
+			uint host_tunnel_ip,
 			ushort if_ns,
 			u_char tcp_stats,
 			u_char egress_gateway,
 			u_char egress_client,
-			uint flags)
-{
-	struct cali_tc_globals data = {
-	    .host_ip = host_ip,
-	    .tunnel_mtu = tmtu,
-	    .vxlan_port = vxlanPort,
-	    .intf_ip = intf_ip,
-	    .ext_to_svc_mark = ext_to_svc_mark,
-	    .psnat_start = psnat_start,
-	    .psnat_len = psnat_len,
-	    .if_ns = if_ns,
-	    .tcp_stats = tcp_stats,
-	    .egress_client = egress_client,
-	    .egress_gateway = egress_gateway,
-=======
-			uint host_tunnel_ip,
 			uint flags)
 {
 	struct cali_tc_globals data = {
@@ -167,7 +151,10 @@
 		.psnat_start = psnat_start,
 		.psnat_len = psnat_len,
 		.host_tunnel_ip = host_tunnel_ip,
->>>>>>> 075cc516
+		.if_ns = if_ns,
+		.tcp_stats = tcp_stats,
+		.egress_client = egress_client,
+		.egress_gateway = egress_gateway,
 		.flags = flags,
 	};
 
