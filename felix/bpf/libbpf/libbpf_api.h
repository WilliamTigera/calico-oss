// Copyright (c) 2021-2022 Tigera, Inc. All rights reserved.
//
// Licensed under the Apache License, Version 2.0 (the "License");
// you may not use this file except in compliance with the License.
// You may obtain a copy of the License at
//
//     http://www.apache.org/licenses/LICENSE-2.0
//
// Unless required by applicable law or agreed to in writing, software
// distributed under the License is distributed on an "AS IS" BASIS,
// WITHOUT WARRANTIES OR CONDITIONS OF ANY KIND, either express or implied.
// See the License for the specific language governing permissions and
// limitations under the License.

#include "libbpf.h"
#include <linux/limits.h>
#include <net/if.h>
#include <bpf.h>
#include <stdlib.h>
#include <errno.h>
#include "globals.h"

static void set_errno(int ret) {
	errno = ret >= 0 ? ret : -ret;
}

struct bpf_object* bpf_obj_open(char *filename) {
	struct bpf_object *obj;
	obj = bpf_object__open(filename);
	int err = libbpf_get_error(obj);
	if (err) {
		obj = NULL;
	}
	set_errno(err);
	return obj;
}

void bpf_obj_load(struct bpf_object *obj) {
	set_errno(bpf_object__load(obj));
}

struct bpf_tc_opts bpf_tc_program_attach(struct bpf_object *obj, char *secName, int ifIndex, int isIngress) {

	DECLARE_LIBBPF_OPTS(bpf_tc_hook, hook, .attach_point = BPF_TC_EGRESS);
	DECLARE_LIBBPF_OPTS(bpf_tc_opts, attach);

	if (isIngress) {
		hook.attach_point = BPF_TC_INGRESS;
	}

	attach.prog_fd = bpf_program__fd(bpf_object__find_program_by_name(obj, secName));
	if (attach.prog_fd < 0) {
		errno = -attach.prog_fd;
		return attach;
	}
	hook.ifindex = ifIndex;
	set_errno(bpf_tc_attach(&hook, &attach));
	return attach;
}

int bpf_tc_query_iface (int ifIndex, struct bpf_tc_opts opts, int isIngress) {

	DECLARE_LIBBPF_OPTS(bpf_tc_hook, hook, .attach_point = BPF_TC_EGRESS);
	if (isIngress) {
		hook.attach_point = BPF_TC_INGRESS;
	}
	hook.ifindex = ifIndex;
	opts.prog_fd = opts.prog_id = opts.flags = 0;
	set_errno(bpf_tc_query(&hook, &opts));
	return opts.prog_id;
}

void bpf_tc_create_qdisc (int ifIndex) {
	DECLARE_LIBBPF_OPTS(bpf_tc_hook, hook, .attach_point = BPF_TC_INGRESS);
	hook.ifindex = ifIndex;
	set_errno(bpf_tc_hook_create(&hook));
}

void bpf_tc_remove_qdisc (int ifIndex) {
        DECLARE_LIBBPF_OPTS(bpf_tc_hook, hook, .attach_point = BPF_TC_EGRESS | BPF_TC_INGRESS);
        hook.ifindex = ifIndex;
        set_errno(bpf_tc_hook_destroy(&hook));
        return;
}

int bpf_update_jump_map(struct bpf_object *obj, char* mapName, char *progName, int progIndex) {
	struct bpf_program *prog_name = bpf_object__find_program_by_name(obj, progName);
	if (prog_name == NULL) {
		errno = ENOENT;
		return -1;
	}
	int prog_fd = bpf_program__fd(prog_name);
	if (prog_fd < 0) {
		errno = -prog_fd;
		return prog_fd;
	}
	int map_fd = bpf_object__find_map_fd_by_name(obj, mapName);
	if (map_fd < 0) {
		errno = -map_fd;
		return map_fd;
	}
	return bpf_map_update_elem(map_fd, &progIndex, &prog_fd, 0);
}

struct bpf_link *bpf_program_attach_kprobe(struct bpf_object *obj, char *progName, char *fn)
{
	int err = 0;
	struct bpf_link *link  = NULL;
	struct bpf_program *prog;

	if (!(prog = bpf_object__find_program_by_name(obj, progName))) {
		err = ENOENT;
		goto out;
	}

	if (!(link = bpf_program__attach_kprobe(prog, false, fn))) {
		err = libbpf_get_error(link);
		goto out;
	}

out:
	set_errno(err);
	return link;
}

int bpf_link_destroy(struct bpf_link *link) {
	return bpf_link__destroy(link);
}

void bpf_tc_set_globals(struct bpf_map *map,
			char *iface_name,
			uint host_ip,
			uint intf_ip,
			uint ext_to_svc_mark,
			ushort tmtu,
			ushort vxlanPort,
			ushort psnat_start,
			ushort psnat_len,
			uint host_tunnel_ip,
			ushort if_ns,
			uint flags,
			ushort wg_port,
			uint natin,
			uint natout,
			ushort egw_vxlan_port,
			ushort egw_health_port)
{
	struct cali_tc_globals data = {
		.host_ip = host_ip,
		.tunnel_mtu = tmtu,
		.vxlan_port = vxlanPort,
		.intf_ip = intf_ip,
		.ext_to_svc_mark = ext_to_svc_mark,
		.psnat_start = psnat_start,
		.psnat_len = psnat_len,
		.host_tunnel_ip = host_tunnel_ip,
		.if_ns = if_ns,
		.flags = flags,
		.wg_port = wg_port,
		.natin_idx = natin,
		.natout_idx = natout,
		.egw_vxlan_port = egw_vxlan_port,
		.egw_health_port = egw_health_port,
	};

	strncpy(data.iface_name, iface_name, sizeof(data.iface_name));
	data.iface_name[sizeof(data.iface_name)-1] = '\0';

	set_errno(bpf_map__set_initial_value(map, (void*)(&data), sizeof(data)));
}

int bpf_xdp_program_id(int ifIndex) {
	__u32 prog_id = 0, flags = 0;
	int err;

	err = bpf_get_link_xdp_id(ifIndex, &prog_id, flags);
	set_errno(err);
	return prog_id;
}

int bpf_program_attach_xdp(struct bpf_object *obj, char *name, int ifIndex, int old_id, __u32 flags)
{
	int err = 0;
	struct bpf_link *link = NULL;
	struct bpf_program *prog, *first_prog = NULL;
	DECLARE_LIBBPF_OPTS(bpf_xdp_set_link_opts, opts,
		.old_fd = bpf_prog_get_fd_by_id(old_id));

	if (!(prog = bpf_object__find_program_by_name(obj, name))) {
		err = ENOENT;
		goto out;
	}

	int prog_fd = bpf_program__fd(prog);
	if (prog_fd < 0) {
		errno = -prog_fd;
		return prog_fd;
	}

	err = bpf_set_link_xdp_fd_opts(ifIndex, prog_fd, flags, &opts);
	set_errno(err);
	return err;

out:
	set_errno(err);
	return err;
}

struct bpf_link *bpf_program_attach_cgroup(struct bpf_object *obj, int cgroup_fd, char *name)
{
	int err = 0;
	struct bpf_link *link = NULL;
	struct bpf_program *prog;

	if (!(prog = bpf_object__find_program_by_name(obj, name))) {
		err = ENOENT;
		goto out;
	}

	link = bpf_program__attach_cgroup(prog, cgroup_fd);
	err = libbpf_get_error(link);
	if (err) {
		link = NULL;
		goto out;
	}

out:
	set_errno(err);
	return link;
}

int bpf_program_attach_cgroup_legacy(struct bpf_object *obj, int cgroup_fd, char *name)
{
	int err = 0, prog_fd;
	struct bpf_program *prog;
	enum bpf_attach_type attach_type;

	if (!(prog = bpf_object__find_program_by_name(obj, name))) {
		err = ENOENT;
		goto out;
	}

	prog_fd = bpf_program__fd(prog);
	if (prog_fd < 0) {
		err = EINVAL;
		goto out;
	}

	attach_type = bpf_program__get_expected_attach_type(prog);
	err = bpf_prog_attach(prog_fd, cgroup_fd, attach_type, 0);

out:
	set_errno(err);
	return err;
}

void bpf_ctlb_set_globals(struct bpf_map *map, uint udp_not_seen_timeo, bool exclude_udp)
{
	struct cali_ctlb_globals data = {
		.udp_not_seen_timeo = udp_not_seen_timeo,
		.exclude_udp = exclude_udp,
	};

	set_errno(bpf_map__set_initial_value(map, (void*)(&data), sizeof(data)));
}

<<<<<<< HEAD
void bpf_tc_stats_set_globals(struct bpf_map *map, ushort if_ns)
{
	struct cali_stats_globals data = {
		.if_ns = if_ns,
	};

=======
void bpf_xdp_set_globals(struct bpf_map *map, char *iface_name)
{
	struct cali_xdp_globals data = {
	};

	strncpy(data.iface_name, iface_name, sizeof(data.iface_name));
	data.iface_name[sizeof(data.iface_name)-1] = '\0';

>>>>>>> d00765c5
	set_errno(bpf_map__set_initial_value(map, (void*)(&data), sizeof(data)));
}

void bpf_map_set_max_entries(struct bpf_map *map, uint max_entries) {
	set_errno(bpf_map__resize(map, max_entries));
}

int num_possible_cpu()
{
    return libbpf_num_possible_cpus();
}<|MERGE_RESOLUTION|>--- conflicted
+++ resolved
@@ -264,23 +264,23 @@
 	set_errno(bpf_map__set_initial_value(map, (void*)(&data), sizeof(data)));
 }
 
-<<<<<<< HEAD
+void bpf_xdp_set_globals(struct bpf_map *map, char *iface_name)
+{
+	struct cali_xdp_globals data = {
+	};
+
+	strncpy(data.iface_name, iface_name, sizeof(data.iface_name));
+	data.iface_name[sizeof(data.iface_name)-1] = '\0';
+
+	set_errno(bpf_map__set_initial_value(map, (void*)(&data), sizeof(data)));
+}
+
 void bpf_tc_stats_set_globals(struct bpf_map *map, ushort if_ns)
 {
 	struct cali_stats_globals data = {
 		.if_ns = if_ns,
 	};
 
-=======
-void bpf_xdp_set_globals(struct bpf_map *map, char *iface_name)
-{
-	struct cali_xdp_globals data = {
-	};
-
-	strncpy(data.iface_name, iface_name, sizeof(data.iface_name));
-	data.iface_name[sizeof(data.iface_name)-1] = '\0';
-
->>>>>>> d00765c5
 	set_errno(bpf_map__set_initial_value(map, (void*)(&data), sizeof(data)));
 }
 
