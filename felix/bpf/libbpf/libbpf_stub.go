--- conflicted
+++ resolved
@@ -115,29 +115,7 @@
 	GlobalsEgressIPEnabled  uint32 = 32
 )
 
-<<<<<<< HEAD
-type TcGlobalData struct {
-	HostIP        uint32
-	IntfIP        uint32
-	ExtToSvcMark  uint32
-	Tmtu          uint16
-	VxlanPort     uint16
-	PSNatStart    uint16
-	PSNatLen      uint16
-	HostTunnelIP  uint32
-	VethNS        uint16
-	Flags         uint32
-	WgPort        uint16
-	NatIn         uint32
-	NatOut        uint32
-	EgwVxlanPort  uint16
-	EgwHealthPort uint16
-}
-
-func TcSetGlobals(_ *Map, globalData TcGlobalData) error {
-=======
 func TcSetGlobals(_ *Map, globalData *TcGlobalData) error {
->>>>>>> 49da2f36
 	panic("LIBBPF syscall stub")
 }
 
