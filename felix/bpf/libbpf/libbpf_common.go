--- conflicted
+++ resolved
@@ -15,16 +15,15 @@
 package libbpf
 
 type TcGlobalData struct {
-<<<<<<< HEAD
 	IfaceName     string
-	HostIP        uint32
-	IntfIP        uint32
+	HostIP        [16]byte
+	IntfIP        [16]byte
 	ExtToSvcMark  uint32
 	Tmtu          uint16
 	VxlanPort     uint16
 	PSNatStart    uint16
 	PSNatLen      uint16
-	HostTunnelIP  uint32
+	HostTunnelIP  [16]byte
 	VethNS        uint16
 	Flags         uint32
 	WgPort        uint16
@@ -34,30 +33,6 @@
 	EgwHealthPort uint16
 	LogFilterJmp  uint32
 	Jumps         [40]uint32
-}
-
-type TcStatsGlobalData struct {
-	VethNS uint16
-}
-
-type TcGlobalData6 struct {
-=======
->>>>>>> 7d934aed
-	IfaceName    string
-	HostIP       [16]byte
-	IntfIP       [16]byte
-	ExtToSvcMark uint32
-	Tmtu         uint16
-	VxlanPort    uint16
-	PSNatStart   uint16
-	PSNatLen     uint16
-	HostTunnelIP [16]byte
-	Flags        uint32
-	WgPort       uint16
-	NatIn        uint32
-	NatOut       uint32
-	LogFilterJmp uint32
-	Jumps        [40]uint32
 
 	HostIPv6       [16]byte
 	IntfIPv6       [16]byte
@@ -65,6 +40,10 @@
 	JumpsV6        [40]uint32
 }
 
+type TcStatsGlobalData struct {
+	VethNS uint16
+}
+
 type XDPGlobalData struct {
 	IfaceName string
 	Jumps     [16]uint32
