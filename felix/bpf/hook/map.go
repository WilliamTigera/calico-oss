// Copyright (c) 2023 Tigera, Inc. All rights reserved.
//
// Licensed under the Apache License, Version 2.0 (the "License");
// you may not use this file except in compliance with the License.
// You may obtain a copy of the License at
//
//     http://www.apache.org/licenses/LICENSE-2.0
//
// Unless required by applicable law or agreed to in writing, software
// distributed under the License is distributed on an "AS IS" BASIS,
// WITHOUT WARRANTIES OR CONDITIONS OF ANY KIND, either express or implied.
// See the License for the specific language governing permissions and
// limitations under the License.

package hook

import (
	"fmt"
	"path"
	"strings"
	"sync"

	log "github.com/sirupsen/logrus"

	"github.com/projectcalico/calico/felix/bpf/bpfdefs"
	"github.com/projectcalico/calico/felix/bpf/libbpf"
	"github.com/projectcalico/calico/felix/bpf/maps"
)

const maxPrograms = 200

type SubProg int

const (
	SubProgTCMain SubProg = iota
	SubProgTCPolicy
	SubProgTCAllowed
	SubProgTCIcmp
	SubProgTCDrop
	SubProgTCHostCtConflict
	SubProgIcmpInnerNat
	SubProgNewFlow
	SubProgTCMainDebug

	SubProgXDPMain    = SubProgTCMain
	SubProgXDPPolicy  = SubProgTCPolicy
	SubProgXDPAllowed = SubProgTCAllowed
	SubProgXDPDrop    = SubProgTCDrop
)

var tcSubProgNames = []string{
	"calico_tc_main",
	"", // index reserved for policy program
	"calico_tc_skb_accepted_entrypoint",
	"calico_tc_skb_send_icmp_replies",
	"calico_tc_skb_drop",
	"calico_tc_host_ct_conflict",
	"calico_tc_skb_icmp_inner_nat",
	"calico_tc_skb_new_flow_entrypoint",
}

var xdpSubProgNames = []string{
	"calico_xdp_main",
	"", // index reserved for policy program
	"calico_xdp_accepted_entrypoint",
	"", // reserved / nothing
	"calico_xdp_drop",
}

// Layout maps sub-programs of an object to their location in the ProgramsMap
type Layout map[SubProg]int

func MergeLayouts(layouts ...Layout) Layout {
	ret := make(Layout)

	for _, l := range layouts {
		for k, v := range l {
			ret[k] = v
		}
	}

	return ret
}

type ProgramsMap struct {
	lock sync.Mutex
	*maps.PinnedMap
	nextIdx  int
	programs map[AttachType]Layout
}

var ProgramsMapParameters = maps.MapParameters{
	Type:       "prog_array",
	KeySize:    4,
	ValueSize:  4,
	MaxEntries: maxPrograms,
	Name:       "cali_progs",
	Version:    2,
}

func NewProgramsMap() maps.Map {
	return &ProgramsMap{
		PinnedMap: maps.NewPinnedMap(ProgramsMapParameters),
		programs:  make(map[AttachType]Layout),
	}
}

func NewXDPProgramsMap() maps.Map {
	return &ProgramsMap{
		PinnedMap: maps.NewPinnedMap(maps.MapParameters{
			Type:       "prog_array",
			KeySize:    4,
			ValueSize:  4,
			MaxEntries: maxPrograms,
			Name:       "xdp_cali_progs",
			Version:    2,
		}),
		programs: make(map[AttachType]Layout),
	}
}

func (pm *ProgramsMap) LoadObj(at AttachType) (Layout, error) {
	pm.lock.Lock()
	defer pm.lock.Unlock()

	file, ok := objectFiles[at]
	if !ok {
		return nil, fmt.Errorf("no object for attach type %+v", at)
	}
	log.WithField("AttachType", at).Debugf("needs generic object file %s", file)

	if l, ok := pm.programs[at]; ok {
		log.WithField("layout", l).Debugf("generic object file already loaded %s", file)
		return MergeLayouts(l), nil // MergeLayouts triggers a copy
	}

	return pm.loadObj(at, path.Join(bpfdefs.ObjectDir, file))
}

func (pm *ProgramsMap) loadObj(at AttachType, file string) (Layout, error) {
	obj, err := libbpf.OpenObject(file)
	if err != nil {
		return nil, fmt.Errorf("failed to open obj file %s: %w", file, err)
	}

	for m, err := obj.FirstMap(); m != nil && err == nil; m, err = m.NextMap() {
		mapName := m.Name()
		if strings.HasPrefix(mapName, ".rodata") {
			continue
		}
<<<<<<< HEAD
=======

>>>>>>> f9f518be
		if err := pm.setMapSize(m); err != nil {
			return nil, fmt.Errorf("error setting map size %s : %w", mapName, err)
		}
		if err := m.SetPinPath(path.Join(bpfdefs.GlobalPinDir, mapName)); err != nil {
			return nil, fmt.Errorf("error pinning map %s: %w", mapName, err)
		}
		log.Debugf("map %s pinned to %s for generic object file %s",
			m.Name(), path.Join(bpfdefs.GlobalPinDir, mapName), file)
	}

	if err := obj.Load(); err != nil {
		return nil, fmt.Errorf("error loading program: %w", err)
	}

	layout, err := pm.newLayout(at, obj)
	log.WithError(err).WithField("layout", layout).Debugf("load generic object file %s", file)

	return MergeLayouts(layout), err // MergeLayouts triggers a copy
}

func (pm *ProgramsMap) setMapSize(m *libbpf.Map) error {
	if size := maps.Size(m.Name()); size != 0 {
		return m.SetSize(size)
	}
	return nil
}

func (pm *ProgramsMap) newLayout(at AttachType, obj *libbpf.Obj) (Layout, error) {
	if at.Family == 6 {
		return nil, fmt.Errorf("IPv6 is not supported")
	}

	mapName := pm.GetName()

	l := make(Layout)

	offset := 0
	subs := tcSubProgNames
	if at.Hook == XDP {
		subs = xdpSubProgNames
	} else if at.LogLevel == "debug" {
		offset = int(SubProgTCMainDebug)
	}

	for idx, subprog := range subs {
		if subprog == "" {
			continue
		}

		if SubProg(idx) == SubProgTCHostCtConflict && !at.hasHostConflictProg() {
			continue
		}

		err := obj.UpdateJumpMap(mapName, subprog, pm.nextIdx)
		if err != nil {
			return nil, fmt.Errorf("error updating programs map with %s/%s at %d: %w",
				objectFiles[at], subprog, pm.nextIdx, err)
		}
		log.Debugf("generic file %s prog %s loaded at %d", objectFiles[at], subprog, pm.nextIdx)

		i := idx + offset
		if SubProg(idx) == SubProgTCPolicy {
			i = idx // Debug programs share the same policy
		}
		l[SubProg(i)] = pm.nextIdx
		pm.nextIdx++
	}

	pm.programs[at] = l

	return l, nil
}

// Count returns how many slots are allocated.
func (pm *ProgramsMap) Count() int {
	pm.lock.Lock()
	defer pm.lock.Unlock()

	return pm.nextIdx
}

// ResetCount for unittesting only.
func (pm *ProgramsMap) ResetCount() {
	pm.lock.Lock()
	defer pm.lock.Unlock()

	// We keep the same pinned map but reset the accounting as the map is
	// replaced by repinning by the user.
	pm.nextIdx = 0
	pm.programs = make(map[AttachType]Layout)
}

func (pm *ProgramsMap) Programs() map[AttachType]Layout {
	pm.lock.Lock()
	defer pm.lock.Unlock()

	return pm.programs
}<|MERGE_RESOLUTION|>--- conflicted
+++ resolved
@@ -148,10 +148,7 @@
 		if strings.HasPrefix(mapName, ".rodata") {
 			continue
 		}
-<<<<<<< HEAD
-=======
-
->>>>>>> f9f518be
+
 		if err := pm.setMapSize(m); err != nil {
 			return nil, fmt.Errorf("error setting map size %s : %w", mapName, err)
 		}
