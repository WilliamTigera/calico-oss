--- conflicted
+++ resolved
@@ -130,7 +130,6 @@
 	binaryToLoad := preCompiledBinary
 
 	if ap.loadLogging() {
-<<<<<<< HEAD
 		tempDir, err := os.MkdirTemp("", "calico-tc")
 		if err != nil {
 			return -1, fmt.Errorf("failed to create temporary directory: %w", err)
@@ -138,18 +137,6 @@
 		defer func() {
 			_ = os.RemoveAll(tempDir)
 		}()
-=======
-		tempBinary := path.Join(tempDir, filename)
-
-		err = ap.patchLogPrefix(logCxt, preCompiledBinary, tempBinary)
-		if err != nil {
-			logCxt.WithError(err).Error("Failed to patch binary")
-			return -1, err
-		}
-
-		binaryToLoad = tempBinary
-	}
->>>>>>> 9d737e3b
 
 		tempBinary := path.Join(tempDir, filename)
 
@@ -284,7 +271,6 @@
 }
 
 func (ap *AttachPoint) DetachProgram() error {
-<<<<<<< HEAD
 	progsToClean, err := ap.listAttachedPrograms()
 	if err != nil {
 		return err
@@ -320,10 +306,6 @@
 		return fmt.Errorf("failed to clean up one or more old calico programs: %v", progErrs)
 	}
 
-=======
-	// We never detach TC programs, so this should not be called.
-	ap.Log().Panic("DetachProgram is not implemented for TC")
->>>>>>> 9d737e3b
 	return nil
 }
 
