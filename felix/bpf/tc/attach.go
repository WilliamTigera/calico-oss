--- conflicted
+++ resolved
@@ -455,7 +455,6 @@
 
 func (ap *AttachPoint) ConfigureProgram(m *libbpf.Map) error {
 	globalData := libbpf.TcGlobalData{
-<<<<<<< HEAD
 		ExtToSvcMark:  ap.ExtToServiceConnmark,
 		VxlanPort:     ap.VXLANPort,
 		Tmtu:          ap.TunnelMTU,
@@ -469,29 +468,12 @@
 
 		LogFilterJmp: uint32(ap.LogFilterIdx),
 	}
-	if ap.HostIP.To4() != nil {
-		copy(globalData.HostIP[0:4], ap.HostIP.To4())
-	} else {
-		copy(globalData.HostIPv6[:], ap.HostIP.To16())
-	}
-=======
-		ExtToSvcMark: ap.ExtToServiceConnmark,
-		VxlanPort:    ap.VXLANPort,
-		Tmtu:         ap.TunnelMTU,
-		PSNatStart:   ap.PSNATStart,
-		PSNatLen:     ap.PSNATEnd,
-		WgPort:       ap.WgPort,
-		NatIn:        ap.NATin,
-		NatOut:       ap.NATout,
-		LogFilterJmp: uint32(ap.LogFilterIdx),
-	}
 
 	copy(globalData.HostIPv4[0:4], ap.HostIPv4.To4())
 	copy(globalData.HostIPv6[:], ap.HostIPv6.To16())
 
 	copy(globalData.IntfIPv4[0:4], ap.IntfIPv4.To4())
 	copy(globalData.IntfIPv6[:], ap.IntfIPv6.To16())
->>>>>>> d7934529
 
 	if globalData.VxlanPort == 0 {
 		globalData.VxlanPort = 4789
@@ -517,7 +499,6 @@
 		globalData.Flags |= libbpf.GlobalsLoUDPOnly
 	}
 
-<<<<<<< HEAD
 	// EE only
 	if ap.EgressIPEnabled {
 		globalData.Flags |= libbpf.GlobalsEgressIPEnabled
@@ -533,11 +514,8 @@
 		globalData.Flags |= libbpf.GlobalsIsEgressClient
 	}
 
-	globalData.HostTunnelIP = globalData.HostIP
-=======
 	globalData.HostTunnelIPv4 = globalData.HostIPv4
 	globalData.HostTunnelIPv6 = globalData.HostIPv6
->>>>>>> d7934529
 
 	copy(globalData.HostTunnelIPv4[0:4], ap.HostTunnelIPv4.To4())
 	copy(globalData.HostTunnelIPv6[:], ap.HostTunnelIPv6.To16())
