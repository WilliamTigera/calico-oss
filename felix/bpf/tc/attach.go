//go:build !windows
// +build !windows

// Copyright (c) 2020-2023 Tigera, Inc. All rights reserved.
//
// Licensed under the Apache License, Version 2.0 (the "License");
// you may not use this file except in compliance with the License.
// You may obtain a copy of the License at
//
//     http://www.apache.org/licenses/LICENSE-2.0
//
// Unless required by applicable law or agreed to in writing, software
// distributed under the License is distributed on an "AS IS" BASIS,
// WITHOUT WARRANTIES OR CONDITIONS OF ANY KIND, either express or implied.
// See the License for the specific language governing permissions and
// limitations under the License.

package tc

import (
	"encoding/binary"
	"errors"
	"fmt"
	"net"
	"os/exec"
	"path"
	"regexp"
	"strconv"
	"strings"

	log "github.com/sirupsen/logrus"
	"github.com/vishvananda/netlink"

	"github.com/projectcalico/calico/felix/bpf"
	"github.com/projectcalico/calico/felix/bpf/bpfdefs"
	"github.com/projectcalico/calico/felix/bpf/hook"
	"github.com/projectcalico/calico/felix/bpf/libbpf"
	tcdefs "github.com/projectcalico/calico/felix/bpf/tc/defs"
)

type AttachPoint struct {
	bpf.AttachPoint

	LogFilter            string
	LogFilterIdx         int
	Type                 tcdefs.EndpointType
	ToOrFrom             tcdefs.ToOrFromEp
	HookLayout           hook.Layout
	HostIP               net.IP
	HostTunnelIP         net.IP
	IntfIP               net.IP
	FIB                  bool
	ToHostDrop           bool
	DSR                  bool
	DSROptoutCIDRs       bool
	TunnelMTU            uint16
	VXLANPort            uint16
	WgPort               uint16
	ExtToServiceConnmark uint32
	PSNATStart           uint16
	PSNATEnd             uint16
	IPv6Enabled          bool
	RPFEnforceOption     uint8
	NATin                uint32
	NATout               uint32
<<<<<<< HEAD

	// EE only
	VethNS                  uint16
	EnableTCPStats          bool
	IsEgressGateway         bool
	IsEgressClient          bool
	ForceReattach           bool
	EGWVxlanPort            uint16
	EgressIPEnabled         bool
	EgressGatewayHealthPort uint16
=======
	UDPOnly              bool
>>>>>>> e2bfbb2b
}

var ErrDeviceNotFound = errors.New("device not found")
var ErrInterrupted = errors.New("dump interrupted")
var prefHandleRe = regexp.MustCompile(`pref ([^ ]+) .* handle ([^ ]+)`)

func (ap *AttachPoint) Log() *log.Entry {
	return log.WithFields(log.Fields{
		"iface": ap.Iface,
		"type":  ap.Type,
		"hook":  ap.Hook,
	})
}

func (ap *AttachPoint) loadObject(ipVer int, file string) (*libbpf.Obj, error) {
	obj, err := libbpf.OpenObject(file)
	if err != nil {
		return nil, err
	}

	for m, err := obj.FirstMap(); m != nil && err == nil; m, err = m.NextMap() {
		// In case of global variables, libbpf creates an internal map <prog_name>.rodata
		// The values are read only for the BPF programs, but can be set to a value from
		// userspace before the program is loaded.
		mapName := m.Name()
		if m.IsMapInternal() {
			if strings.HasPrefix(mapName, ".rodata") {
				continue
			}
			if ipVer == 4 {
				if err := ap.ConfigureProgram(m); err != nil {
					return nil, fmt.Errorf("failed to configure %s: %w", file, err)
				}
			} else {
				if err := ap.ConfigureProgramV6(m); err != nil {
					return nil, fmt.Errorf("failed to configure %s: %w", file, err)
				}
			}
			continue
		}

		log.Debugf("Pinning map %s k %d v %d", mapName, m.KeySize(), m.ValueSize())
		pinDir := bpf.MapPinDir(m.Type(), mapName, ap.Iface, ap.Hook)
		if err := m.SetPinPath(path.Join(pinDir, mapName)); err != nil {
			return nil, fmt.Errorf("error pinning map %s k %d v %d: %w", mapName, m.KeySize(), m.ValueSize(), err)
		}
	}

	if err := obj.Load(); err != nil {
		return nil, fmt.Errorf("error loading program: %w", err)
	}

	return obj, nil
}

type AttachResult struct {
	progId int
	prio   int
	handle int
}

func (ar AttachResult) ProgID() int {
	return ar.progId
}

func (ar AttachResult) Prio() int {
	return ar.prio
}

func (ar AttachResult) Handle() int {
	return ar.handle
}

// AttachProgram attaches a BPF program from a file to the TC attach point
func (ap *AttachPoint) AttachProgram() (bpf.AttachResult, error) {
	logCxt := log.WithField("attachPoint", ap)

	if ap.Type == tcdefs.EpTypeWorkload {
		l, err := netlink.LinkByName(ap.Iface)
		if err != nil {
			return nil, err
		}
		ap.VethNS = uint16(l.Attrs().NetNsID)
	}

	// By now the attach type specific generic set of programs is loaded and we
	// only need to load and configure the preamble that will pass the
	// configuration further to the selected set of programs.
	var binaryToLoad string
	var ipFamily int
	if ap.IPv6Enabled {
		binaryToLoad = path.Join(bpfdefs.ObjectDir, "tc_preamble_v6.o")
		ipFamily = 6
	} else {
		binaryToLoad = path.Join(bpfdefs.ObjectDir, "tc_preamble.o")
		ipFamily = 4
	}

	var res AttachResult

	/* XXX we should remember the tag of the program and skip the rest if the tag is
	* still the same */
	progsToClean, err := ap.listAttachedPrograms(true)
	if err != nil {
		return nil, err
	}

	obj, err := ap.loadObject(ipFamily, binaryToLoad)
	if err != nil {
		logCxt.Warn("Failed to load program")
		return nil, fmt.Errorf("object v%d: %w", ipFamily, err)
	}
	defer obj.Close()

	res.progId, res.prio, res.handle, err = obj.AttachClassifier("cali_tc_preamble", ap.Iface, ap.Hook == hook.Ingress)
	if err != nil {
		logCxt.Warnf("Failed to attach to TC section cali_tc_preamble")
		return nil, err
	}
	logCxt.Info("Program attached to TC.")

	if err := ap.detachPrograms(progsToClean); err != nil {
		return nil, err
	}

	return res, nil
}

func AttachTcpStatsProgram(ifaceName, fileName string, nsId uint16) error {
	preCompiledBinary := path.Join(bpfdefs.ObjectDir, fileName)
	obj, err := libbpf.OpenObject(preCompiledBinary)
	if err != nil {
		return err
	}
	defer obj.Close()

	baseDir := "/sys/fs/bpf/tc/globals"
	for m, err := obj.FirstMap(); m != nil && err == nil; m, err = m.NextMap() {
		mapName := m.Name()
		if m.IsMapInternal() {
			if strings.HasPrefix(mapName, ".rodata") {
				continue
			}
			err := ConfigureVethNS(m, nsId)
			if err != nil {
				return err
			}
			continue
		}

		pinPath := path.Join(baseDir, mapName)
		err := m.SetPinPath(pinPath)
		if err != nil {
			return fmt.Errorf("error pinning map %v errno %v", m.Name(), err)
		}
	}

	err = obj.Load()
	if err != nil {
		return fmt.Errorf("error loading program %v", err)
	}

	_, _, _, err = obj.AttachClassifier("calico_tcp_stats", ifaceName, true)
	return err
}

func (ap *AttachPoint) DetachProgram() error {
	progsToClean, err := ap.listAttachedPrograms(true)
	if err != nil {
		return err
	}

	return ap.detachPrograms(progsToClean)
}

func (ap *AttachPoint) detachPrograms(progsToClean []attachedProg) error {
	var progErrs []error
	for _, p := range progsToClean {
		log.WithField("prog", p).Debug("Cleaning up old calico program")
		attemptCleanup := func() error {
			_, err := ExecTC("filter", "del", "dev", ap.Iface, ap.Hook.String(), "pref", p.pref, "handle", p.handle, "bpf")
			return err
		}
		err := attemptCleanup()
		if errors.Is(err, ErrInterrupted) {
			// This happens if the interface is deleted in the middle of calling tc.
			log.Debug("First cleanup hit 'Dump was interrupted', retrying (once).")
			err = attemptCleanup()
		}
		if errors.Is(err, ErrDeviceNotFound) {
			continue
		}
		if err != nil {
			log.WithError(err).WithField("prog", p).Warn("Failed to clean up old calico program.")
			progErrs = append(progErrs, err)
		}
	}

	if len(progErrs) != 0 {
		return fmt.Errorf("failed to clean up one or more old calico programs: %v", progErrs)
	}

	return nil
}

func ExecTC(args ...string) (out string, err error) {
	tcCmd := exec.Command("tc", args...)
	outBytes, err := tcCmd.Output()
	if err != nil {
		if isCannotFindDevice(err) {
			err = ErrDeviceNotFound
		} else if isDumpInterrupted(err) {
			err = ErrInterrupted
		} else if err2, ok := err.(*exec.ExitError); ok {
			err = fmt.Errorf("failed to execute tc %v: rc=%v stderr=%v (%w)",
				args, err2.ExitCode(), string(err2.Stderr), err)
		} else {
			err = fmt.Errorf("failed to execute tc %v: %w", args, err)
		}
	}
	out = string(outBytes)
	return
}

func isCannotFindDevice(err error) bool {
	if errors.Is(err, ErrDeviceNotFound) {
		return true
	}
	if err, ok := err.(*exec.ExitError); ok {
		stderr := string(err.Stderr)
		if strings.Contains(stderr, "Cannot find device") ||
			strings.Contains(stderr, "No such device") {
			return true
		}
	}
	return false
}

func isDumpInterrupted(err error) bool {
	if errors.Is(err, ErrInterrupted) {
		return true
	}
	if err, ok := err.(*exec.ExitError); ok {
		stderr := string(err.Stderr)
		if strings.Contains(stderr, "Dump was interrupted") {
			return true
		}
	}
	return false
}

type attachedProg struct {
	pref   string
	handle string
}

func (ap *AttachPoint) listAttachedPrograms(includeLegacy bool) ([]attachedProg, error) {
	out, err := ExecTC("filter", "show", "dev", ap.Iface, ap.Hook.String())
	if err != nil {
		return nil, fmt.Errorf("failed to list tc filters on interface: %w", err)
	}
	// Lines look like this; the section name always includes calico.
	// filter protocol all pref 49152 bpf chain 0 handle 0x1 to_hep_no_log.o:[calico_to_host_ep] direct-action not_in_hw id 821 tag ee402594f8f85ac3 jited
	var progsToClean []attachedProg
	for _, line := range strings.Split(string(out), "\n") {
		if !strings.Contains(line, "cali_tc_preambl") && (!includeLegacy || !strings.Contains(line, "calico")) {
			continue
		}
		// find the pref and the handle
		if sm := prefHandleRe.FindStringSubmatch(line); len(sm) > 0 {
			p := attachedProg{
				pref:   sm[1],
				handle: sm[2],
			}
			log.WithField("prog", p).Debug("Found old calico program")
			progsToClean = append(progsToClean, p)
		}
	}
	return progsToClean, nil
}

// ProgramName returns the name of the program associated with this AttachPoint
func (ap *AttachPoint) ProgramName() string {
	return tcdefs.SectionName(ap.Type, ap.ToOrFrom)
}

var ErrNoTC = errors.New("no TC program attached")

// TODO: we should try to not get the program ID via 'tc' binary and rather
// we should use libbpf to obtain it.
func (ap *AttachPoint) ProgramID() (int, error) {
	out, err := ExecTC("filter", "show", "dev", ap.IfaceName(), ap.Hook.String())
	if err != nil {
		return -1, fmt.Errorf("failed to check interface %s program ID: %w", ap.Iface, err)
	}

	s := strings.Fields(string(out))
	for i := range s {
		// Example of output:
		//
		// filter protocol all pref 49152 bpf chain 0
		// filter protocol all pref 49152 bpf chain 0 handle 0x1 calico_from_hos:[61] direct-action not_in_hw id 61 tag 4add0302745d594c jited
		if s[i] == "id" && len(s) > i+1 {
			progID, err := strconv.Atoi(s[i+1])
			if err != nil {
				return -1, fmt.Errorf("couldn't parse ID in 'tc filter' command err=%w out=\n%v", err, string(out))
			}

			return progID, nil
		}
	}
	return -1, fmt.Errorf("couldn't find 'id <ID> in 'tc filter' command out=\n%v err=%w", string(out), ErrNoTC)
}

func (ap *AttachPoint) IsAttached() (bool, error) {
	hasQ, err := HasQdisc(ap.Iface)
	if err != nil {
		return false, err
	}
	if !hasQ {
		return false, nil
	}
	progs, err := ap.listAttachedPrograms(false)
	if err != nil {
		return false, err
	}
	return len(progs) > 0, nil
}

// EnsureQdisc makes sure that qdisc is attached to the given interface
func EnsureQdisc(ifaceName string) (bool, error) {
	hasQdisc, err := HasQdisc(ifaceName)
	if err != nil {
		return false, err
	}
	if hasQdisc {
		log.WithField("iface", ifaceName).Debug("Already have a clsact qdisc on this interface")
		return true, nil
	}
	return false, libbpf.CreateQDisc(ifaceName)
}

func HasQdisc(ifaceName string) (bool, error) {
	out, err := ExecTC("qdisc", "show", "dev", ifaceName, "clsact")
	if err != nil {
		return false, fmt.Errorf("failed to check if interface '%s' has qdisc: %w", ifaceName, err)
	}
	if strings.Contains(out, "qdisc clsact") {
		return true, nil
	}
	return false, nil
}

// RemoveQdisc makes sure that there is no qdisc attached to the given interface
func RemoveQdisc(ifaceName string) error {
	hasQdisc, err := HasQdisc(ifaceName)
	if err != nil {
		return err
	}
	if !hasQdisc {
		return nil
	}

	// Remove the json files of the programs attached to the interface for both directions
	if err = bpf.ForgetAttachedProg(ifaceName, hook.Ingress); err != nil {
		return fmt.Errorf("failed to remove runtime json file of ingress direction: %w", err)
	}
	if err = bpf.ForgetAttachedProg(ifaceName, hook.Egress); err != nil {
		return fmt.Errorf("failed to remove runtime json file of egress direction: %w", err)
	}

	return libbpf.RemoveQDisc(ifaceName)
}

func ConfigureVethNS(m *libbpf.Map, VethNS uint16) error {
	bpfGlobalData := libbpf.TcStatsGlobalData{
		VethNS: VethNS,
	}
	return libbpf.TcSetStatsGlobals(m, bpfGlobalData)
}

func (ap *AttachPoint) HookName() hook.Hook {
	return ap.Hook
}

func (ap *AttachPoint) Config() string {
	return fmt.Sprintf("%+v", ap)
}

func (ap *AttachPoint) ConfigureProgram(m *libbpf.Map) error {
	globalData := libbpf.TcGlobalData{
		ExtToSvcMark:  ap.ExtToServiceConnmark,
		VxlanPort:     ap.VXLANPort,
		Tmtu:          ap.TunnelMTU,
		PSNatStart:    ap.PSNATStart,
		PSNatLen:      ap.PSNATEnd,
		WgPort:        ap.WgPort,
		NatIn:         ap.NATin,
		NatOut:        ap.NATout,
		EgwVxlanPort:  ap.EGWVxlanPort,
		EgwHealthPort: ap.EgressGatewayHealthPort,

		LogFilterJmp: uint32(ap.LogFilterIdx),
	}
	var err error

	globalData.HostIP, err = convertIPToUint32(ap.HostIP, "host IP")
	if err != nil {
		return err
	}

	if globalData.VxlanPort == 0 {
		globalData.VxlanPort = 4789
	}

	globalData.IntfIP, err = convertIPToUint32(ap.IntfIP, "interface IP")
	if err != nil {
		return err
	}

	if ap.DSROptoutCIDRs {
		globalData.Flags |= libbpf.GlobalsNoDSRCidrs
	}

	switch ap.RPFEnforceOption {
	case tcdefs.RPFEnforceOptionStrict:
		globalData.Flags |= libbpf.GlobalsRPFOptionEnabled
		globalData.Flags |= libbpf.GlobalsRPFOptionStrict
	case tcdefs.RPFEnforceOptionLoose:
		globalData.Flags |= libbpf.GlobalsRPFOptionEnabled
	}

<<<<<<< HEAD
	// EE only

	if ap.EgressIPEnabled {
		globalData.Flags |= libbpf.GlobalsEgressIPEnabled
	}

	if ap.EnableTCPStats {
		globalData.Flags |= libbpf.GlobalsTCPStatsEnabled
	}
	if ap.IsEgressGateway {
		globalData.Flags |= libbpf.GlobalsIsEgressGateway
	}
	if ap.IsEgressClient {
		globalData.Flags |= libbpf.GlobalsIsEgressClient
=======
	if ap.UDPOnly {
		globalData.Flags |= libbpf.GlobalsLoUDPOnly
>>>>>>> e2bfbb2b
	}

	globalData.HostTunnelIP = globalData.HostIP

	if ap.HostTunnelIP != nil {
		globalData.HostTunnelIP, err = convertIPToUint32(ap.HostTunnelIP, "host tunnel IP")
		if err != nil {
			return err
		}
	}

	for i := 0; i < len(globalData.Jumps); i++ {
		globalData.Jumps[i] = 0xffffffff /* uint32(-1) */
	}

	if ap.HookLayout != nil {
		log.WithField("HookLayout", ap.HookLayout).Debugf("ConfigureProgram")
		for p, i := range ap.HookLayout {
			globalData.Jumps[p] = uint32(i)
		}
		globalData.Jumps[tcdefs.ProgIndexPolicy] = uint32(ap.PolicyIdx)
	}

	return ConfigureProgram(m, ap.Iface, &globalData)
}

func (ap *AttachPoint) ConfigureProgramV6(m *libbpf.Map) error {
	globalData := libbpf.TcGlobalData6{
		ExtToSvcMark: ap.ExtToServiceConnmark,
		VxlanPort:    ap.VXLANPort,
		Tmtu:         ap.TunnelMTU,
		PSNatStart:   ap.PSNATStart,
		PSNatLen:     ap.PSNATEnd,
		WgPort:       ap.WgPort,
		NatIn:        ap.NATin,
		NatOut:       ap.NATout,

		LogFilterJmp: uint32(ap.LogFilterIdx),
	}

	copy(globalData.HostIP[:], ap.HostIP.To16())

	if globalData.VxlanPort == 0 {
		globalData.VxlanPort = 4789
	}

	copy(globalData.IntfIP[:], ap.IntfIP.To16())

	if ap.DSROptoutCIDRs {
		globalData.Flags |= libbpf.GlobalsNoDSRCidrs
	}

	switch ap.RPFEnforceOption {
	case tcdefs.RPFEnforceOptionStrict:
		globalData.Flags |= libbpf.GlobalsRPFOptionEnabled
		globalData.Flags |= libbpf.GlobalsRPFOptionStrict
	case tcdefs.RPFEnforceOptionLoose:
		globalData.Flags |= libbpf.GlobalsRPFOptionEnabled
	}

	copy(globalData.HostTunnelIP[:], globalData.HostIP[:])

	if ap.HostTunnelIP != nil {
		copy(globalData.HostTunnelIP[:], ap.HostTunnelIP.To16())
	}

	for i := 0; i < len(globalData.Jumps); i++ {
		globalData.Jumps[i] = 0xffffffff /* uint32(-1) */
	}

	if ap.HookLayout != nil {
		log.WithField("HookLayout", ap.HookLayout).Debugf("ConfigureProgram")
		for p, i := range ap.HookLayout {
			globalData.Jumps[p] = uint32(i)
		}
		globalData.Jumps[tcdefs.ProgIndexPolicy] = uint32(ap.PolicyIdx)
	}

	return ConfigureProgramV6(m, ap.Iface, &globalData)
}

func ConfigureProgram(m *libbpf.Map, iface string, globalData *libbpf.TcGlobalData) error {
	in := []byte("---------------")
	copy(in, iface)
	globalData.IfaceName = string(in)

	return libbpf.TcSetGlobals(m, globalData)
}

func ConfigureProgramV6(m *libbpf.Map, iface string, globalData *libbpf.TcGlobalData6) error {
	in := []byte("---------------")
	copy(in, iface)
	globalData.IfaceName = string(in)

	return libbpf.TcSetGlobals6(m, globalData)
}

func convertIPToUint32(ip net.IP, name string) (uint32, error) {
	ipv4 := ip.To4()
	if ipv4 == nil {
		return 0, fmt.Errorf("%s IP addr is nil", name)
	}
	return binary.LittleEndian.Uint32([]byte(ipv4)), nil
}<|MERGE_RESOLUTION|>--- conflicted
+++ resolved
@@ -63,7 +63,7 @@
 	RPFEnforceOption     uint8
 	NATin                uint32
 	NATout               uint32
-<<<<<<< HEAD
+	UDPOnly              bool
 
 	// EE only
 	VethNS                  uint16
@@ -74,9 +74,6 @@
 	EGWVxlanPort            uint16
 	EgressIPEnabled         bool
 	EgressGatewayHealthPort uint16
-=======
-	UDPOnly              bool
->>>>>>> e2bfbb2b
 }
 
 var ErrDeviceNotFound = errors.New("device not found")
@@ -509,9 +506,11 @@
 		globalData.Flags |= libbpf.GlobalsRPFOptionEnabled
 	}
 
-<<<<<<< HEAD
+	if ap.UDPOnly {
+		globalData.Flags |= libbpf.GlobalsLoUDPOnly
+	}
+
 	// EE only
-
 	if ap.EgressIPEnabled {
 		globalData.Flags |= libbpf.GlobalsEgressIPEnabled
 	}
@@ -524,10 +523,6 @@
 	}
 	if ap.IsEgressClient {
 		globalData.Flags |= libbpf.GlobalsIsEgressClient
-=======
-	if ap.UDPOnly {
-		globalData.Flags |= libbpf.GlobalsLoUDPOnly
->>>>>>> e2bfbb2b
 	}
 
 	globalData.HostTunnelIP = globalData.HostIP
