//go:build !windows
// +build !windows

// Copyright (c) 2020-2023 Tigera, Inc. All rights reserved.
//
// Licensed under the Apache License, Version 2.0 (the "License");
// you may not use this file except in compliance with the License.
// You may obtain a copy of the License at
//
//     http://www.apache.org/licenses/LICENSE-2.0
//
// Unless required by applicable law or agreed to in writing, software
// distributed under the License is distributed on an "AS IS" BASIS,
// WITHOUT WARRANTIES OR CONDITIONS OF ANY KIND, either express or implied.
// See the License for the specific language governing permissions and
// limitations under the License.

package tc

import (
	"encoding/binary"
	"errors"
	"fmt"
	"net"
	"os/exec"
	"path"
	"regexp"
	"strconv"
	"strings"

	log "github.com/sirupsen/logrus"
	"github.com/vishvananda/netlink"

	"github.com/projectcalico/calico/felix/bpf"
	"github.com/projectcalico/calico/felix/bpf/bpfdefs"
	"github.com/projectcalico/calico/felix/bpf/hook"
	"github.com/projectcalico/calico/felix/bpf/libbpf"
	tcdefs "github.com/projectcalico/calico/felix/bpf/tc/defs"
)

type AttachPoint struct {
	bpf.AttachPoint

	LogFilter            string
	LogFilterIdx         int
	Type                 tcdefs.EndpointType
	ToOrFrom             tcdefs.ToOrFromEp
	HookLayout4          hook.Layout
	HookLayout6          hook.Layout
	HostIP               net.IP
	HostTunnelIP         net.IP
	IntfIP               net.IP
	FIB                  bool
	ToHostDrop           bool
	DSR                  bool
	DSROptoutCIDRs       bool
	TunnelMTU            uint16
	VXLANPort            uint16
	WgPort               uint16
	ExtToServiceConnmark uint32
	PSNATStart           uint16
	PSNATEnd             uint16
	IPv6Enabled          bool
	RPFEnforceOption     uint8
	NATin                uint32
	NATout               uint32

	// EE only
	VethNS                  uint16
	EnableTCPStats          bool
	IsEgressGateway         bool
	IsEgressClient          bool
	ForceReattach           bool
	EGWVxlanPort            uint16
	EgressIPEnabled         bool
	EgressGatewayHealthPort uint16
}

var ErrDeviceNotFound = errors.New("device not found")
var ErrInterrupted = errors.New("dump interrupted")
var prefHandleRe = regexp.MustCompile(`pref ([^ ]+) .* handle ([^ ]+)`)

func (ap *AttachPoint) Log() *log.Entry {
	return log.WithFields(log.Fields{
		"iface": ap.Iface,
		"type":  ap.Type,
		"hook":  ap.Hook,
	})
}

func (ap *AttachPoint) loadObject(ipVer int, file string) (*libbpf.Obj, error) {
	obj, err := libbpf.OpenObject(file)
	if err != nil {
		return nil, err
	}

	for m, err := obj.FirstMap(); m != nil && err == nil; m, err = m.NextMap() {
		// In case of global variables, libbpf creates an internal map <prog_name>.rodata
		// The values are read only for the BPF programs, but can be set to a value from
		// userspace before the program is loaded.
		if m.IsMapInternal() {
			if err := ap.ConfigureProgram(m); err != nil {
				return nil, fmt.Errorf("failed to configure %s: %w", file, err)
			}
			continue
		}

		pinDir := bpf.MapPinDir(m.Type(), m.Name(), ap.Iface, ap.Hook)
		if err := m.SetPinPath(path.Join(pinDir, m.Name())); err != nil {
			return nil, fmt.Errorf("error pinning map %s: %w", m.Name(), err)
		}
	}

	if err := obj.Load(); err != nil {
		return nil, fmt.Errorf("error loading program: %w", err)
	}

	return obj, nil
}

// AttachProgram attaches a BPF program from a file to the TC attach point
func (ap *AttachPoint) AttachProgram() (int, error) {
	logCxt := log.WithField("attachPoint", ap)

	if ap.Type == tcdefs.EpTypeWorkload {
		l, err := netlink.LinkByName(ap.Iface)
		if err != nil {
			return -1, err
		}
		ap.VethNS = uint16(l.Attrs().NetNsID)
	}

	// By now the attach type specific generic set of programs is loaded and we
	// only need to load and configure the preamble that will pass the
	// configuration further to the selected set of programs.
	binaryToLoad := path.Join(bpfdefs.ObjectDir, "tc_preamble.o")

	/* XXX we should remember the tag of the program and skip the rest if the tag is
	* still the same */
	progsToClean, err := ap.listAttachedPrograms(true)
	if err != nil {
		return -1, err
	}

	obj, err := ap.loadObject(4, binaryToLoad)
	if err != nil {
		logCxt.Warn("Failed to load program")
		return -1, fmt.Errorf("object v4: %w", err)
	}
	defer obj.Close()

	progId, err := obj.AttachClassifier("cali_tc_preamble", ap.Iface, ap.Hook == hook.Ingress)
	if err != nil {
		logCxt.Warnf("Failed to attach to TC section cali_tc_preamble")
		return -1, err
	}
	logCxt.Info("Program attached to TC.")

	if err := ap.detachPrograms(progsToClean); err != nil {
		return -1, err
	}

	return progId, nil
}

func AttachTcpStatsProgram(ifaceName, fileName string, nsId uint16) error {
	preCompiledBinary := path.Join(bpfdefs.ObjectDir, fileName)
	obj, err := libbpf.OpenObject(preCompiledBinary)
	if err != nil {
		return err
	}
	defer obj.Close()

	baseDir := "/sys/fs/bpf/tc/globals"
	for m, err := obj.FirstMap(); m != nil && err == nil; m, err = m.NextMap() {
		if m.IsMapInternal() {
			err := ConfigureVethNS(m, nsId)
			if err != nil {
				return err
			}
			continue
		}

		pinPath := path.Join(baseDir, m.Name())
		err := m.SetPinPath(pinPath)
		if err != nil {
			return fmt.Errorf("error pinning map %v errno %v", m.Name(), err)
		}
	}

	err = obj.Load()
	if err != nil {
		return fmt.Errorf("error loading program %v", err)
	}

	_, err = obj.AttachClassifier("calico_tcp_stats", ifaceName, true)
	return err
}

func (ap *AttachPoint) DetachProgram() error {
	progsToClean, err := ap.listAttachedPrograms(true)
	if err != nil {
		return err
	}

	return ap.detachPrograms(progsToClean)
}

func (ap *AttachPoint) detachPrograms(progsToClean []attachedProg) error {
	var progErrs []error
	for _, p := range progsToClean {
		log.WithField("prog", p).Debug("Cleaning up old calico program")
		attemptCleanup := func() error {
			_, err := ExecTC("filter", "del", "dev", ap.Iface, ap.Hook.String(), "pref", p.pref, "handle", p.handle, "bpf")
			return err
		}
		err := attemptCleanup()
		if errors.Is(err, ErrInterrupted) {
			// This happens if the interface is deleted in the middle of calling tc.
			log.Debug("First cleanup hit 'Dump was interrupted', retrying (once).")
			err = attemptCleanup()
		}
		if errors.Is(err, ErrDeviceNotFound) {
			continue
		}
		if err != nil {
			log.WithError(err).WithField("prog", p).Warn("Failed to clean up old calico program.")
			progErrs = append(progErrs, err)
		}
	}

	if len(progErrs) != 0 {
		return fmt.Errorf("failed to clean up one or more old calico programs: %v", progErrs)
	}

	return nil
}

func ExecTC(args ...string) (out string, err error) {
	tcCmd := exec.Command("tc", args...)
	outBytes, err := tcCmd.Output()
	if err != nil {
		if isCannotFindDevice(err) {
			err = ErrDeviceNotFound
		} else if isDumpInterrupted(err) {
			err = ErrInterrupted
		} else if err2, ok := err.(*exec.ExitError); ok {
			err = fmt.Errorf("failed to execute tc %v: rc=%v stderr=%v (%w)",
				args, err2.ExitCode(), string(err2.Stderr), err)
		} else {
			err = fmt.Errorf("failed to execute tc %v: %w", args, err)
		}
	}
	out = string(outBytes)
	return
}

func isCannotFindDevice(err error) bool {
	if errors.Is(err, ErrDeviceNotFound) {
		return true
	}
	if err, ok := err.(*exec.ExitError); ok {
		stderr := string(err.Stderr)
		if strings.Contains(stderr, "Cannot find device") ||
			strings.Contains(stderr, "No such device") {
			return true
		}
	}
	return false
}

func isDumpInterrupted(err error) bool {
	if errors.Is(err, ErrInterrupted) {
		return true
	}
	if err, ok := err.(*exec.ExitError); ok {
		stderr := string(err.Stderr)
		if strings.Contains(stderr, "Dump was interrupted") {
			return true
		}
	}
	return false
}

type attachedProg struct {
	pref   string
	handle string
}

func (ap *AttachPoint) listAttachedPrograms(includeLegacy bool) ([]attachedProg, error) {
	out, err := ExecTC("filter", "show", "dev", ap.Iface, ap.Hook.String())
	if err != nil {
		return nil, fmt.Errorf("failed to list tc filters on interface: %w", err)
	}
	// Lines look like this; the section name always includes calico.
	// filter protocol all pref 49152 bpf chain 0 handle 0x1 to_hep_no_log.o:[calico_to_host_ep] direct-action not_in_hw id 821 tag ee402594f8f85ac3 jited
	var progsToClean []attachedProg
	for _, line := range strings.Split(string(out), "\n") {
		if !strings.Contains(line, "cali_tc_preambl") && (!includeLegacy || !strings.Contains(line, "calico")) {
			continue
		}
		// find the pref and the handle
		if sm := prefHandleRe.FindStringSubmatch(line); len(sm) > 0 {
			p := attachedProg{
				pref:   sm[1],
				handle: sm[2],
			}
			log.WithField("prog", p).Debug("Found old calico program")
			progsToClean = append(progsToClean, p)
		}
	}
	return progsToClean, nil
}

func patchVethNs(nsId uint16, ifile, ofile string) error {
	b, err := bpf.BinaryFromFile(ifile)
	if err != nil {
		return fmt.Errorf("failed to read pre-compiled BPF binary: %w", err)
	}

	b.PatchIfNS(nsId)
	err = b.WriteToFile(ofile)
	if err != nil {
		return fmt.Errorf("failed to write pre-compiled BPF binary: %w", err)
	}

	return nil
}

// ProgramName returns the name of the program associated with this AttachPoint
func (ap *AttachPoint) ProgramName() string {
	return tcdefs.SectionName(ap.Type, ap.ToOrFrom)
}

var ErrNoTC = errors.New("no TC program attached")

// TODO: we should try to not get the program ID via 'tc' binary and rather
// we should use libbpf to obtain it.
func (ap *AttachPoint) ProgramID() (int, error) {
	out, err := ExecTC("filter", "show", "dev", ap.IfaceName(), ap.Hook.String())
	if err != nil {
		return -1, fmt.Errorf("Failed to check interface %s program ID: %w", ap.Iface, err)
	}

	s := strings.Fields(string(out))
	for i := range s {
		// Example of output:
		//
		// filter protocol all pref 49152 bpf chain 0
		// filter protocol all pref 49152 bpf chain 0 handle 0x1 calico_from_hos:[61] direct-action not_in_hw id 61 tag 4add0302745d594c jited
		if s[i] == "id" && len(s) > i+1 {
			progID, err := strconv.Atoi(s[i+1])
			if err != nil {
				return -1, fmt.Errorf("Couldn't parse ID in 'tc filter' command err=%w out=\n%v", err, string(out))
			}

			return progID, nil
		}
	}
	return -1, fmt.Errorf("Couldn't find 'id <ID> in 'tc filter' command out=\n%v err=%w", string(out), ErrNoTC)
}

func (ap *AttachPoint) IsAttached() (bool, error) {
	hasQ, err := HasQdisc(ap.Iface)
	if err != nil {
		return false, err
	}
	if !hasQ {
		return false, nil
	}
	progs, err := ap.listAttachedPrograms(false)
	if err != nil {
		return false, err
	}
	return len(progs) > 0, nil
}

// EnsureQdisc makes sure that qdisc is attached to the given interface
func EnsureQdisc(ifaceName string) error {
	hasQdisc, err := HasQdisc(ifaceName)
	if err != nil {
		return err
	}
	if hasQdisc {
		log.WithField("iface", ifaceName).Debug("Already have a clsact qdisc on this interface")
		return nil
	}
	return libbpf.CreateQDisc(ifaceName)
}

func HasQdisc(ifaceName string) (bool, error) {
	out, err := ExecTC("qdisc", "show", "dev", ifaceName, "clsact")
	if err != nil {
		return false, fmt.Errorf("failed to check if interface '%s' has qdisc: %w", ifaceName, err)
	}
	if strings.Contains(out, "qdisc clsact") {
		return true, nil
	}
	return false, nil
}

// RemoveQdisc makes sure that there is no qdisc attached to the given interface
func RemoveQdisc(ifaceName string) error {
	hasQdisc, err := HasQdisc(ifaceName)
	if err != nil {
		return err
	}
	if !hasQdisc {
		return nil
	}

	// Remove the json files of the programs attached to the interface for both directions
	if err = bpf.ForgetAttachedProg(ifaceName, hook.Ingress); err != nil {
		return fmt.Errorf("Failed to remove runtime json file of ingress direction: %w", err)
	}
	if err = bpf.ForgetAttachedProg(ifaceName, hook.Egress); err != nil {
		return fmt.Errorf("Failed to remove runtime json file of egress direction: %w", err)
	}

	return libbpf.RemoveQDisc(ifaceName)
}

func ConfigureVethNS(m *libbpf.Map, VethNS uint16) error {
	bpfGlobalData := libbpf.TcStatsGlobalData{
		VethNS: VethNS,
	}
	return libbpf.TcSetStatsGlobals(m, bpfGlobalData)
}

func (ap *AttachPoint) HookName() hook.Hook {
	return ap.Hook
}

func (ap *AttachPoint) Config() string {
	return fmt.Sprintf("%+v", ap)
}

func (ap *AttachPoint) ConfigureProgram(m *libbpf.Map) error {
	globalData := libbpf.TcGlobalData{
<<<<<<< HEAD
		ExtToSvcMark:  ap.ExtToServiceConnmark,
		VxlanPort:     ap.VXLANPort,
		Tmtu:          ap.TunnelMTU,
		PSNatStart:    ap.PSNATStart,
		PSNatLen:      ap.PSNATEnd,
		WgPort:        ap.WgPort,
		NatIn:         ap.NATin,
		NatOut:        ap.NATout,
		EgwVxlanPort:  ap.EGWVxlanPort,
		EgwHealthPort: ap.EgressGatewayHealthPort,
=======
		ExtToSvcMark: ap.ExtToServiceConnmark,
		VxlanPort:    ap.VXLANPort,
		Tmtu:         ap.TunnelMTU,
		PSNatStart:   ap.PSNATStart,
		PSNatLen:     ap.PSNATEnd,
		WgPort:       ap.WgPort,
		NatIn:        ap.NATin,
		NatOut:       ap.NATout,

		LogFilterJmp: uint32(ap.LogFilterIdx),
>>>>>>> 5951389b
	}
	var err error

	globalData.HostIP, err = convertIPToUint32(ap.HostIP, "host IP")
	if err != nil {
		return err
	}

	if globalData.VxlanPort == 0 {
		globalData.VxlanPort = 4789
	}

	globalData.IntfIP, err = convertIPToUint32(ap.IntfIP, "interface IP")
	if err != nil {
		return err
	}

	if ap.IPv6Enabled {
		globalData.Flags |= libbpf.GlobalsIPv6Enabled
	}

	if ap.DSROptoutCIDRs {
		globalData.Flags |= libbpf.GlobalsNoDSRCidrs
	}

	switch ap.RPFEnforceOption {
	case tcdefs.RPFEnforceOptionStrict:
		globalData.Flags |= libbpf.GlobalsRPFOptionEnabled
		globalData.Flags |= libbpf.GlobalsRPFOptionStrict
	case tcdefs.RPFEnforceOptionLoose:
		globalData.Flags |= libbpf.GlobalsRPFOptionEnabled
	}

	// EE only

	if ap.EgressIPEnabled {
		globalData.Flags |= libbpf.GlobalsEgressIPEnabled
	}

	if ap.EnableTCPStats {
		globalData.Flags |= libbpf.GlobalsTCPStatsEnabled
	}
	if ap.IsEgressGateway {
		globalData.Flags |= libbpf.GlobalsIsEgressGateway
	}
	if ap.IsEgressClient {
		globalData.Flags |= libbpf.GlobalsIsEgressClient
	}

	globalData.HostTunnelIP = globalData.HostIP

	if ap.HostTunnelIP != nil {
		globalData.HostTunnelIP, err = convertIPToUint32(ap.HostTunnelIP, "host tunnel IP")
		if err != nil {
			return err
		}
	}

	for i := 0; i < len(globalData.Jumps); i++ {
		globalData.Jumps[i] = 0xffffffff /* uint32(-1) */
	}

	if ap.HookLayout4 != nil {
		log.WithField("HookLayout4", ap.HookLayout4).Debugf("ConfigureProgram")
		for p, i := range ap.HookLayout4 {
			globalData.Jumps[p] = uint32(i)
		}
		globalData.Jumps[tcdefs.ProgIndexPolicy] = uint32(ap.PolicyIdx(4))
	}

	if ap.HookLayout6 != nil {
		for p, i := range ap.HookLayout6 {
			globalData.Jumps[p] = uint32(i)
		}
		globalData.Jumps[tcdefs.ProgIndexV6Policy] = uint32(ap.PolicyIdx(6))
	}

	return ConfigureProgram(m, ap.Iface, &globalData)
}

func ConfigureProgram(m *libbpf.Map, iface string, globalData *libbpf.TcGlobalData) error {
	in := []byte("---------------")
	copy(in, iface)
	globalData.IfaceName = string(in)

	return libbpf.TcSetGlobals(m, globalData)
}

func convertIPToUint32(ip net.IP, name string) (uint32, error) {
	ipv4 := ip.To4()
	if ipv4 == nil {
		return 0, fmt.Errorf("%s IP addr is nil", name)
	}
	return binary.LittleEndian.Uint32([]byte(ipv4)), nil
}<|MERGE_RESOLUTION|>--- conflicted
+++ resolved
@@ -437,7 +437,6 @@
 
 func (ap *AttachPoint) ConfigureProgram(m *libbpf.Map) error {
 	globalData := libbpf.TcGlobalData{
-<<<<<<< HEAD
 		ExtToSvcMark:  ap.ExtToServiceConnmark,
 		VxlanPort:     ap.VXLANPort,
 		Tmtu:          ap.TunnelMTU,
@@ -448,18 +447,8 @@
 		NatOut:        ap.NATout,
 		EgwVxlanPort:  ap.EGWVxlanPort,
 		EgwHealthPort: ap.EgressGatewayHealthPort,
-=======
-		ExtToSvcMark: ap.ExtToServiceConnmark,
-		VxlanPort:    ap.VXLANPort,
-		Tmtu:         ap.TunnelMTU,
-		PSNatStart:   ap.PSNATStart,
-		PSNatLen:     ap.PSNATEnd,
-		WgPort:       ap.WgPort,
-		NatIn:        ap.NATin,
-		NatOut:       ap.NATout,
 
 		LogFilterJmp: uint32(ap.LogFilterIdx),
->>>>>>> 5951389b
 	}
 	var err error
 
