//go:build !windows
// +build !windows

// Copyright (c) 2020-2023 Tigera, Inc. All rights reserved.
//
// Licensed under the Apache License, Version 2.0 (the "License");
// you may not use this file except in compliance with the License.
// You may obtain a copy of the License at
//
//     http://www.apache.org/licenses/LICENSE-2.0
//
// Unless required by applicable law or agreed to in writing, software
// distributed under the License is distributed on an "AS IS" BASIS,
// WITHOUT WARRANTIES OR CONDITIONS OF ANY KIND, either express or implied.
// See the License for the specific language governing permissions and
// limitations under the License.

package tc

import (
	"errors"
	"fmt"
	"net"
	"os/exec"
	"path"
	"regexp"
	"strconv"
	"strings"

	log "github.com/sirupsen/logrus"
	"github.com/vishvananda/netlink"

	"github.com/projectcalico/calico/felix/bpf"
	"github.com/projectcalico/calico/felix/bpf/bpfdefs"
	"github.com/projectcalico/calico/felix/bpf/hook"
	"github.com/projectcalico/calico/felix/bpf/libbpf"
	tcdefs "github.com/projectcalico/calico/felix/bpf/tc/defs"
)

type AttachPoint struct {
	bpf.AttachPoint

	LogFilter            string
	LogFilterIdx         int
	Type                 tcdefs.EndpointType
	ToOrFrom             tcdefs.ToOrFromEp
	HookLayoutV4         hook.Layout
	HookLayoutV6         hook.Layout
	HostIPv4             net.IP
	HostIPv6             net.IP
	HostTunnelIPv4       net.IP
	HostTunnelIPv6       net.IP
	IntfIPv4             net.IP
	IntfIPv6             net.IP
	FIB                  bool
	ToHostDrop           bool
	DSR                  bool
	DSROptoutCIDRs       bool
	TunnelMTU            uint16
	VXLANPort            uint16
	WgPort               uint16
	Wg6Port              uint16
	ExtToServiceConnmark uint32
	PSNATStart           uint16
	PSNATEnd             uint16
	RPFEnforceOption     uint8
	NATin                uint32
	NATout               uint32
	UDPOnly              bool

	// EE only
	VethNS                  uint16
	EnableTCPStats          bool
	IsEgressGateway         bool
	IsEgressClient          bool
	ForceReattach           bool
	EGWVxlanPort            uint16
	EgressIPEnabled         bool
	EgressGatewayHealthPort uint16
}

var ErrDeviceNotFound = errors.New("device not found")
var ErrInterrupted = errors.New("dump interrupted")
var prefHandleRe = regexp.MustCompile(`pref ([^ ]+) .* handle ([^ ]+)`)

func (ap *AttachPoint) Log() *log.Entry {
	return log.WithFields(log.Fields{
		"iface": ap.Iface,
		"type":  ap.Type,
		"hook":  ap.Hook,
	})
}

func (ap *AttachPoint) loadObject(file string) (*libbpf.Obj, error) {
	obj, err := libbpf.OpenObject(file)
	if err != nil {
		return nil, err
	}

	for m, err := obj.FirstMap(); m != nil && err == nil; m, err = m.NextMap() {
		// In case of global variables, libbpf creates an internal map <prog_name>.rodata
		// The values are read only for the BPF programs, but can be set to a value from
		// userspace before the program is loaded.
		mapName := m.Name()
		if m.IsMapInternal() {
			if strings.HasPrefix(mapName, ".rodata") {
				continue
			}

			if err := ap.ConfigureProgram(m); err != nil {
				return nil, fmt.Errorf("failed to configure %s: %w", file, err)
			}
			continue
		}

		log.Debugf("Pinning map %s k %d v %d", mapName, m.KeySize(), m.ValueSize())
		pinDir := bpf.MapPinDir(m.Type(), mapName, ap.Iface, ap.Hook)
		if err := m.SetPinPath(path.Join(pinDir, mapName)); err != nil {
			return nil, fmt.Errorf("error pinning map %s k %d v %d: %w", mapName, m.KeySize(), m.ValueSize(), err)
		}
	}

	if err := obj.Load(); err != nil {
		return nil, fmt.Errorf("error loading program: %w", err)
	}

	return obj, nil
}

type AttachResult struct {
	progId int
	prio   int
	handle int
}

func (ar AttachResult) ProgID() int {
	return ar.progId
}

func (ar AttachResult) Prio() int {
	return ar.prio
}

func (ar AttachResult) Handle() int {
	return ar.handle
}

// AttachProgram attaches a BPF program from a file to the TC attach point
func (ap *AttachPoint) AttachProgram() (bpf.AttachResult, error) {
	logCxt := log.WithField("attachPoint", ap)

	if ap.Type == tcdefs.EpTypeWorkload {
		l, err := netlink.LinkByName(ap.Iface)
		if err != nil {
			return nil, err
		}
		ap.VethNS = uint16(l.Attrs().NetNsID)
	}

	// By now the attach type specific generic set of programs is loaded and we
	// only need to load and configure the preamble that will pass the
	// configuration further to the selected set of programs.

	binaryToLoad := path.Join(bpfdefs.ObjectDir, "tc_preamble.o")
	var res AttachResult

	/* XXX we should remember the tag of the program and skip the rest if the tag is
	* still the same */
	progsToClean, err := ap.listAttachedPrograms(true)
	if err != nil {
		return nil, err
	}

	obj, err := ap.loadObject(binaryToLoad)
	if err != nil {
		logCxt.Warn("Failed to load program")
		return nil, fmt.Errorf("object %w", err)
	}
	defer obj.Close()

	res.progId, res.prio, res.handle, err = obj.AttachClassifier("cali_tc_preamble", ap.Iface, ap.Hook == hook.Ingress)
	if err != nil {
		logCxt.Warnf("Failed to attach to TC section cali_tc_preamble")
		return nil, err
	}
	logCxt.Info("Program attached to TC.")

	if err := ap.detachPrograms(progsToClean); err != nil {
		return nil, err
	}

	return res, nil
}

func AttachTcpStatsProgram(ifaceName, fileName string, nsId uint16) error {
	preCompiledBinary := path.Join(bpfdefs.ObjectDir, fileName)
	obj, err := libbpf.OpenObject(preCompiledBinary)
	if err != nil {
		return err
	}
	defer obj.Close()

	baseDir := "/sys/fs/bpf/tc/globals"
	for m, err := obj.FirstMap(); m != nil && err == nil; m, err = m.NextMap() {
		mapName := m.Name()
		if m.IsMapInternal() {
			if strings.HasPrefix(mapName, ".rodata") {
				continue
			}
			err := ConfigureVethNS(m, nsId)
			if err != nil {
				return err
			}
			continue
		}

		pinPath := path.Join(baseDir, mapName)
		err := m.SetPinPath(pinPath)
		if err != nil {
			return fmt.Errorf("error pinning map %v errno %v", m.Name(), err)
		}
	}

	err = obj.Load()
	if err != nil {
		return fmt.Errorf("error loading program %v", err)
	}

	_, _, _, err = obj.AttachClassifier("calico_tcp_stats", ifaceName, true)
	return err
}

func (ap *AttachPoint) DetachProgram() error {
	progsToClean, err := ap.listAttachedPrograms(true)
	if err != nil {
		return err
	}

	return ap.detachPrograms(progsToClean)
}

func (ap *AttachPoint) detachPrograms(progsToClean []attachedProg) error {
	var progErrs []error
	for _, p := range progsToClean {
		log.WithField("prog", p).Debug("Cleaning up old calico program")
		attemptCleanup := func() error {
			_, err := ExecTC("filter", "del", "dev", ap.Iface, ap.Hook.String(), "pref", p.pref, "handle", p.handle, "bpf")
			return err
		}
		err := attemptCleanup()
		if errors.Is(err, ErrInterrupted) {
			// This happens if the interface is deleted in the middle of calling tc.
			log.Debug("First cleanup hit 'Dump was interrupted', retrying (once).")
			err = attemptCleanup()
		}
		if errors.Is(err, ErrDeviceNotFound) {
			continue
		}
		if err != nil {
			log.WithError(err).WithField("prog", p).Warn("Failed to clean up old calico program.")
			progErrs = append(progErrs, err)
		}
	}

	if len(progErrs) != 0 {
		return fmt.Errorf("failed to clean up one or more old calico programs: %v", progErrs)
	}

	return nil
}

func ExecTC(args ...string) (out string, err error) {
	tcCmd := exec.Command("tc", args...)
	outBytes, err := tcCmd.Output()
	if err != nil {
		if isCannotFindDevice(err) {
			err = ErrDeviceNotFound
		} else if isDumpInterrupted(err) {
			err = ErrInterrupted
		} else if err2, ok := err.(*exec.ExitError); ok {
			err = fmt.Errorf("failed to execute tc %v: rc=%v stderr=%v (%w)",
				args, err2.ExitCode(), string(err2.Stderr), err)
		} else {
			err = fmt.Errorf("failed to execute tc %v: %w", args, err)
		}
	}
	out = string(outBytes)
	return
}

func isCannotFindDevice(err error) bool {
	if errors.Is(err, ErrDeviceNotFound) {
		return true
	}
	if err, ok := err.(*exec.ExitError); ok {
		stderr := string(err.Stderr)
		if strings.Contains(stderr, "Cannot find device") ||
			strings.Contains(stderr, "No such device") {
			return true
		}
	}
	return false
}

func isDumpInterrupted(err error) bool {
	if errors.Is(err, ErrInterrupted) {
		return true
	}
	if err, ok := err.(*exec.ExitError); ok {
		stderr := string(err.Stderr)
		if strings.Contains(stderr, "Dump was interrupted") {
			return true
		}
	}
	return false
}

type attachedProg struct {
	pref   string
	handle string
}

func (ap *AttachPoint) listAttachedPrograms(includeLegacy bool) ([]attachedProg, error) {
	out, err := ExecTC("filter", "show", "dev", ap.Iface, ap.Hook.String())
	if err != nil {
		return nil, fmt.Errorf("failed to list tc filters on interface: %w", err)
	}
	// Lines look like this; the section name always includes calico.
	// filter protocol all pref 49152 bpf chain 0 handle 0x1 to_hep_no_log.o:[calico_to_host_ep] direct-action not_in_hw id 821 tag ee402594f8f85ac3 jited
	var progsToClean []attachedProg
	for _, line := range strings.Split(string(out), "\n") {
		if !strings.Contains(line, "cali_tc_preambl") && (!includeLegacy || !strings.Contains(line, "calico")) {
			continue
		}
		// find the pref and the handle
		if sm := prefHandleRe.FindStringSubmatch(line); len(sm) > 0 {
			p := attachedProg{
				pref:   sm[1],
				handle: sm[2],
			}
			log.WithField("prog", p).Debug("Found old calico program")
			progsToClean = append(progsToClean, p)
		}
	}
	return progsToClean, nil
}

// ProgramName returns the name of the program associated with this AttachPoint
func (ap *AttachPoint) ProgramName() string {
	return tcdefs.SectionName(ap.Type, ap.ToOrFrom)
}

var ErrNoTC = errors.New("no TC program attached")

// TODO: we should try to not get the program ID via 'tc' binary and rather
// we should use libbpf to obtain it.
func (ap *AttachPoint) ProgramID() (int, error) {
	out, err := ExecTC("filter", "show", "dev", ap.IfaceName(), ap.Hook.String())
	if err != nil {
		return -1, fmt.Errorf("failed to check interface %s program ID: %w", ap.Iface, err)
	}

	s := strings.Fields(string(out))
	for i := range s {
		// Example of output:
		//
		// filter protocol all pref 49152 bpf chain 0
		// filter protocol all pref 49152 bpf chain 0 handle 0x1 calico_from_hos:[61] direct-action not_in_hw id 61 tag 4add0302745d594c jited
		if s[i] == "id" && len(s) > i+1 {
			progID, err := strconv.Atoi(s[i+1])
			if err != nil {
				return -1, fmt.Errorf("couldn't parse ID in 'tc filter' command err=%w out=\n%v", err, string(out))
			}

			return progID, nil
		}
	}
	return -1, fmt.Errorf("couldn't find 'id <ID> in 'tc filter' command out=\n%v err=%w", string(out), ErrNoTC)
}

func (ap *AttachPoint) IsAttached() (bool, error) {
	hasQ, err := HasQdisc(ap.Iface)
	if err != nil {
		return false, err
	}
	if !hasQ {
		return false, nil
	}
	progs, err := ap.listAttachedPrograms(false)
	if err != nil {
		return false, err
	}
	return len(progs) > 0, nil
}

// EnsureQdisc makes sure that qdisc is attached to the given interface
func EnsureQdisc(ifaceName string) (bool, error) {
	hasQdisc, err := HasQdisc(ifaceName)
	if err != nil {
		return false, err
	}
	if hasQdisc {
		log.WithField("iface", ifaceName).Debug("Already have a clsact qdisc on this interface")
		return true, nil
	}
	return false, libbpf.CreateQDisc(ifaceName)
}

func HasQdisc(ifaceName string) (bool, error) {
	out, err := ExecTC("qdisc", "show", "dev", ifaceName, "clsact")
	if err != nil {
		return false, fmt.Errorf("failed to check if interface '%s' has qdisc: %w", ifaceName, err)
	}
	if strings.Contains(out, "qdisc clsact") {
		return true, nil
	}
	return false, nil
}

// RemoveQdisc makes sure that there is no qdisc attached to the given interface
func RemoveQdisc(ifaceName string) error {
	hasQdisc, err := HasQdisc(ifaceName)
	if err != nil {
		return err
	}
	if !hasQdisc {
		return nil
	}

	// Remove the json files of the programs attached to the interface for both directions
	if err = bpf.ForgetAttachedProg(ifaceName, hook.Ingress); err != nil {
		return fmt.Errorf("failed to remove runtime json file of ingress direction: %w", err)
	}
	if err = bpf.ForgetAttachedProg(ifaceName, hook.Egress); err != nil {
		return fmt.Errorf("failed to remove runtime json file of egress direction: %w", err)
	}

	return libbpf.RemoveQDisc(ifaceName)
}

func ConfigureVethNS(m *libbpf.Map, VethNS uint16) error {
	bpfGlobalData := libbpf.TcStatsGlobalData{
		VethNS: VethNS,
	}
	return libbpf.TcSetStatsGlobals(m, bpfGlobalData)
}

func (ap *AttachPoint) HookName() hook.Hook {
	return ap.Hook
}

func (ap *AttachPoint) Config() string {
	return fmt.Sprintf("%+v", ap)
}

func (ap *AttachPoint) ConfigureProgram(m *libbpf.Map) error {
	globalData := libbpf.TcGlobalData{
<<<<<<< HEAD
		ExtToSvcMark:  ap.ExtToServiceConnmark,
		VxlanPort:     ap.VXLANPort,
		Tmtu:          ap.TunnelMTU,
		PSNatStart:    ap.PSNATStart,
		PSNatLen:      ap.PSNATEnd,
		WgPort:        ap.WgPort,
		NatIn:         ap.NATin,
		NatOut:        ap.NATout,
		EgwVxlanPort:  ap.EGWVxlanPort,
		EgwHealthPort: ap.EgressGatewayHealthPort,

=======
		ExtToSvcMark: ap.ExtToServiceConnmark,
		VxlanPort:    ap.VXLANPort,
		Tmtu:         ap.TunnelMTU,
		PSNatStart:   ap.PSNATStart,
		PSNatLen:     ap.PSNATEnd,
		WgPort:       ap.WgPort,
		Wg6Port:      ap.Wg6Port,
		NatIn:        ap.NATin,
		NatOut:       ap.NATout,
>>>>>>> bcd6c930
		LogFilterJmp: uint32(ap.LogFilterIdx),
	}

	copy(globalData.HostIPv4[0:4], ap.HostIPv4.To4())
	copy(globalData.HostIPv6[:], ap.HostIPv6.To16())

	copy(globalData.IntfIPv4[0:4], ap.IntfIPv4.To4())
	copy(globalData.IntfIPv6[:], ap.IntfIPv6.To16())

	if globalData.VxlanPort == 0 {
		globalData.VxlanPort = 4789
	}

	if ap.DSROptoutCIDRs {
		globalData.Flags |= libbpf.GlobalsNoDSRCidrs
	}

	switch ap.RPFEnforceOption {
	case tcdefs.RPFEnforceOptionStrict:
		globalData.Flags |= libbpf.GlobalsRPFOptionEnabled
		globalData.Flags |= libbpf.GlobalsRPFOptionStrict
	case tcdefs.RPFEnforceOptionLoose:
		globalData.Flags |= libbpf.GlobalsRPFOptionEnabled
	}

	if ap.UDPOnly {
		globalData.Flags |= libbpf.GlobalsLoUDPOnly
	}

	// EE only
	if ap.EgressIPEnabled {
		globalData.Flags |= libbpf.GlobalsEgressIPEnabled
	}

	if ap.EnableTCPStats {
		globalData.Flags |= libbpf.GlobalsTCPStatsEnabled
	}
	if ap.IsEgressGateway {
		globalData.Flags |= libbpf.GlobalsIsEgressGateway
	}
	if ap.IsEgressClient {
		globalData.Flags |= libbpf.GlobalsIsEgressClient
	}

	globalData.HostTunnelIPv4 = globalData.HostIPv4
	globalData.HostTunnelIPv6 = globalData.HostIPv6

	copy(globalData.HostTunnelIPv4[0:4], ap.HostTunnelIPv4.To4())
	copy(globalData.HostTunnelIPv6[:], ap.HostTunnelIPv6.To16())

	for i := 0; i < len(globalData.Jumps); i++ {
		globalData.Jumps[i] = 0xffffffff   /* uint32(-1) */
		globalData.JumpsV6[i] = 0xffffffff /* uint32(-1) */
	}

	if ap.HookLayoutV4 != nil {
		log.WithField("HookLayout", ap.HookLayoutV4).Debugf("ConfigureProgram")
		for p, i := range ap.HookLayoutV4 {
			globalData.Jumps[p] = uint32(i)
		}
		globalData.Jumps[tcdefs.ProgIndexPolicy] = uint32(ap.PolicyIdxV4)
	}

	if ap.HookLayoutV6 != nil {
		log.WithField("HookLayout", ap.HookLayoutV6).Debugf("ConfigureProgram")
		for p, i := range ap.HookLayoutV6 {
			globalData.JumpsV6[p] = uint32(i)
		}
		globalData.JumpsV6[tcdefs.ProgIndexPolicy] = uint32(ap.PolicyIdxV6)
	}

	return ConfigureProgram(m, ap.Iface, &globalData)
}

func ConfigureProgram(m *libbpf.Map, iface string, globalData *libbpf.TcGlobalData) error {
	in := []byte("---------------")
	copy(in, iface)
	globalData.IfaceName = string(in)

	return libbpf.TcSetGlobals(m, globalData)
}<|MERGE_RESOLUTION|>--- conflicted
+++ resolved
@@ -455,29 +455,18 @@
 
 func (ap *AttachPoint) ConfigureProgram(m *libbpf.Map) error {
 	globalData := libbpf.TcGlobalData{
-<<<<<<< HEAD
 		ExtToSvcMark:  ap.ExtToServiceConnmark,
 		VxlanPort:     ap.VXLANPort,
 		Tmtu:          ap.TunnelMTU,
 		PSNatStart:    ap.PSNATStart,
 		PSNatLen:      ap.PSNATEnd,
 		WgPort:        ap.WgPort,
+		Wg6Port:       ap.Wg6Port,
 		NatIn:         ap.NATin,
 		NatOut:        ap.NATout,
 		EgwVxlanPort:  ap.EGWVxlanPort,
 		EgwHealthPort: ap.EgressGatewayHealthPort,
 
-=======
-		ExtToSvcMark: ap.ExtToServiceConnmark,
-		VxlanPort:    ap.VXLANPort,
-		Tmtu:         ap.TunnelMTU,
-		PSNatStart:   ap.PSNATStart,
-		PSNatLen:     ap.PSNATEnd,
-		WgPort:       ap.WgPort,
-		Wg6Port:      ap.Wg6Port,
-		NatIn:        ap.NATin,
-		NatOut:       ap.NATout,
->>>>>>> bcd6c930
 		LogFilterJmp: uint32(ap.LogFilterIdx),
 	}
 
