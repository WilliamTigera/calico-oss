--- conflicted
+++ resolved
@@ -96,44 +96,7 @@
 func (ap *AttachPoint) loadObject(file string) (*libbpf.Obj, error) {
 	obj, err := bpf.LoadObject(file, ap.Configure())
 	if err != nil {
-<<<<<<< HEAD
-		return nil, err
-	}
-
-	for m, err := obj.FirstMap(); m != nil && err == nil; m, err = m.NextMap() {
-		// In case of global variables, libbpf creates an internal map <prog_name>.rodata
-		// The values are read only for the BPF programs, but can be set to a value from
-		// userspace before the program is loaded.
-		mapName := m.Name()
-		if m.IsMapInternal() {
-			if strings.HasPrefix(mapName, ".rodata") {
-				continue
-			}
-
-			if err := ap.ConfigureProgram(m); err != nil {
-				return nil, fmt.Errorf("failed to configure %s: %w", file, err)
-			}
-			continue
-		}
-
-		if size := maps.Size(mapName); size != 0 {
-			if err := m.SetSize(size); err != nil {
-				return nil, fmt.Errorf("error resizing map %s: %w", mapName, err)
-			}
-		}
-
-		log.Debugf("Pinning map %s k %d v %d", mapName, m.KeySize(), m.ValueSize())
-		pinDir := bpf.MapPinDir()
-		if err := m.SetPinPath(path.Join(pinDir, mapName)); err != nil {
-			return nil, fmt.Errorf("error pinning map %s k %d v %d: %w", mapName, m.KeySize(), m.ValueSize(), err)
-		}
-	}
-
-	if err := obj.Load(); err != nil {
-		return nil, fmt.Errorf("error loading program: %w", err)
-=======
 		return nil, fmt.Errorf("error loading %s: %w", file, err)
->>>>>>> 3b90ba62
 	}
 	return obj, nil
 }
