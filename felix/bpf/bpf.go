--- conflicted
+++ resolved
@@ -1,11 +1,7 @@
-<<<<<<< HEAD
 //go:build !windows
 // +build !windows
-=======
+
 // Copyright (c) 2019-2022 Tigera, Inc. All rights reserved.
->>>>>>> ca1f2f01
-
-// Copyright (c) 2019-2021 Tigera, Inc. All rights reserved.
 // Licensed under the Apache License, Version 2.0 (the "License");
 // you may not use this file except in compliance with the License.
 // You may obtain a copy of the License at
