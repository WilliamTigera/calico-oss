// Copyright (c) 2020-2021 Tigera, Inc. All rights reserved.

// Licensed under the Apache License, Version 2.0 (the "License");
// you may not use this file except in compliance with the License.
// You may obtain a copy of the License at
//
//     http://www.apache.org/licenses/LICENSE-2.0
//
// Unless required by applicable law or agreed to in writing, software
// distributed under the License is distributed on an "AS IS" BASIS,
// WITHOUT WARRANTIES OR CONDITIONS OF ANY KIND, either express or implied.
// See the License for the specific language governing permissions and
// limitations under the License.

package polprog

import (
	"fmt"
	"math"
	"math/bits"
	"strings"

	"github.com/projectcalico/calico/felix/bpf/ipsets"

	"github.com/projectcalico/calico/felix/bpf"

	log "github.com/sirupsen/logrus"

	. "github.com/projectcalico/calico/felix/bpf/asm"
	"github.com/projectcalico/calico/felix/bpf/state"
	"github.com/projectcalico/calico/felix/ip"
	"github.com/projectcalico/calico/felix/proto"
	"github.com/projectcalico/calico/felix/rules"
)

type Builder struct {
	b               *Block
	tierID          int
	policyID        int
	ruleID          int
	rulePartID      int
	ipSetIDProvider ipSetIDProvider

<<<<<<< HEAD
	ipSetMapFD bpf.MapFD
	stateMapFD bpf.MapFD
	jumpMapFD  bpf.MapFD

	// CaliEnt features below

	actionOnDrop string
=======
	ipSetMapFD         bpf.MapFD
	stateMapFD         bpf.MapFD
	jumpMapFD          bpf.MapFD
	policyDebugEnabled bool
>>>>>>> 82533e63
}

type ipSetIDProvider interface {
	GetNoAlloc(ipSetID string) uint64
}

<<<<<<< HEAD
// Option is an additional option that can change default behaviour
type Option func(b *Builder)

func NewBuilder(ipSetIDProvider ipSetIDProvider, ipsetMapFD, stateMapFD, jumpMapFD bpf.MapFD, opts ...Option) *Builder {
	b := &Builder{
		ipSetIDProvider: ipSetIDProvider,
		ipSetMapFD:      ipsetMapFD,
		stateMapFD:      stateMapFD,
		jumpMapFD:       jumpMapFD,

		actionOnDrop: "deny",
=======
func NewBuilder(ipSetIDProvider ipSetIDProvider, ipsetMapFD, stateMapFD, jumpMapFD bpf.MapFD, policyDebugEnabled bool) *Builder {
	b := &Builder{
		ipSetIDProvider:    ipSetIDProvider,
		ipSetMapFD:         ipsetMapFD,
		stateMapFD:         stateMapFD,
		jumpMapFD:          jumpMapFD,
		policyDebugEnabled: policyDebugEnabled,
>>>>>>> 82533e63
	}

	for _, option := range opts {
		option(b)
	}

	return b
}

var offset int = 0

func nextOffset(size int, align int) int16 {
	offset -= size
	remainder := offset % align
	if remainder != 0 {
		// For negative numbers, the remainder is negative (e.g. -9 % 8 == -1)
		offset = offset - remainder - align
	}
	return int16(offset)
}

const (
	stateEventHdrSize int16 = 8
)

var (
	// Stack offsets.  These are defined locally.
	offStateKey    = nextOffset(4, 4)
	offSrcIPSetKey = nextOffset(ipsets.IPSetEntrySize, 8)
	offDstIPSetKey = nextOffset(ipsets.IPSetEntrySize, 8)

	// Offsets within the cal_tc_state struct.
	// WARNING: must be kept in sync with the definitions in bpf/include/jump.h.
	stateOffIPSrc          int16 = stateEventHdrSize + 0
	stateOffIPDst          int16 = stateEventHdrSize + 4
	_                            = stateOffIPDst
	stateOffPreNATIPDst    int16 = stateEventHdrSize + 8
	_                            = stateOffPreNATIPDst
	stateOffPostNATIPDst   int16 = stateEventHdrSize + 12
	stateOffPolResult      int16 = stateEventHdrSize + 20
	stateOffSrcPort        int16 = stateEventHdrSize + 24
	stateOffDstPort        int16 = stateEventHdrSize + 26
	stateOffICMPType             = stateOffDstPort
	stateOffPreNATDstPort  int16 = stateEventHdrSize + 28
	_                            = stateOffPreNATDstPort
	stateOffPostNATDstPort int16 = stateEventHdrSize + 30
	stateOffIPProto        int16 = stateEventHdrSize + 32
	stateOffFlags          int16 = stateEventHdrSize + 33
	stateOffIPSize         int16 = stateEventHdrSize + 34

	stateOffRulesHit int16 = stateEventHdrSize + 36
	stateOffRuleIDs  int16 = stateEventHdrSize + 40

	// Compile-time check that IPSetEntrySize hasn't changed; if it changes, the code will need to change.
	_ = [1]struct{}{{}}[20-ipsets.IPSetEntrySize]

	// Offsets within struct ip4_set_key.
	// WARNING: must be kept in sync with the definitions in bpf/ipsets/map.go.
	// WARNING: must be kept in sync with the definitions in bpf/include/policy.h.
	ipsKeyPrefix int16 = 0
	ipsKeyID     int16 = 4
	ipsKeyAddr   int16 = 12
	ipsKeyPort   int16 = 16
	ipsKeyProto  int16 = 18
	ipsKeyPad    int16 = 19

	// Bits in the state flags field.
	FlagDestIsHost uint8 = 1 << 2
	FlagSrcIsHost  uint8 = 1 << 3
)

type Rule struct {
	*proto.Rule
	MatchID RuleMatchID
}

type Policy struct {
	Name      string
	Rules     []Rule
	NoMatchID RuleMatchID
	Staged    bool
}

type Tier struct {
	Name      string
	EndRuleID RuleMatchID
	EndAction TierEndAction
	Policies  []Policy
}

type Rules struct {
	// Both workload and host interfaces can enforce host endpoint policy (carried here in the
	// Host... fields); in the case of a workload interface, that can only come from the
	// wildcard host endpoint, aka "host-*".
	//
	// However, only a workload interface can have any workload policy (carried here in the
	// Tiers and Profiles fields), and workload interfaces also Deny by default when there is no
	// workload policy at all.  ForHostInterface (with reversed polarity) is the boolean that
	// tells us whether or not to implement workload policy and that default Deny.
	ForHostInterface bool

	// Indicates to suppress normal host policy because it's trumped by the setting of
	// DefaultEndpointToHostAction.
	SuppressNormalHostPolicy bool

	// Workload policy.
	Tiers            []Tier
	Profiles         []Profile
	NoProfileMatchID RuleMatchID

	// Host endpoint policy.
	HostPreDnatTiers []Tier
	HostForwardTiers []Tier
	HostNormalTiers  []Tier
	HostProfiles     []Profile

	// True when building a policy program for XDP, as opposed to for TC.  This also means that
	// we are implementing untracked policy (provided in the HostNormalTiers field) and that
	// traffic is allowed to continue if not explicitly allowed or denied.
	ForXDP bool
}

type RuleMatchID = uint64

type Profile = Policy

type TierEndAction string

const (
	TierEndUndef TierEndAction = ""
	TierEndDeny  TierEndAction = "deny"
	TierEndPass  TierEndAction = "pass"
)

func (p *Builder) Instructions(rules Rules) (Insns, error) {
	p.b = NewBlock(p.policyDebugEnabled)
	p.writeProgramHeader()

	if rules.ForXDP {
		// For an XDP program HostNormalTiers continues the untracked policy to enforce;
		// other fields are unused.
		goto normalPolicy
	}

	// Pre-DNAT policy: on a host interface, or host-* policy on a workload interface.  Traffic
	// is allowed to continue if there is no applicable pre-DNAT policy.
	p.writeTiers(rules.HostPreDnatTiers, legDestPreNAT, "allowed_by_host_policy")

	// If traffic is to or from the local host, skip over any apply-on-forward policy.  Note
	// that this case can be:
	// - on a workload interface, workload <--> own host
	// - on a host interface, this host (not a workload) <--> anywhere outside this host
	//
	// When rules.SuppressNormalHostPolicy is true, we also skip normal host policy; this is
	// the case when we're building the policy program for workload -> host and
	// DefaultEndpointToHostAction is ACCEPT or DROP; or for host -> workload.
	if rules.SuppressNormalHostPolicy {
		p.writeJumpIfToOrFromHost("allowed_by_host_policy")
	} else {
		p.writeJumpIfToOrFromHost("to_or_from_host")
	}

	// At this point we know we have traffic that is being forwarded through the host's root
	// network namespace.  Note that this case can be:
	// - workload interface, workload <--> another local workload
	// - workload interface, workload <--> anywhere outside this host
	// - host interface, workload <--> anywhere outside this host
	// - host interface, anywhere outside this host <--> anywhere outside this host

	// Apply-On-Forward policy: on a host interface, or host-* policy on a workload interface.
	// Traffic is allowed to continue if there is no applicable AoF policy.
	p.writeTiers(rules.HostForwardTiers, legDest, "allowed_by_host_policy")

	// Now skip over normal host policy and jump to where we apply possible workload policy.
	p.b.Jump("allowed_by_host_policy")

normalPolicy:
	if !rules.SuppressNormalHostPolicy {
		// "Normal" host policy, i.e. for non-forwarded traffic.
		p.b.LabelNextInsn("to_or_from_host")
		if rules.ForXDP {
			p.writeTiers(rules.HostNormalTiers, legDestPreNAT, "allowed_by_host_policy")
			p.b.Jump("xdp_pass")
		} else {
			p.writeTiers(rules.HostNormalTiers, legDest, "allowed_by_host_policy")
			p.writeProfiles(rules.HostProfiles, rules.NoProfileMatchID, "allowed_by_host_policy")
		}
	}

	// End of host policy.
	p.b.LabelNextInsn("allowed_by_host_policy")

	if rules.ForHostInterface {
		// On a host interface there is no workload policy, so we are now done.
		p.b.Jump("allow")
	} else {
		// Workload policy.
		p.writeTiers(rules.Tiers, legDest, "allow")
		p.writeProfiles(rules.Profiles, rules.NoProfileMatchID, "allow")
	}

	p.writeProgramFooter(rules.ForXDP)
	return p.b.Assemble()
}

// writeProgramHeader emits instructions to load the state from the state map, leaving
// R6 = program context
// R9 = pointer to state map
func (p *Builder) writeProgramHeader() {
	// Preamble to the policy program.
	p.b.LabelNextInsn("start")
	p.b.Mov64(R6, R1) // Save R1 (context) in R6.
	// Zero-out the map key
	p.b.MovImm64(R1, 0) // R1 = 0
	p.b.StoreStack32(R1, offStateKey)
	// Get pointer to map key in R2.
	p.b.Mov64(R2, R10) // R2 = R10
	p.b.AddImm64(R2, int32(offStateKey))
	// Load map file descriptor into R1.
	// clang uses a 64-bit load so copy that for now.
	p.b.AddComment("Load packet metadata saved by previous program")
	p.b.LoadMapFD(R1, uint32(p.stateMapFD)) // R1 = 0 (64-bit immediate)
	p.b.Call(HelperMapLookupElem)           // Call helper
	// Check return value for NULL.
	p.b.JumpEqImm64(R0, 0, "exit")
	// Save state pointer in R9.
	p.b.AddComment("Save state pointer in register R9")
	p.b.Mov64(R9, R0)
	p.b.LabelNextInsn("policy")
}

const (
	jumpIdxPolicy = iota
	jumpIdxAllowed
	jumpIdxICMP
	jumpIdxDrop

	_ = jumpIdxPolicy
	_ = jumpIdxICMP
	_ = jumpIdxDrop
)

func (p *Builder) writeJumpIfToOrFromHost(label string) {
	// Load state flags.
	p.b.Load8(R1, R9, stateOffFlags)

	// Mask against host bits.
	p.b.AndImm32(R1, int32(FlagDestIsHost|FlagSrcIsHost))

	// If non-zero, jump to specified label.
	p.b.JumpNEImm64(R1, 0, label)
}

// writeProgramFooter emits the program exit jump targets.
func (p *Builder) writeProgramFooter(forXDP bool) {
	// Fall through here if there's no match.  Also used when we hit an error or if policy rejects packet.
	p.b.LabelNextInsn("deny")

	// Store the policy result in the state for the next program to see.
	p.b.MovImm32(R1, int32(state.PolicyDeny))
	p.b.Store32(R9, R1, stateOffPolResult)

	if forXDP {
		p.b.LabelNextInsn("exit")
		p.b.MovImm64(R0, 1 /* XDP_DROP */)
	} else {
		// Execute the tail call (for dropping with a flow log).
		p.b.Mov64(R1, R6)                      // First arg is the context.
		p.b.LoadMapFD(R2, uint32(p.jumpMapFD)) // Second arg is the map.
		p.b.MovImm32(R3, jumpIdxDrop)          // Third arg is the index (rather than a pointer to the index).
		p.b.Call(HelperTailCall)

		// Fall through if tail call fails.
		p.b.LabelNextInsn("exit")
		p.b.MovImm64(R0, 2 /* TC_ACT_SHOT */)
	}
	p.b.Exit()

	if forXDP {
		p.b.LabelNextInsn("xdp_pass")
		p.b.MovImm64(R0, 2 /* XDP_PASS */)
		p.b.Exit()
	}

	if p.b.TargetIsUsed("allow") {
		p.b.LabelNextInsn("allow")
		// Store the policy result in the state for the next program to see.
		p.b.MovImm32(R1, int32(state.PolicyAllow))
		p.b.Store32(R9, R1, stateOffPolResult)
		// Execute the tail call.
		p.b.Mov64(R1, R6)                      // First arg is the context.
		p.b.LoadMapFD(R2, uint32(p.jumpMapFD)) // Second arg is the map.
		p.b.MovImm32(R3, jumpIdxAllowed)       // Third arg is the index (rather than a pointer to the index).
		p.b.Call(HelperTailCall)

		// Fall through if tail call fails.
		p.b.MovImm32(R1, state.PolicyTailCallFailed)
		p.b.Store32(R9, R1, stateOffPolResult)
		p.b.MovImm64(R0, 2 /* TC_ACT_SHOT */)
		p.b.Exit()
	}
}

func (p *Builder) writeRecordRuleID(id RuleMatchID, skipLabel string) {
	// Load the hit count
	p.b.Load8(R1, R9, stateOffRulesHit)

	// Make sure we do not hit too many rules, if so skip to action without
	// recording the rule ID
	p.b.JumpGEImm64(R1, state.MaxRuleIDs, skipLabel)

	// Increment the hit count
	p.b.Mov64(R2, R1)
	p.b.AddImm64(R2, 1)
	// Store the new count
	p.b.Store8(R9, R2, stateOffRulesHit)

	// Store the rule ID in the rule ids array
	p.b.ShiftLImm64(R1, 3) // x8
	p.b.AddImm64(R1, int32(stateOffRuleIDs))
	p.b.LoadImm64(R2, int64(id))
	p.b.Add64(R1, R9)
	p.b.Store64(R1, R2, 0)
}

func (p *Builder) writeRecordRuleHit(r Rule, skipLabel string) {
	log.Debugf("Hit rule ID 0x%x", r.MatchID)
	p.writeRecordRuleID(r.MatchID, skipLabel)
}

func (p *Builder) setUpIPSetKey(ipsetID uint64, keyOffset, ipOffset, portOffset int16) {
	// TODO track whether we've already done an initialisation and skip the parts that don't change.
	// Zero the padding.
	p.b.MovImm64(R1, 0) // R1 = 0
	p.b.StoreStack8(R1, keyOffset+ipsKeyPad)
	p.b.MovImm64(R1, 128) // R1 = 128
	p.b.StoreStack32(R1, keyOffset+ipsKeyPrefix)

	// Store the IP address, port and protocol.
	p.b.Load32(R1, R9, ipOffset)
	p.b.StoreStack32(R1, keyOffset+ipsKeyAddr)
	p.b.Load16(R1, R9, portOffset)
	p.b.StoreStack16(R1, keyOffset+ipsKeyPort)
	p.b.Load8(R1, R9, stateOffIPProto)
	p.b.StoreStack8(R1, keyOffset+ipsKeyProto)

	// Store the IP set ID.  It is 64-bit but, since it's a packed struct, we have to write it in two
	// 32-bit chunks.
	beIPSetID := bits.ReverseBytes64(ipsetID)
	p.b.MovImm32(R1, int32(beIPSetID))
	p.b.StoreStack32(R1, keyOffset+ipsKeyID)
	p.b.MovImm32(R1, int32(beIPSetID>>32))
	p.b.StoreStack32(R1, keyOffset+ipsKeyID+4)
}

func (p *Builder) writeTiers(tiers []Tier, destLeg matchLeg, allowLabel string) {
	actionLabels := map[string]string{
		"allow": allowLabel,
		"deny":  "deny",
	}
	for _, tier := range tiers {
		endOfTierLabel := fmt.Sprint("end_of_tier_", p.tierID)
		actionLabels["pass"] = endOfTierLabel
		actionLabels["next-tier"] = endOfTierLabel

		log.Debugf("Start of tier %d %q", p.tierID, tier.Name)
		p.b.AddComment(fmt.Sprintf("Start of tier %s", tier.Name))
		for _, pol := range tier.Policies {
			p.writePolicy(pol, actionLabels, destLeg)
		}

		// End of tier rule.
		action := tier.EndAction
		if action == TierEndUndef {
			action = TierEndDeny
		}
		p.b.AddComment(fmt.Sprintf("End of tier %s", tier.Name))
		log.Debugf("End of tier %d %q: %s", p.tierID, tier.Name, action)
		p.writeRule(Rule{
			Rule:    &proto.Rule{},
			MatchID: tier.EndRuleID,
		}, actionLabels[string(action)], destLeg)
		p.b.LabelNextInsn(endOfTierLabel)
		p.tierID++
	}
}

func (p *Builder) writeProfiles(profiles []Policy, noProfileMatchID uint64, allowLabel string) {
	log.Debugf("Start of profiles")
	for idx, prof := range profiles {
		p.writeProfile(prof, idx, allowLabel)
	}

	log.Debugf("End of profiles drop")
	p.writeRule(Rule{
		Rule:    &proto.Rule{},
		MatchID: noProfileMatchID,
	}, "deny", legDest)
}

func (p *Builder) writePolicyRules(policy Policy, actionLabels map[string]string, destLeg matchLeg) {
	endOfPolicyLabel := fmt.Sprintf("end_of_policy_%d", p.policyID)

	if policy.Staged {
		// When a pass or allow rule matches in a staged policy then we want to skip
		// the rest of the rules in the staged policy and continue processing the next
		// policy in the same tier.  Note: don't modify the caller's map here!
		actionLabels = map[string]string{
			"pass":      endOfPolicyLabel,
			"next-tier": endOfPolicyLabel,
			"allow":     endOfPolicyLabel,
			"deny":      endOfPolicyLabel,
		}
	}

	for ruleIdx, rule := range policy.Rules {
		log.Debugf("Start of rule %d", ruleIdx)
		p.b.AddComment(fmt.Sprintf("Start of rule %s", rule))
		action := strings.ToLower(rule.Action)
		if action == "log" {
			log.Debug("Skipping log rule.  Not supported in BPF mode.")
			continue
		}
		p.writeRule(rule, actionLabels[action], destLeg)
		log.Debugf("End of rule %d", ruleIdx)
		p.b.AddComment(fmt.Sprintf("End of rule %s", rule.RuleId))
	}

	if policy.Staged {
		log.Debugf("NoMatch policy ID 0x%x", policy.NoMatchID)
		p.writeRecordRuleID(policy.NoMatchID, endOfPolicyLabel)
		p.b.LabelNextInsn(endOfPolicyLabel)
	}
}

func (p *Builder) writePolicy(policy Policy, actionLabels map[string]string, destLeg matchLeg) {
	p.b.AddComment(fmt.Sprintf("Start of policy %s", policy.Name))
	log.Debugf("Start of policy %q %d", policy.Name, p.policyID)
	p.writePolicyRules(policy, actionLabels, destLeg)
	log.Debugf("End of policy %q %d", policy.Name, p.policyID)
	p.b.AddComment(fmt.Sprintf("End of policy %s", policy.Name))
	p.policyID++
}

func (p *Builder) writeProfile(profile Profile, idx int, allowLabel string) {
	actionLabels := map[string]string{
		"allow":     allowLabel,
		"deny":      "deny",
		"pass":      "deny",
		"next-tier": "deny",
	}
	log.Debugf("Start of profile %q %d", profile.Name, idx)
	p.writePolicyRules(profile, actionLabels, legDest)
	log.Debugf("End of profile %q %d", profile.Name, idx)
	p.policyID++
}

type matchLeg string

const (
	legSource     matchLeg = "source"
	legDest       matchLeg = "dest"
	legDestPreNAT matchLeg = "destPreNAT"
)

func (leg matchLeg) offsetToStateIPAddressField() (offset int16) {
	if leg == legSource {
		offset = stateOffIPSrc
	} else if leg == legDestPreNAT {
		offset = stateOffPreNATIPDst
	} else {
		offset = stateOffPostNATIPDst
	}
	return
}

func (leg matchLeg) offsetToStatePortField() (portOffset int16) {
	if leg == legSource {
		portOffset = stateOffSrcPort
	} else if leg == legDestPreNAT {
		portOffset = stateOffPreNATDstPort
	} else {
		portOffset = stateOffPostNATDstPort
	}
	return
}

func (leg matchLeg) stackOffsetToIPSetKey() (keyOffset int16) {
	if leg == legSource {
		keyOffset = offSrcIPSetKey
	} else {
		keyOffset = offDstIPSetKey
	}
	return
}

func (p *Builder) writeRule(r Rule, actionLabel string, destLeg matchLeg) {
	if actionLabel == "" {
		log.Panic("empty action label")
	}

	if actionLabel == "deny" {
		actionLabel = p.actionOnDrop
	}

	rule := rules.FilterRuleToIPVersion(4, r.Rule)
	if rule == nil {
		log.Debugf("Version mismatch, skipping rule")
		return
	}
	p.writeStartOfRule()

	if rule.Protocol != nil {
		log.WithField("proto", rule.Protocol).Debugf("Protocol match")
		p.writeProtoMatch(false, rule.Protocol)
	}
	if rule.NotProtocol != nil {
		log.WithField("proto", rule.NotProtocol).Debugf("NotProtocol match")
		p.writeProtoMatch(true, rule.NotProtocol)
	}

	if len(rule.SrcNet) != 0 {
		log.WithField("cidrs", rule.SrcNet).Debugf("SrcNet match")
		p.writeCIDRSMatch(false, legSource, rule.SrcNet)
	}
	if len(rule.NotSrcNet) != 0 {
		log.WithField("cidrs", rule.NotSrcNet).Debugf("NotSrcNet match")
		p.writeCIDRSMatch(true, legSource, rule.NotSrcNet)
	}

	if len(rule.DstNet) != 0 {
		log.WithField("cidrs", rule.DstNet).Debugf("DstNet match")
		p.writeCIDRSMatch(false, destLeg, rule.DstNet)
	}
	if len(rule.NotDstNet) != 0 {
		log.WithField("cidrs", rule.NotDstNet).Debugf("NotDstNet match")
		p.writeCIDRSMatch(true, destLeg, rule.NotDstNet)
	}

	if len(rule.SrcIpSetIds) > 0 {
		log.WithField("ipSetIDs", rule.SrcIpSetIds).Debugf("SrcIpSetIds match")
		p.writeIPSetMatch(false, legSource, rule.SrcIpSetIds)
	}
	if len(rule.NotSrcIpSetIds) > 0 {
		log.WithField("ipSetIDs", rule.NotSrcIpSetIds).Debugf("NotSrcIpSetIds match")
		p.writeIPSetMatch(true, legSource, rule.NotSrcIpSetIds)
	}

	if len(rule.DstIpSetIds) > 1 {
		log.WithField("rule", rule).Panic("proto.Rule has more than one DstIpSetIds")
	}
	if len(rule.DstDomainIpSetIds) > 1 {
		log.WithField("rule", rule).Panic("proto.Rule has more than one DstDomainIpSetIds")
	}
	dstIPSetIDs := append(rule.DstDomainIpSetIds, rule.DstIpSetIds...)
	if len(dstIPSetIDs) > 0 {
		log.WithField("ipSetIDs", rule.DstDomainIpSetIds).Debugf("DstDomainIpSetIds match")
		log.WithField("ipSetIDs", rule.DstIpSetIds).Debugf("DstIpSetIds match")
		p.writeIPSetOrMatch(destLeg, dstIPSetIDs)
	}
	if len(rule.NotDstIpSetIds) > 0 {
		log.WithField("ipSetIDs", rule.NotDstIpSetIds).Debugf("NotDstIpSetIds match")
		p.writeIPSetMatch(true, destLeg, rule.NotDstIpSetIds)
	}

	if len(rule.DstIpPortSetIds) > 0 {
		log.WithField("ipPortSetIDs", rule.DstIpPortSetIds).Debugf("DstIpPortSetIds match")
		p.writeIPSetMatch(false, destLeg, rule.DstIpPortSetIds)
	}

	if len(rule.SrcPorts) > 0 || len(rule.SrcNamedPortIpSetIds) > 0 {
		log.WithFields(log.Fields{
			"ports":   rule.SrcPorts,
			"set ids": rule.SrcNamedPortIpSetIds,
		}).Debugf("SrcPorts match")
		p.writePortsMatch(false, legSource, rule.SrcPorts, rule.SrcNamedPortIpSetIds)
	}
	if len(rule.NotSrcPorts) > 0 || len(rule.NotSrcNamedPortIpSetIds) > 0 {
		log.WithFields(log.Fields{
			"ports":   rule.NotSrcPorts,
			"set ids": rule.NotSrcNamedPortIpSetIds,
		}).Debugf("NotSrcPorts match")
		p.writePortsMatch(true, legSource, rule.NotSrcPorts, rule.NotSrcNamedPortIpSetIds)
	}

	if len(rule.DstPorts) > 0 || len(rule.DstNamedPortIpSetIds) > 0 {
		log.WithFields(log.Fields{
			"ports":   rule.DstPorts,
			"set ids": rule.DstNamedPortIpSetIds,
		}).Debugf("DstPorts match")
		p.writePortsMatch(false, destLeg, rule.DstPorts, rule.DstNamedPortIpSetIds)
	}
	if len(rule.NotDstPorts) > 0 || len(rule.NotDstNamedPortIpSetIds) > 0 {
		log.WithFields(log.Fields{
			"ports":   rule.NotDstPorts,
			"set ids": rule.NotDstNamedPortIpSetIds,
		}).Debugf("NotDstPorts match")
		p.writePortsMatch(true, destLeg, rule.NotDstPorts, rule.NotDstNamedPortIpSetIds)
	}

	if rule.Icmp != nil {
		log.WithField("icmpv4", rule.Icmp).Debugf("ICMP type/code match")
		switch icmp := rule.Icmp.(type) {
		case *proto.Rule_IcmpTypeCode:
			p.writeICMPTypeCodeMatch(false, uint8(icmp.IcmpTypeCode.Type), uint8(icmp.IcmpTypeCode.Code))
		case *proto.Rule_IcmpType:
			p.writeICMPTypeMatch(false, uint8(icmp.IcmpType))
		}
	}
	if rule.NotIcmp != nil {
		log.WithField("icmpv4", rule.Icmp).Debugf("Not ICMP type/code match")
		switch icmp := rule.NotIcmp.(type) {
		case *proto.Rule_NotIcmpTypeCode:
			p.writeICMPTypeCodeMatch(true, uint8(icmp.NotIcmpTypeCode.Type), uint8(icmp.NotIcmpTypeCode.Code))
		case *proto.Rule_NotIcmpType:
			p.writeICMPTypeMatch(true, uint8(icmp.NotIcmpType))
		}
	}

	p.writeEndOfRule(r, actionLabel)
	p.ruleID++
	p.rulePartID = 0
}

func (p *Builder) writeStartOfRule() {
}

func (p *Builder) writeEndOfRule(rule Rule, actionLabel string) {
	// If all the match criteria are met, we fall through to the end of the rule
	// so all that's left to do is to jump to the relevant action.
	// TODO log and log-and-xxx actions

	p.writeRecordRuleHit(rule, actionLabel)

	p.b.Jump(actionLabel)

	p.b.LabelNextInsn(p.endOfRuleLabel())
}

func (p *Builder) writeProtoMatch(negate bool, protocol *proto.Protocol) {
	comment := ""
	if negate {
		comment = fmt.Sprintf("If protocol == %s, skip to next rule", protocolToName(protocol))
	} else {
		comment = fmt.Sprintf("If protocol != %s, skip to next rule", protocolToName(protocol))
	}
	p.b.AddComment(comment)

	p.b.Load8(R1, R9, stateOffIPProto)
	protoNum := protocolToNumber(protocol)
	if negate {
		p.b.JumpEqImm64(R1, int32(protoNum), p.endOfRuleLabel())
	} else {
		p.b.JumpNEImm64(R1, int32(protoNum), p.endOfRuleLabel())
	}
}

func (p *Builder) writeICMPTypeMatch(negate bool, icmpType uint8) {
	comment := ""
	if negate {
		comment = fmt.Sprintf("If ICMP type == %d, skip to next rule", icmpType)
	} else {
		comment = fmt.Sprintf("If ICMP type != %d, skip to next rule", icmpType)
	}
	p.b.AddComment(comment)
	p.b.Load8(R1, R9, stateOffICMPType)
	if negate {
		p.b.JumpEqImm64(R1, int32(icmpType), p.endOfRuleLabel())
	} else {
		p.b.JumpNEImm64(R1, int32(icmpType), p.endOfRuleLabel())
	}
}

func (p *Builder) writeICMPTypeCodeMatch(negate bool, icmpType, icmpCode uint8) {
	comment := ""
	if negate {
		comment = fmt.Sprintf("If ICMP type == %d and code == %d, skip to next rule", icmpType, icmpCode)
	} else {
		comment = fmt.Sprintf("If ICMP type != %d or code != %d, skip to next rule", icmpType, icmpCode)
	}
	p.b.AddComment(comment)
	p.b.Load16(R1, R9, stateOffICMPType)
	if negate {
		p.b.JumpEqImm64(R1, (int32(icmpCode)<<8)|int32(icmpType), p.endOfRuleLabel())
	} else {
		p.b.JumpNEImm64(R1, (int32(icmpCode)<<8)|int32(icmpType), p.endOfRuleLabel())
	}
}
func (p *Builder) writeCIDRSMatch(negate bool, leg matchLeg, cidrs []string) {
	if p.policyDebugEnabled {
		comment := ""
		cidrStrings := "{"
		if len(cidrs) == 0 {
			cidrStrings = "{}"
		}

		for _, cidrStr := range cidrs {
			cidrStrings = cidrStrings + fmt.Sprintf("%s,", cidrStr)
		}
		cidrStrings = cidrStrings[:len(cidrStrings)-1] + "}"

		if negate {
			comment = fmt.Sprintf("If %s in %s, skip to next rule", leg, cidrStrings)
		} else {
			comment = fmt.Sprintf("If %s not in %s, skip to next rule", leg, cidrStrings)
		}

		p.b.AddComment(comment)
	}
	p.b.Load32(R1, R9, leg.offsetToStateIPAddressField())

	var onMatchLabel string
	if negate {
		// Match negated, if we match any CIDR then we jump to the next rule.
		onMatchLabel = p.endOfRuleLabel()
	} else {
		// Match is non-negated, if we match, got to the next match criteria.
		onMatchLabel = p.freshPerRuleLabel()
	}
	for _, cidrStr := range cidrs {
		cidr := ip.MustParseCIDROrIP(cidrStr)
		addrU32 := bits.ReverseBytes32(cidr.Addr().(ip.V4Addr).AsUint32()) // TODO IPv6
		maskU32 := bits.ReverseBytes32(math.MaxUint32 << (32 - cidr.Prefix()) & math.MaxUint32)

		p.b.MovImm32(R2, int32(maskU32))
		p.b.And32(R2, R1)
		p.b.JumpEqImm32(R2, int32(addrU32), onMatchLabel)
	}
	if !negate {
		// If we fall through then none of the CIDRs matched so the rule doesn't match.
		p.b.Jump(p.endOfRuleLabel())
		// Label the next match so we can skip to it on success.
		p.b.LabelNextInsn(onMatchLabel)
	}
}

func (p *Builder) writeIPSetMatch(negate bool, leg matchLeg, ipSets []string) {
	// IP sets are different to CIDRs, if we have multiple IP sets then they all have to match
	// so we treat them as independent match criteria.
	for _, ipSetID := range ipSets {
		id := p.ipSetIDProvider.GetNoAlloc(ipSetID)
		if id == 0 {
			log.WithField("setID", ipSetID).Panic("Failed to look up IP set ID.")
		}
		comment := ""
		if negate {
			comment = fmt.Sprintf("If %s matches ipset %s, skip to next rule", leg, ipSetID)
		} else {
			comment = fmt.Sprintf("If %s doesn't match ipset %s, skip to next rule", leg, ipSetID)
		}
		p.b.AddComment(comment)

		keyOffset := leg.stackOffsetToIPSetKey()
		p.setUpIPSetKey(id, keyOffset, leg.offsetToStateIPAddressField(), leg.offsetToStatePortField())
		p.b.LoadMapFD(R1, uint32(p.ipSetMapFD))
		p.b.Mov64(R2, R10)
		p.b.AddImm64(R2, int32(keyOffset))
		p.b.Call(HelperMapLookupElem)

		if negate {
			// Negated; if we got a hit (non-0) then the rule doesn't match.
			// (Otherwise we fall through to the next match criteria.)
			p.b.JumpNEImm64(R0, 0, p.endOfRuleLabel())
		} else {
			// Non-negated; if we got a miss (0) then the rule can't match.
			// (Otherwise we fall through to the next match criteria.)
			p.b.JumpEqImm64(R0, 0, p.endOfRuleLabel())
		}
	}
}

// Match if packet matches ANY of the given IP sets.
func (p *Builder) writeIPSetOrMatch(leg matchLeg, ipSets []string) {

	onMatchLabel := p.freshPerRuleLabel()

	for _, ipSetID := range ipSets {
		id := p.ipSetIDProvider.GetNoAlloc(ipSetID)
		if id == 0 {
			log.WithField("setID", ipSetID).Panic("Failed to look up IP set ID.")
		}

		comment := ""
		if len(ipSets) == 1 {
			comment = fmt.Sprintf("If %s doesn't match ipset %s, skip to next rule", leg, ipSetID)
		} else {
			comment = fmt.Sprintf("If %s doesn't match ipset %s, jump to next ipset", leg, ipSetID)
		}
		p.b.AddComment(comment)

		keyOffset := leg.stackOffsetToIPSetKey()
		p.setUpIPSetKey(id, keyOffset, leg.offsetToStateIPAddressField(), leg.offsetToStatePortField())
		p.b.LoadMapFD(R1, uint32(p.ipSetMapFD))
		p.b.Mov64(R2, R10)
		p.b.AddImm64(R2, int32(keyOffset))
		p.b.Call(HelperMapLookupElem)

		// If we got a hit (non-0) then packet matches one of the IP sets.
		// (Otherwise we fall through to try the next IP set.)
		p.b.JumpNEImm64(R0, 0, onMatchLabel)
	}

	// If packet reaches here, it hasn't matched any of the IP sets.
	if len(ipSets) > 1 {
		comment := fmt.Sprintf("If %s doesn't match any of the IP sets, skip to next rule", leg)
		p.b.AddComment(comment)
	}
	p.b.Jump(p.endOfRuleLabel())
	// Label the next match so we can skip to it on success.
	p.b.LabelNextInsn(onMatchLabel)
}

func (p *Builder) writePortsMatch(negate bool, leg matchLeg, ports []*proto.PortRange, namedPorts []string) {
	// For a ports match, numeric ports and named ports are ORed together.  Check any
	// numeric ports first and then any named ports.
	var onMatchLabel string
	if negate {
		// Match negated, if we match any port then we jump to the next rule.
		onMatchLabel = p.endOfRuleLabel()
	} else {
		// Match is non-negated, if we match, go to the next match criteria.
		onMatchLabel = p.freshPerRuleLabel()
	}

	comment := ""
	if p.policyDebugEnabled {
		portRangeStr := "{"
		for idx, portRange := range ports {
			portRangeStr = portRangeStr + protoPortRangeToString(portRange)
			if idx != len(ports)-1 {
				portRangeStr = portRangeStr + ","
			}
		}
		portRangeStr = portRangeStr + "}"
		if negate {
			comment = fmt.Sprintf("If %s port is within any of %s, skip to next rule", leg, portRangeStr)
		} else {
			comment = fmt.Sprintf("If %s port is not within any of %s, skip to next rule", leg, portRangeStr)
		}
		p.b.AddComment(comment)
	}
	// R1 = port to test against.
	p.b.Load16(R1, R9, leg.offsetToStatePortField())
	for _, portRange := range ports {
		if portRange.First == portRange.Last {
			// Optimisation, single port, just do a comparison.
			p.b.JumpEqImm64(R1, portRange.First, onMatchLabel)
		} else {
			// Port range,
			var skipToNextPortLabel string
			if portRange.First > 0 {
				// If port is too low, skip to next port.
				skipToNextPortLabel = p.freshPerRuleLabel()
				p.b.JumpLTImm64(R1, portRange.First, skipToNextPortLabel)
			}
			// If port is in range, got a match, otherwise fall through to next port.
			p.b.JumpLEImm64(R1, portRange.Last, onMatchLabel)
			if portRange.First > 0 {
				p.b.LabelNextInsn(skipToNextPortLabel)
			}
		}
	}

	if p.policyDebugEnabled {
		namedPortStr := "{"
		for idx, ipSetID := range namedPorts {
			namedPortStr = namedPortStr + ipSetID
			if idx != len(namedPorts)-1 {
				namedPortStr = namedPortStr + ","
			}
		}
		namedPortStr = namedPortStr + "}"
		if negate {
			comment = fmt.Sprintf("If %s port is within any of the named ports %s, skip to next rule", leg, namedPortStr)
		} else {
			comment = fmt.Sprintf("If %s port is not within any of the named ports %s, skip to next rule", leg, namedPortStr)
		}
		p.b.AddComment(comment)
	}

	for _, ipSetID := range namedPorts {
		id := p.ipSetIDProvider.GetNoAlloc(ipSetID)
		if id == 0 {
			log.WithField("setID", ipSetID).Panic("Failed to look up IP set ID.")
		}
		keyOffset := leg.stackOffsetToIPSetKey()
		p.setUpIPSetKey(id, keyOffset, leg.offsetToStateIPAddressField(), leg.offsetToStatePortField())
		p.b.LoadMapFD(R1, uint32(p.ipSetMapFD))
		p.b.Mov64(R2, R10)
		p.b.AddImm64(R2, int32(keyOffset))
		p.b.Call(HelperMapLookupElem)

		p.b.JumpNEImm64(R0, 0, onMatchLabel)
	}

	if !negate {
		// If we fall through then none of the ports matched so the rule doesn't match.
		p.b.Jump(p.endOfRuleLabel())
		// Label the next match so we can skip to it on success.
		p.b.LabelNextInsn(onMatchLabel)
	}
}

func (p *Builder) freshPerRuleLabel() string {
	part := p.rulePartID
	p.rulePartID++
	return fmt.Sprintf("rule_%d_part_%d", p.ruleID, part)
}

func (p *Builder) endOfRuleLabel() string {
	return fmt.Sprintf("rule_%d_no_match", p.ruleID)
}

func protocolToNumber(protocol *proto.Protocol) uint8 {
	var pcol uint8
	switch p := protocol.NumberOrName.(type) {
	case *proto.Protocol_Name:
		switch strings.ToLower(p.Name) {
		case "tcp":
			pcol = 6
		case "udp":
			pcol = 17
		case "icmp":
			pcol = 1
		case "sctp":
			pcol = 132
		}
	case *proto.Protocol_Number:
		pcol = uint8(p.Number)
	}
	return pcol
}

<<<<<<< HEAD
// WithActionDropOverride sets the default drop action.
func WithActionDropOverride(value string) Option {
	return func(b *Builder) {
		b.actionOnDrop = value
	}
=======
func protocolToName(protocol *proto.Protocol) string {
	var pcol string
	switch p := protocol.NumberOrName.(type) {
	case *proto.Protocol_Name:
		return strings.ToLower(p.Name)
	case *proto.Protocol_Number:
		switch p.Number {
		case 6:
			pcol = "tcp"
		case 11:
			pcol = "udp"
		case 1:
			pcol = "icmp"
		case 132:
			pcol = "sctp"
		}
	}
	return pcol
}

func protoPortRangeToString(portRange *proto.PortRange) string {
	if portRange.First == portRange.Last {
		return fmt.Sprintf("%d", portRange.First)
	}
	return fmt.Sprintf("%d-%d", portRange.First, portRange.Last)
>>>>>>> 82533e63
}<|MERGE_RESOLUTION|>--- conflicted
+++ resolved
@@ -41,27 +41,20 @@
 	rulePartID      int
 	ipSetIDProvider ipSetIDProvider
 
-<<<<<<< HEAD
-	ipSetMapFD bpf.MapFD
-	stateMapFD bpf.MapFD
-	jumpMapFD  bpf.MapFD
-
-	// CaliEnt features below
-
-	actionOnDrop string
-=======
 	ipSetMapFD         bpf.MapFD
 	stateMapFD         bpf.MapFD
 	jumpMapFD          bpf.MapFD
 	policyDebugEnabled bool
->>>>>>> 82533e63
+
+	// CaliEnt features below
+
+	actionOnDrop string
 }
 
 type ipSetIDProvider interface {
 	GetNoAlloc(ipSetID string) uint64
 }
 
-<<<<<<< HEAD
 // Option is an additional option that can change default behaviour
 type Option func(b *Builder)
 
@@ -71,17 +64,7 @@
 		ipSetMapFD:      ipsetMapFD,
 		stateMapFD:      stateMapFD,
 		jumpMapFD:       jumpMapFD,
-
-		actionOnDrop: "deny",
-=======
-func NewBuilder(ipSetIDProvider ipSetIDProvider, ipsetMapFD, stateMapFD, jumpMapFD bpf.MapFD, policyDebugEnabled bool) *Builder {
-	b := &Builder{
-		ipSetIDProvider:    ipSetIDProvider,
-		ipSetMapFD:         ipsetMapFD,
-		stateMapFD:         stateMapFD,
-		jumpMapFD:          jumpMapFD,
-		policyDebugEnabled: policyDebugEnabled,
->>>>>>> 82533e63
+		actionOnDrop:    "deny",
 	}
 
 	for _, option := range opts {
@@ -1015,13 +998,20 @@
 	return pcol
 }
 
-<<<<<<< HEAD
 // WithActionDropOverride sets the default drop action.
 func WithActionDropOverride(value string) Option {
 	return func(b *Builder) {
 		b.actionOnDrop = value
 	}
-=======
+}
+
+// WithPolicyDebug enabled policy debug.
+func WithPolicyDebugEnabled() Option {
+	return func(b *Builder) {
+		b.policyDebugEnabled = true
+	}
+}
+
 func protocolToName(protocol *proto.Protocol) string {
 	var pcol string
 	switch p := protocol.NumberOrName.(type) {
@@ -1047,5 +1037,4 @@
 		return fmt.Sprintf("%d", portRange.First)
 	}
 	return fmt.Sprintf("%d-%d", portRange.First, portRange.Last)
->>>>>>> 82533e63
 }