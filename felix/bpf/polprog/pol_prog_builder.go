// Copyright (c) 2020-2023 Tigera, Inc. All rights reserved.

// Licensed under the Apache License, Version 2.0 (the "License");
// you may not use this file except in compliance with the License.
// You may obtain a copy of the License at
//
//     http://www.apache.org/licenses/LICENSE-2.0
//
// Unless required by applicable law or agreed to in writing, software
// distributed under the License is distributed on an "AS IS" BASIS,
// WITHOUT WARRANTIES OR CONDITIONS OF ANY KIND, either express or implied.
// See the License for the specific language governing permissions and
// limitations under the License.

package polprog

import (
	"fmt"
	"math"
	"math/bits"
	"strings"

	"github.com/projectcalico/calico/felix/bpf/ipsets"
	"github.com/projectcalico/calico/felix/bpf/maps"

	log "github.com/sirupsen/logrus"

	. "github.com/projectcalico/calico/felix/bpf/asm"
	"github.com/projectcalico/calico/felix/bpf/state"
	"github.com/projectcalico/calico/felix/ip"
	"github.com/projectcalico/calico/felix/proto"
	"github.com/projectcalico/calico/felix/rules"
)

// Verifier imposes a limit on how many jumps can be on the same code path.
const (
	verifierMaxJumpsLimit      = 8192
	maxJumpsHeadroom           = 200
	defaultPerProgramJumpLimit = verifierMaxJumpsLimit - maxJumpsHeadroom
)

type Builder struct {
	blocks          []*Block
	b               *Block
	tierID          int
	policyID        int
	ruleID          int
	rulePartID      int
	ipSetIDProvider ipSetIDProvider

	ipSetMapFD         maps.FD
	stateMapFD         maps.FD
	staticJumpMapFD    maps.FD
	policyJumpMapFD    maps.FD
	policyMapIndex     int
	policyMapStride    int
	policyDebugEnabled bool
	forIPv6            bool
	allowJmp           int
	denyJmp            int
	useJmps            bool
	maxJumpsPerProgram int

	// CaliEnt features below

	actionOnDrop      string
	xdp               bool
	numRulesInProgram int
}

type ipSetIDProvider interface {
	GetNoAlloc(ipSetID string) uint64
}

// Option is an additional option that can change default behaviour
type Option func(b *Builder)

func NewBuilder(
	ipSetIDProvider ipSetIDProvider,
	ipsetMapFD, stateMapFD, staticProgsMapFD, policyJumpMapFD maps.FD,
	opts ...Option) *Builder {
	b := &Builder{
		ipSetIDProvider:    ipSetIDProvider,
		ipSetMapFD:         ipsetMapFD,
		stateMapFD:         stateMapFD,
		staticJumpMapFD:    staticProgsMapFD,
		policyJumpMapFD:    policyJumpMapFD,
		actionOnDrop:       "deny",
		maxJumpsPerProgram: defaultPerProgramJumpLimit,
	}

	for _, option := range opts {
		option(b)
	}

	return b
}

var offset int = 0

func nextOffset(size int, align int) int16 {
	offset -= size
	remainder := offset % align
	if remainder != 0 {
		// For negative numbers, the remainder is negative (e.g. -9 % 8 == -1)
		offset = offset - remainder - align
	}
	return int16(offset)
}

const (
	stateEventHdrSize int16 = 8
)

var (
	// Stack offsets.  These are defined locally.
	offStateKey = nextOffset(4, 4)
	// Even for v4 programs, we have the v6 layout
	// N.B. we can use 64bit stack stores in ipv6 because of the 4 byte alignment
	// preceded by the 4 bytes of StateKey. That makes the ip within the src key
	// 8 bytes aligned. And since the ip is followed by 4 bytes of
	// port+proto+pad, the dst key is also aligned in the same way. <sweat :-)>
	offSrcIPSetKey = nextOffset(ipsets.IPSetEntryV6Size, 4)
	offDstIPSetKey = nextOffset(ipsets.IPSetEntryV6Size, 4)

	// Offsets within the cal_tc_state struct.
	// WARNING: must be kept in sync with the definitions in bpf-gpl/types.h.
	stateOffIPSrc          = FieldOffset{Offset: stateEventHdrSize + 0, Field: "state->ip_src"}
	stateOffIPDst          = FieldOffset{Offset: stateEventHdrSize + 16, Field: "state->ip_dst"}
	_                      = stateOffIPDst
	stateOffPreNATIPDst    = FieldOffset{Offset: stateEventHdrSize + 32, Field: "state->pre_nat_ip_dst"}
	_                      = stateOffPreNATIPDst
	stateOffPostNATIPDst   = FieldOffset{Offset: stateEventHdrSize + 48, Field: "state->post_nat_ip_dst"}
	stateOffPolResult      = FieldOffset{Offset: stateEventHdrSize + 84, Field: "state->pol_rc"}
	stateOffSrcPort        = FieldOffset{Offset: stateEventHdrSize + 88, Field: "state->sport"}
	stateOffDstPort        = FieldOffset{Offset: stateEventHdrSize + 90, Field: "state->dport"}
	_                      = stateOffDstPort
	stateOffICMPType       = FieldOffset{Offset: stateEventHdrSize + 90, Field: "state->icmp_type"}
	stateOffPreNATDstPort  = FieldOffset{Offset: stateEventHdrSize + 92, Field: "state->pre_nat_dport"}
	_                      = stateOffPreNATDstPort
	stateOffPostNATDstPort = FieldOffset{Offset: stateEventHdrSize + 94, Field: "state->post_nat_dport"}
	stateOffIPProto        = FieldOffset{Offset: stateEventHdrSize + 96, Field: "state->ip_proto"}
	stateOffIPSize         = FieldOffset{Offset: stateEventHdrSize + 98, Field: "state->ip_size"}
	_                      = stateOffIPSize

	stateOffRulesHit = FieldOffset{Offset: stateEventHdrSize + 100, Field: "state->rules_hit"}
	stateOffRuleIDs  = FieldOffset{Offset: stateEventHdrSize + 104, Field: "state->rule_ids"}

	stateOffFlags = FieldOffset{Offset: stateEventHdrSize + 360, Field: "state->flags"}

	skbCb0 = FieldOffset{Offset: 12*4 + 0*4, Field: "skb->cb[0]"}
	skbCb1 = FieldOffset{Offset: 12*4 + 1*4, Field: "skb->cb[1]"}

	// Compile-time check that IPSetEntryV6Size hasn't changed; if it changes, the code will need to change.
	_ = [1]struct{}{{}}[32-ipsets.IPSetEntryV6Size]

	// Offsets within struct ip4_set_key.
	// WARNING: must be kept in sync with the definitions in bpf/ipsets/map.go.
	// WARNING: must be kept in sync with the definitions in bpf/include/policy.h.
	ipsKeyPrefix int16 = 0
	ipsKeyID     int16 = 4
	ipsKeyAddr   int16 = 12
	ipsKeyPort   int16 = 16
	ipsKeyProto  int16 = 18
	ipsKeyPad    int16 = 19

	// Bits in the state flags field.
	FlagDestIsHost uint64 = 1 << 2
	FlagSrcIsHost  uint64 = 1 << 3
)

type Rule struct {
	*proto.Rule
	MatchID RuleMatchID
}

type Policy struct {
	Name      string
	Rules     []Rule
	NoMatchID RuleMatchID
	Staged    bool
}

type Tier struct {
	Name      string
	EndRuleID RuleMatchID
	EndAction TierEndAction
	Policies  []Policy
}

type Rules struct {
	// Both workload and host interfaces can enforce host endpoint policy (carried here in the
	// Host... fields); in the case of a workload interface, that can only come from the
	// wildcard host endpoint, aka "host-*".
	//
	// However, only a workload interface can have any workload policy (carried here in the
	// Tiers and Profiles fields), and workload interfaces also Deny by default when there is no
	// workload policy at all.  ForHostInterface (with reversed polarity) is the boolean that
	// tells us whether or not to implement workload policy and that default Deny.
	ForHostInterface bool

	// Indicates to suppress normal host policy because it's trumped by the setting of
	// DefaultEndpointToHostAction.
	SuppressNormalHostPolicy bool

	// Workload policy.
	Tiers            []Tier
	Profiles         []Profile
	NoProfileMatchID RuleMatchID

	// Host endpoint policy.
	HostPreDnatTiers []Tier
	HostForwardTiers []Tier
	HostNormalTiers  []Tier
	HostProfiles     []Profile

	// True when building a policy program for XDP, as opposed to for TC.  This also means that
	// we are implementing untracked policy (provided in the HostNormalTiers field) and that
	// traffic is allowed to continue if not explicitly allowed or denied.
	ForXDP bool
}

type RuleMatchID = uint64

type Profile = Policy

type TierEndAction string

const (
	TierEndUndef TierEndAction = ""
	TierEndDeny  TierEndAction = "deny"
	TierEndPass  TierEndAction = "pass"
)

func (p *Builder) Instructions(rules Rules) ([]Insns, error) {
	p.xdp = rules.ForXDP
	p.b = NewBlock(p.policyDebugEnabled)
	p.blocks = append(p.blocks, p.b)
	p.writeProgramHeader()

	if p.xdp {
		// For an XDP program HostNormalTiers continues the untracked policy to enforce;
		// other fields are unused.
		goto normalPolicy
	}

	// Pre-DNAT policy: on a host interface, or host-* policy on a workload interface.  Traffic
	// is allowed to continue if there is no applicable pre-DNAT policy.
	p.writeTiers(rules.HostPreDnatTiers, legDestPreNAT, "allowed_by_host_policy")

	// If traffic is to or from the local host, skip over any apply-on-forward policy.  Note
	// that this case can be:
	// - on a workload interface, workload <--> own host
	// - on a host interface, this host (not a workload) <--> anywhere outside this host
	//
	// When rules.SuppressNormalHostPolicy is true, we also skip normal host policy; this is
	// the case when we're building the policy program for workload -> host and
	// DefaultEndpointToHostAction is ACCEPT or DROP; or for host -> workload.
	if rules.SuppressNormalHostPolicy {
		p.writeJumpIfToOrFromHost("allowed_by_host_policy")
	} else {
		p.writeJumpIfToOrFromHost("to_or_from_host")
	}

	// At this point we know we have traffic that is being forwarded through the host's root
	// network namespace.  Note that this case can be:
	// - workload interface, workload <--> another local workload
	// - workload interface, workload <--> anywhere outside this host
	// - host interface, workload <--> anywhere outside this host
	// - host interface, anywhere outside this host <--> anywhere outside this host

	// Apply-On-Forward policy: on a host interface, or host-* policy on a workload interface.
	// Traffic is allowed to continue if there is no applicable AoF policy.
	p.writeTiers(rules.HostForwardTiers, legDest, "allowed_by_host_policy")

	// Now skip over normal host policy and jump to where we apply possible workload policy.
	p.b.Jump("allowed_by_host_policy")

normalPolicy:
	if !rules.SuppressNormalHostPolicy {
		// "Normal" host policy, i.e. for non-forwarded traffic.
		p.b.LabelNextInsn("to_or_from_host")
		if rules.ForXDP {
			p.writeTiers(rules.HostNormalTiers, legDestPreNAT, "allowed_by_host_policy")
			p.b.Jump("xdp_pass")
		} else {
			p.writeTiers(rules.HostNormalTiers, legDest, "allowed_by_host_policy")
			p.writeProfiles(rules.HostProfiles, rules.NoProfileMatchID, "allowed_by_host_policy")
		}
	}

	// End of host policy.
	p.b.LabelNextInsn("allowed_by_host_policy")

	if rules.ForHostInterface {
		// On a host interface there is no workload policy, so we are now done.
		p.b.Jump("allow")
	} else {
		// Workload policy.
		p.writeTiers(rules.Tiers, legDest, "allow")
		p.writeProfiles(rules.Profiles, rules.NoProfileMatchID, "allow")
	}

	p.writeProgramFooter()

	var progs []Insns
	for i, b := range p.blocks {
		insns, err := b.Assemble()
		if err != nil {
			return nil, fmt.Errorf("failed to assemble policy program %d: %w", i, err)
		}
		progs = append(progs, insns)
	}
	return progs, nil
}

// writeProgramHeader emits instructions to load the state from the state map, leaving
// R6 = program context
// R9 = pointer to state map
func (p *Builder) writeProgramHeader() {
	// Preamble to the policy program.
	p.b.LabelNextInsn("start")
	p.b.Mov64(R6, R1) // Save R1 (context) in R6.
	// Zero-out the map key
	p.b.MovImm64(R1, 0) // R1 = 0
	p.b.StoreStack32(R1, offStateKey)
	// Get pointer to map key in R2.
	p.b.Mov64(R2, R10) // R2 = R10
	p.b.AddImm64(R2, int32(offStateKey))
	// Load map file descriptor into R1.
	// clang uses a 64-bit load so copy that for now.
	p.b.AddComment("Load packet metadata saved by previous program")
	p.b.LoadMapFD(R1, uint32(p.stateMapFD)) // R1 = 0 (64-bit immediate)
	p.b.Call(HelperMapLookupElem)           // Call helper
	// Check return value for NULL.
	p.b.JumpEqImm64(R0, 0, "exit")
	// Save state pointer in R9.
	p.b.AddComment("Save state pointer in register R9")
	p.b.Mov64(R9, R0)
	p.b.LabelNextInsn("policy")
}

func (p *Builder) writeJumpIfToOrFromHost(label string) {
	// Load state flags.
	p.b.Load64(R1, R9, stateOffFlags)

	// Mask against host bits.
	p.b.AndImm64(R1, int32(FlagDestIsHost|FlagSrcIsHost))

	// If non-zero, jump to specified label.
	p.b.JumpNEImm64(R1, 0, label)
}

// writeProgramFooter emits the program exit jump targets.
func (p *Builder) writeProgramFooter() {
	// Fall through here if there's no match.  Also used when we hit an error or if policy rejects packet.
	p.b.LabelNextInsn("deny")

	// Store the policy result in the state for the next program to see.
	p.b.MovImm32(R1, int32(state.PolicyDeny))
	p.b.Store32(R9, R1, stateOffPolResult)

	// Execute the tail call to drop program
	p.b.Mov64(R1, R6)                            // First arg is the context.
	p.b.LoadMapFD(R2, uint32(p.staticJumpMapFD)) // Second arg is the map.
	if p.useJmps {
		p.b.AddCommentF("Deny jump to %d", p.denyJmp)
		p.b.MovImm32(R3, int32(p.denyJmp)) // Third arg is the index (rather than a pointer to the index).
	} else {
		p.b.Load32(R3, R6, skbCb1) // Third arg is the index from skb->cb[1]).
	}
	p.b.Call(HelperTailCall)

	// Fall through if tail call fails.
	p.writeExitTarget()

	if p.xdp {
		p.b.LabelNextInsn("xdp_pass")
		p.b.MovImm64(R0, 2 /* XDP_PASS */)
		p.b.Exit()
	}

	if p.b.TargetIsUsed("allow") {
		p.b.LabelNextInsn("allow")
		// Store the policy result in the state for the next program to see.
		p.b.MovImm32(R1, int32(state.PolicyAllow))
		p.b.Store32(R9, R1, stateOffPolResult)
		// Execute the tail call.
		p.b.Mov64(R1, R6)                            // First arg is the context.
		p.b.LoadMapFD(R2, uint32(p.staticJumpMapFD)) // Second arg is the map.
		if p.useJmps {
			p.b.AddCommentF("Allow jump to %d", p.allowJmp)
			p.b.MovImm32(R3, int32(p.allowJmp)) // Third arg is the index (rather than a pointer to the index).
		} else {
			p.b.Load32(R3, R6, skbCb0) // Third arg is the index from skb->cb[0]).
		}
		p.b.Call(HelperTailCall)

		// Fall through if tail call fails.
		p.b.MovImm32(R1, state.PolicyTailCallFailed)
		p.b.Store32(R9, R1, stateOffPolResult)
		if p.xdp {
			p.b.MovImm64(R0, 1 /* XDP_DROP */)
		} else {
			p.b.MovImm64(R0, 2 /* TC_ACT_SHOT */)
		}
		p.b.Exit()
	}
}

func (p *Builder) writeExitTarget() {
	p.b.LabelNextInsn("exit")
	if p.xdp {
		p.b.MovImm64(R0, 1 /* XDP_DROP */)
	} else {
		p.b.MovImm64(R0, 2 /* TC_ACT_SHOT */)
	}
	p.b.Exit()
}

func (p *Builder) writeRecordRuleID(id RuleMatchID, skipLabel string) {
	// Load the hit count
	p.b.Load8(R1, R9, stateOffRulesHit)

	// Make sure we do not hit too many rules, if so skip to action without
	// recording the rule ID
	p.b.JumpGEImm64(R1, state.MaxRuleIDs, skipLabel)

	// Increment the hit count
	p.b.Mov64(R2, R1)
	p.b.AddImm64(R2, 1)
	// Store the new count
	p.b.Store8(R9, R2, stateOffRulesHit)

	// Store the rule ID in the rule ids array
	p.b.ShiftLImm64(R1, 3) // x8
	p.b.AddImm64(R1, int32(stateOffRuleIDs.Offset))
	p.b.LoadImm64(R2, int64(id))
	p.b.Add64(R1, R9)
	p.b.Store64(R1, R2, FieldOffset{Offset: 0, Field: ""})
}

func (p *Builder) writeRecordRuleHit(r Rule, skipLabel string) {
	log.Debugf("Hit rule ID 0x%x", r.MatchID)
	p.writeRecordRuleID(r.MatchID, skipLabel)
}

func (p *Builder) setUpIPSetKey(ipsetID uint64, keyOffset int16, ipOffset, portOffset FieldOffset) {
	v6Adjust := int16(0)
	prefixLen := int32(128)

	if p.forIPv6 {
		// IPv6 addresses are 12 bytes longer and so everything beyond the
		// address is shifted by 12 bytes.
		v6Adjust = 12
		prefixLen += 96
	}

	// TODO track whether we've already done an initialisation and skip the parts that don't change.
	// Zero the padding.
	p.b.MovImm64(R1, 0) // R1 = 0
	p.b.StoreStack8(R1, keyOffset+ipsKeyPad+v6Adjust)
	p.b.MovImm64(R1, prefixLen) // R1 = 128
	p.b.StoreStack32(R1, keyOffset+ipsKeyPrefix)

	// Store the IP address, port and protocol.
	if !p.forIPv6 {
		p.b.Load32(R1, R9, ipOffset)
		p.b.StoreStack32(R1, keyOffset+ipsKeyAddr)
	} else {
		p.b.Load64(R1, R9, ipOffset)
		p.b.StoreStack64(R1, keyOffset+ipsKeyAddr)
		ipOffset.Offset += 8
		p.b.Load64(R1, R9, ipOffset)
		p.b.StoreStack64(R1, keyOffset+ipsKeyAddr+8)
	}
	p.b.Load16(R1, R9, portOffset)
	p.b.StoreStack16(R1, keyOffset+ipsKeyPort+v6Adjust)
	p.b.Load8(R1, R9, stateOffIPProto)
	p.b.StoreStack8(R1, keyOffset+ipsKeyProto+v6Adjust)

	// Store the IP set ID.  It is 64-bit but, since it's a packed struct, we have to write it in two
	// 32-bit chunks.
	beIPSetID := bits.ReverseBytes64(ipsetID)
	p.b.MovImm32(R1, int32(beIPSetID))
	p.b.StoreStack32(R1, keyOffset+ipsKeyID)
	p.b.MovImm32(R1, int32(beIPSetID>>32))
	p.b.StoreStack32(R1, keyOffset+ipsKeyID+4)
}

func (p *Builder) writeTiers(tiers []Tier, destLeg matchLeg, allowLabel string) {
	actionLabels := map[string]string{
		"allow": allowLabel,
		"deny":  "deny",
	}
	for _, tier := range tiers {
		endOfTierLabel := fmt.Sprint("end_of_tier_", p.tierID)
		actionLabels["pass"] = endOfTierLabel
		actionLabels["next-tier"] = endOfTierLabel

		log.Debugf("Start of tier %d %q", p.tierID, tier.Name)
		p.b.AddCommentF("Start of tier %s", tier.Name)
		for _, pol := range tier.Policies {
			p.writePolicy(pol, actionLabels, destLeg)
		}

		// End of tier rule.
		action := tier.EndAction
		if action == TierEndUndef {
			action = TierEndDeny
		}
		p.b.AddCommentF("End of tier %s", tier.Name)
		log.Debugf("End of tier %d %q: %s", p.tierID, tier.Name, action)
		p.writeRule(Rule{
			Rule:    &proto.Rule{},
			MatchID: tier.EndRuleID,
		}, actionLabels[string(action)], destLeg)
		p.b.LabelNextInsn(endOfTierLabel)
		p.tierID++
	}
}

func (p *Builder) writeProfiles(profiles []Policy, noProfileMatchID uint64, allowLabel string) {
	log.Debugf("Start of profiles")
	for idx, prof := range profiles {
		p.writeProfile(prof, idx, allowLabel)
	}

	log.Debugf("End of profiles drop")
	p.writeRule(Rule{
		Rule:    &proto.Rule{},
		MatchID: noProfileMatchID,
	}, "deny", legDest)
}

func (p *Builder) writePolicyRules(policy Policy, actionLabels map[string]string, destLeg matchLeg) {
	endOfPolicyLabel := fmt.Sprintf("end_of_policy_%d", p.policyID)

	if policy.Staged {
		// When a pass or allow rule matches in a staged policy then we want to skip
		// the rest of the rules in the staged policy and continue processing the next
		// policy in the same tier.  Note: don't modify the caller's map here!
		actionLabels = map[string]string{
			"pass":      endOfPolicyLabel,
			"next-tier": endOfPolicyLabel,
			"allow":     endOfPolicyLabel,
			"deny":      endOfPolicyLabel,
		}
	}

	for ruleIdx, rule := range policy.Rules {
		log.Debugf("Start of rule %d", ruleIdx)
<<<<<<< HEAD
		p.b.AddCommentF("Start of rule %s %s", policy.Name, rule)
=======
		p.b.AddCommentF("Start of rule %s", rule)
		ipsets := p.printIPSetIDs(rule)
		if ipsets != "" {
			p.b.AddCommentF("IPSets %s", p.printIPSetIDs(rule))
		}
>>>>>>> d377c715
		p.b.AddCommentF("Rule MatchID: %d", rule.MatchID)
		action := strings.ToLower(rule.Action)
		if action == "log" {
			log.Debug("Skipping log rule.  Not supported in BPF mode.")
			continue
		}
		p.writeRule(rule, actionLabels[action], destLeg)
		log.Debugf("End of rule %d", ruleIdx)
		p.b.AddCommentF("End of rule %s", rule.RuleId)
	}

	if policy.Staged {
		log.Debugf("NoMatch policy ID 0x%x", policy.NoMatchID)
		p.writeRecordRuleID(policy.NoMatchID, endOfPolicyLabel)
		p.b.LabelNextInsn(endOfPolicyLabel)
	}
}

func (p *Builder) writePolicy(policy Policy, actionLabels map[string]string, destLeg matchLeg) {
	p.b.AddCommentF("Start of policy %s", policy.Name)
	log.Debugf("Start of policy %q %d", policy.Name, p.policyID)
	p.writePolicyRules(policy, actionLabels, destLeg)
	log.Debugf("End of policy %q %d", policy.Name, p.policyID)
	p.b.AddCommentF("End of policy %s", policy.Name)
	p.policyID++
}

func (p *Builder) writeProfile(profile Profile, idx int, allowLabel string) {
	actionLabels := map[string]string{
		"allow":     allowLabel,
		"deny":      "deny",
		"pass":      "deny",
		"next-tier": "deny",
	}
	log.Debugf("Start of profile %q %d", profile.Name, idx)
	p.writePolicyRules(profile, actionLabels, legDest)
	log.Debugf("End of profile %q %d", profile.Name, idx)
	p.policyID++
}

type matchLeg string

const (
	legSource     matchLeg = "source"
	legDest       matchLeg = "dest"
	legDestPreNAT matchLeg = "destPreNAT"
)

func (leg matchLeg) offsetToStateIPAddressField() (offset FieldOffset) {
	if leg == legSource {
		offset = stateOffIPSrc
	} else if leg == legDestPreNAT {
		offset = stateOffPreNATIPDst
	} else {
		offset = stateOffPostNATIPDst
	}
	return
}

func (leg matchLeg) offsetToStatePortField() (portOffset FieldOffset) {
	if leg == legSource {
		portOffset = stateOffSrcPort
	} else if leg == legDestPreNAT {
		portOffset = stateOffPreNATDstPort
	} else {
		portOffset = stateOffPostNATDstPort
	}
	return
}

func (leg matchLeg) stackOffsetToIPSetKey() (keyOffset int16) {
	if leg == legSource {
		keyOffset = offSrcIPSetKey
	} else {
		keyOffset = offDstIPSetKey
	}
	return
}

func (p *Builder) ipVersion() uint8 {
	if p.forIPv6 {
		return uint8(proto.IPVersion_IPV6)
	} else {
		return uint8(proto.IPVersion_IPV4)
	}
}

func (p *Builder) writeRule(r Rule, actionLabel string, destLeg matchLeg) {
	p.maybeSplitProgram()

	if actionLabel == "" {
		log.Panic("empty action label")
	}

	if actionLabel == "deny" {
		actionLabel = p.actionOnDrop
	}

	rule := rules.FilterRuleToIPVersion(p.ipVersion(), r.Rule)
	if rule == nil {
		log.Debugf("Version mismatch, skipping rule")
		return
	}
	p.writeStartOfRule()

	if rule.Protocol != nil {
		log.WithField("proto", rule.Protocol).Debugf("Protocol match")
		p.writeProtoMatch(false, rule.Protocol)
	}
	if rule.NotProtocol != nil {
		log.WithField("proto", rule.NotProtocol).Debugf("NotProtocol match")
		p.writeProtoMatch(true, rule.NotProtocol)
	}

	if len(rule.SrcNet) != 0 {
		log.WithField("cidrs", rule.SrcNet).Debugf("SrcNet match")
		p.writeCIDRSMatch(false, legSource, rule.SrcNet)
	}
	if len(rule.NotSrcNet) != 0 {
		log.WithField("cidrs", rule.NotSrcNet).Debugf("NotSrcNet match")
		p.writeCIDRSMatch(true, legSource, rule.NotSrcNet)
	}

	if len(rule.DstNet) != 0 {
		log.WithField("cidrs", rule.DstNet).Debugf("DstNet match")
		p.writeCIDRSMatch(false, destLeg, rule.DstNet)
	}
	if len(rule.NotDstNet) != 0 {
		log.WithField("cidrs", rule.NotDstNet).Debugf("NotDstNet match")
		p.writeCIDRSMatch(true, destLeg, rule.NotDstNet)
	}

	if len(rule.SrcIpSetIds) > 0 {
		log.WithField("ipSetIDs", rule.SrcIpSetIds).Debugf("SrcIpSetIds match")
		p.writeIPSetMatch(false, legSource, rule.SrcIpSetIds)
	}
	if len(rule.NotSrcIpSetIds) > 0 {
		log.WithField("ipSetIDs", rule.NotSrcIpSetIds).Debugf("NotSrcIpSetIds match")
		p.writeIPSetMatch(true, legSource, rule.NotSrcIpSetIds)
	}

	if len(rule.DstIpSetIds) > 1 {
		log.WithField("rule", rule).Panic("proto.Rule has more than one DstIpSetIds")
	}
	if len(rule.DstDomainIpSetIds) > 1 {
		log.WithField("rule", rule).Panic("proto.Rule has more than one DstDomainIpSetIds")
	}
	dstIPSetIDs := append(rule.DstDomainIpSetIds, rule.DstIpSetIds...)
	if len(dstIPSetIDs) > 0 {
		log.WithField("ipSetIDs", rule.DstDomainIpSetIds).Debugf("DstDomainIpSetIds match")
		log.WithField("ipSetIDs", rule.DstIpSetIds).Debugf("DstIpSetIds match")
		p.writeIPSetOrMatch(destLeg, dstIPSetIDs)
	}
	if len(rule.NotDstIpSetIds) > 0 {
		log.WithField("ipSetIDs", rule.NotDstIpSetIds).Debugf("NotDstIpSetIds match")
		p.writeIPSetMatch(true, destLeg, rule.NotDstIpSetIds)
	}

	if len(rule.DstIpPortSetIds) > 0 {
		log.WithField("ipPortSetIDs", rule.DstIpPortSetIds).Debugf("DstIpPortSetIds match")
		p.writeIPSetMatch(false, destLeg, rule.DstIpPortSetIds)
	}

	if len(rule.SrcPorts) > 0 || len(rule.SrcNamedPortIpSetIds) > 0 {
		log.WithFields(log.Fields{
			"ports":   rule.SrcPorts,
			"set ids": rule.SrcNamedPortIpSetIds,
		}).Debugf("SrcPorts match")
		p.writePortsMatch(false, legSource, rule.SrcPorts, rule.SrcNamedPortIpSetIds)
	}
	if len(rule.NotSrcPorts) > 0 || len(rule.NotSrcNamedPortIpSetIds) > 0 {
		log.WithFields(log.Fields{
			"ports":   rule.NotSrcPorts,
			"set ids": rule.NotSrcNamedPortIpSetIds,
		}).Debugf("NotSrcPorts match")
		p.writePortsMatch(true, legSource, rule.NotSrcPorts, rule.NotSrcNamedPortIpSetIds)
	}

	if len(rule.DstPorts) > 0 || len(rule.DstNamedPortIpSetIds) > 0 {
		log.WithFields(log.Fields{
			"ports":   rule.DstPorts,
			"set ids": rule.DstNamedPortIpSetIds,
		}).Debugf("DstPorts match")
		p.writePortsMatch(false, destLeg, rule.DstPorts, rule.DstNamedPortIpSetIds)
	}
	if len(rule.NotDstPorts) > 0 || len(rule.NotDstNamedPortIpSetIds) > 0 {
		log.WithFields(log.Fields{
			"ports":   rule.NotDstPorts,
			"set ids": rule.NotDstNamedPortIpSetIds,
		}).Debugf("NotDstPorts match")
		p.writePortsMatch(true, destLeg, rule.NotDstPorts, rule.NotDstNamedPortIpSetIds)
	}

	if rule.Icmp != nil {
		log.WithField("icmpv4", rule.Icmp).Debugf("ICMP type/code match")
		switch icmp := rule.Icmp.(type) {
		case *proto.Rule_IcmpTypeCode:
			p.writeICMPTypeCodeMatch(false, uint8(icmp.IcmpTypeCode.Type), uint8(icmp.IcmpTypeCode.Code))
		case *proto.Rule_IcmpType:
			p.writeICMPTypeMatch(false, uint8(icmp.IcmpType))
		}
	}
	if rule.NotIcmp != nil {
		log.WithField("icmpv4", rule.Icmp).Debugf("Not ICMP type/code match")
		switch icmp := rule.NotIcmp.(type) {
		case *proto.Rule_NotIcmpTypeCode:
			p.writeICMPTypeCodeMatch(true, uint8(icmp.NotIcmpTypeCode.Type), uint8(icmp.NotIcmpTypeCode.Code))
		case *proto.Rule_NotIcmpType:
			p.writeICMPTypeMatch(true, uint8(icmp.NotIcmpType))
		}
	}

	p.writeEndOfRule(r, actionLabel)
	p.ruleID++
	p.rulePartID = 0
	p.numRulesInProgram++
}

func (p *Builder) writeStartOfRule() {
}

func (p *Builder) writeEndOfRule(rule Rule, actionLabel string) {
	// If all the match criteria are met, we fall through to the end of the rule
	// so all that's left to do is to jump to the relevant action.
	// TODO log and log-and-xxx actions

	p.writeRecordRuleHit(rule, actionLabel)

	p.b.Jump(actionLabel)

	p.b.LabelNextInsn(p.endOfRuleLabel())
}

func (p *Builder) writeProtoMatch(negate bool, protocol *proto.Protocol) {
	if negate {
		p.b.AddCommentF("If protocol == %s, skip to next rule", protocolToName(protocol))
	} else {
		p.b.AddCommentF("If protocol != %s, skip to next rule", protocolToName(protocol))
	}

	p.b.Load8(R1, R9, stateOffIPProto)
	protoNum := protocolToNumber(protocol)
	if negate {
		p.b.JumpEqImm64(R1, int32(protoNum), p.endOfRuleLabel())
	} else {
		p.b.JumpNEImm64(R1, int32(protoNum), p.endOfRuleLabel())
	}
}

func (p *Builder) writeICMPTypeMatch(negate bool, icmpType uint8) {
	if negate {
		p.b.AddCommentF("If ICMP type == %d, skip to next rule", icmpType)
	} else {
		p.b.AddCommentF("If ICMP type != %d, skip to next rule", icmpType)
	}
	p.b.Load8(R1, R9, stateOffICMPType)
	if negate {
		p.b.JumpEqImm64(R1, int32(icmpType), p.endOfRuleLabel())
	} else {
		p.b.JumpNEImm64(R1, int32(icmpType), p.endOfRuleLabel())
	}
}

func (p *Builder) writeICMPTypeCodeMatch(negate bool, icmpType, icmpCode uint8) {
	if negate {
		p.b.AddCommentF("If ICMP type == %d and code == %d, skip to next rule", icmpType, icmpCode)
	} else {
		p.b.AddCommentF("If ICMP type != %d or code != %d, skip to next rule", icmpType, icmpCode)
	}
	p.b.Load16(R1, R9, stateOffICMPType)
	if negate {
		p.b.JumpEqImm64(R1, (int32(icmpCode)<<8)|int32(icmpType), p.endOfRuleLabel())
	} else {
		p.b.JumpNEImm64(R1, (int32(icmpCode)<<8)|int32(icmpType), p.endOfRuleLabel())
	}
}
func (p *Builder) writeCIDRSMatch(negate bool, leg matchLeg, cidrs []string) {
	if p.policyDebugEnabled {
		cidrStrings := "{"
		if len(cidrs) == 0 {
			cidrStrings = "{}"
		}

		for _, cidrStr := range cidrs {
			cidrStrings = cidrStrings + fmt.Sprintf("%s,", cidrStr)
		}
		cidrStrings = cidrStrings[:len(cidrStrings)-1] + "}"

		if negate {
			p.b.AddCommentF("If %s in %s, skip to next rule", leg, cidrStrings)
		} else {
			p.b.AddCommentF("If %s not in %s, skip to next rule", leg, cidrStrings)
		}
	}

	var onMatchLabel string
	if negate {
		// Match negated, if we match any CIDR then we jump to the next rule.
		onMatchLabel = p.endOfRuleLabel()
	} else {
		// Match is non-negated, if we match, go to the next match criteria.
		onMatchLabel = p.freshPerRuleLabel()
	}

	size := ip.IPv4SizeDword
	if p.forIPv6 {
		size = ip.IPv6SizeDword
	}

	addrU32 := make([]uint32, size)
	maskU32 := make([]uint32, size)
	for cidrIndex, cidrStr := range cidrs {
		// Number of CIDRs isn't bounded so may need to split mid-rule.
		p.maybeSplitProgram()

		cidr := ip.MustParseCIDROrIP(cidrStr)
		if p.forIPv6 {
			addrU64P1, addrU64P2 := cidr.Addr().(ip.V6Addr).AsUint64Pair()
			addrU32[0] = bits.ReverseBytes32(uint32(addrU64P1 >> 32))
			addrU32[1] = bits.ReverseBytes32(uint32(addrU64P1))
			addrU32[2] = bits.ReverseBytes32(uint32(addrU64P2 >> 32))
			addrU32[3] = bits.ReverseBytes32(uint32(addrU64P2))

			var maskU64P1, maskU64P2 uint64
			if cidr.Prefix() > 64 {
				maskU64P1 = math.MaxUint64
				maskU64P2 = uint64(math.MaxUint64 << (128 - cidr.Prefix()) & math.MaxUint64)
			} else {
				maskU64P1 = uint64(math.MaxUint64 << (64 - cidr.Prefix()) & math.MaxUint64)
				maskU64P2 = 0
			}
			maskU32[0] = bits.ReverseBytes32(uint32(maskU64P1 >> 32))
			maskU32[1] = bits.ReverseBytes32(uint32(maskU64P1))
			maskU32[2] = bits.ReverseBytes32(uint32(maskU64P2 >> 32))
			maskU32[3] = bits.ReverseBytes32(uint32(maskU64P2))
		} else { // IPv4
			addrU32[0] = bits.ReverseBytes32(cidr.Addr().(ip.V4Addr).AsUint32())
			maskU32[0] = bits.ReverseBytes32(math.MaxUint32 << (32 - cidr.Prefix()) & math.MaxUint32)
		}

		lastAddr := addrU32[0]
		for section, addr := range addrU32 {
			// Optimisation: If mask for this section, i.e. this match, is 0,
			// then we can skip the match since the result of AND operation is
			// irrelevant of packet address. However, we need to check at least one 32bit section.
			if section > 0 && maskU32[section] == 0 {
				break
			}

			offset := leg.offsetToStateIPAddressField()
			offset.Offset += int16(section * 4)
			p.b.Load32(R1, R9, offset)
			p.b.MovImm32(R2, int32(maskU32[section]))
			p.b.And32(R2, R1)

			lastAddr = addr
			// If a 32bits section of an IPv6 does not match, we can skip the rest and jump to the
			// next CIDR, rather than checking all 4 32bits sections.
			if section != len(addrU32)-1 {
				p.b.JumpNEImm32(R2, int32(addr), p.endOfcidrV6Match(cidrIndex))
			}
		}

		p.b.JumpEqImm32(R2, int32(lastAddr), onMatchLabel)
		if p.forIPv6 {
			p.b.LabelNextInsn(p.endOfcidrV6Match(cidrIndex))
		}
	}

	if !negate {
		// If we fall through then none of the CIDRs matched so the rule doesn't match.
		p.b.Jump(p.endOfRuleLabel())
		// Label the next match so we can skip to it on success.
		p.b.LabelNextInsn(onMatchLabel)
	}
}

func (p *Builder) printIPSetIDs(r Rule) string {
	str := ""
	joinIDs := func(ipSets []string) string {
		idString := []string{}
		for _, ipSetID := range ipSets {
			id := p.ipSetIDProvider.GetNoAlloc(ipSetID)
			if id != 0 {
				idString = append(idString, fmt.Sprintf("0x%x", id))
			}
		}
		return strings.Join(idString[:], ",")
	}
	srcIDString := joinIDs(r.SrcIpSetIds)
	if srcIDString != "" {
		str = str + fmt.Sprintf("src_ip_set_ids:<%s> ", srcIDString)
	}
	notSrcIDString := joinIDs(r.NotSrcIpSetIds)
	if notSrcIDString != "" {
		str = str + fmt.Sprintf("not_src_ip_set_ids:<%s> ", notSrcIDString)
	}
	dstIDString := joinIDs(r.DstIpSetIds)
	if dstIDString != "" {
		str = str + fmt.Sprintf("dst_ip_set_ids:<%s> ", dstIDString)
	}
	notDstIDString := joinIDs(r.NotDstIpSetIds)
	if notDstIDString != "" {
		str = str + fmt.Sprintf("not_dst_ip_set_ids:<%s> ", notDstIDString)
	}
	return str
}

func (p *Builder) writeIPSetMatch(negate bool, leg matchLeg, ipSets []string) {
	// IP sets are different to CIDRs, if we have multiple IP sets then they all have to match
	// so we treat them as independent match criteria.
	for _, ipSetID := range ipSets {
		id := p.ipSetIDProvider.GetNoAlloc(ipSetID)
		if id == 0 {
			log.WithField("setID", ipSetID).Panic("Failed to look up IP set ID.")
		}

		if negate {
			p.b.AddCommentF("If %s matches ipset %s (0x%x), skip to next rule", leg, ipSetID, id)
		} else {
			p.b.AddCommentF("If %s doesn't match ipset %s (0x%x), skip to next rule", leg, ipSetID, id)
		}

		keyOffset := leg.stackOffsetToIPSetKey()
		p.setUpIPSetKey(id, keyOffset, leg.offsetToStateIPAddressField(), leg.offsetToStatePortField())
		p.b.LoadMapFD(R1, uint32(p.ipSetMapFD))
		p.b.Mov64(R2, R10)
		p.b.AddImm64(R2, int32(keyOffset))
		p.b.Call(HelperMapLookupElem)

		if negate {
			// Negated; if we got a hit (non-0) then the rule doesn't match.
			// (Otherwise we fall through to the next match criteria.)
			p.b.JumpNEImm64(R0, 0, p.endOfRuleLabel())
		} else {
			// Non-negated; if we got a miss (0) then the rule can't match.
			// (Otherwise we fall through to the next match criteria.)
			p.b.JumpEqImm64(R0, 0, p.endOfRuleLabel())
		}
	}
}

// Match if packet matches ANY of the given IP sets.
func (p *Builder) writeIPSetOrMatch(leg matchLeg, ipSets []string) {

	onMatchLabel := p.freshPerRuleLabel()

	for _, ipSetID := range ipSets {
		id := p.ipSetIDProvider.GetNoAlloc(ipSetID)
		if id == 0 {
			log.WithField("setID", ipSetID).Panic("Failed to look up IP set ID.")
		}

		if len(ipSets) == 1 {
			p.b.AddCommentF("If %s doesn't match ipset %s (0x%x), skip to next rule", leg, ipSetID, id)
		} else {
			p.b.AddCommentF("If %s doesn't match ipset %s (0x%x), jump to next ipset", leg, ipSetID, id)
		}

		keyOffset := leg.stackOffsetToIPSetKey()
		p.setUpIPSetKey(id, keyOffset, leg.offsetToStateIPAddressField(), leg.offsetToStatePortField())
		p.b.LoadMapFD(R1, uint32(p.ipSetMapFD))
		p.b.Mov64(R2, R10)
		p.b.AddImm64(R2, int32(keyOffset))
		p.b.Call(HelperMapLookupElem)

		// If we got a hit (non-0) then packet matches one of the IP sets.
		// (Otherwise we fall through to try the next IP set.)
		p.b.JumpNEImm64(R0, 0, onMatchLabel)
	}

	// If packet reaches here, it hasn't matched any of the IP sets.
	if len(ipSets) > 1 {
		p.b.AddCommentF("If %s doesn't match any of the IP sets, skip to next rule", leg)
	}
	p.b.Jump(p.endOfRuleLabel())
	// Label the next match so we can skip to it on success.
	p.b.LabelNextInsn(onMatchLabel)
}

func (p *Builder) writePortsMatch(negate bool, leg matchLeg, ports []*proto.PortRange, namedPorts []string) {
	// For a ports match, numeric ports and named ports are ORed together.  Check any
	// numeric ports first and then any named ports.
	var onMatchLabel string
	if negate {
		// Match negated, if we match any port then we jump to the next rule.
		onMatchLabel = p.endOfRuleLabel()
	} else {
		// Match is non-negated, if we match, go to the next match criteria.
		onMatchLabel = p.freshPerRuleLabel()
	}

	if p.policyDebugEnabled {
		portRangeStr := "{"
		for idx, portRange := range ports {
			portRangeStr = portRangeStr + protoPortRangeToString(portRange)
			if idx != len(ports)-1 {
				portRangeStr = portRangeStr + ","
			}
		}
		portRangeStr = portRangeStr + "}"
		if negate {
			p.b.AddCommentF("If %s port is within any of %s, skip to next rule", leg, portRangeStr)
		} else {
			p.b.AddCommentF("If %s port is not within any of %s, skip to next rule", leg, portRangeStr)
		}
	}
	// R1 = port to test against.
	p.b.Load16(R1, R9, leg.offsetToStatePortField())
	for _, portRange := range ports {
		if portRange.First == portRange.Last {
			// Optimisation, single port, just do a comparison.
			p.b.JumpEqImm64(R1, portRange.First, onMatchLabel)
		} else {
			// Port range,
			var skipToNextPortLabel string
			if portRange.First > 0 {
				// If port is too low, skip to next port.
				skipToNextPortLabel = p.freshPerRuleLabel()
				p.b.JumpLTImm64(R1, portRange.First, skipToNextPortLabel)
			}
			// If port is in range, got a match, otherwise fall through to next port.
			p.b.JumpLEImm64(R1, portRange.Last, onMatchLabel)
			if portRange.First > 0 {
				p.b.LabelNextInsn(skipToNextPortLabel)
			}
		}

		// Number of ports not bounded so may need to split mid-rule.
		if p.maybeSplitProgram() {
			// Program was split so the next instruction goes in the new program.
			// Need to reload our register(s).
			p.b.Load16(R1, R9, leg.offsetToStatePortField())
		}
	}

	if p.policyDebugEnabled {
		namedPortStr := "{"
		for idx, ipSetID := range namedPorts {
			namedPortStr = namedPortStr + ipSetID
			if idx != len(namedPorts)-1 {
				namedPortStr = namedPortStr + ","
			}
		}
		namedPortStr = namedPortStr + "}"
		if negate {
			p.b.AddCommentF("If %s port is within any of the named ports %s, skip to next rule", leg, namedPortStr)
		} else {
			p.b.AddCommentF("If %s port is not within any of the named ports %s, skip to next rule", leg, namedPortStr)
		}
	}

	for _, ipSetID := range namedPorts {
		p.maybeSplitProgram()

		id := p.ipSetIDProvider.GetNoAlloc(ipSetID)
		if id == 0 {
			log.WithField("setID", ipSetID).Panic("Failed to look up IP set ID.")
		}
		keyOffset := leg.stackOffsetToIPSetKey()
		p.setUpIPSetKey(id, keyOffset, leg.offsetToStateIPAddressField(), leg.offsetToStatePortField())
		p.b.LoadMapFD(R1, uint32(p.ipSetMapFD))
		p.b.Mov64(R2, R10)
		p.b.AddImm64(R2, int32(keyOffset))
		p.b.Call(HelperMapLookupElem)

		p.b.JumpNEImm64(R0, 0, onMatchLabel)
	}

	if !negate {
		// If we fall through then none of the ports matched so the rule doesn't match.
		p.b.Jump(p.endOfRuleLabel())
		// Label the next match so we can skip to it on success.
		p.b.LabelNextInsn(onMatchLabel)
	}
}

func (p *Builder) freshPerRuleLabel() string {
	part := p.rulePartID
	p.rulePartID++
	return fmt.Sprintf("rule_%d_part_%d", p.ruleID, part)
}

func (p *Builder) endOfRuleLabel() string {
	return fmt.Sprintf("rule_%d_no_match", p.ruleID)
}

func (p *Builder) endOfcidrV6Match(cidrIndex int) string {
	return fmt.Sprintf("rule_%d_cidr_%d_end", p.ruleID, cidrIndex)
}

// maybeSplitProgram checks how large/complex the program has become and, if
// it reaches the threshold, starts a new policy program and adds it to
// p.blocks.
//
// Returns true if the program was split.  After a split only the registers
// initialised by writeProgramHeader are valid so, if the caller was using
// any other registers, they must be recalculated if maybeSplitProgram returns
// true.
func (p *Builder) maybeSplitProgram() bool {
	// Verifier imposes a limit on how many jumps can be on a path through
	// the bytecode (taken or not).  Since our code falls through to the next
	// rule by default, to first approximation, all our jumps are on the same
	// path.
	if p.b.NumJumps < p.maxJumpsPerProgram {
		return false
	}
	if p.policyMapStride == 0 {
		// Cannot split; parameters not set.  We'll just have to hope the
		// program fits.
		return false
	}

	p.b.SetTrampolinesEnabled(false) // We're about to write a special trampoline...
	p.b.AddCommentF("Splitting program after %d jumps", p.b.NumJumps)
	p.b.MovImm64(R0, 0)
	p.b.Jump("next-program")

	// Program footer takes care of "allow" "deny" "exit" labels.
	p.writeProgramFooter()

	// Find any jump targets that need to jump to the next program.  This may
	// include a next-tier label or an internal rule label, if we're called
	// from within a rule-writing method.
	var targets []string
	for _, t := range p.b.UnresolvedJumpTargets() {
		if t == "next-program" {
			// Skip our label, we're about to resolve that below.
			continue
		}
		targets = append(targets, t)
	}

	// Write a landing pad for each dangling jump target.  Each landing pad
	// sets R0 to a unique value before jumping to the next-program label.
	log.WithFields(log.Fields{
		"danglingTargets": targets,
		"numRules":        p.numRulesInProgram,
		"numJumps":        p.b.NumJumps,
		"numProgs":        len(p.blocks),
	}).Debug("Splitting policy program")
	for i, t := range targets {
		p.b.LabelNextInsn(t)
		p.b.MovImm64(R0, int32(i+1))
		if i != len(targets)-1 {
			p.b.Jump("next-program")
		}
	}
	p.b.LabelNextInsn("next-program")
	// Stash the trampoline offset in the policy result so the next program
	// can pick it up.
	p.b.Store32(R9, R0, stateOffPolResult)
	// Calculate the index of the next program.
	// With a "stride" of 1000, the first sub-program is at position n, then
	// the second goes at position 1000+n, then the next at 2000+n and so on.
	// The current block is in p.blocks already so this will calculate 1000+n
	// on the first time through.
	jumpIdx := SubProgramJumpIdx(p.policyMapIndex, len(p.blocks), p.policyMapStride)

	p.b.Mov64(R1, R6)                            // First arg is the context.
	p.b.LoadMapFD(R2, uint32(p.policyJumpMapFD)) // Second arg is the map.
	p.b.AddCommentF(fmt.Sprintf("Tail call to policy program at index %d * %d + %d = %d", p.policyMapStride, len(p.blocks), p.policyMapIndex, jumpIdx))
	p.b.MovImm64(R3, int32(jumpIdx)) // Third arg is index to jump to.
	p.b.Call(HelperTailCall)
	p.writeExitTarget() // Drop if tail call fails.

	// Now start the new program...
	p.numRulesInProgram = 0
	p.b = NewBlock(p.policyDebugEnabled)
	p.blocks = append(p.blocks, p.b)
	// Header initialises the long-lived registers.
	p.b.AddCommentF(fmt.Sprintf("##### Start of program %d #####", len(p.blocks)-1))
	p.writeProgramHeader()
	// Then write our trampoline.
	p.b.Load32(R0, R9, stateOffPolResult)
	// Reset the policy result field to its default value.
	p.b.MovImm32(R1, 0)
	p.b.Store32(R9, R1, stateOffPolResult)
	for i, t := range targets {
		p.b.JumpEqImm64(R0, int32(i+1), t)
	}
	// If none of the trampoline jumps hit then we fall through.  This
	// continues whatever code was being written when we were called.

	return true
}

func SubProgramJumpIdx(polProgIdx, subProgIdx, stride int) int {
	return polProgIdx + subProgIdx*stride
}

func protocolToNumber(protocol *proto.Protocol) uint8 {
	var pcol uint8
	switch p := protocol.NumberOrName.(type) {
	case *proto.Protocol_Name:
		switch strings.ToLower(p.Name) {
		case "tcp":
			pcol = 6
		case "udp":
			pcol = 17
		case "icmp":
			pcol = 1
		case "sctp":
			pcol = 132
		}
	case *proto.Protocol_Number:
		pcol = uint8(p.Number)
	}
	return pcol
}

// WithActionDropOverride sets the default drop action.
func WithActionDropOverride(value string) Option {
	return func(b *Builder) {
		b.actionOnDrop = value
	}
}

// WithPolicyDebugEnabled enables policy debug.
func WithPolicyDebugEnabled() Option {
	return func(b *Builder) {
		b.policyDebugEnabled = true
	}
}

func WithAllowDenyJumps(allow, deny int) Option {
	return func(b *Builder) {
		b.allowJmp = allow
		b.denyJmp = deny
		b.useJmps = true
	}
}

// WithPolicyMapIndexAndStride tells the builder the "shape" of the policy
// jump map, allowing it to split the program if it gets too large.
// entryPointIdx is the jump map key for the first "entry point" program.
// stride is the number of indexes to skip to get to the next sub-program.
// If WithPolicyMapIndexAndStride is not provided, program-splitting is
// disabled.
func WithPolicyMapIndexAndStride(entryPointIdx, stride int) Option {
	return func(b *Builder) {
		b.policyMapIndex = entryPointIdx
		b.policyMapStride = stride
	}
}

func WithIPv6() Option {
	return func(p *Builder) {
		p.forIPv6 = true
	}
}

func protocolToName(protocol *proto.Protocol) string {
	var pcol string
	switch p := protocol.NumberOrName.(type) {
	case *proto.Protocol_Name:
		return strings.ToLower(p.Name)
	case *proto.Protocol_Number:
		switch p.Number {
		case 6:
			pcol = "tcp"
		case 11:
			pcol = "udp"
		case 1:
			pcol = "icmp"
		case 132:
			pcol = "sctp"
		}
	}
	return pcol
}

func protoPortRangeToString(portRange *proto.PortRange) string {
	if portRange.First == portRange.Last {
		return fmt.Sprintf("%d", portRange.First)
	}
	return fmt.Sprintf("%d-%d", portRange.First, portRange.Last)
}<|MERGE_RESOLUTION|>--- conflicted
+++ resolved
@@ -550,15 +550,11 @@
 
 	for ruleIdx, rule := range policy.Rules {
 		log.Debugf("Start of rule %d", ruleIdx)
-<<<<<<< HEAD
 		p.b.AddCommentF("Start of rule %s %s", policy.Name, rule)
-=======
-		p.b.AddCommentF("Start of rule %s", rule)
 		ipsets := p.printIPSetIDs(rule)
 		if ipsets != "" {
 			p.b.AddCommentF("IPSets %s", p.printIPSetIDs(rule))
 		}
->>>>>>> d377c715
 		p.b.AddCommentF("Rule MatchID: %d", rule.MatchID)
 		action := strings.ToLower(rule.Action)
 		if action == "log" {
