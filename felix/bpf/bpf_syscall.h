// Copyright (c) 2019-2021 Tigera, Inc. All rights reserved.
//
// Licensed under the Apache License, Version 2.0 (the "License");
// you may not use this file except in compliance with the License.
// You may obtain a copy of the License at
//
//     http://www.apache.org/licenses/LICENSE-2.0
//
// Unless required by applicable law or agreed to in writing, software
// distributed under the License is distributed on an "AS IS" BASIS,
// WITHOUT WARRANTIES OR CONDITIONS OF ANY KIND, either express or implied.
// See the License for the specific language governing permissions and
// limitations under the License.

#include <linux/bpf.h>
#include <stdlib.h>
#include <string.h>
#include <errno.h>
#include <unistd.h>
#include <sys/syscall.h>
#include <linux/perf_event.h>

union bpf_attr *bpf_attr_alloc() {
   union bpf_attr *attr = malloc(sizeof(union bpf_attr));
   memset(attr, 0, sizeof(union bpf_attr));
   return attr;
}
// bpf_attr_setup_obj_get sets up the bpf_attr union for use with BPF_OBJ_GET.
// A C function makes this easier because unions aren't easy to access from Go.
void bpf_attr_setup_obj_get(union bpf_attr *attr, char *path, __u32 flags) {
   attr->pathname = (__u64)(unsigned long)path;
   attr->bpf_fd = 0;
   attr->file_flags = flags;
}

// bpf_attr_setup_obj_get_id sets up the bpf_attr union for use with BPF_XXX_GET_FD_BY_ID.
// A C function makes this easier because unions aren't easy to access from Go.
void bpf_attr_setup_obj_get_id(union bpf_attr *attr, __u32 id, __u32 flags) {
   attr->map_id = id;
   attr->open_flags = flags;
}

// bpf_attr_setup_obj_pin sets up the bpf_attr union for use with BPF_OBJ_PIN.
// A C function makes this easier because unions aren't easy to access from Go.
void bpf_attr_setup_obj_pin(union bpf_attr *attr, char *path, __u32 fd, __u32 flags) {
   attr->pathname = (__u64)(unsigned long)path;
   attr->bpf_fd = fd;
   attr->file_flags = flags;
}

// bpf_attr_setup_map_elem sets up the bpf_attr union for use with BPF_MAP_GET|UPDATE
// A C function makes this easier because unions aren't easy to access from Go.
void bpf_attr_setup_map_elem(union bpf_attr *attr, __u32 map_fd, void *pointer_to_key, void *pointer_to_value, __u64 flags) {
   attr->map_fd = map_fd;
   attr->key = (__u64)(unsigned long)pointer_to_key;
   attr->value = (__u64)(unsigned long)pointer_to_value;
   attr->flags = flags;
}

// bpf_attr_setup_map_get_next_key sets up the bpf_attr union for use with BPF_MAP_GET_NEXT_KEY
// A C function makes this easier because unions aren't easy to access from Go.
void bpf_attr_setup_map_get_next_key(union bpf_attr *attr, __u32 map_fd, void *key, void *next_key, __u64 flags) {
   attr->map_fd = map_fd;
   attr->key = (__u64)(unsigned long)key;
   attr->next_key = (__u64)(unsigned long)next_key;
   attr->flags = flags;
}

// bpf_attr_setup_map_elem_for_delete sets up the bpf_attr union for use with BPF_MAP_DELETE_ELEM
// A C function makes this easier because unions aren't easy to access from Go.
void bpf_attr_setup_map_elem_for_delete(union bpf_attr *attr, __u32 map_fd, void *pointer_to_key) {
   attr->map_fd = map_fd;
   attr->key = (__u64)(unsigned long)pointer_to_key;
}

// bpf_attr_setup_load_prog sets up the bpf_attr union for use with BPF_PROG_LOAD.
// A C function makes this easier because unions aren't easy to access from Go.
<<<<<<< HEAD
void bpf_attr_setup_load_prog(union bpf_attr *attr, __u32 prog_type, __u32 insn_count, void *insns, char *license, __u32 log_level, __u32 log_size, void *log_buf, __u32 kern_version) {
=======
void bpf_attr_setup_load_prog(union bpf_attr *attr,
			      const char *name,
			      __u32 prog_type,
			      __u32 insn_count,
			      void *insns,
			      char *license,
			      __u32 log_level,
			      __u32 log_size,
			      void *log_buf)
{
>>>>>>> 05538ca8
   attr->prog_type = prog_type;
   attr->insn_cnt = insn_count;
   attr->insns = (__u64)(unsigned long)insns;
   attr->license = (__u64)(unsigned long)license;
   attr->log_level = log_level;
   attr->log_size = log_size;
   attr->log_buf = (__u64)(unsigned long)log_buf;
<<<<<<< HEAD
   attr->kern_version = kern_version;
   if (log_size > 0) ((char *)log_buf)[0] = 0;
=======
   attr->kern_version = 0;

   if (log_size > 0) {
	   ((char *)log_buf)[0] = 0;
   }

   if (name) {
	   int sz = sizeof(attr->prog_name);

	   int i;
	   for (i = 0; i < sz; i++) {
		   attr->prog_name[i] = name[i];
		   if (name[i] == '\0') {
			   break;
		   }
	   }

	   if (i == sz) {
		   attr->prog_name[sz - 1] = '\0';
	   }
   }
>>>>>>> 05538ca8
}

// bpf_attr_setup_prog_run sets up the bpf_attr union for use with BPF_PROG_TEST_RUN.
// A C function makes this easier because unions aren't easy to access from Go.
void bpf_attr_setup_prog_run(union bpf_attr *attr, __u32 prog_fd,
                             __u32 data_size_in, void *data_in,
                             __u32 data_size_out, void *data_out,
                             __u32 repeat) {
   attr->test.prog_fd = prog_fd;
   attr->test.data_size_in = data_size_in;
   attr->test.data_size_out = data_size_out;
   attr->test.data_in = (__u64)(unsigned long)data_in;
   attr->test.data_out = (__u64)(unsigned long)data_out;
   attr->test.repeat = repeat;
}

// bpf_attr_setup_get_info sets up the bpf_attr union for use with BPF_OBJ_GET_INFO_BY_FD.
// A C function makes this easier because unions aren't easy to access from Go.
void bpf_attr_setup_get_info(union bpf_attr *attr, __u32 map_fd,
                             __u32 info_size, void *info) {
   attr->info.bpf_fd = map_fd;
   attr->info.info_len = info_size;
   attr->info.info = (__u64)(unsigned long)info;
}

__u32 bpf_attr_prog_run_retval(union bpf_attr *attr) {
   return attr->test.retval;
}

__u32 bpf_attr_prog_run_data_out_size(union bpf_attr *attr) {
   return attr->test.data_size_out;
}

__u32 bpf_attr_prog_run_duration(union bpf_attr *attr) {
   return attr->test.duration;
}

int bpf_map_call(int cmd, __u32 map_fd, void *pointer_to_key, void *pointer_to_value, __u64 flags) {
   union bpf_attr attr = {};

   attr.map_fd = map_fd;
   attr.key = (__u64)(unsigned long)pointer_to_key;
   attr.value = (__u64)(unsigned long)pointer_to_value;
   attr.flags = flags;

   return syscall(SYS_bpf, cmd, &attr, sizeof(attr)) == 0 ? 0 : errno;
}

int bpf_map_load_multi(__u32 map_fd,
                       void *current_key,
                       int max_num,
                       int key_stride,
                       void *keys_out,
                       int value_stride,
                       void *values_out) {
   int count = 0;
   union bpf_attr attr = {};
   __u64 last_good_key = (__u64)(unsigned long)current_key;
   attr.map_fd = map_fd;
   attr.key = last_good_key;
   for (int i = 0; i < max_num; i++) {
     // Load the next key from the map.
   get_next_key:
     attr.value = (__u64)(unsigned long)keys_out;
     int rc = syscall(SYS_bpf, BPF_MAP_GET_NEXT_KEY, &attr, sizeof(attr));
     if (rc != 0) {
       if (errno == ENOENT) {
         return count; // Reached end of map.
       }
       return -errno;
     }
     // Load the corresponding value.
     attr.key = (__u64)(unsigned long)keys_out;
     attr.value = (__u64)(unsigned long)values_out;

     rc = syscall(SYS_bpf, BPF_MAP_LOOKUP_ELEM, &attr, sizeof(attr));
     if (rc != 0) {
       if (errno == ENOENT) {
         // Expected next entry has just been deleted.  We need
         // to BPF_MAP_GET_NEXT_KEY again from the previous key.
         attr.key = last_good_key;
         goto get_next_key;
       }
       return -errno;
     }
     last_good_key = attr.key;

     keys_out+=key_stride;
     values_out+=value_stride;
     count++;
   }
   return count;
}

int perf_event_open_tracepoint(int tracepoint_id, int pid, int cpu,
                           int group_fd, unsigned long flags)
{
        struct perf_event_attr attr = {0,};
        attr.type = PERF_TYPE_TRACEPOINT;
        attr.sample_type = PERF_SAMPLE_RAW;
        attr.sample_period = 1;
        attr.wakeup_events = 1;
        attr.config = tracepoint_id;

        return syscall(__NR_perf_event_open, &attr, pid, cpu,
                      group_fd, flags);
}<|MERGE_RESOLUTION|>--- conflicted
+++ resolved
@@ -75,9 +75,6 @@
 
 // bpf_attr_setup_load_prog sets up the bpf_attr union for use with BPF_PROG_LOAD.
 // A C function makes this easier because unions aren't easy to access from Go.
-<<<<<<< HEAD
-void bpf_attr_setup_load_prog(union bpf_attr *attr, __u32 prog_type, __u32 insn_count, void *insns, char *license, __u32 log_level, __u32 log_size, void *log_buf, __u32 kern_version) {
-=======
 void bpf_attr_setup_load_prog(union bpf_attr *attr,
 			      const char *name,
 			      __u32 prog_type,
@@ -86,9 +83,9 @@
 			      char *license,
 			      __u32 log_level,
 			      __u32 log_size,
-			      void *log_buf)
+			      void *log_buf,
+			      __u32 kern_version)
 {
->>>>>>> 05538ca8
    attr->prog_type = prog_type;
    attr->insn_cnt = insn_count;
    attr->insns = (__u64)(unsigned long)insns;
@@ -96,11 +93,7 @@
    attr->log_level = log_level;
    attr->log_size = log_size;
    attr->log_buf = (__u64)(unsigned long)log_buf;
-<<<<<<< HEAD
    attr->kern_version = kern_version;
-   if (log_size > 0) ((char *)log_buf)[0] = 0;
-=======
-   attr->kern_version = 0;
 
    if (log_size > 0) {
 	   ((char *)log_buf)[0] = 0;
@@ -121,7 +114,6 @@
 		   attr->prog_name[sz - 1] = '\0';
 	   }
    }
->>>>>>> 05538ca8
 }
 
 // bpf_attr_setup_prog_run sets up the bpf_attr union for use with BPF_PROG_TEST_RUN.
