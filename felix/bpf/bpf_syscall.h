--- conflicted
+++ resolved
@@ -124,64 +124,6 @@
 
 __u32 bpf_attr_prog_run_duration(union bpf_attr *attr) {
    return attr->test.duration;
-<<<<<<< HEAD
-}
-
-int bpf_map_call(int cmd, __u32 map_fd, void *pointer_to_key, void *pointer_to_value, __u64 flags) {
-   union bpf_attr attr = {};
-
-   attr.map_fd = map_fd;
-   attr.key = (__u64)(unsigned long)pointer_to_key;
-   attr.value = (__u64)(unsigned long)pointer_to_value;
-   attr.flags = flags;
-
-   return syscall(SYS_bpf, cmd, &attr, sizeof(attr)) == 0 ? 0 : errno;
-}
-
-int bpf_map_load_multi(__u32 map_fd,
-                       void *current_key,
-                       int max_num,
-                       int key_stride,
-                       void *keys_out,
-                       int value_stride,
-                       void *values_out) {
-   int count = 0;
-   union bpf_attr attr = {};
-   __u64 last_good_key = (__u64)(unsigned long)current_key;
-   attr.map_fd = map_fd;
-   attr.key = last_good_key;
-   for (int i = 0; i < max_num; i++) {
-     // Load the next key from the map.
-   get_next_key:
-     attr.value = (__u64)(unsigned long)keys_out;
-     int rc = syscall(SYS_bpf, BPF_MAP_GET_NEXT_KEY, &attr, sizeof(attr));
-     if (rc != 0) {
-       if (errno == ENOENT) {
-         return count; // Reached end of map.
-       }
-       return -errno;
-     }
-     // Load the corresponding value.
-     attr.key = (__u64)(unsigned long)keys_out;
-     attr.value = (__u64)(unsigned long)values_out;
-
-     rc = syscall(SYS_bpf, BPF_MAP_LOOKUP_ELEM, &attr, sizeof(attr));
-     if (rc != 0) {
-       if (errno == ENOENT) {
-         // Expected next entry has just been deleted.  We need
-         // to BPF_MAP_GET_NEXT_KEY again from the previous key.
-         attr.key = last_good_key;
-         goto get_next_key;
-       }
-       return -errno;
-     }
-     last_good_key = attr.key;
-
-     keys_out+=key_stride;
-     values_out+=value_stride;
-     count++;
-   }
-   return count;
 }
 
 int perf_event_open_tracepoint(int tracepoint_id, int pid, int cpu,
@@ -196,6 +138,4 @@
 
         return syscall(__NR_perf_event_open, &attr, pid, cpu,
                       group_fd, flags);
-=======
->>>>>>> 72969e64
 }