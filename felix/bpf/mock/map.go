//go:build !windows
// +build !windows

// Copyright (c) 2020-2022 Tigera, Inc. All rights reserved.
//
// Licensed under the Apache License, Version 2.0 (the "License");
// you may not use this file except in compliance with the License.
// You may obtain a copy of the License at
//
//     http://www.apache.org/licenses/LICENSE-2.0
//
// Unless required by applicable law or agreed to in writing, software
// distributed under the License is distributed on an "AS IS" BASIS,
// WITHOUT WARRANTIES OR CONDITIONS OF ANY KIND, either express or implied.
// See the License for the specific language governing permissions and
// limitations under the License.

package mock

import (
	"fmt"
	"sync"

	"github.com/sirupsen/logrus"
	"golang.org/x/sys/unix"

	"github.com/projectcalico/calico/felix/bpf/maps"
)

type Map struct {
	sync.Mutex
	maps.MapParameters
	logCxt *logrus.Entry

	Contents map[string]string

	UpdateCount int
	GetCount    int
	DeleteCount int
	IterCount   int

	IterErr   error
	UpdateErr error
	DeleteErr error
}

func (m *Map) MapFD() maps.FD {
	panic("implement me")
}

func (m *Map) Open() error {
	m.logCxt.Info("Open called")
	return nil
}

func (m *Map) Close() error {
	m.logCxt.Info("Close called")
	return nil
}

func (m *Map) EnsureExists() error {
	m.logCxt.Info("EnsureExists called")
	return nil
}

func (m *Map) GetName() string {
	return m.Name
}

func (m *Map) Path() string {
	return m.VersionedFilename()
}

func (m *Map) Iter(f maps.IterCallback) error {
	m.IterCount++
	if m.IterErr != nil {
		return m.IterErr
	}

	// Take a copy so that we don't run into trouble with the callback calling
	// methods that take locks.
	contents := m.copyContents()
	for kstr, vstr := range contents {
		action := f([]byte(kstr), []byte(vstr))
		if action == maps.IterDelete {
			delete(m.Contents, kstr)
		}
	}
	return nil
}

<<<<<<< HEAD
func (m *Map) Size() int {
	return m.MapParameters.MaxEntries
=======
func (m *Map) copyContents() map[string]string {
	m.Lock()
	defer m.Unlock()
	contentsCopy := map[string]string{}
	for k, v := range m.Contents {
		contentsCopy[k] = v
	}
	return contentsCopy
>>>>>>> 3550c142
}

func (m *Map) Update(k, v []byte) error {
	m.Lock()
	defer m.Unlock()

	return m.updateUnlocked(k, v)
}

func (m *Map) updateUnlocked(k, v []byte) error {
	m.UpdateCount++
	if m.UpdateErr != nil {
		return m.UpdateErr
	}

	if len(k) != m.KeySize {
		m.logCxt.Panicf("Key had wrong size (%d)", len(k))
	}
	if len(v) != m.ValueSize {
		m.logCxt.Panicf("Value had wrong size (%d)", len(v))
	}
	m.Contents[string(k)] = string(v)

	return nil
}

func (m *Map) UpdateWithFlags(k, v []byte, flags int) error {
	m.Lock()
	defer m.Unlock()

	if (flags & unix.BPF_EXIST) != 0 {
		if _, ok := m.Contents[string(k)]; ok {
			return fmt.Errorf("key exists")
		}
	}

	return m.updateUnlocked(k, v)
}

func (m *Map) Get(k []byte) ([]byte, error) {
	m.Lock()
	defer m.Unlock()

	m.GetCount++

	vstr, ok := m.Contents[string(k)]
	if !ok {
		return nil, unix.ENOENT
	}
	return []byte(vstr), nil
}

func (m *Map) Delete(k []byte) error {
	m.Lock()
	defer m.Unlock()

	m.DeleteCount++
	if m.DeleteErr != nil {
		return m.DeleteErr
	}

	if len(k) != m.KeySize {
		m.logCxt.Panicf("Key had wrong size (%d)", len(k))
	}
	delete(m.Contents, string(k))
	return nil
}

func (m *Map) DeleteIfExists(k []byte) error {
	return m.Delete(k)
}

func (m *Map) OpCount() int {
	return m.UpdateCount + m.IterCount + m.GetCount + m.DeleteCount
}

func (m *Map) CopyDeltaFromOldMap() error {
	return nil
}

func (m *Map) ContainsKey(k []byte) bool {
	m.Lock()
	defer m.Unlock()

	_, ok := m.Contents[string(k)]
	return ok
}

func (m *Map) ContainsKV(k, v []byte) bool {
	val, ok := m.Contents[string(k)]

	if !ok {
		return false
	}

	return val == string(v)
}

func (m *Map) IsEmpty() bool {
	return len(m.Contents) == 0
}

func (*Map) ErrIsNotExists(err error) bool {
	return maps.IsNotExists(err)
}

func NewMockMap(params maps.MapParameters) *Map {
	if params.KeySize <= 0 {
		logrus.WithField("params", params).Panic("KeySize should be >0")
	}
	if params.ValueSize <= 0 {
		logrus.WithField("params", params).Panic("ValueSize should be >0")
	}
	m := &Map{
		MapParameters: params,
		logCxt: logrus.WithFields(logrus.Fields{
			"name":      params.Name,
			"mapType":   params.Type,
			"keySize":   params.KeySize,
			"valueSize": params.ValueSize,
		}),
		Contents: map[string]string{},
	}
	return m
}

var _ maps.Map = (*Map)(nil)

type DummyMap struct{}

func (*DummyMap) GetName() string {
	return "DummyMap"
}

func (*DummyMap) Open() error {
	return nil
}

func (*DummyMap) Close() error {
	return nil
}

func (*DummyMap) EnsureExists() error {
	return nil
}

func (*DummyMap) MapFD() maps.FD {
	return 0
}

func (*DummyMap) Path() string {
	return "DummyMap"
}

func (*DummyMap) Iter(_ maps.IterCallback) error {
	return nil
}

func (*DummyMap) Update(k, v []byte) error {
	return nil
}

func (*DummyMap) Get(k []byte) ([]byte, error) {
	return nil, unix.ENOENT
}

func (*DummyMap) Delete(k []byte) error {
	return nil
}

func (*DummyMap) Size() int {
	return 0
}

func (*DummyMap) CopyDeltaFromOldMap() error {
	return nil
}

func (*DummyMap) ErrIsNotExists(err error) bool {
	return maps.IsNotExists(err)
}<|MERGE_RESOLUTION|>--- conflicted
+++ resolved
@@ -89,10 +89,10 @@
 	return nil
 }
 
-<<<<<<< HEAD
 func (m *Map) Size() int {
 	return m.MapParameters.MaxEntries
-=======
+}
+
 func (m *Map) copyContents() map[string]string {
 	m.Lock()
 	defer m.Unlock()
@@ -101,7 +101,6 @@
 		contentsCopy[k] = v
 	}
 	return contentsCopy
->>>>>>> 3550c142
 }
 
 func (m *Map) Update(k, v []byte) error {
