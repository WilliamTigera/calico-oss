--- conflicted
+++ resolved
@@ -18,6 +18,7 @@
 	"encoding/binary"
 	"encoding/json"
 	"fmt"
+	"io/ioutil"
 	"net"
 	"os"
 	"os/exec"
@@ -227,24 +228,7 @@
 		o(&topts)
 	}
 
-<<<<<<< HEAD
-	maps := make([]bpf.Map, len(progMaps))
-	copy(maps, progMaps)
-
-outer:
-	for _, m := range topts.extraMaps {
-		for i := range maps {
-			if maps[i].Path() == m.Path() {
-				continue outer
-			}
-		}
-		maps = append(maps, m)
-	}
-
-	tempDir, err := os.MkdirTemp("", "calico-bpf-")
-=======
 	tempDir, err := ioutil.TempDir("", "calico-bpf-")
->>>>>>> d00765c5
 	Expect(err).NotTo(HaveOccurred())
 	defer os.RemoveAll(tempDir)
 
@@ -441,14 +425,9 @@
 var (
 	mapInitOnce sync.Once
 
-<<<<<<< HEAD
-	natMap, natBEMap, ctMap, rtMap, ipsMap, stateMap, testStateMap, tcJumpMap, xdpJumpMap, affinityMap, arpMap, fsafeMap, countersMap bpf.Map
-	perfMap                                                                                                                           bpf.Map
-	allMaps, progMaps                                                                                                                 []bpf.Map
-=======
 	natMap, natBEMap, ctMap, rtMap, ipsMap, stateMap, testStateMap, jumpMap, affinityMap, arpMap, fsafeMap, countersMap, ifstateMap bpf.Map
+	perfMap                                                                                                                         bpf.Map
 	allMaps                                                                                                                         []bpf.Map
->>>>>>> d00765c5
 )
 
 func initMapsOnce() {
@@ -477,29 +456,12 @@
 				log.WithError(err).Panic("Failed to initialise maps")
 			}
 		}
-<<<<<<< HEAD
 
 		err := perfMap.EnsureExists()
 		if err != nil {
 			log.WithError(err).Panic("Failed to initialise perfMap")
 		}
 
-		progMaps = []bpf.Map{
-			natMap,
-			natBEMap,
-			ctMap,
-			rtMap,
-			tcJumpMap,
-			xdpJumpMap,
-			stateMap,
-			affinityMap,
-			arpMap,
-			fsafeMap,
-			countersMap,
-		}
-
-=======
->>>>>>> d00765c5
 	})
 }
 
@@ -775,24 +737,7 @@
 		log.SetLevel(topts.logLevel)
 	}
 
-<<<<<<< HEAD
-	maps := make([]bpf.Map, len(progMaps))
-	copy(maps, progMaps)
-
-outer:
-	for _, m := range topts.extraMaps {
-		for i := range maps {
-			if maps[i].Path() == m.Path() {
-				continue outer
-			}
-		}
-		maps = append(maps, m)
-	}
-
-	tempDir, err := os.MkdirTemp("", "calico-bpf-")
-=======
 	tempDir, err := ioutil.TempDir("", "calico-bpf-")
->>>>>>> d00765c5
 	Expect(err).NotTo(HaveOccurred())
 	defer os.RemoveAll(tempDir)
 
@@ -840,12 +785,9 @@
 	psnaStart     uint32
 	psnatEnd      uint32
 	hostNetworked bool
-<<<<<<< HEAD
 	fromHost      bool
-=======
 	progLog       string
 	ipv6          bool
->>>>>>> d00765c5
 }
 
 type testOption func(opts *testOpts)
@@ -862,15 +804,7 @@
 	}
 }
 
-<<<<<<< HEAD
-func withExtraMap(m bpf.Map) testOption {
-	return func(o *testOpts) {
-		o.extraMaps = append(o.extraMaps, m)
-	}
-}
-=======
 var _ = withLogLevel
->>>>>>> d00765c5
 
 func withXDP() testOption {
 	return func(o *testOpts) {
@@ -891,15 +825,12 @@
 	}
 }
 
-<<<<<<< HEAD
 func withFromHost() testOption {
 	return func(o *testOpts) {
 		o.fromHost = true
 	}
 }
 
-var _ = withExtraMap
-=======
 func withIPv6() testOption {
 	return func(o *testOpts) {
 		o.ipv6 = true
@@ -911,7 +842,6 @@
 		o.description = desc
 	}
 }
->>>>>>> d00765c5
 
 // layersMatchFields matches all Exported fields and ignore the ones explicitly
 // listed. It always ignores BaseLayer as that is not set by the tests.
@@ -1406,13 +1336,8 @@
 func TestJumpMap(t *testing.T) {
 	RegisterTestingT(t)
 
-<<<<<<< HEAD
-	jumpMapFD := tcJumpMap.MapFD()
+	jumpMapFD := jumpMap.MapFD()
 	pg := polprog.NewBuilder(idalloc.New(), ipsMap.MapFD(), stateMap.MapFD(), jumpMapFD)
-=======
-	jumpMapFD := jumpMap.MapFD()
-	pg := polprog.NewBuilder(idalloc.New(), ipsMap.MapFD(), stateMap.MapFD(), jumpMapFD, false)
->>>>>>> d00765c5
 	rules := polprog.Rules{}
 	insns, err := pg.Instructions(rules)
 	Expect(err).NotTo(HaveOccurred())
