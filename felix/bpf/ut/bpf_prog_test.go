--- conflicted
+++ resolved
@@ -492,14 +492,9 @@
 var (
 	mapInitOnce sync.Once
 
-<<<<<<< HEAD
-	natMap, natBEMap, ctMap, rtMap, ipsMap, stateMap, testStateMap, jumpMap, jumpMapXDP, affinityMap, arpMap, fsafeMap, countersMap, ifstateMap, policyMap, policyMapXDP maps.Map
-	perfMap                                                                                                                                                              maps.Map
-	allMaps                                                                                                                                                              []maps.Map
-=======
 	natMap, natBEMap, ctMap, rtMap, ipsMap, stateMap, testStateMap, progMap, progMapXDP, affinityMap, arpMap, fsafeMap, countersMap, ifstateMap, jumpMap, jumpMapXDP maps.Map
+	perfMap                                                                                                                                                          maps.Map
 	allMaps                                                                                                                                                          []maps.Map
->>>>>>> 5951389b
 )
 
 func initMapsOnce() {
