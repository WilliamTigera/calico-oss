--- conflicted
+++ resolved
@@ -2388,7 +2388,6 @@
 	Expand func(p polProgramTest) polProgramTest
 }
 
-<<<<<<< HEAD
 type testFlowLogCase struct {
 	packet  packet
 	matches []uint64
@@ -2853,8 +2852,6 @@
 	}
 }
 
-=======
->>>>>>> 6b3e5e94
 func TestPolicyHostPolicyPrograms(t *testing.T) {
 	for i, p := range hostPolProgramTests {
 		t.Run(fmt.Sprintf("%d:Policy=%s", i, p.PolicyName), func(t *testing.T) { runTest(t, wrap(p)) })
@@ -3073,11 +3070,8 @@
 
 	ipsfd := ipsMap.MapFD()
 
-<<<<<<< HEAD
 	polprogOpts = append(polprogOpts, polprog.WithAllowDenyJumps(allowIdx, denyIdx))
 
-=======
->>>>>>> 6b3e5e94
 	staticProgsMap := maps.NewPinnedMap(maps.MapParameters{
 		Type:       "prog_array",
 		KeySize:    4,
@@ -3094,19 +3088,10 @@
 	polProgIdx := int(nextPolProgIdx.Add(1))
 	stride := jump.TCMaxEntryPoints
 	polprogOpts = append(polprogOpts, polprog.WithPolicyMapIndexAndStride(int(polProgIdx), stride))
-<<<<<<< HEAD
-=======
-
-	polprogOpts = append(polprogOpts, polprog.WithAllowDenyJumps(allowIdx, denyIdx))
->>>>>>> 6b3e5e94
 	if tp.ForIPv6() {
 		polprogOpts = append(polprogOpts, polprog.WithIPv6())
 		ipsfd = ipsMapV6.MapFD()
 	}
-<<<<<<< HEAD
-=======
-
->>>>>>> 6b3e5e94
 	pg := polprog.NewBuilder(
 		forceAlloc,
 		ipsfd,
