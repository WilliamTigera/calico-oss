--- conflicted
+++ resolved
@@ -12,12 +12,7 @@
 // See the License for the specific language governing permissions and
 // limitations under the License.
 
-<<<<<<< HEAD
-// +build !cgo
-// +build !windows
-=======
 //go:build !cgo
->>>>>>> 1ce39500
 
 package bpf
 
