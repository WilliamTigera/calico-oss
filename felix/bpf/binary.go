// Copyright (c) 2020-2022 Tigera, Inc. All rights reserved.
//
// Licensed under the Apache License, Version 2.0 (the "License");
// you may not use this file except in compliance with the License.
// You may obtain a copy of the License at
//
//     http://www.apache.org/licenses/LICENSE-2.0
//
// Unless required by applicable law or agreed to in writing, software
// distributed under the License is distributed on an "AS IS" BASIS,
// WITHOUT WARRANTIES OR CONDITIONS OF ANY KIND, either express or implied.
// See the License for the specific language governing permissions and
// limitations under the License.

package bpf

import (
	"bytes"
	"crypto/rand"
	"encoding/binary"
<<<<<<< HEAD
	"net"
=======
	"io/ioutil"
>>>>>>> d00765c5
	"os"

	"github.com/sirupsen/logrus"
)

// Binary is an in memory representation of a BPF binary
type Binary struct {
	raw []byte
}

// BinaryFromFile reads a binary from a file
func BinaryFromFile(ifile string) (*Binary, error) {
	raw, err := os.ReadFile(ifile)
	if err != nil {
		return nil, err
	}

	return &Binary{
		raw: raw,
	}, nil
}

// WriteToFile writes the binary to a file
func (b *Binary) WriteToFile(ofile string) error {
	err := os.WriteFile(ofile, b.raw, 0600)
	if err != nil {
		return err
	}

	// Append a UUID to the file.  We want each attachment point to get its own jump map
	// but tc names jump maps by hash of the binary, which means they can clash if we load
	// the same binary onto multiple interfaces.
	f, err := os.OpenFile(ofile, os.O_APPEND|os.O_WRONLY, 0600)
	if err != nil {
		return err
	}
	defer func() {
		err := f.Close()
		if err != nil {
			panic(err)
		}
	}()
	uuid := make([]byte, 16)
	_, err = rand.Read(uuid)
	if err != nil {
		return err
	}
	_, err = f.Write(uuid)
	if err != nil {
		return err
	}
	return nil
}

// ReplaceAll replaces all non-overlapping instance of orig with replacements.
func (b *Binary) ReplaceAll(orig, replacement []byte) {
	b.raw = bytes.ReplaceAll(b.raw, orig, replacement)
}

func (b *Binary) replaceAllLoadImm32(orig, replacement []byte) {
	// immediate load has 2 byte 00 op code as a prefix
	ldimm := make([]byte, 6)
	copy(ldimm[2:], orig[:4])
	rep := make([]byte, 6)
	copy(rep[2:], replacement[:4])

	b.ReplaceAll(ldimm[:], rep[:])
}

// PatchSkbMark replaces SKBM with the expected mark - for tests.
func (b *Binary) PatchSkbMark(mark uint32) {
	logrus.WithField("mark", mark).Debug("Patching skb mark")
	b.patchU32Placeholder("SKBM", uint32(mark))
}

// patchU32Placeholder replaces a placeholder with the given value.
func (b *Binary) patchU32Placeholder(from string, to uint32) {
	toBytes := make([]byte, 4)
	binary.LittleEndian.PutUint32(toBytes, to)
	b.replaceAllLoadImm32([]byte(from), toBytes)
}

func (b *Binary) PatchIfNS(ns uint16) {
	bytes := make([]byte, 4)
	binary.LittleEndian.PutUint32(bytes, uint32(ns))
	b.replaceAllLoadImm32([]byte("IFNS"), bytes)
}<|MERGE_RESOLUTION|>--- conflicted
+++ resolved
@@ -18,11 +18,6 @@
 	"bytes"
 	"crypto/rand"
 	"encoding/binary"
-<<<<<<< HEAD
-	"net"
-=======
-	"io/ioutil"
->>>>>>> d00765c5
 	"os"
 
 	"github.com/sirupsen/logrus"
