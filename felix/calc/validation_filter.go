--- conflicted
+++ resolved
@@ -54,13 +54,6 @@
 func (v *ValidationFilter) OnUpdates(updates []api.Update) {
 	filteredUpdates := make([]api.Update, len(updates))
 	for i, update := range updates {
-<<<<<<< HEAD
-		logCxt := logrus.WithFields(logrus.Fields{
-			"key":   update.Key,
-			"value": update.Value,
-		})
-		logCxt.Debugf("Validating KV pair.")
-=======
 		// WithFields allocates a lot so we re-use a cached log entry for these
 		// logs.
 		logCxt := v.cachedKVLogEntry
@@ -68,7 +61,6 @@
 		v.cachedKVLogEntry.Data["value"] = update.Value
 
 		logCxt.Debug("Validating KV pair.")
->>>>>>> 927bb3e0
 		validatorFunc := v1v.Validate
 		if _, isV3 := update.Key.(model.ResourceKey); isV3 {
 			logCxt.Debug("Use v3 validator")
