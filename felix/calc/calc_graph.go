--- conflicted
+++ resolved
@@ -433,13 +433,9 @@
 	hostIPPassthru := NewDataplanePassthru(callbacks)
 	hostIPPassthru.RegisterWith(allUpdDispatcher)
 
-<<<<<<< HEAD
-	if conf.BPFEnabled || conf.Encapsulation.VXLANEnabled || conf.WireguardEnabled ||
+	if conf.BPFEnabled || conf.Encapsulation.VXLANEnabled || conf.Encapsulation.VXLANEnabledV6 || conf.WireguardEnabled ||
 		conf.EgressIPSupport == "EnabledPerNamespace" || conf.EgressIPSupport == "EnabledPerNamespaceOrPerPod" ||
 		conf.AWSSecondaryIPSupport != "Disabled" {
-=======
-	if conf.BPFEnabled || conf.Encapsulation.VXLANEnabled || conf.Encapsulation.VXLANEnabledV6 || conf.WireguardEnabled {
->>>>>>> 2fd5e119
 		// Calculate simple node-ownership routes.
 		//        ...
 		//     Dispatcher (all updates)
