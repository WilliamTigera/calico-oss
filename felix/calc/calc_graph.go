// Copyright (c) 2016-2021 Tigera, Inc. All rights reserved.

// Licensed under the Apache License, Version 2.0 (the "License");
// you may not use this file except in compliance with the License.
// You may obtain a copy of the License at
//
//     http://www.apache.org/licenses/LICENSE-2.0
//
// Unless required by applicable law or agreed to in writing, software
// distributed under the License is distributed on an "AS IS" BASIS,
// WITHOUT WARRANTIES OR CONDITIONS OF ANY KIND, either express or implied.
// See the License for the specific language governing permissions and
// limitations under the License.

package calc

import (
	"time"

	"github.com/prometheus/client_golang/prometheus"
	log "github.com/sirupsen/logrus"

	v3 "github.com/tigera/api/pkg/apis/projectcalico/v3"

	"github.com/projectcalico/calico/felix/config"
	"github.com/projectcalico/calico/felix/dispatcher"
	"github.com/projectcalico/calico/felix/ip"
	"github.com/projectcalico/calico/felix/labelindex"
	"github.com/projectcalico/calico/felix/proto"
	"github.com/projectcalico/calico/felix/serviceindex"
	"github.com/projectcalico/calico/libcalico-go/lib/backend/api"
	"github.com/projectcalico/calico/libcalico-go/lib/backend/model"
	"github.com/projectcalico/calico/libcalico-go/lib/net"
)

var (
	gaugeNumActiveSelectors = prometheus.NewGauge(prometheus.GaugeOpts{
		Name: "felix_active_local_selectors",
		Help: "Number of active selectors on this host.",
	})
)

func init() {
	prometheus.MustRegister(gaugeNumActiveSelectors)
}

type ipSetUpdateCallbacks interface {
	OnIPSetAdded(setID string, ipSetType proto.IPSetUpdate_IPSetType)
	OnIPSetMemberAdded(setID string, ip labelindex.IPSetMember)
	OnIPSetMemberRemoved(setID string, ip labelindex.IPSetMember)
	OnIPSetRemoved(setID string)
}

type rulesUpdateCallbacks interface {
	OnPolicyActive(model.PolicyKey, *ParsedRules)
	OnPolicyInactive(model.PolicyKey)
	OnProfileActive(model.ProfileRulesKey, *ParsedRules)
	OnProfileInactive(model.ProfileRulesKey)
}

type endpointCallbacks interface {
	OnEndpointTierUpdate(endpointKey model.Key,
		endpoint interface{},
		egressData EndpointEgressData,
		filteredTiers []tierInfo)
}

type configCallbacks interface {
	OnConfigUpdate(globalConfig, hostConfig map[string]string)
	OnDatastoreNotReady()
}

type encapCallbacks interface {
	OnEncapUpdate(encap config.Encapsulation)
}

type passthruCallbacks interface {
	OnHostIPUpdate(hostname string, ip *net.IP)
	OnHostIPRemove(hostname string)
	OnIPPoolUpdate(model.IPPoolKey, *model.IPPool)
	OnIPPoolRemove(model.IPPoolKey)
	OnServiceAccountUpdate(*proto.ServiceAccountUpdate)
	OnServiceAccountRemove(proto.ServiceAccountID)
	OnNamespaceUpdate(*proto.NamespaceUpdate)
	OnNamespaceRemove(proto.NamespaceID)
	OnWireguardUpdate(string, *model.Wireguard)
	OnWireguardRemove(string)
	OnGlobalBGPConfigUpdate(*v3.BGPConfiguration)
}

type routeCallbacks interface {
	OnRouteUpdate(update *proto.RouteUpdate)
	OnRouteRemove(dst string)
}

type vxlanCallbacks interface {
	OnVTEPUpdate(update *proto.VXLANTunnelEndpointUpdate)
	OnVTEPRemove(node string)
}

type ipsecCallbacks interface {
	OnIPSecBindingAdded(b IPSecBinding)
	OnIPSecBindingRemoved(b IPSecBinding)
	OnIPSecBlacklistAdded(workloadAddr ip.Addr)
	OnIPSecBlacklistRemoved(workloadAddr ip.Addr)
	OnIPSecTunnelAdded(tunnelAddr ip.Addr)
	OnIPSecTunnelRemoved(tunnelAddr ip.Addr)
}

// packetCaptureCallbacks will be called when a match activates/deactivates a selection for a packet capture
type packetCaptureCallbacks interface {
	OnPacketCaptureActive(key model.ResourceKey, endpoint model.WorkloadEndpointKey, specification PacketCaptureSpecification)
	OnPacketCaptureInactive(key model.ResourceKey, endpoint model.WorkloadEndpointKey)
}

// PacketCaptureSpecification is an internal structure used to pass fields from PacketCaptureSpec to be
// sent to the data plane
type PacketCaptureSpecification struct {
	BPFFilter string
	StartTime time.Time
	EndTime   time.Time
}

type PipelineCallbacks interface {
	ipSetUpdateCallbacks
	rulesUpdateCallbacks
	encapCallbacks
	endpointCallbacks
	configCallbacks
	passthruCallbacks
	routeCallbacks
	vxlanCallbacks
	ipsecCallbacks
	packetCaptureCallbacks
}

type endpointPolicyCache interface {
	endpointCallbacks
	ruleScanner
}

type CalcGraph struct {
	// AllUpdDispatcher is the input node to the calculation graph.
	AllUpdDispatcher      *dispatcher.Dispatcher
	activeRulesCalculator *ActiveRulesCalculator
}

func NewCalculationGraph(callbacks PipelineCallbacks, cache *LookupsCache, conf *config.Config, tiersEnabled bool) *CalcGraph {
	hostname := conf.FelixHostname
	log.Infof("Creating calculation graph, filtered to hostname %v", hostname)

	// The source of the processing graph, this dispatcher will be fed all the updates from the
	// datastore, fanning them out to the registered receivers.
	//
	//               Syncer
	//                 ||
	//                 || All updates
	//                 \/
	//             Dispatcher (all updates)
	//                / | \
	//               /  |  \  Updates filtered by type
	//              /   |   \
	//     receiver_1  ...  receiver_n
	//
	allUpdDispatcher := dispatcher.NewDispatcher()

	// Some of the receivers only need to know about local endpoints. Create a second dispatcher
	// that will filter out non-local endpoints.
	//
	//          ...
	//       Dispatcher (all updates)
	//          ... \
	//               \  All Host/Workload Endpoints
	//                \
	//              Dispatcher (local updates)
	//               <filter>
	//                / | \
	//               /  |  \  Local Host/Workload Endpoints only
	//              /   |   \
	//     receiver_1  ...  receiver_n
	//
	localEndpointDispatcher := dispatcher.NewDispatcher()
	(*localEndpointDispatcherReg)(localEndpointDispatcher).RegisterWith(allUpdDispatcher)
	localEndpointFilter := &endpointHostnameFilter{hostname: hostname}
	localEndpointFilter.RegisterWith(localEndpointDispatcher)

	// The tier filter examines tier and policy updates, potentially filtering out tiers and policies
	// associated with unlicensed tiers. When tiersEnabled is true, all policies and tiers are allowed.
	// When tiersEnabled is false, only licensed tiers are allowed, i.e. "allow-tigera", "default",
	// "sg-remote", "sg-local", and "metadata".
	tierDispatcher := dispatcher.NewDispatcher()
	(*tierDispatcherReg)(tierDispatcher).RegisterWith(allUpdDispatcher)
	tierFilter := &tierFilter{tiersEnabled}
	tierFilter.RegisterWith(tierDispatcher)

	// The active rules calculator matches local endpoints against policies and profiles to figure
	// out which policies/profiles are active on this host.  Limiting to policies that apply to
	// local endpoints significantly cuts down the number of policies that Felix has to
	// render into the dataplane.
	//           Dispatcher (all updates)
	//                /         \
	//               /           \  All Host/Workload Endpoints
	//              /             \
	//             /            Dispatcher (local updates)
	//            /                      |
	//            |                       \  Local Host/Workload
	//            |                        \ Endpoints only
	//           / \                        \
	// Profiles /   \ All Policies           \
	//         /     \                        \
	//         \      \                        \
	//          \   Dispatcher (tier updates)  |
	//           \       |                     /
	//            \      | Policies for       /
	//             \     | licensed tiers    /
	//              \    |                  /
	//              Active Rules Calculator
	//                   |
	//                   | Locally active policies/profiles
	//                  ...
	//
	activeRulesCalc := NewActiveRulesCalculator()
	activeRulesCalc.RegisterWith(localEndpointDispatcher, allUpdDispatcher, tierDispatcher)

	// The active rules calculator only figures out which rules are active, it doesn't extract
	// any information from the rules.  The rule scanner takes the output from the active rules
	// calculator and scans the individual rules for selectors and named ports.  It
	// generates events when a new selector/named port starts/stops being used.
	//
	//             ...
	//     Active Rules Calculator
	//              |
	//              | Locally active policies/profiles
	//              |
	//         Rule scanner
	//          |    \
	//          |     \ Locally active selectors/named ports
	//          |      \
	//          |      ...
	//          |
	//          | IP set active/inactive
	//          |
	//     <dataplane>
	//
	ruleScanner := NewRuleScanner()
	// Wire up the rule scanner's inputs.
	activeRulesCalc.RuleScanner = ruleScanner
	// Send IP set added/removed events to the dataplane.  We'll hook up the other outputs
	// below.
	ruleScanner.RulesUpdateCallbacks = callbacks

	serviceIndex := serviceindex.NewServiceIndex()
	serviceIndex.RegisterWith(allUpdDispatcher)
	// Send the Service IP set member index's outputs to the dataplane.
	serviceIndex.OnMemberAdded = func(ipSetID string, member labelindex.IPSetMember) {
		if log.GetLevel() >= log.DebugLevel {
			log.WithFields(log.Fields{
				"ipSetID": ipSetID,
				"member":  member,
			}).Debug("Member added to service IP set.")
		}
		callbacks.OnIPSetMemberAdded(ipSetID, member)
	}
	serviceIndex.OnMemberRemoved = func(ipSetID string, member labelindex.IPSetMember) {
		if log.GetLevel() >= log.DebugLevel {
			log.WithFields(log.Fields{
				"ipSetID": ipSetID,
				"member":  member,
			}).Debug("Member removed from service IP set.")
		}
		callbacks.OnIPSetMemberRemoved(ipSetID, member)
	}

	// The rule scanner only goes as far as figuring out which selectors/named ports are
	// active. Next we need to figure out which endpoints (and hence which IP addresses/ports) are
	// in each tag/selector/named port. The IP set member index calculates the set of IPs and named
	// ports that should be in each IP set.  To do that, it matches the active selectors/named
	// ports extracted by the rule scanner against all the endpoints. The service index does the same
	// for service based rules, building IP set contributions from endpoint slices.
	//
	//        ...
	//     Dispatcher (all updates)
	//      |
	//      | All endpoints
	//      |
	//      |       ...
	//      |    Rule scanner
	//      |     |       \
	//      |    ...       \ Locally active selectors/named ports
	//       \              |
	//        \_____        |
	//              \       |
	//            IP set member index / service index
	//                   |
	//                   | IP set member added/removed
	//                   |
	//               <dataplane>
	//
	ipsetMemberIndex := labelindex.NewSelectorAndNamedPortIndex()
	// Wire up the inputs to the IP set member index.
	ipsetMemberIndex.RegisterWith(allUpdDispatcher)
	ruleScanner.OnIPSetActive = func(ipSet *IPSetData) {
		log.WithField("ipSet", ipSet).Info("IPSet now active")
		callbacks.OnIPSetAdded(ipSet.UniqueID(), ipSet.DataplaneProtocolType())
		if ipSet.Service != "" {
			serviceIndex.UpdateIPSet(ipSet.UniqueID(), ipSet.Service)
		} else if ipSet.Selector != nil {
			if !(ipSet.isDomainSet || ipSet.IsEgressSelector) {
				defer gaugeNumActiveSelectors.Inc()
			}
			ipsetMemberIndex.UpdateIPSet(ipSet.UniqueID(), ipSet.Selector, ipSet.NamedPortProtocol, ipSet.NamedPort)
		}
	}
	ruleScanner.OnIPSetInactive = func(ipSet *IPSetData) {
		log.WithField("ipSet", ipSet).Info("IPSet now inactive")
		if ipSet.Service != "" {
			serviceIndex.DeleteIPSet(ipSet.UniqueID())
		} else if ipSet.Selector != nil {
			if !(ipSet.isDomainSet || ipSet.IsEgressSelector) {
				defer gaugeNumActiveSelectors.Dec()
			}
			ipsetMemberIndex.DeleteIPSet(ipSet.UniqueID())
		}
		callbacks.OnIPSetRemoved(ipSet.UniqueID())
	}
	// Send the IP set member index's outputs to the dataplane.
	ipsetMemberIndex.OnMemberAdded = func(ipSetID string, member labelindex.IPSetMember) {
		if log.GetLevel() >= log.DebugLevel {
			log.WithFields(log.Fields{
				"ipSetID": ipSetID,
				"member":  member,
			}).Debug("Member added to IP set.")
		}
		callbacks.OnIPSetMemberAdded(ipSetID, member)
	}
	ipsetMemberIndex.OnMemberRemoved = func(ipSetID string, member labelindex.IPSetMember) {
		if log.GetLevel() >= log.DebugLevel {
			log.WithFields(log.Fields{
				"ipSetID": ipSetID,
				"member":  member,
			}).Debug("Member removed from IP set.")
		}
		callbacks.OnIPSetMemberRemoved(ipSetID, member)
	}
	ruleScanner.OnIPSetMemberAdded = ipsetMemberIndex.OnMemberAdded

	// The endpoint policy resolver marries up the active policies with local endpoints and
	// calculates the complete, ordered set of policies that apply to each endpoint.
	//
	//        ...
	//     Dispatcher (all updates)
	//      |
	//     Tier Dispatcher
	//      |
	//      | All policies (with licensed tiers)
	//      |
	//      |       ...
	//       \   Active rules calculator
	//        \       \
	//         \       \
	//          \       | Policy X matches endpoint Y
	//           \      | Policy Z matches endpoint Y
	//            \     |
	//           Policy resolver
	//                  |
	//                  | Endpoint Y has policies [Z, X] in that order
	//                  |
	//             <dataplane>
	//
	polResolver := NewPolicyResolver()
	// Hook up the inputs to the policy resolver.
	activeRulesCalc.PolicyMatchListener = polResolver
	polResolver.RegisterWith(allUpdDispatcher, localEndpointDispatcher, tierDispatcher)
	// And hook its output to the callbacks.
	polResolver.RegisterCallback(callbacks)

	if conf.EgressIPCheckEnabled() {
		// Create and hook up the active egress calculator.
		activeEgressCalc := NewActiveEgressCalculator(conf.EgressIPSupport)
		activeEgressCalc.RegisterWith(localEndpointDispatcher, allUpdDispatcher)
		activeEgressCalc.OnIPSetActive = ruleScanner.OnIPSetActive
		activeEgressCalc.OnIPSetInactive = ruleScanner.OnIPSetInactive
		activeEgressCalc.OnEndpointEgressDataUpdate = polResolver.OnEndpointEgressDataUpdate

		// Create and hook up the egress selector pool.
		egressSelectorPool := NewEgressSelectorPool(conf.EgressIPSupport)
		egressSelectorPool.RegisterWith(allUpdDispatcher)
		egressSelectorPool.OnEgressSelectorAdded = activeRulesCalc.OnEgressSelectorAdded
		egressSelectorPool.OnEgressSelectorRemoved = activeRulesCalc.OnEgressSelectorRemoved
	}

	// The packet capture calculator matches local endpoints against packet captures and profiles to figure
	// out which packet captures are active on this host.
	//           Dispatcher (all updates)
	//                /         \
	//               /           \  All Host/Workload Endpoints
	//              /             \
	//             /            Dispatcher (local updates)
	//            /                      |
	//            |                       \  Local Host/Workload
	//            |                        \ Endpoints only
	//           / \                        \
	// Profiles /   \ All PacketCaptures     \
	//         /     \                        \
	//         \      \                        \
	//          \      \                        |
	//           \      |                      /
	//            \     |                     /
	//             \    |                    /
	//              \   |                   /
	//              Packet Capture Calculator
	//                   |
	//                   | Start/Stop Locally active packet captures
	//                  <dataplane>
	//

	packetCaptureCalculator := NewPacketCaptureCalculator(callbacks)
	packetCaptureCalculator.RegisterWith(localEndpointDispatcher, allUpdDispatcher)

	// Register for host IP updates.
	//
	//        ...
	//     Dispatcher (all updates)
	//         |
	//         | host IPs
	//         |
	//       passthru
	//         |
	//         |
	//         |
	//      <dataplane>
	//
	hostIPPassthru := NewDataplanePassthru(callbacks)
	hostIPPassthru.RegisterWith(allUpdDispatcher)

<<<<<<< HEAD
	if conf.BPFEnabled || conf.VXLANEnabled || conf.WireguardEnabled ||
		conf.EgressIPSupport == "EnabledPerNamespace" || conf.EgressIPSupport == "EnabledPerNamespaceOrPerPod" ||
		conf.AWSSecondaryIPSupport != "Disabled" {
=======
	if conf.BPFEnabled || conf.Encapsulation.VXLANEnabled || conf.WireguardEnabled {
>>>>>>> 979eb04b
		// Calculate simple node-ownership routes.
		//        ...
		//     Dispatcher (all updates)
		//         |
		//         | host IPs, host config, IP pools, IPAM blocks
		//         |
		//       L3 resolver
		//         |
		//         | routes
		//         |
		//      <dataplane>
		//
		l3RR := NewL3RouteResolver(hostname, callbacks, conf.UseNodeResourceUpdates(), conf.RouteSource)
		l3RR.RegisterWith(allUpdDispatcher, localEndpointDispatcher)
	}

	// Calculate VXLAN routes.
	//        ...
	//     Dispatcher (all updates)
	//         |
	//         | host IPs, host config, IP pools, IPAM blocks
	//         |
	//       vxlan resolver
	//         |
	//         | VTEPs, routes
	//         |
	//      <dataplane>
	//
	if conf.Encapsulation.VXLANEnabled {
		vxlanResolver := NewVXLANResolver(hostname, callbacks, conf.UseNodeResourceUpdates())
		vxlanResolver.RegisterWith(allUpdDispatcher)
	}

	// Register for config updates.
	//
	//        ...
	//     Dispatcher (all updates)
	//         |
	//         | separate config updates foo=bar, baz=biff
	//         |
	//       config batcher
	//         |
	//         | combined config {foo=bar, bax=biff}
	//         |
	//      <dataplane>
	//
	configBatcher := NewConfigBatcher(hostname, callbacks)
	configBatcher.RegisterWith(allUpdDispatcher)

	// The profile decoder identifies objects with special dataplane significance which have
	// been encoded as profiles by libcalico-go. At present this includes Kubernetes Service
	// Accounts and Kubernetes Namespaces.
	//        ...
	//     Dispatcher (all updates)
	//         |
	//         | Profiles
	//         |
	//       profile decoder
	//         |
	//         |
	//         |
	//      <dataplane>
	//
	profileDecoder := NewProfileDecoder(callbacks)
	profileDecoder.RegisterWith(allUpdDispatcher)

<<<<<<< HEAD
	// The remote endpoint reverse lookup receiver only need to know about non-local endpoints.
	// Create another dispatcher that will filter out non-local endpoints.
	//
	//          ...
	//       Dispatcher (all updates)
	//         / ...
	//        / All Host/Workload Endpoints
	//       /
	//   Dispatcher (remote updates)
	//     <filter>
	remoteEndpointDispatcher := dispatcher.NewDispatcher()
	(*remoteEndpointDispatcherReg)(remoteEndpointDispatcher).RegisterWith(allUpdDispatcher)
	remoteEndpointFilter := &remoteEndpointFilter{hostname: hostname}
	remoteEndpointFilter.RegisterWith(remoteEndpointDispatcher)

	if cache != nil {

		// The lookup cache, caches endpoint (and node), networksets, policy and service information.
		//        ...
		//     Dispatcher (remote updates)
		//         |
		//         | Workload and host endpoints
		//         |
		//       lookup cache
		//
		cache.epCache.RegisterWith(allUpdDispatcher, remoteEndpointDispatcher)
		cache.svcCache.RegisterWith(allUpdDispatcher)

		// The lookup cache, caches policy information for prefix lookups. Hook into the
		// ActiveRulesCalculator to receive local active policy/profile information.
		activeRulesCalc.PolicyLookupCache = cache.polCache

		// The lookup cache, also provides local endpoint lookups and corresponding tier information.
		// Hook into the PolicyResolver to receive this information.
		polResolver.RegisterCallback(cache.epCache)

		// The lookup cache also caches networkset information for flow log reporting.
		cache.nsCache.RegisterWith(allUpdDispatcher)
	} else {
		log.Debug("lookup cache is nil on windows platform")
	}

	if conf.TPROXYModeEnabled() {
		tproxyResolver := NewL7FrontEndResolver(callbacks, conf)
		tproxyResolver.RegisterWith(allUpdDispatcher)
	}
=======
	// Register for IP Pool updates. EncapsulationResolver will send a message to the
	// dataplane so that Felix is restarted if IPIP and/or VXLAN encapsulation changes
	// due to IP pool changes, so that it is recalculated at Felix startup.
	//
	//        ...
	//     Dispatcher (all updates)
	//         |
	//         | IP pools
	//         |
	//       encapsulation resolver
	//
	encapsulationResolver := NewEncapsulationResolver(conf, callbacks)
	encapsulationResolver.RegisterWith(allUpdDispatcher)
>>>>>>> 979eb04b

	return &CalcGraph{
		AllUpdDispatcher:      allUpdDispatcher,
		activeRulesCalculator: activeRulesCalc,
	}
}

func (c *CalcGraph) EnableIPSec(callbacks ipsecCallbacks) {
	// The IPSecBindingCalculator calculates the bindings between IPsec tunnels and workload IPs.
	ipSecBindingCalc := NewIPSecBindingCalculator()
	ipSecBindingCalc.RegisterWith(c.AllUpdDispatcher)
	ipSecBindingCalc.OnTunnelAdded = callbacks.OnIPSecTunnelAdded
	ipSecBindingCalc.OnTunnelRemoved = callbacks.OnIPSecTunnelRemoved
	ipSecBindingCalc.OnBindingAdded = callbacks.OnIPSecBindingAdded
	ipSecBindingCalc.OnBindingRemoved = callbacks.OnIPSecBindingRemoved
	ipSecBindingCalc.OnBlacklistAdded = callbacks.OnIPSecBlacklistAdded
	ipSecBindingCalc.OnBlacklistRemoved = callbacks.OnIPSecBlacklistRemoved
}

type localEndpointDispatcherReg dispatcher.Dispatcher

func (l *localEndpointDispatcherReg) RegisterWith(disp *dispatcher.Dispatcher) {
	led := (*dispatcher.Dispatcher)(l)
	disp.Register(model.WorkloadEndpointKey{}, led.OnUpdate)
	disp.Register(model.HostEndpointKey{}, led.OnUpdate)
	disp.RegisterStatusHandler(led.OnDatamodelStatus)
}

// endpointHostnameFilter provides an UpdateHandler that filters out endpoints
// that are not on the given host.
type endpointHostnameFilter struct {
	hostname string
}

func (f *endpointHostnameFilter) RegisterWith(localEndpointDisp *dispatcher.Dispatcher) {
	localEndpointDisp.Register(model.WorkloadEndpointKey{}, f.OnUpdate)
	localEndpointDisp.Register(model.HostEndpointKey{}, f.OnUpdate)
}

func (f *endpointHostnameFilter) OnUpdate(update api.Update) (filterOut bool) {
	switch key := update.Key.(type) {
	case model.WorkloadEndpointKey:
		if key.Hostname != f.hostname {
			filterOut = true
		}
	case model.HostEndpointKey:
		if key.Hostname != f.hostname {
			filterOut = true
		}
	}
	if !filterOut {
		// To keep log spam down, log only for local endpoints.
		if update.Value == nil {
			log.WithField("id", update.Key).Info("Local endpoint deleted")
		} else {
			log.WithField("id", update.Key).Info("Local endpoint updated")
		}
	}
	return
}

type remoteEndpointDispatcherReg dispatcher.Dispatcher

func (l *remoteEndpointDispatcherReg) RegisterWith(disp *dispatcher.Dispatcher) {
	red := (*dispatcher.Dispatcher)(l)
	disp.Register(model.WorkloadEndpointKey{}, red.OnUpdate)
	disp.Register(model.HostEndpointKey{}, red.OnUpdate)
	disp.RegisterStatusHandler(red.OnDatamodelStatus)
}

// remoteEndpointFilter provides an UpdateHandler that filters out endpoints
// that are on the given host.
type remoteEndpointFilter struct {
	hostname string
}

func (f *remoteEndpointFilter) RegisterWith(remoteEndpointDisp *dispatcher.Dispatcher) {
	remoteEndpointDisp.Register(model.WorkloadEndpointKey{}, f.OnUpdate)
	remoteEndpointDisp.Register(model.HostEndpointKey{}, f.OnUpdate)
}

func (f *remoteEndpointFilter) OnUpdate(update api.Update) (filterOut bool) {
	switch key := update.Key.(type) {
	case model.WorkloadEndpointKey:
		if key.Hostname == f.hostname {
			filterOut = true
		}
	case model.HostEndpointKey:
		if key.Hostname == f.hostname {
			filterOut = true
		}
	}
	// Do not log for remote endpoints, since there can be many and logging each
	// will impact performance.
	return
}

// tierFilter provides an UpdateHandler that optionally filters out unlicensed tiers.
type tierDispatcherReg dispatcher.Dispatcher

func (l *tierDispatcherReg) RegisterWith(disp *dispatcher.Dispatcher) {
	td := (*dispatcher.Dispatcher)(l)
	disp.Register(model.TierKey{}, td.OnUpdate)
	disp.Register(model.PolicyKey{}, td.OnUpdate)
	disp.RegisterStatusHandler(td.OnDatamodelStatus)
}

// tierFilter provides an UpdateHandler that filters out unlicensed tiers. When tiersEnabled is true
// all tiers are considered licensed. When tiersEnabled is false, only the following tiers are considered
// licensed: "metadata", "sg-remote", "sg-local", and "default".
type tierFilter struct {
	tiersEnabled bool
}

// Filter out tiers as well as policies that are associated with unlicensed tiers
func (f *tierFilter) RegisterWith(tierDisp *dispatcher.Dispatcher) {
	tierDisp.Register(model.TierKey{}, f.OnUpdate)
	tierDisp.Register(model.PolicyKey{}, f.OnUpdate)
}

func (f *tierFilter) OnUpdate(update api.Update) (filterOut bool) {
	if f.tiersEnabled {
		return
	}

	// Tier names which are always considered "licensed", even when the license feature is disabled
	const (
		allowTigeraTier = "allow-tigera"
		metaBlockerTier = "metadata"
		remoteTier      = "sg-remote"
		localTier       = "sg-local"
		defaultTier     = "default"
	)
	var tierName string
	switch key := update.Key.(type) {
	case model.PolicyKey:
		tierName = key.Tier
	case model.TierKey:
		tierName = key.Name
	default: // ignore any (unintentional) non-policy/tier updates
		return
	}
	if tierName == allowTigeraTier || tierName == metaBlockerTier || tierName == remoteTier || tierName == localTier || tierName == defaultTier {
		return
	} else {
		filterOut = true
		log.Warn("Tier/policy deleted: ", tierName)
	}
	return
}<|MERGE_RESOLUTION|>--- conflicted
+++ resolved
@@ -433,13 +433,9 @@
 	hostIPPassthru := NewDataplanePassthru(callbacks)
 	hostIPPassthru.RegisterWith(allUpdDispatcher)
 
-<<<<<<< HEAD
-	if conf.BPFEnabled || conf.VXLANEnabled || conf.WireguardEnabled ||
+	if conf.BPFEnabled || conf.Encapsulation.VXLANEnabled || conf.WireguardEnabled ||
 		conf.EgressIPSupport == "EnabledPerNamespace" || conf.EgressIPSupport == "EnabledPerNamespaceOrPerPod" ||
 		conf.AWSSecondaryIPSupport != "Disabled" {
-=======
-	if conf.BPFEnabled || conf.Encapsulation.VXLANEnabled || conf.WireguardEnabled {
->>>>>>> 979eb04b
 		// Calculate simple node-ownership routes.
 		//        ...
 		//     Dispatcher (all updates)
@@ -506,7 +502,6 @@
 	profileDecoder := NewProfileDecoder(callbacks)
 	profileDecoder.RegisterWith(allUpdDispatcher)
 
-<<<<<<< HEAD
 	// The remote endpoint reverse lookup receiver only need to know about non-local endpoints.
 	// Create another dispatcher that will filter out non-local endpoints.
 	//
@@ -553,7 +548,7 @@
 		tproxyResolver := NewL7FrontEndResolver(callbacks, conf)
 		tproxyResolver.RegisterWith(allUpdDispatcher)
 	}
-=======
+
 	// Register for IP Pool updates. EncapsulationResolver will send a message to the
 	// dataplane so that Felix is restarted if IPIP and/or VXLAN encapsulation changes
 	// due to IP pool changes, so that it is recalculated at Felix startup.
@@ -567,7 +562,6 @@
 	//
 	encapsulationResolver := NewEncapsulationResolver(conf, callbacks)
 	encapsulationResolver.RegisterWith(allUpdDispatcher)
->>>>>>> 979eb04b
 
 	return &CalcGraph{
 		AllUpdDispatcher:      allUpdDispatcher,
