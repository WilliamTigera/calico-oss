--- conflicted
+++ resolved
@@ -1,8 +1,4 @@
-<<<<<<< HEAD
-// Copyright (c) 2016-2021 Tigera, Inc. All rights reserved.
-=======
-// Copyright (c) 2020-2023 Tigera, Inc. All rights reserved.
->>>>>>> e83ae816
+// Copyright (c) 2016-2024 Tigera, Inc. All rights reserved.
 //
 // Licensed under the Apache License, Version 2.0 (the "License");
 // you may not use this file except in compliance with the License.
