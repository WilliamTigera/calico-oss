--- conflicted
+++ resolved
@@ -754,50 +754,6 @@
 		"b":   "b",
 	},
 }
-<<<<<<< HEAD
-var netSet1WithEgressDomains = NetworkSet{
-	Nets: []net.IPNet{
-		mustParseNet("12.0.0.0/24"),
-		mustParseNet("12.0.0.0/24"), // A dupe, why not!
-		mustParseNet("12.1.0.0/24"),
-		mustParseNet("10.0.0.1/32"), // Overlaps with host endpoint.
-		mustParseNet("feed:beef::/32"),
-		mustParseNet("feed:beef:0::/32"), // Non-canonical dupe.
-	},
-	AllowedEgressDomains: []string{
-		"google.com",
-		"facebook.com",
-		"tigera.io",
-	},
-	Labels: map[string]string{
-		"a": "b",
-	},
-}
-var netSet2Key = NetworkSetKey{Name: "netset-2"}
-var netSet2 = NetworkSet{
-	Nets: []net.IPNet{
-		mustParseNet("12.0.0.0/24"), // Overlaps with netset-1
-		mustParseNet("13.1.0.0/24"),
-	},
-	Labels: map[string]string{
-		"a": "b",
-	},
-}
-var netSet2WithEgressDomains = NetworkSet{
-	Nets: []net.IPNet{
-		mustParseNet("12.0.0.0/24"), // Overlaps with netset-1
-		mustParseNet("13.1.0.0/24"),
-	},
-	Labels: map[string]string{
-		"a": "b",
-	},
-	AllowedEgressDomains: []string{
-		"google.com",
-		"facebook.com",
-		"projectcalico.org",
-	},
-}
-=======
 
 var (
 	netSet2Key = NetworkSetKey{Name: "netset-2"}
@@ -811,7 +767,6 @@
 		},
 	}
 )
->>>>>>> 813e0f55
 
 var (
 	netSet3Key = NetworkSetKey{Name: "netset-3"}
@@ -832,121 +787,6 @@
 	netset3Ip1b = mustParseNet("12.1.2.142/32").IP
 )
 
-<<<<<<< HEAD
-// Resources for DNS Policy unit testing. We start with a basic default-deny-egress policy that only allows UDP:53 out.
-var policyDNSBasic = Policy{
-	Selector: "name == 'dnspolicy'",
-	Order:    &order30,
-	Types:    []string{"egress"},
-	OutboundRules: []Rule{
-		{
-			Action:      "allow",
-			SrcSelector: allSelector,
-			Protocol:    &protoUDP,
-			DstPorts:    []numorstring.Port{numorstring.SinglePort(53)},
-		},
-		{
-			Action: "deny",
-		},
-	},
-}
-
-// A set of allowed egress domains, including names that are duplicates once normalized to
-// lowercase.  Note, this set of domain names is used both in GlobalNetworkSet definitions, and
-// directly as the DstDomains in a policy rule.
-var allowedEgressDomains = []string{"microsoft.com", "www.MicroSoft.com", "WWW.MICROSOFT.COM"}
-var allowedEgressDomainsNoDupe = []string{"microsoft.com", "WWW.MICROSOFT.COM"}
-
-// A second set of allowed domain names.
-var allowedEgressDomains2 = []string{"google.com", "www.google.com"}
-
-// Two GlobalNetworkSets, one for microsoft.com and one for google.com.
-var netSetDNSKey = NetworkSetKey{Name: "netset-domains"}
-var netSetDNSKey2 = NetworkSetKey{Name: "netset-domains-2"}
-
-var netSetDNS = NetworkSet{
-	AllowedEgressDomains: allowedEgressDomains,
-	Labels:               map[string]string{"external-service-name": "microsoft"},
-}
-
-var netSetDNSNoDupe = NetworkSet{
-	AllowedEgressDomains: allowedEgressDomainsNoDupe,
-	Labels:               map[string]string{"external-service-name": "microsoft"},
-}
-
-var netSetDNS2 = NetworkSet{
-	AllowedEgressDomains: allowedEgressDomains2,
-	Labels:               map[string]string{"external-service-name": "google"},
-}
-
-// Two GlobalNetworkPolicies, the first allows external access to microsoft.com and the second to any resource that
-// specifies a "external-service-name" label.
-var dstSelectorDNSExternal = "external-service-name == 'microsoft'"
-var dstSelectorDNSExternal2 = "has(external-service-name)"
-
-var selectorIdDNSExternal = domainSelectorID(dstSelectorDNSExternal, nil)
-var selectorIdDNSExternal2 = domainSelectorID(dstSelectorDNSExternal2, nil)
-var selectorIdDNSExternal3 = domainSelectorID("", allowedEgressDomains)
-
-var selectorIdDNSEmpty = selectorID(dstSelectorDNSExternal)
-var selectorIdDNSEmpty2 = selectorID(dstSelectorDNSExternal2)
-
-var policyDNSExternal = Policy{
-	Selector: allSelector,
-	Order:    &order20,
-	Types:    []string{"egress"},
-	OutboundRules: []Rule{
-		{
-			Action:      "allow",
-			DstSelector: dstSelectorDNSExternal,
-		},
-	},
-}
-
-var policyDNSExternal2 = Policy{
-	Selector: allSelector,
-	Order:    &order20,
-	Types:    []string{"egress"},
-	OutboundRules: []Rule{
-		{
-			Action:      "allow",
-			DstSelector: dstSelectorDNSExternal2,
-		},
-	},
-}
-
-var policyDNSExternal3 = Policy{
-	Selector: allSelector,
-	Order:    &order20,
-	Types:    []string{"egress"},
-	OutboundRules: []Rule{
-		{
-			Action:     "allow",
-			DstDomains: allowedEgressDomains,
-		},
-	},
-}
-
-// One simple workload endpoint with v4 and v6 addresses, with a label to match on.
-var localWlEpDNS = WorkloadEndpoint{
-	State: "active",
-	Name:  "cali1",
-	Mac:   mustParseMac("01:02:03:04:05:06"),
-	IPv4Nets: []net.IPNet{mustParseNet("10.0.0.1/32"),
-		mustParseNet("10.0.0.2/32")},
-	IPv6Nets: []net.IPNet{mustParseNet("fc00:fe11::1/128"),
-		mustParseNet("fc00:fe11::2/128")},
-	Labels: map[string]string{
-		"name": "dnspolicy",
-	},
-}
-
-var localHostIP = mustParseIP("192.168.0.1")
-var remoteHostIP = mustParseIP("192.168.0.2")
-var remoteHostIPv6 = mustParseIP("dead:beef:0001::2")
-var remoteHost2IP = mustParseIP("192.168.0.3")
-var remoteHost2IPv6 = mustParseIP("dead:beef:0001::3")
-=======
 var (
 	localHostIP     = mustParseIP("192.168.0.1")
 	remoteHostIP    = mustParseIP("192.168.0.2")
@@ -954,7 +794,6 @@
 	remoteHost2IP   = mustParseIP("192.168.0.3")
 	remoteHost2IPv6 = mustParseIP("dead:beef:0001::3")
 )
->>>>>>> 813e0f55
 
 var (
 	localHostIPWithPrefix  = "192.168.0.1/24"
