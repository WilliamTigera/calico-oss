--- conflicted
+++ resolved
@@ -315,20 +315,11 @@
 }
 
 func PolKVLess(i, j PolKV) bool {
-<<<<<<< HEAD
-	bothNil := i.Value.Order == nil && j.Value.Order == nil
-	bothSet := i.Value.Order != nil && j.Value.Order != nil
-	ordersEqual := bothNil || bothSet && (*i.Value.Order == *j.Value.Order)
-
-	if ordersEqual {
-		return model.PolicyNameLessThan(i.Key.Name, j.Key.Name)
-=======
 	// We map the default order to +Inf, which compares equal to itself so,
 	// this "just works".
 	if i.Value.Order == j.Value.Order {
 		// Order is equal, use name as tie-break.
-		return i.Key.Name < j.Key.Name
->>>>>>> 8a901cc9
+		return model.PolicyNameLessThan(i.Key.Name, j.Key.Name)
 	}
 	return i.Value.Order < j.Value.Order
 }
