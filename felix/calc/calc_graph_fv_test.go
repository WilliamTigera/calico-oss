--- conflicted
+++ resolved
@@ -426,7 +426,6 @@
 		endpointSliceAndLocalWorkload,
 		endpointSliceActive,
 	},
-<<<<<<< HEAD
 
 	// Egress IP states.  (All private-only.)
 	{
@@ -447,12 +446,12 @@
 		externalIPWithL7Annotation,
 		deleteClusterIPL7Annotation,
 		deleteExternalIPL7Annotation,
-=======
+	},
+
 	{
 		encapWithIPIPPool,
 		encapWithVXLANPool,
 		encapWithIPIPAndVXLANPool,
->>>>>>> 979eb04b
 	},
 }
 
@@ -593,13 +592,9 @@
 					conf.SetUseNodeResourceUpdates(test.UsesNodeResources())
 					conf.RouteSource = test.RouteSource()
 					outputChan := make(chan interface{})
-<<<<<<< HEAD
+					conf.Encapsulation = config.Encapsulation{VXLANEnabled: true}
 					lookupsCache := NewLookupsCache()
 					asyncGraph := NewAsyncCalcGraph(conf, l, []chan<- interface{}{outputChan}, nil, lookupsCache)
-=======
-					conf.Encapsulation = config.Encapsulation{VXLANEnabled: true}
-					asyncGraph := NewAsyncCalcGraph(conf, []chan<- interface{}{outputChan}, nil)
->>>>>>> 979eb04b
 					// And a validation filter, with a channel between it
 					// and the async graph.
 					validator := NewValidationFilter(asyncGraph)
@@ -721,7 +716,6 @@
 	Expect(mockDataplane.ActivePreDNATPolicies()).To(Equal(state.ExpectedPreDNATPolicyIDs),
 		"PreDNAT policies incorrect after moving to state: %v",
 		state.Name)
-<<<<<<< HEAD
 	Expect(mockDataplane.ActiveIPSecBindings()).To(Equal(state.ExpectedIPSecBindings),
 		"IPsec bindings incorrect after moving to state: %v",
 		state.Name)
@@ -732,10 +726,9 @@
 	}
 	Expect(stringify(mockDataplane.ActivePacketCaptureUpdates())).To(Equal(stringify(state.ExpectedCaptureUpdates)),
 		"Active packet captured were incorrect after moving to state: %v",
-=======
+		state.Name)
 	Expect(mockDataplane.Encapsulation()).To(Equal(state.ExpectedEncapsulation),
 		"Encapsulation incorrect after moving to state: %v",
->>>>>>> 979eb04b
 		state.Name)
 }
 
@@ -793,14 +786,10 @@
 		lookupsCache = NewLookupsCache()
 		eventBuf = NewEventSequencer(mockDataplane)
 		eventBuf.Callback = mockDataplane.OnEvent
-<<<<<<< HEAD
+		conf.Encapsulation = config.Encapsulation{VXLANEnabled: true}
 		calcGraph = NewCalculationGraph(eventBuf, lookupsCache, conf, tierSupportEnabled)
 		calcGraph.EnableIPSec(eventBuf)
 		l7Resolver = NewL7FrontEndResolver(eventBuf, conf)
-=======
-		conf.Encapsulation = config.Encapsulation{VXLANEnabled: true}
-		calcGraph = NewCalculationGraph(eventBuf, conf)
->>>>>>> 979eb04b
 		statsCollector := NewStatsCollector(func(stats StatsUpdate) error {
 			lastStats = stats
 			return nil
@@ -909,13 +898,9 @@
 		conf.FelixHostname = localHostname
 		outputChan := make(chan interface{})
 		healthAggregator := health.NewHealthAggregator()
-<<<<<<< HEAD
 		lookupsCache := NewLookupsCache()
+		conf.Encapsulation = config.Encapsulation{VXLANEnabled: true}
 		asyncGraph := NewAsyncCalcGraph(conf, licenseTiersEnabled{}, []chan<- interface{}{outputChan}, healthAggregator, lookupsCache)
-=======
-		conf.Encapsulation = config.Encapsulation{VXLANEnabled: true}
-		asyncGraph := NewAsyncCalcGraph(conf, []chan<- interface{}{outputChan}, healthAggregator)
->>>>>>> 979eb04b
 		Expect(asyncGraph).NotTo(BeNil())
 	})
 })