// Copyright (c) 2016-2024 Tigera, Inc. All rights reserved.
//
// Licensed under the Apache License, Version 2.0 (the "License");
// you may not use this file except in compliance with the License.
// You may obtain a copy of the License at
//
//     http://www.apache.org/licenses/LICENSE-2.0
//
// Unless required by applicable law or agreed to in writing, software
// distributed under the License is distributed on an "AS IS" BASIS,
// WITHOUT WARRANTIES OR CONDITIONS OF ANY KIND, either express or implied.
// See the License for the specific language governing permissions and
// limitations under the License.

package calc

import (
	"fmt"
	"strings"
	"time"

	log "github.com/sirupsen/logrus"
	v3 "github.com/tigera/api/pkg/apis/projectcalico/v3"

	"github.com/projectcalico/calico/felix/config"
	"github.com/projectcalico/calico/felix/ip"
	"github.com/projectcalico/calico/felix/labelindex"
	"github.com/projectcalico/calico/felix/multidict"
	"github.com/projectcalico/calico/felix/proto"
	"github.com/projectcalico/calico/felix/types"
	"github.com/projectcalico/calico/libcalico-go/lib/backend/model"
	"github.com/projectcalico/calico/libcalico-go/lib/net"
	"github.com/projectcalico/calico/libcalico-go/lib/set"
)

type EventHandler func(message interface{})

type configInterface interface {
	UpdateFrom(map[string]string, config.Source) (changed bool, err error)
	RawValues() map[string]string
	ToConfigUpdate() *proto.ConfigUpdate
}

// Struct for additional data that feeds into proto.WorkloadEndpoint but is computed rather than
// taken directly from model.WorkloadEndpoint.  Currently this is all related to egress IP function.
// (It could be generalised in future, and so perhaps renamed EndpointComputedData.)
type EndpointEgressData struct {
	// The egress IP set for this endpoint. This is non-empty when an active local endpoint is
	// configured to use egress gateways.
	EgressGatewayRules []EpEgressData

	// Whether this endpoint _is_ an egress gateway.
	IsEgressGateway bool

	// Health port of the EGW or 0 if EGW has none.
	HealthPort uint16
}

func (e EndpointEgressData) IsEmpty() bool {
	if e.IsEgressGateway || e.HealthPort != 0 {
		return false
	}
	if len(e.EgressGatewayRules) != 0 {
		return false
	}
	return true
}

// EventSequencer buffers and coalesces updates from the calculation graph then flushes them
// when Flush() is called.  It flushed updates in a dependency-safe order.
type EventSequencer struct {
	config configInterface

	// Buffers used to hold data that we haven't flushed yet so we can coalesce multiple
	// updates and generate updates in dependency order.
<<<<<<< HEAD
	pendingAddedIPSets            map[string]proto.IPSetUpdate_IPSetType
	pendingRemovedIPSets          set.Set[string]
	pendingAddedIPSetMembers      multidict.Multidict[string, labelindex.IPSetMember]
	pendingRemovedIPSetMembers    multidict.Multidict[string, labelindex.IPSetMember]
	pendingPolicyUpdates          map[model.PolicyKey]*ParsedRules
	pendingPolicyDeletes          set.Set[model.PolicyKey]
	pendingProfileUpdates         map[model.ProfileRulesKey]*ParsedRules
	pendingProfileDeletes         set.Set[model.ProfileRulesKey]
	pendingEncapUpdate            *config.Encapsulation
	pendingEndpointUpdates        map[model.Key]interface{}
	pendingEndpointEgressUpdates  map[model.Key]EndpointEgressData
	pendingEndpointTierUpdates    map[model.Key][]TierInfo
	pendingEndpointDeletes        set.Set[model.Key]
	pendingHostIPUpdates          map[string]*net.IP
	pendingHostIPDeletes          set.Set[string]
	pendingHostIPv6Updates        map[string]*net.IP
	pendingHostIPv6Deletes        set.Set[string]
	pendingHostMetadataUpdates    map[string]*hostInfo
	pendingHostMetadataDeletes    set.Set[string]
	pendingIPPoolUpdates          map[ip.CIDR]*model.IPPool
	pendingIPPoolDeletes          set.Set[ip.CIDR]
	pendingNotReady               bool
	pendingGlobalConfig           map[string]string
	pendingHostConfig             map[string]string
	pendingServiceAccountUpdates  map[proto.ServiceAccountID]*proto.ServiceAccountUpdate
	pendingServiceAccountDeletes  set.Set[proto.ServiceAccountID]
	pendingNamespaceUpdates       map[proto.NamespaceID]*proto.NamespaceUpdate
	pendingNamespaceDeletes       set.Set[proto.NamespaceID]
	pendingRouteUpdates           map[routeID]*proto.RouteUpdate
	pendingRouteDeletes           set.Set[routeID]
	pendingVTEPUpdates            map[string]*proto.VXLANTunnelEndpointUpdate
	pendingVTEPDeletes            set.Set[string]
	pendingIPSecTunnelAdds        set.Set[ip.Addr]
	pendingIPSecTunnelRemoves     set.Set[ip.Addr]
	pendingIPSecBindingAdds       set.Set[IPSecBinding]
	pendingIPSecBindingRemoves    set.Set[IPSecBinding]
	pendingIPSecBlacklistAdds     set.Set[ip.Addr]
	pendingIPSecBlacklistRemoves  set.Set[ip.Addr]
	pendingWireguardUpdates       map[string]*model.Wireguard
	pendingWireguardDeletes       set.Set[string]
	pendingGlobalBGPConfig        *proto.GlobalBGPConfigUpdate
	pendingExternalNetworkUpdates map[proto.ExternalNetworkID]*proto.ExternalNetworkUpdate
	pendingExternalNetworkDeletes set.Set[proto.ExternalNetworkID]
	pendingPacketCaptureUpdates   map[string]*proto.PacketCaptureUpdate
	pendingPacketCaptureRemovals  map[string]*proto.PacketCaptureRemove
	pendingServiceUpdates         map[serviceID]*proto.ServiceUpdate
	pendingServiceDeletes         set.Set[serviceID]
	pendingRemoteIPPools          map[remotePoolID]*proto.RemoteIPAMPoolUpdate
	pendingRemoteIPPoolRemovals   set.Set[remotePoolID]

	// Sets to record what we've sent downstream. Updated whenever we flush.
	sentIPSets           set.Set[string]
	sentPolicies         set.Set[model.PolicyKey]
	sentProfiles         set.Set[model.ProfileRulesKey]
	sentEndpoints        set.Set[model.Key]
	sentHostIPs          set.Set[string]
	sentHostIPv6s        set.Set[string]
	sentHosts            set.Set[string]
	sentIPPools          set.Set[ip.CIDR]
	sentServiceAccounts  set.Set[proto.ServiceAccountID]
	sentNamespaces       set.Set[proto.NamespaceID]
	sentRoutes           set.Set[routeID]
	sentVTEPs            set.Set[string]
	sentWireguard        set.Set[string]
	sentWireguardV6      set.Set[string]
	sentServices         set.Set[serviceID]
	sentExternalNetworks set.Set[proto.ExternalNetworkID]
	sentRemoteIPPools    set.Set[remotePoolID]

	// Enterprise-only fields.
	sentPacketCapture set.Set[string]
=======
	pendingAddedIPSets           map[string]proto.IPSetUpdate_IPSetType
	pendingRemovedIPSets         set.Set[string]
	pendingAddedIPSetMembers     multidict.Multidict[string, labelindex.IPSetMember]
	pendingRemovedIPSetMembers   multidict.Multidict[string, labelindex.IPSetMember]
	pendingPolicyUpdates         map[model.PolicyKey]*ParsedRules
	pendingPolicyDeletes         set.Set[model.PolicyKey]
	pendingProfileUpdates        map[model.ProfileRulesKey]*ParsedRules
	pendingProfileDeletes        set.Set[model.ProfileRulesKey]
	pendingEncapUpdate           *config.Encapsulation
	pendingEndpointUpdates       map[model.Key]interface{}
	pendingEndpointTierUpdates   map[model.Key][]TierInfo
	pendingEndpointDeletes       set.Set[model.Key]
	pendingHostIPUpdates         map[string]*net.IP
	pendingHostIPDeletes         set.Set[string]
	pendingHostIPv6Updates       map[string]*net.IP
	pendingHostIPv6Deletes       set.Set[string]
	pendingHostMetadataUpdates   map[string]*hostInfo
	pendingHostMetadataDeletes   set.Set[string]
	pendingIPPoolUpdates         map[ip.CIDR]*model.IPPool
	pendingIPPoolDeletes         set.Set[ip.CIDR]
	pendingNotReady              bool
	pendingGlobalConfig          map[string]string
	pendingHostConfig            map[string]string
	pendingServiceAccountUpdates map[types.ServiceAccountID]*proto.ServiceAccountUpdate
	pendingServiceAccountDeletes set.Set[types.ServiceAccountID]
	pendingNamespaceUpdates      map[types.NamespaceID]*proto.NamespaceUpdate
	pendingNamespaceDeletes      set.Set[types.NamespaceID]
	pendingRouteUpdates          map[routeID]*proto.RouteUpdate
	pendingRouteDeletes          set.Set[routeID]
	pendingVTEPUpdates           map[string]*proto.VXLANTunnelEndpointUpdate
	pendingVTEPDeletes           set.Set[string]
	pendingWireguardUpdates      map[string]*model.Wireguard
	pendingWireguardDeletes      set.Set[string]
	pendingGlobalBGPConfig       *proto.GlobalBGPConfigUpdate
	pendingServiceUpdates        map[serviceID]*proto.ServiceUpdate
	pendingServiceDeletes        set.Set[serviceID]

	// Sets to record what we've sent downstream. Updated whenever we flush.
	sentIPSets          set.Set[string]
	sentPolicies        set.Set[model.PolicyKey]
	sentProfiles        set.Set[model.ProfileRulesKey]
	sentEndpoints       set.Set[model.Key]
	sentHostIPs         set.Set[string]
	sentHostIPv6s       set.Set[string]
	sentHosts           set.Set[string]
	sentIPPools         set.Set[ip.CIDR]
	sentServiceAccounts set.Set[types.ServiceAccountID]
	sentNamespaces      set.Set[types.NamespaceID]
	sentRoutes          set.Set[routeID]
	sentVTEPs           set.Set[string]
	sentWireguard       set.Set[string]
	sentWireguardV6     set.Set[string]
	sentServices        set.Set[serviceID]
>>>>>>> dd34212b

	Callback EventHandler
}

type hostInfo struct {
	ip4Addr  *net.IPNet
	ip6Addr  *net.IPNet
	labels   map[string]string
	asnumber string
}

type serviceID struct {
	Name      string
	Namespace string
}

type remotePoolID struct {
	cluster string
	cidr    ip.CIDR
}

// func (buf *EventSequencer) HasPendingUpdates() {
//	return buf.pendingAddedIPSets.Len() > 0 ||
//		buf.pendingRemovedIPSets.Len() > 0 ||
//		buf.pendingAddedIPSetMembers.Len() > 0 ||
//		buf.pendingRemovedIPSetMembers.Len() > 0 ||
//		len(buf.pendingPolicyUpdates) > 0 ||
//		buf.pendingPolicyDeletes.Len() > 0 ||
//
// }

func NewEventSequencer(conf configInterface) *EventSequencer {
	buf := &EventSequencer{
		config:                     conf,
		pendingAddedIPSets:         map[string]proto.IPSetUpdate_IPSetType{},
		pendingRemovedIPSets:       set.New[string](),
		pendingAddedIPSetMembers:   multidict.New[string, labelindex.IPSetMember](),
		pendingRemovedIPSetMembers: multidict.New[string, labelindex.IPSetMember](),

<<<<<<< HEAD
		pendingPolicyUpdates:          map[model.PolicyKey]*ParsedRules{},
		pendingPolicyDeletes:          set.New[model.PolicyKey](),
		pendingProfileUpdates:         map[model.ProfileRulesKey]*ParsedRules{},
		pendingProfileDeletes:         set.New[model.ProfileRulesKey](),
		pendingEndpointUpdates:        map[model.Key]interface{}{},
		pendingEndpointEgressUpdates:  map[model.Key]EndpointEgressData{},
		pendingEndpointTierUpdates:    map[model.Key][]TierInfo{},
		pendingEndpointDeletes:        set.New[model.Key](),
		pendingHostIPUpdates:          map[string]*net.IP{},
		pendingHostIPDeletes:          set.New[string](),
		pendingHostIPv6Updates:        map[string]*net.IP{},
		pendingHostIPv6Deletes:        set.New[string](),
		pendingHostMetadataUpdates:    map[string]*hostInfo{},
		pendingHostMetadataDeletes:    set.New[string](),
		pendingIPPoolUpdates:          map[ip.CIDR]*model.IPPool{},
		pendingIPPoolDeletes:          set.New[ip.CIDR](),
		pendingServiceAccountUpdates:  map[proto.ServiceAccountID]*proto.ServiceAccountUpdate{},
		pendingServiceAccountDeletes:  set.New[proto.ServiceAccountID](),
		pendingNamespaceUpdates:       map[proto.NamespaceID]*proto.NamespaceUpdate{},
		pendingNamespaceDeletes:       set.New[proto.NamespaceID](),
		pendingRouteUpdates:           map[routeID]*proto.RouteUpdate{},
		pendingRouteDeletes:           set.New[routeID](),
		pendingVTEPUpdates:            map[string]*proto.VXLANTunnelEndpointUpdate{},
		pendingVTEPDeletes:            set.New[string](),
		pendingIPSecTunnelAdds:        set.New[ip.Addr](),
		pendingIPSecTunnelRemoves:     set.New[ip.Addr](),
		pendingIPSecBindingAdds:       set.New[IPSecBinding](),
		pendingIPSecBindingRemoves:    set.New[IPSecBinding](),
		pendingIPSecBlacklistAdds:     set.New[ip.Addr](),
		pendingIPSecBlacklistRemoves:  set.New[ip.Addr](),
		pendingWireguardUpdates:       map[string]*model.Wireguard{},
		pendingWireguardDeletes:       set.New[string](),
		pendingPacketCaptureUpdates:   map[string]*proto.PacketCaptureUpdate{},
		pendingPacketCaptureRemovals:  map[string]*proto.PacketCaptureRemove{},
		pendingServiceUpdates:         map[serviceID]*proto.ServiceUpdate{},
		pendingServiceDeletes:         set.New[serviceID](),
		pendingExternalNetworkUpdates: map[proto.ExternalNetworkID]*proto.ExternalNetworkUpdate{},
		pendingExternalNetworkDeletes: set.New[proto.ExternalNetworkID](),
		pendingRemoteIPPools:          map[remotePoolID]*proto.RemoteIPAMPoolUpdate{},
		pendingRemoteIPPoolRemovals:   set.New[remotePoolID](),

		// Sets to record what we've sent downstream. Updated whenever we flush.
		sentIPSets:           set.New[string](),
		sentPolicies:         set.New[model.PolicyKey](),
		sentProfiles:         set.New[model.ProfileRulesKey](),
		sentEndpoints:        set.New[model.Key](),
		sentHostIPs:          set.New[string](),
		sentHostIPv6s:        set.New[string](),
		sentHosts:            set.New[string](),
		sentIPPools:          set.New[ip.CIDR](),
		sentServiceAccounts:  set.New[proto.ServiceAccountID](),
		sentNamespaces:       set.New[proto.NamespaceID](),
		sentRoutes:           set.New[routeID](),
		sentVTEPs:            set.New[string](),
		sentWireguard:        set.New[string](),
		sentWireguardV6:      set.New[string](),
		sentServices:         set.New[serviceID](),
		sentPacketCapture:    set.New[string](),
		sentExternalNetworks: set.New[proto.ExternalNetworkID](),
		sentRemoteIPPools:    set.New[remotePoolID](),
=======
		pendingPolicyUpdates:         map[model.PolicyKey]*ParsedRules{},
		pendingPolicyDeletes:         set.New[model.PolicyKey](),
		pendingProfileUpdates:        map[model.ProfileRulesKey]*ParsedRules{},
		pendingProfileDeletes:        set.New[model.ProfileRulesKey](),
		pendingEndpointUpdates:       map[model.Key]interface{}{},
		pendingEndpointTierUpdates:   map[model.Key][]TierInfo{},
		pendingEndpointDeletes:       set.New[model.Key](),
		pendingHostIPUpdates:         map[string]*net.IP{},
		pendingHostIPDeletes:         set.New[string](),
		pendingHostIPv6Updates:       map[string]*net.IP{},
		pendingHostIPv6Deletes:       set.New[string](),
		pendingHostMetadataUpdates:   map[string]*hostInfo{},
		pendingHostMetadataDeletes:   set.New[string](),
		pendingIPPoolUpdates:         map[ip.CIDR]*model.IPPool{},
		pendingIPPoolDeletes:         set.New[ip.CIDR](),
		pendingServiceAccountUpdates: map[types.ServiceAccountID]*proto.ServiceAccountUpdate{},
		pendingServiceAccountDeletes: set.New[types.ServiceAccountID](),
		pendingNamespaceUpdates:      map[types.NamespaceID]*proto.NamespaceUpdate{},
		pendingNamespaceDeletes:      set.New[types.NamespaceID](),
		pendingRouteUpdates:          map[routeID]*proto.RouteUpdate{},
		pendingRouteDeletes:          set.New[routeID](),
		pendingVTEPUpdates:           map[string]*proto.VXLANTunnelEndpointUpdate{},
		pendingVTEPDeletes:           set.New[string](),
		pendingWireguardUpdates:      map[string]*model.Wireguard{},
		pendingWireguardDeletes:      set.New[string](),
		pendingServiceUpdates:        map[serviceID]*proto.ServiceUpdate{},
		pendingServiceDeletes:        set.New[serviceID](),

		// Sets to record what we've sent downstream. Updated whenever we flush.
		sentIPSets:          set.New[string](),
		sentPolicies:        set.New[model.PolicyKey](),
		sentProfiles:        set.New[model.ProfileRulesKey](),
		sentEndpoints:       set.New[model.Key](),
		sentHostIPs:         set.New[string](),
		sentHostIPv6s:       set.New[string](),
		sentHosts:           set.New[string](),
		sentIPPools:         set.New[ip.CIDR](),
		sentServiceAccounts: set.New[types.ServiceAccountID](),
		sentNamespaces:      set.New[types.NamespaceID](),
		sentRoutes:          set.New[routeID](),
		sentVTEPs:           set.New[string](),
		sentWireguard:       set.New[string](),
		sentWireguardV6:     set.New[string](),
		sentServices:        set.New[serviceID](),
>>>>>>> dd34212b
	}
	return buf
}

type routeID struct {
	dst string
}

func (buf *EventSequencer) OnIPSetAdded(setID string, ipSetType proto.IPSetUpdate_IPSetType) {
	log.Debugf("IP set %v now active", setID)
	sent := buf.sentIPSets.Contains(setID)
	removePending := buf.pendingRemovedIPSets.Contains(setID)
	if sent && !removePending {
		log.Panic("OnIPSetAdded called for existing IP set")
	}
	buf.pendingAddedIPSets[setID] = ipSetType
	buf.pendingRemovedIPSets.Discard(setID)
	// An add implicitly means that the set is now empty.
	buf.pendingAddedIPSetMembers.DiscardKey(setID)
	buf.pendingRemovedIPSetMembers.DiscardKey(setID)
}

func (buf *EventSequencer) OnIPSetRemoved(setID string) {
	log.Debugf("IP set %v no longer active", setID)
	sent := buf.sentIPSets.Contains(setID)
	_, updatePending := buf.pendingAddedIPSets[setID]
	if !sent && !updatePending {
		log.WithField("setID", setID).Panic("IPSetRemoved called for unknown IP set")
	}
	if sent {
		buf.pendingRemovedIPSets.Add(setID)
	}
	delete(buf.pendingAddedIPSets, setID)
	buf.pendingAddedIPSetMembers.DiscardKey(setID)
	buf.pendingRemovedIPSetMembers.DiscardKey(setID)
}

func (buf *EventSequencer) OnIPSetMemberAdded(setID string, member labelindex.IPSetMember) {
	log.Debugf("IP set %v now contains %v", setID, member)
	sent := buf.sentIPSets.Contains(setID)
	_, updatePending := buf.pendingAddedIPSets[setID]
	if !sent && !updatePending {
		log.WithField("setID", setID).Panic("Member added to unknown IP set")
	}
	if buf.pendingRemovedIPSetMembers.Contains(setID, member) {
		buf.pendingRemovedIPSetMembers.Discard(setID, member)
	} else {
		buf.pendingAddedIPSetMembers.Put(setID, member)
	}
}

func (buf *EventSequencer) OnIPSetMemberRemoved(setID string, member labelindex.IPSetMember) {
	log.Debugf("IP set %v no longer contains %v", setID, member)
	sent := buf.sentIPSets.Contains(setID)
	_, updatePending := buf.pendingAddedIPSets[setID]
	if !sent && !updatePending {
		log.WithField("setID", setID).Panic("Member removed from unknown IP set")
	}
	if buf.pendingAddedIPSetMembers.Contains(setID, member) {
		buf.pendingAddedIPSetMembers.Discard(setID, member)
	} else {
		buf.pendingRemovedIPSetMembers.Put(setID, member)
	}
}

func (buf *EventSequencer) OnDatastoreNotReady() {
	buf.pendingNotReady = true
}

func (buf *EventSequencer) flushReadyFlag() {
	if !buf.pendingNotReady {
		return
	}
	buf.pendingNotReady = false
	buf.Callback(&DatastoreNotReady{})
}

type DatastoreNotReady struct{}

func (buf *EventSequencer) OnConfigUpdate(globalConfig, hostConfig map[string]string) {
	buf.pendingGlobalConfig = globalConfig
	buf.pendingHostConfig = hostConfig
}

func (buf *EventSequencer) flushConfigUpdate() {
	if buf.pendingGlobalConfig == nil {
		return
	}
	logCxt := log.WithFields(log.Fields{
		"global": buf.pendingGlobalConfig,
		"host":   buf.pendingHostConfig,
	})
	logCxt.Info("Possible config update.")
	globalChanged, err := buf.config.UpdateFrom(buf.pendingGlobalConfig, config.DatastoreGlobal)
	if err != nil {
		logCxt.WithError(err).Panic("Failed to parse config update")
	}
	hostChanged, err := buf.config.UpdateFrom(buf.pendingHostConfig, config.DatastorePerHost)
	if err != nil {
		logCxt.WithError(err).Panic("Failed to parse config update")
	}
	if globalChanged || hostChanged {
		rawConfig := buf.config.RawValues()
		log.WithField("merged", rawConfig).Info("Config changed. Sending ConfigUpdate message.")
		buf.Callback(buf.config.ToConfigUpdate())
	}
	buf.pendingGlobalConfig = nil
	buf.pendingHostConfig = nil
}

func (buf *EventSequencer) OnPolicyActive(key model.PolicyKey, rules *ParsedRules) {
	buf.pendingPolicyDeletes.Discard(key)
	buf.pendingPolicyUpdates[key] = rules
}

func (buf *EventSequencer) flushPolicyUpdates() {
	for key, rules := range buf.pendingPolicyUpdates {
		buf.Callback(ParsedRulesToActivePolicyUpdate(key, rules))
		buf.sentPolicies.Add(key)
		delete(buf.pendingPolicyUpdates, key)
	}
}

func ParsedRulesToActivePolicyUpdate(key model.PolicyKey, rules *ParsedRules) *proto.ActivePolicyUpdate {
	return &proto.ActivePolicyUpdate{
		Id: &proto.PolicyID{
			Tier: key.Tier,
			Name: key.Name,
		},
		Policy: &proto.Policy{
			Namespace: rules.Namespace,
			InboundRules: parsedRulesToProtoRules(
				rules.InboundRules,
				"pol-in-default/"+key.Name,
			),
			OutboundRules: parsedRulesToProtoRules(
				rules.OutboundRules,
				"pol-out-default/"+key.Name,
			),
			Untracked:        rules.Untracked,
			PreDnat:          rules.PreDNAT,
			OriginalSelector: rules.OriginalSelector,
		},
	}
}

func (buf *EventSequencer) OnPolicyInactive(key model.PolicyKey) {
	delete(buf.pendingPolicyUpdates, key)
	if buf.sentPolicies.Contains(key) {
		buf.pendingPolicyDeletes.Add(key)
	}
}

func (buf *EventSequencer) flushPolicyDeletes() {
	buf.pendingPolicyDeletes.Iter(func(item model.PolicyKey) error {
		buf.Callback(&proto.ActivePolicyRemove{
			Id: &proto.PolicyID{
				Tier: item.Tier,
				Name: item.Name,
			},
		})
		buf.sentPolicies.Discard(item)
		return set.RemoveItem
	})
}

func (buf *EventSequencer) OnProfileActive(key model.ProfileRulesKey, rules *ParsedRules) {
	buf.pendingProfileDeletes.Discard(key)
	buf.pendingProfileUpdates[key] = rules
}

func (buf *EventSequencer) flushProfileUpdates() {
	for key, rulesOrNil := range buf.pendingProfileUpdates {
		buf.Callback(&proto.ActiveProfileUpdate{
			Id: &proto.ProfileID{
				Name: key.Name,
			},
			Profile: &proto.Profile{
				InboundRules: parsedRulesToProtoRules(
					rulesOrNil.InboundRules,
					"prof-in-"+key.Name,
				),
				OutboundRules: parsedRulesToProtoRules(
					rulesOrNil.OutboundRules,
					"prof-out-"+key.Name,
				),
			},
		})
		buf.sentProfiles.Add(key)
		delete(buf.pendingProfileUpdates, key)
	}
}

func (buf *EventSequencer) OnProfileInactive(key model.ProfileRulesKey) {
	delete(buf.pendingProfileUpdates, key)
	if buf.sentProfiles.Contains(key) {
		buf.pendingProfileDeletes.Add(key)
	}
}

func (buf *EventSequencer) flushProfileDeletes() {
	buf.pendingProfileDeletes.Iter(func(item model.ProfileRulesKey) error {
		buf.Callback(&proto.ActiveProfileRemove{
			Id: &proto.ProfileID{
				Name: item.Name,
			},
		})
		buf.sentProfiles.Discard(item)
		return set.RemoveItem
	})
}

func ModelWorkloadEndpointToProto(ep *model.WorkloadEndpoint, tiers []*proto.TierInfo) *proto.WorkloadEndpoint {
	mac := ""
	if ep.Mac != nil {
		mac = ep.Mac.String()
	}
	return &proto.WorkloadEndpoint{
		State:                      ep.State,
		Name:                       ep.Name,
		Mac:                        mac,
		ProfileIds:                 ep.ProfileIDs,
		Ipv4Nets:                   netsToStrings(ep.IPv4Nets),
		Ipv6Nets:                   netsToStrings(ep.IPv6Nets),
		Tiers:                      tiers,
		Ipv4Nat:                    natsToProtoNatInfo(ep.IPv4NAT),
		Ipv6Nat:                    natsToProtoNatInfo(ep.IPv6NAT),
		AllowSpoofedSourcePrefixes: netsToStrings(ep.AllowSpoofedSourcePrefixes),
		Annotations:                ep.Annotations,
		AwsElasticIps:              ep.AWSElasticIPs,
		ExternalNetworkNames:       ep.ExternalNetworkNames,
		ApplicationLayer:           appLayerToProtoAppLayer(ep.ApplicationLayer),
	}
}

func ModelHostEndpointToProto(ep *model.HostEndpoint, tiers, untrackedTiers, preDNATTiers []*proto.TierInfo, forwardTiers []*proto.TierInfo) *proto.HostEndpoint {
	return &proto.HostEndpoint{
		Name:              ep.Name,
		ExpectedIpv4Addrs: ipsToStrings(ep.ExpectedIPv4Addrs),
		ExpectedIpv6Addrs: ipsToStrings(ep.ExpectedIPv6Addrs),
		ProfileIds:        ep.ProfileIDs,
		Tiers:             tiers,
		UntrackedTiers:    untrackedTiers,
		PreDnatTiers:      preDNATTiers,
		ForwardTiers:      forwardTiers,
	}
}

func (buf *EventSequencer) OnEndpointTierUpdate(key model.Key,
	endpoint interface{},
	egressData EndpointEgressData,
	filteredTiers []TierInfo,
) {
	if endpoint == nil {
		// Deletion. Squash any queued updates.
		delete(buf.pendingEndpointUpdates, key)
		delete(buf.pendingEndpointEgressUpdates, key)
		delete(buf.pendingEndpointTierUpdates, key)
		if buf.sentEndpoints.Contains(key) {
			// We'd previously sent an update, so we need to send a deletion.
			buf.pendingEndpointDeletes.Add(key)
		}
	} else {
		// Update.
		buf.pendingEndpointDeletes.Discard(key)
		buf.pendingEndpointUpdates[key] = endpoint
		buf.pendingEndpointEgressUpdates[key] = egressData
		buf.pendingEndpointTierUpdates[key] = filteredTiers
	}
}

func (buf *EventSequencer) flushEndpointTierUpdates() {
	for key, endpoint := range buf.pendingEndpointUpdates {
		tiers, untrackedTiers, preDNATTiers, forwardTiers := tierInfoToProtoTierInfo(buf.pendingEndpointTierUpdates[key])
		switch key := key.(type) {
		case model.WorkloadEndpointKey:
			wlep := endpoint.(*model.WorkloadEndpoint)
			protoEp := ModelWorkloadEndpointToProto(wlep, tiers)
			protoEp.EgressGatewayHealthPort = int32(buf.pendingEndpointEgressUpdates[key].HealthPort)
			protoEp.IsEgressGateway = buf.pendingEndpointEgressUpdates[key].IsEgressGateway
			// To break gatewaying loops, we do not allow a workload to route
			// via egress gateways if it is _itself_ an egress gateway.
			if !protoEp.IsEgressGateway {
				for _, r := range buf.pendingEndpointEgressUpdates[key].EgressGatewayRules {
					egressRule := proto.EgressGatewayRule{
						IpSetId:                  r.IpSetID,
						MaxNextHops:              int32(r.MaxNextHops),
						Destination:              r.CIDR,
						PreferLocalEgressGateway: r.PreferLocalGW,
					}
					protoEp.EgressGatewayRules = append(protoEp.EgressGatewayRules, &egressRule)
				}
			}
			buf.Callback(&proto.WorkloadEndpointUpdate{
				Id: &proto.WorkloadEndpointID{
					OrchestratorId: key.OrchestratorID,
					WorkloadId:     key.WorkloadID,
					EndpointId:     key.EndpointID,
				},
				Endpoint: protoEp,
			})
		case model.HostEndpointKey:
			hep := endpoint.(*model.HostEndpoint)
			buf.Callback(&proto.HostEndpointUpdate{
				Id: &proto.HostEndpointID{
					EndpointId: key.EndpointID,
				},
				Endpoint: ModelHostEndpointToProto(hep, tiers, untrackedTiers, preDNATTiers, forwardTiers),
			})
		}
		// Record that we've sent this endpoint.
		buf.sentEndpoints.Add(key)
		// And clean up the pending buffer.
		delete(buf.pendingEndpointUpdates, key)
		delete(buf.pendingEndpointEgressUpdates, key)
		delete(buf.pendingEndpointTierUpdates, key)
	}
}

func (buf *EventSequencer) flushEndpointTierDeletes() {
	buf.pendingEndpointDeletes.Iter(func(item model.Key) error {
		switch key := item.(type) {
		case model.WorkloadEndpointKey:
			buf.Callback(&proto.WorkloadEndpointRemove{
				Id: &proto.WorkloadEndpointID{
					OrchestratorId: key.OrchestratorID,
					WorkloadId:     key.WorkloadID,
					EndpointId:     key.EndpointID,
				},
			})
		case model.HostEndpointKey:
			buf.Callback(&proto.HostEndpointRemove{
				Id: &proto.HostEndpointID{
					EndpointId: key.EndpointID,
				},
			})
		}
		buf.sentEndpoints.Discard(item)
		return set.RemoveItem
	})
}

func (buf *EventSequencer) OnEncapUpdate(encap config.Encapsulation) {
	log.WithFields(log.Fields{
		"IPIPEnabled":    encap.IPIPEnabled,
		"VXLANEnabled":   encap.VXLANEnabled,
		"VXLANEnabledV6": encap.VXLANEnabledV6,
	}).Debug("Encapsulation update")
	buf.pendingEncapUpdate = &encap
}

func (buf *EventSequencer) flushEncapUpdate() {
	if buf.pendingEncapUpdate != nil {
		buf.Callback(&proto.Encapsulation{
			IpipEnabled:    buf.pendingEncapUpdate.IPIPEnabled,
			VxlanEnabled:   buf.pendingEncapUpdate.VXLANEnabled,
			VxlanEnabledV6: buf.pendingEncapUpdate.VXLANEnabledV6,
		})
		buf.pendingEncapUpdate = nil
	}
}

func (buf *EventSequencer) OnHostIPUpdate(hostname string, ip *net.IP) {
	log.WithFields(log.Fields{
		"hostname": hostname,
		"ip":       ip,
	}).Debug("HostIP update")
	buf.pendingHostIPDeletes.Discard(hostname)
	buf.pendingHostIPUpdates[hostname] = ip
}

func (buf *EventSequencer) flushHostIPUpdates() {
	for hostname, hostIP := range buf.pendingHostIPUpdates {
		hostAddr := ""
		if hostIP != nil {
			hostAddr = hostIP.IP.String()
		}
		buf.Callback(&proto.HostMetadataUpdate{
			Hostname: hostname,
			Ipv4Addr: hostAddr,
		})
		buf.sentHostIPs.Add(hostname)
		delete(buf.pendingHostIPUpdates, hostname)
	}
}

func (buf *EventSequencer) OnHostIPRemove(hostname string) {
	log.WithField("hostname", hostname).Debug("HostIP removed")
	delete(buf.pendingHostIPUpdates, hostname)
	if buf.sentHostIPs.Contains(hostname) {
		buf.pendingHostIPDeletes.Add(hostname)
	}
}

func (buf *EventSequencer) flushHostIPDeletes() {
	buf.pendingHostIPDeletes.Iter(func(item string) error {
		buf.Callback(&proto.HostMetadataRemove{
			Hostname: item,
		})
		buf.sentHostIPs.Discard(item)
		return set.RemoveItem
	})
}

func (buf *EventSequencer) OnHostIPv6Update(hostname string, ip *net.IP) {
	log.WithFields(log.Fields{
		"hostname": hostname,
		"ip":       ip,
	}).Debug("Host IPv6 update")
	buf.pendingHostIPv6Deletes.Discard(hostname)
	buf.pendingHostIPv6Updates[hostname] = ip
}

func (buf *EventSequencer) flushHostIPv6Updates() {
	for hostname, hostIP := range buf.pendingHostIPv6Updates {
		hostIPv6Addr := ""
		if hostIP != nil {
			hostIPv6Addr = hostIP.IP.String()
		}
		buf.Callback(&proto.HostMetadataV6Update{
			Hostname: hostname,
			Ipv6Addr: hostIPv6Addr,
		})
		buf.sentHostIPv6s.Add(hostname)
		delete(buf.pendingHostIPv6Updates, hostname)
	}
}

func (buf *EventSequencer) OnHostIPv6Remove(hostname string) {
	log.WithField("hostname", hostname).Debug("Host IPv6 removed")
	delete(buf.pendingHostIPv6Updates, hostname)
	if buf.sentHostIPv6s.Contains(hostname) {
		buf.pendingHostIPv6Deletes.Add(hostname)
	}
}

func (buf *EventSequencer) flushHostIPv6Deletes() {
	buf.pendingHostIPv6Deletes.Iter(func(item string) error {
		buf.Callback(&proto.HostMetadataV6Remove{
			Hostname: item,
		})
		buf.sentHostIPv6s.Discard(item)
		return set.RemoveItem
	})
}

func (buf *EventSequencer) OnHostMetadataUpdate(hostname string, ip4 *net.IPNet, ip6 *net.IPNet, asnumber string, labels map[string]string) {
	log.WithFields(log.Fields{
		"hostname": hostname,
		"ip4":      ip4,
		"ip6":      ip6,
		"labels":   labels,
		"asnumber": asnumber,
	}).Debug("Host update")
	buf.pendingHostMetadataDeletes.Discard(hostname)
	buf.pendingHostMetadataUpdates[hostname] = &hostInfo{ip4Addr: ip4, ip6Addr: ip6, labels: labels, asnumber: asnumber}
}

func (buf *EventSequencer) flushHostUpdates() {
	for hostname, hostInfo := range buf.pendingHostMetadataUpdates {
		var ip4str, ip6str string
		if hostInfo.ip4Addr.IP != nil {
			ip4str = hostInfo.ip4Addr.String()
		}
		if hostInfo.ip6Addr.IP != nil {
			ip6str = hostInfo.ip6Addr.String()
		}
		buf.Callback(&proto.HostMetadataV4V6Update{
			Hostname: hostname,
			Ipv4Addr: ip4str,
			Ipv6Addr: ip6str,
			Asnumber: hostInfo.asnumber,
			Labels:   hostInfo.labels,
		})
		buf.sentHosts.Add(hostname)
		delete(buf.pendingHostMetadataUpdates, hostname)
	}
}

func (buf *EventSequencer) OnHostMetadataRemove(hostname string) {
	log.WithField("hostname", hostname).Debug("Host removed")
	delete(buf.pendingHostMetadataUpdates, hostname)
	if buf.sentHosts.Contains(hostname) {
		buf.pendingHostMetadataDeletes.Add(hostname)
	}
}

func (buf *EventSequencer) flushHostDeletes() {
	buf.pendingHostMetadataDeletes.Iter(func(item string) error {
		buf.Callback(&proto.HostMetadataV4V6Remove{
			Hostname: item,
		})
		buf.sentHosts.Discard(item)
		return set.RemoveItem
	})
}

func (buf *EventSequencer) OnIPPoolUpdate(key model.IPPoolKey, pool *model.IPPool) {
	log.WithFields(log.Fields{
		"key":  key,
		"pool": pool,
	}).Debug("IPPool update")
	cidr := ip.CIDRFromCalicoNet(key.CIDR)
	buf.pendingIPPoolDeletes.Discard(cidr)
	buf.pendingIPPoolUpdates[cidr] = pool
}

func (buf *EventSequencer) flushIPPoolUpdates() {
	for key, pool := range buf.pendingIPPoolUpdates {
		buf.Callback(&proto.IPAMPoolUpdate{
			Id: cidrToIPPoolID(key),
			Pool: &proto.IPAMPool{
				Cidr:        pool.CIDR.String(),
				Masquerade:  pool.Masquerade,
				IpipMode:    string(pool.IPIPMode),
				VxlanMode:   string(pool.VXLANMode),
				AwsSubnetId: pool.AWSSubnetID,
			},
		})
		buf.sentIPPools.Add(key)
		delete(buf.pendingIPPoolUpdates, key)
	}
}

func (buf *EventSequencer) flushHostWireguardUpdates() {
	for nodename, wg := range buf.pendingWireguardUpdates {
		log.WithFields(log.Fields{"nodename": nodename, "wg": wg}).Debug("Processing pending wireguard update")

		var ipv4Str, ipv6Str string

		if wg.PublicKey != "" {
			if wg.InterfaceIPv4Addr != nil {
				ipv4Str = wg.InterfaceIPv4Addr.String()
			}
			log.WithField("ipv4Str", ipv4Str).Debug("Sending IPv4 wireguard endpoint update")
			buf.Callback(&proto.WireguardEndpointUpdate{
				Hostname:          nodename,
				PublicKey:         wg.PublicKey,
				InterfaceIpv4Addr: ipv4Str,
			})
			buf.sentWireguard.Add(nodename)
		} else if buf.sentWireguard.Contains(nodename) {
			log.Debug("Sending IPv4 wireguard endpoint remove")
			buf.Callback(&proto.WireguardEndpointRemove{
				Hostname: nodename,
			})
			buf.sentWireguard.Discard(nodename)
		}

		if wg.PublicKeyV6 != "" {
			if wg.InterfaceIPv6Addr != nil {
				ipv6Str = wg.InterfaceIPv6Addr.String()
			}
			log.WithField("ipv6Str", ipv6Str).Debug("Sending IPv6 wireguard endpoint update")
			buf.Callback(&proto.WireguardEndpointV6Update{
				Hostname:          nodename,
				PublicKeyV6:       wg.PublicKeyV6,
				InterfaceIpv6Addr: ipv6Str,
			})
			buf.sentWireguardV6.Add(nodename)
		} else if buf.sentWireguardV6.Contains(nodename) {
			log.Debug("Sending IPv6 wireguard endpoint remove")
			buf.Callback(&proto.WireguardEndpointV6Remove{
				Hostname: nodename,
			})
			buf.sentWireguardV6.Discard(nodename)
		}

		delete(buf.pendingWireguardUpdates, nodename)
	}
	log.Debug("Done flushing wireguard updates")
}

func (buf *EventSequencer) OnIPPoolRemove(key model.IPPoolKey) {
	log.WithField("key", key).Debug("IPPool removed")
	cidr := ip.CIDRFromCalicoNet(key.CIDR)
	delete(buf.pendingIPPoolUpdates, cidr)
	if buf.sentIPPools.Contains(cidr) {
		buf.pendingIPPoolDeletes.Add(cidr)
	}
}

func (buf *EventSequencer) flushIPPoolDeletes() {
	buf.pendingIPPoolDeletes.Iter(func(key ip.CIDR) error {
		buf.Callback(&proto.IPAMPoolRemove{
			Id: cidrToIPPoolID(key),
		})
		buf.sentIPPools.Discard(key)
		return set.RemoveItem
	})
}

func (buf *EventSequencer) flushHostWireguardDeletes() {
	buf.pendingWireguardDeletes.Iter(func(key string) error {
		log.WithField("nodename", key).Debug("Processing pending wireguard delete")
		if buf.sentWireguard.Contains(key) {
			log.Debug("Sending IPv4 wireguard endpoint remove")
			buf.Callback(&proto.WireguardEndpointRemove{
				Hostname: key,
			})
			buf.sentWireguard.Discard(key)
		}
		if buf.sentWireguardV6.Contains(key) {
			log.Debug("Sending IPv6 wireguard endpoint remove")
			buf.Callback(&proto.WireguardEndpointV6Remove{
				Hostname: key,
			})
			buf.sentWireguardV6.Discard(key)
		}
		return set.RemoveItem
	})
	log.Debug("Done flushing wireguard removes")
}

func (buf *EventSequencer) flushAddedIPSets() {
	for setID, setType := range buf.pendingAddedIPSets {
		log.WithField("setID", setID).Debug("Flushing added IP set")
		members := make([]string, 0)
		buf.pendingAddedIPSetMembers.Iter(setID, func(member labelindex.IPSetMember) {
			members = append(members, memberToProto(member))
		})
		buf.pendingAddedIPSetMembers.DiscardKey(setID)
		buf.Callback(&proto.IPSetUpdate{
			Id:      setID,
			Members: members,
			Type:    setType,
		})
		buf.sentIPSets.Add(setID)
		delete(buf.pendingAddedIPSets, setID)
	}
}

func memberToProto(member labelindex.IPSetMember) string {
	if member.IsEgressGateway {
		return EgressIPSetMemberToProto(member)
	}

	switch member.Protocol {
	case labelindex.ProtocolNone:
		if member.Domain != "" {
			return member.Domain
		}
		if member.CIDR == nil {
			return fmt.Sprintf("v%d,%d", member.Family, member.PortNumber)
		}
		return member.CIDR.String()
	case labelindex.ProtocolTCP:
		return fmt.Sprintf("%s,tcp:%d", member.CIDR.Addr(), member.PortNumber)
	case labelindex.ProtocolUDP:
		return fmt.Sprintf("%s,udp:%d", member.CIDR.Addr(), member.PortNumber)
	case labelindex.ProtocolSCTP:
		return fmt.Sprintf("%s,sctp:%d", member.CIDR.Addr(), member.PortNumber)
	}
	log.WithField("member", member).Panic("Unknown IP set member type")
	return ""
}

func EgressIPSetMemberToProto(member labelindex.IPSetMember) string {
	// The member strings for egress gateway need to contain the cidr, the maintenance started timestamp, and the
	// maintenance finished timestamps for each member, because the egress gateway manager needs to detect when
	// an egress gateway pod is terminating.
	maintenanceFinished := member.DeletionTimestamp
	maintenanceStarted := maintenanceFinished.Add(-time.Second * time.Duration(member.DeletionGracePeriodSeconds))

	startBytes, err := maintenanceStarted.MarshalText()
	if err != nil {
		log.WithField("member", member).Warnf("unable to marshal timestamp to text, defaulting to empty str: %s", maintenanceStarted)
		return fmt.Sprintf("%s,,", member.CIDR.String())
	}

	finishBytes, err := maintenanceFinished.MarshalText()
	if err != nil {
		log.WithField("member", member).Warnf("unable to marshal timestamp to text, defaulting to empty str: %s", maintenanceFinished)
		return fmt.Sprintf("%s,,", member.CIDR.String())
	}

	return fmt.Sprintf("%s,%s,%s,%d,%s",
		member.CIDR.String(),
		strings.ToLower(string(startBytes)),
		strings.ToLower(string(finishBytes)),
		member.PortNumber,
		member.Hostname,
	)
}

func (buf *EventSequencer) OnPacketCaptureActive(key model.ResourceKey, endpoint model.WorkloadEndpointKey, spec PacketCaptureSpecification) {
	id := buf.packetCaptureKey(key, endpoint)
	delete(buf.pendingPacketCaptureRemovals, id)
	buf.pendingPacketCaptureUpdates[id] = &proto.PacketCaptureUpdate{
		Id: &proto.PacketCaptureID{
			Name:      key.Name,
			Namespace: key.Namespace,
		}, Endpoint: &proto.WorkloadEndpointID{
			OrchestratorId: endpoint.OrchestratorID,
			WorkloadId:     endpoint.WorkloadID,
			EndpointId:     endpoint.EndpointID,
		},
		Specification: &proto.PacketCaptureSpecification{
			BpfFilter: spec.BPFFilter,
			StartTime: proto.ConvertTime(spec.StartTime),
			EndTime:   proto.ConvertTime(spec.EndTime),
		},
	}
}

// packetCaptureKey constructs the key to store pending PacketCaptureRemovals and PacketCaptureUpdates
// It is formed from the PacketCapture namespace, name and WorkloadEndpointID. This is required as
// PacketCapture is a namespaced resource
func (buf *EventSequencer) packetCaptureKey(key model.ResourceKey, endpoint model.WorkloadEndpointKey) string {
	return fmt.Sprintf("%s/%s-%s", key.Namespace, key.Name, endpoint.WorkloadID)
}

func (buf *EventSequencer) OnPacketCaptureInactive(key model.ResourceKey, endpoint model.WorkloadEndpointKey) {
	id := buf.packetCaptureKey(key, endpoint)
	delete(buf.pendingPacketCaptureUpdates, id)
	if buf.sentPacketCapture.Contains(id) {
		buf.pendingPacketCaptureRemovals[id] = &proto.PacketCaptureRemove{
			Id: &proto.PacketCaptureID{
				Name:      key.Name,
				Namespace: key.Namespace,
			}, Endpoint: &proto.WorkloadEndpointID{
				OrchestratorId: endpoint.OrchestratorID,
				WorkloadId:     endpoint.WorkloadID,
				EndpointId:     endpoint.EndpointID,
			},
		}
	}
}

func (buf *EventSequencer) OnRemoteIPPoolUpdate(cluster string, key model.IPPoolKey, pool *model.IPPool) {
	log.WithFields(log.Fields{
		"cluster": cluster,
		"key":     key,
		"pool":    pool,
	}).Debug("Remote IPPool update")
	cidr := ip.CIDRFromCalicoNet(key.CIDR)
	id := remotePoolID{
		cluster: cluster,
		cidr:    cidr,
	}
	buf.pendingRemoteIPPoolRemovals.Discard(id)
	buf.pendingRemoteIPPools[id] = &proto.RemoteIPAMPoolUpdate{
		Id:      cidrToIPPoolID(cidr),
		Cluster: cluster,
		Pool: &proto.IPAMPool{
			Cidr:        pool.CIDR.String(),
			Masquerade:  pool.Masquerade,
			IpipMode:    string(pool.IPIPMode),
			VxlanMode:   string(pool.VXLANMode),
			AwsSubnetId: pool.AWSSubnetID,
		},
	}
}

func (buf *EventSequencer) flushRemoteIPPoolUpdates() {
	for key, pool := range buf.pendingRemoteIPPools {
		buf.Callback(pool)
		buf.sentRemoteIPPools.Add(key)
		delete(buf.pendingRemoteIPPools, key)
	}
}

func (buf *EventSequencer) OnRemoteIPPoolRemove(cluster string, key model.IPPoolKey) {
	log.WithField("key", key).Debug("Remote IPPool removed")
	cidr := ip.CIDRFromCalicoNet(key.CIDR)
	id := remotePoolID{
		cluster: cluster,
		cidr:    cidr,
	}
	delete(buf.pendingRemoteIPPools, id)
	if buf.sentRemoteIPPools.Contains(id) {
		buf.pendingRemoteIPPoolRemovals.Add(id)
	}
}

func (buf *EventSequencer) flushRemoteIPPoolDeletes() {
	buf.pendingRemoteIPPoolRemovals.Iter(func(id remotePoolID) error {
		buf.Callback(&proto.RemoteIPAMPoolRemove{
			Id:      cidrToIPPoolID(id.cidr),
			Cluster: id.cluster,
		})
		buf.sentRemoteIPPools.Discard(id)
		return set.RemoveItem
	})
}

func (buf *EventSequencer) Flush() {
	// Flush (rare) config changes first, since they may trigger a restart of the process.
	buf.flushReadyFlag()
	buf.flushConfigUpdate()

	// Flush mainline additions/updates in dependency order (IP sets, policy, endpoints) so
	// that later updates always have their dependencies in place.
	buf.flushAddedIPSets()
	buf.flushIPSetDeltas()
	buf.flushPolicyUpdates()
	buf.flushProfileUpdates()
	buf.flushEndpointTierUpdates()

	// Then flush removals in reverse order.
	buf.flushEndpointTierDeletes()
	buf.flushProfileDeletes()
	buf.flushPolicyDeletes()
	buf.flushRemovedIPSets()

	// Flush ServiceAccount and Namespace updates. These have no particular ordering compared with other updates.
	buf.flushServiceAccounts()
	buf.flushNamespaces()

	// Flush VXLAN data. Order such that no routes are present in the data plane unless
	// they have a corresponding VTEP in the data plane as well. Do this by sending VTEP adds
	// before flushing route adds, and route removes before flushing VTEP removes. We also send
	// route removes before route adds in order to minimize maximum occupancy.
	buf.flushRouteRemoves()
	buf.flushVTEPRemoves()
	buf.flushVTEPAdds()
	buf.flushRouteAdds()

	// Flush IPSec bindings, these have no particular ordering with other updates.
	buf.flushIPSecBindings()

	// Flush PacketCaptures, these have no particular ordering with other updates.
	buf.flushPacketCaptureRemovals()
	buf.flushPacketCaptureUpdates()

	// Flush (rare) cluster-wide updates.  There's no particular ordering to these so we might
	// as well do deletions first to minimise occupancy.
	buf.flushHostWireguardDeletes()
	buf.flushHostWireguardUpdates()
	buf.flushHostIPDeletes()
	buf.flushHostIPUpdates()
	buf.flushHostIPv6Deletes()
	buf.flushHostIPv6Updates()
	buf.flushHostDeletes()
	buf.flushHostUpdates()
	buf.flushIPPoolDeletes()
	buf.flushIPPoolUpdates()
	buf.flushRemoteIPPoolDeletes()
	buf.flushRemoteIPPoolUpdates()
	buf.flushEncapUpdate()
	buf.flushExternalNetworkRemoves()
	buf.flushExternalNetworkUpdates()

	// Flush global BGPConfiguration updates.
	if buf.pendingGlobalBGPConfig != nil {
		buf.Callback(buf.pendingGlobalBGPConfig)
		buf.pendingGlobalBGPConfig = nil
	}

	buf.flushServices()
}

func (buf *EventSequencer) flushRemovedIPSets() {
	buf.pendingRemovedIPSets.Iter(func(setID string) (err error) {
		log.Debugf("Flushing IP set remove: %v", setID)
		buf.Callback(&proto.IPSetRemove{
			Id: setID,
		})
		buf.pendingRemovedIPSetMembers.DiscardKey(setID)
		buf.pendingAddedIPSetMembers.DiscardKey(setID)
		buf.pendingRemovedIPSets.Discard(setID)
		buf.sentIPSets.Discard(setID)
		return
	})
	log.Debugf("Done flushing IP set removes")
}

func (buf *EventSequencer) flushIPSetDeltas() {
	buf.pendingRemovedIPSetMembers.IterKeys(buf.flushAddsOrRemoves)
	buf.pendingAddedIPSetMembers.IterKeys(buf.flushAddsOrRemoves)
	log.Debugf("Done flushing IP address deltas")
}

func (buf *EventSequencer) flushAddsOrRemoves(setID string) {
	log.Debugf("Flushing IP set deltas: %v", setID)
	deltaUpdate := proto.IPSetDeltaUpdate{
		Id: setID,
	}
	buf.pendingAddedIPSetMembers.Iter(setID, func(member labelindex.IPSetMember) {
		deltaUpdate.AddedMembers = append(deltaUpdate.AddedMembers, memberToProto(member))
	})
	buf.pendingRemovedIPSetMembers.Iter(setID, func(member labelindex.IPSetMember) {
		deltaUpdate.RemovedMembers = append(deltaUpdate.RemovedMembers, memberToProto(member))
	})
	buf.pendingAddedIPSetMembers.DiscardKey(setID)
	buf.pendingRemovedIPSetMembers.DiscardKey(setID)
	buf.Callback(&deltaUpdate)
}

func (buf *EventSequencer) OnServiceAccountUpdate(update *proto.ServiceAccountUpdate) {
	// We trust the caller not to send us an update with nil ID, so safe to dereference.
	id := types.ProtoToServiceAccountID(update.Id)
	log.WithFields(log.Fields{
		"key":    id,
		"labels": update.GetLabels(),
	}).Debug("ServiceAccount update")
	buf.pendingServiceAccountDeletes.Discard(id)
	buf.pendingServiceAccountUpdates[id] = update
}

func (buf *EventSequencer) OnServiceAccountRemove(id types.ServiceAccountID) {
	log.WithFields(log.Fields{
		"key": id,
	}).Debug("ServiceAccount removed")
	delete(buf.pendingServiceAccountUpdates, id)
	if buf.sentServiceAccounts.Contains(id) {
		buf.pendingServiceAccountDeletes.Add(id)
	}
}

func (buf *EventSequencer) flushServiceAccounts() {
	// Order doesn't matter, but send removes first to reduce max occupancy
	buf.pendingServiceAccountDeletes.Iter(func(id types.ServiceAccountID) error {
		protoID := types.ServiceAccountIDToProto(id)
		msg := proto.ServiceAccountRemove{Id: protoID}
		buf.Callback(&msg)
		buf.sentServiceAccounts.Discard(id)
		return nil
	})
	buf.pendingServiceAccountDeletes.Clear()
	for _, msg := range buf.pendingServiceAccountUpdates {
		buf.Callback(msg)
		id := types.ProtoToServiceAccountID(msg.GetId())
		// We safely dereferenced the Id in OnServiceAccountUpdate before adding it to the pending updates map, so
		// it is safe to do so here.
		buf.sentServiceAccounts.Add(id)
	}
	buf.pendingServiceAccountUpdates = make(map[types.ServiceAccountID]*proto.ServiceAccountUpdate)
	log.Debug("Done flushing Service Accounts")
}

func (buf *EventSequencer) OnIPSecTunnelAdded(tunnelAddr ip.Addr) {
	if buf.pendingIPSecTunnelRemoves.Contains(tunnelAddr) {
		// We haven't sent this remove through to the dataplane yet so we can squash it here...
		buf.pendingIPSecTunnelRemoves.Discard(tunnelAddr)
	} else {
		buf.pendingIPSecTunnelAdds.Add(tunnelAddr)
	}
}

func (buf *EventSequencer) OnIPSecTunnelRemoved(tunnelAddr ip.Addr) {
	if buf.pendingIPSecTunnelAdds.Contains(tunnelAddr) {
		// We haven't sent this add through to the dataplane yet so we can squash it here...
		buf.pendingIPSecTunnelAdds.Discard(tunnelAddr)
	} else {
		buf.pendingIPSecTunnelRemoves.Add(tunnelAddr)
	}
}

func (buf *EventSequencer) OnIPSecBindingAdded(b IPSecBinding) {
	if buf.pendingIPSecBindingRemoves.Contains(b) {
		// We haven't sent this remove through to the dataplane yet so we can squash it here...
		buf.pendingIPSecBindingRemoves.Discard(b)
	} else {
		buf.pendingIPSecBindingAdds.Add(b)
	}
}

func (buf *EventSequencer) OnIPSecBindingRemoved(b IPSecBinding) {
	if buf.pendingIPSecBindingAdds.Contains(b) {
		// We haven't sent this add through to the dataplane yet so we can squash it here...
		buf.pendingIPSecBindingAdds.Discard(b)
	} else {
		buf.pendingIPSecBindingRemoves.Add(b)
	}
}

func (buf *EventSequencer) OnIPSecBlacklistAdded(b ip.Addr) {
	if buf.pendingIPSecBlacklistRemoves.Contains(b) {
		// We haven't sent this remove through to the dataplane yet so we can squash it here...
		buf.pendingIPSecBlacklistRemoves.Discard(b)
	} else {
		buf.pendingIPSecBlacklistAdds.Add(b)
	}
}

func (buf *EventSequencer) OnIPSecBlacklistRemoved(b ip.Addr) {
	if buf.pendingIPSecBlacklistAdds.Contains(b) {
		// We haven't sent this add through to the dataplane yet so we can squash it here...
		buf.pendingIPSecBlacklistAdds.Discard(b)
	} else {
		buf.pendingIPSecBlacklistRemoves.Add(b)
	}
}

func (buf *EventSequencer) flushIPSecBindings() {
	// Flush the blacklist removals first, otherwise, the presence of a blacklist entry prevents
	// the dataplane from adding a proper binding.
	if buf.pendingIPSecBlacklistRemoves.Len() > 0 {
		var addrs []string
		buf.pendingIPSecBlacklistRemoves.Iter(func(addr ip.Addr) error {
			addrs = append(addrs, addr.String())
			return set.RemoveItem
		})
		upd := &proto.IPSecBlacklistRemove{
			RemovedAddrs: addrs,
		}
		buf.Callback(upd)
	}

	// Then, flush the bindings removes and adds.
	updatesByTunnel := map[ip.Addr]*proto.IPSecBindingUpdate{}

	getOrCreateUpd := func(tunnelAddr ip.Addr) *proto.IPSecBindingUpdate {
		upd := updatesByTunnel[tunnelAddr]
		if upd == nil {
			upd = &proto.IPSecBindingUpdate{}
			updatesByTunnel[tunnelAddr] = upd
			upd.TunnelAddr = tunnelAddr.String()
		}
		return upd
	}

	// Send the removes first in a separate sequence of updates.  If we allow removes to be re-ordered with adds
	// then we can change "add, remove, add" into "add, update, remove" and accidentally remove the updated policy.
	// This is because the dataplane indexes policies on the policy selector (i.e. the match criteria for the
	// rule) rather than the whole rule, in order to match the kernel behaviour.
	buf.pendingIPSecBindingRemoves.Iter(func(b IPSecBinding) error {
		upd := getOrCreateUpd(b.TunnelAddr)
		upd.RemovedAddrs = append(upd.RemovedAddrs, b.WorkloadAddr.String())
		return set.RemoveItem
	})
	for k, upd := range updatesByTunnel {
		buf.Callback(upd)
		delete(updatesByTunnel, k)
	}

	// Now we've removed all the individual bindings, clean up any tunnels that are no longer present.
	buf.pendingIPSecTunnelRemoves.Iter(func(addr ip.Addr) error {
		buf.Callback(&proto.IPSecTunnelRemove{
			TunnelAddr: addr.String(),
		})
		return set.RemoveItem
	})

	// Then create any new tunnels.
	buf.pendingIPSecTunnelAdds.Iter(func(addr ip.Addr) error {
		buf.Callback(&proto.IPSecTunnelAdd{
			TunnelAddr: addr.String(),
		})
		return set.RemoveItem
	})

	// Now send the adds.
	buf.pendingIPSecBindingAdds.Iter(func(b IPSecBinding) error {
		upd := getOrCreateUpd(b.TunnelAddr)
		upd.AddedAddrs = append(upd.AddedAddrs, b.WorkloadAddr.String())
		return set.RemoveItem
	})

	for _, upd := range updatesByTunnel {
		buf.Callback(upd)
	}

	// Finally Add blacklist entries.  We do this after we remove the real entries to avoid clashes
	// in the dataplane.
	if buf.pendingIPSecBlacklistAdds.Len() > 0 {
		var addrs []string
		buf.pendingIPSecBlacklistAdds.Iter(func(addr ip.Addr) error {
			addrs = append(addrs, addr.String())
			return set.RemoveItem
		})
		upd := &proto.IPSecBlacklistAdd{
			AddedAddrs: addrs,
		}
		buf.Callback(upd)
	}
}

func (buf *EventSequencer) OnNamespaceUpdate(update *proto.NamespaceUpdate) {
	// We trust the caller not to send us an update with nil ID, so safe to dereference.
	id := types.ProtoToNamespaceID(update.GetId())
	log.WithFields(log.Fields{
		"key":    id,
		"labels": update.GetLabels(),
	}).Debug("Namespace update")
	buf.pendingNamespaceDeletes.Discard(id)
	buf.pendingNamespaceUpdates[id] = update
}

func (buf *EventSequencer) OnNamespaceRemove(id types.NamespaceID) {
	log.WithFields(log.Fields{
		"key": id,
	}).Debug("Namespace removed")
	delete(buf.pendingNamespaceUpdates, id)
	if buf.sentNamespaces.Contains(id) {
		buf.pendingNamespaceDeletes.Add(id)
	}
}

func (buf *EventSequencer) OnWireguardUpdate(nodename string, wg *model.Wireguard) {
	log.WithFields(log.Fields{
		"nodename": nodename,
	}).Debug("Wireguard updated")
	buf.pendingWireguardDeletes.Discard(nodename)
	buf.pendingWireguardUpdates[nodename] = wg
}

func (buf *EventSequencer) OnWireguardRemove(nodename string) {
	log.WithFields(log.Fields{
		"nodename": nodename,
	}).Debug("Wireguard removed")
	delete(buf.pendingWireguardUpdates, nodename)
	buf.pendingWireguardDeletes.Add(nodename)
}

func (buf *EventSequencer) OnGlobalBGPConfigUpdate(cfg *v3.BGPConfiguration) {
	log.WithField("cfg", cfg).Debug("Global BGPConfiguration updated")
	buf.pendingGlobalBGPConfig = &proto.GlobalBGPConfigUpdate{}
	if cfg != nil {
		for _, block := range cfg.Spec.ServiceClusterIPs {
			if block.CIDR == "" {
				// When we defined the CRD we allowed this field to be optional
				// for extensibility, ignore empty CIDRs.
				continue
			}
			buf.pendingGlobalBGPConfig.ServiceClusterCidrs = append(buf.pendingGlobalBGPConfig.ServiceClusterCidrs, block.CIDR)
		}
		for _, block := range cfg.Spec.ServiceExternalIPs {
			if block.CIDR == "" {
				// When we defined the CRD we allowed this field to be optional
				// for extensibility, ignore empty CIDRs.
				continue
			}
			buf.pendingGlobalBGPConfig.ServiceExternalCidrs = append(buf.pendingGlobalBGPConfig.ServiceExternalCidrs, block.CIDR)
		}
		for _, block := range cfg.Spec.ServiceLoadBalancerIPs {
			if block.CIDR == "" {
				// When we defined the CRD we allowed this field to be optional
				// for extensibility, ignore empty CIDRs.
				continue
			}
			buf.pendingGlobalBGPConfig.ServiceLoadbalancerCidrs = append(buf.pendingGlobalBGPConfig.ServiceLoadbalancerCidrs, block.CIDR)
		}
	}
}

func (buf *EventSequencer) flushNamespaces() {
	// Order doesn't matter, but send removes first to reduce max occupancy
	buf.pendingNamespaceDeletes.Iter(func(id types.NamespaceID) error {
		protoID := types.NamespaceIDToProto(id)
		msg := proto.NamespaceRemove{Id: protoID}
		buf.Callback(&msg)
		buf.sentNamespaces.Discard(id)
		return nil
	})
	buf.pendingNamespaceDeletes.Clear()
	for _, msg := range buf.pendingNamespaceUpdates {
		buf.Callback(msg)
		id := types.ProtoToNamespaceID(msg.GetId())
		// We safely dereferenced the Id in OnNamespaceUpdate before adding it to the pending updates map, so
		// it is safe to do so here.
		buf.sentNamespaces.Add(id)
	}
	buf.pendingNamespaceUpdates = make(map[types.NamespaceID]*proto.NamespaceUpdate)
	log.Debug("Done flushing Namespaces")
}

func (buf *EventSequencer) OnVTEPUpdate(update *proto.VXLANTunnelEndpointUpdate) {
	node := update.Node
	log.WithFields(log.Fields{"id": node}).Debug("VTEP update")
	buf.pendingVTEPDeletes.Discard(node)
	buf.pendingVTEPUpdates[node] = update
}

func (buf *EventSequencer) OnVTEPRemove(dst string) {
	log.WithFields(log.Fields{"dst": dst}).Debug("VTEP removed")
	delete(buf.pendingVTEPUpdates, dst)
	if buf.sentVTEPs.Contains(dst) {
		buf.pendingVTEPDeletes.Add(dst)
	}
}

func (buf *EventSequencer) flushVTEPRemoves() {
	buf.pendingVTEPDeletes.Iter(func(node string) error {
		msg := proto.VXLANTunnelEndpointRemove{Node: node}
		buf.Callback(&msg)
		buf.sentVTEPs.Discard(node)
		return nil
	})
	buf.pendingVTEPDeletes.Clear()
	log.Debug("Done flushing VTEP removes")
}

func (buf *EventSequencer) flushVTEPAdds() {
	for _, msg := range buf.pendingVTEPUpdates {
		buf.Callback(msg)
		buf.sentVTEPs.Add(msg.Node)
	}
	buf.pendingVTEPUpdates = make(map[string]*proto.VXLANTunnelEndpointUpdate)
	log.Debug("Done flushing VTEP adds")
}

func (buf *EventSequencer) OnRouteUpdate(update *proto.RouteUpdate) {
	routeID := routeID{
		dst: update.Dst,
	}
	log.WithFields(log.Fields{"id": routeID}).Debug("Route update")
	buf.pendingRouteDeletes.Discard(routeID)
	buf.pendingRouteUpdates[routeID] = update
}

func (buf *EventSequencer) OnRouteRemove(dst string) {
	routeID := routeID{
		dst: dst,
	}
	log.WithFields(log.Fields{"id": routeID}).Debug("Route update")
	delete(buf.pendingRouteUpdates, routeID)
	if buf.sentRoutes.Contains(routeID) {
		buf.pendingRouteDeletes.Add(routeID)
	}
}

func (buf *EventSequencer) flushRouteAdds() {
	for id, msg := range buf.pendingRouteUpdates {
		buf.Callback(msg)
		buf.sentRoutes.Add(id)
	}
	buf.pendingRouteUpdates = make(map[routeID]*proto.RouteUpdate)
	log.Debug("Done flushing route adds")
}

func (buf *EventSequencer) flushRouteRemoves() {
	buf.pendingRouteDeletes.Iter(func(id routeID) error {
		msg := proto.RouteRemove{Dst: id.dst}
		buf.Callback(&msg)
		buf.sentRoutes.Discard(id)
		return nil
	})
	buf.pendingRouteDeletes.Clear()
	log.Debug("Done flushing route deletes")
}

func (buf *EventSequencer) flushPacketCaptureUpdates() {
	for key, value := range buf.pendingPacketCaptureUpdates {
		buf.Callback(value)
		buf.sentPacketCapture.Add(key)
		delete(buf.pendingPacketCaptureUpdates, key)
	}
}

func (buf *EventSequencer) flushPacketCaptureRemovals() {
	for key, value := range buf.pendingPacketCaptureRemovals {
		buf.Callback(value)
		buf.sentPacketCapture.Discard(key)
		delete(buf.pendingPacketCaptureRemovals, key)
	}
}

func (buf *EventSequencer) OnExternalNetworkUpdate(update *proto.ExternalNetworkUpdate) {
	log.WithFields(log.Fields{
		"name":            update.Id.Name,
		"routeTableIndex": update.Network.RouteTableIndex,
	}).Debug("External network update")
	id := *update.Id
	buf.pendingExternalNetworkDeletes.Discard(id)
	buf.pendingExternalNetworkUpdates[id] = update
}

func (buf *EventSequencer) OnExternalNetworkRemove(update *proto.ExternalNetworkRemove) {
	log.WithFields(log.Fields{
		"name": update.Id.Name,
	}).Debug("External network update")
	id := *update.Id
	delete(buf.pendingExternalNetworkUpdates, id)
	if buf.sentExternalNetworks.Contains(id) {
		buf.pendingExternalNetworkDeletes.Add(id)
	}
}

func (buf *EventSequencer) flushExternalNetworkUpdates() {
	for id, msg := range buf.pendingExternalNetworkUpdates {
		buf.Callback(msg)
		buf.sentExternalNetworks.Add(id)
	}
	buf.pendingExternalNetworkUpdates = make(map[proto.ExternalNetworkID]*proto.ExternalNetworkUpdate)
	log.Debug("Done flushing external network updates")
}

func (buf *EventSequencer) flushExternalNetworkRemoves() {
	buf.pendingExternalNetworkDeletes.Iter(func(id proto.ExternalNetworkID) error {
		msg := proto.ExternalNetworkRemove{Id: &id}
		buf.Callback(&msg)
		buf.sentExternalNetworks.Discard(id)
		return nil
	})
	buf.pendingExternalNetworkDeletes.Clear()
	log.Debug("Done flushing external network deletes")
}

func (buf *EventSequencer) OnServiceUpdate(update *proto.ServiceUpdate) {
	log.WithFields(log.Fields{
		"name":      update.Name,
		"namespace": update.Namespace,
	}).Debug("Service update")
	id := serviceID{
		Name:      update.Name,
		Namespace: update.Namespace,
	}
	buf.pendingServiceDeletes.Discard(id)
	buf.pendingServiceUpdates[id] = update
}

func (buf *EventSequencer) OnServiceRemove(update *proto.ServiceRemove) {
	log.WithFields(log.Fields{
		"name":      update.Name,
		"namespace": update.Namespace,
	}).Debug("Service delete")
	id := serviceID{
		Name:      update.Name,
		Namespace: update.Namespace,
	}
	delete(buf.pendingServiceUpdates, id)
	if buf.sentServices.Contains(id) {
		buf.pendingServiceDeletes.Add(id)
	}
}

func (buf *EventSequencer) flushServices() {
	// Order doesn't matter, but send removes first to reduce max occupancy
	buf.pendingServiceDeletes.Iter(func(id serviceID) error {
		msg := &proto.ServiceRemove{
			Name:      id.Name,
			Namespace: id.Namespace,
		}
		buf.Callback(msg)
		buf.sentServices.Discard(id)
		return nil
	})
	buf.pendingServiceDeletes.Clear()
	for _, msg := range buf.pendingServiceUpdates {
		buf.Callback(msg)
		id := serviceID{
			Name:      msg.Name,
			Namespace: msg.Namespace,
		}
		// We safely dereferenced the Id in OnServiceUpdate before adding it to the pending updates map, so
		// it is safe to do so here.
		buf.sentServices.Add(id)
	}
	buf.pendingServiceUpdates = make(map[serviceID]*proto.ServiceUpdate)
	log.Debug("Done flushing Services")
}

func cidrToIPPoolID(cidr ip.CIDR) string {
	return strings.Replace(cidr.String(), "/", "-", 1)
}

func addPolicyToTierInfo(pol *PolKV, tierInfo *proto.TierInfo, egressAllowed bool) {
	if pol.GovernsIngress() {
		tierInfo.IngressPolicies = append(tierInfo.IngressPolicies, pol.Key.Name)
	}
	if egressAllowed && pol.GovernsEgress() {
		tierInfo.EgressPolicies = append(tierInfo.EgressPolicies, pol.Key.Name)
	}
}

func tierInfoToProtoTierInfo(filteredTiers []TierInfo) (normalTiers, untrackedTiers, preDNATTiers, forwardTiers []*proto.TierInfo) {
	if len(filteredTiers) > 0 {
		for _, ti := range filteredTiers {
			// For untracked and preDNAT tiers, DefautlAction must be Pass, to make sure policies in the normal tier
			// are also checked.
			untrackedTierInfo := &proto.TierInfo{Name: ti.Name, DefaultAction: string(v3.Pass)}
			preDNATTierInfo := &proto.TierInfo{Name: ti.Name, DefaultAction: string(v3.Pass)}
			forwardTierInfo := &proto.TierInfo{Name: ti.Name, DefaultAction: string(ti.DefaultAction)}
			normalTierInfo := &proto.TierInfo{Name: ti.Name, DefaultAction: string(ti.DefaultAction)}
			for _, pol := range ti.OrderedPolicies {
				if pol.Value.DoNotTrack() {
					addPolicyToTierInfo(&pol, untrackedTierInfo, true)
				} else if pol.Value.PreDNAT() {
					addPolicyToTierInfo(&pol, preDNATTierInfo, false)
				} else {
					if pol.Value.ApplyOnForward() {
						addPolicyToTierInfo(&pol, forwardTierInfo, true)
					}
					addPolicyToTierInfo(&pol, normalTierInfo, true)
				}
			}

			if len(untrackedTierInfo.IngressPolicies) > 0 || len(untrackedTierInfo.EgressPolicies) > 0 {
				untrackedTiers = append(untrackedTiers, untrackedTierInfo)
			}
			if len(preDNATTierInfo.IngressPolicies) > 0 || len(preDNATTierInfo.EgressPolicies) > 0 {
				preDNATTiers = append(preDNATTiers, preDNATTierInfo)
			}
			if len(forwardTierInfo.IngressPolicies) > 0 || len(forwardTierInfo.EgressPolicies) > 0 {
				forwardTiers = append(forwardTiers, forwardTierInfo)
			}
			if len(normalTierInfo.IngressPolicies) > 0 || len(normalTierInfo.EgressPolicies) > 0 {
				normalTiers = append(normalTiers, normalTierInfo)
			}
		}
	}
	return
}

func netsToStrings(nets []net.IPNet) []string {
	output := make([]string, len(nets))
	for ii, ipNet := range nets {
		output[ii] = ipNet.String()
	}
	return output
}

func ipsToStrings(ips []net.IP) []string {
	output := make([]string, len(ips))
	for ii, netIP := range ips {
		output[ii] = netIP.String()
	}
	return output
}

func natsToProtoNatInfo(nats []model.IPNAT) []*proto.NatInfo {
	protoNats := make([]*proto.NatInfo, len(nats))
	for ii, nat := range nats {
		protoNats[ii] = &proto.NatInfo{
			ExtIp: nat.ExtIP.String(),
			IntIp: nat.IntIP.String(),
		}
	}
	return protoNats
}

func appLayerToProtoAppLayer(al *model.ApplicationLayer) *proto.ApplicationLayer {
	if al == nil {
		return nil
	}

	return &proto.ApplicationLayer{
		Logging:      al.Logging,
		Policy:       al.Policy,
		Waf:          al.WAF,
		WafConfigMap: al.WAFConfigMap,
	}
}<|MERGE_RESOLUTION|>--- conflicted
+++ resolved
@@ -73,7 +73,6 @@
 
 	// Buffers used to hold data that we haven't flushed yet so we can coalesce multiple
 	// updates and generate updates in dependency order.
-<<<<<<< HEAD
 	pendingAddedIPSets            map[string]proto.IPSetUpdate_IPSetType
 	pendingRemovedIPSets          set.Set[string]
 	pendingAddedIPSetMembers      multidict.Multidict[string, labelindex.IPSetMember]
@@ -98,10 +97,10 @@
 	pendingNotReady               bool
 	pendingGlobalConfig           map[string]string
 	pendingHostConfig             map[string]string
-	pendingServiceAccountUpdates  map[proto.ServiceAccountID]*proto.ServiceAccountUpdate
-	pendingServiceAccountDeletes  set.Set[proto.ServiceAccountID]
-	pendingNamespaceUpdates       map[proto.NamespaceID]*proto.NamespaceUpdate
-	pendingNamespaceDeletes       set.Set[proto.NamespaceID]
+	pendingServiceAccountUpdates  map[types.ServiceAccountID]*proto.ServiceAccountUpdate
+	pendingServiceAccountDeletes  set.Set[types.ServiceAccountID]
+	pendingNamespaceUpdates       map[types.NamespaceID]*proto.NamespaceUpdate
+	pendingNamespaceDeletes       set.Set[types.NamespaceID]
 	pendingRouteUpdates           map[routeID]*proto.RouteUpdate
 	pendingRouteDeletes           set.Set[routeID]
 	pendingVTEPUpdates            map[string]*proto.VXLANTunnelEndpointUpdate
@@ -133,8 +132,8 @@
 	sentHostIPv6s        set.Set[string]
 	sentHosts            set.Set[string]
 	sentIPPools          set.Set[ip.CIDR]
-	sentServiceAccounts  set.Set[proto.ServiceAccountID]
-	sentNamespaces       set.Set[proto.NamespaceID]
+	sentServiceAccounts  set.Set[types.ServiceAccountID]
+	sentNamespaces       set.Set[types.NamespaceID]
 	sentRoutes           set.Set[routeID]
 	sentVTEPs            set.Set[string]
 	sentWireguard        set.Set[string]
@@ -145,61 +144,6 @@
 
 	// Enterprise-only fields.
 	sentPacketCapture set.Set[string]
-=======
-	pendingAddedIPSets           map[string]proto.IPSetUpdate_IPSetType
-	pendingRemovedIPSets         set.Set[string]
-	pendingAddedIPSetMembers     multidict.Multidict[string, labelindex.IPSetMember]
-	pendingRemovedIPSetMembers   multidict.Multidict[string, labelindex.IPSetMember]
-	pendingPolicyUpdates         map[model.PolicyKey]*ParsedRules
-	pendingPolicyDeletes         set.Set[model.PolicyKey]
-	pendingProfileUpdates        map[model.ProfileRulesKey]*ParsedRules
-	pendingProfileDeletes        set.Set[model.ProfileRulesKey]
-	pendingEncapUpdate           *config.Encapsulation
-	pendingEndpointUpdates       map[model.Key]interface{}
-	pendingEndpointTierUpdates   map[model.Key][]TierInfo
-	pendingEndpointDeletes       set.Set[model.Key]
-	pendingHostIPUpdates         map[string]*net.IP
-	pendingHostIPDeletes         set.Set[string]
-	pendingHostIPv6Updates       map[string]*net.IP
-	pendingHostIPv6Deletes       set.Set[string]
-	pendingHostMetadataUpdates   map[string]*hostInfo
-	pendingHostMetadataDeletes   set.Set[string]
-	pendingIPPoolUpdates         map[ip.CIDR]*model.IPPool
-	pendingIPPoolDeletes         set.Set[ip.CIDR]
-	pendingNotReady              bool
-	pendingGlobalConfig          map[string]string
-	pendingHostConfig            map[string]string
-	pendingServiceAccountUpdates map[types.ServiceAccountID]*proto.ServiceAccountUpdate
-	pendingServiceAccountDeletes set.Set[types.ServiceAccountID]
-	pendingNamespaceUpdates      map[types.NamespaceID]*proto.NamespaceUpdate
-	pendingNamespaceDeletes      set.Set[types.NamespaceID]
-	pendingRouteUpdates          map[routeID]*proto.RouteUpdate
-	pendingRouteDeletes          set.Set[routeID]
-	pendingVTEPUpdates           map[string]*proto.VXLANTunnelEndpointUpdate
-	pendingVTEPDeletes           set.Set[string]
-	pendingWireguardUpdates      map[string]*model.Wireguard
-	pendingWireguardDeletes      set.Set[string]
-	pendingGlobalBGPConfig       *proto.GlobalBGPConfigUpdate
-	pendingServiceUpdates        map[serviceID]*proto.ServiceUpdate
-	pendingServiceDeletes        set.Set[serviceID]
-
-	// Sets to record what we've sent downstream. Updated whenever we flush.
-	sentIPSets          set.Set[string]
-	sentPolicies        set.Set[model.PolicyKey]
-	sentProfiles        set.Set[model.ProfileRulesKey]
-	sentEndpoints       set.Set[model.Key]
-	sentHostIPs         set.Set[string]
-	sentHostIPv6s       set.Set[string]
-	sentHosts           set.Set[string]
-	sentIPPools         set.Set[ip.CIDR]
-	sentServiceAccounts set.Set[types.ServiceAccountID]
-	sentNamespaces      set.Set[types.NamespaceID]
-	sentRoutes          set.Set[routeID]
-	sentVTEPs           set.Set[string]
-	sentWireguard       set.Set[string]
-	sentWireguardV6     set.Set[string]
-	sentServices        set.Set[serviceID]
->>>>>>> dd34212b
 
 	Callback EventHandler
 }
@@ -239,7 +183,6 @@
 		pendingAddedIPSetMembers:   multidict.New[string, labelindex.IPSetMember](),
 		pendingRemovedIPSetMembers: multidict.New[string, labelindex.IPSetMember](),
 
-<<<<<<< HEAD
 		pendingPolicyUpdates:          map[model.PolicyKey]*ParsedRules{},
 		pendingPolicyDeletes:          set.New[model.PolicyKey](),
 		pendingProfileUpdates:         map[model.ProfileRulesKey]*ParsedRules{},
@@ -256,10 +199,10 @@
 		pendingHostMetadataDeletes:    set.New[string](),
 		pendingIPPoolUpdates:          map[ip.CIDR]*model.IPPool{},
 		pendingIPPoolDeletes:          set.New[ip.CIDR](),
-		pendingServiceAccountUpdates:  map[proto.ServiceAccountID]*proto.ServiceAccountUpdate{},
-		pendingServiceAccountDeletes:  set.New[proto.ServiceAccountID](),
-		pendingNamespaceUpdates:       map[proto.NamespaceID]*proto.NamespaceUpdate{},
-		pendingNamespaceDeletes:       set.New[proto.NamespaceID](),
+		pendingServiceAccountUpdates:  map[types.ServiceAccountID]*proto.ServiceAccountUpdate{},
+		pendingServiceAccountDeletes:  set.New[types.ServiceAccountID](),
+		pendingNamespaceUpdates:       map[types.NamespaceID]*proto.NamespaceUpdate{},
+		pendingNamespaceDeletes:       set.New[types.NamespaceID](),
 		pendingRouteUpdates:           map[routeID]*proto.RouteUpdate{},
 		pendingRouteDeletes:           set.New[routeID](),
 		pendingVTEPUpdates:            map[string]*proto.VXLANTunnelEndpointUpdate{},
@@ -290,8 +233,8 @@
 		sentHostIPv6s:        set.New[string](),
 		sentHosts:            set.New[string](),
 		sentIPPools:          set.New[ip.CIDR](),
-		sentServiceAccounts:  set.New[proto.ServiceAccountID](),
-		sentNamespaces:       set.New[proto.NamespaceID](),
+		sentServiceAccounts:  set.New[types.ServiceAccountID](),
+		sentNamespaces:       set.New[types.NamespaceID](),
 		sentRoutes:           set.New[routeID](),
 		sentVTEPs:            set.New[string](),
 		sentWireguard:        set.New[string](),
@@ -300,52 +243,6 @@
 		sentPacketCapture:    set.New[string](),
 		sentExternalNetworks: set.New[proto.ExternalNetworkID](),
 		sentRemoteIPPools:    set.New[remotePoolID](),
-=======
-		pendingPolicyUpdates:         map[model.PolicyKey]*ParsedRules{},
-		pendingPolicyDeletes:         set.New[model.PolicyKey](),
-		pendingProfileUpdates:        map[model.ProfileRulesKey]*ParsedRules{},
-		pendingProfileDeletes:        set.New[model.ProfileRulesKey](),
-		pendingEndpointUpdates:       map[model.Key]interface{}{},
-		pendingEndpointTierUpdates:   map[model.Key][]TierInfo{},
-		pendingEndpointDeletes:       set.New[model.Key](),
-		pendingHostIPUpdates:         map[string]*net.IP{},
-		pendingHostIPDeletes:         set.New[string](),
-		pendingHostIPv6Updates:       map[string]*net.IP{},
-		pendingHostIPv6Deletes:       set.New[string](),
-		pendingHostMetadataUpdates:   map[string]*hostInfo{},
-		pendingHostMetadataDeletes:   set.New[string](),
-		pendingIPPoolUpdates:         map[ip.CIDR]*model.IPPool{},
-		pendingIPPoolDeletes:         set.New[ip.CIDR](),
-		pendingServiceAccountUpdates: map[types.ServiceAccountID]*proto.ServiceAccountUpdate{},
-		pendingServiceAccountDeletes: set.New[types.ServiceAccountID](),
-		pendingNamespaceUpdates:      map[types.NamespaceID]*proto.NamespaceUpdate{},
-		pendingNamespaceDeletes:      set.New[types.NamespaceID](),
-		pendingRouteUpdates:          map[routeID]*proto.RouteUpdate{},
-		pendingRouteDeletes:          set.New[routeID](),
-		pendingVTEPUpdates:           map[string]*proto.VXLANTunnelEndpointUpdate{},
-		pendingVTEPDeletes:           set.New[string](),
-		pendingWireguardUpdates:      map[string]*model.Wireguard{},
-		pendingWireguardDeletes:      set.New[string](),
-		pendingServiceUpdates:        map[serviceID]*proto.ServiceUpdate{},
-		pendingServiceDeletes:        set.New[serviceID](),
-
-		// Sets to record what we've sent downstream. Updated whenever we flush.
-		sentIPSets:          set.New[string](),
-		sentPolicies:        set.New[model.PolicyKey](),
-		sentProfiles:        set.New[model.ProfileRulesKey](),
-		sentEndpoints:       set.New[model.Key](),
-		sentHostIPs:         set.New[string](),
-		sentHostIPv6s:       set.New[string](),
-		sentHosts:           set.New[string](),
-		sentIPPools:         set.New[ip.CIDR](),
-		sentServiceAccounts: set.New[types.ServiceAccountID](),
-		sentNamespaces:      set.New[types.NamespaceID](),
-		sentRoutes:          set.New[routeID](),
-		sentVTEPs:           set.New[string](),
-		sentWireguard:       set.New[string](),
-		sentWireguardV6:     set.New[string](),
-		sentServices:        set.New[serviceID](),
->>>>>>> dd34212b
 	}
 	return buf
 }
