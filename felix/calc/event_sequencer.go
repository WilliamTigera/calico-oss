// Copyright (c) 2016-2021 Tigera, Inc. All rights reserved.
//
// Licensed under the Apache License, Version 2.0 (the "License");
// you may not use this file except in compliance with the License.
// You may obtain a copy of the License at
//
//     http://www.apache.org/licenses/LICENSE-2.0
//
// Unless required by applicable law or agreed to in writing, software
// distributed under the License is distributed on an "AS IS" BASIS,
// WITHOUT WARRANTIES OR CONDITIONS OF ANY KIND, either express or implied.
// See the License for the specific language governing permissions and
// limitations under the License.

package calc

import (
	"fmt"
	"strings"
	"time"

	log "github.com/sirupsen/logrus"

	v3 "github.com/tigera/api/pkg/apis/projectcalico/v3"

	"github.com/projectcalico/calico/felix/config"
	"github.com/projectcalico/calico/felix/ip"
	"github.com/projectcalico/calico/felix/labelindex"
	"github.com/projectcalico/calico/felix/multidict"
	"github.com/projectcalico/calico/felix/proto"
	"github.com/projectcalico/calico/libcalico-go/lib/backend/model"
	"github.com/projectcalico/calico/libcalico-go/lib/net"
	"github.com/projectcalico/calico/libcalico-go/lib/set"
)

type EventHandler func(message interface{})

type configInterface interface {
	UpdateFrom(map[string]string, config.Source) (changed bool, err error)
	RawValues() map[string]string
	ToConfigUpdate() *proto.ConfigUpdate
}

// Struct for additional data that feeds into proto.WorkloadEndpoint but is computed rather than
// taken directly from model.WorkloadEndpoint.  Currently this is all related to egress IP function.
// (It could be generalised in future, and so perhaps renamed EndpointComputedData.)
type EndpointEgressData struct {
	// The egress IP set for this endpoint.  This is non-empty when an active local endpoint is
	// configured to use egress gateways.
	EgressIPSetID string

	// Whether this endpoint _is_ an egress gateway.
	IsEgressGateway bool

	// The number of egress gateway pods this workload should use.
	MaxNextHops int

	// Health port of the EGW or 0 if EGW has none.
	HealthPort uint16
}

// EventSequencer buffers and coalesces updates from the calculation graph then flushes them
// when Flush() is called.  It flushed updates in a dependency-safe order.
type EventSequencer struct {
	config configInterface

	// Buffers used to hold data that we haven't flushed yet so we can coalesce multiple
	// updates and generate updates in dependency order.
	pendingAddedIPSets            map[string]proto.IPSetUpdate_IPSetType
	pendingRemovedIPSets          set.Set[string]
	pendingAddedIPSetMembers      multidict.StringToIface
	pendingRemovedIPSetMembers    multidict.StringToIface
	pendingPolicyUpdates          map[model.PolicyKey]*ParsedRules
	pendingPolicyDeletes          set.Set[model.PolicyKey]
	pendingProfileUpdates         map[model.ProfileRulesKey]*ParsedRules
	pendingProfileDeletes         set.Set[model.ProfileRulesKey]
	pendingEncapUpdate            *config.Encapsulation
	pendingEndpointUpdates        map[model.Key]interface{}
	pendingEndpointEgressUpdates  map[model.Key]EndpointEgressData
	pendingEndpointTierUpdates    map[model.Key][]tierInfo
	pendingEndpointDeletes        set.Set[model.Key]
	pendingHostIPUpdates          map[string]*net.IP
	pendingHostIPDeletes          set.Set[string]
	pendingHostIPv6Updates        map[string]*net.IP
	pendingHostIPv6Deletes        set.Set[string]
	pendingIPPoolUpdates          map[ip.CIDR]*model.IPPool
	pendingIPPoolDeletes          set.Set[ip.CIDR]
	pendingNotReady               bool
	pendingGlobalConfig           map[string]string
	pendingHostConfig             map[string]string
	pendingServiceAccountUpdates  map[proto.ServiceAccountID]*proto.ServiceAccountUpdate
	pendingServiceAccountDeletes  set.Set[proto.ServiceAccountID]
	pendingNamespaceUpdates       map[proto.NamespaceID]*proto.NamespaceUpdate
	pendingNamespaceDeletes       set.Set[proto.NamespaceID]
	pendingRouteUpdates           map[routeID]*proto.RouteUpdate
	pendingRouteDeletes           set.Set[routeID]
	pendingVTEPUpdates            map[string]*proto.VXLANTunnelEndpointUpdate
	pendingVTEPDeletes            set.Set[string]
	pendingIPSecTunnelAdds        set.Set[ip.Addr]
	pendingIPSecTunnelRemoves     set.Set[ip.Addr]
	pendingIPSecBindingAdds       set.Set[IPSecBinding]
	pendingIPSecBindingRemoves    set.Set[IPSecBinding]
	pendingIPSecBlacklistAdds     set.Set[ip.Addr]
	pendingIPSecBlacklistRemoves  set.Set[ip.Addr]
	pendingWireguardUpdates       map[string]*model.Wireguard
	pendingWireguardDeletes       set.Set[string]
	pendingGlobalBGPConfig        *proto.GlobalBGPConfigUpdate
	pendingExternalNetworkUpdates map[proto.ExternalNetworkID]*proto.ExternalNetworkUpdate
	pendingExternalNetworkDeletes set.Set[proto.ExternalNetworkID]
	pendingPacketCaptureUpdates   map[string]*proto.PacketCaptureUpdate
	pendingPacketCaptureRemovals  map[string]*proto.PacketCaptureRemove
	pendingServiceUpdates         map[serviceID]*proto.ServiceUpdate
	pendingServiceDeletes         set.Set[serviceID]

	// Sets to record what we've sent downstream. Updated whenever we flush.
	sentIPSets           set.Set[string]
	sentPolicies         set.Set[model.PolicyKey]
	sentProfiles         set.Set[model.ProfileRulesKey]
	sentEndpoints        set.Set[model.Key]
	sentHostIPs          set.Set[string]
	sentHostIPv6s        set.Set[string]
	sentIPPools          set.Set[ip.CIDR]
	sentServiceAccounts  set.Set[proto.ServiceAccountID]
	sentNamespaces       set.Set[proto.NamespaceID]
	sentRoutes           set.Set[routeID]
	sentVTEPs            set.Set[string]
	sentWireguard        set.Set[string]
	sentWireguardV6      set.Set[string]
	sentServices         set.Set[serviceID]
	sentExternalNetworks set.Set[proto.ExternalNetworkID]

	// Enterprise-only fields.
	sentPacketCapture set.Set[string]

	Callback EventHandler
}

type serviceID struct {
	Name      string
	Namespace string
}

// func (buf *EventSequencer) HasPendingUpdates() {
//	return buf.pendingAddedIPSets.Len() > 0 ||
//		buf.pendingRemovedIPSets.Len() > 0 ||
//		buf.pendingAddedIPSetMembers.Len() > 0 ||
//		buf.pendingRemovedIPSetMembers.Len() > 0 ||
//		len(buf.pendingPolicyUpdates) > 0 ||
//		buf.pendingPolicyDeletes.Len() > 0 ||
//
// }

func NewEventSequencer(conf configInterface) *EventSequencer {
	buf := &EventSequencer{
		config:                     conf,
		pendingAddedIPSets:         map[string]proto.IPSetUpdate_IPSetType{},
		pendingRemovedIPSets:       set.New[string](),
		pendingAddedIPSetMembers:   multidict.NewStringToIface(),
		pendingRemovedIPSetMembers: multidict.NewStringToIface(),

		pendingPolicyUpdates:          map[model.PolicyKey]*ParsedRules{},
		pendingPolicyDeletes:          set.New[model.PolicyKey](),
		pendingProfileUpdates:         map[model.ProfileRulesKey]*ParsedRules{},
		pendingProfileDeletes:         set.New[model.ProfileRulesKey](),
		pendingEndpointUpdates:        map[model.Key]interface{}{},
		pendingEndpointEgressUpdates:  map[model.Key]EndpointEgressData{},
		pendingEndpointTierUpdates:    map[model.Key][]tierInfo{},
		pendingEndpointDeletes:        set.NewBoxed[model.Key](),
		pendingHostIPUpdates:          map[string]*net.IP{},
		pendingHostIPDeletes:          set.New[string](),
		pendingHostIPv6Updates:        map[string]*net.IP{},
		pendingHostIPv6Deletes:        set.New[string](),
		pendingIPPoolUpdates:          map[ip.CIDR]*model.IPPool{},
		pendingIPPoolDeletes:          set.NewBoxed[ip.CIDR](),
		pendingServiceAccountUpdates:  map[proto.ServiceAccountID]*proto.ServiceAccountUpdate{},
		pendingServiceAccountDeletes:  set.New[proto.ServiceAccountID](),
		pendingNamespaceUpdates:       map[proto.NamespaceID]*proto.NamespaceUpdate{},
		pendingNamespaceDeletes:       set.New[proto.NamespaceID](),
		pendingRouteUpdates:           map[routeID]*proto.RouteUpdate{},
		pendingRouteDeletes:           set.New[routeID](),
		pendingVTEPUpdates:            map[string]*proto.VXLANTunnelEndpointUpdate{},
		pendingVTEPDeletes:            set.New[string](),
		pendingIPSecTunnelAdds:        set.NewBoxed[ip.Addr](),
		pendingIPSecTunnelRemoves:     set.NewBoxed[ip.Addr](),
		pendingIPSecBindingAdds:       set.NewBoxed[IPSecBinding](),
		pendingIPSecBindingRemoves:    set.NewBoxed[IPSecBinding](),
		pendingIPSecBlacklistAdds:     set.NewBoxed[ip.Addr](),
		pendingIPSecBlacklistRemoves:  set.NewBoxed[ip.Addr](),
		pendingWireguardUpdates:       map[string]*model.Wireguard{},
		pendingWireguardDeletes:       set.New[string](),
		pendingPacketCaptureUpdates:   map[string]*proto.PacketCaptureUpdate{},
		pendingPacketCaptureRemovals:  map[string]*proto.PacketCaptureRemove{},
		pendingServiceUpdates:         map[serviceID]*proto.ServiceUpdate{},
		pendingServiceDeletes:         set.New[serviceID](),
		pendingExternalNetworkUpdates: map[proto.ExternalNetworkID]*proto.ExternalNetworkUpdate{},
		pendingExternalNetworkDeletes: set.New[proto.ExternalNetworkID](),

		// Sets to record what we've sent downstream. Updated whenever we flush.
		sentIPSets:           set.New[string](),
		sentPolicies:         set.New[model.PolicyKey](),
		sentProfiles:         set.New[model.ProfileRulesKey](),
		sentEndpoints:        set.NewBoxed[model.Key](),
		sentHostIPs:          set.New[string](),
		sentHostIPv6s:        set.New[string](),
		sentIPPools:          set.NewBoxed[ip.CIDR](),
		sentServiceAccounts:  set.New[proto.ServiceAccountID](),
		sentNamespaces:       set.New[proto.NamespaceID](),
		sentRoutes:           set.New[routeID](),
		sentVTEPs:            set.New[string](),
		sentWireguard:        set.New[string](),
		sentWireguardV6:      set.New[string](),
		sentServices:         set.New[serviceID](),
		sentPacketCapture:    set.New[string](),
		sentExternalNetworks: set.New[proto.ExternalNetworkID](),
	}
	return buf
}

type routeID struct {
	dst string
}

func (buf *EventSequencer) OnIPSetAdded(setID string, ipSetType proto.IPSetUpdate_IPSetType) {
	log.Debugf("IP set %v now active", setID)
	sent := buf.sentIPSets.Contains(setID)
	removePending := buf.pendingRemovedIPSets.Contains(setID)
	if sent && !removePending {
		log.Panic("OnIPSetAdded called for existing IP set")
	}
	buf.pendingAddedIPSets[setID] = ipSetType
	buf.pendingRemovedIPSets.Discard(setID)
	// An add implicitly means that the set is now empty.
	buf.pendingAddedIPSetMembers.DiscardKey(setID)
	buf.pendingRemovedIPSetMembers.DiscardKey(setID)
}

func (buf *EventSequencer) OnIPSetRemoved(setID string) {
	log.Debugf("IP set %v no longer active", setID)
	sent := buf.sentIPSets.Contains(setID)
	_, updatePending := buf.pendingAddedIPSets[setID]
	if !sent && !updatePending {
		log.WithField("setID", setID).Panic("IPSetRemoved called for unknown IP set")
	}
	if sent {
		buf.pendingRemovedIPSets.Add(setID)
	}
	delete(buf.pendingAddedIPSets, setID)
	buf.pendingAddedIPSetMembers.DiscardKey(setID)
	buf.pendingRemovedIPSetMembers.DiscardKey(setID)
}

func (buf *EventSequencer) OnIPSetMemberAdded(setID string, member labelindex.IPSetMember) {
	log.Debugf("IP set %v now contains %v", setID, member)
	sent := buf.sentIPSets.Contains(setID)
	_, updatePending := buf.pendingAddedIPSets[setID]
	if !sent && !updatePending {
		log.WithField("setID", setID).Panic("Member added to unknown IP set")
	}
	if buf.pendingRemovedIPSetMembers.Contains(setID, member) {
		buf.pendingRemovedIPSetMembers.Discard(setID, member)
	} else {
		buf.pendingAddedIPSetMembers.Put(setID, member)
	}
}

func (buf *EventSequencer) OnIPSetMemberRemoved(setID string, member labelindex.IPSetMember) {
	log.Debugf("IP set %v no longer contains %v", setID, member)
	sent := buf.sentIPSets.Contains(setID)
	_, updatePending := buf.pendingAddedIPSets[setID]
	if !sent && !updatePending {
		log.WithField("setID", setID).Panic("Member removed from unknown IP set")
	}
	if buf.pendingAddedIPSetMembers.Contains(setID, member) {
		buf.pendingAddedIPSetMembers.Discard(setID, member)
	} else {
		buf.pendingRemovedIPSetMembers.Put(setID, member)
	}
}

func (buf *EventSequencer) OnDatastoreNotReady() {
	buf.pendingNotReady = true
}

func (buf *EventSequencer) flushReadyFlag() {
	if !buf.pendingNotReady {
		return
	}
	buf.pendingNotReady = false
	buf.Callback(&DatastoreNotReady{})
}

type DatastoreNotReady struct{}

func (buf *EventSequencer) OnConfigUpdate(globalConfig, hostConfig map[string]string) {
	buf.pendingGlobalConfig = globalConfig
	buf.pendingHostConfig = hostConfig
}

func (buf *EventSequencer) flushConfigUpdate() {
	if buf.pendingGlobalConfig == nil {
		return
	}
	logCxt := log.WithFields(log.Fields{
		"global": buf.pendingGlobalConfig,
		"host":   buf.pendingHostConfig,
	})
	logCxt.Info("Possible config update.")
	globalChanged, err := buf.config.UpdateFrom(buf.pendingGlobalConfig, config.DatastoreGlobal)
	if err != nil {
		logCxt.WithError(err).Panic("Failed to parse config update")
	}
	hostChanged, err := buf.config.UpdateFrom(buf.pendingHostConfig, config.DatastorePerHost)
	if err != nil {
		logCxt.WithError(err).Panic("Failed to parse config update")
	}
	if globalChanged || hostChanged {
		rawConfig := buf.config.RawValues()
		log.WithField("merged", rawConfig).Info("Config changed. Sending ConfigUpdate message.")
		buf.Callback(buf.config.ToConfigUpdate())
	}
	buf.pendingGlobalConfig = nil
	buf.pendingHostConfig = nil
}

func (buf *EventSequencer) OnPolicyActive(key model.PolicyKey, rules *ParsedRules) {
	buf.pendingPolicyDeletes.Discard(key)
	buf.pendingPolicyUpdates[key] = rules
}

func (buf *EventSequencer) flushPolicyUpdates() {
	for key, rules := range buf.pendingPolicyUpdates {
		buf.Callback(ParsedRulesToActivePolicyUpdate(key, rules))
		buf.sentPolicies.Add(key)
		delete(buf.pendingPolicyUpdates, key)
	}
}

func ParsedRulesToActivePolicyUpdate(key model.PolicyKey, rules *ParsedRules) *proto.ActivePolicyUpdate {
	return &proto.ActivePolicyUpdate{
		Id: &proto.PolicyID{
			Tier: key.Tier,
			Name: key.Name,
		},
		Policy: &proto.Policy{
			Namespace: rules.Namespace,
			InboundRules: parsedRulesToProtoRules(
				rules.InboundRules,
				"pol-in-default/"+key.Name,
			),
			OutboundRules: parsedRulesToProtoRules(
				rules.OutboundRules,
				"pol-out-default/"+key.Name,
			),
			Untracked: rules.Untracked,
			PreDnat:   rules.PreDNAT,
		},
	}
}

func (buf *EventSequencer) OnPolicyInactive(key model.PolicyKey) {
	delete(buf.pendingPolicyUpdates, key)
	if buf.sentPolicies.Contains(key) {
		buf.pendingPolicyDeletes.Add(key)
	}
}

func (buf *EventSequencer) flushPolicyDeletes() {
	buf.pendingPolicyDeletes.Iter(func(item model.PolicyKey) error {
		buf.Callback(&proto.ActivePolicyRemove{
			Id: &proto.PolicyID{
				Tier: item.Tier,
				Name: item.Name,
			},
		})
		buf.sentPolicies.Discard(item)
		return set.RemoveItem
	})
}

func (buf *EventSequencer) OnProfileActive(key model.ProfileRulesKey, rules *ParsedRules) {
	buf.pendingProfileDeletes.Discard(key)
	buf.pendingProfileUpdates[key] = rules
}

func (buf *EventSequencer) flushProfileUpdates() {
	for key, rulesOrNil := range buf.pendingProfileUpdates {
		buf.Callback(&proto.ActiveProfileUpdate{
			Id: &proto.ProfileID{
				Name: key.Name,
			},
			Profile: &proto.Profile{
				InboundRules: parsedRulesToProtoRules(
					rulesOrNil.InboundRules,
					"prof-in-"+key.Name,
				),
				OutboundRules: parsedRulesToProtoRules(
					rulesOrNil.OutboundRules,
					"prof-out-"+key.Name,
				),
			},
		})
		buf.sentProfiles.Add(key)
		delete(buf.pendingProfileUpdates, key)
	}
}

func (buf *EventSequencer) OnProfileInactive(key model.ProfileRulesKey) {
	delete(buf.pendingProfileUpdates, key)
	if buf.sentProfiles.Contains(key) {
		buf.pendingProfileDeletes.Add(key)
	}
}

func (buf *EventSequencer) flushProfileDeletes() {
	buf.pendingProfileDeletes.Iter(func(item model.ProfileRulesKey) error {
		buf.Callback(&proto.ActiveProfileRemove{
			Id: &proto.ProfileID{
				Name: item.Name,
			},
		})
		buf.sentProfiles.Discard(item)
		return set.RemoveItem
	})
}

func ModelWorkloadEndpointToProto(ep *model.WorkloadEndpoint, tiers []*proto.TierInfo) *proto.WorkloadEndpoint {
	mac := ""
	if ep.Mac != nil {
		mac = ep.Mac.String()
	}
	return &proto.WorkloadEndpoint{
		State:                      ep.State,
		Name:                       ep.Name,
		Mac:                        mac,
		ProfileIds:                 ep.ProfileIDs,
		Ipv4Nets:                   netsToStrings(ep.IPv4Nets),
		Ipv6Nets:                   netsToStrings(ep.IPv6Nets),
		Tiers:                      tiers,
		Ipv4Nat:                    natsToProtoNatInfo(ep.IPv4NAT),
		Ipv6Nat:                    natsToProtoNatInfo(ep.IPv6NAT),
		AllowSpoofedSourcePrefixes: netsToStrings(ep.AllowSpoofedSourcePrefixes),
		Annotations:                ep.Annotations,
		AwsElasticIps:              ep.AWSElasticIPs,
		EgressMaxNextHops:          int32(ep.EgressMaxNextHops),
		ExternalNetworkNames:       ep.ExternalNetworkNames,
	}
}

func ModelHostEndpointToProto(ep *model.HostEndpoint, tiers, untrackedTiers, preDNATTiers []*proto.TierInfo, forwardTiers []*proto.TierInfo) *proto.HostEndpoint {
	return &proto.HostEndpoint{
		Name:              ep.Name,
		ExpectedIpv4Addrs: ipsToStrings(ep.ExpectedIPv4Addrs),
		ExpectedIpv6Addrs: ipsToStrings(ep.ExpectedIPv6Addrs),
		ProfileIds:        ep.ProfileIDs,
		Tiers:             tiers,
		UntrackedTiers:    untrackedTiers,
		PreDnatTiers:      preDNATTiers,
		ForwardTiers:      forwardTiers,
	}
}

func (buf *EventSequencer) OnEndpointTierUpdate(key model.Key,
	endpoint interface{},
	egressData EndpointEgressData,
	filteredTiers []tierInfo,
) {
	if endpoint == nil {
		// Deletion. Squash any queued updates.
		delete(buf.pendingEndpointUpdates, key)
		delete(buf.pendingEndpointEgressUpdates, key)
		delete(buf.pendingEndpointTierUpdates, key)
		if buf.sentEndpoints.Contains(key) {
			// We'd previously sent an update, so we need to send a deletion.
			buf.pendingEndpointDeletes.Add(key)
		}
	} else {
		// Update.
		buf.pendingEndpointDeletes.Discard(key)
		buf.pendingEndpointUpdates[key] = endpoint
		buf.pendingEndpointEgressUpdates[key] = egressData
		buf.pendingEndpointTierUpdates[key] = filteredTiers
	}
}

func (buf *EventSequencer) flushEndpointTierUpdates() {
	for key, endpoint := range buf.pendingEndpointUpdates {
		tiers, untrackedTiers, preDNATTiers, forwardTiers := tierInfoToProtoTierInfo(buf.pendingEndpointTierUpdates[key])
		switch key := key.(type) {
		case model.WorkloadEndpointKey:
			wlep := endpoint.(*model.WorkloadEndpoint)
			protoEp := ModelWorkloadEndpointToProto(wlep, tiers)
			protoEp.EgressIpSetId = buf.pendingEndpointEgressUpdates[key].EgressIPSetID
			protoEp.IsEgressGateway = buf.pendingEndpointEgressUpdates[key].IsEgressGateway
			protoEp.EgressGatewayHealthPort = int32(buf.pendingEndpointEgressUpdates[key].HealthPort)
			protoEp.EgressMaxNextHops = int32(buf.pendingEndpointEgressUpdates[key].MaxNextHops)
			if protoEp.IsEgressGateway {
				// To break gatewaying loops, we do not allow a workload to route
				// via egress gateways if it is _itself_ an egress gateway.
				protoEp.EgressIpSetId = ""
				protoEp.EgressMaxNextHops = 0
			}
			buf.Callback(&proto.WorkloadEndpointUpdate{
				Id: &proto.WorkloadEndpointID{
					OrchestratorId: key.OrchestratorID,
					WorkloadId:     key.WorkloadID,
					EndpointId:     key.EndpointID,
				},
				Endpoint: protoEp,
			})
		case model.HostEndpointKey:
			hep := endpoint.(*model.HostEndpoint)
			buf.Callback(&proto.HostEndpointUpdate{
				Id: &proto.HostEndpointID{
					EndpointId: key.EndpointID,
				},
				Endpoint: ModelHostEndpointToProto(hep, tiers, untrackedTiers, preDNATTiers, forwardTiers),
			})
		}
		// Record that we've sent this endpoint.
		buf.sentEndpoints.Add(key)
		// And clean up the pending buffer.
		delete(buf.pendingEndpointUpdates, key)
		delete(buf.pendingEndpointEgressUpdates, key)
		delete(buf.pendingEndpointTierUpdates, key)
	}
}

func (buf *EventSequencer) flushEndpointTierDeletes() {
	buf.pendingEndpointDeletes.Iter(func(item model.Key) error {
		switch key := item.(type) {
		case model.WorkloadEndpointKey:
			buf.Callback(&proto.WorkloadEndpointRemove{
				Id: &proto.WorkloadEndpointID{
					OrchestratorId: key.OrchestratorID,
					WorkloadId:     key.WorkloadID,
					EndpointId:     key.EndpointID,
				},
			})
		case model.HostEndpointKey:
			buf.Callback(&proto.HostEndpointRemove{
				Id: &proto.HostEndpointID{
					EndpointId: key.EndpointID,
				},
			})
		}
		buf.sentEndpoints.Discard(item)
		return set.RemoveItem
	})
}

func (buf *EventSequencer) OnEncapUpdate(encap config.Encapsulation) {
	log.WithFields(log.Fields{
		"IPIPEnabled":    encap.IPIPEnabled,
		"VXLANEnabled":   encap.VXLANEnabled,
		"VXLANEnabledV6": encap.VXLANEnabledV6,
	}).Debug("Encapsulation update")
	buf.pendingEncapUpdate = &encap
}

func (buf *EventSequencer) flushEncapUpdate() {
	if buf.pendingEncapUpdate != nil {
		buf.Callback(&proto.Encapsulation{
			IpipEnabled:    buf.pendingEncapUpdate.IPIPEnabled,
			VxlanEnabled:   buf.pendingEncapUpdate.VXLANEnabled,
			VxlanEnabledV6: buf.pendingEncapUpdate.VXLANEnabledV6,
		})
		buf.pendingEncapUpdate = nil
	}
}

func (buf *EventSequencer) OnHostIPUpdate(hostname string, ip *net.IP) {
	log.WithFields(log.Fields{
		"hostname": hostname,
		"ip":       ip,
	}).Debug("HostIP update")
	buf.pendingHostIPDeletes.Discard(hostname)
	buf.pendingHostIPUpdates[hostname] = ip
}

func (buf *EventSequencer) flushHostIPUpdates() {
	for hostname, hostIP := range buf.pendingHostIPUpdates {
		buf.Callback(&proto.HostMetadataUpdate{
			Hostname: hostname,
			Ipv4Addr: hostIP.IP.String(),
		})
		buf.sentHostIPs.Add(hostname)
		delete(buf.pendingHostIPUpdates, hostname)
	}
}

func (buf *EventSequencer) OnHostIPRemove(hostname string) {
	log.WithField("hostname", hostname).Debug("HostIP removed")
	delete(buf.pendingHostIPUpdates, hostname)
	if buf.sentHostIPs.Contains(hostname) {
		buf.pendingHostIPDeletes.Add(hostname)
	}
}

func (buf *EventSequencer) flushHostIPDeletes() {
	buf.pendingHostIPDeletes.Iter(func(item string) error {
		buf.Callback(&proto.HostMetadataRemove{
			Hostname: item,
		})
		buf.sentHostIPs.Discard(item)
		return set.RemoveItem
	})
}

func (buf *EventSequencer) OnHostIPv6Update(hostname string, ip *net.IP) {
	log.WithFields(log.Fields{
		"hostname": hostname,
		"ip":       ip,
	}).Debug("Host IPv6 update")
	buf.pendingHostIPv6Deletes.Discard(hostname)
	buf.pendingHostIPv6Updates[hostname] = ip
}

func (buf *EventSequencer) flushHostIPv6Updates() {
	for hostname, hostIP := range buf.pendingHostIPv6Updates {
		buf.Callback(&proto.HostMetadataV6Update{
			Hostname: hostname,
			Ipv6Addr: hostIP.IP.String(),
		})
		buf.sentHostIPv6s.Add(hostname)
		delete(buf.pendingHostIPv6Updates, hostname)
	}
}

func (buf *EventSequencer) OnHostIPv6Remove(hostname string) {
	log.WithField("hostname", hostname).Debug("Host IPv6 removed")
	delete(buf.pendingHostIPv6Updates, hostname)
	if buf.sentHostIPv6s.Contains(hostname) {
		buf.pendingHostIPv6Deletes.Add(hostname)
	}
}

func (buf *EventSequencer) flushHostIPv6Deletes() {
	buf.pendingHostIPv6Deletes.Iter(func(item string) error {
		buf.Callback(&proto.HostMetadataV6Remove{
			Hostname: item,
		})
		buf.sentHostIPv6s.Discard(item)
		return set.RemoveItem
	})
}

func (buf *EventSequencer) OnIPPoolUpdate(key model.IPPoolKey, pool *model.IPPool) {
	log.WithFields(log.Fields{
		"key":  key,
		"pool": pool,
	}).Debug("IPPool update")
	cidr := ip.CIDRFromCalicoNet(key.CIDR)
	buf.pendingIPPoolDeletes.Discard(cidr)
	buf.pendingIPPoolUpdates[cidr] = pool
}

func (buf *EventSequencer) flushIPPoolUpdates() {
	for key, pool := range buf.pendingIPPoolUpdates {
		buf.Callback(&proto.IPAMPoolUpdate{
			Id: cidrToIPPoolID(key),
			Pool: &proto.IPAMPool{
<<<<<<< HEAD
				Cidr:        pool.CIDR.String(),
				Masquerade:  pool.Masquerade,
				AwsSubnetId: pool.AWSSubnetID,
=======
				Cidr:       pool.CIDR.String(),
				Masquerade: pool.Masquerade,
				IpipMode:   string(pool.IPIPMode),
				VxlanMode:  string(pool.VXLANMode),
>>>>>>> a3fc810f
			},
		})
		buf.sentIPPools.Add(key)
		delete(buf.pendingIPPoolUpdates, key)
	}
}

func (buf *EventSequencer) flushHostWireguardUpdates() {
	for nodename, wg := range buf.pendingWireguardUpdates {
		log.WithFields(log.Fields{"nodename": nodename, "wg": wg}).Debug("Processing pending wireguard update")

		var ipv4Str, ipv6Str string

		if wg.PublicKey != "" {
			if wg.InterfaceIPv4Addr != nil {
				ipv4Str = wg.InterfaceIPv4Addr.String()
			}
			log.WithField("ipv4Str", ipv4Str).Debug("Sending IPv4 wireguard endpoint update")
			buf.Callback(&proto.WireguardEndpointUpdate{
				Hostname:          nodename,
				PublicKey:         wg.PublicKey,
				InterfaceIpv4Addr: ipv4Str,
			})
			buf.sentWireguard.Add(nodename)
		} else if buf.sentWireguard.Contains(nodename) {
			log.Debug("Sending IPv4 wireguard endpoint remove")
			buf.Callback(&proto.WireguardEndpointRemove{
				Hostname: nodename,
			})
			buf.sentWireguard.Discard(nodename)
		}

		if wg.PublicKeyV6 != "" {
			if wg.InterfaceIPv6Addr != nil {
				ipv6Str = wg.InterfaceIPv6Addr.String()
			}
			log.WithField("ipv6Str", ipv6Str).Debug("Sending IPv6 wireguard endpoint update")
			buf.Callback(&proto.WireguardEndpointV6Update{
				Hostname:          nodename,
				PublicKeyV6:       wg.PublicKeyV6,
				InterfaceIpv6Addr: ipv6Str,
			})
			buf.sentWireguardV6.Add(nodename)
		} else if buf.sentWireguardV6.Contains(nodename) {
			log.Debug("Sending IPv6 wireguard endpoint remove")
			buf.Callback(&proto.WireguardEndpointV6Remove{
				Hostname: nodename,
			})
			buf.sentWireguardV6.Discard(nodename)
		}

		delete(buf.pendingWireguardUpdates, nodename)
	}
	log.Debug("Done flushing wireguard updates")
}

func (buf *EventSequencer) OnIPPoolRemove(key model.IPPoolKey) {
	log.WithField("key", key).Debug("IPPool removed")
	cidr := ip.CIDRFromCalicoNet(key.CIDR)
	delete(buf.pendingIPPoolUpdates, cidr)
	if buf.sentIPPools.Contains(cidr) {
		buf.pendingIPPoolDeletes.Add(cidr)
	}
}

func (buf *EventSequencer) flushIPPoolDeletes() {
	buf.pendingIPPoolDeletes.Iter(func(key ip.CIDR) error {
		buf.Callback(&proto.IPAMPoolRemove{
			Id: cidrToIPPoolID(key),
		})
		buf.sentIPPools.Discard(key)
		return set.RemoveItem
	})
}

func (buf *EventSequencer) flushHostWireguardDeletes() {
	buf.pendingWireguardDeletes.Iter(func(key string) error {
		log.WithField("nodename", key).Debug("Processing pending wireguard delete")
		if buf.sentWireguard.Contains(key) {
			log.Debug("Sending IPv4 wireguard endpoint remove")
			buf.Callback(&proto.WireguardEndpointRemove{
				Hostname: key,
			})
			buf.sentWireguard.Discard(key)
		}
		if buf.sentWireguardV6.Contains(key) {
			log.Debug("Sending IPv6 wireguard endpoint remove")
			buf.Callback(&proto.WireguardEndpointV6Remove{
				Hostname: key,
			})
			buf.sentWireguardV6.Discard(key)
		}
		return set.RemoveItem
	})
	log.Debug("Done flushing wireguard removes")
}

func (buf *EventSequencer) flushAddedIPSets() {
	for setID, setType := range buf.pendingAddedIPSets {
		log.WithField("setID", setID).Debug("Flushing added IP set")
		members := make([]string, 0)
		buf.pendingAddedIPSetMembers.Iter(setID, func(value interface{}) {
			member := value.(labelindex.IPSetMember)
			members = append(members, memberToProto(member))
		})
		buf.pendingAddedIPSetMembers.DiscardKey(setID)
		buf.Callback(&proto.IPSetUpdate{
			Id:      setID,
			Members: members,
			Type:    setType,
		})
		buf.sentIPSets.Add(setID)
		delete(buf.pendingAddedIPSets, setID)
	}
}

func memberToProto(member labelindex.IPSetMember) string {
	if member.IsEgressGateway {
		return EgressIPSetMemberToProto(member)
	}

	switch member.Protocol {
	case labelindex.ProtocolNone:
		if member.Domain != "" {
			return member.Domain
		}
		if member.CIDR == nil {
			return fmt.Sprintf("v%d,%d", member.Family, member.PortNumber)
		}
		return member.CIDR.String()
	case labelindex.ProtocolTCP:
		return fmt.Sprintf("%s,tcp:%d", member.CIDR.Addr(), member.PortNumber)
	case labelindex.ProtocolUDP:
		return fmt.Sprintf("%s,udp:%d", member.CIDR.Addr(), member.PortNumber)
	case labelindex.ProtocolSCTP:
		return fmt.Sprintf("%s,sctp:%d", member.CIDR.Addr(), member.PortNumber)
	}
	log.WithField("member", member).Panic("Unknown IP set member type")
	return ""
}

func EgressIPSetMemberToProto(member labelindex.IPSetMember) string {
	// The member strings for egress gateway need to contain the cidr, the maintenance started timestamp, and the
	// maintenance finished timestamps for each member, because the egress gateway manager needs to detect when
	// an egress gateway pod is terminating.
	maintenanceFinished := member.DeletionTimestamp
	maintenanceStarted := maintenanceFinished.Add(-time.Second * time.Duration(member.DeletionGracePeriodSeconds))

	startBytes, err := maintenanceStarted.MarshalText()
	if err != nil {
		log.WithField("member", member).Warnf("unable to marshal timestamp to text, defaulting to empty str: %s", maintenanceStarted)
		return fmt.Sprintf("%s,,", member.CIDR.String())
	}

	finishBytes, err := maintenanceFinished.MarshalText()
	if err != nil {
		log.WithField("member", member).Warnf("unable to marshal timestamp to text, defaulting to empty str: %s", maintenanceFinished)
		return fmt.Sprintf("%s,,", member.CIDR.String())
	}

	return fmt.Sprintf("%s,%s,%s,%d",
		member.CIDR.String(),
		strings.ToLower(string(startBytes)),
		strings.ToLower(string(finishBytes)),
		member.PortNumber,
	)
}

func (buf *EventSequencer) OnPacketCaptureActive(key model.ResourceKey, endpoint model.WorkloadEndpointKey, spec PacketCaptureSpecification) {
	id := buf.packetCaptureKey(key, endpoint)
	delete(buf.pendingPacketCaptureRemovals, id)
	buf.pendingPacketCaptureUpdates[id] = &proto.PacketCaptureUpdate{
		Id: &proto.PacketCaptureID{
			Name:      key.Name,
			Namespace: key.Namespace,
		}, Endpoint: &proto.WorkloadEndpointID{
			OrchestratorId: endpoint.OrchestratorID,
			WorkloadId:     endpoint.WorkloadID,
			EndpointId:     endpoint.EndpointID,
		},
		Specification: &proto.PacketCaptureSpecification{
			BpfFilter: spec.BPFFilter,
			StartTime: proto.ConvertTime(spec.StartTime),
			EndTime:   proto.ConvertTime(spec.EndTime),
		},
	}
}

// packetCaptureKey constructs the key to store pending PacketCaptureRemovals and PacketCaptureUpdates
// It is formed from the PacketCapture namespace, name and WorkloadEndpointID. This is required as
// PacketCapture is a namespaced resource
func (buf *EventSequencer) packetCaptureKey(key model.ResourceKey, endpoint model.WorkloadEndpointKey) string {
	return fmt.Sprintf("%s/%s-%s", key.Namespace, key.Name, endpoint.WorkloadID)
}

func (buf *EventSequencer) OnPacketCaptureInactive(key model.ResourceKey, endpoint model.WorkloadEndpointKey) {
	id := buf.packetCaptureKey(key, endpoint)
	delete(buf.pendingPacketCaptureUpdates, id)
	if buf.sentPacketCapture.Contains(id) {
		buf.pendingPacketCaptureRemovals[id] = &proto.PacketCaptureRemove{
			Id: &proto.PacketCaptureID{
				Name:      key.Name,
				Namespace: key.Namespace,
			}, Endpoint: &proto.WorkloadEndpointID{
				OrchestratorId: endpoint.OrchestratorID,
				WorkloadId:     endpoint.WorkloadID,
				EndpointId:     endpoint.EndpointID,
			},
		}
	}
}

func (buf *EventSequencer) Flush() {
	// Flush (rare) config changes first, since they may trigger a restart of the process.
	buf.flushReadyFlag()
	buf.flushConfigUpdate()

	// Flush mainline additions/updates in dependency order (IP sets, policy, endpoints) so
	// that later updates always have their dependencies in place.
	buf.flushAddedIPSets()
	buf.flushIPSetDeltas()
	buf.flushPolicyUpdates()
	buf.flushProfileUpdates()
	buf.flushEndpointTierUpdates()

	// Then flush removals in reverse order.
	buf.flushEndpointTierDeletes()
	buf.flushProfileDeletes()
	buf.flushPolicyDeletes()
	buf.flushRemovedIPSets()

	// Flush ServiceAccount and Namespace updates. These have no particular ordering compared with other updates.
	buf.flushServiceAccounts()
	buf.flushNamespaces()

	// Flush VXLAN data. Order such that no routes are present in the data plane unless
	// they have a corresponding VTEP in the data plane as well. Do this by sending VTEP adds
	// before flushsing route adds, and route removes before flushing VTEP removes. We also send
	// route removes before route adds in order to minimize maximum occupancy.
	buf.flushRouteRemoves()
	buf.flushVTEPRemoves()
	buf.flushVTEPAdds()
	buf.flushRouteAdds()

	// Flush IPSec bindings, these have no particular ordering with other updates.
	buf.flushIPSecBindings()

	// Flush PacketCaptures, these have no particular ordering with other updates.
	buf.flushPacketCaptureRemovals()
	buf.flushPacketCaptureUpdates()

	// Flush (rare) cluster-wide updates.  There's no particular ordering to these so we might
	// as well do deletions first to minimise occupancy.
	buf.flushHostWireguardDeletes()
	buf.flushHostWireguardUpdates()
	buf.flushHostIPDeletes()
	buf.flushHostIPUpdates()
	buf.flushHostIPv6Deletes()
	buf.flushHostIPv6Updates()
	buf.flushIPPoolDeletes()
	buf.flushIPPoolUpdates()
	buf.flushEncapUpdate()
	buf.flushExternalNetworkRemoves()
	buf.flushExternalNetworkUpdates()

	// Flush global BGPConfiguration updates.
	if buf.pendingGlobalBGPConfig != nil {
		buf.Callback(buf.pendingGlobalBGPConfig)
		buf.pendingGlobalBGPConfig = nil
	}

	buf.flushServices()
}

func (buf *EventSequencer) flushRemovedIPSets() {
	buf.pendingRemovedIPSets.Iter(func(setID string) (err error) {
		log.Debugf("Flushing IP set remove: %v", setID)
		buf.Callback(&proto.IPSetRemove{
			Id: setID,
		})
		buf.pendingRemovedIPSetMembers.DiscardKey(setID)
		buf.pendingAddedIPSetMembers.DiscardKey(setID)
		buf.pendingRemovedIPSets.Discard(setID)
		buf.sentIPSets.Discard(setID)
		return
	})
	log.Debugf("Done flushing IP set removes")
}

func (buf *EventSequencer) flushIPSetDeltas() {
	buf.pendingRemovedIPSetMembers.IterKeys(buf.flushAddsOrRemoves)
	buf.pendingAddedIPSetMembers.IterKeys(buf.flushAddsOrRemoves)
	log.Debugf("Done flushing IP address deltas")
}

func (buf *EventSequencer) flushAddsOrRemoves(setID string) {
	log.Debugf("Flushing IP set deltas: %v", setID)
	deltaUpdate := proto.IPSetDeltaUpdate{
		Id: setID,
	}
	buf.pendingAddedIPSetMembers.Iter(setID, func(member interface{}) {
		deltaUpdate.AddedMembers = append(deltaUpdate.AddedMembers, memberToProto(member.(labelindex.IPSetMember)))
	})
	buf.pendingRemovedIPSetMembers.Iter(setID, func(member interface{}) {
		deltaUpdate.RemovedMembers = append(deltaUpdate.RemovedMembers, memberToProto(member.(labelindex.IPSetMember)))
	})
	buf.pendingAddedIPSetMembers.DiscardKey(setID)
	buf.pendingRemovedIPSetMembers.DiscardKey(setID)
	buf.Callback(&deltaUpdate)
}

func (buf *EventSequencer) OnServiceAccountUpdate(update *proto.ServiceAccountUpdate) {
	// We trust the caller not to send us an update with nil ID, so safe to dereference.
	id := *update.Id
	log.WithFields(log.Fields{
		"key":    id,
		"labels": update.GetLabels(),
	}).Debug("ServiceAccount update")
	buf.pendingServiceAccountDeletes.Discard(id)
	buf.pendingServiceAccountUpdates[id] = update
}

func (buf *EventSequencer) OnServiceAccountRemove(id proto.ServiceAccountID) {
	log.WithFields(log.Fields{
		"key": id,
	}).Debug("ServiceAccount removed")
	delete(buf.pendingServiceAccountUpdates, id)
	if buf.sentServiceAccounts.Contains(id) {
		buf.pendingServiceAccountDeletes.Add(id)
	}
}

func (buf *EventSequencer) flushServiceAccounts() {
	// Order doesn't matter, but send removes first to reduce max occupancy
	buf.pendingServiceAccountDeletes.Iter(func(id proto.ServiceAccountID) error {
		msg := proto.ServiceAccountRemove{Id: &id}
		buf.Callback(&msg)
		buf.sentServiceAccounts.Discard(id)
		return nil
	})
	buf.pendingServiceAccountDeletes.Clear()
	for _, msg := range buf.pendingServiceAccountUpdates {
		buf.Callback(msg)
		id := msg.Id
		// We safely dereferenced the Id in OnServiceAccountUpdate before adding it to the pending updates map, so
		// it is safe to do so here.
		buf.sentServiceAccounts.Add(*id)
	}
	buf.pendingServiceAccountUpdates = make(map[proto.ServiceAccountID]*proto.ServiceAccountUpdate)
	log.Debug("Done flushing Service Accounts")
}

func (buf *EventSequencer) OnIPSecTunnelAdded(tunnelAddr ip.Addr) {
	if buf.pendingIPSecTunnelRemoves.Contains(tunnelAddr) {
		// We haven't sent this remove through to the dataplane yet so we can squash it here...
		buf.pendingIPSecTunnelRemoves.Discard(tunnelAddr)
	} else {
		buf.pendingIPSecTunnelAdds.Add(tunnelAddr)
	}
}

func (buf *EventSequencer) OnIPSecTunnelRemoved(tunnelAddr ip.Addr) {
	if buf.pendingIPSecTunnelAdds.Contains(tunnelAddr) {
		// We haven't sent this add through to the dataplane yet so we can squash it here...
		buf.pendingIPSecTunnelAdds.Discard(tunnelAddr)
	} else {
		buf.pendingIPSecTunnelRemoves.Add(tunnelAddr)
	}
}

func (buf *EventSequencer) OnIPSecBindingAdded(b IPSecBinding) {
	if buf.pendingIPSecBindingRemoves.Contains(b) {
		// We haven't sent this remove through to the dataplane yet so we can squash it here...
		buf.pendingIPSecBindingRemoves.Discard(b)
	} else {
		buf.pendingIPSecBindingAdds.Add(b)
	}
}

func (buf *EventSequencer) OnIPSecBindingRemoved(b IPSecBinding) {
	if buf.pendingIPSecBindingAdds.Contains(b) {
		// We haven't sent this add through to the dataplane yet so we can squash it here...
		buf.pendingIPSecBindingAdds.Discard(b)
	} else {
		buf.pendingIPSecBindingRemoves.Add(b)
	}
}

func (buf *EventSequencer) OnIPSecBlacklistAdded(b ip.Addr) {
	if buf.pendingIPSecBlacklistRemoves.Contains(b) {
		// We haven't sent this remove through to the dataplane yet so we can squash it here...
		buf.pendingIPSecBlacklistRemoves.Discard(b)
	} else {
		buf.pendingIPSecBlacklistAdds.Add(b)
	}
}

func (buf *EventSequencer) OnIPSecBlacklistRemoved(b ip.Addr) {
	if buf.pendingIPSecBlacklistAdds.Contains(b) {
		// We haven't sent this add through to the dataplane yet so we can squash it here...
		buf.pendingIPSecBlacklistAdds.Discard(b)
	} else {
		buf.pendingIPSecBlacklistRemoves.Add(b)
	}
}

func (buf *EventSequencer) flushIPSecBindings() {
	// Flush the blacklist removals first, otherwise, the presence of a blacklist entry prevents
	// the dataplane from adding a proper binding.
	if buf.pendingIPSecBlacklistRemoves.Len() > 0 {
		var addrs []string
		buf.pendingIPSecBlacklistRemoves.Iter(func(addr ip.Addr) error {
			addrs = append(addrs, addr.String())
			return set.RemoveItem
		})
		upd := &proto.IPSecBlacklistRemove{
			RemovedAddrs: addrs,
		}
		buf.Callback(upd)
	}

	// Then, flush the bindings removes and adds.
	updatesByTunnel := map[ip.Addr]*proto.IPSecBindingUpdate{}

	getOrCreateUpd := func(tunnelAddr ip.Addr) *proto.IPSecBindingUpdate {
		upd := updatesByTunnel[tunnelAddr]
		if upd == nil {
			upd = &proto.IPSecBindingUpdate{}
			updatesByTunnel[tunnelAddr] = upd
			upd.TunnelAddr = tunnelAddr.String()
		}
		return upd
	}

	// Send the removes first in a separate sequence of updates.  If we allow removes to be re-ordered with adds
	// then we can change "add, remove, add" into "add, update, remove" and accidentally remove the updated policy.
	// This is because the dataplane indexes policies on the policy selector (i.e. the match criteria for the
	// rule) rather than the whole rule, in order to match the kernel behaviour.
	buf.pendingIPSecBindingRemoves.Iter(func(b IPSecBinding) error {
		upd := getOrCreateUpd(b.TunnelAddr)
		upd.RemovedAddrs = append(upd.RemovedAddrs, b.WorkloadAddr.String())
		return set.RemoveItem
	})
	for k, upd := range updatesByTunnel {
		buf.Callback(upd)
		delete(updatesByTunnel, k)
	}

	// Now we've removed all the individual bindings, clean up any tunnels that are no longer present.
	buf.pendingIPSecTunnelRemoves.Iter(func(addr ip.Addr) error {
		buf.Callback(&proto.IPSecTunnelRemove{
			TunnelAddr: addr.String(),
		})
		return set.RemoveItem
	})

	// Then create any new tunnels.
	buf.pendingIPSecTunnelAdds.Iter(func(addr ip.Addr) error {
		buf.Callback(&proto.IPSecTunnelAdd{
			TunnelAddr: addr.String(),
		})
		return set.RemoveItem
	})

	// Now send the adds.
	buf.pendingIPSecBindingAdds.Iter(func(b IPSecBinding) error {
		upd := getOrCreateUpd(b.TunnelAddr)
		upd.AddedAddrs = append(upd.AddedAddrs, b.WorkloadAddr.String())
		return set.RemoveItem
	})

	for _, upd := range updatesByTunnel {
		buf.Callback(upd)
	}

	// Finally Add blacklist entries.  We do this after we remove the real entries to avoid clashes
	// in the dataplane.
	if buf.pendingIPSecBlacklistAdds.Len() > 0 {
		var addrs []string
		buf.pendingIPSecBlacklistAdds.Iter(func(addr ip.Addr) error {
			addrs = append(addrs, addr.String())
			return set.RemoveItem
		})
		upd := &proto.IPSecBlacklistAdd{
			AddedAddrs: addrs,
		}
		buf.Callback(upd)
	}
}

func (buf *EventSequencer) OnNamespaceUpdate(update *proto.NamespaceUpdate) {
	// We trust the caller not to send us an update with nil ID, so safe to dereference.
	id := *update.Id
	log.WithFields(log.Fields{
		"key":    id,
		"labels": update.GetLabels(),
	}).Debug("Namespace update")
	buf.pendingNamespaceDeletes.Discard(id)
	buf.pendingNamespaceUpdates[id] = update
}

func (buf *EventSequencer) OnNamespaceRemove(id proto.NamespaceID) {
	log.WithFields(log.Fields{
		"key": id,
	}).Debug("Namespace removed")
	delete(buf.pendingNamespaceUpdates, id)
	if buf.sentNamespaces.Contains(id) {
		buf.pendingNamespaceDeletes.Add(id)
	}
}

func (buf *EventSequencer) OnWireguardUpdate(nodename string, wg *model.Wireguard) {
	log.WithFields(log.Fields{
		"nodename": nodename,
	}).Debug("Wireguard updated")
	buf.pendingWireguardDeletes.Discard(nodename)
	buf.pendingWireguardUpdates[nodename] = wg
}

func (buf *EventSequencer) OnWireguardRemove(nodename string) {
	log.WithFields(log.Fields{
		"nodename": nodename,
	}).Debug("Wireguard removed")
	delete(buf.pendingWireguardUpdates, nodename)
	buf.pendingWireguardDeletes.Add(nodename)
}

func (buf *EventSequencer) OnGlobalBGPConfigUpdate(cfg *v3.BGPConfiguration) {
	log.WithField("cfg", cfg).Debug("Global BGPConfiguration updated")
	buf.pendingGlobalBGPConfig = &proto.GlobalBGPConfigUpdate{}
	if cfg != nil {
		for _, block := range cfg.Spec.ServiceClusterIPs {
			buf.pendingGlobalBGPConfig.ServiceClusterCidrs = append(buf.pendingGlobalBGPConfig.ServiceClusterCidrs, block.CIDR)
		}
		for _, block := range cfg.Spec.ServiceExternalIPs {
			buf.pendingGlobalBGPConfig.ServiceExternalCidrs = append(buf.pendingGlobalBGPConfig.ServiceExternalCidrs, block.CIDR)
		}
		for _, block := range cfg.Spec.ServiceLoadBalancerIPs {
			buf.pendingGlobalBGPConfig.ServiceLoadbalancerCidrs = append(buf.pendingGlobalBGPConfig.ServiceLoadbalancerCidrs, block.CIDR)
		}
	}
}

func (buf *EventSequencer) flushNamespaces() {
	// Order doesn't matter, but send removes first to reduce max occupancy
	buf.pendingNamespaceDeletes.Iter(func(id proto.NamespaceID) error {
		msg := proto.NamespaceRemove{Id: &id}
		buf.Callback(&msg)
		buf.sentNamespaces.Discard(id)
		return nil
	})
	buf.pendingNamespaceDeletes.Clear()
	for _, msg := range buf.pendingNamespaceUpdates {
		buf.Callback(msg)
		id := msg.Id
		// We safely dereferenced the Id in OnNamespaceUpdate before adding it to the pending updates map, so
		// it is safe to do so here.
		buf.sentNamespaces.Add(*id)
	}
	buf.pendingNamespaceUpdates = make(map[proto.NamespaceID]*proto.NamespaceUpdate)
	log.Debug("Done flushing Namespaces")
}

func (buf *EventSequencer) OnVTEPUpdate(update *proto.VXLANTunnelEndpointUpdate) {
	node := update.Node
	log.WithFields(log.Fields{"id": node}).Debug("VTEP update")
	buf.pendingVTEPDeletes.Discard(node)
	buf.pendingVTEPUpdates[node] = update
}

func (buf *EventSequencer) OnVTEPRemove(dst string) {
	log.WithFields(log.Fields{"dst": dst}).Debug("VTEP removed")
	delete(buf.pendingVTEPUpdates, dst)
	if buf.sentVTEPs.Contains(dst) {
		buf.pendingVTEPDeletes.Add(dst)
	}
}

func (buf *EventSequencer) flushVTEPRemoves() {
	buf.pendingVTEPDeletes.Iter(func(node string) error {
		msg := proto.VXLANTunnelEndpointRemove{Node: node}
		buf.Callback(&msg)
		buf.sentVTEPs.Discard(node)
		return nil
	})
	buf.pendingVTEPDeletes.Clear()
	log.Debug("Done flushing VTEP removes")
}

func (buf *EventSequencer) flushVTEPAdds() {
	for _, msg := range buf.pendingVTEPUpdates {
		buf.Callback(msg)
		buf.sentVTEPs.Add(msg.Node)
	}
	buf.pendingVTEPUpdates = make(map[string]*proto.VXLANTunnelEndpointUpdate)
	log.Debug("Done flushing VTEP adds")
}

func (buf *EventSequencer) OnRouteUpdate(update *proto.RouteUpdate) {
	routeID := routeID{
		dst: update.Dst,
	}
	log.WithFields(log.Fields{"id": routeID}).Debug("Route update")
	buf.pendingRouteDeletes.Discard(routeID)
	buf.pendingRouteUpdates[routeID] = update
}

func (buf *EventSequencer) OnRouteRemove(dst string) {
	routeID := routeID{
		dst: dst,
	}
	log.WithFields(log.Fields{"id": routeID}).Debug("Route update")
	delete(buf.pendingRouteUpdates, routeID)
	if buf.sentRoutes.Contains(routeID) {
		buf.pendingRouteDeletes.Add(routeID)
	}
}

func (buf *EventSequencer) flushRouteAdds() {
	for id, msg := range buf.pendingRouteUpdates {
		buf.Callback(msg)
		buf.sentRoutes.Add(id)
	}
	buf.pendingRouteUpdates = make(map[routeID]*proto.RouteUpdate)
	log.Debug("Done flushing route adds")
}

func (buf *EventSequencer) flushRouteRemoves() {
	buf.pendingRouteDeletes.Iter(func(id routeID) error {
		msg := proto.RouteRemove{Dst: id.dst}
		buf.Callback(&msg)
		buf.sentRoutes.Discard(id)
		return nil
	})
	buf.pendingRouteDeletes.Clear()
	log.Debug("Done flushing route deletes")
}

func (buf *EventSequencer) flushPacketCaptureUpdates() {
	for key, value := range buf.pendingPacketCaptureUpdates {
		buf.Callback(value)
		buf.sentPacketCapture.Add(key)
		delete(buf.pendingPacketCaptureUpdates, key)
	}
}

func (buf *EventSequencer) flushPacketCaptureRemovals() {
	for key, value := range buf.pendingPacketCaptureRemovals {
		buf.Callback(value)
		buf.sentPacketCapture.Discard(key)
		delete(buf.pendingPacketCaptureRemovals, key)
	}
}

func (buf *EventSequencer) OnExternalNetworkUpdate(update *proto.ExternalNetworkUpdate) {
	log.WithFields(log.Fields{
		"name":            update.Id.Name,
		"routeTableIndex": update.Network.RouteTableIndex,
	}).Debug("External network update")
	id := *update.Id
	buf.pendingExternalNetworkDeletes.Discard(id)
	buf.pendingExternalNetworkUpdates[id] = update
}

func (buf *EventSequencer) OnExternalNetworkRemove(update *proto.ExternalNetworkRemove) {
	log.WithFields(log.Fields{
		"name": update.Id.Name,
	}).Debug("External network update")
	id := *update.Id
	delete(buf.pendingExternalNetworkUpdates, id)
	if buf.sentExternalNetworks.Contains(id) {
		buf.pendingExternalNetworkDeletes.Add(id)
	}
}

func (buf *EventSequencer) flushExternalNetworkUpdates() {
	for id, msg := range buf.pendingExternalNetworkUpdates {
		buf.Callback(msg)
		buf.sentExternalNetworks.Add(id)
	}
	buf.pendingExternalNetworkUpdates = make(map[proto.ExternalNetworkID]*proto.ExternalNetworkUpdate)
	log.Debug("Done flushing external network updates")
}

func (buf *EventSequencer) flushExternalNetworkRemoves() {
	buf.pendingExternalNetworkDeletes.Iter(func(id proto.ExternalNetworkID) error {
		msg := proto.ExternalNetworkRemove{Id: &id}
		buf.Callback(&msg)
		buf.sentExternalNetworks.Discard(id)
		return nil
	})
	buf.pendingExternalNetworkDeletes.Clear()
	log.Debug("Done flushing external network deletes")
}

func (buf *EventSequencer) OnServiceUpdate(update *proto.ServiceUpdate) {
	log.WithFields(log.Fields{
		"name":      update.Name,
		"namespace": update.Namespace,
	}).Debug("Service update")
	id := serviceID{
		Name:      update.Name,
		Namespace: update.Namespace,
	}
	buf.pendingServiceDeletes.Discard(id)
	buf.pendingServiceUpdates[id] = update
}

func (buf *EventSequencer) OnServiceRemove(update *proto.ServiceRemove) {
	log.WithFields(log.Fields{
		"name":      update.Name,
		"namespace": update.Namespace,
	}).Debug("Service delete")
	id := serviceID{
		Name:      update.Name,
		Namespace: update.Namespace,
	}
	delete(buf.pendingServiceUpdates, id)
	if buf.sentServices.Contains(id) {
		buf.pendingServiceDeletes.Add(id)
	}
}

func (buf *EventSequencer) flushServices() {
	// Order doesn't matter, but send removes first to reduce max occupancy
	buf.pendingServiceDeletes.Iter(func(id serviceID) error {
		msg := &proto.ServiceRemove{
			Name:      id.Name,
			Namespace: id.Namespace,
		}
		buf.Callback(msg)
		buf.sentServices.Discard(id)
		return nil
	})
	buf.pendingServiceDeletes.Clear()
	for _, msg := range buf.pendingServiceUpdates {
		buf.Callback(msg)
		id := serviceID{
			Name:      msg.Name,
			Namespace: msg.Namespace,
		}
		// We safely dereferenced the Id in OnServiceUpdate before adding it to the pending updates map, so
		// it is safe to do so here.
		buf.sentServices.Add(id)
	}
	buf.pendingServiceUpdates = make(map[serviceID]*proto.ServiceUpdate)
	log.Debug("Done flushing Services")
}

func cidrToIPPoolID(cidr ip.CIDR) string {
	return strings.Replace(cidr.String(), "/", "-", 1)
}

func addPolicyToTierInfo(pol *PolKV, tierInfo *proto.TierInfo, egressAllowed bool) {
	if pol.GovernsIngress() {
		tierInfo.IngressPolicies = append(tierInfo.IngressPolicies, pol.Key.Name)
	}
	if egressAllowed && pol.GovernsEgress() {
		tierInfo.EgressPolicies = append(tierInfo.EgressPolicies, pol.Key.Name)
	}
}

func tierInfoToProtoTierInfo(filteredTiers []tierInfo) (normalTiers, untrackedTiers, preDNATTiers, forwardTiers []*proto.TierInfo) {
	if len(filteredTiers) > 0 {
		for _, ti := range filteredTiers {
			untrackedTierInfo := &proto.TierInfo{Name: ti.Name}
			preDNATTierInfo := &proto.TierInfo{Name: ti.Name}
			forwardTierInfo := &proto.TierInfo{Name: ti.Name}
			normalTierInfo := &proto.TierInfo{Name: ti.Name}
			for _, pol := range ti.OrderedPolicies {
				if pol.Value.DoNotTrack {
					addPolicyToTierInfo(&pol, untrackedTierInfo, true)
				} else if pol.Value.PreDNAT {
					addPolicyToTierInfo(&pol, preDNATTierInfo, false)
				} else {
					if pol.Value.ApplyOnForward {
						addPolicyToTierInfo(&pol, forwardTierInfo, true)
					}
					addPolicyToTierInfo(&pol, normalTierInfo, true)
				}
			}

			if len(untrackedTierInfo.IngressPolicies) > 0 || len(untrackedTierInfo.EgressPolicies) > 0 {
				untrackedTiers = append(untrackedTiers, untrackedTierInfo)
			}
			if len(preDNATTierInfo.IngressPolicies) > 0 || len(preDNATTierInfo.EgressPolicies) > 0 {
				preDNATTiers = append(preDNATTiers, preDNATTierInfo)
			}
			if len(forwardTierInfo.IngressPolicies) > 0 || len(forwardTierInfo.EgressPolicies) > 0 {
				forwardTiers = append(forwardTiers, forwardTierInfo)
			}
			if len(normalTierInfo.IngressPolicies) > 0 || len(normalTierInfo.EgressPolicies) > 0 {
				normalTiers = append(normalTiers, normalTierInfo)
			}
		}
	}
	return
}

func netsToStrings(nets []net.IPNet) []string {
	output := make([]string, len(nets))
	for ii, ipNet := range nets {
		output[ii] = ipNet.String()
	}
	return output
}

func ipsToStrings(ips []net.IP) []string {
	output := make([]string, len(ips))
	for ii, netIP := range ips {
		output[ii] = netIP.String()
	}
	return output
}

func natsToProtoNatInfo(nats []model.IPNAT) []*proto.NatInfo {
	protoNats := make([]*proto.NatInfo, len(nats))
	for ii, nat := range nats {
		protoNats[ii] = &proto.NatInfo{
			ExtIp: nat.ExtIP.String(),
			IntIp: nat.IntIP.String(),
		}
	}
	return protoNats
}<|MERGE_RESOLUTION|>--- conflicted
+++ resolved
@@ -659,16 +659,11 @@
 		buf.Callback(&proto.IPAMPoolUpdate{
 			Id: cidrToIPPoolID(key),
 			Pool: &proto.IPAMPool{
-<<<<<<< HEAD
 				Cidr:        pool.CIDR.String(),
 				Masquerade:  pool.Masquerade,
+				IpipMode:    string(pool.IPIPMode),
+				VxlanMode:   string(pool.VXLANMode),
 				AwsSubnetId: pool.AWSSubnetID,
-=======
-				Cidr:       pool.CIDR.String(),
-				Masquerade: pool.Masquerade,
-				IpipMode:   string(pool.IPIPMode),
-				VxlanMode:  string(pool.VXLANMode),
->>>>>>> a3fc810f
 			},
 		})
 		buf.sentIPPools.Add(key)
