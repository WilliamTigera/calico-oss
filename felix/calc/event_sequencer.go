// Copyright (c) 2016-2021 Tigera, Inc. All rights reserved.
//
// Licensed under the Apache License, Version 2.0 (the "License");
// you may not use this file except in compliance with the License.
// You may obtain a copy of the License at
//
//     http://www.apache.org/licenses/LICENSE-2.0
//
// Unless required by applicable law or agreed to in writing, software
// distributed under the License is distributed on an "AS IS" BASIS,
// WITHOUT WARRANTIES OR CONDITIONS OF ANY KIND, either express or implied.
// See the License for the specific language governing permissions and
// limitations under the License.

package calc

import (
	"fmt"
	"strings"
	"time"

	log "github.com/sirupsen/logrus"

	v3 "github.com/tigera/api/pkg/apis/projectcalico/v3"

	"github.com/projectcalico/calico/felix/config"
	"github.com/projectcalico/calico/felix/ip"
	"github.com/projectcalico/calico/felix/labelindex"
	"github.com/projectcalico/calico/felix/multidict"
	"github.com/projectcalico/calico/felix/proto"
	"github.com/projectcalico/calico/libcalico-go/lib/backend/model"
	"github.com/projectcalico/calico/libcalico-go/lib/net"
	"github.com/projectcalico/calico/libcalico-go/lib/set"
)

type EventHandler func(message interface{})

type configInterface interface {
	UpdateFrom(map[string]string, config.Source) (changed bool, err error)
	RawValues() map[string]string
	ToConfigUpdate() *proto.ConfigUpdate
}

// Struct for additional data that feeds into proto.WorkloadEndpoint but is computed rather than
// taken directly from model.WorkloadEndpoint.  Currently this is all related to egress IP function.
// (It could be generalised in future, and so perhaps renamed EndpointComputedData.)
type EndpointEgressData struct {
	// The egress IP set for this endpoint.  This is non-empty when an active local endpoint is
	// configured to use egress gateways.
	EgressIPSetID string

	// Whether this endpoint _is_ an egress gateway.
	IsEgressGateway bool

	// The number of egress gateway pods this workload should use.
	MaxNextHops int

	// Health port of the EGW or 0 if EGW has none.
	HealthPort uint16
}

// EventSequencer buffers and coalesces updates from the calculation graph then flushes them
// when Flush() is called.  It flushed updates in a dependency-safe order.
type EventSequencer struct {
	config configInterface

	// Buffers used to hold data that we haven't flushed yet so we can coalesce multiple
	// updates and generate updates in dependency order.
<<<<<<< HEAD
	pendingAddedIPSets            map[string]proto.IPSetUpdate_IPSetType
	pendingRemovedIPSets          set.Set[string]
	pendingAddedIPSetMembers      multidict.StringToIface
	pendingRemovedIPSetMembers    multidict.StringToIface
	pendingPolicyUpdates          map[model.PolicyKey]*ParsedRules
	pendingPolicyDeletes          set.Set[model.PolicyKey]
	pendingProfileUpdates         map[model.ProfileRulesKey]*ParsedRules
	pendingProfileDeletes         set.Set[model.ProfileRulesKey]
	pendingEncapUpdate            *config.Encapsulation
	pendingEndpointUpdates        map[model.Key]interface{}
	pendingEndpointEgressUpdates  map[model.Key]EndpointEgressData
	pendingEndpointTierUpdates    map[model.Key][]tierInfo
	pendingEndpointDeletes        set.Set[model.Key]
	pendingHostIPUpdates          map[string]*net.IP
	pendingHostIPDeletes          set.Set[string]
	pendingHostIPv6Updates        map[string]*net.IP
	pendingHostIPv6Deletes        set.Set[string]
	pendingIPPoolUpdates          map[ip.CIDR]*model.IPPool
	pendingIPPoolDeletes          set.Set[ip.CIDR]
	pendingNotReady               bool
	pendingGlobalConfig           map[string]string
	pendingHostConfig             map[string]string
	pendingServiceAccountUpdates  map[proto.ServiceAccountID]*proto.ServiceAccountUpdate
	pendingServiceAccountDeletes  set.Set[proto.ServiceAccountID]
	pendingNamespaceUpdates       map[proto.NamespaceID]*proto.NamespaceUpdate
	pendingNamespaceDeletes       set.Set[proto.NamespaceID]
	pendingRouteUpdates           map[routeID]*proto.RouteUpdate
	pendingRouteDeletes           set.Set[routeID]
	pendingVTEPUpdates            map[string]*proto.VXLANTunnelEndpointUpdate
	pendingVTEPDeletes            set.Set[string]
	pendingIPSecTunnelAdds        set.Set[ip.Addr]
	pendingIPSecTunnelRemoves     set.Set[ip.Addr]
	pendingIPSecBindingAdds       set.Set[IPSecBinding]
	pendingIPSecBindingRemoves    set.Set[IPSecBinding]
	pendingIPSecBlacklistAdds     set.Set[ip.Addr]
	pendingIPSecBlacklistRemoves  set.Set[ip.Addr]
	pendingWireguardUpdates       map[string]*model.Wireguard
	pendingWireguardDeletes       set.Set[string]
	pendingGlobalBGPConfig        *proto.GlobalBGPConfigUpdate
	pendingExternalNetworkUpdates map[proto.ExternalNetworkID]*proto.ExternalNetworkUpdate
	pendingExternalNetworkDeletes set.Set[proto.ExternalNetworkID]
	pendingPacketCaptureUpdates   map[string]*proto.PacketCaptureUpdate
	pendingPacketCaptureRemovals  map[string]*proto.PacketCaptureRemove
	pendingServiceUpdates         map[serviceID]*proto.ServiceUpdate
	pendingServiceDeletes         set.Set[serviceID]

	// Sets to record what we've sent downstream. Updated whenever we flush.
	sentIPSets           set.Set[string]
	sentPolicies         set.Set[model.PolicyKey]
	sentProfiles         set.Set[model.ProfileRulesKey]
	sentEndpoints        set.Set[model.Key]
	sentHostIPs          set.Set[string]
	sentHostIPv6s        set.Set[string]
	sentIPPools          set.Set[ip.CIDR]
	sentServiceAccounts  set.Set[proto.ServiceAccountID]
	sentNamespaces       set.Set[proto.NamespaceID]
	sentRoutes           set.Set[routeID]
	sentVTEPs            set.Set[string]
	sentWireguard        set.Set[string]
	sentWireguardV6      set.Set[string]
	sentServices         set.Set[serviceID]
	sentExternalNetworks set.Set[proto.ExternalNetworkID]

	// Enterprise-only fields.
	sentPacketCapture set.Set[string]
=======
	pendingAddedIPSets           map[string]proto.IPSetUpdate_IPSetType
	pendingRemovedIPSets         set.Set[string]
	pendingAddedIPSetMembers     multidict.StringToIface
	pendingRemovedIPSetMembers   multidict.StringToIface
	pendingPolicyUpdates         map[model.PolicyKey]*ParsedRules
	pendingPolicyDeletes         set.Set[model.PolicyKey]
	pendingProfileUpdates        map[model.ProfileRulesKey]*ParsedRules
	pendingProfileDeletes        set.Set[model.ProfileRulesKey]
	pendingEncapUpdate           *config.Encapsulation
	pendingEndpointUpdates       map[model.Key]interface{}
	pendingEndpointTierUpdates   map[model.Key][]tierInfo
	pendingEndpointDeletes       set.Set[model.Key]
	pendingHostIPUpdates         map[string]*net.IP
	pendingHostIPDeletes         set.Set[string]
	pendingHostIPv6Updates       map[string]*net.IP
	pendingHostIPv6Deletes       set.Set[string]
	pendingHostUpdates           map[string]*hostInfo
	pendingHostDeletes           set.Set[string]
	pendingIPPoolUpdates         map[ip.CIDR]*model.IPPool
	pendingIPPoolDeletes         set.Set[ip.CIDR]
	pendingNotReady              bool
	pendingGlobalConfig          map[string]string
	pendingHostConfig            map[string]string
	pendingServiceAccountUpdates map[proto.ServiceAccountID]*proto.ServiceAccountUpdate
	pendingServiceAccountDeletes set.Set[proto.ServiceAccountID]
	pendingNamespaceUpdates      map[proto.NamespaceID]*proto.NamespaceUpdate
	pendingNamespaceDeletes      set.Set[proto.NamespaceID]
	pendingRouteUpdates          map[routeID]*proto.RouteUpdate
	pendingRouteDeletes          set.Set[routeID]
	pendingVTEPUpdates           map[string]*proto.VXLANTunnelEndpointUpdate
	pendingVTEPDeletes           set.Set[string]
	pendingWireguardUpdates      map[string]*model.Wireguard
	pendingWireguardDeletes      set.Set[string]
	pendingGlobalBGPConfig       *proto.GlobalBGPConfigUpdate
	pendingServiceUpdates        map[serviceID]*proto.ServiceUpdate
	pendingServiceDeletes        set.Set[serviceID]

	// Sets to record what we've sent downstream. Updated whenever we flush.
	sentIPSets          set.Set[string]
	sentPolicies        set.Set[model.PolicyKey]
	sentProfiles        set.Set[model.ProfileRulesKey]
	sentEndpoints       set.Set[model.Key]
	sentHostIPs         set.Set[string]
	sentHostIPv6s       set.Set[string]
	sentHosts           set.Set[string]
	sentIPPools         set.Set[ip.CIDR]
	sentServiceAccounts set.Set[proto.ServiceAccountID]
	sentNamespaces      set.Set[proto.NamespaceID]
	sentRoutes          set.Set[routeID]
	sentVTEPs           set.Set[string]
	sentWireguard       set.Set[string]
	sentWireguardV6     set.Set[string]
	sentServices        set.Set[serviceID]
>>>>>>> c69d0874

	Callback EventHandler
}

type hostInfo struct {
	ip4Addr  *net.IP
	ip6Addr  *net.IP
	labels   map[string]string
	asnumber string
}

type serviceID struct {
	Name      string
	Namespace string
}

// func (buf *EventSequencer) HasPendingUpdates() {
//	return buf.pendingAddedIPSets.Len() > 0 ||
//		buf.pendingRemovedIPSets.Len() > 0 ||
//		buf.pendingAddedIPSetMembers.Len() > 0 ||
//		buf.pendingRemovedIPSetMembers.Len() > 0 ||
//		len(buf.pendingPolicyUpdates) > 0 ||
//		buf.pendingPolicyDeletes.Len() > 0 ||
//
// }

func NewEventSequencer(conf configInterface) *EventSequencer {
	buf := &EventSequencer{
		config:                     conf,
		pendingAddedIPSets:         map[string]proto.IPSetUpdate_IPSetType{},
		pendingRemovedIPSets:       set.New[string](),
		pendingAddedIPSetMembers:   multidict.NewStringToIface(),
		pendingRemovedIPSetMembers: multidict.NewStringToIface(),

<<<<<<< HEAD
		pendingPolicyUpdates:          map[model.PolicyKey]*ParsedRules{},
		pendingPolicyDeletes:          set.New[model.PolicyKey](),
		pendingProfileUpdates:         map[model.ProfileRulesKey]*ParsedRules{},
		pendingProfileDeletes:         set.New[model.ProfileRulesKey](),
		pendingEndpointUpdates:        map[model.Key]interface{}{},
		pendingEndpointEgressUpdates:  map[model.Key]EndpointEgressData{},
		pendingEndpointTierUpdates:    map[model.Key][]tierInfo{},
		pendingEndpointDeletes:        set.NewBoxed[model.Key](),
		pendingHostIPUpdates:          map[string]*net.IP{},
		pendingHostIPDeletes:          set.New[string](),
		pendingHostIPv6Updates:        map[string]*net.IP{},
		pendingHostIPv6Deletes:        set.New[string](),
		pendingIPPoolUpdates:          map[ip.CIDR]*model.IPPool{},
		pendingIPPoolDeletes:          set.NewBoxed[ip.CIDR](),
		pendingServiceAccountUpdates:  map[proto.ServiceAccountID]*proto.ServiceAccountUpdate{},
		pendingServiceAccountDeletes:  set.New[proto.ServiceAccountID](),
		pendingNamespaceUpdates:       map[proto.NamespaceID]*proto.NamespaceUpdate{},
		pendingNamespaceDeletes:       set.New[proto.NamespaceID](),
		pendingRouteUpdates:           map[routeID]*proto.RouteUpdate{},
		pendingRouteDeletes:           set.New[routeID](),
		pendingVTEPUpdates:            map[string]*proto.VXLANTunnelEndpointUpdate{},
		pendingVTEPDeletes:            set.New[string](),
		pendingIPSecTunnelAdds:        set.NewBoxed[ip.Addr](),
		pendingIPSecTunnelRemoves:     set.NewBoxed[ip.Addr](),
		pendingIPSecBindingAdds:       set.NewBoxed[IPSecBinding](),
		pendingIPSecBindingRemoves:    set.NewBoxed[IPSecBinding](),
		pendingIPSecBlacklistAdds:     set.NewBoxed[ip.Addr](),
		pendingIPSecBlacklistRemoves:  set.NewBoxed[ip.Addr](),
		pendingWireguardUpdates:       map[string]*model.Wireguard{},
		pendingWireguardDeletes:       set.New[string](),
		pendingPacketCaptureUpdates:   map[string]*proto.PacketCaptureUpdate{},
		pendingPacketCaptureRemovals:  map[string]*proto.PacketCaptureRemove{},
		pendingServiceUpdates:         map[serviceID]*proto.ServiceUpdate{},
		pendingServiceDeletes:         set.New[serviceID](),
		pendingExternalNetworkUpdates: map[proto.ExternalNetworkID]*proto.ExternalNetworkUpdate{},
		pendingExternalNetworkDeletes: set.New[proto.ExternalNetworkID](),

		// Sets to record what we've sent downstream. Updated whenever we flush.
		sentIPSets:           set.New[string](),
		sentPolicies:         set.New[model.PolicyKey](),
		sentProfiles:         set.New[model.ProfileRulesKey](),
		sentEndpoints:        set.NewBoxed[model.Key](),
		sentHostIPs:          set.New[string](),
		sentHostIPv6s:        set.New[string](),
		sentIPPools:          set.NewBoxed[ip.CIDR](),
		sentServiceAccounts:  set.New[proto.ServiceAccountID](),
		sentNamespaces:       set.New[proto.NamespaceID](),
		sentRoutes:           set.New[routeID](),
		sentVTEPs:            set.New[string](),
		sentWireguard:        set.New[string](),
		sentWireguardV6:      set.New[string](),
		sentServices:         set.New[serviceID](),
		sentPacketCapture:    set.New[string](),
		sentExternalNetworks: set.New[proto.ExternalNetworkID](),
=======
		pendingPolicyUpdates:         map[model.PolicyKey]*ParsedRules{},
		pendingPolicyDeletes:         set.New[model.PolicyKey](),
		pendingProfileUpdates:        map[model.ProfileRulesKey]*ParsedRules{},
		pendingProfileDeletes:        set.New[model.ProfileRulesKey](),
		pendingEndpointUpdates:       map[model.Key]interface{}{},
		pendingEndpointTierUpdates:   map[model.Key][]tierInfo{},
		pendingEndpointDeletes:       set.NewBoxed[model.Key](),
		pendingHostIPUpdates:         map[string]*net.IP{},
		pendingHostIPDeletes:         set.New[string](),
		pendingHostIPv6Updates:       map[string]*net.IP{},
		pendingHostIPv6Deletes:       set.New[string](),
		pendingHostUpdates:           map[string]*hostInfo{},
		pendingHostDeletes:           set.New[string](),
		pendingIPPoolUpdates:         map[ip.CIDR]*model.IPPool{},
		pendingIPPoolDeletes:         set.NewBoxed[ip.CIDR](),
		pendingServiceAccountUpdates: map[proto.ServiceAccountID]*proto.ServiceAccountUpdate{},
		pendingServiceAccountDeletes: set.New[proto.ServiceAccountID](),
		pendingNamespaceUpdates:      map[proto.NamespaceID]*proto.NamespaceUpdate{},
		pendingNamespaceDeletes:      set.New[proto.NamespaceID](),
		pendingRouteUpdates:          map[routeID]*proto.RouteUpdate{},
		pendingRouteDeletes:          set.New[routeID](),
		pendingVTEPUpdates:           map[string]*proto.VXLANTunnelEndpointUpdate{},
		pendingVTEPDeletes:           set.New[string](),
		pendingWireguardUpdates:      map[string]*model.Wireguard{},
		pendingWireguardDeletes:      set.New[string](),
		pendingServiceUpdates:        map[serviceID]*proto.ServiceUpdate{},
		pendingServiceDeletes:        set.New[serviceID](),

		// Sets to record what we've sent downstream. Updated whenever we flush.
		sentIPSets:          set.New[string](),
		sentPolicies:        set.New[model.PolicyKey](),
		sentProfiles:        set.New[model.ProfileRulesKey](),
		sentEndpoints:       set.NewBoxed[model.Key](),
		sentHostIPs:         set.New[string](),
		sentHostIPv6s:       set.New[string](),
		sentHosts:           set.New[string](),
		sentIPPools:         set.NewBoxed[ip.CIDR](),
		sentServiceAccounts: set.New[proto.ServiceAccountID](),
		sentNamespaces:      set.New[proto.NamespaceID](),
		sentRoutes:          set.New[routeID](),
		sentVTEPs:           set.New[string](),
		sentWireguard:       set.New[string](),
		sentWireguardV6:     set.New[string](),
		sentServices:        set.New[serviceID](),
>>>>>>> c69d0874
	}
	return buf
}

type routeID struct {
	dst string
}

func (buf *EventSequencer) OnIPSetAdded(setID string, ipSetType proto.IPSetUpdate_IPSetType) {
	log.Debugf("IP set %v now active", setID)
	sent := buf.sentIPSets.Contains(setID)
	removePending := buf.pendingRemovedIPSets.Contains(setID)
	if sent && !removePending {
		log.Panic("OnIPSetAdded called for existing IP set")
	}
	buf.pendingAddedIPSets[setID] = ipSetType
	buf.pendingRemovedIPSets.Discard(setID)
	// An add implicitly means that the set is now empty.
	buf.pendingAddedIPSetMembers.DiscardKey(setID)
	buf.pendingRemovedIPSetMembers.DiscardKey(setID)
}

func (buf *EventSequencer) OnIPSetRemoved(setID string) {
	log.Debugf("IP set %v no longer active", setID)
	sent := buf.sentIPSets.Contains(setID)
	_, updatePending := buf.pendingAddedIPSets[setID]
	if !sent && !updatePending {
		log.WithField("setID", setID).Panic("IPSetRemoved called for unknown IP set")
	}
	if sent {
		buf.pendingRemovedIPSets.Add(setID)
	}
	delete(buf.pendingAddedIPSets, setID)
	buf.pendingAddedIPSetMembers.DiscardKey(setID)
	buf.pendingRemovedIPSetMembers.DiscardKey(setID)
}

func (buf *EventSequencer) OnIPSetMemberAdded(setID string, member labelindex.IPSetMember) {
	log.Debugf("IP set %v now contains %v", setID, member)
	sent := buf.sentIPSets.Contains(setID)
	_, updatePending := buf.pendingAddedIPSets[setID]
	if !sent && !updatePending {
		log.WithField("setID", setID).Panic("Member added to unknown IP set")
	}
	if buf.pendingRemovedIPSetMembers.Contains(setID, member) {
		buf.pendingRemovedIPSetMembers.Discard(setID, member)
	} else {
		buf.pendingAddedIPSetMembers.Put(setID, member)
	}
}

func (buf *EventSequencer) OnIPSetMemberRemoved(setID string, member labelindex.IPSetMember) {
	log.Debugf("IP set %v no longer contains %v", setID, member)
	sent := buf.sentIPSets.Contains(setID)
	_, updatePending := buf.pendingAddedIPSets[setID]
	if !sent && !updatePending {
		log.WithField("setID", setID).Panic("Member removed from unknown IP set")
	}
	if buf.pendingAddedIPSetMembers.Contains(setID, member) {
		buf.pendingAddedIPSetMembers.Discard(setID, member)
	} else {
		buf.pendingRemovedIPSetMembers.Put(setID, member)
	}
}

func (buf *EventSequencer) OnDatastoreNotReady() {
	buf.pendingNotReady = true
}

func (buf *EventSequencer) flushReadyFlag() {
	if !buf.pendingNotReady {
		return
	}
	buf.pendingNotReady = false
	buf.Callback(&DatastoreNotReady{})
}

type DatastoreNotReady struct{}

func (buf *EventSequencer) OnConfigUpdate(globalConfig, hostConfig map[string]string) {
	buf.pendingGlobalConfig = globalConfig
	buf.pendingHostConfig = hostConfig
}

func (buf *EventSequencer) flushConfigUpdate() {
	if buf.pendingGlobalConfig == nil {
		return
	}
	logCxt := log.WithFields(log.Fields{
		"global": buf.pendingGlobalConfig,
		"host":   buf.pendingHostConfig,
	})
	logCxt.Info("Possible config update.")
	globalChanged, err := buf.config.UpdateFrom(buf.pendingGlobalConfig, config.DatastoreGlobal)
	if err != nil {
		logCxt.WithError(err).Panic("Failed to parse config update")
	}
	hostChanged, err := buf.config.UpdateFrom(buf.pendingHostConfig, config.DatastorePerHost)
	if err != nil {
		logCxt.WithError(err).Panic("Failed to parse config update")
	}
	if globalChanged || hostChanged {
		rawConfig := buf.config.RawValues()
		log.WithField("merged", rawConfig).Info("Config changed. Sending ConfigUpdate message.")
		buf.Callback(buf.config.ToConfigUpdate())
	}
	buf.pendingGlobalConfig = nil
	buf.pendingHostConfig = nil
}

func (buf *EventSequencer) OnPolicyActive(key model.PolicyKey, rules *ParsedRules) {
	buf.pendingPolicyDeletes.Discard(key)
	buf.pendingPolicyUpdates[key] = rules
}

func (buf *EventSequencer) flushPolicyUpdates() {
	for key, rules := range buf.pendingPolicyUpdates {
		buf.Callback(ParsedRulesToActivePolicyUpdate(key, rules))
		buf.sentPolicies.Add(key)
		delete(buf.pendingPolicyUpdates, key)
	}
}

func ParsedRulesToActivePolicyUpdate(key model.PolicyKey, rules *ParsedRules) *proto.ActivePolicyUpdate {
	return &proto.ActivePolicyUpdate{
		Id: &proto.PolicyID{
			Tier: key.Tier,
			Name: key.Name,
		},
		Policy: &proto.Policy{
			Namespace: rules.Namespace,
			InboundRules: parsedRulesToProtoRules(
				rules.InboundRules,
				"pol-in-default/"+key.Name,
			),
			OutboundRules: parsedRulesToProtoRules(
				rules.OutboundRules,
				"pol-out-default/"+key.Name,
			),
			Untracked: rules.Untracked,
			PreDnat:   rules.PreDNAT,
		},
	}
}

func (buf *EventSequencer) OnPolicyInactive(key model.PolicyKey) {
	delete(buf.pendingPolicyUpdates, key)
	if buf.sentPolicies.Contains(key) {
		buf.pendingPolicyDeletes.Add(key)
	}
}

func (buf *EventSequencer) flushPolicyDeletes() {
	buf.pendingPolicyDeletes.Iter(func(item model.PolicyKey) error {
		buf.Callback(&proto.ActivePolicyRemove{
			Id: &proto.PolicyID{
				Tier: item.Tier,
				Name: item.Name,
			},
		})
		buf.sentPolicies.Discard(item)
		return set.RemoveItem
	})
}

func (buf *EventSequencer) OnProfileActive(key model.ProfileRulesKey, rules *ParsedRules) {
	buf.pendingProfileDeletes.Discard(key)
	buf.pendingProfileUpdates[key] = rules
}

func (buf *EventSequencer) flushProfileUpdates() {
	for key, rulesOrNil := range buf.pendingProfileUpdates {
		buf.Callback(&proto.ActiveProfileUpdate{
			Id: &proto.ProfileID{
				Name: key.Name,
			},
			Profile: &proto.Profile{
				InboundRules: parsedRulesToProtoRules(
					rulesOrNil.InboundRules,
					"prof-in-"+key.Name,
				),
				OutboundRules: parsedRulesToProtoRules(
					rulesOrNil.OutboundRules,
					"prof-out-"+key.Name,
				),
			},
		})
		buf.sentProfiles.Add(key)
		delete(buf.pendingProfileUpdates, key)
	}
}

func (buf *EventSequencer) OnProfileInactive(key model.ProfileRulesKey) {
	delete(buf.pendingProfileUpdates, key)
	if buf.sentProfiles.Contains(key) {
		buf.pendingProfileDeletes.Add(key)
	}
}

func (buf *EventSequencer) flushProfileDeletes() {
	buf.pendingProfileDeletes.Iter(func(item model.ProfileRulesKey) error {
		buf.Callback(&proto.ActiveProfileRemove{
			Id: &proto.ProfileID{
				Name: item.Name,
			},
		})
		buf.sentProfiles.Discard(item)
		return set.RemoveItem
	})
}

func ModelWorkloadEndpointToProto(ep *model.WorkloadEndpoint, tiers []*proto.TierInfo) *proto.WorkloadEndpoint {
	mac := ""
	if ep.Mac != nil {
		mac = ep.Mac.String()
	}
	return &proto.WorkloadEndpoint{
		State:                      ep.State,
		Name:                       ep.Name,
		Mac:                        mac,
		ProfileIds:                 ep.ProfileIDs,
		Ipv4Nets:                   netsToStrings(ep.IPv4Nets),
		Ipv6Nets:                   netsToStrings(ep.IPv6Nets),
		Tiers:                      tiers,
		Ipv4Nat:                    natsToProtoNatInfo(ep.IPv4NAT),
		Ipv6Nat:                    natsToProtoNatInfo(ep.IPv6NAT),
		AllowSpoofedSourcePrefixes: netsToStrings(ep.AllowSpoofedSourcePrefixes),
		Annotations:                ep.Annotations,
		AwsElasticIps:              ep.AWSElasticIPs,
		EgressMaxNextHops:          int32(ep.EgressMaxNextHops),
		ExternalNetworkNames:       ep.ExternalNetworkNames,
	}
}

func ModelHostEndpointToProto(ep *model.HostEndpoint, tiers, untrackedTiers, preDNATTiers []*proto.TierInfo, forwardTiers []*proto.TierInfo) *proto.HostEndpoint {
	return &proto.HostEndpoint{
		Name:              ep.Name,
		ExpectedIpv4Addrs: ipsToStrings(ep.ExpectedIPv4Addrs),
		ExpectedIpv6Addrs: ipsToStrings(ep.ExpectedIPv6Addrs),
		ProfileIds:        ep.ProfileIDs,
		Tiers:             tiers,
		UntrackedTiers:    untrackedTiers,
		PreDnatTiers:      preDNATTiers,
		ForwardTiers:      forwardTiers,
	}
}

func (buf *EventSequencer) OnEndpointTierUpdate(key model.Key,
	endpoint interface{},
	egressData EndpointEgressData,
	filteredTiers []tierInfo,
) {
	if endpoint == nil {
		// Deletion. Squash any queued updates.
		delete(buf.pendingEndpointUpdates, key)
		delete(buf.pendingEndpointEgressUpdates, key)
		delete(buf.pendingEndpointTierUpdates, key)
		if buf.sentEndpoints.Contains(key) {
			// We'd previously sent an update, so we need to send a deletion.
			buf.pendingEndpointDeletes.Add(key)
		}
	} else {
		// Update.
		buf.pendingEndpointDeletes.Discard(key)
		buf.pendingEndpointUpdates[key] = endpoint
		buf.pendingEndpointEgressUpdates[key] = egressData
		buf.pendingEndpointTierUpdates[key] = filteredTiers
	}
}

func (buf *EventSequencer) flushEndpointTierUpdates() {
	for key, endpoint := range buf.pendingEndpointUpdates {
		tiers, untrackedTiers, preDNATTiers, forwardTiers := tierInfoToProtoTierInfo(buf.pendingEndpointTierUpdates[key])
		switch key := key.(type) {
		case model.WorkloadEndpointKey:
			wlep := endpoint.(*model.WorkloadEndpoint)
			protoEp := ModelWorkloadEndpointToProto(wlep, tiers)
			protoEp.EgressIpSetId = buf.pendingEndpointEgressUpdates[key].EgressIPSetID
			protoEp.IsEgressGateway = buf.pendingEndpointEgressUpdates[key].IsEgressGateway
			protoEp.EgressGatewayHealthPort = int32(buf.pendingEndpointEgressUpdates[key].HealthPort)
			protoEp.EgressMaxNextHops = int32(buf.pendingEndpointEgressUpdates[key].MaxNextHops)
			if protoEp.IsEgressGateway {
				// To break gatewaying loops, we do not allow a workload to route
				// via egress gateways if it is _itself_ an egress gateway.
				protoEp.EgressIpSetId = ""
				protoEp.EgressMaxNextHops = 0
			}
			buf.Callback(&proto.WorkloadEndpointUpdate{
				Id: &proto.WorkloadEndpointID{
					OrchestratorId: key.OrchestratorID,
					WorkloadId:     key.WorkloadID,
					EndpointId:     key.EndpointID,
				},
				Endpoint: protoEp,
			})
		case model.HostEndpointKey:
			hep := endpoint.(*model.HostEndpoint)
			buf.Callback(&proto.HostEndpointUpdate{
				Id: &proto.HostEndpointID{
					EndpointId: key.EndpointID,
				},
				Endpoint: ModelHostEndpointToProto(hep, tiers, untrackedTiers, preDNATTiers, forwardTiers),
			})
		}
		// Record that we've sent this endpoint.
		buf.sentEndpoints.Add(key)
		// And clean up the pending buffer.
		delete(buf.pendingEndpointUpdates, key)
		delete(buf.pendingEndpointEgressUpdates, key)
		delete(buf.pendingEndpointTierUpdates, key)
	}
}

func (buf *EventSequencer) flushEndpointTierDeletes() {
	buf.pendingEndpointDeletes.Iter(func(item model.Key) error {
		switch key := item.(type) {
		case model.WorkloadEndpointKey:
			buf.Callback(&proto.WorkloadEndpointRemove{
				Id: &proto.WorkloadEndpointID{
					OrchestratorId: key.OrchestratorID,
					WorkloadId:     key.WorkloadID,
					EndpointId:     key.EndpointID,
				},
			})
		case model.HostEndpointKey:
			buf.Callback(&proto.HostEndpointRemove{
				Id: &proto.HostEndpointID{
					EndpointId: key.EndpointID,
				},
			})
		}
		buf.sentEndpoints.Discard(item)
		return set.RemoveItem
	})
}

func (buf *EventSequencer) OnEncapUpdate(encap config.Encapsulation) {
	log.WithFields(log.Fields{
		"IPIPEnabled":    encap.IPIPEnabled,
		"VXLANEnabled":   encap.VXLANEnabled,
		"VXLANEnabledV6": encap.VXLANEnabledV6,
	}).Debug("Encapsulation update")
	buf.pendingEncapUpdate = &encap
}

func (buf *EventSequencer) flushEncapUpdate() {
	if buf.pendingEncapUpdate != nil {
		buf.Callback(&proto.Encapsulation{
			IpipEnabled:    buf.pendingEncapUpdate.IPIPEnabled,
			VxlanEnabled:   buf.pendingEncapUpdate.VXLANEnabled,
			VxlanEnabledV6: buf.pendingEncapUpdate.VXLANEnabledV6,
		})
		buf.pendingEncapUpdate = nil
	}
}

func (buf *EventSequencer) OnHostIPUpdate(hostname string, ip *net.IP) {
	log.WithFields(log.Fields{
		"hostname": hostname,
		"ip":       ip,
	}).Debug("HostIP update")
	buf.pendingHostIPDeletes.Discard(hostname)
	buf.pendingHostIPUpdates[hostname] = ip
}

func (buf *EventSequencer) flushHostIPUpdates() {
	for hostname, hostIP := range buf.pendingHostIPUpdates {
		buf.Callback(&proto.HostMetadataUpdate{
			Hostname: hostname,
			Ipv4Addr: hostIP.IP.String(),
		})
		buf.sentHostIPs.Add(hostname)
		delete(buf.pendingHostIPUpdates, hostname)
	}
}

func (buf *EventSequencer) OnHostIPRemove(hostname string) {
	log.WithField("hostname", hostname).Debug("HostIP removed")
	delete(buf.pendingHostIPUpdates, hostname)
	if buf.sentHostIPs.Contains(hostname) {
		buf.pendingHostIPDeletes.Add(hostname)
	}
}

func (buf *EventSequencer) flushHostIPDeletes() {
	buf.pendingHostIPDeletes.Iter(func(item string) error {
		buf.Callback(&proto.HostMetadataRemove{
			Hostname: item,
		})
		buf.sentHostIPs.Discard(item)
		return set.RemoveItem
	})
}

func (buf *EventSequencer) OnHostIPv6Update(hostname string, ip *net.IP) {
	log.WithFields(log.Fields{
		"hostname": hostname,
		"ip":       ip,
	}).Debug("Host IPv6 update")
	buf.pendingHostIPv6Deletes.Discard(hostname)
	buf.pendingHostIPv6Updates[hostname] = ip
}

func (buf *EventSequencer) flushHostIPv6Updates() {
	for hostname, hostIP := range buf.pendingHostIPv6Updates {
		buf.Callback(&proto.HostMetadataV6Update{
			Hostname: hostname,
			Ipv6Addr: hostIP.IP.String(),
		})
		buf.sentHostIPv6s.Add(hostname)
		delete(buf.pendingHostIPv6Updates, hostname)
	}
}

func (buf *EventSequencer) OnHostIPv6Remove(hostname string) {
	log.WithField("hostname", hostname).Debug("Host IPv6 removed")
	delete(buf.pendingHostIPv6Updates, hostname)
	if buf.sentHostIPv6s.Contains(hostname) {
		buf.pendingHostIPv6Deletes.Add(hostname)
	}
}

func (buf *EventSequencer) flushHostIPv6Deletes() {
	buf.pendingHostIPv6Deletes.Iter(func(item string) error {
		buf.Callback(&proto.HostMetadataV6Remove{
			Hostname: item,
		})
		buf.sentHostIPv6s.Discard(item)
		return set.RemoveItem
	})
}

func (buf *EventSequencer) OnHostUpdate(hostname string, ip4 *net.IP, ip6 *net.IP, asnumber string, labels map[string]string) {
	log.WithFields(log.Fields{
		"hostname": hostname,
		"ip4":      ip4,
		"ip6":      ip6,
		"labels":   labels,
		"asnumber": asnumber,
	}).Debug("Host update")
	buf.pendingHostDeletes.Discard(hostname)
	buf.pendingHostUpdates[hostname] = &hostInfo{ip4Addr: ip4, ip6Addr: ip6, labels: labels, asnumber: asnumber}
}

func (buf *EventSequencer) flushHostUpdates() {
	for hostname, hostInfo := range buf.pendingHostUpdates {
		buf.Callback(&proto.HostMetadataV4V6Update{
			Hostname: hostname,
			Ipv4Addr: hostInfo.ip4Addr.String(),
			Ipv6Addr: hostInfo.ip6Addr.String(),
			Asnumber: hostInfo.asnumber,
			Labels:   hostInfo.labels,
		})
		buf.sentHosts.Add(hostname)
		delete(buf.pendingHostUpdates, hostname)
	}
}

func (buf *EventSequencer) OnHostRemove(hostname string) {
	log.WithField("hostname", hostname).Debug("Host removed")
	delete(buf.pendingHostUpdates, hostname)
	if buf.sentHosts.Contains(hostname) {
		buf.pendingHostDeletes.Add(hostname)
	}
}

func (buf *EventSequencer) flushHostDeletes() {
	buf.pendingHostDeletes.Iter(func(item string) error {
		buf.Callback(&proto.HostMetadataRemove{
			Hostname: item,
		})
		buf.sentHosts.Discard(item)
		return set.RemoveItem
	})
}

func (buf *EventSequencer) OnIPPoolUpdate(key model.IPPoolKey, pool *model.IPPool) {
	log.WithFields(log.Fields{
		"key":  key,
		"pool": pool,
	}).Debug("IPPool update")
	cidr := ip.CIDRFromCalicoNet(key.CIDR)
	buf.pendingIPPoolDeletes.Discard(cidr)
	buf.pendingIPPoolUpdates[cidr] = pool
}

func (buf *EventSequencer) flushIPPoolUpdates() {
	for key, pool := range buf.pendingIPPoolUpdates {
		buf.Callback(&proto.IPAMPoolUpdate{
			Id: cidrToIPPoolID(key),
			Pool: &proto.IPAMPool{
				Cidr:        pool.CIDR.String(),
				Masquerade:  pool.Masquerade,
				IpipMode:    string(pool.IPIPMode),
				VxlanMode:   string(pool.VXLANMode),
				AwsSubnetId: pool.AWSSubnetID,
			},
		})
		buf.sentIPPools.Add(key)
		delete(buf.pendingIPPoolUpdates, key)
	}
}

func (buf *EventSequencer) flushHostWireguardUpdates() {
	for nodename, wg := range buf.pendingWireguardUpdates {
		log.WithFields(log.Fields{"nodename": nodename, "wg": wg}).Debug("Processing pending wireguard update")

		var ipv4Str, ipv6Str string

		if wg.PublicKey != "" {
			if wg.InterfaceIPv4Addr != nil {
				ipv4Str = wg.InterfaceIPv4Addr.String()
			}
			log.WithField("ipv4Str", ipv4Str).Debug("Sending IPv4 wireguard endpoint update")
			buf.Callback(&proto.WireguardEndpointUpdate{
				Hostname:          nodename,
				PublicKey:         wg.PublicKey,
				InterfaceIpv4Addr: ipv4Str,
			})
			buf.sentWireguard.Add(nodename)
		} else if buf.sentWireguard.Contains(nodename) {
			log.Debug("Sending IPv4 wireguard endpoint remove")
			buf.Callback(&proto.WireguardEndpointRemove{
				Hostname: nodename,
			})
			buf.sentWireguard.Discard(nodename)
		}

		if wg.PublicKeyV6 != "" {
			if wg.InterfaceIPv6Addr != nil {
				ipv6Str = wg.InterfaceIPv6Addr.String()
			}
			log.WithField("ipv6Str", ipv6Str).Debug("Sending IPv6 wireguard endpoint update")
			buf.Callback(&proto.WireguardEndpointV6Update{
				Hostname:          nodename,
				PublicKeyV6:       wg.PublicKeyV6,
				InterfaceIpv6Addr: ipv6Str,
			})
			buf.sentWireguardV6.Add(nodename)
		} else if buf.sentWireguardV6.Contains(nodename) {
			log.Debug("Sending IPv6 wireguard endpoint remove")
			buf.Callback(&proto.WireguardEndpointV6Remove{
				Hostname: nodename,
			})
			buf.sentWireguardV6.Discard(nodename)
		}

		delete(buf.pendingWireguardUpdates, nodename)
	}
	log.Debug("Done flushing wireguard updates")
}

func (buf *EventSequencer) OnIPPoolRemove(key model.IPPoolKey) {
	log.WithField("key", key).Debug("IPPool removed")
	cidr := ip.CIDRFromCalicoNet(key.CIDR)
	delete(buf.pendingIPPoolUpdates, cidr)
	if buf.sentIPPools.Contains(cidr) {
		buf.pendingIPPoolDeletes.Add(cidr)
	}
}

func (buf *EventSequencer) flushIPPoolDeletes() {
	buf.pendingIPPoolDeletes.Iter(func(key ip.CIDR) error {
		buf.Callback(&proto.IPAMPoolRemove{
			Id: cidrToIPPoolID(key),
		})
		buf.sentIPPools.Discard(key)
		return set.RemoveItem
	})
}

func (buf *EventSequencer) flushHostWireguardDeletes() {
	buf.pendingWireguardDeletes.Iter(func(key string) error {
		log.WithField("nodename", key).Debug("Processing pending wireguard delete")
		if buf.sentWireguard.Contains(key) {
			log.Debug("Sending IPv4 wireguard endpoint remove")
			buf.Callback(&proto.WireguardEndpointRemove{
				Hostname: key,
			})
			buf.sentWireguard.Discard(key)
		}
		if buf.sentWireguardV6.Contains(key) {
			log.Debug("Sending IPv6 wireguard endpoint remove")
			buf.Callback(&proto.WireguardEndpointV6Remove{
				Hostname: key,
			})
			buf.sentWireguardV6.Discard(key)
		}
		return set.RemoveItem
	})
	log.Debug("Done flushing wireguard removes")
}

func (buf *EventSequencer) flushAddedIPSets() {
	for setID, setType := range buf.pendingAddedIPSets {
		log.WithField("setID", setID).Debug("Flushing added IP set")
		members := make([]string, 0)
		buf.pendingAddedIPSetMembers.Iter(setID, func(value interface{}) {
			member := value.(labelindex.IPSetMember)
			members = append(members, memberToProto(member))
		})
		buf.pendingAddedIPSetMembers.DiscardKey(setID)
		buf.Callback(&proto.IPSetUpdate{
			Id:      setID,
			Members: members,
			Type:    setType,
		})
		buf.sentIPSets.Add(setID)
		delete(buf.pendingAddedIPSets, setID)
	}
}

func memberToProto(member labelindex.IPSetMember) string {
	if member.IsEgressGateway {
		return EgressIPSetMemberToProto(member)
	}

	switch member.Protocol {
	case labelindex.ProtocolNone:
		if member.Domain != "" {
			return member.Domain
		}
		if member.CIDR == nil {
			return fmt.Sprintf("v%d,%d", member.Family, member.PortNumber)
		}
		return member.CIDR.String()
	case labelindex.ProtocolTCP:
		return fmt.Sprintf("%s,tcp:%d", member.CIDR.Addr(), member.PortNumber)
	case labelindex.ProtocolUDP:
		return fmt.Sprintf("%s,udp:%d", member.CIDR.Addr(), member.PortNumber)
	case labelindex.ProtocolSCTP:
		return fmt.Sprintf("%s,sctp:%d", member.CIDR.Addr(), member.PortNumber)
	}
	log.WithField("member", member).Panic("Unknown IP set member type")
	return ""
}

func EgressIPSetMemberToProto(member labelindex.IPSetMember) string {
	// The member strings for egress gateway need to contain the cidr, the maintenance started timestamp, and the
	// maintenance finished timestamps for each member, because the egress gateway manager needs to detect when
	// an egress gateway pod is terminating.
	maintenanceFinished := member.DeletionTimestamp
	maintenanceStarted := maintenanceFinished.Add(-time.Second * time.Duration(member.DeletionGracePeriodSeconds))

	startBytes, err := maintenanceStarted.MarshalText()
	if err != nil {
		log.WithField("member", member).Warnf("unable to marshal timestamp to text, defaulting to empty str: %s", maintenanceStarted)
		return fmt.Sprintf("%s,,", member.CIDR.String())
	}

	finishBytes, err := maintenanceFinished.MarshalText()
	if err != nil {
		log.WithField("member", member).Warnf("unable to marshal timestamp to text, defaulting to empty str: %s", maintenanceFinished)
		return fmt.Sprintf("%s,,", member.CIDR.String())
	}

	return fmt.Sprintf("%s,%s,%s,%d",
		member.CIDR.String(),
		strings.ToLower(string(startBytes)),
		strings.ToLower(string(finishBytes)),
		member.PortNumber,
	)
}

func (buf *EventSequencer) OnPacketCaptureActive(key model.ResourceKey, endpoint model.WorkloadEndpointKey, spec PacketCaptureSpecification) {
	id := buf.packetCaptureKey(key, endpoint)
	delete(buf.pendingPacketCaptureRemovals, id)
	buf.pendingPacketCaptureUpdates[id] = &proto.PacketCaptureUpdate{
		Id: &proto.PacketCaptureID{
			Name:      key.Name,
			Namespace: key.Namespace,
		}, Endpoint: &proto.WorkloadEndpointID{
			OrchestratorId: endpoint.OrchestratorID,
			WorkloadId:     endpoint.WorkloadID,
			EndpointId:     endpoint.EndpointID,
		},
		Specification: &proto.PacketCaptureSpecification{
			BpfFilter: spec.BPFFilter,
			StartTime: proto.ConvertTime(spec.StartTime),
			EndTime:   proto.ConvertTime(spec.EndTime),
		},
	}
}

// packetCaptureKey constructs the key to store pending PacketCaptureRemovals and PacketCaptureUpdates
// It is formed from the PacketCapture namespace, name and WorkloadEndpointID. This is required as
// PacketCapture is a namespaced resource
func (buf *EventSequencer) packetCaptureKey(key model.ResourceKey, endpoint model.WorkloadEndpointKey) string {
	return fmt.Sprintf("%s/%s-%s", key.Namespace, key.Name, endpoint.WorkloadID)
}

func (buf *EventSequencer) OnPacketCaptureInactive(key model.ResourceKey, endpoint model.WorkloadEndpointKey) {
	id := buf.packetCaptureKey(key, endpoint)
	delete(buf.pendingPacketCaptureUpdates, id)
	if buf.sentPacketCapture.Contains(id) {
		buf.pendingPacketCaptureRemovals[id] = &proto.PacketCaptureRemove{
			Id: &proto.PacketCaptureID{
				Name:      key.Name,
				Namespace: key.Namespace,
			}, Endpoint: &proto.WorkloadEndpointID{
				OrchestratorId: endpoint.OrchestratorID,
				WorkloadId:     endpoint.WorkloadID,
				EndpointId:     endpoint.EndpointID,
			},
		}
	}
}

func (buf *EventSequencer) Flush() {
	// Flush (rare) config changes first, since they may trigger a restart of the process.
	buf.flushReadyFlag()
	buf.flushConfigUpdate()

	// Flush mainline additions/updates in dependency order (IP sets, policy, endpoints) so
	// that later updates always have their dependencies in place.
	buf.flushAddedIPSets()
	buf.flushIPSetDeltas()
	buf.flushPolicyUpdates()
	buf.flushProfileUpdates()
	buf.flushEndpointTierUpdates()

	// Then flush removals in reverse order.
	buf.flushEndpointTierDeletes()
	buf.flushProfileDeletes()
	buf.flushPolicyDeletes()
	buf.flushRemovedIPSets()

	// Flush ServiceAccount and Namespace updates. These have no particular ordering compared with other updates.
	buf.flushServiceAccounts()
	buf.flushNamespaces()

	// Flush VXLAN data. Order such that no routes are present in the data plane unless
	// they have a corresponding VTEP in the data plane as well. Do this by sending VTEP adds
	// before flushsing route adds, and route removes before flushing VTEP removes. We also send
	// route removes before route adds in order to minimize maximum occupancy.
	buf.flushRouteRemoves()
	buf.flushVTEPRemoves()
	buf.flushVTEPAdds()
	buf.flushRouteAdds()

	// Flush IPSec bindings, these have no particular ordering with other updates.
	buf.flushIPSecBindings()

	// Flush PacketCaptures, these have no particular ordering with other updates.
	buf.flushPacketCaptureRemovals()
	buf.flushPacketCaptureUpdates()

	// Flush (rare) cluster-wide updates.  There's no particular ordering to these so we might
	// as well do deletions first to minimise occupancy.
	buf.flushHostWireguardDeletes()
	buf.flushHostWireguardUpdates()
	buf.flushHostIPDeletes()
	buf.flushHostIPUpdates()
	buf.flushHostIPv6Deletes()
	buf.flushHostIPv6Updates()
	buf.flushHostDeletes()
	buf.flushHostUpdates()
	buf.flushIPPoolDeletes()
	buf.flushIPPoolUpdates()
	buf.flushEncapUpdate()
	buf.flushExternalNetworkRemoves()
	buf.flushExternalNetworkUpdates()

	// Flush global BGPConfiguration updates.
	if buf.pendingGlobalBGPConfig != nil {
		buf.Callback(buf.pendingGlobalBGPConfig)
		buf.pendingGlobalBGPConfig = nil
	}

	buf.flushServices()
}

func (buf *EventSequencer) flushRemovedIPSets() {
	buf.pendingRemovedIPSets.Iter(func(setID string) (err error) {
		log.Debugf("Flushing IP set remove: %v", setID)
		buf.Callback(&proto.IPSetRemove{
			Id: setID,
		})
		buf.pendingRemovedIPSetMembers.DiscardKey(setID)
		buf.pendingAddedIPSetMembers.DiscardKey(setID)
		buf.pendingRemovedIPSets.Discard(setID)
		buf.sentIPSets.Discard(setID)
		return
	})
	log.Debugf("Done flushing IP set removes")
}

func (buf *EventSequencer) flushIPSetDeltas() {
	buf.pendingRemovedIPSetMembers.IterKeys(buf.flushAddsOrRemoves)
	buf.pendingAddedIPSetMembers.IterKeys(buf.flushAddsOrRemoves)
	log.Debugf("Done flushing IP address deltas")
}

func (buf *EventSequencer) flushAddsOrRemoves(setID string) {
	log.Debugf("Flushing IP set deltas: %v", setID)
	deltaUpdate := proto.IPSetDeltaUpdate{
		Id: setID,
	}
	buf.pendingAddedIPSetMembers.Iter(setID, func(member interface{}) {
		deltaUpdate.AddedMembers = append(deltaUpdate.AddedMembers, memberToProto(member.(labelindex.IPSetMember)))
	})
	buf.pendingRemovedIPSetMembers.Iter(setID, func(member interface{}) {
		deltaUpdate.RemovedMembers = append(deltaUpdate.RemovedMembers, memberToProto(member.(labelindex.IPSetMember)))
	})
	buf.pendingAddedIPSetMembers.DiscardKey(setID)
	buf.pendingRemovedIPSetMembers.DiscardKey(setID)
	buf.Callback(&deltaUpdate)
}

func (buf *EventSequencer) OnServiceAccountUpdate(update *proto.ServiceAccountUpdate) {
	// We trust the caller not to send us an update with nil ID, so safe to dereference.
	id := *update.Id
	log.WithFields(log.Fields{
		"key":    id,
		"labels": update.GetLabels(),
	}).Debug("ServiceAccount update")
	buf.pendingServiceAccountDeletes.Discard(id)
	buf.pendingServiceAccountUpdates[id] = update
}

func (buf *EventSequencer) OnServiceAccountRemove(id proto.ServiceAccountID) {
	log.WithFields(log.Fields{
		"key": id,
	}).Debug("ServiceAccount removed")
	delete(buf.pendingServiceAccountUpdates, id)
	if buf.sentServiceAccounts.Contains(id) {
		buf.pendingServiceAccountDeletes.Add(id)
	}
}

func (buf *EventSequencer) flushServiceAccounts() {
	// Order doesn't matter, but send removes first to reduce max occupancy
	buf.pendingServiceAccountDeletes.Iter(func(id proto.ServiceAccountID) error {
		msg := proto.ServiceAccountRemove{Id: &id}
		buf.Callback(&msg)
		buf.sentServiceAccounts.Discard(id)
		return nil
	})
	buf.pendingServiceAccountDeletes.Clear()
	for _, msg := range buf.pendingServiceAccountUpdates {
		buf.Callback(msg)
		id := msg.Id
		// We safely dereferenced the Id in OnServiceAccountUpdate before adding it to the pending updates map, so
		// it is safe to do so here.
		buf.sentServiceAccounts.Add(*id)
	}
	buf.pendingServiceAccountUpdates = make(map[proto.ServiceAccountID]*proto.ServiceAccountUpdate)
	log.Debug("Done flushing Service Accounts")
}

func (buf *EventSequencer) OnIPSecTunnelAdded(tunnelAddr ip.Addr) {
	if buf.pendingIPSecTunnelRemoves.Contains(tunnelAddr) {
		// We haven't sent this remove through to the dataplane yet so we can squash it here...
		buf.pendingIPSecTunnelRemoves.Discard(tunnelAddr)
	} else {
		buf.pendingIPSecTunnelAdds.Add(tunnelAddr)
	}
}

func (buf *EventSequencer) OnIPSecTunnelRemoved(tunnelAddr ip.Addr) {
	if buf.pendingIPSecTunnelAdds.Contains(tunnelAddr) {
		// We haven't sent this add through to the dataplane yet so we can squash it here...
		buf.pendingIPSecTunnelAdds.Discard(tunnelAddr)
	} else {
		buf.pendingIPSecTunnelRemoves.Add(tunnelAddr)
	}
}

func (buf *EventSequencer) OnIPSecBindingAdded(b IPSecBinding) {
	if buf.pendingIPSecBindingRemoves.Contains(b) {
		// We haven't sent this remove through to the dataplane yet so we can squash it here...
		buf.pendingIPSecBindingRemoves.Discard(b)
	} else {
		buf.pendingIPSecBindingAdds.Add(b)
	}
}

func (buf *EventSequencer) OnIPSecBindingRemoved(b IPSecBinding) {
	if buf.pendingIPSecBindingAdds.Contains(b) {
		// We haven't sent this add through to the dataplane yet so we can squash it here...
		buf.pendingIPSecBindingAdds.Discard(b)
	} else {
		buf.pendingIPSecBindingRemoves.Add(b)
	}
}

func (buf *EventSequencer) OnIPSecBlacklistAdded(b ip.Addr) {
	if buf.pendingIPSecBlacklistRemoves.Contains(b) {
		// We haven't sent this remove through to the dataplane yet so we can squash it here...
		buf.pendingIPSecBlacklistRemoves.Discard(b)
	} else {
		buf.pendingIPSecBlacklistAdds.Add(b)
	}
}

func (buf *EventSequencer) OnIPSecBlacklistRemoved(b ip.Addr) {
	if buf.pendingIPSecBlacklistAdds.Contains(b) {
		// We haven't sent this add through to the dataplane yet so we can squash it here...
		buf.pendingIPSecBlacklistAdds.Discard(b)
	} else {
		buf.pendingIPSecBlacklistRemoves.Add(b)
	}
}

func (buf *EventSequencer) flushIPSecBindings() {
	// Flush the blacklist removals first, otherwise, the presence of a blacklist entry prevents
	// the dataplane from adding a proper binding.
	if buf.pendingIPSecBlacklistRemoves.Len() > 0 {
		var addrs []string
		buf.pendingIPSecBlacklistRemoves.Iter(func(addr ip.Addr) error {
			addrs = append(addrs, addr.String())
			return set.RemoveItem
		})
		upd := &proto.IPSecBlacklistRemove{
			RemovedAddrs: addrs,
		}
		buf.Callback(upd)
	}

	// Then, flush the bindings removes and adds.
	updatesByTunnel := map[ip.Addr]*proto.IPSecBindingUpdate{}

	getOrCreateUpd := func(tunnelAddr ip.Addr) *proto.IPSecBindingUpdate {
		upd := updatesByTunnel[tunnelAddr]
		if upd == nil {
			upd = &proto.IPSecBindingUpdate{}
			updatesByTunnel[tunnelAddr] = upd
			upd.TunnelAddr = tunnelAddr.String()
		}
		return upd
	}

	// Send the removes first in a separate sequence of updates.  If we allow removes to be re-ordered with adds
	// then we can change "add, remove, add" into "add, update, remove" and accidentally remove the updated policy.
	// This is because the dataplane indexes policies on the policy selector (i.e. the match criteria for the
	// rule) rather than the whole rule, in order to match the kernel behaviour.
	buf.pendingIPSecBindingRemoves.Iter(func(b IPSecBinding) error {
		upd := getOrCreateUpd(b.TunnelAddr)
		upd.RemovedAddrs = append(upd.RemovedAddrs, b.WorkloadAddr.String())
		return set.RemoveItem
	})
	for k, upd := range updatesByTunnel {
		buf.Callback(upd)
		delete(updatesByTunnel, k)
	}

	// Now we've removed all the individual bindings, clean up any tunnels that are no longer present.
	buf.pendingIPSecTunnelRemoves.Iter(func(addr ip.Addr) error {
		buf.Callback(&proto.IPSecTunnelRemove{
			TunnelAddr: addr.String(),
		})
		return set.RemoveItem
	})

	// Then create any new tunnels.
	buf.pendingIPSecTunnelAdds.Iter(func(addr ip.Addr) error {
		buf.Callback(&proto.IPSecTunnelAdd{
			TunnelAddr: addr.String(),
		})
		return set.RemoveItem
	})

	// Now send the adds.
	buf.pendingIPSecBindingAdds.Iter(func(b IPSecBinding) error {
		upd := getOrCreateUpd(b.TunnelAddr)
		upd.AddedAddrs = append(upd.AddedAddrs, b.WorkloadAddr.String())
		return set.RemoveItem
	})

	for _, upd := range updatesByTunnel {
		buf.Callback(upd)
	}

	// Finally Add blacklist entries.  We do this after we remove the real entries to avoid clashes
	// in the dataplane.
	if buf.pendingIPSecBlacklistAdds.Len() > 0 {
		var addrs []string
		buf.pendingIPSecBlacklistAdds.Iter(func(addr ip.Addr) error {
			addrs = append(addrs, addr.String())
			return set.RemoveItem
		})
		upd := &proto.IPSecBlacklistAdd{
			AddedAddrs: addrs,
		}
		buf.Callback(upd)
	}
}

func (buf *EventSequencer) OnNamespaceUpdate(update *proto.NamespaceUpdate) {
	// We trust the caller not to send us an update with nil ID, so safe to dereference.
	id := *update.Id
	log.WithFields(log.Fields{
		"key":    id,
		"labels": update.GetLabels(),
	}).Debug("Namespace update")
	buf.pendingNamespaceDeletes.Discard(id)
	buf.pendingNamespaceUpdates[id] = update
}

func (buf *EventSequencer) OnNamespaceRemove(id proto.NamespaceID) {
	log.WithFields(log.Fields{
		"key": id,
	}).Debug("Namespace removed")
	delete(buf.pendingNamespaceUpdates, id)
	if buf.sentNamespaces.Contains(id) {
		buf.pendingNamespaceDeletes.Add(id)
	}
}

func (buf *EventSequencer) OnWireguardUpdate(nodename string, wg *model.Wireguard) {
	log.WithFields(log.Fields{
		"nodename": nodename,
	}).Debug("Wireguard updated")
	buf.pendingWireguardDeletes.Discard(nodename)
	buf.pendingWireguardUpdates[nodename] = wg
}

func (buf *EventSequencer) OnWireguardRemove(nodename string) {
	log.WithFields(log.Fields{
		"nodename": nodename,
	}).Debug("Wireguard removed")
	delete(buf.pendingWireguardUpdates, nodename)
	buf.pendingWireguardDeletes.Add(nodename)
}

func (buf *EventSequencer) OnGlobalBGPConfigUpdate(cfg *v3.BGPConfiguration) {
	log.WithField("cfg", cfg).Debug("Global BGPConfiguration updated")
	buf.pendingGlobalBGPConfig = &proto.GlobalBGPConfigUpdate{}
	if cfg != nil {
		for _, block := range cfg.Spec.ServiceClusterIPs {
			buf.pendingGlobalBGPConfig.ServiceClusterCidrs = append(buf.pendingGlobalBGPConfig.ServiceClusterCidrs, block.CIDR)
		}
		for _, block := range cfg.Spec.ServiceExternalIPs {
			buf.pendingGlobalBGPConfig.ServiceExternalCidrs = append(buf.pendingGlobalBGPConfig.ServiceExternalCidrs, block.CIDR)
		}
		for _, block := range cfg.Spec.ServiceLoadBalancerIPs {
			buf.pendingGlobalBGPConfig.ServiceLoadbalancerCidrs = append(buf.pendingGlobalBGPConfig.ServiceLoadbalancerCidrs, block.CIDR)
		}
	}
}

func (buf *EventSequencer) flushNamespaces() {
	// Order doesn't matter, but send removes first to reduce max occupancy
	buf.pendingNamespaceDeletes.Iter(func(id proto.NamespaceID) error {
		msg := proto.NamespaceRemove{Id: &id}
		buf.Callback(&msg)
		buf.sentNamespaces.Discard(id)
		return nil
	})
	buf.pendingNamespaceDeletes.Clear()
	for _, msg := range buf.pendingNamespaceUpdates {
		buf.Callback(msg)
		id := msg.Id
		// We safely dereferenced the Id in OnNamespaceUpdate before adding it to the pending updates map, so
		// it is safe to do so here.
		buf.sentNamespaces.Add(*id)
	}
	buf.pendingNamespaceUpdates = make(map[proto.NamespaceID]*proto.NamespaceUpdate)
	log.Debug("Done flushing Namespaces")
}

func (buf *EventSequencer) OnVTEPUpdate(update *proto.VXLANTunnelEndpointUpdate) {
	node := update.Node
	log.WithFields(log.Fields{"id": node}).Debug("VTEP update")
	buf.pendingVTEPDeletes.Discard(node)
	buf.pendingVTEPUpdates[node] = update
}

func (buf *EventSequencer) OnVTEPRemove(dst string) {
	log.WithFields(log.Fields{"dst": dst}).Debug("VTEP removed")
	delete(buf.pendingVTEPUpdates, dst)
	if buf.sentVTEPs.Contains(dst) {
		buf.pendingVTEPDeletes.Add(dst)
	}
}

func (buf *EventSequencer) flushVTEPRemoves() {
	buf.pendingVTEPDeletes.Iter(func(node string) error {
		msg := proto.VXLANTunnelEndpointRemove{Node: node}
		buf.Callback(&msg)
		buf.sentVTEPs.Discard(node)
		return nil
	})
	buf.pendingVTEPDeletes.Clear()
	log.Debug("Done flushing VTEP removes")
}

func (buf *EventSequencer) flushVTEPAdds() {
	for _, msg := range buf.pendingVTEPUpdates {
		buf.Callback(msg)
		buf.sentVTEPs.Add(msg.Node)
	}
	buf.pendingVTEPUpdates = make(map[string]*proto.VXLANTunnelEndpointUpdate)
	log.Debug("Done flushing VTEP adds")
}

func (buf *EventSequencer) OnRouteUpdate(update *proto.RouteUpdate) {
	routeID := routeID{
		dst: update.Dst,
	}
	log.WithFields(log.Fields{"id": routeID}).Debug("Route update")
	buf.pendingRouteDeletes.Discard(routeID)
	buf.pendingRouteUpdates[routeID] = update
}

func (buf *EventSequencer) OnRouteRemove(dst string) {
	routeID := routeID{
		dst: dst,
	}
	log.WithFields(log.Fields{"id": routeID}).Debug("Route update")
	delete(buf.pendingRouteUpdates, routeID)
	if buf.sentRoutes.Contains(routeID) {
		buf.pendingRouteDeletes.Add(routeID)
	}
}

func (buf *EventSequencer) flushRouteAdds() {
	for id, msg := range buf.pendingRouteUpdates {
		buf.Callback(msg)
		buf.sentRoutes.Add(id)
	}
	buf.pendingRouteUpdates = make(map[routeID]*proto.RouteUpdate)
	log.Debug("Done flushing route adds")
}

func (buf *EventSequencer) flushRouteRemoves() {
	buf.pendingRouteDeletes.Iter(func(id routeID) error {
		msg := proto.RouteRemove{Dst: id.dst}
		buf.Callback(&msg)
		buf.sentRoutes.Discard(id)
		return nil
	})
	buf.pendingRouteDeletes.Clear()
	log.Debug("Done flushing route deletes")
}

func (buf *EventSequencer) flushPacketCaptureUpdates() {
	for key, value := range buf.pendingPacketCaptureUpdates {
		buf.Callback(value)
		buf.sentPacketCapture.Add(key)
		delete(buf.pendingPacketCaptureUpdates, key)
	}
}

func (buf *EventSequencer) flushPacketCaptureRemovals() {
	for key, value := range buf.pendingPacketCaptureRemovals {
		buf.Callback(value)
		buf.sentPacketCapture.Discard(key)
		delete(buf.pendingPacketCaptureRemovals, key)
	}
}

func (buf *EventSequencer) OnExternalNetworkUpdate(update *proto.ExternalNetworkUpdate) {
	log.WithFields(log.Fields{
		"name":            update.Id.Name,
		"routeTableIndex": update.Network.RouteTableIndex,
	}).Debug("External network update")
	id := *update.Id
	buf.pendingExternalNetworkDeletes.Discard(id)
	buf.pendingExternalNetworkUpdates[id] = update
}

func (buf *EventSequencer) OnExternalNetworkRemove(update *proto.ExternalNetworkRemove) {
	log.WithFields(log.Fields{
		"name": update.Id.Name,
	}).Debug("External network update")
	id := *update.Id
	delete(buf.pendingExternalNetworkUpdates, id)
	if buf.sentExternalNetworks.Contains(id) {
		buf.pendingExternalNetworkDeletes.Add(id)
	}
}

func (buf *EventSequencer) flushExternalNetworkUpdates() {
	for id, msg := range buf.pendingExternalNetworkUpdates {
		buf.Callback(msg)
		buf.sentExternalNetworks.Add(id)
	}
	buf.pendingExternalNetworkUpdates = make(map[proto.ExternalNetworkID]*proto.ExternalNetworkUpdate)
	log.Debug("Done flushing external network updates")
}

func (buf *EventSequencer) flushExternalNetworkRemoves() {
	buf.pendingExternalNetworkDeletes.Iter(func(id proto.ExternalNetworkID) error {
		msg := proto.ExternalNetworkRemove{Id: &id}
		buf.Callback(&msg)
		buf.sentExternalNetworks.Discard(id)
		return nil
	})
	buf.pendingExternalNetworkDeletes.Clear()
	log.Debug("Done flushing external network deletes")
}

func (buf *EventSequencer) OnServiceUpdate(update *proto.ServiceUpdate) {
	log.WithFields(log.Fields{
		"name":      update.Name,
		"namespace": update.Namespace,
	}).Debug("Service update")
	id := serviceID{
		Name:      update.Name,
		Namespace: update.Namespace,
	}
	buf.pendingServiceDeletes.Discard(id)
	buf.pendingServiceUpdates[id] = update
}

func (buf *EventSequencer) OnServiceRemove(update *proto.ServiceRemove) {
	log.WithFields(log.Fields{
		"name":      update.Name,
		"namespace": update.Namespace,
	}).Debug("Service delete")
	id := serviceID{
		Name:      update.Name,
		Namespace: update.Namespace,
	}
	delete(buf.pendingServiceUpdates, id)
	if buf.sentServices.Contains(id) {
		buf.pendingServiceDeletes.Add(id)
	}
}

func (buf *EventSequencer) flushServices() {
	// Order doesn't matter, but send removes first to reduce max occupancy
	buf.pendingServiceDeletes.Iter(func(id serviceID) error {
		msg := &proto.ServiceRemove{
			Name:      id.Name,
			Namespace: id.Namespace,
		}
		buf.Callback(msg)
		buf.sentServices.Discard(id)
		return nil
	})
	buf.pendingServiceDeletes.Clear()
	for _, msg := range buf.pendingServiceUpdates {
		buf.Callback(msg)
		id := serviceID{
			Name:      msg.Name,
			Namespace: msg.Namespace,
		}
		// We safely dereferenced the Id in OnServiceUpdate before adding it to the pending updates map, so
		// it is safe to do so here.
		buf.sentServices.Add(id)
	}
	buf.pendingServiceUpdates = make(map[serviceID]*proto.ServiceUpdate)
	log.Debug("Done flushing Services")
}

func cidrToIPPoolID(cidr ip.CIDR) string {
	return strings.Replace(cidr.String(), "/", "-", 1)
}

func addPolicyToTierInfo(pol *PolKV, tierInfo *proto.TierInfo, egressAllowed bool) {
	if pol.GovernsIngress() {
		tierInfo.IngressPolicies = append(tierInfo.IngressPolicies, pol.Key.Name)
	}
	if egressAllowed && pol.GovernsEgress() {
		tierInfo.EgressPolicies = append(tierInfo.EgressPolicies, pol.Key.Name)
	}
}

func tierInfoToProtoTierInfo(filteredTiers []tierInfo) (normalTiers, untrackedTiers, preDNATTiers, forwardTiers []*proto.TierInfo) {
	if len(filteredTiers) > 0 {
		for _, ti := range filteredTiers {
			untrackedTierInfo := &proto.TierInfo{Name: ti.Name}
			preDNATTierInfo := &proto.TierInfo{Name: ti.Name}
			forwardTierInfo := &proto.TierInfo{Name: ti.Name}
			normalTierInfo := &proto.TierInfo{Name: ti.Name}
			for _, pol := range ti.OrderedPolicies {
				if pol.Value.DoNotTrack {
					addPolicyToTierInfo(&pol, untrackedTierInfo, true)
				} else if pol.Value.PreDNAT {
					addPolicyToTierInfo(&pol, preDNATTierInfo, false)
				} else {
					if pol.Value.ApplyOnForward {
						addPolicyToTierInfo(&pol, forwardTierInfo, true)
					}
					addPolicyToTierInfo(&pol, normalTierInfo, true)
				}
			}

			if len(untrackedTierInfo.IngressPolicies) > 0 || len(untrackedTierInfo.EgressPolicies) > 0 {
				untrackedTiers = append(untrackedTiers, untrackedTierInfo)
			}
			if len(preDNATTierInfo.IngressPolicies) > 0 || len(preDNATTierInfo.EgressPolicies) > 0 {
				preDNATTiers = append(preDNATTiers, preDNATTierInfo)
			}
			if len(forwardTierInfo.IngressPolicies) > 0 || len(forwardTierInfo.EgressPolicies) > 0 {
				forwardTiers = append(forwardTiers, forwardTierInfo)
			}
			if len(normalTierInfo.IngressPolicies) > 0 || len(normalTierInfo.EgressPolicies) > 0 {
				normalTiers = append(normalTiers, normalTierInfo)
			}
		}
	}
	return
}

func netsToStrings(nets []net.IPNet) []string {
	output := make([]string, len(nets))
	for ii, ipNet := range nets {
		output[ii] = ipNet.String()
	}
	return output
}

func ipsToStrings(ips []net.IP) []string {
	output := make([]string, len(ips))
	for ii, netIP := range ips {
		output[ii] = netIP.String()
	}
	return output
}

func natsToProtoNatInfo(nats []model.IPNAT) []*proto.NatInfo {
	protoNats := make([]*proto.NatInfo, len(nats))
	for ii, nat := range nats {
		protoNats[ii] = &proto.NatInfo{
			ExtIp: nat.ExtIP.String(),
			IntIp: nat.IntIP.String(),
		}
	}
	return protoNats
}<|MERGE_RESOLUTION|>--- conflicted
+++ resolved
@@ -66,7 +66,6 @@
 
 	// Buffers used to hold data that we haven't flushed yet so we can coalesce multiple
 	// updates and generate updates in dependency order.
-<<<<<<< HEAD
 	pendingAddedIPSets            map[string]proto.IPSetUpdate_IPSetType
 	pendingRemovedIPSets          set.Set[string]
 	pendingAddedIPSetMembers      multidict.StringToIface
@@ -84,6 +83,8 @@
 	pendingHostIPDeletes          set.Set[string]
 	pendingHostIPv6Updates        map[string]*net.IP
 	pendingHostIPv6Deletes        set.Set[string]
+	pendingHostUpdates            map[string]*hostInfo
+	pendingHostDeletes            set.Set[string]
 	pendingIPPoolUpdates          map[ip.CIDR]*model.IPPool
 	pendingIPPoolDeletes          set.Set[ip.CIDR]
 	pendingNotReady               bool
@@ -120,6 +121,7 @@
 	sentEndpoints        set.Set[model.Key]
 	sentHostIPs          set.Set[string]
 	sentHostIPv6s        set.Set[string]
+	sentHosts            set.Set[string]
 	sentIPPools          set.Set[ip.CIDR]
 	sentServiceAccounts  set.Set[proto.ServiceAccountID]
 	sentNamespaces       set.Set[proto.NamespaceID]
@@ -132,61 +134,6 @@
 
 	// Enterprise-only fields.
 	sentPacketCapture set.Set[string]
-=======
-	pendingAddedIPSets           map[string]proto.IPSetUpdate_IPSetType
-	pendingRemovedIPSets         set.Set[string]
-	pendingAddedIPSetMembers     multidict.StringToIface
-	pendingRemovedIPSetMembers   multidict.StringToIface
-	pendingPolicyUpdates         map[model.PolicyKey]*ParsedRules
-	pendingPolicyDeletes         set.Set[model.PolicyKey]
-	pendingProfileUpdates        map[model.ProfileRulesKey]*ParsedRules
-	pendingProfileDeletes        set.Set[model.ProfileRulesKey]
-	pendingEncapUpdate           *config.Encapsulation
-	pendingEndpointUpdates       map[model.Key]interface{}
-	pendingEndpointTierUpdates   map[model.Key][]tierInfo
-	pendingEndpointDeletes       set.Set[model.Key]
-	pendingHostIPUpdates         map[string]*net.IP
-	pendingHostIPDeletes         set.Set[string]
-	pendingHostIPv6Updates       map[string]*net.IP
-	pendingHostIPv6Deletes       set.Set[string]
-	pendingHostUpdates           map[string]*hostInfo
-	pendingHostDeletes           set.Set[string]
-	pendingIPPoolUpdates         map[ip.CIDR]*model.IPPool
-	pendingIPPoolDeletes         set.Set[ip.CIDR]
-	pendingNotReady              bool
-	pendingGlobalConfig          map[string]string
-	pendingHostConfig            map[string]string
-	pendingServiceAccountUpdates map[proto.ServiceAccountID]*proto.ServiceAccountUpdate
-	pendingServiceAccountDeletes set.Set[proto.ServiceAccountID]
-	pendingNamespaceUpdates      map[proto.NamespaceID]*proto.NamespaceUpdate
-	pendingNamespaceDeletes      set.Set[proto.NamespaceID]
-	pendingRouteUpdates          map[routeID]*proto.RouteUpdate
-	pendingRouteDeletes          set.Set[routeID]
-	pendingVTEPUpdates           map[string]*proto.VXLANTunnelEndpointUpdate
-	pendingVTEPDeletes           set.Set[string]
-	pendingWireguardUpdates      map[string]*model.Wireguard
-	pendingWireguardDeletes      set.Set[string]
-	pendingGlobalBGPConfig       *proto.GlobalBGPConfigUpdate
-	pendingServiceUpdates        map[serviceID]*proto.ServiceUpdate
-	pendingServiceDeletes        set.Set[serviceID]
-
-	// Sets to record what we've sent downstream. Updated whenever we flush.
-	sentIPSets          set.Set[string]
-	sentPolicies        set.Set[model.PolicyKey]
-	sentProfiles        set.Set[model.ProfileRulesKey]
-	sentEndpoints       set.Set[model.Key]
-	sentHostIPs         set.Set[string]
-	sentHostIPv6s       set.Set[string]
-	sentHosts           set.Set[string]
-	sentIPPools         set.Set[ip.CIDR]
-	sentServiceAccounts set.Set[proto.ServiceAccountID]
-	sentNamespaces      set.Set[proto.NamespaceID]
-	sentRoutes          set.Set[routeID]
-	sentVTEPs           set.Set[string]
-	sentWireguard       set.Set[string]
-	sentWireguardV6     set.Set[string]
-	sentServices        set.Set[serviceID]
->>>>>>> c69d0874
 
 	Callback EventHandler
 }
@@ -221,7 +168,6 @@
 		pendingAddedIPSetMembers:   multidict.NewStringToIface(),
 		pendingRemovedIPSetMembers: multidict.NewStringToIface(),
 
-<<<<<<< HEAD
 		pendingPolicyUpdates:          map[model.PolicyKey]*ParsedRules{},
 		pendingPolicyDeletes:          set.New[model.PolicyKey](),
 		pendingProfileUpdates:         map[model.ProfileRulesKey]*ParsedRules{},
@@ -234,6 +180,8 @@
 		pendingHostIPDeletes:          set.New[string](),
 		pendingHostIPv6Updates:        map[string]*net.IP{},
 		pendingHostIPv6Deletes:        set.New[string](),
+		pendingHostUpdates:            map[string]*hostInfo{},
+		pendingHostDeletes:            set.New[string](),
 		pendingIPPoolUpdates:          map[ip.CIDR]*model.IPPool{},
 		pendingIPPoolDeletes:          set.NewBoxed[ip.CIDR](),
 		pendingServiceAccountUpdates:  map[proto.ServiceAccountID]*proto.ServiceAccountUpdate{},
@@ -266,6 +214,7 @@
 		sentEndpoints:        set.NewBoxed[model.Key](),
 		sentHostIPs:          set.New[string](),
 		sentHostIPv6s:        set.New[string](),
+		sentHosts:            set.New[string](),
 		sentIPPools:          set.NewBoxed[ip.CIDR](),
 		sentServiceAccounts:  set.New[proto.ServiceAccountID](),
 		sentNamespaces:       set.New[proto.NamespaceID](),
@@ -276,52 +225,6 @@
 		sentServices:         set.New[serviceID](),
 		sentPacketCapture:    set.New[string](),
 		sentExternalNetworks: set.New[proto.ExternalNetworkID](),
-=======
-		pendingPolicyUpdates:         map[model.PolicyKey]*ParsedRules{},
-		pendingPolicyDeletes:         set.New[model.PolicyKey](),
-		pendingProfileUpdates:        map[model.ProfileRulesKey]*ParsedRules{},
-		pendingProfileDeletes:        set.New[model.ProfileRulesKey](),
-		pendingEndpointUpdates:       map[model.Key]interface{}{},
-		pendingEndpointTierUpdates:   map[model.Key][]tierInfo{},
-		pendingEndpointDeletes:       set.NewBoxed[model.Key](),
-		pendingHostIPUpdates:         map[string]*net.IP{},
-		pendingHostIPDeletes:         set.New[string](),
-		pendingHostIPv6Updates:       map[string]*net.IP{},
-		pendingHostIPv6Deletes:       set.New[string](),
-		pendingHostUpdates:           map[string]*hostInfo{},
-		pendingHostDeletes:           set.New[string](),
-		pendingIPPoolUpdates:         map[ip.CIDR]*model.IPPool{},
-		pendingIPPoolDeletes:         set.NewBoxed[ip.CIDR](),
-		pendingServiceAccountUpdates: map[proto.ServiceAccountID]*proto.ServiceAccountUpdate{},
-		pendingServiceAccountDeletes: set.New[proto.ServiceAccountID](),
-		pendingNamespaceUpdates:      map[proto.NamespaceID]*proto.NamespaceUpdate{},
-		pendingNamespaceDeletes:      set.New[proto.NamespaceID](),
-		pendingRouteUpdates:          map[routeID]*proto.RouteUpdate{},
-		pendingRouteDeletes:          set.New[routeID](),
-		pendingVTEPUpdates:           map[string]*proto.VXLANTunnelEndpointUpdate{},
-		pendingVTEPDeletes:           set.New[string](),
-		pendingWireguardUpdates:      map[string]*model.Wireguard{},
-		pendingWireguardDeletes:      set.New[string](),
-		pendingServiceUpdates:        map[serviceID]*proto.ServiceUpdate{},
-		pendingServiceDeletes:        set.New[serviceID](),
-
-		// Sets to record what we've sent downstream. Updated whenever we flush.
-		sentIPSets:          set.New[string](),
-		sentPolicies:        set.New[model.PolicyKey](),
-		sentProfiles:        set.New[model.ProfileRulesKey](),
-		sentEndpoints:       set.NewBoxed[model.Key](),
-		sentHostIPs:         set.New[string](),
-		sentHostIPv6s:       set.New[string](),
-		sentHosts:           set.New[string](),
-		sentIPPools:         set.NewBoxed[ip.CIDR](),
-		sentServiceAccounts: set.New[proto.ServiceAccountID](),
-		sentNamespaces:      set.New[proto.NamespaceID](),
-		sentRoutes:          set.New[routeID](),
-		sentVTEPs:           set.New[string](),
-		sentWireguard:       set.New[string](),
-		sentWireguardV6:     set.New[string](),
-		sentServices:        set.New[serviceID](),
->>>>>>> c69d0874
 	}
 	return buf
 }
