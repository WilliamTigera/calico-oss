--- conflicted
+++ resolved
@@ -112,16 +112,6 @@
 	return indices, nil
 }
 
-<<<<<<< HEAD
-func (r *IndexAllocator) GrabAllRemainingIndices() set.Set[int] {
-	remainingIndices := set.New[int]()
-	idx, err := r.GrabIndex()
-	for err == nil {
-		remainingIndices.Add(idx)
-		idx, err = r.GrabIndex()
-	}
-	return remainingIndices
-=======
 type (
 	// stack is an implementation of the stack data structure.
 	// Adapted from https://github.com/golang-collections/collections/blob/604e922904d35e97f98a774db7881f049cd8d970/stack/stack.go.
@@ -153,5 +143,14 @@
 // Push a value onto the top of the stack
 func (s *stack) Push(value int) {
 	s.top = &node{value, s.top}
->>>>>>> 8f3027a8
+}
+
+func (r *IndexAllocator) GrabAllRemainingIndices() set.Set[int] {
+	remainingIndices := set.New[int]()
+	idx, err := r.GrabIndex()
+	for err == nil {
+		remainingIndices.Add(idx)
+		idx, err = r.GrabIndex()
+	}
+	return remainingIndices
 }