# SPDX-License-Identifier: (LGPL-2.1 OR BSD-2-Clause)

ifeq ($(V),1)
	Q =
	msg =
else
	Q = @
	msg = @printf '  %-8s %s%s\n' "$(1)" "$(2)" "$(if $(3), $(3))";
endif

LIBBPF_MAJOR_VERSION := 1
LIBBPF_MINOR_VERSION := 5
LIBBPF_PATCH_VERSION := 0
LIBBPF_VERSION := $(LIBBPF_MAJOR_VERSION).$(LIBBPF_MINOR_VERSION).$(LIBBPF_PATCH_VERSION)
LIBBPF_MAJMIN_VERSION := $(LIBBPF_MAJOR_VERSION).$(LIBBPF_MINOR_VERSION).0
LIBBPF_MAP_VERSION := $(shell grep -oE '^LIBBPF_([0-9.]+)' libbpf.map | sort -rV | head -n1 | cut -d'_' -f2)
ifneq ($(LIBBPF_MAJMIN_VERSION), $(LIBBPF_MAP_VERSION))
$(error Libbpf release ($(LIBBPF_VERSION)) and map ($(LIBBPF_MAP_VERSION)) versions are out of sync!)
endif

define allow-override
  $(if $(or $(findstring environment,$(origin $(1))),\
            $(findstring command line,$(origin $(1)))),,\
    $(eval $(1) = $(2)))
endef

$(call allow-override,CC,$(CROSS_COMPILE)cc)
$(call allow-override,LD,$(CROSS_COMPILE)ld)

TOPDIR = ..

INCLUDES := -I. -I$(TOPDIR)/include -I$(TOPDIR)/include/uapi
ALL_CFLAGS := $(INCLUDES)

SHARED_CFLAGS += -fPIC -fvisibility=hidden -DSHARED

<<<<<<< HEAD
CFLAGS ?= -O2 -Werror -Wall -std=gnu89
ALL_CFLAGS += $(CFLAGS) -D_LARGEFILE64_SOURCE -D_FILE_OFFSET_BITS=64 $(EXTRA_CFLAGS)
=======
CFLAGS ?= -g -O2 -Werror -Wall -std=gnu89
ALL_CFLAGS += $(CFLAGS) 						\
	      -D_LARGEFILE64_SOURCE -D_FILE_OFFSET_BITS=64		\
	      -Wno-unknown-warning-option -Wno-format-overflow		\
	      $(EXTRA_CFLAGS)
>>>>>>> b4f4c1ef
ALL_LDFLAGS += $(LDFLAGS) $(EXTRA_LDFLAGS)

ifdef NO_PKG_CONFIG
	ALL_LDFLAGS += -lelf -lz
else
	PKG_CONFIG ?= pkg-config
	ALL_CFLAGS += $(shell $(PKG_CONFIG) --cflags libelf zlib)
	ALL_LDFLAGS += $(shell $(PKG_CONFIG) --libs libelf zlib)
endif

OBJDIR ?= .
SHARED_OBJDIR := $(OBJDIR)/sharedobjs
STATIC_OBJDIR := $(OBJDIR)/staticobjs
OBJS := bpf.o btf.o libbpf.o libbpf_errno.o netlink.o \
	nlattr.o str_error.o libbpf_probes.o bpf_prog_linfo.o \
	btf_dump.o hashmap.o ringbuf.o strset.o linker.o gen_loader.o \
	relo_core.o usdt.o zip.o elf.o features.o
SHARED_OBJS := $(addprefix $(SHARED_OBJDIR)/,$(OBJS))
STATIC_OBJS := $(addprefix $(STATIC_OBJDIR)/,$(OBJS))

STATIC_LIBS := $(OBJDIR)/libbpf.a
ifndef BUILD_STATIC_ONLY
	SHARED_LIBS := $(OBJDIR)/libbpf.so \
		       $(OBJDIR)/libbpf.so.$(LIBBPF_MAJOR_VERSION) \
		       $(OBJDIR)/libbpf.so.$(LIBBPF_VERSION)
	VERSION_SCRIPT := libbpf.map
endif

HEADERS := bpf.h libbpf.h btf.h libbpf_common.h libbpf_legacy.h \
	   bpf_helpers.h bpf_helper_defs.h bpf_tracing.h \
	   bpf_endian.h bpf_core_read.h skel_internal.h libbpf_version.h \
	   usdt.bpf.h
UAPI_HEADERS := $(addprefix $(TOPDIR)/include/uapi/linux/,\
			    bpf.h bpf_common.h btf.h)

PC_FILE := $(OBJDIR)/libbpf.pc

INSTALL = install

DESTDIR ?=

HOSTARCH = $(firstword $(subst -, ,$(shell $(CC) -dumpmachine)))
ifeq ($(filter-out %64 %64be %64eb %64le %64el s390x, $(HOSTARCH)),)
	LIBSUBDIR := lib64
else
	LIBSUBDIR := lib
endif

# By default let the pc file itself use ${prefix} in includedir/libdir so that
# the prefix can be overridden at runtime (eg: --define-prefix)
ifndef LIBDIR
	LIBDIR_PC := $$\{prefix\}/$(LIBSUBDIR)
else
	LIBDIR_PC := $(LIBDIR)
endif
PREFIX ?= /usr
LIBDIR ?= $(PREFIX)/$(LIBSUBDIR)
INCLUDEDIR ?= $(PREFIX)/include
UAPIDIR ?= $(PREFIX)/include

TAGS_PROG := $(if $(shell which etags 2>/dev/null),etags,ctags)

all: $(STATIC_LIBS) $(SHARED_LIBS) $(PC_FILE)

$(OBJDIR)/libbpf.a: $(STATIC_OBJS)
	$(call msg,AR,$@)
	$(Q)$(AR) rcs $@ $^

$(OBJDIR)/libbpf.so: $(OBJDIR)/libbpf.so.$(LIBBPF_MAJOR_VERSION)
	$(Q)ln -sf $(^F) $@

$(OBJDIR)/libbpf.so.$(LIBBPF_MAJOR_VERSION): $(OBJDIR)/libbpf.so.$(LIBBPF_VERSION)
	$(Q)ln -sf $(^F) $@

$(OBJDIR)/libbpf.so.$(LIBBPF_VERSION): $(SHARED_OBJS)
	$(call msg,CC,$@)
	$(Q)$(CC) -shared -Wl,--version-script=$(VERSION_SCRIPT) \
		  -Wl,-soname,libbpf.so.$(LIBBPF_MAJOR_VERSION) \
		  $^ $(ALL_LDFLAGS) -o $@

$(OBJDIR)/libbpf.pc: force
	$(Q)sed -e "s|@PREFIX@|$(PREFIX)|" \
		-e "s|@LIBDIR@|$(LIBDIR_PC)|" \
		-e "s|@VERSION@|$(LIBBPF_VERSION)|" \
		< libbpf.pc.template > $@

$(STATIC_OBJDIR) $(SHARED_OBJDIR):
	$(call msg,MKDIR,$@)
	$(Q)mkdir -p $@

$(STATIC_OBJDIR)/%.o: %.c | $(STATIC_OBJDIR)
	$(call msg,CC,$@)
	$(Q)$(CC) $(ALL_CFLAGS) $(CPPFLAGS) -c $< -o $@

$(SHARED_OBJDIR)/%.o: %.c | $(SHARED_OBJDIR)
	$(call msg,CC,$@)
	$(Q)$(CC) $(ALL_CFLAGS) $(SHARED_CFLAGS) $(CPPFLAGS) -c $< -o $@

define do_install
	$(call msg,INSTALL,$1)
	$(Q)if [ ! -d '$(DESTDIR)$2' ]; then		\
		$(INSTALL) -d -m 755 '$(DESTDIR)$2';	\
	fi;
	$(Q)$(INSTALL) $(if $3,-m $3,) $1 '$(DESTDIR)$2'
endef

# Preserve symlinks at installation.
define do_s_install
	$(call msg,INSTALL,$1)
	$(Q)if [ ! -d '$(DESTDIR)$2' ]; then		\
		$(INSTALL) -d -m 755 '$(DESTDIR)$2';	\
	fi;
	$(Q)cp -fR $1 '$(DESTDIR)$2'
endef

install: all install_headers install_pkgconfig
	$(call do_s_install,$(STATIC_LIBS) $(SHARED_LIBS),$(LIBDIR))

install_headers:
	$(call do_install,$(HEADERS),$(INCLUDEDIR)/bpf,644)

# UAPI headers can be installed by a different package so they're not installed
# in by install rule.
install_uapi_headers:
	$(call do_install,$(UAPI_HEADERS),$(UAPIDIR)/linux,644)

install_pkgconfig: $(PC_FILE)
	$(call do_install,$(PC_FILE),$(LIBDIR)/pkgconfig,644)

clean:
	$(call msg,CLEAN)
	$(Q)rm -rf *.o *.a *.so *.so.* *.pc $(SHARED_OBJDIR) $(STATIC_OBJDIR)

.PHONY: cscope tags force
cscope:
	$(call msg,CSCOPE)
	$(Q)ls *.c *.h > cscope.files
	$(Q)cscope -b -q -f cscope.out

tags:
	$(call msg,CTAGS)
	$(Q)rm -f TAGS tags
	$(Q)ls *.c *.h | xargs $(TAGS_PROG) -a

force:<|MERGE_RESOLUTION|>--- conflicted
+++ resolved
@@ -34,16 +34,11 @@
 
 SHARED_CFLAGS += -fPIC -fvisibility=hidden -DSHARED
 
-<<<<<<< HEAD
-CFLAGS ?= -O2 -Werror -Wall -std=gnu89
-ALL_CFLAGS += $(CFLAGS) -D_LARGEFILE64_SOURCE -D_FILE_OFFSET_BITS=64 $(EXTRA_CFLAGS)
-=======
 CFLAGS ?= -g -O2 -Werror -Wall -std=gnu89
 ALL_CFLAGS += $(CFLAGS) 						\
 	      -D_LARGEFILE64_SOURCE -D_FILE_OFFSET_BITS=64		\
 	      -Wno-unknown-warning-option -Wno-format-overflow		\
 	      $(EXTRA_CFLAGS)
->>>>>>> b4f4c1ef
 ALL_LDFLAGS += $(LDFLAGS) $(EXTRA_LDFLAGS)
 
 ifdef NO_PKG_CONFIG
