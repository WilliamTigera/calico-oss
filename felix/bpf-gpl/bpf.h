--- conflicted
+++ resolved
@@ -77,13 +77,8 @@
 
 #define CALI_F_HEP     	 ((CALI_COMPILE_FLAGS) & CALI_TC_HOST_EP)
 #define CALI_F_WEP     	 (!CALI_F_HEP)
-<<<<<<< HEAD
 #define CALI_F_TUNNEL  	 (((CALI_COMPILE_FLAGS) & CALI_TC_TUNNEL) != 0)
-#define CALI_F_WIREGUARD (((CALI_COMPILE_FLAGS) & CALI_TC_WIREGUARD) != 0)
-=======
-#define CALI_F_TUNNEL  	 ((CALI_COMPILE_FLAGS) & CALI_TC_TUNNEL)
-#define CALI_F_L3_DEV ((CALI_COMPILE_FLAGS) & CALI_L3_DEV)
->>>>>>> 1b9e7ec4
+#define CALI_F_L3_DEV    (((CALI_COMPILE_FLAGS) & CALI_L3_DEV) != 0)
 
 #define CALI_F_XDP ((CALI_COMPILE_FLAGS) & CALI_XDP_PROG)
 
