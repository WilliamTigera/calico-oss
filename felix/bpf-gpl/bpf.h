--- conflicted
+++ resolved
@@ -9,11 +9,8 @@
 #include <linux/bpf.h>
 #include <bpf_helpers.h>   /* For bpf_xxx helper functions. */
 #include <bpf_endian.h>    /* For bpf_ntohX etc. */
-<<<<<<< HEAD
 #include <stdbool.h>
-=======
 #include <bpf_core_read.h>
->>>>>>> a7af9f9b
 #include <stddef.h>
 #include <linux/ip.h>
 #include "globals.h"
