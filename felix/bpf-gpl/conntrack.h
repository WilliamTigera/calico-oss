// Project Calico BPF dataplane programs.
// Copyright (c) 2021 Tigera, Inc. All rights reserved.
// SPDX-License-Identifier: Apache-2.0 OR GPL-2.0-or-later

#ifndef __CALI_CONNTRACK_H__
#define __CALI_CONNTRACK_H__

#include <linux/in.h>
#include "nat.h"
#include "bpf.h"
#include "icmp.h"
#include "types.h"
#include "rpf.h"

// Connection tracking.

#define PSNAT_RETRIES	3

static CALI_BPF_INLINE int psnat_get_port(void)
{
	return PSNAT_START + (bpf_get_prandom_u32() % PSNAT_LEN);
}

#define src_lt_dest(ip_src, ip_dst, sport, dport) \
	((ip_src) < (ip_dst)) || (((ip_src) == (ip_dst)) && (sport) < (dport))

#define __ct_make_key(proto, ipa, ipb, porta, portb) 		\
		(struct calico_ct_key) {			\
			.protocol = proto,			\
			.addr_a = ipa, .port_a = porta,		\
			.addr_b = ipb, .port_b = portb,		\
		}

#define ct_make_key(sltd, p, ipa, ipb, pta, ptb) ({						\
	struct calico_ct_key k;									\
	k = sltd ? __ct_make_key(p, ipa, ipb, pta, ptb) : __ct_make_key(p, ipb, ipa, ptb, pta);	\
	dump_ct_key(&k);									\
	k;											\
})

#define ct_result_np_node(res)		((res).flags & CALI_CT_FLAG_NP_FWD)

static CALI_BPF_INLINE void dump_ct_key(struct calico_ct_key *k)
{
	CALI_VERB("CT-ALL   key A=%x:%d proto=%d\n", bpf_ntohl(k->addr_a), k->port_a, (int)k->protocol);
	CALI_VERB("CT-ALL   key B=%x:%d size=%d\n", bpf_ntohl(k->addr_b), k->port_b, (int)sizeof(struct calico_ct_key));
}

static CALI_BPF_INLINE int calico_ct_v4_create_tracking(struct ct_create_ctx *ct_ctx,
							struct calico_ct_key *k)
{
	__be32 ip_src = ct_ctx->src;
	__be32 ip_dst = ct_ctx->dst;
	__u16 sport = ct_ctx->sport;
	__u16 dport = ct_ctx->dport;
	__be32 orig_dst = ct_ctx->orig_dst;
	__u16 orig_dport = ct_ctx->orig_dport;
	int err = 0;


	__be32 seq = 0;
	bool syn = false;
	__u64 now;

	if (ct_ctx->tcp) {
		seq = ct_ctx->tcp->seq;
		syn = ct_ctx->tcp->syn;
	}

	CALI_DEBUG("CT-ALL packet mark is: 0x%x\n", ct_ctx->skb->mark);
	if (skb_seen(ct_ctx->skb)) {
		/* Packet already marked as being from another workload, which will
		 * have created a conntrack entry.  Look that one up instead of
		 * creating one.
		 */
		CALI_DEBUG("CT-ALL Asked to create entry but packet is marked as "
				"from another endpoint, doing lookup\n");
		bool srcLTDest = src_lt_dest(ip_src, ip_dst, sport, dport);
		*k = ct_make_key(srcLTDest, ct_ctx->proto, ip_src, ip_dst, sport, dport);
		struct calico_ct_value *ct_value = cali_v4_ct_lookup_elem(k);
		if (!ct_value) {
			CALI_VERB("CT Packet marked as from workload but got a conntrack miss!\n");
			goto create;
		}
		CALI_VERB("CT Found expected entry, updating...\n");
		if (srcLTDest) {
			CALI_VERB("CT-ALL update src_to_dst A->B\n");
			ct_value->a_to_b.seqno = seq;
			ct_value->a_to_b.syn_seen = syn;
			if (CALI_F_TO_HOST) {
				ct_value->a_to_b.whitelisted = 1;
			} else {
				ct_value->b_to_a.whitelisted = 1;
			}
		} else  {
			CALI_VERB("CT-ALL update src_to_dst B->A\n");
			ct_value->b_to_a.seqno = seq;
			ct_value->b_to_a.syn_seen = syn;
			if (CALI_F_TO_HOST) {
				ct_value->b_to_a.whitelisted = 1;
			} else {
				ct_value->a_to_b.whitelisted = 1;
			}
		}

		return 0;
	}

create:
	now = bpf_ktime_get_ns();
	CALI_DEBUG("CT-ALL Creating tracking entry type %d at %llu.\n", ct_ctx->type, now);

	struct calico_ct_value ct_value = {
		.created=now,
		.last_seen=now,
		.type = ct_ctx->type,
		.orig_ip = orig_dst,
		.orig_port = orig_dport,
	};

	ct_value_set_flags(&ct_value, ct_ctx->flags);
	CALI_DEBUG("CT-ALL tracking entry flags 0x%x\n", ct_value_get_flags(&ct_value));

	ct_value.orig_sip = ct_ctx->orig_src;
	ct_value.orig_sport = ct_ctx->orig_sport;
	CALI_DEBUG("CT-ALL SNAT orig %x:%d\n", bpf_htonl(ct_ctx->orig_src),  ct_ctx->orig_sport);


	if (ct_ctx->type == CALI_CT_TYPE_NAT_REV && ct_ctx->tun_ip) {
		if (ct_ctx->flags & CALI_CT_FLAG_NP_FWD) {
			CALI_DEBUG("CT-ALL nat tunneled to %x\n", bpf_ntohl(ct_ctx->tun_ip));
		} else {
			struct cali_rt *rt = cali_rt_lookup(ct_ctx->tun_ip);
			if (!rt || !cali_rt_is_host(rt)) {
				CALI_DEBUG("CT-ALL nat tunnel IP not a host %x\n", bpf_ntohl(ct_ctx->tun_ip));
				err = -1;
				goto out;
			}
			CALI_DEBUG("CT-ALL nat tunneled from %x\n", bpf_ntohl(ct_ctx->tun_ip));
		}
		ct_value.tun_ip = ct_ctx->tun_ip;
	}

	struct calico_ct_leg *src_to_dst, *dst_to_src;
	bool srcLTDest = (ip_src < ip_dst) || ((ip_src == ip_dst) && sport < dport);

	if (srcLTDest) {
		*k = (struct calico_ct_key) {
			.protocol = ct_ctx->proto,
			.addr_a = ip_src, .port_a = sport,
			.addr_b = ip_dst, .port_b = dport,
		};
		CALI_VERB("CT-ALL src_to_dst A->B\n");
		src_to_dst = &ct_value.a_to_b;
		dst_to_src = &ct_value.b_to_a;
	} else  {
		*k = (struct calico_ct_key) {
			.protocol = ct_ctx->proto,
			.addr_a = ip_dst, .port_a = dport,
			.addr_b = ip_src, .port_b = sport,
		};
		CALI_VERB("CT-ALL src_to_dst B->A\n");
		src_to_dst = &ct_value.b_to_a;
		dst_to_src = &ct_value.a_to_b;
		ct_value_set_flags(&ct_value, CALI_CT_FLAG_BA);
	}

	dump_ct_key(k);

	src_to_dst->seqno = seq;
	src_to_dst->syn_seen = syn;
	src_to_dst->opener = 1;
	src_to_dst->packets = 1;
	src_to_dst->bytes = ct_ctx->skb->len;
	if (CALI_F_TO_HOST) {
		src_to_dst->ifindex = skb_ingress_ifindex(ct_ctx->skb);
	} else {
		src_to_dst->ifindex = CT_INVALID_IFINDEX;
	}
	CALI_DEBUG("NEW src_to_dst->ifindex %d\n", src_to_dst->ifindex);
	dst_to_src->ifindex = CT_INVALID_IFINDEX;

	if (CALI_F_FROM_WEP) {
		/* src is the from the WEP, policy whitelisted this side */
		src_to_dst->whitelisted = 1;
		CALI_DEBUG("CT-ALL Whitelisted source side - from WEP\n");

		if (ct_ctx->allow_from_host_side) {
			CALI_DEBUG("CT-ALL Whitelisted dest side - from WEP\n");
			dst_to_src->whitelisted = 1;
		}
	} else if (CALI_F_FROM_HEP) {
		/* src is the from the HEP, policy whitelisted this side */
		src_to_dst->whitelisted = 1;

		if (ct_ctx->allow_from_host_side) {
			/* When we do NAT and forward through the tunnel, we go through
			 * a single policy, what we forward we also accept back,
			 * whitelist both sides.
			 */
			dst_to_src->whitelisted = 1;
		}
<<<<<<< HEAD
		CALI_DEBUG("CT-ALL Whitelisted source side - from HEP tun allow_from_host_side=%d\n",
				ct_ctx->allow_from_host_side);
=======
		CALI_DEBUG("CT-ALL Whitelisted source side - from HEP tun allow_return=%d\n",
				ct_ctx->allow_return);
	} else if (CALI_F_TO_HEP && !skb_seen(ct_ctx->skb) && (ct_ctx->type == CALI_CT_TYPE_NAT_REV)) {
		src_to_dst->whitelisted = 1;
		dst_to_src->whitelisted = 1;
		CALI_DEBUG("CT-ALL Whitelisted both due to host source port conflict resolution.\n");
>>>>>>> e413b9da
	} else if (CALI_F_FROM_HOST) {
		/* dst is to the EP, policy whitelisted this side */
		dst_to_src->whitelisted = 1;
		CALI_DEBUG("CT-ALL Whitelisted dest side - to EP\n");
	}

	err = cali_v4_ct_update_elem(k, &ct_value, BPF_NOEXIST);

	if (CALI_F_HEP && err == -17 /* EEXIST */) {
		int i;

		CALI_DEBUG("Source collision for 0x%x:%d\n", bpf_htonl(ip_src), sport);

		ct_value.orig_sport = sport;

		for (i = 0; i < PSNAT_RETRIES; i++) {
			sport = psnat_get_port();
			CALI_DEBUG("New sport %d\n", sport);

			bool srcLTDest = (ip_src < ip_dst) || ((ip_src == ip_dst) && sport < dport);

			*k = ct_make_key(srcLTDest, ct_ctx->proto, ip_src, ip_dst, sport, dport);

			if (!(err = cali_v4_ct_update_elem(k, &ct_value, BPF_NOEXIST))) {
				ct_ctx->sport = sport;
				break;
			}
		}

		if (i == PSNAT_RETRIES) {
			CALI_INFO("Source collision unresolved 0x%x:%d\n",
					bpf_htonl(ip_src), ct_value.orig_sport);
			err = -17; /* EEXIST */
		}
	}

out:
	CALI_VERB("CT-ALL Create result: %d.\n", err);
	return err;
}

static CALI_BPF_INLINE int calico_ct_v4_create_nat_fwd(struct ct_create_ctx *ct_ctx,
						       struct calico_ct_key *rk)
{
	__u8 ip_proto = ct_ctx->proto;
	__be32 ip_src = ct_ctx->orig_src;
	__be32 ip_dst = ct_ctx->orig_dst;
	__u16 sport = ct_ctx->orig_sport;
	__u16 dport = ct_ctx->orig_dport;

	if (CALI_F_TO_HEP && !CALI_F_NAT_IF && sport != ct_ctx->sport &&
			!(ct_ctx->skb->mark & (CALI_SKB_MARK_FROM_NAT_IFACE_OUT | CALI_SKB_MARK_SEEN))) {
		/* This entry is being created because we have a source port
		 * conflict on a connection from host. We did psnat so we mark
		 * such an entry with a 0 sport.
		 */
		sport = 0;
		CALI_DEBUG("FWD for psnat host conflict\n");
	}

	__u64 now = bpf_ktime_get_ns();

	CALI_DEBUG("CT-%d Creating FWD entry at %llu.\n", ip_proto, now);
	CALI_DEBUG("FWD %x -> %x\n", bpf_ntohl(ip_src), bpf_ntohl(ip_dst));
	struct calico_ct_value ct_value = {
		.type = CALI_CT_TYPE_NAT_FWD,
		.last_seen = now,
		.created = now,
	};

	struct calico_ct_key k;
	bool srcLTDest = src_lt_dest(ip_src, ip_dst, sport, dport);
	k = ct_make_key(srcLTDest, ct_ctx->proto, ip_src, ip_dst, sport, dport);

	ct_value.nat_rev_key = *rk;
	if (ct_ctx->orig_sport != ct_ctx->sport) {
		ct_value.nat_sport = ct_ctx->sport;
	}
	int err = cali_v4_ct_update_elem(&k, &ct_value, 0);
	CALI_VERB("CT-%d Create result: %d.\n", ip_proto, err);
	return err;
}

/* skb_icmp_err_unpack tries to unpack the inner IP and TCP/UDP header from an ICMP error message.
 * It updates the ct_ctx with the protocol/src/dst/ports of the inner packet.  If the unpack fails
 * (due to packet too short, for example), it returns false and sets the RC in the cali_tc_ctx to
 * TC_ACT_SHOT.
 */
static CALI_BPF_INLINE bool skb_icmp_err_unpack(struct cali_tc_ctx *ctx, struct ct_lookup_ctx *ct_ctx)
{
	/* ICMP packet is an error, its payload should contain the full IP header and
	 * at least the first 8 bytes of the next header. */

	if (skb_refresh_validate_ptrs(ctx, ICMP_SIZE + sizeof(struct iphdr) + 8)) {
		ctx->fwd.reason = CALI_REASON_SHORT;
		ctx->fwd.res = TC_ACT_SHOT;
		CALI_DEBUG("ICMP v4 reply: too short getting hdr\n");
		return false;
	}

	struct iphdr *ip_inner;
	ip_inner = (struct iphdr *)(tc_icmphdr(ctx) + 1); /* skip to inner ip */
	CALI_DEBUG("CT-ICMP: proto %d\n", ip_inner->protocol);

	ct_ctx->proto = ip_inner->protocol;
	ct_ctx->src = ip_inner->saddr;
	ct_ctx->dst = ip_inner->daddr;

	switch (ip_inner->protocol) {
	case IPPROTO_TCP:
		{
			struct tcphdr *tcp = (struct tcphdr *)(ip_inner + 1);
			ct_ctx->sport = bpf_ntohs(tcp->source);
			ct_ctx->dport = bpf_ntohs(tcp->dest);
			ct_ctx->tcp = tcp;
		}
		break;
	case IPPROTO_UDP:
		{
			struct udphdr *udp = (struct udphdr *)(ip_inner + 1);
			ct_ctx->sport = bpf_ntohs(udp->source);
			ct_ctx->dport = bpf_ntohs(udp->dest);
		}
		break;
	};

	return true;
}

static CALI_BPF_INLINE void calico_ct_v4_tcp_delete(
		__be32 ip_src, __be32 ip_dst, __u16 sport, __u16 dport)
{
	CALI_DEBUG("CT-TCP delete from %x:%d\n", bpf_ntohl(ip_src), sport);
	CALI_DEBUG("CT-TCP delete to   %x:%d\n", bpf_ntohl(ip_dst), dport);

	bool srcLTDest = src_lt_dest(ip_src, ip_dst, sport, dport);
	struct calico_ct_key k = ct_make_key(srcLTDest, IPPROTO_TCP, ip_src, ip_dst, sport, dport);

	int rc = cali_v4_ct_delete_elem(&k);
	CALI_DEBUG("CT-TCP delete result: %d\n", rc);
}

#define CALI_CT_LOG(level, fmt, ...) \
	CALI_LOG_IF_FLAG(level, CALI_COMPILE_FLAGS, "CT-%d "fmt, proto_orig, ## __VA_ARGS__)
#define CALI_CT_DEBUG(fmt, ...) \
	CALI_CT_LOG(CALI_LOG_LEVEL_DEBUG, fmt, ## __VA_ARGS__)
#define CALI_CT_VERB(fmt, ...) \
	CALI_CT_LOG(CALI_LOG_LEVEL_VERB, fmt, ## __VA_ARGS__)

#define seqno_add(seq, add) (bpf_htonl((bpf_ntohl(seq) + add)))

static CALI_BPF_INLINE void ct_tcp_entry_update(struct tcphdr *tcp_header,
						struct calico_ct_leg *src_to_dst,
						struct calico_ct_leg *dst_to_src)
{
	__u8 proto_orig = IPPROTO_TCP; /* used by logging */

	if (tcp_header->rst) {
		CALI_CT_DEBUG("RST seen, marking CT entry.\n");
		// TODO: We should only take account of RST packets that are in
		// the right window.
		// TODO if we trust the RST, could just drop the CT entries.
		src_to_dst->rst_seen = 1;
	}
	if (tcp_header->fin) {
		CALI_CT_VERB("FIN seen, marking CT entry.\n");
		src_to_dst->fin_seen = 1;
	}

	if (tcp_header->syn && tcp_header->ack) {
		if (dst_to_src->syn_seen && seqno_add(dst_to_src->seqno, 1) == tcp_header->ack_seq) {
			CALI_CT_VERB("SYN+ACK seen, marking CT entry.\n");
			src_to_dst->syn_seen = 1;
			src_to_dst->ack_seen = 1;
			src_to_dst->seqno = tcp_header->seq;
		} else {
			CALI_CT_VERB("SYN+ACK seen but packet's ACK (%u) "
					"doesn't match other side's SYN (%u).\n",
					bpf_ntohl(tcp_header->ack_seq),
					bpf_ntohl(dst_to_src->seqno));
			/* XXX Have to let this through so source can reset? */
		}
	} else if (tcp_header->ack && !src_to_dst->ack_seen && src_to_dst->syn_seen) {
		if (dst_to_src->syn_seen && seqno_add(dst_to_src->seqno, 1) == tcp_header->ack_seq) {
			CALI_CT_VERB("ACK seen, marking CT entry.\n");
			src_to_dst->ack_seen = 1;
		} else {
			CALI_CT_VERB("ACK seen but packet's ACK (%u) doesn't "
					"match other side's SYN (%u).\n",
					bpf_ntohl(tcp_header->ack_seq),
					bpf_ntohl(dst_to_src->seqno));
			/* XXX Have to let this through so source can reset? */
		}
	} else {
		/* Normal packet, check that the handshake is complete. */
		if (!dst_to_src->ack_seen) {
			CALI_CT_VERB("Non-flagged packet but other side has never ACKed.\n");
			/* XXX Have to let this through so source can reset? */
		} else {
			CALI_CT_VERB("Non-flagged packet and other side has ACKed.\n");
		}
	}
}

static CALI_BPF_INLINE bool tcp_recycled(bool syn, struct calico_ct_value *v)
{
	struct calico_ct_leg *a, *b;

	a = &v->a_to_b;
	b = &v->b_to_a;

	/* When we see a SYN for a connection that has seen FIN or RST in both direction,
	 * a new connection with the same tuple is trying to recycle this entry.
	 */
	return syn && (a->fin_seen || a->rst_seen) && (b->fin_seen || b->rst_seen);
}

static CALI_BPF_INLINE struct calico_ct_result calico_ct_v4_lookup(struct cali_tc_ctx *tc_ctx)
{
	// TODO: refactor the conntrack code to simply use the tc_ctx instead of its own.  This
	// code is a direct translation of the pre-tc_ctx code so it has some duplication (but it
	// needs a bit more analysis to sort out because the ct_ctx gets modified in place in
	// ways that might not make sense to expose through the tc_ctx.
	struct ct_lookup_ctx ct_lookup_ctx = {
		.proto	= tc_ctx->state->ip_proto,
		.src	= tc_ctx->state->ip_src,
		.sport	= tc_ctx->state->sport,
		.dst	= tc_ctx->state->ip_dst,
		.dport	= tc_ctx->state->dport,
	};
	struct ct_lookup_ctx *ct_ctx = &ct_lookup_ctx;

	switch (tc_ctx->state->ip_proto) {
	case IPPROTO_TCP:
		if (skb_refresh_validate_ptrs(tc_ctx, TCP_SIZE)) {
			tc_ctx->fwd.reason = CALI_REASON_SHORT;
			CALI_DEBUG("Too short\n");
			bpf_exit(TC_ACT_SHOT);
		}
		ct_lookup_ctx.tcp = tc_tcphdr(tc_ctx);
		break;
	case IPPROTO_ICMP:
		// There are no port in ICMP and the fields in state are overloaded
		// for other use like type and code.
		ct_lookup_ctx.dport = ct_lookup_ctx.sport = 0;
		break;
	}

	__u8 proto_orig = ct_ctx->proto;
	__be32 ip_src = ct_ctx->src;
	__be32 ip_dst = ct_ctx->dst;
	__u16 sport = ct_ctx->sport;
	__u16 dport = ct_ctx->dport;
	struct tcphdr *tcp_header = ct_ctx->tcp;
	bool related = false;

	CALI_CT_DEBUG("lookup from %x:%d\n", bpf_ntohl(ip_src), sport);
	CALI_CT_DEBUG("lookup to   %x:%d\n", bpf_ntohl(ip_dst), dport);
	if (tcp_header) {
		CALI_CT_VERB("packet seq = %u\n", bpf_ntohl(tcp_header->seq));
		CALI_CT_VERB("packet ack_seq = %u\n", bpf_ntohl(tcp_header->ack_seq));
		CALI_CT_VERB("packet syn = %d\n", tcp_header->syn);
		CALI_CT_VERB("packet ack = %d\n", tcp_header->ack);
		CALI_CT_VERB("packet fin = %d\n", tcp_header->fin);
		CALI_CT_VERB("packet rst = %d\n", tcp_header->rst);
	}

	struct calico_ct_result result = {
		.rc = CALI_CT_NEW, /* it is zero, but make it explicit in the code */
		.ifindex_created = CT_INVALID_IFINDEX,
	};

	bool srcLTDest = src_lt_dest(ip_src, ip_dst, sport, dport);
	struct calico_ct_key k = ct_make_key(srcLTDest, ct_ctx->proto, ip_src, ip_dst, sport, dport);
	bool syn = tcp_header && tcp_header->syn && !tcp_header->ack;

	struct calico_ct_value *v = cali_v4_ct_lookup_elem(&k);
	if (!v) {
		if (syn) {
			// SYN packet (new flow); send it to policy.
			CALI_CT_DEBUG("Miss for TCP SYN, NEW flow.\n");
			goto out_lookup_fail;
		}
		if (CALI_F_FROM_HOST && proto_orig == IPPROTO_TCP) {
			// Mid-flow TCP packet with no conntrack entry leaving the host namespace.
			CALI_DEBUG("BPF CT Miss for mid-flow TCP\n");
			if ((tc_ctx->skb->mark & CALI_SKB_MARK_CT_ESTABLISHED_MASK) == CALI_SKB_MARK_CT_ESTABLISHED) {
				// Linux Conntrack has marked the packet as part of an established flow.
				// TODO-HEP Create a tracking entry for uplifted flow so that we handle the reverse traffic more efficiently.
				 CALI_DEBUG("BPF CT Miss but have Linux CT entry: established\n");
				 result.rc = CALI_CT_ESTABLISHED;
				 return result;
			}
			CALI_DEBUG("BPF CT Miss but Linux CT entry not signalled\n");
			result.rc = CALI_CT_MID_FLOW_MISS;
			return result;
		}
		if (CALI_F_TO_HOST && proto_orig == IPPROTO_TCP) {
			// Miss for a mid-flow TCP packet towards the host.  This may be part of a
			// connection that predates the BPF program so we need to let it fall through
			// to iptables.
			CALI_DEBUG("BPF CT Miss for mid-flow TCP\n");
			result.rc = CALI_CT_MID_FLOW_MISS;
			return result;
		}
		if (ct_ctx->proto != IPPROTO_ICMP) {
			// Not ICMP so can't be a "related" packet.
			CALI_CT_DEBUG("Miss.\n");
			goto out_lookup_fail;
		}

		if (!icmp_type_is_err(tc_icmphdr(tc_ctx)->type)) {
			// ICMP but not an error response packet.
			CALI_DEBUG("CT-ICMP: type %d not an error\n",
					tc_icmphdr(tc_ctx)->type);
			goto out_lookup_fail;
		}

		// ICMP error packets are a response to a failed UDP/TCP/etc packet.  Try to extract the
		// details of the inner packet.
		if (!skb_icmp_err_unpack(tc_ctx, ct_ctx)) {
			CALI_CT_DEBUG("Failed to parse ICMP error packet.\n");
			goto out_invalid;
		}

		// skb_icmp_err_unpack updates the ct_ctx with the details of the inner packet;
		// look for a conntrack entry for the inner packet...
		CALI_CT_DEBUG("related lookup from %x:%d\n", bpf_ntohl(ct_ctx->src), ct_ctx->sport);
		CALI_CT_DEBUG("related lookup to   %x:%d\n", bpf_ntohl(ct_ctx->dst), ct_ctx->dport);

		srcLTDest = src_lt_dest(ct_ctx->src, ct_ctx->dst, ct_ctx->sport, ct_ctx->dport);
		k = ct_make_key(srcLTDest, ct_ctx->proto, ct_ctx->src, ct_ctx->dst, ct_ctx->sport, ct_ctx->dport);
		v = cali_v4_ct_lookup_elem(&k);
		if (!v) {
			if (CALI_F_FROM_HOST &&
				ct_ctx->proto == IPPROTO_TCP &&
				(tc_ctx->skb->mark & CALI_SKB_MARK_CT_ESTABLISHED_MASK) == CALI_SKB_MARK_CT_ESTABLISHED) {
				// Linux Conntrack has marked the packet as part of a known flow.
				// TODO-HEP Create a tracking entry for uplifted flow so that we handle the reverse traffic more efficiently.
				CALI_DEBUG("BPF CT related miss but have Linux CT entry: established\n");
				result.rc = CALI_CT_ESTABLISHED;
				return result;
			}

			if (CALI_F_TO_HOST && ct_ctx->proto == IPPROTO_TCP) {
				// Miss for a related packet towards the host.  This may be part of a
				// connection that predates the BPF program so we need to let it fall through
				// to iptables.
				CALI_DEBUG("BPF CT related miss for mid-flow TCP\n");
				result.rc = CALI_CT_MID_FLOW_MISS;
				return result;
			}

			CALI_CT_DEBUG("Miss on ICMP related\n");
			goto out_lookup_fail;
		}

		ip_src = ct_ctx->src;
		ip_dst = ct_ctx->dst;
		sport = ct_ctx->sport;
		dport = ct_ctx->dport;
		tcp_header = ct_ctx->tcp;

		related = true;

		// We failed to look up the original flow, but it is an ICMP error and we
		// _do_ have a CT entry for the packet inside the error.  ct_ctx has been
		// updated to describe the inner packet.

	} else {
		result.prev_ts = v->last_seen;
	}

	__u64 now = bpf_ktime_get_ns();
	v->last_seen = now;

	result.flags = ct_value_get_flags(v);

	// Return the if_index where the CT state was created.
	if (v->a_to_b.opener) {
		result.ifindex_created = v->a_to_b.ifindex;
	} else if (v->b_to_a.opener) {
		result.ifindex_created = v->b_to_a.ifindex;
	}

	struct calico_ct_leg *src_to_dst, *dst_to_src;

	struct calico_ct_value *tracking_v;
	switch (v->type) {
	case CALI_CT_TYPE_NAT_FWD:
		// This is a forward NAT entry; since we do the bookkeeping on the
		// reverse entry, we need to do a second lookup.
		CALI_CT_DEBUG("Hit! NAT FWD entry, doing secondary lookup.\n");
		tracking_v = cali_v4_ct_lookup_elem(&v->nat_rev_key);
		if (!tracking_v) {
			CALI_CT_DEBUG("Miss when looking for secondary entry.\n");
			goto out_lookup_fail;
		}
		if (tcp_recycled(syn, tracking_v)) {
			CALI_CT_DEBUG("TCP SYN recycles entry, NEW flow.\n");
			cali_v4_ct_delete_elem(&k);
			cali_v4_ct_delete_elem(&v->nat_rev_key);
			goto out_lookup_fail;
		}

		// Record timestamp.
		tracking_v->last_seen = now;

		if (!(ct_value_get_flags(tracking_v) & CALI_CT_FLAG_BA)) {
			CALI_VERB("CT-ALL FWD-REV src_to_dst A->B\n");
			src_to_dst = &tracking_v->a_to_b;
			dst_to_src = &tracking_v->b_to_a;
			result.nat_ip = v->nat_rev_key.addr_b;
			result.nat_port = v->nat_rev_key.port_b;
			result.nat_sip = v->nat_rev_key.addr_a;
			result.nat_sport = v->nat_rev_key.port_a;
		} else {
			CALI_VERB("CT-ALL FWD-REV src_to_dst B->A\n");
			src_to_dst = &tracking_v->b_to_a;
			dst_to_src = &tracking_v->a_to_b;
			result.nat_ip = v->nat_rev_key.addr_a;
			result.nat_port = v->nat_rev_key.port_a;
			result.nat_sip = v->nat_rev_key.addr_b;
			result.nat_sport = v->nat_rev_key.port_b;
		}

		if (v->nat_sport) {
			/* This would override the host SNAT, but those two features are
			 * mutually exclusive. One happens for nodeport only (psnat) the
			 * other for host -> service only (full SNAT)
			 */
			result.nat_sport = v->nat_sport;
		}

		result.tun_ip = tracking_v->tun_ip;
		CALI_CT_DEBUG("fwd tun_ip:%x\n", bpf_ntohl(tracking_v->tun_ip));
		// flags are in the tracking entry
		result.flags = ct_value_get_flags(tracking_v);

		if (ct_ctx->proto == IPPROTO_ICMP) {
			result.rc =	CALI_CT_ESTABLISHED_DNAT;
			result.nat_ip = tracking_v->orig_ip;
		} else if (CALI_F_TO_HOST) {
			// Since we found a forward NAT entry, we know that it's the destination
			// that needs to be NATted.
			result.rc =	CALI_CT_ESTABLISHED_DNAT;
		} else {
			result.rc =	CALI_CT_ESTABLISHED;
		}

		/* If we are on a HEP - where encap/decap can happen - and if the packet
		 * arrived through a tunnel, check if the src IP of the packet is expected.
		 */
		if (CALI_F_FROM_HEP && tc_ctx->state->tun_ip && result.tun_ip && result.tun_ip != tc_ctx->state->tun_ip) {
			CALI_CT_DEBUG("tunnel src changed from %x to %x\n",
					bpf_ntohl(result.tun_ip), bpf_ntohl(tc_ctx->state->tun_ip));
			ct_result_set_flag(result.rc, CALI_CT_TUN_SRC_CHANGED);
		}

		break;
	case CALI_CT_TYPE_NAT_REV:
		// N.B. we do not check for tcp_recycled because this cannot be the first
		// SYN that is opening a new connection. This must be returning traffic.
		if (srcLTDest) {
			CALI_VERB("CT-ALL REV src_to_dst A->B\n");
			src_to_dst = &v->a_to_b;
			dst_to_src = &v->b_to_a;
		} else {
			CALI_VERB("CT-ALL REV src_to_dst B->A\n");
			src_to_dst = &v->b_to_a;
			dst_to_src = &v->a_to_b;
		}

		result.tun_ip = v->tun_ip;
		CALI_CT_DEBUG("tun_ip:%x\n", bpf_ntohl(v->tun_ip));

		result.flags = ct_value_get_flags(v);

		if (ct_ctx->proto == IPPROTO_ICMP || (related && proto_orig == IPPROTO_ICMP)) {
			result.rc =	CALI_CT_ESTABLISHED_SNAT;
			result.nat_ip = v->orig_ip;
			result.nat_port = v->orig_port;
			result.nat_sip = v->orig_sip;
			result.nat_sport = v->orig_sport;
			break;
		}

		/* A reverse NAT entry; this means that the conntrack entry was
		 * keyed on the post-NAT IPs.  We _want_ to hit this entry where
		 * we need to do SNAT, however, we also hit this for request
		 * packets that traverse more than one endpoint on the same host
		 * so we need to distinguish those cases.
		 */
		int snat;

		/* Packet is heading away from the host namespace; either
		 * entering a workload or leaving via a host endpoint, actually
		 * reverse the NAT.
		 */
		snat = CALI_F_FROM_HOST;
		/* if returning packet into a tunnel */
		snat |= (dnat_return_should_encap() && v->tun_ip);
		snat |= result.flags & CALI_CT_FLAG_VIA_NAT_IF;
		snat |= result.flags & CALI_CT_FLAG_HOST_PSNAT;
		snat = snat && dst_to_src->opener;

		if (snat) {
			CALI_CT_DEBUG("Hit! NAT REV entry at ingress to connection opener: SNAT.\n");
			result.rc =	CALI_CT_ESTABLISHED_SNAT;
			result.nat_ip = v->orig_ip;
			result.nat_sip = v->orig_sip;
			result.nat_port = v->orig_port;
			result.nat_sport = v->orig_sport;
		} else {
			CALI_CT_DEBUG("Hit! NAT REV entry but not connection opener: ESTABLISHED.\n");
			result.nat_ip = v->orig_ip;
			result.nat_port = v->orig_port;
			result.rc =	CALI_CT_ESTABLISHED;
		}
		break;

	case CALI_CT_TYPE_NORMAL:
		CALI_CT_DEBUG("Hit! NORMAL entry.\n");
		if (tcp_recycled(syn, v)) {
			CALI_CT_DEBUG("TCP SYN recycles entry, NEW flow.\n");
			cali_v4_ct_delete_elem(&k);
			goto out_lookup_fail;
		}
		CALI_CT_VERB("Created: %llu.\n", v->created);
		if (tcp_header) {
			CALI_CT_VERB("Last seen: %llu.\n", v->last_seen);
			CALI_CT_VERB("A-to-B: seqno %u.\n", bpf_ntohl(v->a_to_b.seqno));
			CALI_CT_VERB("A-to-B: syn_seen %d.\n", v->a_to_b.syn_seen);
			CALI_CT_VERB("A-to-B: ack_seen %d.\n", v->a_to_b.ack_seen);
			CALI_CT_VERB("A-to-B: fin_seen %d.\n", v->a_to_b.fin_seen);
			CALI_CT_VERB("A-to-B: rst_seen %d.\n", v->a_to_b.rst_seen);
		}
		CALI_CT_VERB("A: whitelisted %d.\n", v->a_to_b.whitelisted);
		if (tcp_header) {
			CALI_CT_VERB("B-to-A: seqno %u.\n", bpf_ntohl(v->b_to_a.seqno));
			CALI_CT_VERB("B-to-A: syn_seen %d.\n", v->b_to_a.syn_seen);
			CALI_CT_VERB("B-to-A: ack_seen %d.\n", v->b_to_a.ack_seen);
			CALI_CT_VERB("B-to-A: fin_seen %d.\n", v->b_to_a.fin_seen);
			CALI_CT_VERB("B-to-A: rst_seen %d.\n", v->b_to_a.rst_seen);
		}
		CALI_CT_VERB("B: whitelisted %d.\n", v->b_to_a.whitelisted);

		if (v->a_to_b.whitelisted && v->b_to_a.whitelisted) {
			result.rc = CALI_CT_ESTABLISHED_BYPASS;
		} else {
			result.rc = CALI_CT_ESTABLISHED;
		}

		if (srcLTDest) {
			src_to_dst = &v->a_to_b;
			dst_to_src = &v->b_to_a;
		} else {
			src_to_dst = &v->b_to_a;
			dst_to_src = &v->a_to_b;
		}

		break;
	default:
		CALI_CT_DEBUG("Hit! UNKNOWN entry type.\n");
		goto out_lookup_fail;
	}

	int ret_from_tun = CALI_F_FROM_HEP &&
				tc_ctx->state->tun_ip &&
				result.rc == CALI_CT_ESTABLISHED_DNAT &&
				src_to_dst->whitelisted &&
				result.flags & CALI_CT_FLAG_NP_FWD;

	if (related) {
		if (proto_orig == IPPROTO_ICMP) {
			/* flip src/dst as ICMP related carries the original ip/l4 headers in
			 * opposite direction - it is a reaction on the original packet.
			 */
			struct calico_ct_leg *tmp;

			tmp = src_to_dst;
			src_to_dst = dst_to_src;
			dst_to_src = tmp;
		}
	}

	if (ret_from_tun) {
		CALI_DEBUG("Packet returned from tunnel %x\n", bpf_ntohl(tc_ctx->state->tun_ip));
	} else if (CALI_F_TO_HOST || (skb_from_host(tc_ctx->skb) && result.flags & CALI_CT_FLAG_HOST_PSNAT)) {
		/* Source of the packet is the endpoint, so check the src whitelist. */
		if (src_to_dst->whitelisted) {
			CALI_CT_VERB("Packet whitelisted by this workload's policy.\n");
		} else {
			/* Only whitelisted by the other side (so far)?  Unlike
			 * TCP we have no way to distinguish packets that open a
			 * new connection so we have to return NEW here in order
			 * to invoke policy.
			 */
			CALI_CT_DEBUG("Packet not allowed by ingress/egress whitelist flags (TH).\n");
			result.rc = tcp_header ? CALI_CT_INVALID : CALI_CT_NEW;
		}
	} else if (CALI_F_FROM_HOST) {
		/* Dest of the packet is the endpoint, so check the dest whitelist. */
		if (dst_to_src->whitelisted) {
			// Packet was whitelisted by the policy attached to this endpoint.
			CALI_CT_VERB("Packet whitelisted by this workload's policy.\n");
		} else {
			/* Only whitelisted by the other side (so far)?  Unlike
			 * TCP we have no way to distinguish packets that open a
			 * new connection so we have to return NEW here in order
			 * to invoke policy.
			 */
			CALI_CT_DEBUG("Packet not allowed by ingress/egress whitelist flags (FH).\n");
			result.rc = (tcp_header && !syn) ? CALI_CT_INVALID : CALI_CT_NEW;
		}
	}

	if (tcp_header && !related) {
		if (ret_from_tun) {
			/* we returned from tunnel, we are after SNAT, unlike
			 * with NAT on workload, we hit FWD entry in both
			 * directions, so we need to swap the direction.
			 */
			struct calico_ct_leg *tmp = dst_to_src;

			dst_to_src = src_to_dst;
			src_to_dst = tmp;
		}
		ct_tcp_entry_update(tcp_header, src_to_dst, dst_to_src);
	}

	__u32 ifindex = skb_ingress_ifindex(tc_ctx->skb);

	if (src_to_dst->ifindex != ifindex) {
		// Conntrack entry records a different ingress interface than the one the
		// packet arrived on (or it has no record yet).
		if (CALI_F_TO_HOST) {
			bool same_if = false;
			// Packet is towards the host so this program is the first to see the packet.
			if (src_to_dst->ifindex == CT_INVALID_IFINDEX) {
				// Conntrack entry has no record of the ingress interface, this should
				// be a response packet but we can't be 100% sure.
				CALI_CT_DEBUG("First response packet? ifindex=%d\n", ifindex);
				/* Check if the return packet follow the same path as the request. */
				same_if = dst_to_src->ifindex == ifindex;
			} else {
				// The interface has changed; either a change to routing or someone's doing
				// something nasty.
				CALI_CT_DEBUG("CT RPF failed ifindex %d != %d\n",
						src_to_dst->ifindex, ifindex);
			}
<<<<<<< HEAD
			/* Do not worry about packets returning from the same direction as
			 * the outgoing packets.
			 *
			 * Do not check if packets are returning from the NP vxlan tunnel.
			 *
			 * Relax strict RPF in case the connection is marked as egress GW
			 */
			if (!same_if && !ret_from_tun && !hep_rpf_check(tc_ctx, result.flags & CALI_CT_FLAG_EGRESS_GW)) {
=======
			if (!ret_from_tun && !hep_rpf_check(tc_ctx) && !CALI_F_NAT_IF) {
>>>>>>> e413b9da
				ct_result_set_flag(result.rc, CALI_CT_RPF_FAILED);
			} else {
				src_to_dst->ifindex = ifindex;
			}
		} else if (src_to_dst->ifindex != CT_INVALID_IFINDEX) {
			/* if the devices do not match, we got here without bypassing the
			 * host IP stack and RPF check allowed it, so update our records.
			 */
			CALI_CT_DEBUG("Updating ifindex from %d to %d\n",
					src_to_dst->ifindex, ifindex);
			src_to_dst->ifindex = ifindex;
		}
	}

	if (CALI_F_TO_HOST) {
		/* Fill in the ifindex we recorded in the opposite direction. The caller
		 * may use it directly forward the packet to the same interface where
		 * packets in the opposite direction are coming from.
		 */
		result.ifindex_fwd = dst_to_src->ifindex;
	}

	if ((CALI_F_INGRESS && CALI_F_TUNNEL) || !skb_seen(tc_ctx->skb)) {
		/* Account for the src->dst leg if we haven't seen the packet yet.
		 * Since when the traffic is tunneled, BPF program on the host
		 * iface sees it first and marks it as seen before another
		 * program sees the packet as decaped. Only then we can account
		 * for the bytes and packets. Unfortunately, we need to mark the
		 * packets as seen otherwise they would get dropped as something
		 * we missed.
		 *
		 * Needs to be done for tunnels that preserve the packet, like
		 * IPIP and unlike wireguard.
		 */
		src_to_dst->packets++;
		src_to_dst->bytes += tc_ctx->skb->len;
	}

	if (syn) {
		CALI_CT_DEBUG("packet is SYN\n");
		ct_result_set_flag(result.rc, CALI_CT_SYN);
	}

	CALI_CT_DEBUG("result: 0x%x\n", result.rc);

	if (related) {
		ct_result_set_flag(result.rc, CALI_CT_RELATED);
		CALI_CT_DEBUG("result: related\n");
	}

	return result;

out_lookup_fail:
	result.rc = CALI_CT_NEW;
	CALI_CT_DEBUG("result: NEW.\n");
	return result;
out_invalid:
	result.rc = CALI_CT_INVALID;
	CALI_CT_DEBUG("result: INVALID.\n");
	return result;
}

/* creates connection tracking for tracked protocols */
static CALI_BPF_INLINE int conntrack_create(struct cali_tc_ctx *ctx, struct ct_create_ctx *ct_ctx)
{
	struct calico_ct_key k;
	int err;

	if (ctx->state->flags & CALI_ST_SUPPRESS_CT_STATE) {
		// CT state creation is suppressed.
		return 0;
	}

	// Workaround for verifier; make sure verifier sees the skb on all code paths.
	ct_ctx->skb = ctx->skb;

	err = calico_ct_v4_create_tracking(ct_ctx, &k);
	if (err) {
		CALI_DEBUG("calico_ct_v4_create_tracking err %d\n", err);
		return err;
	}

	if (ct_ctx->type == CALI_CT_TYPE_NAT_REV) {
		err = calico_ct_v4_create_nat_fwd(ct_ctx, &k);
		if (err) {
			/* XXX we should clean up the tracking entry */
		}
	}

	return err;
}

#endif /* __CALI_CONNTRACK_H__ */<|MERGE_RESOLUTION|>--- conflicted
+++ resolved
@@ -200,17 +200,12 @@
 			 */
 			dst_to_src->whitelisted = 1;
 		}
-<<<<<<< HEAD
 		CALI_DEBUG("CT-ALL Whitelisted source side - from HEP tun allow_from_host_side=%d\n",
 				ct_ctx->allow_from_host_side);
-=======
-		CALI_DEBUG("CT-ALL Whitelisted source side - from HEP tun allow_return=%d\n",
-				ct_ctx->allow_return);
 	} else if (CALI_F_TO_HEP && !skb_seen(ct_ctx->skb) && (ct_ctx->type == CALI_CT_TYPE_NAT_REV)) {
 		src_to_dst->whitelisted = 1;
 		dst_to_src->whitelisted = 1;
 		CALI_DEBUG("CT-ALL Whitelisted both due to host source port conflict resolution.\n");
->>>>>>> e413b9da
 	} else if (CALI_F_FROM_HOST) {
 		/* dst is to the EP, policy whitelisted this side */
 		dst_to_src->whitelisted = 1;
@@ -862,7 +857,6 @@
 				CALI_CT_DEBUG("CT RPF failed ifindex %d != %d\n",
 						src_to_dst->ifindex, ifindex);
 			}
-<<<<<<< HEAD
 			/* Do not worry about packets returning from the same direction as
 			 * the outgoing packets.
 			 *
@@ -870,10 +864,9 @@
 			 *
 			 * Relax strict RPF in case the connection is marked as egress GW
 			 */
-			if (!same_if && !ret_from_tun && !hep_rpf_check(tc_ctx, result.flags & CALI_CT_FLAG_EGRESS_GW)) {
-=======
-			if (!ret_from_tun && !hep_rpf_check(tc_ctx) && !CALI_F_NAT_IF) {
->>>>>>> e413b9da
+			if (!same_if && !ret_from_tun &&
+					!hep_rpf_check(tc_ctx, result.flags & CALI_CT_FLAG_EGRESS_GW) &&
+					!CALI_F_NAT_IF) {
 				ct_result_set_flag(result.rc, CALI_CT_RPF_FAILED);
 			} else {
 				src_to_dst->ifindex = ifindex;
