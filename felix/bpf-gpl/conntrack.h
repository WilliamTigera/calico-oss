--- conflicted
+++ resolved
@@ -182,20 +182,14 @@
 	dst_to_src->ifindex = CT_INVALID_IFINDEX;
 
 	if (CALI_F_FROM_WEP) {
-<<<<<<< HEAD
-		/* src is the from the WEP, policy whitelisted this side */
-		src_to_dst->whitelisted = 1;
-		CALI_DEBUG("CT-ALL Whitelisted source side - from WEP\n");
-
-		if (ct_ctx->allow_from_host_side) {
-			CALI_DEBUG("CT-ALL Whitelisted dest side - from WEP\n");
-			dst_to_src->whitelisted = 1;
-		}
-=======
 		/* src is the from the WEP, policy approved this side */
 		src_to_dst->approved = 1;
 		CALI_DEBUG("CT-ALL approved source side - from WEP\n");
->>>>>>> 84ff1cc7
+
+		if (ct_ctx->allow_from_host_side) {
+			CALI_DEBUG("CT-ALL approved dest side - from WEP\n");
+			dst_to_src->approved = 1;
+		}
 	} else if (CALI_F_FROM_HEP) {
 		/* src is the from the HEP, policy approved this side */
 		src_to_dst->approved = 1;
@@ -207,13 +201,8 @@
 			 */
 			dst_to_src->approved = 1;
 		}
-<<<<<<< HEAD
-		CALI_DEBUG("CT-ALL Whitelisted source side - from HEP tun allow_from_host_side=%d\n",
+		CALI_DEBUG("CT-ALL approved source side - from HEP tun allow_from_host_side=%d\n",
 				ct_ctx->allow_from_host_side);
-=======
-		CALI_DEBUG("CT-ALL approved source side - from HEP tun allow_return=%d\n",
-				ct_ctx->allow_return);
->>>>>>> 84ff1cc7
 	} else if (CALI_F_TO_HEP && !skb_seen(ct_ctx->skb) && (ct_ctx->type == CALI_CT_TYPE_NAT_REV)) {
 		src_to_dst->approved = 1;
 		dst_to_src->approved = 1;
@@ -221,15 +210,9 @@
 	} else if (CALI_F_FROM_HOST) {
 		if (ctx->state->flags & CALI_ST_CT_NP_LOOP) {
 			/* we do not run policy and it should behave like TO_HOST */
-<<<<<<< HEAD
-			src_to_dst->whitelisted = 1;
-			CALI_DEBUG("CT-ALL Whitelisted source side - from HEP tun allow_from_host_side=%d\n",
+			src_to_dst->approved = 1;
+			CALI_DEBUG("CT-ALL approved source side - from HEP tun allow_from_host_side=%d\n",
 					ct_ctx->allow_from_host_side);
-=======
-			src_to_dst->approved = 1;
-			CALI_DEBUG("CT-ALL approved source side - from HEP tun allow_return=%d\n",
-					ct_ctx->allow_return);
->>>>>>> 84ff1cc7
 		} else {
 			/* dst is to the EP, policy approved this side */
 			dst_to_src->approved = 1;
