--- conflicted
+++ resolved
@@ -998,17 +998,6 @@
 				CALI_CT_DEBUG("CT RPF failed ifindex %d != %d\n",
 						src_to_dst->ifindex, ifindex);
 			}
-<<<<<<< HEAD
-			/* Do not worry about packets returning from the same direction as
-			 * the outgoing packets.
-			 *
-			 * Do not check if packets are returning from the NP vxlan tunnel.
-			 *
-			 * Relax strict RPF in case the connection is marked as egress GW
-			 */
-			if (!same_if && !ret_from_tun && !CALI_F_NAT_IF && !CALI_F_LO &&
-					!hep_rpf_check(ctx, result.flags & CALI_CT_FLAG_EGRESS_GW)) {
-=======
 
 			bool rpf_passed = false;
 			if (same_if || ret_from_tun || CALI_F_NAT_IF || CALI_F_LO) {
@@ -1019,12 +1008,11 @@
 				 */
 				rpf_passed = true;
 			} else if (CALI_F_HEP) {
-				rpf_passed = hep_rpf_check(ctx);
+				rpf_passed = hep_rpf_check(ctx, result.flags & CALI_CT_FLAG_EGRESS_GW);
 			} else {
 				rpf_passed = wep_rpf_check(ctx, cali_rt_lookup(&ctx->state->ip_src));
 			}
 			if (!rpf_passed) {
->>>>>>> ccb43e52
 				ct_result_set_flag(result.rc, CT_RES_RPF_FAILED);
 				src_to_dst->ifindex = CT_INVALID_IFINDEX;
 				CALI_CT_DEBUG("CT RPF failed invalidating ifindex");
