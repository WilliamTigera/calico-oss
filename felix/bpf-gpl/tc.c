--- conflicted
+++ resolved
@@ -199,13 +199,8 @@
 			goto deny;
 		case -2:
 			/* Non-BPF VXLAN packet from another Calico node. */
-<<<<<<< HEAD
-			CALI_DEBUG("VXLAN packet from known Calico host, allow.\n");
-			fwd_fib_set(&ctx.fwd, false);
-=======
 			CALI_DEBUG("VXLAN packet from known Calico host, allow.");
 			fwd_fib_set(&(ctx->fwd), false);
->>>>>>> 404b9728
 			goto allow;
 		}
 	}
@@ -224,16 +219,11 @@
 	ctx->state->pol_rc = CALI_POL_NO_MATCH;
 
 	/* Do conntrack lookup before anything else */
-<<<<<<< HEAD
-	ctx.state->ct_result = calico_ct_v4_lookup(&ctx);
-	CALI_DEBUG("conntrack entry flags 0x%x ifindex_created %u\n", ctx.state->ct_result.flags, ctx.state->ct_result.ifindex_created);
+	ctx->state->ct_result = calico_ct_v4_lookup(ctx);
+	CALI_DEBUG("conntrack entry flags 0x%x ifindex_created %u\n", ctx->state->ct_result.flags, ctx->state->ct_result.ifindex_created);
 
 	/* Handle reporting DNS packets up to Felix userspace. */
-	calico_dns_check(&ctx);
-=======
-	ctx->state->ct_result = calico_ct_v4_lookup(ctx);
-	CALI_DEBUG("conntrack entry flags 0x%x\n", ctx->state->ct_result.flags);
->>>>>>> 404b9728
+	calico_dns_check(ctx);
 
 	/* Check if someone is trying to spoof a tunnel packet */
 	if (CALI_F_FROM_HEP && ct_result_tun_src_changed(ctx->state->ct_result.rc)) {
@@ -254,7 +244,6 @@
 
 	if (ct_result_rc(ctx->state->ct_result.rc) == CALI_CT_MID_FLOW_MISS) {
 		if (CALI_F_TO_HOST) {
-<<<<<<< HEAD
 			/* Mid-flow miss */
 			if (EGRESS_GATEWAY) {
 
@@ -268,7 +257,7 @@
 				// mid-flow TCP packet will not be allowed on the FROM_HOST side if
 				// it isn't already whitelisted.
 				CALI_DEBUG("CT mid-flow miss from egress gateway\n");
-				ctx.state->ct_result.rc = CALI_CT_NEW | CALI_CT_ALLOW_FROM_SIDE;
+				ctx->state->ct_result.rc = CALI_CT_NEW | CALI_CT_ALLOW_FROM_SIDE;
 #endif
 
 			} else {
@@ -278,21 +267,10 @@
 				 * the flow is not known.
 				 */
 				CALI_DEBUG("CT mid-flow miss; fall through to iptables.\n");
-				ctx.fwd.mark = CALI_SKB_MARK_FALLTHROUGH;
-				fwd_fib_set(&ctx.fwd, false);
+				ctx->fwd.mark = CALI_SKB_MARK_FALLTHROUGH;
+				fwd_fib_set(&(ctx->fwd), false);
 				goto finalize;
 			}
-=======
-			/* Mid-flow miss: let iptables handle it in case it's an existing flow
-			 * in the Linux conntrack table. We can't apply policy or DNAT because
-			 * it's too late in the flow.  iptables will drop if the flow is not
-			 * known.
-			 */
-			CALI_DEBUG("CT mid-flow miss; fall through to iptables.\n");
-			ctx->fwd.mark = CALI_SKB_MARK_FALLTHROUGH;
-			fwd_fib_set(&ctx->fwd, false);
-			goto finalize;
->>>>>>> 404b9728
 		} else {
 			if (CALI_F_HEP) {
 				// HEP egress for a mid-flow packet with no BPF or Linux CT state.
@@ -421,12 +399,12 @@
 		}
 
 		if (EGRESS_CLIENT) {
-			if (cali_rt_flags_outside_cluster(cali_rt_lookup_flags(ctx.state->post_nat_ip_dst))) {
+			if (cali_rt_flags_outside_cluster(cali_rt_lookup_flags(ctx->state->post_nat_ip_dst))) {
 				// Packet is from an egress client and destined to outside
 				// the cluster, so CT state will be marked as an egress
 				// gateway flow.
 				CALI_DEBUG("Flow from egress gateway client to outside cluster\n");
-				ctx.state->ct_result.flags |= CALI_CT_FLAG_EGRESS_GW;
+				ctx->state->ct_result.flags |= CALI_CT_FLAG_EGRESS_GW;
 			}
 		}
 
@@ -524,29 +502,23 @@
 	goto deny;
 
 skip_policy:
-<<<<<<< HEAD
 	/* FIXME: only need to revalidate here on the conntrack related code path because the skb_refresh_validate_ptrs
 	 * call that it uses can fail to pull data, leaving the packet invalid. */
-	if (skb_refresh_validate_ptrs(&ctx, UDP_SIZE)) {
-		ctx.fwd.reason = CALI_REASON_SHORT;
+	if (skb_refresh_validate_ptrs(ctx, UDP_SIZE)) {
+		ctx->fwd.reason = CALI_REASON_SHORT;
 		CALI_DEBUG("Too short\n");
 		goto deny;
 	}
 
 	if (ENABLE_TCP_STATS && CALI_F_FROM_WEP) {
-		if (IPPROTO_TCP == ctx.state->ip_proto) {
-			socket_lookup(&ctx);
-		}
-	}
-
-	ctx.state->pol_rc = CALI_POL_ALLOW;
-	ctx.state->flags |= CALI_ST_SKIP_POLICY;
-	bpf_tail_call(skb, &cali_jump, PROG_INDEX_ALLOWED);
-=======
+		if (IPPROTO_TCP == ctx->state->ip_proto) {
+			socket_lookup(ctx);
+		}
+	}
+
 	ctx->state->pol_rc = CALI_POL_ALLOW;
 	ctx->state->flags |= CALI_ST_SKIP_POLICY;
 	bpf_tail_call(ctx->skb, &cali_jump, PROG_INDEX_ALLOWED);
->>>>>>> 404b9728
 	/* should not reach here */
 	goto deny;
 
@@ -1291,7 +1263,6 @@
 	return TC_ACT_SHOT;
 }
 
-<<<<<<< HEAD
 SEC("classifier/tc/skb_drop")
 int calico_tc_skb_drop(struct __sk_buff *skb)
 {
@@ -1308,7 +1279,8 @@
 
 drop:
 	return TC_ACT_SHOT;
-=======
+}
+
 SEC("classifier/tc/prologue_v6")
 int calico_tc_v6(struct __sk_buff *skb)
 {
@@ -1334,7 +1306,15 @@
 	// TODO: Implement the logic for accepted icmp packets by the policy program
 	// We should not reach here since no tail call happens to this program
 	return TC_ACT_UNSPEC;
->>>>>>> 404b9728
+}
+
+SEC("classifier/tc/drop_v6")
+int calico_tc_v6_skb_drop(struct __sk_buff *skb)
+{
+	CALI_DEBUG("Entering IPv6 drop program");
+	// TODO: Implement the logic for dropped packets by the policy program
+	// We should not reach here since no tail call happens to this program
+	return TC_ACT_SHOT;
 }
 
 #ifndef CALI_ENTRYPOINT_NAME
