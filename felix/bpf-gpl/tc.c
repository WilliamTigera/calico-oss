--- conflicted
+++ resolved
@@ -236,10 +236,9 @@
 {
 	CALI_DEBUG("conntrack entry flags 0x%x\n", ctx->state->ct_result.flags);
 
-<<<<<<< HEAD
 	/* Handle reporting DNS packets up to Felix userspace. */
 	calico_dns_check(ctx);
-=======
+
 	if (CALI_F_TO_HEP &&
 			(ctx->state->ct_result.flags & CALI_CT_FLAG_VIA_NAT_IF) &&
 			!(ctx->skb->mark & (CALI_SKB_MARK_FROM_NAT_IFACE_OUT | CALI_SKB_MARK_SEEN))) {
@@ -248,7 +247,6 @@
 		CALI_DEBUG("Failed to call conflict resolution.\n");
 		goto deny;
 	}
->>>>>>> e413b9da
 
 	/* Check if someone is trying to spoof a tunnel packet */
 	if (CALI_F_FROM_HEP && ct_result_tun_src_changed(ctx->state->ct_result.rc)) {
@@ -260,9 +258,6 @@
 		ctx->state->flags |= CALI_ST_NAT_OUTGOING;
 	}
 
-<<<<<<< HEAD
-	if (ct_result_rpf_failed(ctx->state->ct_result.rc) && !EGRESS_GATEWAY) {
-=======
 	if (CALI_F_TO_HOST && !CALI_F_NAT_IF &&
 			(ct_result_rc(ctx->state->ct_result.rc) == CALI_CT_ESTABLISHED ||
 			 ct_result_rc(ctx->state->ct_result.rc) == CALI_CT_ESTABLISHED_BYPASS) &&
@@ -273,8 +268,7 @@
 		ct_result_set_rc(ctx->state->ct_result.rc, CALI_CT_ESTABLISHED);
 	}
 
-	if (ct_result_rpf_failed(ctx->state->ct_result.rc)) {
->>>>>>> e413b9da
+	if (ct_result_rpf_failed(ctx->state->ct_result.rc) && !EGRESS_GATEWAY) {
 		if (!CALI_F_FROM_WEP) {
 			/* We are possibly past (D)NAT, but that is ok, we need to let the
 			 * IP stack do the RPF check on the source, dest is not important.
@@ -408,13 +402,8 @@
 syn_force_policy:
 	/* DNAT in state is set correctly now */
 
-<<<<<<< HEAD
-	if (!(ctx->state->tun_ip) && CALI_F_FROM_HEP) {
+	if ((!(ctx->state->tun_ip) && CALI_F_FROM_HEP) && !CALI_F_NAT_IF) {
 		if (!hep_rpf_check(ctx, false)) {
-=======
-	if ((!(ctx->state->tun_ip) && CALI_F_FROM_HEP) && !CALI_F_NAT_IF) {
-		if (!hep_rpf_check(ctx)) {
->>>>>>> e413b9da
 			goto deny;
 		}
 	}
@@ -818,7 +807,6 @@
 		if (CALI_F_FROM_WEP && state->flags & CALI_ST_SKIP_FIB) {
 			ct_ctx_nat.flags |= CALI_CT_FLAG_SKIP_FIB;
 		}
-<<<<<<< HEAD
 		if (state->ct_result.rc & CALI_CT_ALLOW_FROM_SIDE) {
 			// See comment above where CALI_CT_ALLOW_FROM_SIDE is set.
 			ct_ctx_nat.allow_from_host_side = true;
@@ -835,7 +823,7 @@
 
 		// Similarly for the egress gateway flow flag.
 		ct_ctx_nat.flags |= (state->ct_result.flags & CALI_CT_FLAG_EGRESS_GW);
-=======
+
 		if (CALI_F_TO_HOST && CALI_F_NAT_IF) {
 			ct_ctx_nat.flags |= CALI_CT_FLAG_VIA_NAT_IF;
 		}
@@ -851,7 +839,6 @@
 				((skb->mark & CALI_SKB_MARK_FROM_NAT_IFACE_OUT) == CALI_SKB_MARK_FROM_NAT_IFACE_OUT)) {
 			ct_ctx_nat.flags |= CALI_CT_FLAG_VIA_NAT_IF;
 		}
->>>>>>> e413b9da
 
 		if (state->ip_proto == IPPROTO_TCP) {
 			if (skb_refresh_validate_ptrs(ctx, TCP_SIZE)) {
