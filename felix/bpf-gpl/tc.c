--- conflicted
+++ resolved
@@ -54,7 +54,7 @@
 /* calico_tc_main is the main function used in all of the tc programs.  It is specialised
  * for particular hook at build time based on the CALI_F build flags.
  */
-SEC("classifier/tc/main")
+SEC("tc")
 int calico_tc_main(struct __sk_buff *skb)
 {
 #ifdef UNITTEST
@@ -1659,24 +1659,4 @@
 deny:
 	CALI_DEBUG("DENY due to policy");
 	return TC_ACT_SHOT;
-<<<<<<< HEAD
-}
-=======
-}
-
-#ifndef CALI_ENTRYPOINT_NAME
-#define CALI_ENTRYPOINT_NAME calico_entrypoint
-#endif
-
-#define ENTRY_FUNC(x)				\
-	SEC("tc")		\
-	int  x(struct __sk_buff *skb)		\
-	{					\
-		return calico_tc(skb);		\
-	}
-
-// Entrypoint with definable name.  It's useful to redefine the name for each entrypoint
-// because the name is exposed by bpftool et al.
-
-ENTRY_FUNC(CALI_ENTRYPOINT_NAME)
->>>>>>> 1d0356b1
+}