--- conflicted
+++ resolved
@@ -519,7 +519,6 @@
 			goto deny;
 		}
 
-<<<<<<< HEAD
 		if (EGRESS_CLIENT) {
 			if (cali_rt_flags_outside_cluster(cali_rt_lookup_flags(&ctx->state->post_nat_ip_dst))) {
 				// Packet is from an egress client and destined to outside
@@ -534,17 +533,12 @@
 		// client. This is because, packets from egress clients are destined outside the cluster
 		// the SNATing is done by the egw itself.
 		if (!EGRESS_CLIENT && (r->flags & CALI_RT_NAT_OUT)) {
-			if (!(cali_rt_lookup_flags(&ctx->state->post_nat_ip_dst) & CALI_RT_IN_POOL)) {
-=======
-		// Check whether the workload needs outgoing NAT to this address.
-		if (r->flags & CALI_RT_NAT_OUT) {
 			struct cali_rt *rt = cali_rt_lookup(&ctx->state->post_nat_ip_dst);
 			enum cali_rt_flags flags = CALI_RT_UNKNOWN;
 			if (rt) {
 				flags = rt->flags;
 			}
 			if (!(flags & CALI_RT_IN_POOL) && !cali_rt_flags_local_host(flags)) {
->>>>>>> a80eb0bf
 				CALI_DEBUG("Source is in NAT-outgoing pool "
 					   "but dest is not, need to SNAT.\n");
 				ctx->state->flags |= CALI_ST_NAT_OUTGOING;
