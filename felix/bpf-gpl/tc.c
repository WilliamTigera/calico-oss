--- conflicted
+++ resolved
@@ -450,7 +450,6 @@
 		goto skip_policy;
 	}
 
-<<<<<<< HEAD
 	// Auto allow VXLAN packets to egress gateways to leave the client's host
 	if (CALI_F_HEP && EGRESS_IP_ENABLED &&
 			!skb_refresh_validate_ptrs(ctx, UDP_SIZE) &&
@@ -492,18 +491,15 @@
 		}
 	}
 
-	if (CALI_F_FROM_WEP && !EGRESS_GATEWAY) {
+	if (CALI_F_FROM_WEP && !EGRESS_GATEWAY
+#ifdef IPVER6
+			&& ctx->state->ip_proto != IPPROTO_ICMPV6
+#endif
+			) {
 		/* Do RPF check since it's our responsibility to police that.  Skip this
 		 * on egress from an egress gateway, because the whole point of egress
 		 * gateways, on the return path, is to forward from destination IPs that
 		 * are not their own IP. */
-=======
-	if (CALI_F_FROM_WEP
-#ifdef IPVER6
-			&& ctx->state->ip_proto != IPPROTO_ICMPV6
-#endif
-		) {
->>>>>>> aff10434
 		struct cali_rt *r = cali_rt_lookup(&ctx->state->ip_src);
 		/* Do RPF check since it's our responsibility to police that. */
 		if (!wep_rpf_check(ctx, r)) {
