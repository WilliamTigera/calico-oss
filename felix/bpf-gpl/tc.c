// Project Calico BPF dataplane programs.
// Copyright (c) 2020-2022 Tigera, Inc. All rights reserved.
// SPDX-License-Identifier: Apache-2.0 OR GPL-2.0-or-later

#include <linux/types.h>
#include <linux/bpf.h>
#include <linux/pkt_cls.h>
#include <linux/ip.h>
#include <linux/tcp.h>
#include <linux/icmp.h>
#include <linux/in.h>
#include <linux/udp.h>
#include <linux/if_ether.h>
#include <iproute2/bpf_elf.h>

// stdbool.h has no deps so it's OK to include; stdint.h pulls in parts
// of the std lib that aren't compatible with BPF.
#include <stdbool.h>


#include "bpf.h"
#include "types.h"
#include "log.h"
#include "skb.h"
#include "policy.h"
#include "conntrack.h"
#include "nat.h"
#include "nat_lookup.h"
#include "routes.h"
#include "jump.h"
#include "reasons.h"
#include "icmp.h"
#include "arp.h"
#include "sendrecv.h"
#include "dns.h"
#include "events.h"
#include "fib.h"
#include "tc.h"
#include "tcv6.h"
#include "policy_program.h"
#include "parsing.h"
#include "tcp_stats_bpf.h"
#include "socket_lookup.h"
#include "failsafe.h"
#include "metadata.h"
#include "bpf_helpers.h"

#if !defined(__BPFTOOL_LOADER__) && !defined (__IPTOOL_LOADER__)
const volatile struct cali_tc_globals __globals;
#endif

/* calico_tc is the main function used in all of the tc programs.  It is specialised
 * for particular hook at build time based on the CALI_F build flags.
 */
static CALI_BPF_INLINE int calico_tc(struct __sk_buff *skb)
{
#ifdef UNITTEST
	/* UT-only workaround to allow us to run the program with BPF_TEST_PROG_RUN
	 * and simulate a specific mark
	 */
	skb->mark = SKB_MARK;
#endif
	CALI_DEBUG("New packet at ifindex=%d; mark=%x\n", skb->ifindex, skb->mark);

	/* Optimisation: if another BPF program has already pre-approved the packet,
	 * skip all processing. */
	if (!CALI_F_TO_HOST && skb->mark == CALI_SKB_MARK_BYPASS) {
		CALI_INFO("Final result=ALLOW (%d). Bypass mark bit set.\n", CALI_REASON_BYPASS);
		return TC_ACT_UNSPEC;
	}

	/* Optimisation: if XDP program has already accepted the packet,
	 * skip all processing. */
	if (CALI_F_FROM_HEP) {
		if (xdp2tc_get_metadata(skb) & CALI_META_ACCEPTED_BY_XDP) {
			CALI_INFO("Final result=ALLOW (%d). Accepted by XDP.\n", CALI_REASON_ACCEPTED_BY_XDP);
			skb->mark = CALI_SKB_MARK_BYPASS;
			return TC_ACT_UNSPEC;
		}
	}

	/* Initialise the context, which is stored on the stack, and the state, which
	 * we use to pass data from one program to the next via tail calls. */
	struct cali_tc_ctx ctx = {
		.state = state_get(),
		.skb = skb,
		.fwd = {
			.res = TC_ACT_UNSPEC,
			.reason = CALI_REASON_UNKNOWN,
		},
	};
	if (!ctx.state) {
		CALI_DEBUG("State map lookup failed: DROP\n");
		return TC_ACT_SHOT;
	}
	__builtin_memset(ctx.state, 0, sizeof(*ctx.state));

	if (CALI_LOG_LEVEL >= CALI_LOG_LEVEL_INFO) {
		ctx.state->prog_start_time = bpf_ktime_get_ns();
	}

	/* We only try a FIB lookup and redirect for packets that are towards the host.
	 * For packets that are leaving the host namespace, routing has already been done. */
	fwd_fib_set(&ctx.fwd, CALI_F_TO_HOST);

	if (CALI_F_TO_HEP || CALI_F_TO_WEP) {
		/* We're leaving the host namespace, check for other bypass mark bits.
		 * These are a bit more complex to handle so we do it after creating the
		 * context/state. */
		switch (skb->mark & CALI_SKB_MARK_BYPASS_MASK) {
		case CALI_SKB_MARK_BYPASS_FWD:
			CALI_DEBUG("Packet approved for forward.\n");
			ctx.fwd.reason = CALI_REASON_BYPASS;
			goto allow;
		case CALI_SKB_MARK_BYPASS_FWD_SRC_FIXUP:
			CALI_DEBUG("Packet approved for forward - src ip fixup\n");
			ctx.fwd.reason = CALI_REASON_BYPASS;

			/* we need to fix up the right src host IP */
			if (skb_refresh_validate_ptrs(&ctx, UDP_SIZE)) {
				ctx.fwd.reason = CALI_REASON_SHORT;
				CALI_DEBUG("Too short\n");
				goto deny;
			}

			__be32 ip_src = ctx.ip_header->saddr;
			if (ip_src == HOST_IP) {
				CALI_DEBUG("src ip fixup not needed %x\n", bpf_ntohl(ip_src));
				goto allow;
			} else {
				CALI_DEBUG("src ip fixup %x\n", bpf_ntohl(HOST_IP));
			}

			/* XXX do a proper CT lookup to find this */
			ctx.ip_header->saddr = HOST_IP;
			int l3_csum_off = skb_iphdr_offset() + offsetof(struct iphdr, check);

			int res = bpf_l3_csum_replace(skb, l3_csum_off, ip_src, HOST_IP, 4);
			if (res) {
				ctx.fwd.reason = CALI_REASON_CSUM_FAIL;
				goto deny;
			}

			goto allow;
		}
	}

	/* Parse the packet as far as the IP header; as a side-effect this validates the packet size
	 * is large enough for UDP. */
	switch (parse_packet_ip(&ctx)) {
	case PARSING_OK:
		// IPv4 Packet.
		break;
	case PARSING_OK_V6:
		// An IPv6 packet, so we should jump to the relevant IPv6 programs
		// TODO: Replace this logic with the proper implementation, and finally a
		// tail call to the IPv6 prologue program
		if (CALI_F_WEP) {
			CALI_DEBUG("IPv6 from workload: drop\n");
			goto deny;
		}
		CALI_DEBUG("IPv6 on host interface: allow\n");
		fwd_fib_set(&ctx.fwd, false);
		ctx.fwd.res = TC_ACT_UNSPEC;
		goto finalize;
	case PARSING_ALLOW_WITHOUT_ENFORCING_POLICY:
		// A packet that we automatically let through
		fwd_fib_set(&ctx.fwd, false);
		ctx.fwd.res = TC_ACT_UNSPEC;
		goto finalize;
	case PARSING_ERROR:
	default:
		// A malformed packet or a packet we don't support
		CALI_DEBUG("Drop malformed or unsupported packet\n");
		ctx.fwd.res = TC_ACT_SHOT;
		goto finalize;
	}
	return pre_policy_processing(&ctx);

allow:
finalize:
	return forward_or_drop(&ctx);

deny:
	ctx.fwd.res = TC_ACT_SHOT;
	goto finalize;
}

static CALI_BPF_INLINE int pre_policy_processing(struct cali_tc_ctx *ctx)
{
	/* Now we've got as far as the UDP header, check if this is one of our VXLAN packets, which we
	 * use to forward traffic for node ports. */
	if (dnat_should_decap() /* Compile time: is this a BPF program that should decap packets? */ &&
			is_vxlan_tunnel(ctx->ip_header) /* Is this a VXLAN packet? */ ) {
		/* Decap it; vxlan_attempt_decap will revalidate the packet if needed. */
		switch (vxlan_attempt_decap(ctx)) {
		case -1:
			/* Problem decoding the packet. */
			goto deny;
		case -2:
			/* Non-BPF VXLAN packet from another Calico node. */
			CALI_DEBUG("VXLAN packet from known Calico host, allow.\n");
			fwd_fib_set(&(ctx->fwd), false);
			goto allow;
		}
	}

	/* Copy fields that are needed by downstream programs from the packet to the state. */
	tc_state_fill_from_iphdr(ctx);

	/* Parse out the source/dest ports (or type/code for ICMP). */
	switch (tc_state_fill_from_nexthdr(ctx)) {
	case PARSING_ERROR:
		goto deny;
	case PARSING_ALLOW_WITHOUT_ENFORCING_POLICY:
		goto allow;
	}

	ctx->state->pol_rc = CALI_POL_NO_MATCH;

	/* Do conntrack lookup before anything else */
	ctx->state->ct_result = calico_ct_v4_lookup(ctx);
<<<<<<< HEAD
	CALI_DEBUG("conntrack entry flags 0x%x ifindex_created %u\n", ctx->state->ct_result.flags, ctx->state->ct_result.ifindex_created);

	/* Handle reporting DNS packets up to Felix userspace. */
	calico_dns_check(ctx);
=======

	calico_tc_process_ct_lookup(ctx);

allow:
finalize:
	return forward_or_drop(ctx);
deny:
	ctx->fwd.res = TC_ACT_SHOT;
	goto finalize;
}


static CALI_BPF_INLINE void calico_tc_process_ct_lookup(struct cali_tc_ctx *ctx)
{
	CALI_DEBUG("conntrack entry flags 0x%x\n", ctx->state->ct_result.flags);
>>>>>>> a7af9f9b

	/* Check if someone is trying to spoof a tunnel packet */
	if (CALI_F_FROM_HEP && ct_result_tun_src_changed(ctx->state->ct_result.rc)) {
		CALI_DEBUG("dropping tunnel pkt with changed source node\n");
		goto deny;
	}

	if (ctx->state->ct_result.flags & CALI_CT_FLAG_NAT_OUT) {
		ctx->state->flags |= CALI_ST_NAT_OUTGOING;
	}

	/* We are possibly past (D)NAT, but that is ok, we need to let the IP
	 * stack do the RPF check on the source, dest is not important.
	 */
	if (ct_result_rpf_failed(ctx->state->ct_result.rc)) {
		fwd_fib_set(&ctx->fwd, false);
	}

	if (ct_result_rc(ctx->state->ct_result.rc) == CALI_CT_MID_FLOW_MISS) {
		if (CALI_F_TO_HOST) {
			/* Mid-flow miss */
			if (EGRESS_GATEWAY) {

#ifndef UNITTEST /* XXX to make UTs pass verifier, not tested XXX */

				// On the return path of an egress gateway flow, on egress from the
				// egress gateway, and when the egress gateway is on a different
				// node than the client, we'll get a CT miss here for the original
				// (unencapped) client pod -> destination flow.  We want to create
				// that CT state and mark it as whitelisted on both sides, because a
				// mid-flow TCP packet will not be allowed on the FROM_HOST side if
				// it isn't already whitelisted.
				CALI_DEBUG("CT mid-flow miss from egress gateway\n");
				ctx->state->ct_result.rc = CALI_CT_NEW | CALI_CT_ALLOW_FROM_SIDE;
#endif

			} else {
				/* Other mid-flow miss cases: let iptables handle it in case it's an
				 * existing flow in the Linux conntrack table. We can't apply policy
				 * or DNAT because it's too late in the flow.  iptables will drop if
				 * the flow is not known.
				 */
				CALI_DEBUG("CT mid-flow miss; fall through to iptables.\n");
				ctx->fwd.mark = CALI_SKB_MARK_FALLTHROUGH;
				fwd_fib_set(&(ctx->fwd), false);
				goto finalize;
			}
		} else {
			if (CALI_F_HEP) {
				// HEP egress for a mid-flow packet with no BPF or Linux CT state.
				// This happens, for example, with asymmetric untracked policy,
				// where we want the return path packet to be dropped if there is a
				// HEP present (regardless of the policy configured on it, for
				// consistency with the iptables dataplane's invalid CT state
				// check), but allowed if there is no HEP, i.e. the egress interface
				// is a plain data interface. Unfortunately we have no simple check
				// for "is there a HEP here?" All we can do - below - is try to
				// tail call the policy program; if that attempt returns, it means
				// there is no HEP. So what we can do is set a state flag to record
				// the situation that we are in, then let the packet continue. If
				// we find that there is no policy program - i.e. no HEP - the
				// packet is correctly allowed.  If there is a policy program and it
				// denies, fine. If there is a policy program and it allows, but
				// the state flag is set, we drop the packet at the start of
				// calico_tc_skb_accepted_entrypoint.
				//
				// Also we are mid-flow and so it's important to suppress any CT
				// state creation - which normally follows when a packet is allowed
				// through - because that CT state would not be correct. Basically,
				// unless we see the SYN packet that starts a flow, we should never
				// have CT state for that flow.
				//
				// Net, we can use the same flag, CALI_ST_SUPPRESS_CT_STATE, both to
				// suppress CT state creation and to drop the packet if we find that
				// there is a HEP present.
				CALI_DEBUG("CT mid-flow miss to HEP with no Linux conntrack entry: "
						"continue but suppressing CT state creation.\n");
				ctx->state->flags |= CALI_ST_SUPPRESS_CT_STATE;
				ct_result_set_rc(ctx->state->ct_result.rc, CALI_CT_NEW);
			} else {
				CALI_DEBUG("CT mid-flow miss away from host with no Linux "
						"conntrack entry, drop.\n");
				goto deny;
			}
		}
	}

	/* Skip policy if we get conntrack hit */
	if (ct_result_rc(ctx->state->ct_result.rc) != CALI_CT_NEW) {
		if (ctx->state->ct_result.flags & CALI_CT_FLAG_SKIP_FIB) {
			ctx->state->flags |= CALI_ST_SKIP_FIB;
		}
		CALI_DEBUG("CT Hit\n");

		if (ctx->state->ip_proto == IPPROTO_TCP && ct_result_is_syn(ctx->state->ct_result.rc)) {
			CALI_DEBUG("Forcing policy on SYN\n");
			if (ct_result_rc(ctx->state->ct_result.rc) == CALI_CT_ESTABLISHED_DNAT) {
				/* Set DNAT info for policy */
				ctx->state->post_nat_ip_dst = ctx->state->ct_result.nat_ip;
				ctx->state->post_nat_dport = ctx->state->ct_result.nat_port;
			} else {
				ctx->state->post_nat_ip_dst = ctx->state->ip_dst;
				ctx->state->post_nat_dport = ctx->state->dport;
			}
			goto syn_force_policy;
		}
		goto skip_policy;
	}

	/* No conntrack entry, check if we should do NAT */
	nat_lookup_result nat_res = NAT_LOOKUP_ALLOW;

	/* Skip NAT lookup for traffic leaving the host namespace. */
	if (CALI_F_TO_HOST) {
		ctx->nat_dest = calico_v4_nat_lookup2(ctx->state->ip_src, ctx->state->ip_dst,
						      ctx->state->ip_proto, ctx->state->dport,
						      ctx->state->tun_ip != 0, &nat_res);
	}

	if (nat_res == NAT_FE_LOOKUP_DROP) {
		CALI_DEBUG("Packet is from an unauthorised source: DROP\n");
		ctx->fwd.reason = CALI_REASON_UNAUTH_SOURCE;
		goto deny;
	}
	if (ctx->nat_dest != NULL) {
		ctx->state->post_nat_ip_dst = ctx->nat_dest->addr;
		ctx->state->post_nat_dport = ctx->nat_dest->port;
	} else if (nat_res == NAT_NO_BACKEND) {
		/* send icmp port unreachable if there is no backend for a service */
		ctx->state->icmp_type = ICMP_DEST_UNREACH;
		ctx->state->icmp_code = ICMP_PORT_UNREACH;
		ctx->state->tun_ip = 0;
		goto icmp_send_reply;
	} else {
		ctx->state->post_nat_ip_dst = ctx->state->ip_dst;
		ctx->state->post_nat_dport = ctx->state->dport;
	}

syn_force_policy:
	/* DNAT in state is set correctly now */

	/* Unlike from WEP where we can do RPF by comparing to calico routing
	 * info, we must rely in Linux to do it for us when receiving packets
	 * from outside of the host. We enforce RPF failed on every new flow.
	 * This will make it to skip fib in calico_tc_skb_accepted()
	 */
	if (CALI_F_FROM_HEP) {
		ct_result_set_flag(ctx->state->ct_result.rc, CALI_CT_RPF_FAILED);
	}

	if (CALI_F_TO_WEP && !skb_seen(ctx->skb) &&
			cali_rt_flags_local_host(cali_rt_lookup_flags(ctx->state->ip_src))) {
		/* Host to workload traffic always allowed.  We discount traffic that was
		 * seen by another program since it must have come in via another interface.
		 */
		CALI_DEBUG("Packet is from the host: ACCEPT\n");
		goto skip_policy;
	}

	if (CALI_F_FROM_WEP && !EGRESS_GATEWAY) {
		/* Do RPF check since it's our responsibility to police that.  Skip this
		 * on egress from an egress gateway, because the whole point of egress
		 * gateways, on the return path, is to forward from destination IPs that
		 * are not their own IP. */
		CALI_DEBUG("Workload RPF check src=%x skb iface=%d.\n",
				bpf_ntohl(ctx->state->ip_src), ctx->skb->ifindex);
		struct cali_rt *r = cali_rt_lookup(ctx->state->ip_src);
		if (!r) {
			CALI_INFO("Workload RPF fail: missing route.\n");
			goto deny;
		}
		if (!cali_rt_flags_local_workload(r->flags)) {
			CALI_INFO("Workload RPF fail: not a local workload.\n");
			goto deny;
		}
		if (r->if_index != ctx->skb->ifindex) {
			CALI_INFO("Workload RPF fail skb iface (%d) != route iface (%d)\n",
					ctx->skb->ifindex, r->if_index);
			goto deny;
		}

		if (EGRESS_CLIENT) {
			if (cali_rt_flags_outside_cluster(cali_rt_lookup_flags(ctx->state->post_nat_ip_dst))) {
				// Packet is from an egress client and destined to outside
				// the cluster, so CT state will be marked as an egress
				// gateway flow.
				CALI_DEBUG("Flow from egress gateway client to outside cluster\n");
				ctx->state->ct_result.flags |= CALI_CT_FLAG_EGRESS_GW;
			}
		}

		// Check whether the workload needs outgoing NAT to this address.
		if (r->flags & CALI_RT_NAT_OUT) {
			if (!(cali_rt_lookup_flags(ctx->state->post_nat_ip_dst) & CALI_RT_IN_POOL)) {
				CALI_DEBUG("Source is in NAT-outgoing pool "
					   "but dest is not, need to SNAT.\n");
				ctx->state->flags |= CALI_ST_NAT_OUTGOING;
			}
		}
		if (!(r->flags & CALI_RT_IN_POOL)) {
			CALI_DEBUG("Source %x not in IP pool\n", bpf_ntohl(ctx->state->ip_src));
			r = cali_rt_lookup(ctx->state->post_nat_ip_dst);
			if (!r || !(r->flags & (CALI_RT_WORKLOAD | CALI_RT_HOST))) {
				CALI_DEBUG("Outside cluster dest %x\n", bpf_ntohl(ctx->state->post_nat_ip_dst));
				ctx->state->flags |= CALI_ST_SKIP_FIB;
			}
		}
	}

	/* [SMC] I had to add this revalidation when refactoring the conntrack code to use the context and
	 * adding possible packet pulls in the VXLAN logic.  I believe it is spurious but the verifier is
	 * not clever enough to spot that we'd have already bailed out if one of the pulls failed. */
	if (skb_refresh_validate_ptrs(ctx, UDP_SIZE)) {
		ctx->fwd.reason = CALI_REASON_SHORT;
		CALI_DEBUG("Too short\n");
		goto deny;
	}

	ctx->state->pol_rc = CALI_POL_NO_MATCH;
	if (ctx->nat_dest) {
		ctx->state->nat_dest.addr = ctx->nat_dest->addr;
		ctx->state->nat_dest.port = ctx->nat_dest->port;
	} else {
		ctx->state->nat_dest.addr = 0;
		ctx->state->nat_dest.port = 0;
	}

	// For the case where the packet was sent from a socket on this host, get the
	// sending socket's cookie, so we can reverse a DNAT that the CTLB may have done.
	// This allows us to give the policy program the pre-DNAT destination as well as
	// the post-DNAT destination in all cases.
	__u64 cookie = bpf_get_socket_cookie(ctx->skb);
	if (cookie) {
		CALI_DEBUG("Socket cookie: %x\n", cookie);
		struct ct_nats_key ct_nkey = {
			.cookie	= cookie,
			.proto = ctx->state->ip_proto,
			.ip	= ctx->state->ip_dst,
			.port	= host_to_ctx_port(ctx->state->dport),
		};
		// If we didn't find a CTLB NAT entry then use the packet's own IP/port for the
		// pre-DNAT values that's set by tc_state_fill_from_iphdr() and
		// tc_state_fill_from_nextheader().
		struct sendrecv4_val *revnat = cali_v4_ct_nats_lookup_elem(&ct_nkey);
		if (revnat) {
			CALI_DEBUG("Got cali_v4_ct_nats entry; flow was NATted by CTLB.\n");
			ctx->state->pre_nat_ip_dst = revnat->ip;
			ctx->state->pre_nat_dport = ctx_port_to_host(revnat->port);
		}
	}

	if (rt_addr_is_local_host(ctx->state->post_nat_ip_dst)) {
		CALI_DEBUG("Post-NAT dest IP is local host.\n");
		if (CALI_F_FROM_HEP && is_failsafe_in(ctx->state->ip_proto, ctx->state->post_nat_dport, ctx->state->ip_src)) {
			CALI_DEBUG("Inbound failsafe port: %d. Skip policy.\n", ctx->state->post_nat_dport);
			goto skip_policy;
		}
		ctx->state->flags |= CALI_ST_DEST_IS_HOST;
	}
	if (rt_addr_is_local_host(ctx->state->ip_src)) {
		CALI_DEBUG("Source IP is local host.\n");
		if (CALI_F_TO_HEP && is_failsafe_out(ctx->state->ip_proto, ctx->state->post_nat_dport, ctx->state->post_nat_ip_dst)) {
			CALI_DEBUG("Outbound failsafe port: %d. Skip policy.\n", ctx->state->post_nat_dport);
			goto skip_policy;
		}
		ctx->state->flags |= CALI_ST_SRC_IS_HOST;
	}

	CALI_DEBUG("About to jump to policy program.\n");
	CALI_JUMP_TO(ctx->skb, PROG_INDEX_POLICY);
	if (CALI_F_HEP) {
		CALI_DEBUG("HEP with no policy, allow.\n");
		goto skip_policy;
	} else {
		/* should not reach here */
		CALI_DEBUG("WEP with no policy, deny.\n");
		goto deny;
	}

icmp_send_reply:
	CALI_JUMP_TO(ctx->skb, PROG_INDEX_ICMP);
	/* should not reach here */
	goto deny;

skip_policy:
	/* FIXME: only need to revalidate here on the conntrack related code path because the skb_refresh_validate_ptrs
	 * call that it uses can fail to pull data, leaving the packet invalid. */
	if (skb_refresh_validate_ptrs(ctx, UDP_SIZE)) {
		ctx->fwd.reason = CALI_REASON_SHORT;
		CALI_DEBUG("Too short\n");
		goto deny;
	}

	if (ENABLE_TCP_STATS && CALI_F_FROM_WEP) {
		if (IPPROTO_TCP == ctx->state->ip_proto) {
			socket_lookup(ctx);
		}
	}

	ctx->state->pol_rc = CALI_POL_ALLOW;
	ctx->state->flags |= CALI_ST_SKIP_POLICY;
	CALI_JUMP_TO(ctx->skb, PROG_INDEX_ALLOWED);
	/* should not reach here */
	goto deny;

finalize:
	return;

deny:
	ctx->fwd.res = TC_ACT_SHOT;
}

SEC("classifier/tc/accept")
int calico_tc_skb_accepted_entrypoint(struct __sk_buff *skb)
{
	CALI_DEBUG("Entering calico_tc_skb_accepted_entrypoint\n");

	/* Initialise the context, which is stored on the stack, and the state, which
	 * we use to pass data from one program to the next via tail calls. */
	struct cali_tc_ctx ctx = {
		.state = state_get(),
		.skb = skb,
		.fwd = {
			.res = TC_ACT_UNSPEC,
			.reason = CALI_REASON_UNKNOWN,
		},
	};
	if (!ctx.state) {
		CALI_DEBUG("State map lookup failed: DROP\n");
		return TC_ACT_SHOT;
	}
	if (CALI_F_HEP) {
		if (!(ctx.state->flags & CALI_ST_SKIP_POLICY) && (ctx.state->flags & CALI_ST_SUPPRESS_CT_STATE)) {
			// See comment above where CALI_ST_SUPPRESS_CT_STATE is set.
			CALI_DEBUG("Egress HEP should drop packet with no CT state\n");
			return TC_ACT_SHOT;
		}
	}

	if (skb_refresh_validate_ptrs(&ctx, UDP_SIZE)) {
		ctx.fwd.reason = CALI_REASON_SHORT;
		CALI_DEBUG("Too short\n");
		goto deny;
	}

	event_flow_log(skb, ctx.state);
	CALI_DEBUG("Flow log event generated for ALLOW\n");

	struct calico_nat_dest *nat_dest = NULL;
	struct calico_nat_dest nat_dest_2 = {
		.addr=ctx.state->nat_dest.addr,
		.port=ctx.state->nat_dest.port,
	};
	if (ctx.state->nat_dest.addr != 0) {
		nat_dest = &nat_dest_2;
	}

	ctx.fwd = calico_tc_skb_accepted(&ctx, nat_dest);
	return forward_or_drop(&ctx);

deny:
	return TC_ACT_SHOT;
}

static CALI_BPF_INLINE struct fwd calico_tc_skb_accepted(struct cali_tc_ctx *ctx,
							 struct calico_nat_dest *nat_dest)
{
	CALI_DEBUG("Entering calico_tc_skb_accepted\n");
	struct __sk_buff *skb = ctx->skb;
	struct cali_tc_state *state = ctx->state;

	enum calico_reason reason = CALI_REASON_UNKNOWN;
	int rc = TC_ACT_UNSPEC;
	bool fib = false;
	struct ct_create_ctx ct_ctx_nat = {};
	int ct_rc = ct_result_rc(state->ct_result.rc);
	bool ct_related = ct_result_is_related(state->ct_result.rc);
	__u32 seen_mark;
	size_t l4_csum_off = 0, l3_csum_off;

	CALI_DEBUG("src=%x dst=%x\n", bpf_ntohl(state->ip_src), bpf_ntohl(state->ip_dst));
	CALI_DEBUG("post_nat=%x:%d\n", bpf_ntohl(state->post_nat_ip_dst), state->post_nat_dport);
	CALI_DEBUG("tun_ip=%x\n", state->tun_ip);
	CALI_DEBUG("pol_rc=%d\n", state->pol_rc);
	CALI_DEBUG("sport=%d\n", state->sport);
	CALI_DEBUG("flags=%x\n", state->flags);
	CALI_DEBUG("ct_rc=%d\n", state->ct_result.rc);
	CALI_DEBUG("ct_related=%d\n", ct_related);

	// Set the dport to 0, to make sure conntrack entries for icmp is proper as we use
	// dport to hold icmp type and code
	if (state->ip_proto == IPPROTO_ICMP) {
		state->dport = 0;
		state->post_nat_dport = 0;
	}

	if (CALI_F_FROM_WEP && (state->flags & CALI_ST_NAT_OUTGOING)) {
		// We are going to SNAT this traffic, using iptables SNAT so set the mark
		// to trigger that and leave the fib lookup disabled.
		seen_mark = CALI_SKB_MARK_NAT_OUT;
	} else {
		if (state->flags & CALI_ST_SKIP_FIB) {
			fib = false;
		} else if (CALI_F_TO_HOST && !ct_result_rpf_failed(state->ct_result.rc)) {
			// Non-SNAT case, allow FIB lookup only if RPF check passed.
			// Note: tried to pass in the calculated value from calico_tc but
			// hit verifier issues so recalculate it here.
			fib = true;
		}
		seen_mark = CALI_SKB_MARK_SEEN;
	}

	/* We check the ttl here to avoid needing complicated handling of
	 * related traffic back from the host if we let the host to handle it.
	 */
	CALI_DEBUG("ip->ttl %d\n", ctx->ip_header->ttl);
	if (ip_ttl_exceeded(ctx->ip_header)) {
		switch (ct_rc){
		case CALI_CT_NEW:
			if (nat_dest) {
				goto icmp_ttl_exceeded;
			}
			break;
		case CALI_CT_ESTABLISHED_DNAT:
		case CALI_CT_ESTABLISHED_SNAT:
			goto icmp_ttl_exceeded;
		}
	}

	l3_csum_off = skb_iphdr_offset() +  offsetof(struct iphdr, check);

	if (ct_related) {
		if (ctx->ip_header->protocol == IPPROTO_ICMP) {
			bool outer_ip_snat;

			/* if we do SNAT ... */
			outer_ip_snat = ct_rc == CALI_CT_ESTABLISHED_SNAT;
			/* ... there is a return path to the tunnel ... */
			outer_ip_snat = outer_ip_snat && state->ct_result.tun_ip;
			/* ... and should do encap and it is not DSR or it is leaving host
			 * and either DSR from WEP or originated at host ... */
			outer_ip_snat = outer_ip_snat &&
				((dnat_return_should_encap() && !CALI_F_DSR) ||
				 (CALI_F_TO_HEP &&
				  ((CALI_F_DSR && skb_seen(skb)) || !skb_seen(skb))));

			/* ... then fix the outer header IP first */
			if (outer_ip_snat) {
				ctx->ip_header->saddr = state->ct_result.nat_ip;
				int res = bpf_l3_csum_replace(skb, l3_csum_off,
						state->ip_src, state->ct_result.nat_ip, 4);
				if (res) {
					reason = CALI_REASON_CSUM_FAIL;
					goto deny;
				}
				CALI_DEBUG("ICMP related: outer IP SNAT to %x\n",
						bpf_ntohl(state->ct_result.nat_ip));
			}

			/* Related ICMP traffic must be an error response so it should include inner IP
			 * and 8 bytes as payload. */
			if (skb_refresh_validate_ptrs(ctx, ICMP_SIZE + sizeof(struct iphdr) + 8)) {
				CALI_DEBUG("Failed to revalidate packet size\n");
				goto deny;
			}

			/* Skip past the ICMP header and check the inner IP header.
			 * WARNING: this modifies the ip_header pointer in the main context; need to
			 * be careful in later code to avoid overwriting that. */
			l3_csum_off += sizeof(*ctx->ip_header) + sizeof(struct icmphdr);
			ctx->ip_header = (struct iphdr *)(tc_icmphdr(ctx) + 1); /* skip to inner ip */
			if (ctx->ip_header->ihl != 5) {
				CALI_INFO("ICMP inner IP header has options; unsupported\n");
				ctx->fwd.reason = CALI_REASON_IP_OPTIONS;
				ctx->fwd.res = TC_ACT_SHOT;
				goto deny;
			}
			ctx->nh = (void*)(ctx->ip_header+1);

			/* Flip the direction, we need to reverse the original packet. */
			switch (ct_rc) {
			case CALI_CT_ESTABLISHED_SNAT:
				/* handle the DSR case, see CALI_CT_ESTABLISHED_SNAT where nat is done */
				if (dnat_return_should_encap() && state->ct_result.tun_ip) {
					if (CALI_F_DSR) {
						/* SNAT will be done after routing, when leaving HEP */
						CALI_DEBUG("DSR enabled, skipping SNAT + encap\n");
						goto allow;
					}
				}
				ct_rc = CALI_CT_ESTABLISHED_DNAT;
				break;
			case CALI_CT_ESTABLISHED_DNAT:
				if (CALI_F_FROM_HEP && state->tun_ip && ct_result_np_node(state->ct_result)) {
					/* Packet is returning from a NAT tunnel, just forward it. */
					seen_mark = CALI_SKB_MARK_BYPASS_FWD;
					CALI_DEBUG("ICMP related returned from NAT tunnel\n");
					goto allow;
				}
				ct_rc = CALI_CT_ESTABLISHED_SNAT;
				break;
			}
		}
	}

	__u8 ihl = ctx->ip_header->ihl * 4;

	int res = 0;
	bool encap_needed = false;

	if (state->ip_proto == IPPROTO_ICMP && ct_related) {
		/* do not fix up embedded L4 checksum for related ICMP */
	} else {
		switch (ctx->ip_header->protocol) {
		case IPPROTO_TCP:
			l4_csum_off = skb_l4hdr_offset(skb, ihl) + offsetof(struct tcphdr, check);
			break;
		case IPPROTO_UDP:
			l4_csum_off = skb_l4hdr_offset(skb, ihl) + offsetof(struct udphdr, check);
			break;
		}
	}

	switch (ct_rc){
	case CALI_CT_NEW:
		switch (state->pol_rc) {
		case CALI_POL_NO_MATCH:
			CALI_DEBUG("Implicitly denied by policy: DROP\n");
			goto deny;
		case CALI_POL_DENY:
			CALI_DEBUG("Denied by policy: DROP\n");
			goto deny;
		case CALI_POL_ALLOW:
			CALI_DEBUG("Allowed by policy: ACCEPT\n");
		}

		if (CALI_F_FROM_WEP &&
				CALI_DROP_WORKLOAD_TO_HOST &&
				cali_rt_flags_local_host(
					cali_rt_lookup_flags(state->post_nat_ip_dst))) {
			CALI_DEBUG("Workload to host traffic blocked by "
				   "DefaultEndpointToHostAction: DROP\n");
			goto deny;
		}

		ct_ctx_nat.skb = skb;
		ct_ctx_nat.proto = state->ip_proto;
		ct_ctx_nat.src = state->ip_src;
		ct_ctx_nat.sport = state->sport;
		ct_ctx_nat.dst = state->post_nat_ip_dst;
		ct_ctx_nat.dport = state->post_nat_dport;
		ct_ctx_nat.tun_ip = state->tun_ip;
		ct_ctx_nat.type = CALI_CT_TYPE_NORMAL;
		ct_ctx_nat.allow_from_host_side = false;
		if (state->flags & CALI_ST_NAT_OUTGOING) {
			ct_ctx_nat.flags |= CALI_CT_FLAG_NAT_OUT;
		}
		if (CALI_F_FROM_WEP && state->flags & CALI_ST_SKIP_FIB) {
			ct_ctx_nat.flags |= CALI_CT_FLAG_SKIP_FIB;
		}
		if (state->ct_result.rc & CALI_CT_ALLOW_FROM_SIDE) {
			// See comment above where CALI_CT_ALLOW_FROM_SIDE is set.
			ct_ctx_nat.allow_from_host_side = true;
		}

		// Propagate the trusted DNS flag when creating conntrack entry.  Note,
		// this isn't propagation from a previously looked up CT entry, because
		// there are no cases where we successfully look up a CT entry and then
		// create an equivalent entry for the same flow.  Rather, it's because we
		// got a CT miss for this flow and then used the state->ct_result.flags
		// field to record that the flow _should_ be trusted for DNS when the CT
		// state is created.
		ct_ctx_nat.flags |= (state->ct_result.flags & CALI_CT_FLAG_TRUST_DNS);

		// Similarly for the egress gateway flow flag.
		ct_ctx_nat.flags |= (state->ct_result.flags & CALI_CT_FLAG_EGRESS_GW);

		if (state->ip_proto == IPPROTO_TCP) {
			if (skb_refresh_validate_ptrs(ctx, TCP_SIZE)) {
				CALI_DEBUG("Too short for TCP: DROP\n");
				goto deny;
			}
			ct_ctx_nat.tcp = tc_tcphdr(ctx);
		}

		// If we get here, we've passed policy.

		if (nat_dest == NULL) {
			if (conntrack_create(ctx, &ct_ctx_nat)) {
				CALI_DEBUG("Creating normal conntrack failed\n");

				if ((CALI_F_FROM_HEP && rt_addr_is_local_host(ct_ctx_nat.dst)) ||
						(CALI_F_TO_HEP && rt_addr_is_local_host(ct_ctx_nat.src))) {
					CALI_DEBUG("Allowing local host traffic without CT\n");
					goto allow;
				}

				goto deny;
			}
			goto allow;
		}

		ct_ctx_nat.orig_dst = state->ip_dst;
		ct_ctx_nat.orig_dport = state->dport;
		state->ct_result.nat_sport = ct_ctx_nat.sport;
		/* fall through as DNAT is now established */

	case CALI_CT_ESTABLISHED_DNAT:
		/* align with CALI_CT_NEW */
		if (ct_rc == CALI_CT_ESTABLISHED_DNAT) {
			if (CALI_F_FROM_HEP && state->tun_ip && ct_result_np_node(state->ct_result)) {
				/* Packet is returning from a NAT tunnel,
				 * already SNATed, just forward it.
				 */
				seen_mark = CALI_SKB_MARK_BYPASS_FWD;
				CALI_DEBUG("returned from NAT tunnel\n");
				goto allow;
			}
			state->post_nat_ip_dst = state->ct_result.nat_ip;
			state->post_nat_dport = state->ct_result.nat_port;
		}

		CALI_DEBUG("CT: DNAT to %x:%d\n",
				bpf_ntohl(state->post_nat_ip_dst), state->post_nat_dport);

		encap_needed = dnat_should_encap();

		/* We have not created the conntrack yet since we did not know
		 * if we need encap or not. Must do before MTU check and before
		 * we jump to do the encap.
		 */
		if (ct_rc == CALI_CT_NEW) {
			struct cali_rt * rt;

			if (encap_needed) {
				/* When we need to encap, we need to find out if the backend is
				 * local or not. If local, we actually do not need the encap.
				 */
				rt = cali_rt_lookup(state->post_nat_ip_dst);
				if (!rt) {
					reason = CALI_REASON_RT_UNKNOWN;
					goto deny;
				}
				CALI_DEBUG("rt found for 0x%x local %d\n",
						bpf_ntohl(state->post_nat_ip_dst), !!cali_rt_is_local(rt));

				encap_needed = !cali_rt_is_local(rt);
				if (encap_needed) {
					if (CALI_F_FROM_HEP && state->tun_ip == 0) {
						if (CALI_F_DSR) {
							ct_ctx_nat.flags |= CALI_CT_FLAG_DSR_FWD;
						}
						ct_ctx_nat.flags |= CALI_CT_FLAG_NP_FWD;
					}

					ct_ctx_nat.allow_from_host_side = true;
					ct_ctx_nat.tun_ip = rt->next_hop;
					state->ip_dst = rt->next_hop;
				} else if (cali_rt_is_workload(rt) && state->ip_dst != state->post_nat_ip_dst) {
					/* Packet arrived from a HEP for a workload and we're
					 * about to NAT it.  We can't rely on the kernel's RPF check
					 * to do the right thing here in the presence of source
					 * based routing because the kernel would do the RPF check
					 * based on the post-NAT dest IP and that may give the wrong
					 * result.
					 *
					 * Marking the packet allows us to influence which routing
					 * rule is used.
					 */

					ct_ctx_nat.flags |= CALI_CT_FLAG_EXT_LOCAL;
					ctx->state->ct_result.flags |= CALI_CT_FLAG_EXT_LOCAL;
					CALI_DEBUG("CT_NEW marked with FLAG_EXT_LOCAL\n");
				}
			}

			ct_ctx_nat.type = CALI_CT_TYPE_NAT_REV;
			int err;
			if ((err = conntrack_create(ctx, &ct_ctx_nat))) {
				CALI_DEBUG("Creating NAT conntrack failed with %d\n", err);
				goto deny;
			}
			state->ct_result.nat_sport = ct_ctx_nat.sport;
		} else {
			if (encap_needed && ct_result_np_node(state->ct_result)) {
				CALI_DEBUG("CT says encap to node %x\n", bpf_ntohl(state->ct_result.tun_ip));
				state->ip_dst = state->ct_result.tun_ip;
			} else {
				encap_needed = false;
			}
		}
		if (encap_needed) {
			if (!(state->ip_proto == IPPROTO_TCP && skb_is_gso(skb)) &&
					ip_is_dnf(ctx->ip_header) && vxlan_v4_encap_too_big(ctx)) {
				CALI_DEBUG("Request packet with DNF set is too big\n");
				goto icmp_too_big;
			}
			state->ip_src = HOST_IP;
			seen_mark = CALI_SKB_MARK_SKIP_RPF;

			/* We cannot enforce RPF check on encapped traffic, do FIB if you can */
			fib = true;

			goto nat_encap;
		}

		ctx->ip_header->daddr = state->post_nat_ip_dst;

		switch (ctx->ip_header->protocol) {
		case IPPROTO_TCP:
			if (state->ct_result.nat_sport) {
				CALI_DEBUG("Fixing TCP source port from %d to %d\n",
						bpf_ntohs(tc_tcphdr(ctx)->source), state->ct_result.nat_sport);
				tc_tcphdr(ctx)->source = bpf_htons(state->ct_result.nat_sport);
			}
			tc_tcphdr(ctx)->dest = bpf_htons(state->post_nat_dport);
			break;
		case IPPROTO_UDP:
			if (state->ct_result.nat_sport) {
				CALI_DEBUG("Fixing UDP source port from %d to %d\n",
						bpf_ntohs(tc_udphdr(ctx)->source), state->ct_result.nat_sport);
				tc_udphdr(ctx)->source = bpf_htons(state->ct_result.nat_sport);
			}
			tc_udphdr(ctx)->dest = bpf_htons(state->post_nat_dport);
			break;
		}

		CALI_VERB("L3 csum at %d L4 csum at %d\n", l3_csum_off, l4_csum_off);

		if (l4_csum_off) {
			res = skb_nat_l4_csum_ipv4(skb, l4_csum_off, state->ip_dst,
					state->post_nat_ip_dst,
					bpf_htons(state->dport),
					bpf_htons(state->post_nat_dport),
					bpf_htons(state->sport),
					bpf_htons(state->ct_result.nat_sport ? : state->sport),
					ctx->ip_header->protocol == IPPROTO_UDP ? BPF_F_MARK_MANGLED_0 : 0);
		}

		res |= bpf_l3_csum_replace(skb, l3_csum_off, state->ip_dst, state->post_nat_ip_dst, 4);

		if (res) {
			reason = CALI_REASON_CSUM_FAIL;
			goto deny;
		}

		/* Handle returning ICMP related to tunnel
		 *
		 * N.B. we assume that we can fit in the MTU. Since it is ICMP
		 * and even though Linux sends up to min ipv4 MTU, it is
		 * unlikely that we are anywhere to close the MTU limit. If we
		 * are, we need to fail anyway.
		 */
		if (ct_related && state->ip_proto == IPPROTO_ICMP
				&& state->ct_result.tun_ip
				&& !CALI_F_DSR) {
			if (dnat_return_should_encap()) {
				CALI_DEBUG("Returning related ICMP from workload to tunnel\n");
				state->ip_dst = state->ct_result.tun_ip;
				seen_mark = CALI_SKB_MARK_BYPASS_FWD_SRC_FIXUP;
				goto nat_encap;
			} else if (CALI_F_TO_HEP) {
				/* Special case for ICMP error being returned by the host with the
				 * backing workload into the tunnel back to the original host. It is
				 * ICMP related and there is a return tunnel path. We need to change
				 * both the source and destination at once.
				 *
				 * XXX the packet was routed to the original client as if it was XXX
				 * DSR and we might not be on the right iface!!! Should we XXX try
				 * to reinject it to fix the routing?
				 */
				CALI_DEBUG("Returning related ICMP from host to tunnel\n");
				state->ip_src = HOST_IP;
				state->ip_dst = state->ct_result.tun_ip;
				goto nat_encap;
			}
		}

		state->dport = state->post_nat_dport;
		state->ip_dst = state->post_nat_ip_dst;

		goto allow;

	case CALI_CT_ESTABLISHED_SNAT:
		CALI_DEBUG("CT: SNAT from %x:%d\n",
				bpf_ntohl(state->ct_result.nat_ip), state->ct_result.nat_port);

		if (dnat_return_should_encap() && state->ct_result.tun_ip) {
			if (CALI_F_DSR) {
				/* SNAT will be done after routing, when leaving HEP */
				CALI_DEBUG("DSR enabled, skipping SNAT + encap\n");
				goto allow;
			}

			if (!(state->ip_proto == IPPROTO_TCP && skb_is_gso(skb)) &&
					ip_is_dnf(ctx->ip_header) && vxlan_v4_encap_too_big(ctx)) {
				CALI_DEBUG("Return ICMP mtu is too big\n");
				goto icmp_too_big;
			}
		}

		// Actually do the NAT.
		ctx->ip_header->saddr = state->ct_result.nat_ip;

		switch (ctx->ip_header->protocol) {
		case IPPROTO_TCP:
			tc_tcphdr(ctx)->source = bpf_htons(state->ct_result.nat_port);
			if (state->ct_result.nat_sport) {
				CALI_DEBUG("Fixing TCP dest port from %d to %d\n",
						bpf_ntohs(tc_tcphdr(ctx)->dest), state->ct_result.nat_sport);
				tc_tcphdr(ctx)->dest = bpf_htons(state->ct_result.nat_sport);
			}
			break;
		case IPPROTO_UDP:
			tc_udphdr(ctx)->source = bpf_htons(state->ct_result.nat_port);
			if (state->ct_result.nat_sport) {
				CALI_DEBUG("Fixing UDP dest port from %d to %d\n",
						bpf_ntohs(tc_tcphdr(ctx)->dest), state->ct_result.nat_sport);
				tc_udphdr(ctx)->dest = bpf_htons(state->ct_result.nat_sport);
			}
			break;
		}

		CALI_VERB("L3 csum at %d L4 csum at %d\n", l3_csum_off, l4_csum_off);

		if (l4_csum_off) {
			res = skb_nat_l4_csum_ipv4(skb, l4_csum_off,
				state->ip_src, state->ct_result.nat_ip,
				bpf_htons(state->dport), bpf_htons(state->ct_result.nat_sport ? : state->dport),
				bpf_htons(state->sport), bpf_htons(state->ct_result.nat_port),
				ctx->ip_header->protocol == IPPROTO_UDP ? BPF_F_MARK_MANGLED_0 : 0);
		}

		CALI_VERB("L3 checksum update (csum is at %d) port from %x to %x\n",
				l3_csum_off, state->ip_src, state->ct_result.nat_ip);

		int csum_rc = bpf_l3_csum_replace(skb, l3_csum_off,
						  state->ip_src, state->ct_result.nat_ip, 4);
		CALI_VERB("bpf_l3_csum_replace(IP): %d\n", csum_rc);
		res |= csum_rc;

		if (res) {
			reason = CALI_REASON_CSUM_FAIL;
			goto deny;
		}

		/* In addition to dnat_return_should_encap() we also need to encap on the
		 * host endpoint for egress traffic, when we hit an SNAT rule. This is the
		 * case when the target was host namespace. If the target was a pod, the
		 * already encaped traffic would not reach this point and would not be
		 * able to match as SNAT.
		 */
		if ((dnat_return_should_encap() || (CALI_F_TO_HEP && !CALI_F_DSR)) &&
									state->ct_result.tun_ip) {
			state->ip_dst = state->ct_result.tun_ip;
			seen_mark = CALI_SKB_MARK_BYPASS_FWD_SRC_FIXUP;
			goto nat_encap;
		}

		state->sport = state->ct_result.nat_port;
		state->ip_src = state->ct_result.nat_ip;

		goto allow;

	case CALI_CT_ESTABLISHED_BYPASS:
		if (!ct_result_is_syn(state->ct_result.rc)) {
			seen_mark = CALI_SKB_MARK_BYPASS;
		}
		// fall through
	case CALI_CT_ESTABLISHED:
		goto allow;
	default:
		if (CALI_F_FROM_HEP) {
			/* Since we're using the host endpoint program for TC-redirect
			 * acceleration for workloads (but we haven't fully implemented
			 * host endpoint support yet), we can get an incorrect conntrack
			 * invalid for host traffic.
			 *
			 * FIXME: Properly handle host endpoint conntrack failures
			 */
			CALI_DEBUG("Traffic is towards host namespace but not conntracked, "
				"falling through to iptables\n");
			fib = false;
			goto allow;
		}
		goto deny;
	}

	CALI_INFO("We should never fall through here\n");
	goto deny;

icmp_ttl_exceeded:
	if (ip_frag_no(ctx->ip_header)) {
		goto deny;
	}
	state->icmp_type = ICMP_TIME_EXCEEDED;
	state->icmp_code = ICMP_EXC_TTL;
	state->tun_ip = 0;
	goto icmp_send_reply;

icmp_too_big:
	state->icmp_type = ICMP_DEST_UNREACH;
	state->icmp_code = ICMP_FRAG_NEEDED;

	struct {
		__be16  unused;
		__be16  mtu;
	} frag = {
		.mtu = bpf_htons(TUNNEL_MTU),
	};
	state->tun_ip = *(__be32 *)&frag;

	goto icmp_send_reply;

icmp_send_reply:
	CALI_JUMP_TO(skb, PROG_INDEX_ICMP);
	goto deny;

nat_encap:
	/* We are about to encap return traffic that originated on the local host
	 * namespace - a host networked pod. Routing was based on the dst IP,
	 * which was the original client's IP at that time, not the node's that
	 * forwarded it. We need to fix it now.
	 */
	if (CALI_F_TO_HEP) {
		struct arp_value *arpv;
		struct arp_key arpk = {
			.ip = state->ip_dst,
			.ifindex = skb->ifindex,
		};

		arpv = cali_v4_arp_lookup_elem(&arpk);
		if (!arpv) {
			CALI_DEBUG("ARP lookup failed for %x dev %d at HEP\n",
					bpf_ntohl(state->ip_dst), arpk.ifindex);
			/* Don't drop it yet, we might get lucky and the MAC is correct */
		} else {
			if (skb_refresh_validate_ptrs(ctx, 0)) {
				reason = CALI_REASON_SHORT;
				goto deny;
			}
			__builtin_memcpy(&tc_ethhdr(ctx)->h_dest, arpv->mac_dst, ETH_ALEN);
			if (state->ct_result.ifindex_fwd == skb->ifindex) {
				/* No need to change src MAC, if we are at the right device */
			} else {
				/* FIXME we need to redirect to the right device */
			}
		}
	}

	if (vxlan_v4_encap(ctx, state->ip_src, state->ip_dst)) {
		reason = CALI_REASON_ENCAP_FAIL;
		goto  deny;
	}

	state->sport = state->dport = VXLAN_PORT;
	state->ip_proto = IPPROTO_UDP;

	CALI_DEBUG("vxlan return %d ifindex_fwd %d\n",
			dnat_return_should_encap(), state->ct_result.ifindex_fwd);

	if (dnat_return_should_encap() && state->ct_result.ifindex_fwd != CT_INVALID_IFINDEX) {
		rc = CALI_RES_REDIR_IFINDEX;
	}

allow:
	if (CALI_F_FROM_WEP && state->ip_src == state->ip_dst) {
		CALI_DEBUG("Loopback SNAT\n");
		seen_mark |=  CALI_SKB_MARK_MASQ;
		fib = false; /* Disable FIB because we want to drop to iptables */
	}

	{
		struct fwd fwd = {
			.res = rc,
			.mark = seen_mark,
		};
		fwd_fib_set(&fwd, fib);
		return fwd;
	}

deny:
	{
		struct fwd fwd = {
			.res = TC_ACT_SHOT,
			.reason = reason,
		};
		return fwd;
	}
}

SEC("classifier/tc/icmp")
int calico_tc_skb_send_icmp_replies(struct __sk_buff *skb)
{
	__u32 fib_flags = 0;

	CALI_DEBUG("Entering calico_tc_skb_send_icmp_replies\n");

	/* Initialise the context, which is stored on the stack, and the state, which
	 * we use to pass data from one program to the next via tail calls. */
	struct cali_tc_ctx ctx = {
		.state = state_get(),
		.skb = skb,
		.fwd = {
			.res = TC_ACT_UNSPEC,
			.reason = CALI_REASON_UNKNOWN,
		},
	};
	if (!ctx.state) {
		CALI_DEBUG("State map lookup failed: DROP\n");
		return TC_ACT_SHOT;
	}

	CALI_DEBUG("ICMP type %d and code %d\n",ctx.state->icmp_type, ctx.state->icmp_code);

	if (ctx.state->icmp_code == ICMP_FRAG_NEEDED) {
		fib_flags |= BPF_FIB_LOOKUP_OUTPUT;
		if (CALI_F_FROM_WEP) {
			/* we know it came from workload, just send it back the same way */
			ctx.fwd.res = CALI_RES_REDIR_BACK;
		}
	}

	if (icmp_v4_reply(&ctx, ctx.state->icmp_type, ctx.state->icmp_code, ctx.state->tun_ip)) {
		ctx.fwd.res = TC_ACT_SHOT;
	} else {
		ctx.fwd.mark = CALI_SKB_MARK_BYPASS_FWD;

		fwd_fib_set(&ctx.fwd, false);
		fwd_fib_set_flags(&ctx.fwd, fib_flags);
	}

	if (skb_refresh_validate_ptrs(&ctx, ICMP_SIZE)) {
		ctx.fwd.reason = CALI_REASON_SHORT;
		CALI_DEBUG("Too short\n");
		goto deny;
	}

	tc_state_fill_from_iphdr(&ctx);
	ctx.state->sport = ctx.state->dport = 0;
	return forward_or_drop(&ctx);
deny:
	return TC_ACT_SHOT;
}

SEC("classifier/tc/drop")
int calico_tc_skb_drop(struct __sk_buff *skb)
{
	CALI_DEBUG("Entering calico_tc_skb_drop - DENY\n");

	struct cali_tc_state *state = state_get();
	if (!state) {
		CALI_DEBUG("State map lookup failed: no event generated\n");
		return TC_ACT_SHOT;
	}

	event_flow_log(skb, state);
	CALI_DEBUG("Flow log event generated for DENY/DROP\n");
	CALI_DEBUG("proto=%d\n", state->ip_proto);
	CALI_DEBUG("src=%x dst=%x\n", bpf_ntohl(state->ip_src), bpf_ntohl(state->ip_dst));
	CALI_DEBUG("pre_nat=%x:%d\n", bpf_ntohl(state->pre_nat_ip_dst), state->pre_nat_dport);
	CALI_DEBUG("post_nat=%x:%d\n", bpf_ntohl(state->post_nat_ip_dst), state->post_nat_dport);
	CALI_DEBUG("tun_ip=%x\n", state->tun_ip);
	CALI_DEBUG("pol_rc=%d\n", state->pol_rc);
	CALI_DEBUG("sport=%d\n", state->sport);
	CALI_DEBUG("flags=0x%x\n", state->flags);
	CALI_DEBUG("ct_rc=%d\n", state->ct_result.rc);

	return TC_ACT_SHOT;
}

#ifndef CALI_ENTRYPOINT_NAME
#define CALI_ENTRYPOINT_NAME calico_entrypoint
#endif

#define ENTRY_FUNC(x)				\
	SEC("classifier/"XSTR(x))		\
	int  x(struct __sk_buff *skb)		\
	{					\
		return calico_tc(skb);		\
	}

// Entrypoint with definable name.  It's useful to redefine the name for each entrypoint
// because the name is exposed by bpftool et al.

ENTRY_FUNC(CALI_ENTRYPOINT_NAME)

char ____license[] __attribute__((section("license"), used)) = "GPL";<|MERGE_RESOLUTION|>--- conflicted
+++ resolved
@@ -220,12 +220,6 @@
 
 	/* Do conntrack lookup before anything else */
 	ctx->state->ct_result = calico_ct_v4_lookup(ctx);
-<<<<<<< HEAD
-	CALI_DEBUG("conntrack entry flags 0x%x ifindex_created %u\n", ctx->state->ct_result.flags, ctx->state->ct_result.ifindex_created);
-
-	/* Handle reporting DNS packets up to Felix userspace. */
-	calico_dns_check(ctx);
-=======
 
 	calico_tc_process_ct_lookup(ctx);
 
@@ -241,7 +235,9 @@
 static CALI_BPF_INLINE void calico_tc_process_ct_lookup(struct cali_tc_ctx *ctx)
 {
 	CALI_DEBUG("conntrack entry flags 0x%x\n", ctx->state->ct_result.flags);
->>>>>>> a7af9f9b
+
+	/* Handle reporting DNS packets up to Felix userspace. */
+	calico_dns_check(ctx);
 
 	/* Check if someone is trying to spoof a tunnel packet */
 	if (CALI_F_FROM_HEP && ct_result_tun_src_changed(ctx->state->ct_result.rc)) {
