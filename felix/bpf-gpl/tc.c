--- conflicted
+++ resolved
@@ -269,14 +269,10 @@
 {
 	CALI_DEBUG("conntrack entry flags 0x%x\n", ctx->state->ct_result.flags);
 
-<<<<<<< HEAD
 	/* Handle reporting DNS packets up to Felix userspace. */
 	calico_dns_check(ctx);
 
-	if (CALI_F_TO_HEP &&
-=======
 	if (HAS_HOST_CONFLICT_PROG &&
->>>>>>> fd80404f
 			(ctx->state->ct_result.flags & CALI_CT_FLAG_VIA_NAT_IF) &&
 			!(ctx->skb->mark & (CALI_SKB_MARK_FROM_NAT_IFACE_OUT | CALI_SKB_MARK_SEEN))) {
 		CALI_DEBUG("Host source SNAT conflict\n");
@@ -485,11 +481,11 @@
 				goto skip_policy;
 			}
 		} else if (CALI_F_TO_WEP) {
-			if (EGW_HEALTH_PORT && (ctx->state->ip_proto == IPPROTO_TCP) && 
+			if (EGW_HEALTH_PORT && (ctx->state->ip_proto == IPPROTO_TCP) &&
 					(ctx->state->dport == EGW_HEALTH_PORT)) {
 				CALI_DEBUG("Allow health check traffic to EGW pod\n");
 				goto skip_policy;
-			}	       
+			}
 			goto deny;
 		}
 	}
@@ -525,7 +521,7 @@
 				ctx->state->flags |= CALI_ST_NAT_OUTGOING;
 			}
 		}
-		
+
 		/* If 3rd party CNI is used and dest is outside cluster. See commit fc711b192f for details. */
 		if (!(r->flags & CALI_RT_IN_POOL)) {
 			CALI_DEBUG("Source %x not in IP pool\n", bpf_ntohl(ctx->state->ip_src));
