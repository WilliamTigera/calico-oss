// Project Calico BPF dataplane programs.
// Copyright (c) 2020-2022 Tigera, Inc. All rights reserved.
// SPDX-License-Identifier: Apache-2.0 OR GPL-2.0-or-later

#ifndef __CALI_BPF_JUMP_H__
#define __CALI_BPF_JUMP_H__

#include "conntrack.h"
#include "policy.h"

CALI_MAP(cali_v4_state, 4,
		BPF_MAP_TYPE_PERCPU_ARRAY,
		__u32, struct cali_tc_state,
		1, 0, MAP_PIN_GLOBAL)

static CALI_BPF_INLINE struct cali_tc_state *state_get(void)
{
	__u32 key = 0;
	return cali_v4_state_lookup_elem(&key);
}

struct bpf_map_def_extended __attribute__((section("maps"))) cali_jump2 = {
	.type = BPF_MAP_TYPE_PROG_ARRAY,
	.key_size = 4,
	.value_size = 4,
<<<<<<< HEAD
	.max_entries = 10,
=======
	.max_entries = 16,
>>>>>>> ca1f2f01
#if !defined(__BPFTOOL_LOADER__) && defined(__IPTOOL_LOADER__)
	.map_id = 1,
	.pinning_strategy = 1 /* object namespace */,
#endif
};

#define CALI_JUMP_TO(ctx, index) bpf_tail_call(ctx, &map_symbol(cali_jump, 2), index)

/* Add new values to the end as these are program indices */
enum cali_jump_index {
	PROG_INDEX_POLICY,
	PROG_INDEX_ALLOWED,
	PROG_INDEX_ICMP,
	PROG_INDEX_DROP,
	PROG_INDEX_V6_PROLOGUE,
	PROG_INDEX_V6_POLICY,
	PROG_INDEX_V6_ALLOWED,
	PROG_INDEX_V6_ICMP,
	PROG_INDEX_V6_DROP,
};
#endif /* __CALI_BPF_JUMP_H__ */<|MERGE_RESOLUTION|>--- conflicted
+++ resolved
@@ -23,11 +23,7 @@
 	.type = BPF_MAP_TYPE_PROG_ARRAY,
 	.key_size = 4,
 	.value_size = 4,
-<<<<<<< HEAD
-	.max_entries = 10,
-=======
 	.max_entries = 16,
->>>>>>> ca1f2f01
 #if !defined(__BPFTOOL_LOADER__) && defined(__IPTOOL_LOADER__)
 	.map_id = 1,
 	.pinning_strategy = 1 /* object namespace */,
