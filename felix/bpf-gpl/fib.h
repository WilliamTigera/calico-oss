--- conflicted
+++ resolved
@@ -218,26 +218,6 @@
 skip_fib:
 
 	if (CALI_F_TO_HOST) {
-<<<<<<< HEAD
-		/* If we received the packet from the tunnel and we forward it to a
-		 * workload we need to skip RPF check since there might be a better path
-		 * for the packet if the host has multiple ifaces and might get dropped.
-		 *
-		 * XXX We should check ourselves that we got our tunnel packets only from
-		 * XXX those devices where we expect them before we even decap.
-		 *
-		 * Also need to skip iptables RPF when dropping to iptables on egress from
-		 * an egress gateway.  On the return path, source IP will be an IP outside
-		 * the cluster, and routing for that IP would not be via the egress
-		 * gateway.
-		 */
-		if ((CALI_F_FROM_HEP && state->tun_ip != 0 && ctx->fwd.mark != CALI_SKB_MARK_BYPASS_FWD) ||
-				EGRESS_GATEWAY) {
-                       ctx->fwd.mark = CALI_SKB_MARK_BYPASS;
-		}
-
-=======
->>>>>>> 4ddd563e
 		/* Packet is towards host namespace, mark it so that downstream
 		 * programs know that they're not the first to see the packet.
 		 */
