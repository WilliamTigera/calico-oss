--- conflicted
+++ resolved
@@ -39,13 +39,12 @@
 	bool exclude_udp;
 };
 
-<<<<<<< HEAD
+struct cali_xdp_globals {
+	__u8 iface_name[16];
+};
+
 struct cali_stats_globals {
 	__be16 if_ns;
-=======
-struct cali_xdp_globals {
-	__u8 iface_name[16];
->>>>>>> d00765c5
 };
 
 #endif /* __CALI_GLOBALS_H__ */