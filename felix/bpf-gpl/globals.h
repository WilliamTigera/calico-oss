--- conflicted
+++ resolved
@@ -20,14 +20,10 @@
 	__u32 natin_idx;
 	__u32 natout_idx;
 	__u8 iface_name[16];
-<<<<<<< HEAD
 	__be16 egw_vxlan_port;
 	__be16 egw_health_port;
-	__u32 jumps[16];
-=======
 	__u32 log_filter_jmp;
 	__u32 jumps[32];
->>>>>>> 5951389b
 };
 
 enum cali_globals_flags {
