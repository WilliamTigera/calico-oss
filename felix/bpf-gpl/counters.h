// Project Calico BPF dataplane programs.
// Copyright (c) 2022 Tigera, Inc. All rights reserved.
// SPDX-License-Identifier: Apache-2.0 OR GPL-2.0-or-later

#ifndef __CALI_COUNTERS_H__
#define __CALI_COUNTERS_H__

#include "bpf.h"

<<<<<<< HEAD
#define MAX_COUNTERS_SIZE 16
=======
#define MAX_COUNTERS_SIZE 17
>>>>>>> f7c8ebba

typedef __u64 counters_t[MAX_COUNTERS_SIZE];

struct counters_key {
	__u32 ifindex;
	__u32 hook;
};

#define COUNTERS_TC_INGRESS	0
#define COUNTERS_TC_EGRESS	1
#define COUNTERS_XDP		2

CALI_MAP(cali_counters, 3,
		BPF_MAP_TYPE_PERCPU_HASH,
		struct counters_key, counters_t, 20000,
		0)

CALI_MAP(cali_counters_scratch, 1,
		BPF_MAP_TYPE_PERCPU_ARRAY,
		__u32, counters_t, 1, 0)

static CALI_BPF_INLINE counters_t *counters_get(int ifindex)
{
	struct counters_key key = {
		.ifindex = ifindex,
	};

	if (CALI_F_XDP) {
		key.hook = COUNTERS_XDP;
	} else if (CALI_F_TO_HEP) {
		key.hook = COUNTERS_TC_EGRESS;
	} else if (CALI_F_FROM_HEP) {
		key.hook = COUNTERS_TC_INGRESS;
	} else if (CALI_F_TO_WEP) {
		key.hook = COUNTERS_TC_EGRESS;
	} else if (CALI_F_FROM_WEP) {
		key.hook = COUNTERS_TC_INGRESS;
	}

	void * val = cali_counters_lookup_elem(&key);

	if (!val) {
		/* If there was no entry created yet, create it. It is a hash
		 * map so any entry must be created first!
		 */
		int scratch_zero = 0;
		counters_t *ctrs = cali_counters_scratch_lookup_elem(&scratch_zero);
		if (!ctrs) {
			return NULL;
		}

		if (cali_counters_update_elem(&key, ctrs, BPF_ANY)) {
			return NULL;
		}

		val = cali_counters_lookup_elem(&key);
	}

	return val;
}

static CALI_BPF_INLINE void counter_inc(struct cali_tc_ctx *ctx, int type)
{
	if (ctx->counters) {
		((__u64 *)((ctx)->counters))[type]++;
	}
}

static CALI_BPF_INLINE void deny_reason(struct cali_tc_ctx *ctx, int reason)
{
	ctx->fwd.reason = reason;
	counter_inc(ctx, reason);
}

#endif /* __CALI_COUNTERS_H__ */<|MERGE_RESOLUTION|>--- conflicted
+++ resolved
@@ -7,11 +7,7 @@
 
 #include "bpf.h"
 
-<<<<<<< HEAD
-#define MAX_COUNTERS_SIZE 16
-=======
-#define MAX_COUNTERS_SIZE 17
->>>>>>> f7c8ebba
+#define MAX_COUNTERS_SIZE 19
 
 typedef __u64 counters_t[MAX_COUNTERS_SIZE];
 
