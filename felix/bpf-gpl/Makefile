# Project Calico BPF dataplane build scripts.
# Copyright (c) 2020-2022 Tigera, Inc. All rights reserved.
# SPDX-License-Identifier: Apache-2.0 OR GPL-2.0-or-later

# Disable implicit rules.
.SUFFIXES:

LIBBPF_DIR=libbpf
LIBBPF_FILE_CREATED=.libbpf-$(LIBBPF_VERSION)

# C flags for compiling BPF programs. "-target bpf" enables some workarounds
# for BPF programs and makes inline assembly aware of the BPF registers.
CFLAGS +=  \
	-Wall \
	-Werror \
	-fno-stack-protector \
	-Wno-address-of-packed-member \
	-O2 \
	-target bpf \
	-emit-llvm \
	-g

# Build against libbpf and its recent copy of the kernel headers.
# We link against the user API version of the headers because they contain
# everything we need for now.
#
# Note: for headers that aren't in the libbpf include directory, we'll
# fall back on the system-installed headers. At time of writing, the versions
# of those in the go-build container are from a v4.19 kernel, which is
# older than we'd like (BPF mode went GA with v5.2 as the target). It's
# not ideal to mix headers in this way but the structure of the headers
# hasn't changed enough since v4.19 to cause problems yet (and, when
# go-build eventually gets revved to the next version of Debian, the
# situation should get better, not worse).
#
# The "proper" fix for this is to rebase go-build onto a more recent
# distribution with the right kernel headers and recent libbpf package.
# That's tricky because go-build is based on the upstream images
# from the go team, and they don't provide anything newer.
CFLAGS +=  \
	-I ./libbpf/src/ \
	-I ./libbpf/include/uapi

# Workaround for Debian placing "asm/types.h" in /usr/include/x86_64-linux-gnu
# We also pick up a couple of other definitions from here, such as the socket
# type constants (which are architecture dependent for historical reasons).
TRIPLET := $(shell gcc -dumpmachine)
CFLAGS += -I/usr/include/$(TRIPLET)

ifeq ($(findstring x86_64,$(TRIPLET)),x86_64)
	CFLAGS += -D__TARGET_ARCH_x86 -D__x86_64__
else ifeq ($(findstring aarch64,$(TRIPLET)),aarch64)
	CFLAGS += -D__TARGET_ARCH_arm64
endif
CC := clang
LD := llc

UT_C_FILES:=$(shell find ut -name '*.c')
UT_OBJS:=$(UT_C_FILES:.c=.o) $(shell ./list-ut-objs)
UT_OBJS+=ut/ip_parse_test_v6.o

OBJS:=$(shell ./list-objs)
OBJS+=bin/tc_preamble.o
OBJS+=bin/xdp_preamble.o
OBJS+=bin/policy_default.o
C_FILES:=tc_preamble.c tc.c connect_balancer.c connect_balancer_v46.c connect_balancer_v6.c xdp_preamble.c xdp.c policy_default.c
# EE only files
C_FILES+=tcp_kprobe.c udp_kprobe.c tcp_stats.c syscall_kprobe.c

all: $(OBJS)
ut-objs: $(UT_OBJS)

libbpf: $(LIBBPF_FILE_CREATED)
$(LIBBPF_FILE_CREATED):
ifeq ("$(wildcard ./$(LIBBPF_DIR))", "")
	$(info "Directory does not exist.")
	@echo "Directory does not exist."
	git clone --depth 1 --single-branch https://github.com/libbpf/libbpf.git
endif
	rm -rf .libbpf-*
	cd $(LIBBPF_DIR) && \
		git fetch --tags && git checkout $(LIBBPF_VERSION)
	touch $(LIBBPF_FILE_CREATED)


COMPILE=$(CC) $(CFLAGS) `./calculate-flags $@` -c $< -o $@

UT_CFLAGS=\
	-D__BPFTOOL_LOADER__ \
	-DCALI_LOG_LEVEL=CALI_LOG_LEVEL_DEBUG \
	-DUNITTEST \
	-DCALI_LOG_PFX=UNITTEST \
	-DBPF_CORE_SUPPORTED	\
	-I .

# Mini-UT programs that test one or two functions.  These are each in their own files.
ut/%.ll: ut/%.c ut/ut.h
	$(CC) $(UT_CFLAGS) $(CFLAGS) -c $< -o $@

ut/icmp6_port_unreachable.ll: CFLAGS += -DIPVER6

tc_preamble.ll: tc_preamble.c tc_preamble.d
	$(CC) $(CFLAGS) -c $< -o $@

xdp_preamble.ll: xdp_preamble.c xdp_preamble.d
	$(CC) $(CFLAGS) -DCALI_COMPILE_FLAGS=64 -c $< -o $@

policy_default.ll: policy_default.c policy_default.d
	$(CC) $(CFLAGS) -c $< -o $@

# Production and UT versions of the main binaries.
# Combining the targets into one rule causes make to fail to rebuild the .ll files.  Not sure why.
to%_v6.ll: tc.c tc_v6.d calculate-flags
	$(COMPILE)
to%.ll: tc.c tc.d calculate-flags
	$(COMPILE)
from%.ll: tc.c tc.d calculate-flags
	$(COMPILE)
from%_v6.ll: tc.c tc_v6.d calculate-flags
	$(COMPILE)
test%.ll: tc.c tc.d calculate-flags
	$(COMPILE)
test%_v6.ll: tc.c tc_v6.d calculate-flags
	$(COMPILE)
xdp%.ll: xdp.c xdp.d calculate-flags
	$(COMPILE)
xdp%_v6.ll: xdp.c xdp_v6.d calculate-flags
	$(COMPILE)
test_xdp%.ll: xdp.c xdp.d calculate-flags
	$(COMPILE)
test_xdp%_v6.ll: xdp.c xdp_v6.d calculate-flags
	$(COMPILE)

tc_v6.d: tc.c
	$(COMPILE_DEPS)
xdp_v6.d: xdp.c
	$(COMPILE_DEPS)


LINK=$(LD) -march=bpf -filetype=obj -o $@ $<
bin/tc_preamble.o: tc_preamble.ll | bin
	$(LINK)
bin/xdp_preamble.o: xdp_preamble.ll | bin
	$(LINK)
bin/policy_default.o: policy_default.ll | bin
	$(LINK)
bin/to%.o: to%.ll | bin
	$(LINK)
bin/from%.o: from%.ll | bin
	$(LINK)
bin/test%.o: test%.ll | bin
	$(LINK)
bin/xdp%.o: xdp%.ll | bin
	$(LINK)
<<<<<<< HEAD
bin/conntrack_cleanup_%v4.o: conntrack_cleanup_%v4.ll | bin
	$(LINK)
bin/conntrack_cleanup_%v6.o: conntrack_cleanup_%v6.ll | bin
	$(LINK)
=======
>>>>>>> 0f5837d2
bin/tcp_%kprobe.o: tcp_%kprobe.ll | bin
	$(LINK)
bin/udp_%kprobe.o: udp_%kprobe.ll | bin
	$(LINK)
bin/tcp_%stats.o: tcp_%stats.ll | bin
	$(LINK)
bin/syscall_%kprobe.o: syscall_%kprobe.ll | bin
	$(LINK)

ut/%.o: ut/%.ll
	$(LINK)
ut/ip_parse_test_v6.ll: ut/ip_parse_test.c
	$(CC) $(UT_CFLAGS) $(CFLAGS) -DIPVER6 -c $< -o $@
ut/ip_parse_test_v6.o: ut/ip_parse_test_v6.ll
	$(LINK)

%_v4.ll: %.c %.d calculate-flags
	$(COMPILE)
%_no_log_v4.ll: %.c %.d calculate-flags
	$(COMPILE)
%_debug_v4.ll: %.c %.d calculate-flags
	$(COMPILE)
%_no_log_co-re_v4.ll: %.c %.d calculate-flags
	$(COMPILE)
%_debug_co-re_v4.ll: %.c %.d calculate-flags
	$(COMPILE)

%_v4.ll: %_v4.c %_v4.d calculate-flags
	$(COMPILE)
%_no_log_v4.ll: %_v4.c %_v4.d calculate-flags
	$(COMPILE)
%_debug_v4.ll: %_v4.c %_v4.d calculate-flags
	$(COMPILE)
%_no_log_co-re_v4.ll: %_v4.c %_v4.d calculate-flags
	$(COMPILE)
%_debug_co-re_v4.ll: %_v4.c %_v4.d calculate-flags
	$(COMPILE)

%_v46.ll: %_v46.c %_v46.d calculate-flags
	$(COMPILE)
%_no_log_v46.ll: %_v46.c %_v46.d calculate-flags
	$(COMPILE)
%_debug_v46.ll: %_v46.c %_v46.d calculate-flags
	$(COMPILE)
%_no_log_co-re_v46.ll: %_v46.c %_v46.d calculate-flags
	$(COMPILE)
%_debug_co-re_v46.ll: %_v46.c %_v46.d calculate-flags
	$(COMPILE)

%_v6.ll: %_v6.c %_v6.d calculate-flags
	$(COMPILE)
%_no_log_v6.ll: %_v6.c %_v6.d calculate-flags
	$(COMPILE)
%_debug_v6.ll: %_v6.c %_v6.d calculate-flags
	$(COMPILE)
%_no_log_co-re_v6.ll: %_v6.c %_v6.d calculate-flags
	$(COMPILE)
%_debug_co-re_v6.ll: %_v6.c %_v6.d calculate-flags
	$(COMPILE)

%_v6.ll: %.c %_v6.d calculate-flags
	$(COMPILE)
%_no_log_v6.ll: %.c %_v6.d calculate-flags
	$(COMPILE)
%_debug_v6.ll: %.c %_v6.d calculate-flags
	$(COMPILE)
%_no_log_co-re_v6.ll: %.c %_v6.d calculate-flags
	$(COMPILE)
%_debug_co-re_v6.ll: %.c %_v6.d calculate-flags
	$(COMPILE)

%_no_log.ll: %.c %.d calculate-flags
	$(COMPILE)
%_debug.ll: %.c %.d calculate-flags
	$(COMPILE)
%_no_log_co-re.ll: %.c %.d calculate-flags
	$(COMPILE)
%_debug_co-re.ll: %.c %.d calculate-flags
	$(COMPILE)

bin/%_v4.o: %_v4.ll | bin
	$(LINK)
bin/%_v46.o: %_v46.ll | bin
	$(LINK)
bin/%_v6.o: %_v6.ll | bin
	$(LINK)
bin/%.o: %.ll | bin
	$(LINK)

bin:
	mkdir -p bin

%.d: %.c
	$(COMPILE_DEPS)
%_v6.d: CFLAGS+=-DIPVER6
%_v6.d: %_v6.c
	$(COMPILE_DEPS)
%_v6.d: %.c
	$(COMPILE_DEPS)


.PRECIOUS: %.d %_v6.d

COMPILE_DEPS=set -e; rm -f $@; \
		$(CC) -M $(CFLAGS) $< > $@.$$$$ || { rm -f $@.$$$$; false; } ; \
		sed 's,\($*\)\.o[ :]*,\1.o $@ : ,g' < $@.$$$$ > $@; \
		rm -f $@.$$$$

ifneq ($(MAKECMDGOALS),clean)
  ifneq ($(MAKECMDGOALS), libbpf)
    include $(shell ls *.d)
  endif
endif

clean:
	rm -f *.o *.ll *.d bin/* ut/*.o ut/*.d ut/*.ll

# Fixes an issue where make thinks these .h files are dependencies that need
# to be built. Just include them as a noop in order to trick make.
/usr/include/%.h:
	@echo "No need to build $@"<|MERGE_RESOLUTION|>--- conflicted
+++ resolved
@@ -152,13 +152,6 @@
 	$(LINK)
 bin/xdp%.o: xdp%.ll | bin
 	$(LINK)
-<<<<<<< HEAD
-bin/conntrack_cleanup_%v4.o: conntrack_cleanup_%v4.ll | bin
-	$(LINK)
-bin/conntrack_cleanup_%v6.o: conntrack_cleanup_%v6.ll | bin
-	$(LINK)
-=======
->>>>>>> 0f5837d2
 bin/tcp_%kprobe.o: tcp_%kprobe.ll | bin
 	$(LINK)
 bin/udp_%kprobe.o: udp_%kprobe.ll | bin
