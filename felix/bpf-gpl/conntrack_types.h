--- conflicted
+++ resolved
@@ -168,11 +168,8 @@
 #define CALI_CT_RELATED         0x100
 #define CALI_CT_RPF_FAILED      0x200
 #define CALI_CT_TUN_SRC_CHANGED 0x400
-<<<<<<< HEAD
 #define CALI_CT_ALLOW_FROM_SIDE 0x800
-=======
-#define CALI_CT_SYN		0x800
->>>>>>> 204cb07f
+#define CALI_CT_SYN		0x1000
 
 #define ct_result_rc(rc)		((rc) & 0xff)
 #define ct_result_flags(rc)		((rc) & ~0xff)
