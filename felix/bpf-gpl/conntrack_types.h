// Project Calico BPF dataplane programs.
// Copyright (c) 2020-2021 Tigera, Inc. All rights reserved.
// SPDX-License-Identifier: Apache-2.0 OR GPL-2.0-or-later

#ifndef __CALI_CONNTRACK_TYPES_H__
#define __CALI_CONNTRACK_TYPES_H__

// Connection tracking.

struct calico_ct_key {
	__u32 protocol;
	__be32 addr_a, addr_b; // NBO
	__u16 port_a, port_b; // HBO
};

enum cali_ct_type {
	CALI_CT_TYPE_NORMAL	= 0x00, /* Non-NATted entry. */
	CALI_CT_TYPE_NAT_FWD	= 0x01, /* Forward entry for a DNATted flow, keyed on orig src/dst.
					 * Points to the reverse entry.
					 */
	CALI_CT_TYPE_NAT_REV	= 0x02, /* "Reverse" entry for a NATted flow, contains NAT +
					 * tracking information.
					 */
};

#define CALI_CT_FLAG_NAT_OUT	0x01
#define CALI_CT_FLAG_DSR_FWD	0x02 /* marks entry into the tunnel on the fwd node when dsr */
#define CALI_CT_FLAG_NP_FWD	0x04 /* marks entry into the tunnel on the fwd node */
#define CALI_CT_FLAG_SKIP_FIB	0x08 /* marks traffic that should pass through host IP stack */
#define CALI_CT_FLAG_TRUST_DNS	0x10 /* marks connection to a trusted DNS server */
#define CALI_CT_FLAG_EGRESS_GW	0x20 /* marks flow via an egress gateway to outside cluster */
#define CALI_CT_FLAG_EXT_LOCAL	0x40 /* marks traffic from external client to a local serice */

struct calico_ct_leg {
	__u64 bytes;
	__u32 packets;

	__u32 seqno;

	__u32 syn_seen:1;
	__u32 ack_seen:1;
	__u32 fin_seen:1;
	__u32 rst_seen:1;

	__u32 whitelisted:1;

	__u32 opener:1;

	__u32 ifindex; /* For a CT leg where packets ingress through an interface towards
			* the host, this is the ingress interface index.  For a CT leg
			* where packets originate _from_ the host, it's CT_INVALID_IFINDEX
			* (0).
			*/
};

#define CT_INVALID_IFINDEX	0
struct calico_ct_value {
	__u64 created;
	__u64 last_seen; // 8

<<<<<<< HEAD
	__u8 type;		// 16
	__u8 flags;		// 17

	__u8 _pad64[6];		// 18

	/* 64bit aligned by here */

=======
	// Important to use explicit padding, otherwise the compiler can decide
	// not to zero the padding bytes, which upsets the verifier.  Worse than
	// that, debug logging often prevents such optimisation resulting in
	// failures when debug logging is compiled out only :-).
	__u8 pad0[5];
	__u8 flags2;
>>>>>>> a7af9f9b
	union {
		// CALI_CT_TYPE_NORMAL and CALI_CT_TYPE_NAT_REV.
		struct {
			struct calico_ct_leg a_to_b;	// 24
			struct calico_ct_leg b_to_a;	// 48

			// CALI_CT_TYPE_NAT_REV
			__u32 tun_ip;			// 72
			__u32 orig_ip;			// 76
			__u16 orig_port;		// 80
			__u16 orig_sport;		// 82
			__u32 _pad32;			// 84
		};

		// CALI_CT_TYPE_NAT_FWD; key for the CALI_CT_TYPE_NAT_REV entry.
		struct {
			struct calico_ct_key nat_rev_key;  // 16
			__u16 nat_sport;
			__u8 pad2[46];
		};
	};

	/* 64bit aligned by here */
};

<<<<<<< HEAD
static CALI_BPF_INLINE void __xxx_compile_asserts(void) {
#pragma clang diagnostic push
#pragma clang diagnostic ignored "-Wunused-local-typedef"
	COMPILE_TIME_ASSERT((sizeof(struct calico_ct_value) == 88))
#pragma clang diagnostic pop
}
=======
#define ct_value_set_flags(v, f) do {		\
	(v)->flags |= ((f) & 0xff);		\
	(v)->flags2 |= (((f) >> 8) & 0xff);	\
} while(0)

#define ct_value_get_flags(v) ({			\
	__u16 ret = (v)->flags | ((v)->flags2 << 8);	\
							\
	ret;						\
})
>>>>>>> a7af9f9b

struct ct_lookup_ctx {
	__u8 proto;
	__be32 src;
	__be32 dst;
	__u16 sport;
	__u16 dport;
	struct tcphdr *tcp;
};

struct ct_create_ctx {
	struct __sk_buff *skb;
	__u8 proto;
	__be32 src;
	__be32 orig_dst;
	__be32 dst;
	__u16 sport;
	__u16 dport;
	__u16 orig_dport;
	__u16 orig_sport;
	struct tcphdr *tcp;
	__be32 tun_ip; /* is set when the packet arrive through the NP tunnel.
			* It is also set on the first node when we create the
			* initial CT entry for the tunneled traffic. */
	__u16 flags;
	enum cali_ct_type type;
	bool allow_from_host_side;
};

CALI_MAP(cali_v4_ct, 3,
		BPF_MAP_TYPE_HASH,
		struct calico_ct_key, struct calico_ct_value,
		512000, BPF_F_NO_PREALLOC, MAP_PIN_GLOBAL)

enum calico_ct_result_type {
	/* CALI_CT_NEW means that the packet is not part of a known conntrack flow.
	 * TCP SYN packets are always treated as NEW so they always go through policy. */
	CALI_CT_NEW = 0,
	/* CALI_CT_MID_FLOW_MISS indicates that the packet is known to be of a type that
	 * cannot be the start of a flow but it also has no matching conntrack entry.  For
	 * example, a TCP packet without SYN set. */
	CALI_CT_MID_FLOW_MISS = 1,
	/* CALI_CT_ESTABLISHED indicates the packet is part of a known flow, approved at "this"
	 * side.  I.e. it's safe to let this packet through _this_ program.  If a packet is
	 * ESTABLISHED but not ESTABLISHED_BYPASS then it has only been approved by _this_
	 * program, but downstream programs still need to have their say. For example, if this
	 * is a workload egress program then it implements egress policy for one workload. If
	 * that workload communicates with another workload on the same host then the packet
	 * needs to be approved by the ingress policy program attached to the other workload. */
	CALI_CT_ESTABLISHED = 2,
	/* CALI_CT_ESTABLISHED_BYPASS indicates the packet is part of a known flow and *both*
	 * legs of the conntrack entry have been approved.  Hence it is safe to set the bypass
	 * mark bit on the traffic so that any downstream BPF programs let the packet through
	 * automatically. */
	CALI_CT_ESTABLISHED_BYPASS = 3,
	/* CALI_CT_ESTABLISHED_SNAT means the packet is a response packet on a NATted flow;
	 * hence the packet needs to be SNATted. The new src IP and port are returned in
	 * result.nat_ip and result.nat_port. */
	CALI_CT_ESTABLISHED_SNAT = 4,
	/* CALI_CT_ESTABLISHED_DNAT means the packet is a request packet on a NATted flow;
	 * hence the packet needs to be DNATted. The new dst IP and port are returned in
	 * result.nat_ip and result.nat_port. */
	CALI_CT_ESTABLISHED_DNAT = 5,
	/* CALI_CT_INVALID is returned for packets that cannot be parsed (e.g. invalid ICMP response)
	 * or for packet that have a conntrack entry that is only approved by the other leg
	 * (indicating that policy on this leg failed to allow the packet). */
	CALI_CT_INVALID = 6,
};

#define CALI_CT_RELATED         0x100
#define CALI_CT_RPF_FAILED      0x200
#define CALI_CT_TUN_SRC_CHANGED 0x400
#define CALI_CT_ALLOW_FROM_SIDE 0x800
#define CALI_CT_SYN		0x1000

#define ct_result_rc(rc)		((rc) & 0xff)
#define ct_result_flags(rc)		((rc) & ~0xff)
#define ct_result_set_rc(val, rc)	((val) = ct_result_flags(val) | (rc))
#define ct_result_set_flag(val, flags)	((val) |= (flags))

#define ct_result_is_related(rc)	((rc) & CALI_CT_RELATED)
#define ct_result_rpf_failed(rc)	((rc) & CALI_CT_RPF_FAILED)
#define ct_result_tun_src_changed(rc)	((rc) & CALI_CT_TUN_SRC_CHANGED)
#define ct_result_is_syn(rc)		((rc) & CALI_CT_SYN)

struct calico_ct_result {
	__s16 rc;
	__u16 flags;
	__be32 nat_ip;
	__u16 nat_port;
	__u16 nat_sport;
	__be32 tun_ip;
	__u32 ifindex_fwd; /* if set, the ifindex where the packet should be forwarded */
	__u32 ifindex_created; /* For a CT state that was created by a packet ingressing
				* through an interface towards the host, this is the
				* ingress interface index.  For a CT state created by a
				* packet _from_ the host, it's CT_INVALID_IFINDEX (0).
				*/
	__u64 prev_ts; /* This is the previous packet's timestamp for the CT entry */
};

#endif /* __CALI_CONNTRAC_TYPESK_H__ */<|MERGE_RESOLUTION|>--- conflicted
+++ resolved
@@ -58,22 +58,15 @@
 	__u64 created;
 	__u64 last_seen; // 8
 
-<<<<<<< HEAD
 	__u8 type;		// 16
-	__u8 flags;		// 17
-
-	__u8 _pad64[6];		// 18
-
-	/* 64bit aligned by here */
-
-=======
+	__u8 flags;
+
 	// Important to use explicit padding, otherwise the compiler can decide
 	// not to zero the padding bytes, which upsets the verifier.  Worse than
 	// that, debug logging often prevents such optimisation resulting in
 	// failures when debug logging is compiled out only :-).
 	__u8 pad0[5];
 	__u8 flags2;
->>>>>>> a7af9f9b
 	union {
 		// CALI_CT_TYPE_NORMAL and CALI_CT_TYPE_NAT_REV.
 		struct {
@@ -99,14 +92,13 @@
 	/* 64bit aligned by here */
 };
 
-<<<<<<< HEAD
 static CALI_BPF_INLINE void __xxx_compile_asserts(void) {
 #pragma clang diagnostic push
 #pragma clang diagnostic ignored "-Wunused-local-typedef"
 	COMPILE_TIME_ASSERT((sizeof(struct calico_ct_value) == 88))
 #pragma clang diagnostic pop
 }
-=======
+
 #define ct_value_set_flags(v, f) do {		\
 	(v)->flags |= ((f) & 0xff);		\
 	(v)->flags2 |= (((f) >> 8) & 0xff);	\
@@ -117,7 +109,6 @@
 							\
 	ret;						\
 })
->>>>>>> a7af9f9b
 
 struct ct_lookup_ctx {
 	__u8 proto;
