--- conflicted
+++ resolved
@@ -181,20 +181,12 @@
 	CALI_CT_INVALID = 6,
 };
 
-<<<<<<< HEAD
-#define CALI_CT_RELATED         0x100
-#define CALI_CT_RPF_FAILED      0x200
-#define CALI_CT_TUN_SRC_CHANGED 0x400
-#define CALI_CT_ALLOW_FROM_SIDE 0x800
-#define CALI_CT_SYN		0x1000
-=======
 #define CT_RES_RELATED         0x100
 #define CT_RES_RPF_FAILED      0x200
 #define CT_RES_TUN_SRC_CHANGED 0x400
 #define CT_RES_RESERVED_800	0x800
 #define CT_RES_SYN		0x1000
 #define CT_RES_CONFIRMED	0x2000
->>>>>>> dc68cbfb
 
 #define ct_result_rc(rc)		((rc) & 0xff)
 #define ct_result_flags(rc)		((rc) & ~0xff)
