--- conflicted
+++ resolved
@@ -355,11 +355,7 @@
 							Eventually(func() string {
 								out, _ := felix.ExecOutput("ip", "-d", "link", "show", ifaceName)
 								return out
-<<<<<<< HEAD
-							}, "15s", "150ms").Should(ContainSubstring(fmt.Sprintf("mtu %d", mtu)))
-=======
 							}, "30s", "330ms").Should(ContainSubstring(fmt.Sprintf("mtu %d", mtu)))
->>>>>>> bcd6c930
 						}
 						if wireguardEnabledV6 {
 							Eventually(func() string {
