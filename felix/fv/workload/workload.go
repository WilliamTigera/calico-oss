// Copyright (c) 2020-2021 Tigera, Inc. All rights reserved.
//
// Licensed under the Apache License, Version 2.0 (the "License");
// you may not use this file except in compliance with the License.
// You may obtain a copy of the License at
//
//     http://www.apache.org/licenses/LICENSE-2.0
//
// Unless required by applicable law or agreed to in writing, software
// distributed under the License is distributed on an "AS IS" BASIS,
// WITHOUT WARRANTIES OR CONDITIONS OF ANY KIND, either express or implied.
// See the License for the specific language governing permissions and
// limitations under the License.

package workload

import (
	"bufio"
	"fmt"
	"io"
	"os"
	"os/exec"
	"regexp"
	"strconv"
	"strings"
	"sync"
	"time"

	. "github.com/onsi/gomega"
	log "github.com/sirupsen/logrus"

	api "github.com/projectcalico/calico/libcalico-go/lib/apis/v3"
	"github.com/projectcalico/calico/libcalico-go/lib/backend/k8s/conversion"
	client "github.com/projectcalico/calico/libcalico-go/lib/clientv3"
	"github.com/projectcalico/calico/libcalico-go/lib/options"

	"github.com/projectcalico/calico/felix/fv/connectivity"
	"github.com/projectcalico/calico/felix/fv/containers"
	"github.com/projectcalico/calico/felix/fv/infrastructure"
	"github.com/projectcalico/calico/felix/fv/tcpdump"
	"github.com/projectcalico/calico/felix/fv/utils"
)

type Workload struct {
	C                     *containers.Container
	Name                  string
	InterfaceName         string
	IP                    string
	Ports                 string
	DefaultPort           string
	runCmd                *exec.Cmd
	outPipe               io.ReadCloser
	errPipe               io.ReadCloser
	namespacePath         string
	WorkloadEndpoint      *api.WorkloadEndpoint
	Protocol              string // "tcp" or "udp"
	SpoofInterfaceName    string
	SpoofName             string
	SpoofWorkloadEndpoint *api.WorkloadEndpoint
	MTU                   int
	isRunning             bool
	isSpoofing            bool
<<<<<<< HEAD

	cleanupLock sync.Mutex
=======
	listenAnyIP           bool
>>>>>>> ccb35a17
}

func (w *Workload) GetIP() string {
	return w.IP
}

func (w *Workload) GetInterfaceName() string {
	return w.InterfaceName
}

func (w *Workload) GetSpoofInterfaceName() string {
	if w.isSpoofing {
		return w.SpoofInterfaceName
	}
	return ""
}

func (w *Workload) Runs() bool {
	return w.isRunning
}

var workloadIdx = 0
var sideServIdx = 0

const defaultMTU = 1450

func (w *Workload) Stop() {
	if w == nil {
		log.Info("Stop no-op because nil workload")
	} else {
		log.WithField("workload", w).Info("Stop")
		output, err := w.C.ExecOutput("cat", fmt.Sprintf("/tmp/%v", w.Name))
		Expect(err).NotTo(HaveOccurred(), "failed to run docker exec command to get workload pid")
		pid := strings.TrimSpace(output)
		w.C.Exec("kill", pid)
		_ = w.C.ExecMayFail("ip", "link", "del", w.InterfaceName)
		_ = w.C.ExecMayFail("ip", "netns", "del", w.NamespaceID())
		_, err = w.runCmd.Process.Wait()
		if err != nil {
			log.WithField("workload", w).Error("failed to wait for process")
		}
		log.WithField("workload", w).Info("Workload now stopped")
		w.isRunning = false
	}
}

<<<<<<< HEAD
func RunWithMTU(c *infrastructure.Felix, name, profile, ip, ports, protocol string, mtu int) (w *Workload) {
	w = New(c, name, profile, ip, ports, protocol, mtu)
	err := w.Start()
	if err != nil {
		log.WithError(err).Info("Starting workload failed, retrying")
		err = w.Start()
=======
func Run(c *infrastructure.Felix, name, profile, ip, ports, protocol string, opts ...Opt) (w *Workload) {
	w, err := run(c, name, profile, ip, ports, protocol, opts...)
	if err != nil {
		log.WithError(err).Info("Starting workload failed, retrying")
		w, err = run(c, name, profile, ip, ports, protocol, opts...)
>>>>>>> ccb35a17
	}
	Expect(err).NotTo(HaveOccurred())

	return w
}

type Opt func(*Workload)

func WithMTU(mtu int) Opt {
	return func(w *Workload) {
		w.MTU = mtu
	}
}

func WithListenAnyIP() Opt {
	return func(w *Workload) {
		w.listenAnyIP = true
	}
}

<<<<<<< HEAD
func RunEgressGateway(c *infrastructure.Felix, name, profile, ip string) (w *Workload) {
	w = New(c, name, profile, ip, "egress-gateway", "any", defaultMTU)
	err := w.Start()
	if err != nil {
		log.WithError(err).Info("Starting workload failed, retrying")
		err = w.Start()
	}
	Expect(err).NotTo(HaveOccurred())

	return w
}

func New(c *infrastructure.Felix, name, profile, ip, ports, protocol string, mtu ...int) *Workload {
=======
func New(c *infrastructure.Felix, name, profile, ip, ports, protocol string, opts ...Opt) *Workload {
>>>>>>> ccb35a17
	workloadIdx++
	n := fmt.Sprintf("%s-idx%v", name, workloadIdx)
	interfaceName := conversion.NewConverter().VethNameForWorkload(profile, n)
	spoofN := fmt.Sprintf("%s-spoof%v", name, workloadIdx)
	spoofIfaceName := conversion.NewConverter().VethNameForWorkload(profile, spoofN)
	if c.IP == ip {
		interfaceName = ""
		spoofIfaceName = ""
	}
	// Build unique workload name and struct.
	workloadIdx++

	wep := api.NewWorkloadEndpoint()
	wep.Labels = map[string]string{"name": n}
	wep.Spec.Node = c.Hostname
	wep.Spec.Orchestrator = "felixfv"
	wep.Spec.Workload = n
	wep.Spec.Endpoint = n
	prefixLen := "32"
	if strings.Contains(ip, ":") {
		prefixLen = "128"
	}
	wep.Spec.IPNetworks = []string{ip + "/" + prefixLen}
	wep.Spec.InterfaceName = interfaceName
	wep.Spec.Profiles = []string{profile}

	workload := &Workload{
		C:                  c.Container,
		Name:               n,
		SpoofName:          spoofN,
		InterfaceName:      interfaceName,
		SpoofInterfaceName: spoofIfaceName,
		IP:                 ip,
		Ports:              ports,
		Protocol:           protocol,
		WorkloadEndpoint:   wep,
		MTU:                defaultMTU,
	}

	for _, o := range opts {
		o(workload)
	}

	c.Workloads = append(c.Workloads, workload)
	return workload
}

func run(c *infrastructure.Felix, name, profile, ip, ports, protocol string, opts ...Opt) (w *Workload, err error) {
	w = New(c, name, profile, ip, ports, protocol, opts...)
	return w, w.Start()
}

func (w *Workload) Start() error {
	var err error

	// Start the workload.
	log.WithField("workload", w).Info("About to run workload")
	var protoArg string
	if w.Protocol != "" {
		protoArg = "--protocol=" + w.Protocol
	}

	command := fmt.Sprintf("echo $$ > /tmp/%v; exec test-workload %v '%v' '%v' '%v'",
		w.Name,
		protoArg,
		w.InterfaceName,
		w.IP,
		w.Ports,
	)

	if w.MTU != 0 {
		command += fmt.Sprintf(" --mtu=%d", w.MTU)
	}

	if w.listenAnyIP {
		command += " --listen-any-ip"
	}

	w.runCmd = utils.Command("docker", "exec", w.C.Name, "sh", "-c", command)
	w.outPipe, err = w.runCmd.StdoutPipe()
	if err != nil {
		return fmt.Errorf("Getting StdoutPipe failed: %v", err)
	}
	w.errPipe, err = w.runCmd.StderrPipe()
	if err != nil {
		return fmt.Errorf("Getting StderrPipe failed: %v", err)
	}
	err = w.runCmd.Start()
	if err != nil {
		return fmt.Errorf("runCmd Start failed: %v", err)
	}

	// Read the workload's namespace path, which it writes to its standard output.
	stdoutReader := bufio.NewReader(w.outPipe)
	stderrReader := bufio.NewReader(w.errPipe)

	var errDone sync.WaitGroup
	errDone.Add(1)
	go func() {
		defer errDone.Done()
		for {
			line, err := stderrReader.ReadString('\n')
			if err != nil {
				log.WithError(err).Info("End of workload stderr")
				return
			}
			log.Infof("Workload %s stderr: %s", w.Name, strings.TrimSpace(string(line)))
		}
	}()

	namespacePath, err := stdoutReader.ReadString('\n')
	if err != nil {
		// (Only) if we fail here, wait for the stderr to be output before returning.
		defer errDone.Wait()
		if err != nil {
			return fmt.Errorf("Reading from stdout failed: %v", err)
		}
	}

	w.namespacePath = strings.TrimSpace(namespacePath)

	go func() {
		for {
			line, err := stdoutReader.ReadString('\n')
			if err != nil {
				log.WithError(err).Info("End of workload stdout")
				return
			}
			log.Infof("Workload %s stdout: %s", w.Name, strings.TrimSpace(string(line)))
		}
	}()

	w.isRunning = true
	log.WithField("workload", w).Info("Workload now running")

	return nil
}

func (w *Workload) IPNet() string {
	return w.IP + "/32"
}

// AddSpoofInterface adds a second interface to the workload with name Workload.SpoofIfaceName and moves the
// workload's IP to its loopback so that we can maintain a TCP connection while moving routes between the two
// interfaces. From the host's point of view, this looks like one interface is trying to hijack the connection of
// the other.
func (w *Workload) AddSpoofInterface() {
	// If the host container, add a new veth pair.
	w.C.Exec("ip", "link", "add", "name", w.SpoofInterfaceName, "type", "veth", "peer", "name", "spoof0")
	w.C.Exec("ip", "link", "set", w.SpoofInterfaceName, "addr", "ee:ee:ee:ee:ee:ee")
	w.C.Exec("ip", "link", "set", "up", w.SpoofInterfaceName)
	// Move one end of the veth into the workload netns.
	w.C.Exec("ip", "link", "set", "spoof0", "netns", w.netns())
	// In the workload netns, bring up the new interface and then move the IP to the loopback.
	w.Exec("ip", "link", "set", "up", "spoof0")
	w.Exec("ip", "addr", "del", w.IP, "dev", "eth0")
	w.Exec("ip", "addr", "add", w.IP, "dev", "lo")
	// Recreate the routes, which get removed when we remove the address.
	w.Exec("ip", "route", "add", "169.254.169.254/32", "dev", "eth0")
	w.Exec("ip", "route", "add", "default", "via", "169.254.169.254")
	// Add static ARP entry, otherwise connections fail at the ARP stage because the host won't respond.
	w.Exec("arp", "-i", "spoof0", "-s", "169.254.169.254", "ee:ee:ee:ee:ee:ee")

	w.isSpoofing = true
}

func (w *Workload) UseSpoofInterface(spoof bool) {
	var iface string
	if spoof {
		iface = "spoof0"
	} else {
		iface = "eth0"
	}
	w.Exec("ip", "route", "replace", "169.254.169.254/32", "dev", iface)
	w.Exec("ip", "route", "replace", "default", "via", "169.254.169.254", "dev", iface)
}

// Configure creates a workload endpoint in the datastore.
// Deprecated: should use ConfigureInInfra.
func (w *Workload) Configure(client client.Interface) {
	wep := w.WorkloadEndpoint
	wep.Namespace = "fv"
	var err error
	w.WorkloadEndpoint, err = client.WorkloadEndpoints().Create(utils.Ctx, w.WorkloadEndpoint, utils.NoOptions)
	Expect(err).NotTo(HaveOccurred(), "Failed to create workload in the calico datastore.")
}

// RemoveFromDatastore removes the workload endpoint from the datastore.
// Deprecated: should use RemoveFromInfra.
func (w *Workload) RemoveFromDatastore(client client.Interface) {
	_, err := client.WorkloadEndpoints().Delete(utils.Ctx, "fv", w.WorkloadEndpoint.Name, options.DeleteOptions{})
	Expect(err).NotTo(HaveOccurred())
}

// ConfigureInInfra creates the workload endpoint for this Workload.
func (w *Workload) ConfigureInInfra(infra infrastructure.DatastoreInfra) {
	wep := w.WorkloadEndpoint
	wep.Namespace = "default"
	wep.Spec.Workload = w.Name
	wep.Spec.Endpoint = w.Name
	wep.Spec.InterfaceName = w.InterfaceName
	var err error
	w.WorkloadEndpoint, err = infra.AddWorkload(wep)
	Expect(err).NotTo(HaveOccurred(), "Failed to add workload")
}

// ConfigureInInfraAsSpoofInterface creates a valid workload endpoint for this Workload, using the spoof interface
// added with AddSpoofInterface. After calling AddSpoofInterface(), UseSpoofInterface(true), and, this method,
// connectivity should work because the workload and felix will agree on the interface that should be used.
func (w *Workload) ConfigureInInfraAsSpoofInterface(infra infrastructure.DatastoreInfra) {
	wep := w.WorkloadEndpoint.DeepCopy()
	wep.Namespace = "default"
	wep.Spec.Workload = w.SpoofName
	wep.Spec.Endpoint = w.SpoofName
	wep.Spec.InterfaceName = w.SpoofInterfaceName
	var err error
	w.SpoofWorkloadEndpoint, err = infra.AddWorkload(wep)
	Expect(err).NotTo(HaveOccurred(), "Failed to add workload")
}

// ConfigureOtherWEPInInfraAsSpoofInterface creates a WEP for the spoof interface that does not match this Workload's
// IP address.
func (w *Workload) ConfigureOtherWEPInInfraAsSpoofInterface(infra infrastructure.DatastoreInfra) {
	wep := w.WorkloadEndpoint.DeepCopy()
	wep.Namespace = "default"
	wep.Spec.Workload = w.SpoofName
	wep.Spec.Endpoint = w.SpoofName
	wep.Spec.InterfaceName = w.SpoofInterfaceName
	wep.Spec.IPNetworks[0] = "1.2.3.4"
	var err error
	w.SpoofWorkloadEndpoint, err = infra.AddWorkload(wep)
	Expect(err).NotTo(HaveOccurred(), "Failed to add workload")
}

// RemoveSpoofWEPFromInfra removes the spoof WEP created by ConfigureInInfraAsSpoofInterface or
// ConfigureOtherWEPInInfraAsSpoofInterface.
func (w *Workload) RemoveSpoofWEPFromInfra(infra infrastructure.DatastoreInfra) {
	err := infra.RemoveWorkload(w.SpoofWorkloadEndpoint.Namespace, w.SpoofWorkloadEndpoint.Name)
	Expect(err).NotTo(HaveOccurred(), "Failed to remove workload")
}

// RemoveFromInfra removes the WEP created by ConfigureInInfra.
func (w *Workload) RemoveFromInfra(infra infrastructure.DatastoreInfra) {
	err := infra.RemoveWorkload(w.WorkloadEndpoint.Namespace, w.WorkloadEndpoint.Name)
	Expect(err).NotTo(HaveOccurred(), "Failed to remove workload")
}

func (w *Workload) NameSelector() string {
	return "name=='" + w.Name + "'"
}

func (w *Workload) SourceName() string {
	return w.Name
}

func (w *Workload) SourceIPs() []string {
	return []string{w.IP}
}

func (w *Workload) PreRetryCleanup(ip, port, protocol string, opts ...connectivity.CheckOption) {
	anyPort := w.conncheckAnyPort()
	anyPort.PreRetryCleanup(ip, port, protocol, opts...)
}

func (w *Workload) CanConnectTo(ip, port, protocol string, opts ...connectivity.CheckOption) *connectivity.Result {
	anyPort := w.conncheckAnyPort()
	return anyPort.CanConnectTo(ip, port, protocol, opts...)
}

func (w *Workload) conncheckAnyPort() Port {
	anyPort := Port{
		Workload: w,
	}
	return anyPort
}

func (w *Workload) Port(port uint16) *Port {
	return &Port{
		Workload: w,
		Port:     port,
	}
}

func (w *Workload) NamespaceID() string {
	splits := strings.Split(w.namespacePath, "/")
	return splits[len(splits)-1]
}

func (w *Workload) NamespacePath() string {
	return w.namespacePath
}

func (w *Workload) Exec(args ...string) {
	out, err := w.ExecCombinedOutput(args...)
	Expect(err).NotTo(HaveOccurred(), fmt.Sprintf("Exec of %v failed; output: %s", args, out))
}

func (w *Workload) ExecOutput(args ...string) (string, error) {
	args = append([]string{"ip", "netns", "exec", w.NamespaceID()}, args...)
	return w.C.ExecOutput(args...)
}

func (w *Workload) ExecCombinedOutput(args ...string) (string, error) {
	args = append([]string{"ip", "netns", "exec", w.NamespaceID()}, args...)
	return w.C.ExecCombinedOutput(args...)
}

var (
	rttRegexp = regexp.MustCompile(`rtt=(.*) ms`)
)

func (w *Workload) LatencyTo(ip, port string) (time.Duration, string) {
	if strings.Contains(ip, ":") {
		ip = fmt.Sprintf("[%s]", ip)
	}
	out, err := w.ExecOutput("hping3", "-p", port, "-c", "20", "--fast", "-S", "-n", ip)
	stderr := ""
	if err, ok := err.(*exec.ExitError); ok {
		stderr = string(err.Stderr)
	}
	Expect(err).NotTo(HaveOccurred(), stderr)

	lines := strings.Split(out, "\n")[1:] // Skip header line
	var rttSum time.Duration
	var numBuggyRTTs int
	for _, line := range lines {
		if len(line) == 0 {
			continue
		}
		matches := rttRegexp.FindStringSubmatch(line)
		Expect(matches).To(HaveLen(2), "Failed to extract RTT from line: "+line)
		rttMsecStr := matches[1]
		rttMsec, err := strconv.ParseFloat(rttMsecStr, 64)
		Expect(err).ToNot(HaveOccurred())
		if rttMsec > 1000 {
			// There's a bug in hping where it occasionally reports RTT+1s instead of RTT.  Work around that
			// but keep track of the number of workarounds and bail out if we see too many.
			rttMsec -= 1000
			numBuggyRTTs++
		}
		rttSum += time.Duration(rttMsec * float64(time.Millisecond))
	}
	Expect(numBuggyRTTs).To(BeNumerically("<", len(lines)/2),
		"hping reported a large number of >1s RTTs; full output:\n"+out)
	meanRtt := rttSum / time.Duration(len(lines))
	return meanRtt, out
}

func (w *Workload) SendPacketsTo(ip string, count int, size int) (error, string) {
	c := fmt.Sprintf("%d", count)
	s := fmt.Sprintf("%d", size)
	_, err := w.ExecOutput("ping", "-c", c, "-W", "1", "-s", s, ip)
	stderr := ""
	if err, ok := err.(*exec.ExitError); ok {
		stderr = string(err.Stderr)
	}
	return err, stderr
}

type SideService struct {
	W       *Workload
	Name    string
	RunCmd  *exec.Cmd
	PidFile string
}

func (s *SideService) Stop() {
	Expect(s.stop()).NotTo(HaveOccurred())
}

func (s *SideService) stop() error {
	log.WithField("SideService", s).Info("Stop")
	output, err := s.W.C.ExecOutput("cat", s.PidFile)
	if err != nil {
		log.WithField("pidfile", s.PidFile).WithError(err).Warn("Failed to get contents of a side service's pidfile")
		return err
	}
	pid := strings.TrimSpace(output)
	err = s.W.C.ExecMayFail("kill", pid)
	if err != nil {
		log.WithField("pid", pid).WithError(err).Warn("Failed to kill a side service")
		return err
	}
	_, err = s.RunCmd.Process.Wait()
	if err != nil {
		log.WithField("side service", s).Error("failed to wait for process")
	}

	log.WithField("SideService", s).Info("Side service now stopped")
	return nil
}

func (w *Workload) StartSideService() *SideService {
	s, err := startSideService(w)
	Expect(err).NotTo(HaveOccurred())
	return s
}

func startSideService(w *Workload) (*SideService, error) {
	sideServIdx++
	n := fmt.Sprintf("%s-ss%d", w.Name, sideServIdx)
	pidFile := fmt.Sprintf("/tmp/%s-pid", n)

	testWorkloadShArgs := []string{
		"test-workload",
	}
	if w.Protocol == "udp" {
		testWorkloadShArgs = append(testWorkloadShArgs, "--udp")
	}
	testWorkloadShArgs = append(testWorkloadShArgs,
		"--sidecar-iptables",
		"--up-lo",
		fmt.Sprintf("'--namespace-path=%s'", w.namespacePath),
		"''", // interface name, not important
		"127.0.0.1",
		"15001",
	)
	pidCmd := fmt.Sprintf("echo $$ >'%s'", pidFile)
	testWorkloadCmd := strings.Join(testWorkloadShArgs, " ")
	dockerWorkloadArgs := []string{
		"docker",
		"exec",
		w.C.Name,
		"sh", "-c",
		fmt.Sprintf("%s; exec %s", pidCmd, testWorkloadCmd),
	}
	runCmd := utils.Command(dockerWorkloadArgs[0], dockerWorkloadArgs[1:]...)
	logName := fmt.Sprintf("side service %s", n)
	if err := utils.LogOutput(runCmd, logName); err != nil {
		return nil, fmt.Errorf("failed to start output logging for %s", logName)
	}
	if err := runCmd.Start(); err != nil {
		return nil, fmt.Errorf("starting /test-workload as a side service failed: %v", err)
	}
	return &SideService{
		W:       w,
		Name:    n,
		RunCmd:  runCmd,
		PidFile: pidFile,
	}, nil
}

type PersistentConnectionOpts struct {
	SourcePort          int
	MonitorConnectivity bool
	Timeout             time.Duration
}

func (w *Workload) StartPersistentConnection(ip string, port int,
	opts PersistentConnectionOpts) *connectivity.PersistentConnection {

	pc := &connectivity.PersistentConnection{
		RuntimeName:         w.C.Name,
		Runtime:             w.C,
		IP:                  ip,
		Port:                port,
		Protocol:            w.Protocol,
		NamespacePath:       w.namespacePath,
		SourcePort:          opts.SourcePort,
		MonitorConnectivity: opts.MonitorConnectivity,
		Timeout:             opts.Timeout,
	}

	err := pc.Start()
	Expect(err).NotTo(HaveOccurred())

	return pc
}

func (w *Workload) ToMatcher(explicitPort ...uint16) *connectivity.Matcher {
	var port string
	if len(explicitPort) == 1 {
		port = fmt.Sprintf("%d", explicitPort[0])
	} else if w.DefaultPort != "" {
		port = w.DefaultPort
	} else if !strings.Contains(w.Ports, ",") {
		port = w.Ports
	} else {
		panic("Explicit port needed for workload with multiple ports")
	}
	return &connectivity.Matcher{
		IP:         w.IP,
		Port:       port,
		TargetName: fmt.Sprintf("%s on port %s", w.Name, port),
		Protocol:   "tcp",
	}
}

const nsprefix = "/var/run/netns/"

func (w *Workload) netns() string {
	if strings.HasPrefix(w.namespacePath, nsprefix) {
		return strings.TrimPrefix(w.namespacePath, nsprefix)
	}

	return ""
}

func (w *Workload) RunCmd(cmd string, args ...string) (string, error) {
	netns := w.netns()
	dockerArgs := []string{"exec", w.C.Name}
	if netns != "" {
		dockerArgs = append(dockerArgs, "ip", "netns", "exec", netns)
	}
	dockerArgs = append(dockerArgs, cmd)
	dockerArgs = append(dockerArgs, args...)
	dockerCmd := utils.Command("docker", dockerArgs...)
	out, err := dockerCmd.CombinedOutput()

	log.WithField("output", string(out)).Debug("Workload.RunCmd")
	return string(out), err
}

func (w *Workload) PathMTU(ip string) (int, error) {
	out, err := w.RunCmd("ip", "route", "show", "cached")
	if err != nil {
		return 0, err
	}

	outRd := bufio.NewReader(strings.NewReader(out))
	ipRegex := regexp.MustCompile("^" + ip + ".*")
	mtuRegex := regexp.MustCompile(".*mtu ([0-9]+)")
	for {
		line, err := outRd.ReadString('\n')
		if err != nil {
			return 0, nil
		}
		if ipRegex.MatchString(line) {
			line, err := outRd.ReadString('\n')
			if err != nil {
				return 0, nil
			}
			m := mtuRegex.FindStringSubmatch(line)
			if len(m) == 0 {
				return 0, nil
			}
			return strconv.Atoi(m[1])
		}
	}
}

// AttachTCPDump returns tcpdump attached to the workload
func (w *Workload) AttachTCPDump() *tcpdump.TCPDump {
	netns := w.netns()
	tcpd := tcpdump.Attach(w.C.Name, netns, "eth0")
	tcpd.SetLogString(w.Name)
	return tcpd
}

type SpoofedWorkload struct {
	*Workload
	SpoofedSourceIP string
}

func (s *SpoofedWorkload) PreRetryCleanup(ip, port, protocol string, opts ...connectivity.CheckOption) {
	opts = s.appendSourceIPOpt(opts)
	s.Workload.preRetryCleanupInner(ip, port, protocol, "(spoofed)", opts...)
}

func (s *SpoofedWorkload) CanConnectTo(ip, port, protocol string, opts ...connectivity.CheckOption) *connectivity.Result {
	opts = s.appendSourceIPOpt(opts)
	return s.Workload.canConnectToInner(ip, port, protocol, "(spoofed)", opts...)
}

func (s *SpoofedWorkload) appendSourceIPOpt(opts []connectivity.CheckOption) []connectivity.CheckOption {
	opts = append(opts, connectivity.WithSourceIP(s.SpoofedSourceIP))
	return opts
}

type Port struct {
	*Workload
	Port uint16
}

func (p *Port) SourceName() string {
	if p.Port == 0 {
		return p.Name
	}
	return fmt.Sprintf("%s:%d", p.Name, p.Port)
}

func (p *Port) SourceIPs() []string {
	return []string{p.IP}
}

func (p *Port) PreRetryCleanup(ip, port, protocol string, opts ...connectivity.CheckOption) {
	opts = p.maybeAppendPortOpt(opts)
	p.Workload.preRetryCleanupInner(ip, port, protocol, "(with source port)", opts...)
}

// Return if a connection is good and packet loss string "PacketLoss[xx]".
// If it is not a packet loss test, packet loss string is "".
func (p *Port) CanConnectTo(ip, port, protocol string, opts ...connectivity.CheckOption) *connectivity.Result {
	opts = p.maybeAppendPortOpt(opts)
	return p.Workload.canConnectToInner(ip, port, protocol, "(with source port)", opts...)
}

func (p *Port) maybeAppendPortOpt(opts []connectivity.CheckOption) []connectivity.CheckOption {
	if p.Port != 0 {
		opts = append(opts, connectivity.WithSourcePort(strconv.Itoa(int(p.Port))))
	}
	return opts
}

func (w *Workload) preRetryCleanupInner(ip, port, protocol, logSuffix string, opts ...connectivity.CheckOption) {
	if protocol == "udp" || protocol == "sctp" {
		// Defensive, we might get called in parallel for different ports, avoid trying to run
		// clashing cleanup commands at the same time.
		w.cleanupLock.Lock()
		defer w.cleanupLock.Unlock()

		// If this is a retry then we may have stale conntrack entries and we don't want those
		// to influence the connectivity check.  UDP lacks a sequence number, so conntrack operates
		// on a simple timer. In the case of SCTP, conntrack appears to match packets even when
		// the conntrack entry is in the CLOSED state.
		if os.Getenv("FELIX_FV_ENABLE_BPF") == "true" {
			w.C.Exec("calico-bpf", "conntrack", "remove", "udp", w.IP, ip)
		} else {
			_ = w.C.ExecMayFail("conntrack", "-D", "-p", protocol, "-s", w.IP, "-d", ip)
		}
	}
}

func (w *Workload) canConnectToInner(ip, port, protocol, logSuffix string, opts ...connectivity.CheckOption) *connectivity.Result {
	logMsg := "Connection test"

	// enforce the name space as we want to execute it in the workload
	opts = append(opts, connectivity.WithNamespacePath(w.namespacePath))
	logMsg += " " + logSuffix

	return connectivity.Check(w.C.Name, logMsg, ip, port, protocol, opts...)
}

// ToMatcher implements the connectionTarget interface, allowing this port to be used as
// target.
func (p *Port) ToMatcher(explicitPort ...uint16) *connectivity.Matcher {
	if p.Port == 0 {
		return p.Workload.ToMatcher(explicitPort...)
	}
	return &connectivity.Matcher{
		IP:         p.Workload.IP,
		Port:       fmt.Sprint(p.Port),
		TargetName: fmt.Sprintf("%s on port %d", p.Workload.Name, p.Port),
	}
}

func (w *Workload) InterfaceIndex() int {
	out, err := w.C.ExecOutput("ip", "link", "show", "dev", w.InterfaceName)
	Expect(err).NotTo(HaveOccurred())
	ifIndex, err := strconv.Atoi(strings.SplitN(out, ":", 2)[0])
	Expect(err).NotTo(HaveOccurred())
	log.Infof("%v is ifindex %v", w.InterfaceName, ifIndex)
	return ifIndex
}<|MERGE_RESOLUTION|>--- conflicted
+++ resolved
@@ -60,12 +60,9 @@
 	MTU                   int
 	isRunning             bool
 	isSpoofing            bool
-<<<<<<< HEAD
+	listenAnyIP           bool
 
 	cleanupLock sync.Mutex
-=======
-	listenAnyIP           bool
->>>>>>> ccb35a17
 }
 
 func (w *Workload) GetIP() string {
@@ -112,20 +109,11 @@
 	}
 }
 
-<<<<<<< HEAD
-func RunWithMTU(c *infrastructure.Felix, name, profile, ip, ports, protocol string, mtu int) (w *Workload) {
-	w = New(c, name, profile, ip, ports, protocol, mtu)
-	err := w.Start()
-	if err != nil {
-		log.WithError(err).Info("Starting workload failed, retrying")
-		err = w.Start()
-=======
 func Run(c *infrastructure.Felix, name, profile, ip, ports, protocol string, opts ...Opt) (w *Workload) {
 	w, err := run(c, name, profile, ip, ports, protocol, opts...)
 	if err != nil {
 		log.WithError(err).Info("Starting workload failed, retrying")
 		w, err = run(c, name, profile, ip, ports, protocol, opts...)
->>>>>>> ccb35a17
 	}
 	Expect(err).NotTo(HaveOccurred())
 
@@ -146,23 +134,11 @@
 	}
 }
 
-<<<<<<< HEAD
 func RunEgressGateway(c *infrastructure.Felix, name, profile, ip string) (w *Workload) {
-	w = New(c, name, profile, ip, "egress-gateway", "any", defaultMTU)
-	err := w.Start()
-	if err != nil {
-		log.WithError(err).Info("Starting workload failed, retrying")
-		err = w.Start()
-	}
-	Expect(err).NotTo(HaveOccurred())
-
-	return w
-}
-
-func New(c *infrastructure.Felix, name, profile, ip, ports, protocol string, mtu ...int) *Workload {
-=======
+	return Run(c, name, profile, ip, "egress-gateway", "any", WithMTU(defaultMTU))
+}
+
 func New(c *infrastructure.Felix, name, profile, ip, ports, protocol string, opts ...Opt) *Workload {
->>>>>>> ccb35a17
 	workloadIdx++
 	n := fmt.Sprintf("%s-idx%v", name, workloadIdx)
 	interfaceName := conversion.NewConverter().VethNameForWorkload(profile, n)
