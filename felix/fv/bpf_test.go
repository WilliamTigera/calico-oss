// Copyright (c) 2021-2022 Tigera, Inc. All rights reserved.
//
// Licensed under the Apache License, Version 2.0 (the "License");
// you may not use this file except in compliance with the License.
// You may obtain a copy of the License at
//
//     http://www.apache.org/licenses/LICENSE-2.0
//
// Unless required by applicable law or agreed to in writing, software
// distributed under the License is distributed on an "AS IS" BASIS,
// WITHOUT WARRANTIES OR CONDITIONS OF ANY KIND, either express or implied.
// See the License for the specific language governing permissions and
// limitations under the License.

//go:build fvtests

package fv_test

import (
	"context"
	"encoding/base64"
	"encoding/json"
	"fmt"
	"net"
	"os"
	"regexp"
	"sort"
	"strconv"
	"strings"
	"sync"
	"time"

	"github.com/davecgh/go-spew/spew"
	. "github.com/onsi/ginkgo"
	. "github.com/onsi/gomega"
	"github.com/pkg/errors"
	log "github.com/sirupsen/logrus"
	v1 "k8s.io/api/core/v1"
	metav1 "k8s.io/apimachinery/pkg/apis/meta/v1"
	"k8s.io/apimachinery/pkg/util/intstr"
	"k8s.io/client-go/kubernetes"

	api "github.com/tigera/api/pkg/apis/projectcalico/v3"
	"github.com/tigera/api/pkg/lib/numorstring"

	"github.com/projectcalico/calico/libcalico-go/lib/apiconfig"
	libapi "github.com/projectcalico/calico/libcalico-go/lib/apis/v3"
	client "github.com/projectcalico/calico/libcalico-go/lib/clientv3"
	"github.com/projectcalico/calico/libcalico-go/lib/ipam"
	cnet "github.com/projectcalico/calico/libcalico-go/lib/net"
	options2 "github.com/projectcalico/calico/libcalico-go/lib/options"

	"github.com/projectcalico/calico/felix/bpf"
	"github.com/projectcalico/calico/felix/bpf/conntrack"
	"github.com/projectcalico/calico/felix/bpf/ifstate"
	"github.com/projectcalico/calico/felix/bpf/nat"
	. "github.com/projectcalico/calico/felix/fv/connectivity"
	"github.com/projectcalico/calico/felix/fv/containers"
	"github.com/projectcalico/calico/felix/fv/infrastructure"
	"github.com/projectcalico/calico/felix/fv/utils"
	"github.com/projectcalico/calico/felix/fv/workload"
	"github.com/projectcalico/calico/felix/proto"
	"github.com/projectcalico/calico/felix/timeshim"
)

// We run with and without connection-time load balancing for a couple of reasons:
//   - We can only test the non-connection time NAT logic (and node ports) with it disabled.
//   - Since the connection time program applies to the whole host, the different felix nodes actually share the
//     connection-time program.  This is a bit of a broken test but it's better than nothing since all felix nodes
//     should be programming the same NAT mappings.
var _ = describeBPFTests(withProto("tcp"), withConnTimeLoadBalancingEnabled(), withNonProtocolDependentTests())
var _ = describeBPFTests(withProto("udp"), withConnTimeLoadBalancingEnabled())
var _ = describeBPFTests(withProto("udp"), withConnTimeLoadBalancingEnabled(), withUDPUnConnected())
var _ = describeBPFTests(withProto("tcp"))
var _ = describeBPFTests(withProto("udp"))
var _ = describeBPFTests(withProto("udp"), withUDPUnConnected())
var _ = describeBPFTests(withProto("udp"), withUDPConnectedRecvMsg(), withConnTimeLoadBalancingEnabled())
var _ = describeBPFTests(withTunnel("ipip"), withProto("tcp"), withConnTimeLoadBalancingEnabled())
var _ = describeBPFTests(withTunnel("ipip"), withProto("udp"), withConnTimeLoadBalancingEnabled())
var _ = describeBPFTests(withTunnel("ipip"), withProto("tcp"))
var _ = describeBPFTests(withTunnel("ipip"), withProto("udp"))
var _ = describeBPFTests(withProto("tcp"), withDSR())
var _ = describeBPFTests(withProto("udp"), withDSR())
var _ = describeBPFTests(withTunnel("ipip"), withProto("tcp"), withDSR())
var _ = describeBPFTests(withTunnel("ipip"), withProto("udp"), withDSR())
var _ = describeBPFTests(withTunnel("wireguard"), withProto("tcp"))
var _ = describeBPFTests(withTunnel("wireguard"), withProto("tcp"), withConnTimeLoadBalancingEnabled())
var _ = describeBPFTests(withTunnel("vxlan"), withProto("tcp"))
var _ = describeBPFTests(withTunnel("vxlan"), withProto("tcp"), withConnTimeLoadBalancingEnabled())

// Run a stripe of tests with BPF logging disabled since the compiler tends to optimise the code differently
// with debug disabled and that can lead to verifier issues.
var _ = describeBPFTests(withProto("tcp"),
	withConnTimeLoadBalancingEnabled(),
	withBPFLogLevel("info"))

type bpfTestOptions struct {
	connTimeEnabled bool
	protocol        string
	udpUnConnected  bool
	bpfLogLevel     string
	tunnel          string
	dsr             bool
	udpConnRecvMsg  bool
	nonProtoTests   bool
}

type bpfTestOpt func(opts *bpfTestOptions)

func withProto(proto string) bpfTestOpt {
	return func(opts *bpfTestOptions) {
		opts.protocol = proto
	}
}

func withConnTimeLoadBalancingEnabled() bpfTestOpt {
	return func(opts *bpfTestOptions) {
		opts.connTimeEnabled = true
	}
}

func withNonProtocolDependentTests() bpfTestOpt {
	return func(opts *bpfTestOptions) {
		opts.nonProtoTests = true
	}
}

func withBPFLogLevel(level string) bpfTestOpt {
	return func(opts *bpfTestOptions) {
		opts.bpfLogLevel = level
	}
}

func withTunnel(tunnel string) bpfTestOpt {
	return func(opts *bpfTestOptions) {
		opts.tunnel = tunnel
	}
}

func withUDPUnConnected() bpfTestOpt {
	return func(opts *bpfTestOptions) {
		opts.udpUnConnected = true
	}
}

func withDSR() bpfTestOpt {
	return func(opts *bpfTestOptions) {
		opts.dsr = true
	}
}

func withUDPConnectedRecvMsg() bpfTestOpt {
	return func(opts *bpfTestOptions) {
		opts.udpConnRecvMsg = true
	}
}

const expectedRouteDump = `10.65.0.0/16: remote in-pool nat-out
10.65.0.2/32: local workload in-pool nat-out idx -
10.65.0.3/32: local workload in-pool nat-out idx -
10.65.1.0/26: remote workload in-pool nat-out nh FELIX_1
10.65.2.0/26: remote workload in-pool nat-out nh FELIX_2
111.222.0.1/32: local host
111.222.1.1/32: remote host
111.222.2.1/32: remote host
FELIX_0/32: local host
FELIX_1/32: remote host
FELIX_2/32: remote host`

const expectedRouteDumpWithTunnelAddr = `10.65.0.0/16: remote in-pool nat-out
10.65.0.2/32: local workload in-pool nat-out idx -
10.65.0.3/32: local workload in-pool nat-out idx -
10.65.1.0/26: remote workload in-pool nat-out tunneled nh FELIX_1
10.65.2.0/26: remote workload in-pool nat-out tunneled nh FELIX_2
111.222.0.1/32: local host
111.222.1.1/32: remote host
111.222.2.1/32: remote host
FELIX_0/32: local host
FELIX_0_TNL/32: local host
FELIX_1/32: remote host
FELIX_1_TNL/32: remote host in-pool nat-out tunneled
FELIX_2/32: remote host
FELIX_2_TNL/32: remote host in-pool nat-out tunneled`

const extIP = "10.1.2.3"

func BPFMode() bool {
	return os.Getenv("FELIX_FV_ENABLE_BPF") == "true"
}

func BPFIPv6Support() bool {
	return false
}

func describeBPFTests(opts ...bpfTestOpt) bool {
	if !BPFMode() {
		// Non-BPF run.
		return true
	}

	testOpts := bpfTestOptions{
		bpfLogLevel: "debug",
		tunnel:      "none",
	}
	for _, o := range opts {
		o(&testOpts)
	}

	testIfTCP := testOpts.protocol == "tcp"
	testIfNotUDPUConnected := (!testOpts.udpUnConnected)

	protoExt := ""
	if testOpts.udpUnConnected {
		protoExt = "-unconnected"
	}
	if testOpts.udpConnRecvMsg {
		protoExt = "-conn-recvmsg"
	}

	desc := fmt.Sprintf("_BPF_ _BPF-SAFE_ BPF tests (%s%s, ct=%v, log=%s, tunnel=%s, dsr=%v)",
		testOpts.protocol, protoExt, testOpts.connTimeEnabled,
		testOpts.bpfLogLevel, testOpts.tunnel, testOpts.dsr,
	)
	return infrastructure.DatastoreDescribe(desc, []apiconfig.DatastoreType{apiconfig.Kubernetes}, func(getInfra infrastructure.InfraFactory) {
		var (
			infra              infrastructure.DatastoreInfra
			felixes            []*infrastructure.Felix
			calicoClient       client.Interface
			cc                 *Checker
			externalClient     *containers.Container
			deadWorkload       *workload.Workload
			options            infrastructure.TopologyOptions
			numericProto       uint8
			felixPanicExpected bool
		)

		ctlbWorkaround := !testOpts.connTimeEnabled

		switch testOpts.protocol {
		case "tcp":
			numericProto = 6
		case "udp":
			numericProto = 17
		default:
			Fail("bad protocol option")
		}

		BeforeEach(func() {
			felixPanicExpected = false
			infra = getInfra()

			cc = &Checker{
				CheckSNAT: true,
			}
			cc.Protocol = testOpts.protocol
			if testOpts.protocol == "udp" && testOpts.udpUnConnected {
				cc.Protocol += "-noconn"
			}
			if testOpts.protocol == "udp" && testOpts.udpConnRecvMsg {
				cc.Protocol += "-recvmsg"
			}

			options = infrastructure.DefaultTopologyOptions()
			options.NATOutgoingEnabled = true
			options.AutoHEPsEnabled = true
			// override IPIP being enabled by default
			options.IPIPEnabled = false
			options.IPIPRoutesEnabled = false
			// BPF doesn't support IPv6, disable it.
			options.EnableIPv6 = false
			switch testOpts.tunnel {
			case "none":
				// nothing
			case "ipip":
				options.IPIPEnabled = true
				options.IPIPRoutesEnabled = true
			case "vxlan":
				options.VXLANMode = api.VXLANModeAlways
			case "wireguard":
				// Allocate tunnel address for Wireguard.
				options.WireguardEnabled = true
				// Enable Wireguard.
				options.ExtraEnvVars["FELIX_WIREGUARDENABLED"] = "true"
			default:
				Fail("bad tunnel option")
			}
			if testOpts.tunnel != "none" {
				// Avoid felix restart mid-test, wait for the node resource to be created before starting Felix.
				options.DelayFelixStart = true
				options.TriggerDelayedFelixStart = true
			}
			options.ExtraEnvVars["FELIX_BPFConnectTimeLoadBalancingEnabled"] = fmt.Sprint(testOpts.connTimeEnabled)
			options.ExtraEnvVars["FELIX_BPFLogLevel"] = fmt.Sprint(testOpts.bpfLogLevel)
			if testOpts.dsr {
				options.ExtraEnvVars["FELIX_BPFExternalServiceMode"] = "dsr"
			}
			options.ExternalIPs = true
			options.ExtraEnvVars["FELIX_BPFExtToServiceConnmark"] = "0x80"

			if ctlbWorkaround {
				options.ExtraEnvVars["FELIX_FeatureGates"] = "BPFConnectTimeLoadBalancingWorkaround=enabled"
			}
		})

		JustAfterEach(func() {
			if CurrentGinkgoTestDescription().Failed {
				currBpfsvcs, currBpfeps := dumpNATmaps(felixes)

				for i, felix := range felixes {
					felix.Exec("iptables-save", "-c")
					felix.Exec("conntrack", "-L")
					felix.Exec("ip", "link")
					felix.Exec("ip", "addr")
					felix.Exec("ip", "rule")
					felix.Exec("ip", "route")
					felix.Exec("ip", "neigh")
					felix.Exec("arp")
					felix.Exec("calico-bpf", "ipsets", "dump")
					felix.Exec("calico-bpf", "routes", "dump")
					felix.Exec("calico-bpf", "nat", "dump")
					felix.Exec("calico-bpf", "nat", "aff")
					felix.Exec("calico-bpf", "conntrack", "dump")
					felix.Exec("calico-bpf", "arp", "dump")
					felix.Exec("calico-bpf", "counters", "dump")
					felix.Exec("calico-bpf", "ifstate", "dump")
					log.Infof("[%d]FrontendMap: %+v", i, currBpfsvcs[i])
					log.Infof("[%d]NATBackend: %+v", i, currBpfeps[i])
					log.Infof("[%d]SendRecvMap: %+v", i, dumpSendRecvMap(felix))
				}
				externalClient.Exec("ip", "route", "show", "cached")
			}
		})

		AfterEach(func() {
			log.Info("AfterEach starting")
			for _, f := range felixes {
				if !felixPanicExpected {
					f.Exec("calico-bpf", "connect-time", "clean")
				}
				f.Stop()
			}
			externalClient.Stop()
			log.Info("AfterEach done")
		})

		AfterEach(func() {
			infra.Stop()
		})

		createPolicy := func(policy *api.GlobalNetworkPolicy) *api.GlobalNetworkPolicy {
			log.WithField("policy", dumpResource(policy)).Info("Creating policy")
			policy, err := calicoClient.GlobalNetworkPolicies().Create(utils.Ctx, policy, utils.NoOptions)
			Expect(err).NotTo(HaveOccurred())
			return policy
		}

		updatePolicy := func(policy *api.GlobalNetworkPolicy) *api.GlobalNetworkPolicy {
			log.WithField("policy", dumpResource(policy)).Info("Updating policy")
			policy, err := calicoClient.GlobalNetworkPolicies().Update(utils.Ctx, policy, utils.NoOptions)
			Expect(err).NotTo(HaveOccurred())
			return policy
		}
		_ = updatePolicy

		Describe("with a single node and an allow-all policy", func() {
			var (
				hostW   *workload.Workload
				w       [2]*workload.Workload
				wepCopy [2]*libapi.WorkloadEndpoint
			)

			if !testOpts.connTimeEnabled {
				// These tests don't depend on NAT.
				return
			}

			if testOpts.tunnel != "none" {
				// Single node so tunnel doesn't matter.
				return
			}

			JustBeforeEach(func() {
				felixes, calicoClient = infrastructure.StartNNodeTopology(1, options, infra)

				hostW = workload.Run(
					felixes[0],
					"host",
					"default",
					felixes[0].IP, // Same IP as felix means "run in the host's namespace"
					"8055",
					testOpts.protocol)

				// Start a couple of workloads so we can check workload-to-workload and workload-to-host.
				for i := 0; i < 2; i++ {
					wIP := fmt.Sprintf("10.65.0.%d", i+2)
					w[i] = workload.Run(felixes[0], fmt.Sprintf("w%d", i), "default", wIP, "8055", testOpts.protocol)
					w[i].WorkloadEndpoint.Labels = map[string]string{"name": w[i].Name}
					// WEP gets clobbered when we add it to the datastore, take a copy so we can re-create the WEP.
					wepCopy[i] = w[i].WorkloadEndpoint
					w[i].ConfigureInInfra(infra)
				}

				err := infra.AddDefaultDeny()
				Expect(err).NotTo(HaveOccurred())

				ensureBPFProgramsAttached(felixes[0])

				pol := api.NewGlobalNetworkPolicy()
				pol.Namespace = "fv"
				pol.Name = "policy-1"
				pol.Spec.Ingress = []api.Rule{{Action: "Allow"}}
				pol.Spec.Egress = []api.Rule{{Action: "Allow"}}
				pol.Spec.Selector = "all()"

				pol = createPolicy(pol)
			})

			if testOpts.bpfLogLevel == "debug" && testOpts.protocol == "tcp" {
				Describe("with custom IptablesMarkMask", func() {
					BeforeEach(func() {
						// Disable core dumps, we know we're about to cause a panic.
						options.ExtraEnvVars["GOTRACEBACK"] = ""
						felixPanicExpected = true
					})

					It("0xffff000 not covering BPF bits should panic", func() {
						felixPanicExpected = true
						panicC := felixes[0].WatchStdoutFor(regexp.MustCompile("PANIC.*IptablesMarkMask doesn't cover bits that are used"))

						fc := api.NewFelixConfiguration()
						fc.Name = "default"
						mark := uint32(0x0ffff000)
						fc.Spec.IptablesMarkMask = &mark
						fc, err := calicoClient.FelixConfigurations().Create(context.Background(), fc, options2.SetOptions{})
						Expect(err).NotTo(HaveOccurred())

						Eventually(panicC, "5s", "100ms").Should(BeClosed())
					})

					It("0xfff00000 only covering BPF bits should panic", func() {
						panicC := felixes[0].WatchStdoutFor(regexp.MustCompile("PANIC.*Not enough mark bits available"))

						fc := api.NewFelixConfiguration()
						fc.Name = "default"
						mark := uint32(0xfff00000)
						fc.Spec.IptablesMarkMask = &mark
						fc, err := calicoClient.FelixConfigurations().Create(context.Background(), fc, options2.SetOptions{})
						Expect(err).NotTo(HaveOccurred())

						Eventually(panicC, "5s", "100ms").Should(BeClosed())
					})
				})
			}

			Describe("with DefaultEndpointToHostAction=DROP", func() {
				BeforeEach(func() {
					options.ExtraEnvVars["FELIX_DefaultEndpointToHostAction"] = "DROP"
				})
				It("should only allow traffic from workload to workload", func() {
					cc.ExpectSome(w[0], w[1])
					cc.ExpectSome(w[1], w[0])
					cc.ExpectNone(w[1], hostW)
					cc.ExpectSome(hostW, w[0])
					cc.CheckConnectivity(conntrackChecks(felixes)...)
				})
			})

			getMapIDByPath := func(felix *infrastructure.Felix, filename string) (int, error) {
				out, err := felix.ExecOutput("bpftool", "map", "show", "pinned", filename, "-j")
				if err != nil {
					return 0, err
				}
				var mapMeta struct {
					ID    int    `json:"id"`
					Error string `json:"error"`
				}
				err = json.Unmarshal([]byte(out), &mapMeta)
				if err != nil {
					return 0, err
				}
				if mapMeta.Error != "" {
					return 0, errors.New(mapMeta.Error)
				}
				return mapMeta.ID, nil
			}

			mustGetMapIDByPath := func(felix *infrastructure.Felix, filename string) int {
				var mapID int
				Eventually(func() error {
					var err error
					mapID, err = getMapIDByPath(felix, filename)
					return err
				}, "5s").ShouldNot(HaveOccurred())
				return mapID
			}

			Describe("with DefaultEndpointToHostAction=ACCEPT", func() {
				BeforeEach(func() {
					options.ExtraEnvVars["FELIX_DefaultEndpointToHostAction"] = "ACCEPT"
				})
				It("should allow traffic from workload to workload and to/from host", func() {
					cc.ExpectSome(w[0], w[1])
					cc.ExpectSome(w[1], w[0])
					cc.ExpectSome(w[1], hostW)
					cc.ExpectSome(hostW, w[0])
					cc.CheckConnectivity(conntrackChecks(felixes)...)
				})
			})

			if testOpts.protocol != "udp" { // No need to run these tests per-protocol.

				mapPath := conntrack.Map(&bpf.MapContext{}).Path()

				Describe("with map repinning enabled", func() {
					BeforeEach(func() {
						options.ExtraEnvVars["FELIX_DebugBPFMapRepinEnabled"] = "true"
					})

					It("should repin maps", func() {
						// Wait for the first felix to create its maps.
						mapID := mustGetMapIDByPath(felixes[0], mapPath)

						// Now, start a completely independent felix, which will get its own bpffs.  It should re-pin the
						// maps, picking up the ones from the first felix.
						extraFelix, _ := infrastructure.StartSingleNodeTopology(options, infra)
						defer extraFelix.Stop()

						secondMapID := mustGetMapIDByPath(extraFelix, mapPath)
						Expect(mapID).NotTo(BeNumerically("==", 0))
						Expect(mapID).To(BeNumerically("==", secondMapID))
					})
				})

				Describe("with map repinning disabled", func() {
					It("should repin maps", func() {
						// Wait for the first felix to create its maps.
						mapID := mustGetMapIDByPath(felixes[0], mapPath)

						// Now, start a completely independent felix, which will get its own bpffs.  It should make its own
						// maps.
						extraFelix, _ := infrastructure.StartSingleNodeTopology(options, infra)
						defer extraFelix.Stop()

						secondMapID := mustGetMapIDByPath(extraFelix, mapPath)
						Expect(mapID).NotTo(BeNumerically("==", 0))
						Expect(mapID).NotTo(BeNumerically("==", secondMapID))
					})
				})

				It("should clean up jump maps", func() {
					numJumpMaps := func() int {
						command := fmt.Sprintf("find /sys/fs/bpf/tc -name %s", bpf.JumpMapName())
						output, err := felixes[0].ExecOutput("sh", "-c", command)
						Expect(err).NotTo(HaveOccurred())
						return strings.Count(output, bpf.JumpMapName())
					}

					expJumpMaps := func(numWorkloads int) int {
						numHostIfaces := 1
						specialIfaces := 0
						if ctlbWorkaround {
							specialIfaces = 2 /* nat + lo */
						}
						expectedNumMaps := 2*numWorkloads + 2*numHostIfaces + 2*specialIfaces
						return expectedNumMaps
					}

					// Check start-of-day number of interfaces.
					Eventually(numJumpMaps, "15s", "200ms").Should(
						BeNumerically("==", expJumpMaps(len(w))),
						"Unexpected number of jump maps at start of day")

					// Remove a workload.
					w[0].RemoveFromInfra(infra)
					w[0].Stop()

					// Need a long timeout here because felix throttles cleanups.
					Eventually(numJumpMaps, "15s", "200ms").Should(
						BeNumerically("==", expJumpMaps(len(w)-1)),
						"Unexpected number of jump maps after removing workload")
				})

				It("should recover if the BPF programs are removed", func() {
					flapInterface := func() {
						By("Flapping interface")
						felixes[0].Exec("ip", "link", "set", "down", w[0].InterfaceName)
						felixes[0].Exec("ip", "link", "set", "up", w[0].InterfaceName)
					}

					recreateWEP := func() {
						By("Recreating WEP.")
						w[0].RemoveFromInfra(infra)
						w[0].WorkloadEndpoint = wepCopy[0]
						w[0].ConfigureInInfra(infra)
					}

					for _, trigger := range []func(){flapInterface, recreateWEP} {
						// Wait for initial programming to complete.
						cc.Expect(Some, w[0], w[1])
						cc.CheckConnectivity()
						cc.ResetExpectations()

						By("handling ingress program removal")
						felixes[0].Exec("tc", "filter", "del", "ingress", "dev", w[0].InterfaceName)

						// Removing the ingress program should break connectivity due to the lack of "seen" mark.
						cc.Expect(None, w[0], w[1])
						cc.CheckConnectivity()
						cc.ResetExpectations()

						// Trigger felix to recover.
						trigger()
						cc.Expect(Some, w[0], w[1])
						cc.CheckConnectivity()

						// Check the program is put back.
						Eventually(func() string {
							out, _ := felixes[0].ExecOutput("tc", "filter", "show", "ingress", "dev", w[0].InterfaceName)
							return out
						}, "5s", "200ms").Should(ContainSubstring("calico_from_wor"),
							fmt.Sprintf("from wep not loaded for %s", w[0].InterfaceName))

						By("handling egress program removal")
						felixes[0].Exec("tc", "filter", "del", "egress", "dev", w[0].InterfaceName)
						// Removing the egress program doesn't stop traffic.

						// Trigger felix to recover.
						trigger()

						// Check the program is put back.
						Eventually(func() string {
							out, _ := felixes[0].ExecOutput("tc", "filter", "show", "egress", "dev", w[0].InterfaceName)
							return out
						}, "5s", "200ms").Should(ContainSubstring("calico_to_wor"),
							fmt.Sprintf("to wep not loaded for %s", w[0].InterfaceName))
						cc.CheckConnectivity()

						By("Handling qdisc removal")
						felixes[0].Exec("tc", "qdisc", "delete", "dev", w[0].InterfaceName, "clsact")

						// Trigger felix to recover.
						trigger()

						// Check programs are put back.
						Eventually(func() string {
							out, _ := felixes[0].ExecOutput("tc", "filter", "show", "ingress", "dev", w[0].InterfaceName)
							return out
						}, "5s", "200ms").Should(ContainSubstring("calico_from_wor"),
							fmt.Sprintf("from wep not loaded for %s", w[0].InterfaceName))
						Eventually(func() string {
							out, _ := felixes[0].ExecOutput("tc", "filter", "show", "egress", "dev", w[0].InterfaceName)
							return out
						}, "5s", "200ms").Should(ContainSubstring("calico_to_wor"),
							fmt.Sprintf("to wep not loaded for %s", w[0].InterfaceName))
						cc.CheckConnectivity()
						cc.ResetExpectations()

						// Add a policy to block traffic.
						By("Adding deny policy")
						denyPol := api.NewGlobalNetworkPolicy()
						denyPol.Name = "policy-2"
						var one float64 = 1
						denyPol.Spec.Order = &one
						denyPol.Spec.Ingress = []api.Rule{{Action: "Deny"}}
						denyPol.Spec.Egress = []api.Rule{{Action: "Deny"}}
						denyPol.Spec.Selector = "all()"
						denyPol = createPolicy(denyPol)

						cc.Expect(None, w[0], w[1])
						cc.Expect(None, w[1], w[0])
						cc.CheckConnectivity()
						cc.ResetExpectations()

						By("Removing deny policy")
						_, err := calicoClient.GlobalNetworkPolicies().Delete(context.Background(), "policy-2", options2.DeleteOptions{})
						Expect(err).NotTo(HaveOccurred())

						cc.Expect(Some, w[0], w[1])
						cc.Expect(Some, w[1], w[0])
						cc.CheckConnectivity()
						cc.ResetExpectations()
					}
				})
			}

			if testOpts.nonProtoTests {
				// We can only test that felix _sets_ this because the flag is one-way and cannot be unset.
				It("should enable the kernel.unprivileged_bpf_disabled sysctl", func() {
					Eventually(func() string {
						out, err := felixes[0].ExecOutput("sysctl", "kernel.unprivileged_bpf_disabled")
						if err != nil {
							log.WithError(err).Error("Failed to run sysctl")
						}
						return out
					}).Should(ContainSubstring("kernel.unprivileged_bpf_disabled = 1"))
				})
			}
		})

		const numNodes = 3
		var (
			w     [numNodes][2]*workload.Workload
			hostW [numNodes]*workload.Workload
		)

		setupCluster := func() {
			felixes, calicoClient = infrastructure.StartNNodeTopology(numNodes, options, infra)

			addWorkload := func(run bool, ii, wi, port int, labels map[string]string) *workload.Workload {
				if labels == nil {
					labels = make(map[string]string)
				}

				wIP := fmt.Sprintf("10.65.%d.%d", ii, wi+2)
				wName := fmt.Sprintf("w%d%d", ii, wi)

				w := workload.New(felixes[ii], wName, "default",
					wIP, strconv.Itoa(port), testOpts.protocol)

				labels["name"] = w.Name
				labels["workload"] = "regular"

				w.WorkloadEndpoint.Labels = labels
				if run {
					err := w.Start()
					Expect(err).NotTo(HaveOccurred())
					w.ConfigureInInfra(infra)
				}
				if options.UseIPPools {
					// Assign the workload's IP in IPAM, this will trigger calculation of routes.
					err := calicoClient.IPAM().AssignIP(context.Background(), ipam.AssignIPArgs{
						IP:       cnet.MustParseIP(wIP),
						HandleID: &w.Name,
						Attrs: map[string]string{
							ipam.AttributeNode: felixes[ii].Hostname,
						},
						Hostname: felixes[ii].Hostname,
					})
					Expect(err).NotTo(HaveOccurred())
				}

				return w
			}

			// Start a host networked workload on each host for connectivity checks.
			for ii := range felixes {
				// We tell each host-networked workload to open:
				// TODO: Copied from another test
				// - its normal (uninteresting) port, 8055
				// - port 2379, which is both an inbound and an outbound failsafe port
				// - port 22, which is an inbound failsafe port.
				// This allows us to test the interaction between do-not-track policy and failsafe
				// ports.
				hostW[ii] = workload.Run(
					felixes[ii],
					fmt.Sprintf("host%d", ii),
					"default",
					felixes[ii].IP, // Same IP as felix means "run in the host's namespace"
					"8055",
					testOpts.protocol)

				hostW[ii].WorkloadEndpoint.Labels = map[string]string{"name": hostW[ii].Name}

				// Two workloads on each host so we can check the same host and other host cases.
				w[ii][0] = addWorkload(true, ii, 0, 8055, map[string]string{"port": "8055"})
				w[ii][1] = addWorkload(true, ii, 1, 8056, nil)
			}

			// Create a workload on node 0 that does not run, but we can use it to set up paths
			deadWorkload = addWorkload(false, 0, 2, 8057, nil)

			// We will use this container to model an external client trying to connect into
			// workloads on a host.  Create a route in the container for the workload CIDR.
			// TODO: Copied from another test
			externalClient = infrastructure.RunExtClient("ext-client")
			_ = externalClient

			err := infra.AddDefaultDeny()
			Expect(err).NotTo(HaveOccurred())
			if !options.TestManagesBPF {
				ensureAllNodesBPFProgramsAttached(felixes)
			}
		}

		Describe(fmt.Sprintf("with a %d node cluster", numNodes), func() {
			BeforeEach(func() {
				setupCluster()
			})

			if testOpts.protocol == "udp" && testOpts.udpUnConnected {
				It("should have no connectivity to a pod before it is added to the datamodel", func() {
					// Above BeforeEach adds a default-deny but for this test we want policy to be open
					// so that it's only the lack of datastore configuration that blocks traffic.
					policy := api.NewNetworkPolicy()
					policy.Name = "allow-all"
					policy.Namespace = "default"
					one := float64(1)
					policy.Spec.Order = &one
					policy.Spec.Ingress = []api.Rule{{Action: api.Allow}}
					policy.Spec.Egress = []api.Rule{{Action: api.Allow}}
					policy.Spec.Selector = "all()"
					_, err := calicoClient.NetworkPolicies().Create(utils.Ctx, policy, utils.NoOptions)

					// The hardest path to secure with BPF is packets to the newly-added workload.  We can't block
					// the traffic with BPF until we have a BPF program in place so we rely on iptables catch-alls.

					// Set up a workload but do not add it to the datastore.
					dpOnlyWorkload := workload.New(felixes[1], "w-dp", "default", "10.65.1.5", "8057", testOpts.protocol)
					err = dpOnlyWorkload.Start()
					Expect(err).NotTo(HaveOccurred())
					felixes[1].Exec("ip", "route", "add", dpOnlyWorkload.IP, "dev", dpOnlyWorkload.InterfaceName, "scope", "link")

					// Attach tcpdump to the workload so we can verify that we don't see any packets at all.  We need
					// to verify ingress and egress separately since a round-trip test would be blocked by either.
					tcpdump := dpOnlyWorkload.AttachTCPDump()
					tcpdump.SetLogEnabled(true)
					pattern := fmt.Sprintf(`IP .* %s\.8057: UDP`, dpOnlyWorkload.IP)
					tcpdump.AddMatcher("UDP-8057", regexp.MustCompile(pattern))
					tcpdump.Start()
					defer tcpdump.Stop()

					// Send packets in the background.
					var wg sync.WaitGroup
					wg.Add(1)
					ctx, cancelFn := context.WithTimeout(context.Background(), 10*time.Second)
					defer cancelFn()
					go func() {
						defer wg.Done()
						defer GinkgoRecover()
						for {
							if ctx.Err() != nil {
								return
							}
							_, err = w[1][0].RunCmd("pktgen", w[1][0].IP, dpOnlyWorkload.IP, "udp",
								"--port-src", "30444", "--port-dst", "8057")
							Expect(err).NotTo(HaveOccurred())
							time.Sleep(100 * (time.Millisecond))
						}
					}()
					defer wg.Wait()

					Consistently(tcpdump.MatchCountFn("UDP-8057"), "5s", "200ms").Should(
						BeNumerically("==", 0),
						"Traffic to the workload should be blocked before datastore is configured")

					dpOnlyWorkload.ConfigureInInfra(infra)

					Eventually(tcpdump.MatchCountFn("UDP-8057"), "20s", "200ms").Should(
						BeNumerically(">", 0),
						"Traffic to the workload should be allowed after datastore is configured")
				})
			}

			It("should have correct routes", func() {
				tunnelAddr := ""
				tunnelAddrFelix1 := ""
				tunnelAddrFelix2 := ""
				expectedRoutes := expectedRouteDump
				switch {
				case felixes[0].ExpectedIPIPTunnelAddr != "":
					tunnelAddr = felixes[0].ExpectedIPIPTunnelAddr
					tunnelAddrFelix1 = felixes[1].ExpectedIPIPTunnelAddr
					tunnelAddrFelix2 = felixes[2].ExpectedIPIPTunnelAddr
				case felixes[0].ExpectedVXLANTunnelAddr != "":
					tunnelAddr = felixes[0].ExpectedVXLANTunnelAddr
					tunnelAddrFelix1 = felixes[1].ExpectedVXLANTunnelAddr
					tunnelAddrFelix2 = felixes[2].ExpectedVXLANTunnelAddr
				case felixes[0].ExpectedWireguardTunnelAddr != "":
					tunnelAddr = felixes[0].ExpectedWireguardTunnelAddr
					tunnelAddrFelix1 = felixes[1].ExpectedWireguardTunnelAddr
					tunnelAddrFelix2 = felixes[2].ExpectedWireguardTunnelAddr
				}

				if tunnelAddr != "" {
					expectedRoutes = expectedRouteDumpWithTunnelAddr
				}

				dumpRoutes := func() string {
					out, err := felixes[0].ExecOutput("calico-bpf", "routes", "dump")
					if err != nil {
						return fmt.Sprint(err)
					}

					lines := strings.Split(out, "\n")
					var filteredLines []string
					idxRE := regexp.MustCompile(`idx \d+`)
					for _, l := range lines {
						l = strings.TrimLeft(l, " ")
						if len(l) == 0 {
							continue
						}
						l = strings.ReplaceAll(l, felixes[0].IP, "FELIX_0")
						l = strings.ReplaceAll(l, felixes[1].IP, "FELIX_1")
						l = strings.ReplaceAll(l, felixes[2].IP, "FELIX_2")
						l = idxRE.ReplaceAllLiteralString(l, "idx -")
						if tunnelAddr != "" {
							l = strings.ReplaceAll(l, tunnelAddr+"/32", "FELIX_0_TNL/32")
						}
						if tunnelAddrFelix1 != "" {
							l = strings.ReplaceAll(l, tunnelAddrFelix1+"/32", "FELIX_1_TNL/32")
						}
						if tunnelAddrFelix2 != "" {
							l = strings.ReplaceAll(l, tunnelAddrFelix2+"/32", "FELIX_2_TNL/32")
						}
						filteredLines = append(filteredLines, l)
					}
					sort.Strings(filteredLines)
					return strings.Join(filteredLines, "\n")
				}
				Eventually(dumpRoutes, "10s", "200ms").Should(Equal(expectedRoutes), dumpRoutes)
			})

			It("should only allow traffic from the local host by default", func() {
				// Same host, other workload.
				cc.ExpectNone(w[0][0], w[0][1])
				cc.ExpectNone(w[0][1], w[0][0])
				// Workloads on other host.
				cc.ExpectNone(w[0][0], w[1][0])
				cc.ExpectNone(w[1][0], w[0][0])
				// Hosts.
				cc.ExpectSome(felixes[0], w[0][0])
				cc.ExpectNone(felixes[1], w[0][0])
				cc.CheckConnectivity()
			})

			It("should allow host -> host", func() {
				// XXX as long as there is no HEP policy
				// using hostW as a sink
				cc.Expect(Some, felixes[0], hostW[1])
				cc.Expect(Some, felixes[1], hostW[0])
				cc.CheckConnectivity()
			})

			Context("with a policy allowing ingress to w[0][0] from all regular workloads", func() {
				var (
					pol       *api.GlobalNetworkPolicy
					k8sClient *kubernetes.Clientset
				)

				BeforeEach(func() {
					pol = api.NewGlobalNetworkPolicy()
					pol.Namespace = "fv"
					pol.Name = "policy-1"
					pol.Spec.Ingress = []api.Rule{
						{
							Action: "Allow",
							Source: api.EntityRule{
								Selector: "workload=='regular'",
							},
						},
					}
					pol.Spec.Egress = []api.Rule{
						{
							Action: "Allow",
							Source: api.EntityRule{
								Selector: "workload=='regular'",
							},
						},
					}
					pol.Spec.Selector = "workload=='regular'"

					pol = createPolicy(pol)

					k8sClient = infra.(*infrastructure.K8sDatastoreInfra).K8sClient
					_ = k8sClient
				})

				It("should handle NAT outgoing", func() {
					By("SNATting outgoing traffic with the flag set")
					cc.ExpectSNAT(w[0][0], felixes[0].IP, hostW[1])
					cc.CheckConnectivity(conntrackChecks(felixes)...)

					if testOpts.tunnel == "none" {
						By("Leaving traffic alone with the flag clear")
						pool, err := calicoClient.IPPools().Get(context.TODO(), "test-pool", options2.GetOptions{})
						Expect(err).NotTo(HaveOccurred())
						pool.Spec.NATOutgoing = false
						pool, err = calicoClient.IPPools().Update(context.TODO(), pool, options2.SetOptions{})
						Expect(err).NotTo(HaveOccurred())
						cc.ResetExpectations()
						cc.ExpectSNAT(w[0][0], w[0][0].IP, hostW[1])
						cc.CheckConnectivity(conntrackChecks(felixes)...)

						By("SNATting again with the flag set")
						pool.Spec.NATOutgoing = true
						pool, err = calicoClient.IPPools().Update(context.TODO(), pool, options2.SetOptions{})
						Expect(err).NotTo(HaveOccurred())
						cc.ResetExpectations()
						cc.ExpectSNAT(w[0][0], felixes[0].IP, hostW[1])
						cc.CheckConnectivity(conntrackChecks(felixes)...)
					}
				})

				It("connectivity from all workloads via workload 0's main IP", func() {
					cc.ExpectSome(w[0][1], w[0][0])
					cc.ExpectSome(w[1][0], w[0][0])
					cc.ExpectSome(w[1][1], w[0][0])
					cc.CheckConnectivity(conntrackChecks(felixes)...)
				})

				if (testOpts.protocol == "tcp" || (testOpts.protocol == "udp" && !testOpts.udpUnConnected)) &&
					testOpts.connTimeEnabled && !testOpts.dsr {

					It("should fail connect if there is no backed or a service", func() {
						By("setting up a service without backends")

						testSvc := k8sService("svc-no-backends", "10.101.0.111", w[0][0], 80, 1234, 0, testOpts.protocol)
						testSvcNamespace := testSvc.ObjectMeta.Namespace
						testSvc.Spec.Selector = map[string]string{"somelabel": "somevalue"}
						_, err := k8sClient.CoreV1().Services(testSvcNamespace).Create(context.Background(),
							testSvc, metav1.CreateOptions{})
						Expect(err).NotTo(HaveOccurred())

						ip := testSvc.Spec.ClusterIP
						port := uint16(testSvc.Spec.Ports[0].Port)
						natK := nat.NewNATKey(net.ParseIP(ip), port, numericProto)

						Eventually(func() bool {
							natmaps, _ := dumpNATmaps(felixes)
							for _, m := range natmaps {
								if _, ok := m[natK]; !ok {
									return false
								}
							}
							return true
						}, "5s").Should(BeTrue(), "service NAT key didn't show up")

						By("starting tcpdump")
						tcpdump := w[0][0].AttachTCPDump()
						tcpdump.SetLogEnabled(true)
						pattern := fmt.Sprintf(`IP %s.\d+ > %s\.80: Flags \[S\]`, w[0][0].IP, testSvc.Spec.ClusterIP)
						tcpdump.AddMatcher("no-backend", regexp.MustCompile(pattern))
						tcpdump.Start()
						defer tcpdump.Stop()

						By("testing connectivity")

						cc.Expect(None, w[0][0], TargetIP(testSvc.Spec.ClusterIP), ExpectWithPorts(80))
						cc.CheckConnectivity()

						// If connect never succeeded, no packets were sent and
						// therefore we must see none.
						Expect(tcpdump.MatchCount("no-backend")).To(Equal(0))
					})
				}

				// Test doesn't use services so ignore the runs with those turned on.
				if testOpts.protocol == "tcp" && !testOpts.connTimeEnabled && !testOpts.dsr {
					It("should not be able to spoof TCP", func() {
						By("Disabling dev RPF")
						setRPF(felixes, testOpts.tunnel, 0, 0)
						// Make sure the workload is up and has configured its routes.
						By("Having basic connectivity")
						cc.Expect(Some, w[0][0], w[1][0])
						cc.CheckConnectivity()

						// Add a second interface to the workload, this will allow us to adjust the routes
						// inside the workload to move connections from one interface to the other.
						By("Having basic connectivity after setting up the spoof interface")
						w[0][0].AddSpoofInterface()
						// Check that the route manipulation succeeded.
						cc.CheckConnectivity()
						cc.ResetExpectations()

						// PHASE 1: basic single-shot connectivity checks to check that the test infra
						// is basically doing what we want.  I.e. if felix and the workload disagree on
						// interface then new connections get dropped.

						// Switch routes to use the spoofed interface, should fail.
						By("Workload using spoof0, felix expecting eth0, should fail")
						w[0][0].UseSpoofInterface(true)
						cc.Expect(None, w[0][0], w[1][0])
						cc.CheckConnectivity()
						cc.ResetExpectations()

						By("Workload using spoof0, felix expecting spoof0, should succeed")
						w[0][0].RemoveFromInfra(infra)
						w[0][0].ConfigureInInfraAsSpoofInterface(infra)
						cc.Expect(Some, w[0][0], w[1][0])
						cc.CheckConnectivity()
						cc.ResetExpectations()

						By("Both back to eth0, should succeed")
						w[0][0].RemoveSpoofWEPFromInfra(infra)
						w[0][0].ConfigureInInfra(infra)
						w[0][0].UseSpoofInterface(false)
						cc.Expect(Some, w[0][0], w[1][0])
						cc.CheckConnectivity()
						cc.ResetExpectations()

						// PHASE 2: keep a connection up and move it from one interface to the other using the pod's
						// routes.  To the host this looks like one workload is spoofing the other.
						By("Starting permanent connection")
						pc := w[0][0].StartPersistentConnection(w[1][0].IP, 8055, workload.PersistentConnectionOpts{
							MonitorConnectivity: true,
						})
						defer pc.Stop()

						expectPongs := func() {
							EventuallyWithOffset(1, pc.SinceLastPong, "5s").Should(
								BeNumerically("<", time.Second),
								"Expected to see pong responses on the connection but didn't receive any")
							log.Info("Pongs received within last 1s")
						}
						expectNoPongs := func() {
							EventuallyWithOffset(1, pc.SinceLastPong, "5s").Should(
								BeNumerically(">", time.Second),
								"Expected to see pong responses stop but continued to receive them")
							log.Info("No pongs received for >1s")
						}

						// Simulate a second WEP for the spoof interface.
						w[0][0].ConfigureOtherWEPInInfraAsSpoofInterface(infra)

						// Should get some pongs to start with...
						By("Should get pongs to start with")
						expectPongs()

						// Switch the route, should start dropping packets.
						w[0][0].UseSpoofInterface(true)
						By("Should no longer get pongs when using the spoof interface")
						expectNoPongs()

						// Switch the route back, should work.
						w[0][0].UseSpoofInterface(false)
						By("Should get pongs again after switching back")
						expectPongs()

						// Switch the route, should start dropping packets.
						w[0][0].UseSpoofInterface(true)
						By("Should no longer get pongs when using the spoof interface")
						expectNoPongs()

						// Move WEP to spoof interface
						w[0][0].RemoveFromInfra(infra)
						w[0][0].RemoveSpoofWEPFromInfra(infra)
						w[0][0].ConfigureInInfraAsSpoofInterface(infra)
						By("Should get pongs again after switching WEP to spoof iface")
						expectPongs()
					})
				}

				// Test doesn't use services so ignore the runs with those turned on.
				if testOpts.protocol == "udp" && !testOpts.connTimeEnabled && !testOpts.dsr {
					It("should not be able to spoof UDP", func() {
						By("Disabling dev RPF")
						setRPF(felixes, testOpts.tunnel, 0, 0)
						felixes[1].Exec("sysctl", "-w", "net.ipv4.conf."+w[1][0].InterfaceName+".rp_filter=0")
						felixes[1].Exec("sysctl", "-w", "net.ipv4.conf."+w[1][1].InterfaceName+".rp_filter=0")

						By("allowing any traffic", func() {
							pol.Spec.Ingress = []api.Rule{
								{
									Action: "Allow",
									Source: api.EntityRule{
										Nets: []string{
											"0.0.0.0/0",
										},
									},
								},
							}
							pol = updatePolicy(pol)

							cc.ExpectSome(w[1][0], w[0][0])
							cc.ExpectSome(w[1][1], w[0][0])
							cc.CheckConnectivity()
						})

						By("testing that packet sent by another workload is dropped", func() {
							tcpdump := w[0][0].AttachTCPDump()
							tcpdump.SetLogEnabled(true)
							matcher := fmt.Sprintf("IP %s\\.30444 > %s\\.30444: UDP", w[1][0].IP, w[0][0].IP)
							tcpdump.AddMatcher("UDP-30444", regexp.MustCompile(matcher))
							tcpdump.Start(testOpts.protocol, "port", "30444", "or", "port", "30445")
							defer tcpdump.Stop()

							// send a packet from the correct workload to create a conntrack entry
							_, err := w[1][0].RunCmd("pktgen", w[1][0].IP, w[0][0].IP, "udp",
								"--port-src", "30444", "--port-dst", "30444")
							Expect(err).NotTo(HaveOccurred())

							// We must eventually see the packet at the target
							Eventually(func() int { return tcpdump.MatchCount("UDP-30444") }).
								Should(BeNumerically("==", 1), matcher)

							// Send a spoofed packet from a different pod. Since we hit the
							// conntrack we would not do the WEP only RPF check.
							_, err = w[1][1].RunCmd("pktgen", w[1][0].IP, w[0][0].IP, "udp",
								"--port-src", "30444", "--port-dst", "30444")
							Expect(err).NotTo(HaveOccurred())

							// Since the packet will get dropped, we would not see it at the dest.
							// So we send another good packet from the spoofing workload, that we
							// will see at the dest.
							matcher2 := fmt.Sprintf("IP %s\\.30445 > %s\\.30445: UDP", w[1][1].IP, w[0][0].IP)
							tcpdump.AddMatcher("UDP-30445", regexp.MustCompile(matcher2))

							_, err = w[1][1].RunCmd("pktgen", w[1][1].IP, w[0][0].IP, "udp",
								"--port-src", "30445", "--port-dst", "30445")
							Expect(err).NotTo(HaveOccurred())

							// Wait for the good packet from the bad workload
							Eventually(func() int { return tcpdump.MatchCount("UDP-30445") }).
								Should(BeNumerically("==", 1), matcher2)

							// Check that we have not seen the spoofed packet. If there was not
							// packet reordering, which in our setup is guaranteed not to happen,
							// we know that the spoofed packet was dropped.
							Expect(tcpdump.MatchCount("UDP-30444")).To(BeNumerically("==", 1), matcher)
						})

						var eth20, eth30 *workload.Workload

						defer func() {
							if eth20 != nil {
								eth20.Stop()
							}
							if eth30 != nil {
								eth30.Stop()
							}
						}()

						// Now, set up a topology that mimics two host NICs by creating one workload per fake NIC.
						// We then move a route between the two NICs to pretend that there's a workload behind
						// one or other of them.
						//
						//      eth20 = workload used as a NIC
						//         - eth20 ------ movable fake workload 10.65.15.15
						//       192.168.20.1
						//       /
						//    10.0.0.20
						// Felix
						//    10.0.0.30
						//       \
						//       192.168.30.1
						//         - eth30 ------ movable fake workload 10.65.15.15
						//      eth30 = workload used as a NIC
						//
						fakeWorkloadIP := "10.65.15.15"

						By("setting up node's fake external ifaces", func() {
							// We name the ifaces ethXY since such ifaces are
							// treated by felix as external to the node
							//
							// Using a test-workload creates the namespaces and the
							// interfaces to emulate the host NICs

							eth20 = &workload.Workload{
								Name:          "eth20",
								C:             felixes[1].Container,
								IP:            "192.168.20.1",
								Ports:         "57005", // 0xdead
								Protocol:      testOpts.protocol,
								InterfaceName: "eth20",
								MTU:           1500, // Need to match host MTU or felix will restart.
							}
							err := eth20.Start()
							Expect(err).NotTo(HaveOccurred())

							// assign address to eth20 and add route to the .20 network
							felixes[1].Exec("ip", "route", "add", "192.168.20.0/24", "dev", "eth20")
							felixes[1].Exec("ip", "addr", "add", "10.0.0.20/32", "dev", "eth20")
							_, err = eth20.RunCmd("ip", "route", "add", "10.0.0.20/32", "dev", "eth0")
							Expect(err).NotTo(HaveOccurred())
							// Add a route to the test workload to the fake external
							// client emulated by the test-workload
							_, err = eth20.RunCmd("ip", "route", "add", w[1][1].IP+"/32", "via", "10.0.0.20")
							Expect(err).NotTo(HaveOccurred())

							eth30 = &workload.Workload{
								Name:          "eth30",
								C:             felixes[1].Container,
								IP:            "192.168.30.1",
								Ports:         "57005", // 0xdead
								Protocol:      testOpts.protocol,
								InterfaceName: "eth30",
								MTU:           1500, // Need to match host MTU or felix will restart.
							}
							err = eth30.Start()
							Expect(err).NotTo(HaveOccurred())

							// assign address to eth30 and add route to the .30 network
							felixes[1].Exec("ip", "route", "add", "192.168.30.0/24", "dev", "eth30")
							felixes[1].Exec("ip", "addr", "add", "10.0.0.30/32", "dev", "eth30")
							_, err = eth30.RunCmd("ip", "route", "add", "10.0.0.30/32", "dev", "eth0")
							Expect(err).NotTo(HaveOccurred())
							// Add a route to the test workload to the fake external
							// client emulated by the test-workload
							_, err = eth30.RunCmd("ip", "route", "add", w[1][1].IP+"/32", "via", "10.0.0.30")
							Expect(err).NotTo(HaveOccurred())

							// Make sure that networking with the .20 and .30 networks works
							cc.ResetExpectations()
							cc.ExpectSome(w[1][1], TargetIP(eth20.IP), 0xdead)
							cc.ExpectSome(w[1][1], TargetIP(eth30.IP), 0xdead)
							cc.CheckConnectivity()
						})

						By("testing that external traffic updates the RPF check if routing changes", func() {
							// set the route to the fake workload to .20 network
							felixes[1].Exec("ip", "route", "add", fakeWorkloadIP+"/32", "dev", "eth20")

							tcpdump := w[1][1].AttachTCPDump()
							tcpdump.SetLogEnabled(true)
							matcher := fmt.Sprintf("IP %s\\.30446 > %s\\.30446: UDP", fakeWorkloadIP, w[1][1].IP)
							tcpdump.AddMatcher("UDP-30446", regexp.MustCompile(matcher))
							tcpdump.Start()
							defer tcpdump.Stop()

							_, err := eth20.RunCmd("pktgen", fakeWorkloadIP, w[1][1].IP, "udp",
								"--port-src", "30446", "--port-dst", "30446")
							Expect(err).NotTo(HaveOccurred())

							// Expect to receive the packet from the .20 as the routing is correct
							Eventually(func() int { return tcpdump.MatchCount("UDP-30446") }).
								Should(BeNumerically("==", 1), matcher)

							ctBefore := dumpCTMap(felixes[1])

							k := conntrack.NewKey(17, net.ParseIP(w[1][1].IP).To4(), 30446,
								net.ParseIP(fakeWorkloadIP).To4(), 30446)
							Expect(ctBefore).To(HaveKey(k))

							// XXX Since the same code is used to do the drop of spoofed
							// packet between pods, we do not repeat it here as it is not 100%
							// bulletproof.
							//
							// We should perhaps compare the iptables counter and see if the
							// packet was dropped by the RPF check.

							// Change the routing to be from the .30
							felixes[1].Exec("ip", "route", "del", fakeWorkloadIP+"/32", "dev", "eth20")
							felixes[1].Exec("ip", "route", "add", fakeWorkloadIP+"/32", "dev", "eth30")

							_, err = eth30.RunCmd("pktgen", fakeWorkloadIP, w[1][1].IP, "udp",
								"--port-src", "30446", "--port-dst", "30446")
							Expect(err).NotTo(HaveOccurred())

							// Expect the packet from the .30 to make it through as RPF will
							// allow it and we will update the expected interface
							Eventually(func() int { return tcpdump.MatchCount("UDP-30446") }).
								Should(BeNumerically("==", 2), matcher)

							ctAfter := dumpCTMap(felixes[1])
							Expect(ctAfter).To(HaveKey(k))

							// Ifindex must have changed
							// B2A because of IPA > IPB - deterministic
							Expect(ctBefore[k].Data().B2A.Ifindex).NotTo(BeNumerically("==", 0))
							Expect(ctAfter[k].Data().B2A.Ifindex).NotTo(BeNumerically("==", 0))
							Expect(ctBefore[k].Data().B2A.Ifindex).
								NotTo(BeNumerically("==", ctAfter[k].Data().B2A.Ifindex))
						})
					})
				}

				Describe("Test Load balancer service with external IP", func() {
					if testOpts.connTimeEnabled {
						// FIXME externalClient also does conntime balancing
						return
					}

					srcIPRange := []string{}
					externalIP := []string{extIP}
					testSvcName := "test-lb-service-extip"
					tgtPort := 8055
					var testSvc *v1.Service
					var ip []string
					var port uint16
					BeforeEach(func() {
						externalClient.Exec("ip", "route", "add", extIP, "via", felixes[0].IP)
						testSvc = k8sCreateLBServiceWithEndPoints(k8sClient, testSvcName, "10.101.0.10", w[0][0], 80, tgtPort,
							testOpts.protocol, externalIP, srcIPRange)
						// when we point Load Balancer to a node in GCE it adds local routes to the external IP on the hosts.
						// Similarity add local routes for externalIP on felixes[0], felixes[1]
						felixes[1].Exec("ip", "route", "add", "local", extIP, "dev", "eth0")
						felixes[0].Exec("ip", "route", "add", "local", extIP, "dev", "eth0")
						ip = testSvc.Spec.ExternalIPs
						port = uint16(testSvc.Spec.Ports[0].Port)
						pol.Spec.Ingress = []api.Rule{
							{
								Action: "Allow",
								Source: api.EntityRule{
									Nets: []string{
										externalClient.IP + "/32",
										w[0][1].IP + "/32",
										w[1][0].IP + "/32",
										w[1][1].IP + "/32",
									},
								},
							},
						}
						pol = updatePolicy(pol)
					})

					It("should have connectivity from workloads[1][0],[1][1], [0][1] and external client via external IP to workload 0", func() {
						cc.ExpectSome(w[1][0], TargetIP(ip[0]), port)
						cc.ExpectSome(w[1][1], TargetIP(ip[0]), port)
						cc.ExpectSome(w[0][1], TargetIP(ip[0]), port)
						cc.ExpectSome(externalClient, TargetIP(ip[0]), port)
						cc.CheckConnectivity()
					})

					It("should handle temporary overlap of external IPs", func() {
						By("Having connectivity to external IP initially")
						cc.ExpectSome(externalClient, TargetIP(ip[0]), port)
						cc.CheckConnectivity()

						By("Adding second service with same external IP")
						testSvc = k8sCreateLBServiceWithEndPoints(k8sClient, testSvcName+"-2", "10.101.0.11", w[0][0], 80, tgtPort,
							testOpts.protocol, externalIP, srcIPRange)

						By("Deleting first service")
						err := k8sClient.CoreV1().Services(testSvc.ObjectMeta.Namespace).Delete(context.Background(), testSvcName, metav1.DeleteOptions{})
						Expect(err).NotTo(HaveOccurred())

						By("Sleeping")
						time.Sleep(20 * time.Second)
						By("And still having connectivity...")
						cc.ExpectSome(externalClient, TargetIP(ip[0]), port)
						cc.CheckConnectivity()
					})
				})

				Context("Test load balancer service with src ranges", func() {
					var testSvc *v1.Service
					tgtPort := 8055
					externalIP := []string{extIP}
					srcIPRange := []string{"10.65.1.3/24"}
					testSvcName := "test-lb-service-extip"
					var ip []string
					var port uint16
					BeforeEach(func() {
						testSvc = k8sCreateLBServiceWithEndPoints(k8sClient, testSvcName, "10.101.0.10", w[0][0], 80, tgtPort,
							testOpts.protocol, externalIP, srcIPRange)
						felixes[1].Exec("ip", "route", "add", "local", extIP, "dev", "eth0")
						felixes[0].Exec("ip", "route", "add", "local", extIP, "dev", "eth0")
						ip = testSvc.Spec.ExternalIPs
						port = uint16(testSvc.Spec.Ports[0].Port)
					})
					It("should have connectivity from workloads[1][0],[1][1] via external IP to workload 0", func() {
						cc.ExpectSome(w[1][0], TargetIP(ip[0]), port)
						cc.ExpectSome(w[1][1], TargetIP(ip[0]), port)
						cc.ExpectNone(w[0][1], TargetIP(ip[0]), port)
						cc.CheckConnectivity()
					})
				})

				Context("Test load balancer service with no backend", func() {
					if testOpts.connTimeEnabled || testOpts.udpUnConnected {
						// Skip UDP unconnected, connectime load balancing cases as externalClient also does conntime balancing
						return
					}

					var testSvc *v1.Service
					tgtPort := 8055
					externalIP := []string{extIP}
					srcIPRange := []string{}
					testSvcName := "test-lb-service-extip"
					var port uint16
					var ip []string

					BeforeEach(func() {
						externalClient.Exec("ip", "route", "add", extIP, "via", felixes[0].IP)
						// create a service workload as nil, so that the service has no backend
						testSvc = k8sCreateLBServiceWithEndPoints(k8sClient, testSvcName, "10.101.0.10", nil, 80, tgtPort,
							testOpts.protocol, externalIP, srcIPRange)
						felixes[1].Exec("ip", "route", "add", "local", extIP, "dev", "eth0")
						felixes[0].Exec("ip", "route", "add", "local", extIP, "dev", "eth0")
						ip = testSvc.Spec.ExternalIPs
						port = uint16(testSvc.Spec.Ports[0].Port)
						pol.Spec.Ingress = []api.Rule{
							{
								Action: "Allow",
								Source: api.EntityRule{
									Nets: []string{
										externalClient.IP + "/32",
									},
								},
							},
						}
						pol = updatePolicy(pol)
					})
					It("should not have connectivity from external client, and return connection refused", func() {
						cc.Expect(None, externalClient, TargetIP(ip[0]),
							ExpectWithPorts(port),
							ExpectNoneWithError("connection refused"),
						)
						cc.CheckConnectivity()
					})
				})

				Describe("Test load balancer service with external Client,src ranges", func() {
					if testOpts.connTimeEnabled {
						// FIXME externalClient also does conntime balancing
						return
					}

					var testSvc *v1.Service
					tgtPort := 8055
					externalIP := []string{extIP}
					testSvcName := "test-lb-service-extip"
					var ip []string
					var port uint16
					var srcIPRange []string
					BeforeEach(func() {
						externalClient.Exec("ip", "route", "add", extIP, "via", felixes[0].IP)
						pol.Spec.Ingress = []api.Rule{
							{
								Action: "Allow",
								Source: api.EntityRule{
									Nets: []string{
										externalClient.IP + "/32",
									},
								},
							},
						}
						pol = updatePolicy(pol)
						felixes[1].Exec("ip", "route", "add", "local", extIP, "dev", "eth0")
						felixes[0].Exec("ip", "route", "add", "local", extIP, "dev", "eth0")
						srcIPRange = []string{"10.65.1.3/24"}
					})
					Context("Test LB-service with external Client's IP not in src range", func() {
						BeforeEach(func() {
							testSvc = k8sCreateLBServiceWithEndPoints(k8sClient, testSvcName, "10.101.0.10", w[0][0], 80, tgtPort,
								testOpts.protocol, externalIP, srcIPRange)
							ip = testSvc.Spec.ExternalIPs
							port = uint16(testSvc.Spec.Ports[0].Port)
						})
						It("should not have connectivity from external Client via external IP to workload 0", func() {
							cc.ExpectNone(externalClient, TargetIP(ip[0]), port)
							cc.CheckConnectivity()
						})
					})
					Context("Test LB-service with external Client's IP in src range", func() {
						BeforeEach(func() {
							srcIPRange = []string{externalClient.IP + "/32"}
							testSvc = k8sCreateLBServiceWithEndPoints(k8sClient, testSvcName, "10.101.0.10", w[0][0], 80, tgtPort,
								testOpts.protocol, externalIP, srcIPRange)
							ip = testSvc.Spec.ExternalIPs
							port = uint16(testSvc.Spec.Ports[0].Port)
						})
						It("should have connectivity from external Client via external IP to workload 0", func() {
							cc.ExpectSome(externalClient, TargetIP(ip[0]), port)
							cc.CheckConnectivity()
						})
					})
				})

				Context("Test Service type transitions", func() {
					if testOpts.protocol != "tcp" {
						// Skip tests for UDP, UDP-Unconnected
						return
					}

					var (
						testSvc          *v1.Service
						testSvcNamespace string
					)
					clusterIP := "10.101.0.10"
					testSvcName := "test-service"
					tgtPort := 8055
					externalIP := []string{extIP}

					// Create a service of type clusterIP
					BeforeEach(func() {
						testSvc = k8sService(testSvcName, clusterIP, w[0][0], 80, tgtPort, 0, testOpts.protocol)
						testSvcNamespace = testSvc.ObjectMeta.Namespace
						_, err := k8sClient.CoreV1().Services(testSvcNamespace).Create(context.Background(), testSvc, metav1.CreateOptions{})
						Expect(err).NotTo(HaveOccurred())
						Eventually(k8sGetEpsForServiceFunc(k8sClient, testSvc), "10s").Should(HaveLen(1),
							"Service endpoints didn't get created? Is controller-manager happy?")
						felixes[1].Exec("ip", "route", "add", "local", extIP, "dev", "eth0")
						felixes[0].Exec("ip", "route", "add", "local", extIP, "dev", "eth0")
					})

					It("should have connectivity from all workloads via a service to workload 0", func() {
						ip := testSvc.Spec.ClusterIP
						port := uint16(testSvc.Spec.Ports[0].Port)

						cc.ExpectSome(w[0][1], TargetIP(ip), port)
						cc.ExpectSome(w[1][0], TargetIP(ip), port)
						cc.ExpectSome(w[1][1], TargetIP(ip), port)
						cc.CheckConnectivity(conntrackChecks(felixes)...)
					})

					/* Below Context handles the following transitions.
					   Cluster IP -> External IP
					   External IP -> LoadBalancer
					   External IP -> NodePort
					   External IP -> Cluster IP
					*/
					Context("change service from cluster IP to external IP", func() {
						var testSvcWithExtIP *v1.Service
						BeforeEach(func() {
							testSvcWithExtIP = k8sServiceWithExtIP(testSvcName, clusterIP, w[0][0], 80, tgtPort, 0, testOpts.protocol, externalIP)
							k8sUpdateService(k8sClient, testSvcNamespace, testSvcName, testSvc, testSvcWithExtIP)
						})

						It("should have connectivity from all workloads via external IP to workload 0", func() {
							ip := testSvcWithExtIP.Spec.ExternalIPs
							port := uint16(testSvcWithExtIP.Spec.Ports[0].Port)
							cc.ExpectSome(w[1][0], TargetIP(ip[0]), port)
							cc.ExpectSome(w[0][1], TargetIP(ip[0]), port)
							cc.ExpectSome(w[1][1], TargetIP(ip[0]), port)
							cc.CheckConnectivity(conntrackChecks(felixes)...)
						})
						Context("change service type from external IP to LoadBalancer", func() {
							srcIPRange := []string{}
							var testSvcLB *v1.Service
							BeforeEach(func() {
								testSvcLB = k8sLBService(testSvcName, "10.101.0.10", w[0][0].Name, 80, tgtPort, testOpts.protocol,
									externalIP, srcIPRange)
								k8sUpdateService(k8sClient, testSvcNamespace, testSvcName, testSvc, testSvcLB)
							})
							It("should have connectivity from workload 0 to service via external IP", func() {
								ip := testSvcLB.Spec.ExternalIPs
								port := uint16(testSvcLB.Spec.Ports[0].Port)
								cc.ExpectSome(w[1][0], TargetIP(ip[0]), port)
								cc.ExpectSome(w[1][1], TargetIP(ip[0]), port)
								cc.ExpectSome(w[0][1], TargetIP(ip[0]), port)
								cc.CheckConnectivity(conntrackChecks(felixes)...)
							})
						})

						Context("change Service type from external IP to nodeport", func() {
							var testSvcNodePort *v1.Service
							npPort := uint16(30333)
							BeforeEach(func() {
								testSvcNodePort = k8sService(testSvcName, "10.101.0.10", w[0][0], 80, tgtPort, int32(npPort), testOpts.protocol)
								k8sUpdateService(k8sClient, testSvcNamespace, testSvcName, testSvc, testSvcNodePort)
							})
							It("should have connectivity via the node port to workload 0", func() {
								node1IP := felixes[1].IP
								cc.ExpectSome(w[0][1], TargetIP(node1IP), npPort)
								cc.ExpectSome(w[1][0], TargetIP(node1IP), npPort)
								cc.ExpectSome(w[1][1], TargetIP(node1IP), npPort)

								ip := testSvcWithExtIP.Spec.ExternalIPs
								port := uint16(testSvcWithExtIP.Spec.Ports[0].Port)
								cc.ExpectNone(w[1][0], TargetIP(ip[0]), port)
								cc.ExpectNone(w[0][1], TargetIP(ip[0]), port)
								cc.ExpectNone(w[1][1], TargetIP(ip[0]), port)
								cc.CheckConnectivity()
							})
						})
						Context("change service from external IP to cluster IP", func() {
							var testSvcWithoutExtIP *v1.Service
							BeforeEach(func() {
								testSvcWithoutExtIP = k8sService(testSvcName, "10.101.0.10", w[0][0], 80, tgtPort, 0, testOpts.protocol)
								k8sUpdateService(k8sClient, testSvcNamespace, testSvcName, testSvc, testSvcWithoutExtIP)
							})
							It("should not have connectivity to workload 0 via external IP", func() {
								ip := testSvcWithExtIP.Spec.ExternalIPs
								port := uint16(testSvcWithExtIP.Spec.Ports[0].Port)
								cc.ExpectNone(w[1][0], TargetIP(ip[0]), port)
								cc.ExpectNone(w[1][1], TargetIP(ip[0]), port)
								cc.ExpectNone(w[0][1], TargetIP(ip[0]), port)

								clusterIP = testSvcWithoutExtIP.Spec.ClusterIP
								cc.ExpectSome(w[0][1], TargetIP(clusterIP), port)
								cc.ExpectSome(w[1][0], TargetIP(clusterIP), port)
								cc.ExpectSome(w[1][1], TargetIP(clusterIP), port)
								cc.CheckConnectivity()
							})
						})
					})

					/* Below Context handles the following transitions.
					   Cluster IP -> LoadBalancer
					   LoadBalancer -> External IP
					   LoadBalancer -> NodePort
					   LoadBalancer -> Cluster IP
					*/
					Context("change service type to LoadBalancer", func() {
						srcIPRange := []string{}
						var testSvcLB *v1.Service
						BeforeEach(func() {
							testSvcLB = k8sLBService(testSvcName, "10.101.0.10", w[0][0].Name, 80, tgtPort, testOpts.protocol,
								externalIP, srcIPRange)
							k8sUpdateService(k8sClient, testSvcNamespace, testSvcName, testSvc, testSvcLB)
						})
						It("should have connectivity from workload 0 to service via external IP", func() {
							ip := testSvcLB.Spec.ExternalIPs
							port := uint16(testSvcLB.Spec.Ports[0].Port)
							cc.ExpectSome(w[1][0], TargetIP(ip[0]), port)
							cc.ExpectSome(w[1][1], TargetIP(ip[0]), port)
							cc.ExpectSome(w[0][1], TargetIP(ip[0]), port)
							cc.CheckConnectivity()
						})

						Context("change service from Loadbalancer to external IP", func() {
							var testSvcWithExtIP *v1.Service
							BeforeEach(func() {
								testSvcWithExtIP = k8sServiceWithExtIP(testSvcName, clusterIP, w[0][0], 80, tgtPort, 0, testOpts.protocol, externalIP)
								k8sUpdateService(k8sClient, testSvcNamespace, testSvcName, testSvc, testSvcWithExtIP)
							})

							It("should have connectivity from all workloads via external IP to workload 0", func() {
								ip := testSvcWithExtIP.Spec.ExternalIPs
								port := uint16(testSvcWithExtIP.Spec.Ports[0].Port)
								cc.ExpectSome(w[1][0], TargetIP(ip[0]), port)
								cc.ExpectSome(w[0][1], TargetIP(ip[0]), port)
								cc.ExpectSome(w[1][1], TargetIP(ip[0]), port)
								cc.CheckConnectivity()
							})
						})

						Context("change Service type from Loadbalancer to nodeport", func() {
							var testSvcNodePort *v1.Service
							npPort := uint16(30333)
							BeforeEach(func() {
								testSvcNodePort = k8sService(testSvcName, "10.101.0.10", w[0][0], 80, tgtPort, int32(npPort), testOpts.protocol)
								k8sUpdateService(k8sClient, testSvcNamespace, testSvcName, testSvc, testSvcNodePort)
							})
							It("should have connectivity via the node port to workload 0 and not via external IP", func() {
								ip := testSvcLB.Spec.ExternalIPs
								port := uint16(testSvcLB.Spec.Ports[0].Port)
								cc.ExpectNone(w[1][0], TargetIP(ip[0]), port)
								cc.ExpectNone(w[1][1], TargetIP(ip[0]), port)
								cc.ExpectNone(w[0][1], TargetIP(ip[0]), port)
								node1IP := felixes[1].IP
								cc.ExpectSome(w[0][1], TargetIP(node1IP), npPort)
								cc.ExpectSome(w[1][0], TargetIP(node1IP), npPort)
								cc.ExpectSome(w[1][1], TargetIP(node1IP), npPort)
								cc.CheckConnectivity()
							})
						})
						Context("Change service type from LoadBalancer to cluster IP", func() {
							var testSvcClusterIP *v1.Service
							BeforeEach(func() {
								testSvcClusterIP = k8sService(testSvcName, "10.101.0.10", w[0][0], 80, tgtPort, 0, testOpts.protocol)
								k8sUpdateService(k8sClient, testSvcNamespace, testSvcName, testSvc, testSvcClusterIP)
							})
							It("should have connectivity to workload 0 via cluster IP and not external IP", func() {
								ip := testSvcLB.Spec.ExternalIPs
								port := uint16(testSvcLB.Spec.Ports[0].Port)
								cc.ExpectNone(w[1][0], TargetIP(ip[0]), port)
								cc.ExpectNone(w[1][1], TargetIP(ip[0]), port)
								cc.ExpectNone(w[0][1], TargetIP(ip[0]), port)

								clusterIP = testSvcClusterIP.Spec.ClusterIP

								cc.ExpectSome(w[0][1], TargetIP(clusterIP), port)
								cc.ExpectSome(w[1][0], TargetIP(clusterIP), port)
								cc.ExpectSome(w[1][1], TargetIP(clusterIP), port)
								cc.CheckConnectivity()
							})

						})
					})

					/* Below Context handles the following transitions.
					   Cluster IP -> NodePort
					   NodePort -> External IP
					   NodePort -> LoadBalancer
					   NodePort -> Cluster IP
					*/
					Context("change Service type to nodeport", func() {
						var testSvcNodePort *v1.Service
						npPort := uint16(30333)
						BeforeEach(func() {
							testSvcNodePort = k8sService(testSvcName, "10.101.0.10", w[0][0], 80, tgtPort, int32(npPort), testOpts.protocol)
							k8sUpdateService(k8sClient, testSvcNamespace, testSvcName, testSvc, testSvcNodePort)
						})
						It("should have connectivity via the node port to workload 0", func() {
							node1IP := felixes[1].IP
							node1IPExt := felixes[1].ExternalIP
							cc.ExpectSome(w[0][1], TargetIP(node1IP), npPort)
							cc.ExpectSome(w[1][0], TargetIP(node1IP), npPort)
							cc.ExpectSome(w[1][1], TargetIP(node1IP), npPort)
							cc.ExpectSome(w[0][1], TargetIP(node1IPExt), npPort)
							cc.ExpectSome(w[1][0], TargetIP(node1IPExt), npPort)
							cc.ExpectSome(w[1][1], TargetIP(node1IPExt), npPort)
							cc.CheckConnectivity()
						})

						Context("change service type from nodeport to external IP", func() {
							var testSvcWithExtIP *v1.Service
							BeforeEach(func() {
								testSvcWithExtIP = k8sServiceWithExtIP(testSvcName, clusterIP, w[0][0], 80, tgtPort, 0, testOpts.protocol, externalIP)
								k8sUpdateService(k8sClient, testSvcNamespace, testSvcName, testSvc, testSvcWithExtIP)
							})
							It("should have connectivity via external IP to workload 0 and not node port", func() {
								ip := testSvcWithExtIP.Spec.ExternalIPs
								port := uint16(testSvcWithExtIP.Spec.Ports[0].Port)
								cc.ExpectSome(w[1][0], TargetIP(ip[0]), port)
								cc.ExpectSome(w[0][1], TargetIP(ip[0]), port)
								cc.ExpectSome(w[1][1], TargetIP(ip[0]), port)

								node1IP := felixes[1].IP
								cc.ExpectNone(w[0][1], TargetIP(node1IP), npPort)
								cc.ExpectNone(w[1][0], TargetIP(node1IP), npPort)
								cc.ExpectNone(w[1][1], TargetIP(node1IP), npPort)
								cc.CheckConnectivity()
							})
						})
						Context("change service type from nodeport to LoadBalancer", func() {
							srcIPRange := []string{}
							var testSvcLB *v1.Service
							BeforeEach(func() {
								testSvcLB = k8sLBService(testSvcName, "10.101.0.10", w[0][0].Name, 80, tgtPort, testOpts.protocol,
									externalIP, srcIPRange)
								k8sUpdateService(k8sClient, testSvcNamespace, testSvcName, testSvc, testSvcLB)
							})
							It("should have connectivity from workload 0 to service via external IP and via nodeport", func() {
								node1IP := felixes[1].IP

								// Note: the behaviour expected here changed around k8s v1.20.  Previously, the API
								// server would allocate a new node port when we applied the load balancer update.
								// Now, it merges the two so the service keeps its existing NodePort.
								cc.ExpectSome(w[0][1], TargetIP(node1IP), npPort)
								cc.ExpectSome(w[1][0], TargetIP(node1IP), npPort)
								cc.ExpectSome(w[1][1], TargetIP(node1IP), npPort)

								// Either way, we expect the load balancer to show up.
								ip := testSvcLB.Spec.ExternalIPs
								port := uint16(testSvcLB.Spec.Ports[0].Port)
								cc.ExpectSome(w[1][0], TargetIP(ip[0]), port)
								cc.ExpectSome(w[1][1], TargetIP(ip[0]), port)
								cc.ExpectSome(w[0][1], TargetIP(ip[0]), port)
								cc.CheckConnectivity()
							})
						})
						Context("Change service type from nodeport to cluster IP", func() {
							var testSvcClusterIP *v1.Service
							BeforeEach(func() {
								testSvcClusterIP = k8sService(testSvcName, "10.101.0.10", w[0][0], 80, tgtPort, 0, testOpts.protocol)
								k8sUpdateService(k8sClient, testSvcNamespace, testSvcName, testSvc, testSvcClusterIP)
							})
							It("should have connectivity to workload 0 via cluster IP and not via nodeport", func() {
								node1IP := felixes[1].IP
								cc.ExpectNone(w[0][1], TargetIP(node1IP), npPort)
								cc.ExpectNone(w[1][0], TargetIP(node1IP), npPort)
								cc.ExpectNone(w[1][1], TargetIP(node1IP), npPort)

								clusterIP = testSvcClusterIP.Spec.ClusterIP
								port := uint16(testSvcClusterIP.Spec.Ports[0].Port)
								cc.ExpectSome(w[0][1], TargetIP(clusterIP), port)
								cc.ExpectSome(w[1][0], TargetIP(clusterIP), port)
								cc.ExpectSome(w[1][1], TargetIP(clusterIP), port)
								cc.CheckConnectivity()
							})

						})

					})
				})
				Context("with test-service configured 10.101.0.10:80 -> w[0][0].IP:8055", func() {
					var (
						testSvc          *v1.Service
						testSvcNamespace string
					)

					testSvcName := "test-service"
					tgtPort := 8055

					BeforeEach(func() {
						testSvc = k8sService(testSvcName, "10.101.0.10", w[0][0], 80, tgtPort, 0, testOpts.protocol)
						testSvcNamespace = testSvc.ObjectMeta.Namespace
						_, err := k8sClient.CoreV1().Services(testSvcNamespace).Create(context.Background(), testSvc, metav1.CreateOptions{})
						Expect(err).NotTo(HaveOccurred())
						Eventually(k8sGetEpsForServiceFunc(k8sClient, testSvc), "10s").Should(HaveLen(1),
							"Service endpoints didn't get created? Is controller-manager happy?")
					})

					It("should have connectivity from all workloads via a service to workload 0", func() {
						ip := testSvc.Spec.ClusterIP
						port := uint16(testSvc.Spec.Ports[0].Port)

						By("allowing to self via SNAT", func() {

							nets := []string{felixes[0].IP + "/32"}
							switch testOpts.tunnel {
							case "ipip":
								nets = []string{felixes[0].ExpectedIPIPTunnelAddr + "/32"}
							}

							pol = api.NewGlobalNetworkPolicy()
							pol.Namespace = "fv"
							pol.Name = "self-snat"
							pol.Spec.Ingress = []api.Rule{
								{
									Action: "Allow",
									Source: api.EntityRule{
										Nets: nets,
									},
								},
							}
							pol.Spec.Selector = "name=='" + w[0][0].Name + "'"

							pol = createPolicy(pol)
						})

						w00Expects := []ExpectationOption{ExpectWithPorts(port)}

						if !testOpts.connTimeEnabled {
							hostW0SrcIP := ExpectWithSrcIPs(felixes[0].IP)
							switch testOpts.tunnel {
							case "ipip":
								hostW0SrcIP = ExpectWithSrcIPs(felixes[0].ExpectedIPIPTunnelAddr)
							}

							w00Expects = append(w00Expects, hostW0SrcIP)
						}

						cc.Expect(Some, w[0][0], TargetIP(ip), w00Expects...)
						cc.Expect(Some, w[0][1], TargetIP(ip), ExpectWithPorts(port))
						cc.Expect(Some, w[1][0], TargetIP(ip), ExpectWithPorts(port))
						cc.Expect(Some, w[1][1], TargetIP(ip), ExpectWithPorts(port))
						cc.CheckConnectivity()
					})

					if testOpts.connTimeEnabled {
						It("workload should have connectivity to self via a service", func() {
							ip := testSvc.Spec.ClusterIP
							port := uint16(testSvc.Spec.Ports[0].Port)

							cc.ExpectSome(w[0][0], TargetIP(ip), port)
							cc.CheckConnectivity()
						})

						It("should only have connectivity from the local host via a service to workload 0", func() {
							// Local host is always white-listed (for kubelet health checks).
							ip := testSvc.Spec.ClusterIP
							port := uint16(testSvc.Spec.Ports[0].Port)

							cc.ExpectSome(felixes[0], TargetIP(ip), port)
							cc.ExpectNone(felixes[1], TargetIP(ip), port)
							cc.CheckConnectivity()
						})
					} else {
						It("should not have connectivity from the local host via a service to workload 0", func() {
							// Local host is always white-listed (for kubelet health checks).
							ip := testSvc.Spec.ClusterIP
							port := uint16(testSvc.Spec.Ports[0].Port)

							cc.ExpectNone(felixes[0], TargetIP(ip), port)
							cc.ExpectNone(felixes[1], TargetIP(ip), port)
							cc.CheckConnectivity()
						})
					}

					if testOpts.connTimeEnabled {
						Describe("after updating the policy to allow traffic from hosts", func() {
							BeforeEach(func() {
								pol.Spec.Ingress = []api.Rule{
									{
										Action: "Allow",
										Source: api.EntityRule{
											Selector: "ep-type == 'host'",
										},
									},
								}
								pol = updatePolicy(pol)
							})

							It("should have connectivity from the hosts via a service to workload 0", func() {
								ip := testSvc.Spec.ClusterIP
								port := uint16(testSvc.Spec.Ports[0].Port)

								cc.ExpectSome(felixes[0], TargetIP(ip), port)
								cc.ExpectSome(felixes[1], TargetIP(ip), port)
								cc.ExpectNone(w[0][1], TargetIP(ip), port)
								cc.ExpectNone(w[1][0], TargetIP(ip), port)
								cc.CheckConnectivity()
							})
						})
					}

					It("should create sane conntrack entries and clean them up", func() {
						By("Generating some traffic")
						ip := testSvc.Spec.ClusterIP
						port := uint16(testSvc.Spec.Ports[0].Port)

						cc.ExpectSome(w[0][1], TargetIP(ip), port)
						cc.ExpectSome(w[1][0], TargetIP(ip), port)
						cc.CheckConnectivity(conntrackChecks(felixes)...)

						By("Checking timestamps on conntrack entries are sane")
						// This test verifies that we correctly interpret conntrack entry timestamps by reading them back
						// and checking that they're (a) in the past and (b) sensibly recent.
						ctDump, err := felixes[0].ExecOutput("calico-bpf", "conntrack", "dump")
						Expect(err).NotTo(HaveOccurred())
						re := regexp.MustCompile(`LastSeen:\s*(\d+)`)
						matches := re.FindAllStringSubmatch(ctDump, -1)
						Expect(matches).ToNot(BeEmpty(), "didn't find any conntrack entries")
						for _, match := range matches {
							lastSeenNanos, err := strconv.ParseInt(match[1], 10, 64)
							Expect(err).NotTo(HaveOccurred())
							nowNanos := bpf.KTimeNanos()
							age := time.Duration(nowNanos - lastSeenNanos)
							Expect(age).To(BeNumerically(">", 0))
							Expect(age).To(BeNumerically("<", 60*time.Second))
						}

						By("Checking conntrack entries are cleaned up")
						// We have UTs that check that all kinds of entries eventually get cleaned up.  This
						// test is mainly to check that the cleanup code actually runs and is able to actually delete
						// entries.
						numWl0ConntrackEntries := func() int {
							ctDump, err := felixes[0].ExecOutput("calico-bpf", "conntrack", "dump")
							Expect(err).NotTo(HaveOccurred())
							return strings.Count(ctDump, w[0][0].IP)
						}

						startingCTEntries := numWl0ConntrackEntries()
						Expect(startingCTEntries).To(BeNumerically(">", 0))

						// TODO reduce timeouts just for this test.
						Eventually(numWl0ConntrackEntries, "180s", "5s").Should(BeNumerically("<", startingCTEntries))
					})

					Context("with test-service port updated", func() {

						var (
							testSvcUpdated      *v1.Service
							natBackBeforeUpdate []nat.BackendMapMem
							natBeforeUpdate     []nat.MapMem
						)

						BeforeEach(func() {
							ip := testSvc.Spec.ClusterIP
							portOld := uint16(testSvc.Spec.Ports[0].Port)
							ipv4 := net.ParseIP(ip)
							oldK := nat.NewNATKey(ipv4, portOld, numericProto)

							// Wait for the NAT maps to converge...
							log.Info("Waiting for NAT maps to converge...")
							startTime := time.Now()
							for {
								if time.Since(startTime) > 5*time.Second {
									Fail("NAT maps failed to converge")
								}
								natBeforeUpdate, natBackBeforeUpdate = dumpNATmaps(felixes)
								for i, m := range natBeforeUpdate {
									if natV, ok := m[oldK]; !ok {
										goto retry
									} else {
										bckCnt := natV.Count()
										if bckCnt != 1 {
											log.Debugf("Expected single backend, not %d; retrying...", bckCnt)
											goto retry
										}
										bckID := natV.ID()
										bckK := nat.NewNATBackendKey(bckID, 0)
										if _, ok := natBackBeforeUpdate[i][bckK]; !ok {
											log.Debugf("Backend not found %v; retrying...", bckK)
											goto retry
										}
									}
								}

								log.Infof("NAT maps converge took %v", time.Since(startTime))
								break
							retry:
								time.Sleep(100 * time.Millisecond)
								log.Info("NAT maps converge retry")
							}
							log.Info("NAT maps converged.")

							testSvcUpdated = k8sService(testSvcName, "10.101.0.10", w[0][0], 88, 8055, 0, testOpts.protocol)

							svc, err := k8sClient.CoreV1().
								Services(testSvcNamespace).
								Get(context.Background(), testSvcName, metav1.GetOptions{})

							testSvcUpdated.ObjectMeta.ResourceVersion = svc.ObjectMeta.ResourceVersion

							_, err = k8sClient.CoreV1().Services(testSvcNamespace).Update(context.Background(), testSvcUpdated, metav1.UpdateOptions{})
							Expect(err).NotTo(HaveOccurred())
							Eventually(k8sGetEpsForServiceFunc(k8sClient, testSvc), "10s").Should(HaveLen(1),
								"Service endpoints didn't get created? Is controller-manager happy?")
						})

						It("should have connectivity from all workloads via the new port", func() {
							ip := testSvcUpdated.Spec.ClusterIP
							port := uint16(testSvcUpdated.Spec.Ports[0].Port)

							cc.ExpectSome(w[0][1], TargetIP(ip), port)
							cc.ExpectSome(w[1][0], TargetIP(ip), port)
							cc.ExpectSome(w[1][1], TargetIP(ip), port)
							cc.CheckConnectivity()
						})

						It("should not have connectivity from all workloads via the old port", func() {
							ip := testSvc.Spec.ClusterIP
							port := uint16(testSvc.Spec.Ports[0].Port)

							cc.ExpectNone(w[0][1], TargetIP(ip), port)
							cc.ExpectNone(w[1][0], TargetIP(ip), port)
							cc.ExpectNone(w[1][1], TargetIP(ip), port)
							cc.CheckConnectivity()

							natmaps, natbacks := dumpNATmaps(felixes)
							ipv4 := net.ParseIP(ip)
							portOld := uint16(testSvc.Spec.Ports[0].Port)
							oldK := nat.NewNATKey(ipv4, portOld, numericProto)
							portNew := uint16(testSvcUpdated.Spec.Ports[0].Port)
							natK := nat.NewNATKey(ipv4, portNew, numericProto)

							for i := range felixes {
								Expect(natmaps[i]).To(HaveKey(natK))
								Expect(natmaps[i]).NotTo(HaveKey(nat.NewNATKey(ipv4, portOld, numericProto)))

								Expect(natBeforeUpdate[i]).To(HaveKey(oldK))
								oldV := natBeforeUpdate[i][oldK]

								natV := natmaps[i][natK]
								bckCnt := natV.Count()
								bckID := natV.ID()

								log.WithField("backCnt", bckCnt).Debug("Backend count.")
								for ord := uint32(0); ord < uint32(bckCnt); ord++ {
									bckK := nat.NewNATBackendKey(bckID, ord)
									oldBckK := nat.NewNATBackendKey(oldV.ID(), ord)
									Expect(natbacks[i]).To(HaveKey(bckK))
									Expect(natBackBeforeUpdate[i]).To(HaveKey(oldBckK))
									Expect(natBackBeforeUpdate[i][oldBckK]).To(Equal(natbacks[i][bckK]))
								}

							}
						})

						It("after removing service, should not have connectivity from workloads via a service to workload 0", func() {
							ip := testSvcUpdated.Spec.ClusterIP
							port := uint16(testSvcUpdated.Spec.Ports[0].Port)
							natK := nat.NewNATKey(net.ParseIP(ip), port, numericProto)
							var prevBpfsvcs []nat.MapMem
							Eventually(func() bool {
								prevBpfsvcs, _ = dumpNATmaps(felixes)
								for _, m := range prevBpfsvcs {
									if _, ok := m[natK]; !ok {
										return false
									}
								}
								return true
							}, "5s").Should(BeTrue(), "service NAT key didn't show up")

							err := k8sClient.CoreV1().
								Services(testSvcNamespace).
								Delete(context.Background(), testSvcName, metav1.DeleteOptions{})
							Expect(err).NotTo(HaveOccurred())
							Eventually(k8sGetEpsForServiceFunc(k8sClient, testSvc), "10s").Should(HaveLen(0))

							cc.ExpectNone(w[0][1], TargetIP(ip), port)
							cc.ExpectNone(w[1][0], TargetIP(ip), port)
							cc.ExpectNone(w[1][1], TargetIP(ip), port)
							cc.CheckConnectivity()

							for i, f := range felixes {
								natV := prevBpfsvcs[i][natK]
								bckCnt := natV.Count()
								bckID := natV.ID()

								Eventually(func() bool {
									svcs := dumpNATMap(f)
									eps := dumpEPMap(f)

									if _, ok := svcs[natK]; ok {
										return false
									}

									for ord := uint32(0); ord < uint32(bckCnt); ord++ {
										bckK := nat.NewNATBackendKey(bckID, ord)
										if _, ok := eps[bckK]; ok {
											return false
										}
									}

									return true
								}, "5s").Should(BeTrue(), "service NAT key wasn't removed correctly")
							}
						})
					})
				})

				Context("with test-service configured 10.101.0.10:80 -> w[*][0].IP:8055", func() {
					testMultiBackends := func(setAffinity bool) {
						var (
							testSvc          *v1.Service
							testSvcNamespace string
						)

						testSvcName := "test-service"

						BeforeEach(func() {
							testSvc = k8sService(testSvcName, "10.101.0.10", w[0][0], 80, 8055, 0, testOpts.protocol)
							testSvcNamespace = testSvc.ObjectMeta.Namespace
							// select all pods with port 8055
							testSvc.Spec.Selector = map[string]string{"port": "8055"}
							if setAffinity {
								testSvc.Spec.SessionAffinity = "ClientIP"
							}
							_, err := k8sClient.CoreV1().Services(testSvcNamespace).Create(context.Background(), testSvc, metav1.CreateOptions{})
							Expect(err).NotTo(HaveOccurred())
							Eventually(k8sGetEpsForServiceFunc(k8sClient, testSvc), "10s").Should(HaveLen(1),
								"Service endpoints didn't get created? Is controller-manager happy?")
						})

						// Since the affinity map is shared by cgroup programs on
						// all nodes, we must be careful to use only client(s) on a
						// single node for the experiments.
						It("should have connectivity from a workload to a service with multiple backends", func() {

							affKV := func() (nat.AffinityKey, nat.AffinityValue) {
								aff := dumpAffMap(felixes[0])
								ExpectWithOffset(1, aff).To(HaveLen(1))

								// get the only key
								for k, v := range aff {
									return k, v
								}

								Fail("no value in aff map")
								return nat.AffinityKey{}, nat.AffinityValue{}
							}

							ip := testSvc.Spec.ClusterIP
							port := uint16(testSvc.Spec.Ports[0].Port)

							if setAffinity {
								// Sync with NAT tables to prevent creating extra entry when
								// CTLB misses but regular DNAT hits, but connection fails and
								// then CTLB succeeds.
								natFtKey := nat.NewNATKey(net.ParseIP(ip), port, numericProto)
								Eventually(func() bool {
									m := dumpNATMap(felixes[0])
									v, ok := m[natFtKey]
									if !ok || v.Count() == 0 {
										return false
									}

									beKey := nat.NewNATBackendKey(v.ID(), 0)

									be := dumpEPMap(felixes[0])
									_, ok = be[beKey]
									return ok
								}, 5*time.Second).Should(BeTrue())
							}

							cc.ExpectSome(w[0][1], TargetIP(ip), port)
							cc.CheckConnectivity()

							_, val1 := affKV()

							cc.CheckConnectivity()

							_, v2 := affKV()

							// This should happen consistently, but that may take quite some time.
							Expect(val1.Backend()).To(Equal(v2.Backend()))

							cc.ResetExpectations()

							// N.B. Client must be on felix-0 to be subject to ctlb!
							cc.ExpectSome(w[0][1], TargetIP(ip), port)
							cc.ExpectSome(w[0][1], TargetIP(ip), port)
							cc.ExpectSome(w[0][1], TargetIP(ip), port)
							cc.CheckConnectivity()

							mkey, mVal := affKV()
							Expect(val1.Backend()).To(Equal(mVal.Backend()))

							netIP := net.ParseIP(ip)
							Expect(mkey.FrontendAffinityKey().AsBytes()).
								To(Equal(nat.NewNATKey(netIP, port, numericProto).AsBytes()[4:12]))

							Eventually(func() nat.BackendValue {
								// Remove the affinity entry to emulate timer
								// expiring / no prior affinity.
								m := nat.AffinityMap(&bpf.MapContext{})
								cmd, err := bpf.MapDeleteKeyCmd(m, mkey.AsBytes())
								Expect(err).NotTo(HaveOccurred())
								err = felixes[0].ExecMayFail(cmd...)
								Expect(err).NotTo(HaveOccurred())

								aff := dumpAffMap(felixes[0])
								Expect(aff).To(HaveLen(0))

								cc.CheckConnectivity()

								aff = dumpAffMap(felixes[0])
								Expect(aff).To(HaveLen(1))
								Expect(aff).To(HaveKey(mkey))

								return aff[mkey].Backend()
							}, 60*time.Second, time.Second).ShouldNot(Equal(mVal.Backend()))
						})
					}

					Context("with affinity", func() {
						testMultiBackends(true)
					})

					if testOpts.protocol == "udp" && testOpts.udpUnConnected && testOpts.connTimeEnabled {
						// We enforce affinity for unconnected UDP
						Context("without affinity", func() {
							testMultiBackends(false)
						})
					}

					It("should have connectivity after a backend is gone", func() {
						var (
							testSvc          *v1.Service
							testSvcNamespace string
						)

						testSvcName := "test-service"

						By("Setting up the service", func() {
							testSvc = k8sService(testSvcName, "10.101.0.10", w[0][0], 80, 8055, 0, testOpts.protocol)
							testSvcNamespace = testSvc.ObjectMeta.Namespace
							// select all pods with port 8055
							testSvc.Spec.Selector = map[string]string{"port": "8055"}
							testSvc.Spec.SessionAffinity = "ClientIP"
							_, err := k8sClient.CoreV1().Services(testSvcNamespace).Create(context.Background(), testSvc, metav1.CreateOptions{})
							Expect(err).NotTo(HaveOccurred())
							Eventually(k8sGetEpsForServiceFunc(k8sClient, testSvc), "10s").Should(HaveLen(1),
								"Service endpoints didn't get created? Is controller-manager happy?")
						})

						ip := testSvc.Spec.ClusterIP
						port := uint16(testSvc.Spec.Ports[0].Port)

						By("Syncing with NAT tables", func() {
							// Sync with NAT tables to prevent creating extra entry when
							// CTLB misses but regular DNAT hits, but connection fails and
							// then CTLB succeeds.
							natFtKey := nat.NewNATKey(net.ParseIP(ip), port, numericProto)
							Eventually(func() bool {
								m := dumpNATMap(felixes[0])
								v, ok := m[natFtKey]
								if !ok || v.Count() == 0 {
									return false
								}

								beKey := nat.NewNATBackendKey(v.ID(), 0)

								be := dumpEPMap(felixes[0])
								_, ok = be[beKey]
								return ok
							}, 5*time.Second).Should(BeTrue())
						})

						By("make connection to a service and set affinity")
						cc.ExpectSome(w[0][1], TargetIP(ip), port)
						cc.CheckConnectivity()

						By("checking that affinity was created")
						aff := dumpAffMap(felixes[0])
						Expect(aff).To(HaveLen(1))

						// Stop the original backends so that they are not
						// reachable with the set affinity.
						w[0][0].Stop()
						w[1][0].Stop()

						By("changing the service backend to completely different ones")
						testSvc8056 := k8sService(testSvcName, "10.101.0.10", w[1][1], 80, 8056, 0, testOpts.protocol)
						testSvc8056.Spec.SessionAffinity = "ClientIP"
						k8sUpdateService(k8sClient, testSvcNamespace, testSvcName, testSvc, testSvc8056)

						By("checking the the affinity is cleaned up")
						Eventually(func() int {
							aff := dumpAffMap(felixes[0])
							return len(aff)
						}).Should(Equal(0))

						By("making another connection to a new backend")
						ip = testSvc.Spec.ClusterIP
						port = uint16(testSvc.Spec.Ports[0].Port)

						cc.ResetExpectations()
						ip = testSvc8056.Spec.ClusterIP
						port = uint16(testSvc8056.Spec.Ports[0].Port)

						cc.ExpectSome(w[0][1], TargetIP(ip), port)
						cc.CheckConnectivity()
					})
				})

				npPort := uint16(30333)

				nodePortsTest := func(extLocal, intLocal bool) {
					var (
						testSvc          *v1.Service
						testSvcNamespace string
					)

					testSvcName := "test-service"
					testSvcExtIP0 := "10.123.0.0"
					testSvcExtIP1 := "10.123.0.1"

					BeforeEach(func() {
						k8sClient := infra.(*infrastructure.K8sDatastoreInfra).K8sClient
						testSvc = k8sService(testSvcName, "10.101.0.10",
							w[0][0], 80, 8055, int32(npPort), testOpts.protocol)
						testSvc.Spec.ExternalIPs = []string{testSvcExtIP0, testSvcExtIP1}
						if extLocal {
							testSvc.Spec.ExternalTrafficPolicy = v1.ServiceExternalTrafficPolicyTypeLocal
						}
						if intLocal {
							internalLocal := v1.ServiceInternalTrafficPolicyLocal
							testSvc.Spec.InternalTrafficPolicy = &internalLocal
						}
						testSvcNamespace = testSvc.ObjectMeta.Namespace
						_, err := k8sClient.CoreV1().Services(testSvcNamespace).Create(context.Background(), testSvc, metav1.CreateOptions{})
						Expect(err).NotTo(HaveOccurred())
						Eventually(k8sGetEpsForServiceFunc(k8sClient, testSvc), "10s").Should(HaveLen(1),
							"Service endpoints didn't get created? Is controller-manager happy?")
					})

					It("should have connectivity from all workloads via a service to workload 0", func() {
						clusterIP := testSvc.Spec.ClusterIP
						port := uint16(testSvc.Spec.Ports[0].Port)

						cc.ExpectSome(w[0][1], TargetIP(clusterIP), port)
						cc.ExpectSome(w[1][0], TargetIP(clusterIP), port)
						cc.ExpectSome(w[1][1], TargetIP(clusterIP), port)
						cc.CheckConnectivity()
					})

					if intLocal {
						It("should not have connectivity from all workloads via a nodeport to non-local workload 0", func() {
							By("Checking connectivity")

							node0IP := felixes[0].IP
							node1IP := felixes[1].IP

							// Should work through the nodeport where the pods is
							cc.ExpectSome(w[0][1], TargetIP(node0IP), npPort)
							cc.ExpectSome(w[1][0], TargetIP(node0IP), npPort)
							cc.ExpectSome(w[1][1], TargetIP(node0IP), npPort)

							// Should not work through the nodeport where the pod isn't
							cc.ExpectNone(w[0][1], TargetIP(node1IP), npPort)
							cc.ExpectNone(w[1][0], TargetIP(node1IP), npPort)
							cc.ExpectNone(w[1][1], TargetIP(node1IP), npPort)

							cc.CheckConnectivity()

							// Enough to test for one protocol
							if testIfTCP {
								By("checking correct NAT entries for remote nodeports")

								ipOK := []string{"255.255.255.255", "10.101.0.1", /* API server */
									testSvc.Spec.ClusterIP, testSvcExtIP0, testSvcExtIP1,
									felixes[0].IP, felixes[1].IP, felixes[2].IP}

								if testOpts.tunnel == "ipip" {
									ipOK = append(ipOK, felixes[0].ExpectedIPIPTunnelAddr,
										felixes[1].ExpectedIPIPTunnelAddr, felixes[2].ExpectedIPIPTunnelAddr)
								}
								if testOpts.tunnel == "vxlan" {
									ipOK = append(ipOK, felixes[0].ExpectedVXLANTunnelAddr,
										felixes[1].ExpectedVXLANTunnelAddr, felixes[2].ExpectedVXLANTunnelAddr)
								}
								if testOpts.tunnel == "wireguard" {
									ipOK = append(ipOK, felixes[0].ExpectedWireguardTunnelAddr,
										felixes[1].ExpectedWireguardTunnelAddr, felixes[2].ExpectedWireguardTunnelAddr)
								}

								for _, felix := range felixes {
									fe, _ := dumpNATMaps(felix)
									for feKey := range fe {
										Expect(feKey.Addr().String()).To(BeElementOf(ipOK))
									}
								}

								feKey := nat.NewNATKey(net.ParseIP(felixes[0].IP), npPort, 6)

								// RemoteNodeport on node 0
								fe, _ := dumpNATMaps(felixes[0])
								Expect(fe).To(HaveKey(feKey))
								be := fe[feKey]
								Expect(be.Count()).To(Equal(uint32(1)))
								Expect(be.LocalCount()).To(Equal(uint32(1)))

								// RemoteNodeport on node 1
								fe, _ = dumpNATMaps(felixes[1])
								Expect(fe).To(HaveKey(feKey))
								be = fe[feKey]
								Expect(be.Count()).To(Equal(uint32(1)))
								Expect(be.LocalCount()).To(Equal(uint32(0)))
							}
						})
					} else if !extLocal && !intLocal {
						It("should have connectivity from all workloads via a nodeport to workload 0", func() {
							node0IP := felixes[0].IP
							node1IP := felixes[1].IP

							cc.ExpectSome(w[0][1], TargetIP(node0IP), npPort)
							cc.ExpectSome(w[1][0], TargetIP(node0IP), npPort)
							cc.ExpectSome(w[1][1], TargetIP(node0IP), npPort)

							cc.ExpectSome(w[0][1], TargetIP(node1IP), npPort)
							cc.ExpectSome(w[1][0], TargetIP(node1IP), npPort)
							cc.ExpectSome(w[1][1], TargetIP(node1IP), npPort)

							cc.CheckConnectivity()
						})

						Describe("with policy enabling ingress to w[0][0] from host endpoints", func() {
							BeforeEach(func() {
								pol = api.NewGlobalNetworkPolicy()
								pol.Namespace = "fv"
								pol.Name = "policy-host-eps"
								pol.Spec.Ingress = []api.Rule{
									{
										Action: "Allow",
										Source: api.EntityRule{
											Selector: "ep-type=='host'",
										},
									},
									{
										Action: "Allow",
										Source: api.EntityRule{
											Nets: []string{testSvcExtIP0 + "/32", testSvcExtIP1 + "/32"},
										},
									},
								}
								w00Slector := fmt.Sprintf("name=='%s'", w[0][0].Name)
								pol.Spec.Selector = w00Slector

								pol = createPolicy(pol)
							})

							It("should have connectivity from all host-networked workloads to workload 0 via nodeport", func() {
								node0IP := felixes[0].IP
								node1IP := felixes[1].IP

								hostW0SrcIP := ExpectWithSrcIPs(node0IP)
								hostW1SrcIP := ExpectWithSrcIPs(node1IP)

								switch testOpts.tunnel {
								case "ipip":
									if testOpts.connTimeEnabled {
										hostW0SrcIP = ExpectWithSrcIPs(felixes[0].ExpectedIPIPTunnelAddr)
									}
									hostW1SrcIP = ExpectWithSrcIPs(felixes[1].ExpectedIPIPTunnelAddr)
								case "wireguard":
									hostW1SrcIP = ExpectWithSrcIPs(felixes[1].ExpectedWireguardTunnelAddr)
								case "vxlan":
									hostW1SrcIP = ExpectWithSrcIPs(felixes[1].ExpectedVXLANTunnelAddr)
								}

								ports := ExpectWithPorts(npPort)

								cc.Expect(Some, hostW[0], TargetIP(node0IP), ports, hostW0SrcIP)
								cc.Expect(Some, hostW[0], TargetIP(node1IP), ports, hostW0SrcIP)
								cc.Expect(Some, hostW[1], TargetIP(node0IP), ports, hostW1SrcIP)
								cc.Expect(Some, hostW[1], TargetIP(node1IP), ports, hostW1SrcIP)

								cc.CheckConnectivity()
							})

							It("should have connectivity from all host-networked workloads to workload 0 via ExternalIP", func() {
								if testOpts.connTimeEnabled {
									// not valid for CTLB as it is just and approx.
									return
								}
								// This test is primarily to make sure that the external
								// IPs do not interfere with the workaround and vise
								// versa.
								By("Setting ExternalIPs")
								felixes[0].Exec("ip", "addr", "add", testSvcExtIP0+"/32", "dev", "eth0")
								felixes[1].Exec("ip", "addr", "add", testSvcExtIP1+"/32", "dev", "eth0")

								// The external IPs must be routable
								By("Setting routes for the ExternalIPs")
								felixes[0].Exec("ip", "route", "add", testSvcExtIP1+"/32", "via", felixes[1].IP)
								felixes[1].Exec("ip", "route", "add", testSvcExtIP0+"/32", "via", felixes[0].IP)
								externalClient.Exec("ip", "route", "add", testSvcExtIP1+"/32", "via", felixes[1].IP)
								externalClient.Exec("ip", "route", "add", testSvcExtIP0+"/32", "via", felixes[0].IP)

								By("Allow ingress from external client", func() {
									pol = api.NewGlobalNetworkPolicy()
									pol.Namespace = "fv"
									pol.Name = "policy-ext-client"
									pol.Spec.Ingress = []api.Rule{
										{
											Action: "Allow",
											Source: api.EntityRule{
												Nets: []string{externalClient.IP + "/32"},
											},
										},
									}
									w00Slector := fmt.Sprintf("name=='%s'", w[0][0].Name)
									pol.Spec.Selector = w00Slector

									pol = createPolicy(pol)
								})

								node0IP := felixes[0].IP
								node1IP := felixes[1].IP

								hostW0SrcIP := ExpectWithSrcIPs(node0IP)
								hostW1SrcIP := ExpectWithSrcIPs(node1IP)
								hostW11SrcIP := ExpectWithSrcIPs(testSvcExtIP1)

								switch testOpts.tunnel {
								case "ipip":
									hostW1SrcIP = ExpectWithSrcIPs(felixes[1].ExpectedIPIPTunnelAddr)
									hostW11SrcIP = ExpectWithSrcIPs(felixes[1].ExpectedIPIPTunnelAddr)
								case "wireguard":
									hostW1SrcIP = ExpectWithSrcIPs(felixes[1].ExpectedWireguardTunnelAddr)
									hostW11SrcIP = ExpectWithSrcIPs(felixes[1].ExpectedWireguardTunnelAddr)
								case "vxlan":
									hostW1SrcIP = ExpectWithSrcIPs(felixes[1].ExpectedVXLANTunnelAddr)
									hostW11SrcIP = ExpectWithSrcIPs(felixes[1].ExpectedVXLANTunnelAddr)
								}

								ports := ExpectWithPorts(80)

								cc.Expect(Some, hostW[0], TargetIP(testSvcExtIP0), ports, ExpectWithSrcIPs(testSvcExtIP0))
								cc.Expect(Some, hostW[1], TargetIP(testSvcExtIP0), ports, hostW1SrcIP)
								cc.Expect(Some, hostW[0], TargetIP(testSvcExtIP1), ports, hostW0SrcIP)
								cc.Expect(Some, hostW[1], TargetIP(testSvcExtIP1), ports, hostW11SrcIP)

								cc.Expect(Some, externalClient, TargetIP(testSvcExtIP0), ports)
								cc.Expect(Some, externalClient, TargetIP(testSvcExtIP1), ports)

								cc.CheckConnectivity()
							})

							_ = testIfNotUDPUConnected && // two app with two sockets cannot conflict
								Context("with conflict from host-networked workloads via clusterIP and directly", func() {
									JustBeforeEach(func() {
										for i, felix := range felixes {
											f := felix
											idx := i
											Eventually(func() bool {
												return checkServiceRoute(f, testSvc.Spec.ClusterIP)
											}, 10*time.Second, 300*time.Millisecond).Should(BeTrue(),
												fmt.Sprintf("felix %d failed to sync with service", idx))

											felix.Exec("ip", "route")
										}
									})
									if ctlbWorkaround {
										It("should have connection when via clusterIP starts first", func() {
											node1IP := felixes[1].IP

											hostW1SrcIP := ExpectWithSrcIPs(node1IP)

											switch testOpts.tunnel {
											case "ipip":
												hostW1SrcIP = ExpectWithSrcIPs(felixes[1].ExpectedIPIPTunnelAddr)
											case "wireguard":
												hostW1SrcIP = ExpectWithSrcIPs(felixes[1].ExpectedWireguardTunnelAddr)
											case "vxlan":
												hostW1SrcIP = ExpectWithSrcIPs(felixes[1].ExpectedVXLANTunnelAddr)
											}

											clusterIP := testSvc.Spec.ClusterIP
											port := uint16(testSvc.Spec.Ports[0].Port)

											By("syncing with service programming")
											ports := ExpectWithPorts(port)
											cc.Expect(Some, hostW[1], TargetIP(clusterIP), ports, hostW1SrcIP)
											cc.CheckConnectivity()
											cc.ResetExpectations()

											By("starting a persistent connection to cluster IP")
											pc := hostW[1].StartPersistentConnection(clusterIP, int(port),
												workload.PersistentConnectionOpts{
													SourcePort:          12345,
													MonitorConnectivity: true,
												},
											)
											defer pc.Stop()

											cc.Expect(Some, hostW[1], w[0][0], hostW1SrcIP, ExpectWithSrcPort(12345))
											cc.CheckConnectivity()

											prevCount := pc.PongCount()
											Eventually(pc.PongCount, "5s").Should(BeNumerically(">", prevCount),
												"Expected to see pong responses on the connection but didn't receive any")
										})

										It("should have connection when direct starts first", func() {
											node1IP := felixes[1].IP

											hostW1SrcIP := ExpectWithSrcIPs(node1IP)

											switch testOpts.tunnel {
											case "ipip":
												hostW1SrcIP = ExpectWithSrcIPs(felixes[1].ExpectedIPIPTunnelAddr)
											case "wireguard":
												hostW1SrcIP = ExpectWithSrcIPs(felixes[1].ExpectedWireguardTunnelAddr)
											case "vxlan":
												hostW1SrcIP = ExpectWithSrcIPs(felixes[1].ExpectedVXLANTunnelAddr)
											}

											clusterIP := testSvc.Spec.ClusterIP
											port := uint16(testSvc.Spec.Ports[0].Port)

											By("syncing with service programming")
											ports := ExpectWithPorts(port)
											cc.Expect(Some, hostW[1], TargetIP(clusterIP), ports, hostW1SrcIP)
											cc.CheckConnectivity()
											cc.ResetExpectations()

											By("starting a persistent connection directly")
											pc := hostW[1].StartPersistentConnection(w[0][0].IP, 8055,
												workload.PersistentConnectionOpts{
													SourcePort:          12345,
													MonitorConnectivity: true,
												},
											)
											defer pc.Stop()

											cc.Expect(Some, hostW[1], TargetIP(clusterIP), ports,
												hostW1SrcIP, ExpectWithSrcPort(12345))
											cc.CheckConnectivity()

											prevCount := pc.PongCount()
											Eventually(pc.PongCount, "5s").Should(BeNumerically(">", prevCount),
												"Expected to see pong responses on the connection but didn't receive any")
										})
									}
								})

							It("should have connectivity from all host-networked workloads to workload 0 via clusterIP", func() {
								node0IP := felixes[0].IP
								node1IP := felixes[1].IP

								hostW0SrcIP := ExpectWithSrcIPs(node0IP)
								hostW1SrcIP := ExpectWithSrcIPs(node1IP)

								switch testOpts.tunnel {
								case "ipip":
									hostW0SrcIP = ExpectWithSrcIPs(felixes[0].ExpectedIPIPTunnelAddr)
									hostW1SrcIP = ExpectWithSrcIPs(felixes[1].ExpectedIPIPTunnelAddr)
								case "wireguard":
									hostW1SrcIP = ExpectWithSrcIPs(felixes[1].ExpectedWireguardTunnelAddr)
								case "vxlan":
									hostW1SrcIP = ExpectWithSrcIPs(felixes[1].ExpectedVXLANTunnelAddr)
								}

								clusterIP := testSvc.Spec.ClusterIP
								ports := ExpectWithPorts(uint16(testSvc.Spec.Ports[0].Port))

								// Also try host networked pods, both on a local and remote node.
								cc.Expect(Some, hostW[0], TargetIP(clusterIP), ports, hostW0SrcIP)
								cc.Expect(Some, hostW[1], TargetIP(clusterIP), ports, hostW1SrcIP)

								cc.CheckConnectivity()
							})
						})
					}

					if !intLocal {
						It("should have connectivity from a workload via a nodeport on another node to workload 0", func() {
							ip := felixes[1].IP

							cc.ExpectSome(w[2][1], TargetIP(ip), npPort)
							cc.CheckConnectivity()

						})
					}

					if testOpts.connTimeEnabled {
						It("workload should have connectivity to self via local/remote node", func() {
							cc.ExpectSome(w[0][0], TargetIP(felixes[1].IP), npPort)
							cc.ExpectSome(w[0][0], TargetIP(felixes[0].IP), npPort)
							cc.CheckConnectivity()
						})
					}

					It("should not have connectivity from external to w[0] via local/remote node", func() {
						cc.ExpectNone(externalClient, TargetIP(felixes[1].IP), npPort)
						cc.ExpectNone(externalClient, TargetIP(felixes[0].IP), npPort)
						// Include a check that goes via the local nodeport to make sure the dataplane has converged.
						cc.ExpectSome(w[0][1], TargetIP(felixes[0].IP), npPort)
						cc.CheckConnectivity()
					})

					Describe("after updating the policy to allow traffic from externalClient", func() {
						BeforeEach(func() {
							pol.Spec.Ingress = []api.Rule{
								{
									Action: "Allow",
									Source: api.EntityRule{
										Nets: []string{
											externalClient.IP + "/32",
										},
									},
								},
							}
							pol = updatePolicy(pol)
						})

						if extLocal && !testOpts.connTimeEnabled {
							It("should not have connectivity from external to w[0] via node1->node0 fwd", func() {
								cc.ExpectNone(externalClient, TargetIP(felixes[1].IP), npPort)
								// Include a check that goes via the nodeport with a local backing pod to make sure the dataplane has converged.
								cc.ExpectSome(externalClient, TargetIP(felixes[0].IP), npPort)
								cc.CheckConnectivity()
							})
						} else if !testOpts.connTimeEnabled && !intLocal /* irrelevant option for extClient */ {
							It("should have connectivity from external to w[0] via node1->node0 fwd", func() {
								By("checking the connectivity and thus populating the  neigh table", func() {
									cc.ExpectSome(externalClient, TargetIP(felixes[1].IP), npPort)
									cc.CheckConnectivity()
								})

								// The test does not make sense in DSR mode as the neigh
								// table is not used on the return path.
								if !testOpts.dsr {
									var srcMAC, dstMAC string

									By("making sure that neigh table is populated", func() {
										out, err := felixes[0].ExecOutput("calico-bpf", "arp", "dump")
										Expect(err).NotTo(HaveOccurred())

										arpRegexp := regexp.MustCompile(fmt.Sprintf(".*%s : (.*) -> (.*)", felixes[1].IP))

										lines := strings.Split(out, "\n")
										for _, l := range lines {
											if strings.Contains(l, felixes[1].IP) {
												MACs := arpRegexp.FindStringSubmatch(l)
												Expect(MACs).To(HaveLen(3))
												srcMAC = MACs[1]
												dstMAC = MACs[2]
											}
										}

										Expect(srcMAC).NotTo(Equal(""))
										Expect(dstMAC).NotTo(Equal(""))
									})

									// Since local-host networking ignores L2 addresses, we
									// need to make sure by other means that they are set
									// correctly.
									By("making sure that return VXLAN has the right MACs using tcpdump", func() {
										tcpdump := felixes[0].AttachTCPDump("eth0")
										tcpdump.SetLogEnabled(true)
										tcpdump.AddMatcher("MACs", regexp.MustCompile(fmt.Sprintf("%s > %s", srcMAC, dstMAC)))
										tcpdump.Start("-e", "udp", "and", "src", felixes[0].IP, "and", "port", "4789")
										defer tcpdump.Stop()

										cc.ExpectSome(externalClient, TargetIP(felixes[1].IP), npPort)
										cc.CheckConnectivity()

										Eventually(func() int { return tcpdump.MatchCount("MACs") }).
											Should(BeNumerically(">", 0), "MACs do not match")
									})
								}
							})

							// Our unconnected test client cannot handle multiple streams. Two
							// clients cannot use the same local address. The connected case shows
							// that it works in principle.
							_ = testIfNotUDPUConnected && It("should not break connectivity with source port collision", func() {

								By("Synchronizing with policy and services")
								cc.Expect(Some, externalClient, TargetIP(felixes[0].IP), ExpectWithPorts(npPort))
								cc.Expect(Some, externalClient, TargetIP(felixes[1].IP), ExpectWithPorts(npPort))
								cc.CheckConnectivity()

								pc := &PersistentConnection{
									Runtime:             externalClient,
									RuntimeName:         externalClient.Name,
									IP:                  felixes[0].IP,
									Port:                int(npPort),
									SourcePort:          12345,
									Protocol:            testOpts.protocol,
									MonitorConnectivity: true,
								}

								err := pc.Start()
								Expect(err).NotTo(HaveOccurred())
								defer pc.Stop()

								Eventually(pc.PongCount, "5s").Should(
									BeNumerically(">", 0),
									"Expected to see pong responses on the connection but didn't receive any")
								log.Info("Pongs received within last 1s")

								cc.ResetExpectations()
								cc.Expect(Some, externalClient, TargetIP(felixes[1].IP),
									ExpectWithPorts(npPort), ExpectWithSrcPort(12345))
								cc.CheckConnectivity()

								prevCount := pc.PongCount()

								Eventually(pc.PongCount, "5s").Should(BeNumerically(">", prevCount),
									"Expected to see pong responses on the connection but didn't receive any")
								log.Info("Pongs received within last 1s")
							})

							_ = testIfTCP && It("should survive conntrack cleanup sweep", func() {
								By("checking the connectivity and thus syncing with service creation", func() {
									cc.ExpectSome(externalClient, TargetIP(felixes[1].IP), npPort)
									cc.CheckConnectivity()
								})

								By("monitoring a persistent connection", func() {
									pc := &PersistentConnection{
										Runtime:             externalClient,
										RuntimeName:         externalClient.Name,
										IP:                  felixes[1].IP,
										Port:                int(npPort),
										Protocol:            testOpts.protocol,
										MonitorConnectivity: true,
									}

									err := pc.Start()
									Expect(err).NotTo(HaveOccurred())
									defer pc.Stop()

									EventuallyWithOffset(1, pc.PongCount, "5s").Should(
										BeNumerically(">", 0),
										"Expected to see pong responses on the connection but didn't receive any")
									log.Info("Pongs received within last 1s")

									// We make sure that at least one iteration of the conntrack
									// cleanup executes and we periodically monitor the connection if
									// it is alive by checking that the number of PONGs keeps
									// increasing.
									start := time.Now()
									prevCount := pc.PongCount()
									for time.Since(start) < 2*conntrack.ScanPeriod {
										time.Sleep(time.Second)
										newCount := pc.PongCount()
										Expect(prevCount).Should(
											BeNumerically("<", newCount),
											"No new pongs since the last iteration. Connection broken?",
										)
										prevCount = newCount
									}
								})
							})

							if !testOpts.dsr {
								// When DSR is enabled, we need to have away how to pass the
								// original traffic back.
								//
								// felixes[0].Exec("ip", "route", "add", "192.168.20.0/24", "via", felixes[1].IP)
								//
								// This does not work since the other node would treat it as
								// DNAT due to the existing CT entries and NodePort traffix
								// otherwise :-/

								It("should have connectivity from external to w[0] via node1IP2 -> nodeIP1 -> node0 fwd", func() {
									// 192.168.20.1              +----------|---------+
									//      |                    |          |         |
									//      v                    |          |         V
									//    eth20                 eth0        |       eth0
									//  10.0.0.20:30333 --> felixes[1].IP   |   felixes[0].IP
									//                                      |        |
									//                                      |        V
									//                                      |     caliXYZ
									//                                      |    w[0][0].IP:8055
									//                                      |
									//                node1                 |      node0

									var eth20 *workload.Workload

									defer func() {
										if eth20 != nil {
											eth20.Stop()
										}
									}()

									By("setting up node's fake external iface", func() {
										// We name the iface eth20 since such ifaces are
										// treated by felix as external to the node
										//
										// Using a test-workload creates the namespaces and the
										// interfaces to emulate the host NICs

										eth20 = &workload.Workload{
											Name:          "eth20",
											C:             felixes[1].Container,
											IP:            "192.168.20.1",
											Ports:         "57005", // 0xdead
											Protocol:      testOpts.protocol,
											InterfaceName: "eth20",
											MTU:           1500, // Need to match host MTU or felix will restart.
										}
										err := eth20.Start()
										Expect(err).NotTo(HaveOccurred())

										// assign address to eth20 and add route to the .20 network
										felixes[1].Exec("ip", "route", "add", "192.168.20.0/24", "dev", "eth20")
										felixes[1].Exec("ip", "addr", "add", "10.0.0.20/32", "dev", "eth20")
										_, err = eth20.RunCmd("ip", "route", "add", "10.0.0.20/32", "dev", "eth0")
										Expect(err).NotTo(HaveOccurred())
										// Add a route to felix[1] to be able to reach the nodeport
										_, err = eth20.RunCmd("ip", "route", "add", felixes[1].IP+"/32", "via", "10.0.0.20")
										Expect(err).NotTo(HaveOccurred())
										// This multi-NIC scenario works only if the kernel's RPF check
										// is not strict so we need to override it for the test and must
										// be set properly when product is deployed. We reply on
										// iptables to do require check for us.
										felixes[1].Exec("sysctl", "-w", "net.ipv4.conf.eth0.rp_filter=2")
										felixes[1].Exec("sysctl", "-w", "net.ipv4.conf.eth20.rp_filter=2")
									})

									By("setting up routes to .20 net on dest node to trigger RPF check", func() {
										// set up a dummy interface just for the routing purpose
										felixes[0].Exec("ip", "link", "add", "dummy1", "type", "dummy")
										felixes[0].Exec("ip", "link", "set", "dummy1", "up")
										// set up route to the .20 net through the dummy iface. This
										// makes the .20 a universally reachable external world from the
										// internal/private eth0 network
										felixes[0].Exec("ip", "route", "add", "192.168.20.0/24", "dev", "dummy1")
										// This multi-NIC scenario works only if the kernel's RPF check
										// is not strict so we need to override it for the test and must
										// be set properly when product is deployed. We reply on
										// iptables to do require check for us.
										felixes[0].Exec("sysctl", "-w", "net.ipv4.conf.eth0.rp_filter=2")
										felixes[0].Exec("sysctl", "-w", "net.ipv4.conf.dummy1.rp_filter=2")
									})

									By("Allowing traffic from the eth20 network", func() {
										pol.Spec.Ingress = []api.Rule{
											{
												Action: "Allow",
												Source: api.EntityRule{
													Nets: []string{
														eth20.IP + "/32",
													},
												},
											},
										}
										pol = updatePolicy(pol)
									})

									By("Checking that there is connectivity from eth20 network", func() {

										cc.ExpectSome(eth20, TargetIP(felixes[1].IP), npPort)
										cc.CheckConnectivity()
									})
								})
							}

							if testOpts.protocol == "tcp" {

								const (
									hostIfaceMTU = 1500
									podIfaceMTU  = 1450
									sendLen      = hostIfaceMTU
									recvLen      = podIfaceMTU
								)

								Context("with TCP, tx/rx close to MTU size on NP via node1->node0 ", func() {

									It("should not adjust MTU on client side if GRO off on nodes", func() {
										// force non-GSO packets on node ingress
										err := felixes[1].ExecMayFail("ethtool", "-K", "eth0", "gro", "off")
										Expect(err).NotTo(HaveOccurred())

										cc.Expect(Some, externalClient, TargetIP(felixes[1].IP),
											ExpectWithPorts(npPort),
											ExpectWithSendLen(sendLen),
											ExpectWithRecvLen(recvLen),
											ExpectWithClientAdjustedMTU(hostIfaceMTU, hostIfaceMTU),
										)
										cc.CheckConnectivity()
									})
								})
							}
						}

						if !testOpts.connTimeEnabled {
							It("should have connectivity from external to w[0] via node0", func() {
								log.WithFields(log.Fields{
									"externalClientIP": externalClient.IP,
									"nodePortIP":       felixes[1].IP,
								}).Infof("external->nodeport connection")

								cc.ExpectSome(externalClient, TargetIP(felixes[0].IP), npPort)
								cc.CheckConnectivity()
							})
						}
					})
				}

				Context("with test-service being a nodeport @ "+strconv.Itoa(int(npPort)), func() {
					nodePortsTest(false, false)
				})

				// FIXME connect time shares the same NAT table and it is a lottery which one it gets
				if !testOpts.connTimeEnabled {
					Context("with test-service being a nodeport @ "+strconv.Itoa(int(npPort))+
						" ExternalTrafficPolicy=local", func() {
						nodePortsTest(true, false)
					})
					Context("with test-service being a nodeport @ "+strconv.Itoa(int(npPort))+
						" InternalTrafficPolicy=local", func() {
						nodePortsTest(false, true)
					})
				}

				Context("with icmp blocked from workloads, external client", func() {
					var (
						testSvc          *v1.Service
						testSvcNamespace string
					)

					testSvcName := "test-service"

					BeforeEach(func() {
						icmpProto := numorstring.ProtocolFromString("icmp")
						pol.Spec.Ingress = []api.Rule{
							{
								Action: "Allow",
								Source: api.EntityRule{
									Nets: []string{"0.0.0.0/0"},
								},
							},
						}
						pol.Spec.Egress = []api.Rule{
							{
								Action: "Allow",
								Source: api.EntityRule{
									Nets: []string{"0.0.0.0/0"},
								},
							},
							{
								Action:   "Deny",
								Protocol: &icmpProto,
							},
						}
						pol = updatePolicy(pol)
					})

					var tgtPort int
					var tgtWorkload *workload.Workload

					JustBeforeEach(func() {
						k8sClient := infra.(*infrastructure.K8sDatastoreInfra).K8sClient
						testSvc = k8sService(testSvcName, "10.101.0.10",
							tgtWorkload, 80, tgtPort, int32(npPort), testOpts.protocol)
						testSvcNamespace = testSvc.ObjectMeta.Namespace
						_, err := k8sClient.CoreV1().Services(testSvcNamespace).Create(context.Background(), testSvc, metav1.CreateOptions{})
						Expect(err).NotTo(HaveOccurred())
						Eventually(k8sGetEpsForServiceFunc(k8sClient, testSvc), "10s").Should(HaveLen(1),
							"Service endpoints didn't get created? Is controller-manager happy?")

						flx := felixes[1]
						if testOpts.connTimeEnabled {
							flx = felixes[0] // Because the ctlb uses the table created at 0 across all nodes.
						}

						// sync with NAT table being applied
						natFtKey := nat.NewNATKey(net.ParseIP(flx.IP), npPort, numericProto)

						Eventually(func() bool {
							m := dumpNATMap(flx)
							v, ok := m[natFtKey]
							if !ok || v.Count() == 0 {
								return false
							}

							beKey := nat.NewNATBackendKey(v.ID(), 0)

							be := dumpEPMap(flx)
							_, ok = be[beKey]
							return ok
						}, 5*time.Second).Should(BeTrue())

						// Sync with policy
						cc.ExpectSome(w[1][0], w[0][0])
						cc.CheckConnectivity()
					})

					Describe("with dead workload", func() {
						if testOpts.connTimeEnabled {
							// FIXME externalClient also does conntime balancing
							return
						}

						BeforeEach(func() {
							deadWorkload.ConfigureInInfra(infra)
							tgtPort = 8057
							tgtWorkload = deadWorkload
						})

						It("should get host unreachable from nodeport via node1->node0 fwd", func() {
							err := felixes[0].ExecMayFail("ip", "route", "add", "unreachable", deadWorkload.IP)
							Expect(err).NotTo(HaveOccurred())

							tcpdump := externalClient.AttachTCPDump("any")
							tcpdump.SetLogEnabled(true)
							matcher := fmt.Sprintf("IP %s > %s: ICMP host %s unreachable",
								felixes[1].IP, externalClient.IP, felixes[1].IP)
							tcpdump.AddMatcher("ICMP", regexp.MustCompile(matcher))
							tcpdump.Start(testOpts.protocol, "port", strconv.Itoa(int(npPort)), "or", "icmp")
							defer tcpdump.Stop()

							cc.ExpectNone(externalClient, TargetIP(felixes[1].IP), npPort)
							cc.CheckConnectivity()

							Eventually(func() int { return tcpdump.MatchCount("ICMP") }).
								Should(BeNumerically(">", 0), matcher)
						})
					})

					Describe("with wrong target port", func() {
						// TCP would send RST instead of ICMP, it is enough to test one way of
						// triggering the ICMP message
						if testOpts.protocol != "udp" {
							return
						}

						BeforeEach(func() {
							tgtPort = 0xdead
							tgtWorkload = w[0][0]
						})

						if !testOpts.connTimeEnabled {
							It("should get port unreachable via node1->node0 fwd", func() {
								tcpdump := externalClient.AttachTCPDump("any")
								tcpdump.SetLogEnabled(true)
								matcher := fmt.Sprintf("IP %s > %s: ICMP %s udp port %d unreachable",
									felixes[1].IP, externalClient.IP, felixes[1].IP, npPort)
								tcpdump.AddMatcher("ICMP", regexp.MustCompile(matcher))
								tcpdump.Start(testOpts.protocol, "port", strconv.Itoa(int(npPort)), "or", "icmp")
								defer tcpdump.Stop()

								cc.ExpectNone(externalClient, TargetIP(felixes[1].IP), npPort)
								cc.CheckConnectivity()
								Eventually(func() int { return tcpdump.MatchCount("ICMP") }).
									Should(BeNumerically(">", 0), matcher)
							})
						}

						It("should get port unreachable workload to workload", func() {
							tcpdump := w[1][1].AttachTCPDump()
							tcpdump.SetLogEnabled(true)
							matcher := fmt.Sprintf("IP %s > %s: ICMP %s udp port %d unreachable",
								tgtWorkload.IP, w[1][1].IP, tgtWorkload.IP, tgtPort)
							tcpdump.AddMatcher("ICMP", regexp.MustCompile(matcher))
							tcpdump.Start(testOpts.protocol, "port", strconv.Itoa(tgtPort), "or", "icmp")
							defer tcpdump.Stop()

							cc.ExpectNone(w[1][1], TargetIP(tgtWorkload.IP), uint16(tgtPort))
							cc.CheckConnectivity()
							Eventually(func() int { return tcpdump.MatchCount("ICMP") }).
								Should(BeNumerically(">", 0), matcher)
						})

						It("should get port unreachable workload to workload through NP", func() {
							tcpdump := w[1][1].AttachTCPDump()
							tcpdump.SetLogEnabled(true)

							var matcher string

							if testOpts.connTimeEnabled {
								matcher = fmt.Sprintf("IP %s > %s: ICMP %s udp port %d unreachable",
									tgtWorkload.IP, w[1][1].IP, w[0][0].IP, tgtPort)
								tcpdump.AddMatcher("ICMP", regexp.MustCompile(matcher))
								tcpdump.Start(testOpts.protocol, "port", strconv.Itoa(tgtPort), "or", "icmp")
							} else {
								matcher = fmt.Sprintf("IP %s > %s: ICMP %s udp port %d unreachable",
									tgtWorkload.IP, w[1][1].IP, felixes[1].IP, npPort)
								tcpdump.AddMatcher("ICMP", regexp.MustCompile(matcher))
								tcpdump.Start(testOpts.protocol, "port", strconv.Itoa(int(npPort)), "or", "icmp")
							}
							defer tcpdump.Stop()

							cc.ExpectNone(w[1][1], TargetIP(felixes[1].IP), npPort)
							cc.CheckConnectivity()
							Eventually(func() int { return tcpdump.MatchCount("ICMP") }, 10*time.Second, 200*time.Millisecond).
								Should(BeNumerically(">", 0), matcher)
						})
					})
				})

				Context("with CT tables full", func() {
					It("should still allow host -> host", func() {
						// XXX as long as there is no HEP policy
						// using hostW as a sink

						By("waiting for everything to come up", func() {
							cc.Expect(Some, felixes[0], hostW[1])
							cc.Expect(Some, felixes[1], hostW[0])
							cc.CheckConnectivity()
						})

						By("filling up the CT tables", func() {
							srcIP := net.IPv4(123, 123, 123, 123)
							dstIP := net.IPv4(121, 121, 121, 121)

							now := time.Duration(timeshim.RealTime().KTimeNanos())
							leg := conntrack.Leg{SynSeen: true, AckSeen: true, Opener: true}
							val := conntrack.NewValueNormal(now, now, 0, leg, leg)
							val64 := base64.StdEncoding.EncodeToString(val[:])

							key := conntrack.NewKey(6 /* TCP */, srcIP, 0, dstIP, 0)
							key64 := base64.StdEncoding.EncodeToString(key[:])

							_, err := felixes[0].ExecCombinedOutput("calico-bpf", "conntrack", "fill", key64, val64)
							Expect(err).NotTo(HaveOccurred())
						})

						By("checking host-host connectivity works", func() {
							cc.ResetExpectations()
							cc.Expect(Some, felixes[0], hostW[1])
							cc.Expect(Some, felixes[1], hostW[0])
							cc.CheckConnectivity(conntrackChecks(felixes)...)
						})

						By("checking pod-pod connectivity fails", func() {
							cc.ResetExpectations()
							cc.Expect(None, w[0][1], w[0][0])
							cc.Expect(None, w[1][0], w[0][0])
							cc.Expect(None, w[1][1], w[0][0])
							cc.CheckConnectivity()
						})

						By("cleaning up the CT maps", func() {
							_, err := felixes[0].ExecOutput("calico-bpf", "conntrack", "clean")
							Expect(err).NotTo(HaveOccurred())
						})

						By("checking pod-pod connectivity works again", func() {
							cc.ResetExpectations()
							cc.Expect(Some, w[0][1], w[0][0])
							cc.Expect(Some, w[1][0], w[0][0])
							cc.Expect(Some, w[1][1], w[0][0])
							cc.CheckConnectivity(conntrackChecks(felixes)...)
						})
					})
				})
			})

			It("should have connectivity when DNAT redirects to-host traffic to a local pod.", func() {
				protocol := "tcp"
				if testOpts.protocol == "udp" {
					protocol = "udp"
				}

				hostIP0 := TargetIP(felixes[0].IP)
				hostPort := uint16(8080)
				target := fmt.Sprintf("%s:8055", w[0][0].GetIP())

				policy := api.NewNetworkPolicy()
				policy.Name = "allow-all"
				policy.Namespace = "default"
				one := float64(1)
				policy.Spec.Order = &one
				policy.Spec.Ingress = []api.Rule{{Action: api.Allow}}
				policy.Spec.Egress = []api.Rule{{Action: api.Allow}}
				policy.Spec.Selector = "all()"
				_, err := calicoClient.NetworkPolicies().Create(utils.Ctx, policy, utils.NoOptions)
				Expect(err).NotTo(HaveOccurred())

				expectNormalConnectivity := func() {
					cc.ResetExpectations()
					cc.ExpectNone(felixes[1], hostIP0, hostPort)
					cc.ExpectNone(externalClient, hostIP0, hostPort)
					cc.ExpectNone(w[1][0], hostIP0, hostPort)
					cc.CheckConnectivity()
					cc.ResetExpectations()
				}

				By("checking initial connectivity", func() {
					expectNormalConnectivity()
				})

				By("installing 3rd party DNAT rules", func() {
					// Install a DNAT in first felix
					felixes[0].Exec(
						"iptables", "-w", "10", "-W", "100000", "-t", "nat", "-A", "PREROUTING", "-p", protocol, "-m", protocol,
						"--dport", fmt.Sprintf("%d", hostPort), "-j", "DNAT", "--to-destination", target)

					cc.ResetExpectations()
					cc.ExpectSome(felixes[1], hostIP0, hostPort)
					cc.ExpectSome(externalClient, hostIP0, hostPort)
					cc.ExpectSome(w[1][0], hostIP0, hostPort)
					cc.CheckConnectivity()
					cc.ResetExpectations()
				})

				By("removing 3rd party rules and check connectivity is back to normal again", func() {
					felixes[0].Exec(
						"iptables", "-w", "10", "-W", "100000", "-t", "nat", "-D", "PREROUTING", "-p", protocol, "-m", protocol,
						"--dport", fmt.Sprintf("%d", hostPort), "-j", "DNAT", "--to-destination", target)

					expectNormalConnectivity()
				})
			})

		})

		Describe("with BPF disabled to begin with", func() {
			var pc *PersistentConnection

			BeforeEach(func() {
				options.TestManagesBPF = true
				setupCluster()

				// Default to Allow...
				pol := api.NewGlobalNetworkPolicy()
				pol.Namespace = "fv"
				pol.Name = "policy-1"
				pol.Spec.Ingress = []api.Rule{{Action: "Allow"}}
				pol.Spec.Egress = []api.Rule{{Action: "Allow"}}
				pol.Spec.Selector = "all()"
				pol = createPolicy(pol)

				pc = nil
			})

			AfterEach(func() {
				if pc != nil {
					pc.Stop()
				}
			})

			enableBPF := func() {
				By("Enabling BPF")
				// Some tests start with a felix config pre-created, try to update it...
				fc, err := calicoClient.FelixConfigurations().Get(context.Background(), "default", options2.GetOptions{})
				bpfEnabled := true
				if err == nil {
					fc.Spec.BPFEnabled = &bpfEnabled
					_, err := calicoClient.FelixConfigurations().Update(context.Background(), fc, options2.SetOptions{})
					Expect(err).NotTo(HaveOccurred())
					return
				}

				// Fall back on creating it...
				fc = api.NewFelixConfiguration()
				fc.Name = "default"
				fc.Spec.BPFEnabled = &bpfEnabled
				fc, err = calicoClient.FelixConfigurations().Create(context.Background(), fc, options2.SetOptions{})
				Expect(err).NotTo(HaveOccurred())

				// Wait for BPF to be active.
<<<<<<< HEAD
				readyIfaces := func() (total int) {
					var wg sync.WaitGroup
					for i := range felixes {
						if counts[i] != ifaceCnt {
							wg.Add(1)
							go func(i int) {
								defer wg.Done()
								c := 0
								for _, s := range felixes[i].BPFIfState() {
									if s.Ready {
										c++
									}
								}
								counts[i] = c
							}(i)
						}
					}

					wg.Wait()

					for _, c := range counts {
						total += c
					}

					return
				}

				// We need to make sure that host as well as workload ifaces are
				// ready, that is their tc programs are loaded. The test matrix
				// checks all of these options and we do not want to get false
				// positives.
				Eventually(readyIfaces, "20s", "300ms").Should(Equal(len(felixes) * ifaceCnt))
=======
				ensureAllNodesBPFProgramsAttached(felixes)
>>>>>>> 29a28f3b
			}

			expectPongs := func() {
				count := pc.PongCount()
<<<<<<< HEAD
				EventuallyWithOffset(1, pc.PongCount, "60s").Should(
=======
				EventuallyWithOffset(1, pc.PongCount, "5s").Should(
>>>>>>> 29a28f3b
					BeNumerically(">", count),
					"Expected to see pong responses on the connection but didn't receive any")
				log.Info("Pongs received")
			}

			if testOpts.protocol == "tcp" && testOpts.dsr {
				verifyConnectivityWhileEnablingBPF := func(from, to *workload.Workload) {
					By("Starting persistent connection")
					pc = from.StartPersistentConnection(to.IP, 8055, workload.PersistentConnectionOpts{
						MonitorConnectivity: true,
						Timeout:             60 * time.Second,
					})

					By("having initial connectivity", expectPongs)
					By("enabling BPF mode", enableBPF) // Waits for BPF programs to be installed
					By("still having connectivity on the existing connection", expectPongs)
				}

				It("should keep a connection up between hosts when BPF is enabled", func() {
					verifyConnectivityWhileEnablingBPF(hostW[0], hostW[1])
				})

				It("should keep a connection up between workloads on different hosts when BPF is enabled", func() {
					verifyConnectivityWhileEnablingBPF(w[0][0], w[1][0])
				})

				It("should keep a connection up between hosts and remote workloads when BPF is enabled", func() {
					verifyConnectivityWhileEnablingBPF(hostW[0], w[1][0])
				})

				It("should keep a connection up between hosts and local workloads when BPF is enabled", func() {
					verifyConnectivityWhileEnablingBPF(hostW[0], w[0][0])
				})
			}
		})

		Describe("3rd party CNI", func() {
			// We do not use tunnel in such environments, no need to test.
			if testOpts.tunnel != "none" {
				return
			}

			BeforeEach(func() {
				// To mimic 3rd party CNI, we do not install IPPools and set the source to
				// learn routes to WorkloadIPs as IPAM/CNI is not going to provide either.
				options.UseIPPools = false
				options.ExtraEnvVars["FELIX_ROUTESOURCE"] = "WorkloadIPs"
				setupCluster()
			})

			Describe("CNI installs NAT outgoing iptable rules", func() {
				var extWorkload *workload.Workload
				BeforeEach(func() {
					c := infrastructure.RunExtClient("ext-workload")
					extWorkload = &workload.Workload{
						C:        c,
						Name:     "ext-workload",
						Ports:    "4321",
						Protocol: testOpts.protocol,
						IP:       c.IP,
					}

					err := extWorkload.Start()
					Expect(err).NotTo(HaveOccurred())

					for _, felix := range felixes {
						felix.Exec("iptables", "-t", "nat", "-A", "POSTROUTING", "-d", extWorkload.IP, "-j", "MASQUERADE")
					}
				})

				It("should have connectivity to external workload", func() {
					By("allowing any traffic", func() {
						pol := api.NewGlobalNetworkPolicy()
						pol.Namespace = "fv"
						pol.Name = "policy-1"
						pol.Spec.Ingress = []api.Rule{{Action: "Allow"}}
						pol.Spec.Egress = []api.Rule{{Action: "Allow"}}
						pol.Spec.Selector = "all()"

						pol = createPolicy(pol)

						cc.ExpectSome(w[1][0], w[0][0])
						cc.ExpectSome(w[1][1], w[0][0])
						cc.CheckConnectivity(conntrackChecks(felixes)...)
						cc.ResetExpectations()
					})

					By("checking connectivity to the external workload", func() {
						cc.Expect(Some, w[0][0], extWorkload, ExpectWithPorts(4321), ExpectWithSrcIPs(felixes[0].IP))
						cc.Expect(Some, w[1][0], extWorkload, ExpectWithPorts(4321), ExpectWithSrcIPs(felixes[1].IP))
						cc.CheckConnectivity(conntrackChecks(felixes)...)
					})
				})

				AfterEach(func() {
					extWorkload.Stop()
				})
			})
		})
	})
}

func typeMetaV1(kind string) metav1.TypeMeta {
	return metav1.TypeMeta{
		Kind:       kind,
		APIVersion: "v1",
	}
}

func objectMetaV1(name string) metav1.ObjectMeta {
	return metav1.ObjectMeta{
		Name:      name,
		Namespace: "default",
	}
}

func dumpNATmaps(felixes []*infrastructure.Felix) ([]nat.MapMem, []nat.BackendMapMem) {
	bpfsvcs := make([]nat.MapMem, len(felixes))
	bpfeps := make([]nat.BackendMapMem, len(felixes))

	// Felixes are independent, we can dump the maps  concurrently
	var wg sync.WaitGroup

	for i := range felixes {
		wg.Add(1)
		go func(i int) {
			defer wg.Done()
			defer GinkgoRecover()
			bpfsvcs[i], bpfeps[i] = dumpNATMaps(felixes[i])
		}(i)
	}

	wg.Wait()

	return bpfsvcs, bpfeps
}

func dumpNATMaps(felix *infrastructure.Felix) (nat.MapMem, nat.BackendMapMem) {
	return dumpNATMap(felix), dumpEPMap(felix)
}

func dumpBPFMap(felix *infrastructure.Felix, m bpf.Map, iter bpf.IterCallback) {
	// Wait for the map to exist before trying to access it.  Otherwise, we
	// might fail a test that was retrying this dump anyway.
	Eventually(func() bool {
		return felix.FileExists(m.Path())
	}, "10s", "300ms").Should(BeTrue(), fmt.Sprintf("dumpBPFMap: map %s didn't show up inside container", m.Path()))
	cmd, err := bpf.DumpMapCmd(m)
	Expect(err).NotTo(HaveOccurred(), "Failed to get BPF map dump command: "+m.Path())
	retriesAllowed := 4
retry:
	log.WithField("cmd", cmd).Debug("dumpBPFMap")
	out, err := felix.ExecOutput(cmd...)
	if err != nil && retriesAllowed > 0 {
		retriesAllowed--
		goto retry
	}
	Expect(err).NotTo(HaveOccurred(), "Failed to get dump BPF map: "+m.Path())
	if strings.Contains(m.(*bpf.PinnedMap).Type, "percpu") {
		err = bpf.IterPerCpuMapCmdOutput([]byte(out), iter)
	} else {
		err = bpf.IterMapCmdOutput([]byte(out), iter)
	}
	if err != nil && retriesAllowed > 0 {
		retriesAllowed--
		goto retry
	}
	Expect(err).NotTo(HaveOccurred(), "Failed to parse BPF map dump: "+m.Path())
}

func dumpNATMap(felix *infrastructure.Felix) nat.MapMem {
	bm := nat.FrontendMap(&bpf.MapContext{})
	m := make(nat.MapMem)
	dumpBPFMap(felix, bm, nat.MapMemIter(m))
	return m
}

func dumpEPMap(felix *infrastructure.Felix) nat.BackendMapMem {
	bm := nat.BackendMap(&bpf.MapContext{})
	m := make(nat.BackendMapMem)
	dumpBPFMap(felix, bm, nat.BackendMapMemIter(m))
	return m
}

func dumpAffMap(felix *infrastructure.Felix) nat.AffinityMapMem {
	bm := nat.AffinityMap(&bpf.MapContext{})
	m := make(nat.AffinityMapMem)
	dumpBPFMap(felix, bm, nat.AffinityMapMemIter(m))
	return m
}

func dumpCTMap(felix *infrastructure.Felix) conntrack.MapMem {
	bm := conntrack.Map(&bpf.MapContext{})
	m := make(conntrack.MapMem)
	dumpBPFMap(felix, bm, conntrack.MapMemIter(m))
	return m
}

func dumpSendRecvMap(felix *infrastructure.Felix) nat.SendRecvMsgMapMem {
	bm := nat.SendRecvMsgMap(&bpf.MapContext{})
	m := make(nat.SendRecvMsgMapMem)
	dumpBPFMap(felix, bm, nat.SendRecvMsgMapMemIter(m))
	return m
}

func dumpIfStateMap(felix *infrastructure.Felix) ifstate.MapMem {
	im := ifstate.Map(&bpf.MapContext{})
	m := make(ifstate.MapMem)
	dumpBPFMap(felix, im, ifstate.MapMemIter(m))
	return m
}

func ensureAllNodesBPFProgramsAttached(felixes []*infrastructure.Felix) {
	for _, felix := range felixes {
		ensureBPFProgramsAttachedOffset(2, felix)
	}
}

func ensureBPFProgramsAttached(felix *infrastructure.Felix, ifacesExtra ...string) {
	ensureBPFProgramsAttachedOffset(2, felix, ifacesExtra...)
}

func ensureBPFProgramsAttachedOffset(offset int, felix *infrastructure.Felix, ifacesExtra ...string) {
	expectedIfaces := []string{"eth0"}
	if felix.ExpectedIPIPTunnelAddr != "" {
		expectedIfaces = append(expectedIfaces, "tunl0")
	}
	if felix.ExpectedVXLANTunnelAddr != "" {
		expectedIfaces = append(expectedIfaces, "vxlan.calico")
	}
	if felix.ExpectedWireguardTunnelAddr != "" {
		expectedIfaces = append(expectedIfaces, "wireguard.cali")
	}

	for _, w := range felix.Workloads {
		if w.Runs() {
			if iface := w.GetInterfaceName(); iface != "" {
				expectedIfaces = append(expectedIfaces, iface)
			}
			if iface := w.GetSpoofInterfaceName(); iface != "" {
				expectedIfaces = append(expectedIfaces, iface)
			}
		}
	}

	expectedIfaces = append(expectedIfaces, ifacesExtra...)

	EventuallyWithOffset(offset, func() []string {
		prog := []string{}
		m := dumpIfStateMap(felix)
		for _, v := range m {
			if (v.Flags() | ifstate.FlgReady) > 0 {
				prog = append(prog, v.IfName())
			}
		}
		return prog
	}, "20s", "200ms").Should(ContainElements(expectedIfaces))
}

func k8sService(name, clusterIP string, w *workload.Workload, port,
	tgtPort int, nodePort int32, protocol string) *v1.Service {
	k8sProto := v1.ProtocolTCP
	if protocol == "udp" {
		k8sProto = v1.ProtocolUDP
	}

	svcType := v1.ServiceTypeClusterIP
	if nodePort != 0 {
		svcType = v1.ServiceTypeNodePort
	}

	return &v1.Service{
		TypeMeta:   typeMetaV1("Service"),
		ObjectMeta: objectMetaV1(name),
		Spec: v1.ServiceSpec{
			ClusterIP: clusterIP,
			Type:      svcType,
			Selector: map[string]string{
				"name": w.Name,
			},
			Ports: []v1.ServicePort{
				{
					Protocol:   k8sProto,
					Port:       int32(port),
					NodePort:   nodePort,
					Name:       fmt.Sprintf("port-%d", tgtPort),
					TargetPort: intstr.FromInt(tgtPort),
				},
			},
		},
	}
}

func k8sLBService(name, clusterIP string, wname string, port,
	tgtPort int, protocol string, externalIPs, srcRange []string) *v1.Service {
	k8sProto := v1.ProtocolTCP
	if protocol == "udp" {
		k8sProto = v1.ProtocolUDP
	}

	svcType := v1.ServiceTypeLoadBalancer
	return &v1.Service{
		TypeMeta:   typeMetaV1("Service"),
		ObjectMeta: objectMetaV1(name),
		Spec: v1.ServiceSpec{
			ClusterIP:                clusterIP,
			Type:                     svcType,
			LoadBalancerSourceRanges: srcRange,
			ExternalIPs:              externalIPs,
			Selector: map[string]string{
				"name": wname,
			},
			Ports: []v1.ServicePort{
				{
					Protocol:   k8sProto,
					Port:       int32(port),
					Name:       fmt.Sprintf("port-%d", tgtPort),
					TargetPort: intstr.FromInt(tgtPort),
				},
			},
		},
	}
}

func k8sServiceWithExtIP(name, clusterIP string, w *workload.Workload, port,
	tgtPort int, nodePort int32, protocol string, externalIPs []string) *v1.Service {
	k8sProto := v1.ProtocolTCP
	if protocol == "udp" {
		k8sProto = v1.ProtocolUDP
	}

	svcType := v1.ServiceTypeClusterIP
	if nodePort != 0 {
		svcType = v1.ServiceTypeNodePort
	}
	return &v1.Service{
		TypeMeta:   typeMetaV1("Service"),
		ObjectMeta: objectMetaV1(name),
		Spec: v1.ServiceSpec{
			ClusterIP:   clusterIP,
			Type:        svcType,
			ExternalIPs: externalIPs,
			Selector: map[string]string{
				"name": w.Name,
			},
			Ports: []v1.ServicePort{
				{
					Protocol:   k8sProto,
					Port:       int32(port),
					NodePort:   nodePort,
					Name:       fmt.Sprintf("port-%d", tgtPort),
					TargetPort: intstr.FromInt(tgtPort),
				},
			},
		},
	}
}

func k8sGetEpsForService(k8s kubernetes.Interface, svc *v1.Service) []v1.EndpointSubset {
	ep, _ := k8s.CoreV1().
		Endpoints(svc.ObjectMeta.Namespace).
		Get(context.Background(), svc.ObjectMeta.Name, metav1.GetOptions{})
	log.WithField("endpoints",
		spew.Sprint(ep)).Infof("Got endpoints for %s", svc.ObjectMeta.Name)
	return ep.Subsets
}

func k8sGetEpsForServiceFunc(k8s kubernetes.Interface, svc *v1.Service) func() []v1.EndpointSubset {
	return func() []v1.EndpointSubset {
		return k8sGetEpsForService(k8s, svc)
	}
}

func k8sUpdateService(k8sClient kubernetes.Interface, nameSpace, svcName string, oldsvc, newsvc *v1.Service) {
	svc, err := k8sClient.CoreV1().
		Services(nameSpace).
		Get(context.Background(), svcName, metav1.GetOptions{})
	log.WithField("origSvc", svc).Info("Read original service before updating it")
	newsvc.ObjectMeta.ResourceVersion = svc.ObjectMeta.ResourceVersion
	_, err = k8sClient.CoreV1().Services(nameSpace).Update(context.Background(), newsvc, metav1.UpdateOptions{})
	Expect(err).NotTo(HaveOccurred())
	Eventually(k8sGetEpsForServiceFunc(k8sClient, oldsvc), "10s").Should(HaveLen(1),
		"Service endpoints didn't get created? Is controller-manager happy?")

	updatedSvc, err := k8sClient.CoreV1().Services(nameSpace).Get(context.Background(), svcName, metav1.GetOptions{})
	Expect(err).NotTo(HaveOccurred())
	log.WithField("updatedSvc", updatedSvc).Info("Read back updated Service")
}

func k8sCreateLBServiceWithEndPoints(k8sClient kubernetes.Interface, name, clusterIP string, w *workload.Workload, port,
	tgtPort int, protocol string, externalIPs, srcRange []string) *v1.Service {
	var (
		testSvc          *v1.Service
		testSvcNamespace string
		epslen           int
	)
	if w != nil {
		testSvc = k8sLBService(name, clusterIP, w.Name, port, tgtPort, protocol, externalIPs, srcRange)
		epslen = 1
	} else {
		testSvc = k8sLBService(name, clusterIP, "nobackend", port, tgtPort, protocol, externalIPs, srcRange)
		epslen = 0
	}
	testSvcNamespace = testSvc.ObjectMeta.Namespace
	_, err := k8sClient.CoreV1().Services(testSvcNamespace).Create(context.Background(), testSvc, metav1.CreateOptions{})
	Expect(err).NotTo(HaveOccurred())
	Eventually(k8sGetEpsForServiceFunc(k8sClient, testSvc), "10s").Should(HaveLen(epslen),
		"Service endpoints didn't get created? Is controller-manager happy?")
	return testSvc
}

func checkNodeConntrack(felixes []*infrastructure.Felix) error {

	for i, felix := range felixes {
		conntrackOut, err := felix.ExecOutput("conntrack", "-L")
		ExpectWithOffset(1, err).NotTo(HaveOccurred(), "conntrack -L failed")
		lines := strings.Split(conntrackOut, "\n")
	lineLoop:
		for _, line := range lines {
			line = strings.Trim(line, " ")
			if strings.Contains(line, "src=") {
				// Whether traffic is generated in host namespace, or involves NAT, each
				// contrack entry should be related to node's address
				if strings.Contains(line, felix.IP) {
					continue lineLoop
				}
				// Ignore any flows that come from the host itself.  For example, some programs send
				// broadcast probe packets on all interfaces they can see. (Spotify, for example.)
				myAddrs, err := net.InterfaceAddrs()
				Expect(err).NotTo(HaveOccurred())
				for _, a := range myAddrs {
					if strings.Contains(line, a.String()) {
						continue lineLoop
					}
				}
				return fmt.Errorf("unexpected conntrack not from host (felix[%d]): %s", i, line)
			}
		}
	}

	return nil
}

func conntrackCheck(felixes []*infrastructure.Felix) func() error {
	return func() error {
		return checkNodeConntrack(felixes)
	}
}

func conntrackFlushWorkloadEntries(felixes []*infrastructure.Felix) func() {
	return func() {
		for _, felix := range felixes {
			for _, w := range felix.Workloads {
				if w.GetIP() == felix.GetIP() {
					continue // Skip host-networked workloads.
				}
				for _, dirn := range []string{"--orig-src", "--orig-dst", "--reply-dst", "--reply-src"} {
					err := felix.ExecMayFail("conntrack", "-D", dirn, w.GetIP())
					if err != nil && strings.Contains(err.Error(), "0 flow entries have been deleted") {
						// Expected "error" when there are no matching flows.
						continue
					}
					ExpectWithOffset(1, err).NotTo(HaveOccurred(), "conntrack -F failed")
				}
			}
		}
	}
}

func conntrackChecks(felixes []*infrastructure.Felix) []interface{} {
	return []interface{}{
		CheckWithFinalTest(conntrackCheck(felixes)),
		CheckWithBeforeRetry(conntrackFlushWorkloadEntries(felixes)),
	}
}

func setRPF(felixes []*infrastructure.Felix, tunnel string, all, main int) {
	allStr := strconv.Itoa(all)
	mainStr := strconv.Itoa(main)

	var wg sync.WaitGroup

	for _, felix := range felixes {
		wg.Add(1)
		go func(felix *infrastructure.Felix) {
			defer wg.Done()
			Eventually(func() error {
				// N.B. we only support environment with not so strict RPF - can be
				// strict per iface, but not for all.
				if err := felix.ExecMayFail("sysctl", "-w", "net.ipv4.conf.all.rp_filter="+allStr); err != nil {
					return err
				}
				switch tunnel {
				case "none":
					if err := felix.ExecMayFail("sysctl", "-w", "net.ipv4.conf.eth0.rp_filter="+mainStr); err != nil {
						return err
					}
				case "ipip":
					if err := felix.ExecMayFail("sysctl", "-w", "net.ipv4.conf.tunl0.rp_filter="+mainStr); err != nil {
						return err
					}
				case "wireguard":
					if err := felix.ExecMayFail("sysctl", "-w", "net.ipv4.conf.wireguard/cali.rp_filter="+mainStr); err != nil {
						return err
					}
				case "vxlan":
					if err := felix.ExecMayFail("sysctl", "-w", "net.ipv4.conf.vxlan/calico.rp_filter="+mainStr); err != nil {
						return err
					}
				}

				return nil
			}, "5s", "200ms").Should(Succeed())
		}(felix)
	}

	wg.Wait()
}

func checkServiceRoute(felix *infrastructure.Felix, ip string) bool {
	out, err := felix.ExecOutput("ip", "route")
	Expect(err).NotTo(HaveOccurred())

	lines := strings.Split(out, "\n")
	rtRE := regexp.MustCompile(ip + " .* dev bpfin.cali")

	for _, l := range lines {
		if rtRE.MatchString(l) {
			return true
		}
	}

	return false
}

func bpfCheckIfPolicyProgrammed(felix *infrastructure.Felix, iface, hook, polName, action string, isWorkload bool) bool {
	startStr := fmt.Sprintf("Start of policy %s", polName)
	endStr := fmt.Sprintf("End of policy %s", polName)
	actionStr := fmt.Sprintf("Start of rule action:\"%s\"", action)
	var policyDbg bpf.PolicyDebugInfo
	out, err := felix.ExecOutput("cat", bpf.PolicyDebugJSONFileName(iface, hook, proto.IPVersion_IPV4))
	if err != nil {
		return false
	}
	dec := json.NewDecoder(strings.NewReader(string(out)))
	err = dec.Decode(&policyDbg)
	if err != nil {
		return false
	}

	hookStr := "tc ingress"
	if isWorkload {
		if hook == "ingress" {
			hookStr = "tc egress"
		}
	} else {
		if hook == "egress" {
			hookStr = "tc egress"
		}
	}
	if policyDbg.IfaceName != iface || policyDbg.Hook != hookStr || policyDbg.Error != "" {
		return false
	}

	startOfPolicy := false
	endOfPolicy := false
	actionMatch := false
	for _, insn := range policyDbg.PolicyInfo {
		for _, comment := range insn.Comments {
			if strings.Contains(comment, startStr) {
				startOfPolicy = true
			}
			if strings.Contains(comment, actionStr) && startOfPolicy && !endOfPolicy {
				actionMatch = true
			}
			if startOfPolicy && strings.Contains(comment, endStr) {
				endOfPolicy = true
			}
		}
	}

	return (startOfPolicy && endOfPolicy && actionMatch)
}

func bpfDumpPolicy(felix *infrastructure.Felix, iface, hook, policy string) string {
	out, err := felix.ExecOutput("calico-bpf", "policy", "dump", iface, hook)
	Expect(err).NotTo(HaveOccurred())
	return out
}

func bpfWaitForPolicy(felix *infrastructure.Felix, iface, hook, policy string) string {
	search := fmt.Sprintf("Start of policy %s", policy)
	out := ""
	Eventually(func() string {
		out = bpfDumpPolicy(felix, iface, hook, policy)
		return out
	}, "5s", "200ms").Should(ContainSubstring(search))

	return out
}<|MERGE_RESOLUTION|>--- conflicted
+++ resolved
@@ -3434,51 +3434,12 @@
 				Expect(err).NotTo(HaveOccurred())
 
 				// Wait for BPF to be active.
-<<<<<<< HEAD
-				readyIfaces := func() (total int) {
-					var wg sync.WaitGroup
-					for i := range felixes {
-						if counts[i] != ifaceCnt {
-							wg.Add(1)
-							go func(i int) {
-								defer wg.Done()
-								c := 0
-								for _, s := range felixes[i].BPFIfState() {
-									if s.Ready {
-										c++
-									}
-								}
-								counts[i] = c
-							}(i)
-						}
-					}
-
-					wg.Wait()
-
-					for _, c := range counts {
-						total += c
-					}
-
-					return
-				}
-
-				// We need to make sure that host as well as workload ifaces are
-				// ready, that is their tc programs are loaded. The test matrix
-				// checks all of these options and we do not want to get false
-				// positives.
-				Eventually(readyIfaces, "20s", "300ms").Should(Equal(len(felixes) * ifaceCnt))
-=======
 				ensureAllNodesBPFProgramsAttached(felixes)
->>>>>>> 29a28f3b
 			}
 
 			expectPongs := func() {
 				count := pc.PongCount()
-<<<<<<< HEAD
 				EventuallyWithOffset(1, pc.PongCount, "60s").Should(
-=======
-				EventuallyWithOffset(1, pc.PongCount, "5s").Should(
->>>>>>> 29a28f3b
 					BeNumerically(">", count),
 					"Expected to see pong responses on the connection but didn't receive any")
 				log.Info("Pongs received")
