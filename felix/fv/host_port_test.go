//go:build fvtests

// Copyright (c) 2017-2021 Tigera, Inc. All rights reserved.
//
// Licensed under the Apache License, Version 2.0 (the "License");
// you may not use this file except in compliance with the License.
// You may obtain a copy of the License at
//
//     http://www.apache.org/licenses/LICENSE-2.0
//
// Unless required by applicable law or agreed to in writing, software
// distributed under the License is distributed on an "AS IS" BASIS,
// WITHOUT WARRANTIES OR CONDITIONS OF ANY KIND, either express or implied.
// See the License for the specific language governing permissions and
// limitations under the License.

package fv_test

import (
	"os"

	. "github.com/onsi/ginkgo"
	. "github.com/onsi/gomega"
	log "github.com/sirupsen/logrus"

	api "github.com/tigera/api/pkg/apis/projectcalico/v3"
	"github.com/tigera/api/pkg/lib/numorstring"

	"github.com/projectcalico/calico/felix/fv/infrastructure"
	"github.com/projectcalico/calico/felix/fv/metrics"
	"github.com/projectcalico/calico/felix/fv/utils"
	"github.com/projectcalico/calico/felix/fv/workload"
	"github.com/projectcalico/calico/libcalico-go/lib/apiconfig"
	client "github.com/projectcalico/calico/libcalico-go/lib/clientv3"
)

func MetricsPortReachable(felix *infrastructure.Felix, bpf bool) bool {
	if bpf {
		felix.Exec("calico-bpf", "conntrack", "clean")
	}

	// Delete existing conntrack state for the metrics port.
	felix.Exec("conntrack", "-L")
	felix.Exec("conntrack", "-L", "-p", "tcp", "--dport", metrics.PortString())
	felix.ExecMayFail("conntrack", "-D", "-p", "tcp", "--orig-port-dst", metrics.PortString())

	// Now try to get a metric.
	m, err := metrics.GetFelixMetric(felix.IP, "felix_active_local_endpoints")
	if err != nil {
		log.WithError(err).Info("Metrics port not reachable")
		return false
	}
	log.WithField("felix_active_local_endpoints", m).Info("Metrics port reachable")
	return true
}

// Here we test reachability to a port number running on a Calico host itself, specifically Felix's
// metrics port 9091, and how that is affected by policy, host endpoint (eth0 or *) and workload endpoint
// configuration.
//
// - When there is no policy or endpoint configuration, the port should be reachable.
//
//   - When there is a local workload endpoint, the port should be reachable.  (Existence of workload
//     endpoints should make no difference to reachability to ports on the host itself.)
//
//   - When a host endpoint is configured for the host's interface (eth0) or for
//     all-interfaces, but not yet any policy, the port should be unreachable.
//
//   - When pre-DNAT policy is then configured, to allow ingress to some other
//     port, it should still be unreachable again.
//
//   - When pre-DNAT policy is then configured, to allow ingress to the metrics port, it should be
//     reachable again.
var _ = infrastructure.DatastoreDescribe("_BPF-SAFE_ host-port tests", []apiconfig.DatastoreType{apiconfig.EtcdV3, apiconfig.Kubernetes}, func(getInfra infrastructure.InfraFactory) {
	var (
		bpfEnabled           = os.Getenv("FELIX_FV_ENABLE_BPF") == "true"
		infra                infrastructure.DatastoreInfra
		tc                   infrastructure.TopologyContainers
		client               client.Interface
		metricsPortReachable func() bool
	)

	BeforeEach(func() {
		infra = getInfra()

		options := infrastructure.DefaultTopologyOptions()
		options.NeedNodeIP = bpfEnabled
		tc, client = infrastructure.StartSingleNodeTopology(options, infra)

		metricsPortReachable = func() bool {
			return MetricsPortReachable(tc.Felixes[0], bpfEnabled)
		}

		if bpfEnabled {
<<<<<<< HEAD
			Eventually(tc.Felixes[0].NumTCBPFProgsEth0, "30s", "200ms").Should(Equal(2))
		}

		if bpfEnabled {
			Eventually(tc.Felixes[0].NumTCBPFProgsEth0, "30s", "200ms").Should(Equal(2))
=======
			Eventually(tc.Felixes[0].NumTCBPFProgsEth0, "5s", "200ms").Should(Equal(2))
>>>>>>> e4761903
		}
	})

	AfterEach(func() {
		if CurrentGinkgoTestDescription().Failed {
			infra.DumpErrorData()
			tc.Felixes[0].Exec("iptables-save", "-c")
			tc.Felixes[0].Exec("ip", "r")
			tc.Felixes[0].Exec("ip", "a")
		}
		tc.Stop()
		infra.Stop()
	})

	It("with no endpoints or policy, port should be reachable", func() {
		Eventually(metricsPortReachable, "10s", "1s").Should(BeTrue())
	})

	It("with a local workload, port should be reachable", func() {
		w := workload.Run(tc.Felixes[0], "w", "default", "10.65.0.2", "8055", "tcp")
		w.ConfigureInInfra(infra)
		Eventually(metricsPortReachable, "10s", "1s").Should(BeTrue(), "Not reachable with workload running")
		w.Stop()
		Eventually(metricsPortReachable, "10s", "1s").Should(BeTrue(), "With workload stopped, not reachable")
	})

	describeMetricsPortTests := func() {
		It("port should not be reachable", func() {
			Eventually(metricsPortReachable, "10s", "1s").Should(BeFalse())
		})

		Context("with pre-DNAT policy defined", func() {
			protocol := numorstring.ProtocolFromString("tcp")

			BeforeEach(func() {
				policy := api.NewGlobalNetworkPolicy()
				policy.Name = "prednat-deny-port-123"
				policy.Spec.PreDNAT = true
				policy.Spec.ApplyOnForward = true
				allowPortRule := api.Rule{
					Action:   api.Allow,
					Protocol: &protocol,
					Destination: api.EntityRule{
						Ports: []numorstring.Port{numorstring.SinglePort(uint16(1234))},
					},
				}
				policy.Spec.Ingress = []api.Rule{allowPortRule}
				policy.Spec.Selector = "host-endpoint=='true'"
				_, err := client.GlobalNetworkPolicies().Create(utils.Ctx, policy, utils.NoOptions)
				Expect(err).NotTo(HaveOccurred())
			})

			It("should not be able to reach the metrics port with an allow policy on another port", func() {
				// Ensure the HostEndpoint has taken effect and is blocking traffic
				Eventually(metricsPortReachable, "10s", "1s").Should(BeFalse())
			})

			It("should be able to reach the metrics port once a policy allows that port", func() {
				policy := api.NewGlobalNetworkPolicy()
				policy.Name = "prednat-allow-metrics-port"
				policy.Spec.PreDNAT = true
				policy.Spec.ApplyOnForward = true
				allowMetricsPortRule := api.Rule{
					Action:   api.Allow,
					Protocol: &protocol,
					Destination: api.EntityRule{
						Ports: []numorstring.Port{numorstring.SinglePort(uint16(metrics.Port))},
					},
				}
				policy.Spec.Ingress = []api.Rule{allowMetricsPortRule}
				policy.Spec.Selector = "host-endpoint=='true'"
				_, err := client.GlobalNetworkPolicies().Create(utils.Ctx, policy, utils.NoOptions)
				Expect(err).NotTo(HaveOccurred())

				Eventually(metricsPortReachable, "10s", "1s").Should(BeTrue())
			})
		})
	}

	Context("with named host endpoint defined", func() {
		BeforeEach(func() {
			hostEp := api.NewHostEndpoint()
			hostEp.Name = "host-endpoint-1"
			hostEp.Labels = map[string]string{"host-endpoint": "true"}
			hostEp.Spec.Node = tc.Felixes[0].Hostname
			hostEp.Spec.InterfaceName = "eth0"
			_, err := client.HostEndpoints().Create(utils.Ctx, hostEp, utils.NoOptions)
			Expect(err).NotTo(HaveOccurred())
		})

		describeMetricsPortTests()
	})

	Context("with all-interfaces host endpoint defined", func() {
		BeforeEach(func() {
			hostEp := api.NewHostEndpoint()
			hostEp.Name = "all-interfaces-hostendpoint"
			hostEp.Labels = map[string]string{"host-endpoint": "true"}
			hostEp.Spec.Node = tc.Felixes[0].Hostname
			hostEp.Spec.InterfaceName = "*"
			_, err := client.HostEndpoints().Create(utils.Ctx, hostEp, utils.NoOptions)
			Expect(err).NotTo(HaveOccurred())
		})

		describeMetricsPortTests()
	})
})<|MERGE_RESOLUTION|>--- conflicted
+++ resolved
@@ -92,15 +92,7 @@
 		}
 
 		if bpfEnabled {
-<<<<<<< HEAD
 			Eventually(tc.Felixes[0].NumTCBPFProgsEth0, "30s", "200ms").Should(Equal(2))
-		}
-
-		if bpfEnabled {
-			Eventually(tc.Felixes[0].NumTCBPFProgsEth0, "30s", "200ms").Should(Equal(2))
-=======
-			Eventually(tc.Felixes[0].NumTCBPFProgsEth0, "5s", "200ms").Should(Equal(2))
->>>>>>> e4761903
 		}
 	})
 
