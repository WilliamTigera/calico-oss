// Copyright (c) 2021-2024 Tigera, Inc. All rights reserved.
//
// Licensed under the Apache License, Version 2.0 (the "License");
// you may not use this file except in compliance with the License.
// You may obtain a copy of the License at
//
//     http://www.apache.org/licenses/LICENSE-2.0
//
// Unless required by applicable law or agreed to in writing, software
// distributed under the License is distributed on an "AS IS" BASIS,
// WITHOUT WARRANTIES OR CONDITIONS OF ANY KIND, either express or implied.
// See the License for the specific language governing permissions and
// limitations under the License.

package winfv_test

import (
	"context"
	"fmt"
	"time"

	. "github.com/onsi/ginkgo"
	. "github.com/onsi/gomega"
	log "github.com/sirupsen/logrus"
	v3 "github.com/tigera/api/pkg/apis/projectcalico/v3"
	"github.com/tigera/windows-networking/pkg/testutils"

	"github.com/projectcalico/calico/libcalico-go/lib/apiconfig"
	"github.com/projectcalico/calico/libcalico-go/lib/clientv3"
	"github.com/projectcalico/calico/libcalico-go/lib/options"
)

<<<<<<< HEAD
=======
func Powershell(args ...string) string {
	stdOut, stdErr, err := powershell(args...)
	if err != nil {
		log.Infof("Powershell() error: %s, stdOut: %s, stdErr: %s,", err, stdOut, stdErr)
	}
	ExpectWithOffset(1, err).NotTo(HaveOccurred())
	return stdOut
}

func PowershellWithError(args ...string) string {
	stdOut, stdErr, err := powershell(args...)
	log.Infof("PowershellWithError() error: %s, stdOut: %s, stdErr: %s,", err, stdOut, stdErr)
	ExpectWithOffset(1, err).To(HaveOccurred())
	return stdErr
}

func powershell(args ...string) (string, string, error) {
	ps, err := exec.LookPath("powershell.exe")
	if err != nil {
		return "", "", err
	}

	args = append([]string{"-NoProfile", "-NonInteractive"}, args...)
	cmd := exec.Command(ps, args...)

	var stdout bytes.Buffer
	var stderr bytes.Buffer
	cmd.Stdout = &stdout
	cmd.Stderr = &stderr

	err = cmd.Run()
	if err != nil {
		return stdout.String(), stderr.String(), err
	}

	return stdout.String(), stderr.String(), err
}

>>>>>>> 7c376cc6
func getPodIP(name, namespace string) string {
	cmd := fmt.Sprintf(`c:\k\kubectl.exe --kubeconfig=c:\k\config get pod %s -n %s -o jsonpath='{.status.podIP}'`,
		name, namespace)
	return testutils.Powershell(cmd)
}

func kubectlExec(command string) {
	cmd := fmt.Sprintf(`c:\k\kubectl.exe --kubeconfig=c:\k\config -n demo exec %v`, command)
	_ = testutils.Powershell(cmd)
}

func kubectlExecWithErrors(command string) {
	cmd := fmt.Sprintf(`c:\k\kubectl.exe --kubeconfig=c:\k\config -n demo exec %v`, command)
	err := testutils.PowershellWithError(cmd)
	log.Infof("Error: %s", err)
}

func newClient() clientv3.Interface {
	cfg := apiconfig.NewCalicoAPIConfig()
	cfg.Spec.DatastoreType = apiconfig.Kubernetes
	cfg.Spec.Kubeconfig = `c:\k\config`
	client, err := clientv3.New(*cfg)
	ExpectWithOffset(1, err).NotTo(HaveOccurred())
	mustInitDatastore(client)
	return client
}

func mustInitDatastore(client clientv3.Interface) {
	Eventually(func() error {
		log.Info("Initializing the datastore...")
		ctx, cancelFun := context.WithTimeout(context.Background(), 10*time.Second)
		defer cancelFun()
		err := client.EnsureInitialized(
			ctx,
			"v3.0.0-test",
			"v2.0.0-test",
			"felix-fv",
		)
		log.WithError(err).Info("EnsureInitialized result")
		return err
	}).ShouldNot(HaveOccurred(), "mustInitDatastore failed")
}

// These Windows policy FV tests rely on a 2 node cluster (1 Linux and 1 Windows) provisioned using internal tooling.
// The test infra setup creates some pods:
// - "client" and "clientB" are busybox pods
// - "nginx" and "nginxB" are nginx pods
// - "porter" is a Windows server/client pod using the calico/porter image
//
// The test infra setup also applies some network policies on the pods:
// - "allow-dns": egress policy that allows the porter pod to reach UDP port 53
// - "allow-nginx": egress policy that allows the porter pod to reach the nginx pods on TCP port 80
// - "allow-client": ingress policy that allows the client pods to reach the porter pods on TCP port 80
var _ = Describe("Windows policy test", func() {
	var porter, client, clientB, nginx, nginxB string

	BeforeEach(func() {
		// Get IPs of the pods installed by the test infra setup.
		client = getPodIP("client", "demo")
		clientB = getPodIP("client-b", "demo")
		porter = getPodIP("porter", "demo")
		nginx = getPodIP("nginx", "demo")
		nginxB = getPodIP("nginx-b", "demo")
		log.Infof("Pod IPs: client %s, client-b %s, porter %s, nginx %s, nginx-b %s",
			client, clientB, porter, nginx, nginxB)

		Expect(client).NotTo(BeEmpty())
		Expect(clientB).NotTo(BeEmpty())
		Expect(porter).NotTo(BeEmpty())
		Expect(nginx).NotTo(BeEmpty())
		Expect(nginxB).NotTo(BeEmpty())
	})

	Context("ingress policy tests", func() {
		It("client pod can connect to porter pod", func() {
			kubectlExec(fmt.Sprintf(`-t client -- wget %v -T 5 -qO -`, porter))
		})
		It("client-b pod can't connect to porter pod", func() {
			kubectlExecWithErrors(fmt.Sprintf(`-t client-b -- wget %v -T 5 -qO -`, porter))
		})
	})
	Context("egress policy tests", func() {
		It("porter pod can connect to nginx pod", func() {
			kubectlExec(fmt.Sprintf(`-t porter -- powershell -Command 'Invoke-WebRequest -UseBasicParsing -TimeoutSec 5 %v'`, nginx))
		})
		It("porter pod cannot connect to nginx-b pod", func() {
			kubectlExecWithErrors(fmt.Sprintf(`-t porter -- powershell -Command 'Invoke-WebRequest -UseBasicParsing -TimeoutSec 5 %v'`, nginxB))
		})
		It("porter pod cannot connect to google.com", func() {
			kubectlExecWithErrors(`-t porter -- powershell -Command 'Invoke-WebRequest -UseBasicParsing -TimeoutSec 5 www.google.com'`)
		})
		It("porter pod can connect to nginxB after creating service egress policy", func() {
			// Assert nginx-b is not reachable.
			kubectlExecWithErrors(fmt.Sprintf(`-t porter -- powershell -Command 'Invoke-WebRequest -UseBasicParsing -TimeoutSec 5 %v'`, nginxB))

			// Create a policy allowing to the nginx-b service.
			client := newClient()

			By("creating tier1 and a network policy in it")
			tier1 := v3.NewTier()
			tier1.Name = "tier1"
			order := float64(10)
			tier1.Spec.Order = &order
			_, err := client.Tiers().Create(context.Background(), tier1, options.SetOptions{})
			Expect(err).NotTo(HaveOccurred())
			defer func() {
				_, err = client.Tiers().Delete(context.Background(), tier1.Name, options.DeleteOptions{})
				Expect(err).NotTo(HaveOccurred())
			}()

			p1 := v3.NetworkPolicy{}
			p1.Name = fmt.Sprintf("%v.allow-nginx-x", tier1.Name)
			p1.Namespace = "demo"
			p1.Spec.Tier = tier1.Name
			p1.Spec.Selector = "all()"
			p1.Spec.Egress = []v3.Rule{
				{
					Action: v3.Allow,
					Destination: v3.EntityRule{
						Services: &v3.ServiceMatch{
							Name:      "nginx-x",
							Namespace: "demo",
						},
					},
				},
			}
			_, err = client.NetworkPolicies().Create(context.Background(), &p1, options.SetOptions{})
			Expect(err).NotTo(HaveOccurred())
			defer func() {
				_, err = client.NetworkPolicies().Delete(context.Background(), "demo", p1.Name, options.DeleteOptions{})
				Expect(err).NotTo(HaveOccurred())
			}()

			By("creating a network policy to allow traffic")
			p := v3.NetworkPolicy{}
			p.Name = "allow-nginx-b"

			p.Namespace = "demo"
			p.Spec.Selector = "all()"
			p.Spec.Egress = []v3.Rule{
				{
					Action: v3.Allow,
					Destination: v3.EntityRule{
						Services: &v3.ServiceMatch{
							Name:      "nginx-b",
							Namespace: "demo",
						},
					},
				},
			}
			_, err = client.NetworkPolicies().Create(context.Background(), &p, options.SetOptions{})
			Expect(err).NotTo(HaveOccurred())
			defer func() {
				_, err = client.NetworkPolicies().Delete(context.Background(), "demo", "allow-nginx-b", options.DeleteOptions{})
				Expect(err).NotTo(HaveOccurred())
			}()

			By("asserting destination is not reachable")
			// Assert nginx-b is not reachable.
			kubectlExecWithErrors(fmt.Sprintf(`-t porter -- powershell -Command 'Invoke-WebRequest -UseBasicParsing -TimeoutSec 5 %v'`, nginxB))

			By("updating tier1 default action to pass")
			tier1, err = client.Tiers().Get(context.Background(), tier1.Name, options.GetOptions{})
			Expect(err).NotTo(HaveOccurred())
			passAction := v3.Pass
			tier1.Spec.DefaultAction = &passAction
			_, err = client.Tiers().Update(context.Background(), tier1, options.SetOptions{})
			Expect(err).NotTo(HaveOccurred())

			By("asserting destination is now reachable")
			// Assert that it's now reachable.
			kubectlExec(fmt.Sprintf(`-t porter -- powershell -Command 'Invoke-WebRequest -UseBasicParsing -TimeoutSec 5 %v'`, nginxB))
		})
	})
})<|MERGE_RESOLUTION|>--- conflicted
+++ resolved
@@ -15,8 +15,10 @@
 package winfv_test
 
 import (
+	"bytes"
 	"context"
 	"fmt"
+	"os/exec"
 	"time"
 
 	. "github.com/onsi/ginkgo"
@@ -30,8 +32,6 @@
 	"github.com/projectcalico/calico/libcalico-go/lib/options"
 )
 
-<<<<<<< HEAD
-=======
 func Powershell(args ...string) string {
 	stdOut, stdErr, err := powershell(args...)
 	if err != nil {
@@ -70,7 +70,6 @@
 	return stdout.String(), stderr.String(), err
 }
 
->>>>>>> 7c376cc6
 func getPodIP(name, namespace string) string {
 	cmd := fmt.Sprintf(`c:\k\kubectl.exe --kubeconfig=c:\k\config get pod %s -n %s -o jsonpath='{.status.podIP}'`,
 		name, namespace)
