--- conflicted
+++ resolved
@@ -933,36 +933,15 @@
 			})
 
 			It("should configure the vxlan device correctly", func() {
-<<<<<<< HEAD
 				if cs.IsRemoteSetup() {
 					Skip("Skipping host configuration tests for remote cluster scenarios")
 				}
 				for _, c := range cs.GetActiveClusters() {
 					// The VXLAN device should appear with default MTU, etc. FV environment uses MTU 1500,
-					// which means that we should expect 1450 after subracting VXLAN overhead for IPv4 or 1430 for IPv6.
+					// which means that we should expect 1450 after subtracting VXLAN overhead for IPv4 or 1430 for IPv6.
 					mtuStr := "mtu 1450"
 					mtuStrV6 := "mtu 1430"
 					for _, felix := range c.felixes {
-=======
-				// The VXLAN device should appear with default MTU, etc. FV environment uses MTU 1500,
-				// which means that we should expect 1450 after subtracting VXLAN overhead for IPv4 or 1430 for IPv6.
-				mtuStr := "mtu 1450"
-				mtuStrV6 := "mtu 1430"
-				for _, felix := range felixes {
-					Eventually(func() string {
-						out, _ := felix.ExecOutput("ip", "-d", "link", "show", "vxlan.calico")
-						return out
-					}, "60s", "500ms").Should(ContainSubstring(mtuStr))
-					Eventually(func() string {
-						out, _ := felix.ExecOutput("ip", "-d", "link", "show", "vxlan.calico")
-						return out
-					}, "10s", "100ms").Should(ContainSubstring("vxlan id 4096"))
-					Eventually(func() string {
-						out, _ := felix.ExecOutput("ip", "-d", "link", "show", "vxlan.calico")
-						return out
-					}, "10s", "100ms").Should(ContainSubstring("dstport 4789"))
-					if enableIPv6 {
->>>>>>> 615b2bdd
 						Eventually(func() string {
 							out, _ := felix.ExecOutput("ip", "-d", "link", "show", "vxlan.calico")
 							return out
