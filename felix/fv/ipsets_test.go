// Copyright (c) 2023 Tigera, Inc. All rights reserved.
//
// Licensed under the Apache License, Version 2.0 (the "License");
// you may not use this file except in compliance with the License.
// You may obtain a copy of the License at
//
//      http://www.apache.org/licenses/LICENSE-2.0
//
// Unless required by applicable law or agreed to in writing, software
// distributed under the License is distributed on an "AS IS" BASIS,
// WITHOUT WARRANTIES OR CONDITIONS OF ANY KIND, either express or implied.
// See the License for the specific language governing permissions and
// limitations under the License.

//go:build fvtests

package fv_test

import (
	"context"
	"fmt"
	"time"

	. "github.com/onsi/ginkgo"
	. "github.com/onsi/gomega"
	"github.com/sirupsen/logrus"
	api "github.com/tigera/api/pkg/apis/projectcalico/v3"

	"github.com/projectcalico/calico/felix/fv/containers"
	"github.com/projectcalico/calico/felix/fv/infrastructure"
	"github.com/projectcalico/calico/felix/fv/workload"
	client "github.com/projectcalico/calico/libcalico-go/lib/clientv3"
	"github.com/projectcalico/calico/libcalico-go/lib/options"
)

var _ = Context("_IPSets_ Tests for IPset rendering", func() {

	var (
		etcd     *containers.Container
		tc       infrastructure.TopologyContainers
		felixPID int
		client   client.Interface
		infra    infrastructure.DatastoreInfra
		w        *workload.Workload
	)

	BeforeEach(func() {
		topologyOptions := infrastructure.DefaultTopologyOptions()
		topologyOptions.FelixLogSeverity = "Info"
		topologyOptions.EnableIPv6 = false
		logrus.SetLevel(logrus.InfoLevel)
		tc, etcd, client, infra = infrastructure.StartSingleNodeEtcdTopology(topologyOptions)
		felixPID = tc.Felixes[0].GetFelixPID()
		_ = felixPID
		w = workload.Run(tc.Felixes[0], "w", "default", "10.65.0.2", "8085", "tcp")
	})

	AfterEach(func() {
		w.Stop()
		tc.Stop()

		if CurrentGinkgoTestDescription().Failed {
			etcd.Exec("etcdctl", "get", "/", "--prefix", "--keys-only")
		}
		etcd.Stop()
		infra.Stop()
	})

	It("should handle thousands of IP sets flapping", func() {
		// This test activates thousands of selectors all at once, simulating
		// a very large policy set that applies to all pods.
		//
		// Then it deactivates the whole policy set, simulating the last
		// endpoint being removed before re-adding it again.
		//
		// Overall, it verifies that we rate limit deletions of IP sets
		// and that we're able to cope with such a flap without blocking
		// all processing on the int-dataplane main loop.
		const numSets = 2000
		createNetworkSetPolicies(client, numSets, 1)

		By("Creating a workload, activating the policies")
		// Create a workload that uses the policy.
		baseNumSets := tc.Felixes[0].Container.NumIPSets()
		wep := w.WorkloadEndpoint.DeepCopy()
		w.ConfigureInInfra(infra)
		startTime := time.Now()

		By("Waiting for the first IP set to be programmed...")
		Eventually(tc.Felixes[0].NumIPSets, "240s", "1s").Should(BeNumerically(">", baseNumSets))
		By(fmt.Sprint("First IP set programmed after ", time.Since(startTime)))
		Eventually(tc.Felixes[0].NumIPSets, "240s", "1s").Should(BeNumerically(">=", numSets+baseNumSets))
		timeToCreateAll := time.Since(startTime)
		By(fmt.Sprint("All IP sets programmed after ", timeToCreateAll))

		By("Deleting workload, deactivating the policies")
		w.RemoveFromInfra(infra)
		startTime = time.Now()
		By("Waiting for first IP set to be deleted...")

		// Before we reworked the IP sets logic to rate limit deletions, all the
		// deletions would happen in one cycle of the internal dataplane.
		// Since deletions are (weirdly) slow in the kernel, we'd then block
		// for a long time, preventing recreation of the IP sets.
		Eventually(tc.Felixes[0].NumIPSets, "240s", "1s").Should(BeNumerically("<", numSets+baseNumSets))
		timeToDeleteFirst := time.Since(startTime)
		By(fmt.Sprint("First IP set deleted after ", timeToDeleteFirst))

		// As soon as we see the first IP set deleted, recreate the workload.
		By("Recreating workload... ")
		w.WorkloadEndpoint = wep
		w.ConfigureInInfra(infra)
		startTime = time.Now()

		By("Waiting for all IP sets to be recreated")
		Eventually(tc.Felixes[0].NumIPSets, "240s", "1s").Should(BeNumerically(">=", numSets+baseNumSets))
		timeToRecreateAll := time.Since(startTime)
		By(fmt.Sprint("All IP sets programmed after ", timeToRecreateAll))

		Expect(timeToCreateAll).To(BeNumerically("<", 20*time.Second),
			"Creating IP sets succeeded but slower than expected")

		// Before we rate limited deletions, this would take 80s+.  Now it takes
		// 10s so 20s should give some headroom.
		Expect(timeToRecreateAll).To(BeNumerically("<", 20*time.Second),
			"Recreating IP sets succeeded but slower than expected")
	})
<<<<<<< HEAD
})
=======
})

func createNetworkSetPolicies(c client.Interface, numPols, numRulesPerPol int) {
	By("Creating network sets")
	sizes := []int{1, 1, 1, 2, 3, 4, 5, 5, 5, 5, 5, 10, 10, 10, 10, 10, 10, 10, 10, 10, 10, 10, 100, 200, 1000}
	numSets := numPols * numRulesPerPol
	for i := 0; i < numSets; i++ {
		ns := api.NewGlobalNetworkSet()
		ns.Name = fmt.Sprintf("netset-%d", i)
		ns.Labels = map[string]string{
			"netset": fmt.Sprintf("netset-%d", i),
		}
		ns.Spec.Nets = generateIPv4s(sizes[i%len(sizes)])
		_, err := c.GlobalNetworkSets().Create(context.TODO(), ns, options.SetOptions{})
		Expect(err).NotTo(HaveOccurred())
	}

	By("Creating policies with selectors")
	// Make a policy that activates them
	for i := 0; i < numPols; i++ {
		rules := make([]api.Rule, numRulesPerPol)
		for j := 0; j < numRulesPerPol; j++ {
			rules[j] = api.Rule{
				Action: "Allow",
				Source: api.EntityRule{
					Selector: fmt.Sprintf("netset == 'netset-%d'", i*numRulesPerPol+j),
				},
			}
		}
		pol := api.NewGlobalNetworkPolicy()
		pol.Name = fmt.Sprintf("pol-%d", i)
		pol.Spec.Ingress = rules
		pol.Spec.Egress = []api.Rule{
			{Action: "Allow"},
		}
		pol.Spec.Selector = "all()"
		order := 1000.0
		pol.Spec.Order = &order
		_, err := c.GlobalNetworkPolicies().Create(context.TODO(), pol, options.SetOptions{})
		Expect(err).NotTo(HaveOccurred())
	}
}

func getNumIPSets(c *containers.Container) int {
	ipsetsOutput, err := c.ExecOutput("ipset", "list", "-name")
	Expect(err).NotTo(HaveOccurred())
	return strings.Count(ipsetsOutput, "\n")
}
>>>>>>> e9af87c8
<|MERGE_RESOLUTION|>--- conflicted
+++ resolved
@@ -125,9 +125,6 @@
 		Expect(timeToRecreateAll).To(BeNumerically("<", 20*time.Second),
 			"Recreating IP sets succeeded but slower than expected")
 	})
-<<<<<<< HEAD
-})
-=======
 })
 
 func createNetworkSetPolicies(c client.Interface, numPols, numRulesPerPol int) {
@@ -169,11 +166,4 @@
 		_, err := c.GlobalNetworkPolicies().Create(context.TODO(), pol, options.SetOptions{})
 		Expect(err).NotTo(HaveOccurred())
 	}
-}
-
-func getNumIPSets(c *containers.Container) int {
-	ipsetsOutput, err := c.ExecOutput("ipset", "list", "-name")
-	Expect(err).NotTo(HaveOccurred())
-	return strings.Count(ipsetsOutput, "\n")
-}
->>>>>>> e9af87c8
+}