--- conflicted
+++ resolved
@@ -42,18 +42,11 @@
 )
 
 type EnvConfig struct {
-<<<<<<< HEAD
+	// Note: These are overridden in the Makefile!
 	FelixImage   string `default:"tigera/felix:latest"`
 	EtcdImage    string `default:"quay.io/coreos/etcd"`
-	K8sImage     string `default:"gcr.io/google_containers/hyperkube-amd64:v1.17.4"`
-	TyphaImage   string `default:"tigera/typha:latest"` // Note: this is overridden in the Makefile!
-=======
-	// Note: These are overridden in the Makefile!
-	FelixImage   string `default:"calico/felix:latest"`
-	EtcdImage    string `default:"quay.io/coreos/etcd"`
 	K8sImage     string `default:"calico/go-build:latest"`
-	TyphaImage   string `default:"calico/typha:latest"`
->>>>>>> 30b279e6
+	TyphaImage   string `default:"tigera/typha:latest"`
 	BusyboxImage string `default:"busybox:latest"`
 }
 
