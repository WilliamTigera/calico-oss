--- conflicted
+++ resolved
@@ -1,8 +1,4 @@
-<<<<<<< HEAD
-// Copyright (c) 2018-2023 Tigera, Inc. All rights reserved.
-=======
 // Copyright (c) 2018-2025 Tigera, Inc. All rights reserved.
->>>>>>> f0434ee2
 //
 // Licensed under the Apache License, Version 2.0 (the "License");
 // you may not use this file except in compliance with the License.
