// Copyright (c) 2017-2023 Tigera, Inc. All rights reserved.
//
// Licensed under the Apache License, Version 2.0 (the "License");
// you may not use this file except in compliance with the License.
// You may obtain a copy of the License at
//
//     http://www.apache.org/licenses/LICENSE-2.0
//
// Unless required by applicable law or agreed to in writing, software
// distributed under the License is distributed on an "AS IS" BASIS,
// WITHOUT WARRANTIES OR CONDITIONS OF ANY KIND, either express or implied.
// See the License for the specific language governing permissions and
// limitations under the License.

package infrastructure

import (
	"bufio"
	"context"
	"fmt"
	"os"
	"path"
	"path/filepath"
	"regexp"
	"strconv"
	"strings"
	"sync/atomic"
	"time"

	. "github.com/onsi/ginkgo"
	. "github.com/onsi/gomega"
	log "github.com/sirupsen/logrus"
	api "github.com/tigera/api/pkg/apis/projectcalico/v3"

	client "github.com/projectcalico/calico/libcalico-go/lib/clientv3"
	"github.com/projectcalico/calico/libcalico-go/lib/errors"
	"github.com/projectcalico/calico/libcalico-go/lib/options"

	"github.com/projectcalico/calico/felix/bpf/jump"
	"github.com/projectcalico/calico/felix/bpf/polprog"
	"github.com/projectcalico/calico/felix/fv/containers"
	"github.com/projectcalico/calico/felix/fv/metrics"
	"github.com/projectcalico/calico/felix/fv/tcpdump"
	"github.com/projectcalico/calico/felix/fv/utils"
)

var atomicCounter uint32

var cwLogDir = os.Getenv("FV_CWLOGDIR")

// FIXME: isolate individual Felix instances in their own cgroups.  Unfortunately, this doesn't work on systems that are using cgroupv1
// see https://elixir.bootlin.com/linux/v5.3.11/source/include/linux/cgroup-defs.h#L788 for explanation.
const CreateCgroupV2 = false

type Felix struct {
	*containers.Container

	// ExpectedIPIPTunnelAddr contains the IP that the infrastructure expects to
	// get assigned to the IPIP tunnel.  Filled in by SetExpectedIPIPTunnelAddr().
	ExpectedIPIPTunnelAddr string
	// ExpectedVXLANTunnelAddr contains the IP that the infrastructure expects to
	// get assigned to the IPv4 VXLAN tunnel.  Filled in by SetExpectedVXLANTunnelAddr().
	ExpectedVXLANTunnelAddr string
	// ExpectedVXLANV6TunnelAddr contains the IP that the infrastructure expects to
	// get assigned to the IPv6 VXLAN tunnel.  Filled in by SetExpectedVXLANV6TunnelAddr().
	ExpectedVXLANV6TunnelAddr string
	// ExpectedWireguardTunnelAddr contains the IPv4 address that the infrastructure expects to
	// get assigned to the IPv4 Wireguard tunnel.  Filled in by SetExpectedWireguardTunnelAddr().
	ExpectedWireguardTunnelAddr string
	// ExpectedWireguardV6TunnelAddr contains the IPv6 address that the infrastructure expects to
	// get assigned to the IPv6 Wireguard tunnel.  Filled in by SetExpectedWireguardV6TunnelAddr().
	ExpectedWireguardV6TunnelAddr string

	// IP of the Typha that this Felix is using (if any).
	TyphaIP string

	// If set, acts like an external IP of a node. Filled in by SetExternalIP().
	ExternalIP string

	startupDelayed   bool
	restartDelayed   bool
	Workloads        []workload
	cwlCallsExpected bool
	cwlFile          string
	cwlGroupName     string
	cwlStreamName    string
	cwlRetentionDays int64
	uniqueName       string

	TopologyOptions TopologyOptions
}

type workload interface {
	Runs() bool
	GetIP() string
	GetInterfaceName() string
	GetSpoofInterfaceName() string
}

func (f *Felix) GetFelixPID() int {
	if f.startupDelayed {
		log.Panic("GetFelixPID() called but startup is delayed")
	}
	if f.restartDelayed {
		log.Panic("GetFelixPID() called but restart is delayed")
	}
	return f.GetSinglePID("calico-felix")
}

func (f *Felix) GetFelixPIDs() []int {
	if f.startupDelayed {
		log.Panic("GetFelixPIDs() called but startup is delayed")
	}
	if f.restartDelayed {
		log.Panic("GetFelixPIDs() called but restart is delayed")
	}
	return f.GetPIDs("calico-felix")
}

func (f *Felix) TriggerDelayedStart() {
	if !f.startupDelayed {
		log.Panic("TriggerDelayedStart() called but startup wasn't delayed")
	}
	f.Exec("touch", "/start-trigger")
	f.startupDelayed = false
}

func (f *Felix) RunDebugConsoleCommand(commandAndArgs ...string) (string, error) {
	return f.ExecCombinedOutput(append([]string{"run-debug-console-command"}, commandAndArgs...)...)
}

func RunFelix(infra DatastoreInfra, id int, options TopologyOptions) *Felix {
	log.Info("Starting felix")
	ipv6Enabled := fmt.Sprint(options.EnableIPv6)
	bpfEnableIPv6 := fmt.Sprint(options.BPFEnableIPv6)

	args := infra.GetDockerArgs()
	args = append(args, "--privileged")

	// Collect the environment variables for starting this particular container.  Note: we
	// are called concurrently with other instances of RunFelix so it's important to only
	// read from options.*.
	envVars := map[string]string{
		"GORACE": "history_size=2",
		// Tell the wrapper to set the core file name pattern so we can find the dump.
		"SET_CORE_PATTERN": "true",

		"FELIX_LOGSEVERITYSCREEN":         options.FelixLogSeverity,
		"FELIX_LogDebugFilenameRegex":     options.FelixDebugFilenameRegex,
		"FELIX_PROMETHEUSMETRICSENABLED":  "true",
		"FELIX_PROMETHEUSREPORTERENABLED": "true",
		"FELIX_BPFLOGLEVEL":               "debug",
		"FELIX_USAGEREPORTINGENABLED":     "false",
		"FELIX_IPV6SUPPORT":               ipv6Enabled,
		"FELIX_BPFIPV6SUPPORT":            bpfEnableIPv6,
		// Disable log dropping, because it can cause flakes in tests that look for particular logs.
		"FELIX_DEBUGDISABLELOGDROPPING": "true",
	}
	if options.FelixCoreDumpsEnabled {
		envVars["FELIX_GOTRACEBACK"] = "crash"
	}
	// Collect the volumes for this container.
	wd, err := os.Getwd()
	Expect(err).NotTo(HaveOccurred(), "failed to get working directory")

	arch := utils.GetSysArch()

	fvBin := os.Getenv("FV_BINARY")
	if fvBin == "" {
		fvBin = fmt.Sprintf("bin/calico-felix-%s", arch)
	}
	volumes := map[string]string{
		path.Join(wd, "..", "bin"):        "/usr/local/bin",
		path.Join(wd, "..", fvBin):        "/usr/local/bin/calico-felix",
		path.Join(wd, "..", "bin", "bpf"): "/usr/lib/calico/bpf/",
		"/lib/modules":                    "/lib/modules",
		"/tmp":                            "/tmp",
	}

	containerName := containers.UniqueName(fmt.Sprintf("felix-%d", id))

	if os.Getenv("FELIX_FV_ENABLE_BPF") == "true" {
		if !options.TestManagesBPF {
			log.Info("FELIX_FV_ENABLE_BPF=true, enabling BPF with env var")
			envVars["FELIX_BPFENABLED"] = "true"
		} else {
			log.Info("FELIX_FV_ENABLE_BPF=true but test manages BPF state itself, not using env var")
		}

		if CreateCgroupV2 {
			envVars["FELIX_DEBUGBPFCGROUPV2"] = containerName
		}
	}

	// For FV, tell Felix to write CloudWatch logs to a file instead of to the real
	// AWS API.  Whether logs are actually generated, at all, still depends on
	// FELIX_CLOUDWATCHLOGSREPORTERENABLED; tests that want that should call
	// EnableCloudWatchLogs().
	uniqueName := fmt.Sprintf("%d-%d-%d", id, os.Getpid(), int(atomic.AddUint32(&atomicCounter, 1)))
	cwlFile := "cwl-" + uniqueName + "-felixfv.txt"
	envVars["FELIX_DEBUGCLOUDWATCHLOGSFILE"] = "/cwlogs/" + cwlFile
	volumes[cwLogDir] = "/cwlogs"

	cwlCallsExpected := false
	cwlGroupName := "tigera-flowlogs-<cluster-guid>"
	cwlStreamName := "<felix-hostname>_Flowlogs"
	cwlRetentionDays := int64(7)

	// It's fine to always create the directory for felix flow logs, if they
	// aren't enabled the directory will just stay empty.
	logDir := path.Join(cwLogDir, uniqueName)
	Expect(os.MkdirAll(logDir, 0o777)).NotTo(HaveOccurred())
	args = append(args, "-v", logDir+":/var/log/calico/flowlogs")

	if os.Getenv("FELIX_FV_NFTABLES") == "Enabled" {
		log.Info("Enabling nftables with env var")
		envVars["FELIX_NFTABLESMODE"] = "Enabled"
	}

	if options.DelayFelixStart {
		envVars["DELAY_FELIX_START"] = "true"
	}

	for k, v := range options.ExtraEnvVars {
		envVars[k] = v
	}

	if options.WithPrometheusPortTLS {
		EnsureTLSCredentials()
		envVars[CertDir] = CertDir
		envVars["FELIX_PROMETHEUSREPORTERCAFILE"] = filepath.Join(CertDir, "ca.crt")
		envVars["FELIX_PROMETHEUSREPORTERKEYFILE"] = filepath.Join(CertDir, "server.key")
		envVars["FELIX_PROMETHEUSREPORTERCERTFILE"] = filepath.Join(CertDir, "server.crt")
		envVars["FELIX_PROMETHEUSMETRICSCAFILE"] = filepath.Join(CertDir, "ca.crt")
		envVars["FELIX_PROMETHEUSMETRICSKEYFILE"] = filepath.Join(CertDir, "server.key")
		envVars["FELIX_PROMETHEUSMETRICSCERTFILE"] = filepath.Join(CertDir, "server.crt")
	}

	for k, v := range envVars {
		args = append(args, "-e", fmt.Sprintf("%s=%s", k, v))
	}

	// Add in the volumes.
	for k, v := range options.ExtraVolumes {
		volumes[k] = v
	}
	if id < len(options.PerNodeOptions) {
		for k, v := range options.PerNodeOptions[id].ExtraVolumes {
			volumes[k] = v
		}
	}
	for k, v := range volumes {
		args = append(args, "-v", fmt.Sprintf("%s:%s", k, v))
	}

	args = append(args,
		utils.Config.FelixImage,
	)

	felixOpts := containers.RunOpts{
		AutoRemove: true,
	}
	if options.FelixStopGraceful {
		// Leave StopSignal defaulting to SIGTERM, and allow 10 seconds for Felix
		// to handle that gracefully.
		felixOpts.StopTimeoutSecs = 10
	} else {
		// Use SIGKILL to stop Felix immediately.
		felixOpts.StopSignal = "SIGKILL"
	}
	c := containers.RunWithFixedName(containerName, felixOpts, args...)

	if options.EnableIPv6 {
		c.Exec("sysctl", "-w", "net.ipv6.conf.all.disable_ipv6=0")
		c.Exec("sysctl", "-w", "net.ipv6.conf.default.disable_ipv6=0")
		c.Exec("sysctl", "-w", "net.ipv6.conf.lo.disable_ipv6=0")
		c.Exec("sysctl", "-w", "net.ipv6.conf.all.forwarding=1")
	} else {
		c.Exec("sysctl", "-w", "net.ipv6.conf.all.disable_ipv6=1")
		c.Exec("sysctl", "-w", "net.ipv6.conf.default.disable_ipv6=1")
		c.Exec("sysctl", "-w", "net.ipv6.conf.lo.disable_ipv6=1")
		c.Exec("sysctl", "-w", "net.ipv6.conf.all.forwarding=0")
	}

	if os.Getenv("FELIX_FV_NFTABLES") == "Enabled" {
		// Flush all rules to make sure iptables doesn't interfere with nftables.
		for _, table := range []string{"filter", "nat", "mangle", "raw"} {
			c.Exec("iptables", "-F", "-t", table)
		}

		// nftables mode requires that iptables be configured to allow by default. Otherwise, a default
		// drop action will override any accept verdict made by nftables.
		c.Exec("iptables",
			"-w", "10", // Retry this for 10 seconds, e.g. if something else is holding the lock
			"-W", "100000", // How often to probe the lock in microsecs.
			"-P", "FORWARD", "ACCEPT")
	} else {
		// Configure our model host to drop forwarded traffic by default.  Modern
		// Kubernetes/Docker hosts now have this setting, and the consequence is that
		// whenever Calico policy intends to allow a packet, it must explicitly ACCEPT
		// that packet, not just allow it to pass through cali-FORWARD and assume it will
		// be accepted by the rest of the chain.  Establishing that setting in this FV
		// allows us to test that.
		c.Exec("iptables",
			"-w", "10", // Retry this for 10 seconds, e.g. if something else is holding the lock
			"-W", "100000", // How often to probe the lock in microsecs.
			"-P", "FORWARD", "DROP")
	}

	return &Felix{
		Container:        c,
		startupDelayed:   options.DelayFelixStart,
		cwlFile:          cwlFile,
		cwlCallsExpected: cwlCallsExpected,
		cwlGroupName: strings.Replace(
			cwlGroupName,
			"<cluster-guid>",
			infra.GetClusterGUID(),
			1,
		),
		cwlStreamName: strings.Replace(
			cwlStreamName,
			"<felix-hostname>",
			c.Name,
			1,
		),
		cwlRetentionDays: cwlRetentionDays,
		uniqueName:       uniqueName,
		TopologyOptions:  options,
	}
}

func (f *Felix) Stop() {
	if f == nil {
		return
	}
	if CreateCgroupV2 {
		_ = f.ExecMayFail("rmdir", path.Join("/run/calico/cgroup/", f.Name))
	}
	f.Container.Stop()
<<<<<<< HEAD
	if f.cwlCallsExpected {
		Expect(cwLogDir + "/" + f.cwlFile).To(BeAnExistingFile())
	} else {
		Expect(cwLogDir + "/" + f.cwlFile).NotTo(BeAnExistingFile())
	}
=======
>>>>>>> f5f1809c

	if CurrentGinkgoTestDescription().Failed {
		Expect(f.DataRaces()).To(BeEmpty(), "Test FAILED and data races were detected in the logs at teardown.")
	} else {
		Expect(f.DataRaces()).To(BeEmpty(), "Test PASSED but data races were detected in the logs at teardown.")
	}
}

func (f *Felix) Restart() {
	oldPID := f.GetFelixPID()
	f.Exec("kill", "-HUP", fmt.Sprint(oldPID))
	Eventually(f.GetFelixPID, "10s", "100ms").ShouldNot(Equal(oldPID))
}

func (f *Felix) RestartWithDelayedStartup() func() {
	if f.restartDelayed {
		log.Panic("RestartWithDelayedStartup() called but restart was delayed already")
	}
	oldPID := f.GetFelixPID()
	f.restartDelayed = true
	f.Exec("touch", "/delay-felix-restart")
	f.Exec("kill", "-HUP", fmt.Sprint(oldPID))
	triggerChan := make(chan struct{})

	go func() {
		defer GinkgoRecover()
		select {
		case <-time.After(time.Second * 30):
			log.Panic("Restart with delayed startup timed out after 30s")
		case <-triggerChan:
			return
		}
	}()

	return func() {
		close(triggerChan)
		f.Exec("rm", "/delay-felix-restart")
		f.restartDelayed = false
		Eventually(f.GetFelixPID, "10s", "100ms").ShouldNot(Equal(oldPID))
	}
}

func (f *Felix) SetEnv(env map[string]string) {
	fn := "extra-env.sh"

	file, err := os.OpenFile("./"+fn, os.O_TRUNC|os.O_CREATE|os.O_WRONLY, 0o644)
	Expect(err).NotTo(HaveOccurred())

	fw := bufio.NewWriter(file)

	for k, v := range env {
		fmt.Fprintf(fw, "export %s=%v\n", k, v)
	}

	fw.Flush()
	file.Close()

	err = f.CopyFileIntoContainer("./"+fn, "/"+fn)
	Expect(err).NotTo(HaveOccurred())
}

// AttachTCPDump returns tcpdump attached to the container
func (f *Felix) AttachTCPDump(iface string) *tcpdump.TCPDump {
	return tcpdump.Attach(f.Container.Name, "", iface)
}

func (f *Felix) ProgramIptablesDNAT(serviceIP, targetIP, chain string, ipv6 bool) {
	if !ipv6 {
		f.Exec(
			"iptables",
			"-w", "10", // Retry this for 10 seconds, e.g. if something else is holding the lock
			"-W", "100000", // How often to probe the lock in microsecs.
			"-t", "nat", "-A", chain,
			"--destination", serviceIP,
			"-j", "DNAT", "--to-destination", targetIP,
		)
	} else {
		f.Exec(
			"ip6tables",
			"-w", "10", // Retry this for 10 seconds, e.g. if something else is holding the lock
			"-W", "100000", // How often to probe the lock in microsecs.
			"-t", "nat", "-A", chain,
			"-d", serviceIP,
			"-j", "DNAT", "--to-destination", targetIP,
		)
	}
}

func (f *Felix) FlowLogDir() string {
	return path.Join(cwLogDir, f.uniqueName)
}

func (f *Felix) ProgramNftablesDNAT(serviceIP, targetIP string, chain string, ipv6 bool) {
	// Configure where this DNAT should be applied.
	var hook string
	var prio string
	switch chain {
	case "OUTPUT":
		hook = "output"
		prio = "100"
	case "PREROUTING":
		hook = "prerouting"
		prio = "-100"
	default:
		Expect(true).To(BeFalse(), "DNAT programming not supoorted for chain %s", chain)
	}

	// Create the table if needed.
	if _, err := f.ExecOutput("nft", "list", "table", "inet", "services"); err != nil {
		f.Exec("nft", "create", "table", "inet", "services")
	}

	// Create the base chain if needed.
	if _, err := f.ExecOutput("nft", "list", "chain", "inet", "services", chain); err != nil {
		f.Exec("nft", "add", "chain", "inet", "services", chain, fmt.Sprintf("{ type nat hook %s priority %s; }", hook, prio))
	}

	// Add the DNAT rule.
	ipv := "ip"
	if ipv6 {
		ipv = "ip6"
	}
	f.Exec("nft", "add", "rule", "inet", "services", chain, ipv, "daddr", serviceIP, "counter dnat to", targetIP)
}

type BPFIfState struct {
	IfIndex         int
	Workload        bool
	V4Ready         bool
	V6Ready         bool
	IngressPolicyV4 int
	EgressPolicyV4  int
	IngressPolicyV6 int
	EgressPolicyV6  int
}

var bpfIfStateRegexp = regexp.MustCompile(`.*([0-9]+) : \{flags: (.*) name: (.*)}`)

func (f *Felix) BPFIfState(family int) map[string]BPFIfState {
	out, err := f.ExecOutput("calico-bpf", "ifstate", "dump")
	Expect(err).NotTo(HaveOccurred())

	states := make(map[string]BPFIfState)

	lines := strings.Split(out, "\n")
	for _, line := range lines {
		match := bpfIfStateRegexp.FindStringSubmatch(line)
		if len(match) == 0 {
			continue
		}

		name := match[3]
		flags := match[2]
		ifIndex, _ := strconv.Atoi(match[1])

		inPolV4 := -1
		outPolV4 := -1
		inPolV6 := -1
		outPolV6 := -1
		if family == 4 {
			r := regexp.MustCompile(`IngressPolicyV4: (\d+)`)
			m := r.FindStringSubmatch(line)
			inPolV4, _ = strconv.Atoi(m[1])
			r = regexp.MustCompile(`EgressPolicyV4: (\d+)`)
			m = r.FindStringSubmatch(line)
			outPolV4, _ = strconv.Atoi(m[1])
		} else {
			r := regexp.MustCompile(`IngressPolicyV6: (\d+)`)
			m := r.FindStringSubmatch(line)
			inPolV6, _ = strconv.Atoi(m[1])
			r = regexp.MustCompile(`EgressPolicyV6: (\d+)`)
			m = r.FindStringSubmatch(line)
			outPolV6, _ = strconv.Atoi(m[1])
		}

		state := BPFIfState{
			IfIndex:         ifIndex,
			Workload:        strings.Contains(flags, "workload"),
			V4Ready:         strings.Contains(flags, "v4Ready"),
			V6Ready:         strings.Contains(flags, "v6Ready"),
			IngressPolicyV4: inPolV4,
			EgressPolicyV4:  outPolV4,
			IngressPolicyV6: inPolV6,
			EgressPolicyV6:  outPolV6,
		}

		states[name] = state
	}

	return states
}

func (f *Felix) BPFNumContiguousPolProgramsFn(iface string, ingressOrEgress string, family int) func() int {
	return func() int {
		cont, _ := f.BPFNumPolProgramsByName(iface, ingressOrEgress, family)
		return cont
	}
}

func (f *Felix) BPFNumPolProgramsByName(iface string, ingressOrEgress string, family int) (contiguous, total int) {
	entryPointIdx := f.BPFPolEntryPointIdx(iface, ingressOrEgress, family)
	return f.BPFNumPolProgramsByEntryPoint(entryPointIdx)
}

func (f *Felix) BPFPolEntryPointIdx(iface string, ingressOrEgress string, family int) int {
	ifState := f.BPFIfState(family)[iface]
	var entryPointIdx int
	if ingressOrEgress == "ingress" {
		entryPointIdx = ifState.IngressPolicyV4
		if family == 6 {
			entryPointIdx = ifState.IngressPolicyV6
		}
	} else {
		entryPointIdx = ifState.EgressPolicyV4
		if family == 6 {
			entryPointIdx = ifState.EgressPolicyV6
		}
	}
	return entryPointIdx
}

func (f *Felix) BPFNumPolProgramsTotalByEntryPointFn(entryPointIdx int) func() (total int) {
	return func() (total int) {
		_, total = f.BPFNumPolProgramsByEntryPoint(entryPointIdx)
		return
	}
}

func (f *Felix) BPFNumPolProgramsByEntryPoint(entryPointIdx int) (contiguous, total int) {
	gapSeen := false
	for i := 0; i < jump.MaxSubPrograms; i++ {
		k := polprog.SubProgramJumpIdx(entryPointIdx, i, jump.TCMaxEntryPoints)
		out, err := f.ExecOutput(
			"bpftool", "map", "lookup",
			"pinned", "/sys/fs/bpf/tc/globals/cali_jump3",
			"key",
			fmt.Sprintf("%d", k&0xff),
			fmt.Sprintf("%d", (k>>8)&0xff),
			fmt.Sprintf("%d", (k>>16)&0xff),
			fmt.Sprintf("%d", (k>>24)&0xff),
		)
		if err != nil {
			gapSeen = true
		}
		if strings.Contains(out, "value:") {
			total++
			if !gapSeen {
				contiguous++
			}
		} else {
			gapSeen = true
		}
	}
	return
}

func (f *Felix) IPTablesChains(table string) map[string][]string {
	out := map[string][]string{}
	raw, err := f.ExecOutput("iptables-save", "-t", table)
	Expect(err).NotTo(HaveOccurred())
	lines := strings.Split(raw, "\n")
	for _, line := range lines {
		if strings.HasPrefix(line, "#") {
			// Line is a comment, ignore.
			continue
		}
		if strings.HasPrefix(line, ":") {
			// A chain declaration line, for example:
			// :cali-INPUT - [0:0]
			chainName := strings.SplitN(line[1:], " ", 2)[0]
			out[chainName] = []string{}
			continue
		}
		if strings.HasPrefix(line, "-A") {
			// "-A" means "append rule to chain".  For example:
			// -A PREROUTING -m addrtype --dst-type LOCAL -j DOCKER
			chainName := strings.SplitN(line[3:], " ", 2)[0]
			out[chainName] = append(out[chainName], line)
			continue
		}
	}
	return out
}

func (f *Felix) IPTablesChainsFn(table string) func() map[string][]string {
	return func() map[string][]string {
		return f.IPTablesChains(table)
	}
}

func (f *Felix) PromMetric(name string) PrometheusMetric {
	return PrometheusMetric{
		f:    f,
		Name: name,
	}
}

type PrometheusMetric struct {
	f    *Felix
	Name string
}

func (p PrometheusMetric) Raw() (string, error) {
	return metrics.GetFelixMetric(p.f.IP, p.Name)
}

func (p PrometheusMetric) Int() (int, error) {
	raw, err := p.Raw()
	if err != nil {
		return 0, err
	}
	return strconv.Atoi(raw)
}

func (p PrometheusMetric) Float() (float64, error) {
	raw, err := p.Raw()
	if err != nil {
		return 0, err
	}
	return strconv.ParseFloat(raw, 64)
}

func UpdateFelixConfiguration(client client.Interface, deltaFn func(*api.FelixConfiguration)) {
	ctx, cancel := context.WithTimeout(context.Background(), 10*time.Second)
	defer cancel()
	cfg, err := client.FelixConfigurations().Get(ctx, "default", options.GetOptions{})
	if _, doesNotExist := err.(errors.ErrorResourceDoesNotExist); doesNotExist {
		cfg = api.NewFelixConfiguration()
		cfg.Name = "default"
		deltaFn(cfg)
		_, err = client.FelixConfigurations().Create(ctx, cfg, options.SetOptions{})
		Expect(err).NotTo(HaveOccurred())
	} else {
		Expect(err).NotTo(HaveOccurred())
		deltaFn(cfg)
		_, err = client.FelixConfigurations().Update(ctx, cfg, options.SetOptions{})
		Expect(err).NotTo(HaveOccurred())
	}
}<|MERGE_RESOLUTION|>--- conflicted
+++ resolved
@@ -338,14 +338,12 @@
 		_ = f.ExecMayFail("rmdir", path.Join("/run/calico/cgroup/", f.Name))
 	}
 	f.Container.Stop()
-<<<<<<< HEAD
+
 	if f.cwlCallsExpected {
 		Expect(cwLogDir + "/" + f.cwlFile).To(BeAnExistingFile())
 	} else {
 		Expect(cwLogDir + "/" + f.cwlFile).NotTo(BeAnExistingFile())
 	}
-=======
->>>>>>> f5f1809c
 
 	if CurrentGinkgoTestDescription().Failed {
 		Expect(f.DataRaces()).To(BeEmpty(), "Test FAILED and data races were detected in the logs at teardown.")
