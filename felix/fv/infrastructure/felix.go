// Copyright (c) 2017-2022 Tigera, Inc. All rights reserved.
//
// Licensed under the Apache License, Version 2.0 (the "License");
// you may not use this file except in compliance with the License.
// You may obtain a copy of the License at
//
//     http://www.apache.org/licenses/LICENSE-2.0
//
// Unless required by applicable law or agreed to in writing, software
// distributed under the License is distributed on an "AS IS" BASIS,
// WITHOUT WARRANTIES OR CONDITIONS OF ANY KIND, either express or implied.
// See the License for the specific language governing permissions and
// limitations under the License.

package infrastructure

import (
	"fmt"
	"os"
	"path"
	"path/filepath"
	"strings"
	"sync/atomic"

	. "github.com/onsi/gomega"
	log "github.com/sirupsen/logrus"

	"github.com/projectcalico/calico/felix/fv/containers"
	"github.com/projectcalico/calico/felix/fv/tcpdump"
	"github.com/projectcalico/calico/felix/fv/utils"
)

var atomicCounter uint32

var cwLogDir = os.Getenv("FV_CWLOGDIR")

// FIXME: isolate individual Felix instances in their own cgroups.  Unfortunately, this doesn't work on systems that are using cgroupv1
// see https://elixir.bootlin.com/linux/v5.3.11/source/include/linux/cgroup-defs.h#L788 for explanation.
const CreateCgroupV2 = false

type Felix struct {
	*containers.Container

	// ExpectedIPIPTunnelAddr contains the IP that the infrastructure expects to
	// get assigned to the IPIP tunnel.  Filled in by AddNode().
	ExpectedIPIPTunnelAddr string
	// ExpectedVXLANTunnelAddr contains the IP that the infrastructure expects to
	// get assigned to the VXLAN tunnel.  Filled in by AddNode().
	ExpectedVXLANTunnelAddr string
	// ExpectedWireguardTunnelAddr contains the IP that the infrastructure expects to
	// get assigned to the Wireguard tunnel.  Filled in by AddNode().
	ExpectedWireguardTunnelAddr string

	// IP of the Typha that this Felix is using (if any).
	TyphaIP string

	// If sets, acts like an external IP of a node. Filled in by AddNode().
	// XXX setup routes
	ExternalIP string

	startupDelayed   bool
	cwlCallsExpected bool
	cwlFile          string
	cwlGroupName     string
	cwlStreamName    string
	cwlRetentionDays int64
	uniqueName       string
}

func (f *Felix) GetFelixPID() int {
	if f.startupDelayed {
		log.Panic("GetFelixPID() called but startup is delayed")
	}
	return f.GetSinglePID("calico-felix")
}

func (f *Felix) GetFelixPIDs() []int {
	if f.startupDelayed {
		log.Panic("GetFelixPIDs() called but startup is delayed")
	}
	return f.GetPIDs("calico-felix")
}

func (f *Felix) TriggerDelayedStart() {
	if !f.startupDelayed {
		log.Panic("TriggerDelayedStart() called but startup wasn't delayed")
	}
	f.Exec("touch", "/start-trigger")
	f.startupDelayed = false
}

func (f *Felix) RunDebugConsoleCommand(commandAndArgs ...string) (string, error) {
	f.EnsureBinary("run-debug-console-command")
	return f.ExecCombinedOutput(append([]string{"/run-debug-console-command"}, commandAndArgs...)...)

}

func RunFelix(infra DatastoreInfra, id int, options TopologyOptions) *Felix {
	log.Info("Starting felix")
	ipv6Enabled := fmt.Sprint(options.EnableIPv6)
	bpfEnableIPv6 := fmt.Sprint(options.BPFEnableIPv6)

	args := infra.GetDockerArgs()
	args = append(args, "--privileged")

	// Collect the environment variables for starting this particular container.  Note: we
	// are called concurrently with other instances of RunFelix so it's important to only
	// read from options.*.
	envVars := map[string]string{
		// Enable core dumps.
		"GOTRACEBACK": "crash",
		"GORACE":      "history_size=2",
		// Tell the wrapper to set the core file name pattern so we can find the dump.
		"SET_CORE_PATTERN": "true",

<<<<<<< HEAD
		"FELIX_LOGSEVERITYSCREEN":         options.FelixLogSeverity,
		"FELIX_PROMETHEUSMETRICSENABLED":  "true",
		"FELIX_PROMETHEUSREPORTERENABLED": "true",
		"FELIX_BPFLOGLEVEL":               "debug",
		"FELIX_USAGEREPORTINGENABLED":     "false",
		"FELIX_IPV6SUPPORT":               ipv6Enabled,

=======
		"FELIX_LOGSEVERITYSCREEN":        options.FelixLogSeverity,
		"FELIX_PROMETHEUSMETRICSENABLED": "true",
		"FELIX_BPFLOGLEVEL":              "debug",
		"FELIX_USAGEREPORTINGENABLED":    "false",
		"FELIX_IPV6SUPPORT":              ipv6Enabled,
		"FELIX_BPFIPV6SUPPORT":           bpfEnableIPv6,
>>>>>>> 404b9728
		// Disable log dropping, because it can cause flakes in tests that look for particular logs.
		"FELIX_DEBUGDISABLELOGDROPPING": "true",
	}
	// Collect the volumes for this container.
	volumes := map[string]string{
		"/lib/modules": "/lib/modules",
		"/tmp":         "/tmp",
	}

	containerName := containers.UniqueName(fmt.Sprintf("felix-%d", id))

	if os.Getenv("FELIX_FV_ENABLE_BPF") == "true" {
		if !options.TestManagesBPF {
			log.Info("FELIX_FV_ENABLE_BPF=true, enabling BPF with env var")
			envVars["FELIX_BPFENABLED"] = "true"
		} else {
			log.Info("FELIX_FV_ENABLE_BPF=true but test manages BPF state itself, not using env var")
		}

		if CreateCgroupV2 {
			envVars["FELIX_DEBUGBPFCGROUPV2"] = containerName
		}
	}

	// For FV, tell Felix to write CloudWatch logs to a file instead of to the real
	// AWS API.  Whether logs are actually generated, at all, still depends on
	// FELIX_CLOUDWATCHLOGSREPORTERENABLED; tests that want that should call
	// EnableCloudWatchLogs().
	uniqueName := fmt.Sprintf("%d-%d-%d", id, os.Getpid(), int(atomic.AddUint32(&atomicCounter, 1)))
	cwlFile := "cwl-" + uniqueName + "-felixfv.txt"
	envVars["FELIX_DEBUGCLOUDWATCHLOGSFILE"] = "/cwlogs/" + cwlFile
	volumes[cwLogDir] = "/cwlogs"

	cwlCallsExpected := false
	cwlGroupName := "tigera-flowlogs-<cluster-guid>"
	cwlStreamName := "<felix-hostname>_Flowlogs"
	cwlRetentionDays := int64(7)

	// It's fine to always create the directory for felix flow logs, if they
	// aren't enabled the directory will just stay empty.
	logDir := path.Join(cwLogDir, uniqueName)
	os.MkdirAll(logDir, 0777)
	args = append(args, "-v", logDir+":/var/log/calico/flowlogs")

	for k, v := range options.ExtraEnvVars {
		envVars[k] = v
	}

	if options.WithPrometheusPortTLS {
		EnsureTLSCredentials()
		envVars[CertDir] = CertDir
		envVars["FELIX_PROMETHEUSREPORTERCAFILE"] = filepath.Join(CertDir, "ca.crt")
		envVars["FELIX_PROMETHEUSREPORTERKEYFILE"] = filepath.Join(CertDir, "server.key")
		envVars["FELIX_PROMETHEUSREPORTERCERTFILE"] = filepath.Join(CertDir, "server.crt")
		envVars["FELIX_PROMETHEUSMETRICSCAFILE"] = filepath.Join(CertDir, "ca.crt")
		envVars["FELIX_PROMETHEUSMETRICSKEYFILE"] = filepath.Join(CertDir, "server.key")
		envVars["FELIX_PROMETHEUSMETRICSCERTFILE"] = filepath.Join(CertDir, "server.crt")
	}

	if options.DelayFelixStart {
		envVars["DELAY_FELIX_START"] = "true"
	}

	for k, v := range envVars {
		args = append(args, "-e", fmt.Sprintf("%s=%s", k, v))
	}

	// Add in the volumes.
	for k, v := range options.ExtraVolumes {
		volumes[k] = v
	}
	if id < len(options.PerNodeOptions) {
		for k, v := range options.PerNodeOptions[id].ExtraVolumes {
			volumes[k] = v
		}
	}
	for k, v := range volumes {
		args = append(args, "-v", fmt.Sprintf("%s:%s", k, v))
	}

	args = append(args,
		utils.Config.FelixImage,
	)

	felixOpts := containers.RunOpts{
		AutoRemove: true,
	}
	if options.FelixStopGraceful {
		// Leave StopSignal defaulting to SIGTERM, and allow 10 seconds for Felix
		// to handle that gracefully.
		felixOpts.StopTimeoutSecs = 10
	} else {
		// Use SIGKILL to stop Felix immediately.
		felixOpts.StopSignal = "SIGKILL"
	}
	c := containers.RunWithFixedName(containerName, felixOpts, args...)

	if options.EnableIPv6 {
		c.Exec("sysctl", "-w", "net.ipv6.conf.all.disable_ipv6=0")
		c.Exec("sysctl", "-w", "net.ipv6.conf.default.disable_ipv6=0")
		c.Exec("sysctl", "-w", "net.ipv6.conf.lo.disable_ipv6=0")
		c.Exec("sysctl", "-w", "net.ipv6.conf.all.forwarding=1")
	} else {
		c.Exec("sysctl", "-w", "net.ipv6.conf.all.disable_ipv6=1")
		c.Exec("sysctl", "-w", "net.ipv6.conf.default.disable_ipv6=1")
		c.Exec("sysctl", "-w", "net.ipv6.conf.lo.disable_ipv6=1")
		c.Exec("sysctl", "-w", "net.ipv6.conf.all.forwarding=0")
	}

	// Configure our model host to drop forwarded traffic by default.  Modern
	// Kubernetes/Docker hosts now have this setting, and the consequence is that
	// whenever Calico policy intends to allow a packet, it must explicitly ACCEPT
	// that packet, not just allow it to pass through cali-FORWARD and assume it will
	// be accepted by the rest of the chain.  Establishing that setting in this FV
	// allows us to test that.
	c.Exec("iptables",
		"-w", "10", // Retry this for 10 seconds, e.g. if something else is holding the lock
		"-W", "100000", // How often to probe the lock in microsecs.
		"-P", "FORWARD", "DROP")

	return &Felix{
		Container:        c,
		startupDelayed:   options.DelayFelixStart,
		cwlFile:          cwlFile,
		cwlCallsExpected: cwlCallsExpected,
		cwlGroupName: strings.Replace(
			cwlGroupName,
			"<cluster-guid>",
			infra.GetClusterGUID(),
			1,
		),
		cwlStreamName: strings.Replace(
			cwlStreamName,
			"<felix-hostname>",
			c.Name,
			1,
		),
		cwlRetentionDays: cwlRetentionDays,
		uniqueName:       uniqueName,
	}
}

func (f *Felix) Stop() {
	if CreateCgroupV2 {
		_ = f.ExecMayFail("rmdir", path.Join("/run/calico/cgroup/", f.Name))
	}
	f.Container.Stop()
	if f.cwlCallsExpected {
		Expect(cwLogDir + "/" + f.cwlFile).To(BeAnExistingFile())
	} else {
		Expect(cwLogDir + "/" + f.cwlFile).NotTo(BeAnExistingFile())
	}
}

func (f *Felix) Restart() {
	oldPID := f.GetFelixPID()
	f.Exec("kill", "-HUP", fmt.Sprint(oldPID))
	Eventually(f.GetFelixPID, "10s", "100ms").ShouldNot(Equal(oldPID))
}

// AttachTCPDump returns tcpdump attached to the container
func (f *Felix) AttachTCPDump(iface string) *tcpdump.TCPDump {
	return tcpdump.Attach(f.Container.Name, "", iface)
}

func (f *Felix) ProgramIptablesDNAT(serviceIP, targetIP, chain string) {
	f.Exec(
		"iptables",
		"-w", "10", // Retry this for 10 seconds, e.g. if something else is holding the lock
		"-W", "100000", // How often to probe the lock in microsecs.
		"-t", "nat", "-A", chain,
		"--destination", serviceIP,
		"-j", "DNAT", "--to-destination", targetIP,
	)
}

func (f *Felix) FlowLogDir() string {
	return path.Join(cwLogDir, f.uniqueName)
}<|MERGE_RESOLUTION|>--- conflicted
+++ resolved
@@ -113,22 +113,13 @@
 		// Tell the wrapper to set the core file name pattern so we can find the dump.
 		"SET_CORE_PATTERN": "true",
 
-<<<<<<< HEAD
 		"FELIX_LOGSEVERITYSCREEN":         options.FelixLogSeverity,
 		"FELIX_PROMETHEUSMETRICSENABLED":  "true",
 		"FELIX_PROMETHEUSREPORTERENABLED": "true",
 		"FELIX_BPFLOGLEVEL":               "debug",
 		"FELIX_USAGEREPORTINGENABLED":     "false",
 		"FELIX_IPV6SUPPORT":               ipv6Enabled,
-
-=======
-		"FELIX_LOGSEVERITYSCREEN":        options.FelixLogSeverity,
-		"FELIX_PROMETHEUSMETRICSENABLED": "true",
-		"FELIX_BPFLOGLEVEL":              "debug",
-		"FELIX_USAGEREPORTINGENABLED":    "false",
-		"FELIX_IPV6SUPPORT":              ipv6Enabled,
-		"FELIX_BPFIPV6SUPPORT":           bpfEnableIPv6,
->>>>>>> 404b9728
+		"FELIX_BPFIPV6SUPPORT":            bpfEnableIPv6,
 		// Disable log dropping, because it can cause flakes in tests that look for particular logs.
 		"FELIX_DEBUGDISABLELOGDROPPING": "true",
 	}
