--- conflicted
+++ resolved
@@ -49,10 +49,6 @@
 	}
 
 	for _, ds := range datastores {
-<<<<<<< HEAD
-=======
-
->>>>>>> f5f1809c
 		Describe(fmt.Sprintf("%s (%s backend)", description, ds), func() {
 			var coreFilesAtStart set.Set[string]
 			BeforeEach(func() {
@@ -85,7 +81,6 @@
 				}
 			})
 		})
-<<<<<<< HEAD
 	}
 
 	return true
@@ -99,6 +94,7 @@
 func (r *LocalRemoteInfraFactories) IsRemoteSetup() bool {
 	return r.Remote != nil
 }
+
 func (r *LocalRemoteInfraFactories) AllFactories() []InfraFactory {
 	factories := []InfraFactory{r.Local}
 	if r.IsRemoteSetup() {
@@ -122,12 +118,9 @@
 			filtered = append(filtered, d)
 		}
 		localDatastores = filtered
-=======
->>>>>>> f5f1809c
 	}
 
 	for _, ds := range localDatastores {
-
 		Describe(fmt.Sprintf("%s (%s backend)", description, ds), func() {
 			var coreFilesAtStart set.Set[string]
 			BeforeEach(func() {
