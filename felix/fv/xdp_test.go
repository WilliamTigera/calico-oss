--- conflicted
+++ resolved
@@ -284,17 +284,10 @@
 
 		AfterEach(func() {
 			_, _ = client.GlobalNetworkPolicies().Delete(utils.Ctx, "allow-all", options.DeleteOptions{})
-<<<<<<< HEAD
-			_, _ = client.GlobalNetworkSets().Delete(utils.Ctx, "xdpblacklistudp", options.DeleteOptions{})
-			_, _ = client.GlobalNetworkSets().Delete(utils.Ctx, "xdpblacklisttcp", options.DeleteOptions{})
+			_, _ = client.GlobalNetworkSets().Delete(utils.Ctx, "xdpblocklistudp", options.DeleteOptions{})
+			_, _ = client.GlobalNetworkSets().Delete(utils.Ctx, "xdpblocklisttcp", options.DeleteOptions{})
 			_, _ = client.GlobalNetworkPolicies().Delete(utils.Ctx, "xft", options.DeleteOptions{})
 			_, _ = client.GlobalNetworkPolicies().Delete(utils.Ctx, "xfu", options.DeleteOptions{})
-=======
-			_, _ = client.GlobalNetworkSets().Delete(utils.Ctx, "xdpblocklistudp", options.DeleteOptions{})
-			_, _ = client.GlobalNetworkSets().Delete(utils.Ctx, "xdpblocklisttcp", options.DeleteOptions{})
-			_, _ = client.GlobalNetworkPolicies().Delete(utils.Ctx, "xdp-filter-t", options.DeleteOptions{})
-			_, _ = client.GlobalNetworkPolicies().Delete(utils.Ctx, "xdp-filter-u", options.DeleteOptions{})
->>>>>>> 84ff1cc7
 		})
 
 		It("should have consistent XDP program attached", func() {
