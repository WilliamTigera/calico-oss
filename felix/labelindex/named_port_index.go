--- conflicted
+++ resolved
@@ -1,9 +1,5 @@
-<<<<<<< HEAD
-// Copyright (c) 2016-2021 Tigera, Inc. All rights reserved.
-=======
-// Copyright (c) 2016-2019,2021-2022 Tigera, Inc. All rights reserved.
-
->>>>>>> 93528c71
+// Copyright (c) 2016-2022 Tigera, Inc. All rights reserved.
+
 // Licensed under the Apache License, Version 2.0 (the "License");
 // you may not use this file except in compliance with the License.
 // You may obtain a copy of the License at
@@ -26,12 +22,8 @@
 
 	log "github.com/sirupsen/logrus"
 
-<<<<<<< HEAD
+	v3 "github.com/tigera//api/pkg/apis/projectcalico/v3"
 	"github.com/tigera/api/pkg/lib/numorstring"
-=======
-	v3 "github.com/projectcalico/api/pkg/apis/projectcalico/v3"
-	"github.com/projectcalico/api/pkg/lib/numorstring"
->>>>>>> 93528c71
 
 	"github.com/projectcalico/calico/felix/dispatcher"
 	"github.com/projectcalico/calico/felix/ip"
@@ -356,13 +348,8 @@
 		}
 		if update.Value != nil {
 			log.Debugf("Updating NamedPortIndex for profile labels %v", key)
-<<<<<<< HEAD
-			labels := update.Value.(map[string]string)
+			labels := update.Value.(*v3.Profile).Spec.LabelsToApply
 			idx.updateParentLabels(key.Name, labels)
-=======
-			labels := update.Value.(*v3.Profile).Spec.LabelsToApply
-			idx.UpdateParentLabels(key.Name, labels)
->>>>>>> 93528c71
 		} else {
 			log.Debugf("Removing profile labels %v from NamedPortIndex", key)
 			idx.deleteParentLabels(key.Name)
