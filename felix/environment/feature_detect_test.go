// Copyright (c) 2018-2022 Tigera, Inc. All rights reserved.
//
// Licensed under the Apache License, Version 2.0 (the "License");
// you may not use this file except in compliance with the License.
// You may obtain a copy of the License at
//
//     http://www.apache.org/licenses/LICENSE-2.0
//
// Unless required by applicable law or agreed to in writing, software
// distributed under the License is distributed on an "AS IS" BASIS,
// WITHOUT WARRANTIES OR CONDITIONS OF ANY KIND, either express or implied.
// See the License for the specific language governing permissions and
// limitations under the License.

package environment_test

import (
	"bytes"
	"errors"
	"fmt"
	"io"
	"strings"
	"testing"

	. "github.com/onsi/ginkgo"
	. "github.com/onsi/gomega"
	log "github.com/sirupsen/logrus"
	"golang.org/x/sys/unix"

	"github.com/projectcalico/calico/felix/netlinkshim/mocknetlink"

	. "github.com/projectcalico/calico/felix/environment"
	"github.com/projectcalico/calico/felix/iptables/cmdshim"
	"github.com/projectcalico/calico/felix/iptables/testutils"
)

func init() {
	log.SetLevel(log.DebugLevel)
}

func TestFeatureDetection(t *testing.T) {
	RegisterTestingT(t)

	type test struct {
		iptablesVersion, kernelVersion string
		features                       Features
	}
	for _, tst := range []test{
		{
			"iptables v1.6.2",
			"Linux version 3.14.0",
			Features{
				RestoreSupportsLock:   true,
				SNATFullyRandom:       true,
				MASQFullyRandom:       true,
				ChecksumOffloadBroken: true,
				NFLogSize:             false,
				NFQueueBypass:         true,
			},
		},
		{
			"iptables v1.6.1",
			"Linux version 3.14.0",
			Features{
				RestoreSupportsLock:   false,
				SNATFullyRandom:       true,
				MASQFullyRandom:       false,
				ChecksumOffloadBroken: true,
				NFLogSize:             false,
				NFQueueBypass:         true,
			},
		},
		{
			"iptables v1.5.0",
			"Linux version 3.14.0",
			Features{
				RestoreSupportsLock:   false,
				SNATFullyRandom:       false,
				MASQFullyRandom:       false,
				ChecksumOffloadBroken: true,
				NFLogSize:             false,
				NFQueueBypass:         true,
			},
		},
		{
			"iptables v1.6.2",
			"Linux version 3.13.0",
			Features{
				RestoreSupportsLock:   true,
				SNATFullyRandom:       false,
				MASQFullyRandom:       false,
				ChecksumOffloadBroken: true,
				NFLogSize:             false,
				NFQueueBypass:         true,
			},
		},
		{
			"garbage",
			"Linux version 3.14.0",
			Features{
				RestoreSupportsLock:   false,
				SNATFullyRandom:       false,
				MASQFullyRandom:       false,
				ChecksumOffloadBroken: true,
				NFLogSize:             false,
				NFQueueBypass:         true,
			},
		},
		{
			"garbage",
			"Linux version 3.12.0",
			Features{
				RestoreSupportsLock:   false,
				SNATFullyRandom:       false,
				MASQFullyRandom:       false,
				ChecksumOffloadBroken: true,
				NFLogSize:             false,
				NFQueueBypass:         false,
			},
		},
		{
			"iptables v1.6.2",
			"garbage",
			Features{
				RestoreSupportsLock:   true,
				SNATFullyRandom:       false,
				MASQFullyRandom:       false,
				ChecksumOffloadBroken: true,
				NFLogSize:             false,
				NFQueueBypass:         false,
			},
		},
		{
			"error",
			"Linux version 3.14.0",
			Features{
				RestoreSupportsLock:   false,
				SNATFullyRandom:       false,
				MASQFullyRandom:       false,
				ChecksumOffloadBroken: true,
				NFLogSize:             false,
				NFQueueBypass:         true,
			},
		},
		{
			"iptables v1.6.2",
			"Linux version 4.20.0", // Triggers test harness to support KernelSideRouteFiltering
			Features{
				SNATFullyRandom:          true,
				MASQFullyRandom:          true,
				RestoreSupportsLock:      true,
				ChecksumOffloadBroken:    true,
				NFLogSize:                true,
				NFQueueBypass:            true,
				BPFKprobes:               true,
				KernelSideRouteFiltering: true,
			},
		},
		{
			"iptables v1.6.2",
			"error",
			Features{
				RestoreSupportsLock:   true,
				SNATFullyRandom:       false,
				MASQFullyRandom:       false,
				ChecksumOffloadBroken: true,
				NFLogSize:             false,
				NFQueueBypass:         false,
			},
		},
		{
			"iptables v1.8.4",
			"Linux version 4.8.0",
			Features{
				RestoreSupportsLock:   true,
				SNATFullyRandom:       true,
				MASQFullyRandom:       true,
				ChecksumOffloadBroken: true,
				NFLogSize:             true,
				NFQueueBypass:         true,
				BPFKprobes:            true,
			},
		},
		{
			"iptables v1.8.4",
			"Linux version 5.7.0",
			Features{
				RestoreSupportsLock:   true,
				SNATFullyRandom:       true,
				MASQFullyRandom:       true,
				ChecksumOffloadBroken: true,
				NFLogSize:             true,
				NFQueueBypass:         true,
				BPFKprobes:            true,
			},
		},
		{
			"iptables v1.8.4",
			"Linux version 5.8.0",
			Features{
				RestoreSupportsLock:   true,
				SNATFullyRandom:       true,
				MASQFullyRandom:       true,
				ChecksumOffloadBroken: false,
			},
		},
	} {
		tst := tst
		t.Run("iptables version "+tst.iptablesVersion+" kernel "+tst.kernelVersion, func(t *testing.T) {
			RegisterTestingT(t)
			dataplane := testutils.NewMockDataplane("filter", map[string][]string{}, "legacy")
			mockNL := mocknetlink.New()
			if !strings.Contains(tst.kernelVersion, "4.20.0") {
				mockNL.FailuresToSimulate = mocknetlink.FailNextSetStrict
				mockNL.SetStrictCheckErr = unix.ENOPROTOOPT
			}
			featureDetector := NewFeatureDetector(nil, WithNetlinkOverride(mockNL.NewMockNetlink))
			featureDetector.NewCmd = dataplane.NewCmd
			featureDetector.GetKernelVersionReader = dataplane.GetKernelVersionReader

			if tst.iptablesVersion == "error" {
				dataplane.FailNextVersion = true
			} else {
				dataplane.Version = tst.iptablesVersion
			}

			if tst.kernelVersion == "error" {
				dataplane.FailNextGetKernelVersionReader = true
			} else {
				dataplane.KernelVersion = tst.kernelVersion
			}

			features := featureDetector.GetFeatures()
			Expect(features).To(Equal(&tst.features))
		})
	}
}

func TestFeatureDetectionOverride(t *testing.T) {
	RegisterTestingT(t)

	type test struct {
		iptablesVersion, kernelVersion string
		features                       Features
		override                       map[string]string
	}
	for _, tst := range []test{
		{
			"iptables v1.6.2",
			"Linux version 3.14.0",
			Features{
				RestoreSupportsLock:   true,
				SNATFullyRandom:       true,
				MASQFullyRandom:       true,
				ChecksumOffloadBroken: true,
				NFLogSize:             false,
				NFQueueBypass:         true,
			},
			map[string]string{},
		},
		{
			"iptables v1.6.1",
			"Linux version 3.14.0",
			Features{
				RestoreSupportsLock:   true,
				SNATFullyRandom:       true,
				MASQFullyRandom:       false,
				ChecksumOffloadBroken: true,
				NFLogSize:             false,
				NFQueueBypass:         true,
			},
			map[string]string{
				"RestoreSupportsLock": "true",
			},
		},
		{
			"error",
			"error",
			Features{
				RestoreSupportsLock:   true,
				SNATFullyRandom:       true,
				MASQFullyRandom:       false,
				ChecksumOffloadBroken: true,
				NFLogSize:             true,
				NFQueueBypass:         true,
			},
			map[string]string{
				"RestoreSupportsLock":   "true",
				"SNATFullyRandom":       "true",
				"MASQFullyRandom":       "false",
				"ChecksumOffloadBroken": "true",
				"NFLogSize":             "true",
				"NFQueueBypass":         "true",
			},
		},
	} {
		tst := tst
		t.Run("iptables version "+tst.iptablesVersion+" kernel "+tst.kernelVersion, func(t *testing.T) {
			RegisterTestingT(t)
			dataplane := testutils.NewMockDataplane("filter", map[string][]string{}, "legacy")
			mockNL := mocknetlink.New()
			if !strings.Contains(tst.kernelVersion, "4.20.0") {
				mockNL.FailuresToSimulate = mocknetlink.FailNextSetStrict
				mockNL.SetStrictCheckErr = unix.ENOPROTOOPT
			}
			featureDetector := NewFeatureDetector(tst.override, WithNetlinkOverride(mockNL.NewMockNetlink))
			featureDetector.NewCmd = dataplane.NewCmd
			featureDetector.GetKernelVersionReader = dataplane.GetKernelVersionReader

			if tst.iptablesVersion == "error" {
				dataplane.FailNextVersion = true
			} else {
				dataplane.Version = tst.iptablesVersion
			}

			if tst.kernelVersion == "error" {
				dataplane.FailNextGetKernelVersionReader = true
			} else {
				dataplane.KernelVersion = tst.kernelVersion
			}

			Expect(featureDetector.GetFeatures()).To(Equal(&tst.features))
		})
	}
}

func TestIptablesBackendDetection(t *testing.T) {
	RegisterTestingT(t)

	type test struct {
		name            string
		spec            string
		cmdF            ipOutputFactory
		expectedBackend string
	}
	for _, tst := range []test{
		{
			"No output from cmds",
			"auto",
			ipOutputFactory{0, 0, 0, 0, 0, 0, 0, 0},
			"legacy",
		},
		{
			"Output from legacy cmds",
			"auto",
			ipOutputFactory{10, 10, 0, 0, 0, 0, 0, 0},
			"legacy",
		},
		{
			"Output from nft cmds",
			"auto",
			ipOutputFactory{0, 0, 10, 10, 0, 0, 0, 0},
			"nft",
		},
		{
			"Detected and Specified backend of nft match",
			"nft",
			ipOutputFactory{0, 0, 10, 10, 0, 0, 0, 0},
			"nft",
		},
		{
			"Detected and Specified backend of legacy match",
			"legacy",
			ipOutputFactory{10, 10, 0, 0, 0, 0, 0, 0},
			"legacy",
		},
		{
			"Backend detected as nft does not match Specified legacy",
			"legacy",
			ipOutputFactory{0, 0, 10, 10, 0, 0, 0, 0},
			"legacy",
		},
		{
			"Backend detected as legacy does not match Specified nft",
			"nft",
			ipOutputFactory{10, 10, 0, 0, 0, 0, 0, 0},
			"nft",
		},
		{
			"Errors from commands still causes legacy detection",
			"auto",
			ipOutputFactory{
				Ip6legacy: -1,
				Ip4legacy: -1,
				Ip6Nft:    -1,
				Ip4Nft:    -1,
			},
			"legacy",
		},
		{
			"Only ipv4 output from legacy cmds",
			"auto",
			ipOutputFactory{
				Ip6legacy: -1,
				Ip4legacy: 15,
				Ip6Nft:    10,
				Ip4Nft:    10,
			},
			"nft",
		},
		{
			"Only ipv6 output from legacy cmds",
			"auto",
			ipOutputFactory{
				Ip6legacy: 15,
				Ip4legacy: -1,
				Ip6Nft:    10,
				Ip4Nft:    10,
			},
			"nft",
		},
		{
			"Only ipv6 output from nft cmds still detects nft",
			"auto",
			ipOutputFactory{
				Ip6legacy: 4,
				Ip4legacy: 4,
				Ip6Nft:    15,
				Ip4Nft:    -1,
			},
			"nft",
		},
		{
			"Output from nft with kube chains",
			"auto",
			ipOutputFactory{
				Ip6legacy:     0,
				Ip4legacy:     0,
				Ip6Nft:        64,
				Ip4Nft:        123,
				Ip6legacyKube: 0,
				Ip4legacyKube: 0,
				Ip6NftKube:    2,
				Ip4NftKube:    2,
			},
			"nft",
		},
		{
			"Output from nft with kube chains and has legacy chains",
			"auto",
			ipOutputFactory{
				Ip6legacy:     20,
				Ip4legacy:     20,
				Ip6Nft:        2,
				Ip4Nft:        2,
				Ip6legacyKube: 0,
				Ip4legacyKube: 0,
				Ip6NftKube:    2,
				Ip4NftKube:    2,
			},
			"nft",
		}, {
			"Output from legacy with kube chains and has nft chains",
			"auto",
			ipOutputFactory{
				Ip6legacy:     20,
				Ip4legacy:     20,
				Ip6Nft:        30,
				Ip4Nft:        30,
				Ip6legacyKube: 2,
				Ip4legacyKube: 2,
				Ip6NftKube:    0,
				Ip4NftKube:    0,
			},
			"legacy",
		},
	} {
		tst := tst
		t.Run("DetectingBackend, testing "+tst.name, func(t *testing.T) {
			RegisterTestingT(t)
			Expect(DetectBackend(testutils.LookPathAll, tst.cmdF.NewCmd, tst.spec)).To(Equal(tst.expectedBackend))

			Expect(DetectBackend(testutils.LookPathAll, tst.cmdF.NewCmd, strings.ToUpper(tst.spec))).To(Equal(tst.expectedBackend), "Capitalization affected output")
		})
	}
}

type ipOutputFactory struct {
	Ip6legacy int
	Ip4legacy int
	Ip6Nft    int
	Ip4Nft    int

	Ip6legacyKube int
	Ip4legacyKube int
	Ip6NftKube    int
	Ip4NftKube    int
}

func (f *ipOutputFactory) NewCmd(name string, arg ...string) cmdshim.CmdIface {
	switch name {
	case "iptables-legacy-save":
		return &ipOutputCmd{out: f.Ip4legacy, outKube: f.Ip4legacyKube}
	case "ip6tables-legacy-save":
		return &ipOutputCmd{out: f.Ip6legacy, outKube: f.Ip6legacyKube}
	case "iptables-nft-save":
		return &ipOutputCmd{out: f.Ip4Nft, outKube: f.Ip4NftKube}
	case "ip6tables-nft-save":
		return &ipOutputCmd{out: f.Ip6Nft, outKube: f.Ip6NftKube}
	}
	return nil
}

type ipOutputCmd struct {
	out     int
	outKube int
}

func (d *ipOutputCmd) String() string {
	return ""
}

func (d *ipOutputCmd) SetStdin(r io.Reader) {
	Fail("Not implemented")
}

func (d *ipOutputCmd) SetStdout(w io.Writer) {
	Fail("Not implemented")
}

func (d *ipOutputCmd) SetStderr(w io.Writer) {
	Fail("Not implemented")
}

func (d *ipOutputCmd) Start() error {
	return errors.New("Not implemented")
}

func (d *ipOutputCmd) Wait() error {
	return errors.New("Not implemented")
}

func (d *ipOutputCmd) Kill() error {
	return errors.New("Not implemented")
}

func (d *ipOutputCmd) Output() ([]byte, error) {
	if d.out < 0 {
		return nil, errors.New("iptables command failed")
	}
	if d.outKube > d.out {
		return nil, errors.New("iptables command failed")
	}

	out := []byte{}
	for i := 0; i < d.outKube; i++ {
		out = append(out, []byte(fmt.Sprintf("KUBE-IPTABLES-HINT - [0:0] %d\n", i))...)
	}
	for i := 0; i < d.out-d.outKube; i++ {
		out = append(out, []byte(fmt.Sprintf("-Output line %d\n", i))...)
	}

	return out, nil
}

func (d *ipOutputCmd) StdoutPipe() (io.ReadCloser, error) {
	return nil, errors.New("Not implemented")
}

func (d *ipOutputCmd) Run() error {
	return errors.New("Not implemented")
}

func TestBPFFeatureDetection(t *testing.T) {
	RegisterTestingT(t)

	type test struct {
		kernelVersion string
		features      Features
		override      map[string]string
	}
	for _, tst := range []test{
		{
			"Linux version 5.10.0 - ubuntu",
			Features{
<<<<<<< HEAD
				IPIPDeviceIsL3:        false,
				BPFKprobes:            true,
				NFLogSize:             true,
				NFQueueBypass:         true,
				ChecksumOffloadBroken: true,
=======
				IPIPDeviceIsL3: false,
>>>>>>> bcd6c930
			},
			map[string]string{},
		},
		{
			"Linux version 5.14.0 - something else",
			Features{
<<<<<<< HEAD
				IPIPDeviceIsL3:        true,
				BPFKprobes:            true,
				NFLogSize:             true,
				NFQueueBypass:         true,
				ChecksumOffloadBroken: true,
=======
				IPIPDeviceIsL3: true,
>>>>>>> bcd6c930
			},
			map[string]string{},
		},
		{
			"Linux version 5.15.0",
			Features{
<<<<<<< HEAD
				IPIPDeviceIsL3:        true,
				BPFKprobes:            true,
				NFLogSize:             true,
				NFQueueBypass:         true,
				ChecksumOffloadBroken: true,
=======
				IPIPDeviceIsL3: true,
>>>>>>> bcd6c930
			},
			map[string]string{},
		},
		{
			"Linux version 5.10.0 - Default",
			Features{
<<<<<<< HEAD
				IPIPDeviceIsL3:        true,
				BPFKprobes:            true,
				NFLogSize:             true,
				NFQueueBypass:         true,
				ChecksumOffloadBroken: true,
=======
				IPIPDeviceIsL3: true,
>>>>>>> bcd6c930
			},
			map[string]string{
				"IPIPDeviceIsL3": "true",
			},
		},
		{
			"Linux version 5.14.0",
			Features{
<<<<<<< HEAD
				IPIPDeviceIsL3:        false,
				BPFKprobes:            true,
				NFLogSize:             true,
				NFQueueBypass:         true,
				ChecksumOffloadBroken: true,
=======
				IPIPDeviceIsL3: false,
>>>>>>> bcd6c930
			},
			map[string]string{
				"IPIPDeviceIsL3": "false",
			},
		},
		{
			"Linux version 5.16.0 - Ubuntu",
			Features{
<<<<<<< HEAD
				IPIPDeviceIsL3:        false,
				BPFKprobes:            true,
				NFLogSize:             true,
				NFQueueBypass:         true,
				ChecksumOffloadBroken: true,
=======
				IPIPDeviceIsL3: false,
>>>>>>> bcd6c930
			},
			map[string]string{
				"IPIPDeviceIsL3": "false",
			},
		},
		{
			"Linux version 4.18.0 - Red Hat",
			Features{
				ChecksumOffloadBroken: true,
				IPIPDeviceIsL3:        false,
				BPFKprobes:            true,
				NFLogSize:             true,
				NFQueueBypass:         true,
			},
			map[string]string{},
		},
		{
			"Linux version 4.18.0-330 - Red Hat",
			Features{
				ChecksumOffloadBroken: true,
				IPIPDeviceIsL3:        true,
				BPFKprobes:            true,
				NFLogSize:             true,
				NFQueueBypass:         true,
			},
			map[string]string{},
		},
		{
			"Linux version 4.18.0-420 - Red hat",
			Features{
				ChecksumOffloadBroken: true,
				IPIPDeviceIsL3:        true,
				BPFKprobes:            true,
				NFLogSize:             true,
				NFQueueBypass:         true,
			},
			map[string]string{},
		},
		{
			"Linux version 4.17.0 - el8_3",
			Features{
				ChecksumOffloadBroken: true,
				IPIPDeviceIsL3:        true,
				BPFKprobes:            true,
				NFLogSize:             true,
				NFQueueBypass:         true,
			},
			map[string]string{
				"IPIPDeviceIsL3": "true",
			},
		},
		{
			"Linux version 4.18.0-330 - el8_5",
			Features{
				ChecksumOffloadBroken: true,
				IPIPDeviceIsL3:        false,
				BPFKprobes:            true,
				NFLogSize:             true,
				NFQueueBypass:         true,
			},
			map[string]string{
				"IPIPDeviceIsL3": "false",
			},
		},
		{
			"Linux version 4.18.0-390 - el9_7",
			Features{
				ChecksumOffloadBroken: true,
				IPIPDeviceIsL3:        false,
				BPFKprobes:            true,
				NFLogSize:             true,
				NFQueueBypass:         true,
			},
			map[string]string{
				"IPIPDeviceIsL3": "false",
			},
		},
	} {
		t.Run("kernel "+tst.kernelVersion, func(t *testing.T) {
			RegisterTestingT(t)
			dataplane := testutils.NewMockDataplane("filter", map[string][]string{}, "legacy")
			dataplane.Version = "iptables v1.4.4"
			mockNL := mocknetlink.New()
			mockNL.FailuresToSimulate = mocknetlink.FailNextSetStrict
			mockNL.SetStrictCheckErr = unix.ENOPROTOOPT
			nlOpt := WithNetlinkOverride(mockNL.NewMockNetlink)
			featureDetector := NewFeatureDetector(nil, nlOpt)
			if tst.override != nil {
				featureDetector = NewFeatureDetector(tst.override, nlOpt)
			}
			kernel := mockKernelVersion{
				kernelVersion: tst.kernelVersion,
			}
			featureDetector.NewCmd = dataplane.NewCmd
			featureDetector.GetKernelVersionReader = kernel.GetKernelVersionReader
			Expect(featureDetector.GetFeatures()).To(Equal(&tst.features))
		})
	}
}

type mockKernelVersion struct {
	kernelVersion string
}

func (kv mockKernelVersion) GetKernelVersionReader() (io.Reader, error) {
	return bytes.NewBufferString(kv.kernelVersion), nil
}<|MERGE_RESOLUTION|>--- conflicted
+++ resolved
@@ -573,60 +573,44 @@
 		{
 			"Linux version 5.10.0 - ubuntu",
 			Features{
-<<<<<<< HEAD
-				IPIPDeviceIsL3:        false,
-				BPFKprobes:            true,
-				NFLogSize:             true,
-				NFQueueBypass:         true,
-				ChecksumOffloadBroken: true,
-=======
 				IPIPDeviceIsL3: false,
->>>>>>> bcd6c930
+				BPFKprobes:     true,
+				NFLogSize:      true,
+				NFQueueBypass:  true,
+				IPIPDeviceIsL3: false,
 			},
 			map[string]string{},
 		},
 		{
 			"Linux version 5.14.0 - something else",
 			Features{
-<<<<<<< HEAD
-				IPIPDeviceIsL3:        true,
-				BPFKprobes:            true,
-				NFLogSize:             true,
-				NFQueueBypass:         true,
-				ChecksumOffloadBroken: true,
-=======
 				IPIPDeviceIsL3: true,
->>>>>>> bcd6c930
+				BPFKprobes:     true,
+				NFLogSize:      true,
+				NFQueueBypass:  true,
+				IPIPDeviceIsL3: true,
 			},
 			map[string]string{},
 		},
 		{
 			"Linux version 5.15.0",
 			Features{
-<<<<<<< HEAD
-				IPIPDeviceIsL3:        true,
-				BPFKprobes:            true,
-				NFLogSize:             true,
-				NFQueueBypass:         true,
-				ChecksumOffloadBroken: true,
-=======
 				IPIPDeviceIsL3: true,
->>>>>>> bcd6c930
+				BPFKprobes:     true,
+				NFLogSize:      true,
+				NFQueueBypass:  true,
+				IPIPDeviceIsL3: true,
 			},
 			map[string]string{},
 		},
 		{
 			"Linux version 5.10.0 - Default",
 			Features{
-<<<<<<< HEAD
-				IPIPDeviceIsL3:        true,
-				BPFKprobes:            true,
-				NFLogSize:             true,
-				NFQueueBypass:         true,
-				ChecksumOffloadBroken: true,
-=======
 				IPIPDeviceIsL3: true,
->>>>>>> bcd6c930
+				BPFKprobes:     true,
+				NFLogSize:      true,
+				NFQueueBypass:  true,
+				IPIPDeviceIsL3: true,
 			},
 			map[string]string{
 				"IPIPDeviceIsL3": "true",
@@ -635,15 +619,11 @@
 		{
 			"Linux version 5.14.0",
 			Features{
-<<<<<<< HEAD
-				IPIPDeviceIsL3:        false,
-				BPFKprobes:            true,
-				NFLogSize:             true,
-				NFQueueBypass:         true,
-				ChecksumOffloadBroken: true,
-=======
 				IPIPDeviceIsL3: false,
->>>>>>> bcd6c930
+				BPFKprobes:     true,
+				NFLogSize:      true,
+				NFQueueBypass:  true,
+				IPIPDeviceIsL3: false,
 			},
 			map[string]string{
 				"IPIPDeviceIsL3": "false",
@@ -652,15 +632,11 @@
 		{
 			"Linux version 5.16.0 - Ubuntu",
 			Features{
-<<<<<<< HEAD
-				IPIPDeviceIsL3:        false,
-				BPFKprobes:            true,
-				NFLogSize:             true,
-				NFQueueBypass:         true,
-				ChecksumOffloadBroken: true,
-=======
 				IPIPDeviceIsL3: false,
->>>>>>> bcd6c930
+				BPFKprobes:     true,
+				NFLogSize:      true,
+				NFQueueBypass:  true,
+				IPIPDeviceIsL3: false,
 			},
 			map[string]string{
 				"IPIPDeviceIsL3": "false",
