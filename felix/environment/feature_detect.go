--- conflicted
+++ resolved
@@ -49,6 +49,8 @@
 	v3Dot13Dot0 = MustParseVersion("3.13.0")
 	// v3Dot14Dot0 added the random-fully feature on the iptables interface.
 	v3Dot14Dot0 = MustParseVersion("3.14.0")
+	// v4Dot4Dot0 added bpf kprobes
+	v4Dot4Dot0 = MustParseVersion("4.0.0")
 	// v4Dot8Dot0 adds support for NFLog size.
 	v4Dot8Dot0 = MustParseVersion("4.8.0")
 	// v5Dot7Dot0 contains a fix for checksum offloading.
@@ -72,15 +74,14 @@
 	// ports. See https://github.com/projectcalico/calico/issues/3145.  On such kernels we disable checksum offload
 	// on our VXLAN device.
 	ChecksumOffloadBroken bool
-<<<<<<< HEAD
 	// NFLogSize is true if --nflog-size is supported by the NFLOG action.
 	NFLogSize bool
 	// NFQueueBypass is true if --queue-bypass is supported by the NFQUEUE action.
 	NFQueueBypass bool
-=======
+	// BPFKprobes signals whether BPF kprobes are supported or not.
+	BPFKprobes bool
 	// IPIPDeviceIsL3 represent if ipip tunnels acts like other l3 devices
 	IPIPDeviceIsL3 bool
->>>>>>> e061f2c6
 }
 
 type FeatureDetector struct {
@@ -134,12 +135,10 @@
 		MASQFullyRandom:       iptV.Compare(v1Dot6Dot2) >= 0 && kerV.Compare(v3Dot14Dot0) >= 0,
 		RestoreSupportsLock:   iptV.Compare(v1Dot6Dot2) >= 0,
 		ChecksumOffloadBroken: kerV.Compare(v5Dot7Dot0) < 0,
-<<<<<<< HEAD
 		NFLogSize:             kerV.Compare(v4Dot8Dot0) >= 0,
 		NFQueueBypass:         kerV.Compare(v3Dot13Dot0) >= 0,
-=======
+		BPFKprobes:            kerV.Compare(v4Dot4Dot0) >= 0,
 		IPIPDeviceIsL3:        d.ipipDeviceIsL3(),
->>>>>>> e061f2c6
 	}
 
 	for k, v := range d.featureOverride {
