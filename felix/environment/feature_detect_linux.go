// Copyright (c) 2018-2022 Tigera, Inc. All rights reserved.
//
// Licensed under the Apache License, Version 2.0 (the "License");
// you may not use this file except in compliance with the License.
// You may obtain a copy of the License at
//
//     http://www.apache.org/licenses/LICENSE-2.0
//
// Unless required by applicable law or agreed to in writing, software
// distributed under the License is distributed on an "AS IS" BASIS,
// WITHOUT WARRANTIES OR CONDITIONS OF ANY KIND, either express or implied.
// See the License for the specific language governing permissions and
// limitations under the License.

package environment

import (
	"bytes"
	"errors"
	"fmt"
	"io"
	"os/exec"
	"reflect"
	"regexp"
	"strconv"
	"strings"
	"sync"

	log "github.com/sirupsen/logrus"
	"golang.org/x/sys/unix"

	"github.com/projectcalico/calico/felix/netlinkshim"

	"github.com/projectcalico/calico/felix/iptables/cmdshim"
)

var (
	vXDotYDotZRegexp = regexp.MustCompile(`v(\d+\.\d+\.\d+)`)

	// iptables versions:
	// v1Dot4Dot7 is the oldest version we've ever supported.
	v1Dot4Dot7 = MustParseVersion("1.4.7")
	// v1Dot6Dot0 added --random-fully to SNAT.
	v1Dot6Dot0 = MustParseVersion("1.6.0")
	// v1Dot6Dot2 added --random-fully to MASQUERADE and the xtables lock to iptables-restore.
	v1Dot6Dot2 = MustParseVersion("1.6.2")

	// Linux kernel versions:
	// v3Dot10Dot0 is the oldest version we support at time of writing.
	v3Dot10Dot0 = MustParseVersion("3.10.0")
	// v3Dot13Dot0 fixed the support for NFQueue bypass.
	v3Dot13Dot0 = MustParseVersion("3.13.0")
	// v3Dot14Dot0 added the random-fully feature on the iptables interface.
	v3Dot14Dot0 = MustParseVersion("3.14.0")
<<<<<<< HEAD
	// v4Dot4Dot0 added bpf kprobes
	v4Dot4Dot0 = MustParseVersion("4.0.0")
	// v4Dot8Dot0 adds support for NFLog size.
	v4Dot8Dot0 = MustParseVersion("4.8.0")
	// v5Dot7Dot0 contains a fix for checksum offloading.
	v5Dot7Dot0 = MustParseVersion("5.7.0")
=======
>>>>>>> 423ec00e
	// v5Dot14Dot0 is the fist kernel version that IPIP tunnels acts like other L3
	// devices where bpf programs only see inner IP header. In RHEL based distros,
	// kernel 4.18.0 (v4Dot18Dot0_330) is the first one with this behavior.
	v5Dot14Dot0     = MustParseVersion("5.14.0")
	v4Dot18Dot0_330 = MustParseVersion("4.18.0-330")
)

type FeatureDetector struct {
	featureDetectorCommon

	lock            sync.Mutex
	featureCache    *Features
	featureOverride map[string]string
	loggedOverrides bool

	// Path to file with kernel version
	GetKernelVersionReader func() (io.Reader, error)
	// Factory for making commands, used by iptables UTs to shim exec.Command().
	NewCmd cmdshim.CmdFactory

	newNetlinkHandle            func() (netlinkshim.Interface, error)
	cachedNetlinkSupportsStrict *bool
}

type Option func(detector *FeatureDetector)

func WithNetlinkOverride(f func() (netlinkshim.Interface, error)) Option {
	return func(detector *FeatureDetector) {
		detector.newNetlinkHandle = f
	}
}

func NewFeatureDetector(overrides map[string]string, opts ...Option) *FeatureDetector {
	fd := &FeatureDetector{
		GetKernelVersionReader: GetKernelVersionReader,
		NewCmd:                 cmdshim.NewRealCmd,
		featureOverride:        overrides,
		newNetlinkHandle:       netlinkshim.NewRealNetlink,
	}
	for _, opt := range opts {
		opt(fd)
	}
	return fd
}

func (d *FeatureDetector) GetFeatures() *Features {
	d.lock.Lock()
	defer d.lock.Unlock()

	if d.featureCache == nil {
		d.refreshFeaturesLockHeld()
	}

	return d.featureCache
}

func (d *FeatureDetector) RefreshFeatures() {
	d.lock.Lock()
	defer d.lock.Unlock()

	d.refreshFeaturesLockHeld()
}

func (d *FeatureDetector) refreshFeaturesLockHeld() {
	// Get the versions.  If we fail to detect a version for some reason, we use a safe default.
	log.Debug("Refreshing detected dataplane features")

	iptV := d.getIptablesVersion()
	kerV := d.getKernelVersion()

	netlinkSupportsStrict, err := d.netlinkSupportsStrict()
	if err != nil {
		log.WithError(err).Panic("Failed to do netlink feature detection.")
	}

	// Calculate the features.
	features := Features{
		SNATFullyRandom:          iptV.Compare(v1Dot6Dot0) >= 0 && kerV.Compare(v3Dot14Dot0) >= 0,
		MASQFullyRandom:          iptV.Compare(v1Dot6Dot2) >= 0 && kerV.Compare(v3Dot14Dot0) >= 0,
		RestoreSupportsLock:      iptV.Compare(v1Dot6Dot2) >= 0,
		ChecksumOffloadBroken:    true, // Was supposed to be fixed in v5.7 but still seems to be broken.
		IPIPDeviceIsL3:           d.ipipDeviceIsL3(),
		KernelSideRouteFiltering: netlinkSupportsStrict,
		NFLogSize:                kerV.Compare(v4Dot8Dot0) >= 0,
		NFQueueBypass:            kerV.Compare(v3Dot13Dot0) >= 0,
		BPFKprobes:               kerV.Compare(v4Dot4Dot0) >= 0,
	}

	for k, v := range d.featureOverride {
		ovr, err := strconv.ParseBool(v)
		logCxt := log.WithFields(log.Fields{
			"flag":  k,
			"value": v,
		})
		if err != nil {
			if !d.loggedOverrides {
				logCxt.Warn("Failed to parse value for feature detection override; ignoring")
			}
			continue
		}
		field := reflect.ValueOf(&features).Elem().FieldByName(k)
		if field.IsValid() {
			field.SetBool(ovr)
		} else {
			if !d.loggedOverrides {
				logCxt.Warn("Unknown feature detection flag; ignoring")
			}
			continue
		}

		if !d.loggedOverrides {
			logCxt.Info("Overriding feature detection flag")
		}
	}
	// Avoid logging all the override values every time through this function.
	d.loggedOverrides = true

	if d.featureCache == nil || *d.featureCache != features {
		log.WithFields(log.Fields{
			"features":        features,
			"kernelVersion":   kerV,
			"iptablesVersion": iptV,
		}).Info("Updating detected iptables features")
		d.featureCache = &features
	}
}

func (d *FeatureDetector) kernelIsAtLeast(v *Version) (bool, *Version, error) {
	versionReader, err := d.GetKernelVersionReader()
	if err != nil {
		return false, nil, fmt.Errorf("failed to get kernel version reader: %w", err)
	}

	kernelVersion, err := GetKernelVersion(versionReader)
	if err != nil {
		return false, nil, fmt.Errorf("failed to get kernel version: %w", err)
	}

	return kernelVersion.Compare(v) >= 0, kernelVersion, nil
}

// KernelIsAtLeast returns whether the predicate is true or not and an error in
// case it was not able to determine it.
func (d *FeatureDetector) KernelIsAtLeast(v string) (bool, error) {
	ver, err := NewVersion(v)
	if err != nil {
		return false, fmt.Errorf("failed to parse kernel version: %w", err)
	}

	ok, _, err := d.kernelIsAtLeast(ver)

	return ok, err
}

func (d *FeatureDetector) isAtLeastKernel(v *Version) error {
	ok, kernelVersion, err := d.kernelIsAtLeast(v)
	if err != nil {
		return err
	}
	if !ok {
		return fmt.Errorf("kernel is too old (have: %s but want at least: %s)", kernelVersion, v)
	}

	return nil
}

func (d *FeatureDetector) getDistributionName() string {
	versionReader, err := d.GetKernelVersionReader()
	if err != nil {
		log.Errorf("failed to get kernel version reader: %v", err)
		return DefaultDistro
	}

	kernVersion, err := io.ReadAll(versionReader)
	if err != nil {
		log.WithError(err).Warn("Failed to read kernel version from reader")
		return DefaultDistro
	}
	return GetDistFromString(string(kernVersion))
}

func (d *FeatureDetector) ipipDeviceIsL3() bool {
	switch d.getDistributionName() {
	case RedHat:
		if err := d.isAtLeastKernel(v4Dot18Dot0_330); err != nil {
			return false
		}
		return true
	default:
		if err := d.isAtLeastKernel(v5Dot14Dot0); err != nil {
			return false
		}
		return true
	}
}

func (d *FeatureDetector) getIptablesVersion() *Version {
	cmd := d.NewCmd("iptables", "--version")
	out, err := cmd.Output()
	if err != nil {
		log.WithError(err).Warn("Failed to get iptables version, assuming old version with no optional features")
		return v1Dot4Dot7
	}
	s := string(out)
	log.WithField("rawVersion", s).Debug("Ran iptables --version")
	matches := vXDotYDotZRegexp.FindStringSubmatch(s)
	if len(matches) == 0 {
		log.WithField("rawVersion", s).Warn(
			"Failed to parse iptables version, assuming old version with no optional features")
		return v1Dot4Dot7
	}
	parsedVersion, err := NewVersion(matches[1])
	if err != nil {
		log.WithField("rawVersion", s).WithError(err).Warn(
			"Failed to parse iptables version, assuming old version with no optional features")
		return v1Dot4Dot7
	}
	log.WithField("version", parsedVersion).Debug("Parsed iptables version")
	return parsedVersion
}

func (d *FeatureDetector) getKernelVersion() *Version {
	reader, err := d.GetKernelVersionReader()
	if err != nil {
		log.WithError(err).Warn("Failed to get the kernel version reader, assuming old version with no optional features")
		return v3Dot10Dot0
	}
	kernVersion, err := GetKernelVersion(reader)
	if err != nil {
		log.WithError(err).Warn("Failed to get kernel version, assuming old version with no optional features")
		return v3Dot10Dot0
	}
	return kernVersion
}

func (d *FeatureDetector) netlinkSupportsStrict() (bool, error) {
	if d.cachedNetlinkSupportsStrict != nil {
		return *d.cachedNetlinkSupportsStrict, nil
	}
	h, err := d.newNetlinkHandle()
	if err != nil {
		return false, fmt.Errorf("failed to open netlink handle to check supported features: %w", err)
	}
	defer h.Delete()
	err = h.SetStrictCheck(true)
	if err == nil {
		log.Debug("Kernel support strict netlink mode")
		result := true
		d.cachedNetlinkSupportsStrict = &result
		return result, nil
	} else if errors.Is(err, unix.ENOPROTOOPT) {
		// Expected on older kernels with no support.
		log.Debug("Kernel does not support strict netlink mode")
		result := false
		d.cachedNetlinkSupportsStrict = &result
		return result, nil
	}
	log.WithError(err).Warn("Kernel returned unexpected error when trying to detect if " +
		"netlink supports strict mode.  Assuming no support (this may result in higher CPU usage).")
	return false, nil
}

func countRulesInIptableOutput(in []byte) int {
	count := 0
	for _, x := range bytes.Split(in, []byte("\n")) {
		if len(x) >= 1 && x[0] == '-' {
			count++
		}
	}
	return count
}

// hasKubernetesChains tries to find in the output of the binary if the Kubernetes
// chains exists
func hasKubernetesChains(output []byte) bool {
	return strings.Contains(string(output), "KUBE-IPTABLES-HINT") || strings.Contains(string(output), "KUBE-KUBELET-CANARY")
}

// GetIptablesBackend attempts to detect the iptables backend being used where Felix is running.
// This code is duplicating the detection method found at
// https://github.com/kubernetes-sigs/iptables-wrappers/blob/master/iptables-wrapper-installer.sh#L107
// If there is a specifiedBackend then it is used but if it does not match the detected
// backend then a warning is logged.
func DetectBackend(lookPath func(file string) (string, error), newCmd cmdshim.CmdFactory, specifiedBackend string) string {
	ip6NftSave := FindBestBinary(lookPath, 6, "nft", "save")
	ip4NftSave := FindBestBinary(lookPath, 4, "nft", "save")

	ip6nm, _ := newCmd(ip6NftSave, "-t", "mangle").Output()
	log.WithField("ip6n", string(ip6nm)).Debug("Ip6tables save out")
	ip4nm, _ := newCmd(ip4NftSave, "-t", "mangle").Output()
	log.WithField("ip4n", string(ip4nm)).Debug("Iptables save out")

	var detectedBackend string
	if hasKubernetesChains(ip6nm) || hasKubernetesChains(ip4nm) {
		detectedBackend = "nft"
	} else {
		ip6LgcySave := FindBestBinary(lookPath, 6, "legacy", "save")
		ip4LgcySave := FindBestBinary(lookPath, 4, "legacy", "save")
		ip6lm, _ := newCmd(ip6LgcySave, "-t", "mangle").Output()
		log.WithField("ip6l", string(ip6lm)).Debug("Ip6tables legacy save -t mangle out")
		ip4lm, _ := newCmd(ip4LgcySave, "-t", "mangle").Output()
		log.WithField("ip4l", string(ip4lm)).Debug("Iptables legacy save -t mangle out")

		if hasKubernetesChains(ip6lm) || hasKubernetesChains(ip4lm) {
			detectedBackend = "legacy"
		} else {
			ip6l, _ := newCmd(ip6LgcySave).Output()
			log.WithField("ip6l", string(ip6l)).Debug("Ip6tables legacy save out")
			ip4l, _ := newCmd(ip4LgcySave).Output()
			log.WithField("ip4l", string(ip4l)).Debug("Iptables legacy save out")
			legacyLines := countRulesInIptableOutput(ip6l) + countRulesInIptableOutput(ip4l)

			ip6n, _ := newCmd(ip6NftSave).Output()
			log.WithField("ip6n", string(ip6n)).Debug("Ip6tables save out")
			ip4n, _ := newCmd(ip4NftSave).Output()
			log.WithField("ip4n", string(ip4n)).Debug("Iptables save out")
			nftLines := countRulesInIptableOutput(ip6n) + countRulesInIptableOutput(ip4n)
			if legacyLines >= nftLines {
				detectedBackend = "legacy" // default to legacy mode
			} else {
				detectedBackend = "nft"
			}
		}
	}
	log.WithField("detectedBackend", detectedBackend).Debug("Detected Iptables backend")

	specifiedBackend = strings.ToLower(specifiedBackend)
	if specifiedBackend != "auto" {
		if specifiedBackend != detectedBackend {
			log.WithFields(log.Fields{"detectedBackend": detectedBackend, "specifiedBackend": specifiedBackend}).Warn("Iptables backend specified does not match the detected backend, using specified backend")
		}
		return specifiedBackend
	}
	return detectedBackend
}

// FindBestBinary tries to find an iptables binary for the specific variant (legacy/nftables mode) and returns the name
// of the binary.  Falls back on iptables-restore/iptables-save if the specific variant isn't available.
// Panics if no binary can be found.
func FindBestBinary(lookPath func(file string) (string, error), ipVersion uint8, backendMode, saveOrRestore string) string {
	if lookPath == nil {
		lookPath = exec.LookPath
	}
	verInfix := ""
	if ipVersion == 6 {
		verInfix = "6"
	}
	candidates := []string{
		"ip" + verInfix + "tables-" + backendMode + "-" + saveOrRestore,
		"ip" + verInfix + "tables-" + saveOrRestore,
	}

	logCxt := log.WithFields(log.Fields{
		"ipVersion":     ipVersion,
		"backendMode":   backendMode,
		"saveOrRestore": saveOrRestore,
		"candidates":    candidates,
	})

	for _, candidate := range candidates {
		_, err := lookPath(candidate)
		if err == nil {
			logCxt.WithField("command", candidate).Info("Looked up iptables command")
			return candidate
		}
	}

	logCxt.Panic("Failed to find iptables command")
	return ""
}

type FakeFeatureDetector struct {
	Features
}

func (f *FakeFeatureDetector) FeatureGate(name string) string {
	return ""
}

func (f *FakeFeatureDetector) RefreshFeatures() {
}

func (f *FakeFeatureDetector) GetFeatures() *Features {
	cp := f.Features
	return &cp
}

var _ FeatureDetectorIface = (*FakeFeatureDetector)(nil)<|MERGE_RESOLUTION|>--- conflicted
+++ resolved
@@ -52,15 +52,12 @@
 	v3Dot13Dot0 = MustParseVersion("3.13.0")
 	// v3Dot14Dot0 added the random-fully feature on the iptables interface.
 	v3Dot14Dot0 = MustParseVersion("3.14.0")
-<<<<<<< HEAD
 	// v4Dot4Dot0 added bpf kprobes
 	v4Dot4Dot0 = MustParseVersion("4.0.0")
 	// v4Dot8Dot0 adds support for NFLog size.
 	v4Dot8Dot0 = MustParseVersion("4.8.0")
 	// v5Dot7Dot0 contains a fix for checksum offloading.
 	v5Dot7Dot0 = MustParseVersion("5.7.0")
-=======
->>>>>>> 423ec00e
 	// v5Dot14Dot0 is the fist kernel version that IPIP tunnels acts like other L3
 	// devices where bpf programs only see inner IP header. In RHEL based distros,
 	// kernel 4.18.0 (v4Dot18Dot0_330) is the first one with this behavior.
