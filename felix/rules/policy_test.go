--- conflicted
+++ resolved
@@ -1673,7 +1673,87 @@
 			Expect(r.Comment).To(ContainElement("testkey01=testvalue01"))
 		}
 	})
-<<<<<<< HEAD
+
+	It("should include a chain name comment", func() {
+		renderer := NewRenderer(rrConfigNormal)
+		chains := renderer.PolicyToIptablesChains(
+			&proto.PolicyID{
+				Name: "long-policy-name-that-gets-hashed",
+			},
+			&proto.Policy{
+				InboundRules: []*proto.Rule{{Action: "allow"}},
+			},
+			4,
+		)
+		Expect(chains).To(ConsistOf(
+			&iptables.Chain{
+				Name: "cali-pi-_ffOMcf6pikpiZ6hgKcW",
+				Rules: []iptables.Rule{
+					{
+						Match:  nil,
+						Action: iptables.SetMarkAction{Mark: 0x80},
+						Comment: []string{
+							"Policy long-policy-name-that-gets-hashed ingress",
+						},
+					},
+					{
+						Match:  iptables.Match().MarkSingleBitSet(0x80),
+						Action: iptables.ReturnAction{},
+					},
+				},
+			},
+			&iptables.Chain{
+				Name: "cali-po-_ffOMcf6pikpiZ6hgKcW",
+				Rules: []iptables.Rule{
+					{
+						Comment: []string{
+							"Policy long-policy-name-that-gets-hashed egress",
+						},
+					},
+				},
+			},
+		))
+	})
+	It("should include a chain name comment", func() {
+		renderer := NewRenderer(rrConfigNormal)
+		inbound, outbound := renderer.ProfileToIptablesChains(
+			&proto.ProfileID{
+				Name: "long-policy-name-that-gets-hashed",
+			},
+			&proto.Profile{
+				InboundRules: []*proto.Rule{{Action: "allow"}},
+			},
+			4,
+		)
+		Expect([]*iptables.Chain{inbound, outbound}).To(ConsistOf(
+			&iptables.Chain{
+				Name: "cali-pri-_ffOMcf6pikpiZ6hgKc",
+				Rules: []iptables.Rule{
+					{
+						Match:  nil,
+						Action: iptables.SetMarkAction{Mark: 0x80},
+						Comment: []string{
+							"Profile long-policy-name-that-gets-hashed ingress",
+						},
+					},
+					{
+						Match:  iptables.Match().MarkSingleBitSet(0x80),
+						Action: iptables.ReturnAction{},
+					},
+				},
+			},
+			&iptables.Chain{
+				Name: "cali-pro-_ffOMcf6pikpiZ6hgKc",
+				Rules: []iptables.Rule{
+					{
+						Comment: []string{
+							"Profile long-policy-name-that-gets-hashed egress",
+						},
+					},
+				},
+			},
+		))
+	})
 })
 
 var _ = Describe("DNS policy rules", func() {
@@ -1741,87 +1821,5 @@
 		}
 
 		Expect(iptableRules).Should(Equal(expected))
-=======
-
-	It("should include a chain name comment", func() {
-		renderer := NewRenderer(rrConfigNormal)
-		chains := renderer.PolicyToIptablesChains(
-			&proto.PolicyID{
-				Name: "long-policy-name-that-gets-hashed",
-			},
-			&proto.Policy{
-				InboundRules: []*proto.Rule{{Action: "allow"}},
-			},
-			4,
-		)
-		Expect(chains).To(ConsistOf(
-			&iptables.Chain{
-				Name: "cali-pi-_ffOMcf6pikpiZ6hgKcW",
-				Rules: []iptables.Rule{
-					{
-						Match:  nil,
-						Action: iptables.SetMarkAction{Mark: 0x80},
-						Comment: []string{
-							"Policy long-policy-name-that-gets-hashed ingress",
-						},
-					},
-					{
-						Match:  iptables.Match().MarkSingleBitSet(0x80),
-						Action: iptables.ReturnAction{},
-					},
-				},
-			},
-			&iptables.Chain{
-				Name: "cali-po-_ffOMcf6pikpiZ6hgKcW",
-				Rules: []iptables.Rule{
-					{
-						Comment: []string{
-							"Policy long-policy-name-that-gets-hashed egress",
-						},
-					},
-				},
-			},
-		))
-	})
-	It("should include a chain name comment", func() {
-		renderer := NewRenderer(rrConfigNormal)
-		inbound, outbound := renderer.ProfileToIptablesChains(
-			&proto.ProfileID{
-				Name: "long-policy-name-that-gets-hashed",
-			},
-			&proto.Profile{
-				InboundRules: []*proto.Rule{{Action: "allow"}},
-			},
-			4,
-		)
-		Expect([]*iptables.Chain{inbound, outbound}).To(ConsistOf(
-			&iptables.Chain{
-				Name: "cali-pri-_ffOMcf6pikpiZ6hgKc",
-				Rules: []iptables.Rule{
-					{
-						Match:  nil,
-						Action: iptables.SetMarkAction{Mark: 0x80},
-						Comment: []string{
-							"Profile long-policy-name-that-gets-hashed ingress",
-						},
-					},
-					{
-						Match:  iptables.Match().MarkSingleBitSet(0x80),
-						Action: iptables.ReturnAction{},
-					},
-				},
-			},
-			&iptables.Chain{
-				Name: "cali-pro-_ffOMcf6pikpiZ6hgKc",
-				Rules: []iptables.Rule{
-					{
-						Comment: []string{
-							"Profile long-policy-name-that-gets-hashed egress",
-						},
-					},
-				},
-			},
-		))
->>>>>>> fd315571
 	})
 })