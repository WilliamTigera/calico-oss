--- conflicted
+++ resolved
@@ -341,26 +341,18 @@
 
 type DefaultRuleRenderer struct {
 	Config
-<<<<<<< HEAD
 
 	dropRules                    []iptables.Rule
 	inputAcceptActions           []iptables.Action
 	filterAllowAction            iptables.Action
 	mangleAllowAction            iptables.Action
 	blockCIDRAction              iptables.Action
-	IptablesFilterDenyAction     iptables.Action
+	iptablesFilterDenyAction     iptables.Action
 	nfqueueRuleDelayDeniedPacket *iptables.Rule
-=======
-	inputAcceptActions       []iptables.Action
-	filterAllowAction        iptables.Action
-	mangleAllowAction        iptables.Action
-	blockCIDRAction          iptables.Action
-	iptablesFilterDenyAction iptables.Action
 }
 
 func (r *DefaultRuleRenderer) IptablesFilterDenyAction() iptables.Action {
 	return r.iptablesFilterDenyAction
->>>>>>> ae1aada5
 }
 
 func (r *DefaultRuleRenderer) ipSetConfig(ipVersion uint8) *ipsets.IPVersionConfig {
@@ -644,7 +636,6 @@
 	}
 
 	return &DefaultRuleRenderer{
-<<<<<<< HEAD
 		Config:                       config,
 		dropRules:                    dropRules,
 		nfqueueRuleDelayDeniedPacket: nfqueueRuleDelayDeniedPacket,
@@ -652,15 +643,7 @@
 		filterAllowAction:            filterAllowAction,
 		mangleAllowAction:            mangleAllowAction,
 		blockCIDRAction:              blockCIDRAction,
-		IptablesFilterDenyAction:     IptablesFilterDenyAction,
-=======
-		Config:                   config,
-		inputAcceptActions:       inputAcceptActions,
-		filterAllowAction:        filterAllowAction,
-		mangleAllowAction:        mangleAllowAction,
-		blockCIDRAction:          blockCIDRAction,
-		iptablesFilterDenyAction: iptablesFilterDenyAction,
->>>>>>> ae1aada5
+		iptablesFilterDenyAction:     iptablesFilterDenyAction,
 	}
 }
 
