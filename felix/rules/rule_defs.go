--- conflicted
+++ resolved
@@ -449,9 +449,9 @@
 	NATPortRange                       numorstring.Port
 	IptablesNATOutgoingInterfaceFilter string
 
-<<<<<<< HEAD
-	NATOutgoingAddress net.IP
-	BPFEnabled         bool
+	NATOutgoingAddress             net.IP
+	BPFEnabled                     bool
+	BPFForceTrackPacketsFromIfaces []string
 
 	ServiceLoopPrevention string
 
@@ -470,12 +470,6 @@
 	TPROXYMode             string
 	TPROXYPort             int
 	TPROXYUpstreamConnMark uint32
-=======
-	NATOutgoingAddress             net.IP
-	BPFEnabled                     bool
-	BPFForceTrackPacketsFromIfaces []string
-	ServiceLoopPrevention          string
->>>>>>> cc5bc38b
 }
 
 var unusedBitsInBPFMode = map[string]bool{
