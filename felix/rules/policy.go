// Copyright (c) 2016-2024 Tigera, Inc. All rights reserved.
//
// Licensed under the Apache License, Version 2.0 (the "License");
// you may not use this file except in compliance with the License.
// You may obtain a copy of the License at
//
//     http://www.apache.org/licenses/LICENSE-2.0
//
// Unless required by applicable law or agreed to in writing, software
// distributed under the License is distributed on an "AS IS" BASIS,
// WITHOUT WARRANTIES OR CONDITIONS OF ANY KIND, either express or implied.
// See the License for the specific language governing permissions and
// limitations under the License.

package rules

import (
	"fmt"
	"strings"

	apiv3 "github.com/tigera/api/pkg/apis/projectcalico/v3"

	"github.com/projectcalico/calico/libcalico-go/lib/backend/model"

	log "github.com/sirupsen/logrus"

	"github.com/projectcalico/calico/felix/generictables"
	"github.com/projectcalico/calico/felix/hashutils"
	"github.com/projectcalico/calico/felix/ipsets"
	"github.com/projectcalico/calico/felix/iptables"
	"github.com/projectcalico/calico/felix/proto"
)

// ruleRenderer defined in rules_defs.go.

<<<<<<< HEAD
func (r *DefaultRuleRenderer) PolicyToIptablesChains(policyID *proto.PolicyID, policy *proto.Policy, ipVersion uint8) []*iptables.Chain {
	isStaged := model.PolicyIsStaged(policyID.Name)
	inbound := iptables.Chain{
		Name: PolicyChainName(PolicyInboundPfx, policyID),
		// Note that the policy name includes the tier, so it does not need to be separately specified.
		Rules: r.ProtoRulesToIptablesRules(policy.InboundRules, ipVersion, RuleOwnerTypePolicy, RuleDirIngress, policyID.Name, policy.Untracked, isStaged, fmt.Sprintf("Policy %s ingress", policyID.Name)),
	}
	outbound := iptables.Chain{
		Name: PolicyChainName(PolicyOutboundPfx, policyID),
		// Note that the policy name also includes the tier, so it does not need to be separately specified.
		Rules: r.ProtoRulesToIptablesRules(policy.OutboundRules, ipVersion, RuleOwnerTypePolicy, RuleDirEgress, policyID.Name, policy.Untracked, isStaged, fmt.Sprintf("Policy %s egress", policyID.Name)),
=======
func (r *DefaultRuleRenderer) PolicyToIptablesChains(policyID *proto.PolicyID, policy *proto.Policy, ipVersion uint8) []*generictables.Chain {
	inbound := generictables.Chain{
		Name:  PolicyChainName(PolicyInboundPfx, policyID),
		Rules: r.ProtoRulesToIptablesRules(policy.InboundRules, ipVersion, fmt.Sprintf("Policy %s ingress", policyID.Name)),
	}
	outbound := generictables.Chain{
		Name:  PolicyChainName(PolicyOutboundPfx, policyID),
		Rules: r.ProtoRulesToIptablesRules(policy.OutboundRules, ipVersion, fmt.Sprintf("Policy %s egress", policyID.Name)),
>>>>>>> a91c52b8
	}
	return []*generictables.Chain{&inbound, &outbound}
}

func (r *DefaultRuleRenderer) ProfileToIptablesChains(profileID *proto.ProfileID, profile *proto.Profile, ipVersion uint8) (inbound, outbound *generictables.Chain) {
	inbound = &generictables.Chain{
		Name:  ProfileChainName(ProfileInboundPfx, profileID),
		Rules: r.ProtoRulesToIptablesRules(profile.InboundRules, ipVersion, RuleOwnerTypeProfile, RuleDirIngress, profileID.Name, false, false, fmt.Sprintf("Profile %s ingress", profileID.Name)),
	}
	outbound = &generictables.Chain{
		Name:  ProfileChainName(ProfileOutboundPfx, profileID),
		Rules: r.ProtoRulesToIptablesRules(profile.OutboundRules, ipVersion, RuleOwnerTypeProfile, RuleDirEgress, profileID.Name, false, false, fmt.Sprintf("Profile %s egress", profileID.Name)),
	}
	return
}

<<<<<<< HEAD
func (r *DefaultRuleRenderer) ProtoRulesToIptablesRules(protoRules []*proto.Rule, ipVersion uint8, owner RuleOwnerType, dir RuleDir, name string, untracked, staged bool, chainComments ...string) []iptables.Rule {
	var rules []iptables.Rule
	for ii, protoRule := range protoRules {
		// TODO (Matt): Need rule hash when that's cleaned up.
		rules = append(rules, r.ProtoRuleToIptablesRules(protoRule, ipVersion, owner, dir, ii, name, untracked, staged)...)
	}
	if staged {
		// If staged, append an extra no-match nflog rule. This will be reported by the collector as an end-of-tier
		// deny associated with this policy iff the end-if-tier pass is hit (i.e. there are no enforced policies that
		// actually drop the packet already).
		rules = append(rules, r.StagedPolicyNoMatchRule(dir, name))
=======
func (r *DefaultRuleRenderer) ProtoRulesToIptablesRules(protoRules []*proto.Rule, ipVersion uint8, chainComments ...string) []generictables.Rule {
	var rules []generictables.Rule
	for _, protoRule := range protoRules {
		rules = append(rules, r.ProtoRuleToIptablesRules(protoRule, ipVersion)...)
>>>>>>> a91c52b8
	}
	// Strip off any return rules at the end of the chain.  No matter their
	// match criteria, they're effectively no-ops.
	for len(rules) > 0 {
		if _, ok := rules[len(rules)-1].Action.(generictables.ReturnActionMarker); ok {
			rules = rules[:len(rules)-1]
		} else {
			break
		}
	}
	if len(chainComments) > 0 {
		if len(rules) == 0 {
			rules = append(rules, generictables.Rule{})
		}
		rules[0].Comment = append(rules[0].Comment, chainComments...)
	}
	return rules
}

func filterNets(mixedCIDRs []string, ipVersion uint8) (filtered []string, filteredAll bool) {
	if len(mixedCIDRs) == 0 {
		return nil, false
	}
	wantV6 := ipVersion == 6
	filteredAll = true
	for _, net := range mixedCIDRs {
		isV6 := strings.Contains(net, ":")
		if isV6 != wantV6 {
			continue
		}
		filtered = append(filtered, net)
		filteredAll = false
	}
	return
}

func (r *DefaultRuleRenderer) StagedPolicyNoMatchRule(dir RuleDir, name string) iptables.Rule {
	nflogGroup := NFLOGOutboundGroup
	if dir == RuleDirIngress {
		nflogGroup = NFLOGInboundGroup
	}
	return iptables.Rule{
		Match: iptables.Match(),
		Action: iptables.NflogAction{
			Group:  nflogGroup,
			Prefix: CalculateNoMatchPolicyNFLOGPrefixStr(dir, name),
		},
	}
}

// FilterRuleToIPVersion: If the rule applies to the given IP version, returns a copy of the rule
// excluding the CIDRs that are not of the given IP version. If the rule does not apply to the
// given IP version at all, returns nil.
func FilterRuleToIPVersion(ipVersion uint8, pRule *proto.Rule) *proto.Rule {
	// Filter the CIDRs to the IP version that we're rendering.  In general, we should have an
	// explicit IP version in the rule and all CIDRs should match it (and calicoctl, for
	// example, enforces that).  However, we try to handle a rule gracefully if it's missing a
	// version.
	//
	// We do that by rendering the rule, filtered to only have CIDRs of the right version,
	// unless filtering the rule would completely remove one of its match fields.
	//
	// That handles the mainline case well, where the IP version is missing but the rule is
	// otherwise consistent since we'll render the rule only for the matching version.
	//
	// It also handles rules like "allow from 10.0.0.1,feed::beef" in an intuitive way.  Only
	// rules of the form "allow from 10.0.0.1,feed::beef to 10.0.0.2" will get filtered out,
	// and only for IPv6, where there's no obvious meaning to the rule.

	ruleCopy := *pRule
	var filteredAll bool

	logCxt := log.WithFields(log.Fields{
		"ipVersion": ipVersion,
		"rule":      pRule,
	})

	if pRule.IpVersion != 0 && pRule.IpVersion != proto.IPVersion(ipVersion) {
		logCxt.Debug("Skipping rule because it is for a different IP version.")
		return nil
	}

	ruleCopy.SrcNet, filteredAll = filterNets(pRule.SrcNet, ipVersion)
	if filteredAll {
		return nil
	}
	ruleCopy.NotSrcNet, filteredAll = filterNets(pRule.NotSrcNet, ipVersion)
	if filteredAll {
		return nil
	}
	ruleCopy.DstNet, filteredAll = filterNets(pRule.DstNet, ipVersion)
	if filteredAll {
		return nil
	}
	ruleCopy.NotDstNet, filteredAll = filterNets(pRule.NotDstNet, ipVersion)
	if filteredAll {
		return nil
	}
	return &ruleCopy
}

<<<<<<< HEAD
func (r *DefaultRuleRenderer) ProtoRuleToIptablesRules(pRule *proto.Rule, ipVersion uint8, owner RuleOwnerType, dir RuleDir, idx int, name string, untracked, staged bool) []iptables.Rule {

=======
func (r *DefaultRuleRenderer) ProtoRuleToIptablesRules(pRule *proto.Rule, ipVersion uint8) []generictables.Rule {
>>>>>>> a91c52b8
	ruleCopy := FilterRuleToIPVersion(ipVersion, pRule)
	if ruleCopy == nil {
		return nil
	}
	// There are a few areas where our data model doesn't fit with iptables, requiring us to
	// render multiple iptables rules for one of our rules:
	//
	//     - iptables has a 15-port limit on the number of ports that can be in a single "multiport"
	//       match.  Although we can have more than one multiport match in a single rule, they would
	//       be and-ed together, when our datamodel calls for them to be or-ed instead.
	//
	//     - iptables only supports a single source and a single destination CIDR match in a given
	//       rule, irrespective of negation (i.e. you can't have src==<CIDR1> && src!=<CIDR2>.
	//       Our datamodel allows for a list of positive and a list of negative CIDR matches.
	//
	//     - our datamodel includes named ports, which we render as (IP, port) IP sets, these are
	//       or-ed with the numeric ports; the "or" operation can't be done in a single rule.
	//
	// To work around these limitations, where needed, we break the rule into blocks,
	// each of which implements a part of the match as follows:
	//
	//     rule to initialise mark bits
	//     positive matches on source ports
	//     positive matches on dest ports
	//     positive matches on source address
	//     positive matches on dest address
	//     positive selector-derived matches on dest address
	//     negated matches on source address
	//     negated matches on dest address
	//     rule containing rest of match criteria
	//
	// We use one match bit to record whether all the blocks accept the packet and one as a
	// scratch bit for each block to use.  As an invariant, at the end of each block, the
	// "all blocks pass" bit should only be set if all previous blocks match the packet.
	//
	// We do some optimisations to keep the number of rules down:
	//
	//    - if there is only one positive CIDR match, we don't render a block and we add the match
	//      to the final rule
	//
	//    - if the first block implements a positive match then we have it write directly to the
	//      "AllBlocks" bit instead of using the scratch bit and copying; this is why all the
	//      positive blocks are rendered first.
	//
	//    - negative match blocks don't use the scratch bit, they simply clear the "AllBlocks" bit
	//      immediately if any of their rules match.
	//
	// The matchBlockBuilder wraps up the above logic:
	matchBlockBuilder := matchBlockBuilder{
		actions:           r.ActionFactory,
		newMatch:          r.NewMatch,
		markAllBlocksPass: r.IptablesMarkScratch0,
		markThisBlockPass: r.IptablesMarkScratch1,
	}

	// Port matches.  We only need to render blocks of ports if, in total, there's more than one
	// source or more than one destination match that needs to be or-ed together.
	//
	// Split the port list into blocks of 15, as per iptables limit and add in the number of
	// named ports.
	var ipSetConfig *ipsets.IPVersionConfig
	if ipVersion == 4 {
		ipSetConfig = r.IPSetConfigV4
	} else {
		ipSetConfig = r.IPSetConfigV6
	}
	srcPortSplits := SplitPortList(ruleCopy.SrcPorts)
	if len(srcPortSplits)+len(ruleCopy.SrcNamedPortIpSetIds) > 1 {
		// Render a block for the source ports.
		matchBlockBuilder.AppendPortMatchBlock(ipSetConfig, ruleCopy.Protocol, srcPortSplits, ruleCopy.SrcNamedPortIpSetIds, src)
		// And remove them from the rule since they're already handled.
		ruleCopy.SrcPorts = nil
		ruleCopy.SrcNamedPortIpSetIds = nil
	}
	dstPortSplits := SplitPortList(ruleCopy.DstPorts)
	if len(dstPortSplits)+len(ruleCopy.DstNamedPortIpSetIds) > 1 {
		// Render a block for the destination ports.
		matchBlockBuilder.AppendPortMatchBlock(ipSetConfig, ruleCopy.Protocol, dstPortSplits, ruleCopy.DstNamedPortIpSetIds, dst)
		// And remove them from the rule since they're already handled.
		ruleCopy.DstPorts = nil
		ruleCopy.DstNamedPortIpSetIds = nil
	}

	// If there's more than one positive source/destination CIDR match, we have to render a block.
	// Otherwise, if there's exactly one, we'll include it in the main rule below.
	if len(ruleCopy.SrcNet) > 1 {
		matchBlockBuilder.AppendCIDRMatchBlock(ruleCopy.SrcNet, src)
		// Since we're using a block for this, nil out the match.
		ruleCopy.SrcNet = nil
	}
	if len(ruleCopy.DstNet) > 1 {
		matchBlockBuilder.AppendCIDRMatchBlock(ruleCopy.DstNet, dst)
		// Since we're using a block for this, nil out the match.
		ruleCopy.DstNet = nil
	}

	// Figure out if this is a DNS policy rule before we potentially nil out DstDomainIpSetIds below.
	isDNSPolicyRule := len(ruleCopy.DstDomainIpSetIds) > 0

	// If there are selector-derived ipsets both for explicit IPs and for domain names, render a
	// block for those.  Otherwise there's at most one ipset match needed, which will be included
	// in the main rule below.
	if (len(ruleCopy.DstIpSetIds) == 1) && (len(ruleCopy.DstDomainIpSetIds) == 1) {
		matchBlockBuilder.AppendDestIPSetMatchBlock(
			r.nameForIPSet(ruleCopy.DstIpSetIds[0], ipVersion),
			r.nameForIPSet(ruleCopy.DstDomainIpSetIds[0], ipVersion),
		)
		ruleCopy.DstIpSetIds = nil
		ruleCopy.DstDomainIpSetIds = nil
	}

	// Now, work out if we need to render a block for the src/dst negative CIDR matches.  We need
	// to do that if:
	//
	//    - there are negative matches to render, and
	//    - either the positive match is taking up the single slot in the "main" rule, or,
	//      there's more than one negated match.
	//
	// Figure that out by counting all the rules.  If there's a positive match left in the rule then
	// any negative matches will tip the count over 1.  Otherwise, we'll need 2 or more negative
	// matches to make the count more than 1.
	totalSrcMatches := len(ruleCopy.SrcNet) + len(ruleCopy.NotSrcNet)
	if totalSrcMatches > 1 {
		// We have some negated source CIDR matches and the total number of source
		// CIDR matches won't fit in the rule.  Render a block of rules to do the
		// negated match.
		matchBlockBuilder.AppendNegatedCIDRMatchBlock(ruleCopy.NotSrcNet, src)
		// Since we're using a block for this, nil out the match.
		ruleCopy.NotSrcNet = nil
	}
	totalDstMatches := len(ruleCopy.DstNet) + len(ruleCopy.NotDstNet)
	if totalDstMatches > 1 {
		// We have some negated dest CIDR matches and the total number of dest
		// CIDR matches won't fit in the rule.  Render a block of rules to do the
		// negated match.
		matchBlockBuilder.AppendNegatedCIDRMatchBlock(ruleCopy.NotDstNet, dst)
		// Since we're using a block for this, nil out the match.
		ruleCopy.NotDstNet = nil
	}

	// Render the rest of the rule.
	match := r.CalculateRuleMatch(ruleCopy, ipVersion)

	if matchBlockBuilder.UsingMatchBlocks {
		// The CIDR or port matches in the rule overflowed and we rendered them
		// as additional rules, which set the markAllBlocksPass bit on
		// success.  Add a match on that bit to the calculated rule.
		match = match.MarkSingleBitSet(matchBlockBuilder.markAllBlocksPass)
	}

	rules := r.CombineMatchAndActionsForProtoRule(ruleCopy, match, owner, dir, idx, name, untracked, staged, isDNSPolicyRule)
	rs := matchBlockBuilder.Rules
<<<<<<< HEAD

	rs = append(rs, rules...)
=======
	if markBit != 0 {
		// The rule needs to do more than one action. Render a rule that
		// executes the match criteria and sets the given mark bit if it
		// matches, then render the actions as separate rules below.
		rs = append(rs, generictables.Rule{
			Match:  match,
			Action: r.SetMark(markBit),
		})
		match = r.NewMatch().MarkSingleBitSet(markBit)
	}
	for _, action := range actions {
		rs = append(rs, generictables.Rule{
			Match:  match,
			Action: action,
		})
	}
>>>>>>> a91c52b8

	// Render rule annotations as comments on each rule.
	for i := range rs {
		for k, v := range pRule.GetMetadata().GetAnnotations() {
			rs[i].Comment = append(rs[i].Comment, fmt.Sprintf("%s=%s", k, v))
		}
	}

	return rs
}

type matchBlockBuilder struct {
	UsingMatchBlocks            bool
	doneFirstPositiveMatchBlock bool

	markAllBlocksPass uint32
	markThisBlockPass uint32

	newMatch func() generictables.MatchCriteria
	actions  generictables.ActionFactory

	Rules []generictables.Rule
}

func (r *matchBlockBuilder) AppendPortMatchBlock(
	ipSetConfig *ipsets.IPVersionConfig,
	protocol *proto.Protocol,
	numericPortSplits [][]*proto.PortRange,
	namedPortIPSetIDs []string,
	srcOrDst srcOrDst,
) {
	// Write out the initial "reset" rule if this is the first block.
	r.maybeAppendInitialRule(0)
	// Figure out which bit to set.  See comment in positiveBlockMarkToSet() for details.
	markToSet := r.positiveBlockMarkToSet()

	logCxt := log.WithFields(log.Fields{
		"protocol":     protocol,
		"portSplits":   numericPortSplits,
		"namedPortIDs": namedPortIPSetIDs,
		"srcOrDst":     srcOrDst,
	})
	for _, split := range numericPortSplits {
		m := appendProtocolMatch(r.newMatch(), protocol, logCxt)
		m = srcOrDst.AppendMatchPorts(m, split)
		r.Rules = append(r.Rules, generictables.Rule{
			Match:  m,
			Action: r.actions.SetMark(markToSet),
		})
	}

	for _, namedPortIPSetID := range namedPortIPSetIDs {
		ipsetName := ipSetConfig.NameForMainIPSet(namedPortIPSetID)
		r.Rules = append(r.Rules, generictables.Rule{
			Match:  srcOrDst.MatchIPPortIPSet(r.newMatch(), ipsetName),
			Action: r.actions.SetMark(markToSet),
		})
	}

	// Append the end-of-block rules.
	r.finishPositiveBlock()
}

func (r *matchBlockBuilder) AppendCIDRMatchBlock(cidrs []string, srcOrDst srcOrDst) {
	// Write out the initial "reset" rule if this is the first block.
	r.maybeAppendInitialRule(0)
	// Figure out which bit to set.  See comment in positiveBlockMarkToSet() for details.
	markToSet := r.positiveBlockMarkToSet()

	// Render the per-CIDR rules.
	for _, cidr := range cidrs {
		r.Rules = append(r.Rules, generictables.Rule{
			Match:  srcOrDst.MatchNet(r.newMatch(), cidr),
			Action: r.actions.SetMark(markToSet),
		})
	}

	// Append the end-of-block rules.
	r.finishPositiveBlock()
}

func (r *matchBlockBuilder) AppendNegatedCIDRMatchBlock(cidrs []string, srcOrDst srcOrDst) {
	// Write out the initial "reset" rule if this is the first block.  Since this is a negated
	// rule, we want the AllBlocks bit to be set by default .
	r.maybeAppendInitialRule(r.markAllBlocksPass)
	// To implement a negated match we emit a rule per CIDR that does a positive
	// match on the CIDR and *clears* the AllBlocksPass bit if the packet matches.
	// This gives the desired "not any" behaviour.
	for _, cidr := range cidrs {
		r.Rules = append(r.Rules,
			generictables.Rule{
				Match:  srcOrDst.MatchNet(r.newMatch(), cidr),
				Action: r.actions.ClearMark(r.markAllBlocksPass),
			},
		)
	}
}

// Emit iptables rules to allow the packet in hand to match any of the specified ipsets.  This is
// used for egress allow rules that involve both IPs and domain names: the IPs net down to one
// ipset, and the domain names to a second ipset, and we want to allow a packet if it matches either
// of those.
func (r *matchBlockBuilder) AppendDestIPSetMatchBlock(ipsetNames ...string) {
	// Write out the initial "reset" rule if this is the first block.
	r.maybeAppendInitialRule(0)
	// Figure out which bit to set.  See comment in positiveBlockMarkToSet() for details.
	markToSet := r.positiveBlockMarkToSet()

	// Render the per-ipset rules.
	for _, ipsetName := range ipsetNames {
		r.Rules = append(r.Rules, iptables.Rule{
			Match:  iptables.Match().DestIPSet(ipsetName),
			Action: iptables.SetMarkAction{Mark: markToSet},
		})
	}

	// Append the end-of-block rules.
	r.finishPositiveBlock()
}

func (r *matchBlockBuilder) maybeAppendInitialRule(markBitsToSetInitially uint32) {
	if r.UsingMatchBlocks {
		return
	}
	r.Rules = append(r.Rules,
		generictables.Rule{
			Action: r.actions.SetMaskedMark(
				markBitsToSetInitially,
				r.markAllBlocksPass|r.markThisBlockPass,
			),
		},
	)
	r.UsingMatchBlocks = true
}

func (r *matchBlockBuilder) positiveBlockMarkToSet() uint32 {
	// Implementing a positive match requires us to implement a logical
	// "or" operation within the block and then "and" that with the result from
	// the previous block.
	//
	// As an optimization, if rendering the first block, we simply set the
	// "AllBlocks" bit if one of our rules matches.
	//
	// If we're not the first block, that doesn't work since the "AllBlocks"
	// bit may already be set.  In that case, we write to a scratch "ThisBlock"
	// bit, calculate the "and" at the end of the block and write that back
	// to the "AllBlocks" bit.
	if !r.doneFirstPositiveMatchBlock {
		// Optimization: since we're the first block, directly use the
		// "AllBlocks" bit to store our result.
		return r.markAllBlocksPass
	}

	// This isn't the first block, we need to use a scratch bit to
	// store the result.
	return r.markThisBlockPass
}

func (r *matchBlockBuilder) finishPositiveBlock() {
	if !r.doneFirstPositiveMatchBlock {
		// First positive block, we don't need to write any rules to calculate the AllBlocks bit
		// because we optimized that out by setting the Allblocks bit directly from the matching
		// rule.
		r.doneFirstPositiveMatchBlock = true
		return
	}
	// This isn't the first block, write a rule to do:
	//
	//     <AllBlocks bit> &&= <ThisBlock bit>
	//
	r.Rules = append(r.Rules, generictables.Rule{
		Match:  r.newMatch().MarkClear(r.markThisBlockPass),
		Action: r.actions.ClearMark(r.markAllBlocksPass),
	})
}

// srcOrDst is an enum for selecting source or destination rule rendering.
type srcOrDst int

const (
	src srcOrDst = iota
	dst
)

// MatchNet returns a new SourceNet or DestNet generictables.MatchCriteria for the given CIDR.
func (sod srcOrDst) MatchNet(m generictables.MatchCriteria, cidr string) generictables.MatchCriteria {
	switch sod {
	case src:
		return m.SourceNet(cidr)
	case dst:
		return m.DestNet(cidr)
	}
	log.WithField("srcOrDst", sod).Panic("Unknown source or dest type.")
	return nil
}

func (sod srcOrDst) AppendMatchPorts(m generictables.MatchCriteria, pr []*proto.PortRange) generictables.MatchCriteria {
	switch sod {
	case src:
		return m.SourcePortRanges(pr)
	case dst:
		return m.DestPortRanges(pr)
	}
	log.WithField("srcOrDst", sod).Panic("Unknown source or dest type.")
	return nil
}

func (sod srcOrDst) MatchIPPortIPSet(m generictables.MatchCriteria, setID string) generictables.MatchCriteria {
	switch sod {
	case src:
		return m.SourceIPPortSet(setID)
	case dst:
		return m.DestIPPortSet(setID)
	}
	log.WithField("srcOrDst", sod).Panic("Unknown source or dest type.")
	return nil
}

// SplitPortList splits the input list of ports into groups containing up to 15 port numbers.
// If the input list is empty, it returns an empty slice.
//
// The requirement to split into groups of 15, comes from iptables' limit on the number of ports
// "slots" in a multiport match.  A single port takes up one slot, a range of ports requires 2.
func SplitPortList(ports []*proto.PortRange) (splits [][]*proto.PortRange) {
	slotsAvailableInCurrentSplit := 15
	var split []*proto.PortRange
	for _, portRange := range ports {
		// First figure out how many slots adding this PortRange would require.
		var numSlotsRequired int
		if portRange.First == portRange.Last {
			numSlotsRequired = 1
		} else {
			numSlotsRequired = 2
		}
		if slotsAvailableInCurrentSplit < numSlotsRequired {
			// Adding this port to the current split would take it over the 15 slot
			// limit, start a new split.
			splits = append(splits, split)
			slotsAvailableInCurrentSplit = 15
			split = nil
		}
		split = append(split, portRange)
		slotsAvailableInCurrentSplit -= numSlotsRequired
	}
	if split != nil {
		splits = append(splits, split)
	}
	return
}

<<<<<<< HEAD
// CombineMatchAndActionsForProtoRule takes in the proto.Rule along with the match (and some other parameters) and
// returns as set of rules. The actions that are needed are calculated from the proto.Rule and the parameters, then
// the match given and actions calculated are combined into the returned set of rules.
func (r *DefaultRuleRenderer) CombineMatchAndActionsForProtoRule(
	pRule *proto.Rule,
	match iptables.MatchCriteria,
	owner RuleOwnerType,
	dir RuleDir,
	idx int,
	name string,
	untracked,
	staged bool,
	isDNSPolicyRule bool,
) []iptables.Rule {
	var rules []iptables.Rule
	var mark uint32

	// For policy mode DelayDeniedPacket, mark the packet traversing a non-staged policy that contains DNS matches.
	markDNSPolicyRule := isDNSPolicyRule && !staged && r.Config.DNSPolicyMode == apiv3.DNSPolicyModeDelayDeniedPacket

	if pRule.LogPrefix != "" || pRule.Action == "log" {
		// This rule should log (and possibly do something else too).
		logPrefix := pRule.LogPrefix
		if logPrefix == "" {
			logPrefix = "calico-packet"
		}
		rules = append(rules, iptables.Rule{
			Action: iptables.LogAction{
				Prefix: logPrefix,
			},
		})
	}

	nflogGroup := NFLOGOutboundGroup
	if dir == RuleDirIngress {
		nflogGroup = NFLOGInboundGroup
	}

	switch pRule.Action {
	case "", "allow":
		// If this is not a staged policy then allow needs to set the accept mark.
		if !staged {
			mark = r.IptablesMarkAccept
		}

		// NFLOG the allow - we don't do this for untracked due to the performance hit.
		if !untracked {
			rules = append(rules, iptables.Rule{
				Action: iptables.NflogAction{
					Group:  nflogGroup,
					Prefix: CalculateNFLOGPrefixStr(RuleActionAllow, owner, dir, idx, name),
				},
			})
		}

		// Return to calling chain for end of policy.
		rules = append(rules, iptables.Rule{
			Action: iptables.ReturnAction{},
		})
	case "next-tier", "pass":
		// If this is not a staged policy then pass (called next-tier in the API for historical reasons) needs to set
		// the pass mark.
		if !staged {
			mark = r.IptablesMarkPass
		}

		// NFLOG the pass - we don't do this for untracked due to the performance hit.
		if !untracked {
			rules = append(rules, iptables.Rule{
				Action: iptables.NflogAction{
					Group:  nflogGroup,
					Prefix: CalculateNFLOGPrefixStr(RuleActionPass, owner, dir, idx, name),
				},
			})
		}

		// Return to calling chain for end of policy.
		rules = append(rules, iptables.Rule{
			Action: iptables.ReturnAction{}})
=======
func (r *DefaultRuleRenderer) CalculateActions(pRule *proto.Rule, ipVersion uint8) (mark uint32, actions []generictables.Action) {
	actions = []generictables.Action{}

	switch pRule.Action {
	case "", "allow":
		// Allow needs to set the accept mark, and then return to the calling chain for
		// further processing.
		mark = r.IptablesMarkAccept
		actions = append(actions, r.Return())
	case "next-tier", "pass":
		// pass (called next-tier in the API for historical reasons) needs to set the pass
		// mark, and then return to the calling chain for further processing.
		mark = r.IptablesMarkPass
		actions = append(actions, r.Return())
>>>>>>> a91c52b8
	case "deny":
		// If this is not a staged policy then deny maps to DROP.
		if !staged {
			mark = r.IptablesMarkDrop
		}

		nfqueueRule := r.NfqueueRuleDelayDeniedPacket(nil)
		if !staged && nfqueueRule != nil {
			rules = append(rules, *nfqueueRule)
		}

		// NFLOG the deny - we don't do this for untracked due to the performance hit.
		if !untracked {
			rules = append(rules, iptables.Rule{
				Action: iptables.NflogAction{
					Group:  nflogGroup,
					Prefix: CalculateNFLOGPrefixStr(RuleActionDeny, owner, dir, idx, name),
				}})
		}

		if !staged {
			// We defer to DropActions() to allow for "sandbox" mode.
			rules = append(rules, r.DropRules(nil)...)
		} else {
			// For staged mode we simply return to calling chain for end of policy.
			rules = append(rules, iptables.Rule{
				Action: iptables.ReturnAction{}})
		}
	case "log":
<<<<<<< HEAD
		markDNSPolicyRule = false
		// Handled above.
=======
		// This rule should log.
		actions = append(actions, r.Log(r.IptablesLogPrefix))
>>>>>>> a91c52b8
	default:
		log.WithField("action", pRule.Action).Panic("Unknown rule action")
	}

	finalRules := []iptables.Rule{}
	// if the mark is not set then this is either a staged policy or the rule action is "log".
	if mark != 0 {
		// The rule needs to do more than one action. Render a rule that
		// executes the match criteria and sets the given mark bit if it
		// matches, then render the actions as separate rules below.
		finalRules = append(finalRules, iptables.Rule{
			Match:  match,
			Action: iptables.SetMarkAction{Mark: mark},
		})
		match = iptables.Match().MarkSingleBitSet(mark)
	}

	for _, rule := range rules {
		rule.Match = iptables.Combine(rule.Match, match)
		finalRules = append(finalRules, rule)
	}

	// If this is not a staged policy, we have an DNS policy mark bit, and this rule has a DNS match, set the mark to
	// signal that we may need to nfqueue the packet.
	if markDNSPolicyRule && r.IptablesMarkDNSPolicy != 0x0 {
		finalRules = append(finalRules, iptables.Rule{
			Action: iptables.SetMarkAction{Mark: r.IptablesMarkDNSPolicy},
		})
	}

	return finalRules
}

func appendProtocolMatch(match generictables.MatchCriteria, protocol *proto.Protocol, logCxt *log.Entry) generictables.MatchCriteria {
	if protocol == nil {
		return match
	}
	switch p := protocol.NumberOrName.(type) {
	case *proto.Protocol_Name:
		logCxt.WithField("protoName", p.Name).Debug("Adding protocol match")
		match = match.Protocol(p.Name)
	case *proto.Protocol_Number:
		logCxt.WithField("protoNum", p.Number).Debug("Adding protocol match")
		match = match.ProtocolNum(uint8(p.Number))
	default:
		logCxt.WithField("protocol", protocol).Panic("Unknown protocol type")
	}
	return match
}

<<<<<<< HEAD
func (r *DefaultRuleRenderer) nameForIPSet(ipsetID string, ipVersion uint8) string {
	if ipVersion == 4 {
		return r.IPSetConfigV4.NameForMainIPSet(ipsetID)
	} else {
		return r.IPSetConfigV6.NameForMainIPSet(ipsetID)
	}
}

func (r *DefaultRuleRenderer) CalculateRuleMatch(pRule *proto.Rule, ipVersion uint8) iptables.MatchCriteria {
	match := iptables.Match()
=======
func (r *DefaultRuleRenderer) CalculateRuleMatch(pRule *proto.Rule, ipVersion uint8) generictables.MatchCriteria {
	match := r.NewMatch()
>>>>>>> a91c52b8

	logCxt := log.WithFields(log.Fields{
		"ipVersion": ipVersion,
		"rule":      pRule,
	})

	// First, process positive (non-negated) match criteria.
	match = appendProtocolMatch(match, pRule.Protocol, logCxt)

	if len(pRule.SrcNet) == 1 {
		logCxt.WithField("cidr", pRule.SrcNet[0]).Debug("Adding src CIDR match")
		match = match.SourceNet(pRule.SrcNet[0])
	} else if len(pRule.SrcNet) > 1 {
		log.WithField("rule", pRule).Panic(
			"CalculateRuleMatch() passed more than one CIDR in SrcNet.")
	}

	for _, ipsetID := range pRule.SrcIpSetIds {
		ipsetName := r.nameForIPSet(ipsetID, ipVersion)
		logCxt.WithFields(log.Fields{
			"ipsetID":   ipsetID,
			"ipSetName": ipsetName,
		}).Debug("Adding src IP set match")
		match = match.SourceIPSet(ipsetName)
	}

	if len(pRule.SrcPorts) > 0 {
		logCxt.WithFields(log.Fields{
			"ports": pRule.SrcPorts,
		}).Debug("Adding src port match")
		match = match.SourcePortRanges(pRule.SrcPorts)
	}

	if len(pRule.SrcNamedPortIpSetIds) > 1 {
		log.WithField("rule", pRule).Panic(
			"Bug: More than one source IP set ID left in rule.")
	}
	for _, np := range pRule.SrcNamedPortIpSetIds {
		ipsetName := r.nameForIPSet(np, ipVersion)
		logCxt.WithFields(log.Fields{
			"namedPort": np,
			"ipsetName": ipsetName,
		}).Debug("Adding source named port match")
		match = match.SourceIPPortSet(ipsetName)
	}

	if len(pRule.DstNet) == 1 {
		logCxt.WithField("cidr", pRule.DstNet[0]).Debug("Adding dest CIDR match")
		match = match.DestNet(pRule.DstNet[0])
	} else if len(pRule.DstNet) > 1 {
		log.WithField("rule", pRule).Panic(
			"CalculateRuleMatch() passed more than one CIDR in DstNet.")
	}

	if len(pRule.DstIpSetIds) == 1 {
		ipsetName := r.nameForIPSet(pRule.DstIpSetIds[0], ipVersion)
		match = match.DestIPSet(ipsetName)
		logCxt.WithFields(log.Fields{
			"ipsetID":   pRule.DstIpSetIds[0],
			"ipSetName": ipsetName,
		}).Debug("Adding dst IP set match")
	} else if len(pRule.DstIpSetIds) > 1 {
		log.WithField("rule", pRule).Panic(
			"CalculateRuleMatch() passed more than one DstIpSetIds.")
	}

	if len(pRule.DstDomainIpSetIds) == 1 {
		ipsetName := r.nameForIPSet(pRule.DstDomainIpSetIds[0], ipVersion)
		match = match.DestIPSet(ipsetName)
		logCxt.WithFields(log.Fields{
			"ipsetID":   pRule.DstDomainIpSetIds[0],
			"ipSetName": ipsetName,
		}).Debug("Adding dst domain IP set match")
	} else if len(pRule.DstDomainIpSetIds) > 1 {
		log.WithField("rule", pRule).Panic(
			"CalculateRuleMatch() passed more than one DstDomainIpSetIds.")
	}

	for _, ipsetID := range pRule.DstIpPortSetIds {
		ipsetName := r.nameForIPSet(ipsetID, ipVersion)
		match = match.DestIPPortSet(ipsetName)
		logCxt.WithFields(log.Fields{
			"ipsetID":   ipsetID,
			"ipSetName": ipsetName,
		}).Debug("Adding dst IP+port set match")
	}

	if len(pRule.DstPorts) > 0 {
		logCxt.WithFields(log.Fields{
			"ports": pRule.SrcPorts,
		}).Debug("Adding dst port match")
		match = match.DestPortRanges(pRule.DstPorts)
	}

	if len(pRule.DstNamedPortIpSetIds) > 1 {
		log.WithField("rule", pRule).Panic(
			"Bug: More than one source IP set ID left in rule.")
	}
	for _, np := range pRule.DstNamedPortIpSetIds {
		ipsetName := r.nameForIPSet(np, ipVersion)
		logCxt.WithFields(log.Fields{
			"namedPort": np,
			"ipsetName": ipsetName,
		}).Debug("Adding dest named port match")
		match = match.DestIPPortSet(ipsetName)
	}

	if ipVersion == 4 {
		switch icmp := pRule.Icmp.(type) {
		case *proto.Rule_IcmpTypeCode:
			logCxt.WithField("icmpTypeCode", icmp).Debug("Adding ICMP type/code match.")
			match = match.ICMPTypeAndCode(
				uint8(icmp.IcmpTypeCode.Type), uint8(icmp.IcmpTypeCode.Code))
		case *proto.Rule_IcmpType:
			logCxt.WithField("icmpType", icmp).Debug("Adding ICMP type-only match.")
			match = match.ICMPType(uint8(icmp.IcmpType))
		}
	} else {
		switch icmp := pRule.Icmp.(type) {
		case *proto.Rule_IcmpTypeCode:
			logCxt.WithField("icmpTypeCode", icmp).Debug("Adding ICMPv6 type/code match.")
			match = match.ICMPV6TypeAndCode(
				uint8(icmp.IcmpTypeCode.Type), uint8(icmp.IcmpTypeCode.Code))
		case *proto.Rule_IcmpType:
			logCxt.WithField("icmpTypeCode", icmp).Debug("Adding ICMPv6 type-only match.")
			match = match.ICMPV6Type(uint8(icmp.IcmpType))
		}
	}

	// Now, the negated versions.

	if pRule.NotProtocol != nil {
		switch p := pRule.NotProtocol.NumberOrName.(type) {
		case *proto.Protocol_Name:
			logCxt.WithField("protoName", p.Name).Debug("Adding protocol match")
			match = match.NotProtocol(p.Name)
		case *proto.Protocol_Number:
			logCxt.WithField("protoNum", p.Number).Debug("Adding protocol match")
			match = match.NotProtocolNum(uint8(p.Number))
		}
	}

	if len(pRule.NotSrcNet) == 1 {
		logCxt.WithField("cidr", pRule.NotSrcNet[0]).Debug("Adding !src CIDR match")
		match = match.NotSourceNet(pRule.NotSrcNet[0])
	} else if len(pRule.NotSrcNet) > 1 {
		log.WithField("rule", pRule).Panic("CalculateRuleMatch() passed more than one CIDR in NotSrcNet.")
	}

	for _, ipsetID := range pRule.NotSrcIpSetIds {
		ipsetName := r.nameForIPSet(ipsetID, ipVersion)
		logCxt.WithFields(log.Fields{
			"ipsetID":   ipsetID,
			"ipSetName": ipsetName,
		}).Debug("Adding src IP set match")
		match = match.NotSourceIPSet(ipsetName)
	}

	if len(pRule.NotSrcPorts) > 0 {
		logCxt.WithFields(log.Fields{
			"ports": pRule.NotSrcPorts,
		}).Debug("Adding src port match")
		for _, portSplit := range SplitPortList(pRule.NotSrcPorts) {
			match = match.NotSourcePortRanges(portSplit)
		}
	}

	for _, np := range pRule.NotSrcNamedPortIpSetIds {
		ipsetName := r.nameForIPSet(np, ipVersion)
		logCxt.WithFields(log.Fields{
			"namedPort": np,
			"ipsetName": ipsetName,
		}).Debug("Adding negated source named port match")
		match = match.NotSourceIPPortSet(ipsetName)
	}

	if len(pRule.NotDstNet) == 1 {
		logCxt.WithField("cidr", pRule.NotDstNet[0]).Debug("Adding !dst CIDR match")
		match = match.NotDestNet(pRule.NotDstNet[0])
	} else if len(pRule.NotDstNet) > 1 {
		log.WithField("rule", pRule).Panic("CalculateRuleMatch() passed more than one CIDR in NotDstNet.")
	}

	for _, ipsetID := range pRule.NotDstIpSetIds {
		ipsetName := r.nameForIPSet(ipsetID, ipVersion)
		match = match.NotDestIPSet(ipsetName)
		logCxt.WithFields(log.Fields{
			"ipsetID":   ipsetID,
			"ipSetName": ipsetName,
		}).Debug("Adding dst IP set match")
	}

	if len(pRule.NotDstPorts) > 0 {
		logCxt.WithFields(log.Fields{
			"ports": pRule.NotSrcPorts,
		}).Debug("Adding dst port match")
		for _, portSplit := range SplitPortList(pRule.NotDstPorts) {
			match = match.NotDestPortRanges(portSplit)
		}
	}

	for _, np := range pRule.NotDstNamedPortIpSetIds {
		ipsetName := r.nameForIPSet(np, ipVersion)
		logCxt.WithFields(log.Fields{
			"namedPort": np,
			"ipsetName": ipsetName,
		}).Debug("Adding negated dest named port match")
		match = match.NotDestIPPortSet(ipsetName)
	}

	if ipVersion == 4 {
		switch icmp := pRule.NotIcmp.(type) {
		case *proto.Rule_NotIcmpTypeCode:
			logCxt.WithField("icmpTypeCode", icmp).Debug("Adding ICMP type/code match.")
			match = match.NotICMPTypeAndCode(
				uint8(icmp.NotIcmpTypeCode.Type), uint8(icmp.NotIcmpTypeCode.Code))
		case *proto.Rule_NotIcmpType:
			logCxt.WithField("icmpType", icmp).Debug("Adding ICMP type-only match.")
			match = match.NotICMPType(uint8(icmp.NotIcmpType))
		}
	} else {
		switch icmp := pRule.NotIcmp.(type) {
		case *proto.Rule_NotIcmpTypeCode:
			logCxt.WithField("icmpTypeCode", icmp).Debug("Adding ICMPv6 type/code match.")
			match = match.NotICMPV6TypeAndCode(
				uint8(icmp.NotIcmpTypeCode.Type), uint8(icmp.NotIcmpTypeCode.Code))
		case *proto.Rule_NotIcmpType:
			logCxt.WithField("icmpTypeCode", icmp).Debug("Adding ICMPv6 type-only match.")
			match = match.NotICMPV6Type(uint8(icmp.NotIcmpType))
		}
	}
	return match
}

func PolicyChainName(prefix PolicyChainNamePrefix, polID *proto.PolicyID) string {
	return hashutils.GetLengthLimitedID(
		string(prefix),
		polID.Tier+"/"+polID.Name,
		iptables.MaxChainNameLength,
	)
}

func ProfileChainName(prefix ProfileChainNamePrefix, profID *proto.ProfileID) string {
	return hashutils.GetLengthLimitedID(
		string(prefix),
		profID.Name,
		iptables.MaxChainNameLength,
	)
}<|MERGE_RESOLUTION|>--- conflicted
+++ resolved
@@ -33,28 +33,17 @@
 
 // ruleRenderer defined in rules_defs.go.
 
-<<<<<<< HEAD
-func (r *DefaultRuleRenderer) PolicyToIptablesChains(policyID *proto.PolicyID, policy *proto.Policy, ipVersion uint8) []*iptables.Chain {
+func (r *DefaultRuleRenderer) PolicyToIptablesChains(policyID *proto.PolicyID, policy *proto.Policy, ipVersion uint8) []*generictables.Chain {
 	isStaged := model.PolicyIsStaged(policyID.Name)
-	inbound := iptables.Chain{
+	inbound := generictables.Chain{
 		Name: PolicyChainName(PolicyInboundPfx, policyID),
 		// Note that the policy name includes the tier, so it does not need to be separately specified.
 		Rules: r.ProtoRulesToIptablesRules(policy.InboundRules, ipVersion, RuleOwnerTypePolicy, RuleDirIngress, policyID.Name, policy.Untracked, isStaged, fmt.Sprintf("Policy %s ingress", policyID.Name)),
 	}
-	outbound := iptables.Chain{
+	outbound := generictables.Chain{
 		Name: PolicyChainName(PolicyOutboundPfx, policyID),
 		// Note that the policy name also includes the tier, so it does not need to be separately specified.
 		Rules: r.ProtoRulesToIptablesRules(policy.OutboundRules, ipVersion, RuleOwnerTypePolicy, RuleDirEgress, policyID.Name, policy.Untracked, isStaged, fmt.Sprintf("Policy %s egress", policyID.Name)),
-=======
-func (r *DefaultRuleRenderer) PolicyToIptablesChains(policyID *proto.PolicyID, policy *proto.Policy, ipVersion uint8) []*generictables.Chain {
-	inbound := generictables.Chain{
-		Name:  PolicyChainName(PolicyInboundPfx, policyID),
-		Rules: r.ProtoRulesToIptablesRules(policy.InboundRules, ipVersion, fmt.Sprintf("Policy %s ingress", policyID.Name)),
-	}
-	outbound := generictables.Chain{
-		Name:  PolicyChainName(PolicyOutboundPfx, policyID),
-		Rules: r.ProtoRulesToIptablesRules(policy.OutboundRules, ipVersion, fmt.Sprintf("Policy %s egress", policyID.Name)),
->>>>>>> a91c52b8
 	}
 	return []*generictables.Chain{&inbound, &outbound}
 }
@@ -71,9 +60,8 @@
 	return
 }
 
-<<<<<<< HEAD
-func (r *DefaultRuleRenderer) ProtoRulesToIptablesRules(protoRules []*proto.Rule, ipVersion uint8, owner RuleOwnerType, dir RuleDir, name string, untracked, staged bool, chainComments ...string) []iptables.Rule {
-	var rules []iptables.Rule
+func (r *DefaultRuleRenderer) ProtoRulesToIptablesRules(protoRules []*proto.Rule, ipVersion uint8, owner RuleOwnerType, dir RuleDir, name string, untracked, staged bool, chainComments ...string) []generictables.Rule {
+	var rules []generictables.Rule
 	for ii, protoRule := range protoRules {
 		// TODO (Matt): Need rule hash when that's cleaned up.
 		rules = append(rules, r.ProtoRuleToIptablesRules(protoRule, ipVersion, owner, dir, ii, name, untracked, staged)...)
@@ -83,12 +71,6 @@
 		// deny associated with this policy iff the end-if-tier pass is hit (i.e. there are no enforced policies that
 		// actually drop the packet already).
 		rules = append(rules, r.StagedPolicyNoMatchRule(dir, name))
-=======
-func (r *DefaultRuleRenderer) ProtoRulesToIptablesRules(protoRules []*proto.Rule, ipVersion uint8, chainComments ...string) []generictables.Rule {
-	var rules []generictables.Rule
-	for _, protoRule := range protoRules {
-		rules = append(rules, r.ProtoRuleToIptablesRules(protoRule, ipVersion)...)
->>>>>>> a91c52b8
 	}
 	// Strip off any return rules at the end of the chain.  No matter their
 	// match criteria, they're effectively no-ops.
@@ -125,17 +107,17 @@
 	return
 }
 
-func (r *DefaultRuleRenderer) StagedPolicyNoMatchRule(dir RuleDir, name string) iptables.Rule {
+func (r *DefaultRuleRenderer) StagedPolicyNoMatchRule(dir RuleDir, name string) generictables.Rule {
 	nflogGroup := NFLOGOutboundGroup
 	if dir == RuleDirIngress {
 		nflogGroup = NFLOGInboundGroup
 	}
-	return iptables.Rule{
-		Match: iptables.Match(),
-		Action: iptables.NflogAction{
-			Group:  nflogGroup,
-			Prefix: CalculateNoMatchPolicyNFLOGPrefixStr(dir, name),
-		},
+	return generictables.Rule{
+		Match: r.NewMatch(),
+		Action: r.Nflog(
+			nflogGroup,
+			CalculateNoMatchPolicyNFLOGPrefixStr(dir, name),
+		),
 	}
 }
 
@@ -190,12 +172,7 @@
 	return &ruleCopy
 }
 
-<<<<<<< HEAD
-func (r *DefaultRuleRenderer) ProtoRuleToIptablesRules(pRule *proto.Rule, ipVersion uint8, owner RuleOwnerType, dir RuleDir, idx int, name string, untracked, staged bool) []iptables.Rule {
-
-=======
-func (r *DefaultRuleRenderer) ProtoRuleToIptablesRules(pRule *proto.Rule, ipVersion uint8) []generictables.Rule {
->>>>>>> a91c52b8
+func (r *DefaultRuleRenderer) ProtoRuleToIptablesRules(pRule *proto.Rule, ipVersion uint8, owner RuleOwnerType, dir RuleDir, idx int, name string, untracked, staged bool) []generictables.Rule {
 	ruleCopy := FilterRuleToIPVersion(ipVersion, pRule)
 	if ruleCopy == nil {
 		return nil
@@ -348,27 +325,7 @@
 
 	rules := r.CombineMatchAndActionsForProtoRule(ruleCopy, match, owner, dir, idx, name, untracked, staged, isDNSPolicyRule)
 	rs := matchBlockBuilder.Rules
-<<<<<<< HEAD
-
 	rs = append(rs, rules...)
-=======
-	if markBit != 0 {
-		// The rule needs to do more than one action. Render a rule that
-		// executes the match criteria and sets the given mark bit if it
-		// matches, then render the actions as separate rules below.
-		rs = append(rs, generictables.Rule{
-			Match:  match,
-			Action: r.SetMark(markBit),
-		})
-		match = r.NewMatch().MarkSingleBitSet(markBit)
-	}
-	for _, action := range actions {
-		rs = append(rs, generictables.Rule{
-			Match:  match,
-			Action: action,
-		})
-	}
->>>>>>> a91c52b8
 
 	// Render rule annotations as comments on each rule.
 	for i := range rs {
@@ -479,9 +436,9 @@
 
 	// Render the per-ipset rules.
 	for _, ipsetName := range ipsetNames {
-		r.Rules = append(r.Rules, iptables.Rule{
-			Match:  iptables.Match().DestIPSet(ipsetName),
-			Action: iptables.SetMarkAction{Mark: markToSet},
+		r.Rules = append(r.Rules, generictables.Rule{
+			Match:  r.NewMatch().DestIPSet(ipsetName),
+			Action: r.SetMark(markToSet),
 		})
 	}
 
@@ -619,7 +576,6 @@
 	return
 }
 
-<<<<<<< HEAD
 // CombineMatchAndActionsForProtoRule takes in the proto.Rule along with the match (and some other parameters) and
 // returns as set of rules. The actions that are needed are calculated from the proto.Rule and the parameters, then
 // the match given and actions calculated are combined into the returned set of rules.
@@ -633,8 +589,8 @@
 	untracked,
 	staged bool,
 	isDNSPolicyRule bool,
-) []iptables.Rule {
-	var rules []iptables.Rule
+) []generictables.Rule {
+	var rules []generictables.Rule
 	var mark uint32
 
 	// For policy mode DelayDeniedPacket, mark the packet traversing a non-staged policy that contains DNS matches.
@@ -646,10 +602,9 @@
 		if logPrefix == "" {
 			logPrefix = "calico-packet"
 		}
-		rules = append(rules, iptables.Rule{
-			Action: iptables.LogAction{
-				Prefix: logPrefix,
-			},
+		rules = append(rules, generictables.Rule{
+			Match:  r.NewMatch(),
+			Action: r.Log(logPrefix),
 		})
 	}
 
@@ -667,18 +622,17 @@
 
 		// NFLOG the allow - we don't do this for untracked due to the performance hit.
 		if !untracked {
-			rules = append(rules, iptables.Rule{
-				Action: iptables.NflogAction{
-					Group:  nflogGroup,
-					Prefix: CalculateNFLOGPrefixStr(RuleActionAllow, owner, dir, idx, name),
-				},
+			rules = append(rules, generictables.Rule{
+				Match: r.NewMatch(),
+				Action: r.Nflog(
+					nflogGroup,
+					CalculateNFLOGPrefixStr(RuleActionAllow, owner, dir, idx, name),
+				),
 			})
 		}
 
 		// Return to calling chain for end of policy.
-		rules = append(rules, iptables.Rule{
-			Action: iptables.ReturnAction{},
-		})
+		rules = append(rules, generictables.Rule{Match: r.NewMatch(), Action: r.Return()})
 	case "next-tier", "pass":
 		// If this is not a staged policy then pass (called next-tier in the API for historical reasons) needs to set
 		// the pass mark.
@@ -688,33 +642,17 @@
 
 		// NFLOG the pass - we don't do this for untracked due to the performance hit.
 		if !untracked {
-			rules = append(rules, iptables.Rule{
-				Action: iptables.NflogAction{
-					Group:  nflogGroup,
-					Prefix: CalculateNFLOGPrefixStr(RuleActionPass, owner, dir, idx, name),
-				},
+			rules = append(rules, generictables.Rule{
+				Match: r.NewMatch(),
+				Action: r.Nflog(
+					nflogGroup,
+					CalculateNFLOGPrefixStr(RuleActionPass, owner, dir, idx, name),
+				),
 			})
 		}
 
 		// Return to calling chain for end of policy.
-		rules = append(rules, iptables.Rule{
-			Action: iptables.ReturnAction{}})
-=======
-func (r *DefaultRuleRenderer) CalculateActions(pRule *proto.Rule, ipVersion uint8) (mark uint32, actions []generictables.Action) {
-	actions = []generictables.Action{}
-
-	switch pRule.Action {
-	case "", "allow":
-		// Allow needs to set the accept mark, and then return to the calling chain for
-		// further processing.
-		mark = r.IptablesMarkAccept
-		actions = append(actions, r.Return())
-	case "next-tier", "pass":
-		// pass (called next-tier in the API for historical reasons) needs to set the pass
-		// mark, and then return to the calling chain for further processing.
-		mark = r.IptablesMarkPass
-		actions = append(actions, r.Return())
->>>>>>> a91c52b8
+		rules = append(rules, generictables.Rule{Match: r.NewMatch(), Action: r.Return()})
 	case "deny":
 		// If this is not a staged policy then deny maps to DROP.
 		if !staged {
@@ -728,11 +666,13 @@
 
 		// NFLOG the deny - we don't do this for untracked due to the performance hit.
 		if !untracked {
-			rules = append(rules, iptables.Rule{
-				Action: iptables.NflogAction{
-					Group:  nflogGroup,
-					Prefix: CalculateNFLOGPrefixStr(RuleActionDeny, owner, dir, idx, name),
-				}})
+			rules = append(rules, generictables.Rule{
+				Match: r.NewMatch(),
+				Action: r.Nflog(
+					nflogGroup,
+					CalculateNFLOGPrefixStr(RuleActionDeny, owner, dir, idx, name),
+				),
+			})
 		}
 
 		if !staged {
@@ -740,44 +680,39 @@
 			rules = append(rules, r.DropRules(nil)...)
 		} else {
 			// For staged mode we simply return to calling chain for end of policy.
-			rules = append(rules, iptables.Rule{
-				Action: iptables.ReturnAction{}})
+			rules = append(rules, generictables.Rule{Match: r.NewMatch(), Action: r.Return()})
 		}
 	case "log":
-<<<<<<< HEAD
 		markDNSPolicyRule = false
 		// Handled above.
-=======
-		// This rule should log.
-		actions = append(actions, r.Log(r.IptablesLogPrefix))
->>>>>>> a91c52b8
 	default:
 		log.WithField("action", pRule.Action).Panic("Unknown rule action")
 	}
 
-	finalRules := []iptables.Rule{}
+	finalRules := []generictables.Rule{}
 	// if the mark is not set then this is either a staged policy or the rule action is "log".
 	if mark != 0 {
 		// The rule needs to do more than one action. Render a rule that
 		// executes the match criteria and sets the given mark bit if it
 		// matches, then render the actions as separate rules below.
-		finalRules = append(finalRules, iptables.Rule{
+		finalRules = append(finalRules, generictables.Rule{
 			Match:  match,
-			Action: iptables.SetMarkAction{Mark: mark},
+			Action: r.SetMark(mark),
 		})
 		match = iptables.Match().MarkSingleBitSet(mark)
 	}
 
 	for _, rule := range rules {
-		rule.Match = iptables.Combine(rule.Match, match)
+		rule.Match = iptables.Combine(rule.Match, match) // CASEY: TODO iptables.Combine?
 		finalRules = append(finalRules, rule)
 	}
 
 	// If this is not a staged policy, we have an DNS policy mark bit, and this rule has a DNS match, set the mark to
 	// signal that we may need to nfqueue the packet.
 	if markDNSPolicyRule && r.IptablesMarkDNSPolicy != 0x0 {
-		finalRules = append(finalRules, iptables.Rule{
-			Action: iptables.SetMarkAction{Mark: r.IptablesMarkDNSPolicy},
+		finalRules = append(finalRules, generictables.Rule{
+			Match:  r.NewMatch(),
+			Action: r.SetMark(r.IptablesMarkDNSPolicy),
 		})
 	}
 
@@ -801,7 +736,6 @@
 	return match
 }
 
-<<<<<<< HEAD
 func (r *DefaultRuleRenderer) nameForIPSet(ipsetID string, ipVersion uint8) string {
 	if ipVersion == 4 {
 		return r.IPSetConfigV4.NameForMainIPSet(ipsetID)
@@ -810,12 +744,8 @@
 	}
 }
 
-func (r *DefaultRuleRenderer) CalculateRuleMatch(pRule *proto.Rule, ipVersion uint8) iptables.MatchCriteria {
-	match := iptables.Match()
-=======
 func (r *DefaultRuleRenderer) CalculateRuleMatch(pRule *proto.Rule, ipVersion uint8) generictables.MatchCriteria {
 	match := r.NewMatch()
->>>>>>> a91c52b8
 
 	logCxt := log.WithFields(log.Fields{
 		"ipVersion": ipVersion,
