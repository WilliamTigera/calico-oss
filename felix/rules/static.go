// Copyright (c) 2020-2022 Tigera, Inc. All rights reserved.
//
// Licensed under the Apache License, Version 2.0 (the "License");
// you may not use this file except in compliance with the License.
// You may obtain a copy of the License at
//
//     http://www.apache.org/licenses/LICENSE-2.0
//
// Unless required by applicable law or agreed to in writing, software
// distributed under the License is distributed on an "AS IS" BASIS,
// WITHOUT WARRANTIES OR CONDITIONS OF ANY KIND, either express or implied.
// See the License for the specific language governing permissions and
// limitations under the License.

package rules

import (
	"fmt"
	"strings"

	apiv3 "github.com/tigera/api/pkg/apis/projectcalico/v3"

	log "github.com/sirupsen/logrus"

	tcdefs "github.com/projectcalico/calico/felix/bpf/tc/defs"
	"github.com/projectcalico/calico/felix/config"
	"github.com/projectcalico/calico/felix/iptables"
	. "github.com/projectcalico/calico/felix/iptables"
	"github.com/projectcalico/calico/felix/proto"
	"github.com/projectcalico/calico/felix/tproxydefs"
	cnet "github.com/projectcalico/calico/libcalico-go/lib/net"
)

func (r *DefaultRuleRenderer) StaticFilterTableChains(ipVersion uint8) (chains []*Chain) {
	chains = append(chains, r.StaticFilterForwardChains(ipVersion)...)
	chains = append(chains, r.StaticFilterInputChains(ipVersion)...)
	chains = append(chains, r.StaticFilterOutputChains(ipVersion)...)
	return
}

const (
	ProtoIPIP   = 4
	ProtoTCP    = 6
	ProtoUDP    = 17
	ProtoESP    = 50
	ProtoICMPv6 = 58
	PortIKE     = 500
)

const (
	DNSActionPrefix = "DNS"
)

func (r *DefaultRuleRenderer) tproxyInputPolicyRules(ipVersion uint8) []Rule {
	rules := []Rule{}

	// N.B. we do not snoop on DNS in input towards proxy, we defer it to output from proxy

	// Jump to from-host-endpoint dispatch chains.
	rules = append(rules, r.filterFromHEP(ipVersion)...)

	// Jump to workload dispatch chains - from wl only as we we are in INPUT to proxy and
	// we do not know the output ifaces, thus the to-wl must be done after proxy.
	for _, prefix := range r.WorkloadIfacePrefixes {
		log.WithField("ifacePrefix", prefix).Debug("Adding workload match rules")
		ifaceMatch := prefix + "+"
		rules = append(rules,
			Rule{
				Match:  Match().InInterface(ifaceMatch),
				Action: JumpAction{Target: ChainFromWorkloadDispatch},
			},
		)
	}

	// Accept packet if policies above set ACCEPT mark.
	rules = append(rules,
		Rule{
			Match:   Match().MarkSingleBitSet(r.IptablesMarkAccept),
			Action:  r.filterAllowAction,
			Comment: []string{"Policy explicitly accepted packet."},
		},
	)

	return rules
}

func (r *DefaultRuleRenderer) tproxyOutputPolicyRules(ipVersion uint8) []Rule {
	rules := []Rule{}

	// Jump to workload dispatch chains.
	for _, prefix := range r.WorkloadIfacePrefixes {
		log.WithField("ifacePrefix", prefix).Debug("Adding workload match rules")
		ifaceMatch := prefix + "+"
		rules = append(rules,
			Rule{
				Match:  Match().OutInterface(ifaceMatch),
				Action: JumpAction{Target: ChainToWorkloadDispatch},
			},
		)
	}

	return rules
}

func (r *DefaultRuleRenderer) StaticFilterInputChains(ipVersion uint8) []*Chain {
	result := []*Chain{}
	result = append(result,
		r.filterInputChain(ipVersion),
		r.filterWorkloadToHostChain(ipVersion),
		r.failsafeInChain("filter", ipVersion),
	)
	if r.KubeIPVSSupportEnabled {
		result = append(result, r.StaticFilterInputForwardCheckChain(ipVersion))
	}
	if r.TPROXYModeEnabled() && !r.BPFEnabled {
		result = append(result,
			&Chain{
				Name:  ChainFilterInputTProxy,
				Rules: r.tproxyInputPolicyRules(ipVersion),
			})
	}
	return result
}

func (r *DefaultRuleRenderer) acceptAlreadyAccepted() []Rule {
	return []Rule{
		{
			Match:  Match().MarkSingleBitSet(r.IptablesMarkAccept),
			Action: r.filterAllowAction,
		},
	}
}

// Forward check chain is to check if a packet belongs to a forwarded traffic or not.
// With kube-proxy running in ipvs mode, both local or forwarded traffic goes through INPUT filter chain.
func (r *DefaultRuleRenderer) StaticFilterInputForwardCheckChain(ipVersion uint8) *Chain {
	var fwRules []Rule
	var portRanges []*proto.PortRange

	// Assembly port ranges for kubernetes node ports.
	for _, portRange := range r.KubeNodePortRanges {
		pr := &proto.PortRange{
			First: int32(portRange.MinPort),
			Last:  int32(portRange.MaxPort),
		}
		portRanges = append(portRanges, pr)
	}

	// Get ipsets name for local host ips.
	nameForIPSet := func(ipsetID string) string {
		if ipVersion == 4 {
			return r.IPSetConfigV4.NameForMainIPSet(ipsetID)
		} else {
			return r.IPSetConfigV6.NameForMainIPSet(ipsetID)
		}
	}
	hostIPSet := nameForIPSet(IPSetIDThisHostIPs)

	fwRules = append(fwRules,
		// If packet belongs to an existing conntrack connection, it does not belong to a forwarded traffic even destination ip is a
		// service ip. This could happen when pod send back response to a local host process accessing a service ip.
		Rule{
			Match:  Match().ConntrackState("RELATED,ESTABLISHED"),
			Action: ReturnAction{},
		},
	)

	// If packet is accessing local host within kubernetes NodePort range, it belongs to a forwarded traffic.
	for _, portSplit := range SplitPortList(portRanges) {
		fwRules = append(fwRules,
			Rule{
				Match: Match().Protocol("tcp").
					DestPortRanges(portSplit).
					DestIPSet(hostIPSet),
				Action:  GotoAction{Target: ChainDispatchSetEndPointMark},
				Comment: []string{"To kubernetes NodePort service"},
			},
			Rule{
				Match: Match().Protocol("udp").
					DestPortRanges(portSplit).
					DestIPSet(hostIPSet),
				Action:  GotoAction{Target: ChainDispatchSetEndPointMark},
				Comment: []string{"To kubernetes NodePort service"},
			},
		)
	}

	fwRules = append(fwRules,
		// If packet is accessing non local host ip, it belongs to a forwarded traffic.
		Rule{
			Match:   Match().NotDestIPSet(hostIPSet),
			Action:  JumpAction{Target: ChainDispatchSetEndPointMark},
			Comment: []string{"To kubernetes service"},
		},
	)

	return &Chain{
		Name:  ChainForwardCheck,
		Rules: fwRules,
	}
}

// With kube-proxy running in ipvs mode, we categorise traffic going through OUTPUT chain into three classes.
// Class 1. forwarded packet originated from a calico workload or host endpoint --> INPUT filter --> OUTPUT filter
// Class 2. forwarded packet originated from a non calico endpoint              --> INPUT filter --> OUTPUT filter
// Class 3. local process originated packet --> OUTPUT filter
// This function handles traffic in Class 1 and Class 2.
func (r *DefaultRuleRenderer) StaticFilterOutputForwardEndpointMarkChain() *Chain {
	var fwRules []Rule

	fwRules = append(fwRules,
		// Only packets that we know are really being forwarded reach this chain. However, since
		// we're called from the OUTPUT chain, we're forbidden from using the input interface match.
		// Instead, we rely on the INPUT chain to mark the packet with a per-endpoint mark value
		// and do our dispatch on that mark value.  So that we don't touch "Class 2" packets, we
		// mark them with mark pattern IptablesMarkNonCaliEndpoint and exclude them here.  This
		// prevents the default drop at the end of the dispatch chain from dropping non-Calico
		// traffic.
		Rule{
			Match:  Match().NotMarkMatchesWithMask(r.IptablesMarkNonCaliEndpoint, r.IptablesMarkEndpoint),
			Action: JumpAction{Target: ChainDispatchFromEndPointMark},
		},
	)

	// The packet may be going to a workload interface.  Send any such packets to the normal,
	// interface-name-based dispatch chains.
	for _, prefix := range r.WorkloadIfacePrefixes {
		log.WithField("ifacePrefix", prefix).Debug("Adding workload match rules")
		ifaceMatch := prefix + "+"
		fwRules = append(fwRules,
			Rule{
				Match:  Match().OutInterface(ifaceMatch),
				Action: JumpAction{Target: ChainToWorkloadDispatch},
			},
		)
	}

	fwRules = append(fwRules,
		// The packet may be going to a host endpoint, send it to the host endpoint
		// apply-on-forward dispatch chain. That chain returns any packets that are not going to a
		// known host endpoint for further processing.
		Rule{
			Action: JumpAction{Target: ChainDispatchToHostEndpointForward},
		},

		// Before we ACCEPT the packet, clear the per-interface mark bit.  This is required because
		// the packet may get encapsulated and pass through iptables again.  Since the new encapped
		// packet would inherit the mark bits, it would be (incorrectly) treated as a forwarded
		// packet.
		Rule{
			Action: ClearMarkAction{Mark: r.IptablesMarkEndpoint},
		},

		// If a packet reaches here, one of the following must be true:
		//
		// - it is going to a workload endpoint and it has passed that endpoint's policy
		// - it is going to a host interface with a Calico host endpoint and it has passed that
		//   endpoint's policy
		// - it is going to a host interface with no Calico host endpoint.
		//
		// In the first two cases, the policy will have set the accept bit in the mark and we "own"
		// the packet so it's right for us to ACCEPT it here (unless configured otherwise).  In
		// the other case, we don't own the packet so we always return it to the OUTPUT chain
		// for further processing.
		Rule{
			Match:   Match().MarkSingleBitSet(r.IptablesMarkAccept),
			Action:  r.filterAllowAction,
			Comment: []string{"Policy explicitly accepted packet."},
		},
	)

	return &Chain{
		Name:  ChainForwardEndpointMark,
		Rules: fwRules,
	}
}

func FilterInputChainAllowWG(ipVersion uint8, r Config, allowAction iptables.Action) []Rule {
	var inputRules []Rule

	if ipVersion == 4 && r.WireguardEnabled {
		// When Wireguard is enabled, auto-allow Wireguard traffic from other nodes.  Without this,
		// it's too easy to make a host policy that blocks Wireguard traffic, resulting in very confusing
		// connectivity problems.
		inputRules = append(inputRules,
			Rule{
				Match: Match().ProtocolNum(ProtoUDP).
					DestPorts(uint16(r.WireguardListeningPort)).
					DestAddrType(AddrTypeLocal),
				Action:  allowAction,
				Comment: []string{"Allow incoming IPv4 Wireguard packets"},
			},
			// Note that we do not need a drop rule for Wireguard because it already has the peering and allowed IPs
			// baked into the crypto routing table.
		)
	}

	if ipVersion == 6 && r.WireguardEnabledV6 {
		// When Wireguard is enabled, auto-allow Wireguard traffic from other nodes.  Without this,
		// it's too easy to make a host policy that blocks Wireguard traffic, resulting in very confusing
		// connectivity problems.
		inputRules = append(inputRules,
			Rule{
				Match: Match().ProtocolNum(ProtoUDP).
					DestPorts(uint16(r.WireguardListeningPortV6)).
					DestAddrType(AddrTypeLocal),
				Action:  allowAction,
				Comment: []string{"Allow incoming IPv6 Wireguard packets"},
			},
			// Note that we do not need a drop rule for Wireguard because it already has the peering and allowed IPs
			// baked into the crypto routing table.
		)
	}

	return inputRules
}

func (r *DefaultRuleRenderer) filterInputChain(ipVersion uint8) *Chain {
	var inputRules []Rule

	if r.TPROXYModeEnabled() {
		mark := r.IptablesMarkProxy
		inputRules = append(inputRules,
			Rule{
				Comment: []string{"Police packets towards proxy"},
				Match:   Match().MarkMatchesWithMask(mark, mark),
				Action:  JumpAction{Target: ChainFilterInputTProxy},
			},
		)
	}

	// Snoop DNS responses to a client directly on this host (e.g. bare metal, or a
	// host-networked workload).  Place this first as it only snoops and does not accept or
	// drop.  There are cases where we can snoop some DNS info and the packet is then dropped,
	// e.g. because of host endpoint ingress policy.  However we are still filtering on trusted
	// DNS servers, so the DNS info is trustworthy even if the packet gets dropped later by
	// policy.  Also, if we placed this after host endpoint policy processing, we might be too
	// late because of the packet already having been accepted.
	inputRules = append(inputRules, r.dnsResponseSnoopingRules("", ipVersion)...)

	// Similar rules to snoop DNS requests from a local Calico-networked client to a local
	// host-networked DNS server.
	for _, prefix := range r.WorkloadIfacePrefixes {
		log.WithField("ifacePrefix", prefix).Debug("Adding DNS request snooping rules")
		ifaceMatch := prefix + "+"
		inputRules = append(inputRules, r.dnsRequestSnoopingRules(ifaceMatch, ipVersion)...)
	}

	if ipVersion == 4 && r.IPIPEnabled {
		// IPIP is enabled, filter incoming IPIP packets to ensure they come from a
		// recognised host and are going to a local address on the host.  We use the protocol
		// number rather than its name because the name is not guaranteed to be known by the kernel.
		inputRules = append(inputRules,
			Rule{
				Match: Match().ProtocolNum(ProtoIPIP).
					SourceIPSet(r.IPSetConfigV4.NameForMainIPSet(IPSetIDAllHostNets)).
					DestAddrType(AddrTypeLocal),
				Action:  r.filterAllowAction,
				Comment: []string{"Allow IPIP packets from Calico hosts"},
			},
		)
		inputRules = append(inputRules,
			r.DropRules(Match().ProtocolNum(ProtoIPIP), fmt.Sprintf("%s IPIP packets from non-Calico hosts", r.IptablesFilterDenyAction()))...,
		)
	}

	if ipVersion == 4 && r.IPSecEnabled {
		// IPsec is enabled, filter incoming IPSec IKE and ESP packets to ensure they come from a
		// recognised host and are going to a local address on the host.  We use the protocol
		// number for ESP packets rather than its name because the name is not guaranteed to be known by the kernel.
		// For IKE packets, only port 500 is used since there can be no NAT between the hosts.
		inputRules = append(inputRules,
			Rule{
				Match: Match().ProtocolNum(ProtoESP).
					SourceIPSet(r.IPSetConfigV4.NameForMainIPSet(IPSetIDAllHostNets)).
					DestAddrType(AddrTypeLocal),
				Action:  r.filterAllowAction,
				Comment: []string{"Allow IPSec ESP packets from Calico hosts"},
			},
		)
		inputRules = append(inputRules,
			Rule{
				Match: Match().ProtocolNum(ProtoUDP).
					DestPorts(PortIKE).
					SourceIPSet(r.IPSetConfigV4.NameForMainIPSet(IPSetIDAllHostNets)).
					DestAddrType(AddrTypeLocal),
				Action:  r.filterAllowAction,
				Comment: []string{"Allow IPSec IKEv2 packets from Calico hosts"},
			},
		)
		inputRules = append(inputRules,
			r.DropRules(Match().ProtocolNum(ProtoESP), fmt.Sprintf("%s IPSec ESP packets from non-Calico hosts", r.IptablesFilterDenyAction()))...,
		)
		inputRules = append(inputRules,
			r.DropRules(Match().ProtocolNum(ProtoUDP).DestPorts(PortIKE),
				fmt.Sprintf("%s IPSec IKE packets from non-Calico hosts", r.IptablesFilterDenyAction()))...,
		)
	}

	if ipVersion == 4 && r.VXLANEnabled {
		// IPv4 VXLAN is enabled, filter incoming VXLAN packets that match our VXLAN port to ensure they
		// come from a recognised host and are going to a local address on the host.
		inputRules = append(inputRules,
			Rule{
				Match: Match().ProtocolNum(ProtoUDP).
					DestPorts(uint16(r.Config.VXLANPort)).
					SourceIPSet(r.IPSetConfigV4.NameForMainIPSet(IPSetIDAllVXLANSourceNets)).
					DestAddrType(AddrTypeLocal),
				Action:  r.filterAllowAction,
				Comment: []string{"Allow IPv4 VXLAN packets from allowed hosts"},
			},
			Rule{
				Match: Match().ProtocolNum(ProtoUDP).
					DestPorts(uint16(r.Config.VXLANPort)).
					DestAddrType(AddrTypeLocal),
				Action:  r.IptablesFilterDenyAction(),
				Comment: []string{fmt.Sprintf("%s IPv4 VXLAN packets from non-allowed hosts", r.IptablesFilterDenyAction())},
			},
		)
	}

	if ipVersion == 6 && r.VXLANEnabledV6 {
		// IPv6 VXLAN is enabled, filter incoming VXLAN packets that match our VXLAN port to ensure they
		// come from a recognised host and are going to a local address on the host.
		inputRules = append(inputRules,
			Rule{
				Match: Match().ProtocolNum(ProtoUDP).
					DestPorts(uint16(r.Config.VXLANPort)).
					SourceIPSet(r.IPSetConfigV6.NameForMainIPSet(IPSetIDAllVXLANSourceNets)).
					DestAddrType(AddrTypeLocal),
				Action:  r.filterAllowAction,
				Comment: []string{"Allow IPv6 VXLAN packets from allowed hosts"},
			},
			Rule{
				Match: Match().ProtocolNum(ProtoUDP).
					DestPorts(uint16(r.Config.VXLANPort)).
					DestAddrType(AddrTypeLocal),
				Action:  r.IptablesFilterDenyAction(),
				Comment: []string{fmt.Sprintf("%s IPv6 VXLAN packets from non-allowed hosts", r.IptablesFilterDenyAction())},
			},
		)
	}

	inputRules = append(inputRules, FilterInputChainAllowWG(ipVersion, r.Config, r.filterAllowAction)...)

	if ipVersion == 4 && r.EgressIPEnabled && !r.BPFEnabled {
		// Auto-allow VXLAN traffic destined to egress.calico.
		// Such traffic has destination of the local host and expected udp port.
		// Therefore we need to explicitly accept it in INPUT chain.
		inputRules = append(inputRules,
			Rule{
				Match: Match().ProtocolNum(ProtoUDP).
					DestPorts(uint16(r.Config.EgressIPVXLANPort)).
					DestAddrType(AddrTypeLocal),
				Action:  r.filterAllowAction,
				Comment: []string{"Allow VXLAN UDP traffic to egress clients"},
			},
		)
		// Auto-allow egress gateways health probes.
		inputRules = append(inputRules, Rule{
			Match: Match().ProtocolNum(ProtoTCP).DestAddrType(AddrTypeLocal).SourceIPPortSet(
				r.IPSetConfigV4.NameForMainIPSet(IPSetIDAllEGWHealthPorts)),
			Action:  r.filterAllowAction,
			Comment: []string{"Accept egress gateway health port probe traffic"},
		})

	}

	if r.KubeIPVSSupportEnabled {
		// Check if packet belongs to forwarded traffic. (e.g. part of an ipvs connection).
		// If it is, set endpoint mark and skip "to local host" rules below.
		inputRules = append(inputRules,
			Rule{
				Action: ClearMarkAction{Mark: r.IptablesMarkEndpoint},
			},
			Rule{
				Action: JumpAction{Target: ChainForwardCheck},
			},
			Rule{
				Match:  Match().MarkNotClear(r.IptablesMarkEndpoint),
				Action: ReturnAction{},
			},
		)
	}

	// Apply our policy to packets coming from workload endpoints.
	for _, prefix := range r.WorkloadIfacePrefixes {
		log.WithField("ifacePrefix", prefix).Debug("Adding workload match rules")
		ifaceMatch := prefix + "+"
		inputRules = append(inputRules, Rule{
			Match:  Match().InInterface(ifaceMatch),
			Action: GotoAction{Target: ChainWorkloadToHost},
		})
	}

	// Now we only have ingress host endpoint processing to do.  The ingress host endpoint may
	// have already accepted this packet in the raw or mangle table.  In that case, accept the
	// packet immediately here too.
	inputRules = append(inputRules, r.acceptAlreadyAccepted()...)

	// Apply host endpoint policy.
	inputRules = append(inputRules,
		Rule{
			Action: ClearMarkAction{Mark: r.allCalicoMarkBits()},
		},
		Rule{
			Action: JumpAction{Target: ChainDispatchFromHostEndpoint},
		},
		Rule{
			Match:   Match().MarkSingleBitSet(r.IptablesMarkAccept),
			Action:  r.filterAllowAction,
			Comment: []string{"Host endpoint policy accepted packet."},
		},
	)

	return &Chain{
		Name:  ChainFilterInput,
		Rules: inputRules,
	}
}

func ICMPv6Filter(action Action) []Rule {
	var rules []Rule

	// For IPv6, we need to allow certain ICMP traffic from workloads in order to act
	// as a router.  Note: we do this before the policy chains, so we're bypassing the egress
	// rules for this traffic.  While that might be unexpected, it makes sure that the user
	// doesn't cut off their own connectivity in subtle ways that they shouldn't have to worry
	// about.
	//
	// - 130: multicast listener query.
	// - 131: multicast listener report.
	// - 132: multicast listener done.
	// - 133: router solicitation, which an endpoint uses to request
	//        configuration information rather than waiting for an
	//        unsolicited router advertisement.
	// - 135: neighbor solicitation.
	// - 136: neighbor advertisement.
	for _, icmpType := range []uint8{130, 131, 132, 133, 135, 136} {
		rules = append(rules, Rule{
			Match: Match().
				ProtocolNum(ProtoICMPv6).
				ICMPV6Type(icmpType),
			Action: action,
		})
	}

	return rules
}

func (r *DefaultRuleRenderer) filterWorkloadToHostChain(ipVersion uint8) *Chain {
	var rules []Rule

	if ipVersion == 6 {
		rules = ICMPv6Filter(r.filterAllowAction)
	}

	if r.OpenStackSpecialCasesEnabled {
		log.Info("Adding OpenStack special-case rules.")
		if ipVersion == 4 && r.OpenStackMetadataIP != nil {
			// For OpenStack compatibility, we support a special-case to allow incoming traffic
			// to the OpenStack metadata IP/port.
			// TODO(smc) Long-term, it'd be nice if the OpenStack plugin programmed a policy to
			// do this instead.
			log.WithField("ip", r.OpenStackMetadataIP).Info(
				"OpenStack metadata IP specified, installing special-case rule.")
			rules = append(rules, Rule{
				Match: Match().
					Protocol("tcp").
					DestNet(r.OpenStackMetadataIP.String()).
					DestPorts(r.OpenStackMetadataPort),
				Action: r.filterAllowAction,
			})
		}

		// Again, for OpenStack compatibility, allow certain protocols.
		// TODO(smc) Long-term, it'd be nice if the OpenStack plugin programmed a policy to
		// do this instead.
		dhcpSrcPort := uint16(68)
		dhcpDestPort := uint16(67)
		if ipVersion == 6 {
			dhcpSrcPort = uint16(546)
			dhcpDestPort = uint16(547)
		}
		dnsDestPort := uint16(53)
		rules = append(rules,
			Rule{
				Match: Match().
					Protocol("udp").
					SourcePorts(dhcpSrcPort).
					DestPorts(dhcpDestPort),
				Action: r.filterAllowAction,
			},
			Rule{
				Match: Match().
					Protocol("udp").
					DestPorts(dnsDestPort),
				Action: r.filterAllowAction,
			},
		)
	}

	// Now send traffic to the policy chains to apply the egress policy.
	rules = append(rules, Rule{
		Action: JumpAction{Target: ChainFromWorkloadDispatch},
	})

	// If the dispatch chain accepts the packet, it returns to us here.  Apply the configured
	// action.  Note: we may have done work above to allow the packet and then end up dropping
	// it here.  We can't optimize that away because there may be other rules (such as log
	// rules in the policy).
	for _, action := range r.inputAcceptActions {
		rules = append(rules, Rule{
			Action:  action,
			Comment: []string{"Configured DefaultEndpointToHostAction"},
		})
	}

	return &Chain{
		Name:  ChainWorkloadToHost,
		Rules: rules,
	}
}

func (r *DefaultRuleRenderer) failsafeInChain(table string, ipVersion uint8) *Chain {
	rules := []Rule{}

	for _, protoPort := range r.Config.FailsafeInboundHostPorts {
		rule := Rule{
			Match: Match().
				Protocol(protoPort.Protocol).
				DestPorts(protoPort.Port),
			Action: AcceptAction{},
		}

		if protoPort.Net != "" {
			ip, _, err := cnet.ParseCIDROrIP(protoPort.Net)
			if err != nil {
				log.WithError(err).Error("Failed to parse CIDR in inbound failsafe rule. Skipping failsafe rule")
				continue
			}
			if int(ipVersion) == ip.Version() {
				rule.Match = Match().
					Protocol(protoPort.Protocol).
					DestPorts(protoPort.Port).
					SourceNet(protoPort.Net)
			} else {
				continue // don't add the rule
			}
		}
		rules = append(rules, rule)
	}

	if table == "raw" {
		// We're in the raw table, before conntrack, so we need to allow response traffic.
		// Otherwise, it could fall through to some doNotTrack policy and half of the connection
		// would get untracked.  If we ACCEPT here then the traffic falls through to the filter
		// table, where it'll only be accepted if there's a conntrack entry.
		for _, protoPort := range r.Config.FailsafeOutboundHostPorts {
			rule := Rule{
				Match: Match().
					Protocol(protoPort.Protocol).
					SourcePorts(protoPort.Port),
				Action: AcceptAction{},
			}

			if protoPort.Net != "" {
				ip, _, err := cnet.ParseCIDROrIP(protoPort.Net)
				if err != nil {
					log.WithError(err).Error("Failed to parse CIDR in inbound failsafe rule. Skipping failsafe rule")
					continue
				}
				if int(ipVersion) == ip.Version() {
					rule.Match = Match().
						Protocol(protoPort.Protocol).
						SourcePorts(protoPort.Port).
						SourceNet(protoPort.Net)
				} else {
					continue // don't add the rule
				}
			}
			rules = append(rules, rule)
		}
	}

	return &Chain{
		Name:  ChainFailsafeIn,
		Rules: rules,
	}
}

func (r *DefaultRuleRenderer) failsafeOutChain(table string, ipVersion uint8) *Chain {
	rules := []Rule{}

	for _, protoPort := range r.Config.FailsafeOutboundHostPorts {
		rule := Rule{
			Match: Match().
				Protocol(protoPort.Protocol).
				DestPorts(protoPort.Port),
			Action: AcceptAction{},
		}

		if protoPort.Net != "" {
			ip, _, err := cnet.ParseCIDROrIP(protoPort.Net)
			if err != nil {
				log.WithError(err).Error("Failed to parse CIDR in outbound failsafe rule. Skipping failsafe rule")
				continue
			}
			if int(ipVersion) == ip.Version() {
				rule.Match = Match().
					Protocol(protoPort.Protocol).
					DestPorts(protoPort.Port).
					DestNet(protoPort.Net)
			} else {
				continue // don't add the rule
			}
		}
		rules = append(rules, rule)
	}

	if table == "raw" {
		// We're in the raw table, before conntrack, so we need to allow response traffic.
		// Otherwise, it could fall through to some doNotTrack policy and half of the connection
		// would get untracked.  If we ACCEPT here then the traffic falls through to the filter
		// table, where it'll only be accepted if there's a conntrack entry.
		for _, protoPort := range r.Config.FailsafeInboundHostPorts {
			rule := Rule{
				Match: Match().
					Protocol(protoPort.Protocol).
					SourcePorts(protoPort.Port),
				Action: AcceptAction{},
			}

			if protoPort.Net != "" {
				ip, _, err := cnet.ParseCIDROrIP(protoPort.Net)
				if err != nil {
					log.WithError(err).Error("Failed to parse CIDR in outbound failsafe rule. Skipping failsafe rule")
					continue
				}
				if int(ipVersion) == ip.Version() {
					rule.Match = Match().
						Protocol(protoPort.Protocol).
						SourcePorts(protoPort.Port).
						DestNet(protoPort.Net)
				} else {
					continue // don't add the rule
				}
			}
			rules = append(rules, rule)
		}
	}

	return &Chain{
		Name:  ChainFailsafeOut,
		Rules: rules,
	}
}

func (r *DefaultRuleRenderer) filterFromHEP(ipVersion uint8) []Rule {
	return []Rule{
		{
			// we're clearing all our mark bits to minimise non-determinism caused by rules in other chains.
			// We exclude the accept bit because we use that to communicate from the raw/pre-dnat chains.
			// Similarly, the IPsec bit is used across multiple tables.
			Action: ClearMarkAction{Mark: r.allCalicoMarkBits() &^ (r.IptablesMarkAccept | r.IptablesMarkIPsec)},
		},
		{
			// Apply forward policy for the incoming Host endpoint if accept bit is clear which means the packet
			// was not accepted in a previous raw or pre-DNAT chain.
			Match:  Match().MarkClear(r.IptablesMarkAccept),
			Action: JumpAction{Target: ChainDispatchFromHostEndPointForward},
		},
	}
}

func (r *DefaultRuleRenderer) StaticFilterForwardChains(ipVersion uint8) []*Chain {
	rules := []Rule{}

	// Rules for filter forward chains dispatches the packet to our dispatch chains if it is going
	// to/from an interface that we're responsible for.  Note: the dispatch chains represent "allow"
	// by returning to this chain for further processing; this is required to handle traffic that
	// is going between endpoints on the same host.  In that case we need to apply the egress policy
	// for one endpoint and the ingress policy for the other.
	//
	// Packets will be accepted if they passed through both workload and host endpoint policy
	// and were returned.

	// Snoop DNS messages to or from a local workload.  Place this first as it only snoops and
	// does not accept or drop.  There are cases where we can snoop some DNS info and the packet
	// is then dropped, e.g. because of host endpoint ingress policy.  However we are still
	// filtering on trusted DNS servers, so the DNS info is trustworthy even if the packet gets
	// dropped later by policy.  Also, if we placed this after host endpoint policy processing,
	// we might be too late because of the packet already having been accepted.
	for _, prefix := range r.WorkloadIfacePrefixes {
		log.WithField("ifacePrefix", prefix).Debug("Adding DNS snooping rules")
		ifaceMatch := prefix + "+"
		rules = append(rules, r.dnsResponseSnoopingRules(ifaceMatch, ipVersion)...)
		rules = append(rules, r.dnsRequestSnoopingRules(ifaceMatch, ipVersion)...)
	}

	// Jump to from-host-endpoint dispatch chains.
	rules = append(rules, r.filterFromHEP(ipVersion)...)

	// Jump to workload dispatch chains.
	for _, prefix := range r.WorkloadIfacePrefixes {
		log.WithField("ifacePrefix", prefix).Debug("Adding workload match rules")
		ifaceMatch := prefix + "+"
		rules = append(rules,
			Rule{
				Match:  Match().InInterface(ifaceMatch),
				Action: JumpAction{Target: ChainFromWorkloadDispatch},
			},
			Rule{
				Match:  Match().OutInterface(ifaceMatch),
				Action: JumpAction{Target: ChainToWorkloadDispatch},
			},
		)
	}

	// Jump to to-host-endpoint dispatch chains.
	rules = append(rules,
		Rule{
			// Apply forward policy for the outgoing host endpoint.
			Action: JumpAction{Target: ChainDispatchToHostEndpointForward},
		},
	)

	// Jump to chain for blocking service CIDR loops.
	rules = append(rules,
		Rule{
			Action: JumpAction{Target: ChainCIDRBlock},
		},
	)

	return []*Chain{{
		Name:  ChainFilterForward,
		Rules: rules,
	}}
}

func (r *DefaultRuleRenderer) dnsResponseSnoopingRules(ifaceMatch string, ipVersion uint8) (rules []Rule) {
	for _, server := range r.DNSTrustedServers {
		if (ipVersion == 4) && strings.Contains(server.IP, ":") {
			continue
		}
		if (ipVersion == 6) && !strings.Contains(server.IP, ":") {
			continue
		}
		var baseMatch MatchCriteria
		if ifaceMatch != "" {
			// DNS response FORWARD/OUTPUT to Calico-networked client workload: match on workload prefix.
			baseMatch = Match().OutInterface(ifaceMatch)
		} else {
			// DNS response INPUT to host-networked client workload, so there is no outgoing interface.
			baseMatch = Match()
		}
		if r.Config.DNSPolicyMode == apiv3.DNSPolicyModeDelayDNSResponse && r.Config.DNSPacketsNfqueueID != 0 {
			// We are delaying the DNS response by queueing the response packet.
			rules = append(rules,
				Rule{
					Match: baseMatch.Protocol("udp").
						ConntrackState("ESTABLISHED").
						ConntrackOrigDstPort(server.Port).
						ConntrackOrigDst(server.IP),
					Action: NfqueueWithBypassAction{QueueNum: r.Config.DNSPacketsNfqueueID},
				},
			)
		} else {
			// We are not delaying the DNS response, so just add an NFLOG rule to snoop responses.
			rules = append(rules,
				Rule{
					Match: baseMatch.Protocol("udp").
						ConntrackState("ESTABLISHED").
						ConntrackOrigDstPort(server.Port).
						ConntrackOrigDst(server.IP),
					Action: NflogAction{
						Group:  NFLOGDomainGroup,
						Prefix: DNSActionPrefix,
						// Don't truncate the DNS packet when copying it to Felix.
						Size: -1,
					},
				},
			)
		}
	}
	return
}

// Similar rules for snooping DNS requests, which we do only so that we can access the timestamp on
// each request and hence calculate the latency of each DNS request/response pair.
func (r *DefaultRuleRenderer) dnsRequestSnoopingRules(ifaceMatch string, ipVersion uint8) (rules []Rule) {
	for _, server := range r.DNSTrustedServers {
		if (ipVersion == 4) && strings.Contains(server.IP, ":") {
			continue
		}
		if (ipVersion == 6) && !strings.Contains(server.IP, ":") {
			continue
		}
		var baseMatch MatchCriteria
		if ifaceMatch != "" {
			// DNS request FORWARD/INPUT from a Calico-networked client workload: match on workload prefix.
			baseMatch = Match().InInterface(ifaceMatch)
		} else {
			// DNS request OUTPUT from a host-networked client workload, so there is no incoming interface.
			baseMatch = Match()
		}
		rules = append(rules,
			Rule{
				Match: baseMatch.Protocol("udp").
					ConntrackState("NEW").
					ConntrackOrigDstPort(server.Port).
					ConntrackOrigDst(server.IP),
				Action: NflogAction{
					Group:  NFLOGDomainGroup,
					Prefix: DNSActionPrefix,
					// Don't truncate the DNS packet when copying it to Felix.
					Size: -1,
				},
			},
		)
	}
	return
}

// StaticFilterForwardAppendRules returns rules which should be statically appended to the end of the filter
// table's forward chain.
func (r *DefaultRuleRenderer) StaticFilterForwardAppendRules() []Rule {
	return []Rule{
		{
			Match:   Match().MarkSingleBitSet(r.IptablesMarkAccept),
			Action:  r.filterAllowAction,
			Comment: []string{"Policy explicitly accepted packet."},
		},
		// Set IptablesMarkAccept bit here, to indicate to our mangle-POSTROUTING chain that this is
		// forwarded traffic and should not be subject to normal host endpoint policy.
		{
			Action: SetMarkAction{Mark: r.IptablesMarkAccept},
		},
	}
}

func (r *DefaultRuleRenderer) StaticFilterOutputChains(ipVersion uint8) []*Chain {
	result := []*Chain{}
	result = append(result,
		r.filterOutputChain(ipVersion),
		r.failsafeOutChain("filter", ipVersion),
	)

	if r.KubeIPVSSupportEnabled {
		result = append(result, r.StaticFilterOutputForwardEndpointMarkChain())
	}

	if r.TPROXYModeEnabled() && !r.BPFEnabled {
		result = append(result,
			&Chain{
				Name:  ChainFilterOutputTProxy,
				Rules: r.tproxyOutputPolicyRules(ipVersion),
			})
	}

	return result
}

func (r *DefaultRuleRenderer) filterOutputChain(ipVersion uint8) *Chain {
	var rules []Rule

	if r.TPROXYModeEnabled() {
		rules = append(rules,
			Rule{
				Comment: []string{"Police packets from proxy"},
				// Atm any traffic from local host that does not have a local source.
				// XXX that would not work well for nodeports if we let proxy to use local
				// XXX source instead of passing it through MASQUERADE
				Match:  Match().NotSrcAddrType(AddrTypeLocal, false),
				Action: JumpAction{Target: ChainFilterOutputTProxy},
			},
		)
	}

	// Accept immediately if we've already accepted this packet in the raw or mangle table.
	rules = append(rules, r.acceptAlreadyAccepted()...)

	if r.KubeIPVSSupportEnabled {
		// Special case: packets that are forwarded through IPVS hit the INPUT and OUTPUT chains
		// instead of FORWARD.  In the INPUT chain, we mark such packets with a per-interface ID.
		// Divert those packets to a chain that handles them as we would if they had hit the FORWARD
		// chain.
		//
		// We use a goto so that a RETURN from that chain will skip the rest of this chain
		// and continue execution in the parent chain (OUTPUT).
		rules = append(rules,
			Rule{
				Match:  Match().MarkNotClear(r.IptablesMarkEndpoint),
				Action: GotoAction{Target: ChainForwardEndpointMark},
			},
		)
	}

	// Add rules to snoop DNS requests from a host-networked client workload.
	rules = append(rules, r.dnsRequestSnoopingRules("", ipVersion)...)

	// We don't currently police host -> endpoint according to the endpoint's ingress policy.
	// That decision is based on pragmatism; it's generally very useful to be able to contact
	// any local workload from the host and policing the traffic doesn't really protect
	// against host compromise.  If a host is compromised, then the rules could be removed!
	// However, we do apply policy to workload ingress traffic if it belongs to an IPVS connection.
	for _, prefix := range r.WorkloadIfacePrefixes {
		// If the packet is going to a workload endpoint, apply workload ingress policy if traffic
		// belongs to an IPVS connection and return at the end.
		log.WithField("ifacePrefix", prefix).Debug("Adding workload match rules")
		ifaceMatch := prefix + "+"
		rules = append(rules, r.dnsResponseSnoopingRules(ifaceMatch, ipVersion)...)
		rules = append(rules,
			Rule{
				// if packet goes to a workload endpoint. set return action properly.
				Match:  Match().OutInterface(ifaceMatch),
				Action: ReturnAction{},
			},
		)
	}

	// If we reach here, the packet is not going to a workload so it must be going to a
	// host endpoint. It also has no endpoint mark so it must be going from a process.

	if ipVersion == 4 && r.IPIPEnabled {
		// When IPIP is enabled, auto-allow IPIP traffic to other Calico nodes.  Without this,
		// it's too easy to make a host policy that blocks IPIP traffic, resulting in very confusing
		// connectivity problems.
		rules = append(rules,
			Rule{
				Match: Match().ProtocolNum(ProtoIPIP).
					DestIPSet(r.IPSetConfigV4.NameForMainIPSet(IPSetIDAllHostNets)).
					SrcAddrType(AddrTypeLocal, false),
				Action:  r.filterAllowAction,
				Comment: []string{"Allow IPIP packets to other Calico hosts"},
			},
		)
	}

	if ipVersion == 4 && r.VXLANEnabled {
		// When IPv4 VXLAN is enabled, auto-allow VXLAN traffic to other Calico nodes.  Without this,
		// it's too easy to make a host policy that blocks VXLAN traffic, resulting in very confusing
		// connectivity problems.
		rules = append(rules,
			Rule{
				Match: Match().ProtocolNum(ProtoUDP).
					DestPorts(uint16(r.Config.VXLANPort)).
					SrcAddrType(AddrTypeLocal, false).
					DestIPSet(r.IPSetConfigV4.NameForMainIPSet(IPSetIDAllVXLANSourceNets)),
				Action:  r.filterAllowAction,
				Comment: []string{"Allow IPv4 VXLAN packets to other allowed hosts"},
			},
		)
	}

	if ipVersion == 4 && r.EgressIPEnabled && !r.BPFEnabled {
		// When Egress IP is enabled, auto-allow VXLAN traffic to egress gateways with source IP
		// as host IP.
		match := Match().ProtocolNum(ProtoUDP)
		match = match.SrcAddrType(AddrTypeLocal, false)
		match = match.
			DestPorts(
				uint16(r.Config.EgressIPVXLANPort), // egress.calico
			)
		rules = append(rules, Rule{
			Match:   match,
			Action:  r.filterAllowAction,
			Comment: []string{"Accept VXLAN UDP traffic from egress clients"},
		})

		// Auto-allow HTTP traffic to the egress gateways health ports.
		rules = append(rules, Rule{
			Match: Match().ProtocolNum(ProtoTCP).SrcAddrType(AddrTypeLocal, false).DestIPPortSet(
				r.IPSetConfigV4.NameForMainIPSet(IPSetIDAllEGWHealthPorts)),
			Action:  r.filterAllowAction,
			Comment: []string{"Accept egress gateway health port probe traffic"},
		})
	}

	if ipVersion == 6 && r.VXLANEnabledV6 {
		// When IPv6 VXLAN is enabled, auto-allow VXLAN traffic to other Calico nodes.  Without this,
		// it's too easy to make a host policy that blocks VXLAN traffic, resulting in very confusing
		// connectivity problems.
		rules = append(rules,
			Rule{
				Match: Match().ProtocolNum(ProtoUDP).
					DestPorts(uint16(r.Config.VXLANPort)).
					SrcAddrType(AddrTypeLocal, false).
					DestIPSet(r.IPSetConfigV6.NameForMainIPSet(IPSetIDAllVXLANSourceNets)),
				Action:  r.filterAllowAction,
				Comment: []string{"Allow IPv6 VXLAN packets to other allowed hosts"},
			},
		)
	}

	if ipVersion == 4 && r.IPSecEnabled {
		// When IPSec is enabled, auto-allow IPSec traffic to other Calico nodes.  Without this,
		// it's too easy to make a host policy that blocks IPSec traffic, resulting in very confusing
		// connectivity problems.
		rules = append(rules,
			Rule{
				Match: Match().ProtocolNum(ProtoESP).
					DestIPSet(r.IPSetConfigV4.NameForMainIPSet(IPSetIDAllHostNets)).
					SrcAddrType(AddrTypeLocal, false),
				Action:  r.filterAllowAction,
				Comment: []string{"Allow IPSec ESP packets to other Calico hosts"},
			},
		)

		rules = append(rules,
			Rule{
				Match: Match().ProtocolNum(ProtoUDP).
					DestPorts(PortIKE).
					DestIPSet(r.IPSetConfigV4.NameForMainIPSet(IPSetIDAllHostNets)).
					SrcAddrType(AddrTypeLocal, false),
				Action:  r.filterAllowAction,
				Comment: []string{"Allow IPSec IKE packets to other Calico hosts"},
			},
		)
	}

	if ipVersion == 4 && r.WireguardEnabled {
		// When Wireguard is enabled, auto-allow Wireguard traffic to other Calico nodes.  Without this,
		// it's too easy to make a host policy that blocks Wireguard traffic, resulting in very confusing
		// connectivity problems.
		rules = append(rules,
			Rule{
				Match: Match().ProtocolNum(ProtoUDP).
					DestPorts(uint16(r.Config.WireguardListeningPort)).
					// Note that we do not need to limit the destination hosts to Calico nodes because allowed peers are
					// programmed separately
					SrcAddrType(AddrTypeLocal, false),
				Action:  r.filterAllowAction,
				Comment: []string{"Allow outgoing IPv4 Wireguard packets"},
			},
		)
	}

	if ipVersion == 6 && r.WireguardEnabledV6 {
		// When Wireguard is enabled, auto-allow Wireguard traffic to other Calico nodes.  Without this,
		// it's too easy to make a host policy that blocks Wireguard traffic, resulting in very confusing
		// connectivity problems.
		rules = append(rules,
			Rule{
				Match: Match().ProtocolNum(ProtoUDP).
					DestPorts(uint16(r.Config.WireguardListeningPortV6)).
					// Note that we do not need to limit the destination hosts to Calico nodes because allowed peers are
					// programmed separately
					SrcAddrType(AddrTypeLocal, false),
				Action:  r.filterAllowAction,
				Comment: []string{"Allow outgoing IPv6 Wireguard packets"},
			},
		)
	}

	// Apply host endpoint policy to traffic that has not been DNAT'd.  In the DNAT case we
	// can't correctly apply policy here because the packet's OIF is still the OIF from a
	// routing lookup based on the pre-DNAT destination IP; Linux will shortly update it based
	// on the new destination IP, but that hasn't happened yet.  Instead, in the DNAT case, we
	// apply host endpoint in the mangle POSTROUTING chain; see StaticManglePostroutingChain for
	// that.
	rules = append(rules,
		Rule{
			Action: ClearMarkAction{Mark: r.allCalicoMarkBits()},
		},
		Rule{
			Match:  Match().NotConntrackState("DNAT"),
			Action: JumpAction{Target: ChainDispatchToHostEndpoint},
		},
		Rule{
			Match:   Match().MarkSingleBitSet(r.IptablesMarkAccept),
			Action:  r.filterAllowAction,
			Comment: []string{"Host endpoint policy accepted packet."},
		},
	)

	return &Chain{
		Name:  ChainFilterOutput,
		Rules: rules,
	}
}

func (r *DefaultRuleRenderer) StaticNATTableChains(ipVersion uint8) (chains []*Chain) {
	chains = append(chains, r.StaticNATPreroutingChains(ipVersion)...)
	chains = append(chains, r.StaticNATPostroutingChains(ipVersion)...)
	chains = append(chains, r.StaticNATOutputChains(ipVersion)...)
	return
}

func (r *DefaultRuleRenderer) StaticNATPreroutingChains(ipVersion uint8) []*Chain {
	rules := []Rule{
		{
			Action: JumpAction{Target: ChainFIPDnat},
		},
	}

	if ipVersion == 4 && r.OpenStackSpecialCasesEnabled && r.OpenStackMetadataIP != nil {
		rules = append(rules, Rule{
			Match: Match().
				Protocol("tcp").
				DestPorts(80).
				DestNet("169.254.169.254/32"),
			Action: DNATAction{
				DestAddr: r.OpenStackMetadataIP.String(),
				DestPort: r.OpenStackMetadataPort,
			},
		})
	}

	chains := []*Chain{{
		Name:  ChainNATPrerouting,
		Rules: rules,
	}}

	if ipVersion == 4 && r.EgressIPEnabled {
		var egressRules []Rule

		// Set mark on first packet from a pod to destinations other than pod or host.
		egressRules = append(egressRules,
			Rule{
				Match: Match().
					SourceIPSet(r.IPSetConfigV4.NameForMainIPSet(IPSetIDNATOutgoingAllPools)).
					NotDestIPSet(r.IPSetConfigV4.NameForMainIPSet(IPSetIDNATOutgoingAllPools)).
					NotDestIPSet(r.IPSetConfigV4.NameForMainIPSet(IPSetIDAllHostNets)),
				Action: SetMaskedMarkAction{
					Mark: r.IptablesMarkEgress,
					Mask: r.IptablesMarkEgress,
				},
				Comment: []string{"Set mark for egress packet"},
			},
		)

		// Save mark to connmark which is used to be restored for subsequent packets in the same connection.
		egressRules = append(egressRules,
			Rule{
				Match:   Match().MarkSingleBitSet(r.IptablesMarkEgress),
				Action:  SaveConnMarkAction{SaveMask: r.IptablesMarkEgress},
				Comment: []string{"Save mark for egress connection"},
			},
		)

		chains = append(chains, &Chain{Name: ChainNATPreroutingEgress, Rules: egressRules})
	}

	return chains
}

func (r *DefaultRuleRenderer) StaticNATPostroutingChains(ipVersion uint8) []*Chain {
	rules := []Rule{
		{
			Action: JumpAction{Target: ChainFIPSnat},
		},
		{
			Action: JumpAction{Target: ChainNATOutgoing},
		},
	}

	if r.BPFEnabled {
		// Prepend a BPF SNAT rule.
		rules = append([]Rule{
			{
				Comment: []string{"BPF loopback SNAT"},
				Match:   Match().MarkMatchesWithMask(tcdefs.MarkSeenMASQ, tcdefs.MarkSeenMASQMask),
				Action:  MasqAction{},
			},
		}, rules...)
	}

	var tunnelIfaces []string

	if ipVersion == 4 && r.IPIPEnabled && len(r.IPIPTunnelAddress) > 0 {
		tunnelIfaces = append(tunnelIfaces, "tunl0")
	}
	if ipVersion == 4 && r.VXLANEnabled && len(r.VXLANTunnelAddress) > 0 {
		tunnelIfaces = append(tunnelIfaces, "vxlan.calico")
	}
	if ipVersion == 6 && r.VXLANEnabledV6 && len(r.VXLANTunnelAddressV6) > 0 {
		tunnelIfaces = append(tunnelIfaces, "vxlan-v6.calico")
	}
	if ipVersion == 4 && r.WireguardEnabled && len(r.WireguardInterfaceName) > 0 {
		// Wireguard is assigned an IP dynamically and without restarting Felix. Just add the interface if we have
		// wireguard enabled.
		tunnelIfaces = append(tunnelIfaces, r.WireguardInterfaceName)
	}
	if ipVersion == 6 && r.WireguardEnabledV6 && len(r.WireguardInterfaceNameV6) > 0 {
		// Wireguard is assigned an IP dynamically and without restarting Felix. Just add the interface if we have
		// wireguard enabled.
		tunnelIfaces = append(tunnelIfaces, r.WireguardInterfaceNameV6)
	}

	for _, tunnel := range tunnelIfaces {
		// Add a rule to catch packets that are being sent down a tunnel from an
		// incorrect local IP address of the host and NAT them to use the tunnel IP as its
		// source.  This happens if:
		//
		// - the user explicitly binds their socket to the wrong source IP accidentally
		// - the user sends traffic to, for example, a Kubernetes service IP, which is
		//   implemented via NAT instead of routing, leading the kernel to choose the
		//   wrong source IP.
		//
		// We NAT the source of the packet to use the tunnel IP.  We assume that
		// non-local IPs have been correctly routed.  Since Calico-assigned IPs are
		// non-local (because they're down a veth), they won't get caught by the rule.
		// Other remote sources will only reach the tunnel if they're being NATted
		// already (for example, a Kubernetes "NodePort").  The kernel will then
		// choose the correct source on its own.
		rules = append(rules, Rule{
			Match: Match().
				// Only match packets going out the tunnel.
				OutInterface(tunnel).
				// Match packets that don't have the correct source address.  This
				// matches local addresses (i.e. ones assigned to this host)
				// limiting the match to the output interface (which we matched
				// above as the tunnel).  Avoiding embedding the IP address lets
				// us use a static rule, which is easier to manage.
				NotSrcAddrType(AddrTypeLocal, true).
				// Only match if the IP is also some local IP on the box.  This
				// prevents us from matching packets from workloads, which are
				// remote as far as the routing table is concerned.
				SrcAddrType(AddrTypeLocal, false),
			Action: MasqAction{},
		})
	}
	return []*Chain{{
		Name:  ChainNATPostrouting,
		Rules: rules,
	}}
}

func (r *DefaultRuleRenderer) StaticNATOutputChains(ipVersion uint8) []*Chain {
	rules := []Rule{
		{
			Action: JumpAction{Target: ChainFIPDnat},
		},
	}

	return []*Chain{{
		Name:  ChainNATOutput,
		Rules: rules,
	}}
}

func (r *DefaultRuleRenderer) StaticMangleTableChains(ipVersion uint8) (chains []*Chain) {
	if ipVersion == 4 && r.EgressIPEnabled {
		var rules []Rule

		// Prerouting chain for egress ip
		// Restore ConnMark for pod traffic.
		rules = append(rules,
			Rule{
				Match: Match().SourceIPSet(r.IPSetConfigV4.NameForMainIPSet(IPSetIDNATOutgoingAllPools)),
				Action: RestoreConnMarkAction{
					RestoreMask: r.IptablesMarkEgress,
				},
				Comment: []string{"Restore connmark for pod traffic"},
			},
		)

		chains = append(chains, &Chain{Name: ChainManglePreroutingEgress, Rules: rules})

		// Postrouting chain for egress ip
		// Fill checksum for packet leaving egress.calico interface and going into tunnel device.
		tunnelDeviceName := "None"
		if r.VXLANEnabled {
			tunnelDeviceName = "vxlan.calico"
		} else if r.IPIPEnabled {
			tunnelDeviceName = "tunl0"
		}

		if tunnelDeviceName != "None" {
			chains = append(chains, &Chain{
				Name: ChainManglePostroutingEgress,
				Rules: []Rule{{
					Match:  Match().MarkSingleBitSet(r.IptablesMarkEgress).OutInterface(tunnelDeviceName),
					Action: ChecksumAction{},
				}},
			})
		}

		chains = append(chains, &Chain{
			Name: ChainManglePreroutingEgressInbound,
			Rules: []Rule{
				// mark returning egress traffic for RPF purposes
				{
					Match: Match().
						InInterface("egress.calico"),
					Action: SetMaskedMarkAction{
						Mark: r.IptablesMarkEgress,
						Mask: r.IptablesMarkEgress,
					},
					Comment: []string{"Set mark for returning egress packet"},
				},
			},
		})
	}

	if r.TPROXYModeEnabled() {
		mark := r.IptablesMarkProxy

		// We match in this chain if the packet is either on an established
		// connection that is proxied and marked accordingly or not.
		tproxyEstablRules := []Rule{
			{
				Comment: []string{"Clean upstream mark, not needed anymore"},
				Action:  ClearMarkAction{Mark: r.TPROXYUpstreamConnMark},
			},
			{
				Comment: []string{"Restore proxy mark from connection if not set"},
				Match:   Match().MarkClear(mark),
				Action:  RestoreConnMarkAction{RestoreMask: mark},
			},
			{
				Comment: []string{"Accept packets destined to proxy on existing connection"},
				Match:   Match().MarkMatchesWithMask(mark, mark),
				Action:  AcceptAction{}, // No further processing to match TPROXY behavior.
			},
		}

		chains = append(chains, &Chain{Name: ChainManglePreroutingTProxyEstabl, Rules: tproxyEstablRules})

		tproxyRules := []Rule{
			{
				Comment: []string{"Mark the connection so that subsequent packets go to proxy"},
				Action:  SetConnMarkAction{Mark: mark, Mask: mark},
			},
			{
				Comment: []string{"Divert the TCP connection to proxy"},
				Match:   Match().Protocol("tcp"),
				Action:  TProxyAction{Mark: mark, Mask: mark, Port: uint16(r.TPROXYPort)},
			},
			{
				Comment: []string{"Unmark non-proxied"},
				Action:  SetConnMarkAction{Mark: 0, Mask: mark},
			},
		}

		chains = append(chains, &Chain{Name: ChainManglePreroutingTProxySvc, Rules: tproxyRules})

		nameForIPSet := func(ipsetID string) string {
			if ipVersion == 4 {
				return r.IPSetConfigV4.NameForMainIPSet(ipsetID)
			} else {
				return r.IPSetConfigV6.NameForMainIPSet(ipsetID)
			}
		}

		chains = append(chains, &Chain{
			Name: ChainManglePreroutingTProxySelect,
			Rules: []Rule{
				{
					Comment: []string{"Proxy selected services"},
					Match:   Match().DestIPPortSet(nameForIPSet(tproxydefs.ServiceIPsIPSet)),
					Action:  JumpAction{Target: ChainManglePreroutingTProxySvc},
				},
				{
					Comment: []string{"Proxy selected pods"},
					Match: Match().
						Protocol("tcp").
						DestIPSet(nameForIPSet(tproxydefs.ApplicationLayerPolicyIPSet)),
					Action: JumpAction{Target: ChainManglePreroutingTProxySvc},
				},
				{
					Comment: []string{"Proxy selected nodeports"},
					Match: Match().
						Protocol("tcp").
						DestAddrType(AddrTypeLocal).
						// We use a single port ipset for both V4 and V6
						DestIPPortSet(r.IPSetConfigV4.NameForMainIPSet(tproxydefs.NodePortsIPSet)),
					Action: JumpAction{Target: ChainManglePreroutingTProxyNP},
				},
			},
		})

		tproxyRules = nil

		if r.KubernetesProvider == config.ProviderEKS && r.EKSPrimaryENI != "" {
			tproxyRules = []Rule{{
				Comment: []string{"Set the EKS nodeport mark that we bypass"},
				Match: Match().
					InInterface(r.EKSPrimaryENI).
					DestAddrTypeLimitIfaceIn(AddrTypeLocal),
				Action: SetConnMarkAction{Mark: 0x80, Mask: 0x80},
			}}
		}

		tproxyRules = append(tproxyRules,
			Rule{
				Comment: []string{"Divert the TCP connection to proxy"},
				Match:   Match().Protocol("tcp").DestAddrType(AddrTypeLocal),
				Action:  TProxyAction{Mark: mark, Mask: mark, Port: uint16(r.TPROXYPort + 1)},
			},
			Rule{
				Comment: []string{"Divert the TCP connection to proxy"},
				Match:   Match().Protocol("udp").DestAddrType(AddrTypeLocal),
				Action:  TProxyAction{Mark: mark, Mask: mark, Port: uint16(r.TPROXYPort + 1)},
			},
		)

		chains = append(chains, &Chain{Name: ChainManglePreroutingTProxyNP, Rules: tproxyRules})

		upMark := r.TPROXYUpstreamConnMark

		rules := []Rule{
			{
				// Proxied connections for regular services do not have
				// local source nor destination. This is how we can easily
				// identify the upstream part and mark it.
				Comment: []string{"Mark any non-local connection as local for return"},
				Action:  SetConnMarkAction{Mark: mark, Mask: mark},
			},
			{
				Comment: []string{"Save tproxy upstream mark in conntrack if set"},
				// XXX use the same mark in conntrack for now
				Match:  Match().MarkMatchesWithMask(upMark, upMark),
				Action: SetConnMarkAction{Mark: upMark, Mask: upMark},
			},
			{
				// Proxied connections that are pod-to-self need to be masqueraded
				Comment: []string{"MASQ proxied pod-service-self"},
				Match:   Match().SourceDestSet(nameForIPSet(tproxydefs.PodSelf)),
				Action:  SetMaskedMarkAction{Mark: r.KubeMasqueradeMark, Mask: r.KubeMasqueradeMark},
			},
		}

		if r.KubernetesProvider == config.ProviderEKS {
			rules = append(rules, Rule{
				Comment: []string{"Restore EKS nodeport routing mark"},
				Action:  RestoreConnMarkAction{RestoreMask: 0x80},
			})
		}

		chains = append(chains, &Chain{
			Name:  ChainMangleOutputTProxy,
			Rules: rules,
		})

		rules = []Rule{
			{
				Comment: []string{"Restore tproxy upstream mark in conntrack if not set"},
				// XXX use the same mark in conntrack for now
				Match:  Match().MarkClear(upMark),
				Action: RestoreConnMarkAction{RestoreMask: upMark},
			},
			{
				// If it is upstream and from local address, it means it is
				// retuning traffic from local host and we need to turn it back
				// to the proxy on the local host.
				Comment: []string{"If upstream and from local address, accept it"},
				Match:   Match().MarkMatchesWithMask(upMark, upMark).ConntrackState("RELATED,ESTABLISHED"),
				Action:  JumpAction{Target: ChainManglePreroutingTProxyEstabl},
			},
		}

		chains = append(chains, &Chain{
			Name:  ChainMangleOutputTProxyHostNet,
			Rules: rules,
		})
	}

	chains = append(chains,
		r.failsafeInChain("mangle", ipVersion),
		r.failsafeOutChain("mangle", ipVersion),
		r.StaticManglePreroutingChain(ipVersion),
		r.StaticManglePostroutingChain(ipVersion),
		r.StaticMangleOutputChain(ipVersion),
	)

	return chains
}

func (r *DefaultRuleRenderer) StaticManglePreroutingChain(ipVersion uint8) *Chain {
	rules := []Rule{}

	// First check if the connection is being proxied.
	if r.TPROXYModeEnabled() {
		rules = append(rules,
			Rule{
				Comment: []string{"Check if should be proxied when established"},
				Match:   Match().ConntrackState("RELATED,ESTABLISHED"),
				Action:  JumpAction{Target: ChainManglePreroutingTProxyEstabl},
			},
		)
	}

	// ACCEPT or RETURN immediately if packet matches an existing connection.  Note that we also
	// have a rule like this at the start of each pre-endpoint chain; the functional difference
	// with placing this rule here is that it will also apply to packets that may be unrelated
	// to Calico (i.e. not to or from Calico workloads, and not via Calico host endpoints).  We
	// think this is appropriate in the mangle table here - whereas we don't have a rule like
	// this in the filter table - because the mangle table is generally not used (except by us)
	// for dropping packets, so it is very unlikely that we would be circumventing someone
	// else's rule to drop a packet.  (And in that case, the user can configure
	// IptablesMangleAllowAction to be RETURN.)
	rules = append(rules,
		Rule{
			Match:  Match().ConntrackState("RELATED,ESTABLISHED"),
			Action: r.mangleAllowAction,
		},
	)

	// Or if we've already accepted this packet in the raw table.
	rules = append(rules,
		Rule{
			Match:  Match().MarkSingleBitSet(r.IptablesMarkAccept),
			Action: r.mangleAllowAction,
		},
	)

	// Now dispatch to host endpoint chain for the incoming interface.
	rules = append(rules,
		Rule{
			Action: JumpAction{Target: ChainDispatchFromHostEndpoint},
		},
		// Following that...  If the packet was explicitly allowed by a pre-DNAT policy, it
		// will have MarkAccept set.  If the packet was denied, it will have been dropped
		// already.  If the incoming interface isn't one that we're policing, or the packet
		// isn't governed by any pre-DNAT policy on that interface, it will fall through to
		// here without any Calico bits set.

		// In the MarkAccept case, we ACCEPT or RETURN according to
		// IptablesMangleAllowAction.
		Rule{
			Match:   Match().MarkSingleBitSet(r.IptablesMarkAccept),
			Action:  r.mangleAllowAction,
			Comment: []string{"Host endpoint policy accepted packet."},
		},
	)

	if r.TPROXYModeEnabled() {
		rules = append(rules,
			Rule{
				Comment: []string{"Check if it is a new connection to be proxied"},
				Action:  JumpAction{Target: ChainManglePreroutingTProxySelect},
			},
		)
	}

	return &Chain{
		Name:  ChainManglePrerouting,
		Rules: rules,
	}
}

func (r *DefaultRuleRenderer) StaticMangleOutputChain(ipVersion uint8) *Chain {
	rules := []Rule{}

	if r.TPROXYModeEnabled() {
		rules = append(rules,
			Rule{
				Comment: []string{"Process non-local connections as proxied"},
				Match:   Match().NotSrcAddrType(AddrTypeLocal, false),
				Action:  JumpAction{Target: ChainMangleOutputTProxy},
			},
			Rule{
				Comment: []string{"Check local connections for host networked workloads"},
				Match:   Match().SrcAddrType(AddrTypeLocal, false),
				Action:  JumpAction{Target: ChainMangleOutputTProxyHostNet},
			},
		)
	}

	return &Chain{
		Name:  ChainMangleOutput,
		Rules: rules,
	}
}

func (r *DefaultRuleRenderer) StaticManglePostroutingChain(ipVersion uint8) *Chain {
	rules := []Rule{}

	// Note, we use RETURN as the Allow action in this chain, rather than ACCEPT because the
	// mangle table is typically used, if at all, for packet manipulations that might need to
	// apply to our allowed traffic.

	// Allow immediately if IptablesMarkAccept is set.  Our filter-FORWARD chain sets this for
	// any packets that reach the end of that chain.  The principle is that we don't want to
	// apply normal host endpoint policy to forwarded traffic.
	rules = append(rules, Rule{
		Match:  Match().MarkSingleBitSet(r.IptablesMarkAccept),
		Action: ReturnAction{},
	})

	// Similarly, avoid applying normal host endpoint policy to IPVS-forwarded traffic.
	// IPVS-forwarded traffic is identified by having a non-zero endpoint ID in the
	// IptablesMarkEndpoint bits.  Note: we only need this check for when net.ipv4.vs.conntrack
	// is enabled.  When net.ipv4.vs.conntrack is disabled (which is the default),
	// IPVS-forwarded traffic will fail the ConntrackState("DNAT") match below, and so would
	// avoid normal host endpoint policy anyway.  But it doesn't hurt to have this additional
	// check even when not strictly needed.
	if r.KubeIPVSSupportEnabled {
		rules = append(rules,
			Rule{
				Match:  Match().MarkNotClear(r.IptablesMarkEndpoint),
				Action: ReturnAction{},
			},
		)
	}

	// At this point we know that the packet is not forwarded, so it must be originated by a
	// host-based process or host-networked pod.

	// The similar sequence in filterOutputChain has rules here to allow IPIP and VXLAN traffic.
	// We don't need those rules here because the encapsulated traffic won't match `--ctstate
	// DNAT` and so we won't try applying HEP policy to it anyway.

	// The similar sequence in filterOutputChain has rules here to detect traffic to local
	// workloads, and to return early in that case.  We don't need those rules here because
	// ChainDispatchToHostEndpoint also checks for traffic to a local workload, and avoids
	// applying any host endpoint policy in that case.  Search for "Skip egress WHEP" in
	// dispatch.go, to see that.

	// Apply host endpoint policy to non-forwarded traffic that has been DNAT'd.  We do this
	// here, rather than in filter-OUTPUT, because Linux is weird: when a host-originated packet
	// is DNAT'd (typically in nat-OUTPUT), its destination IP is changed immediately, but Linux
	// does not recalculate the outgoing interface (OIF) until AFTER the filter-OUTPUT chain.
	// The OIF has been recalculated by the time we hit THIS chain (mangle-POSTROUTING), so we
	// can reliably apply host endpoint policy here.
	rules = append(rules,
		Rule{
			Action: ClearMarkAction{Mark: r.allCalicoMarkBits()},
		},
		Rule{
			Match:  Match().ConntrackState("DNAT"),
			Action: JumpAction{Target: ChainDispatchToHostEndpoint},
		},
		Rule{
			Match:   Match().MarkSingleBitSet(r.IptablesMarkAccept),
			Action:  ReturnAction{},
			Comment: []string{"Host endpoint policy accepted packet."},
		},
	)

	return &Chain{
		Name:  ChainManglePostrouting,
		Rules: rules,
	}
}

func (r *DefaultRuleRenderer) StaticRawTableChains(ipVersion uint8) []*Chain {
	staticRawChains := []*Chain{
		r.failsafeInChain("raw", ipVersion),
		r.failsafeOutChain("raw", ipVersion),
		r.StaticRawPreroutingChain(ipVersion, nil),
		r.WireguardIncomingMarkChain(),
		r.StaticRawOutputChain(0, nil),
	}

	return staticRawChains
}

func (r *DefaultRuleRenderer) StaticBPFModeRawChains(ipVersion uint8,
	wgEncryptHost, bypassHostConntrack bool,
) []*Chain {
	var rawRules []Rule

	if ((r.WireguardEnabled && len(r.WireguardInterfaceName) > 0) || (r.WireguardEnabledV6 && len(r.WireguardInterfaceNameV6) > 0)) && wgEncryptHost {
		// Set a mark on packets coming from any interface except for lo, wireguard, or pod veths to ensure the RPF
		// check allows it.
		log.Debug("Adding Wireguard iptables rule chain")
		rawRules = append(rawRules, Rule{
			Match:  nil,
			Action: JumpAction{Target: ChainSetWireguardIncomingMark},
		})
	}

	rawRules = append(rawRules,
		Rule{
			// Return, i.e. no-op, if bypass mark is not set.
			Match:   Match().MarkMatchesWithMask(tcdefs.MarkSeenBypass, 0xffffffff),
			Action:  GotoAction{Target: ChainRawBPFUntrackedPolicy},
			Comment: []string{"Jump to target for packets with Bypass mark"},
		},
		Rule{
			Match:   Match().DestAddrType(AddrTypeLocal),
			Action:  SetMaskedMarkAction{Mark: tcdefs.MarkSeenSkipFIB, Mask: tcdefs.MarkSeenSkipFIB},
			Comment: []string{"Mark traffic towards the host - it is TRACKed"},
		},
		Rule{
			Match:   Match().NotDestAddrType(AddrTypeLocal),
			Action:  GotoAction{Target: ChainRawUntrackedFlows},
			Comment: []string{"Check if forwarded traffic needs to be TRACKed"},
		},
	)

	rawPreroutingChain := &Chain{
		Name:  ChainRawPrerouting,
		Rules: rawRules,
	}

	// BPF Untracked Flow Rules:
	var bpfUntrackedFlowRules []Rule
	if bypassHostConntrack {
		// Iterate all BPF interfaces forced to track packets and append rule.
		for _, interfaceName := range r.BPFForceTrackPacketsFromIfaces {
			if len(interfaceName) > 0 {
				bpfUntrackedFlowRules = append(bpfUntrackedFlowRules,
					Rule{
						Match:   Match().InInterface(interfaceName),
						Action:  ReturnAction{},
						Comment: []string{"Track interface " + interfaceName},
					},
				)
			}
		}

		bpfUntrackedFlowRules = append(bpfUntrackedFlowRules,
			Rule{
				Match:   Match().MarkMatchesWithMask(tcdefs.MarkSeenSkipFIB, tcdefs.MarkSeenSkipFIB),
				Action:  ReturnAction{},
				Comment: []string{"MarkSeenSkipFIB Mark"},
			},
			Rule{
				Match:   Match().MarkMatchesWithMask(tcdefs.MarkSeenFallThrough, tcdefs.MarkSeenFallThroughMask),
				Action:  ReturnAction{},
				Comment: []string{"MarkSeenFallThrough Mark"},
			},
			Rule{
				Match:   Match().MarkMatchesWithMask(tcdefs.MarkSeenMASQ, tcdefs.MarkSeenMASQMask),
				Action:  ReturnAction{},
				Comment: []string{"MarkSeenMASQ Mark"},
			},
			Rule{
				Match:   Match().MarkMatchesWithMask(tcdefs.MarkSeenNATOutgoing, tcdefs.MarkSeenNATOutgoingMask),
				Action:  ReturnAction{},
				Comment: []string{"MarkSeenNATOutgoing Mark"},
			},
			Rule{
				Action: NoTrackAction{},
			},
		)
	}
	bpfUntrackedFlowChain := &Chain{
		Name:  ChainRawUntrackedFlows,
		Rules: bpfUntrackedFlowRules,
	}

	xdpUntrackedPoliciesChain := &Chain{
		Name: ChainRawBPFUntrackedPolicy,
		Rules: []Rule{
			// At this point we know bypass mark is set, which means that the packet has
			// been explicitly allowed by untracked ingress policy (XDP).  We should
			// clear the mark so as not to affect any FROM_HOST processing.  (There
			// shouldn't be any FROM_HOST processing, because untracked policy is only
			// intended for traffic to/from the host.  But if the traffic is in fact
			// forwarded and goes to or through another endpoint, it's better to enforce
			// that endpoint's policy than to accidentally skip it because of the BYPASS
			// mark.  Note that we can clear the mark without stomping on anyone else's
			// logic because no one else's iptables should have had a chance to execute
			// yet.
			{
				Action: SetMarkAction{Mark: 0},
			},
			// Now ensure that the packet is not tracked.
			{
				Action: NoTrackAction{},
			},
		},
	}

	chains := []*Chain{
		rawPreroutingChain,
		xdpUntrackedPoliciesChain,
		bpfUntrackedFlowChain,
		r.failsafeOutChain("raw", ipVersion),
		r.WireguardIncomingMarkChain(),
	}

<<<<<<< HEAD
	if ipVersion == 4 {
		chains = append(chains,
			r.StaticRawOutputChain(tcdefs.MarkSeenBypass, nil))
	}
=======
	chains = append(chains,
		r.StaticRawOutputChain(tcdefs.MarkSeenBypass))
>>>>>>> f4432446

	return chains
}

func (r *DefaultRuleRenderer) StaticRawPreroutingChain(ipVersion uint8, nodeLocalDNSAddrs []config.ServerPort) *Chain {
	rules := []Rule{}

	// For safety, clear all our mark bits before we start.  (We could be in append mode and
	// another process' rules could have left the mark bit set.)
	rules = append(rules,
		Rule{Action: ClearMarkAction{Mark: r.allCalicoMarkBits()}},
	)

	if len(nodeLocalDNSAddrs) > 0 {
		log.Debug("Adding nodelocaldns iptables rule to cali-PREROUTING")
		rules = append(rules, r.nodeLocalDNSPreRoutingRules(nodeLocalDNSAddrs)...)
	}

	// Set a mark on encapsulated packets coming from WireGuard to ensure the RPF check allows it
	if ((r.WireguardEnabled && len(r.WireguardInterfaceName) > 0) || (r.WireguardEnabledV6 && len(r.WireguardInterfaceNameV6) > 0)) && r.Config.WireguardEncryptHostTraffic {
		log.Debug("Adding Wireguard iptables rule")
		rules = append(rules, Rule{
			Match:  nil,
			Action: JumpAction{Target: ChainSetWireguardIncomingMark},
		})
	}

	// Set a mark on the packet if it's from a workload interface.
	markFromWorkload := r.IptablesMarkScratch0
	for _, ifacePrefix := range r.WorkloadIfacePrefixes {
		rules = append(rules, Rule{
			Match:  Match().InInterface(ifacePrefix + "+"),
			Action: SetMarkAction{Mark: markFromWorkload},
		})
	}

	if ipVersion == 4 && r.IptablesMarkIPsec != 0 {
		rules = append(rules, Rule{
			Match:  Match().MarkSingleBitSet(markFromWorkload),
			Action: SetMarkAction{Mark: r.IptablesMarkIPsec},
		})
	}

	if ipVersion == 4 {
		// Apply strict RPF check to packets from workload interfaces (except for egress
		// gateways).  This prevents workloads from spoofing their IPs.  Note:
		// non-privileged containers can't usually spoof but privileged containers and VMs
		// can.
		rules = append(rules, Rule{
			Match:  Match().MarkSingleBitSet(markFromWorkload),
			Action: JumpAction{Target: ChainFromWorkloadDispatch},
		})
	} else {
		// Send workload traffic to a specific chain to skip the rpf check for some workloads
		rules = append(rules,
			Rule{
				Match:  Match().MarkMatchesWithMask(markFromWorkload, markFromWorkload),
				Action: JumpAction{Target: ChainRpfSkip},
			})

		// Apply strict RPF check to packets from workload interfaces.  This prevents
		// workloads from spoofing their IPs.  Note: non-privileged containers can't usually
		// spoof but privileged containers and VMs can.
		//
		rules = append(rules,
			r.RPFilter(ipVersion, markFromWorkload, markFromWorkload, r.OpenStackSpecialCasesEnabled, false)...)
	}

	rules = append(rules,
		// Send non-workload traffic to the untracked policy chains.
		Rule{
			Match:  Match().MarkClear(markFromWorkload),
			Action: JumpAction{Target: ChainDispatchFromHostEndpoint},
		},
		// Then, if the packet was marked as allowed, accept it.  Packets also return here
		// without the mark bit set if the interface wasn't one that we're policing.  We
		// let those packets fall through to the user's policy.
		Rule{
			Match:  Match().MarkSingleBitSet(r.IptablesMarkAccept),
			Action: AcceptAction{},
		},
	)

	return &Chain{
		Name:  ChainRawPrerouting,
		Rules: rules,
	}
}

// RPFilter returns rules that implement RPF
func (r *DefaultRuleRenderer) RPFilter(ipVersion uint8, mark, mask uint32, openStackSpecialCasesEnabled, acceptLocal bool) []Rule {
	rules := make([]Rule, 0, 2)

	// For OpenStack, allow DHCP v4 packets with source 0.0.0.0.  These must be allowed before
	// checking against the iptables rp_filter module, because the rp_filter module in some
	// kernel versions does not allow for DHCP with source 0.0.0.0 (whereas the rp_filter sysctl
	// setting _did_).
	//
	// Initial DHCP requests (DHCPDISCOVER) have source 0.0.0.0, and so will be allowed through
	// by the specific rule just following.  Later DHCP requests (DHCPREQUEST) may have source
	// 0.0.0.0, or the client's actual IP (as discovered through the DHCP process).  The 0.0.0.0
	// case will again be allowed by the following specific rule; the actual IP case should be
	// allowed by the general RPF check.  (Ref: https://www.ietf.org/rfc/rfc2131.txt page 37)
	//
	// Note: in DHCPv6, the initial request is sent with a link-local IPv6 address, which should
	// pass RPF, hence no special case is needed for DHCPv6.
	//
	// Here we are only focussing on anti-spoofing, and note that we ACCEPT a correct packet for
	// the current raw table, but don't mark it (with our Accept bit) as automatically accepted
	// for later tables.  Hence - for the policy level - we still have an OpenStack DHCP special
	// case again in filterWorkloadToHostChain.
	if openStackSpecialCasesEnabled && ipVersion == 4 {
		log.Info("Add OpenStack special-case rule for DHCP with source 0.0.0.0")
		rules = append(rules,
			Rule{
				Match: Match().
					Protocol("udp").
					SourceNet("0.0.0.0").
					SourcePorts(68).
					DestPorts(67),
				Action: AcceptAction{},
			},
		)
	}

	baseMatch := Match()
	if mark == 0 {
		// No mark to match; we're in a context where we already know we're coming from a
		// workload interface.
	} else {
		// Match on mark to check we're coming from a workload interface.
		baseMatch = baseMatch.MarkMatchesWithMask(mark, mask)
	}
	rules = append(rules, r.DropRules(baseMatch.RPFCheckFailed(acceptLocal))...)

	return rules
}

func (r *DefaultRuleRenderer) allCalicoMarkBits() uint32 {
	return r.IptablesMarkAccept |
		r.IptablesMarkPass |
		r.IptablesMarkScratch0 |
		r.IptablesMarkScratch1 |
		r.IptablesMarkIPsec |
		r.IptablesMarkDNSPolicy
}

func (r *DefaultRuleRenderer) WireguardIncomingMarkChain() *Chain {
	rules := []Rule{
		{
			Match:  Match().InInterface("lo"),
			Action: ReturnAction{},
		},
		{
			Match:  Match().InInterface(r.WireguardInterfaceName),
			Action: ReturnAction{},
		},
		{
			Match:  Match().InInterface(r.WireguardInterfaceNameV6),
			Action: ReturnAction{},
		},
	}

	for _, ifacePrefix := range r.WorkloadIfacePrefixes {
		rules = append(rules, Rule{
			Match:  Match().InInterface(fmt.Sprintf("%s+", ifacePrefix)),
			Action: ReturnAction{},
		})
	}

	rules = append(rules, Rule{Match: nil, Action: SetMarkAction{Mark: r.WireguardIptablesMark}})

	return &Chain{
		Name:  ChainSetWireguardIncomingMark,
		Rules: rules,
	}
}

func (r *DefaultRuleRenderer) nodeLocalDNSPreRoutingRules(nodeLocalDNSAddrs []config.ServerPort) []Rule {
	rules := []Rule{}

	for _, server := range nodeLocalDNSAddrs {
		dnsLocalIPRule := []Rule{
			{
				Match: Match().Protocol("udp").
					DestPorts(server.Port).
					DestNet(server.IP),
				Action: NflogAction{
					Group:  NFLOGDomainGroup,
					Prefix: DNSActionPrefix,
					// Don't truncate the DNS packet when copying it to Felix.
					Size: -1,
				},
			},
			{
				Match: Match().Protocol("tcp").
					DestPorts(server.Port).
					DestNet(server.IP),
				Action: NflogAction{
					Group:  NFLOGDomainGroup,
					Prefix: DNSActionPrefix,
					// Don't truncate the DNS packet when copying it to Felix.
					Size: -1,
				},
			},
		}

		rules = append(rules, dnsLocalIPRule...)
	}

	return rules
}

func (r *DefaultRuleRenderer) StaticRawOutputChain(tcBypassMark uint32, nodeLocalDNSAddrs []config.ServerPort) *Chain {
	rules := []Rule{
		// For safety, clear all our mark bits before we start.  (We could be in
		// append mode and another process' rules could have left the mark bit set.)
		{Action: ClearMarkAction{Mark: r.allCalicoMarkBits()}},
		// Then, jump to the untracked policy chains.
		{Action: JumpAction{Target: ChainDispatchToHostEndpoint}},
		// Then, if the packet was marked as allowed, accept it.  Packets also
		// return here without the mark bit set if the interface wasn't one that
		// we're policing.
	}

	if len(nodeLocalDNSAddrs) > 0 {
		log.Debug("Adding nodelocaldns iptables rule to cali-OUTPUT")
		rules = append(rules, r.nodeLocalDNSOutputRules(nodeLocalDNSAddrs)...)
	}

	if tcBypassMark == 0 {
		rules = append(rules, []Rule{
			{
				Match:  Match().MarkSingleBitSet(r.IptablesMarkAccept),
				Action: AcceptAction{},
			},
		}...)
	} else {
		rules = append(rules, []Rule{
			{
				Match:  Match().MarkSingleBitSet(r.IptablesMarkAccept),
				Action: SetMaskedMarkAction{Mark: tcBypassMark, Mask: 0xffffffff},
			},
			{
				Match:  Match().MarkMatchesWithMask(tcBypassMark, 0xffffffff),
				Action: AcceptAction{},
			},
		}...)
	}

	return &Chain{
		Name:  ChainRawOutput,
		Rules: rules,
	}
}

func (r *DefaultRuleRenderer) nodeLocalDNSOutputRules(nodeLocalDNSAddrs []config.ServerPort) []Rule {
	rules := []Rule{}
	for _, server := range nodeLocalDNSAddrs {
		dnsLocalIPRule := []Rule{
			{
				Match: Match().Protocol("udp").
					SourcePorts(server.Port).
					SourceNet(server.IP),
				Action: NflogAction{
					Group:  NFLOGDomainGroup,
					Prefix: DNSActionPrefix,
					// Don't truncate the DNS packet when copying it to Felix.
					Size: -1,
				},
			},
			{
				Match: Match().Protocol("tcp").
					SourcePorts(server.Port).
					SourceNet(server.IP),
				Action: NflogAction{
					Group:  NFLOGDomainGroup,
					Prefix: DNSActionPrefix,
					// Don't truncate the DNS packet when copying it to Felix.
					Size: -1,
				},
			},
		}

		rules = append(rules, dnsLocalIPRule...)
	}

	return rules

}

// DropRules combines the matchCritera and comments given in the function parameters to the drop rules calculated when
// the DefaultRenderer was constructed.
//
// If the original drop rules have MatchCriteria the matchCriteria is combined with the existing MatchCritera on the
// rule.
func (r DefaultRuleRenderer) DropRules(matchCriteria MatchCriteria, comments ...string) []Rule {
	rules := []Rule{}

	for _, rule := range r.dropRules {
		if matchCriteria != nil {
			rule.Match = Combine(rule.Match, matchCriteria)
		}
		rule.Comment = comments
		rules = append(rules, rule)
	}

	return rules
}

// NfqueueRuleDelayDeniedPacket combines the matchCritera and comments given in the function parameters to the delay-denied packet
// nfqueue rule calculated when the DefaultRenderer was constructed.
func (r DefaultRuleRenderer) NfqueueRuleDelayDeniedPacket(matchCriteria MatchCriteria, comments ...string) *Rule {
	if r.nfqueueRuleDelayDeniedPacket != nil {
		nfqueueRule := *r.nfqueueRuleDelayDeniedPacket

		if matchCriteria != nil {
			nfqueueRule.Match = Combine(nfqueueRule.Match, matchCriteria)
		}
		nfqueueRule.Comment = comments

		return &nfqueueRule
	}

	return nil
}<|MERGE_RESOLUTION|>--- conflicted
+++ resolved
@@ -1865,15 +1865,8 @@
 		r.WireguardIncomingMarkChain(),
 	}
 
-<<<<<<< HEAD
-	if ipVersion == 4 {
-		chains = append(chains,
-			r.StaticRawOutputChain(tcdefs.MarkSeenBypass, nil))
-	}
-=======
 	chains = append(chains,
-		r.StaticRawOutputChain(tcdefs.MarkSeenBypass))
->>>>>>> f4432446
+		r.StaticRawOutputChain(tcdefs.MarkSeenBypass, nil))
 
 	return chains
 }
