--- conflicted
+++ resolved
@@ -18,9 +18,8 @@
 	"fmt"
 	"strings"
 
+	log "github.com/sirupsen/logrus"
 	apiv3 "github.com/tigera/api/pkg/apis/projectcalico/v3"
-
-	log "github.com/sirupsen/logrus"
 
 	tcdefs "github.com/projectcalico/calico/felix/bpf/tc/defs"
 	"github.com/projectcalico/calico/felix/config"
@@ -878,18 +877,9 @@
 						ConntrackState("ESTABLISHED").
 						ConntrackOrigDstPort(server.Port).
 						ConntrackOrigDst(server.IP),
-<<<<<<< HEAD
-					Action: JumpAction{
-						Target: ChainDNSLog,
-					},
-=======
-					Action: r.Nflog(
-						NFLOGDomainGroup,
-						DNSActionPrefix,
-						// Don't truncate the DNS packet when copying it to Felix.
-						-1,
+					Action: r.Jump(
+						ChainDNSLog,
 					),
->>>>>>> d88697ce
 				},
 			)
 		}
@@ -921,18 +911,9 @@
 					ConntrackState("NEW").
 					ConntrackOrigDstPort(server.Port).
 					ConntrackOrigDst(server.IP),
-<<<<<<< HEAD
-				Action: JumpAction{
-					Target: ChainDNSLog,
-				},
-=======
-				Action: r.Nflog(
-					NFLOGDomainGroup,
-					DNSActionPrefix,
-					// Don't truncate the DNS packet when copying it to Felix.
-					-1,
+				Action: r.Jump(
+					ChainDNSLog,
 				),
->>>>>>> d88697ce
 			},
 		)
 	}
@@ -2092,35 +2073,17 @@
 				Match: r.NewMatch().Protocol("udp").
 					DestPorts(server.Port).
 					DestNet(server.IP),
-<<<<<<< HEAD
-				Action: JumpAction{
-					Target: ChainDNSLog,
-				},
-=======
-				Action: r.Nflog(
-					NFLOGDomainGroup,
-					DNSActionPrefix,
-					// Don't truncate the DNS packet when copying it to Felix.
-					-1,
+				Action: r.Jump(
+					ChainDNSLog,
 				),
->>>>>>> d88697ce
 			},
 			{
 				Match: r.NewMatch().Protocol("tcp").
 					DestPorts(server.Port).
 					DestNet(server.IP),
-<<<<<<< HEAD
-				Action: JumpAction{
-					Target: ChainDNSLog,
-				},
-=======
-				Action: r.Nflog(
-					NFLOGDomainGroup,
-					DNSActionPrefix,
-					// Don't truncate the DNS packet when copying it to Felix.
-					-1,
+				Action: r.Jump(
+					ChainDNSLog,
 				),
->>>>>>> d88697ce
 			},
 		}
 
@@ -2130,38 +2093,33 @@
 	return rules
 }
 
-<<<<<<< HEAD
-func (r *DefaultRuleRenderer) dnsLogChain() *Chain {
-	rules := []Rule{
+func (r *DefaultRuleRenderer) dnsLogChain() *generictables.Chain {
+	rules := []generictables.Rule{
 		{
-			Action: NflogAction{
-				Group:  NFLOGDomainGroup,
-				Prefix: DNSActionPrefix,
+			Action: r.Nflog(
+				NFLOGDomainGroup,
+				DNSActionPrefix,
 				// Don't truncate the DNS packet when copying it to Felix.
-				Size: -1,
-			},
+				-1,
+			),
 		},
 	}
 	if r.IptablesMarkSkipDNSPolicyNfqueue != 0 {
-		rules = append(rules, Rule{
-			Action: SetMaskedMarkAction{
-				Mask: r.IptablesMarkSkipDNSPolicyNfqueue,
-				Mark: r.IptablesMarkSkipDNSPolicyNfqueue,
-			},
+		rules = append(rules, generictables.Rule{
+			Action: r.SetMaskedMark(
+				r.IptablesMarkSkipDNSPolicyNfqueue,
+				r.IptablesMarkSkipDNSPolicyNfqueue,
+			),
 		})
 	}
-	return &Chain{
+	return &generictables.Chain{
 		Name:  ChainDNSLog,
 		Rules: rules,
 	}
 }
 
-func (r *DefaultRuleRenderer) StaticRawOutputChain(tcBypassMark uint32, nodeLocalDNSAddrs []config.ServerPort) *Chain {
-	rules := []Rule{
-=======
 func (r *DefaultRuleRenderer) StaticRawOutputChain(tcBypassMark uint32, nodeLocalDNSAddrs []config.ServerPort) *generictables.Chain {
 	rules := []generictables.Rule{
->>>>>>> d88697ce
 		// For safety, clear all our mark bits before we start.  (We could be in
 		// append mode and another process' rules could have left the mark bit set.)
 		{Action: r.ClearMark(r.allCalicoMarkBits())},
@@ -2211,35 +2169,17 @@
 				Match: r.NewMatch().Protocol("udp").
 					SourcePorts(server.Port).
 					SourceNet(server.IP),
-<<<<<<< HEAD
-				Action: JumpAction{
-					Target: ChainDNSLog,
-				},
-=======
-				Action: r.Nflog(
-					NFLOGDomainGroup,
-					DNSActionPrefix,
-					// Don't truncate the DNS packet when copying it to Felix.
-					-1,
+				Action: r.Jump(
+					ChainDNSLog,
 				),
->>>>>>> d88697ce
 			},
 			{
 				Match: r.NewMatch().Protocol("tcp").
 					SourcePorts(server.Port).
 					SourceNet(server.IP),
-<<<<<<< HEAD
-				Action: JumpAction{
-					Target: ChainDNSLog,
-				},
-=======
-				Action: r.Nflog(
-					NFLOGDomainGroup,
-					DNSActionPrefix,
-					// Don't truncate the DNS packet when copying it to Felix.
-					-1,
+				Action: r.Jump(
+					ChainDNSLog,
 				),
->>>>>>> d88697ce
 			},
 		}
 
@@ -2254,13 +2194,8 @@
 //
 // If the original drop rules have MatchCriteria the matchCriteria is combined with the existing MatchCritera on the
 // rule.
-<<<<<<< HEAD
-func (r *DefaultRuleRenderer) DropRules(matchCriteria MatchCriteria, comments ...string) []Rule {
-	rules := []Rule{}
-=======
-func (r DefaultRuleRenderer) DropRules(matchCriteria generictables.MatchCriteria, comments ...string) []generictables.Rule {
+func (r *DefaultRuleRenderer) DropRules(matchCriteria generictables.MatchCriteria, comments ...string) []generictables.Rule {
 	rules := []generictables.Rule{}
->>>>>>> d88697ce
 
 	for _, rule := range r.dropRules {
 		if matchCriteria != nil {
@@ -2275,11 +2210,7 @@
 
 // NfqueueRuleDelayDeniedPacket combines the matchCritera and comments given in the function parameters to the delay-denied packet
 // nfqueue rule calculated when the DefaultRenderer was constructed.
-<<<<<<< HEAD
-func (r *DefaultRuleRenderer) NfqueueRuleDelayDeniedPacket(matchCriteria MatchCriteria, comments ...string) *Rule {
-=======
-func (r DefaultRuleRenderer) NfqueueRuleDelayDeniedPacket(matchCriteria generictables.MatchCriteria, comments ...string) *generictables.Rule {
->>>>>>> d88697ce
+func (r *DefaultRuleRenderer) NfqueueRuleDelayDeniedPacket(matchCriteria generictables.MatchCriteria, comments ...string) *generictables.Rule {
 	if r.nfqueueRuleDelayDeniedPacket != nil {
 		nfqueueRule := *r.nfqueueRuleDelayDeniedPacket
 
