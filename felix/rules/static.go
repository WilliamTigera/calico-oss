--- conflicted
+++ resolved
@@ -342,18 +342,12 @@
 		)
 		inputRules = append(inputRules,
 			Rule{
-<<<<<<< HEAD
 				Match: Match().ProtocolNum(ProtoUDP).
 					DestPorts(PortIKE).
 					SourceIPSet(r.IPSetConfigV4.NameForMainIPSet(IPSetIDAllHostNets)).
 					DestAddrType(AddrTypeLocal),
 				Action:  r.filterAllowAction,
 				Comment: []string{"Allow IPSec IKEv2 packets from Calico hosts"},
-=======
-				Match:   Match().ProtocolNum(ProtoIPIP),
-				Action:  r.IptablesFilterDenyAction,
-				Comment: []string{fmt.Sprintf("%s IPIP packets from non-Calico hosts", r.IptablesFilterDenyAction)},
->>>>>>> dafddb90
 			},
 		)
 		inputRules = append(inputRules,
@@ -1889,7 +1883,6 @@
 		})
 	}
 
-<<<<<<< HEAD
 	if ipVersion == 4 {
 		// Apply strict RPF check to packets from workload interfaces (except for egress
 		// gateways).  This prevents workloads from spoofing their IPs.  Note:
@@ -1914,14 +1907,6 @@
 		rules = append(rules,
 			r.RPFilter(ipVersion, markFromWorkload, markFromWorkload, r.OpenStackSpecialCasesEnabled, false)...)
 	}
-=======
-	// Apply strict RPF check to packets from workload interfaces.  This prevents
-	// workloads from spoofing their IPs.  Note: non-privileged containers can't
-	// usually spoof but privileged containers and VMs can.
-	//
-	rules = append(rules,
-		RPFilter(ipVersion, markFromWorkload, markFromWorkload, r.OpenStackSpecialCasesEnabled, false, r.IptablesFilterDenyAction)...)
->>>>>>> dafddb90
 
 	rules = append(rules,
 		// Send non-workload traffic to the untracked policy chains.
@@ -1945,11 +1930,7 @@
 }
 
 // RPFilter returns rules that implement RPF
-<<<<<<< HEAD
 func (r *DefaultRuleRenderer) RPFilter(ipVersion uint8, mark, mask uint32, openStackSpecialCasesEnabled, acceptLocal bool) []Rule {
-=======
-func RPFilter(ipVersion uint8, mark, mask uint32, openStackSpecialCasesEnabled, acceptLocal bool, dropActionOverride Action) []Rule {
->>>>>>> dafddb90
 	rules := make([]Rule, 0, 2)
 
 	// For OpenStack, allow DHCP v4 packets with source 0.0.0.0.  These must be allowed before
@@ -1984,7 +1965,6 @@
 		)
 	}
 
-<<<<<<< HEAD
 	baseMatch := Match()
 	if mark == 0 {
 		// No mark to match; we're in a context where we already know we're coming from a
@@ -1994,12 +1974,6 @@
 		baseMatch = baseMatch.MarkMatchesWithMask(mark, mask)
 	}
 	rules = append(rules, r.DropRules(baseMatch.RPFCheckFailed(acceptLocal))...)
-=======
-	rules = append(rules, Rule{
-		Match:  Match().MarkMatchesWithMask(mark, mask).RPFCheckFailed(acceptLocal),
-		Action: dropActionOverride,
-	})
->>>>>>> dafddb90
 
 	return rules
 }
