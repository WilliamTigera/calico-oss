// Copyright (c) 2016-2022 Tigera, Inc. All rights reserved.
//
// Licensed under the Apache License, Version 2.0 (the "License");
// you may not use this file except in compliance with the License.
// You may obtain a copy of the License at
//
//     http://www.apache.org/licenses/LICENSE-2.0
//
// Unless required by applicable law or agreed to in writing, software
// distributed under the License is distributed on an "AS IS" BASIS,
// WITHOUT WARRANTIES OR CONDITIONS OF ANY KIND, either express or implied.
// See the License for the specific language governing permissions and
// limitations under the License.

package rules

import (
	"fmt"

	log "github.com/sirupsen/logrus"

	"github.com/projectcalico/calico/libcalico-go/lib/backend/model"

	"github.com/projectcalico/calico/felix/hashutils"
	. "github.com/projectcalico/calico/felix/iptables"
	"github.com/projectcalico/calico/felix/proto"
)

const (
	ingressPolicy         = "ingress"
	egressPolicy          = "egress"
	dropEncap             = true
	dontDropEncap         = false
	NotAnEgressGateway    = false
	IsAnEgressGateway     = true
	alwaysAllowVXLANEncap = true
	alwaysAllowIPIPEncap  = true
	UndefinedIPVersion    = 0
)

func (r *DefaultRuleRenderer) WorkloadEndpointToIptablesChains(
	ifaceName string,
	epMarkMapper EndpointMarkMapper,
	adminUp bool,
	tiers []*proto.TierInfo,
	profileIDs []string,
	isEgressGateway bool,
	egwHealthPort uint16,
	ipVersion uint8,
) []*Chain {
	allowVXLANEncapFromWorkloads := r.Config.AllowVXLANPacketsFromWorkloads
	allowIPIPEncapFromWorkloads := r.Config.AllowIPIPPacketsFromWorkloads
	result := []*Chain{}
	result = append(result,
		// Chain for traffic _to_ the endpoint.
		r.endpointIptablesChain(
			tiers,
			profileIDs,
			ifaceName,
			PolicyInboundPfx,
			ProfileInboundPfx,
			WorkloadToEndpointPfx,
			"", // No fail-safe chains for workloads.
			chainTypeNormal,
			adminUp,
			NFLOGInboundGroup,
			RuleDirIngress,
			ingressPolicy,
			r.filterAllowAction, // Workload endpoint chains are only used in the filter table
			alwaysAllowVXLANEncap,
			alwaysAllowIPIPEncap,
			isEgressGateway,
			egwHealthPort,
			ipVersion,
		),
		// Chain for traffic _from_ the endpoint.
		// Encap traffic is blocked by default from workload endpoints
		// unless explicitly overridden.
		r.endpointIptablesChain(
			tiers,
			profileIDs,
			ifaceName,
			PolicyOutboundPfx,
			ProfileOutboundPfx,
			WorkloadFromEndpointPfx,
			"", // No fail-safe chains for workloads.
			chainTypeNormal,
			adminUp,
			NFLOGOutboundGroup,
			RuleDirEgress,
			egressPolicy,
			r.filterAllowAction, // Workload endpoint chains are only used in the filter table
			allowVXLANEncapFromWorkloads,
			allowIPIPEncapFromWorkloads,
			isEgressGateway,
			0,
			ipVersion,
		),
	)

	if r.KubeIPVSSupportEnabled {
		// Chain for setting endpoint mark of an endpoint.
		result = append(result,
			r.endpointSetMarkChain(
				ifaceName,
				epMarkMapper,
				SetEndPointMarkPfx,
			),
		)
	}

	return result
}

func (r *DefaultRuleRenderer) HostEndpointToFilterChains(
	ifaceName string,
	tiers []*proto.TierInfo,
	forwardTiers []*proto.TierInfo,
	epMarkMapper EndpointMarkMapper,
	profileIDs []string,
) []*Chain {
	log.WithField("ifaceName", ifaceName).Debug("Rendering filter host endpoint chain.")
	result := []*Chain{}
	result = append(result,
		// Chain for output traffic _to_ the endpoint.
		r.endpointIptablesChain(
			tiers,
			profileIDs,
			ifaceName,
			PolicyOutboundPfx,
			ProfileOutboundPfx,
			HostToEndpointPfx,
			ChainFailsafeOut,
			chainTypeNormal,
			true, // Host endpoints are always admin up.
			NFLOGOutboundGroup,
			RuleDirEgress,
			egressPolicy,
			r.filterAllowAction,
			alwaysAllowVXLANEncap,
			alwaysAllowIPIPEncap,
			NotAnEgressGateway,
			0,
			UndefinedIPVersion,
		),
		// Chain for input traffic _from_ the endpoint.
		r.endpointIptablesChain(
			tiers,
			profileIDs,
			ifaceName,
			PolicyInboundPfx,
			ProfileInboundPfx,
			HostFromEndpointPfx,
			ChainFailsafeIn,
			chainTypeNormal,
			true, // Host endpoints are always admin up.
			NFLOGInboundGroup,
			RuleDirIngress,
			ingressPolicy,
			r.filterAllowAction,
			alwaysAllowVXLANEncap,
			alwaysAllowIPIPEncap,
			NotAnEgressGateway,
			0,
			UndefinedIPVersion,
		),
		// Chain for forward traffic _to_ the endpoint.
		r.endpointIptablesChain(
			forwardTiers,
			profileIDs,
			ifaceName,
			PolicyOutboundPfx,
			ProfileOutboundPfx,
			HostToEndpointForwardPfx,
			"", // No fail-safe chains for forward traffic.
			chainTypeForward,
			true, // Host endpoints are always admin up.
			NFLOGOutboundGroup,
			RuleDirEgress,
			egressPolicy,
			r.filterAllowAction,
			alwaysAllowVXLANEncap,
			alwaysAllowIPIPEncap,
			NotAnEgressGateway,
			0,
			UndefinedIPVersion,
		),
		// Chain for forward traffic _from_ the endpoint.
		r.endpointIptablesChain(
			forwardTiers,
			profileIDs,
			ifaceName,
			PolicyInboundPfx,
			ProfileInboundPfx,
			HostFromEndpointForwardPfx,
			"", // No fail-safe chains for forward traffic.
			chainTypeForward,
			true, // Host endpoints are always admin up.
			NFLOGInboundGroup,
			RuleDirIngress,
			ingressPolicy,
			r.filterAllowAction,
			alwaysAllowVXLANEncap,
			alwaysAllowIPIPEncap,
			NotAnEgressGateway,
			0,
			UndefinedIPVersion,
		),
	)

	if r.KubeIPVSSupportEnabled {
		// Chain for setting endpoint mark of an endpoint.
		result = append(result,
			r.endpointSetMarkChain(
				ifaceName,
				epMarkMapper,
				SetEndPointMarkPfx,
			),
		)
	}

	return result
}

func (r *DefaultRuleRenderer) HostEndpointToMangleEgressChains(
	ifaceName string,
	tiers []*proto.TierInfo,
	profileIDs []string,
) []*Chain {
	log.WithField("ifaceName", ifaceName).Debug("Render host endpoint mangle egress chain.")
	return []*Chain{
		// Chain for output traffic _to_ the endpoint.  Note, we use RETURN here rather than
		// ACCEPT because the mangle table is typically used, if at all, for packet
		// manipulations that might need to apply to our allowed traffic.
		r.endpointIptablesChain(
			tiers,
			profileIDs,
			ifaceName,
			PolicyOutboundPfx,
			ProfileOutboundPfx,
			HostToEndpointPfx,
			ChainFailsafeOut,
			chainTypeNormal,
			true, // Host endpoints are always admin up.
			NFLOGOutboundGroup,
			RuleDirEgress,
			egressPolicy,
			ReturnAction{},
			alwaysAllowVXLANEncap,
			alwaysAllowIPIPEncap,
			NotAnEgressGateway,
			0,
			UndefinedIPVersion,
		),
	}
}

func (r *DefaultRuleRenderer) HostEndpointToRawEgressChain(
	ifaceName string,
	untrackedTiers []*proto.TierInfo,
) *Chain {
	log.WithField("ifaceName", ifaceName).Debug("Rendering raw (untracked) host endpoint egress chain.")
	return r.endpointIptablesChain(
		untrackedTiers,
		nil, // We don't render profiles into the raw table.
		ifaceName,
		PolicyOutboundPfx,
		ProfileOutboundPfx,
		HostToEndpointPfx,
		ChainFailsafeOut,
		chainTypeUntracked,
		true, // Host endpoints are always admin up.
		NFLOGOutboundGroup,
		RuleDirEgress,
		egressPolicy,
		AcceptAction{},
		alwaysAllowVXLANEncap,
		alwaysAllowIPIPEncap,
		NotAnEgressGateway,
		0,
		UndefinedIPVersion,
	)
}

func (r *DefaultRuleRenderer) HostEndpointToRawChains(
	ifaceName string,
	untrackedTiers []*proto.TierInfo,
) []*Chain {
	log.WithField("ifaceName", ifaceName).Debugf("Rendering raw (untracked) host endpoint chain. - untrackedTiers %+v", untrackedTiers)
	return []*Chain{
		// Chain for traffic _to_ the endpoint.
		r.HostEndpointToRawEgressChain(ifaceName, untrackedTiers),
		// Chain for traffic _from_ the endpoint.
		r.endpointIptablesChain(
			untrackedTiers,
			nil, // We don't render profiles into the raw table.
			ifaceName,
			PolicyInboundPfx,
			ProfileInboundPfx,
			HostFromEndpointPfx,
			ChainFailsafeIn,
			chainTypeUntracked,
			true, // Host endpoints are always admin up.
			NFLOGInboundGroup,
			RuleDirIngress,
			ingressPolicy,
			AcceptAction{},
			alwaysAllowVXLANEncap,
			alwaysAllowIPIPEncap,
			NotAnEgressGateway,
			0,
			UndefinedIPVersion,
		),
	}
}

func (r *DefaultRuleRenderer) HostEndpointToMangleIngressChains(
	ifaceName string,
	preDNATTiers []*proto.TierInfo,
) []*Chain {
	log.WithField("ifaceName", ifaceName).Debug("Rendering pre-DNAT host endpoint chain.")
	return []*Chain{
		// Chain for traffic _from_ the endpoint.  Pre-DNAT policy does not apply to
		// outgoing traffic through a host endpoint.
		r.endpointIptablesChain(
			preDNATTiers,
			nil, // We don't render profiles into the raw table.
			ifaceName,
			PolicyInboundPfx,
			ProfileInboundPfx,
			HostFromEndpointPfx,
			ChainFailsafeIn,
			chainTypePreDNAT,
			true, // Host endpoints are always admin up.
			NFLOGInboundGroup,
			RuleDirIngress,
			ingressPolicy,
			r.mangleAllowAction,
			alwaysAllowVXLANEncap,
			alwaysAllowIPIPEncap,
			NotAnEgressGateway,
			0,
			UndefinedIPVersion,
		),
	}
}

type endpointChainType int

const (
	chainTypeNormal endpointChainType = iota
	chainTypeUntracked
	chainTypePreDNAT
	chainTypeForward
)

func (r *DefaultRuleRenderer) endpointSetMarkChain(
	name string,
	epMarkMapper EndpointMarkMapper,
	endpointPrefix string,
) *Chain {
	rules := []Rule{}
	chainName := EndpointChainName(endpointPrefix, name)

	if endPointMark, err := epMarkMapper.GetEndpointMark(name); err == nil {
		// Set endpoint mark.
		rules = append(rules, Rule{
			Action: SetMaskedMarkAction{
				Mark: endPointMark,
				Mask: epMarkMapper.GetMask()},
		})
	}
	return &Chain{
		Name:  chainName,
		Rules: rules,
	}
}

func (r *DefaultRuleRenderer) endpointIptablesChain(
	tiers []*proto.TierInfo,
	profileIds []string,
	name string,
	policyPrefix PolicyChainNamePrefix,
	profilePrefix ProfileChainNamePrefix,
	endpointPrefix string,
	failsafeChain string,
	chainType endpointChainType,
	adminUp bool,
	nflogGroup uint16,
	dir RuleDir,
	policyType string,
	allowAction Action,
	allowVXLANEncap bool,
	allowIPIPEncap bool,
	isEgressGateway bool,
	egwHealthPort uint16,
	ipVersion uint8,
) *Chain {
	rules := []Rule{}
	chainName := EndpointChainName(endpointPrefix, name)

	if !adminUp {
		// Endpoint is admin-down, drop all traffic to/from it.
<<<<<<< HEAD
		rules = append(rules, r.DropRules(Match(), "Endpoint admin disabled")...)
=======
		rules = append(rules, Rule{
			Match:   Match(),
			Action:  r.IptablesFilterDenyAction(),
			Comment: []string{"Endpoint admin disabled"},
		})
>>>>>>> ae1aada5
		return &Chain{
			Name:  chainName,
			Rules: rules,
		}
	}

	if chainType != chainTypeUntracked {
		// Tracked chain: install conntrack rules, which implement our stateful connections.
		// This allows return traffic associated with a previously-permitted request.
		rules = r.appendConntrackRules(
			rules,
			allowAction,
			// Allow CtState INVALID for traffic _from_ an egress gateway.
			// This is because the return path from an egress gateway is different from the
			// VXLAN-tunnelled forwards path.

			// We also need to allow CtState INVALID for traffic _to_ an egress gateway,
			// when using IP-IP and VXLAN. However, we do not understand why we need it yet.
			isEgressGateway,
		)
	}

	// First set up failsafes.
	if failsafeChain != "" {
		rules = append(rules, Rule{
			Action: JumpAction{Target: failsafeChain},
		})
	}

	// Start by ensuring that the accept mark bit is clear, policies set that bit to indicate
	// that they accepted / dropped the packet.
	rules = append(rules, Rule{
		Action: ClearMarkAction{
			Mark: r.IptablesMarkAccept + r.IptablesMarkDrop,
		},
	})

	// Accept the UDP VXLAN traffic for egress gateways
	endOfChainDropComment := fmt.Sprintf("%s if no profiles matched", r.IptablesFilterDenyAction)
	if !r.BPFEnabled && ipVersion == 4 && isEgressGateway {
		programEgwRule := func(ipset string) {
			baseMatch := func(proto uint8) MatchCriteria {
				if dir == RuleDirIngress {
					return Match().ProtocolNum(proto).SourceIPSet(r.IPSetConfigV4.
						NameForMainIPSet(ipset))
				} else {
					return Match().ProtocolNum(proto).DestIPSet(r.IPSetConfigV4.
						NameForMainIPSet(ipset))
				}
			}

			rules = append(rules,
				Rule{
					Match: baseMatch(ProtoUDP).
						DestPorts(
							uint16(r.Config.EgressIPVXLANPort), // egress.calico
						),
					Action:  AcceptAction{},
					Comment: []string{"Accept VXLAN UDP traffic for egress gateways"},
				},
			)
			if dir == RuleDirIngress && egwHealthPort != 0 {
				rules = append(rules,
					Rule{
						Match:   baseMatch(ProtoTCP).DestPorts(egwHealthPort),
						Action:  AcceptAction{},
						Comment: []string{"Accept readiness probes for egress gateways"},
					},
				)
			}
		}
		// Auto-allow VXLAN UDP traffic for egress gateways from/to host IPs
		programEgwRule(IPSetIDAllHostNets)
		// Auto-allow VXLAN UDP traffic for egress gateways from/to tunnel IPs in case of overlay
		if r.VXLANEnabled || r.IPIPEnabled || r.WireguardEnabled {
			programEgwRule(IPSetIDAllTunnelNets)
		}

	}

	if !r.BPFEnabled && isEgressGateway {
		if dir == RuleDirIngress {
			// Block any other traffic _to_ egress gateways; zero out the policy and profiles so that we'll
			// just render an end-of-chain drop.
			tiers = nil
			profileIds = nil
			endOfChainDropComment = fmt.Sprintf("%s all other ingress traffic to egress gateway.", r.IptablesFilterDenyAction)
		}
	}

	if !allowVXLANEncap {
		// VXLAN encapped packets that originated in a pod should be dropped, as the encapsulation can be used to
		// bypass restrictive egress policies.
		rules = append(rules, Rule{
			Match: Match().ProtocolNum(ProtoUDP).
				DestPorts(uint16(r.Config.VXLANPort)),
			Action:  r.IptablesFilterDenyAction(),
			Comment: []string{fmt.Sprintf("%s VXLAN encapped packets originating in workloads", r.IptablesFilterDenyAction())},
		})
	}
	if !allowIPIPEncap {
		// IPinIP encapped packets that originated in a pod should be dropped, as the encapsulation can be used to
		// bypass restrictive egress policies.
		rules = append(rules, Rule{
			Match:   Match().ProtocolNum(ProtoIPIP),
			Action:  r.IptablesFilterDenyAction(),
			Comment: []string{fmt.Sprintf("%s IPinIP encapped packets originating in workloads", r.IptablesFilterDenyAction())},
		})
	}

	for _, tier := range tiers {
		var policies []string
		if policyType == ingressPolicy {
			policies = tier.IngressPolicies
		} else {
			policies = tier.EgressPolicies
		}
		if len(policies) > 0 {
			// Clear the "pass" mark.  If a policy sets that mark, we'll skip the rest of the policies and
			// continue processing the profiles, if there are any.
			rules = append(rules, Rule{
				Comment: []string{"Start of tier " + tier.Name},
				Action: ClearMarkAction{
					Mark: r.IptablesMarkPass,
				},
			})

			// Track if any of the policies are not staged. If all of the policies in a tier are staged
			// then the default end of tier behavior should be pass rather than drop.
			endOfTierDrop := false

			// Then, jump to each policy in turn.
			for _, polID := range policies {
				isStaged := model.PolicyIsStaged(polID)

				// If this is not a staged policy then end of tier behavior should be drop.
				if !isStaged {
					endOfTierDrop = true
				}

				polChainName := PolicyChainName(
					policyPrefix,
					&proto.PolicyID{Tier: tier.Name, Name: polID},
				)

				// If a previous policy didn't set the "pass" mark, jump to the policy.
				rules = append(rules, Rule{
					Match:  Match().MarkClear(r.IptablesMarkPass),
					Action: JumpAction{Target: polChainName},
				})

				// Only handle actions for non-staged policies.
				if !isStaged {
					// If policy marked packet as accepted, it returns, setting the accept
					// mark bit.
					if chainType == chainTypeUntracked {
						// For an untracked policy, map allow to "NOTRACK and ALLOW".
						rules = append(rules, Rule{
							Match:  Match().MarkSingleBitSet(r.IptablesMarkAccept),
							Action: NoTrackAction{},
						})
					}
					// If accept bit is set, return from this chain.  We don't immediately
					// accept because there may be other policy still to apply.
					rules = append(rules, Rule{
						Match:   Match().MarkSingleBitSet(r.IptablesMarkAccept),
						Action:  ReturnAction{},
						Comment: []string{"Return if policy accepted"},
					})
				}
			}

<<<<<<< HEAD
			if chainType == chainTypeNormal || chainType == chainTypeForward {
				if endOfTierDrop {
					nfqueueRule := r.NfqueueRuleDelayDeniedPacket(
						Match().MarkClear(r.IptablesMarkPass),
						fmt.Sprintf("%s if no policies passed packet", r.IptablesFilterDenyAction),
					)
					if nfqueueRule != nil {
						rules = append(rules, *nfqueueRule)
					}

					// When rendering normal and forward rules, if no policy marked the packet as "pass", drop the
					// packet.
					//
					// For untracked and pre-DNAT rules, we don't do that because there may be
					// normal rules still to be applied to the packet in the filter table.
					rules = append(rules, Rule{
						Match: Match().MarkClear(r.IptablesMarkPass),
						Action: NflogAction{
							Group:  nflogGroup,
							Prefix: CalculateEndOfTierDropNFLOGPrefixStr(dir, tier.Name),
						},
					})

					rules = append(rules, r.DropRules(Match().MarkClear(r.IptablesMarkPass), fmt.Sprintf("%s if no policies passed packet", r.IptablesFilterDenyAction))...)
				} else {
					// If we do not require an end of tier drop (i.e. because all of the policies in the tier are
					// staged), then add an end of tier pass nflog action so that we can at least track that we
					// would hit end of tier drop. This simplifies the processing in the collector.
					rules = append(rules, Rule{
						Match: Match().MarkClear(r.IptablesMarkPass),
						Action: NflogAction{
							Group:  nflogGroup,
							Prefix: CalculateEndOfTierPassNFLOGPrefixStr(dir, tier.Name),
						},
					})
				}
			}
=======
		if chainType == chainTypeNormal || chainType == chainTypeForward {
			// When rendering normal and forward rules, if no policy marked the packet as "pass", drop
			// or reject the packet.
			//
			// For untracked and pre-DNAT rules, we don't do that because there may be
			// normal rules still to be applied to the packet in the filter table.
			rules = append(rules, Rule{
				Match:   Match().MarkClear(r.IptablesMarkPass),
				Action:  r.IptablesFilterDenyAction(),
				Comment: []string{fmt.Sprintf("%s if no policies passed packet", r.IptablesFilterDenyAction())},
			})
>>>>>>> ae1aada5
		}
	}

	if len(tiers) == 0 && chainType == chainTypeForward {
		// Forwarded traffic is allowed when there are no policies with
		// applyOnForward that apply to this endpoint (and in this direction).
		rules = append(rules, Rule{
			Action:  SetMarkAction{Mark: r.IptablesMarkAccept},
			Comment: []string{"Allow forwarded traffic by default"},
		})
		rules = append(rules, Rule{
			Action:  ReturnAction{},
			Comment: []string{"Return for accepted forward traffic"},
		})
	}

	if chainType == chainTypeNormal {
		// Then, jump to each profile in turn.
		for _, profileID := range profileIds {
			profChainName := ProfileChainName(profilePrefix, &proto.ProfileID{Name: profileID})
			rules = append(rules,
				Rule{Action: JumpAction{Target: profChainName}},
				// If policy marked packet as accepted, it returns, setting the
				// accept mark bit.  If that is set, return from this chain.
				Rule{
					Match:   Match().MarkSingleBitSet(r.IptablesMarkAccept),
					Action:  ReturnAction{},
					Comment: []string{"Return if profile accepted"},
				})
		}

		if !isEgressGateway { // We don't support DNS policy on EGWs so no point in queueing.
			nfqueueRule := r.NfqueueRuleDelayDeniedPacket(Match(), endOfChainDropComment)
			if nfqueueRule != nil {
				rules = append(rules, *nfqueueRule)
			}
		}

		// When rendering normal rules, if no profile marked the packet as accepted, drop
		// the packet.
		//
		// For untracked rules, we don't do that because there may be tracked rules
		// still to be applied to the packet in the filter table.
		// TODO (Matt): This (and the policy equivalent just above) can probably be refactored.
		//              At least the magic 1 and 2 need to be combined with the equivalent in CalculateActions.
		// No profile matched the packet: drop it.
		// if dropIfNoProfilesMatched {
		rules = append(rules, Rule{
<<<<<<< HEAD
			Match: Match(),
			Action: NflogAction{
				Group:  nflogGroup,
				Prefix: CalculateNoMatchProfileNFLOGPrefixStr(dir),
			},
=======
			Match:   Match(),
			Action:  r.IptablesFilterDenyAction(),
			Comment: []string{fmt.Sprintf("%s if no profiles matched", r.IptablesFilterDenyAction())},
>>>>>>> ae1aada5
		})

		rules = append(rules, r.DropRules(Match(), endOfChainDropComment)...)
		// }
	}

	return &Chain{
		Name:  chainName,
		Rules: rules,
	}
}

func (r *DefaultRuleRenderer) appendConntrackRules(rules []Rule, allowAction Action, allowInvalid bool) []Rule {
	// Allow return packets for established connections.
	if allowAction != (AcceptAction{}) {
		// If we've been asked to return instead of accept the packet immediately,
		// make sure we flag the packet as allowed.
		rules = append(rules,
			Rule{
				Match:  Match().ConntrackState("RELATED,ESTABLISHED"),
				Action: SetMarkAction{Mark: r.IptablesMarkAccept},
			},
		)
	}
	rules = append(rules,
		Rule{
			Match:  Match().ConntrackState("RELATED,ESTABLISHED"),
			Action: allowAction,
		},
	)
	if !(r.Config.DisableConntrackInvalid || allowInvalid) {
		// Drop packets that aren't either a valid handshake or part of an established
		// connection.
		rules = append(rules, Rule{
			Match:  Match().ConntrackState("INVALID"),
			Action: r.IptablesFilterDenyAction(),
		})
	}
	return rules
}

func EndpointChainName(prefix string, ifaceName string) string {
	return hashutils.GetLengthLimitedID(
		prefix,
		ifaceName,
		MaxChainNameLength,
	)
}<|MERGE_RESOLUTION|>--- conflicted
+++ resolved
@@ -401,15 +401,7 @@
 
 	if !adminUp {
 		// Endpoint is admin-down, drop all traffic to/from it.
-<<<<<<< HEAD
 		rules = append(rules, r.DropRules(Match(), "Endpoint admin disabled")...)
-=======
-		rules = append(rules, Rule{
-			Match:   Match(),
-			Action:  r.IptablesFilterDenyAction(),
-			Comment: []string{"Endpoint admin disabled"},
-		})
->>>>>>> ae1aada5
 		return &Chain{
 			Name:  chainName,
 			Rules: rules,
@@ -448,7 +440,7 @@
 	})
 
 	// Accept the UDP VXLAN traffic for egress gateways
-	endOfChainDropComment := fmt.Sprintf("%s if no profiles matched", r.IptablesFilterDenyAction)
+	endOfChainDropComment := fmt.Sprintf("%s if no profiles matched", r.IptablesFilterDenyAction())
 	if !r.BPFEnabled && ipVersion == 4 && isEgressGateway {
 		programEgwRule := func(ipset string) {
 			baseMatch := func(proto uint8) MatchCriteria {
@@ -496,7 +488,7 @@
 			// just render an end-of-chain drop.
 			tiers = nil
 			profileIds = nil
-			endOfChainDropComment = fmt.Sprintf("%s all other ingress traffic to egress gateway.", r.IptablesFilterDenyAction)
+			endOfChainDropComment = fmt.Sprintf("%s all other ingress traffic to egress gateway.", r.IptablesFilterDenyAction())
 		}
 	}
 
@@ -582,12 +574,11 @@
 				}
 			}
 
-<<<<<<< HEAD
 			if chainType == chainTypeNormal || chainType == chainTypeForward {
 				if endOfTierDrop {
 					nfqueueRule := r.NfqueueRuleDelayDeniedPacket(
 						Match().MarkClear(r.IptablesMarkPass),
-						fmt.Sprintf("%s if no policies passed packet", r.IptablesFilterDenyAction),
+						fmt.Sprintf("%s if no policies passed packet", r.IptablesFilterDenyAction()),
 					)
 					if nfqueueRule != nil {
 						rules = append(rules, *nfqueueRule)
@@ -606,7 +597,7 @@
 						},
 					})
 
-					rules = append(rules, r.DropRules(Match().MarkClear(r.IptablesMarkPass), fmt.Sprintf("%s if no policies passed packet", r.IptablesFilterDenyAction))...)
+					rules = append(rules, r.DropRules(Match().MarkClear(r.IptablesMarkPass), fmt.Sprintf("%s if no policies passed packet", r.IptablesFilterDenyAction()))...)
 				} else {
 					// If we do not require an end of tier drop (i.e. because all of the policies in the tier are
 					// staged), then add an end of tier pass nflog action so that we can at least track that we
@@ -620,19 +611,6 @@
 					})
 				}
 			}
-=======
-		if chainType == chainTypeNormal || chainType == chainTypeForward {
-			// When rendering normal and forward rules, if no policy marked the packet as "pass", drop
-			// or reject the packet.
-			//
-			// For untracked and pre-DNAT rules, we don't do that because there may be
-			// normal rules still to be applied to the packet in the filter table.
-			rules = append(rules, Rule{
-				Match:   Match().MarkClear(r.IptablesMarkPass),
-				Action:  r.IptablesFilterDenyAction(),
-				Comment: []string{fmt.Sprintf("%s if no policies passed packet", r.IptablesFilterDenyAction())},
-			})
->>>>>>> ae1aada5
 		}
 	}
 
@@ -681,17 +659,11 @@
 		// No profile matched the packet: drop it.
 		// if dropIfNoProfilesMatched {
 		rules = append(rules, Rule{
-<<<<<<< HEAD
 			Match: Match(),
 			Action: NflogAction{
 				Group:  nflogGroup,
 				Prefix: CalculateNoMatchProfileNFLOGPrefixStr(dir),
 			},
-=======
-			Match:   Match(),
-			Action:  r.IptablesFilterDenyAction(),
-			Comment: []string{fmt.Sprintf("%s if no profiles matched", r.IptablesFilterDenyAction())},
->>>>>>> ae1aada5
 		})
 
 		rules = append(rules, r.DropRules(Match(), endOfChainDropComment)...)
