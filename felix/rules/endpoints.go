<<<<<<< HEAD
// Copyright (c) 2016-2022 Tigera, Inc. All rights reserved.
=======
// Copyright (c) 2016-2023 Tigera, Inc. All rights reserved.
>>>>>>> e83ae816
//
// Licensed under the Apache License, Version 2.0 (the "License");
// you may not use this file except in compliance with the License.
// You may obtain a copy of the License at
//
//     http://www.apache.org/licenses/LICENSE-2.0
//
// Unless required by applicable law or agreed to in writing, software
// distributed under the License is distributed on an "AS IS" BASIS,
// WITHOUT WARRANTIES OR CONDITIONS OF ANY KIND, either express or implied.
// See the License for the specific language governing permissions and
// limitations under the License.

package rules

import (
	"encoding/base64"
	"fmt"
	"strconv"
	"strings"

	log "github.com/sirupsen/logrus"
	"golang.org/x/crypto/sha3"

	"github.com/projectcalico/calico/libcalico-go/lib/backend/model"

	"github.com/projectcalico/calico/felix/hashutils"
	. "github.com/projectcalico/calico/felix/iptables"
	"github.com/projectcalico/calico/felix/proto"
)

const (
	ingressPolicy         = "ingress"
	egressPolicy          = "egress"
	dropEncap             = true
	dontDropEncap         = false
	NotAnEgressGateway    = false
	IsAnEgressGateway     = true
	alwaysAllowVXLANEncap = true
	alwaysAllowIPIPEncap  = true
	UndefinedIPVersion    = 0
)

func (r *DefaultRuleRenderer) WorkloadEndpointToIptablesChains(
	ifaceName string,
	epMarkMapper EndpointMarkMapper,
	adminUp bool,
<<<<<<< HEAD
	tiers []*proto.TierInfo,
=======
	ingressPolicies []*PolicyGroup,
	egressPolicies []*PolicyGroup,
>>>>>>> e83ae816
	profileIDs []string,
	isEgressGateway bool,
	egwHealthPort uint16,
	ipVersion uint8,
) []*Chain {
	allowVXLANEncapFromWorkloads := r.Config.AllowVXLANPacketsFromWorkloads
	allowIPIPEncapFromWorkloads := r.Config.AllowIPIPPacketsFromWorkloads
	result := []*Chain{}
	result = append(result,
		// Chain for traffic _to_ the endpoint.
		r.endpointIptablesChain(
			tiers,
			profileIDs,
			ifaceName,
			PolicyInboundPfx,
			ProfileInboundPfx,
			WorkloadToEndpointPfx,
			"", // No fail-safe chains for workloads.
			chainTypeNormal,
			adminUp,
			NFLOGInboundGroup,
			RuleDirIngress,
			ingressPolicy,
			r.filterAllowAction, // Workload endpoint chains are only used in the filter table
			alwaysAllowVXLANEncap,
			alwaysAllowIPIPEncap,
			isEgressGateway,
			egwHealthPort,
			ipVersion,
		),
		// Chain for traffic _from_ the endpoint.
		// Encap traffic is blocked by default from workload endpoints
		// unless explicitly overridden.
		r.endpointIptablesChain(
			tiers,
			profileIDs,
			ifaceName,
			PolicyOutboundPfx,
			ProfileOutboundPfx,
			WorkloadFromEndpointPfx,
			"", // No fail-safe chains for workloads.
			chainTypeNormal,
			adminUp,
			NFLOGOutboundGroup,
			RuleDirEgress,
			egressPolicy,
			r.filterAllowAction, // Workload endpoint chains are only used in the filter table
			allowVXLANEncapFromWorkloads,
			allowIPIPEncapFromWorkloads,
			isEgressGateway,
			0,
			ipVersion,
		),
	)

	if r.KubeIPVSSupportEnabled {
		// Chain for setting endpoint mark of an endpoint.
		result = append(result,
			r.endpointSetMarkChain(
				ifaceName,
				epMarkMapper,
				SetEndPointMarkPfx,
			),
		)
	}

	return result
}

func (r *DefaultRuleRenderer) HostEndpointToFilterChains(
	ifaceName string,
	tiers []*proto.TierInfo,
	forwardTiers []*proto.TierInfo,
	epMarkMapper EndpointMarkMapper,
<<<<<<< HEAD
=======
	ingressPolicies []*PolicyGroup,
	egressPolicies []*PolicyGroup,
	ingressForwardPolicies []*PolicyGroup,
	egressForwardPolicies []*PolicyGroup,
>>>>>>> e83ae816
	profileIDs []string,
) []*Chain {
	log.WithField("ifaceName", ifaceName).Debug("Rendering filter host endpoint chain.")
	result := []*Chain{}
	result = append(result,
		// Chain for output traffic _to_ the endpoint.
		r.endpointIptablesChain(
<<<<<<< HEAD
			tiers,
=======
			egressPolicies,
>>>>>>> e83ae816
			profileIDs,
			ifaceName,
			PolicyOutboundPfx,
			ProfileOutboundPfx,
			HostToEndpointPfx,
			ChainFailsafeOut,
			chainTypeNormal,
			true, // Host endpoints are always admin up.
			NFLOGOutboundGroup,
			RuleDirEgress,
			egressPolicy,
			r.filterAllowAction,
			alwaysAllowVXLANEncap,
			alwaysAllowIPIPEncap,
			NotAnEgressGateway,
			0,
			UndefinedIPVersion,
		),
		// Chain for input traffic _from_ the endpoint.
		r.endpointIptablesChain(
<<<<<<< HEAD
			tiers,
=======
			ingressPolicies,
>>>>>>> e83ae816
			profileIDs,
			ifaceName,
			PolicyInboundPfx,
			ProfileInboundPfx,
			HostFromEndpointPfx,
			ChainFailsafeIn,
			chainTypeNormal,
			true, // Host endpoints are always admin up.
			NFLOGInboundGroup,
			RuleDirIngress,
			ingressPolicy,
			r.filterAllowAction,
			alwaysAllowVXLANEncap,
			alwaysAllowIPIPEncap,
			NotAnEgressGateway,
			0,
			UndefinedIPVersion,
		),
		// Chain for forward traffic _to_ the endpoint.
		r.endpointIptablesChain(
<<<<<<< HEAD
			forwardTiers,
=======
			egressForwardPolicies,
>>>>>>> e83ae816
			profileIDs,
			ifaceName,
			PolicyOutboundPfx,
			ProfileOutboundPfx,
			HostToEndpointForwardPfx,
			"", // No fail-safe chains for forward traffic.
			chainTypeForward,
			true, // Host endpoints are always admin up.
			NFLOGOutboundGroup,
			RuleDirEgress,
			egressPolicy,
			r.filterAllowAction,
			alwaysAllowVXLANEncap,
			alwaysAllowIPIPEncap,
			NotAnEgressGateway,
			0,
			UndefinedIPVersion,
		),
		// Chain for forward traffic _from_ the endpoint.
		r.endpointIptablesChain(
<<<<<<< HEAD
			forwardTiers,
=======
			ingressForwardPolicies,
>>>>>>> e83ae816
			profileIDs,
			ifaceName,
			PolicyInboundPfx,
			ProfileInboundPfx,
			HostFromEndpointForwardPfx,
			"", // No fail-safe chains for forward traffic.
			chainTypeForward,
			true, // Host endpoints are always admin up.
			NFLOGInboundGroup,
			RuleDirIngress,
			ingressPolicy,
			r.filterAllowAction,
			alwaysAllowVXLANEncap,
			alwaysAllowIPIPEncap,
			NotAnEgressGateway,
			0,
			UndefinedIPVersion,
		),
	)

	if r.KubeIPVSSupportEnabled {
		// Chain for setting endpoint mark of an endpoint.
		result = append(result,
			r.endpointSetMarkChain(
				ifaceName,
				epMarkMapper,
				SetEndPointMarkPfx,
			),
		)
	}

	return result
}

func (r *DefaultRuleRenderer) HostEndpointToMangleEgressChains(
	ifaceName string,
<<<<<<< HEAD
	tiers []*proto.TierInfo,
=======
	egressPolicies []*PolicyGroup,
>>>>>>> e83ae816
	profileIDs []string,
) []*Chain {
	log.WithField("ifaceName", ifaceName).Debug("Render host endpoint mangle egress chain.")
	return []*Chain{
		// Chain for output traffic _to_ the endpoint.  Note, we use RETURN here rather than
		// ACCEPT because the mangle table is typically used, if at all, for packet
		// manipulations that might need to apply to our allowed traffic.
		r.endpointIptablesChain(
<<<<<<< HEAD
			tiers,
=======
			egressPolicies,
>>>>>>> e83ae816
			profileIDs,
			ifaceName,
			PolicyOutboundPfx,
			ProfileOutboundPfx,
			HostToEndpointPfx,
			ChainFailsafeOut,
			chainTypeNormal,
			true, // Host endpoints are always admin up.
			NFLOGOutboundGroup,
			RuleDirEgress,
			egressPolicy,
			ReturnAction{},
			alwaysAllowVXLANEncap,
			alwaysAllowIPIPEncap,
			NotAnEgressGateway,
			0,
			UndefinedIPVersion,
		),
	}
}

func (r *DefaultRuleRenderer) HostEndpointToRawEgressChain(
	ifaceName string,
<<<<<<< HEAD
	untrackedTiers []*proto.TierInfo,
) *Chain {
	log.WithField("ifaceName", ifaceName).Debug("Rendering raw (untracked) host endpoint egress chain.")
	return r.endpointIptablesChain(
		untrackedTiers,
=======
	egressPolicies []*PolicyGroup,
) *Chain {
	log.WithField("ifaceName", ifaceName).Debug("Rendering raw (untracked) host endpoint egress chain.")
	return r.endpointIptablesChain(
		egressPolicies,
>>>>>>> e83ae816
		nil, // We don't render profiles into the raw table.
		ifaceName,
		PolicyOutboundPfx,
		ProfileOutboundPfx,
		HostToEndpointPfx,
		ChainFailsafeOut,
		chainTypeUntracked,
		true, // Host endpoints are always admin up.
		NFLOGOutboundGroup,
		RuleDirEgress,
		egressPolicy,
		AcceptAction{},
		alwaysAllowVXLANEncap,
		alwaysAllowIPIPEncap,
		NotAnEgressGateway,
		0,
		UndefinedIPVersion,
	)
}

func (r *DefaultRuleRenderer) HostEndpointToRawChains(
	ifaceName string,
<<<<<<< HEAD
	untrackedTiers []*proto.TierInfo,
=======
	ingressPolicies []*PolicyGroup,
	egressPolicies []*PolicyGroup,
>>>>>>> e83ae816
) []*Chain {
	log.WithField("ifaceName", ifaceName).Debugf("Rendering raw (untracked) host endpoint chain. - untrackedTiers %+v", untrackedTiers)
	return []*Chain{
		// Chain for traffic _to_ the endpoint.
<<<<<<< HEAD
		r.HostEndpointToRawEgressChain(ifaceName, untrackedTiers),
		// Chain for traffic _from_ the endpoint.
		r.endpointIptablesChain(
			untrackedTiers,
=======
		r.HostEndpointToRawEgressChain(ifaceName, egressPolicies),
		// Chain for traffic _from_ the endpoint.
		r.endpointIptablesChain(
			ingressPolicies,
>>>>>>> e83ae816
			nil, // We don't render profiles into the raw table.
			ifaceName,
			PolicyInboundPfx,
			ProfileInboundPfx,
			HostFromEndpointPfx,
			ChainFailsafeIn,
			chainTypeUntracked,
			true, // Host endpoints are always admin up.
			NFLOGInboundGroup,
			RuleDirIngress,
			ingressPolicy,
			AcceptAction{},
			alwaysAllowVXLANEncap,
			alwaysAllowIPIPEncap,
			NotAnEgressGateway,
			0,
			UndefinedIPVersion,
		),
	}
}

func (r *DefaultRuleRenderer) HostEndpointToMangleIngressChains(
	ifaceName string,
<<<<<<< HEAD
	preDNATTiers []*proto.TierInfo,
=======
	preDNATPolicies []*PolicyGroup,
>>>>>>> e83ae816
) []*Chain {
	log.WithField("ifaceName", ifaceName).Debug("Rendering pre-DNAT host endpoint chain.")
	return []*Chain{
		// Chain for traffic _from_ the endpoint.  Pre-DNAT policy does not apply to
		// outgoing traffic through a host endpoint.
		r.endpointIptablesChain(
<<<<<<< HEAD
			preDNATTiers,
=======
			preDNATPolicies,
>>>>>>> e83ae816
			nil, // We don't render profiles into the raw table.
			ifaceName,
			PolicyInboundPfx,
			ProfileInboundPfx,
			HostFromEndpointPfx,
			ChainFailsafeIn,
			chainTypePreDNAT,
			true, // Host endpoints are always admin up.
			NFLOGInboundGroup,
			RuleDirIngress,
			ingressPolicy,
			r.mangleAllowAction,
			alwaysAllowVXLANEncap,
			alwaysAllowIPIPEncap,
			NotAnEgressGateway,
			0,
			UndefinedIPVersion,
		),
	}
}

type endpointChainType int

const (
	chainTypeNormal endpointChainType = iota
	chainTypeUntracked
	chainTypePreDNAT
	chainTypeForward
)

func (r *DefaultRuleRenderer) endpointSetMarkChain(
	name string,
	epMarkMapper EndpointMarkMapper,
	endpointPrefix string,
) *Chain {
	rules := []Rule{}
	chainName := EndpointChainName(endpointPrefix, name)

	if endPointMark, err := epMarkMapper.GetEndpointMark(name); err == nil {
		// Set endpoint mark.
		rules = append(rules, Rule{
			Action: SetMaskedMarkAction{
				Mark: endPointMark,
				Mask: epMarkMapper.GetMask()},
		})
	}
	return &Chain{
		Name:  chainName,
		Rules: rules,
	}
}
func (r *DefaultRuleRenderer) PolicyGroupToIptablesChains(group *PolicyGroup) []*Chain {
	rules := make([]Rule, 0, len(group.PolicyNames)*2-1)
	polChainPrefix := PolicyInboundPfx
	if group.Direction == PolicyDirectionOutbound {
		polChainPrefix = PolicyOutboundPfx
	}
	// To keep the number of rules low, we only drop a RETURN rule every
	// returnStride jump rules.
	const returnStride = 5
	for i, polName := range group.PolicyNames {
		if i != 0 && i%returnStride == 0 {
			// If policy makes a verdict (i.e. the pass or accept bit is
			// non-zero) return to the per-endpoint chain.  Note: the per-endpoint
			// chain has a similar rule that only checks the accept bit.  Pass
			// is handled differently in the per-endpoint chain because we need
			// to continue processing in the same chain on a pass rule.
			rules = append(rules, Rule{
				Match:   Match().MarkNotClear(r.IptablesMarkPass | r.IptablesMarkAccept),
				Action:  ReturnAction{},
				Comment: []string{"Return on verdict"},
			})
		}

<<<<<<< HEAD
func (r *DefaultRuleRenderer) endpointIptablesChain(
	tiers []*proto.TierInfo,
	profileIds []string,
	name string,
	policyPrefix PolicyChainNamePrefix,
	profilePrefix ProfileChainNamePrefix,
	endpointPrefix string,
	failsafeChain string,
	chainType endpointChainType,
	adminUp bool,
	nflogGroup uint16,
	dir RuleDir,
	policyType string,
	allowAction Action,
	allowVXLANEncap bool,
	allowIPIPEncap bool,
	isEgressGateway bool,
	egwHealthPort uint16,
	ipVersion uint8,
) *Chain {
=======
		var match MatchCriteria
		if i%returnStride == 0 {
			// Optimisation, we're the first rule in a block, immediately after
			// start of chain or a RETURN rule.  No need to check the return bits.
			match = Match()
		} else {
			// We're not the first rule in a block, only jump to this policy if
			// the previous policy didn't set a mark bit.
			match = Match().MarkClear(r.IptablesMarkPass | r.IptablesMarkAccept)
		}

		chainToJumpTo := PolicyChainName(
			polChainPrefix,
			&proto.PolicyID{Name: polName},
		)
		rules = append(rules, Rule{
			Match:  match,
			Action: JumpAction{Target: chainToJumpTo},
		})
	}
	return []*Chain{{
		Name:  group.ChainName(),
		Rules: rules,
	}}
}

func (r *DefaultRuleRenderer) endpointIptablesChain(policyGroups []*PolicyGroup, profileIds []string, name string, policyPrefix PolicyChainNamePrefix, profilePrefix ProfileChainNamePrefix, endpointPrefix string, failsafeChain string, chainType endpointChainType, adminUp bool, allowAction Action, allowVXLANEncap bool, allowIPIPEncap bool) *Chain {
>>>>>>> e83ae816
	rules := []Rule{}
	chainName := EndpointChainName(endpointPrefix, name)

	if !adminUp {
		// Endpoint is admin-down, drop all traffic to/from it.
		rules = append(rules, r.DropRules(Match(), "Endpoint admin disabled")...)
		return &Chain{
			Name:  chainName,
			Rules: rules,
		}
	}

	if chainType != chainTypeUntracked {
		// Tracked chain: install conntrack rules, which implement our stateful connections.
		// This allows return traffic associated with a previously-permitted request.
		rules = r.appendConntrackRules(
			rules,
			allowAction,
			// Allow CtState INVALID for traffic _from_ an egress gateway.
			// This is because the return path from an egress gateway is different from the
			// VXLAN-tunnelled forwards path.

			// We also need to allow CtState INVALID for traffic _to_ an egress gateway,
			// when using IP-IP and VXLAN. However, we do not understand why we need it yet.
			isEgressGateway,
		)
	}

	// First set up failsafes.
	if failsafeChain != "" {
		rules = append(rules, Rule{
			Action: JumpAction{Target: failsafeChain},
		})
	}

<<<<<<< HEAD
	// Start by ensuring that the accept mark bit is clear, policies set that bit to indicate
	// that they accepted / dropped the packet.
	rules = append(rules, Rule{
		Action: ClearMarkAction{
			Mark: r.IptablesMarkAccept + r.IptablesMarkDrop,
=======
	// Start by ensuring that the policy result bits are clear.  Policy chains
	// set one of the bits to return their result (or leave the bits unset if
	// there's no match).
	rules = append(rules, Rule{
		Action: ClearMarkAction{
			Mark: r.IptablesMarkAccept | r.IptablesMarkPass,
>>>>>>> e83ae816
		},
	})

	// Accept the UDP VXLAN traffic for egress gateways
	endOfChainDropComment := fmt.Sprintf("%s if no profiles matched", r.IptablesFilterDenyAction())
	if !r.BPFEnabled && ipVersion == 4 && isEgressGateway {
		programEgwRule := func(ipset string) {
			baseMatch := func(proto uint8) MatchCriteria {
				if dir == RuleDirIngress {
					return Match().ProtocolNum(proto).SourceIPSet(r.IPSetConfigV4.
						NameForMainIPSet(ipset))
				} else {
					return Match().ProtocolNum(proto).DestIPSet(r.IPSetConfigV4.
						NameForMainIPSet(ipset))
				}
			}

			rules = append(rules,
				Rule{
					Match: baseMatch(ProtoUDP).
						DestPorts(
							uint16(r.Config.EgressIPVXLANPort), // egress.calico
						),
					Action:  AcceptAction{},
					Comment: []string{"Accept VXLAN UDP traffic for egress gateways"},
				},
			)
			if dir == RuleDirIngress && egwHealthPort != 0 {
				rules = append(rules,
					Rule{
						Match:   baseMatch(ProtoTCP).DestPorts(egwHealthPort),
						Action:  AcceptAction{},
						Comment: []string{"Accept readiness probes for egress gateways"},
					},
				)
			}
		}
		// Auto-allow VXLAN UDP traffic for egress gateways from/to host IPs
		programEgwRule(IPSetIDAllHostNets)
		// Auto-allow VXLAN UDP traffic for egress gateways from/to tunnel IPs in case of overlay
		if r.VXLANEnabled || r.IPIPEnabled || r.WireguardEnabled {
			programEgwRule(IPSetIDAllTunnelNets)
		}

	}

	if !r.BPFEnabled && isEgressGateway {
		if dir == RuleDirIngress {
			// Block any other traffic _to_ egress gateways; zero out the policy and profiles so that we'll
			// just render an end-of-chain drop.
			tiers = nil
			profileIds = nil
			endOfChainDropComment = fmt.Sprintf("%s all other ingress traffic to egress gateway.", r.IptablesFilterDenyAction())
		}
	}

	if !allowVXLANEncap {
		// VXLAN encapped packets that originated in a pod should be dropped, as the encapsulation can be used to
		// bypass restrictive egress policies.
		rules = append(rules, Rule{
			Match: Match().ProtocolNum(ProtoUDP).
				DestPorts(uint16(r.Config.VXLANPort)),
			Action:  r.IptablesFilterDenyAction(),
			Comment: []string{fmt.Sprintf("%s VXLAN encapped packets originating in workloads", r.IptablesFilterDenyAction())},
		})
	}
	if !allowIPIPEncap {
		// IPinIP encapped packets that originated in a pod should be dropped, as the encapsulation can be used to
		// bypass restrictive egress policies.
		rules = append(rules, Rule{
			Match:   Match().ProtocolNum(ProtoIPIP),
			Action:  r.IptablesFilterDenyAction(),
			Comment: []string{fmt.Sprintf("%s IPinIP encapped packets originating in workloads", r.IptablesFilterDenyAction())},
		})
	}

<<<<<<< HEAD
	for _, tier := range tiers {
		var policies []string
		if policyType == ingressPolicy {
			policies = tier.IngressPolicies
		} else {
			policies = tier.EgressPolicies
		}
		if len(policies) > 0 {
			// Clear the "pass" mark.  If a policy sets that mark, we'll skip the rest of the policies and
			// continue processing the profiles, if there are any.
			rules = append(rules, Rule{
				Comment: []string{"Start of tier " + tier.Name},
				Action: ClearMarkAction{
					Mark: r.IptablesMarkPass,
				},
			})

			// Track if any of the policies are not staged. If all of the policies in a tier are staged
			// then the default end of tier behavior should be pass rather than drop.
			endOfTierDrop := false

			// Then, jump to each policy in turn.
			for _, polID := range policies {
				isStaged := model.PolicyIsStaged(polID)

				// If this is not a staged policy then end of tier behavior should be drop.
				if !isStaged {
					endOfTierDrop = true
				}

				polChainName := PolicyChainName(
					policyPrefix,
					&proto.PolicyID{Tier: tier.Name, Name: polID},
				)

				// If a previous policy didn't set the "pass" mark, jump to the policy.
				rules = append(rules, Rule{
					Match:  Match().MarkClear(r.IptablesMarkPass),
					Action: JumpAction{Target: polChainName},
=======
	if len(policyGroups) > 0 {
		// Then, jump to each policy (or group) in turn.
		for _, polGroup := range policyGroups {
			var chainsToJumpTo []string
			if polGroup.ShouldBeInlined() {
				// Group is too small to have its own chain.
				for _, p := range polGroup.PolicyNames {
					chainsToJumpTo = append(chainsToJumpTo, PolicyChainName(
						policyPrefix,
						&proto.PolicyID{Name: p},
					))
				}
			} else {
				// Group needs its own chain.
				chainsToJumpTo = []string{polGroup.ChainName()}
			}

			for _, chainToJumpTo := range chainsToJumpTo {
				// If a previous policy/group didn't set the "pass" mark, jump to the policy.
				rules = append(rules, Rule{
					Match:  Match().MarkClear(r.IptablesMarkPass),
					Action: JumpAction{Target: chainToJumpTo},
				})
				// If policy marked packet as accepted, it returns, setting the accept
				// mark bit.
				if chainType == chainTypeUntracked {
					// For an untracked policy, map allow to "NOTRACK and ALLOW".
					rules = append(rules, Rule{
						Match:  Match().MarkSingleBitSet(r.IptablesMarkAccept),
						Action: NoTrackAction{},
					})
				}
				// If accept bit is set, return from this chain.  We don't immediately
				// accept because there may be other policy still to apply.
				rules = append(rules, Rule{
					Match:   Match().MarkSingleBitSet(r.IptablesMarkAccept),
					Action:  ReturnAction{},
					Comment: []string{"Return if policy accepted"},
>>>>>>> e83ae816
				})

				// Only handle actions for non-staged policies.
				if !isStaged {
					// If policy marked packet as accepted, it returns, setting the accept
					// mark bit.
					if chainType == chainTypeUntracked {
						// For an untracked policy, map allow to "NOTRACK and ALLOW".
						rules = append(rules, Rule{
							Match:  Match().MarkSingleBitSet(r.IptablesMarkAccept),
							Action: NoTrackAction{},
						})
					}
					// If accept bit is set, return from this chain.  We don't immediately
					// accept because there may be other policy still to apply.
					rules = append(rules, Rule{
						Match:   Match().MarkSingleBitSet(r.IptablesMarkAccept),
						Action:  ReturnAction{},
						Comment: []string{"Return if policy accepted"},
					})
				}
			}
<<<<<<< HEAD
=======
		}
>>>>>>> e83ae816

			if chainType == chainTypeNormal || chainType == chainTypeForward {
				if endOfTierDrop {
					nfqueueRule := r.NfqueueRuleDelayDeniedPacket(
						Match().MarkClear(r.IptablesMarkPass),
						fmt.Sprintf("%s if no policies passed packet", r.IptablesFilterDenyAction()),
					)
					if nfqueueRule != nil {
						rules = append(rules, *nfqueueRule)
					}

					// When rendering normal and forward rules, if no policy marked the packet as "pass", drop the
					// packet.
					//
					// For untracked and pre-DNAT rules, we don't do that because there may be
					// normal rules still to be applied to the packet in the filter table.
					rules = append(rules, Rule{
						Match: Match().MarkClear(r.IptablesMarkPass),
						Action: NflogAction{
							Group:  nflogGroup,
							Prefix: CalculateEndOfTierDropNFLOGPrefixStr(dir, tier.Name),
						},
					})

					rules = append(rules, r.DropRules(Match().MarkClear(r.IptablesMarkPass), fmt.Sprintf("%s if no policies passed packet", r.IptablesFilterDenyAction()))...)
				} else {
					// If we do not require an end of tier drop (i.e. because all of the policies in the tier are
					// staged), then add an end of tier pass nflog action so that we can at least track that we
					// would hit end of tier drop. This simplifies the processing in the collector.
					rules = append(rules, Rule{
						Match: Match().MarkClear(r.IptablesMarkPass),
						Action: NflogAction{
							Group:  nflogGroup,
							Prefix: CalculateEndOfTierPassNFLOGPrefixStr(dir, tier.Name),
						},
					})
				}
			}
		}
	}

	if len(tiers) == 0 && chainType == chainTypeForward {
		// Forwarded traffic is allowed when there are no policies with
		// applyOnForward that apply to this endpoint (and in this direction).
		rules = append(rules, Rule{
			Action:  SetMarkAction{Mark: r.IptablesMarkAccept},
			Comment: []string{"Allow forwarded traffic by default"},
		})
		rules = append(rules, Rule{
			Action:  ReturnAction{},
			Comment: []string{"Return for accepted forward traffic"},
		})
	}

	if chainType == chainTypeNormal {
		// Then, jump to each profile in turn.
		for _, profileID := range profileIds {
			profChainName := ProfileChainName(profilePrefix, &proto.ProfileID{Name: profileID})
			rules = append(rules,
				Rule{Action: JumpAction{Target: profChainName}},
				// If policy marked packet as accepted, it returns, setting the
				// accept mark bit.  If that is set, return from this chain.
				Rule{
					Match:   Match().MarkSingleBitSet(r.IptablesMarkAccept),
					Action:  ReturnAction{},
					Comment: []string{"Return if profile accepted"},
				})
		}

		if !isEgressGateway { // We don't support DNS policy on EGWs so no point in queueing.
			nfqueueRule := r.NfqueueRuleDelayDeniedPacket(Match(), endOfChainDropComment)
			if nfqueueRule != nil {
				rules = append(rules, *nfqueueRule)
			}
		}

		// When rendering normal rules, if no profile marked the packet as accepted, drop
		// the packet.
		//
		// For untracked rules, we don't do that because there may be tracked rules
		// still to be applied to the packet in the filter table.
<<<<<<< HEAD
		// TODO (Matt): This (and the policy equivalent just above) can probably be refactored.
		//              At least the magic 1 and 2 need to be combined with the equivalent in CalculateActions.
		// No profile matched the packet: drop it.
=======
>>>>>>> e83ae816
		// if dropIfNoProfilesMatched {
		rules = append(rules, Rule{
			Match: Match(),
			Action: NflogAction{
				Group:  nflogGroup,
				Prefix: CalculateNoMatchProfileNFLOGPrefixStr(dir),
			},
		})
<<<<<<< HEAD

		rules = append(rules, r.DropRules(Match(), endOfChainDropComment)...)
=======
>>>>>>> e83ae816
		// }
	}

	return &Chain{
		Name:  chainName,
		Rules: rules,
	}
}

func (r *DefaultRuleRenderer) appendConntrackRules(rules []Rule, allowAction Action, allowInvalid bool) []Rule {
	// Allow return packets for established connections.
	if allowAction != (AcceptAction{}) {
		// If we've been asked to return instead of accept the packet immediately,
		// make sure we flag the packet as allowed.
		rules = append(rules,
			Rule{
				Match:  Match().ConntrackState("RELATED,ESTABLISHED"),
				Action: SetMarkAction{Mark: r.IptablesMarkAccept},
			},
		)
	}
	rules = append(rules,
		Rule{
			Match:  Match().ConntrackState("RELATED,ESTABLISHED"),
			Action: allowAction,
		},
	)
	if !(r.Config.DisableConntrackInvalid || allowInvalid) {
		// Drop packets that aren't either a valid handshake or part of an established
		// connection.
		rules = append(rules, Rule{
			Match:  Match().ConntrackState("INVALID"),
			Action: r.IptablesFilterDenyAction(),
		})
	}
	return rules
}

func EndpointChainName(prefix string, ifaceName string) string {
	return hashutils.GetLengthLimitedID(
		prefix,
		ifaceName,
		MaxChainNameLength,
	)
}

// MaxPolicyGroupUIDLength is sized for UIDs to fit into their chain names.
const MaxPolicyGroupUIDLength = MaxChainNameLength - len(PolicyGroupInboundPrefix)

// PolicyGroup represents a sequence of one or more policies extracted from
// a list of policies.  If large enough (currently >1 entry) it will be
// programmed into its own chain.
type PolicyGroup struct {
	// Tier is only used in enterprise.  There can be policies with the same
	// name in different tiers so we need to disambiguate.
	Tier string
	// Direction matches the policy model direction inbound/outbound. Each
	// group is either inbound or outbound since the set of active policy
	// can differ between the directions (a policy may have inbound rules
	// only, for example).
	Direction   PolicyDirection
	PolicyNames []string
	// Selector is the original selector used by the grouped policies.  By
	// grouping on selector, we ensure that if one policy in a group matches
	// an endpoint then all policies in that group must match the endpoint.
	// Thus, two endpoint that share any policy in the group must share the
	// whole group.
	Selector string
	// cachedUID is the cached hash of the policy group details.  Filled in on
	// first call to UniqueID().
	cachedUID string
}

func (g *PolicyGroup) UniqueID() string {
	if g.cachedUID != "" {
		return g.cachedUID
	}

	hash := sha3.New224()
	write := func(s string) {
		_, err := hash.Write([]byte(s))
		if err != nil {
			log.WithError(err).Panic("Failed to write to hasher")
		}
		_, err = hash.Write([]byte("\n"))
		if err != nil {
			log.WithError(err).Panic("Failed to write to hasher")
		}
	}
	write(g.Tier)
	write(g.Selector)
	write(fmt.Sprint(g.Direction))
	write(strconv.Itoa(len(g.PolicyNames)))
	for _, name := range g.PolicyNames {
		write(name)
	}
	hashBytes := hash.Sum(make([]byte, 0, hash.Size()))
	return base64.RawURLEncoding.EncodeToString(hashBytes)[:MaxPolicyGroupUIDLength]
}

func (g *PolicyGroup) ChainName() string {
	if g.Direction == PolicyDirectionInbound {
		return PolicyGroupInboundPrefix + g.UniqueID()
	}
	return PolicyGroupOutboundPrefix + g.UniqueID()
}

func (g *PolicyGroup) ShouldBeInlined() bool {
	return len(g.PolicyNames) <= 1
}

// PolicyGroupSliceStringer provides a String() method for a slice of
// PolicyGroup pointers.
type PolicyGroupSliceStringer []*PolicyGroup

func (p PolicyGroupSliceStringer) String() string {
	if p == nil {
		return "<nil>"
	}
	if len(p) == 0 {
		return "[]"
	}
	names := make([]string, len(p))
	for i, pg := range p {
		names[i] = pg.ChainName()
		if pg.ShouldBeInlined() {
			names[i] += "(inline)"
		}
	}
	return "[" + strings.Join(names, ",") + "]"
}<|MERGE_RESOLUTION|>--- conflicted
+++ resolved
@@ -1,8 +1,4 @@
-<<<<<<< HEAD
-// Copyright (c) 2016-2022 Tigera, Inc. All rights reserved.
-=======
-// Copyright (c) 2016-2023 Tigera, Inc. All rights reserved.
->>>>>>> e83ae816
+// Copyright (c) 2016-2024 Tigera, Inc. All rights reserved.
 //
 // Licensed under the Apache License, Version 2.0 (the "License");
 // you may not use this file except in compliance with the License.
@@ -46,16 +42,17 @@
 	UndefinedIPVersion    = 0
 )
 
+type TierPolicyGroups struct {
+	Name            string
+	IngressPolicies []*PolicyGroup
+	EgressPolicies  []*PolicyGroup
+}
+
 func (r *DefaultRuleRenderer) WorkloadEndpointToIptablesChains(
 	ifaceName string,
 	epMarkMapper EndpointMarkMapper,
 	adminUp bool,
-<<<<<<< HEAD
-	tiers []*proto.TierInfo,
-=======
-	ingressPolicies []*PolicyGroup,
-	egressPolicies []*PolicyGroup,
->>>>>>> e83ae816
+	tiers []TierPolicyGroups,
 	profileIDs []string,
 	isEgressGateway bool,
 	egwHealthPort uint16,
@@ -127,16 +124,9 @@
 
 func (r *DefaultRuleRenderer) HostEndpointToFilterChains(
 	ifaceName string,
-	tiers []*proto.TierInfo,
-	forwardTiers []*proto.TierInfo,
+	tiers []TierPolicyGroups,
+	forwardTiers []TierPolicyGroups,
 	epMarkMapper EndpointMarkMapper,
-<<<<<<< HEAD
-=======
-	ingressPolicies []*PolicyGroup,
-	egressPolicies []*PolicyGroup,
-	ingressForwardPolicies []*PolicyGroup,
-	egressForwardPolicies []*PolicyGroup,
->>>>>>> e83ae816
 	profileIDs []string,
 ) []*Chain {
 	log.WithField("ifaceName", ifaceName).Debug("Rendering filter host endpoint chain.")
@@ -144,11 +134,7 @@
 	result = append(result,
 		// Chain for output traffic _to_ the endpoint.
 		r.endpointIptablesChain(
-<<<<<<< HEAD
 			tiers,
-=======
-			egressPolicies,
->>>>>>> e83ae816
 			profileIDs,
 			ifaceName,
 			PolicyOutboundPfx,
@@ -169,11 +155,7 @@
 		),
 		// Chain for input traffic _from_ the endpoint.
 		r.endpointIptablesChain(
-<<<<<<< HEAD
 			tiers,
-=======
-			ingressPolicies,
->>>>>>> e83ae816
 			profileIDs,
 			ifaceName,
 			PolicyInboundPfx,
@@ -194,11 +176,7 @@
 		),
 		// Chain for forward traffic _to_ the endpoint.
 		r.endpointIptablesChain(
-<<<<<<< HEAD
 			forwardTiers,
-=======
-			egressForwardPolicies,
->>>>>>> e83ae816
 			profileIDs,
 			ifaceName,
 			PolicyOutboundPfx,
@@ -219,11 +197,7 @@
 		),
 		// Chain for forward traffic _from_ the endpoint.
 		r.endpointIptablesChain(
-<<<<<<< HEAD
 			forwardTiers,
-=======
-			ingressForwardPolicies,
->>>>>>> e83ae816
 			profileIDs,
 			ifaceName,
 			PolicyInboundPfx,
@@ -260,11 +234,7 @@
 
 func (r *DefaultRuleRenderer) HostEndpointToMangleEgressChains(
 	ifaceName string,
-<<<<<<< HEAD
-	tiers []*proto.TierInfo,
-=======
-	egressPolicies []*PolicyGroup,
->>>>>>> e83ae816
+	tiers []TierPolicyGroups,
 	profileIDs []string,
 ) []*Chain {
 	log.WithField("ifaceName", ifaceName).Debug("Render host endpoint mangle egress chain.")
@@ -273,11 +243,7 @@
 		// ACCEPT because the mangle table is typically used, if at all, for packet
 		// manipulations that might need to apply to our allowed traffic.
 		r.endpointIptablesChain(
-<<<<<<< HEAD
 			tiers,
-=======
-			egressPolicies,
->>>>>>> e83ae816
 			profileIDs,
 			ifaceName,
 			PolicyOutboundPfx,
@@ -301,19 +267,11 @@
 
 func (r *DefaultRuleRenderer) HostEndpointToRawEgressChain(
 	ifaceName string,
-<<<<<<< HEAD
-	untrackedTiers []*proto.TierInfo,
+	untrackedTiers []TierPolicyGroups,
 ) *Chain {
 	log.WithField("ifaceName", ifaceName).Debug("Rendering raw (untracked) host endpoint egress chain.")
 	return r.endpointIptablesChain(
 		untrackedTiers,
-=======
-	egressPolicies []*PolicyGroup,
-) *Chain {
-	log.WithField("ifaceName", ifaceName).Debug("Rendering raw (untracked) host endpoint egress chain.")
-	return r.endpointIptablesChain(
-		egressPolicies,
->>>>>>> e83ae816
 		nil, // We don't render profiles into the raw table.
 		ifaceName,
 		PolicyOutboundPfx,
@@ -336,27 +294,15 @@
 
 func (r *DefaultRuleRenderer) HostEndpointToRawChains(
 	ifaceName string,
-<<<<<<< HEAD
-	untrackedTiers []*proto.TierInfo,
-=======
-	ingressPolicies []*PolicyGroup,
-	egressPolicies []*PolicyGroup,
->>>>>>> e83ae816
+	untrackedTiers []TierPolicyGroups,
 ) []*Chain {
 	log.WithField("ifaceName", ifaceName).Debugf("Rendering raw (untracked) host endpoint chain. - untrackedTiers %+v", untrackedTiers)
 	return []*Chain{
 		// Chain for traffic _to_ the endpoint.
-<<<<<<< HEAD
 		r.HostEndpointToRawEgressChain(ifaceName, untrackedTiers),
 		// Chain for traffic _from_ the endpoint.
 		r.endpointIptablesChain(
 			untrackedTiers,
-=======
-		r.HostEndpointToRawEgressChain(ifaceName, egressPolicies),
-		// Chain for traffic _from_ the endpoint.
-		r.endpointIptablesChain(
-			ingressPolicies,
->>>>>>> e83ae816
 			nil, // We don't render profiles into the raw table.
 			ifaceName,
 			PolicyInboundPfx,
@@ -380,22 +326,14 @@
 
 func (r *DefaultRuleRenderer) HostEndpointToMangleIngressChains(
 	ifaceName string,
-<<<<<<< HEAD
-	preDNATTiers []*proto.TierInfo,
-=======
-	preDNATPolicies []*PolicyGroup,
->>>>>>> e83ae816
+	preDNATTiers []TierPolicyGroups,
 ) []*Chain {
 	log.WithField("ifaceName", ifaceName).Debug("Rendering pre-DNAT host endpoint chain.")
 	return []*Chain{
 		// Chain for traffic _from_ the endpoint.  Pre-DNAT policy does not apply to
 		// outgoing traffic through a host endpoint.
 		r.endpointIptablesChain(
-<<<<<<< HEAD
 			preDNATTiers,
-=======
-			preDNATPolicies,
->>>>>>> e83ae816
 			nil, // We don't render profiles into the raw table.
 			ifaceName,
 			PolicyInboundPfx,
@@ -447,6 +385,7 @@
 		Rules: rules,
 	}
 }
+
 func (r *DefaultRuleRenderer) PolicyGroupToIptablesChains(group *PolicyGroup) []*Chain {
 	rules := make([]Rule, 0, len(group.PolicyNames)*2-1)
 	polChainPrefix := PolicyInboundPfx
@@ -470,9 +409,34 @@
 			})
 		}
 
-<<<<<<< HEAD
+		var match MatchCriteria
+		if i%returnStride == 0 {
+			// Optimisation, we're the first rule in a block, immediately after
+			// start of chain or a RETURN rule.  No need to check the return bits.
+			match = Match()
+		} else {
+			// We're not the first rule in a block, only jump to this policy if
+			// the previous policy didn't set a mark bit.
+			match = Match().MarkClear(r.IptablesMarkPass | r.IptablesMarkAccept)
+		}
+
+		chainToJumpTo := PolicyChainName(
+			polChainPrefix,
+			&proto.PolicyID{Name: polName},
+		)
+		rules = append(rules, Rule{
+			Match:  match,
+			Action: JumpAction{Target: chainToJumpTo},
+		})
+	}
+	return []*Chain{{
+		Name:  group.ChainName(),
+		Rules: rules,
+	}}
+}
+
 func (r *DefaultRuleRenderer) endpointIptablesChain(
-	tiers []*proto.TierInfo,
+	tiers []TierPolicyGroups,
 	profileIds []string,
 	name string,
 	policyPrefix PolicyChainNamePrefix,
@@ -491,35 +455,6 @@
 	egwHealthPort uint16,
 	ipVersion uint8,
 ) *Chain {
-=======
-		var match MatchCriteria
-		if i%returnStride == 0 {
-			// Optimisation, we're the first rule in a block, immediately after
-			// start of chain or a RETURN rule.  No need to check the return bits.
-			match = Match()
-		} else {
-			// We're not the first rule in a block, only jump to this policy if
-			// the previous policy didn't set a mark bit.
-			match = Match().MarkClear(r.IptablesMarkPass | r.IptablesMarkAccept)
-		}
-
-		chainToJumpTo := PolicyChainName(
-			polChainPrefix,
-			&proto.PolicyID{Name: polName},
-		)
-		rules = append(rules, Rule{
-			Match:  match,
-			Action: JumpAction{Target: chainToJumpTo},
-		})
-	}
-	return []*Chain{{
-		Name:  group.ChainName(),
-		Rules: rules,
-	}}
-}
-
-func (r *DefaultRuleRenderer) endpointIptablesChain(policyGroups []*PolicyGroup, profileIds []string, name string, policyPrefix PolicyChainNamePrefix, profilePrefix ProfileChainNamePrefix, endpointPrefix string, failsafeChain string, chainType endpointChainType, adminUp bool, allowAction Action, allowVXLANEncap bool, allowIPIPEncap bool) *Chain {
->>>>>>> e83ae816
 	rules := []Rule{}
 	chainName := EndpointChainName(endpointPrefix, name)
 
@@ -555,20 +490,12 @@
 		})
 	}
 
-<<<<<<< HEAD
-	// Start by ensuring that the accept mark bit is clear, policies set that bit to indicate
-	// that they accepted / dropped the packet.
-	rules = append(rules, Rule{
-		Action: ClearMarkAction{
-			Mark: r.IptablesMarkAccept + r.IptablesMarkDrop,
-=======
 	// Start by ensuring that the policy result bits are clear.  Policy chains
 	// set one of the bits to return their result (or leave the bits unset if
 	// there's no match).
 	rules = append(rules, Rule{
 		Action: ClearMarkAction{
-			Mark: r.IptablesMarkAccept | r.IptablesMarkPass,
->>>>>>> e83ae816
+			Mark: r.IptablesMarkAccept | r.IptablesMarkDrop | r.IptablesMarkPass,
 		},
 	})
 
@@ -645,15 +572,14 @@
 		})
 	}
 
-<<<<<<< HEAD
 	for _, tier := range tiers {
-		var policies []string
+		var policyGroups []PolicyGroup
 		if policyType == ingressPolicy {
-			policies = tier.IngressPolicies
+			policyGroups = tier.IngressPolicies
 		} else {
-			policies = tier.EgressPolicies
-		}
-		if len(policies) > 0 {
+			policyGroups = tier.EgressPolicies
+		}
+		if len(policyGroups) > 0 {
 			// Clear the "pass" mark.  If a policy sets that mark, we'll skip the rest of the policies and
 			// continue processing the profiles, if there are any.
 			rules = append(rules, Rule{
@@ -666,29 +592,6 @@
 			// Track if any of the policies are not staged. If all of the policies in a tier are staged
 			// then the default end of tier behavior should be pass rather than drop.
 			endOfTierDrop := false
-
-			// Then, jump to each policy in turn.
-			for _, polID := range policies {
-				isStaged := model.PolicyIsStaged(polID)
-
-				// If this is not a staged policy then end of tier behavior should be drop.
-				if !isStaged {
-					endOfTierDrop = true
-				}
-
-				polChainName := PolicyChainName(
-					policyPrefix,
-					&proto.PolicyID{Tier: tier.Name, Name: polID},
-				)
-
-				// If a previous policy didn't set the "pass" mark, jump to the policy.
-				rules = append(rules, Rule{
-					Match:  Match().MarkClear(r.IptablesMarkPass),
-					Action: JumpAction{Target: polChainName},
-=======
-	if len(policyGroups) > 0 {
-		// Then, jump to each policy (or group) in turn.
-		for _, polGroup := range policyGroups {
 			var chainsToJumpTo []string
 			if polGroup.ShouldBeInlined() {
 				// Group is too small to have its own chain.
@@ -702,29 +605,24 @@
 				// Group needs its own chain.
 				chainsToJumpTo = []string{polGroup.ChainName()}
 			}
-
+			// Then, jump to each policy in turn.
 			for _, chainToJumpTo := range chainsToJumpTo {
+				isStaged := model.PolicyIsStaged(polID)
+
+				// If this is not a staged policy then end of tier behavior should be drop.
+				if !isStaged {
+					endOfTierDrop = true
+				}
+
+				polChainName := PolicyChainName(
+					policyPrefix,
+					&proto.PolicyID{Tier: tier.Name, Name: polID},
+				)
+
 				// If a previous policy/group didn't set the "pass" mark, jump to the policy.
 				rules = append(rules, Rule{
 					Match:  Match().MarkClear(r.IptablesMarkPass),
 					Action: JumpAction{Target: chainToJumpTo},
-				})
-				// If policy marked packet as accepted, it returns, setting the accept
-				// mark bit.
-				if chainType == chainTypeUntracked {
-					// For an untracked policy, map allow to "NOTRACK and ALLOW".
-					rules = append(rules, Rule{
-						Match:  Match().MarkSingleBitSet(r.IptablesMarkAccept),
-						Action: NoTrackAction{},
-					})
-				}
-				// If accept bit is set, return from this chain.  We don't immediately
-				// accept because there may be other policy still to apply.
-				rules = append(rules, Rule{
-					Match:   Match().MarkSingleBitSet(r.IptablesMarkAccept),
-					Action:  ReturnAction{},
-					Comment: []string{"Return if policy accepted"},
->>>>>>> e83ae816
 				})
 
 				// Only handle actions for non-staged policies.
@@ -747,10 +645,6 @@
 					})
 				}
 			}
-<<<<<<< HEAD
-=======
-		}
->>>>>>> e83ae816
 
 			if chainType == chainTypeNormal || chainType == chainTypeForward {
 				if endOfTierDrop {
@@ -832,12 +726,9 @@
 		//
 		// For untracked rules, we don't do that because there may be tracked rules
 		// still to be applied to the packet in the filter table.
-<<<<<<< HEAD
 		// TODO (Matt): This (and the policy equivalent just above) can probably be refactored.
 		//              At least the magic 1 and 2 need to be combined with the equivalent in CalculateActions.
 		// No profile matched the packet: drop it.
-=======
->>>>>>> e83ae816
 		// if dropIfNoProfilesMatched {
 		rules = append(rules, Rule{
 			Match: Match(),
@@ -846,11 +737,8 @@
 				Prefix: CalculateNoMatchProfileNFLOGPrefixStr(dir),
 			},
 		})
-<<<<<<< HEAD
 
 		rules = append(rules, r.DropRules(Match(), endOfChainDropComment)...)
-=======
->>>>>>> e83ae816
 		// }
 	}
 
