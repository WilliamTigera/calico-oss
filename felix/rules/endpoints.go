// Copyright (c) 2016-2024 Tigera, Inc. All rights reserved.
//
// Licensed under the Apache License, Version 2.0 (the "License");
// you may not use this file except in compliance with the License.
// You may obtain a copy of the License at
//
//     http://www.apache.org/licenses/LICENSE-2.0
//
// Unless required by applicable law or agreed to in writing, software
// distributed under the License is distributed on an "AS IS" BASIS,
// WITHOUT WARRANTIES OR CONDITIONS OF ANY KIND, either express or implied.
// See the License for the specific language governing permissions and
// limitations under the License.

package rules

import (
	"encoding/base64"
	"fmt"
	"strconv"
	"strings"

	log "github.com/sirupsen/logrus"
	"golang.org/x/crypto/sha3"

	"github.com/projectcalico/calico/libcalico-go/lib/backend/model"

	"github.com/projectcalico/calico/felix/generictables"
	"github.com/projectcalico/calico/felix/hashutils"
	"github.com/projectcalico/calico/felix/iptables"
	"github.com/projectcalico/calico/felix/proto"
	"github.com/projectcalico/calico/libcalico-go/lib/names"
)

const (
	ingressPolicy         = "ingress"
	egressPolicy          = "egress"
	dropEncap             = true
	dontDropEncap         = false
	NotAnEgressGateway    = false
	IsAnEgressGateway     = true
	alwaysAllowVXLANEncap = true
	alwaysAllowIPIPEncap  = true
	UndefinedIPVersion    = 0
)

type TierPolicyGroups struct {
	Name            string
	IngressPolicies []*PolicyGroup
	EgressPolicies  []*PolicyGroup
}

func (r *DefaultRuleRenderer) WorkloadEndpointToIptablesChains(
	ifaceName string,
	epMarkMapper EndpointMarkMapper,
	adminUp bool,
	tiers []TierPolicyGroups,
	profileIDs []string,
	isEgressGateway bool,
	egwHealthPort uint16,
	ipVersion uint8,
) []*generictables.Chain {
	allowVXLANEncapFromWorkloads := r.Config.AllowVXLANPacketsFromWorkloads
	allowIPIPEncapFromWorkloads := r.Config.AllowIPIPPacketsFromWorkloads
	result := []*generictables.Chain{}
	result = append(result,
		// Chain for traffic _to_ the endpoint.
		r.endpointIptablesChain(
			tiers,
			profileIDs,
			ifaceName,
			PolicyInboundPfx,
			ProfileInboundPfx,
			WorkloadToEndpointPfx,
			"", // No fail-safe chains for workloads.
			chainTypeNormal,
			adminUp,
			NFLOGInboundGroup,
			RuleDirIngress,
			ingressPolicy,
			r.filterAllowAction, // Workload endpoint chains are only used in the filter table
			alwaysAllowVXLANEncap,
			alwaysAllowIPIPEncap,
			isEgressGateway,
			egwHealthPort,
			ipVersion,
		),
		// Chain for traffic _from_ the endpoint.
		// Encap traffic is blocked by default from workload endpoints
		// unless explicitly overridden.
		r.endpointIptablesChain(
			tiers,
			profileIDs,
			ifaceName,
			PolicyOutboundPfx,
			ProfileOutboundPfx,
			WorkloadFromEndpointPfx,
			"", // No fail-safe chains for workloads.
			chainTypeNormal,
			adminUp,
			NFLOGOutboundGroup,
			RuleDirEgress,
			egressPolicy,
			r.filterAllowAction, // Workload endpoint chains are only used in the filter table
			allowVXLANEncapFromWorkloads,
			allowIPIPEncapFromWorkloads,
			isEgressGateway,
			0,
			ipVersion,
		),
	)

	if r.KubeIPVSSupportEnabled {
		// Chain for setting endpoint mark of an endpoint.
		result = append(result,
			r.endpointSetMarkChain(
				ifaceName,
				epMarkMapper,
				SetEndPointMarkPfx,
			),
		)
	}

	return result
}

func (r *DefaultRuleRenderer) HostEndpointToFilterChains(
	ifaceName string,
	tiers []TierPolicyGroups,
	forwardTiers []TierPolicyGroups,
	epMarkMapper EndpointMarkMapper,
	profileIDs []string,
) []*generictables.Chain {
	log.WithField("ifaceName", ifaceName).Debug("Rendering filter host endpoint chain.")
	result := []*generictables.Chain{}
	result = append(result,
		// Chain for output traffic _to_ the endpoint.
		r.endpointIptablesChain(
			tiers,
			profileIDs,
			ifaceName,
			PolicyOutboundPfx,
			ProfileOutboundPfx,
			HostToEndpointPfx,
			ChainFailsafeOut,
			chainTypeNormal,
			true, // Host endpoints are always admin up.
			NFLOGOutboundGroup,
			RuleDirEgress,
			egressPolicy,
			r.filterAllowAction,
			alwaysAllowVXLANEncap,
			alwaysAllowIPIPEncap,
			NotAnEgressGateway,
			0,
			UndefinedIPVersion,
		),
		// Chain for input traffic _from_ the endpoint.
		r.endpointIptablesChain(
			tiers,
			profileIDs,
			ifaceName,
			PolicyInboundPfx,
			ProfileInboundPfx,
			HostFromEndpointPfx,
			ChainFailsafeIn,
			chainTypeNormal,
			true, // Host endpoints are always admin up.
			NFLOGInboundGroup,
			RuleDirIngress,
			ingressPolicy,
			r.filterAllowAction,
			alwaysAllowVXLANEncap,
			alwaysAllowIPIPEncap,
			NotAnEgressGateway,
			0,
			UndefinedIPVersion,
		),
		// Chain for forward traffic _to_ the endpoint.
		r.endpointIptablesChain(
			forwardTiers,
			profileIDs,
			ifaceName,
			PolicyOutboundPfx,
			ProfileOutboundPfx,
			HostToEndpointForwardPfx,
			"", // No fail-safe chains for forward traffic.
			chainTypeForward,
			true, // Host endpoints are always admin up.
			NFLOGOutboundGroup,
			RuleDirEgress,
			egressPolicy,
			r.filterAllowAction,
			alwaysAllowVXLANEncap,
			alwaysAllowIPIPEncap,
			NotAnEgressGateway,
			0,
			UndefinedIPVersion,
		),
		// Chain for forward traffic _from_ the endpoint.
		r.endpointIptablesChain(
			forwardTiers,
			profileIDs,
			ifaceName,
			PolicyInboundPfx,
			ProfileInboundPfx,
			HostFromEndpointForwardPfx,
			"", // No fail-safe chains for forward traffic.
			chainTypeForward,
			true, // Host endpoints are always admin up.
			NFLOGInboundGroup,
			RuleDirIngress,
			ingressPolicy,
			r.filterAllowAction,
			alwaysAllowVXLANEncap,
			alwaysAllowIPIPEncap,
			NotAnEgressGateway,
			0,
			UndefinedIPVersion,
		),
	)

	if r.KubeIPVSSupportEnabled {
		// Chain for setting endpoint mark of an endpoint.
		result = append(result,
			r.endpointSetMarkChain(
				ifaceName,
				epMarkMapper,
				SetEndPointMarkPfx,
			),
		)
	}

	return result
}

func (r *DefaultRuleRenderer) HostEndpointToMangleEgressChains(
	ifaceName string,
	tiers []TierPolicyGroups,
	profileIDs []string,
) []*generictables.Chain {
	log.WithField("ifaceName", ifaceName).Debug("Render host endpoint mangle egress chain.")
	return []*generictables.Chain{
		// Chain for output traffic _to_ the endpoint.  Note, we use RETURN here rather than
		// ACCEPT because the mangle table is typically used, if at all, for packet
		// manipulations that might need to apply to our allowed traffic.
		r.endpointIptablesChain(
			tiers,
			profileIDs,
			ifaceName,
			PolicyOutboundPfx,
			ProfileOutboundPfx,
			HostToEndpointPfx,
			ChainFailsafeOut,
			chainTypeNormal,
			true, // Host endpoints are always admin up.
			NFLOGOutboundGroup,
			RuleDirEgress,
			egressPolicy,
			r.Return(),
			alwaysAllowVXLANEncap,
			alwaysAllowIPIPEncap,
			NotAnEgressGateway,
			0,
			UndefinedIPVersion,
		),
	}
}

func (r *DefaultRuleRenderer) HostEndpointToRawEgressChain(
	ifaceName string,
	untrackedTiers []TierPolicyGroups,
) *generictables.Chain {
	log.WithField("ifaceName", ifaceName).Debug("Rendering raw (untracked) host endpoint egress chain.")
	return r.endpointIptablesChain(
		untrackedTiers,
		nil, // We don't render profiles into the raw table.
		ifaceName,
		PolicyOutboundPfx,
		ProfileOutboundPfx,
		HostToEndpointPfx,
		ChainFailsafeOut,
		chainTypeUntracked,
		true, // Host endpoints are always admin up.
		NFLOGOutboundGroup,
		RuleDirEgress,
		egressPolicy,
		r.Allow(),
		alwaysAllowVXLANEncap,
		alwaysAllowIPIPEncap,
		NotAnEgressGateway,
		0,
		UndefinedIPVersion,
	)
}

func (r *DefaultRuleRenderer) HostEndpointToRawChains(
	ifaceName string,
	untrackedTiers []TierPolicyGroups,
) []*generictables.Chain {
	log.WithField("ifaceName", ifaceName).Debugf("Rendering raw (untracked) host endpoint chain. - untrackedTiers %+v", untrackedTiers)
	return []*generictables.Chain{
		// Chain for traffic _to_ the endpoint.
		r.HostEndpointToRawEgressChain(ifaceName, untrackedTiers),
		// Chain for traffic _from_ the endpoint.
		r.endpointIptablesChain(
			untrackedTiers,
			nil, // We don't render profiles into the raw table.
			ifaceName,
			PolicyInboundPfx,
			ProfileInboundPfx,
			HostFromEndpointPfx,
			ChainFailsafeIn,
			chainTypeUntracked,
			true, // Host endpoints are always admin up.
			NFLOGInboundGroup,
			RuleDirIngress,
			ingressPolicy,
			r.Allow(),
			alwaysAllowVXLANEncap,
			alwaysAllowIPIPEncap,
			NotAnEgressGateway,
			0,
			UndefinedIPVersion,
		),
	}
}

func (r *DefaultRuleRenderer) HostEndpointToMangleIngressChains(
	ifaceName string,
	preDNATTiers []TierPolicyGroups,
) []*generictables.Chain {
	log.WithField("ifaceName", ifaceName).Debug("Rendering pre-DNAT host endpoint chain.")
	return []*generictables.Chain{
		// Chain for traffic _from_ the endpoint.  Pre-DNAT policy does not apply to
		// outgoing traffic through a host endpoint.
		r.endpointIptablesChain(
			preDNATTiers,
			nil, // We don't render profiles into the raw table.
			ifaceName,
			PolicyInboundPfx,
			ProfileInboundPfx,
			HostFromEndpointPfx,
			ChainFailsafeIn,
			chainTypePreDNAT,
			true, // Host endpoints are always admin up.
			NFLOGInboundGroup,
			RuleDirIngress,
			ingressPolicy,
			r.mangleAllowAction,
			alwaysAllowVXLANEncap,
			alwaysAllowIPIPEncap,
			NotAnEgressGateway,
			0,
			UndefinedIPVersion,
		),
	}
}

type endpointChainType int

const (
	chainTypeNormal endpointChainType = iota
	chainTypeUntracked
	chainTypePreDNAT
	chainTypeForward
)

func (r *DefaultRuleRenderer) endpointSetMarkChain(
	name string,
	epMarkMapper EndpointMarkMapper,
	endpointPrefix string,
) *generictables.Chain {
	rules := []generictables.Rule{}
	chainName := EndpointChainName(endpointPrefix, name, r.maxNameLength)

	if endPointMark, err := epMarkMapper.GetEndpointMark(name); err == nil {
		// Set endpoint mark.
		rules = append(rules, generictables.Rule{Match: r.NewMatch(), Action: r.SetMaskedMark(endPointMark, epMarkMapper.GetMask())})
	}
	return &generictables.Chain{
		Name:  chainName,
		Rules: rules,
	}
}

func (r *DefaultRuleRenderer) PolicyGroupToIptablesChains(group *PolicyGroup) []*generictables.Chain {
	rules := make([]generictables.Rule, 0, len(group.PolicyNames)*2-1)
	polChainPrefix := PolicyInboundPfx
	if group.Direction == PolicyDirectionOutbound {
		polChainPrefix = PolicyOutboundPfx
	}
	// To keep the number of rules low, we only drop a RETURN rule every
	// returnStride jump rules and only if one of the jump rules was to a
	// non-staged policy.  Staged policies don't set the mark bits when they
	// fire.
	const returnStride = 5
	seenNonStagedPolThisStride := false
	for i, polName := range group.PolicyNames {
		if i != 0 && i%returnStride == 0 && seenNonStagedPolThisStride {
			// If policy makes a verdict (i.e. the pass or accept bit is
			// non-zero) return to the per-endpoint chain.  Note: the per-endpoint
			// chain has a similar rule that only checks the accept bit.  Pass
			// is handled differently in the per-endpoint chain because we need
			// to continue processing in the same chain on a pass rule.
			rules = append(rules, generictables.Rule{
				Match:   r.NewMatch().MarkNotClear(r.MarkPass | r.MarkAccept | r.MarkDrop),
				Action:  r.Return(),
				Comment: []string{"Return on verdict"},
			})
			seenNonStagedPolThisStride = false
		}

		var match generictables.MatchCriteria
		if i%returnStride == 0 || !seenNonStagedPolThisStride {
			// Optimisation, we're the first rule in a block, immediately after
			// start of chain or a RETURN rule, or, there are no non-staged
			// policies ahead of us (so the mark bits cannot be set).
			match = r.NewMatch()
		} else {
			// We're not the first rule in a block, only jump to this policy if
			// the previous policy didn't set a mark bit.
			match = r.NewMatch().MarkClear(r.MarkPass | r.MarkAccept | r.MarkDrop)
		}

		chainToJumpTo := PolicyChainName(
			polChainPrefix,
			&proto.PolicyID{Tier: group.Tier, Name: polName},
		)
		rules = append(rules, generictables.Rule{
			Match:  match,
			Action: r.Jump(chainToJumpTo),
		})
		if !model.PolicyIsStaged(polName) {
			seenNonStagedPolThisStride = true
		}
	}
	return []*generictables.Chain{{
		Name:  group.ChainName(),
		Rules: rules,
	}}
}

// endpointIptablesChain sets up iptables rules for an endpoint chain.
func (r *DefaultRuleRenderer) endpointIptablesChain(
	tiers []TierPolicyGroups,
	profileIds []string,
	name string,
	policyPrefix PolicyChainNamePrefix,
	profilePrefix ProfileChainNamePrefix,
	endpointPrefix string,
	failsafeChain string,
	chainType endpointChainType,
	adminUp bool,
	nflogGroup uint16,
	dir RuleDir,
	policyType string,
	allowAction generictables.Action,
	allowVXLANEncap bool,
	allowIPIPEncap bool,
	isEgressGateway bool,
	egwHealthPort uint16,
	ipVersion uint8,
) *generictables.Chain {
	rules := []generictables.Rule{}

	chainName := EndpointChainName(endpointPrefix, name, r.maxNameLength)

	if !adminUp {
		// Endpoint is admin-down, drop all traffic to/from it.
		rules = append(rules, r.DropRules(r.NewMatch(), "Endpoint admin disabled")...)
		return &generictables.Chain{
			Name:  chainName,
			Rules: rules,
		}
	}

	if chainType != chainTypeUntracked {
		// Tracked chain: install conntrack rules, which implement our stateful connections.
		// This allows return traffic associated with a previously-permitted request.
		rules = r.appendConntrackRules(
			rules,
			allowAction,
			// Allow CtState INVALID for traffic _from_ an egress gateway.
			// This is because the return path from an egress gateway is different from the
			// VXLAN-tunnelled forwards path.

			// We also need to allow CtState INVALID for traffic _to_ an egress gateway,
			// when using IP-IP and VXLAN. However, we do not understand why we need it yet.
			isEgressGateway,
		)
	}

	// First set up failsafes.
	if failsafeChain != "" {
		rules = append(rules, generictables.Rule{
			Match:  r.NewMatch(),
			Action: r.Jump(failsafeChain),
		})
	}

	// Start by ensuring that the policy result bits are clear.  Policy chains
	// set one of the bits to return their result (or leave the bits unset if
	// there's no match).
	rules = append(rules, generictables.Rule{
		Match:  r.NewMatch(),
		Action: r.ClearMark(r.MarkAccept | r.MarkDrop | r.MarkPass),
	})

	// Accept the UDP VXLAN traffic for egress gateways
	endOfChainDropComment := fmt.Sprintf("%s if no profiles matched", r.IptablesFilterDenyAction())
	if !r.BPFEnabled && ipVersion == 4 && isEgressGateway {
		programEgwRule := func(ipset string) {
			baseMatch := func(proto uint8) generictables.MatchCriteria {
				if dir == RuleDirIngress {
					return r.NewMatch().ProtocolNum(proto).SourceIPSet(r.IPSetConfigV4.
						NameForMainIPSet(ipset))
				} else {
					return r.NewMatch().ProtocolNum(proto).DestIPSet(r.IPSetConfigV4.
						NameForMainIPSet(ipset))
				}
			}

			rules = append(rules,
				generictables.Rule{
					Match: baseMatch(ProtoUDP).
						DestPorts(
							uint16(r.Config.EgressIPVXLANPort), // egress.calico
						),
					Action:  r.Allow(),
					Comment: []string{"Accept VXLAN UDP traffic for egress gateways"},
				},
			)
			if dir == RuleDirIngress && egwHealthPort != 0 {
				rules = append(rules,
					generictables.Rule{
						Match:   baseMatch(ProtoTCP).DestPorts(egwHealthPort),
						Action:  r.Allow(),
						Comment: []string{"Accept readiness probes for egress gateways"},
					},
				)
			}
		}
		// Auto-allow VXLAN UDP traffic for egress gateways from/to host IPs
		programEgwRule(IPSetIDAllHostNets)
		// Auto-allow VXLAN UDP traffic for egress gateways from/to tunnel IPs in case of overlay
		if r.VXLANEnabled || r.IPIPEnabled || r.WireguardEnabled {
			programEgwRule(IPSetIDAllTunnelNets)
		}

	}

	if !r.BPFEnabled && isEgressGateway {
		if dir == RuleDirIngress {
			// Block any other traffic _to_ egress gateways; zero out the policy and profiles so that we'll
			// just render an end-of-chain drop.
			tiers = nil
			profileIds = nil
			endOfChainDropComment = fmt.Sprintf("%s all other ingress traffic to egress gateway.", r.IptablesFilterDenyAction())
		}
	}

	if !allowVXLANEncap {
		// VXLAN encapped packets that originated in a pod should be dropped, as the encapsulation can be used to
		// bypass restrictive egress policies.
		rules = append(rules, generictables.Rule{
			Match: r.NewMatch().ProtocolNum(ProtoUDP).
				DestPorts(uint16(r.Config.VXLANPort)),
			Action:  r.IptablesFilterDenyAction(),
			Comment: []string{fmt.Sprintf("%s VXLAN encapped packets originating in workloads", r.IptablesFilterDenyAction())},
		})
	}
	if !allowIPIPEncap {
		// IPinIP encapped packets that originated in a pod should be dropped, as the encapsulation can be used to
		// bypass restrictive egress policies.
		rules = append(rules, generictables.Rule{
			Match:   r.NewMatch().ProtocolNum(ProtoIPIP),
			Action:  r.IptablesFilterDenyAction(),
			Comment: []string{fmt.Sprintf("%s IPinIP encapped packets originating in workloads", r.IptablesFilterDenyAction())},
		})
	}

	for _, tier := range tiers {
		var policyGroups []*PolicyGroup
		if policyType == ingressPolicy {
			policyGroups = tier.IngressPolicies
		} else {
			policyGroups = tier.EgressPolicies
		}
		if len(policyGroups) > 0 {
			// Clear the "pass" mark.  If a policy sets that mark, we'll skip the rest of the policies and
			// continue processing the profiles, if there are any.
			rules = append(rules, generictables.Rule{
				Match:   r.NewMatch(),
				Action:  r.ClearMark(r.MarkPass),
				Comment: []string{"Start of tier " + tier.Name},
			})

<<<<<<< HEAD
			// Track if any of the policies are not staged. If all of the policies in a tier are staged
			// then the default end of tier behavior should be pass rather than drop.
			endOfTierDrop := false
=======
			// This changes will be replaces by changes in https://github.com/projectcalico/calico/pull/9232
			endOfTierDrop := true
			// For AdminNetworkPolicy Tier the endOfTier action is pass.
			if tier.Name == names.AdminNetworkPolicyTierName {
				endOfTierDrop = false
			}
>>>>>>> 800b96f0

			for _, polGroup := range policyGroups {
				var chainsToJumpTo []string
				groupHasNonStagedPols := polGroup.HasNonStagedPolicies()
				if groupHasNonStagedPols {
					endOfTierDrop = true
				}
				if polGroup.ShouldBeInlined() {
					// Group is too small to have its own chain.
					for _, p := range polGroup.PolicyNames {
						chainsToJumpTo = append(chainsToJumpTo, PolicyChainName(
							policyPrefix,
							&proto.PolicyID{Tier: tier.Name, Name: p},
						))
					}
				} else {
					// Group needs its own chain.
					chainsToJumpTo = []string{polGroup.ChainName()}
				}
				// Then, jump to each policy in turn.
				for _, chainToJumpTo := range chainsToJumpTo {
					// If a previous policy/group didn't set the "pass" mark, jump to the policy.
					rules = append(rules, generictables.Rule{
						Match:  r.NewMatch().MarkClear(r.MarkPass),
						Action: r.Jump(chainToJumpTo),
					})

					// Optimisation: skip rendering return rules if we know all the policies in
					// the group are staged.  Staged policies do not set the accept/pass mark bits
					// when they fire.
					if !groupHasNonStagedPols {
						continue
					}

					// If policy marked packet as accepted, it returns, setting the accept
					// mark bit.
					if chainType == chainTypeUntracked {
						// For an untracked policy, map allow to "NOTRACK and ALLOW".
						rules = append(rules, generictables.Rule{
							Match:  r.NewMatch().MarkSingleBitSet(r.MarkAccept),
							Action: r.NoTrack(),
						})
					}
					// If accept bit is set, return from this chain.  We don't immediately
					// accept because there may be other policy still to apply.
					rules = append(rules, generictables.Rule{
						Match:   r.NewMatch().MarkSingleBitSet(r.MarkAccept),
						Action:  r.Return(),
						Comment: []string{"Return if policy accepted"},
					})
				}
			}

			if chainType == chainTypeNormal || chainType == chainTypeForward {
				if endOfTierDrop {
<<<<<<< HEAD
					nfqueueRule := r.NfqueueRuleDelayDeniedPacket(
						r.NewMatch().MarkClear(r.MarkPass),
						fmt.Sprintf("%s if no policies passed packet", r.IptablesFilterDenyAction()),
					)
					if nfqueueRule != nil {
						rules = append(rules, *nfqueueRule)
					}

=======
>>>>>>> 800b96f0
					// When rendering normal and forward rules, if no policy marked the packet as "pass", drop the
					// packet.
					//
					// For untracked and pre-DNAT rules, we don't do that because there may be
					// normal rules still to be applied to the packet in the filter table.
					rules = append(rules, generictables.Rule{
<<<<<<< HEAD
						Match:  r.NewMatch().MarkClear(r.MarkPass),
						Action: r.Nflog(nflogGroup, CalculateEndOfTierDropNFLOGPrefixStr(dir, tier.Name), 0),
					})

					rules = append(rules, r.DropRules(r.NewMatch().MarkClear(r.MarkPass), fmt.Sprintf("%s if no policies passed packet", r.IptablesFilterDenyAction()))...)
				} else {
					// If we do not require an end of tier drop (i.e. because all of the policies in the tier are
					// staged), then add an end of tier pass nflog action so that we can at least track that we
					// would hit end of tier drop. This simplifies the processing in the collector.
					rules = append(rules, generictables.Rule{
						Match:  r.NewMatch().MarkClear(r.MarkPass),
						Action: r.Nflog(nflogGroup, CalculateEndOfTierPassNFLOGPrefixStr(dir, tier.Name), 0),
=======
						Match:   r.NewMatch().MarkClear(r.MarkPass),
						Action:  r.IptablesFilterDenyAction(),
						Comment: []string{fmt.Sprintf("%s if no policies passed packet", r.IptablesFilterDenyAction())},
>>>>>>> 800b96f0
					})
				}
			}
		}
	}

	if len(tiers) == 0 && chainType == chainTypeForward {
		// Forwarded traffic is allowed when there are no policies with
		// applyOnForward that apply to this endpoint (and in this direction).
		rules = append(rules, generictables.Rule{
			Match:   r.NewMatch(),
			Action:  r.SetMark(r.MarkAccept),
			Comment: []string{"Allow forwarded traffic by default"},
		})
		rules = append(rules, generictables.Rule{
			Match:   r.NewMatch(),
			Action:  r.Return(),
			Comment: []string{"Return for accepted forward traffic"},
		})
	}

	if chainType == chainTypeNormal {
		// Then, jump to each profile in turn.
		for _, profileID := range profileIds {
			profChainName := ProfileChainName(profilePrefix, &proto.ProfileID{Name: profileID})
			rules = append(rules,
				generictables.Rule{Match: r.NewMatch(), Action: r.Jump(profChainName)},
				// If policy marked packet as accepted, it returns, setting the
				// accept mark bit.  If that is set, return from this chain.
				generictables.Rule{
					Match:   r.NewMatch().MarkSingleBitSet(r.MarkAccept),
					Action:  r.Return(),
					Comment: []string{"Return if profile accepted"},
				})
		}

		if !isEgressGateway { // We don't support DNS policy on EGWs so no point in queueing.
			nfqueueRule := r.NfqueueRuleDelayDeniedPacket(r.NewMatch(), endOfChainDropComment)
			if nfqueueRule != nil {
				rules = append(rules, *nfqueueRule)
			}
		}

		// When rendering normal rules, if no profile marked the packet as accepted, drop
		// the packet.
		//
		// For untracked rules, we don't do that because there may be tracked rules
		// still to be applied to the packet in the filter table.
		// TODO (Matt): This (and the policy equivalent just above) can probably be refactored.
		//              At least the magic 1 and 2 need to be combined with the equivalent in CalculateActions.
		// No profile matched the packet: drop it.
		// if dropIfNoProfilesMatched {
		rules = append(rules, generictables.Rule{
			Match:  r.NewMatch(),
			Action: r.Nflog(nflogGroup, CalculateNoMatchProfileNFLOGPrefixStr(dir), 0),
		})

		rules = append(rules, r.DropRules(r.NewMatch(), endOfChainDropComment)...)
	}

	return &generictables.Chain{
		Name:  chainName,
		Rules: rules,
	}
}

func (r *DefaultRuleRenderer) appendConntrackRules(rules []generictables.Rule, allowAction generictables.Action, allowInvalid bool) []generictables.Rule {
	// Allow return packets for established connections.
	if allowAction != (r.Allow()) {
		// If we've been asked to return instead of accept the packet immediately,
		// make sure we flag the packet as allowed.
		rules = append(rules,
			generictables.Rule{
				Match:  r.NewMatch().ConntrackState("RELATED,ESTABLISHED"),
				Action: r.SetMark(r.MarkAccept),
			},
		)
	}
	rules = append(rules,
		generictables.Rule{
			Match:  r.NewMatch().ConntrackState("RELATED,ESTABLISHED"),
			Action: allowAction,
		},
	)
	if !(r.Config.DisableConntrackInvalid || allowInvalid) {
		// Drop packets that aren't either a valid handshake or part of an established
		// connection.
		rules = append(rules, generictables.Rule{
			Match:  r.NewMatch().ConntrackState("INVALID"),
			Action: r.IptablesFilterDenyAction(),
		})
	}
	return rules
}

func EndpointChainName(prefix string, ifaceName string, maxLen int) string {
	return hashutils.GetLengthLimitedID(
		prefix,
		ifaceName,
		maxLen,
	)
}

// MaxPolicyGroupUIDLength is sized for UIDs to fit into their chain names.
const MaxPolicyGroupUIDLength = iptables.MaxChainNameLength - len(PolicyGroupInboundPrefix)

// PolicyGroup represents a sequence of one or more policies extracted from
// a list of policies.  If large enough (currently >1 entry) it will be
// programmed into its own chain.
type PolicyGroup struct {
	// Tier is only used in enterprise.  There can be policies with the same
	// name in different tiers so we need to disambiguate.
	Tier string
	// Direction matches the policy model direction inbound/outbound. Each
	// group is either inbound or outbound since the set of active policy
	// can differ between the directions (a policy may have inbound rules
	// only, for example).
	Direction   PolicyDirection
	PolicyNames []string
	// Selector is the original selector used by the grouped policies.  By
	// grouping on selector, we ensure that if one policy in a group matches
	// an endpoint then all policies in that group must match the endpoint.
	// Thus, two endpoint that share any policy in the group must share the
	// whole group.
	Selector string
	// cachedUID is the cached hash of the policy group details.  Filled in on
	// first call to UniqueID().
	cachedUID string
}

func (g *PolicyGroup) UniqueID() string {
	if g.cachedUID != "" {
		return g.cachedUID
	}

	hash := sha3.New224()
	write := func(s string) {
		_, err := hash.Write([]byte(s))
		if err != nil {
			log.WithError(err).Panic("Failed to write to hasher")
		}
		_, err = hash.Write([]byte("\n"))
		if err != nil {
			log.WithError(err).Panic("Failed to write to hasher")
		}
	}
	write(g.Tier)
	write(g.Selector)
	write(fmt.Sprint(g.Direction))
	write(strconv.Itoa(len(g.PolicyNames)))
	for _, name := range g.PolicyNames {
		write(name)
	}
	hashBytes := hash.Sum(make([]byte, 0, hash.Size()))
	g.cachedUID = base64.RawURLEncoding.EncodeToString(hashBytes)[:MaxPolicyGroupUIDLength]
	return g.cachedUID
}

func (g *PolicyGroup) ChainName() string {
	if g.Direction == PolicyDirectionInbound {
		return PolicyGroupInboundPrefix + g.UniqueID()
	}
	return PolicyGroupOutboundPrefix + g.UniqueID()
}

func (g *PolicyGroup) ShouldBeInlined() bool {
	return len(g.PolicyNames) <= 1
}

func (g *PolicyGroup) HasNonStagedPolicies() bool {
	for _, n := range g.PolicyNames {
		if !model.PolicyIsStaged(n) {
			return true
		}
	}
	return false
}

// PolicyGroupSliceStringer provides a String() method for a slice of
// PolicyGroup pointers.
type PolicyGroupSliceStringer []*PolicyGroup

func (p PolicyGroupSliceStringer) String() string {
	if p == nil {
		return "<nil>"
	}
	if len(p) == 0 {
		return "[]"
	}
	names := make([]string, len(p))
	for i, pg := range p {
		names[i] = pg.ChainName()
		if pg.ShouldBeInlined() {
			names[i] += "(inline)"
		}
	}
	return "[" + strings.Join(names, ",") + "]"
}

type TierPolicyGroupsStringer []TierPolicyGroups

func (tiers TierPolicyGroupsStringer) String() string {
	if tiers == nil {
		return "<nil>"
	}
	if len(tiers) == 0 {
		return "[]"
	}
	parts := make([]string, len(tiers))
	for i, t := range tiers {
		parts[i] = fmt.Sprintf("%s: Ingress:%s, Egress:%s",
			t.Name, PolicyGroupSliceStringer(t.IngressPolicies), PolicyGroupSliceStringer(t.EgressPolicies))
	}
	return "[" + strings.Join(parts, ",") + "]"
}<|MERGE_RESOLUTION|>--- conflicted
+++ resolved
@@ -23,13 +23,14 @@
 	log "github.com/sirupsen/logrus"
 	"golang.org/x/crypto/sha3"
 
+	v3 "github.com/tigera/api/pkg/apis/projectcalico/v3"
+
 	"github.com/projectcalico/calico/libcalico-go/lib/backend/model"
 
 	"github.com/projectcalico/calico/felix/generictables"
 	"github.com/projectcalico/calico/felix/hashutils"
 	"github.com/projectcalico/calico/felix/iptables"
 	"github.com/projectcalico/calico/felix/proto"
-	"github.com/projectcalico/calico/libcalico-go/lib/names"
 )
 
 const (
@@ -46,6 +47,7 @@
 
 type TierPolicyGroups struct {
 	Name            string
+	DefaultAction   string
 	IngressPolicies []*PolicyGroup
 	EgressPolicies  []*PolicyGroup
 }
@@ -596,18 +598,9 @@
 				Comment: []string{"Start of tier " + tier.Name},
 			})
 
-<<<<<<< HEAD
 			// Track if any of the policies are not staged. If all of the policies in a tier are staged
 			// then the default end of tier behavior should be pass rather than drop.
 			endOfTierDrop := false
-=======
-			// This changes will be replaces by changes in https://github.com/projectcalico/calico/pull/9232
-			endOfTierDrop := true
-			// For AdminNetworkPolicy Tier the endOfTier action is pass.
-			if tier.Name == names.AdminNetworkPolicyTierName {
-				endOfTierDrop = false
-			}
->>>>>>> 800b96f0
 
 			for _, polGroup := range policyGroups {
 				var chainsToJumpTo []string
@@ -662,8 +655,7 @@
 			}
 
 			if chainType == chainTypeNormal || chainType == chainTypeForward {
-				if endOfTierDrop {
-<<<<<<< HEAD
+				if endOfTierDrop && tier.DefaultAction != string(v3.Pass) {
 					nfqueueRule := r.NfqueueRuleDelayDeniedPacket(
 						r.NewMatch().MarkClear(r.MarkPass),
 						fmt.Sprintf("%s if no policies passed packet", r.IptablesFilterDenyAction()),
@@ -672,15 +664,12 @@
 						rules = append(rules, *nfqueueRule)
 					}
 
-=======
->>>>>>> 800b96f0
 					// When rendering normal and forward rules, if no policy marked the packet as "pass", drop the
 					// packet.
 					//
 					// For untracked and pre-DNAT rules, we don't do that because there may be
 					// normal rules still to be applied to the packet in the filter table.
 					rules = append(rules, generictables.Rule{
-<<<<<<< HEAD
 						Match:  r.NewMatch().MarkClear(r.MarkPass),
 						Action: r.Nflog(nflogGroup, CalculateEndOfTierDropNFLOGPrefixStr(dir, tier.Name), 0),
 					})
@@ -693,11 +682,6 @@
 					rules = append(rules, generictables.Rule{
 						Match:  r.NewMatch().MarkClear(r.MarkPass),
 						Action: r.Nflog(nflogGroup, CalculateEndOfTierPassNFLOGPrefixStr(dir, tier.Name), 0),
-=======
-						Match:   r.NewMatch().MarkClear(r.MarkPass),
-						Action:  r.IptablesFilterDenyAction(),
-						Comment: []string{fmt.Sprintf("%s if no policies passed packet", r.IptablesFilterDenyAction())},
->>>>>>> 800b96f0
 					})
 				}
 			}
