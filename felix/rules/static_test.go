// Copyright (c) 2020-2022 Tigera, Inc. All rights reserved.
//
// Licensed under the Apache License, Version 2.0 (the "License");
// you may not use this file except in compliance with the License.
// You may obtain a copy of the License at
//
//     http://www.apache.org/licenses/LICENSE-2.0
//
// Unless required by applicable law or agreed to in writing, software
// distributed under the License is distributed on an "AS IS" BASIS,
// WITHOUT WARRANTIES OR CONDITIONS OF ANY KIND, either express or implied.
// See the License for the specific language governing permissions and
// limitations under the License.

package rules_test

import (
	"fmt"
	"net"

	. "github.com/onsi/ginkgo"
	. "github.com/onsi/gomega"
	apiv3 "github.com/tigera/api/pkg/apis/projectcalico/v3"
	"github.com/tigera/api/pkg/lib/numorstring"

	"github.com/projectcalico/calico/felix/iptables"

	"github.com/projectcalico/calico/felix/config"
	"github.com/projectcalico/calico/felix/generictables"
	"github.com/projectcalico/calico/felix/ipsets"
	. "github.com/projectcalico/calico/felix/iptables"
	"github.com/projectcalico/calico/felix/proto"
	. "github.com/projectcalico/calico/felix/rules"
)

var _ = Describe("Static", func() {
	var rr *DefaultRuleRenderer
	var conf Config
	JustBeforeEach(func() {
		// Cast back to the expected type so we can access a finer-grained API for testing.
		rr = NewRenderer(conf).(*DefaultRuleRenderer)
	})

	checkManglePostrouting := func(ipVersion uint8, ipvs bool) {
		It("should generate expected cali-POSTROUTING chain in the mangle table", func() {
			expRules := []generictables.Rule{
				// Accept already accepted.
				{
					Match:  Match().MarkSingleBitSet(0x10),
					Action: ReturnAction{},
				},
			}
			if ipvs {
				// Accept IPVS-forwarded traffic.
				expRules = append(expRules, generictables.Rule{
					Match:  Match().MarkNotClear(conf.IptablesMarkEndpoint),
					Action: ReturnAction{},
				})
			}
			expRules = append(expRules, []generictables.Rule{
				// Clear all Calico mark bits.
				{Action: ClearMarkAction{Mark: 0xf1}},
				// For DNAT'd traffic, apply host endpoint policy.
				{
					Match:  Match().ConntrackState("DNAT"),
					Action: JumpAction{Target: ChainDispatchToHostEndpoint},
				},
				// Accept if policy allowed packet.
				{
					Match:   Match().MarkSingleBitSet(0x10),
					Action:  ReturnAction{},
					Comment: []string{"Host endpoint policy accepted packet."},
				},
			}...)
			Expect(rr.StaticManglePostroutingChain(ipVersion)).To(Equal(&generictables.Chain{
				Name:  "cali-POSTROUTING",
				Rules: expRules,
			}))
		})
	}

	for _, trueOrFalse := range []bool{true, false} {
		var denyAction generictables.Action
		denyAction = DropAction{}
		denyActionCommand := "DROP"
		denyActionString := "Drop"
		if trueOrFalse {
			denyAction = RejectAction{}
			denyActionCommand = "REJECT"
			denyActionString = "Reject"
		}

		kubeIPVSEnabled := trueOrFalse
		Describe(fmt.Sprintf("with default config and IPVS=%v", kubeIPVSEnabled), func() {
			BeforeEach(func() {
				conf = Config{
					WorkloadIfacePrefixes: []string{"cali"},
					IPSetConfigV4:         ipsets.NewIPVersionConfig(ipsets.IPFamilyV4, "cali", nil, nil),
					IPSetConfigV6:         ipsets.NewIPVersionConfig(ipsets.IPFamilyV6, "cali", nil, nil),
					FailsafeInboundHostPorts: []config.ProtoPort{
						{Net: "0.0.0.0/0", Protocol: "tcp", Port: 22},
						{Net: "10.0.0.0/24", Protocol: "tcp", Port: 1022},
						{Net: "::/0", Protocol: "tcp", Port: 1022},
					},
					FailsafeOutboundHostPorts: []config.ProtoPort{
						{Net: "0.0.0.0/0", Protocol: "tcp", Port: 23},
						{Net: "0.0.0.0/0", Protocol: "tcp", Port: 1023},
					},
<<<<<<< HEAD
					DNSPolicyMode:                    apiv3.DNSPolicyModeDelayDeniedPacket,
					DNSPolicyNfqueueID:               100,
					DNSPacketsNfqueueID:              101,
					IptablesMarkAccept:               0x10,
					IptablesMarkPass:                 0x20,
					IptablesMarkScratch0:             0x40,
					IptablesMarkScratch1:             0x80,
					IptablesMarkDrop:                 0x200,
					IptablesMarkEgress:               0x400,
					IptablesMarkEndpoint:             0xff000,
					IptablesMarkNonCaliEndpoint:      0x1000,
					IptablesMarkDNSPolicy:            0x00001,
					IptablesMarkSkipDNSPolicyNfqueue: 0x400000,
					KubeIPVSSupportEnabled:           kubeIPVSEnabled,
					KubeNodePortRanges:               []numorstring.Port{{MinPort: 30030, MaxPort: 30040, PortName: ""}},
					IptablesFilterDenyAction:         denyActionCommand,
					DNSTrustedServers:                []config.ServerPort{{IP: "1.2.3.4", Port: 53}, {IP: "fd5f:83a5::34:2", Port: 53}},
=======
					MarkAccept:             0x10,
					MarkPass:               0x20,
					MarkScratch0:           0x40,
					MarkScratch1:           0x80,
					MarkEndpoint:           0xff00,
					MarkNonCaliEndpoint:    0x100,
					KubeIPVSSupportEnabled: kubeIPVSEnabled,
					KubeNodePortRanges:     []numorstring.Port{{MinPort: 30030, MaxPort: 30040, PortName: ""}},
					FilterDenyAction:       denyActionString,
>>>>>>> 02c47a5b
				}
			})

			Context("with OpenStack special cases", func() {
				BeforeEach(func() {
					conf.OpenStackSpecialCasesEnabled = true
				})

				It("IPv4: Should return expected raw PREROUTING chain", func() {
					Expect(findChain(rr.StaticRawTableChains(4), "cali-PREROUTING")).To(Equal(&generictables.Chain{
						Name: "cali-PREROUTING",
						Rules: []generictables.Rule{
							{
								Match:  Match(),
								Action: ClearMarkAction{Mark: 0xf1},
							},
							{
								Match:  Match().InInterface("cali+"),
								Action: SetMarkAction{Mark: 0x40},
							},
							{
								Match:  Match().MarkSingleBitSet(0x40),
								Action: JumpAction{Target: ChainFromWorkloadDispatch},
							},
							{
								Match:  Match().MarkClear(0x40),
								Action: JumpAction{Target: ChainDispatchFromHostEndpoint},
							},
							{
								Match:  Match().MarkSingleBitSet(0x10),
								Action: AcceptAction{},
							},
						},
					}))
				})

				It("IPv6: Should return expected raw PREROUTING chain", func() {
					Expect(findChain(rr.StaticRawTableChains(6), "cali-PREROUTING")).To(Equal(&generictables.Chain{
						Name: "cali-PREROUTING",
						Rules: []generictables.Rule{
							{
								Match:  Match(),
								Action: ClearMarkAction{Mark: 0xf1},
							},
							{
								Match:  Match().InInterface("cali+"),
								Action: SetMarkAction{Mark: 0x40},
							},
							{
								Match:  Match().MarkMatchesWithMask(0x40, 0x40),
								Action: JumpAction{Target: ChainRpfSkip},
							},
							{
								Match:  Match().MarkSingleBitSet(0x40).RPFCheckFailed(),
								Action: denyAction,
							},
							{
								Match:  Match().MarkClear(0x40),
								Action: JumpAction{Target: ChainDispatchFromHostEndpoint},
							},
							{
								Match:  Match().MarkSingleBitSet(0x10),
								Action: AcceptAction{},
							},
						},
					}))
				})
			})

			for _, ipVersion := range []uint8{4, 6} {
				Describe(fmt.Sprintf("IPv%d", ipVersion), func() {
					// Capture current value of ipVersion.
					ipVersion := ipVersion
					ipSetThisHost := fmt.Sprintf("cali%d0this-host", ipVersion)

					var trustedServerIP string
					if ipVersion == 4 {
						trustedServerIP = "1.2.3.4"
					} else {
						trustedServerIP = "fd5f:83a5::34:2"
					}

					var portRanges []*proto.PortRange
					portRange := &proto.PortRange{
						First: 30030,
						Last:  30040,
					}
					portRanges = append(portRanges, portRange)

					expRawFailsafeIn := &generictables.Chain{
						Name: "cali-failsafe-in",
						Rules: []generictables.Rule{
							{Match: Match().Protocol("tcp").DestPorts(1022).SourceNet("::/0"), Action: AcceptAction{}},
						},
					}

					expRawFailsafeOut := &generictables.Chain{
						Name: "cali-failsafe-out",
						Rules: []generictables.Rule{
							{Match: Match().Protocol("tcp").SourcePorts(1022).DestNet("::/0"), Action: AcceptAction{}},
						},
					}

					expFailsafeIn := &generictables.Chain{
						Name: "cali-failsafe-in",
						Rules: []generictables.Rule{
							{Match: Match().Protocol("tcp").DestPorts(1022).SourceNet("::/0"), Action: AcceptAction{}},
						},
					}

					expFailsafeOut := &generictables.Chain{
						Name:  "cali-failsafe-out",
						Rules: []generictables.Rule{},
					}

					if ipVersion == 4 {
						expRawFailsafeIn = &generictables.Chain{
							Name: "cali-failsafe-in",
							Rules: []generictables.Rule{
								{Match: Match().Protocol("tcp").DestPorts(22).SourceNet("0.0.0.0/0"), Action: AcceptAction{}},
								{Match: Match().Protocol("tcp").DestPorts(1022).SourceNet("10.0.0.0/24"), Action: AcceptAction{}},
								{Match: Match().Protocol("tcp").SourcePorts(23).SourceNet("0.0.0.0/0"), Action: AcceptAction{}},
								{Match: Match().Protocol("tcp").SourcePorts(1023).SourceNet("0.0.0.0/0"), Action: AcceptAction{}},
							},
						}

						expRawFailsafeOut = &generictables.Chain{
							Name: "cali-failsafe-out",
							Rules: []generictables.Rule{
								{Match: Match().Protocol("tcp").DestPorts(23).DestNet("0.0.0.0/0"), Action: AcceptAction{}},
								{Match: Match().Protocol("tcp").DestPorts(1023).DestNet("0.0.0.0/0"), Action: AcceptAction{}},
								{Match: Match().Protocol("tcp").SourcePorts(22).DestNet("0.0.0.0/0"), Action: AcceptAction{}},
								{Match: Match().Protocol("tcp").SourcePorts(1022).DestNet("10.0.0.0/24"), Action: AcceptAction{}},
							},
						}

						expFailsafeIn = &generictables.Chain{
							Name: "cali-failsafe-in",
							Rules: []generictables.Rule{
								{Match: Match().Protocol("tcp").DestPorts(22).SourceNet("0.0.0.0/0"), Action: AcceptAction{}},
								{Match: Match().Protocol("tcp").DestPorts(1022).SourceNet("10.0.0.0/24"), Action: AcceptAction{}},
							},
						}

						expFailsafeOut = &generictables.Chain{
							Name: "cali-failsafe-out",
							Rules: []generictables.Rule{
								{Match: Match().Protocol("tcp").DestPorts(23).DestNet("0.0.0.0/0"), Action: AcceptAction{}},
								{Match: Match().Protocol("tcp").DestPorts(1023).DestNet("0.0.0.0/0"), Action: AcceptAction{}},
							},
						}
					}

					expForwardCheck := &generictables.Chain{
						Name: "cali-forward-check",
						Rules: []generictables.Rule{
							{
								Match:  Match().ConntrackState("RELATED,ESTABLISHED"),
								Action: ReturnAction{},
							},
							{
								Match: Match().Protocol("tcp").
									DestPortRanges(portRanges).
									DestIPSet(ipSetThisHost),
								Action:  GotoAction{Target: ChainDispatchSetEndPointMark},
								Comment: []string{"To kubernetes NodePort service"},
							},
							{
								Match: Match().Protocol("udp").
									DestPortRanges(portRanges).
									DestIPSet(ipSetThisHost),
								Action:  GotoAction{Target: ChainDispatchSetEndPointMark},
								Comment: []string{"To kubernetes NodePort service"},
							},
							{
								Match:   Match().NotDestIPSet(ipSetThisHost),
								Action:  JumpAction{Target: ChainDispatchSetEndPointMark},
								Comment: []string{"To kubernetes service"},
							},
						},
					}

					expForwardEndpointMark := &generictables.Chain{
						Name: "cali-forward-endpoint-mark",
						Rules: []generictables.Rule{
							{
								Match:  Match().NotMarkMatchesWithMask(0x1000, 0xff000),
								Action: JumpAction{Target: ChainDispatchFromEndPointMark},
							},
							{
								Match:  Match().OutInterface("cali+"),
								Action: JumpAction{Target: ChainToWorkloadDispatch},
							},
							{
								Action: JumpAction{Target: ChainDispatchToHostEndpointForward},
							},
							{
								Action: ClearMarkAction{Mark: 0xff000},
							},
							{
								Match:   Match().MarkSingleBitSet(0x10),
								Action:  AcceptAction{},
								Comment: []string{"Policy explicitly accepted packet."},
							},
						},
					}

					checkManglePostrouting(ipVersion, kubeIPVSEnabled)

					It("should include the expected forward chain in the filter chains", func() {
						Expect(findChain(rr.StaticFilterTableChains(ipVersion), "cali-FORWARD")).To(Equal(&generictables.Chain{
							Name: "cali-FORWARD",
							Rules: []generictables.Rule{
								// DNS response capture.
								{
									Match:  Match().OutInterface("cali+").Protocol("udp").ConntrackState("ESTABLISHED").ConntrackOrigDstPort(53).ConntrackOrigDst(trustedServerIP),
									Action: JumpAction{Target: "cali-log-dns"},
								},
								// DNS request capture.
								{
									Match:  Match().InInterface("cali+").Protocol("udp").ConntrackState("NEW").ConntrackOrigDstPort(53).ConntrackOrigDst(trustedServerIP),
									Action: JumpAction{Target: "cali-log-dns"},
								},
								// Incoming host endpoint chains.
								{Action: ClearMarkAction{Mark: 0xe1}},
								{
									Match:  Match().MarkClear(0x10),
									Action: JumpAction{Target: ChainDispatchFromHostEndPointForward},
								},
								// Per-prefix workload jump rules.
								{
									Match:  Match().InInterface("cali+"),
									Action: JumpAction{Target: ChainFromWorkloadDispatch},
								},
								{
									Match:  Match().OutInterface("cali+"),
									Action: JumpAction{Target: ChainToWorkloadDispatch},
								},
								// Outgoing host endpoint chains.
								{Action: JumpAction{Target: ChainDispatchToHostEndpointForward}},
								{Action: JumpAction{Target: ChainCIDRBlock}},
							},
						}))
					})
					It("should include the expected input chain in the filter chains", func() {
						if kubeIPVSEnabled {
							Expect(findChain(rr.StaticFilterTableChains(ipVersion), "cali-INPUT")).To(Equal(&generictables.Chain{
								Name: "cali-INPUT",
								Rules: []generictables.Rule{
									// DNS response capture.
									{
										Match:  Match().Protocol("udp").ConntrackState("ESTABLISHED").ConntrackOrigDstPort(53).ConntrackOrigDst(trustedServerIP),
										Action: JumpAction{Target: "cali-log-dns"},
									},
									// DNS request capture.
									{
										Match:  Match().InInterface("cali+").Protocol("udp").ConntrackState("NEW").ConntrackOrigDstPort(53).ConntrackOrigDst(trustedServerIP),
										Action: JumpAction{Target: "cali-log-dns"},
									},

									// Forward check chain.
									{Action: ClearMarkAction{Mark: conf.MarkEndpoint}},
									{Action: JumpAction{Target: ChainForwardCheck}},
									{
										Match:  Match().MarkNotClear(conf.MarkEndpoint),
										Action: ReturnAction{},
									},

									// Per-prefix workload jump rules.  Note use of goto so that we
									// don't return here.
									{
										Match:  Match().InInterface("cali+"),
										Action: GotoAction{Target: "cali-wl-to-host"},
									},

									// Untracked packets already matched in raw table.
									{
										Match:  Match().MarkSingleBitSet(0x10),
										Action: AcceptAction{},
									},

									// Non-workload traffic, send to host chains.
									{Action: ClearMarkAction{Mark: 0xf1}},
									{Action: JumpAction{Target: ChainDispatchFromHostEndpoint}},
									{
										Match:   Match().MarkSingleBitSet(0x10),
										Action:  AcceptAction{},
										Comment: []string{"Host endpoint policy accepted packet."},
									},
								},
							}))
						} else {
							Expect(findChain(rr.StaticFilterTableChains(ipVersion), "cali-INPUT")).To(Equal(&generictables.Chain{
								Name: "cali-INPUT",
								Rules: []generictables.Rule{
									// DNS response capture.
									{
										Match:  Match().Protocol("udp").ConntrackState("ESTABLISHED").ConntrackOrigDstPort(53).ConntrackOrigDst(trustedServerIP),
										Action: JumpAction{Target: "cali-log-dns"},
									},
									// DNS request capture.
									{
										Match:  Match().InInterface("cali+").Protocol("udp").ConntrackState("NEW").ConntrackOrigDstPort(53).ConntrackOrigDst(trustedServerIP),
										Action: JumpAction{Target: "cali-log-dns"},
									},

									// Per-prefix workload jump rules.  Note use of goto so that we
									// don't return here.
									{
										Match:  Match().InInterface("cali+"),
										Action: GotoAction{Target: "cali-wl-to-host"},
									},

									// Untracked packets already matched in raw table.
									{
										Match:  Match().MarkSingleBitSet(0x10),
										Action: AcceptAction{},
									},

									// Non-workload traffic, send to host chains.
									{Action: ClearMarkAction{Mark: 0xf1}},
									{Action: JumpAction{Target: ChainDispatchFromHostEndpoint}},
									{
										Match:   Match().MarkSingleBitSet(0x10),
										Action:  AcceptAction{},
										Comment: []string{"Host endpoint policy accepted packet."},
									},
								},
							}))
						}
					})
					It("should include the expected output chain in the filter chains", func() {
						if kubeIPVSEnabled {
							Expect(findChain(rr.StaticFilterTableChains(ipVersion), "cali-OUTPUT")).To(Equal(&generictables.Chain{
								Name: "cali-OUTPUT",
								Rules: []generictables.Rule{
									// Untracked packets already matched in raw table.
									{
										Match:  Match().MarkSingleBitSet(0x10),
										Action: AcceptAction{},
									},

									// From endpoint mark chain
									{
										Match:  Match().MarkNotClear(conf.MarkEndpoint),
										Action: GotoAction{Target: ChainForwardEndpointMark},
									},

									// DNS request capture.
									{
										Match:  Match().Protocol("udp").ConntrackState("NEW").ConntrackOrigDstPort(53).ConntrackOrigDst(trustedServerIP),
										Action: JumpAction{Target: "cali-log-dns"},
									},

									// DNS response capture.
									{
										Match:  Match().OutInterface("cali+").Protocol("udp").ConntrackState("ESTABLISHED").ConntrackOrigDstPort(53).ConntrackOrigDst(trustedServerIP),
										Action: JumpAction{Target: "cali-log-dns"},
									},

									// To workload traffic.
									{Match: Match().OutInterface("cali+"), Action: ReturnAction{}},

									// Non-workload traffic, send to host chains.
									{Action: ClearMarkAction{Mark: 0xf1}},
									{
										Match:  Match().NotConntrackState("DNAT"),
										Action: JumpAction{Target: ChainDispatchToHostEndpoint},
									},
									{
										Match:   Match().MarkSingleBitSet(0x10),
										Action:  AcceptAction{},
										Comment: []string{"Host endpoint policy accepted packet."},
									},
								},
							}))
						} else {
							Expect(findChain(rr.StaticFilterTableChains(ipVersion), "cali-OUTPUT")).To(Equal(&generictables.Chain{
								Name: "cali-OUTPUT",
								Rules: []generictables.Rule{
									// Untracked packets already matched in raw table.
									{
										Match:  Match().MarkSingleBitSet(0x10),
										Action: AcceptAction{},
									},

									// DNS request capture.
									{
										Match:  Match().Protocol("udp").ConntrackState("NEW").ConntrackOrigDstPort(53).ConntrackOrigDst(trustedServerIP),
										Action: JumpAction{Target: "cali-log-dns"},
									},

									// DNS response capture.
									{
										Match:  Match().OutInterface("cali+").Protocol("udp").ConntrackState("ESTABLISHED").ConntrackOrigDstPort(53).ConntrackOrigDst(trustedServerIP),
										Action: JumpAction{Target: "cali-log-dns"},
									},

									// To workload traffic.
									{Match: Match().OutInterface("cali+"), Action: ReturnAction{}},

									// Non-workload traffic, send to host chains.
									{Action: ClearMarkAction{Mark: 0xf1}},
									{
										Match:  Match().NotConntrackState("DNAT"),
										Action: JumpAction{Target: ChainDispatchToHostEndpoint},
									},
									{
										Match:   Match().MarkSingleBitSet(0x10),
										Action:  AcceptAction{},
										Comment: []string{"Host endpoint policy accepted packet."},
									},
								},
							}))
						}
					})
					It("should include the expected failsafe-in chain in the filter chains", func() {
						Expect(findChain(rr.StaticFilterTableChains(ipVersion), "cali-failsafe-in")).To(Equal(expFailsafeIn))
					})
					It("should include the expected failsafe-out chain in the filter chains", func() {
						Expect(findChain(rr.StaticFilterTableChains(ipVersion), "cali-failsafe-out")).To(Equal(expFailsafeOut))
					})
					It("should include the expected forward-check chain in the filter chains", func() {
						if kubeIPVSEnabled {
							Expect(findChain(rr.StaticFilterTableChains(ipVersion), "cali-forward-check")).To(Equal(expForwardCheck))
						} else {
							Expect(findChain(rr.StaticFilterTableChains(ipVersion), "cali-forward-check")).To(BeNil())
						}
					})
					It("should include the expected forward-endpoint-mark chain in the filter chains", func() {
						if kubeIPVSEnabled {
							Expect(findChain(rr.StaticFilterTableChains(ipVersion), "cali-forward-endpoint-mark")).To(Equal(expForwardEndpointMark))
						} else {
							Expect(findChain(rr.StaticFilterTableChains(ipVersion), "cali-forward-endpoint-mark")).To(BeNil())
						}
					})
					It("should return only the expected filter chains", func() {
						if kubeIPVSEnabled {
							Expect(len(rr.StaticFilterTableChains(ipVersion))).To(Equal(9))
						} else {
							Expect(len(rr.StaticFilterTableChains(ipVersion))).To(Equal(7))
						}
					})

					It("Should return expected raw OUTPUT chain", func() {
						Expect(findChain(rr.StaticRawTableChains(ipVersion), "cali-OUTPUT")).To(Equal(&generictables.Chain{
							Name: "cali-OUTPUT",
							Rules: []generictables.Rule{
								// For safety, clear all our mark bits before we start.  (We could be in
								// append mode and another process' rules could have left the mark bit set.)
								{Action: ClearMarkAction{Mark: 0xf1}},
								// Then, jump to the untracked policy chains.
								{Action: JumpAction{Target: "cali-to-host-endpoint"}},
								// Then, if the packet was marked as allowed, accept it.  Packets also
								// return here without the mark bit set if the interface wasn't one that
								// we're policing.
								{Match: Match().MarkSingleBitSet(0x10), Action: AcceptAction{}},
							},
						}))
					})
					It("Should return expected raw failsafe in chain", func() {
						Expect(findChain(rr.StaticRawTableChains(ipVersion), "cali-failsafe-in")).To(Equal(expRawFailsafeIn))
					})
					It("Should return expected raw failsafe out chain", func() {
						Expect(findChain(rr.StaticRawTableChains(ipVersion), "cali-failsafe-out")).To(Equal(expRawFailsafeOut))
					})
					It("should return only the expected raw chains", func() {
						Expect(len(rr.StaticRawTableChains(ipVersion))).To(Equal(6))
					})
					Describe("DNSMode is DNSPolicyModeDelayDNSResponse", func() {
						BeforeEach(func() {
							conf.DNSPolicyMode = apiv3.DNSPolicyModeDelayDNSResponse
						})
						It("should include the expected forward chain in the filter chains when DNSMode is DelayDNSResponse", func() {
							// Only adding a single test for static rules in the DelayDNSResponse mode since the generation
							// is common to the INPUT, OUTPUT and FORWARD chains.
							Expect(findChain(rr.StaticFilterTableChains(ipVersion), "cali-FORWARD")).To(Equal(&generictables.Chain{
								Name: "cali-FORWARD",
								Rules: []generictables.Rule{
									// DNS response capture and queue.
									{
										Match:  Match().OutInterface("cali+").Protocol("udp").ConntrackState("ESTABLISHED").ConntrackOrigDstPort(53).ConntrackOrigDst(trustedServerIP),
										Action: NfqueueWithBypassAction{QueueNum: 101},
									},
									// DNS request capture.
									{
										Match:  Match().InInterface("cali+").Protocol("udp").ConntrackState("NEW").ConntrackOrigDstPort(53).ConntrackOrigDst(trustedServerIP),
										Action: JumpAction{Target: "cali-log-dns"},
									},
									// Incoming host endpoint chains.
									{Action: ClearMarkAction{Mark: 0xe1}},
									{
										Match:  Match().MarkClear(0x10),
										Action: JumpAction{Target: ChainDispatchFromHostEndPointForward},
									},
									// Per-prefix workload jump rules.
									{
										Match:  Match().InInterface("cali+"),
										Action: JumpAction{Target: ChainFromWorkloadDispatch},
									},
									{
										Match:  Match().OutInterface("cali+"),
										Action: JumpAction{Target: ChainToWorkloadDispatch},
									},
									// Outgoing host endpoint chains.
									{Action: JumpAction{Target: ChainDispatchToHostEndpointForward}},
									{Action: JumpAction{Target: ChainCIDRBlock}},
								},
							}))
						})
					})
				})
			}

			It("IPv4: Should return expected raw PREROUTING chain", func() {
				Expect(findChain(rr.StaticRawTableChains(4), "cali-PREROUTING")).To(Equal(&generictables.Chain{
					Name: "cali-PREROUTING",
					Rules: []generictables.Rule{
						{
							Match:  Match(),
							Action: ClearMarkAction{Mark: 0xf1},
						},
						{
							Match:  Match().InInterface("cali+"),
							Action: SetMarkAction{Mark: 0x40},
						},
						{
							Match:  Match().MarkSingleBitSet(0x40),
							Action: JumpAction{Target: ChainFromWorkloadDispatch},
						},
						{
							Match:  Match().MarkClear(0x40),
							Action: JumpAction{Target: ChainDispatchFromHostEndpoint},
						},
						{
							Match:  Match().MarkSingleBitSet(0x10),
							Action: AcceptAction{},
						},
					},
				}))
			})
			It("IPv6: Should return expected raw PREROUTING chain", func() {
				Expect(findChain(rr.StaticRawTableChains(6), "cali-PREROUTING")).To(Equal(&generictables.Chain{
					Name: "cali-PREROUTING",
					Rules: []generictables.Rule{
						{
							Match:  Match(),
							Action: ClearMarkAction{Mark: 0xf1},
						},
						{
							Match:  Match().InInterface("cali+"),
							Action: SetMarkAction{Mark: 0x40},
						},
						{
							Match:  Match().MarkMatchesWithMask(0x40, 0x40),
							Action: JumpAction{Target: ChainRpfSkip},
						},
						{
							Match:  Match().MarkSingleBitSet(0x40).RPFCheckFailed(),
							Action: denyAction,
						},
						{
							Match:  Match().MarkClear(0x40),
							Action: JumpAction{Target: ChainDispatchFromHostEndpoint},
						},
						{
							Match:  Match().MarkSingleBitSet(0x10),
							Action: AcceptAction{},
						},
					},
				}))
			})

			It("IPv4: Should return expected mangle PREROUTING chain", func() {
				Expect(findChain(rr.StaticMangleTableChains(4), "cali-PREROUTING")).To(Equal(&generictables.Chain{
					Name: "cali-PREROUTING",
					Rules: []generictables.Rule{
						{
							Match:  Match().ConntrackState("RELATED,ESTABLISHED"),
							Action: AcceptAction{},
						},
						{
							Match:  Match().MarkSingleBitSet(0x10),
							Action: AcceptAction{},
						},
						{Action: JumpAction{Target: ChainDispatchFromHostEndpoint}},
						{
							Match:   Match().MarkSingleBitSet(0x10),
							Action:  AcceptAction{},
							Comment: []string{"Host endpoint policy accepted packet."},
						},
					},
				}))
			})
			It("IPv6: Should return expected mangle PREROUTING chain", func() {
				Expect(findChain(rr.StaticMangleTableChains(6), "cali-PREROUTING")).To(Equal(&generictables.Chain{
					Name: "cali-PREROUTING",
					Rules: []generictables.Rule{
						{
							Match:  Match().ConntrackState("RELATED,ESTABLISHED"),
							Action: AcceptAction{},
						},
						{
							Match:  Match().MarkSingleBitSet(0x10),
							Action: AcceptAction{},
						},
						{Action: JumpAction{Target: ChainDispatchFromHostEndpoint}},
						{
							Match:   Match().MarkSingleBitSet(0x10),
							Action:  AcceptAction{},
							Comment: []string{"Host endpoint policy accepted packet."},
						},
					},
				}))
			})

			It("IPv4: should include the expected workload-to-host chain in the filter chains", func() {
				Expect(findChain(rr.StaticFilterTableChains(4), "cali-wl-to-host")).To(Equal(&generictables.Chain{
					Name: "cali-wl-to-host",
					Rules: []generictables.Rule{
						{Action: JumpAction{Target: "cali-from-wl-dispatch"}},
						{
							Action:  ReturnAction{},
							Comment: []string{"Configured DefaultEndpointToHostAction"},
						},
					},
				}))
			})
			It("IPv6: should include the expected workload-to-host chain in the filter chains", func() {
				Expect(findChain(rr.StaticFilterTableChains(6), "cali-wl-to-host")).To(Equal(&generictables.Chain{
					Name: "cali-wl-to-host",
					Rules: []generictables.Rule{
						{Match: Match().ProtocolNum(ProtoICMPv6).ICMPV6Type(130), Action: AcceptAction{}},
						{Match: Match().ProtocolNum(ProtoICMPv6).ICMPV6Type(131), Action: AcceptAction{}},
						{Match: Match().ProtocolNum(ProtoICMPv6).ICMPV6Type(132), Action: AcceptAction{}},
						{Match: Match().ProtocolNum(ProtoICMPv6).ICMPV6Type(133), Action: AcceptAction{}},
						{Match: Match().ProtocolNum(ProtoICMPv6).ICMPV6Type(135), Action: AcceptAction{}},
						{Match: Match().ProtocolNum(ProtoICMPv6).ICMPV6Type(136), Action: AcceptAction{}},
						{Action: JumpAction{Target: "cali-from-wl-dispatch"}},
						{
							Action:  ReturnAction{},
							Comment: []string{"Configured DefaultEndpointToHostAction"},
						},
					},
				}))
			})

			It("IPv4: Should return expected NAT prerouting chain", func() {
				Expect(findChain(rr.StaticNATTableChains(4), "cali-PREROUTING")).To(Equal(&generictables.Chain{
					Name: "cali-PREROUTING",
					Rules: []generictables.Rule{
						{Action: JumpAction{Target: "cali-fip-dnat"}},
					},
				}))
			})
			It("IPv4: Should return expected NAT postrouting chain", func() {
				Expect(findChain(rr.StaticNATTableChains(4), "cali-POSTROUTING")).To(Equal(&generictables.Chain{
					Name: "cali-POSTROUTING",
					Rules: []generictables.Rule{
						{Action: JumpAction{Target: "cali-fip-snat"}},
						{Action: JumpAction{Target: "cali-nat-outgoing"}},
					},
				}))
			})
			It("IPv4: Should return expected NAT output chain", func() {
				Expect(findChain(rr.StaticNATTableChains(4), "cali-OUTPUT")).To(Equal(&generictables.Chain{
					Name: "cali-OUTPUT",
					Rules: []generictables.Rule{
						{
							Match:  Match(),
							Action: JumpAction{Target: "cali-fip-dnat"},
						},
					},
				}))
			})
			It("IPv4: Should return only the expected nat chains", func() {
				Expect(len(rr.StaticNATTableChains(4))).To(Equal(3))
			})
			It("IPv6: Should return only the expected nat chains", func() {
				Expect(len(rr.StaticNATTableChains(6))).To(Equal(3))
			})
		})

		Describe(fmt.Sprintf("with IPIP enabled and IPVS=%v", kubeIPVSEnabled), func() {
			epMark := uint32(0xff000)
			BeforeEach(func() {
				conf = Config{
<<<<<<< HEAD
					WorkloadIfacePrefixes:            []string{"cali"},
					IPIPEnabled:                      true,
					IPIPTunnelAddress:                net.ParseIP("10.0.0.1"),
					IPSetConfigV4:                    ipsets.NewIPVersionConfig(ipsets.IPFamilyV4, "cali", nil, nil),
					IPSetConfigV6:                    ipsets.NewIPVersionConfig(ipsets.IPFamilyV6, "cali", nil, nil),
					DNSPolicyMode:                    apiv3.DNSPolicyModeDelayDeniedPacket,
					DNSPolicyNfqueueID:               100,
					DNSPacketsNfqueueID:              101,
					IptablesMarkAccept:               0x10,
					IptablesMarkPass:                 0x20,
					IptablesMarkScratch0:             0x40,
					IptablesMarkScratch1:             0x80,
					IptablesMarkEgress:               0x400,
					IptablesMarkEndpoint:             epMark,
					IptablesMarkNonCaliEndpoint:      0x1000,
					IptablesMarkDNSPolicy:            0x00001,
					IptablesMarkSkipDNSPolicyNfqueue: 0x400000,
					IptablesMarkDrop:                 0x200,
					KubeIPVSSupportEnabled:           kubeIPVSEnabled,
					IptablesFilterDenyAction:         denyActionCommand,
=======
					WorkloadIfacePrefixes:  []string{"cali"},
					IPIPEnabled:            true,
					IPIPTunnelAddress:      net.ParseIP("10.0.0.1"),
					IPSetConfigV4:          ipsets.NewIPVersionConfig(ipsets.IPFamilyV4, "cali", nil, nil),
					IPSetConfigV6:          ipsets.NewIPVersionConfig(ipsets.IPFamilyV6, "cali", nil, nil),
					MarkAccept:             0x10,
					MarkPass:               0x20,
					MarkScratch0:           0x40,
					MarkScratch1:           0x80,
					MarkEndpoint:           epMark,
					MarkNonCaliEndpoint:    0x100,
					KubeIPVSSupportEnabled: kubeIPVSEnabled,
					FilterDenyAction:       denyActionString,
>>>>>>> 02c47a5b
				}
			})

			checkManglePostrouting(4, kubeIPVSEnabled)

			expInputChainIPIPV4IPVS := &generictables.Chain{
				Name: "cali-INPUT",
				Rules: []generictables.Rule{
					// IPIP rules
					{
						Match: Match().
							ProtocolNum(4).
							SourceIPSet("cali40all-hosts-net").
							DestAddrType("LOCAL"),

						Action:  AcceptAction{},
						Comment: []string{"Allow IPIP packets from Calico hosts"},
					},
					{
						Match:   Match().ProtocolNum(4),
						Action:  RejectAction{},
						Comment: []string{"Reject IPIP packets from non-Calico hosts"},
					},

					// Forward check chain.
					{Action: ClearMarkAction{Mark: epMark}},
					{Action: JumpAction{Target: ChainForwardCheck}},
					{
						Match:  Match().MarkNotClear(epMark),
						Action: ReturnAction{},
					},

					// Per-prefix workload jump rules.  Note use of goto so that we
					// don't return here.
					{
						Match:  Match().InInterface("cali+"),
						Action: GotoAction{Target: "cali-wl-to-host"},
					},

					// Untracked packets already matched in raw table.
					{
						Match:  Match().MarkSingleBitSet(0x10),
						Action: AcceptAction{},
					},

					// Not from a workload, apply host policy.
					{Action: ClearMarkAction{Mark: 0xf1}},
					{Action: JumpAction{Target: "cali-from-host-endpoint"}},
					{
						Match:   Match().MarkSingleBitSet(0x10),
						Action:  AcceptAction{},
						Comment: []string{"Host endpoint policy accepted packet."},
					},
				},
			}

			expInputChainIPIPV4NoIPVS := &generictables.Chain{
				Name: "cali-INPUT",
				Rules: []generictables.Rule{
					// IPIP rules
					{
						Match: Match().
							ProtocolNum(4).
							SourceIPSet("cali40all-hosts-net").
							DestAddrType("LOCAL"),

						Action:  AcceptAction{},
						Comment: []string{"Allow IPIP packets from Calico hosts"},
					},
					{
						Match:   Match().ProtocolNum(4),
						Action:  denyAction,
						Comment: []string{fmt.Sprintf("%s IPIP packets from non-Calico hosts", denyActionString)},
					},

					// Per-prefix workload jump rules.  Note use of goto so that we
					// don't return here.
					{
						Match:  Match().InInterface("cali+"),
						Action: GotoAction{Target: "cali-wl-to-host"},
					},

					// Untracked packets already matched in raw table.
					{
						Match:  Match().MarkSingleBitSet(0x10),
						Action: AcceptAction{},
					},

					// Not from a workload, apply host policy.
					{Action: ClearMarkAction{Mark: 0xf1}},
					{Action: JumpAction{Target: "cali-from-host-endpoint"}},
					{
						Match:   Match().MarkSingleBitSet(0x10),
						Action:  AcceptAction{},
						Comment: []string{"Host endpoint policy accepted packet."},
					},
				},
			}

			// V6 should be unaffected.
			expInputChainIPIPV6IPVS := &generictables.Chain{
				Name: "cali-INPUT",
				Rules: []generictables.Rule{
					// Forward check chain.
					{Action: ClearMarkAction{Mark: epMark}},
					{Action: JumpAction{Target: ChainForwardCheck}},
					{
						Match:  Match().MarkNotClear(epMark),
						Action: ReturnAction{},
					},

					// Per-prefix workload jump rules.  Note use of goto so that we
					// don't return here.
					{
						Match:  Match().InInterface("cali+"),
						Action: GotoAction{Target: "cali-wl-to-host"},
					},

					// Untracked packets already matched in raw table.
					{
						Match:  Match().MarkSingleBitSet(0x10),
						Action: AcceptAction{},
					},

					// Not from a workload, apply host policy.
					{Action: ClearMarkAction{Mark: 0xf1}},
					{Action: JumpAction{Target: "cali-from-host-endpoint"}},
					{
						Match:   Match().MarkSingleBitSet(0x10),
						Action:  AcceptAction{},
						Comment: []string{"Host endpoint policy accepted packet."},
					},
				},
			}
			expInputChainIPIPV6NoIPVS := &generictables.Chain{
				Name: "cali-INPUT",
				Rules: []generictables.Rule{
					// Per-prefix workload jump rules.  Note use of goto so that we
					// don't return here.
					{
						Match:  Match().InInterface("cali+"),
						Action: GotoAction{Target: "cali-wl-to-host"},
					},

					// Untracked packets already matched in raw table.
					{
						Match:  Match().MarkSingleBitSet(0x10),
						Action: AcceptAction{},
					},

					// Not from a workload, apply host policy.
					{Action: ClearMarkAction{Mark: 0xf1}},
					{Action: JumpAction{Target: "cali-from-host-endpoint"}},
					{
						Match:   Match().MarkSingleBitSet(0x10),
						Action:  AcceptAction{},
						Comment: []string{"Host endpoint policy accepted packet."},
					},
				},
			}

			expOutputChainIPIPV4IPVS := &generictables.Chain{
				Name: "cali-OUTPUT",
				Rules: []generictables.Rule{
					// Untracked packets already matched in raw table.
					{
						Match:  Match().MarkSingleBitSet(0x10),
						Action: AcceptAction{},
					},

					// From endpoint mark chain
					{
						Match:  Match().MarkNotClear(epMark),
						Action: GotoAction{Target: ChainForwardEndpointMark},
					},

					// To workload traffic.
					{Match: Match().OutInterface("cali+"), Action: ReturnAction{}},

					// Auto-allow IPIP traffic to other Calico hosts.
					{
						Match: Match().ProtocolNum(4).
							DestIPSet("cali40all-hosts-net").
							SrcAddrType(generictables.AddrTypeLocal, false),
						Action:  AcceptAction{},
						Comment: []string{"Allow IPIP packets to other Calico hosts"},
					},

					// Non-workload traffic, send to host chains.
					{Action: ClearMarkAction{Mark: 0xf1}},
					{
						Match:  Match().NotConntrackState("DNAT"),
						Action: JumpAction{Target: ChainDispatchToHostEndpoint},
					},
					{
						Match:   Match().MarkSingleBitSet(0x10),
						Action:  AcceptAction{},
						Comment: []string{"Host endpoint policy accepted packet."},
					},
				},
			}

			expOutputChainIPIPV4NoIPVS := &generictables.Chain{
				Name: "cali-OUTPUT",
				Rules: []generictables.Rule{
					// Untracked packets already matched in raw table.
					{
						Match:  Match().MarkSingleBitSet(0x10),
						Action: AcceptAction{},
					},

					// To workload traffic.
					{Match: Match().OutInterface("cali+"), Action: ReturnAction{}},

					// Auto-allow IPIP traffic to other Calico hosts.
					{
						Match: Match().ProtocolNum(4).
							DestIPSet("cali40all-hosts-net").
							SrcAddrType(generictables.AddrTypeLocal, false),
						Action:  AcceptAction{},
						Comment: []string{"Allow IPIP packets to other Calico hosts"},
					},

					// Non-workload traffic, send to host chains.
					{Action: ClearMarkAction{Mark: 0xf1}},
					{
						Match:  Match().NotConntrackState("DNAT"),
						Action: JumpAction{Target: ChainDispatchToHostEndpoint},
					},
					{
						Match:   Match().MarkSingleBitSet(0x10),
						Action:  AcceptAction{},
						Comment: []string{"Host endpoint policy accepted packet."},
					},
				},
			}

			// V6 should be unaffected.
			expOutputChainIPIPV6IPVS := &generictables.Chain{
				Name: "cali-OUTPUT",
				Rules: []generictables.Rule{
					// Untracked packets already matched in raw table.
					{
						Match:  Match().MarkSingleBitSet(0x10),
						Action: AcceptAction{},
					},

					// From endpoint mark chain
					{
						Match:  Match().MarkNotClear(epMark),
						Action: GotoAction{Target: ChainForwardEndpointMark},
					},

					// To workload traffic.
					{Match: Match().OutInterface("cali+"), Action: ReturnAction{}},

					// Non-workload traffic, send to host chains.
					{Action: ClearMarkAction{Mark: 0xf1}},
					{
						Match:  Match().NotConntrackState("DNAT"),
						Action: JumpAction{Target: ChainDispatchToHostEndpoint},
					},
					{
						Match:   Match().MarkSingleBitSet(0x10),
						Action:  AcceptAction{},
						Comment: []string{"Host endpoint policy accepted packet."},
					},
				},
			}

			expOutputChainIPIPV6NoIPVS := &generictables.Chain{
				Name: "cali-OUTPUT",
				Rules: []generictables.Rule{
					// Untracked packets already matched in raw table.
					{
						Match:  Match().MarkSingleBitSet(0x10),
						Action: AcceptAction{},
					},

					// To workload traffic.
					{Match: Match().OutInterface("cali+"), Action: ReturnAction{}},

					// Non-workload traffic, send to host chains.
					{Action: ClearMarkAction{Mark: 0xf1}},
					{
						Match:  Match().NotConntrackState("DNAT"),
						Action: JumpAction{Target: ChainDispatchToHostEndpoint},
					},
					{
						Match:   Match().MarkSingleBitSet(0x10),
						Action:  AcceptAction{},
						Comment: []string{"Host endpoint policy accepted packet."},
					},
				},
			}

			It("IPv4: should include the expected input chain in the filter chains", func() {
				if kubeIPVSEnabled {
					Expect(findChain(rr.StaticFilterTableChains(4), "cali-INPUT")).To(Equal(expInputChainIPIPV4IPVS))
				} else {
					Expect(findChain(rr.StaticFilterTableChains(4), "cali-INPUT")).To(Equal(expInputChainIPIPV4NoIPVS))
				}
			})
			It("IPv6: should include the expected input chain in the filter chains", func() {
				if kubeIPVSEnabled {
					Expect(findChain(rr.StaticFilterTableChains(6), "cali-INPUT")).To(Equal(expInputChainIPIPV6IPVS))
				} else {
					Expect(findChain(rr.StaticFilterTableChains(6), "cali-INPUT")).To(Equal(expInputChainIPIPV6NoIPVS))
				}
			})
			It("IPv4: should include the expected output chain in the filter chains", func() {
				if kubeIPVSEnabled {
					Expect(findChain(rr.StaticFilterTableChains(4), "cali-OUTPUT")).To(Equal(expOutputChainIPIPV4IPVS))
				} else {
					Expect(findChain(rr.StaticFilterTableChains(4), "cali-OUTPUT")).To(Equal(expOutputChainIPIPV4NoIPVS))
				}
			})
			It("IPv6: should include the expected output chain in the filter chains", func() {
				if kubeIPVSEnabled {
					Expect(findChain(rr.StaticFilterTableChains(6), "cali-OUTPUT")).To(Equal(expOutputChainIPIPV6IPVS))
				} else {
					Expect(findChain(rr.StaticFilterTableChains(6), "cali-OUTPUT")).To(Equal(expOutputChainIPIPV6NoIPVS))
				}
			})
			It("should include the expected dns-log chain", func() {
				chains := rr.StaticFilterTableChains(4)
				chain := findChain(chains, "cali-log-dns")
				Expect(chain.Rules).To(Equal([]Rule{
					{
						Action: NflogAction{
							Group:  NFLOGDomainGroup,
							Prefix: DNSActionPrefix,
							// Don't truncate the DNS packet when copying it to Felix.
							Size: -1,
						},
					},
					{
						Action: SetMaskedMarkAction{
							Mask: 0x400000,
							Mark: 0x400000,
						},
					},
				}))
			})
			It("IPv4: Should return expected NAT postrouting chain", func() {
				Expect(rr.StaticNATPostroutingChains(4)).To(Equal([]*generictables.Chain{
					{
						Name: "cali-POSTROUTING",
						Rules: []generictables.Rule{
							{Action: JumpAction{Target: "cali-fip-snat"}},
							{Action: JumpAction{Target: "cali-nat-outgoing"}},
							{
								Match: Match().
									OutInterface("tunl0").
									NotSrcAddrType(generictables.AddrTypeLocal, true).
									SrcAddrType(generictables.AddrTypeLocal, false),
								Action: MasqAction{},
							},
						},
					},
				}))
			})

			Describe("with IPv4 VXLAN enabled", func() {
				BeforeEach(func() {
					conf.VXLANEnabled = true
				})

				checkManglePostrouting(4, kubeIPVSEnabled)

				It("IPv4: Should return expected NAT postrouting chain", func() {
					Expect(rr.StaticNATPostroutingChains(4)).To(Equal([]*generictables.Chain{
						{
							Name: "cali-POSTROUTING",
							Rules: []generictables.Rule{
								{Action: JumpAction{Target: "cali-fip-snat"}},
								{Action: JumpAction{Target: "cali-nat-outgoing"}},
								{
									Match: Match().
										OutInterface("tunl0").
										NotSrcAddrType(generictables.AddrTypeLocal, true).
										SrcAddrType(generictables.AddrTypeLocal, false),
									Action: MasqAction{},
								},
							},
						},
					}))
				})

				It("IPv4: Should return expected VXLAN notrack PREROUTING chain", func() {
<<<<<<< HEAD
					allCalicoMarkBits := rr.IptablesMarkAccept |
						rr.IptablesMarkPass |
						rr.IptablesMarkScratch0 |
						rr.IptablesMarkScratch1 |
						rr.IptablesMarkIPsec |
						rr.IptablesMarkDNSPolicy
					markFromWorkload := rr.IptablesMarkScratch0
=======
					allCalicoMarkBits := rr.MarkAccept |
						rr.MarkPass |
						rr.MarkScratch0 |
						rr.MarkScratch1
					markFromWorkload := rr.MarkScratch0
>>>>>>> 02c47a5b

					chain := &generictables.Chain{
						Name: "cali-PREROUTING",
						Rules: []generictables.Rule{
							{
								Match:  Match(),
								Action: ClearMarkAction{Mark: allCalicoMarkBits},
							},
							{
								Match:  Match().Protocol("udp").DestPort(uint16(rr.VXLANPort)),
								Action: NoTrackAction{},
							},
						},
					}

					for _, ifacePrefix := range rr.WorkloadIfacePrefixes {
						chain.Rules = append(chain.Rules, generictables.Rule{
							Match:  Match().InInterface(ifacePrefix + iptables.Wildcard),
							Action: SetMarkAction{Mark: markFromWorkload},
						})
					}

					chain.Rules = append(chain.Rules, generictables.Rule{
						Match:  Match().MarkSingleBitSet(markFromWorkload),
						Action: JumpAction{Target: ChainFromWorkloadDispatch},
					})
					chain.Rules = append(chain.Rules, generictables.Rule{
						Match:  Match().MarkClear(markFromWorkload),
						Action: JumpAction{Target: ChainDispatchFromHostEndpoint},
					}, generictables.Rule{
						Match:  Match().MarkSingleBitSet(rr.MarkAccept),
						Action: AcceptAction{},
					})

					Expect(rr.StaticRawPreroutingChain(4, nil)).To(Equal(chain))
				})

				It("IPv4: Should return expected VXLAN notrack OUTPUT chain", func() {
<<<<<<< HEAD
					allCalicoMarkBits := rr.IptablesMarkAccept |
						rr.IptablesMarkPass |
						rr.IptablesMarkScratch0 |
						rr.IptablesMarkScratch1 |
						rr.IptablesMarkIPsec |
						rr.IptablesMarkDNSPolicy
					Expect(rr.StaticRawOutputChain(0, 4, nil)).To(Equal(&generictables.Chain{
=======
					allCalicoMarkBits := rr.MarkAccept |
						rr.MarkPass |
						rr.MarkScratch0 |
						rr.MarkScratch1
					Expect(rr.StaticRawOutputChain(0, 4)).To(Equal(&generictables.Chain{
>>>>>>> 02c47a5b
						Name: "cali-OUTPUT",
						Rules: []generictables.Rule{
							{Action: ClearMarkAction{Mark: allCalicoMarkBits}},
							{Action: JumpAction{Target: ChainDispatchToHostEndpoint}},
							{
								Match:  Match().Protocol("udp").DestPort(uint16(rr.VXLANPort)),
								Action: NoTrackAction{},
							},
							{
								Match:  Match().MarkSingleBitSet(rr.MarkAccept),
								Action: AcceptAction{},
							},
						},
					},
					))
				})

				Describe("and IPv4 tunnel IP", func() {
					BeforeEach(func() {
						conf.VXLANTunnelAddress = net.IP{10, 0, 0, 1}
					})

					It("IPv4: Should return expected NAT postrouting chain", func() {
						Expect(rr.StaticNATPostroutingChains(4)).To(Equal([]*generictables.Chain{
							{
								Name: "cali-POSTROUTING",
								Rules: []generictables.Rule{
									{Action: JumpAction{Target: "cali-fip-snat"}},
									{Action: JumpAction{Target: "cali-nat-outgoing"}},
									{
										Match: Match().
											OutInterface("tunl0").
											NotSrcAddrType(generictables.AddrTypeLocal, true).
											SrcAddrType(generictables.AddrTypeLocal, false),
										Action: MasqAction{},
									},
									{
										Match: Match().
											OutInterface("vxlan.calico").
											NotSrcAddrType(generictables.AddrTypeLocal, true).
											SrcAddrType(generictables.AddrTypeLocal, false),
										Action: MasqAction{},
									},
								},
							},
						}))
					})
				})
			})

			Describe("with IPv6 VXLAN enabled", func() {
				BeforeEach(func() {
					conf.VXLANEnabledV6 = true
				})

				checkManglePostrouting(6, kubeIPVSEnabled)

				It("IPv6: Should return expected NAT postrouting chain", func() {
					Expect(rr.StaticNATPostroutingChains(6)).To(Equal([]*generictables.Chain{
						{
							Name: "cali-POSTROUTING",
							Rules: []generictables.Rule{
								{Action: JumpAction{Target: "cali-fip-snat"}},
								{Action: JumpAction{Target: "cali-nat-outgoing"}},
							},
						},
					}))
				})

				It("IPv6: Should return expected VXLAN notrack PREROUTING chain", func() {
<<<<<<< HEAD
					allCalicoMarkBits := rr.IptablesMarkAccept |
						rr.IptablesMarkPass |
						rr.IptablesMarkScratch0 |
						rr.IptablesMarkScratch1 |
						rr.IptablesMarkIPsec |
						rr.IptablesMarkDNSPolicy
					markFromWorkload := rr.IptablesMarkScratch0
=======
					allCalicoMarkBits := rr.MarkAccept |
						rr.MarkPass |
						rr.MarkScratch0 |
						rr.MarkScratch1
					markFromWorkload := rr.MarkScratch0
>>>>>>> 02c47a5b

					chain := &generictables.Chain{
						Name: "cali-PREROUTING",
						Rules: []generictables.Rule{
							{
								Match:  Match(),
								Action: ClearMarkAction{Mark: allCalicoMarkBits},
							},
							{
								Match:  Match().Protocol("udp").DestPort(uint16(rr.VXLANPort)),
								Action: NoTrackAction{},
							},
						},
					}

					for _, ifacePrefix := range rr.WorkloadIfacePrefixes {
						chain.Rules = append(chain.Rules, generictables.Rule{
							Match:  Match().InInterface(ifacePrefix + iptables.Wildcard),
							Action: SetMarkAction{Mark: markFromWorkload},
						})
					}

					chain.Rules = append(chain.Rules, generictables.Rule{
						Match:  Match().MarkMatchesWithMask(markFromWorkload, markFromWorkload),
						Action: JumpAction{Target: ChainRpfSkip},
					})

					chain.Rules = append(chain.Rules, rr.RPFilter(6, markFromWorkload, markFromWorkload, rr.OpenStackSpecialCasesEnabled)...)
					chain.Rules = append(chain.Rules, generictables.Rule{
						Match:  Match().MarkClear(markFromWorkload),
						Action: JumpAction{Target: ChainDispatchFromHostEndpoint},
					}, generictables.Rule{
						Match:  Match().MarkSingleBitSet(rr.MarkAccept),
						Action: AcceptAction{},
					})

					Expect(rr.StaticRawPreroutingChain(6, nil)).To(Equal(chain))
				})

				Describe("and IPv6 tunnel IP", func() {
					BeforeEach(func() {
						conf.VXLANTunnelAddressV6 = net.ParseIP("dead:beef::1")
					})

					It("IPv6: Should return expected NAT postrouting chain", func() {
						Expect(rr.StaticNATPostroutingChains(6)).To(Equal([]*generictables.Chain{
							{
								Name: "cali-POSTROUTING",
								Rules: []generictables.Rule{
									{Action: JumpAction{Target: "cali-fip-snat"}},
									{Action: JumpAction{Target: "cali-nat-outgoing"}},
									{
										Match: Match().
											OutInterface("vxlan-v6.calico").
											NotSrcAddrType(generictables.AddrTypeLocal, true).
											SrcAddrType(generictables.AddrTypeLocal, false),
										Action: MasqAction{},
									},
								},
							},
						}))
					})
				})
			})

			It("IPv6: Should return expected NAT postrouting chain", func() {
				Expect(rr.StaticNATPostroutingChains(6)).To(Equal([]*generictables.Chain{
					{
						Name: "cali-POSTROUTING",
						Rules: []generictables.Rule{
							{Action: JumpAction{Target: "cali-fip-snat"}},
							{Action: JumpAction{Target: "cali-nat-outgoing"}},
						},
					},
				}))
			})
		})
	}

	Describe("with multiple KubePortRanges", func() {
		BeforeEach(func() {
			conf = Config{
<<<<<<< HEAD
				WorkloadIfacePrefixes:            []string{"cali"},
				IPSetConfigV4:                    ipsets.NewIPVersionConfig(ipsets.IPFamilyV4, "cali", nil, nil),
				IPSetConfigV6:                    ipsets.NewIPVersionConfig(ipsets.IPFamilyV6, "cali", nil, nil),
				DNSPolicyMode:                    apiv3.DNSPolicyModeDelayDeniedPacket,
				DNSPolicyNfqueueID:               100,
				DNSPacketsNfqueueID:              101,
				IptablesMarkAccept:               0x10,
				IptablesMarkPass:                 0x20,
				IptablesMarkScratch0:             0x40,
				IptablesMarkScratch1:             0x80,
				IptablesMarkEgress:               0x400,
				IptablesMarkEndpoint:             0xff000,
				IptablesMarkNonCaliEndpoint:      0x1000,
				IptablesMarkDNSPolicy:            0x00001,
				IptablesMarkSkipDNSPolicyNfqueue: 0x400000,
				IptablesMarkDrop:                 0x200,
				KubeIPVSSupportEnabled:           true,
=======
				WorkloadIfacePrefixes:  []string{"cali"},
				IPSetConfigV4:          ipsets.NewIPVersionConfig(ipsets.IPFamilyV4, "cali", nil, nil),
				IPSetConfigV6:          ipsets.NewIPVersionConfig(ipsets.IPFamilyV6, "cali", nil, nil),
				MarkAccept:             0x10,
				MarkPass:               0x20,
				MarkScratch0:           0x40,
				MarkScratch1:           0x80,
				MarkEndpoint:           0xff00,
				MarkNonCaliEndpoint:    0x100,
				KubeIPVSSupportEnabled: true,
>>>>>>> 02c47a5b
				KubeNodePortRanges: []numorstring.Port{
					{MinPort: 30030, MaxPort: 30040, PortName: ""},
					{MinPort: 30130, MaxPort: 30140, PortName: ""},
					{MinPort: 30230, MaxPort: 30240, PortName: ""},
					{MinPort: 30330, MaxPort: 30340, PortName: ""},
					{MinPort: 30430, MaxPort: 30440, PortName: ""},
					{MinPort: 30530, MaxPort: 30540, PortName: ""},
					{MinPort: 30630, MaxPort: 30640, PortName: ""},
					{MinPort: 30730, MaxPort: 30740, PortName: ""},
					{MinPort: 30830, MaxPort: 30840, PortName: ""},
				},
			}
		})
		for _, ipVersion := range []uint8{4, 6} {
			// Capture current value of ipVersion.
			ipVersion := ipVersion
			ipSetThisHost := fmt.Sprintf("cali%d0this-host", ipVersion)

			portRanges1 := []*proto.PortRange{
				{First: 30030, Last: 30040},
				{First: 30130, Last: 30140},
				{First: 30230, Last: 30240},
				{First: 30330, Last: 30340},
				{First: 30430, Last: 30440},
				{First: 30530, Last: 30540},
				{First: 30630, Last: 30640},
			}

			portRanges2 := []*proto.PortRange{
				{First: 30730, Last: 30740},
				{First: 30830, Last: 30840},
			}

			expForwardCheck := &generictables.Chain{
				Name: "cali-forward-check",
				Rules: []generictables.Rule{
					{
						Match:  Match().ConntrackState("RELATED,ESTABLISHED"),
						Action: ReturnAction{},
					},
					{
						Match: Match().Protocol("tcp").
							DestPortRanges(portRanges1).
							DestIPSet(ipSetThisHost),
						Action:  GotoAction{Target: ChainDispatchSetEndPointMark},
						Comment: []string{"To kubernetes NodePort service"},
					},
					{
						Match: Match().Protocol("udp").
							DestPortRanges(portRanges1).
							DestIPSet(ipSetThisHost),
						Action:  GotoAction{Target: ChainDispatchSetEndPointMark},
						Comment: []string{"To kubernetes NodePort service"},
					},
					{
						Match: Match().Protocol("tcp").
							DestPortRanges(portRanges2).
							DestIPSet(ipSetThisHost),
						Action:  GotoAction{Target: ChainDispatchSetEndPointMark},
						Comment: []string{"To kubernetes NodePort service"},
					},
					{
						Match: Match().Protocol("udp").
							DestPortRanges(portRanges2).
							DestIPSet(ipSetThisHost),
						Action:  GotoAction{Target: ChainDispatchSetEndPointMark},
						Comment: []string{"To kubernetes NodePort service"},
					},
					{
						Match:   Match().NotDestIPSet(ipSetThisHost),
						Action:  JumpAction{Target: ChainDispatchSetEndPointMark},
						Comment: []string{"To kubernetes service"},
					},
				},
			}

			It("should include the expected forward-check chain in the filter chains", func() {
				Expect(findChain(rr.StaticFilterTableChains(ipVersion), "cali-forward-check")).To(Equal(expForwardCheck))
			})
		}
	})

	Describe("with openstack special-cases", func() {
		BeforeEach(func() {
			conf = Config{
<<<<<<< HEAD
				WorkloadIfacePrefixes:            []string{"tap"},
				IPSetConfigV4:                    ipsets.NewIPVersionConfig(ipsets.IPFamilyV4, "cali", nil, nil),
				IPSetConfigV6:                    ipsets.NewIPVersionConfig(ipsets.IPFamilyV6, "cali", nil, nil),
				DNSPolicyMode:                    apiv3.DNSPolicyModeDelayDeniedPacket,
				DNSPolicyNfqueueID:               100,
				DNSPacketsNfqueueID:              101,
				OpenStackSpecialCasesEnabled:     true,
				OpenStackMetadataIP:              net.ParseIP("10.0.0.1"),
				OpenStackMetadataPort:            1234,
				IptablesMarkAccept:               0x10,
				IptablesMarkPass:                 0x20,
				IptablesMarkScratch0:             0x40,
				IptablesMarkScratch1:             0x80,
				IptablesMarkDrop:                 0x200,
				IptablesMarkEgress:               0x400,
				IptablesMarkEndpoint:             0xff000,
				IptablesMarkNonCaliEndpoint:      0x1000,
				IptablesMarkDNSPolicy:            0x00001,
				IptablesMarkSkipDNSPolicyNfqueue: 0x400000,
=======
				WorkloadIfacePrefixes:        []string{"tap"},
				IPSetConfigV4:                ipsets.NewIPVersionConfig(ipsets.IPFamilyV4, "cali", nil, nil),
				IPSetConfigV6:                ipsets.NewIPVersionConfig(ipsets.IPFamilyV6, "cali", nil, nil),
				OpenStackSpecialCasesEnabled: true,
				OpenStackMetadataIP:          net.ParseIP("10.0.0.1"),
				OpenStackMetadataPort:        1234,
				MarkAccept:                   0x10,
				MarkPass:                     0x20,
				MarkScratch0:                 0x40,
				MarkScratch1:                 0x80,
				MarkEndpoint:                 0xff00,
				MarkNonCaliEndpoint:          0x100,
>>>>>>> 02c47a5b
			}
		})

		expWlToHostV4 := &generictables.Chain{
			Name: "cali-wl-to-host",
			Rules: []generictables.Rule{
				// OpenStack special cases.
				{
					Match: Match().
						Protocol("tcp").
						DestNet("10.0.0.1").
						DestPorts(1234),
					Action: AcceptAction{},
				},
				{
					Match:  Match().Protocol("udp").SourcePorts(68).DestPorts(67),
					Action: AcceptAction{},
				},
				{
					Match:  Match().Protocol("udp").DestPorts(53),
					Action: AcceptAction{},
				},

				{Action: JumpAction{Target: "cali-from-wl-dispatch"}},
				{
					Action:  ReturnAction{},
					Comment: []string{"Configured DefaultEndpointToHostAction"},
				},
			},
		}

		expWlToHostV6 := &generictables.Chain{
			Name: "cali-wl-to-host",
			Rules: []generictables.Rule{
				{Match: Match().ProtocolNum(ProtoICMPv6).ICMPV6Type(130), Action: AcceptAction{}},
				{Match: Match().ProtocolNum(ProtoICMPv6).ICMPV6Type(131), Action: AcceptAction{}},
				{Match: Match().ProtocolNum(ProtoICMPv6).ICMPV6Type(132), Action: AcceptAction{}},
				{Match: Match().ProtocolNum(ProtoICMPv6).ICMPV6Type(133), Action: AcceptAction{}},
				{Match: Match().ProtocolNum(ProtoICMPv6).ICMPV6Type(135), Action: AcceptAction{}},
				{Match: Match().ProtocolNum(ProtoICMPv6).ICMPV6Type(136), Action: AcceptAction{}},

				// OpenStack special cases.
				{
					Match:  Match().Protocol("udp").SourcePorts(546).DestPorts(547),
					Action: AcceptAction{},
				},
				{
					Match:  Match().Protocol("udp").DestPorts(53),
					Action: AcceptAction{},
				},

				{Action: JumpAction{Target: "cali-from-wl-dispatch"}},
				{
					Action:  ReturnAction{},
					Comment: []string{"Configured DefaultEndpointToHostAction"},
				},
			},
		}

		It("IPv4: should include the expected workload-to-host chain in the filter chains", func() {
			Expect(findChain(rr.StaticFilterTableChains(4), "cali-wl-to-host")).To(Equal(expWlToHostV4))
		})
		It("IPv6: should include the expected workload-to-host chain in the filter chains", func() {
			Expect(findChain(rr.StaticFilterTableChains(6), "cali-wl-to-host")).To(Equal(expWlToHostV6))
		})

		It("IPv4: Should return expected NAT prerouting chain", func() {
			Expect(rr.StaticNATPreroutingChains(4)).To(Equal([]*generictables.Chain{
				{
					Name: "cali-PREROUTING",
					Rules: []generictables.Rule{
						{
							Action: JumpAction{Target: "cali-fip-dnat"},
						},
						{
							Match: Match().
								Protocol("tcp").
								DestPorts(80).
								DestNet("169.254.169.254/32"),
							Action: DNATAction{
								DestAddr: "10.0.0.1",
								DestPort: 1234,
							},
						},
					},
				},
			}))
		})
		It("IPv6: Should return expected NAT prerouting chain", func() {
			Expect(rr.StaticNATPreroutingChains(6)).To(Equal([]*generictables.Chain{
				{
					Name: "cali-PREROUTING",
					Rules: []generictables.Rule{
						{Action: JumpAction{Target: "cali-fip-dnat"}},
					},
				},
			}))
		})
	})

	Describe("with openstack special-cases and RETURN action", func() {
		BeforeEach(func() {
			conf = Config{
<<<<<<< HEAD
				WorkloadIfacePrefixes:            []string{"tap"},
				IPSetConfigV4:                    ipsets.NewIPVersionConfig(ipsets.IPFamilyV4, "cali", nil, nil),
				IPSetConfigV6:                    ipsets.NewIPVersionConfig(ipsets.IPFamilyV6, "cali", nil, nil),
				DNSPolicyMode:                    apiv3.DNSPolicyModeDelayDeniedPacket,
				DNSPolicyNfqueueID:               100,
				DNSPacketsNfqueueID:              101,
				OpenStackSpecialCasesEnabled:     true,
				OpenStackMetadataIP:              net.ParseIP("10.0.0.1"),
				OpenStackMetadataPort:            1234,
				IptablesMarkAccept:               0x10,
				IptablesMarkPass:                 0x20,
				IptablesMarkScratch0:             0x40,
				IptablesMarkScratch1:             0x80,
				IptablesMarkDrop:                 0x200,
				IptablesMarkEgress:               0x400,
				IptablesMarkEndpoint:             0xff000,
				IptablesMarkNonCaliEndpoint:      0x1000,
				IptablesMarkDNSPolicy:            0x00001,
				IptablesMarkSkipDNSPolicyNfqueue: 0x400000,
				IptablesFilterAllowAction:        "RETURN",
=======
				WorkloadIfacePrefixes:        []string{"tap"},
				IPSetConfigV4:                ipsets.NewIPVersionConfig(ipsets.IPFamilyV4, "cali", nil, nil),
				IPSetConfigV6:                ipsets.NewIPVersionConfig(ipsets.IPFamilyV6, "cali", nil, nil),
				OpenStackSpecialCasesEnabled: true,
				OpenStackMetadataIP:          net.ParseIP("10.0.0.1"),
				OpenStackMetadataPort:        1234,
				MarkAccept:                   0x10,
				MarkPass:                     0x20,
				MarkScratch0:                 0x40,
				MarkScratch1:                 0x80,
				MarkEndpoint:                 0xff00,
				MarkNonCaliEndpoint:          0x100,
				FilterAllowAction:            "RETURN",
>>>>>>> 02c47a5b
			}
		})

		expWlToHostV4 := &generictables.Chain{
			Name: "cali-wl-to-host",
			Rules: []generictables.Rule{
				// OpenStack special cases.
				{
					Match: Match().
						Protocol("tcp").
						DestNet("10.0.0.1").
						DestPorts(1234),
					Action: ReturnAction{},
				},
				{
					Match:  Match().Protocol("udp").SourcePorts(68).DestPorts(67),
					Action: ReturnAction{},
				},
				{
					Match:  Match().Protocol("udp").DestPorts(53),
					Action: ReturnAction{},
				},

				{Action: JumpAction{Target: "cali-from-wl-dispatch"}},
				{
					Action:  ReturnAction{},
					Comment: []string{"Configured DefaultEndpointToHostAction"},
				},
			},
		}

		expWlToHostV6 := &generictables.Chain{
			Name: "cali-wl-to-host",
			Rules: []generictables.Rule{
				{Match: Match().ProtocolNum(ProtoICMPv6).ICMPV6Type(130), Action: ReturnAction{}},
				{Match: Match().ProtocolNum(ProtoICMPv6).ICMPV6Type(131), Action: ReturnAction{}},
				{Match: Match().ProtocolNum(ProtoICMPv6).ICMPV6Type(132), Action: ReturnAction{}},
				{Match: Match().ProtocolNum(ProtoICMPv6).ICMPV6Type(133), Action: ReturnAction{}},
				{Match: Match().ProtocolNum(ProtoICMPv6).ICMPV6Type(135), Action: ReturnAction{}},
				{Match: Match().ProtocolNum(ProtoICMPv6).ICMPV6Type(136), Action: ReturnAction{}},

				// OpenStack special cases.
				{
					Match:  Match().Protocol("udp").SourcePorts(546).DestPorts(547),
					Action: ReturnAction{},
				},
				{
					Match:  Match().Protocol("udp").DestPorts(53),
					Action: ReturnAction{},
				},

				{Action: JumpAction{Target: "cali-from-wl-dispatch"}},
				{
					Action:  ReturnAction{},
					Comment: []string{"Configured DefaultEndpointToHostAction"},
				},
			},
		}

		It("IPv4: should include the expected workload-to-host chain in the filter chains", func() {
			Expect(findChain(rr.StaticFilterTableChains(4), "cali-wl-to-host")).To(Equal(expWlToHostV4))
		})
		It("IPv6: should include the expected workload-to-host chain in the filter chains", func() {
			Expect(findChain(rr.StaticFilterTableChains(6), "cali-wl-to-host")).To(Equal(expWlToHostV6))
		})
	})

	Describe("with Egress IP enabled", func() {
		BeforeEach(func() {
			conf = Config{
				WorkloadIfacePrefixes:            []string{"tap"},
				IPSetConfigV4:                    ipsets.NewIPVersionConfig(ipsets.IPFamilyV4, "cali", nil, nil),
				IPSetConfigV6:                    ipsets.NewIPVersionConfig(ipsets.IPFamilyV6, "cali", nil, nil),
				DNSPolicyMode:                    apiv3.DNSPolicyModeDelayDeniedPacket,
				DNSPolicyNfqueueID:               100,
				DNSPacketsNfqueueID:              101,
				EgressIPEnabled:                  true,
				IptablesMarkAccept:               0x10,
				IptablesMarkPass:                 0x20,
				IptablesMarkScratch0:             0x40,
				IptablesMarkScratch1:             0x80,
				IptablesMarkDrop:                 0x200,
				IptablesMarkEgress:               0x400,
				IptablesMarkEndpoint:             0xff000,
				IptablesMarkNonCaliEndpoint:      0x1000,
				IptablesMarkDNSPolicy:            0x00001,
				IptablesMarkSkipDNSPolicyNfqueue: 0x400000,
			}
		})

		It("IPv4: Should return expected NAT prerouting chain", func() {
			Expect(rr.StaticNATPreroutingChains(4)).To(Equal([]*generictables.Chain{
				{
					Name: "cali-PREROUTING",
					Rules: []generictables.Rule{
						{Action: JumpAction{Target: "cali-fip-dnat"}},
					},
				},
				{
					Name: "cali-egress",
					Rules: []generictables.Rule{
						{
							Action: SetMaskedMarkAction{Mark: 0x400, Mask: 0x400},
							Match: Match().
								SourceIPSet("cali40all-ipam-pools").
								NotDestIPSet("cali40all-ipam-pools").
								NotDestIPSet("cali40all-hosts-net"),
							Comment: []string{"Set mark for egress packet"},
						},
						{
							Match:   Match().MarkSingleBitSet(0x400),
							Action:  SaveConnMarkAction{SaveMask: 0x400},
							Comment: []string{"Save mark for egress connection"},
						},
					},
				},
			}))
		})

		It("IPv6: Should return expected NAT prerouting chain", func() {
			Expect(rr.StaticNATPreroutingChains(6)).To(Equal([]*generictables.Chain{
				{
					Name: "cali-PREROUTING",
					Rules: []generictables.Rule{
						{Action: JumpAction{Target: "cali-fip-dnat"}},
					},
				},
			}))
		})

		It("IPv4: Should return expected mangle PREROUTING chain", func() {
			Expect(findChain(rr.StaticMangleTableChains(4), "cali-pre-egress")).To(Equal(&generictables.Chain{
				Name: "cali-pre-egress",
				Rules: []generictables.Rule{
					{
						Match: Match().SourceIPSet("cali40all-ipam-pools"),
						Action: RestoreConnMarkAction{
							RestoreMask: 0x400,
						},
						Comment: []string{"Restore connmark for pod traffic"},
					},
					{
						Match: Match().
							DestIPSet("cali40all-ipam-pools"),
						Action: RestoreConnMarkAction{
							RestoreMask: 0x400,
						},
						Comment: []string{"Restore connmark for external traffic to EGW"},
					},
				},
			}))
			Expect(findChain(rr.StaticMangleTableChains(4), "cali-pre-egress-in")).To(Equal(&generictables.Chain{
				Name: "cali-pre-egress-in",
				Rules: []generictables.Rule{
					{
						Match: Match().
							InInterface("egress.calico"),
						Action: SetMaskedMarkAction{
							Mark: 0x400,
							Mask: 0x400,
						},
						Comment: []string{"Set mark for returning egress packet"},
					},
				},
			}))
		})

		It("IPv4: Should return expected mangle POSTROUTING chain", func() {
			var nilChain *Chain
			Expect(findChain(rr.StaticMangleTableChains(4), "cali-post-egress")).To(Equal(nilChain))

			rr.IPIPEnabled = true
			Expect(findChain(rr.StaticMangleTableChains(4), "cali-post-egress")).To(Equal(&generictables.Chain{
				Name: "cali-post-egress",
				Rules: []generictables.Rule{
					{
						Match:  Match().MarkSingleBitSet(rr.IptablesMarkEgress).OutInterface("tunl0"),
						Action: ChecksumAction{},
					},
				},
			}))

			rr.IPIPEnabled = false
			rr.VXLANEnabled = true
			Expect(findChain(rr.StaticMangleTableChains(4), "cali-post-egress")).To(Equal(&generictables.Chain{
				Name: "cali-post-egress",
				Rules: []generictables.Rule{
					{
						Match:  Match().MarkSingleBitSet(rr.IptablesMarkEgress).OutInterface("vxlan.calico"),
						Action: ChecksumAction{},
					},
				},
			}))
		})

		It("IPv6: Should return expected mangle chain", func() {
			var nilChain *Chain
			Expect(findChain(rr.StaticMangleTableChains(6), "cali-pre-egress")).To(Equal(nilChain))
			Expect(findChain(rr.StaticMangleTableChains(6), "cali-post-egress")).To(Equal(nilChain))
		})
	})

	Describe("with RETURN accept action", func() {
		epMark := uint32(0xff000)
		BeforeEach(func() {
			conf = Config{
<<<<<<< HEAD
				WorkloadIfacePrefixes:            []string{"cali"},
				IPSetConfigV4:                    ipsets.NewIPVersionConfig(ipsets.IPFamilyV4, "cali", nil, nil),
				IPSetConfigV6:                    ipsets.NewIPVersionConfig(ipsets.IPFamilyV6, "cali", nil, nil),
				DNSPolicyMode:                    apiv3.DNSPolicyModeDelayDeniedPacket,
				DNSPolicyNfqueueID:               100,
				DNSPacketsNfqueueID:              101,
				IptablesMarkAccept:               0x10,
				IptablesMarkPass:                 0x20,
				IptablesMarkScratch0:             0x40,
				IptablesMarkScratch1:             0x80,
				IptablesMarkDrop:                 0x200,
				IptablesMarkEgress:               0x400,
				IptablesMarkEndpoint:             epMark,
				IptablesMarkNonCaliEndpoint:      0x1000,
				IptablesMarkDNSPolicy:            0x00001,
				IptablesMarkSkipDNSPolicyNfqueue: 0x400000,
				IptablesFilterAllowAction:        "RETURN",
				IptablesMangleAllowAction:        "RETURN",
=======
				WorkloadIfacePrefixes: []string{"cali"},
				IPSetConfigV4:         ipsets.NewIPVersionConfig(ipsets.IPFamilyV4, "cali", nil, nil),
				IPSetConfigV6:         ipsets.NewIPVersionConfig(ipsets.IPFamilyV6, "cali", nil, nil),
				MarkAccept:            0x10,
				MarkPass:              0x20,
				MarkScratch0:          0x40,
				MarkScratch1:          0x80,
				MarkEndpoint:          epMark,
				MarkNonCaliEndpoint:   0x100,
				FilterAllowAction:     "RETURN",
				MangleAllowAction:     "RETURN",
>>>>>>> 02c47a5b
			}
		})

		for _, ipVersion := range []uint8{4, 6} {

			It("should include the expected forward chain in the filter chains", func() {
				Expect(findChain(rr.StaticFilterTableChains(ipVersion), "cali-FORWARD")).To(Equal(&generictables.Chain{
					Name: "cali-FORWARD",
					Rules: []generictables.Rule{
						// Incoming host endpoint chains.
						{Action: ClearMarkAction{Mark: 0xe1}},
						{
							Match:  Match().MarkClear(0x10),
							Action: JumpAction{Target: ChainDispatchFromHostEndPointForward},
						},
						// Per-prefix workload jump rules.
						{
							Match:  Match().InInterface("cali+"),
							Action: JumpAction{Target: ChainFromWorkloadDispatch},
						},
						{
							Match:  Match().OutInterface("cali+"),
							Action: JumpAction{Target: ChainToWorkloadDispatch},
						},
						// Outgoing host endpoint chains.
						{Action: JumpAction{Target: ChainDispatchToHostEndpointForward}},
						{Action: JumpAction{Target: ChainCIDRBlock}},
					},
				}))
			})
			It("should include the expected input chain in the filter chains", func() {
				Expect(findChain(rr.StaticFilterTableChains(ipVersion), "cali-INPUT")).To(Equal(&generictables.Chain{
					Name: "cali-INPUT",
					Rules: []generictables.Rule{
						// Per-prefix workload jump rules.  Note use of goto so that we
						// don't return here.
						{
							Match:  Match().InInterface("cali+"),
							Action: GotoAction{Target: "cali-wl-to-host"},
						},

						// Untracked packets already matched in raw table.
						{
							Match:  Match().MarkSingleBitSet(0x10),
							Action: ReturnAction{},
						},

						// Non-workload traffic, send to host chains.
						{Action: ClearMarkAction{Mark: 0xf1}},
						{Action: JumpAction{Target: ChainDispatchFromHostEndpoint}},
						{
							Match:   Match().MarkSingleBitSet(0x10),
							Action:  ReturnAction{},
							Comment: []string{"Host endpoint policy accepted packet."},
						},
					},
				}))
			})
			It("should include the expected output chain in the filter chains", func() {
				Expect(findChain(rr.StaticFilterTableChains(ipVersion), "cali-OUTPUT")).To(Equal(&generictables.Chain{
					Name: "cali-OUTPUT",
					Rules: []generictables.Rule{
						// Untracked packets already matched in raw table.
						{
							Match:  Match().MarkSingleBitSet(0x10),
							Action: ReturnAction{},
						},

						// To workload traffic.
						{Match: Match().OutInterface("cali+"), Action: ReturnAction{}},

						// Non-workload traffic, send to host chains.
						{Action: ClearMarkAction{Mark: 0xf1}},
						{
							Match:  Match().NotConntrackState("DNAT"),
							Action: JumpAction{Target: ChainDispatchToHostEndpoint},
						},
						{
							Match:   Match().MarkSingleBitSet(0x10),
							Action:  ReturnAction{},
							Comment: []string{"Host endpoint policy accepted packet."},
						},
					},
				}))
			})
		}
	})

	Describe("with WireGuard enabled", func() {
		type testConf struct {
			IPVersion  uint8
			EnableIPv4 bool
			EnableIPv6 bool
		}
		for _, testConfig := range []testConf{
			{4, true, false},
			{6, true, false},
			{4, false, true},
			{6, false, true},
			{4, true, true},
			{6, true, true},
		} {
			enableIPv4 := testConfig.EnableIPv4
			enableIPv6 := testConfig.EnableIPv6
			ipVersion := testConfig.IPVersion
			Describe(fmt.Sprintf("IPv4 enabled: %v, IPv6 enabled: %v", enableIPv4, enableIPv6), func() {
				BeforeEach(func() {
					conf = Config{
						WorkloadIfacePrefixes:       []string{"cali"},
						IPSetConfigV4:               ipsets.NewIPVersionConfig(ipsets.IPFamilyV4, "cali", nil, nil),
						IPSetConfigV6:               ipsets.NewIPVersionConfig(ipsets.IPFamilyV6, "cali", nil, nil),
<<<<<<< HEAD
						IptablesMarkAccept:          0x10,
						IptablesMarkPass:            0x20,
						IptablesMarkScratch0:        0x40,
						IptablesMarkScratch1:        0x80,
						IptablesMarkEndpoint:        0xff000,
						IptablesMarkNonCaliEndpoint: 0x1000,
=======
						MarkAccept:                  0x10,
						MarkPass:                    0x20,
						MarkScratch0:                0x40,
						MarkScratch1:                0x80,
						MarkEndpoint:                0xff00,
						MarkNonCaliEndpoint:         0x100,
>>>>>>> 02c47a5b
						WireguardEnabled:            enableIPv4,
						WireguardEnabledV6:          enableIPv6,
						WireguardInterfaceName:      "wireguard.cali",
						WireguardInterfaceNameV6:    "wg-v6.cali",
						WireguardMark:               0x100000,
						WireguardListeningPort:      51820,
						WireguardListeningPortV6:    51821,
						WireguardEncryptHostTraffic: true,
						RouteSource:                 "WorkloadIPs",

						// Enterprise fields.
						DNSPolicyMode:                    apiv3.DNSPolicyModeDelayDeniedPacket,
						DNSPolicyNfqueueID:               100,
						DNSPacketsNfqueueID:              101,
						IptablesMarkDrop:                 0x200,
						IptablesMarkDNSPolicy:            0x00001,
						IptablesMarkSkipDNSPolicyNfqueue: 0x400000,
					}
				})

				It("should include the expected input chain in the filter chains", func() {
					rules := []generictables.Rule{}
					if ipVersion == 4 && enableIPv4 {
						// IPv4 Wireguard rules
						rules = append(rules,
							generictables.Rule{
								Match: Match().
									ProtocolNum(17).
									DestPorts(51820).
									DestAddrType("LOCAL"),

								Action:  AcceptAction{},
								Comment: []string{"Allow incoming IPv4 Wireguard packets"},
							})
					}
					if ipVersion == 6 && enableIPv6 {
						// IPv6 Wireguard rules
						rules = append(rules,
							generictables.Rule{
								Match: Match().
									ProtocolNum(17).
									DestPorts(51821).
									DestAddrType("LOCAL"),

								Action:  AcceptAction{},
								Comment: []string{"Allow incoming IPv6 Wireguard packets"},
							})
					}
					rules = append(rules,
						// Per-prefix workload jump rules.  Note use of goto so that we
						// don't return here.
						generictables.Rule{
							Match:  Match().InInterface("cali+"),
							Action: GotoAction{Target: "cali-wl-to-host"},
						},

						// Untracked packets already matched in raw table.
						generictables.Rule{
							Match:  Match().MarkSingleBitSet(0x10),
							Action: AcceptAction{},
						},

						// Non-workload traffic, send to host chains.
						generictables.Rule{Action: ClearMarkAction{Mark: 0xf1}},
						generictables.Rule{Action: JumpAction{Target: ChainDispatchFromHostEndpoint}},
						generictables.Rule{
							Match:   Match().MarkSingleBitSet(0x10),
							Action:  AcceptAction{},
							Comment: []string{"Host endpoint policy accepted packet."},
						},
					)

					Expect(findChain(rr.StaticFilterTableChains(ipVersion), "cali-INPUT")).To(Equal(&generictables.Chain{
						Name:  "cali-INPUT",
						Rules: rules,
					}))
				})

				It("should include the expected WireGuard PREROUTING chain in the raw chains", func() {
					// We use different RPF rules based on IP version.
					if ipVersion == 4 {
						Expect(findChain(rr.StaticRawTableChains(ipVersion), "cali-PREROUTING")).To(Equal(&generictables.Chain{
							Name: "cali-PREROUTING",
							Rules: []generictables.Rule{
								{
									Match:  Match(),
									Action: ClearMarkAction{Mark: 0xf1},
								},
								{
									Match:  Match(),
									Action: JumpAction{Target: "cali-wireguard-incoming-mark"},
								},
								{
									Match:  Match().InInterface("cali+"),
									Action: SetMarkAction{Mark: 0x40},
								},
								{
									Match:  Match().MarkMatchesWithMask(0x40, 0x40),
									Action: JumpAction{Target: "cali-from-wl-dispatch"},
								},
								{
									Match:  Match().MarkClear(0x40),
									Action: JumpAction{Target: "cali-from-host-endpoint"},
								},
								{
									Match:  Match().MarkMatchesWithMask(0x10, 0x10),
									Action: AcceptAction{},
								},
							},
						}))
					} else {
						Expect(findChain(rr.StaticRawTableChains(ipVersion), "cali-PREROUTING")).To(Equal(&generictables.Chain{
							Name: "cali-PREROUTING",
							Rules: []generictables.Rule{
								{
									Match:  Match(),
									Action: ClearMarkAction{Mark: 0xf1},
								},
								{
									Match:  Match(),
									Action: JumpAction{Target: "cali-wireguard-incoming-mark"},
								},
								{
									Match:  Match().InInterface("cali+"),
									Action: SetMarkAction{Mark: 0x40},
								},
								{
									Match:  Match().MarkMatchesWithMask(0x40, 0x40),
									Action: JumpAction{Target: ChainRpfSkip},
								},
								{
									Match:  Match().MarkMatchesWithMask(0x40, 0x40).RPFCheckFailed(),
									Action: DropAction{},
								},
								{
									Match:  Match().MarkClear(0x40),
									Action: JumpAction{Target: "cali-from-host-endpoint"},
								},
								{
									Match:  Match().MarkMatchesWithMask(0x10, 0x10),
									Action: AcceptAction{},
								},
							},
						}))
					}

					Expect(findChain(rr.StaticRawTableChains(ipVersion), "cali-wireguard-incoming-mark")).To(Equal(&generictables.Chain{
						Name: "cali-wireguard-incoming-mark",
						Rules: []generictables.Rule{
							{
								Match:  Match().InInterface("lo"),
								Action: ReturnAction{},
							},
							{
								Match:  Match().InInterface("wireguard.cali"),
								Action: ReturnAction{},
							},
							{
								Match:  Match().InInterface("wg-v6.cali"),
								Action: ReturnAction{},
							},
							{
								Match:  Match().InInterface("cali+"),
								Action: ReturnAction{},
							},
							{
								Match:  nil,
								Action: SetMarkAction{Mark: 0x100000},
							},
						},
					}))
				})
			})
		}
	})

	Describe("with BPF mode raw chains", func() {
		staticBPFModeRawRules := []generictables.Rule{
			{
				Match:   Match().MarkMatchesWithMask(0x1100000, 0x1100000),
				Action:  ReturnAction{},
				Comment: []string{"MarkSeenSkipFIB Mark"},
			},
			{
				Match:   Match().MarkMatchesWithMask(0x5000000, 0x5000000),
				Action:  ReturnAction{},
				Comment: []string{"MarkSeenFallThrough Mark"},
			},
			{
				Match:   Match().MarkMatchesWithMask(0x3600000, 0x3f00000),
				Action:  ReturnAction{},
				Comment: []string{"MarkSeenMASQ Mark"},
			},
			{
				Match:   Match().MarkMatchesWithMask(0x3800000, 0x3f00000),
				Action:  ReturnAction{},
				Comment: []string{"MarkSeenNATOutgoing Mark"},
			},
			{
				Action: NoTrackAction{},
			},
		}

		BeforeEach(func() {
			conf = Config{
<<<<<<< HEAD
				IptablesMarkAccept:   0x10,
				IptablesMarkPass:     0x20,
				IptablesMarkScratch0: 0x40,
				BPFEnabled:           true,
				IptablesMarkDrop:     0x200,
=======
				MarkAccept:   0x10,
				MarkPass:     0x20,
				MarkScratch0: 0x40,
				BPFEnabled:   true,
>>>>>>> 02c47a5b
			}
		})

		Context("with default BPF config", func() {
			It("should return no BPF untracked rules when bypassHostConntrack is false", func() {
				outputBPFModeRawChains := rr.StaticBPFModeRawChains(4, false, false)
				actualBPFModeRawChains := findChain(outputBPFModeRawChains, "cali-untracked-flows")
				expectBPFModeRawChains := &generictables.Chain{Name: "cali-untracked-flows", Rules: nil}
				Expect(actualBPFModeRawChains).To(Equal(expectBPFModeRawChains))
			})

			It("should return default static BPF untracked rules when bypassHostConntrack is true", func() {
				outputBPFModeRawChains := rr.StaticBPFModeRawChains(4, false, true)
				actualBPFModeRawChains := findChain(outputBPFModeRawChains, "cali-untracked-flows")
				expectBPFModeRawChains := &generictables.Chain{Name: "cali-untracked-flows", Rules: staticBPFModeRawRules}
				Expect(actualBPFModeRawChains).To(Equal(expectBPFModeRawChains))
			})
		})

		Context("with default BPF Force Track Packets From Ifaces config", func() {
			BeforeEach(func() {
				conf.BPFForceTrackPacketsFromIfaces = []string{"docker+"}
			})

			It("should return single BPF force track interface rule plus default static BPF untracked rules", func() {
				expectBPFModeRawRules := []generictables.Rule{
					{
						Match:   Match().InInterface("docker+"),
						Action:  ReturnAction{},
						Comment: []string{"Track interface docker+"},
					},
				}
				expectBPFModeRawRules = append(expectBPFModeRawRules, staticBPFModeRawRules...)

				outputBPFModeRawChains := rr.StaticBPFModeRawChains(4, false, true)
				actualBPFModeRawChains := findChain(outputBPFModeRawChains, "cali-untracked-flows")
				expectBPFModeRawChains := &generictables.Chain{Name: "cali-untracked-flows", Rules: expectBPFModeRawRules}
				Expect(actualBPFModeRawChains).To(Equal(expectBPFModeRawChains))
			})
		})

		Context("with custom BPF Force Track Packets From Ifaces config", func() {
			BeforeEach(func() {
				conf.BPFForceTrackPacketsFromIfaces = []string{"docker0", "docker1"}
			})

			It("should return single BPF force track interface rule plus default static BPF untracked rules", func() {
				expectBPFModeRawRules := []generictables.Rule{
					{
						Match:   Match().InInterface("docker0"),
						Action:  ReturnAction{},
						Comment: []string{"Track interface docker0"},
					},
					{
						Match:   Match().InInterface("docker1"),
						Action:  ReturnAction{},
						Comment: []string{"Track interface docker1"},
					},
				}
				expectBPFModeRawRules = append(expectBPFModeRawRules, staticBPFModeRawRules...)

				outputBPFModeRawChains := rr.StaticBPFModeRawChains(4, false, true)
				actualBPFModeRawChains := findChain(outputBPFModeRawChains, "cali-untracked-flows")
				expectBPFModeRawChains := &generictables.Chain{Name: "cali-untracked-flows", Rules: expectBPFModeRawRules}
				Expect(actualBPFModeRawChains).To(Equal(expectBPFModeRawChains))
			})
		})
	})

	Describe("with nodelocaldnscache enabled", func() {
		testNodelocalDNSBroadcastedIPs := []config.ServerPort{
			{IP: "10.96.0.10", Port: uint16(53)},
			{IP: "169.254.0.10", Port: uint16(53)},
		}
		BeforeEach(func() {
			conf = Config{
				WorkloadIfacePrefixes:            []string{"cali"},
				IPIPEnabled:                      true,
				IPIPTunnelAddress:                net.ParseIP("10.0.0.1"),
				IPSetConfigV4:                    ipsets.NewIPVersionConfig(ipsets.IPFamilyV4, "cali", nil, nil),
				IPSetConfigV6:                    ipsets.NewIPVersionConfig(ipsets.IPFamilyV6, "cali", nil, nil),
				DNSPolicyMode:                    apiv3.DNSPolicyModeDelayDeniedPacket,
				DNSPolicyNfqueueID:               100,
				DNSPacketsNfqueueID:              101,
				IptablesMarkAccept:               0x10,
				IptablesMarkPass:                 0x20,
				IptablesMarkScratch0:             0x40,
				IptablesMarkScratch1:             0x80,
				IptablesMarkEgress:               0x400,
				IptablesMarkEndpoint:             0xff000,
				IptablesMarkNonCaliEndpoint:      0x1000,
				IptablesMarkDNSPolicy:            0x00001,
				IptablesMarkSkipDNSPolicyNfqueue: 0x400000,
				IptablesMarkDrop:                 0x200,
			}
		})

		It("should include the expected rules in the raw output chains", func() {
			caliRawPreRoutingChain := rr.StaticRawOutputChain(4, 4, testNodelocalDNSBroadcastedIPs)
			for _, serverPort := range testNodelocalDNSBroadcastedIPs {
				Expect(caliRawPreRoutingChain.Rules).To(ContainElement(
					generictables.Rule{
						Match: Match().Protocol("udp").
							SourcePorts(serverPort.Port).
							SourceNet(serverPort.IP),
						Action: JumpAction{Target: "cali-log-dns"},
					},
				))
				Expect(caliRawPreRoutingChain.Rules).To(ContainElement(
					generictables.Rule{
						Match: Match().Protocol("tcp").
							SourcePorts(serverPort.Port).
							SourceNet(serverPort.IP),
						Action: JumpAction{Target: "cali-log-dns"},
					},
				))
			}
		})

		It("should include the expected dns-log chain", func() {
			chains := rr.StaticRawTableChains(4)
			chain := findChain(chains, "cali-log-dns")
			Expect(chain.Rules).To(Equal([]Rule{
				{
					Action: NflogAction{
						Group:  NFLOGDomainGroup,
						Prefix: DNSActionPrefix,
						// Don't truncate the DNS packet when copying it to Felix.
						Size: -1,
					},
				},
				{
					Action: SetMaskedMarkAction{
						Mask: 0x400000,
						Mark: 0x400000,
					},
				},
			}))
		})

		It("should include the expected NFLOG rules in the raw prerouting chains", func() {
			caliRawOutputChain := rr.StaticRawPreroutingChain(4, testNodelocalDNSBroadcastedIPs)
			for _, serverPort := range testNodelocalDNSBroadcastedIPs {
				Expect(caliRawOutputChain.Rules).To(ContainElement(
					generictables.Rule{
						Match: Match().Protocol("udp").
							DestPorts(serverPort.Port).
							DestNet(serverPort.IP),
						Action: JumpAction{Target: "cali-log-dns"},
					},
				))
				Expect(caliRawOutputChain.Rules).To(ContainElement(
					generictables.Rule{
						Match: Match().Protocol("tcp").
							DestPorts(serverPort.Port).
							DestNet(serverPort.IP),
						Action: JumpAction{Target: "cali-log-dns"},
					},
				))
			}
		})
	})

	Describe("with drop override and multiple prefixes", func() {
		BeforeEach(func() {
			conf = Config{
				DNSPolicyMode:                    apiv3.DNSPolicyModeDelayDeniedPacket,
				DNSPolicyNfqueueID:               100,
				DNSPacketsNfqueueID:              101,
				WorkloadIfacePrefixes:            []string{"cali", "tap"},
				ActionOnDrop:                     "ACCEPT",
				IptablesMarkAccept:               0x10,
				IptablesMarkPass:                 0x20,
				IptablesMarkScratch0:             0x40,
				IptablesMarkScratch1:             0x80,
				IptablesMarkDrop:                 0x100,
				IptablesMarkEgress:               0x400,
				IptablesMarkEndpoint:             0xff000,
				IptablesMarkNonCaliEndpoint:      0x2000,
				IptablesMarkDNSPolicy:            0x00001,
				IptablesMarkSkipDNSPolicyNfqueue: 0x400000,
			}
		})

		expForwardChain := &generictables.Chain{
			Name: "cali-FORWARD",
			Rules: []generictables.Rule{
				{Action: ClearMarkAction{Mark: 0xe1}},
				// Incoming host endpoint chains.
				{
					Match:  Match().MarkClear(0x10),
					Action: JumpAction{Target: ChainDispatchFromHostEndPointForward},
				},
				// Per-prefix workload jump rules.
				{
					Match:  Match().InInterface("cali+"),
					Action: JumpAction{Target: ChainFromWorkloadDispatch},
				},
				{
					Match:  Match().OutInterface("cali+"),
					Action: JumpAction{Target: ChainToWorkloadDispatch},
				},
				{
					Match:  Match().InInterface("tap+"),
					Action: JumpAction{Target: ChainFromWorkloadDispatch},
				},
				{
					Match:  Match().OutInterface("tap+"),
					Action: JumpAction{Target: ChainToWorkloadDispatch},
				},
				// Outgoing host endpoint chains.
				{Action: JumpAction{Target: ChainDispatchToHostEndpointForward}},
				{Action: JumpAction{Target: ChainCIDRBlock}},
			},
		}

		expInputChainIPIP := &generictables.Chain{
			Name: "cali-INPUT",
			Rules: []generictables.Rule{
				// Per-prefix workload jump rules.  Note use of goto so that we
				// don't return here.
				{
					Match:  Match().InInterface("cali+"),
					Action: GotoAction{Target: "cali-wl-to-host"},
				},
				{
					Match:  Match().InInterface("tap+"),
					Action: GotoAction{Target: "cali-wl-to-host"},
				},

				{
					Match:  Match().MarkSingleBitSet(0x10),
					Action: AcceptAction{},
				},

				// Non-workload through-traffic, pass to host endpoint chains.
				{Action: ClearMarkAction{Mark: 0xf1}},
				{Action: JumpAction{Target: "cali-from-host-endpoint"}},
				{
					Match:   Match().MarkSingleBitSet(0x10),
					Action:  AcceptAction{},
					Comment: []string{"Host endpoint policy accepted packet."},
				},
			},
		}

		expOutputChain := &generictables.Chain{
			Name: "cali-OUTPUT",
			Rules: []generictables.Rule{
				// Untracked packets already matched in raw table.
				{
					Match:  Match().MarkSingleBitSet(0x10),
					Action: AcceptAction{},
				},

				// Return if to workload.
				{Match: Match().OutInterface("cali+"), Action: ReturnAction{}},
				{Match: Match().OutInterface("tap+"), Action: ReturnAction{}},

				// Non-workload traffic, pass to host endpoint chain.
				{Action: ClearMarkAction{Mark: 0xf1}},
				{
					Match:  Match().NotConntrackState("DNAT"),
					Action: JumpAction{Target: "cali-to-host-endpoint"},
				},
				{
					Match:   Match().MarkSingleBitSet(0x10),
					Action:  AcceptAction{},
					Comment: []string{"Host endpoint policy accepted packet."},
				},
			},
		}

		expWlToHostV4 := &generictables.Chain{
			Name: "cali-wl-to-host",
			Rules: []generictables.Rule{
				{Action: JumpAction{Target: "cali-from-wl-dispatch"}},
				{
					Action:  ReturnAction{},
					Comment: []string{"Configured DefaultEndpointToHostAction"},
				},
			},
		}

		expWlToHostV6 := &generictables.Chain{
			Name: "cali-wl-to-host",
			Rules: []generictables.Rule{
				{Match: Match().ProtocolNum(ProtoICMPv6).ICMPV6Type(130), Action: AcceptAction{}},
				{Match: Match().ProtocolNum(ProtoICMPv6).ICMPV6Type(131), Action: AcceptAction{}},
				{Match: Match().ProtocolNum(ProtoICMPv6).ICMPV6Type(132), Action: AcceptAction{}},
				{Match: Match().ProtocolNum(ProtoICMPv6).ICMPV6Type(133), Action: AcceptAction{}},
				{Match: Match().ProtocolNum(ProtoICMPv6).ICMPV6Type(135), Action: AcceptAction{}},
				{Match: Match().ProtocolNum(ProtoICMPv6).ICMPV6Type(136), Action: AcceptAction{}},
				{Action: JumpAction{Target: "cali-from-wl-dispatch"}},
				{
					Action:  ReturnAction{},
					Comment: []string{"Configured DefaultEndpointToHostAction"},
				},
			},
		}

		It("IPv4: should include the expected forward chain in the filter chains", func() {
			Expect(findChain(rr.StaticFilterTableChains(4), "cali-FORWARD")).To(Equal(expForwardChain))
		})
		It("IPv6: should include the expected forward chain in the filter chains", func() {
			Expect(findChain(rr.StaticFilterTableChains(6), "cali-FORWARD")).To(Equal(expForwardChain))
		})
		It("IPv4: should include the expected input chain in the filter chains", func() {
			Expect(findChain(rr.StaticFilterTableChains(4), "cali-INPUT")).To(Equal(expInputChainIPIP))
		})
		It("IPv6: should include the expected input chain in the filter chains", func() {
			Expect(findChain(rr.StaticFilterTableChains(6), "cali-INPUT")).To(Equal(expInputChainIPIP))
		})
		It("IPv4: should include the expected output chain in the filter chains", func() {
			Expect(findChain(rr.StaticFilterTableChains(4), "cali-OUTPUT")).To(Equal(expOutputChain))
		})
		It("IPv6: should include the expected output chain in the filter chains", func() {
			Expect(findChain(rr.StaticFilterTableChains(6), "cali-OUTPUT")).To(Equal(expOutputChain))
		})
		It("IPv4: should include the expected workload-to-host chain in the filter chains", func() {
			Expect(findChain(rr.StaticFilterTableChains(4), "cali-wl-to-host")).To(Equal(expWlToHostV4))
		})
		It("IPv6: should include the expected workload-to-host chain in the filter chains", func() {
			Expect(findChain(rr.StaticFilterTableChains(6), "cali-wl-to-host")).To(Equal(expWlToHostV6))
		})
	})
})

var _ = Describe("DropRules", func() {
	var rr *DefaultRuleRenderer
	var conf Config

	JustBeforeEach(func() {
		// Cast back to the expected type so we can access a finer-grained API for testing.
		rr = NewRenderer(conf).(*DefaultRuleRenderer)
	})

	for _, trueOrFalse := range []bool{true, false} {
		var denyAction generictables.Action
		denyAction = DropAction{}
		denyActionCommand := "DROP"
		if trueOrFalse {
			denyAction = RejectAction{}
			denyActionCommand = "REJECT"
		}

		Describe("with LOGandDROP override", func() {
			BeforeEach(func() {
				conf = Config{
					DNSPolicyMode:                    apiv3.DNSPolicyModeDelayDeniedPacket,
					DNSPolicyNfqueueID:               100,
					DNSPacketsNfqueueID:              101,
					WorkloadIfacePrefixes:            []string{"cali", "tap"},
					ActionOnDrop:                     "LOGandDROP",
					IptablesMarkAccept:               0x10,
					IptablesMarkPass:                 0x20,
					IptablesMarkScratch0:             0x40,
					IptablesMarkScratch1:             0x80,
					IptablesMarkDrop:                 0x200,
					IptablesMarkEgress:               0x400,
					IptablesMarkEndpoint:             0xff000,
					IptablesMarkNonCaliEndpoint:      0x1000,
					IptablesMarkDNSPolicy:            0x00001,
					IptablesMarkSkipDNSPolicyNfqueue: 0x400000,
					IptablesFilterDenyAction:         denyActionCommand,
				}
			})

			It("should render a log and a drop", func() {
				Expect(rr.DropRules(Match().Protocol("tcp"))).To(Equal([]generictables.Rule{
					{Match: Match().Protocol("tcp"), Action: LogAction{Prefix: "calico-drop"}},
					{Match: Match().Protocol("tcp"), Action: denyAction},
				}))
			})

			Describe("with a custom prefix", func() {
				BeforeEach(func() {
					conf.IptablesLogPrefix = "my-prefix"
				})

				It("should render a log and a drop with calico-drop as prefix", func() {
					Expect(rr.DropRules(Match().Protocol("tcp"))).To(Equal([]generictables.Rule{
						{Match: Match().Protocol("tcp"), Action: LogAction{Prefix: "calico-drop"}},
						{Match: Match().Protocol("tcp"), Action: denyAction},
					}))
				})
			})
		})
	}
})

func findChain(chains []*generictables.Chain, name string) *generictables.Chain {
	for _, chain := range chains {
		if chain.Name == name {
			return chain
		}
	}
	return nil
}<|MERGE_RESOLUTION|>--- conflicted
+++ resolved
@@ -53,7 +53,7 @@
 			if ipvs {
 				// Accept IPVS-forwarded traffic.
 				expRules = append(expRules, generictables.Rule{
-					Match:  Match().MarkNotClear(conf.IptablesMarkEndpoint),
+					Match:  Match().MarkNotClear(conf.MarkEndpoint),
 					Action: ReturnAction{},
 				})
 			}
@@ -106,35 +106,23 @@
 						{Net: "0.0.0.0/0", Protocol: "tcp", Port: 23},
 						{Net: "0.0.0.0/0", Protocol: "tcp", Port: 1023},
 					},
-<<<<<<< HEAD
-					DNSPolicyMode:                    apiv3.DNSPolicyModeDelayDeniedPacket,
-					DNSPolicyNfqueueID:               100,
-					DNSPacketsNfqueueID:              101,
-					IptablesMarkAccept:               0x10,
-					IptablesMarkPass:                 0x20,
-					IptablesMarkScratch0:             0x40,
-					IptablesMarkScratch1:             0x80,
-					IptablesMarkDrop:                 0x200,
-					IptablesMarkEgress:               0x400,
-					IptablesMarkEndpoint:             0xff000,
-					IptablesMarkNonCaliEndpoint:      0x1000,
-					IptablesMarkDNSPolicy:            0x00001,
-					IptablesMarkSkipDNSPolicyNfqueue: 0x400000,
-					KubeIPVSSupportEnabled:           kubeIPVSEnabled,
-					KubeNodePortRanges:               []numorstring.Port{{MinPort: 30030, MaxPort: 30040, PortName: ""}},
-					IptablesFilterDenyAction:         denyActionCommand,
-					DNSTrustedServers:                []config.ServerPort{{IP: "1.2.3.4", Port: 53}, {IP: "fd5f:83a5::34:2", Port: 53}},
-=======
-					MarkAccept:             0x10,
-					MarkPass:               0x20,
-					MarkScratch0:           0x40,
-					MarkScratch1:           0x80,
-					MarkEndpoint:           0xff00,
-					MarkNonCaliEndpoint:    0x100,
-					KubeIPVSSupportEnabled: kubeIPVSEnabled,
-					KubeNodePortRanges:     []numorstring.Port{{MinPort: 30030, MaxPort: 30040, PortName: ""}},
-					FilterDenyAction:       denyActionString,
->>>>>>> 02c47a5b
+					DNSPolicyMode:            apiv3.DNSPolicyModeDelayDeniedPacket,
+					DNSPolicyNfqueueID:       100,
+					DNSPacketsNfqueueID:      101,
+					MarkAccept:               0x10,
+					MarkPass:                 0x20,
+					MarkScratch0:             0x40,
+					MarkScratch1:             0x80,
+					MarkDrop:                 0x200,
+					MarkEgress:               0x400,
+					MarkEndpoint:             0xff000,
+					MarkNonCaliEndpoint:      0x1000,
+					MarkDNSPolicy:            0x00001,
+					MarkSkipDNSPolicyNfqueue: 0x400000,
+					KubeIPVSSupportEnabled:   kubeIPVSEnabled,
+					KubeNodePortRanges:       []numorstring.Port{{MinPort: 30030, MaxPort: 30040, PortName: ""}},
+					FilterDenyAction:         denyActionCommand,
+					DNSTrustedServers:        []config.ServerPort{{IP: "1.2.3.4", Port: 53}, {IP: "fd5f:83a5::34:2", Port: 53}},
 				}
 			})
 
@@ -822,42 +810,26 @@
 			epMark := uint32(0xff000)
 			BeforeEach(func() {
 				conf = Config{
-<<<<<<< HEAD
-					WorkloadIfacePrefixes:            []string{"cali"},
-					IPIPEnabled:                      true,
-					IPIPTunnelAddress:                net.ParseIP("10.0.0.1"),
-					IPSetConfigV4:                    ipsets.NewIPVersionConfig(ipsets.IPFamilyV4, "cali", nil, nil),
-					IPSetConfigV6:                    ipsets.NewIPVersionConfig(ipsets.IPFamilyV6, "cali", nil, nil),
-					DNSPolicyMode:                    apiv3.DNSPolicyModeDelayDeniedPacket,
-					DNSPolicyNfqueueID:               100,
-					DNSPacketsNfqueueID:              101,
-					IptablesMarkAccept:               0x10,
-					IptablesMarkPass:                 0x20,
-					IptablesMarkScratch0:             0x40,
-					IptablesMarkScratch1:             0x80,
-					IptablesMarkEgress:               0x400,
-					IptablesMarkEndpoint:             epMark,
-					IptablesMarkNonCaliEndpoint:      0x1000,
-					IptablesMarkDNSPolicy:            0x00001,
-					IptablesMarkSkipDNSPolicyNfqueue: 0x400000,
-					IptablesMarkDrop:                 0x200,
-					KubeIPVSSupportEnabled:           kubeIPVSEnabled,
-					IptablesFilterDenyAction:         denyActionCommand,
-=======
-					WorkloadIfacePrefixes:  []string{"cali"},
-					IPIPEnabled:            true,
-					IPIPTunnelAddress:      net.ParseIP("10.0.0.1"),
-					IPSetConfigV4:          ipsets.NewIPVersionConfig(ipsets.IPFamilyV4, "cali", nil, nil),
-					IPSetConfigV6:          ipsets.NewIPVersionConfig(ipsets.IPFamilyV6, "cali", nil, nil),
-					MarkAccept:             0x10,
-					MarkPass:               0x20,
-					MarkScratch0:           0x40,
-					MarkScratch1:           0x80,
-					MarkEndpoint:           epMark,
-					MarkNonCaliEndpoint:    0x100,
-					KubeIPVSSupportEnabled: kubeIPVSEnabled,
-					FilterDenyAction:       denyActionString,
->>>>>>> 02c47a5b
+					WorkloadIfacePrefixes:    []string{"cali"},
+					IPIPEnabled:              true,
+					IPIPTunnelAddress:        net.ParseIP("10.0.0.1"),
+					IPSetConfigV4:            ipsets.NewIPVersionConfig(ipsets.IPFamilyV4, "cali", nil, nil),
+					IPSetConfigV6:            ipsets.NewIPVersionConfig(ipsets.IPFamilyV6, "cali", nil, nil),
+					DNSPolicyMode:            apiv3.DNSPolicyModeDelayDeniedPacket,
+					DNSPolicyNfqueueID:       100,
+					DNSPacketsNfqueueID:      101,
+					MarkAccept:               0x10,
+					MarkPass:                 0x20,
+					MarkScratch0:             0x40,
+					MarkScratch1:             0x80,
+					MarkEgress:               0x400,
+					MarkEndpoint:             epMark,
+					MarkNonCaliEndpoint:      0x1000,
+					MarkDNSPolicy:            0x00001,
+					MarkSkipDNSPolicyNfqueue: 0x400000,
+					MarkDrop:                 0x200,
+					KubeIPVSSupportEnabled:   kubeIPVSEnabled,
+					FilterDenyAction:         denyActionCommand,
 				}
 			})
 
@@ -1248,21 +1220,13 @@
 				})
 
 				It("IPv4: Should return expected VXLAN notrack PREROUTING chain", func() {
-<<<<<<< HEAD
-					allCalicoMarkBits := rr.IptablesMarkAccept |
-						rr.IptablesMarkPass |
-						rr.IptablesMarkScratch0 |
-						rr.IptablesMarkScratch1 |
-						rr.IptablesMarkIPsec |
-						rr.IptablesMarkDNSPolicy
-					markFromWorkload := rr.IptablesMarkScratch0
-=======
 					allCalicoMarkBits := rr.MarkAccept |
 						rr.MarkPass |
 						rr.MarkScratch0 |
-						rr.MarkScratch1
+						rr.MarkScratch1 |
+						rr.MarkIPsec |
+						rr.MarkDNSPolicy
 					markFromWorkload := rr.MarkScratch0
->>>>>>> 02c47a5b
 
 					chain := &generictables.Chain{
 						Name: "cali-PREROUTING",
@@ -1301,21 +1265,13 @@
 				})
 
 				It("IPv4: Should return expected VXLAN notrack OUTPUT chain", func() {
-<<<<<<< HEAD
-					allCalicoMarkBits := rr.IptablesMarkAccept |
-						rr.IptablesMarkPass |
-						rr.IptablesMarkScratch0 |
-						rr.IptablesMarkScratch1 |
-						rr.IptablesMarkIPsec |
-						rr.IptablesMarkDNSPolicy
-					Expect(rr.StaticRawOutputChain(0, 4, nil)).To(Equal(&generictables.Chain{
-=======
 					allCalicoMarkBits := rr.MarkAccept |
 						rr.MarkPass |
 						rr.MarkScratch0 |
-						rr.MarkScratch1
-					Expect(rr.StaticRawOutputChain(0, 4)).To(Equal(&generictables.Chain{
->>>>>>> 02c47a5b
+						rr.MarkScratch1 |
+						rr.MarkIPsec |
+						rr.MarkDNSPolicy
+					Expect(rr.StaticRawOutputChain(0, 4, nil)).To(Equal(&generictables.Chain{
 						Name: "cali-OUTPUT",
 						Rules: []generictables.Rule{
 							{Action: ClearMarkAction{Mark: allCalicoMarkBits}},
@@ -1386,21 +1342,13 @@
 				})
 
 				It("IPv6: Should return expected VXLAN notrack PREROUTING chain", func() {
-<<<<<<< HEAD
-					allCalicoMarkBits := rr.IptablesMarkAccept |
-						rr.IptablesMarkPass |
-						rr.IptablesMarkScratch0 |
-						rr.IptablesMarkScratch1 |
-						rr.IptablesMarkIPsec |
-						rr.IptablesMarkDNSPolicy
-					markFromWorkload := rr.IptablesMarkScratch0
-=======
 					allCalicoMarkBits := rr.MarkAccept |
 						rr.MarkPass |
 						rr.MarkScratch0 |
-						rr.MarkScratch1
+						rr.MarkScratch1 |
+						rr.MarkIPsec |
+						rr.MarkDNSPolicy
 					markFromWorkload := rr.MarkScratch0
->>>>>>> 02c47a5b
 
 					chain := &generictables.Chain{
 						Name: "cali-PREROUTING",
@@ -1483,36 +1431,23 @@
 	Describe("with multiple KubePortRanges", func() {
 		BeforeEach(func() {
 			conf = Config{
-<<<<<<< HEAD
-				WorkloadIfacePrefixes:            []string{"cali"},
-				IPSetConfigV4:                    ipsets.NewIPVersionConfig(ipsets.IPFamilyV4, "cali", nil, nil),
-				IPSetConfigV6:                    ipsets.NewIPVersionConfig(ipsets.IPFamilyV6, "cali", nil, nil),
-				DNSPolicyMode:                    apiv3.DNSPolicyModeDelayDeniedPacket,
-				DNSPolicyNfqueueID:               100,
-				DNSPacketsNfqueueID:              101,
-				IptablesMarkAccept:               0x10,
-				IptablesMarkPass:                 0x20,
-				IptablesMarkScratch0:             0x40,
-				IptablesMarkScratch1:             0x80,
-				IptablesMarkEgress:               0x400,
-				IptablesMarkEndpoint:             0xff000,
-				IptablesMarkNonCaliEndpoint:      0x1000,
-				IptablesMarkDNSPolicy:            0x00001,
-				IptablesMarkSkipDNSPolicyNfqueue: 0x400000,
-				IptablesMarkDrop:                 0x200,
-				KubeIPVSSupportEnabled:           true,
-=======
-				WorkloadIfacePrefixes:  []string{"cali"},
-				IPSetConfigV4:          ipsets.NewIPVersionConfig(ipsets.IPFamilyV4, "cali", nil, nil),
-				IPSetConfigV6:          ipsets.NewIPVersionConfig(ipsets.IPFamilyV6, "cali", nil, nil),
-				MarkAccept:             0x10,
-				MarkPass:               0x20,
-				MarkScratch0:           0x40,
-				MarkScratch1:           0x80,
-				MarkEndpoint:           0xff00,
-				MarkNonCaliEndpoint:    0x100,
-				KubeIPVSSupportEnabled: true,
->>>>>>> 02c47a5b
+				WorkloadIfacePrefixes:    []string{"cali"},
+				IPSetConfigV4:            ipsets.NewIPVersionConfig(ipsets.IPFamilyV4, "cali", nil, nil),
+				IPSetConfigV6:            ipsets.NewIPVersionConfig(ipsets.IPFamilyV6, "cali", nil, nil),
+				DNSPolicyMode:            apiv3.DNSPolicyModeDelayDeniedPacket,
+				DNSPolicyNfqueueID:       100,
+				DNSPacketsNfqueueID:      101,
+				MarkAccept:               0x10,
+				MarkPass:                 0x20,
+				MarkScratch0:             0x40,
+				MarkScratch1:             0x80,
+				MarkEgress:               0x400,
+				MarkEndpoint:             0xff000,
+				MarkNonCaliEndpoint:      0x1000,
+				MarkDNSPolicy:            0x00001,
+				MarkSkipDNSPolicyNfqueue: 0x400000,
+				MarkDrop:                 0x200,
+				KubeIPVSSupportEnabled:   true,
 				KubeNodePortRanges: []numorstring.Port{
 					{MinPort: 30030, MaxPort: 30040, PortName: ""},
 					{MinPort: 30130, MaxPort: 30140, PortName: ""},
@@ -1598,30 +1533,12 @@
 	Describe("with openstack special-cases", func() {
 		BeforeEach(func() {
 			conf = Config{
-<<<<<<< HEAD
-				WorkloadIfacePrefixes:            []string{"tap"},
-				IPSetConfigV4:                    ipsets.NewIPVersionConfig(ipsets.IPFamilyV4, "cali", nil, nil),
-				IPSetConfigV6:                    ipsets.NewIPVersionConfig(ipsets.IPFamilyV6, "cali", nil, nil),
-				DNSPolicyMode:                    apiv3.DNSPolicyModeDelayDeniedPacket,
-				DNSPolicyNfqueueID:               100,
-				DNSPacketsNfqueueID:              101,
-				OpenStackSpecialCasesEnabled:     true,
-				OpenStackMetadataIP:              net.ParseIP("10.0.0.1"),
-				OpenStackMetadataPort:            1234,
-				IptablesMarkAccept:               0x10,
-				IptablesMarkPass:                 0x20,
-				IptablesMarkScratch0:             0x40,
-				IptablesMarkScratch1:             0x80,
-				IptablesMarkDrop:                 0x200,
-				IptablesMarkEgress:               0x400,
-				IptablesMarkEndpoint:             0xff000,
-				IptablesMarkNonCaliEndpoint:      0x1000,
-				IptablesMarkDNSPolicy:            0x00001,
-				IptablesMarkSkipDNSPolicyNfqueue: 0x400000,
-=======
 				WorkloadIfacePrefixes:        []string{"tap"},
 				IPSetConfigV4:                ipsets.NewIPVersionConfig(ipsets.IPFamilyV4, "cali", nil, nil),
 				IPSetConfigV6:                ipsets.NewIPVersionConfig(ipsets.IPFamilyV6, "cali", nil, nil),
+				DNSPolicyMode:                apiv3.DNSPolicyModeDelayDeniedPacket,
+				DNSPolicyNfqueueID:           100,
+				DNSPacketsNfqueueID:          101,
 				OpenStackSpecialCasesEnabled: true,
 				OpenStackMetadataIP:          net.ParseIP("10.0.0.1"),
 				OpenStackMetadataPort:        1234,
@@ -1629,9 +1546,12 @@
 				MarkPass:                     0x20,
 				MarkScratch0:                 0x40,
 				MarkScratch1:                 0x80,
-				MarkEndpoint:                 0xff00,
-				MarkNonCaliEndpoint:          0x100,
->>>>>>> 02c47a5b
+				MarkDrop:                     0x200,
+				MarkEgress:                   0x400,
+				MarkEndpoint:                 0xff000,
+				MarkNonCaliEndpoint:          0x1000,
+				MarkDNSPolicy:                0x00001,
+				MarkSkipDNSPolicyNfqueue:     0x400000,
 			}
 		})
 
@@ -1735,31 +1655,12 @@
 	Describe("with openstack special-cases and RETURN action", func() {
 		BeforeEach(func() {
 			conf = Config{
-<<<<<<< HEAD
-				WorkloadIfacePrefixes:            []string{"tap"},
-				IPSetConfigV4:                    ipsets.NewIPVersionConfig(ipsets.IPFamilyV4, "cali", nil, nil),
-				IPSetConfigV6:                    ipsets.NewIPVersionConfig(ipsets.IPFamilyV6, "cali", nil, nil),
-				DNSPolicyMode:                    apiv3.DNSPolicyModeDelayDeniedPacket,
-				DNSPolicyNfqueueID:               100,
-				DNSPacketsNfqueueID:              101,
-				OpenStackSpecialCasesEnabled:     true,
-				OpenStackMetadataIP:              net.ParseIP("10.0.0.1"),
-				OpenStackMetadataPort:            1234,
-				IptablesMarkAccept:               0x10,
-				IptablesMarkPass:                 0x20,
-				IptablesMarkScratch0:             0x40,
-				IptablesMarkScratch1:             0x80,
-				IptablesMarkDrop:                 0x200,
-				IptablesMarkEgress:               0x400,
-				IptablesMarkEndpoint:             0xff000,
-				IptablesMarkNonCaliEndpoint:      0x1000,
-				IptablesMarkDNSPolicy:            0x00001,
-				IptablesMarkSkipDNSPolicyNfqueue: 0x400000,
-				IptablesFilterAllowAction:        "RETURN",
-=======
 				WorkloadIfacePrefixes:        []string{"tap"},
 				IPSetConfigV4:                ipsets.NewIPVersionConfig(ipsets.IPFamilyV4, "cali", nil, nil),
 				IPSetConfigV6:                ipsets.NewIPVersionConfig(ipsets.IPFamilyV6, "cali", nil, nil),
+				DNSPolicyMode:                apiv3.DNSPolicyModeDelayDeniedPacket,
+				DNSPolicyNfqueueID:           100,
+				DNSPacketsNfqueueID:          101,
 				OpenStackSpecialCasesEnabled: true,
 				OpenStackMetadataIP:          net.ParseIP("10.0.0.1"),
 				OpenStackMetadataPort:        1234,
@@ -1767,10 +1668,13 @@
 				MarkPass:                     0x20,
 				MarkScratch0:                 0x40,
 				MarkScratch1:                 0x80,
-				MarkEndpoint:                 0xff00,
-				MarkNonCaliEndpoint:          0x100,
+				MarkDrop:                     0x200,
+				MarkEgress:                   0x400,
+				MarkEndpoint:                 0xff000,
+				MarkNonCaliEndpoint:          0x1000,
+				MarkDNSPolicy:                0x00001,
+				MarkSkipDNSPolicyNfqueue:     0x400000,
 				FilterAllowAction:            "RETURN",
->>>>>>> 02c47a5b
 			}
 		})
 
@@ -1841,23 +1745,23 @@
 	Describe("with Egress IP enabled", func() {
 		BeforeEach(func() {
 			conf = Config{
-				WorkloadIfacePrefixes:            []string{"tap"},
-				IPSetConfigV4:                    ipsets.NewIPVersionConfig(ipsets.IPFamilyV4, "cali", nil, nil),
-				IPSetConfigV6:                    ipsets.NewIPVersionConfig(ipsets.IPFamilyV6, "cali", nil, nil),
-				DNSPolicyMode:                    apiv3.DNSPolicyModeDelayDeniedPacket,
-				DNSPolicyNfqueueID:               100,
-				DNSPacketsNfqueueID:              101,
-				EgressIPEnabled:                  true,
-				IptablesMarkAccept:               0x10,
-				IptablesMarkPass:                 0x20,
-				IptablesMarkScratch0:             0x40,
-				IptablesMarkScratch1:             0x80,
-				IptablesMarkDrop:                 0x200,
-				IptablesMarkEgress:               0x400,
-				IptablesMarkEndpoint:             0xff000,
-				IptablesMarkNonCaliEndpoint:      0x1000,
-				IptablesMarkDNSPolicy:            0x00001,
-				IptablesMarkSkipDNSPolicyNfqueue: 0x400000,
+				WorkloadIfacePrefixes:    []string{"tap"},
+				IPSetConfigV4:            ipsets.NewIPVersionConfig(ipsets.IPFamilyV4, "cali", nil, nil),
+				IPSetConfigV6:            ipsets.NewIPVersionConfig(ipsets.IPFamilyV6, "cali", nil, nil),
+				DNSPolicyMode:            apiv3.DNSPolicyModeDelayDeniedPacket,
+				DNSPolicyNfqueueID:       100,
+				DNSPacketsNfqueueID:      101,
+				EgressIPEnabled:          true,
+				MarkAccept:               0x10,
+				MarkPass:                 0x20,
+				MarkScratch0:             0x40,
+				MarkScratch1:             0x80,
+				MarkDrop:                 0x200,
+				MarkEgress:               0x400,
+				MarkEndpoint:             0xff000,
+				MarkNonCaliEndpoint:      0x1000,
+				MarkDNSPolicy:            0x00001,
+				MarkSkipDNSPolicyNfqueue: 0x400000,
 			}
 		})
 
@@ -1947,7 +1851,7 @@
 				Name: "cali-post-egress",
 				Rules: []generictables.Rule{
 					{
-						Match:  Match().MarkSingleBitSet(rr.IptablesMarkEgress).OutInterface("tunl0"),
+						Match:  Match().MarkSingleBitSet(rr.MarkEgress).OutInterface("tunl0"),
 						Action: ChecksumAction{},
 					},
 				},
@@ -1959,7 +1863,7 @@
 				Name: "cali-post-egress",
 				Rules: []generictables.Rule{
 					{
-						Match:  Match().MarkSingleBitSet(rr.IptablesMarkEgress).OutInterface("vxlan.calico"),
+						Match:  Match().MarkSingleBitSet(rr.MarkEgress).OutInterface("vxlan.calico"),
 						Action: ChecksumAction{},
 					},
 				},
@@ -1977,38 +1881,24 @@
 		epMark := uint32(0xff000)
 		BeforeEach(func() {
 			conf = Config{
-<<<<<<< HEAD
-				WorkloadIfacePrefixes:            []string{"cali"},
-				IPSetConfigV4:                    ipsets.NewIPVersionConfig(ipsets.IPFamilyV4, "cali", nil, nil),
-				IPSetConfigV6:                    ipsets.NewIPVersionConfig(ipsets.IPFamilyV6, "cali", nil, nil),
-				DNSPolicyMode:                    apiv3.DNSPolicyModeDelayDeniedPacket,
-				DNSPolicyNfqueueID:               100,
-				DNSPacketsNfqueueID:              101,
-				IptablesMarkAccept:               0x10,
-				IptablesMarkPass:                 0x20,
-				IptablesMarkScratch0:             0x40,
-				IptablesMarkScratch1:             0x80,
-				IptablesMarkDrop:                 0x200,
-				IptablesMarkEgress:               0x400,
-				IptablesMarkEndpoint:             epMark,
-				IptablesMarkNonCaliEndpoint:      0x1000,
-				IptablesMarkDNSPolicy:            0x00001,
-				IptablesMarkSkipDNSPolicyNfqueue: 0x400000,
-				IptablesFilterAllowAction:        "RETURN",
-				IptablesMangleAllowAction:        "RETURN",
-=======
-				WorkloadIfacePrefixes: []string{"cali"},
-				IPSetConfigV4:         ipsets.NewIPVersionConfig(ipsets.IPFamilyV4, "cali", nil, nil),
-				IPSetConfigV6:         ipsets.NewIPVersionConfig(ipsets.IPFamilyV6, "cali", nil, nil),
-				MarkAccept:            0x10,
-				MarkPass:              0x20,
-				MarkScratch0:          0x40,
-				MarkScratch1:          0x80,
-				MarkEndpoint:          epMark,
-				MarkNonCaliEndpoint:   0x100,
-				FilterAllowAction:     "RETURN",
-				MangleAllowAction:     "RETURN",
->>>>>>> 02c47a5b
+				WorkloadIfacePrefixes:    []string{"cali"},
+				IPSetConfigV4:            ipsets.NewIPVersionConfig(ipsets.IPFamilyV4, "cali", nil, nil),
+				IPSetConfigV6:            ipsets.NewIPVersionConfig(ipsets.IPFamilyV6, "cali", nil, nil),
+				DNSPolicyMode:            apiv3.DNSPolicyModeDelayDeniedPacket,
+				DNSPolicyNfqueueID:       100,
+				DNSPacketsNfqueueID:      101,
+				MarkAccept:               0x10,
+				MarkPass:                 0x20,
+				MarkScratch0:             0x40,
+				MarkScratch1:             0x80,
+				MarkDrop:                 0x200,
+				MarkEgress:               0x400,
+				MarkEndpoint:             epMark,
+				MarkNonCaliEndpoint:      0x1000,
+				MarkDNSPolicy:            0x00001,
+				MarkSkipDNSPolicyNfqueue: 0x400000,
+				FilterAllowAction:        "RETURN",
+				MangleAllowAction:        "RETURN",
 			}
 		})
 
@@ -2120,21 +2010,12 @@
 						WorkloadIfacePrefixes:       []string{"cali"},
 						IPSetConfigV4:               ipsets.NewIPVersionConfig(ipsets.IPFamilyV4, "cali", nil, nil),
 						IPSetConfigV6:               ipsets.NewIPVersionConfig(ipsets.IPFamilyV6, "cali", nil, nil),
-<<<<<<< HEAD
-						IptablesMarkAccept:          0x10,
-						IptablesMarkPass:            0x20,
-						IptablesMarkScratch0:        0x40,
-						IptablesMarkScratch1:        0x80,
-						IptablesMarkEndpoint:        0xff000,
-						IptablesMarkNonCaliEndpoint: 0x1000,
-=======
 						MarkAccept:                  0x10,
 						MarkPass:                    0x20,
 						MarkScratch0:                0x40,
 						MarkScratch1:                0x80,
-						MarkEndpoint:                0xff00,
-						MarkNonCaliEndpoint:         0x100,
->>>>>>> 02c47a5b
+						MarkEndpoint:                0xff000,
+						MarkNonCaliEndpoint:         0x1000,
 						WireguardEnabled:            enableIPv4,
 						WireguardEnabledV6:          enableIPv6,
 						WireguardInterfaceName:      "wireguard.cali",
@@ -2146,12 +2027,12 @@
 						RouteSource:                 "WorkloadIPs",
 
 						// Enterprise fields.
-						DNSPolicyMode:                    apiv3.DNSPolicyModeDelayDeniedPacket,
-						DNSPolicyNfqueueID:               100,
-						DNSPacketsNfqueueID:              101,
-						IptablesMarkDrop:                 0x200,
-						IptablesMarkDNSPolicy:            0x00001,
-						IptablesMarkSkipDNSPolicyNfqueue: 0x400000,
+						DNSPolicyMode:            apiv3.DNSPolicyModeDelayDeniedPacket,
+						DNSPolicyNfqueueID:       100,
+						DNSPacketsNfqueueID:      101,
+						MarkDrop:                 0x200,
+						MarkDNSPolicy:            0x00001,
+						MarkSkipDNSPolicyNfqueue: 0x400000,
 					}
 				})
 
@@ -2340,18 +2221,11 @@
 
 		BeforeEach(func() {
 			conf = Config{
-<<<<<<< HEAD
-				IptablesMarkAccept:   0x10,
-				IptablesMarkPass:     0x20,
-				IptablesMarkScratch0: 0x40,
-				BPFEnabled:           true,
-				IptablesMarkDrop:     0x200,
-=======
 				MarkAccept:   0x10,
 				MarkPass:     0x20,
 				MarkScratch0: 0x40,
 				BPFEnabled:   true,
->>>>>>> 02c47a5b
+				MarkDrop:     0x200,
 			}
 		})
 
@@ -2428,24 +2302,24 @@
 		}
 		BeforeEach(func() {
 			conf = Config{
-				WorkloadIfacePrefixes:            []string{"cali"},
-				IPIPEnabled:                      true,
-				IPIPTunnelAddress:                net.ParseIP("10.0.0.1"),
-				IPSetConfigV4:                    ipsets.NewIPVersionConfig(ipsets.IPFamilyV4, "cali", nil, nil),
-				IPSetConfigV6:                    ipsets.NewIPVersionConfig(ipsets.IPFamilyV6, "cali", nil, nil),
-				DNSPolicyMode:                    apiv3.DNSPolicyModeDelayDeniedPacket,
-				DNSPolicyNfqueueID:               100,
-				DNSPacketsNfqueueID:              101,
-				IptablesMarkAccept:               0x10,
-				IptablesMarkPass:                 0x20,
-				IptablesMarkScratch0:             0x40,
-				IptablesMarkScratch1:             0x80,
-				IptablesMarkEgress:               0x400,
-				IptablesMarkEndpoint:             0xff000,
-				IptablesMarkNonCaliEndpoint:      0x1000,
-				IptablesMarkDNSPolicy:            0x00001,
-				IptablesMarkSkipDNSPolicyNfqueue: 0x400000,
-				IptablesMarkDrop:                 0x200,
+				WorkloadIfacePrefixes:    []string{"cali"},
+				IPIPEnabled:              true,
+				IPIPTunnelAddress:        net.ParseIP("10.0.0.1"),
+				IPSetConfigV4:            ipsets.NewIPVersionConfig(ipsets.IPFamilyV4, "cali", nil, nil),
+				IPSetConfigV6:            ipsets.NewIPVersionConfig(ipsets.IPFamilyV6, "cali", nil, nil),
+				DNSPolicyMode:            apiv3.DNSPolicyModeDelayDeniedPacket,
+				DNSPolicyNfqueueID:       100,
+				DNSPacketsNfqueueID:      101,
+				MarkAccept:               0x10,
+				MarkPass:                 0x20,
+				MarkScratch0:             0x40,
+				MarkScratch1:             0x80,
+				MarkEgress:               0x400,
+				MarkEndpoint:             0xff000,
+				MarkNonCaliEndpoint:      0x1000,
+				MarkDNSPolicy:            0x00001,
+				MarkSkipDNSPolicyNfqueue: 0x400000,
+				MarkDrop:                 0x200,
 			}
 		})
 
@@ -2518,21 +2392,21 @@
 	Describe("with drop override and multiple prefixes", func() {
 		BeforeEach(func() {
 			conf = Config{
-				DNSPolicyMode:                    apiv3.DNSPolicyModeDelayDeniedPacket,
-				DNSPolicyNfqueueID:               100,
-				DNSPacketsNfqueueID:              101,
-				WorkloadIfacePrefixes:            []string{"cali", "tap"},
-				ActionOnDrop:                     "ACCEPT",
-				IptablesMarkAccept:               0x10,
-				IptablesMarkPass:                 0x20,
-				IptablesMarkScratch0:             0x40,
-				IptablesMarkScratch1:             0x80,
-				IptablesMarkDrop:                 0x100,
-				IptablesMarkEgress:               0x400,
-				IptablesMarkEndpoint:             0xff000,
-				IptablesMarkNonCaliEndpoint:      0x2000,
-				IptablesMarkDNSPolicy:            0x00001,
-				IptablesMarkSkipDNSPolicyNfqueue: 0x400000,
+				DNSPolicyMode:            apiv3.DNSPolicyModeDelayDeniedPacket,
+				DNSPolicyNfqueueID:       100,
+				DNSPacketsNfqueueID:      101,
+				WorkloadIfacePrefixes:    []string{"cali", "tap"},
+				ActionOnDrop:             "ACCEPT",
+				MarkAccept:               0x10,
+				MarkPass:                 0x20,
+				MarkScratch0:             0x40,
+				MarkScratch1:             0x80,
+				MarkDrop:                 0x100,
+				MarkEgress:               0x400,
+				MarkEndpoint:             0xff000,
+				MarkNonCaliEndpoint:      0x2000,
+				MarkDNSPolicy:            0x00001,
+				MarkSkipDNSPolicyNfqueue: 0x400000,
 			}
 		})
 
@@ -2701,22 +2575,22 @@
 		Describe("with LOGandDROP override", func() {
 			BeforeEach(func() {
 				conf = Config{
-					DNSPolicyMode:                    apiv3.DNSPolicyModeDelayDeniedPacket,
-					DNSPolicyNfqueueID:               100,
-					DNSPacketsNfqueueID:              101,
-					WorkloadIfacePrefixes:            []string{"cali", "tap"},
-					ActionOnDrop:                     "LOGandDROP",
-					IptablesMarkAccept:               0x10,
-					IptablesMarkPass:                 0x20,
-					IptablesMarkScratch0:             0x40,
-					IptablesMarkScratch1:             0x80,
-					IptablesMarkDrop:                 0x200,
-					IptablesMarkEgress:               0x400,
-					IptablesMarkEndpoint:             0xff000,
-					IptablesMarkNonCaliEndpoint:      0x1000,
-					IptablesMarkDNSPolicy:            0x00001,
-					IptablesMarkSkipDNSPolicyNfqueue: 0x400000,
-					IptablesFilterDenyAction:         denyActionCommand,
+					DNSPolicyMode:            apiv3.DNSPolicyModeDelayDeniedPacket,
+					DNSPolicyNfqueueID:       100,
+					DNSPacketsNfqueueID:      101,
+					WorkloadIfacePrefixes:    []string{"cali", "tap"},
+					ActionOnDrop:             "LOGandDROP",
+					MarkAccept:               0x10,
+					MarkPass:                 0x20,
+					MarkScratch0:             0x40,
+					MarkScratch1:             0x80,
+					MarkDrop:                 0x200,
+					MarkEgress:               0x400,
+					MarkEndpoint:             0xff000,
+					MarkNonCaliEndpoint:      0x1000,
+					MarkDNSPolicy:            0x00001,
+					MarkSkipDNSPolicyNfqueue: 0x400000,
+					FilterDenyAction:         denyActionCommand,
 				}
 			})
 
@@ -2729,7 +2603,7 @@
 
 			Describe("with a custom prefix", func() {
 				BeforeEach(func() {
-					conf.IptablesLogPrefix = "my-prefix"
+					conf.LogPrefix = "my-prefix"
 				})
 
 				It("should render a log and a drop with calico-drop as prefix", func() {
