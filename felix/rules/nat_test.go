// Copyright (c) 2017-2022 Tigera, Inc. All rights reserved.
//
// Licensed under the Apache License, Version 2.0 (the "License");
// you may not use this file except in compliance with the License.
// You may obtain a copy of the License at
//
//     http://www.apache.org/licenses/LICENSE-2.0
//
// Unless required by applicable law or agreed to in writing, software
// distributed under the License is distributed on an "AS IS" BASIS,
// WITHOUT WARRANTIES OR CONDITIONS OF ANY KIND, either express or implied.
// See the License for the specific language governing permissions and
// limitations under the License.

package rules_test

import (
	"fmt"
	"net"

	apiv3 "github.com/tigera/api/pkg/apis/projectcalico/v3"
	"github.com/tigera/api/pkg/lib/numorstring"

	"github.com/projectcalico/calico/felix/generictables"
	. "github.com/projectcalico/calico/felix/rules"

	. "github.com/onsi/ginkgo"
	. "github.com/onsi/gomega"

	"github.com/projectcalico/calico/felix/ipsets"
	. "github.com/projectcalico/calico/felix/iptables"
)

type (
	Rule  = generictables.Rule
	Chain = generictables.Chain
)

var _ = Describe("NAT", func() {
<<<<<<< HEAD
	var rrConfigNormal Config
	BeforeEach(func() {
		rrConfigNormal = Config{
			IPIPEnabled:                      true,
			IPIPTunnelAddress:                nil,
			IPSetConfigV4:                    ipsets.NewIPVersionConfig(ipsets.IPFamilyV4, "cali", nil, nil),
			IPSetConfigV6:                    ipsets.NewIPVersionConfig(ipsets.IPFamilyV6, "cali", nil, nil),
			DNSPolicyMode:                    apiv3.DNSPolicyModeDelayDeniedPacket,
			DNSPolicyNfqueueID:               100,
			DNSPacketsNfqueueID:              101,
			IptablesMarkEgress:               0x4,
			IptablesMarkAccept:               0x8,
			IptablesMarkPass:                 0x10,
			IptablesMarkScratch0:             0x20,
			IptablesMarkScratch1:             0x40,
			IptablesMarkDrop:                 0x80,
			IptablesMarkEndpoint:             0xff00,
			IptablesMarkNonCaliEndpoint:      0x100,
			IptablesMarkDNSPolicy:            0x00001,
			IptablesMarkSkipDNSPolicyNfqueue: 0x400000,
			EgressIPInterface:                "egress.calico",
		}
	})
=======
	rrConfigNormal := Config{
		IPIPEnabled:       true,
		IPIPTunnelAddress: nil,
		IPSetConfigV4:     ipsets.NewIPVersionConfig(ipsets.IPFamilyV4, "cali", nil, nil),
		IPSetConfigV6:     ipsets.NewIPVersionConfig(ipsets.IPFamilyV6, "cali", nil, nil),
		MarkAccept:        0x8,
		MarkPass:          0x10,
		MarkScratch0:      0x20,
		MarkScratch1:      0x40,
		MarkEndpoint:      0xff00,
	}
>>>>>>> 02c47a5b

	var renderer RuleRenderer
	JustBeforeEach(func() {
		renderer = NewRenderer(rrConfigNormal)
	})

	It("should render rules when active", func() {
		Expect(renderer.NATOutgoingChain(true, 4)).To(Equal(&generictables.Chain{
			Name: "cali-nat-outgoing",
			Rules: []generictables.Rule{
				{
					Action: MasqAction{},
					Match: Match().
						SourceIPSet("cali40masq-ipam-pools").
						NotDestIPSet("cali40all-ipam-pools"),
				},
			},
		}))
	})
	It("should render rules when active with an explicit SNAT address", func() {
		snatAddress := "192.168.0.1"
		localConfig := rrConfigNormal
		localConfig.NATOutgoingAddress = net.ParseIP(snatAddress)
		renderer = NewRenderer(localConfig)

		Expect(renderer.NATOutgoingChain(true, 4)).To(Equal(&generictables.Chain{
			Name: "cali-nat-outgoing",
			Rules: []generictables.Rule{
				{
					Action: SNATAction{ToAddr: snatAddress},
					Match: Match().
						SourceIPSet("cali40masq-ipam-pools").
						NotDestIPSet("cali40all-ipam-pools"),
				},
			},
		}))
	})
	It("should render rules when active with explicit port range", func() {
		// copy struct
		localConfig := rrConfigNormal
		localConfig.NATPortRange, _ = numorstring.PortFromRange(99, 100)
		renderer = NewRenderer(localConfig)

		Expect(renderer.NATOutgoingChain(true, 4)).To(Equal(&generictables.Chain{
			Name: "cali-nat-outgoing",
			Rules: []generictables.Rule{
				{
					Action: MasqAction{ToPorts: "99-100"},
					Match: Match().
						SourceIPSet("cali40masq-ipam-pools").
						NotDestIPSet("cali40all-ipam-pools").Protocol("tcp"),
				},
				{
					Action: ReturnAction{},
					Match: Match().
						SourceIPSet("cali40masq-ipam-pools").
						NotDestIPSet("cali40all-ipam-pools").Protocol("tcp"),
				},
				{
					Action: MasqAction{ToPorts: "99-100"},
					Match: Match().
						SourceIPSet("cali40masq-ipam-pools").
						NotDestIPSet("cali40all-ipam-pools").Protocol("udp"),
				},
				{
					Action: ReturnAction{},
					Match: Match().
						SourceIPSet("cali40masq-ipam-pools").
						NotDestIPSet("cali40all-ipam-pools").Protocol("udp"),
				},
				{
					Action: MasqAction{},
					Match: Match().
						SourceIPSet("cali40masq-ipam-pools").
						NotDestIPSet("cali40all-ipam-pools"),
				},
			},
		}))
	})
	It("should render rules when active with explicit port range", func() {
		// copy struct
		localConfig := rrConfigNormal
		localConfig.NATPortRange, _ = numorstring.PortFromRange(99, 100)
		localConfig.IptablesNATOutgoingInterfaceFilter = "cali-123"
		renderer = NewRenderer(localConfig)

		Expect(renderer.NATOutgoingChain(true, 4)).To(Equal(&generictables.Chain{
			Name: "cali-nat-outgoing",
			Rules: []generictables.Rule{
				{
					Action: MasqAction{ToPorts: "99-100"},
					Match: Match().
						SourceIPSet("cali40masq-ipam-pools").
						NotDestIPSet("cali40all-ipam-pools").Protocol("tcp").
						OutInterface("cali-123"),
				},
				{
					Action: ReturnAction{},
					Match: Match().
						SourceIPSet("cali40masq-ipam-pools").
						NotDestIPSet("cali40all-ipam-pools").Protocol("tcp").
						OutInterface("cali-123"),
				},
				{
					Action: MasqAction{ToPorts: "99-100"},
					Match: Match().
						SourceIPSet("cali40masq-ipam-pools").
						NotDestIPSet("cali40all-ipam-pools").Protocol("udp").
						OutInterface("cali-123"),
				},
				{
					Action: ReturnAction{},
					Match: Match().
						SourceIPSet("cali40masq-ipam-pools").
						NotDestIPSet("cali40all-ipam-pools").Protocol("udp").
						OutInterface("cali-123"),
				},
				{
					Action: MasqAction{},
					Match: Match().
						SourceIPSet("cali40masq-ipam-pools").
						NotDestIPSet("cali40all-ipam-pools").
						OutInterface("cali-123"),
				},
			},
		}))
	})
	It("should render rules when active with explicit port range and an explicit SNAT address", func() {
		snatAddress := "192.168.0.1"
		// copy struct
		localConfig := rrConfigNormal
		localConfig.NATPortRange, _ = numorstring.PortFromRange(99, 100)
		localConfig.NATOutgoingAddress = net.ParseIP(snatAddress)
		renderer = NewRenderer(localConfig)

		expectedAddress := fmt.Sprintf("%s:%s", snatAddress, "99-100")

		Expect(renderer.NATOutgoingChain(true, 4)).To(Equal(&generictables.Chain{
			Name: "cali-nat-outgoing",
			Rules: []generictables.Rule{
				{
					Action: SNATAction{ToAddr: expectedAddress},
					Match: Match().
						SourceIPSet("cali40masq-ipam-pools").
						NotDestIPSet("cali40all-ipam-pools").Protocol("tcp"),
				},
				{
					Action: ReturnAction{},
					Match: Match().
						SourceIPSet("cali40masq-ipam-pools").
						NotDestIPSet("cali40all-ipam-pools").Protocol("tcp"),
				},
				{
					Action: SNATAction{ToAddr: expectedAddress},
					Match: Match().
						SourceIPSet("cali40masq-ipam-pools").
						NotDestIPSet("cali40all-ipam-pools").Protocol("udp"),
				},
				{
					Action: ReturnAction{},
					Match: Match().
						SourceIPSet("cali40masq-ipam-pools").
						NotDestIPSet("cali40all-ipam-pools").Protocol("udp"),
				},
				{
					Action: SNATAction{ToAddr: snatAddress},
					Match: Match().
						SourceIPSet("cali40masq-ipam-pools").
						NotDestIPSet("cali40all-ipam-pools"),
				},
			},
		}))
	})
	It("should render nothing when inactive", func() {
		Expect(renderer.NATOutgoingChain(false, 4)).To(Equal(&generictables.Chain{
			Name:  "cali-nat-outgoing",
			Rules: nil,
		}))
	})

	Describe("with IPsec enabled", func() {
		BeforeEach(func() { rrConfigNormal.IPSecEnabled = true })

		It("should render v4 rules correctly rules when active", func() {
			Expect(renderer.NATOutgoingChain(true, 4)).To(Equal(&Chain{
				Name: "cali-nat-outgoing",
				Rules: []Rule{
					{
						Action: MasqAction{},
						Match: Match().
							SourceIPSet("cali40masq-ipam-pools").
							NotDestIPSet("cali40all-ipam-pools").
							NotDestIPSet("cali40all-hosts-net"),
					},
				},
			}))
		})
		It("should render v6 rules correctly rules when active", func() {
			Expect(renderer.NATOutgoingChain(true, 6)).To(Equal(&Chain{
				Name: "cali-nat-outgoing",
				Rules: []Rule{
					{
						Action: MasqAction{},
						Match: Match().
							SourceIPSet("cali60masq-ipam-pools").
							NotDestIPSet("cali60all-ipam-pools"),
					},
				},
			}))
		})
		It("should render nothing when inactive", func() {
			Expect(renderer.NATOutgoingChain(false, 4)).To(Equal(&Chain{
				Name:  "cali-nat-outgoing",
				Rules: nil,
			}))
		})
		It("should render rules when active with explicit port range", func() {
			// copy struct
			localConfig := rrConfigNormal
			localConfig.NATPortRange, _ = numorstring.PortFromRange(99, 100)
			renderer = NewRenderer(localConfig)

			Expect(renderer.NATOutgoingChain(true, 4)).To(Equal(&Chain{
				Name: "cali-nat-outgoing",
				Rules: []Rule{
					{
						Action: MasqAction{ToPorts: "99-100"},
						Match: Match().
							SourceIPSet("cali40masq-ipam-pools").
							NotDestIPSet("cali40all-ipam-pools").
							NotDestIPSet("cali40all-hosts-net").Protocol("tcp"),
					},
					{
						Action: ReturnAction{},
						Match: Match().
							SourceIPSet("cali40masq-ipam-pools").
							NotDestIPSet("cali40all-ipam-pools").
							NotDestIPSet("cali40all-hosts-net").Protocol("tcp"),
					},
					{
						Action: MasqAction{ToPorts: "99-100"},
						Match: Match().
							SourceIPSet("cali40masq-ipam-pools").
							NotDestIPSet("cali40all-ipam-pools").
							NotDestIPSet("cali40all-hosts-net").Protocol("udp"),
					},
					{
						Action: ReturnAction{},
						Match: Match().
							SourceIPSet("cali40masq-ipam-pools").
							NotDestIPSet("cali40all-ipam-pools").
							NotDestIPSet("cali40all-hosts-net").Protocol("udp"),
					},
					{
						Action: MasqAction{},
						Match: Match().
							SourceIPSet("cali40masq-ipam-pools").
							NotDestIPSet("cali40all-ipam-pools").
							NotDestIPSet("cali40all-hosts-net"),
					},
				},
			}))
		})
	})

	Describe("with Egress IP enabled", func() {
		BeforeEach(func() { rrConfigNormal.EgressIPEnabled = true })

		It("should render v4 rules correctly rules when active", func() {
			Expect(renderer.NATOutgoingChain(true, 4)).To(Equal(&Chain{
				Name: "cali-nat-outgoing",
				Rules: []Rule{
					{
						Action: MasqAction{},
						Match: Match().
							SourceIPSet("cali40masq-ipam-pools").
							NotDestIPSet("cali40all-ipam-pools").
							NotOutInterface("egress.calico"),
					},
				},
			}))
		})
		It("should render v6 rules correctly rules when active", func() {
			Expect(renderer.NATOutgoingChain(true, 6)).To(Equal(&Chain{
				Name: "cali-nat-outgoing",
				Rules: []Rule{
					{
						Action: MasqAction{},
						Match: Match().
							SourceIPSet("cali60masq-ipam-pools").
							NotDestIPSet("cali60all-ipam-pools"),
					},
				},
			}))
		})
		It("should render nothing when inactive", func() {
			Expect(renderer.NATOutgoingChain(false, 4)).To(Equal(&Chain{
				Name:  "cali-nat-outgoing",
				Rules: nil,
			}))
		})
	})
})<|MERGE_RESOLUTION|>--- conflicted
+++ resolved
@@ -37,43 +37,29 @@
 )
 
 var _ = Describe("NAT", func() {
-<<<<<<< HEAD
 	var rrConfigNormal Config
 	BeforeEach(func() {
 		rrConfigNormal = Config{
-			IPIPEnabled:                      true,
-			IPIPTunnelAddress:                nil,
-			IPSetConfigV4:                    ipsets.NewIPVersionConfig(ipsets.IPFamilyV4, "cali", nil, nil),
-			IPSetConfigV6:                    ipsets.NewIPVersionConfig(ipsets.IPFamilyV6, "cali", nil, nil),
-			DNSPolicyMode:                    apiv3.DNSPolicyModeDelayDeniedPacket,
-			DNSPolicyNfqueueID:               100,
-			DNSPacketsNfqueueID:              101,
-			IptablesMarkEgress:               0x4,
-			IptablesMarkAccept:               0x8,
-			IptablesMarkPass:                 0x10,
-			IptablesMarkScratch0:             0x20,
-			IptablesMarkScratch1:             0x40,
-			IptablesMarkDrop:                 0x80,
-			IptablesMarkEndpoint:             0xff00,
-			IptablesMarkNonCaliEndpoint:      0x100,
-			IptablesMarkDNSPolicy:            0x00001,
-			IptablesMarkSkipDNSPolicyNfqueue: 0x400000,
-			EgressIPInterface:                "egress.calico",
+			IPIPEnabled:              true,
+			IPIPTunnelAddress:        nil,
+			IPSetConfigV4:            ipsets.NewIPVersionConfig(ipsets.IPFamilyV4, "cali", nil, nil),
+			IPSetConfigV6:            ipsets.NewIPVersionConfig(ipsets.IPFamilyV6, "cali", nil, nil),
+			DNSPolicyMode:            apiv3.DNSPolicyModeDelayDeniedPacket,
+			DNSPolicyNfqueueID:       100,
+			DNSPacketsNfqueueID:      101,
+			MarkEgress:               0x4,
+			MarkAccept:               0x8,
+			MarkPass:                 0x10,
+			MarkScratch0:             0x20,
+			MarkScratch1:             0x40,
+			MarkDrop:                 0x80,
+			MarkEndpoint:             0xff00,
+			MarkNonCaliEndpoint:      0x100,
+			MarkDNSPolicy:            0x00001,
+			MarkSkipDNSPolicyNfqueue: 0x400000,
+			EgressIPInterface:        "egress.calico",
 		}
 	})
-=======
-	rrConfigNormal := Config{
-		IPIPEnabled:       true,
-		IPIPTunnelAddress: nil,
-		IPSetConfigV4:     ipsets.NewIPVersionConfig(ipsets.IPFamilyV4, "cali", nil, nil),
-		IPSetConfigV6:     ipsets.NewIPVersionConfig(ipsets.IPFamilyV6, "cali", nil, nil),
-		MarkAccept:        0x8,
-		MarkPass:          0x10,
-		MarkScratch0:      0x20,
-		MarkScratch1:      0x40,
-		MarkEndpoint:      0xff00,
-	}
->>>>>>> 02c47a5b
 
 	var renderer RuleRenderer
 	JustBeforeEach(func() {
