--- conflicted
+++ resolved
@@ -361,7 +361,6 @@
 		exitWithCustomRC(configChangedRC, "Restarting to avoid leaking datastore connections")
 	}
 
-<<<<<<< HEAD
 	// Create the license monitor, which we'll use to monitor the state of the license.
 	licenseMonitor := monitor.New(backendClient)
 	lCtx, cancel := context.WithTimeout(ctx, 10*time.Second)
@@ -384,9 +383,7 @@
 		// If we happened to disable IPSec, that has a knock-on impact on encapsulation mode.
 		recalculateEncap()
 	}
-=======
 	doGoRuntimeSetup(configParams)
->>>>>>> d3bc14c4
 
 	if configParams.BPFEnabled {
 		// Check for BPF dataplane support before we do anything that relies on the flag being set one way or another.
@@ -806,9 +803,6 @@
 	monitorAndManageShutdown(failureReportChan, dpDriverCmd, stopSignalChans, healthAggregator)
 }
 
-<<<<<<< HEAD
-func monitorAndManageShutdown(failureReportChan <-chan string, driverCmd *exec.Cmd, stopSignalChans []chan<- *sync.WaitGroup, healthAggregator *health.HealthAggregator) {
-=======
 func doGoRuntimeSetup(params *config.Config) {
 	var effectiveGOGC int
 	if os.Getenv("GOGC") == "" {
@@ -836,8 +830,7 @@
 	}
 }
 
-func monitorAndManageShutdown(failureReportChan <-chan string, driverCmd *exec.Cmd, stopSignalChans []chan<- *sync.WaitGroup) {
->>>>>>> d3bc14c4
+func monitorAndManageShutdown(failureReportChan <-chan string, driverCmd *exec.Cmd, stopSignalChans []chan<- *sync.WaitGroup, healthAggregator *health.HealthAggregator) {
 	// Ask the runtime to tell us if we get a term/int signal.
 	signalChan := make(chan os.Signal, 1)
 	signal.Notify(signalChan, syscall.SIGTERM)
