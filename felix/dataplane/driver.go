--- conflicted
+++ resolved
@@ -518,14 +518,9 @@
 			dpConfig.BPFNodePortDSREnabled = true
 		}
 
-<<<<<<< HEAD
 		stopChan := make(chan *sync.WaitGroup, 1)
 		intDP := intdataplane.NewIntDataplaneDriver(dpConfig, stopChan)
-		intDP.Start(configParams)
-=======
-		intDP := intdataplane.NewIntDataplaneDriver(dpConfig)
 		intDP.Start()
->>>>>>> 63bd43d8
 
 		// Set source-destination-check on AWS EC2 instance.
 		if configParams.AWSSrcDstCheck != string(apiv3.AWSSrcDstCheckOptionDoNothing) {
