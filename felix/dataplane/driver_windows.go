// Copyright (c) 2024 Tigera, Inc. All rights reserved.
//
// Licensed under the Apache License, Version 2.0 (the "License");
// you may not use this file except in compliance with the License.
// You may obtain a copy of the License at
//
//     http://www.apache.org/licenses/LICENSE-2.0
//
// Unless required by applicable law or agreed to in writing, software
// distributed under the License is distributed on an "AS IS" BASIS,
// WITHOUT WARRANTIES OR CONDITIONS OF ANY KIND, either express or implied.
// See the License for the specific language governing permissions and
// limitations under the License.

package dataplane

import (
	"fmt"
	"os/exec"
<<<<<<< HEAD
	"sync"
	"time"

	log "github.com/sirupsen/logrus"
	"k8s.io/client-go/kubernetes"

	"github.com/prometheus/client_golang/prometheus"
	"github.com/prometheus/client_golang/prometheus/collectors"

	"github.com/projectcalico/calico/felix/calc"
	"github.com/projectcalico/calico/felix/collector"
=======

	"github.com/prometheus/client_golang/prometheus"
	"github.com/prometheus/client_golang/prometheus/collectors"
	log "github.com/sirupsen/logrus"
	"k8s.io/client-go/kubernetes"
>>>>>>> 69ac0601

	"github.com/projectcalico/calico/felix/config"
	windataplane "github.com/projectcalico/calico/felix/dataplane/windows"
	"github.com/projectcalico/calico/felix/dataplane/windows/hns"
	"github.com/projectcalico/calico/libcalico-go/lib/health"
	"github.com/projectcalico/calico/libcalico-go/lib/ipam"
	"github.com/projectcalico/calico/libcalico-go/lib/security"
)

func StartDataplaneDriver(configParams *config.Config,
	healthAggregator *health.HealthAggregator,
	collector collector.Collector,
	configChangedRestartCallback func(),
	fatalErrorCallback func(error),
	childExitedRestartCallback func(),
	ipamClient ipam.Interface,
	k8sClientSet *kubernetes.Clientset,
	lookupsCache *calc.LookupsCache) (DataplaneDriver, *exec.Cmd, chan *sync.WaitGroup) {
	log.Info("Using Windows dataplane driver.")

	dpConfig := windataplane.Config{
		IPv6Enabled:      configParams.Ipv6Support,
		HealthAggregator: healthAggregator,

		Hostname:     configParams.FelixHostname,
		VXLANEnabled: configParams.Encapsulation.VXLANEnabled,
		VXLANID:      configParams.VXLANVNI,
		VXLANPort:    configParams.VXLANPort,

		Collector:    collector,
		LookupsCache: lookupsCache,

		DNSCacheFile:              configParams.GetDNSCacheFile(),
		DNSCacheSaveInterval:      configParams.DNSCacheSaveInterval,
		DNSCacheEpoch:             configParams.DNSCacheEpoch,
		DNSExtraTTL:               configParams.GetDNSExtraTTL(),
		DNSLogsLatency:            configParams.DNSLogsLatency,
		DNSTrustedServers:         configParams.DNSTrustedServers,
		EnableDestDomainsByClient: configParams.FlowLogsDestDomainsByClient,
		PktMonStartArgs:           configParams.DebugWindowsPktMonStartArgs,
	}

	stopChan := make(chan *sync.WaitGroup, 1)
	winDP := windataplane.NewWinDataplaneDriver(hns.API{}, dpConfig, stopChan)
	winDP.Start()

	return winDP, nil, stopChan
}

func SupportsBPF() error {
	return fmt.Errorf("BPF dataplane is not supported on Windows")
}

<<<<<<< HEAD
func ServePrometheusMetrics(configParams *config.Config) {
	for {
		log.WithFields(log.Fields{
			"host": configParams.PrometheusMetricsHost,
			"port": configParams.PrometheusMetricsPort,
		}).Info("Starting prometheus metrics endpoint")
		if configParams.PrometheusGoMetricsEnabled && configParams.PrometheusProcessMetricsEnabled {
			log.Info("Including Golang, and Process metrics")
		} else {
			if !configParams.PrometheusGoMetricsEnabled {
				log.Info("Discarding Golang metrics")
				prometheus.Unregister(collectors.NewGoCollector())
			}
			if !configParams.PrometheusProcessMetricsEnabled {
				log.Info("Discarding process metrics")
				prometheus.Unregister(collectors.NewProcessCollector(collectors.ProcessCollectorOpts{}))
			}
		}

		err := security.ServePrometheusMetrics(
			prometheus.DefaultGatherer,
			"",
			configParams.PrometheusMetricsPort,
			configParams.PrometheusMetricsCertFile,
			configParams.PrometheusMetricsKeyFile,
			configParams.PrometheusMetricsCAFile,
		)

		log.WithError(err).Error(
			"Prometheus metrics endpoint failed, trying to restart it...")
		time.Sleep(1 * time.Second)
=======
func ConfigurePrometheusMetrics(configParams *config.Config) {
	if configParams.PrometheusGoMetricsEnabled && configParams.PrometheusProcessMetricsEnabled {
		log.Info("Including Golang, and Process metrics")
	} else {
		if !configParams.PrometheusGoMetricsEnabled {
			log.Info("Discarding Golang metrics")
			prometheus.Unregister(collectors.NewGoCollector())
		}
		if !configParams.PrometheusProcessMetricsEnabled {
			log.Info("Discarding process metrics")
			prometheus.Unregister(collectors.NewProcessCollector(collectors.ProcessCollectorOpts{}))
		}
>>>>>>> 69ac0601
	}
}<|MERGE_RESOLUTION|>--- conflicted
+++ resolved
@@ -17,26 +17,15 @@
 import (
 	"fmt"
 	"os/exec"
-<<<<<<< HEAD
 	"sync"
-	"time"
-
-	log "github.com/sirupsen/logrus"
-	"k8s.io/client-go/kubernetes"
-
-	"github.com/prometheus/client_golang/prometheus"
-	"github.com/prometheus/client_golang/prometheus/collectors"
-
-	"github.com/projectcalico/calico/felix/calc"
-	"github.com/projectcalico/calico/felix/collector"
-=======
 
 	"github.com/prometheus/client_golang/prometheus"
 	"github.com/prometheus/client_golang/prometheus/collectors"
 	log "github.com/sirupsen/logrus"
 	"k8s.io/client-go/kubernetes"
->>>>>>> 69ac0601
 
+	"github.com/projectcalico/calico/felix/calc"
+	"github.com/projectcalico/calico/felix/collector"
 	"github.com/projectcalico/calico/felix/config"
 	windataplane "github.com/projectcalico/calico/felix/dataplane/windows"
 	"github.com/projectcalico/calico/felix/dataplane/windows/hns"
@@ -89,39 +78,6 @@
 	return fmt.Errorf("BPF dataplane is not supported on Windows")
 }
 
-<<<<<<< HEAD
-func ServePrometheusMetrics(configParams *config.Config) {
-	for {
-		log.WithFields(log.Fields{
-			"host": configParams.PrometheusMetricsHost,
-			"port": configParams.PrometheusMetricsPort,
-		}).Info("Starting prometheus metrics endpoint")
-		if configParams.PrometheusGoMetricsEnabled && configParams.PrometheusProcessMetricsEnabled {
-			log.Info("Including Golang, and Process metrics")
-		} else {
-			if !configParams.PrometheusGoMetricsEnabled {
-				log.Info("Discarding Golang metrics")
-				prometheus.Unregister(collectors.NewGoCollector())
-			}
-			if !configParams.PrometheusProcessMetricsEnabled {
-				log.Info("Discarding process metrics")
-				prometheus.Unregister(collectors.NewProcessCollector(collectors.ProcessCollectorOpts{}))
-			}
-		}
-
-		err := security.ServePrometheusMetrics(
-			prometheus.DefaultGatherer,
-			"",
-			configParams.PrometheusMetricsPort,
-			configParams.PrometheusMetricsCertFile,
-			configParams.PrometheusMetricsKeyFile,
-			configParams.PrometheusMetricsCAFile,
-		)
-
-		log.WithError(err).Error(
-			"Prometheus metrics endpoint failed, trying to restart it...")
-		time.Sleep(1 * time.Second)
-=======
 func ConfigurePrometheusMetrics(configParams *config.Config) {
 	if configParams.PrometheusGoMetricsEnabled && configParams.PrometheusProcessMetricsEnabled {
 		log.Info("Including Golang, and Process metrics")
@@ -134,6 +90,13 @@
 			log.Info("Discarding process metrics")
 			prometheus.Unregister(collectors.NewProcessCollector(collectors.ProcessCollectorOpts{}))
 		}
->>>>>>> 69ac0601
 	}
+	err := security.ServePrometheusMetrics(
+		prometheus.DefaultGatherer,
+		"",
+		configParams.PrometheusMetricsPort,
+		configParams.PrometheusMetricsCertFile,
+		configParams.PrometheusMetricsKeyFile,
+		configParams.PrometheusMetricsCAFile,
+	)
 }