// Copyright (c) 2017-2024 Tigera, Inc. All rights reserved.

// Licensed under the Apache License, Version 2.0 (the "License");
// you may not use this file except in compliance with the License.
// You may obtain a copy of the License at
//
//     http://www.apache.org/licenses/LICENSE-2.0
//
// Unless required by applicable law or agreed to in writing, software
// distributed under the License is distributed on an "AS IS" BASIS,
// WITHOUT WARRANTIES OR CONDITIONS OF ANY KIND, either express or implied.
// See the License for the specific language governing permissions and
// limitations under the License.

package intdataplane

import (
	"errors"
	"fmt"
	"os"
	"strings"
	"sync"

	apiv3 "github.com/tigera/api/pkg/apis/projectcalico/v3"

	. "github.com/onsi/ginkgo"
	. "github.com/onsi/gomega"
	"github.com/onsi/gomega/format"
	log "github.com/sirupsen/logrus"

	"github.com/projectcalico/calico/felix/dataplane/common"
	"github.com/projectcalico/calico/felix/generictables"
	"github.com/projectcalico/calico/felix/ifacemonitor"
	"github.com/projectcalico/calico/felix/ip"
	"github.com/projectcalico/calico/felix/ipsets"
	"github.com/projectcalico/calico/felix/iptables"
	"github.com/projectcalico/calico/felix/netlinkshim/mocknetlink"
	"github.com/projectcalico/calico/felix/proto"
	"github.com/projectcalico/calico/felix/routetable"
	"github.com/projectcalico/calico/felix/rules"
	"github.com/projectcalico/calico/felix/testutils"
	"github.com/projectcalico/calico/libcalico-go/lib/set"
)

var wlDispatchEmpty = []*generictables.Chain{
	{
		Name: "cali-to-wl-dispatch",
		Rules: []generictables.Rule{
			{
				Match:   iptables.Match(),
				Action:  iptables.DropAction{},
				Comment: []string{"Unknown interface"},
			},
		},
	},
	{
		Name: "cali-from-wl-dispatch",
		Rules: []generictables.Rule{
			{
				Match:   iptables.Match(),
				Action:  iptables.DropAction{},
				Comment: []string{"Unknown interface"},
			},
		},
	},
	{
		Name: "cali-from-endpoint-mark",
		Rules: []generictables.Rule{
			{
				Match:   iptables.Match(),
				Action:  iptables.DropAction{},
				Comment: []string{"Unknown interface"},
			},
		},
	},
	{
		Name: "cali-set-endpoint-mark",
		Rules: []generictables.Rule{
			{
				Match:   iptables.Match().InInterface("cali+"),
				Action:  iptables.DropAction{},
				Comment: []string{"Unknown endpoint"},
			},
			{
				Match:   iptables.Match().InInterface("tap+"),
				Action:  iptables.DropAction{},
				Comment: []string{"Unknown endpoint"},
			},
			{
				Match:   iptables.Match(),
				Action:  iptables.SetMaskedMarkAction{Mark: 0x0100, Mask: 0xff00},
				Comment: []string{"Non-Cali endpoint mark"},
			},
		},
	},
}

var hostDispatchEmptyNormal = []*generictables.Chain{
	{
		Name:  "cali-to-host-endpoint",
		Rules: []generictables.Rule{},
	},
	{
		Name:  "cali-from-host-endpoint",
		Rules: []generictables.Rule{},
	},
}

func rawDispatchEmptyNormal(ipVersion uint8) []*generictables.Chain {
	if ipVersion == 4 {
		return []*generictables.Chain{
			{
				Name: "cali-from-wl-dispatch",
				Rules: []generictables.Rule{
					{
						Action: iptables.JumpAction{Target: rules.ChainRpfSkip},
					},
					{
						Match:  iptables.Match().RPFCheckFailed(),
						Action: iptables.DropAction{},
					},
				},
			},
			{
				Name:  "cali-to-host-endpoint",
				Rules: []generictables.Rule{},
			},
			{
				Name:  "cali-from-host-endpoint",
				Rules: []generictables.Rule{},
			},
		}
	} else {
		return []*generictables.Chain{
			{
				Name:  "cali-to-host-endpoint",
				Rules: []generictables.Rule{},
			},
			{
				Name:  "cali-from-host-endpoint",
				Rules: []generictables.Rule{},
			},
		}
	}
}

var hostDispatchEmptyForward = []*generictables.Chain{
	{
		Name:  "cali-to-hep-forward",
		Rules: []generictables.Rule{},
	},
	{
		Name:  "cali-from-hep-forward",
		Rules: []generictables.Rule{},
	},
}

var fromHostDispatchEmpty = []*generictables.Chain{
	{
		Name:  "cali-from-host-endpoint",
		Rules: []generictables.Rule{},
	},
}

var toHostDispatchEmpty = []*generictables.Chain{
	{
		Name:  "cali-to-host-endpoint",
		Rules: []generictables.Rule{},
	},
}

var wlEPID1 = proto.WorkloadEndpointID{
	OrchestratorId: "k8s",
	WorkloadId:     "pod-11",
	EndpointId:     "endpoint-id-11",
}

var wlEPID2 = proto.WorkloadEndpointID{
	OrchestratorId: "k8s",
	WorkloadId:     "pod-12",
	EndpointId:     "endpoint-id-12",
}

func hostChainsForIfaces(ipVersion uint8, ifaceTierNames []string, epMarkMapper rules.EndpointMarkMapper) []*generictables.Chain {
	return append(chainsForIfaces(ipVersion, ifaceTierNames, epMarkMapper, true, "normal", false, iptables.AcceptAction{}),
		chainsForIfaces(ipVersion, ifaceTierNames, epMarkMapper, true, "applyOnForward", false, iptables.AcceptAction{})...,
	)
}

func mangleEgressChainsForIfaces(ipVersion uint8, ifaceTierNames []string, epMarkMapper rules.EndpointMarkMapper) []*generictables.Chain {
	return chainsForIfaces(ipVersion, ifaceTierNames, epMarkMapper, true, "normal", true, iptables.SetMarkAction{Mark: 0x8}, iptables.ReturnAction{})
}

func rawChainsForIfaces(ipVersion uint8, ifaceTierNames []string, epMarkMapper rules.EndpointMarkMapper) []*generictables.Chain {
	return chainsForIfaces(ipVersion, ifaceTierNames, epMarkMapper, true, "untracked", false, iptables.AcceptAction{})
}

func preDNATChainsForIfaces(ipVersion uint8, ifaceTierNames []string, epMarkMapper rules.EndpointMarkMapper) []*generictables.Chain {
	return chainsForIfaces(ipVersion, ifaceTierNames, epMarkMapper, true, "preDNAT", false, iptables.AcceptAction{})
}

func wlChainsForIfaces(ipVersion uint8, ifaceTierNames []string, epMarkMapper rules.EndpointMarkMapper) []*generictables.Chain {
	return chainsForIfaces(ipVersion, ifaceTierNames, epMarkMapper, false, "normal", false, iptables.AcceptAction{})
}

func tierToPolicyName(tierName string) string {
	if strings.HasPrefix(tierName, "tier") {
		return "pol" + strings.TrimPrefix(tierName, "tier")
	}
	return "a"
}

func chainsForIfaces(ipVersion uint8,
	ifaceTierNames []string,
	epMarkMapper rules.EndpointMarkMapper,
	host bool,
	tableKind string,
	egressOnly bool,
	allowActions ...generictables.Action,
) []*generictables.Chain {
	const (
		ProtoUDP          = 17
		ProtoTCP          = 6
		ProtoIPIP         = 4
		VXLANPort         = 4789
		EgressIPVXLANPort = 4790
	)

	log.WithFields(log.Fields{
		"ifaces":    ifaceTierNames,
		"host":      host,
		"tableKind": tableKind,
	}).Debug("Calculating chains for interface")

	chains := []*generictables.Chain{}
	dispatchOut := []generictables.Rule{}
	dispatchIn := []generictables.Rule{}
	epMarkSet := []generictables.Rule{}
	epMarkFrom := []generictables.Rule{}
	hostOrWlLetter := "w"
	hostOrWlDispatch := "wl-dispatch"
	outPrefix := "cali-from-"
	inPrefix := "cali-to-"
	inboundGroup := uint16(1)
	outboundGroup := uint16(2)
	epMarkSetName := "cali-set-endpoint-mark"
	epMarkFromName := "cali-from-endpoint-mark"
	epMarkSetOnePrefix := "cali-sm-"
	epmarkFromPrefix := outPrefix[:6]
	dropEncapRules := []generictables.Rule{
		{
			Match: iptables.Match().ProtocolNum(ProtoUDP).
				DestPorts(uint16(VXLANPort)),
			Action:  iptables.DropAction{},
			Comment: []string{"Drop VXLAN encapped packets originating in workloads"},
		},
		{
			Match:   iptables.Match().ProtocolNum(ProtoIPIP),
			Action:  iptables.DropAction{},
			Comment: []string{"Drop IPinIP encapped packets originating in workloads"},
		},
	}

	if host {
		hostOrWlLetter = "h"
		hostOrWlDispatch = "host-endpoint"
		if tableKind == "applyOnForward" {
			hostOrWlLetter = "hfw"
			hostOrWlDispatch = "hep-forward"
		}
		outPrefix = "cali-to-"
		inPrefix = "cali-from-"
		inboundGroup = uint16(1)
		outboundGroup = uint16(2)
		epmarkFromPrefix = inPrefix[:6]
	}
	for _, ifaceTierName := range ifaceTierNames {
		var ifaceName, tierName, polName string
		nameParts := strings.Split(ifaceTierName, "_")
		ifaceKind := "normal"
		ingress := true
		egress := true
		if len(nameParts) == 1 {
			// Just an interface name "eth0", apply no tweaks.
			ifaceName = nameParts[0]
			tierName = ""
			polName = ""
		} else if len(nameParts) == 2 {
			// Interface name and a policy name  "eth0_tierA".
			ifaceName = nameParts[0]
			if strings.HasPrefix(nameParts[1], "pol") {
				tierName = "default"
				polName = "/" + nameParts[1]
			} else {
				tierName = nameParts[1]
				polName = "/" + tierToPolicyName(tierName)
			}
			ifaceKind = "normal"
		} else {
			// Interface name, policy name and untracked "eth0_polA_untracked"
			// or applyOnForward "eth0_polA_applyOnForward".
			log.Debug("Interface name policy name and untracked/ingress/egress")
			ifaceName = nameParts[0]
			if strings.HasPrefix(nameParts[1], "pol") {
				tierName = "default"
				polName = "/" + nameParts[1]
			} else {
				tierName = nameParts[1]
				polName = "/" + tierToPolicyName(tierName)
			}
			switch nameParts[2] {
			case "ingress":
				egress = false
			case "egress":
				ingress = false
			default:
				ifaceKind = nameParts[2]
			}
		}
		isEgressGateway := strings.HasSuffix(ifaceName, ":egress-gateway")
		if isEgressGateway {
			ifaceName = strings.TrimSuffix(ifaceName, ":egress-gateway")
		}
		epMark, err := epMarkMapper.GetEndpointMark(ifaceName)
		if err != nil {
			log.WithFields(log.Fields{
				"ifaces":    ifaceTierNames,
				"host":      host,
				"tableKind": tableKind,
			}).Debug("Failed to get endpoint mark for interface")
			continue
		}

		if tableKind != ifaceKind && tableKind != "normal" && tableKind != "applyOnForward" {
			continue
		}

		outRules := []generictables.Rule{}

		if tableKind != "untracked" {
			for _, allowAction := range allowActions {
				outRules = append(outRules,
					generictables.Rule{
						Match:  iptables.Match().ConntrackState("RELATED,ESTABLISHED"),
						Action: allowAction,
					},
				)
			}
			if !isEgressGateway {
				outRules = append(outRules, generictables.Rule{
					Match:  iptables.Match().ConntrackState("INVALID"),
					Action: iptables.DropAction{},
				})
			}
		}

		if host && tableKind != "applyOnForward" {
			outRules = append(outRules, generictables.Rule{
				Match:  iptables.Match(),
				Action: iptables.JumpAction{Target: "cali-failsafe-out"},
			})
		}
		outRules = append(outRules, generictables.Rule{
			Match:  iptables.Match(),
			Action: iptables.ClearMarkAction{Mark: 0x98}, // MarkAccept + MarkDrop + MarkPass
		})

		if egress && ipVersion == 4 && isEgressGateway {
			outRules = append(outRules, generictables.Rule{
				Match: iptables.Match().
					ProtocolNum(ProtoUDP).
					DestIPSet("cali40all-hosts-net").
					DestPorts(uint16(EgressIPVXLANPort)),
				Action:  iptables.AcceptAction{},
				Comment: []string{"Accept VXLAN UDP traffic for egress gateways"},
			})
			outRules = append(outRules, generictables.Rule{
				Match: iptables.Match().
					ProtocolNum(ProtoUDP).
					DestIPSet("cali40all-tunnel-net").
					DestPorts(uint16(EgressIPVXLANPort)),
				Action:  iptables.AcceptAction{},
				Comment: []string{"Accept VXLAN UDP traffic for egress gateways"},
			})
		}

		if !host {
			outRules = append(outRules, dropEncapRules...)
		}
		if egress && polName != "" && tierName != "" && tableKind == ifaceKind {
			outRules = append(outRules, generictables.Rule{
				Match:   iptables.Match(),
				Action:  iptables.ClearMarkAction{Mark: 16},
				Comment: []string{"Start of tier " + tierName},
			})
			outRules = append(outRules, generictables.Rule{
				Match:  iptables.Match().MarkClear(16),
				Action: iptables.JumpAction{Target: "cali-po-" + tierName + polName},
			})
			if tableKind == "untracked" {
				outRules = append(outRules, generictables.Rule{
					Match:  iptables.Match().MarkSingleBitSet(8),
					Action: iptables.NoTrackAction{},
				})
			}
			outRules = append(outRules, generictables.Rule{
				Match:   iptables.Match().MarkSingleBitSet(8),
				Action:  iptables.ReturnAction{},
				Comment: []string{"Return if policy accepted"},
			})
			if tableKind == "normal" || tableKind == "applyOnForward" {
				// Only end with a drop rule in the filter chain.  In the raw chain,
				// we consider the policy as unfinished, because some of the
				// policy may live in the filter chain.
				outRules = append(outRules, []generictables.Rule{
					{
						Match:   iptables.Match().MarkSingleBitSet(0x00001).NotMarkMatchesWithMask(0x400000, 0x400000).MarkClear(16),
						Action:  iptables.NfqueueAction{QueueNum: 100},
						Comment: []string{"Drop if no policies passed packet"},
					},
					{
						Match: iptables.Match().MarkClear(16),
						Action: iptables.NflogAction{
							Group:  outboundGroup,
							Prefix: fmt.Sprintf("DPE|%s", tierName),
						},
					},
					{
						Match:   iptables.Match().MarkClear(16),
						Action:  iptables.DropAction{},
						Comment: []string{"Drop if no policies passed packet"},
					},
				}...)
			}

		} else if tableKind == "applyOnForward" {
			// Expect forwarded traffic to be allowed when there are no
			// applicable policies.
			outRules = append(outRules, generictables.Rule{
				Match:   iptables.Match(),
				Action:  iptables.SetMarkAction{Mark: 8},
				Comment: []string{"Allow forwarded traffic by default"},
			})
			outRules = append(outRules, generictables.Rule{
				Match:   iptables.Match(),
				Action:  iptables.ReturnAction{},
				Comment: []string{"Return for accepted forward traffic"},
			})
		}

		if tableKind == "normal" {
			if !isEgressGateway {
				outRules = append(outRules,
					generictables.Rule{
						Match:   iptables.Match().MarkSingleBitSet(0x00001).NotMarkMatchesWithMask(0x400000, 0x400000),
						Action:  iptables.NfqueueAction{QueueNum: 100},
						Comment: []string{"Drop if no profiles matched"},
					},
				)
			}
			outRules = append(outRules, []generictables.Rule{
				{
					Match: iptables.Match(),
					Action: iptables.NflogAction{
						Group:  outboundGroup,
						Prefix: "DRE",
					},
				},
				{
					Match:   iptables.Match(),
					Action:  iptables.DropAction{},
					Comment: []string{"Drop if no profiles matched"},
				},
			}...)
		}

		inRules := []generictables.Rule{}

		if tableKind != "untracked" {
			for _, allowAction := range allowActions {
				inRules = append(inRules,
					generictables.Rule{
						Match:  iptables.Match().ConntrackState("RELATED,ESTABLISHED"),
						Action: allowAction,
					},
				)
			}
			if !isEgressGateway {
				inRules = append(inRules, generictables.Rule{
					Match:  iptables.Match().ConntrackState("INVALID"),
					Action: iptables.DropAction{},
				})
			}
		}

		if host && tableKind != "applyOnForward" {
			inRules = append(inRules, generictables.Rule{
				Match:  iptables.Match(),
				Action: iptables.JumpAction{Target: "cali-failsafe-in"},
			})
		}
		inRules = append(inRules, generictables.Rule{
			Match:  iptables.Match(),
			Action: iptables.ClearMarkAction{Mark: 0x98}, // MarkAccept + MarkDrop + MarkPass
		})

		if ingress && tierName != "" && tableKind == ifaceKind {
			inRules = append(inRules, generictables.Rule{
				Match:   iptables.Match(),
				Action:  iptables.ClearMarkAction{Mark: 16},
				Comment: []string{"Start of tier " + tierName},
			})
			// For untracked policy, we expect a tier with a policy in it.
			inRules = append(inRules, generictables.Rule{
				Match:  iptables.Match().MarkClear(16),
				Action: iptables.JumpAction{Target: "cali-pi-" + tierName + polName},
			})
			if tableKind == "untracked" {
				inRules = append(inRules, generictables.Rule{
					Match:  iptables.Match().MarkSingleBitSet(8),
					Action: iptables.NoTrackAction{},
				})
			}
			inRules = append(inRules, generictables.Rule{
				Match:   iptables.Match().MarkSingleBitSet(8),
				Action:  iptables.ReturnAction{},
				Comment: []string{"Return if policy accepted"},
			})
			if tableKind == "normal" || tableKind == "applyOnForward" {
				// Only end with a drop rule in the filter chain.  In the raw chain,
				// we consider the policy as unfinished, because some of the
				// policy may live in the filter chain.
				inRules = append(inRules, []generictables.Rule{
					{
						Match:   iptables.Match().MarkSingleBitSet(0x00001).NotMarkMatchesWithMask(0x400000, 0x400000).MarkClear(16),
						Action:  iptables.NfqueueAction{QueueNum: 100},
						Comment: []string{"Drop if no policies passed packet"},
					},
					{
						Match: iptables.Match().MarkClear(16),
						Action: iptables.NflogAction{
							Group:  inboundGroup,
							Prefix: fmt.Sprintf("DPI|%s", tierName),
						},
					},
					{
						Match:   iptables.Match().MarkClear(16),
						Action:  iptables.DropAction{},
						Comment: []string{"Drop if no policies passed packet"},
					},
				}...)
			}

		} else if tableKind == "applyOnForward" {
			// Expect forwarded traffic to be allowed when there are no
			// applicable policies.
			inRules = append(inRules, generictables.Rule{
				Match:   iptables.Match(),
				Action:  iptables.SetMarkAction{Mark: 8},
				Comment: []string{"Allow forwarded traffic by default"},
			})
			inRules = append(inRules, generictables.Rule{
				Match:   iptables.Match(),
				Action:  iptables.ReturnAction{},
				Comment: []string{"Return for accepted forward traffic"},
			})
		}

		if ingress && ipVersion == 4 && isEgressGateway {
			inRules = append(inRules, generictables.Rule{
				Match: iptables.Match().
					ProtocolNum(ProtoUDP).
					SourceIPSet("cali40all-hosts-net").
					DestPorts(uint16(EgressIPVXLANPort)),
				Action:  iptables.AcceptAction{},
				Comment: []string{"Accept VXLAN UDP traffic for egress gateways"},
			})
			inRules = append(inRules, generictables.Rule{
				Match: iptables.Match().
					ProtocolNum(ProtoTCP).
					SourceIPSet("cali40all-hosts-net").
					DestPorts(8080),
				Action:  iptables.AcceptAction{},
				Comment: []string{"Accept readiness probes for egress gateways"},
			})
			inRules = append(inRules, generictables.Rule{
				Match: iptables.Match().
					ProtocolNum(ProtoUDP).
					SourceIPSet("cali40all-tunnel-net").
					DestPorts(uint16(EgressIPVXLANPort)),
				Action:  iptables.AcceptAction{},
				Comment: []string{"Accept VXLAN UDP traffic for egress gateways"},
			})
			inRules = append(inRules, generictables.Rule{
				Match: iptables.Match().
					ProtocolNum(ProtoTCP).
					SourceIPSet("cali40all-tunnel-net").
					DestPorts(8080),
				Action:  iptables.AcceptAction{},
				Comment: []string{"Accept readiness probes for egress gateways"},
			})
		}

		if tableKind == "normal" {
			if !isEgressGateway {
				inRules = append(inRules,
					generictables.Rule{
						Match:   iptables.Match().MarkSingleBitSet(0x00001).NotMarkMatchesWithMask(0x400000, 0x400000),
						Action:  iptables.NfqueueAction{QueueNum: 100},
						Comment: []string{"Drop if no profiles matched"},
					},
				)
			}
			dropComment := "Drop if no profiles matched"
			if isEgressGateway {
				dropComment = "Drop all other ingress traffic to egress gateway."
			}
			inRules = append(inRules, []generictables.Rule{
				{
					Match: iptables.Match(),
					Action: iptables.NflogAction{
						Group:  inboundGroup,
						Prefix: "DRI",
					},
				},
				{
					Match:   iptables.Match(),
					Action:  iptables.DropAction{},
					Comment: []string{dropComment},
				},
			}...)
		}

		if tableKind == "preDNAT" {
			chains = append(chains,
				&generictables.Chain{
					Name:  inPrefix[:6] + hostOrWlLetter + "-" + ifaceName,
					Rules: inRules,
				},
			)
		} else {
			chains = append(chains,
				&generictables.Chain{
					Name:  outPrefix[:6] + hostOrWlLetter + "-" + ifaceName,
					Rules: outRules,
				},
			)
			if !egressOnly {
				chains = append(chains,
					&generictables.Chain{
						Name:  inPrefix[:6] + hostOrWlLetter + "-" + ifaceName,
						Rules: inRules,
					},
				)
			}
		}

		if host {
			dispatchOut = append(dispatchOut,
				generictables.Rule{
					Match:  iptables.Match().OutInterface(ifaceName),
					Action: iptables.GotoAction{Target: outPrefix[:6] + hostOrWlLetter + "-" + ifaceName},
				},
			)
			if !egressOnly {
				dispatchIn = append(dispatchIn,
					generictables.Rule{
						Match:  iptables.Match().InInterface(ifaceName),
						Action: iptables.GotoAction{Target: inPrefix[:6] + hostOrWlLetter + "-" + ifaceName},
					},
				)
			}
		} else {
			dispatchOut = append(dispatchOut,
				generictables.Rule{
					Match:  iptables.Match().InInterface(ifaceName),
					Action: iptables.GotoAction{Target: outPrefix[:6] + hostOrWlLetter + "-" + ifaceName},
				},
			)
			dispatchIn = append(dispatchIn,
				generictables.Rule{
					Match:  iptables.Match().OutInterface(ifaceName),
					Action: iptables.GotoAction{Target: inPrefix[:6] + hostOrWlLetter + "-" + ifaceName},
				},
			)
		}

		if tableKind != "preDNAT" && tableKind != "untracked" && !egressOnly {
			chains = append(chains,
				&generictables.Chain{
					Name: epMarkSetOnePrefix + ifaceName,
					Rules: []generictables.Rule{
						{
							Match:  iptables.Match(),
							Action: iptables.SetMaskedMarkAction{Mark: epMark, Mask: epMarkMapper.GetMask()},
						},
					},
				},
			)
			epMarkSet = append(epMarkSet,
				generictables.Rule{
					Match:  iptables.Match().InInterface(ifaceName),
					Action: iptables.GotoAction{Target: epMarkSetOnePrefix + ifaceName},
				},
			)
			epMarkFrom = append(epMarkFrom,
				generictables.Rule{
					Match:  iptables.Match().MarkMatchesWithMask(epMark, epMarkMapper.GetMask()),
					Action: iptables.GotoAction{Target: epmarkFromPrefix + hostOrWlLetter + "-" + ifaceName},
				},
			)
		}
	}

	if !host {
		dispatchOut = append(dispatchOut,
			generictables.Rule{
				Match:   iptables.Match(),
				Action:  iptables.DropAction{},
				Comment: []string{"Unknown interface"},
			},
		)
		dispatchIn = append(dispatchIn,
			generictables.Rule{
				Match:   iptables.Match(),
				Action:  iptables.DropAction{},
				Comment: []string{"Unknown interface"},
			},
		)
	}

	if tableKind != "preDNAT" && tableKind != "untracked" && !egressOnly {
		epMarkSet = append(epMarkSet,
			generictables.Rule{
				Match:   iptables.Match().InInterface("cali+"),
				Action:  iptables.DropAction{},
				Comment: []string{"Unknown endpoint"},
			},
			generictables.Rule{
				Match:   iptables.Match().InInterface("tap+"),
				Action:  iptables.DropAction{},
				Comment: []string{"Unknown endpoint"},
			},
			generictables.Rule{
				Match:   iptables.Match(),
				Action:  iptables.SetMaskedMarkAction{Mark: 0x0100, Mask: 0xff00},
				Comment: []string{"Non-Cali endpoint mark"},
			},
		)
		epMarkFrom = append(epMarkFrom,
			generictables.Rule{
				Match:   iptables.Match(),
				Action:  iptables.DropAction{},
				Comment: []string{"Unknown interface"},
			},
		)
		chains = append(chains,
			&generictables.Chain{
				Name:  epMarkSetName,
				Rules: epMarkSet,
			},
			&generictables.Chain{
				Name:  epMarkFromName,
				Rules: epMarkFrom,
			},
		)
	}

	if tableKind == "untracked" {
		chains = append(chains,
			&generictables.Chain{
				Name:  rules.ChainRpfSkip,
				Rules: []generictables.Rule{},
			},
		)
	}

	if tableKind == "untracked" && ipVersion == 4 {
		chains = append(chains,
			&generictables.Chain{
				Name: "cali-from-wl-dispatch",
				Rules: []generictables.Rule{
					{
						Action: iptables.JumpAction{Target: rules.ChainRpfSkip},
					},
					{
						Match:  iptables.Match().RPFCheckFailed(),
						Action: iptables.DropAction{},
					},
				},
			},
		)
	}

	if tableKind == "preDNAT" {
		chains = append(chains,
			&generictables.Chain{
				Name:  inPrefix + hostOrWlDispatch,
				Rules: dispatchIn,
			},
		)
	} else {
		chains = append(chains,
			&generictables.Chain{
				Name:  outPrefix + hostOrWlDispatch,
				Rules: dispatchOut,
			},
		)
		if !egressOnly {
			chains = append(chains,
				&generictables.Chain{
					Name:  inPrefix + hostOrWlDispatch,
					Rules: dispatchIn,
				},
			)
		}
	}

	return chains
}

const (
	defaultDestv4 = "0.0.0.0/0"
)

type mockRouteTable struct {
	index         int
	kernelRoutes  map[string][]routetable.Target
	currentRoutes map[string][]routetable.Target
}

func (t *mockRouteTable) SetRemoveExternalRoutes(_ bool) {
	panic("implement me")
}

func (t *mockRouteTable) SetRoutes(routeClass routetable.RouteClass, ifaceName string, targets []routetable.Target) {
	log.WithFields(log.Fields{
		"index":     t.index,
		"ifaceName": ifaceName,
		"targets":   targets,
	}).Debug("SetRoutes")
	t.currentRoutes[ifaceName] = targets
}

func (t *mockRouteTable) RouteRemove(routeClass routetable.RouteClass, ifaceName string, cidr ip.CIDR) {
	log.WithFields(log.Fields{
		"index":     t.index,
		"ifaceName": ifaceName,
		"cidr":      cidr,
	}).Debug("RouteRemove")
	t.currentRoutes[ifaceName] = nil
}

func (t *mockRouteTable) RouteUpdate(routeClass routetable.RouteClass, ifaceName string, target routetable.Target) {
}

func (t *mockRouteTable) OnIfaceStateChanged(string, int, ifacemonitor.State) {}
func (t *mockRouteTable) QueueResync()                                        {}
func (t *mockRouteTable) QueueResyncIface(ifaceName string)                   {}

func (t *mockRouteTable) Index() int {
	return t.index
}

func (t *mockRouteTable) ReadRoutesFromKernel(ifaceName string) ([]routetable.Target, error) {
	// TODO implement me
	panic("implement me")
}

func (t *mockRouteTable) Apply() error {
	return nil
}

func (t *mockRouteTable) checkRoutes(ifaceName string, expected []routetable.Target) {
	Expect(t.currentRoutes[ifaceName]).To(ConsistOf(expected), "Expect route to exist in table %d. Current routes = %v", t.index, t.currentRoutes)
}

type statusReportRecorder struct {
	currentState map[interface{}]string
}

func (r *statusReportRecorder) endpointStatusUpdateCallback(ipVersion uint8, id interface{}, status string) {
	log.WithFields(log.Fields{
		"ipVersion": ipVersion,
		"id":        id,
		"status":    status,
	}).Debug("endpointStatusUpdateCallback")
	if status == "" {
		delete(r.currentState, id)
	} else {
		r.currentState[id] = status
	}
}

type hostEpSpec struct {
	id        string
	name      string
	ipv4Addrs []string
	ipv6Addrs []string
	tierName  string
}

func applyUpdates(epMgr *endpointManager) {
	err := epMgr.ResolveUpdateBatch()
	Expect(err).ToNot(HaveOccurred())
	err = epMgr.CompleteDeferredWork()
	Expect(err).ToNot(HaveOccurred())
}

func endpointManagerTests(ipVersion uint8) func() {
	return func() {
		const (
			ipv4     = "10.0.240.10"
			ipv4Eth1 = "10.0.240.30"
			ipv6     = "2001:db8::10.0.240.10"
		)
		var (
			epMgr           *endpointManager
			rawTable        *mockTable
			mangleTable     *mockTable
			filterTable     *mockTable
			rrConfigNormal  rules.Config
			eth0Addrs       set.Set[string]
			loAddrs         set.Set[string]
			eth1Addrs       set.Set[string]
			routeTable      *mockRouteTable
			mockProcSys     *testProcSys
			statusReportRec *statusReportRecorder
			nlDataplane     *mocknetlink.MockNetlinkDataplane
			hepListener     *testHEPListener
		)

		BeforeEach(func() {
			rrConfigNormal = rules.Config{
				IPIPEnabled:              true,
				IPIPTunnelAddress:        nil,
				IPSetConfigV4:            ipsets.NewIPVersionConfig(ipsets.IPFamilyV4, "cali", nil, nil),
				IPSetConfigV6:            ipsets.NewIPVersionConfig(ipsets.IPFamilyV6, "cali", nil, nil),
				DNSPolicyMode:            apiv3.DNSPolicyModeDelayDeniedPacket,
				DNSPolicyNfqueueID:       100,
				DNSPacketsNfqueueID:      101,
				MarkEgress:               0x4,
				MarkAccept:               0x8,
				MarkPass:                 0x10,
				MarkScratch0:             0x20,
				MarkScratch1:             0x40,
				MarkDrop:                 0x80,
				MarkIPsec:                0x10000,
				MarkDNSPolicy:            0x00001,
				MarkSkipDNSPolicyNfqueue: 0x400000,
				MarkEndpoint:             0xff00,
				MarkNonCaliEndpoint:      0x0100,
				KubeIPVSSupportEnabled:   true,
				WorkloadIfacePrefixes:    []string{"cali", "tap"},
				VXLANPort:                4789,
				EgressIPVXLANPort:        4790,
				VXLANVNI:                 4096,
			}
			eth0Addrs = set.New[string]()
			eth0Addrs.Add(ipv4)
			eth0Addrs.Add(ipv6)
			loAddrs = set.New[string]()
			loAddrs.Add("127.0.1.1")
			loAddrs.Add("::1")
			eth1Addrs = set.New[string]()
			eth1Addrs.Add(ipv4Eth1)
		})

		JustBeforeEach(func() {
			renderer := rules.NewRenderer(rrConfigNormal)
			rawTable = newMockTable("raw")
			mangleTable = newMockTable("mangle")
			filterTable = newMockTable("filter")
			routeTable = &mockRouteTable{
				index:         0,
				currentRoutes: map[string][]routetable.Target{},
			}
			mockProcSys = &testProcSys{state: map[string]string{}, pathsThatExist: map[string]bool{}}
			statusReportRec = &statusReportRecorder{currentState: map[interface{}]string{}}
			nlDataplane = mocknetlink.New()
			nlHandle, err := nlDataplane.NewMockNetlink()
			Expect(err).NotTo(HaveOccurred())
			hepListener = &testHEPListener{}
			epMgr = newEndpointManagerWithShims(
				rawTable,
				mangleTable,
				filterTable,
				renderer,
				routeTable,
				ipVersion,
				rules.NewEndpointMarkMapper(rrConfigNormal.MarkEndpoint, rrConfigNormal.MarkNonCaliEndpoint),
				rrConfigNormal.KubeIPVSSupportEnabled,
				[]string{"cali"},
				statusReportRec.endpointStatusUpdateCallback,
				mockProcSys.write,
				mockProcSys.stat,
				"1",
				false,
				hepListener,
				common.NewCallbacks(),
<<<<<<< HEAD
				nlHandle,
				false,
				"info",
=======
>>>>>>> a76df122
				true,
				false,
			)
		})

		It("should be constructable", func() {
			Expect(epMgr).ToNot(BeNil())
		})

		configureHostEp := func(spec *hostEpSpec) func() {
			tiers := []*proto.TierInfo{}
			untrackedTiers := []*proto.TierInfo{}
			preDNATTiers := []*proto.TierInfo{}
			forwardTiers := []*proto.TierInfo{}
			if spec.tierName != "" {
				parts := strings.Split(spec.tierName, "_")
				var tierName string
				var policies []string
				if len(parts) == 1 {
					if strings.HasPrefix(parts[0], "pol") {
						tierName = "default"
						policies = []string{parts[0]}
					} else {
						tierName = parts[0]
						policies = []string{tierToPolicyName(tierName)}
					}
					tiers = append(tiers, &proto.TierInfo{
						Name:            tierName,
						IngressPolicies: policies,
						EgressPolicies:  policies,
					})
				} else if len(parts) == 2 && parts[1] == "untracked" {
					if strings.HasPrefix(parts[0], "pol") {
						tierName = "default"
						policies = []string{parts[0]}
					} else {
						tierName = parts[0]
						policies = []string{tierToPolicyName(tierName)}
					}
					untrackedTiers = append(untrackedTiers, &proto.TierInfo{
						Name:            tierName,
						IngressPolicies: policies,
						EgressPolicies:  policies,
					})
				} else if len(parts) == 2 && parts[1] == "preDNAT" {
					if strings.HasPrefix(parts[0], "pol") {
						tierName = "default"
						policies = []string{parts[0]}
					} else {
						tierName = parts[0]
						policies = []string{tierToPolicyName(tierName)}
					}
					preDNATTiers = append(preDNATTiers, &proto.TierInfo{
						Name:            tierName,
						IngressPolicies: policies,
					})
				} else if len(parts) == 2 && parts[1] == "applyOnForward" {
					forwardTiers = append(forwardTiers, &proto.TierInfo{
						Name:            "default",
						IngressPolicies: []string{parts[0]},
						EgressPolicies:  []string{parts[0]},
					})
				} else if len(parts) == 2 && parts[1] == "ingress" {
					if strings.HasPrefix(parts[0], "pol") {
						tierName = "default"
						policies = []string{parts[0]}
					} else {
						tierName = parts[0]
						policies = []string{tierToPolicyName(tierName)}
					}
					tiers = append(tiers, &proto.TierInfo{
						Name:            tierName,
						IngressPolicies: policies,
					})
				} else if len(parts) == 2 && parts[1] == "egress" {
					if strings.HasPrefix(parts[0], "pol") {
						tierName = "default"
						policies = []string{parts[0]}
					} else {
						tierName = parts[0]
						policies = []string{tierToPolicyName(tierName)}
					}
					tiers = append(tiers, &proto.TierInfo{
						Name:           tierName,
						EgressPolicies: policies,
					})
				} else {
					panic("Failed to parse policy name " + spec.tierName)
				}
			}
			return func() {
				epMgr.OnUpdate(&proto.HostEndpointUpdate{
					Id: &proto.HostEndpointID{
						EndpointId: spec.id,
					},
					Endpoint: &proto.HostEndpoint{
						Name:              spec.name,
						ProfileIds:        []string{},
						Tiers:             tiers,
						UntrackedTiers:    untrackedTiers,
						PreDnatTiers:      preDNATTiers,
						ForwardTiers:      forwardTiers,
						ExpectedIpv4Addrs: spec.ipv4Addrs,
						ExpectedIpv6Addrs: spec.ipv6Addrs,
					},
				})
				applyUpdates(epMgr)
			}
		}

		expectChainsFor := func(ipVersion uint8, names ...string) func() {
			return func() {
				filterTable.checkChains([][]*generictables.Chain{
					wlDispatchEmpty,
					hostChainsForIfaces(ipVersion, names, epMgr.epMarkMapper),
				})
				rawTable.checkChains([][]*generictables.Chain{
					rawChainsForIfaces(ipVersion, names, epMgr.epMarkMapper),
				})
				mangleTable.checkChains([][]*generictables.Chain{
					preDNATChainsForIfaces(ipVersion, names, epMgr.epMarkMapper),
					mangleEgressChainsForIfaces(ipVersion, names, epMgr.epMarkMapper),
				})
			}
		}

		expectEmptyChains := func(ipVersion uint8) func() {
			return func() {
				filterTable.checkChains([][]*generictables.Chain{
					wlDispatchEmpty,
					hostDispatchEmptyNormal,
					hostDispatchEmptyForward,
				})
				rawTable.checkChains([][]*generictables.Chain{
					rawDispatchEmptyNormal(ipVersion),
					{{
						Name:  "cali-rpf-skip",
						Rules: []generictables.Rule{},
					}},
				})
				mangleTable.checkChains([][]*generictables.Chain{
					fromHostDispatchEmpty,
					toHostDispatchEmpty,
				})
			}
		}

		removeHostEp := func(id string) func() {
			return func() {
				epMgr.OnUpdate(&proto.HostEndpointRemove{
					Id: &proto.HostEndpointID{
						EndpointId: id,
					},
				})
				applyUpdates(epMgr)
			}
		}

		Context("with host interfaces eth0, lo", func() {
			JustBeforeEach(func() {
				epMgr.OnUpdate(&ifaceStateUpdate{
					Name:  "eth0",
					State: "up",
				})
				epMgr.OnUpdate(&ifaceAddrsUpdate{
					Name:  "eth0",
					Addrs: eth0Addrs,
				})
				epMgr.OnUpdate(&ifaceStateUpdate{
					Name:  "lo",
					State: "up",
				})
				epMgr.OnUpdate(&ifaceAddrsUpdate{
					Name:  "lo",
					Addrs: loAddrs,
				})
				applyUpdates(epMgr)
			})

			It("should have empty dispatch chains", expectEmptyChains(ipVersion))
			It("should make no status reports", func() {
				Expect(statusReportRec.currentState).To(BeEmpty())
			})

			Describe("with * host endpoint", func() {
				JustBeforeEach(configureHostEp(&hostEpSpec{
					id:       "id1",
					name:     "*",
					tierName: "polA",
				}))

				It("should report id1 up", func() {
					Expect(statusReportRec.currentState).To(Equal(map[interface{}]string{
						proto.HostEndpointID{EndpointId: "id1"}: "up",
					}))
				})

				It("should define host endpoints", func() {
					Expect(hepListener.state).To(Equal(map[string]string{
						"any-interface-at-all": "profiles=,normal=I=polA,E=polA,untracked=,preDNAT=,AoF=",
					}))
				})
			})

			// Configure host endpoints with tier names here, so we can check which of
			// the host endpoints gets used in the programming for a particular host
			// interface.  When more than one host endpoint matches a given interface,
			// we expect the one used to be the one with the alphabetically earliest ID.
			Describe("with host endpoint with tier matching eth0", func() {
				JustBeforeEach(configureHostEp(&hostEpSpec{
					id:       "id1",
					name:     "eth0",
					tierName: "tierA",
				}))
				It("should have expected chains", expectChainsFor(ipVersion, "eth0_tierA"))
				It("should report id1 up", func() {
					Expect(statusReportRec.currentState).To(Equal(map[interface{}]string{
						proto.HostEndpointID{EndpointId: "id1"}: "up",
					}))
				})

				It("should define host endpoints", func() {
					Expect(hepListener.state).To(Equal(map[string]string{
						"eth0": "profiles=,normal=I=polA,E=polA,untracked=,preDNAT=,AoF=",
					}))
				})

				Context("with another host ep (>ID) that matches the IPv4 address", func() {
					JustBeforeEach(configureHostEp(&hostEpSpec{
						id:        "id2",
						ipv4Addrs: []string{ipv4},
						tierName:  "tierB",
					}))
					It("should have expected chains", expectChainsFor(ipVersion, "eth0_tierA"))
					It("should report id1 up, but id2 now in error", func() {
						Expect(statusReportRec.currentState).To(Equal(map[interface{}]string{
							proto.HostEndpointID{EndpointId: "id1"}: "up",
							proto.HostEndpointID{EndpointId: "id2"}: "error",
						}))
					})

					It("should define host endpoints", func() {
						Expect(hepListener.state).To(Equal(map[string]string{
							"eth0": "profiles=,normal=I=polA,E=polA,untracked=,preDNAT=,AoF=",
						}))
					})

					Context("with the first host ep removed", func() {
						JustBeforeEach(removeHostEp("id1"))
						It("should have expected chains", expectChainsFor(ipVersion, "eth0_tierB"))
						It("should report id2 up only", func() {
							Expect(statusReportRec.currentState).To(Equal(map[interface{}]string{
								proto.HostEndpointID{EndpointId: "id2"}: "up",
							}))
						})

						It("should define host endpoints", func() {
							Expect(hepListener.state).To(Equal(map[string]string{
								"eth0": "profiles=,normal=I=polB,E=polB,untracked=,preDNAT=,AoF=",
							}))
						})

						Context("with both host eps removed", func() {
							JustBeforeEach(removeHostEp("id2"))
							It("should have empty dispatch chains", expectEmptyChains(ipVersion))

							It("should define host endpoints", func() {
								Expect(hepListener.state).To(BeEmpty())
							})
						})
					})
				})

				Context("with another host ep (<ID) that matches the IPv4 address", func() {
					JustBeforeEach(configureHostEp(&hostEpSpec{
						id:        "id0",
						ipv4Addrs: []string{ipv4},
						tierName:  "tierB",
					}))
					It("should have expected chains", expectChainsFor(ipVersion, "eth0_tierB"))
					It("should report id0 up, but id1 now in error", func() {
						Expect(statusReportRec.currentState).To(Equal(map[interface{}]string{
							proto.HostEndpointID{EndpointId: "id0"}: "up",
							proto.HostEndpointID{EndpointId: "id1"}: "error",
						}))
					})

					It("should define host endpoints", func() {
						Expect(hepListener.state).To(Equal(map[string]string{
							"eth0": "profiles=,normal=I=polB,E=polB,untracked=,preDNAT=,AoF=",
						}))
					})

					Context("with the first host ep removed", func() {
						JustBeforeEach(removeHostEp("id1"))
						It("should have expected chains", expectChainsFor(ipVersion, "eth0_tierB"))
						It("should report id0 up only", func() {
							Expect(statusReportRec.currentState).To(Equal(map[interface{}]string{
								proto.HostEndpointID{EndpointId: "id0"}: "up",
							}))
						})

						It("should define host endpoints", func() {
							Expect(hepListener.state).To(Equal(map[string]string{
								"eth0": "profiles=,normal=I=polB,E=polB,untracked=,preDNAT=,AoF=",
							}))
						})

						Context("with both host eps removed", func() {
							JustBeforeEach(removeHostEp("id0"))
							It("should have empty dispatch chains", expectEmptyChains(ipVersion))

							It("should remove all status reports", func() {
								Expect(statusReportRec.currentState).To(BeEmpty())
							})

							It("should define host endpoints", func() {
								Expect(hepListener.state).To(BeEmpty())
							})
						})
					})
				})

				Describe("replaced with untracked version", func() {
					JustBeforeEach(configureHostEp(&hostEpSpec{
						id:       "id1",
						name:     "eth0",
						tierName: "tierA_untracked",
					}))
					It("should have expected chains", expectChainsFor(ipVersion, "eth0_tierA_untracked"))

					It("should define host endpoints", func() {
						Expect(hepListener.state).To(Equal(map[string]string{
							"eth0": "profiles=,normal=,untracked=I=polA,E=polA,preDNAT=,AoF=",
						}))
					})
				})

				Describe("replaced with applyOnForward version", func() {
					JustBeforeEach(configureHostEp(&hostEpSpec{
						id:       "id1",
						name:     "eth0",
						tierName: "polA_applyOnForward",
					}))
					It("should have expected chains", expectChainsFor(ipVersion, "eth0_polA_applyOnForward"))

					It("should define host endpoints", func() {
						Expect(hepListener.state).To(Equal(map[string]string{
							"eth0": "profiles=,normal=,untracked=,preDNAT=,AoF=I=polA,E=polA",
						}))
					})
				})

				Describe("replaced with pre-DNAT version", func() {
					JustBeforeEach(configureHostEp(&hostEpSpec{
						id:       "id1",
						name:     "eth0",
						tierName: "polA_preDNAT",
					}))
					It("should have expected chains", expectChainsFor(ipVersion, "eth0_polA_preDNAT"))

					It("should define host endpoints", func() {
						Expect(hepListener.state).To(Equal(map[string]string{
							"eth0": "profiles=,normal=,untracked=,preDNAT=I=polA,E=,AoF=",
						}))
					})
				})

				Describe("replaced with ingress-only version", func() {
					JustBeforeEach(configureHostEp(&hostEpSpec{
						id:       "id1",
						name:     "eth0",
						tierName: "polA_ingress",
					}))
					It("should have expected chains", expectChainsFor(ipVersion, "eth0_polA_ingress"))

					It("should define host endpoints", func() {
						Expect(hepListener.state).To(Equal(map[string]string{
							"eth0": "profiles=,normal=I=polA,E=,untracked=,preDNAT=,AoF=",
						}))
					})
				})

				Describe("replaced with egress-only version", func() {
					JustBeforeEach(configureHostEp(&hostEpSpec{
						id:       "id1",
						name:     "eth0",
						tierName: "polA_egress",
					}))
					It("should have expected chains", expectChainsFor(ipVersion, "eth0_polA_egress"))

					It("should define host endpoints", func() {
						Expect(hepListener.state).To(Equal(map[string]string{
							"eth0": "profiles=,normal=I=,E=polA,untracked=,preDNAT=,AoF=",
						}))
					})
				})
			})

			Describe("with host endpoint with untracked tier matching eth0", func() {
				JustBeforeEach(configureHostEp(&hostEpSpec{
					id:       "id1",
					name:     "eth0",
					tierName: "tierA_untracked",
				}))
				It("should have expected chains", expectChainsFor(ipVersion, "eth0_tierA_untracked"))

				Context("with another host ep (<ID) that matches the IPv4 address", func() {
					JustBeforeEach(configureHostEp(&hostEpSpec{
						id:        "id0",
						ipv4Addrs: []string{ipv4},
						tierName:  "tierB_untracked",
					}))

					It("should have expected chains", expectChainsFor(ipVersion, "eth0_tierB_untracked"))

					Context("with the first host ep removed", func() {
						JustBeforeEach(removeHostEp("id1"))
						It("should have expected chains", expectChainsFor(ipVersion, "eth0_tierB_untracked"))

						Context("with both host eps removed", func() {
							JustBeforeEach(removeHostEp("id0"))
							It("should have empty dispatch chains", expectEmptyChains(ipVersion))
						})
					})
				})

				Describe("replaced with a tracked version", func() {
					JustBeforeEach(configureHostEp(&hostEpSpec{
						id:       "id1",
						name:     "eth0",
						tierName: "tierA",
					}))
					It("should have expected chains", expectChainsFor(ipVersion, "eth0_tierA"))
				})
			})

			Context("with a host ep that matches the IPv4 address with untracked policy", func() {
				JustBeforeEach(configureHostEp(&hostEpSpec{
					id:        "id0",
					ipv4Addrs: []string{ipv4},
					tierName:  "tierB_untracked",
				}))

				It("should have expected chains", expectChainsFor(ipVersion, "eth0_tierB_untracked"))
			})

			Describe("with host endpoint with applyOnForward tier matching eth0", func() {
				JustBeforeEach(configureHostEp(&hostEpSpec{
					id:       "id1",
					name:     "eth0",
					tierName: "polA_applyOnForward",
				}))
				It("should have expected chains", expectChainsFor(ipVersion, "eth0_polA_applyOnForward"))

				Context("with another host ep (<ID) that matches the IPv4 address", func() {
					JustBeforeEach(configureHostEp(&hostEpSpec{
						id:        "id0",
						ipv4Addrs: []string{ipv4},
						tierName:  "polB_applyOnForward",
					}))

					It("should have expected chains", expectChainsFor(ipVersion, "eth0_polB_applyOnForward"))

					Context("with the first host ep removed", func() {
						JustBeforeEach(removeHostEp("id1"))
						It("should have expected chains", expectChainsFor(ipVersion, "eth0_polB_applyOnForward"))

						Context("with both host eps removed", func() {
							JustBeforeEach(removeHostEp("id0"))
							It("should have empty dispatch chains", expectEmptyChains(ipVersion))
						})
					})
				})

				Describe("replaced with a tracked version", func() {
					JustBeforeEach(configureHostEp(&hostEpSpec{
						id:       "id1",
						name:     "eth0",
						tierName: "polA",
					}))
					It("should have expected chains", expectChainsFor(ipVersion, "eth0_polA"))
				})
			})

			Context("with a host ep that matches the IPv4 address with applyOnForward policy", func() {
				JustBeforeEach(configureHostEp(&hostEpSpec{
					id:        "id0",
					ipv4Addrs: []string{ipv4},
					tierName:  "polB_applyOnForward",
				}))

				It("should have expected chains", expectChainsFor(ipVersion, "eth0_polB_applyOnForward"))
			})

			Describe("with host endpoint with pre-DNAT tier matching eth0", func() {
				JustBeforeEach(configureHostEp(&hostEpSpec{
					id:       "id1",
					name:     "eth0",
					tierName: "polA_preDNAT",
				}))
				It("should have expected chains", expectChainsFor(ipVersion, "eth0_polA_preDNAT"))

				Context("with another host ep (<ID) that matches the IPv4 address", func() {
					JustBeforeEach(configureHostEp(&hostEpSpec{
						id:        "id0",
						ipv4Addrs: []string{ipv4},
						tierName:  "polB_preDNAT",
					}))

					It("should have expected chains", expectChainsFor(ipVersion, "eth0_polB_preDNAT"))

					Context("with the first host ep removed", func() {
						JustBeforeEach(removeHostEp("id1"))
						It("should have expected chains", expectChainsFor(ipVersion, "eth0_polB_preDNAT"))

						Context("with both host eps removed", func() {
							JustBeforeEach(removeHostEp("id0"))
							It("should have empty dispatch chains", expectEmptyChains(ipVersion))
						})
					})
				})

				Describe("replaced with a tracked version", func() {
					JustBeforeEach(configureHostEp(&hostEpSpec{
						id:       "id1",
						name:     "eth0",
						tierName: "polA",
					}))
					It("should have expected chains", expectChainsFor(ipVersion, "eth0_polA"))
				})
			})

			Context("with a host ep that matches the IPv4 address with pre-DNAT policy", func() {
				JustBeforeEach(configureHostEp(&hostEpSpec{
					id:        "id0",
					ipv4Addrs: []string{ipv4},
					tierName:  "polB_preDNAT",
				}))

				It("should have expected chains", expectChainsFor(ipVersion, "eth0_polB_preDNAT"))
			})

			Describe("with host endpoint matching eth0", func() {
				JustBeforeEach(configureHostEp(&hostEpSpec{
					id:   "id1",
					name: "eth0",
				}))
				It("should have expected chains", expectChainsFor(ipVersion, "eth0"))
				It("should report id1 up", func() {
					Expect(statusReportRec.currentState).To(Equal(map[interface{}]string{
						proto.HostEndpointID{EndpointId: "id1"}: "up",
					}))
				})

				Context("with another host interface eth1", func() {
					JustBeforeEach(func() {
						epMgr.OnUpdate(&ifaceStateUpdate{
							Name:  "eth1",
							State: "up",
						})
						epMgr.OnUpdate(&ifaceAddrsUpdate{
							Name:  "eth1",
							Addrs: eth1Addrs,
						})
						applyUpdates(epMgr)
					})

					It("should have expected chains", expectChainsFor(ipVersion, "eth0"))
					It("should report id1 up", func() {
						Expect(statusReportRec.currentState).To(Equal(map[interface{}]string{
							proto.HostEndpointID{EndpointId: "id1"}: "up",
						}))
					})

					Context("with host ep matching eth1's IP", func() {
						JustBeforeEach(configureHostEp(&hostEpSpec{
							id:        "id22",
							ipv4Addrs: []string{ipv4Eth1},
						}))
						It("should have expected chains", expectChainsFor(ipVersion, "eth0", "eth1"))
						It("should report id1 and id22 up", func() {
							Expect(statusReportRec.currentState).To(Equal(map[interface{}]string{
								proto.HostEndpointID{EndpointId: "id1"}:  "up",
								proto.HostEndpointID{EndpointId: "id22"}: "up",
							}))
						})
					})

					Context("with host ep matching both eth0 and eth1 IPs", func() {
						JustBeforeEach(configureHostEp(&hostEpSpec{
							id:        "id0",
							ipv4Addrs: []string{ipv4Eth1, ipv4},
						}))
						It("should have expected chains", expectChainsFor(ipVersion, "eth0", "eth1"))
						// The "id0" host endpoint matches both eth0 and
						// eth1, and is preferred for eth0 over "id1"
						// because of alphabetical ordering.  "id1" is then
						// unused, and so reported as in error.
						It("should report id1 error and id0 up", func() {
							Expect(statusReportRec.currentState).To(Equal(map[interface{}]string{
								proto.HostEndpointID{EndpointId: "id1"}: "error",
								proto.HostEndpointID{EndpointId: "id0"}: "up",
							}))
						})
					})

					Context("with host ep matching eth1", func() {
						JustBeforeEach(configureHostEp(&hostEpSpec{
							id:   "id22",
							name: "eth1",
						}))
						It("should have expected chains", expectChainsFor(ipVersion, "eth0", "eth1"))
						It("should report id1 and id22 up", func() {
							Expect(statusReportRec.currentState).To(Equal(map[interface{}]string{
								proto.HostEndpointID{EndpointId: "id1"}:  "up",
								proto.HostEndpointID{EndpointId: "id22"}: "up",
							}))
						})
					})
				})
			})

			Describe("with host endpoint matching nonexistent interface", func() {
				JustBeforeEach(configureHostEp(&hostEpSpec{
					id:   "id3",
					name: "eth1",
				}))
				It("should have empty dispatch chains", expectEmptyChains(ipVersion))
				It("should report endpoint in error", func() {
					Expect(statusReportRec.currentState).To(Equal(map[interface{}]string{
						proto.HostEndpointID{EndpointId: "id3"}: "error",
					}))
				})
			})

			Describe("with host endpoint matching IPv4 address", func() {
				JustBeforeEach(configureHostEp(&hostEpSpec{
					id:        "id4",
					ipv4Addrs: []string{ipv4},
				}))
				It("should have expected chains", expectChainsFor(ipVersion, "eth0"))
				It("should report id4 up", func() {
					Expect(statusReportRec.currentState).To(Equal(map[interface{}]string{
						proto.HostEndpointID{EndpointId: "id4"}: "up",
					}))
				})
			})

			Describe("with host endpoint matching IPv6 address", func() {
				JustBeforeEach(configureHostEp(&hostEpSpec{
					id:        "id5",
					ipv6Addrs: []string{ipv6},
				}))
				It("should have expected chains", expectChainsFor(ipVersion, "eth0"))
				It("should report id5 up", func() {
					Expect(statusReportRec.currentState).To(Equal(map[interface{}]string{
						proto.HostEndpointID{EndpointId: "id5"}: "up",
					}))
				})
			})

			Describe("with host endpoint matching IPv4 address and correct interface name", func() {
				JustBeforeEach(configureHostEp(&hostEpSpec{
					id:        "id3",
					name:      "eth0",
					ipv4Addrs: []string{ipv4},
				}))
				It("should have expected chains", expectChainsFor(ipVersion, "eth0"))
				It("should report id3 up", func() {
					Expect(statusReportRec.currentState).To(Equal(map[interface{}]string{
						proto.HostEndpointID{EndpointId: "id3"}: "up",
					}))
				})
			})

			Describe("with host endpoint matching IPv6 address and correct interface name", func() {
				JustBeforeEach(configureHostEp(&hostEpSpec{
					id:        "id3",
					name:      "eth0",
					ipv6Addrs: []string{ipv6},
				}))
				It("should have expected chains", expectChainsFor(ipVersion, "eth0"))
				It("should report id3 up", func() {
					Expect(statusReportRec.currentState).To(Equal(map[interface{}]string{
						proto.HostEndpointID{EndpointId: "id3"}: "up",
					}))
				})
			})

			Describe("with host endpoint matching IPv4 address and wrong interface name", func() {
				JustBeforeEach(configureHostEp(&hostEpSpec{
					id:        "id3",
					name:      "eth1",
					ipv4Addrs: []string{ipv4},
				}))
				It("should have empty dispatch chains", expectEmptyChains(ipVersion))
				It("should report id3 error", func() {
					Expect(statusReportRec.currentState).To(Equal(map[interface{}]string{
						proto.HostEndpointID{EndpointId: "id3"}: "error",
					}))
				})
			})

			Describe("with host endpoint matching IPv6 address and wrong interface name", func() {
				JustBeforeEach(configureHostEp(&hostEpSpec{
					id:        "id3",
					name:      "eth1",
					ipv6Addrs: []string{ipv6},
				}))
				It("should have empty dispatch chains", expectEmptyChains(ipVersion))
				It("should report id3 error", func() {
					Expect(statusReportRec.currentState).To(Equal(map[interface{}]string{
						proto.HostEndpointID{EndpointId: "id3"}: "error",
					}))
				})
			})

			Describe("with host endpoint with unmatched IPv4 address", func() {
				JustBeforeEach(configureHostEp(&hostEpSpec{
					id:        "id4",
					ipv4Addrs: []string{"8.8.8.8"},
				}))
				It("should have empty dispatch chains", expectEmptyChains(ipVersion))
				It("should report id4 error", func() {
					Expect(statusReportRec.currentState).To(Equal(map[interface{}]string{
						proto.HostEndpointID{EndpointId: "id4"}: "error",
					}))
				})
			})

			Describe("with host endpoint with unmatched IPv6 address", func() {
				JustBeforeEach(configureHostEp(&hostEpSpec{
					id:        "id5",
					ipv6Addrs: []string{"fe08::2"},
				}))
				It("should have empty dispatch chains", expectEmptyChains(ipVersion))
				It("should report id5 error", func() {
					Expect(statusReportRec.currentState).To(Equal(map[interface{}]string{
						proto.HostEndpointID{EndpointId: "id5"}: "error",
					}))
				})
			})
		})

		Context("with host endpoint configured before interface signaled", func() {
			JustBeforeEach(configureHostEp(&hostEpSpec{
				id:   "id3",
				name: "eth0",
			}))
			It("should have empty dispatch chains", expectEmptyChains(ipVersion))
			It("should report id3 error", func() {
				Expect(statusReportRec.currentState).To(Equal(map[interface{}]string{
					proto.HostEndpointID{EndpointId: "id3"}: "error",
				}))
			})

			Context("with interface signaled", func() {
				JustBeforeEach(func() {
					epMgr.OnUpdate(&ifaceStateUpdate{
						Name:  "eth0",
						State: "up",
					})
					epMgr.OnUpdate(&ifaceAddrsUpdate{
						Name:  "eth0",
						Addrs: eth0Addrs,
					})
					applyUpdates(epMgr)
				})
				It("should have expected chains", expectChainsFor(ipVersion, "eth0"))
				It("should report id3 up", func() {
					Expect(statusReportRec.currentState).To(Equal(map[interface{}]string{
						proto.HostEndpointID{EndpointId: "id3"}: "up",
					}))
				})
			})
		})

		expectWlChainsFor := func(ipVersion uint8, names ...string) func() {
			return func() {
				filterTable.checkChains([][]*generictables.Chain{
					hostDispatchEmptyNormal,
					hostDispatchEmptyForward,
					wlChainsForIfaces(ipVersion, names, epMgr.epMarkMapper),
				})
				mangleTable.checkChains([][]*generictables.Chain{
					fromHostDispatchEmpty,
					toHostDispatchEmpty,
				})
			}
		}

		Describe("workload endpoints", func() {
			Context("with a workload endpoint", func() {
				var tiers []*proto.TierInfo

				BeforeEach(func() {
					tiers = []*proto.TierInfo{}
				})

				JustBeforeEach(func() {
					epMgr.OnUpdate(&proto.WorkloadEndpointUpdate{
						Id: &wlEPID1,
						Endpoint: &proto.WorkloadEndpoint{
							State:      "active",
							Mac:        "01:02:03:04:05:06",
							Name:       "cali12345-ab",
							ProfileIds: []string{},
							Tiers:      tiers,
							Ipv4Nets:   []string{"10.0.240.2/24"},
							Ipv6Nets:   []string{"2001:db8:2::2/128"},
						},
					})
					applyUpdates(epMgr)
				})

				Context("with egress gateway role and iface up", func() {
					JustBeforeEach(func() {
						nlDataplane.AddIface(28, "cali12345-ab", true, true)
						epMgr.OnUpdate(&ifaceStateUpdate{
							Name:  "cali12345-ab",
							State: "up",
						})
						epMgr.OnUpdate(&ifaceAddrsUpdate{
							Name:  "cali12345-ab",
							Addrs: set.New[string](),
						})
						err := epMgr.ResolveUpdateBatch()
						Expect(err).ToNot(HaveOccurred())
						err = epMgr.CompleteDeferredWork()
						Expect(err).ToNot(HaveOccurred())
						epMgr.OnUpdate(&proto.WorkloadEndpointUpdate{
							Id: &wlEPID1,
							Endpoint: &proto.WorkloadEndpoint{
								State:                   "active",
								Mac:                     "01:02:03:04:05:06",
								Name:                    "cali12345-ab",
								ProfileIds:              []string{},
								Tiers:                   tiers,
								Ipv4Nets:                []string{"10.0.240.2/24"},
								Ipv6Nets:                []string{"2001:db8:2::2/128"},
								IsEgressGateway:         true,
								EgressGatewayHealthPort: 8080,
							},
						})
						err = epMgr.ResolveUpdateBatch()
						Expect(err).ToNot(HaveOccurred())
						err = epMgr.CompleteDeferredWork()
						Expect(err).ToNot(HaveOccurred())
					})

					It("should have expected chains", expectWlChainsFor(ipVersion, "cali12345-ab:egress-gateway"))

					It("should set routes", func() {
						if ipVersion == 6 {
							routeTable.checkRoutes("cali12345-ab", []routetable.Target{{
								CIDR:    ip.MustParseCIDROrIP("2001:db8:2::2/128"),
								DestMAC: testutils.MustParseMAC("01:02:03:04:05:06"),
							}})
						} else {
							routeTable.checkRoutes("cali12345-ab", []routetable.Target{{
								CIDR:    ip.MustParseCIDROrIP("10.0.240.0/24"),
								DestMAC: testutils.MustParseMAC("01:02:03:04:05:06"),
							}})
						}
					})

					It("should have configured the interface for gateway role", func() {
						if ipVersion == 4 {
							Expect(nlDataplane.AddedAddrs.Contains("169.254.1.2/32")).To(BeTrue())
							mockProcSys.checkState(map[string]string{
								"/proc/sys/net/ipv4/conf/cali12345-ab/forwarding":     "1",
								"/proc/sys/net/ipv4/conf/cali12345-ab/route_localnet": "1",
								"/proc/sys/net/ipv4/conf/cali12345-ab/proxy_arp":      "1",
								"/proc/sys/net/ipv4/neigh/cali12345-ab/proxy_delay":   "0",
								"/proc/sys/net/ipv4/conf/cali12345-ab/rp_filter":      "2",
								"/proc/sys/net/ipv6/conf/cali12345-ab/accept_ra":      "0",
							})
							Expect(nlDataplane.DeletedAddrs.Len()).To(BeZero())
						}
					})

					Context("with egress gateway role removed", func() {
						JustBeforeEach(func() {
							epMgr.OnUpdate(&proto.WorkloadEndpointUpdate{
								Id: &wlEPID1,
								Endpoint: &proto.WorkloadEndpoint{
									State:           "active",
									Mac:             "01:02:03:04:05:06",
									Name:            "cali12345-ab",
									ProfileIds:      []string{},
									Tiers:           tiers,
									Ipv4Nets:        []string{"10.0.240.2/24"},
									Ipv6Nets:        []string{"2001:db8:2::2/128"},
									IsEgressGateway: false,
								},
							})
							err := epMgr.ResolveUpdateBatch()
							Expect(err).ToNot(HaveOccurred())
							err = epMgr.CompleteDeferredWork()
							Expect(err).ToNot(HaveOccurred())
						})

						It("should have expected chains", expectWlChainsFor(ipVersion, "cali12345-ab"))

						It("should have removed the 169.254.1.2 address", func() {
							if ipVersion == 4 {
								Expect(nlDataplane.DeletedAddrs.Contains("169.254.1.2/32")).To(BeTrue())
							}
						})
					})

					Context("with WEP deleted and recreated with the same interface", func() {
						JustBeforeEach(func() {
							By("removing WEP")
							epMgr.OnUpdate(&proto.WorkloadEndpointRemove{
								Id: &wlEPID1,
							})
							err := epMgr.ResolveUpdateBatch()
							Expect(err).ToNot(HaveOccurred())
							err = epMgr.CompleteDeferredWork()
							Expect(err).ToNot(HaveOccurred())

							By("signaling WEP iface down")
							epMgr.OnUpdate(&ifaceStateUpdate{
								Name:  "cali12345-ab",
								State: "down",
							})
							err = epMgr.ResolveUpdateBatch()
							Expect(err).ToNot(HaveOccurred())
							err = epMgr.CompleteDeferredWork()
							Expect(err).ToNot(HaveOccurred())

							By("removing WEP iface from mock dataplane")
							link, err := nlDataplane.LinkByName("cali12345-ab")
							Expect(err).ToNot(HaveOccurred())
							err = nlDataplane.LinkDel(link)
							Expect(err).ToNot(HaveOccurred())

							nlDataplane.ResetDeltas()

							By("recreating WEP iface in mock dataplane")
							nlDataplane.AddIface(28, "cali12345-ab", true, true)

							By("signaling WEP iface up")
							epMgr.OnUpdate(&ifaceStateUpdate{
								Name:  "cali12345-ab",
								State: "up",
							})
							epMgr.OnUpdate(&ifaceAddrsUpdate{
								Name:  "cali12345-ab",
								Addrs: set.New[string](),
							})
							err = epMgr.ResolveUpdateBatch()
							Expect(err).ToNot(HaveOccurred())
							err = epMgr.CompleteDeferredWork()
							Expect(err).ToNot(HaveOccurred())

							By("recreating WEP")
							epMgr.OnUpdate(&proto.WorkloadEndpointUpdate{
								Id: &wlEPID1,
								Endpoint: &proto.WorkloadEndpoint{
									State:                   "active",
									Mac:                     "01:02:03:04:05:06",
									Name:                    "cali12345-ab",
									ProfileIds:              []string{},
									Tiers:                   tiers,
									Ipv4Nets:                []string{"10.0.240.2/24"},
									Ipv6Nets:                []string{"2001:db8:2::2/128"},
									IsEgressGateway:         true,
									EgressGatewayHealthPort: 8080,
								},
							})
							err = epMgr.ResolveUpdateBatch()
							Expect(err).ToNot(HaveOccurred())
							err = epMgr.CompleteDeferredWork()
							Expect(err).ToNot(HaveOccurred())
						})

						It("should have expected chains", expectWlChainsFor(ipVersion, "cali12345-ab:egress-gateway"))

						It("should set routes", func() {
							if ipVersion == 6 {
								routeTable.checkRoutes("cali12345-ab", []routetable.Target{{
									CIDR:    ip.MustParseCIDROrIP("2001:db8:2::2/128"),
									DestMAC: testutils.MustParseMAC("01:02:03:04:05:06"),
								}})
							} else {
								routeTable.checkRoutes("cali12345-ab", []routetable.Target{{
									CIDR:    ip.MustParseCIDROrIP("10.0.240.0/24"),
									DestMAC: testutils.MustParseMAC("01:02:03:04:05:06"),
								}})
							}
						})

						It("should have configured the interface for gateway role", func() {
							if ipVersion == 4 {
								Expect(nlDataplane.AddedAddrs.Contains("169.254.1.2/32")).To(BeTrue())
								mockProcSys.checkState(map[string]string{
									"/proc/sys/net/ipv4/conf/cali12345-ab/forwarding":     "1",
									"/proc/sys/net/ipv4/conf/cali12345-ab/route_localnet": "1",
									"/proc/sys/net/ipv4/conf/cali12345-ab/proxy_arp":      "1",
									"/proc/sys/net/ipv4/neigh/cali12345-ab/proxy_delay":   "0",
									"/proc/sys/net/ipv4/conf/cali12345-ab/rp_filter":      "2",
									"/proc/sys/net/ipv6/conf/cali12345-ab/accept_ra":      "0",
								})
								Expect(nlDataplane.DeletedAddrs.Len()).To(BeZero())
							}
						})
					})
				})

				Context("with policy", func() {
					BeforeEach(func() {
						tiers = []*proto.TierInfo{{
							Name:            "default",
							IngressPolicies: []string{"policy1"},
							EgressPolicies:  []string{"policy1"},
						}}
					})

					It("should have expected chains", expectWlChainsFor(ipVersion, "cali12345-ab_policy1"))

					Context("with another endpoint with the same interface name and earlier workload ID, and no policy", func() {
						JustBeforeEach(func() {
							epMgr.OnUpdate(&proto.WorkloadEndpointUpdate{
								Id: &proto.WorkloadEndpointID{
									OrchestratorId: "k8s",
									WorkloadId:     "pod-10a",
									EndpointId:     "endpoint-id-11",
								},
								Endpoint: &proto.WorkloadEndpoint{
									State:      "active",
									Mac:        "01:02:03:04:05:06",
									Name:       "cali12345-ab",
									ProfileIds: []string{},
									Tiers:      []*proto.TierInfo{},
									Ipv4Nets:   []string{"10.0.240.2/24"},
									Ipv6Nets:   []string{"2001:db8:2::2/128"},
								},
							})
							applyUpdates(epMgr)
						})

						It("should have expected chains with no policy", expectWlChainsFor(ipVersion, "cali12345-ab"))

						Context("with the first endpoint removed", func() {
							JustBeforeEach(func() {
								epMgr.OnUpdate(&proto.WorkloadEndpointRemove{
									Id: &wlEPID1,
								})
								applyUpdates(epMgr)
							})

							It("should have expected chains with no policy", expectWlChainsFor(ipVersion, "cali12345-ab"))

							Context("with the second endpoint removed", func() {
								JustBeforeEach(func() {
									epMgr.OnUpdate(&proto.WorkloadEndpointRemove{
										Id: &proto.WorkloadEndpointID{
											OrchestratorId: "k8s",
											WorkloadId:     "pod-10a",
											EndpointId:     "endpoint-id-11",
										},
									})
									applyUpdates(epMgr)
								})

								It("should have empty dispatch chains", expectEmptyChains(ipVersion))
							})
						})
					})

					Context("with another endpoint with the same interface name and later workload ID, and no policy", func() {
						JustBeforeEach(func() {
							epMgr.OnUpdate(&proto.WorkloadEndpointUpdate{
								Id: &proto.WorkloadEndpointID{
									OrchestratorId: "k8s",
									WorkloadId:     "pod-11a",
									EndpointId:     "endpoint-id-11",
								},
								Endpoint: &proto.WorkloadEndpoint{
									State:      "active",
									Mac:        "01:02:03:04:05:06",
									Name:       "cali12345-ab",
									ProfileIds: []string{},
									Tiers:      []*proto.TierInfo{},
									Ipv4Nets:   []string{"10.0.240.2/24"},
									Ipv6Nets:   []string{"2001:db8:2::2/128"},
								},
							})
							applyUpdates(epMgr)
						})

						It("should have expected chains", expectWlChainsFor(ipVersion, "cali12345-ab_policy1"))

						Context("with the first endpoint removed", func() {
							JustBeforeEach(func() {
								epMgr.OnUpdate(&proto.WorkloadEndpointRemove{
									Id: &wlEPID1,
								})
								applyUpdates(epMgr)
							})

							It("should have expected chains with no policy", expectWlChainsFor(ipVersion, "cali12345-ab"))

							Context("with the second endpoint removed", func() {
								JustBeforeEach(func() {
									epMgr.OnUpdate(&proto.WorkloadEndpointRemove{
										Id: &proto.WorkloadEndpointID{
											OrchestratorId: "k8s",
											WorkloadId:     "pod-11a",
											EndpointId:     "endpoint-id-11",
										},
									})
									applyUpdates(epMgr)
								})

								It("should have empty dispatch chains", expectEmptyChains(ipVersion))
							})
						})
					})
				})

				Context("with ingress-only policy", func() {
					BeforeEach(func() {
						tiers = []*proto.TierInfo{{
							Name:            "default",
							IngressPolicies: []string{"policy1"},
						}}
					})

					It("should have expected chains", expectWlChainsFor(ipVersion, "cali12345-ab_policy1_ingress"))
				})

				Context("with egress-only policy", func() {
					BeforeEach(func() {
						tiers = []*proto.TierInfo{{
							Name:           "default",
							EgressPolicies: []string{"policy1"},
						}}
					})

					It("should have expected chains", expectWlChainsFor(ipVersion, "cali12345-ab_policy1_egress"))
				})

				It("should have expected chains", expectWlChainsFor(ipVersion, "cali12345-ab"))

				It("should set routes", func() {
					if ipVersion == 6 {
						routeTable.checkRoutes("cali12345-ab", []routetable.Target{{
							CIDR:    ip.MustParseCIDROrIP("2001:db8:2::2/128"),
							DestMAC: testutils.MustParseMAC("01:02:03:04:05:06"),
						}})
					} else {
						routeTable.checkRoutes("cali12345-ab", []routetable.Target{{
							CIDR:    ip.MustParseCIDROrIP("10.0.240.0/24"),
							DestMAC: testutils.MustParseMAC("01:02:03:04:05:06"),
						}})
					}
				})
				It("should report endpoint down", func() {
					Expect(statusReportRec.currentState).To(Equal(map[interface{}]string{
						wlEPID1: "down",
					}))
				})

				Context("with updates for the workload's iface and proc/sys failure", func() {
					JustBeforeEach(func() {
						mockProcSys.Fail = true
						epMgr.OnUpdate(&ifaceStateUpdate{
							Name:  "cali12345-ab",
							State: "up",
						})
						epMgr.OnUpdate(&ifaceAddrsUpdate{
							Name:  "cali12345-ab",
							Addrs: set.New[string](),
						})
						applyUpdates(epMgr)
					})
					It("should report the interface in error", func() {
						Expect(statusReportRec.currentState).To(Equal(map[interface{}]string{
							wlEPID1: "error",
						}))
					})
				})

				Context("with updates for the workload's iface", func() {
					JustBeforeEach(func() {
						epMgr.OnUpdate(&ifaceStateUpdate{
							Name:  "cali12345-ab",
							State: "up",
						})
						epMgr.OnUpdate(&ifaceAddrsUpdate{
							Name:  "cali12345-ab",
							Addrs: set.New[string](),
						})
						applyUpdates(epMgr)
					})

					It("should have expected chains", expectWlChainsFor(ipVersion, "cali12345-ab"))
					It("should report endpoint up", func() {
						Expect(statusReportRec.currentState).To(Equal(map[interface{}]string{
							wlEPID1: "up",
						}))
					})

					It("should write /proc/sys entries", func() {
						if ipVersion == 6 {
							mockProcSys.checkState(map[string]string{
								"/proc/sys/net/ipv6/conf/cali12345-ab/accept_ra":  "0",
								"/proc/sys/net/ipv6/conf/cali12345-ab/proxy_ndp":  "1",
								"/proc/sys/net/ipv6/conf/cali12345-ab/forwarding": "1",
							})
						} else {
							mockProcSys.checkState(map[string]string{
								"/proc/sys/net/ipv6/conf/cali12345-ab/accept_ra":      "0",
								"/proc/sys/net/ipv4/conf/cali12345-ab/forwarding":     "1",
								"/proc/sys/net/ipv4/conf/cali12345-ab/route_localnet": "1",
								"/proc/sys/net/ipv4/conf/cali12345-ab/rp_filter":      "1",
								"/proc/sys/net/ipv4/conf/cali12345-ab/proxy_arp":      "1",
								"/proc/sys/net/ipv4/neigh/cali12345-ab/proxy_delay":   "0",
							})
						}
					})

					Context("with floating IPs added to the endpoint", func() {
						JustBeforeEach(func() {
							epMgr.OnUpdate(&proto.WorkloadEndpointUpdate{
								Id: &wlEPID1,
								Endpoint: &proto.WorkloadEndpoint{
									State:      "active",
									Mac:        "01:02:03:04:05:06",
									Name:       "cali12345-ab",
									ProfileIds: []string{},
									Tiers:      []*proto.TierInfo{},
									Ipv4Nets:   []string{"10.0.240.2/24"},
									Ipv6Nets:   []string{"2001:db8:2::2/128"},
									Ipv4Nat: []*proto.NatInfo{
										{ExtIp: "172.16.1.3", IntIp: "10.0.240.2"},
										{ExtIp: "172.18.1.4", IntIp: "10.0.240.2"},
									},
									Ipv6Nat: []*proto.NatInfo{
										{ExtIp: "2001:db8:3::2", IntIp: "2001:db8:2::2"},
										{ExtIp: "2001:db8:4::2", IntIp: "2001:db8:4::2"},
									},
								},
							})
							applyUpdates(epMgr)
						})

						It("should have expected chains", expectWlChainsFor(ipVersion, "cali12345-ab"))

						It("should set routes", func() {
							if ipVersion == 6 {
								routeTable.checkRoutes("cali12345-ab", []routetable.Target{
									{
										CIDR:    ip.MustParseCIDROrIP("2001:db8:2::2/128"),
										DestMAC: testutils.MustParseMAC("01:02:03:04:05:06"),
									},
									{
										CIDR:    ip.MustParseCIDROrIP("2001:db8:3::2/128"),
										DestMAC: testutils.MustParseMAC("01:02:03:04:05:06"),
									},
									{
										CIDR:    ip.MustParseCIDROrIP("2001:db8:4::2/128"),
										DestMAC: testutils.MustParseMAC("01:02:03:04:05:06"),
									},
								})
							} else {
								routeTable.checkRoutes("cali12345-ab", []routetable.Target{
									{
										CIDR:    ip.MustParseCIDROrIP("10.0.240.0/24"),
										DestMAC: testutils.MustParseMAC("01:02:03:04:05:06"),
									},
									{
										CIDR:    ip.MustParseCIDROrIP("172.16.1.3/32"),
										DestMAC: testutils.MustParseMAC("01:02:03:04:05:06"),
									},
									{
										CIDR:    ip.MustParseCIDROrIP("172.18.1.4/32"),
										DestMAC: testutils.MustParseMAC("01:02:03:04:05:06"),
									},
								})
							}
						})
					})

					// Test that by disabling floatingIPs on the endpoint manager, even workload endpoints
					// that have floating IP NAT addresses specified will not result in those routes being
					// programmed.
					Context("with floating IPs disabled, but added to the endpoint", func() {
						JustBeforeEach(func() {
							epMgr.floatingIPsEnabled = false
							epMgr.OnUpdate(&proto.WorkloadEndpointUpdate{
								Id: &wlEPID1,
								Endpoint: &proto.WorkloadEndpoint{
									State:      "active",
									Mac:        "01:02:03:04:05:06",
									Name:       "cali12345-ab",
									ProfileIds: []string{},
									Tiers:      []*proto.TierInfo{},
									Ipv4Nets:   []string{"10.0.240.2/24"},
									Ipv6Nets:   []string{"2001:db8:2::2/128"},
									Ipv4Nat: []*proto.NatInfo{
										{ExtIp: "172.16.1.3", IntIp: "10.0.240.2"},
										{ExtIp: "172.18.1.4", IntIp: "10.0.240.2"},
									},
									Ipv6Nat: []*proto.NatInfo{
										{ExtIp: "2001:db8:3::2", IntIp: "2001:db8:2::2"},
										{ExtIp: "2001:db8:4::2", IntIp: "2001:db8:4::2"},
									},
								},
							})
							err := epMgr.ResolveUpdateBatch()
							Expect(err).ToNot(HaveOccurred())
							err = epMgr.CompleteDeferredWork()
							Expect(err).ToNot(HaveOccurred())
						})

						It("should have expected chains", expectWlChainsFor(ipVersion, "cali12345-ab"))

						It("should set routes with no floating IPs", func() {
							if ipVersion == 6 {
								routeTable.checkRoutes("cali12345-ab", []routetable.Target{
									{
										CIDR:    ip.MustParseCIDROrIP("2001:db8:2::2/128"),
										DestMAC: testutils.MustParseMAC("01:02:03:04:05:06"),
									},
								})
							} else {
								routeTable.checkRoutes("cali12345-ab", []routetable.Target{
									{
										CIDR:    ip.MustParseCIDROrIP("10.0.240.0/24"),
										DestMAC: testutils.MustParseMAC("01:02:03:04:05:06"),
									},
								})
							}
						})
					})

					Context("with the endpoint removed", func() {
						JustBeforeEach(func() {
							epMgr.OnUpdate(&proto.WorkloadEndpointRemove{
								Id: &wlEPID1,
							})
							applyUpdates(epMgr)
						})

						It("should have empty dispatch chains", expectEmptyChains(ipVersion))

						It("should have removed routes", func() {
							routeTable.checkRoutes("cali12345-ab", nil)
						})
						It("should report endpoint gone", func() {
							Expect(statusReportRec.currentState).To(BeEmpty())
						})
					})

					Context("changing the endpoint to another up interface", func() {
						JustBeforeEach(func() {
							epMgr.OnUpdate(&ifaceStateUpdate{
								Name:  "cali12345-cd",
								State: "up",
							})
							epMgr.OnUpdate(&ifaceAddrsUpdate{
								Name:  "cali12345-cd",
								Addrs: set.New[string](),
							})
							epMgr.OnUpdate(&proto.WorkloadEndpointUpdate{
								Id: &wlEPID1,
								Endpoint: &proto.WorkloadEndpoint{
									State:      "active",
									Mac:        "01:02:03:04:05:06",
									Name:       "cali12345-cd",
									ProfileIds: []string{},
									Tiers:      []*proto.TierInfo{},
									Ipv4Nets:   []string{"10.0.240.2/24"},
									Ipv6Nets:   []string{"2001:db8:2::2/128"},
								},
							})
							applyUpdates(epMgr)
						})

						It("should have expected chains", expectWlChainsFor(ipVersion, "cali12345-cd"))

						It("should have removed routes for old iface", func() {
							routeTable.checkRoutes("cali12345-ab", nil)
						})
						It("should report endpoint up", func() {
							Expect(statusReportRec.currentState).To(Equal(map[interface{}]string{
								wlEPID1: "up",
							}))
						})

						It("should have set routes for new iface", func() {
							if ipVersion == 6 {
								routeTable.checkRoutes("cali12345-cd", []routetable.Target{{
									CIDR:    ip.MustParseCIDROrIP("2001:db8:2::2/128"),
									DestMAC: testutils.MustParseMAC("01:02:03:04:05:06"),
								}})
							} else {
								routeTable.checkRoutes("cali12345-cd", []routetable.Target{{
									CIDR:    ip.MustParseCIDROrIP("10.0.240.0/24"),
									DestMAC: testutils.MustParseMAC("01:02:03:04:05:06"),
								}})
							}
						})
					})
				})
			})

			Context("with RPF checking disabled", func() {
				var (
					wlEPID1        proto.WorkloadEndpointID
					workloadUpdate *proto.WorkloadEndpointUpdate
					interfaceUp    *ifaceStateUpdate
				)

				BeforeEach(func() {
					wlEPID1 = proto.WorkloadEndpointID{
						OrchestratorId: "k8s",
						WorkloadId:     "pod-12",
						EndpointId:     "endpoint-id-12",
					}
					workloadUpdate = &proto.WorkloadEndpointUpdate{
						Id: &wlEPID1,
						Endpoint: &proto.WorkloadEndpoint{
							State:                      "active",
							Mac:                        "01:02:03:04:05:06",
							Name:                       "cali23456-cd",
							ProfileIds:                 []string{},
							Tiers:                      []*proto.TierInfo{},
							Ipv4Nets:                   []string{"10.0.240.2/24"},
							Ipv6Nets:                   []string{"2001:db8:2::2/128"},
							AllowSpoofedSourcePrefixes: []string{"8.8.8.8/32"},
						},
					}
					interfaceUp = &ifaceStateUpdate{
						Name:  "cali23456-cd",
						State: "up",
					}
				})

				It("should properly handle the source IP spoofing configuration", func() {
					By("Creating a workload with IP spoofing configured")
					epMgr.OnUpdate(workloadUpdate)
					// Set the interface up so that the sysctls are configured
					epMgr.OnUpdate(interfaceUp)
					applyUpdates(epMgr)
					if ipVersion == 4 {
						mockProcSys.checkStateContains(map[string]string{
							"/proc/sys/net/ipv4/conf/cali23456-cd/rp_filter": "0",
						})
					}
					rawTable.checkChains([][]*generictables.Chain{
						rawDispatchEmptyNormal(ipVersion),
						{
							&generictables.Chain{Name: rules.ChainRpfSkip, Rules: []generictables.Rule{
								{
									Match:  iptables.Match().InInterface("cali23456-cd").SourceNet("8.8.8.8/32"),
									Action: iptables.AcceptAction{},
								},
							}},
						},
					})

					By("Re-enabling rpf check on an existing workload")
					workloadUpdate.Endpoint.AllowSpoofedSourcePrefixes = []string{}
					epMgr.OnUpdate(workloadUpdate)
					applyUpdates(epMgr)
					if ipVersion == 4 {
						mockProcSys.checkStateContains(map[string]string{
							"/proc/sys/net/ipv4/conf/cali23456-cd/rp_filter": "1",
						})
					}
					rawTable.checkChains([][]*generictables.Chain{
						rawDispatchEmptyNormal(ipVersion),
						{
							&generictables.Chain{Name: rules.ChainRpfSkip, Rules: []generictables.Rule{}},
						},
					})

					By("Enabling IP spoofing on an existing workload")
					workloadUpdate.Endpoint.AllowSpoofedSourcePrefixes = []string{"8.8.8.8/32"}
					epMgr.OnUpdate(workloadUpdate)
					applyUpdates(epMgr)
					if ipVersion == 4 {
						mockProcSys.checkStateContains(map[string]string{
							"/proc/sys/net/ipv4/conf/cali23456-cd/rp_filter": "0",
						})
					}
					rawTable.checkChains([][]*generictables.Chain{
						rawDispatchEmptyNormal(ipVersion),
						{
							&generictables.Chain{Name: rules.ChainRpfSkip, Rules: []generictables.Rule{
								{
									Match:  iptables.Match().InInterface("cali23456-cd").SourceNet("8.8.8.8/32"),
									Action: iptables.AcceptAction{},
								},
							}},
						},
					})

					By("Removing a workload with IP spoofing configured")
					epMgr.OnUpdate(&proto.WorkloadEndpointRemove{
						Id: &wlEPID1,
					})
					applyUpdates(epMgr)
					rawTable.checkChains([][]*generictables.Chain{
						rawDispatchEmptyNormal(ipVersion),
						{
							&generictables.Chain{Name: rules.ChainRpfSkip, Rules: []generictables.Rule{}},
						},
					})
				})
			})

			Context("with an inactive workload endpoint", func() {
				wlEPID1 := proto.WorkloadEndpointID{
					OrchestratorId: "k8s",
					WorkloadId:     "pod-11",
					EndpointId:     "endpoint-id-11",
				}
				JustBeforeEach(func() {
					epMgr.OnUpdate(&proto.WorkloadEndpointUpdate{
						Id: &wlEPID1,
						Endpoint: &proto.WorkloadEndpoint{
							State:      "inactive",
							Mac:        "01:02:03:04:05:06",
							Name:       "cali12345-ab",
							ProfileIds: []string{},
							Tiers:      []*proto.TierInfo{},
							Ipv4Nets:   []string{"10.0.240.2/24"},
							Ipv6Nets:   []string{"2001:db8:2::2/128"},
						},
					})
					applyUpdates(epMgr)
				})

				It("should have expected chains", func() {
					Expect(filterTable.currentChains["cali-tw-cali12345-ab"]).To(Equal(
						&generictables.Chain{
							Name: "cali-tw-cali12345-ab",
							Rules: []generictables.Rule{{
								Match:   iptables.Match(),
								Action:  iptables.DropAction{},
								Comment: []string{"Endpoint admin disabled"},
							}},
						},
					))
					Expect(filterTable.currentChains["cali-fw-cali12345-ab"]).To(Equal(
						&generictables.Chain{
							Name: "cali-fw-cali12345-ab",
							Rules: []generictables.Rule{{
								Match:   iptables.Match(),
								Action:  iptables.DropAction{},
								Comment: []string{"Endpoint admin disabled"},
							}},
						},
					))
					_, ok := mangleTable.currentChains["cali-tw-cali12345-ab"]
					Expect(ok).To(BeFalse())
					_, ok = mangleTable.currentChains["cali-fw-cali12345-ab"]
					Expect(ok).To(BeFalse())
				})

				It("should remove routes", func() {
					routeTable.checkRoutes("cali12345-ab", nil)
				})
			})
		})

		Describe("policy grouping tests", func() {
			JustBeforeEach(func() {
				epMgr.OnUpdate(&proto.ActivePolicyUpdate{
					Id:     &proto.PolicyID{Tier: "default", Name: "polA1"},
					Policy: &proto.Policy{OriginalSelector: "has(a)"},
				})
				epMgr.OnUpdate(&proto.ActivePolicyUpdate{
					Id:     &proto.PolicyID{Tier: "default", Name: "polA2"},
					Policy: &proto.Policy{OriginalSelector: "has(a)"},
				})
				epMgr.OnUpdate(&proto.ActivePolicyUpdate{
					Id:     &proto.PolicyID{Tier: "default", Name: "polB1"},
					Policy: &proto.Policy{OriginalSelector: "has(b)"},
				})
				epMgr.OnUpdate(&proto.ActivePolicyUpdate{
					Id:     &proto.PolicyID{Tier: "default", Name: "polB2"},
					Policy: &proto.Policy{OriginalSelector: "has(b)"},
				})
				epMgr.OnUpdate(&proto.ActivePolicyUpdate{
					Id:     &proto.PolicyID{Tier: "default", Name: "polC1"},
					Policy: &proto.Policy{OriginalSelector: "has(c)"},
				})

				epMgr.OnUpdate(&proto.ActivePolicyUpdate{
					Id:     &proto.PolicyID{Tier: "tier2", Name: "polA1"},
					Policy: &proto.Policy{OriginalSelector: "has(a)"},
				})
				epMgr.OnUpdate(&proto.ActivePolicyUpdate{
					Id:     &proto.PolicyID{Tier: "tier2", Name: "polA2"},
					Policy: &proto.Policy{OriginalSelector: "has(a)"},
				})
				epMgr.OnUpdate(&proto.ActivePolicyUpdate{
					Id:     &proto.PolicyID{Tier: "tier2", Name: "polB1"},
					Policy: &proto.Policy{OriginalSelector: "has(b)"},
				})
				epMgr.OnUpdate(&proto.ActivePolicyUpdate{
					Id:     &proto.PolicyID{Tier: "tier2", Name: "polB2"},
					Policy: &proto.Policy{OriginalSelector: "has(b)"},
				})
			})

			It("should 'group' a single policy", func() {
				Expect(epMgr.groupPolicies(
					"default",
					[]string{"polA1"},
					rules.PolicyDirectionInbound,
				)).To(Equal([]*rules.PolicyGroup{
					{
						Tier:        "default",
						Direction:   rules.PolicyDirectionInbound,
						PolicyNames: []string{"polA1"},
						Selector:    "has(a)",
					},
				}))
			})
			It("should 'group' a pair of policies same selector", func() {
				Expect(epMgr.groupPolicies(
					"default",
					[]string{"polA1", "polA2"},
					rules.PolicyDirectionInbound,
				)).To(Equal([]*rules.PolicyGroup{
					{
						Tier:        "default",
						Direction:   rules.PolicyDirectionInbound,
						PolicyNames: []string{"polA1", "polA2"},
						Selector:    "has(a)",
					},
				}))
			})
			It("should 'group' a pair of policies different selector", func() {
				Expect(epMgr.groupPolicies(
					"default",
					[]string{"polA1", "polB1"},
					rules.PolicyDirectionInbound,
				)).To(Equal([]*rules.PolicyGroup{
					{
						Tier:        "default",
						Direction:   rules.PolicyDirectionInbound,
						PolicyNames: []string{"polA1"},
						Selector:    "has(a)",
					},
					{
						Tier:        "default",
						Direction:   rules.PolicyDirectionInbound,
						PolicyNames: []string{"polB1"},
						Selector:    "has(b)",
					},
				}))
			})
			It("should 'group' two pairs", func() {
				Expect(epMgr.groupPolicies(
					"default",
					[]string{"polA1", "polA2", "polB1", "polB2"},
					rules.PolicyDirectionInbound,
				)).To(Equal([]*rules.PolicyGroup{
					{
						Tier:        "default",
						Direction:   rules.PolicyDirectionInbound,
						PolicyNames: []string{"polA1", "polA2"},
						Selector:    "has(a)",
					},
					{
						Tier:        "default",
						Direction:   rules.PolicyDirectionInbound,
						PolicyNames: []string{"polB1", "polB2"},
						Selector:    "has(b)",
					},
				}))
			})
			It("should 'group' mixed", func() {
				Expect(epMgr.groupPolicies(
					"default",
					[]string{"polA1", "polB1", "polB2", "polA2"},
					rules.PolicyDirectionInbound,
				)).To(Equal([]*rules.PolicyGroup{
					{
						Tier:        "default",
						Direction:   rules.PolicyDirectionInbound,
						PolicyNames: []string{"polA1"},
						Selector:    "has(a)",
					},
					{
						Tier:        "default",
						Direction:   rules.PolicyDirectionInbound,
						PolicyNames: []string{"polB1", "polB2"},
						Selector:    "has(b)",
					},
					{
						Tier:        "default",
						Direction:   rules.PolicyDirectionInbound,
						PolicyNames: []string{"polA2"},
						Selector:    "has(a)",
					},
				}))
			})

			It("should 'group' non-default tier", func() {
				Expect(epMgr.groupPolicies(
					"tier2",
					[]string{"polA1", "polB1", "polB2", "polA2"},
					rules.PolicyDirectionInbound,
				)).To(Equal([]*rules.PolicyGroup{
					{
						Tier:        "tier2",
						Direction:   rules.PolicyDirectionInbound,
						PolicyNames: []string{"polA1"},
						Selector:    "has(a)",
					},
					{
						Tier:        "tier2",
						Direction:   rules.PolicyDirectionInbound,
						PolicyNames: []string{"polB1", "polB2"},
						Selector:    "has(b)",
					},
					{
						Tier:        "tier2",
						Direction:   rules.PolicyDirectionInbound,
						PolicyNames: []string{"polA2"},
						Selector:    "has(a)",
					},
				}))
			})

			Describe("policy grouping tests", func() {
				var (
					table              *mockTable
					ep1IngressChain    string
					ep1EgressChain     string
					ep2IngressChain    string
					ep2EgressChain     string
					deleteEP1          func()
					deleteEP2          func()
					removeAPolsFromEp1 func()
				)

				BeforeEach(func() {
					// Zero out shared vars to avoid test cross-talk.
					table = nil
					ep1IngressChain = ""
					ep1EgressChain = ""
					ep2IngressChain = ""
					ep2EgressChain = ""
					deleteEP1 = nil
					deleteEP2 = nil
					removeAPolsFromEp1 = nil
				})

				defineIngressPolicyGroupingTests := func() {
					It("should get the expected policy group chains (ingress)", func() {
						ingressNamesEP1, groupsEP1 := extractGroups(table.currentChains, ep1IngressChain)
						Expect(groupsEP1).To(Equal([][]string{
							{"polA1", "polA2"},
							{"polB1", "polB2"},
							{"tier2/polA1", "tier2/polA2"},
						}))
						namesEP2, groupsEP2 := extractGroups(table.currentChains, ep2IngressChain)
						Expect(groupsEP2).To(Equal([][]string{
							{"polB1", "polB2"},
							{"polC1"},
							{"tier2/polA1", "tier2/polA2"},
						}))
						Expect(ingressNamesEP1[1]).NotTo(Equal(""), "Policy B group shouldn't be inlined")
						Expect(ingressNamesEP1[1]).To(Equal(namesEP2[0]), "EPs should share the policy B group")
						Expect(namesEP2[1]).To(Equal(""), "Group C should be inlined")
					})

					It("should handle a change of selector", func() {
						// Start as with the above test...
						ingressNamesEP1, groupsEP1 := extractGroups(table.currentChains, ep1IngressChain)
						Expect(groupsEP1).To(Equal([][]string{
							{"polA1", "polA2"},
							{"polB1", "polB2"},
							{"tier2/polA1", "tier2/polA2"},
						}))
						_, groupsEP2 := extractGroups(table.currentChains, ep2IngressChain)
						Expect(groupsEP2).To(Equal([][]string{
							{"polB1", "polB2"},
							{"polC1"},
							{"tier2/polA1", "tier2/polA2"},
						}))

						// Then move polA2 to the B group...
						epMgr.OnUpdate(&proto.ActivePolicyUpdate{
							Id:     &proto.PolicyID{Tier: "default", Name: "polA2"},
							Policy: &proto.Policy{OriginalSelector: "has(b)"}, // :-O
						})
						applyUpdates(epMgr)

						_, groupsEP1Post := extractGroups(table.currentChains, ep1IngressChain)
						Expect(groupsEP1Post).To(Equal([][]string{
							{"polA1"},
							{"polA2", "polB1", "polB2"},
							{"tier2/polA1", "tier2/polA2"},
						}))
						_, groupsEP2Post := extractGroups(table.currentChains, ep2IngressChain)
						Expect(groupsEP2Post).To(Equal([][]string{
							{"polB1", "polB2"},
							{"polC1"},
							{"tier2/polA1", "tier2/polA2"},
						}))
						Expect(table.currentChains).NotTo(HaveKey(ingressNamesEP1[0]), "Old polA group should be cleaned up")
					})

					It("should clean up group chain that is no longer used (EP deleted)", func() {
						namesEP1, _ := extractGroups(table.currentChains, ep1IngressChain)
						polAGroup := namesEP1[0]
						polBGroup := namesEP1[1]
						tier2Group := namesEP1[2]
						Expect(table.currentChains).To(HaveKey(polAGroup))
						deleteEP1()
						applyUpdates(epMgr)
						Expect(table.currentChains).NotTo(HaveKey(polAGroup),
							"Policy A group should be cleaned up")
						Expect(table.currentChains).To(HaveKey(polBGroup),
							"Policy B group chain should still be present, it is shared with the second endpoint")
						Expect(table.currentChains).To(HaveKey(tier2Group),
							"Tier 2 group chain should still be present, it is shared with the second endpoint")
						deleteEP2()
						applyUpdates(epMgr)
						Expect(table.currentChains).NotTo(HaveKey(polBGroup),
							"Policy B group should be cleaned up")
						Expect(table.currentChains).NotTo(HaveKey(tier2Group),
							"Tier 2 group should be cleaned up")
					})

					It("should clean up group chain that is no longer used (EP updated)", func() {
						namesEP1, _ := extractGroups(table.currentChains, ep1IngressChain)
						polAGroup := namesEP1[0]
						polBGroup := namesEP1[1]
						Expect(table.currentChains).To(HaveKey(polAGroup))
						removeAPolsFromEp1()
						applyUpdates(epMgr)
						_, groupsEP1 := extractGroups(table.currentChains, ep1IngressChain)
						Expect(groupsEP1).To(Equal([][]string{
							{"polB1", "polB2"},
						}))
						Expect(table.currentChains).NotTo(HaveKey(polAGroup),
							"Policy A group should be cleaned up")
						Expect(table.currentChains).To(HaveKey(polBGroup),
							"Policy B group chain should still be present, it is shared with the second endpoint")
					})
				}
				defineEgressPolicyGroupingTests := func() {
					It("should get the expected policy group chains (egress)", func() {
						namesEP1, groupsEP1 := extractGroups(table.currentChains, ep1EgressChain)
						Expect(groupsEP1).To(Equal([][]string{
							{"polA1"},
							{"polB1", "polB2"},
							{"tier2/polA1"},
							{"tier2/polB1"},
						}))
						namesEP2In, _ := extractGroups(table.currentChains, ep2IngressChain)
						namesEP2, groupsEP2 := extractGroups(table.currentChains, ep2EgressChain)
						Expect(groupsEP2).To(Equal([][]string{
							{"polB1", "polB2"},
							{"tier2/polA1"},
							{"tier2/polB1"},
						}))
						Expect(namesEP1[0]).To(Equal(""), "Group A should be inlined")
						Expect(namesEP1[1]).NotTo(Equal(""), "Policy B group shouldn't be inlined")
						Expect(namesEP1[1]).To(Equal(namesEP2[0]), "EPs should share the policy B group")
						Expect(namesEP2In[0]).NotTo(Equal(namesEP2[0]), "Ingress/Egress group names should differ")
					})
				}

				Describe("with two workload endpoints", func() {
					JustBeforeEach(func() {
						table = filterTable
						ep1IngressChain = "cali-tw-cali12345-ab"
						ep1EgressChain = "cali-fw-cali12345-ab"
						ep2IngressChain = "cali-tw-cali12345-ac"
						ep2EgressChain = "cali-fw-cali12345-ac"

						epMgr.OnUpdate(&proto.WorkloadEndpointUpdate{
							Id: &wlEPID1,
							Endpoint: &proto.WorkloadEndpoint{
								State:      "active",
								Mac:        "01:02:03:04:05:06",
								Name:       "cali12345-ab",
								ProfileIds: []string{},
								Tiers: []*proto.TierInfo{
									{
										Name: "default",
										IngressPolicies: []string{
											"polA1",
											"polA2",
											"polB1",
											"polB2",
										},
										EgressPolicies: []string{
											"polA1",
											"polB1",
											"polB2",
										},
									},
									{
										Name: "tier2",
										IngressPolicies: []string{
											"polA1",
											"polA2",
										},
										EgressPolicies: []string{
											"polA1",
											"polB1",
										},
									},
								},
								Ipv4Nets: []string{"10.0.240.2/24"},
								Ipv6Nets: []string{"2001:db8:2::2/128"},
							},
						})
						epMgr.OnUpdate(&proto.WorkloadEndpointUpdate{
							Id: &wlEPID2,
							Endpoint: &proto.WorkloadEndpoint{
								State:      "active",
								Mac:        "01:02:03:04:05:07",
								Name:       "cali12345-ac",
								ProfileIds: []string{},
								Tiers: []*proto.TierInfo{
									{
										Name: "default",
										IngressPolicies: []string{
											"polB1",
											"polB2",
											"polC1",
										},
										EgressPolicies: []string{
											"polB1",
											"polB2",
										},
									},
									{
										Name: "tier2",
										IngressPolicies: []string{
											"polA1",
											"polA2",
										},
										EgressPolicies: []string{
											"polA1",
											"polB1",
										},
									},
								},
								Ipv4Nets: []string{"10.0.240.2/24"},
								Ipv6Nets: []string{"2001:db8:2::3/128"},
							},
						})
						applyUpdates(epMgr)

						deleteEP1 = func() {
							epMgr.OnUpdate(&proto.WorkloadEndpointRemove{
								Id: &wlEPID1,
							})
						}
						deleteEP2 = func() {
							epMgr.OnUpdate(&proto.WorkloadEndpointRemove{
								Id: &wlEPID2,
							})
						}

						removeAPolsFromEp1 = func() {
							epMgr.OnUpdate(&proto.WorkloadEndpointUpdate{
								Id: &wlEPID1,
								Endpoint: &proto.WorkloadEndpoint{
									State:      "active",
									Mac:        "01:02:03:04:05:06",
									Name:       "cali12345-ab",
									ProfileIds: []string{},
									Tiers: []*proto.TierInfo{
										{
											Name: "default",
											IngressPolicies: []string{
												"polB1",
												"polB2",
											},
											EgressPolicies: []string{
												"polB1",
												"polB2",
											},
										},
										{
											Name: "tier2",
											EgressPolicies: []string{
												"polB1",
											},
										},
									},
									Ipv4Nets: []string{"10.0.240.2/24"},
									Ipv6Nets: []string{"2001:db8:2::2/128"},
								},
							})
						}
					})

					defineIngressPolicyGroupingTests()
					defineEgressPolicyGroupingTests()
				})

				Describe("with a workload and host endpoint (normal policy)", func() {
					JustBeforeEach(func() {
						table = filterTable
						ep1IngressChain = "cali-tw-cali12345-ab"
						ep1EgressChain = "cali-fw-cali12345-ab"
						ep2IngressChain = "cali-fh-eth1"
						ep2EgressChain = "cali-th-eth1"

						epMgr.OnUpdate(&ifaceStateUpdate{
							Name:  "eth1",
							State: "up",
						})
						epMgr.OnUpdate(&ifaceAddrsUpdate{
							Name:  "eth1",
							Addrs: eth1Addrs,
						})

						epMgr.OnUpdate(&proto.WorkloadEndpointUpdate{
							Id: &wlEPID1,
							Endpoint: &proto.WorkloadEndpoint{
								State:      "active",
								Mac:        "01:02:03:04:05:06",
								Name:       "cali12345-ab",
								ProfileIds: []string{},
								Tiers: []*proto.TierInfo{
									{
										Name: "default",
										IngressPolicies: []string{
											"polA1",
											"polA2",
											"polB1",
											"polB2",
										},
										EgressPolicies: []string{
											"polA1",
											"polB1",
											"polB2",
										},
									},
									{
										Name: "tier2",
										IngressPolicies: []string{
											"polA1",
											"polA2",
										},
										EgressPolicies: []string{
											"polA1",
											"polB1",
										},
									},
								},
								Ipv4Nets: []string{"10.0.240.2/24"},
								Ipv6Nets: []string{"2001:db8:2::2/128"},
							},
						})
						epMgr.OnUpdate(&proto.HostEndpointUpdate{
							Id: &proto.HostEndpointID{
								EndpointId: "eth1",
							},
							Endpoint: &proto.HostEndpoint{
								Name:       "eth1",
								ProfileIds: []string{},
								Tiers: []*proto.TierInfo{
									{
										Name: "default",
										IngressPolicies: []string{
											"polB1",
											"polB2",
											"polC1",
										},
										EgressPolicies: []string{
											"polB1",
											"polB2",
										},
									},
									{
										Name: "tier2",
										IngressPolicies: []string{
											"polA1",
											"polA2",
										},
										EgressPolicies: []string{
											"polA1",
											"polB1",
										},
									},
								},
							},
						})
						applyUpdates(epMgr)

						deleteEP1 = func() {
							epMgr.OnUpdate(&proto.WorkloadEndpointRemove{
								Id: &wlEPID1,
							})
						}
						deleteEP2 = func() {
							epMgr.OnUpdate(&proto.HostEndpointRemove{
								Id: &proto.HostEndpointID{
									EndpointId: "eth1",
								},
							})
						}

						removeAPolsFromEp1 = func() {
							epMgr.OnUpdate(&proto.WorkloadEndpointUpdate{
								Id: &wlEPID1,
								Endpoint: &proto.WorkloadEndpoint{
									State:      "active",
									Mac:        "01:02:03:04:05:06",
									Name:       "cali12345-ab",
									ProfileIds: []string{},
									Tiers: []*proto.TierInfo{
										{
											Name: "default",
											IngressPolicies: []string{
												"polB1",
												"polB2",
											},
											EgressPolicies: []string{
												"polB1",
												"polB2",
											},
										},
										{
											Name: "tier2",
											EgressPolicies: []string{
												"polB1",
											},
										},
									},
									Ipv4Nets: []string{"10.0.240.2/24"},
									Ipv6Nets: []string{"2001:db8:2::2/128"},
								},
							})
						}
					})

					defineIngressPolicyGroupingTests()
					defineEgressPolicyGroupingTests()
				})

				Describe("with a host and workload endpoint (normal policy)", func() {
					JustBeforeEach(func() {
						table = filterTable
						ep1IngressChain = "cali-fh-eth0"
						ep1EgressChain = "cali-th-eth0"
						ep2IngressChain = "cali-tw-cali12345-ac"
						ep2EgressChain = "cali-fw-cali12345-ac"

						epMgr.OnUpdate(&ifaceStateUpdate{
							Name:  "eth0",
							State: "up",
						})
						epMgr.OnUpdate(&ifaceAddrsUpdate{
							Name:  "eth0",
							Addrs: eth1Addrs,
						})

						epMgr.OnUpdate(&proto.HostEndpointUpdate{
							Id: &proto.HostEndpointID{
								EndpointId: "eth0",
							},
							Endpoint: &proto.HostEndpoint{
								Name:       "eth0",
								ProfileIds: []string{},
								Tiers: []*proto.TierInfo{
									{
										Name: "default",
										IngressPolicies: []string{
											"polA1",
											"polA2",
											"polB1",
											"polB2",
										},
										EgressPolicies: []string{
											"polA1",
											"polB1",
											"polB2",
										},
									},
									{
										Name: "tier2",
										IngressPolicies: []string{
											"polA1",
											"polA2",
										},
										EgressPolicies: []string{
											"polA1",
											"polB1",
										},
									},
								},
							},
						})
						epMgr.OnUpdate(&proto.WorkloadEndpointUpdate{
							Id: &wlEPID2,
							Endpoint: &proto.WorkloadEndpoint{
								State:      "active",
								Mac:        "01:02:03:04:05:07",
								Name:       "cali12345-ac",
								ProfileIds: []string{},
								Tiers: []*proto.TierInfo{
									{
										Name: "default",
										IngressPolicies: []string{
											"polB1",
											"polB2",
											"polC1",
										},
										EgressPolicies: []string{
											"polB1",
											"polB2",
										},
									},
									{
										Name: "tier2",
										IngressPolicies: []string{
											"polA1",
											"polA2",
										},
										EgressPolicies: []string{
											"polA1",
											"polB1",
										},
									},
								},
								Ipv4Nets: []string{"10.0.240.2/24"},
								Ipv6Nets: []string{"2001:db8:2::3/128"},
							},
						})
						applyUpdates(epMgr)

						deleteEP1 = func() {
							epMgr.OnUpdate(&proto.HostEndpointRemove{
								Id: &proto.HostEndpointID{
									EndpointId: "eth0",
								},
							})
						}
						deleteEP2 = func() {
							epMgr.OnUpdate(&proto.WorkloadEndpointRemove{
								Id: &wlEPID2,
							})
						}

						removeAPolsFromEp1 = func() {
							epMgr.OnUpdate(&proto.HostEndpointUpdate{
								Id: &proto.HostEndpointID{
									EndpointId: "eth0",
								},
								Endpoint: &proto.HostEndpoint{
									Name:       "eth0",
									ProfileIds: []string{},
									Tiers: []*proto.TierInfo{
										{
											Name: "default",
											IngressPolicies: []string{
												"polB1",
												"polB2",
											},
											EgressPolicies: []string{
												"polB1",
												"polB2",
											},
										},
										{
											Name: "tier2",
											EgressPolicies: []string{
												"polB1",
											},
										},
									},
								},
							})
						}
					})

					defineIngressPolicyGroupingTests()
					defineEgressPolicyGroupingTests()
				})

				Describe("with two host endpoints (normal policy)", func() {
					JustBeforeEach(func() {
						table = filterTable
						ep1IngressChain = "cali-fh-eth0"
						ep1EgressChain = "cali-th-eth0"
						ep2IngressChain = "cali-fh-eth1"
						ep2EgressChain = "cali-th-eth1"

						epMgr.OnUpdate(&ifaceStateUpdate{
							Name:  "eth0",
							State: "up",
						})
						epMgr.OnUpdate(&ifaceAddrsUpdate{
							Name:  "eth0",
							Addrs: eth0Addrs,
						})
						epMgr.OnUpdate(&ifaceStateUpdate{
							Name:  "eth1",
							State: "up",
						})
						epMgr.OnUpdate(&ifaceAddrsUpdate{
							Name:  "eth1",
							Addrs: eth1Addrs,
						})

						epMgr.OnUpdate(&proto.HostEndpointUpdate{
							Id: &proto.HostEndpointID{
								EndpointId: "eth0",
							},
							Endpoint: &proto.HostEndpoint{
								Name:       "eth0",
								ProfileIds: []string{},
								Tiers: []*proto.TierInfo{
									{
										Name: "default",
										IngressPolicies: []string{
											"polA1",
											"polA2",
											"polB1",
											"polB2",
										},
										EgressPolicies: []string{
											"polA1",
											"polB1",
											"polB2",
										},
									},
									{
										Name: "tier2",
										IngressPolicies: []string{
											"polA1",
											"polA2",
										},
										EgressPolicies: []string{
											"polA1",
											"polB1",
										},
									},
								},
							},
						})
						epMgr.OnUpdate(&proto.HostEndpointUpdate{
							Id: &proto.HostEndpointID{
								EndpointId: "eth1",
							},
							Endpoint: &proto.HostEndpoint{
								Name:       "eth1",
								ProfileIds: []string{},
								Tiers: []*proto.TierInfo{
									{
										Name: "default",
										IngressPolicies: []string{
											"polB1",
											"polB2",
											"polC1",
										},
										EgressPolicies: []string{
											"polB1",
											"polB2",
										},
									},
									{
										Name: "tier2",
										IngressPolicies: []string{
											"polA1",
											"polA2",
										},
										EgressPolicies: []string{
											"polA1",
											"polB1",
										},
									},
								},
							},
						})
						applyUpdates(epMgr)

						deleteEP1 = func() {
							epMgr.OnUpdate(&proto.HostEndpointRemove{
								Id: &proto.HostEndpointID{
									EndpointId: "eth0",
								},
							})
						}
						deleteEP2 = func() {
							epMgr.OnUpdate(&proto.HostEndpointRemove{
								Id: &proto.HostEndpointID{
									EndpointId: "eth1",
								},
							})
						}

						removeAPolsFromEp1 = func() {
							epMgr.OnUpdate(&proto.HostEndpointUpdate{
								Id: &proto.HostEndpointID{
									EndpointId: "eth0",
								},
								Endpoint: &proto.HostEndpoint{
									Name:       "eth0",
									ProfileIds: []string{},
									Tiers: []*proto.TierInfo{
										{
											Name: "default",
											IngressPolicies: []string{
												"polB1",
												"polB2",
											},
											EgressPolicies: []string{
												"polB1",
												"polB2",
											},
										},
										{
											Name: "tier2",
											EgressPolicies: []string{
												"polB1",
											},
										},
									},
								},
							})
						}
					})

					defineIngressPolicyGroupingTests()
					defineEgressPolicyGroupingTests()
				})

				Describe("with two host endpoints (pre-DNAT policy)", func() {
					JustBeforeEach(func() {
						table = mangleTable
						ep1IngressChain = "cali-fh-eth0"
						ep1EgressChain = "cali-th-eth0"
						ep2IngressChain = "cali-fh-eth1"
						ep2EgressChain = "cali-th-eth1"

						epMgr.OnUpdate(&ifaceStateUpdate{
							Name:  "eth0",
							State: "up",
						})
						epMgr.OnUpdate(&ifaceAddrsUpdate{
							Name:  "eth0",
							Addrs: eth0Addrs,
						})
						epMgr.OnUpdate(&ifaceStateUpdate{
							Name:  "eth1",
							State: "up",
						})
						epMgr.OnUpdate(&ifaceAddrsUpdate{
							Name:  "eth1",
							Addrs: eth1Addrs,
						})

						epMgr.OnUpdate(&proto.HostEndpointUpdate{
							Id: &proto.HostEndpointID{
								EndpointId: "eth0",
							},
							Endpoint: &proto.HostEndpoint{
								Name:       "eth0",
								ProfileIds: []string{},
								PreDnatTiers: []*proto.TierInfo{
									{
										Name: "default",
										IngressPolicies: []string{
											"polA1",
											"polA2",
											"polB1",
											"polB2",
										},
										EgressPolicies: []string{
											"polA1",
											"polB1",
											"polB2",
										},
									},
									{
										Name: "tier2",
										IngressPolicies: []string{
											"polA1",
											"polA2",
										},
										EgressPolicies: []string{
											"polA1",
											"polB1",
										},
									},
								},
							},
						})
						epMgr.OnUpdate(&proto.HostEndpointUpdate{
							Id: &proto.HostEndpointID{
								EndpointId: "eth1",
							},
							Endpoint: &proto.HostEndpoint{
								Name:       "eth1",
								ProfileIds: []string{},
								PreDnatTiers: []*proto.TierInfo{
									{
										Name: "default",
										IngressPolicies: []string{
											"polB1",
											"polB2",
											"polC1",
										},
										EgressPolicies: []string{
											"polB1",
											"polB2",
										},
									},
									{
										Name: "tier2",
										IngressPolicies: []string{
											"polA1",
											"polA2",
										},
										EgressPolicies: []string{
											"polA1",
											"polB1",
										},
									},
								},
							},
						})
						applyUpdates(epMgr)

						deleteEP1 = func() {
							epMgr.OnUpdate(&proto.HostEndpointRemove{
								Id: &proto.HostEndpointID{
									EndpointId: "eth0",
								},
							})
						}
						deleteEP2 = func() {
							epMgr.OnUpdate(&proto.HostEndpointRemove{
								Id: &proto.HostEndpointID{
									EndpointId: "eth1",
								},
							})
						}

						removeAPolsFromEp1 = func() {
							epMgr.OnUpdate(&proto.HostEndpointUpdate{
								Id: &proto.HostEndpointID{
									EndpointId: "eth0",
								},
								Endpoint: &proto.HostEndpoint{
									Name:       "eth0",
									ProfileIds: []string{},
									PreDnatTiers: []*proto.TierInfo{
										{
											Name: "default",
											IngressPolicies: []string{
												"polB1",
												"polB2",
											},
											EgressPolicies: []string{
												"polB1",
												"polB2",
											},
										},
										{
											Name: "tier2",
											EgressPolicies: []string{
												"polB1",
											},
										},
									},
								},
							})
						}
					})

					defineIngressPolicyGroupingTests()
				})

				Describe("with two host endpoints (apply-on-forward policy)", func() {
					JustBeforeEach(func() {
						format.MaxLength = 100000000
						table = filterTable
						ep1IngressChain = "cali-fhfw-eth0"
						ep1EgressChain = "cali-thfw-eth0"
						ep2IngressChain = "cali-fhfw-eth1"
						ep2EgressChain = "cali-thfw-eth1"

						epMgr.OnUpdate(&ifaceStateUpdate{
							Name:  "eth0",
							State: "up",
						})
						epMgr.OnUpdate(&ifaceAddrsUpdate{
							Name:  "eth0",
							Addrs: eth0Addrs,
						})
						epMgr.OnUpdate(&ifaceStateUpdate{
							Name:  "eth1",
							State: "up",
						})
						epMgr.OnUpdate(&ifaceAddrsUpdate{
							Name:  "eth1",
							Addrs: eth1Addrs,
						})

						epMgr.OnUpdate(&proto.HostEndpointUpdate{
							Id: &proto.HostEndpointID{
								EndpointId: "eth0",
							},
							Endpoint: &proto.HostEndpoint{
								Name:       "eth0",
								ProfileIds: []string{},
								ForwardTiers: []*proto.TierInfo{
									{
										Name: "default",
										IngressPolicies: []string{
											"polA1",
											"polA2",
											"polB1",
											"polB2",
										},
										EgressPolicies: []string{
											"polA1",
											"polB1",
											"polB2",
										},
									},
									{
										Name: "tier2",
										IngressPolicies: []string{
											"polA1",
											"polA2",
										},
										EgressPolicies: []string{
											"polA1",
											"polB1",
										},
									},
								},
							},
						})
						epMgr.OnUpdate(&proto.HostEndpointUpdate{
							Id: &proto.HostEndpointID{
								EndpointId: "eth1",
							},
							Endpoint: &proto.HostEndpoint{
								Name:       "eth1",
								ProfileIds: []string{},
								ForwardTiers: []*proto.TierInfo{
									{
										Name: "default",
										IngressPolicies: []string{
											"polB1",
											"polB2",
											"polC1",
										},
										EgressPolicies: []string{
											"polB1",
											"polB2",
										},
									},
									{
										Name: "tier2",
										IngressPolicies: []string{
											"polA1",
											"polA2",
										},
										EgressPolicies: []string{
											"polA1",
											"polB1",
										},
									},
								},
							},
						})
						applyUpdates(epMgr)

						deleteEP1 = func() {
							epMgr.OnUpdate(&proto.HostEndpointRemove{
								Id: &proto.HostEndpointID{
									EndpointId: "eth0",
								},
							})
						}
						deleteEP2 = func() {
							epMgr.OnUpdate(&proto.HostEndpointRemove{
								Id: &proto.HostEndpointID{
									EndpointId: "eth1",
								},
							})
						}

						removeAPolsFromEp1 = func() {
							epMgr.OnUpdate(&proto.HostEndpointUpdate{
								Id: &proto.HostEndpointID{
									EndpointId: "eth0",
								},
								Endpoint: &proto.HostEndpoint{
									Name:       "eth0",
									ProfileIds: []string{},
									ForwardTiers: []*proto.TierInfo{
										{
											Name: "default",
											IngressPolicies: []string{
												"polB1",
												"polB2",
											},
											EgressPolicies: []string{
												"polB1",
												"polB2",
											},
										},
										{
											Name: "tier2",
											EgressPolicies: []string{
												"polB1",
											},
										},
									},
								},
							})
						}
					})

					defineIngressPolicyGroupingTests()
					defineEgressPolicyGroupingTests()
				})

				Describe("with two host endpoints no-track policy)", func() {
					JustBeforeEach(func() {
						table = rawTable
						ep1IngressChain = "cali-fh-eth0"
						ep1EgressChain = "cali-th-eth0"
						ep2IngressChain = "cali-fh-eth1"
						ep2EgressChain = "cali-th-eth1"

						epMgr.OnUpdate(&ifaceStateUpdate{
							Name:  "eth0",
							State: "up",
						})
						epMgr.OnUpdate(&ifaceAddrsUpdate{
							Name:  "eth0",
							Addrs: eth0Addrs,
						})
						epMgr.OnUpdate(&ifaceStateUpdate{
							Name:  "eth1",
							State: "up",
						})
						epMgr.OnUpdate(&ifaceAddrsUpdate{
							Name:  "eth1",
							Addrs: eth1Addrs,
						})

						epMgr.OnUpdate(&proto.HostEndpointUpdate{
							Id: &proto.HostEndpointID{
								EndpointId: "eth0",
							},
							Endpoint: &proto.HostEndpoint{
								Name:       "eth0",
								ProfileIds: []string{},
								UntrackedTiers: []*proto.TierInfo{
									{
										Name: "default",
										IngressPolicies: []string{
											"polA1",
											"polA2",
											"polB1",
											"polB2",
										},
										EgressPolicies: []string{
											"polA1",
											"polB1",
											"polB2",
										},
									},
									{
										Name: "tier2",
										IngressPolicies: []string{
											"polA1",
											"polA2",
										},
										EgressPolicies: []string{
											"polA1",
											"polB1",
										},
									},
								},
							},
						})
						epMgr.OnUpdate(&proto.HostEndpointUpdate{
							Id: &proto.HostEndpointID{
								EndpointId: "eth1",
							},
							Endpoint: &proto.HostEndpoint{
								Name:       "eth1",
								ProfileIds: []string{},
								UntrackedTiers: []*proto.TierInfo{
									{
										Name: "default",
										IngressPolicies: []string{
											"polB1",
											"polB2",
											"polC1",
										},
										EgressPolicies: []string{
											"polB1",
											"polB2",
										},
									},
									{
										Name: "tier2",
										IngressPolicies: []string{
											"polA1",
											"polA2",
										},
										EgressPolicies: []string{
											"polA1",
											"polB1",
										},
									},
								},
							},
						})
						applyUpdates(epMgr)

						deleteEP1 = func() {
							epMgr.OnUpdate(&proto.HostEndpointRemove{
								Id: &proto.HostEndpointID{
									EndpointId: "eth0",
								},
							})
						}
						deleteEP2 = func() {
							epMgr.OnUpdate(&proto.HostEndpointRemove{
								Id: &proto.HostEndpointID{
									EndpointId: "eth1",
								},
							})
						}

						removeAPolsFromEp1 = func() {
							epMgr.OnUpdate(&proto.HostEndpointUpdate{
								Id: &proto.HostEndpointID{
									EndpointId: "eth0",
								},
								Endpoint: &proto.HostEndpoint{
									Name:       "eth0",
									ProfileIds: []string{},
									UntrackedTiers: []*proto.TierInfo{
										{
											Name: "default",
											IngressPolicies: []string{
												"polB1",
												"polB2",
											},
											EgressPolicies: []string{
												"polB1",
												"polB2",
											},
										},
										{
											Name: "tier2",
											EgressPolicies: []string{
												"polB1",
											},
										},
									},
								},
							})
						}
					})

					defineIngressPolicyGroupingTests()
					defineEgressPolicyGroupingTests()
				})
			})
		})

		It("should check the correct path", func() {
			mockProcSys.pathsThatExist[fmt.Sprintf("/proc/sys/net/ipv%d/conf/cali1234", ipVersion)] = true
			Expect(epMgr.interfaceExistsInProcSys("cali1234")).To(BeTrue())
			Expect(epMgr.interfaceExistsInProcSys("cali3456")).To(BeFalse())
		})
	}
}

// extractGroups loosely parses the given chain (which should be a "to/from
// endpoint" chain) to extract the policy group chains that it jumps to (along
// with any inline policy jumps).  the returned slices have the same length;
// a group chain is represented by the name of the group chain in
// groupChainNames and a slice of policy names in the groups slice. An
// inline policy jump is represented by "" in the groupChainNames slice and
// single-entry slice containing the policy name in the groups slice.
//
// Policy chain names in the default tier are stripped of the default/ prefix.
// this makes it easier to share tests with OS.
func extractGroups(dpChains map[string]*generictables.Chain, epChainName string) (groupChainNames []string, groups [][]string) {
	Expect(dpChains).To(HaveKey(epChainName))
	epChain := dpChains[epChainName]
	for _, r := range epChain.Rules {
		if ja, ok := r.Action.(iptables.JumpAction); ok {
			if strings.HasPrefix(ja.Target, rules.PolicyGroupInboundPrefix) ||
				strings.HasPrefix(ja.Target, rules.PolicyGroupOutboundPrefix) {
				// Found jump to group.
				groupChainNames = append(groupChainNames, ja.Target)
				groups = append(groups, extractPolicyNamesFromJumps(dpChains[ja.Target]))
			} else if strings.HasPrefix(ja.Target, string(rules.PolicyInboundPfx)) ||
				strings.HasPrefix(ja.Target, string(rules.PolicyOutboundPfx)) {
				// Found jump to policy.
				groupChainNames = append(groupChainNames, "")
				groups = append(groups, []string{removeDefaultTierPrefix(removePolChainNamePrefix(ja.Target))})
			}
		}
	}
	return
}

func removeDefaultTierPrefix(name string) string {
	return strings.TrimPrefix(name, "default/")
}

func extractPolicyNamesFromJumps(chain *generictables.Chain) (pols []string) {
	for _, r := range chain.Rules {
		if ja, ok := r.Action.(iptables.JumpAction); ok {
			pols = append(pols, removeDefaultTierPrefix(removePolChainNamePrefix(ja.Target)))
		}
	}
	return
}

func removePolChainNamePrefix(target string) string {
	if strings.HasPrefix(target, string(rules.PolicyInboundPfx)) {
		return target[len(rules.PolicyInboundPfx):]
	}
	if strings.HasPrefix(target, string(rules.PolicyOutboundPfx)) {
		return target[len(rules.PolicyOutboundPfx):]
	}
	log.WithField("chainName", target).Panic("Not a policy chain name.")
	panic("Not a policy chain name")
}

var _ = Describe("EndpointManager IPv4", endpointManagerTests(4))

var _ = Describe("EndpointManager IPv6", endpointManagerTests(6))

type testProcSys struct {
	lock           sync.Mutex
	state          map[string]string
	pathsThatExist map[string]bool
	Fail           bool
}

var procSysFail = errors.New("mock proc sys failure")

func (t *testProcSys) write(path, value string) error {
	t.lock.Lock()
	defer t.lock.Unlock()
	log.WithFields(log.Fields{
		"path":  path,
		"value": value,
	}).Info("testProcSys writer")
	if t.Fail {
		return procSysFail
	}
	t.state[path] = value
	return nil
}

func (t *testProcSys) stat(path string) (os.FileInfo, error) {
	t.lock.Lock()
	defer t.lock.Unlock()
	exists := t.pathsThatExist[path]
	if exists {
		return nil, nil
	} else {
		return os.Stat("/file/that/does/not/exist")
	}
}

func (t *testProcSys) checkState(expected map[string]string) {
	t.lock.Lock()
	defer t.lock.Unlock()
	Expect(t.state).To(Equal(expected))
}

func (t *testProcSys) checkStateContains(expected map[string]string) {
	for k, v := range expected {
		actual, ok := t.state[k]
		Expect(ok).To(BeTrue())
		Expect(actual).To(Equal(v))
	}
}

type testHEPListener struct {
	state map[string]string
}

func (t *testHEPListener) OnHEPUpdate(hostIfaceToEpMap map[string]proto.HostEndpoint) {
	log.Infof("OnHEPUpdate: %v", hostIfaceToEpMap)
	t.state = map[string]string{}
	stringify := func(tiers []*proto.TierInfo) string {
		var tierStrings []string
		for _, tier := range tiers {
			tierStrings = append(tierStrings,
				"I="+strings.Join(tier.IngressPolicies, ",")+
					",E="+strings.Join(tier.EgressPolicies, ","))
		}
		return strings.Join(tierStrings, "/")
	}
	for ifaceName, hep := range hostIfaceToEpMap {
		t.state[ifaceName] = "profiles=" + strings.Join(hep.ProfileIds, ",") +
			",normal=" + stringify(hep.Tiers) +
			",untracked=" + stringify(hep.UntrackedTiers) +
			",preDNAT=" + stringify(hep.PreDnatTiers) +
			",AoF=" + stringify(hep.ForwardTiers)
	}
}<|MERGE_RESOLUTION|>--- conflicted
+++ resolved
@@ -998,12 +998,9 @@
 				false,
 				hepListener,
 				common.NewCallbacks(),
-<<<<<<< HEAD
 				nlHandle,
 				false,
-				"info",
-=======
->>>>>>> a76df122
+				"debug",
 				true,
 				false,
 			)
