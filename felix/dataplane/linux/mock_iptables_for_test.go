--- conflicted
+++ resolved
@@ -86,7 +86,6 @@
 	for _, chain := range t.expectedChains {
 		log.WithField("chain", *chain).Debug("")
 	}
-<<<<<<< HEAD
 
 	var currentChains []iptables.Chain
 	for _, c := range t.currentChains {
@@ -103,12 +102,9 @@
 		return expectedChains[i].Name < expectedChains[j].Name
 	})
 
-	Expect(currentChains).To(Equal(expectedChains), t.Table+" chains incorrect")
+	ExpectWithOffset(1, t.currentChains).To(Equal(expectedChains), t.Table+" chains incorrect")
 }
 
 func (t *mockTable) getCurrentChainByName(name string) *iptables.Chain {
 	return t.currentChains[name]
-=======
-	ExpectWithOffset(1, t.currentChains).To(Equal(t.expectedChains), t.Table+" chains incorrect")
->>>>>>> e83ae816
 }