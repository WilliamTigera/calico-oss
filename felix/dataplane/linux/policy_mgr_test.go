--- conflicted
+++ resolved
@@ -67,23 +67,13 @@
 		})
 
 		It("should install the in and out chain", func() {
-<<<<<<< HEAD
-			filterTable.checkChains([][]*iptables.Chain{{
-				{Name: "cali-pi-tier1/pol1"},
-				{Name: "cali-po-tier1/pol1"},
-			}})
-			mangleTable.checkChains([][]*iptables.Chain{{
-				{Name: "cali-pi-tier1/pol1"},
-				{Name: "cali-po-tier1/pol1"},
-=======
 			filterTable.checkChains([][]*generictables.Chain{{
-				{Name: "cali-pi-pol1"},
-				{Name: "cali-po-pol1"},
+				{Name: "cali-pi-tier1/pol1"},
+				{Name: "cali-po-tier1/pol1"},
 			}})
 			mangleTable.checkChains([][]*generictables.Chain{{
-				{Name: "cali-pi-pol1"},
-				{Name: "cali-po-pol1"},
->>>>>>> a91c52b8
+				{Name: "cali-pi-tier1/pol1"},
+				{Name: "cali-po-tier1/pol1"},
 			}})
 		})
 
@@ -120,39 +110,21 @@
 		})
 
 		It("should install the raw chains", func() {
-<<<<<<< HEAD
-			rawTable.checkChains([][]*iptables.Chain{{
-				{Name: "cali-pi-tier1/pol1"},
-				{Name: "cali-po-tier1/pol1"},
-			}})
-		})
-		It("should install to the filter table", func() {
-			filterTable.checkChains([][]*iptables.Chain{{
-				{Name: "cali-pi-tier1/pol1"},
-				{Name: "cali-po-tier1/pol1"},
-			}})
-		})
-		It("should install to the mangle table", func() {
-			mangleTable.checkChains([][]*iptables.Chain{{
-				{Name: "cali-pi-tier1/pol1"},
-				{Name: "cali-po-tier1/pol1"},
-=======
 			rawTable.checkChains([][]*generictables.Chain{{
-				{Name: "cali-pi-pol1"},
-				{Name: "cali-po-pol1"},
+				{Name: "cali-pi-tier1/pol1"},
+				{Name: "cali-po-tier1/pol1"},
 			}})
 		})
 		It("should install to the filter table", func() {
 			filterTable.checkChains([][]*generictables.Chain{{
-				{Name: "cali-pi-pol1"},
-				{Name: "cali-po-pol1"},
+				{Name: "cali-pi-tier1/pol1"},
+				{Name: "cali-po-tier1/pol1"},
 			}})
 		})
 		It("should install to the mangle table", func() {
 			mangleTable.checkChains([][]*generictables.Chain{{
-				{Name: "cali-pi-pol1"},
-				{Name: "cali-po-pol1"},
->>>>>>> a91c52b8
+				{Name: "cali-pi-tier1/pol1"},
+				{Name: "cali-po-tier1/pol1"},
 			}})
 		})
 
@@ -194,39 +166,21 @@
 		})
 
 		It("should install the raw chains", func() {
-<<<<<<< HEAD
-			rawTable.checkChains([][]*iptables.Chain{{
-				{Name: "cali-pi-tier1/pol1"},
-				{Name: "cali-po-tier1/pol1"},
-			}})
-		})
-		It("should install to the filter table", func() {
-			filterTable.checkChains([][]*iptables.Chain{{
-				{Name: "cali-pi-tier1/pol1"},
-				{Name: "cali-po-tier1/pol1"},
-			}})
-		})
-		It("should install to the mangle table", func() {
-			mangleTable.checkChains([][]*iptables.Chain{{
-				{Name: "cali-pi-tier1/pol1"},
-				{Name: "cali-po-tier1/pol1"},
-=======
 			rawTable.checkChains([][]*generictables.Chain{{
-				{Name: "cali-pi-pol1"},
-				{Name: "cali-po-pol1"},
+				{Name: "cali-pi-tier1/pol1"},
+				{Name: "cali-po-tier1/pol1"},
 			}})
 		})
 		It("should install to the filter table", func() {
 			filterTable.checkChains([][]*generictables.Chain{{
-				{Name: "cali-pi-pol1"},
-				{Name: "cali-po-pol1"},
+				{Name: "cali-pi-tier1/pol1"},
+				{Name: "cali-po-tier1/pol1"},
 			}})
 		})
 		It("should install to the mangle table", func() {
 			mangleTable.checkChains([][]*generictables.Chain{{
-				{Name: "cali-pi-pol1"},
-				{Name: "cali-po-pol1"},
->>>>>>> a91c52b8
+				{Name: "cali-pi-tier1/pol1"},
+				{Name: "cali-po-tier1/pol1"},
 			}})
 		})
 
