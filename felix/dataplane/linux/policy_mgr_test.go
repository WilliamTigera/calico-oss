// Copyright (c) 2017-2021 Tigera, Inc. All rights reserved.
//
// Licensed under the Apache License, Version 2.0 (the "License");
// you may not use this file except in compliance with the License.
// You may obtain a copy of the License at
//
//     http://www.apache.org/licenses/LICENSE-2.0
//
// Unless required by applicable law or agreed to in writing, software
// distributed under the License is distributed on an "AS IS" BASIS,
// WITHOUT WARRANTIES OR CONDITIONS OF ANY KIND, either express or implied.
// See the License for the specific language governing permissions and
// limitations under the License.

package intdataplane

import (
	"fmt"

	. "github.com/onsi/ginkgo"
	. "github.com/onsi/gomega"

	"github.com/projectcalico/calico/felix/generictables"
	"github.com/projectcalico/calico/felix/ipsets"
	"github.com/projectcalico/calico/felix/proto"
	"github.com/projectcalico/calico/felix/rules"
	"github.com/projectcalico/calico/libcalico-go/lib/set"
)

var _ = Describe("Policy manager", func() {
	var (
		policyMgr    *policyManager
		rawTable     *mockTable
		mangleTable  *mockTable
		filterTable  *mockTable
		ruleRenderer *mockPolRenderer
	)

	BeforeEach(func() {
		rawTable = newMockTable("raw")
		mangleTable = newMockTable("mangle")
		filterTable = newMockTable("filter")
		ruleRenderer = newMockPolRenderer()
		policyMgr = newPolicyManager(rawTable, mangleTable, filterTable, ruleRenderer, 4)
	})

	It("shouldn't touch iptables", func() {
		Expect(filterTable.UpdateCalled).To(BeFalse())
		Expect(mangleTable.UpdateCalled).To(BeFalse())
	})

	Describe("after a policy update", func() {
		BeforeEach(func() {
			policyMgr.OnUpdate(&proto.ActivePolicyUpdate{
				Id: &proto.PolicyID{Name: "pol1", Tier: "tier1"},
				Policy: &proto.Policy{
					InboundRules: []*proto.Rule{
						{Action: "deny"},
					},
					OutboundRules: []*proto.Rule{
						{Action: "allow"},
					},
				},
			})
			err := policyMgr.CompleteDeferredWork()
			Expect(err).ToNot(HaveOccurred())
		})

		It("should install the in and out chain", func() {
			filterTable.checkChains([][]*generictables.Chain{{
				{Name: "cali-pi-tier1/pol1"},
				{Name: "cali-po-tier1/pol1"},
			}})
			mangleTable.checkChains([][]*generictables.Chain{{
				{Name: "cali-pi-tier1/pol1"},
				{Name: "cali-po-tier1/pol1"},
			}})
		})

		Describe("after a policy remove", func() {
			BeforeEach(func() {
				policyMgr.OnUpdate(&proto.ActivePolicyRemove{
					Id: &proto.PolicyID{Name: "pol1", Tier: "tier1"},
				})
			})

			It("should remove the in and out chain", func() {
				filterTable.checkChains([][]*generictables.Chain{})
				mangleTable.checkChains([][]*generictables.Chain{})
			})
		})
	})

	Describe("after an untracked policy update", func() {
		BeforeEach(func() {
			policyMgr.OnUpdate(&proto.ActivePolicyUpdate{
				Id: &proto.PolicyID{Name: "pol1", Tier: "tier1"},
				Policy: &proto.Policy{
					InboundRules: []*proto.Rule{
						{Action: "deny"},
					},
					OutboundRules: []*proto.Rule{
						{Action: "allow"},
					},
					Untracked: true,
				},
			})
			err := policyMgr.CompleteDeferredWork()
			Expect(err).ToNot(HaveOccurred())
		})

		It("should install the raw chains", func() {
			rawTable.checkChains([][]*generictables.Chain{{
				{Name: "cali-pi-tier1/pol1"},
				{Name: "cali-po-tier1/pol1"},
			}})
		})
		It("should install to the filter table", func() {
			filterTable.checkChains([][]*generictables.Chain{{
				{Name: "cali-pi-tier1/pol1"},
				{Name: "cali-po-tier1/pol1"},
			}})
		})
		It("should install to the mangle table", func() {
			mangleTable.checkChains([][]*generictables.Chain{{
				{Name: "cali-pi-tier1/pol1"},
				{Name: "cali-po-tier1/pol1"},
			}})
		})

		Describe("after a policy remove", func() {
			BeforeEach(func() {
				policyMgr.OnUpdate(&proto.ActivePolicyRemove{
					Id: &proto.PolicyID{Name: "pol1", Tier: "tier1"},
				})
			})

			It("should remove the raw chains", func() {
				rawTable.checkChains([][]*generictables.Chain{})
			})
			It("should not insert any filter chains", func() {
				filterTable.checkChains([][]*generictables.Chain{})
			})
			It("should remove any mangle chains", func() {
				mangleTable.checkChains([][]*generictables.Chain{})
			})
		})
	})

	Describe("after a pre-DNAT policy update", func() {
		BeforeEach(func() {
			policyMgr.OnUpdate(&proto.ActivePolicyUpdate{
				Id: &proto.PolicyID{Name: "pol1", Tier: "tier1"},
				Policy: &proto.Policy{
					InboundRules: []*proto.Rule{
						{Action: "deny"},
					},
					OutboundRules: []*proto.Rule{
						{Action: "allow"},
					},
					PreDnat: true,
				},
			})
			err := policyMgr.CompleteDeferredWork()
			Expect(err).ToNot(HaveOccurred())
		})

		It("should install the raw chains", func() {
			rawTable.checkChains([][]*generictables.Chain{{
				{Name: "cali-pi-tier1/pol1"},
				{Name: "cali-po-tier1/pol1"},
			}})
		})
		It("should install to the filter table", func() {
			filterTable.checkChains([][]*generictables.Chain{{
				{Name: "cali-pi-tier1/pol1"},
				{Name: "cali-po-tier1/pol1"},
			}})
		})
		It("should install to the mangle table", func() {
			mangleTable.checkChains([][]*generictables.Chain{{
				{Name: "cali-pi-tier1/pol1"},
				{Name: "cali-po-tier1/pol1"},
			}})
		})

		Describe("after a policy remove", func() {
			BeforeEach(func() {
				policyMgr.OnUpdate(&proto.ActivePolicyRemove{
					Id: &proto.PolicyID{Name: "pol1", Tier: "tier1"},
				})
			})

			It("should remove the raw chains", func() {
				rawTable.checkChains([][]*generictables.Chain{})
			})
			It("should not insert any filter chains", func() {
				filterTable.checkChains([][]*generictables.Chain{})
			})
			It("should remove any mangle chains", func() {
				mangleTable.checkChains([][]*generictables.Chain{})
			})
		})
	})

	Describe("after a profile update", func() {
		BeforeEach(func() {
			policyMgr.OnUpdate(&proto.ActiveProfileUpdate{
				Id: &proto.ProfileID{Name: "prof1"},
				Profile: &proto.Profile{
					InboundRules: []*proto.Rule{
						{Action: "deny"},
					},
					OutboundRules: []*proto.Rule{
						{Action: "allow"},
					},
				},
			})
			err := policyMgr.CompleteDeferredWork()
			Expect(err).ToNot(HaveOccurred())
		})

		It("should install the in and out chain", func() {
			filterTable.checkChains([][]*generictables.Chain{{
				{Name: "cali-pri-prof1"},
				{Name: "cali-pro-prof1"},
			}})
		})

		It("should install the out chain to the mangle table", func() {
			mangleTable.checkChains([][]*generictables.Chain{{
				{Name: "cali-pro-prof1"},
			}})
		})

		Describe("after a policy remove", func() {
			BeforeEach(func() {
				policyMgr.OnUpdate(&proto.ActiveProfileRemove{
					Id: &proto.ProfileID{Name: "prof1"},
				})
			})

			It("should remove the in and out chain", func() {
				filterTable.checkChains([][]*generictables.Chain{})
				mangleTable.checkChains([][]*generictables.Chain{})
			})
		})
	})
})

var _ = Describe("Raw egress policy manager", func() {
	var (
		policyMgr        *policyManager
		rawTable         *mockTable
		neededIPSets     set.Set[string]
		numCallbackCalls int
	)

	BeforeEach(func() {
		neededIPSets = nil
		numCallbackCalls = 0
		rawTable = newMockTable("raw")
		ruleRenderer := rules.NewRenderer(rules.Config{
<<<<<<< HEAD
			IPSetConfigV4:                    ipsets.NewIPVersionConfig(ipsets.IPFamilyV4, "cali", nil, nil),
			IPSetConfigV6:                    ipsets.NewIPVersionConfig(ipsets.IPFamilyV6, "cali", nil, nil),
			IptablesMarkAccept:               0x8,
			IptablesMarkPass:                 0x10,
			IptablesMarkScratch0:             0x20,
			IptablesMarkScratch1:             0x40,
			IptablesMarkDrop:                 0x80,
			IptablesMarkEndpoint:             0xff00,
			IptablesMarkNonCaliEndpoint:      0x0100,
			IptablesMarkDNSPolicy:            0x00001,
			IptablesMarkSkipDNSPolicyNfqueue: 0x400000,
			DNSPolicyNfqueueID:               100,
=======
			IPSetConfigV4:       ipsets.NewIPVersionConfig(ipsets.IPFamilyV4, "cali", nil, nil),
			IPSetConfigV6:       ipsets.NewIPVersionConfig(ipsets.IPFamilyV6, "cali", nil, nil),
			MarkAccept:          0x8,
			MarkPass:            0x10,
			MarkScratch0:        0x20,
			MarkScratch1:        0x40,
			MarkEndpoint:        0xff00,
			MarkNonCaliEndpoint: 0x0100,
>>>>>>> 02c47a5b
		})
		policyMgr = newRawEgressPolicyManager(
			rawTable,
			ruleRenderer,
			4,
			func(ipSets set.Set[string]) {
				neededIPSets = ipSets
				numCallbackCalls++
			})
	})

	It("correctly reports no IP sets at start of day", func() {
		err := policyMgr.CompleteDeferredWork()
		Expect(err).NotTo(HaveOccurred())
		Expect(neededIPSets).ToNot(BeNil())
		Expect(neededIPSets.Len()).To(BeZero())
		Expect(numCallbackCalls).To(Equal(1))

		By("Not repeating the callback.")
		err = policyMgr.CompleteDeferredWork()
		Expect(err).NotTo(HaveOccurred())
		Expect(numCallbackCalls).To(Equal(1))
	})

	It("correctly reports needed IP sets", func() {
		By("defining one untracked policy with an IP set")
		policyMgr.OnUpdate(&proto.ActivePolicyUpdate{
			Id: &proto.PolicyID{Tier: "default", Name: "pol1"},
			Policy: &proto.Policy{
				Untracked: true,
				OutboundRules: []*proto.Rule{
					{
						Action:      "deny",
						DstIpSetIds: []string{"ipsetA"},
					},
				},
			},
		})
		err := policyMgr.CompleteDeferredWork()
		Expect(err).NotTo(HaveOccurred())

		Expect(neededIPSets).To(MatchIPSets("ipsetA"))

		By("defining another untracked policy with a different IP set")
		policyMgr.OnUpdate(&proto.ActivePolicyUpdate{
			Id: &proto.PolicyID{Tier: "default", Name: "pol2"},
			Policy: &proto.Policy{
				Untracked: true,
				OutboundRules: []*proto.Rule{
					{
						Action:      "deny",
						DstIpSetIds: []string{"ipsetB"},
					},
				},
			},
		})
		err = policyMgr.CompleteDeferredWork()
		Expect(err).NotTo(HaveOccurred())

		Expect(neededIPSets).To(MatchIPSets("ipsetA", "ipsetB"))

		By("defining a non-untracked policy with a third IP set")
		policyMgr.OnUpdate(&proto.ActivePolicyUpdate{
			Id: &proto.PolicyID{Tier: "default", Name: "pol3"},
			Policy: &proto.Policy{
				OutboundRules: []*proto.Rule{
					{
						Action:      "deny",
						DstIpSetIds: []string{"ipsetC"},
					},
				},
			},
		})
		err = policyMgr.CompleteDeferredWork()
		Expect(err).NotTo(HaveOccurred())

		// The non-untracked policy IP set is not needed.
		Expect(neededIPSets).To(MatchIPSets("ipsetA", "ipsetB"))

		By("removing the first untracked policy")
		policyMgr.OnUpdate(&proto.ActivePolicyRemove{
			Id: &proto.PolicyID{Tier: "default", Name: "pol1"},
		})
		err = policyMgr.CompleteDeferredWork()
		Expect(err).NotTo(HaveOccurred())

		Expect(neededIPSets).To(MatchIPSets("ipsetB"))

		By("removing the second untracked policy")
		policyMgr.OnUpdate(&proto.ActivePolicyRemove{
			Id: &proto.PolicyID{Tier: "default", Name: "pol2"},
		})
		err = policyMgr.CompleteDeferredWork()
		Expect(err).NotTo(HaveOccurred())

		Expect(neededIPSets).To(MatchIPSets())
	})
})

type ipSetsMatcher struct {
	items []interface{}
}

func MatchIPSets(items ...interface{}) *ipSetsMatcher {
	return &ipSetsMatcher{
		items: items,
	}
}

func (m *ipSetsMatcher) Match(actual interface{}) (success bool, err error) {
	actualSet := actual.(set.Set[string])
	actualCopy := actualSet.Copy()
	for _, expected := range m.items {
		actualCopy.Add("cali40" + expected.(string))
	}
	success = (actualSet.Len() == len(m.items)) && (actualCopy.Len() == len(m.items))
	return
}

func (m *ipSetsMatcher) FailureMessage(actual interface{}) (message string) {
	return fmt.Sprintf("Expected %v to match IP set IDs: %v", actual.(set.Set[string]), m.items)
}

func (m *ipSetsMatcher) NegatedFailureMessage(actual interface{}) (message string) {
	return fmt.Sprintf("Expected %v not to match IP set IDs: %v", actual.(set.Set[string]), m.items)
}

type mockPolRenderer struct{}

func (r *mockPolRenderer) PolicyToIptablesChains(policyID *proto.PolicyID, policy *proto.Policy, ipVersion uint8) []*generictables.Chain {
	inName := rules.PolicyChainName(rules.PolicyInboundPfx, policyID)
	outName := rules.PolicyChainName(rules.PolicyOutboundPfx, policyID)
	return []*generictables.Chain{
		{Name: inName},
		{Name: outName},
	}
}

func (r *mockPolRenderer) ProfileToIptablesChains(profID *proto.ProfileID, policy *proto.Profile, ipVersion uint8) (inbound, outbound *generictables.Chain) {
	inbound = &generictables.Chain{
		Name: rules.ProfileChainName(rules.ProfileInboundPfx, profID),
	}
	outbound = &generictables.Chain{
		Name: rules.ProfileChainName(rules.ProfileOutboundPfx, profID),
	}
	return
}

func newMockPolRenderer() *mockPolRenderer {
	return &mockPolRenderer{}
}<|MERGE_RESOLUTION|>--- conflicted
+++ resolved
@@ -261,29 +261,18 @@
 		numCallbackCalls = 0
 		rawTable = newMockTable("raw")
 		ruleRenderer := rules.NewRenderer(rules.Config{
-<<<<<<< HEAD
-			IPSetConfigV4:                    ipsets.NewIPVersionConfig(ipsets.IPFamilyV4, "cali", nil, nil),
-			IPSetConfigV6:                    ipsets.NewIPVersionConfig(ipsets.IPFamilyV6, "cali", nil, nil),
-			IptablesMarkAccept:               0x8,
-			IptablesMarkPass:                 0x10,
-			IptablesMarkScratch0:             0x20,
-			IptablesMarkScratch1:             0x40,
-			IptablesMarkDrop:                 0x80,
-			IptablesMarkEndpoint:             0xff00,
-			IptablesMarkNonCaliEndpoint:      0x0100,
-			IptablesMarkDNSPolicy:            0x00001,
-			IptablesMarkSkipDNSPolicyNfqueue: 0x400000,
-			DNSPolicyNfqueueID:               100,
-=======
-			IPSetConfigV4:       ipsets.NewIPVersionConfig(ipsets.IPFamilyV4, "cali", nil, nil),
-			IPSetConfigV6:       ipsets.NewIPVersionConfig(ipsets.IPFamilyV6, "cali", nil, nil),
-			MarkAccept:          0x8,
-			MarkPass:            0x10,
-			MarkScratch0:        0x20,
-			MarkScratch1:        0x40,
-			MarkEndpoint:        0xff00,
-			MarkNonCaliEndpoint: 0x0100,
->>>>>>> 02c47a5b
+			IPSetConfigV4:            ipsets.NewIPVersionConfig(ipsets.IPFamilyV4, "cali", nil, nil),
+			IPSetConfigV6:            ipsets.NewIPVersionConfig(ipsets.IPFamilyV6, "cali", nil, nil),
+			MarkAccept:               0x8,
+			MarkPass:                 0x10,
+			MarkScratch0:             0x20,
+			MarkScratch1:             0x40,
+			MarkDrop:                 0x80,
+			MarkEndpoint:             0xff00,
+			MarkNonCaliEndpoint:      0x0100,
+			MarkDNSPolicy:            0x00001,
+			MarkSkipDNSPolicyNfqueue: 0x400000,
+			DNSPolicyNfqueueID:       100,
 		})
 		policyMgr = newRawEgressPolicyManager(
 			rawTable,
