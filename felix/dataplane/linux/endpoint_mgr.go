--- conflicted
+++ resolved
@@ -1263,39 +1263,6 @@
 		m.activeHostIfaceToMangleIngressChains = newHostIfaceMangleIngressChains
 	}
 
-<<<<<<< HEAD
-	if m.ipVersion == 4 || !m.bpfEnabled /* BPF enforces RPF on its own */ {
-		// Build iptables chains for untracked host endpoint policy.
-		newHostIfaceRawChains := map[string][]*iptables.Chain{}
-		for ifaceName, id := range newUntrackedIfaceNameToHostEpID {
-			log.WithField("id", id).Info("Updating host endpoint raw chains.")
-			hostEp := m.rawHostEndpoints[id]
-
-			// Update the raw chain, for untracked traffic.
-			var rawChains []*iptables.Chain
-			if m.bpfEnabled {
-				untrackedTierGroups := m.groupTieredPolicy(hostEp.UntrackedTiers, includeOutbound)
-				addPolicyGroups(ifaceName, untrackedTierGroups)
-
-				rawChains = append(rawChains, m.ruleRenderer.HostEndpointToRawEgressChain(
-					ifaceName,
-					untrackedTierGroups,
-				))
-			} else {
-				untrackedTierGroups := m.groupTieredPolicy(hostEp.UntrackedTiers, includeInbound|includeOutbound)
-				addPolicyGroups(ifaceName, untrackedTierGroups)
-
-				rawChains = m.ruleRenderer.HostEndpointToRawChains(
-					ifaceName,
-					untrackedTierGroups,
-				)
-			}
-			if !reflect.DeepEqual(rawChains, m.activeHostIfaceToRawChains[ifaceName]) {
-				m.rawTable.UpdateChains(rawChains)
-			}
-			newHostIfaceRawChains[ifaceName] = rawChains
-			delete(m.activeHostIfaceToRawChains, ifaceName)
-=======
 	// Build iptables chains for untracked host endpoint policy.
 	newHostIfaceRawChains := map[string][]*iptables.Chain{}
 	for ifaceName, id := range newUntrackedIfaceNameToHostEpID {
@@ -1303,31 +1270,22 @@
 		hostEp := m.rawHostEndpoints[id]
 
 		// Update the raw chain, for untracked traffic.
-		var ingressPolicyNames, egressPolicyNames []string
-		if len(hostEp.UntrackedTiers) > 0 {
-			ingressPolicyNames = hostEp.UntrackedTiers[0].IngressPolicies
-			egressPolicyNames = hostEp.UntrackedTiers[0].EgressPolicies
->>>>>>> f4432446
-		}
 		var rawChains []*iptables.Chain
 		if m.bpfEnabled {
-			egressGroups := m.groupPolicies("default", egressPolicyNames, rules.PolicyDirectionOutbound)
-			addPolicyGroups(ifaceName, egressGroups)
+			untrackedTierGroups := m.groupTieredPolicy(hostEp.UntrackedTiers, includeOutbound)
+			addPolicyGroups(ifaceName, untrackedTierGroups)
 
 			rawChains = append(rawChains, m.ruleRenderer.HostEndpointToRawEgressChain(
 				ifaceName,
-				egressGroups,
+				untrackedTierGroups,
 			))
 		} else {
-			ingressGroups := m.groupPolicies("default", ingressPolicyNames, rules.PolicyDirectionInbound)
-			addPolicyGroups(ifaceName, ingressGroups)
-			egressGroups := m.groupPolicies("default", egressPolicyNames, rules.PolicyDirectionOutbound)
-			addPolicyGroups(ifaceName, egressGroups)
+			untrackedTierGroups := m.groupTieredPolicy(hostEp.UntrackedTiers, includeInbound|includeOutbound)
+			addPolicyGroups(ifaceName, untrackedTierGroups)
 
 			rawChains = m.ruleRenderer.HostEndpointToRawChains(
 				ifaceName,
-				ingressGroups,
-				egressGroups,
+				untrackedTierGroups,
 			)
 		}
 		if !reflect.DeepEqual(rawChains, m.activeHostIfaceToRawChains[ifaceName]) {
