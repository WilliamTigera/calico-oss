--- conflicted
+++ resolved
@@ -1309,19 +1309,8 @@
 func configureInterface(name string, ipVersion int, writeProcSys procSysWriter) error {
 	log.WithField("ifaceName", name).Info(
 		"Applying /proc/sys configuration to interface.")
-<<<<<<< HEAD
-
-	if m.ipVersion == 4 {
-		if m.ifaceIsForEgressGateway(name) {
-			if err := m.configureEgressGatewayInterface(name); err != nil {
-				return err
-			}
-		} else {
-			m.removeEgressGatewayInterfaceAddress(name)
-		}
-=======
+
 	if ipVersion == 4 {
->>>>>>> 369fac98
 		// Enable routing to localhost.  This is required to allow for NAT to the local
 		// host.
 		err := writeProcSys(fmt.Sprintf("/proc/sys/net/ipv4/conf/%s/route_localnet", name), "1")
@@ -1401,6 +1390,16 @@
 		}
 	}
 
+	if m.ipVersion == 4 {
+		if m.ifaceIsForEgressGateway(name) {
+			if err := m.configureEgressGatewayInterface(name); err != nil {
+				return err
+			}
+		} else {
+			m.removeEgressGatewayInterfaceAddress(name)
+		}
+	}
+
 	return configureInterface(name, int(m.ipVersion), m.writeProcSys)
 }
 
