--- conflicted
+++ resolved
@@ -88,15 +88,11 @@
 	noEncapProtocol   netlink.RouteProtocol
 
 	// Log context
-<<<<<<< HEAD
-	logCtx *logrus.Entry
+	logCtx     *logrus.Entry
+	opRecorder logutils.OpRecorder
 
 	// Enterprise additions
 	conflictHandler VXLANConflictHandler
-=======
-	logCtx     *logrus.Entry
-	opRecorder logutils.OpRecorder
->>>>>>> 6d43538e
 }
 
 type VXLANFDB interface {
@@ -119,11 +115,8 @@
 		fdb,
 		deviceName,
 		dpConfig,
-<<<<<<< HEAD
 		writeProcSys,
-=======
 		opRecorder,
->>>>>>> 6d43538e
 		nlHandle,
 		ipVersion,
 	)
@@ -135,11 +128,8 @@
 	fdb VXLANFDB,
 	deviceName string,
 	dpConfig Config,
-<<<<<<< HEAD
 	procSysWriter procSysWriter,
-=======
 	opRecorder logutils.OpRecorder,
->>>>>>> 6d43538e
 	nlHandle netlinkHandle,
 	ipVersion uint8,
 ) *vxlanManager {
@@ -151,40 +141,17 @@
 			SetID:   rules.IPSetIDAllVXLANSourceNets,
 			Type:    ipsets.IPSetTypeHashNet,
 		},
-<<<<<<< HEAD
-		hostname:                  dpConfig.Hostname,
-		routeTable:                rt,
-		blackholeRouteTable:       brt,
-		previouslyUsedParentNames: set.New[string](),
-		fdb:                       fdb,
-		routesByDest:              map[string]*proto.RouteUpdate{},
-		localIPAMBlocks:           map[string]*proto.RouteUpdate{},
+		hostname:          dpConfig.Hostname,
+		routeTable:        mainRouteTable,
+		fdb:               fdb,
+		routesByDest:      map[string]*proto.RouteUpdate{},
+		localIPAMBlocks:   map[string]*proto.RouteUpdate{},
 		myVTEPChangedC:            make(chan struct{}, 1),
 		vtepsByNode:               map[string]*proto.VXLANTunnelEndpointUpdate{},
 		vxlanDevice:               deviceName,
 		vxlanID:                   dpConfig.RulesConfig.VXLANVNI,
 		vxlanPort:                 dpConfig.RulesConfig.VXLANPort,
 		writeProcSys:              procSysWriter,
-		ipVersion:                 ipVersion,
-		externalNodeCIDRs:         dpConfig.ExternalNodesCidrs,
-		routesDirty:               true,
-		vtepsDirty:                true,
-		dpConfig:                  dpConfig,
-		nlHandle:                  nlHandle,
-		noEncapProtocol:           calculateNonEncapRouteProtocol(dpConfig),
-		noEncapRTConstruct:        noEncapRTConstruct,
-		logCtx:                    logCtx,
-=======
-		hostname:          dpConfig.Hostname,
-		routeTable:        mainRouteTable,
-		fdb:               fdb,
-		routesByDest:      map[string]*proto.RouteUpdate{},
-		localIPAMBlocks:   map[string]*proto.RouteUpdate{},
-		vtepsByNode:       map[string]*proto.VXLANTunnelEndpointUpdate{},
-		myVTEPChangedC:    make(chan struct{}, 1),
-		vxlanDevice:       deviceName,
-		vxlanID:           dpConfig.RulesConfig.VXLANVNI,
-		vxlanPort:         dpConfig.RulesConfig.VXLANPort,
 		ipVersion:         ipVersion,
 		externalNodeCIDRs: dpConfig.ExternalNodesCidrs,
 		routesDirty:       true,
@@ -194,7 +161,6 @@
 		noEncapProtocol:   calculateNonEncapRouteProtocol(dpConfig),
 		logCtx:            logCtx,
 		opRecorder:        opRecorder,
->>>>>>> 6d43538e
 	}
 
 	mgr.conflictHandler = VXLANConflictHandler{
