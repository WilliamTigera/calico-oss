// Copyright (c) 2016-2022 Tigera, Inc. All rights reserved.
//
// Licensed under the Apache License, Version 2.0 (the "License");
// you may not use this file except in compliance with the License.
// You may obtain a copy of the License at
//
//     http://www.apache.org/licenses/LICENSE-2.0
//
// Unless required by applicable law or agreed to in writing, software
// distributed under the License is distributed on an "AS IS" BASIS,
// WITHOUT WARRANTIES OR CONDITIONS OF ANY KIND, either express or implied.
// See the License for the specific language governing permissions and
// limitations under the License.

package intdataplane

import (
	"errors"
	"fmt"
	"net"
	"reflect"
	"strings"
	"sync"
	"syscall"
	"time"

	"github.com/sirupsen/logrus"
	log "github.com/sirupsen/logrus"
	"github.com/vishvananda/netlink"

	"github.com/projectcalico/calico/felix/dataplane/common"
	"github.com/projectcalico/calico/felix/ethtool"
	"github.com/projectcalico/calico/felix/ip"
	"github.com/projectcalico/calico/felix/ipsets"
	"github.com/projectcalico/calico/felix/logutils"
	"github.com/projectcalico/calico/felix/proto"
	"github.com/projectcalico/calico/felix/routetable"
	"github.com/projectcalico/calico/felix/rules"
)

// added so that we can shim netlink for tests
type netlinkHandle interface {
	LinkByName(name string) (netlink.Link, error)
	LinkSetMTU(link netlink.Link, mtu int) error
	LinkSetUp(link netlink.Link) error
	AddrList(link netlink.Link, family int) ([]netlink.Addr, error)
	AddrAdd(link netlink.Link, addr *netlink.Addr) error
	AddrDel(link netlink.Link, addr *netlink.Addr) error
	LinkList() ([]netlink.Link, error)
	LinkAdd(netlink.Link) error
	LinkDel(netlink.Link) error
}

type vxlanManager struct {
	sync.Mutex

	// Our dependencies.
	hostname            string
	routeTable          routeTable
	blackholeRouteTable routeTable
	noEncapRouteTable   routeTable

	// Hold pending updates.
	routesByDest    map[string]*proto.RouteUpdate
	localIPAMBlocks map[string]*proto.RouteUpdate
	vtepsByNode     map[string]*proto.VXLANTunnelEndpointUpdate

	// Holds this node's VTEP information.
	myVTEP *proto.VXLANTunnelEndpointUpdate

	// VXLAN configuration.
	vxlanDevice string
	vxlanID     int
	vxlanPort   int
	ipVersion   uint8

	writeProcSys procSysWriter

	// Indicates if configuration has changed since the last apply.
	routesDirty       bool
	ipsetsDataplane   common.IPSetsDataplane
	ipSetMetadata     ipsets.IPSetMetadata
	externalNodeCIDRs []string
	vtepsDirty        bool
	nlHandle          netlinkHandle
	dpConfig          Config
	noEncapProtocol   netlink.RouteProtocol
	// Used so that we can shim the no encap route table for the tests
	noEncapRTConstruct func(interfacePrefixes []string, ipVersion uint8, vxlan bool, netlinkTimeout time.Duration,
		deviceRouteSourceAddress net.IP, deviceRouteProtocol netlink.RouteProtocol, removeExternalRoutes bool) routeTable
}

const (
	defaultVXLANProto netlink.RouteProtocol = 80
)

func newVXLANManager(
	ipsetsDataplane common.IPSetsDataplane,
	rt routeTable,
	deviceName string,
	dpConfig Config,
	opRecorder logutils.OpRecorder,
	ipVersion uint8,
) *vxlanManager {
	nlHandle, _ := netlink.NewHandle()

	blackHoleProto := defaultVXLANProto
	if dpConfig.DeviceRouteProtocol != syscall.RTPROT_BOOT {
		blackHoleProto = dpConfig.DeviceRouteProtocol
	}

	brt := routetable.New(
		[]string{routetable.InterfaceNone},
		4,
		false,
		dpConfig.NetlinkTimeout,
		dpConfig.DeviceRouteSourceAddress,
		blackHoleProto,
		false,
		0,
		opRecorder,
	)

	if ipVersion == 6 {
		brt = routetable.New(
			[]string{routetable.InterfaceNone},
			ipVersion,
			false,
			dpConfig.NetlinkTimeout,
			dpConfig.DeviceRouteSourceAddressIPv6,
			blackHoleProto,
			false,
			0,
			opRecorder,
		)
	} else if ipVersion != 4 {
		log.WithField("ipVersion", ipVersion).Panic("Unknown IP version")
	}

	return newVXLANManagerWithShims(
		ipsetsDataplane,
		rt, brt,
		deviceName,
		dpConfig,
		writeProcSys,
		nlHandle,
		ipVersion,
		func(interfaceRegexes []string, ipVersion uint8, vxlan bool, netlinkTimeout time.Duration,
			deviceRouteSourceAddress net.IP, deviceRouteProtocol netlink.RouteProtocol, removeExternalRoutes bool) routeTable {
			return routetable.New(interfaceRegexes, ipVersion, vxlan, netlinkTimeout,
				deviceRouteSourceAddress, deviceRouteProtocol, removeExternalRoutes, 0,
				opRecorder,
			)
		},
	)
}

func newVXLANManagerWithShims(
	ipsetsDataplane common.IPSetsDataplane,
	rt, brt routeTable,
	deviceName string,
	dpConfig Config,
	procSysWriter procSysWriter,
	nlHandle netlinkHandle,
	ipVersion uint8,
	noEncapRTConstruct func(interfacePrefixes []string, ipVersion uint8, vxlan bool, netlinkTimeout time.Duration,
		deviceRouteSourceAddress net.IP, deviceRouteProtocol netlink.RouteProtocol, removeExternalRoutes bool) routeTable,
) *vxlanManager {
	noEncapProtocol := defaultVXLANProto
	if dpConfig.DeviceRouteProtocol != syscall.RTPROT_BOOT {
		noEncapProtocol = dpConfig.DeviceRouteProtocol
	}
	return &vxlanManager{
		ipsetsDataplane: ipsetsDataplane,
		ipSetMetadata: ipsets.IPSetMetadata{
			MaxSize: dpConfig.MaxIPSetSize,
			SetID:   rules.IPSetIDAllVXLANSourceNets,
			Type:    ipsets.IPSetTypeHashNet,
		},
		hostname:            dpConfig.Hostname,
		routeTable:          rt,
		blackholeRouteTable: brt,
		routesByDest:        map[string]*proto.RouteUpdate{},
		localIPAMBlocks:     map[string]*proto.RouteUpdate{},
		vtepsByNode:         map[string]*proto.VXLANTunnelEndpointUpdate{},
		vxlanDevice:         deviceName,
		vxlanID:             dpConfig.RulesConfig.VXLANVNI,
		vxlanPort:           dpConfig.RulesConfig.VXLANPort,
<<<<<<< HEAD
		writeProcSys:        procSysWriter,
=======
		ipVersion:           ipVersion,
>>>>>>> 1b1e2565
		externalNodeCIDRs:   dpConfig.ExternalNodesCidrs,
		routesDirty:         true,
		vtepsDirty:          true,
		dpConfig:            dpConfig,
		nlHandle:            nlHandle,
		noEncapProtocol:     noEncapProtocol,
		noEncapRTConstruct:  noEncapRTConstruct,
	}
}

func (m *vxlanManager) OnUpdate(protoBufMsg interface{}) {
	switch msg := protoBufMsg.(type) {
	case *proto.RouteUpdate:
		// Check to make sure that we are dealing with messages of the correct IP version.
		cidr, err := ip.CIDRFromString(msg.Dst)
		if err != nil {
			log.WithError(err).WithField("msg", msg).Warning("Unable to parse route update destination. Skipping update.")
			return
		}
		if m.ipVersion != cidr.Version() {
			// Skip since the update is for a mismatched IP version
			return
		}

		// In case the route changes type to one we no longer care about...
		m.deleteRoute(msg.Dst)

		if msg.Type == proto.RouteType_REMOTE_WORKLOAD && msg.IpPoolType == proto.IPPoolType_VXLAN {
			logrus.WithField("msg", msg).Debug("VXLAN data plane received route update")
			m.routesByDest[msg.Dst] = msg
			m.routesDirty = true
		}

		// Process IPAM blocks that aren't associated to a single or /32 local workload
		if routeIsLocalVXLANBlock(msg) {
			logrus.WithField("msg", msg).Debug("VXLAN data plane received route update for IPAM block")
			m.localIPAMBlocks[msg.Dst] = msg
			m.routesDirty = true
		} else if _, ok := m.localIPAMBlocks[msg.Dst]; ok {
			logrus.WithField("msg", msg).Debug("VXLAN data plane IPAM block changed to something else")
			delete(m.localIPAMBlocks, msg.Dst)
			m.routesDirty = true
		}

	case *proto.RouteRemove:
		// Check to make sure that we are dealing with messages of the correct IP version.
		cidr, err := ip.CIDRFromString(msg.Dst)
		if err != nil {
			log.WithError(err).WithField("msg", msg).Warning("Unable to parse route removal destination. Skipping update.")
			return
		}
		if m.ipVersion != cidr.Version() {
			// Skip since the update is for a mismatched IP version
			return
		}
		m.deleteRoute(msg.Dst)
	case *proto.VXLANTunnelEndpointUpdate:
		// Check to make sure that we are dealing with messages of the correct IP version.
		if (m.ipVersion == 4 && msg.Ipv4Addr == "") || (m.ipVersion == 6 && msg.Ipv6Addr == "") {
			// Skip since the update is for a mismatched IP version
			return
		}

		logrus.WithField("msg", msg).Debug("VXLAN data plane received VTEP update")
		if msg.Node == m.hostname {
			m.setLocalVTEP(msg)
		} else {
			m.vtepsByNode[msg.Node] = msg
		}
		m.routesDirty = true
		m.vtepsDirty = true
	case *proto.VXLANTunnelEndpointRemove:
		logrus.WithField("msg", msg).Debug("VXLAN data plane received VTEP remove")
		if msg.Node == m.hostname {
			m.setLocalVTEP(nil)
		} else {
			delete(m.vtepsByNode, msg.Node)
		}
		m.routesDirty = true
		m.vtepsDirty = true
	}
}

func routeIsLocalVXLANBlock(msg *proto.RouteUpdate) bool {
	// RouteType_LOCAL_WORKLOAD means "local IPAM block _or_ /32 of workload" in IPv4.
	// It means "local IPAM block _or_ /128 of workload" in IPv6.
	if msg.Type != proto.RouteType_LOCAL_WORKLOAD {
		return false
	}
	// Only care about VXLAN blocks.
	if msg.IpPoolType != proto.IPPoolType_VXLAN {
		return false
	}
	// Ignore routes that we know are from local workload endpoints.
	if msg.LocalWorkload {
		return false
	}

	// Check the valid suffix depending on IP version.
	cidr, err := ip.CIDRFromString(msg.Dst)
	if err != nil {
		log.WithError(err).WithField("msg", msg).Warning("Unable to parse destination into a CIDR. Treating block as external.")
	}
	if cidr.Version() == 4 {
		// This is an IPv4 route.
		// Ignore /32 routes in any case for two reasons:
		// * If we have a /32 block then our blackhole route would stop the CNI plugin from programming its /32 for a
		//   newly added workload.
		// * If this isn't a /32 block then it must be a borrowed /32 from another block.  In that case, we know we're
		//   racing with CNI, adding a new workload.  We've received the borrowed IP but not the workload endpoint yet.
		if strings.HasSuffix(msg.Dst, "/32") {
			return false
		}
	} else {
		// This is an IPv6 route.
		// Ignore /128 routes in any case for two reasons:
		// * If we have a /128 block then our blackhole route would stop the CNI plugin from programming its /128 for a
		//   newly added workload.
		// * If this isn't a /128 block then it must be a borrowed /128 from another block.  In that case, we know we're
		//   racing with CNI, adding a new workload.  We've received the borrowed IP but not the workload endpoint yet.
		if strings.HasSuffix(msg.Dst, "/128") {
			return false
		}
	}
	return true
}

func (m *vxlanManager) deleteRoute(dst string) {
	_, exists := m.routesByDest[dst]
	if exists {
		logrus.Debug("deleting route dst ", dst)
		// In case the route changes type to one we no longer care about...
		delete(m.routesByDest, dst)
		m.routesDirty = true
	}

	if _, exists := m.localIPAMBlocks[dst]; exists {
		logrus.Debug("deleting local ipam dst ", dst)
		delete(m.localIPAMBlocks, dst)
		m.routesDirty = true
	}
}

func (m *vxlanManager) setLocalVTEP(vtep *proto.VXLANTunnelEndpointUpdate) {
	m.Lock()
	defer m.Unlock()
	m.myVTEP = vtep
}

func (m *vxlanManager) getLocalVTEP() *proto.VXLANTunnelEndpointUpdate {
	m.Lock()
	defer m.Unlock()
	return m.myVTEP
}

func (m *vxlanManager) getLocalVTEPParent() (netlink.Link, error) {
	return m.getParentInterface(m.getLocalVTEP())
}

func (m *vxlanManager) getNoEncapRouteTable() routeTable {
	m.Lock()
	defer m.Unlock()

	return m.noEncapRouteTable
}

func (m *vxlanManager) setNoEncapRouteTable(rt routeTable) {
	m.Lock()
	defer m.Unlock()

	m.noEncapRouteTable = rt
}

func (m *vxlanManager) GetRouteTableSyncers() []routeTableSyncer {
	rts := []routeTableSyncer{m.routeTable, m.blackholeRouteTable}

	noEncapRouteTable := m.getNoEncapRouteTable()
	if noEncapRouteTable != nil {
		rts = append(rts, noEncapRouteTable)
	}

	return rts
}

func (m *vxlanManager) blackholeRoutes() []routetable.Target {
	var rtt []routetable.Target
	for dst := range m.localIPAMBlocks {
		cidr, err := ip.CIDRFromString(dst)
		if err != nil {
			logrus.WithError(err).Warning(
				"Error processing IPAM block CIDR: ", dst,
			)
			continue
		}
		rtt = append(rtt, routetable.Target{
			Type: routetable.TargetTypeBlackhole,
			CIDR: cidr,
		})
	}
	logrus.Debug("calculated blackholes ", rtt)
	return rtt
}

func (m *vxlanManager) CompleteDeferredWork() error {
	if !m.routesDirty {
		logrus.Debug("No change since last application, nothing to do")
		return nil
	}

	if m.vtepsDirty {
		var allowedVXLANSources []string
		if m.vtepsDirty {
			logrus.Debug("VTEPs are dirty, collecting the allowed VXLAN source set")
			allowedVXLANSources = append(allowedVXLANSources, m.externalNodeCIDRs...)
		}

		// The route table accepts the desired state. Start by setting the desired L2 "routes" by iterating
		// known VTEPs.
		var l2routes []routetable.L2Target
		for _, u := range m.vtepsByNode {
			mac, err := net.ParseMAC(u.Mac)
			if err != nil {
				// Don't block programming of other VTEPs if somehow we receive one with a bad mac.
				logrus.WithError(err).Warn("Failed to parse VTEP mac address")
				continue
			}
			addr := u.Ipv4Addr
			parentDeviceIP := u.ParentDeviceIp
			if m.ipVersion == 6 {
				addr = u.Ipv6Addr
				parentDeviceIP = u.ParentDeviceIpv6
			}
			l2routes = append(l2routes, routetable.L2Target{
				VTEPMAC: mac,
				GW:      ip.FromString(addr),
				IP:      ip.FromString(parentDeviceIP),
			})
			allowedVXLANSources = append(allowedVXLANSources, parentDeviceIP)
		}
		logrus.WithField("l2routes", l2routes).Debug("VXLAN manager sending L2 updates")
		m.routeTable.SetL2Routes(m.vxlanDevice, l2routes)
		m.ipsetsDataplane.AddOrReplaceIPSet(m.ipSetMetadata, allowedVXLANSources)
		m.vtepsDirty = false
	}

	if m.routesDirty {
		// Iterate through all of our L3 routes and send them through to the route table.
		var vxlanRoutes []routetable.Target
		var noEncapRoutes []routetable.Target
		for _, r := range m.routesByDest {
			logCtx := logrus.WithField("route", r)
			cidr, err := ip.CIDRFromString(r.Dst)
			if err != nil {
				// Don't block programming of other routes if somehow we receive one with a bad dst.
				logCtx.WithError(err).Warn("Failed to parse VXLAN route destination")
				continue
			}

			if r.GetSameSubnet() {
				if r.DstNodeIp == "" {
					logCtx.Debug("Can't program non-encap route since host IP is not known.")
					continue
				}

				defaultRoute := routetable.Target{
					Type: routetable.TargetTypeNoEncap,
					CIDR: cidr,
					GW:   ip.FromString(r.DstNodeIp),
				}

				noEncapRoutes = append(noEncapRoutes, defaultRoute)
				logCtx.WithField("route", r).Debug("adding no encap route to list for addition")
			} else {
				// Extract the gateway addr for this route based on its remote VTEP.
				vtep, ok := m.vtepsByNode[r.DstNodeName]
				if !ok {
					// When the VTEP arrives, it'll set routesDirty=true so this loop will execute again.
					logCtx.Debug("Dataplane has route with no corresponding VTEP")
					continue
				}

				vtepAddr := vtep.Ipv4Addr
				if m.ipVersion == 6 {
					vtepAddr = vtep.Ipv6Addr
				}
				vxlanRoute := routetable.Target{
					Type: routetable.TargetTypeVXLAN,
					CIDR: cidr,
					GW:   ip.FromString(vtepAddr),
				}

				vxlanRoutes = append(vxlanRoutes, vxlanRoute)
				logCtx.WithField("route", vxlanRoute).Debug("adding vxlan route to list for addition")
			}
		}

		logrus.WithField("vxlanroutes", vxlanRoutes).Debug("VXLAN manager sending VXLAN L3 updates")
		m.routeTable.SetRoutes(m.vxlanDevice, vxlanRoutes)

		m.blackholeRouteTable.SetRoutes(routetable.InterfaceNone, m.blackholeRoutes())

		noEncapRouteTable := m.getNoEncapRouteTable()
		// only set the noEncapRouteTable table if it's nil, as you will lose the routes that are being managed already
		// and the new table will probably delete routes that were put in there by the previous table
		if noEncapRouteTable != nil {
			if parentDevice, err := m.getLocalVTEPParent(); err == nil {
				ifName := parentDevice.Attrs().Name
				log.WithField("link", parentDevice).WithField("routes", noEncapRoutes).Debug("VXLAN manager sending unencapsulated L3 updates")
				noEncapRouteTable.SetRoutes(ifName, noEncapRoutes)
			} else {
				return err
			}
		} else {
			return errors.New("no encap route table not set, will defer adding routes")
		}

		logrus.Info("VXLAN Manager completed deferred work")

		m.routesDirty = false
	}

	return nil
}

// KeepVXLANDeviceInSync is a goroutine that configures the VXLAN tunnel device, then periodically
// checks that it is still correctly configured.
func (m *vxlanManager) KeepVXLANDeviceInSync(mtu int, xsumBroken bool, wait time.Duration) {
	logrus.WithFields(logrus.Fields{
		"mtu":        mtu,
		"xsumBroken": xsumBroken,
		"wait":       wait,
	}).Info("VXLAN tunnel device thread started.")
	logNextSuccess := true
	for {
		localVTEP := m.getLocalVTEP()
		if localVTEP == nil {
			logrus.Debug("Missing local VTEP information, retrying...")
			time.Sleep(1 * time.Second)
			continue
		}

		if parent, err := m.getLocalVTEPParent(); err != nil {
			logrus.WithError(err).Warn("Failed configure VXLAN tunnel device, retrying...")
			time.Sleep(1 * time.Second)
			continue
		} else {
			if m.getNoEncapRouteTable() == nil {
				devRouteSrcAddr := m.dpConfig.DeviceRouteSourceAddress
				if m.ipVersion == 6 {
					devRouteSrcAddr = m.dpConfig.DeviceRouteSourceAddressIPv6
				}
				noEncapRouteTable := m.noEncapRTConstruct([]string{"^" + parent.Attrs().Name + "$"}, m.ipVersion, false, m.dpConfig.NetlinkTimeout, devRouteSrcAddr,
					m.noEncapProtocol, false)
				m.setNoEncapRouteTable(noEncapRouteTable)
			}
		}

		err := m.configureVXLANDevice(mtu, localVTEP, xsumBroken)
		if err != nil {
			logrus.WithError(err).Warn("Failed configure VXLAN tunnel device, retrying...")
			logNextSuccess = true
			time.Sleep(1 * time.Second)
			continue
		}

		if logNextSuccess {
			logrus.Info("VXLAN tunnel device configured")
			logNextSuccess = false
		}
		time.Sleep(wait)
	}
}

// getParentInterface returns the parent interface for the given local VTEP based on IP address. This link returned is nil
// if, and only if, an error occurred
func (m *vxlanManager) getParentInterface(localVTEP *proto.VXLANTunnelEndpointUpdate) (netlink.Link, error) {
	links, err := m.nlHandle.LinkList()
	if err != nil {
		return nil, err
	}

	family := netlink.FAMILY_V4
	parentDeviceIP := localVTEP.ParentDeviceIp
	if m.ipVersion == 6 {
		family = netlink.FAMILY_V6
		parentDeviceIP = localVTEP.ParentDeviceIpv6
	}
	for _, link := range links {
		addrs, err := m.nlHandle.AddrList(link, family)
		if err != nil {
			return nil, err
		}
		for _, addr := range addrs {
			if addr.IPNet.IP.String() == parentDeviceIP {
				logrus.Debugf("Found parent interface: %s", link)
				return link, nil
			}
		}
	}
	return nil, fmt.Errorf("Unable to find parent interface with address %s", parentDeviceIP)
}

// configureVXLANDevice ensures the VXLAN tunnel device is up and configured correctly.
func (m *vxlanManager) configureVXLANDevice(mtu int, localVTEP *proto.VXLANTunnelEndpointUpdate, xsumBroken bool) error {
	logCxt := logrus.WithFields(logrus.Fields{"device": m.vxlanDevice})
	logCxt.Debug("Configuring VXLAN tunnel device")
	parent, err := m.getParentInterface(localVTEP)
	if err != nil {
		return err
	}
	mac, err := net.ParseMAC(localVTEP.Mac)
	if err != nil {
		return err
	}
	addr := localVTEP.Ipv4Addr
	parentDeviceIP := localVTEP.ParentDeviceIp
	if m.ipVersion == 6 {
		addr = localVTEP.Ipv6Addr
		parentDeviceIP = localVTEP.ParentDeviceIpv6
	}
	vxlan := &netlink.Vxlan{
		LinkAttrs: netlink.LinkAttrs{
			Name:         m.vxlanDevice,
			HardwareAddr: mac,
		},
		VxlanId:      m.vxlanID,
		Port:         m.vxlanPort,
		VtepDevIndex: parent.Attrs().Index,
		SrcAddr:      ip.FromString(parentDeviceIP).AsNetIP(),
	}

	// Try to get the device.
	link, err := m.nlHandle.LinkByName(m.vxlanDevice)
	if err != nil {
		logrus.WithError(err).Info("Failed to get VXLAN tunnel device, assuming it isn't present")
		if err := m.nlHandle.LinkAdd(vxlan); err == syscall.EEXIST {
			// Device already exists - likely a race.
			logrus.Debug("VXLAN device already exists, likely created by someone else.")
		} else if err != nil {
			// Error other than "device exists" - return it.
			return err
		}

		// The device now exists - requery it to check that the link exists and is a vxlan device.
		link, err = m.nlHandle.LinkByName(m.vxlanDevice)
		if err != nil {
			return fmt.Errorf("can't locate created vxlan device %v", m.vxlanDevice)
		}
	}

	// At this point, we have successfully queried the existing device, or made sure it exists if it didn't
	// already. Check for mismatched configuration. If they don't match, recreate the device.
	if incompat := vxlanLinksIncompat(vxlan, link); incompat != "" {
		// Existing device doesn't match desired configuration - delete it and recreate.
		logrus.Warningf("%q exists with incompatible configuration: %v; recreating device", vxlan.Name, incompat)
		if err = m.nlHandle.LinkDel(link); err != nil {
			return fmt.Errorf("failed to delete interface: %v", err)
		}
		if err = m.nlHandle.LinkAdd(vxlan); err != nil {
			if err == syscall.EEXIST {
				log.Warnf("Failed to create VXLAN device. Another device with this VNI may already exist")
			}
			return fmt.Errorf("failed to create vxlan interface: %v", err)
		}
		link, err = m.nlHandle.LinkByName(vxlan.Name)
		if err != nil {
			return err
		}
	}

	// Make sure the MTU is set correctly.
	attrs := link.Attrs()
	oldMTU := attrs.MTU
	if oldMTU != mtu {
		logCxt.WithFields(logrus.Fields{"old": oldMTU, "new": mtu}).Info("VXLAN device MTU needs to be updated")
		if err := m.nlHandle.LinkSetMTU(link, mtu); err != nil {
			log.WithError(err).Warn("Failed to set vxlan tunnel device MTU")
		} else {
			logCxt.Info("Updated vxlan tunnel MTU")
		}
	}

	// Make sure the IP address is configured.
	if err := m.ensureAddressOnLink(addr, link); err != nil {
		return fmt.Errorf("failed to ensure address of interface: %s", err)
	}

	// If required, disable checksum offload.
	if xsumBroken {
		if err := ethtool.EthtoolTXOff(m.vxlanDevice); err != nil {
			return fmt.Errorf("failed to disable checksum offload: %s", err)
		}
	}

	// And the device is up.
	if err := m.nlHandle.LinkSetUp(link); err != nil {
		return fmt.Errorf("failed to set interface up: %s", err)
	}

	if m.dpConfig.EgressIPEnabled {
		// Enable loose reverse-path filtering for this interface.
		// From client node point of view, data path for an egress traffic looks like the following:
		// Outgoing path : client pod -> egress.calico -> tunnel device -> remote gateway pod -> external server.
		// Return path : external server -> remote gateway pod -> tunnel device -> client pod

		// When return packet arrives in tunnel device of client node, it has external server ip as its' source ip
		// which is not routable via the tunnel device itself. Enabling loose reverse-path filtering would allow
		// tunnel device to forward packet back to client pod as long as there is a default route on any host interface.
		err = m.writeProcSys(fmt.Sprintf("/proc/sys/net/ipv4/conf/%s/rp_filter", m.vxlanDevice), "2")
		if err != nil {
			return err
		}
	}

	return nil
}

// ensureAddressOnLink ensures that the provided IP address is configured on the provided Link. If there are other addresses,
// this function will remove them, ensuring that the desired IP address is the _only_ address on the Link.
func (m *vxlanManager) ensureAddressOnLink(ipStr string, link netlink.Link) error {
	suffix := "/32"
	family := netlink.FAMILY_V4
	if m.ipVersion == 6 {
		suffix = "/128"
		family = netlink.FAMILY_V6
	}
	_, net, err := net.ParseCIDR(ipStr + suffix)
	if err != nil {
		return err
	}
	addr := netlink.Addr{IPNet: net}
	existingAddrs, err := m.nlHandle.AddrList(link, family)
	if err != nil {
		return err
	}

	// Remove any addresses which we don't want.
	addrPresent := false
	for _, existing := range existingAddrs {
		if reflect.DeepEqual(existing.IPNet, addr.IPNet) {
			addrPresent = true
			continue
		}
		logrus.WithFields(logrus.Fields{"address": existing, "link": link.Attrs().Name}).Warn("Removing unwanted IP from VXLAN device")
		if err := m.nlHandle.AddrDel(link, &existing); err != nil {
			return fmt.Errorf("failed to remove IP address %s", existing)
		}
	}

	// Actually add the desired address to the interface if needed.
	if !addrPresent {
		logrus.WithFields(logrus.Fields{"address": addr}).Info("Assigning address to VXLAN device")
		if err := m.nlHandle.AddrAdd(link, &addr); err != nil {
			return fmt.Errorf("failed to add IP address")
		}
	}
	return nil
}

// vlanLinksIncompat takes two vxlan devices and compares them to make sure they match. If they do not match,
// this function will return a mesasge indicating which configuration is mismatched.
func vxlanLinksIncompat(l1, l2 netlink.Link) string {
	if l1.Type() != l2.Type() {
		return fmt.Sprintf("link type: %v vs %v", l1.Type(), l2.Type())
	}

	v1 := l1.(*netlink.Vxlan)
	v2 := l2.(*netlink.Vxlan)

	if v1.VxlanId != v2.VxlanId {
		return fmt.Sprintf("vni: %v vs %v", v1.VxlanId, v2.VxlanId)
	}

	if v1.VtepDevIndex > 0 && v2.VtepDevIndex > 0 && v1.VtepDevIndex != v2.VtepDevIndex {
		return fmt.Sprintf("vtep (external) interface: %v vs %v", v1.VtepDevIndex, v2.VtepDevIndex)
	}

	if len(v1.SrcAddr) > 0 && len(v2.SrcAddr) > 0 && !v1.SrcAddr.Equal(v2.SrcAddr) {
		return fmt.Sprintf("vtep (external) IP: %v vs %v", v1.SrcAddr, v2.SrcAddr)
	}

	if v1.HardwareAddr.String() != v2.HardwareAddr.String() {
		return fmt.Sprintf("vtep (external) MAC %v vs %v", v1.HardwareAddr, v2.HardwareAddr)
	}

	if len(v1.Group) > 0 && len(v2.Group) > 0 && !v1.Group.Equal(v2.Group) {
		return fmt.Sprintf("group address: %v vs %v", v1.Group, v2.Group)
	}

	if v1.L2miss != v2.L2miss {
		return fmt.Sprintf("l2miss: %v vs %v", v1.L2miss, v2.L2miss)
	}

	if v1.Port > 0 && v2.Port > 0 && v1.Port != v2.Port {
		return fmt.Sprintf("port: %v vs %v", v1.Port, v2.Port)
	}

	if v1.GBP != v2.GBP {
		return fmt.Sprintf("gbp: %v vs %v", v1.GBP, v2.GBP)
	}

	return ""
}<|MERGE_RESOLUTION|>--- conflicted
+++ resolved
@@ -186,11 +186,8 @@
 		vxlanDevice:         deviceName,
 		vxlanID:             dpConfig.RulesConfig.VXLANVNI,
 		vxlanPort:           dpConfig.RulesConfig.VXLANPort,
-<<<<<<< HEAD
 		writeProcSys:        procSysWriter,
-=======
 		ipVersion:           ipVersion,
->>>>>>> 1b1e2565
 		externalNodeCIDRs:   dpConfig.ExternalNodesCidrs,
 		routesDirty:         true,
 		vtepsDirty:          true,
