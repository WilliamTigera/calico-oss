--- conflicted
+++ resolved
@@ -27,8 +27,6 @@
 	"syscall"
 	"time"
 
-	"github.com/projectcalico/calico/libcalico-go/lib/set"
-
 	"github.com/sirupsen/logrus"
 	"github.com/vishvananda/netlink"
 	"golang.org/x/sys/unix"
@@ -42,11 +40,8 @@
 	"github.com/projectcalico/calico/felix/proto"
 	"github.com/projectcalico/calico/felix/routetable"
 	"github.com/projectcalico/calico/felix/rules"
-<<<<<<< HEAD
-=======
 	"github.com/projectcalico/calico/felix/vxlanfdb"
 	"github.com/projectcalico/calico/libcalico-go/lib/set"
->>>>>>> 29a4062f
 )
 
 const (
@@ -509,23 +504,16 @@
 				parentDeviceIP = u.ParentDeviceIpv6
 				suffix = "/128"
 			}
-<<<<<<< HEAD
 
 			// If VTEP is from a remote cluster, check if its IP or MAC address conflicts with other VTEPs.
 			if m.conflictHandler.vtepConflicts(addr, suffix, mac.String(), u.Node) {
 				continue
 			}
 
-			l2routes = append(l2routes, routetable.L2Target{
-				VTEPMAC: mac,
-				GW:      ip.FromString(addr),
-				IP:      ip.FromString(parentDeviceIP),
-=======
 			l2routes = append(l2routes, vxlanfdb.VTEP{
 				TunnelMAC: mac,
 				TunnelIP:  ip.FromIPOrCIDRString(addr),
 				HostIP:    ip.FromIPOrCIDRString(parentDeviceIP),
->>>>>>> 29a4062f
 			})
 			allowedVXLANSources = append(allowedVXLANSources, parentDeviceIP)
 		}
