--- conflicted
+++ resolved
@@ -116,12 +116,6 @@
 }
 
 func (m *mockDataplane) ensureProgramAttached(ap attachPoint) (qDiscInfo, error) {
-<<<<<<< HEAD
-=======
-	m.mutex.Lock()
-	defer m.mutex.Unlock()
-
->>>>>>> f747905f
 	var qdisc qDiscInfo
 	key := ap.IfaceName() + ":" + ap.HookName().String()
 	m.mutex.Lock()
