--- conflicted
+++ resolved
@@ -116,16 +116,9 @@
 }
 
 func (m *mockDataplane) ensureProgramAttached(ap attachPoint) (qDiscInfo, error) {
-<<<<<<< HEAD
-	var qdisc qDiscInfo
-=======
 	m.mutex.Lock()
 	defer m.mutex.Unlock()
-
->>>>>>> e1d9c602
 	key := ap.IfaceName() + ":" + ap.HookName().String()
-	m.mutex.Lock()
-	defer m.mutex.Unlock()
 	m.numAttaches[key] = m.numAttaches[key] + 1
 	return qDiscInfo{valid: true, prio: 49152, handle: 1}, nil
 }
