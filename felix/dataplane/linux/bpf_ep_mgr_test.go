//go:build !windows

// Copyright (c) 2021-2022 Tigera, Inc. All rights reserved.
//
// Licensed under the Apache License, Version 2.0 (the "License");
// you may not use this file except in compliance with the License.
// You may obtain a copy of the License at
//
//     http://www.apache.org/licenses/LICENSE-2.0
//
// Unless required by applicable law or agreed to in writing, software
// distributed under the License is distributed on an "AS IS" BASIS,
// WITHOUT WARRANTIES OR CONDITIONS OF ANY KIND, either express or implied.
// See the License for the specific language governing permissions and
// limitations under the License.

package intdataplane

import (
	"encoding/binary"
	"errors"
	"fmt"
	"hash/fnv"
	"net"
	"regexp"
	"strconv"
	"sync"

	. "github.com/onsi/ginkgo"
	. "github.com/onsi/gomega"
	log "github.com/sirupsen/logrus"

	"github.com/projectcalico/calico/felix/bpf"
	"github.com/projectcalico/calico/felix/bpf/asm"
	"github.com/projectcalico/calico/felix/bpf/bpfmap"
	"github.com/projectcalico/calico/felix/bpf/conntrack"
	"github.com/projectcalico/calico/felix/bpf/counters"
	"github.com/projectcalico/calico/felix/bpf/hook"
	"github.com/projectcalico/calico/felix/bpf/ifstate"
	bpfipsets "github.com/projectcalico/calico/felix/bpf/ipsets"
	"github.com/projectcalico/calico/felix/bpf/jump"
	"github.com/projectcalico/calico/felix/bpf/maps"
	bpfmaps "github.com/projectcalico/calico/felix/bpf/maps"
	"github.com/projectcalico/calico/felix/bpf/mock"
	"github.com/projectcalico/calico/felix/bpf/polprog"
	"github.com/projectcalico/calico/felix/bpf/state"
	"github.com/projectcalico/calico/felix/bpf/tc"
	"github.com/projectcalico/calico/felix/bpf/xdp"
	"github.com/projectcalico/calico/felix/calc"
	"github.com/projectcalico/calico/felix/environment"
	"github.com/projectcalico/calico/felix/idalloc"
	"github.com/projectcalico/calico/felix/ifacemonitor"
	"github.com/projectcalico/calico/felix/ip"
	"github.com/projectcalico/calico/felix/ipsets"
	"github.com/projectcalico/calico/felix/logutils"
	"github.com/projectcalico/calico/felix/proto"
	"github.com/projectcalico/calico/felix/rules"
	"github.com/projectcalico/calico/libcalico-go/lib/set"
)

type mockDataplane struct {
	mutex      sync.Mutex
	lastProgID int
	progs      map[string]int
	policy     map[string]polprog.Rules
	routes     map[ip.CIDR]struct{}

	ensureStartedFn    func()
	ensureQdiscFn      func(string) (bool, error)
	interfaceByIndexFn func(ifindex int) (*net.Interface, error)
}

func newMockDataplane() *mockDataplane {
	return &mockDataplane{
		lastProgID: 5,
		progs:      map[string]int{},
		policy:     map[string]polprog.Rules{},
		routes:     map[ip.CIDR]struct{}{},
	}
}

func (m *mockDataplane) ensureStarted() {
	if m.ensureStartedFn != nil {
		m.ensureStartedFn()
	}
}

func (m *mockDataplane) interfaceByIndex(ifindex int) (*net.Interface, error) {
	if m.interfaceByIndexFn != nil {
		return m.interfaceByIndexFn(ifindex)
	}

	return nil, errors.New("no such network interface")
}

func (m *mockDataplane) ensureBPFDevices() error {
	return nil
}

func (m *mockDataplane) loadDefaultPolicies() error {
	return nil
}

func (m *mockDataplane) ensureProgramAttached(ap attachPoint) (qDiscInfo, error) {
	var qdisc qDiscInfo
	return qdisc, nil
}

func (m *mockDataplane) ensureProgramLoaded(ap attachPoint, ipFamily proto.IPVersion) error {
	m.mutex.Lock()
	defer m.mutex.Unlock()

	//var res tc.AttachResult // we don't care about the values

	if apxdp, ok := ap.(*xdp.AttachPoint); ok {
		apxdp.HookLayout = hook.Layout{
			hook.SubProgXDPAllowed: 123,
			hook.SubProgXDPDrop:    456,
		}
	}

	key := ap.IfaceName() + ":" + ap.HookName().String()
	if _, exists := m.progs[key]; exists {
		return nil
	}
	m.lastProgID += 1
	m.progs[key] = m.lastProgID
	return nil
}

func (m *mockDataplane) ensureNoProgram(ap attachPoint) error {
	m.mutex.Lock()
	defer m.mutex.Unlock()
	key := ap.IfaceName() + ":" + ap.HookName().String()
	if _, exists := m.progs[key]; exists {
		delete(m.policy, key)
		delete(m.progs, key)
	}
	return nil
}

func (m *mockDataplane) ensureQdisc(iface string) (bool, error) {
	if m.ensureQdiscFn != nil {
		return m.ensureQdiscFn(iface)
	}
	return false, nil
}

func (m *mockDataplane) updatePolicyProgram(rules polprog.Rules, polDir string, ap attachPoint, ipFamily proto.IPVersion) error {
	m.mutex.Lock()
	defer m.mutex.Unlock()
	key := ap.IfaceName() + ":" + ap.HookName().String()
	m.policy[key] = rules
	return nil
}

func (m *mockDataplane) removePolicyProgram(ap attachPoint, ipFamily proto.IPVersion) error {
	m.mutex.Lock()
	defer m.mutex.Unlock()
	key := ap.IfaceName() + ":" + ap.HookName().String()
	delete(m.policy, key)
	return nil
}

func (m *mockDataplane) setAcceptLocal(iface string, val bool) error {
	return nil
}

func (m *mockDataplane) setRPFilter(iface string, val int) error {
	return nil
}

func (m *mockDataplane) getRules(key string) *polprog.Rules {
	m.mutex.Lock()
	defer m.mutex.Unlock()
	if _, ok := m.progs[key]; ok {
		rules, exist := m.policy[key]
		if exist {
			return &rules
		}
	}
	return nil
}

func (m *mockDataplane) setAndReturn(vari **polprog.Rules, key string) func() *polprog.Rules {
	return func() *polprog.Rules {
		*vari = m.getRules(key)
		return *vari
	}
}

func (m *mockDataplane) programAttached(key string) bool {
	m.mutex.Lock()
	defer m.mutex.Unlock()
	return m.progs[key] != 0
}

func (m *mockDataplane) setRoute(cidr ip.CIDR) {
	m.mutex.Lock()
	defer m.mutex.Unlock()

	m.routes[cidr] = struct{}{}
}

func (m *mockDataplane) delRoute(cidr ip.CIDR) {
	m.mutex.Lock()
	defer m.mutex.Unlock()

	delete(m.routes, cidr)
}

func (m *mockDataplane) ruleMatchID(dir rules.RuleDir, action string, owner rules.RuleOwnerType, idx int, name string) polprog.RuleMatchID {
	h := fnv.New64a()
	h.Write([]byte(action + owner.String() + dir.String() + strconv.Itoa(idx+1) + name))
	return h.Sum64()
}

func (m *mockDataplane) queryClassifier(ifindex, handle, prio int, ingress bool) (int, error) {
	return 0, nil
}

var (
	fdCounterLock sync.Mutex
	fdCounter     = uint32(1234)
)

func (m *mockDataplane) loadTCLogFilter(ap *tc.AttachPoint) (fileDescriptor, int, error) {
	fdCounterLock.Lock()
	defer fdCounterLock.Unlock()
	fdCounter++
	return mockFD(fdCounter), ap.LogFilterIdx, nil
}

type mockProgMapDP struct {
	*mockDataplane
}

func (m *mockProgMapDP) loadPolicyProgram(progName string,
	ipFamily proto.IPVersion,
	rules polprog.Rules,
	staticProgsMap maps.Map,
	polProgsMap maps.Map,
	opts ...polprog.Option,
) ([]fileDescriptor, []asm.Insns, error) {
	fdCounterLock.Lock()
	defer fdCounterLock.Unlock()
	fdCounter++

	return []fileDescriptor{mockFD(fdCounter)}, []asm.Insns{{{Comments: []string{"blah"}}}}, nil
}

var _ hasLoadPolicyProgram = (*mockProgMapDP)(nil)

type mockFD uint32

func (f mockFD) Close() error {
	log.WithField("fd", int(f)).Debug("Closing mockFD")
	return nil
}

func (f mockFD) FD() uint32 {
	return uint32(f)
}

var _ = Describe("BPF Endpoint Manager", func() {

	var (
		bpfEpMgr             *bpfEndpointManager
		dp                   *mockDataplane
		mockDP               bpfDataplane
		fibLookupEnabled     bool
		endpointToHostAction string
		dataIfacePattern     string
		workloadIfaceRegex   string
		ipSetIDAllocator     *idalloc.IDAllocator
		vxlanMTU             int
		nodePortDSR          bool
		maps                 *bpfmap.Maps
		v4Maps               *bpfmap.IPMaps
		v6Maps               *bpfmap.IPMaps
		commonMaps           *bpfmap.CommonMaps
		rrConfigNormal       rules.Config
		ruleRenderer         rules.RuleRenderer
		filterTableV4        IptablesTable
<<<<<<< HEAD
		lookupsCache         *calc.LookupsCache
		actionOnDrop         string
		enableTcpStats       bool
=======
		filterTableV6        IptablesTable
>>>>>>> c27ed70a
		ifStateMap           *mock.Map
		countersMap          *mock.Map
		jumpMap              *mock.Map
		xdpJumpMap           *mock.Map
	)

	BeforeEach(func() {
		fibLookupEnabled = true
		endpointToHostAction = "DROP"
		dataIfacePattern = "^eth0"
		workloadIfaceRegex = "cali"
		ipSetIDAllocator = idalloc.New()
		vxlanMTU = 0
		nodePortDSR = true

		bpfmaps.EnableRepin()

		maps = new(bpfmap.Maps)

		v4Maps = new(bpfmap.IPMaps)
		v6Maps = new(bpfmap.IPMaps)
		commonMaps = new(bpfmap.CommonMaps)

		v4Maps.IpsetsMap = bpfipsets.Map()
		v4Maps.CtMap = conntrack.Map()

		v6Maps.IpsetsMap = bpfipsets.MapV6()
		v6Maps.CtMap = conntrack.MapV6()

		commonMaps.StateMap = state.Map()
		ifStateMap = mock.NewMockMap(ifstate.MapParams)
		commonMaps.IfStateMap = ifStateMap
		cparams := counters.MapParameters
		cparams.ValueSize *= bpfmaps.NumPossibleCPUs()
		countersMap = mock.NewMockMap(cparams)
		commonMaps.CountersMap = countersMap
		commonMaps.RuleCountersMap = mock.NewMockMap(counters.PolicyMapParameters)

		progsParams := bpfmaps.MapParameters{
			Type:       "prog_array",
			KeySize:    4,
			ValueSize:  4,
			MaxEntries: 1000,
			Name:       "cali_progs",
			Version:    2,
		}

		commonMaps.ProgramsMap = mock.NewMockMap(progsParams)
		commonMaps.XDPProgramsMap = mock.NewMockMap(progsParams)
		jumpMap = mock.NewMockMap(progsParams)
		commonMaps.JumpMap = jumpMap
		xdpJumpMap = mock.NewMockMap(progsParams)
		commonMaps.XDPJumpMap = xdpJumpMap

		maps.V4 = v4Maps
		maps.V6 = v6Maps
		maps.CommonMaps = commonMaps

		rrConfigNormal = rules.Config{
			IPIPEnabled:                      true,
			IPIPTunnelAddress:                nil,
			IPSetConfigV4:                    ipsets.NewIPVersionConfig(ipsets.IPFamilyV4, "cali", nil, nil),
			IPSetConfigV6:                    ipsets.NewIPVersionConfig(ipsets.IPFamilyV6, "cali", nil, nil),
			DNSPolicyNfqueueID:               100,
			IptablesMarkAccept:               0x8,
			IptablesMarkPass:                 0x10,
			IptablesMarkScratch0:             0x20,
			IptablesMarkScratch1:             0x40,
			IptablesMarkEndpoint:             0xff00,
			IptablesMarkNonCaliEndpoint:      0x0100,
			IptablesMarkDrop:                 0x80,
			IptablesMarkDNSPolicy:            0x00001,
			IptablesMarkSkipDNSPolicyNfqueue: 0x400000,
			KubeIPVSSupportEnabled:           true,
			WorkloadIfacePrefixes:            []string{"cali", "tap"},
			VXLANPort:                        4789,
			VXLANVNI:                         4096,
		}
		ruleRenderer = rules.NewRenderer(rrConfigNormal)
		filterTableV4 = newMockTable("filter")
<<<<<<< HEAD
		lookupsCache = calc.NewLookupsCache()
		actionOnDrop = "DROP"
		enableTcpStats = false
=======
		filterTableV6 = newMockTable("filter")
>>>>>>> c27ed70a
	})

	AfterEach(func() {
		bpfmaps.DisableRepin()
	})

	newBpfEpMgr := func(ipv6Enabled bool) {
		var err error
		bpfEpMgr, err = newBPFEndpointManager(
			mockDP,
			&Config{
				Hostname:              "uthost",
				BPFLogLevel:           "info",
				BPFDataIfacePattern:   regexp.MustCompile(dataIfacePattern),
				VXLANMTU:              vxlanMTU,
				VXLANPort:             rrConfigNormal.VXLANPort,
				BPFNodePortDSREnabled: nodePortDSR,
				RulesConfig: rules.Config{
					EndpointToHostAction: endpointToHostAction,
				},
				BPFExtToServiceConnmark: 0,
				BPFHostNetworkedNAT:     "Enabled",
				BPFPolicyDebugEnabled:   true,
				BPFIpv6Enabled:          ipv6Enabled,
			},
			maps,
			fibLookupEnabled,
			regexp.MustCompile(workloadIfaceRegex),
			ipSetIDAllocator,
			ruleRenderer,
			filterTableV4,
			filterTableV6,
			nil,
			logutils.NewSummarizer("test"),
			&environment.FakeFeatureDetector{},
			lookupsCache,
			actionOnDrop,
			enableTcpStats,
		)
		Expect(err).NotTo(HaveOccurred())
		bpfEpMgr.Features = environment.NewFeatureDetector(nil).GetFeatures()
		bpfEpMgr.v4.hostIP = net.ParseIP("1.2.3.4")
		if ipv6Enabled {
			bpfEpMgr.v6.hostIP = net.ParseIP("1::4")
		}
	}

	genIfaceUpdate := func(name string, state ifacemonitor.State, index int) func() {
		return func() {
			bpfEpMgr.OnUpdate(&ifaceStateUpdate{Name: name, State: state, Index: index})
			err := bpfEpMgr.CompleteDeferredWork()
			Expect(err).NotTo(HaveOccurred())
			if state == ifacemonitor.StateUp && (bpfEpMgr.isDataIface(name) || bpfEpMgr.isWorkloadIface(name)) {
				ExpectWithOffset(1, ifStateMap.ContainsKey(ifstate.NewKey(uint32(index)).AsBytes())).To(BeTrue())
			}
		}
	}

	genHEPUpdate := func(heps ...interface{}) func() {
		return func() {
			hostIfaceToEp := make(map[string]proto.HostEndpoint)
			for i := 0; i < len(heps); i += 2 {
				log.Infof("%v = %v", heps[i], heps[i+1])
				hostIfaceToEp[heps[i].(string)] = heps[i+1].(proto.HostEndpoint)
			}
			log.Infof("2 hostIfaceToEp = %v", hostIfaceToEp)
			bpfEpMgr.OnHEPUpdate(hostIfaceToEp)
			err := bpfEpMgr.CompleteDeferredWork()
			Expect(err).NotTo(HaveOccurred())
		}
	}

	genPolicy := func(tier, policy string) func() {
		return func() {
			bpfEpMgr.OnUpdate(&proto.ActivePolicyUpdate{
				Id:     &proto.PolicyID{Tier: tier, Name: policy},
				Policy: &proto.Policy{},
			})
			err := bpfEpMgr.CompleteDeferredWork()
			Expect(err).NotTo(HaveOccurred())
		}
	}

	genUntracked := func(tier, policy string) func() {
		return func() {
			bpfEpMgr.OnUpdate(&proto.ActivePolicyUpdate{
				Id:     &proto.PolicyID{Tier: tier, Name: policy},
				Policy: &proto.Policy{Untracked: true},
			})
			err := bpfEpMgr.CompleteDeferredWork()
			Expect(err).NotTo(HaveOccurred())
		}
	}

	genWLUpdate := func(name string, policies ...string) func() {
		return func() {
			update := &proto.WorkloadEndpointUpdate{
				Id: &proto.WorkloadEndpointID{
					OrchestratorId: "k8s",
					WorkloadId:     name,
					EndpointId:     name,
				},
				Endpoint: &proto.WorkloadEndpoint{Name: name},
			}
			if len(policies) > 0 {
				update.Endpoint.Tiers = []*proto.TierInfo{{
					Name:            "default",
					IngressPolicies: policies,
					EgressPolicies:  policies,
				}}
			}
			bpfEpMgr.OnUpdate(update)
			err := bpfEpMgr.CompleteDeferredWork()
			Expect(err).NotTo(HaveOccurred())
		}
	}

	hostEp := proto.HostEndpoint{
		Name: "uthost-eth0",
		PreDnatTiers: []*proto.TierInfo{
			&proto.TierInfo{
				Name:            "default",
				IngressPolicies: []string{"default.mypolicy"},
			},
		},
	}

	hostEpNorm := proto.HostEndpoint{
		Name: "uthost-eth0",
		Tiers: []*proto.TierInfo{
			&proto.TierInfo{
				Name:            "default",
				IngressPolicies: []string{"default.mypolicy"},
				EgressPolicies:  []string{"default.mypolicy"},
			},
		},
	}

	JustBeforeEach(func() {
		dp = newMockDataplane()
		mockDP = dp
		newBpfEpMgr(false)
	})

	It("exists", func() {
		Expect(bpfEpMgr).NotTo(BeNil())
	})

	It("does not have HEP in initial state", func() {
		Expect(bpfEpMgr.hostIfaceToEpMap["eth0"]).NotTo(Equal(hostEp))
	})

	Context("with workload and host-* endpoints", func() {
		JustBeforeEach(func() {
			genPolicy("default", "default.mypolicy")()
			genIfaceUpdate("eth0", ifacemonitor.StateUp, 10)()
			genWLUpdate("cali12345")()
			genIfaceUpdate("cali12345", ifacemonitor.StateUp, 15)()
			genHEPUpdate(allInterfaces, hostEpNorm)()
		})

		It("does not have host-* policy on the workload interface", func() {
			var eth0I, eth0E, eth0X, caliI, caliE *polprog.Rules

			// Check eth0 ingress.
			Eventually(dp.setAndReturn(&eth0I, "eth0:ingress")).ShouldNot(BeNil())
			Expect(eth0I.ForHostInterface).To(BeTrue())
			Expect(eth0I.HostNormalTiers).To(HaveLen(1))
			Expect(eth0I.HostNormalTiers[0].Policies).To(HaveLen(1))
			Expect(eth0I.SuppressNormalHostPolicy).To(BeFalse())

			// Check eth0 egress.
			Eventually(dp.setAndReturn(&eth0E, "eth0:egress")).ShouldNot(BeNil())
			Expect(eth0E.ForHostInterface).To(BeTrue())
			Expect(eth0E.HostNormalTiers).To(HaveLen(1))
			Expect(eth0E.HostNormalTiers[0].Policies).To(HaveLen(1))
			Expect(eth0E.SuppressNormalHostPolicy).To(BeFalse())

			// Check workload ingress.
			Eventually(dp.setAndReturn(&caliI, "cali12345:egress")).ShouldNot(BeNil())
			Expect(caliI.ForHostInterface).To(BeFalse())
			Expect(caliI.SuppressNormalHostPolicy).To(BeTrue())

			// Check workload egress.
			Eventually(dp.setAndReturn(&caliE, "cali12345:ingress")).ShouldNot(BeNil())
			Expect(caliE.ForHostInterface).To(BeFalse())
			Expect(caliE.SuppressNormalHostPolicy).To(BeTrue())

			// Check no XDP.
			Eventually(dp.setAndReturn(&eth0X, "eth0:xdp")).Should(BeNil())
		})

		Context("with DefaultEndpointToHostAction RETURN", func() {
			BeforeEach(func() {
				endpointToHostAction = "RETURN"
			})

			It("has host-* policy suppressed on ingress and egress", func() {
				var caliI, caliE *polprog.Rules

				// Check workload ingress.
				Eventually(dp.setAndReturn(&caliI, "cali12345:egress")).ShouldNot(BeNil())
				Expect(caliI.ForHostInterface).To(BeFalse())
				Expect(caliI.SuppressNormalHostPolicy).To(BeTrue())

				// Check workload egress.
				Eventually(dp.setAndReturn(&caliE, "cali12345:ingress")).ShouldNot(BeNil())
				Expect(caliE.ForHostInterface).To(BeFalse())
				Expect(caliE.HostNormalTiers).To(HaveLen(1))
				Expect(caliE.HostNormalTiers[0].Policies).To(HaveLen(1))
				Expect(caliE.SuppressNormalHostPolicy).To(BeTrue())
			})
		})
	})

	Context("with eth0 up", func() {
		JustBeforeEach(func() {
			genPolicy("default", "default.mypolicy")()
			genIfaceUpdate("eth0", ifacemonitor.StateUp, 10)()
		})

		It("should attach to eth0", func() {
			Expect(dp.programAttached("eth0:ingress")).To(BeTrue())
			Expect(dp.programAttached("eth0:egress")).To(BeTrue())
		})

		Context("with dataIfacePattern changed to eth1", func() {
			JustBeforeEach(func() {
				dataIfacePattern = "^eth1"
				newBpfEpMgr(false)

				dp.ensureStartedFn = func() {
					bpfEpMgr.initAttaches = map[string]bpf.EPAttachInfo{
						"eth0": {Ingress: 12345},
					}
				}

			})

			It("should detach from eth0 when eth0 up before first CompleteDeferredWork()", func() {
				Expect(dp.programAttached("eth0:ingress")).To(BeTrue())
				Expect(dp.programAttached("eth0:egress")).To(BeTrue())

				genIfaceUpdate("eth0", ifacemonitor.StateUp, 10)()
				genIfaceUpdate("eth1", ifacemonitor.StateUp, 11)()

				err := bpfEpMgr.CompleteDeferredWork()
				Expect(err).NotTo(HaveOccurred())

				// We inherited dp from the previous bpfEpMgr and it has eth0
				// attached. This should clean it up.
				Expect(dp.programAttached("eth0:ingress")).To(BeFalse())
				Expect(dp.programAttached("eth0:egress")).To(BeFalse())

				Expect(dp.programAttached("eth1:ingress")).To(BeTrue())
				Expect(dp.programAttached("eth1:egress")).To(BeTrue())
			})

			It("should detach from eth0 when eth0 up after first CompleteDeferredWork()", func() {
				Expect(dp.programAttached("eth0:ingress")).To(BeTrue())
				Expect(dp.programAttached("eth0:egress")).To(BeTrue())

				genIfaceUpdate("eth1", ifacemonitor.StateUp, 11)()

				err := bpfEpMgr.CompleteDeferredWork()
				Expect(err).NotTo(HaveOccurred())

				// We inherited dp from the previous bpfEpMgr and it has eth0
				// attached. We should see it.
				Expect(dp.programAttached("eth0:ingress")).To(BeTrue())
				Expect(dp.programAttached("eth0:egress")).To(BeTrue())

				Expect(dp.programAttached("eth1:ingress")).To(BeTrue())
				Expect(dp.programAttached("eth1:egress")).To(BeTrue())

				genIfaceUpdate("eth0", ifacemonitor.StateUp, 10)()

				err = bpfEpMgr.CompleteDeferredWork()
				Expect(err).NotTo(HaveOccurred())

				// We inherited dp from the previous bpfEpMgr and it has eth0
				// attached. This should clean it up.
				Expect(dp.programAttached("eth0:ingress")).To(BeFalse())
				Expect(dp.programAttached("eth0:egress")).To(BeFalse())

				Expect(dp.programAttached("eth1:ingress")).To(BeTrue())
				Expect(dp.programAttached("eth1:egress")).To(BeTrue())
			})
		})

		Context("with eth0 host endpoint", func() {
			JustBeforeEach(genHEPUpdate("eth0", hostEp))

			It("stores host endpoint for eth0", func() {
				Expect(bpfEpMgr.hostIfaceToEpMap["eth0"]).To(Equal(hostEp))
				Expect(bpfEpMgr.policiesToWorkloads[proto.PolicyID{
					Tier: "default",
					Name: "default.mypolicy",
				}]).To(HaveKey("eth0"))

				var eth0I, eth0E, eth0X *polprog.Rules

				// Check ingress rules.
				Eventually(dp.setAndReturn(&eth0I, "eth0:ingress")).ShouldNot(BeNil())
				Expect(eth0I.ForHostInterface).To(BeTrue())
				Expect(eth0I.HostPreDnatTiers).To(HaveLen(1))
				Expect(eth0I.HostPreDnatTiers[0].Policies).To(HaveLen(1))

				// Check egress rules.
				Eventually(dp.setAndReturn(&eth0E, "eth0:egress")).ShouldNot(BeNil())
				Expect(eth0E.ForHostInterface).To(BeTrue())
				Expect(eth0E.HostPreDnatTiers).To(BeNil())

				// Check no XDP.
				Eventually(dp.setAndReturn(&eth0X, "eth0:xdp")).Should(BeNil())

				By("adding untracked policy")
				genUntracked("default", "untracked1")()
				newHEP := hostEp
				newHEP.UntrackedTiers = []*proto.TierInfo{{
					Name:            "default",
					IngressPolicies: []string{"untracked1"},
				}}
				genHEPUpdate("eth0", newHEP)()

				// Check XDP.
				Eventually(dp.setAndReturn(&eth0X, "eth0:xdp")).ShouldNot(BeNil())
				Expect(eth0X.ForHostInterface).To(BeTrue())
				Expect(eth0X.ForXDP).To(BeTrue())
				Expect(eth0X.HostNormalTiers).To(HaveLen(1))
				Expect(eth0X.HostNormalTiers[0].Policies).To(HaveLen(1))

				By("removing untracked policy again")
				genHEPUpdate("eth0", hostEp)()

				// Check no XDP.
				Eventually(dp.setAndReturn(&eth0X, "eth0:xdp")).Should(BeNil())
			})
		})

		Context("with host-* endpoint", func() {
			JustBeforeEach(genHEPUpdate(allInterfaces, hostEp))

			It("stores host endpoint for eth0", func() {
				Expect(bpfEpMgr.hostIfaceToEpMap["eth0"]).To(Equal(hostEp))
				Expect(bpfEpMgr.policiesToWorkloads[proto.PolicyID{
					Tier: "default",
					Name: "default.mypolicy",
				}]).To(HaveKey("eth0"))
			})
		})
	})

	Context("with eth0 host endpoint", func() {
		JustBeforeEach(func() {
			genPolicy("default", "default.mypolicy")()
			genHEPUpdate("eth0", hostEp)()
		})

		Context("with eth0 up", func() {
			JustBeforeEach(genIfaceUpdate("eth0", ifacemonitor.StateUp, 10))

			It("stores host endpoint for eth0", func() {
				Expect(bpfEpMgr.hostIfaceToEpMap["eth0"]).To(Equal(hostEp))
				Expect(bpfEpMgr.policiesToWorkloads[proto.PolicyID{
					Tier: "default",
					Name: "default.mypolicy",
				}]).To(HaveKey("eth0"))
			})
		})
	})

	Context("with host-* endpoint", func() {
		JustBeforeEach(func() {
			genPolicy("default", "default.mypolicy")()
			genHEPUpdate(allInterfaces, hostEp)()
		})

		Context("with eth0 up", func() {
			JustBeforeEach(genIfaceUpdate("eth0", ifacemonitor.StateUp, 10))

			It("stores host endpoint for eth0", func() {
				Expect(bpfEpMgr.hostIfaceToEpMap["eth0"]).To(Equal(hostEp))
				Expect(bpfEpMgr.policiesToWorkloads[proto.PolicyID{
					Tier: "default",
					Name: "default.mypolicy",
				}]).To(HaveKey("eth0"))
			})

			Context("with eth0 down", func() {
				JustBeforeEach(genIfaceUpdate("eth0", ifacemonitor.StateDown, 10))

				It("clears host endpoint for eth0", func() {
					Expect(bpfEpMgr.hostIfaceToEpMap).To(BeEmpty())
					Expect(bpfEpMgr.policiesToWorkloads[proto.PolicyID{
						Tier: "default",
						Name: "default.mypolicy",
					}]).NotTo(HaveKey("eth0"))
				})
			})
			Context("with eth0 deleted", func() {
				JustBeforeEach(genIfaceUpdate("eth0", ifacemonitor.StateNotPresent, 10))

				It("clears host endpoint for eth0", func() {
					Expect(bpfEpMgr.hostIfaceToEpMap).To(BeEmpty())
					Expect(bpfEpMgr.policiesToWorkloads[proto.PolicyID{
						Tier: "default",
						Name: "default.mypolicy",
					}]).NotTo(HaveKey("eth0"))
				})
			})
		})
	})

	Describe("polCounters", func() {
		It("should update the maps with ruleIds", func() {
			ingRule := &proto.Rule{Action: "Allow", RuleId: "INGRESSALLOW1234"}
			egrRule := &proto.Rule{Action: "Allow", RuleId: "EGRESSALLOW12345"}
			ingRuleMatchId := bpfEpMgr.dp.ruleMatchID(rules.RuleDirIngress, "Allow", rules.RuleOwnerTypePolicy, 0, "allowPol")
			egrRuleMatchId := bpfEpMgr.dp.ruleMatchID(rules.RuleDirEgress, "Allow", rules.RuleOwnerTypePolicy, 0, "allowPol")
			k := make([]byte, 8)
			v := make([]byte, 8)
			rcMap := bpfEpMgr.commonMaps.RuleCountersMap

			// create a new policy
			bpfEpMgr.OnUpdate(&proto.ActivePolicyUpdate{
				Id:     &proto.PolicyID{Tier: "default", Name: "allowPol"},
				Policy: &proto.Policy{InboundRules: []*proto.Rule{ingRule}, OutboundRules: []*proto.Rule{egrRule}},
			})
			Expect(bpfEpMgr.polNameToMatchIDs).To(HaveLen(1))
			val := bpfEpMgr.polNameToMatchIDs["allowPol"]
			Expect(val.Contains(ingRuleMatchId)).To(BeTrue())
			Expect(val.Contains(egrRuleMatchId)).To(BeTrue())
			binary.LittleEndian.PutUint64(k, ingRuleMatchId)
			binary.LittleEndian.PutUint64(v, uint64(10))
			err := rcMap.Update(k[:], v[:])
			Expect(err).NotTo(HaveOccurred())
			binary.LittleEndian.PutUint64(k, egrRuleMatchId)
			err = rcMap.Update(k[:], v[:])
			Expect(err).NotTo(HaveOccurred())

			// update the ingress rule of the policy
			ingDenyRule := &proto.Rule{Action: "Deny", RuleId: "INGRESSDENY12345"}
			ingDenyRuleMatchId := bpfEpMgr.dp.ruleMatchID(rules.RuleDirIngress, "Deny", rules.RuleOwnerTypePolicy, 0, "allowPol")
			bpfEpMgr.OnUpdate(&proto.ActivePolicyUpdate{
				Id:     &proto.PolicyID{Tier: "default", Name: "allowPol"},
				Policy: &proto.Policy{InboundRules: []*proto.Rule{ingDenyRule}, OutboundRules: []*proto.Rule{egrRule}},
			})
			Expect(bpfEpMgr.polNameToMatchIDs).To(HaveLen(1))
			val = bpfEpMgr.polNameToMatchIDs["allowPol"]
			Expect(val.Contains(ingDenyRuleMatchId)).To(BeTrue())
			Expect(val.Contains(egrRuleMatchId)).To(BeTrue())
			Expect(bpfEpMgr.dirtyRules.Contains(ingRuleMatchId)).To(BeTrue())
			err = bpfEpMgr.CompleteDeferredWork()
			Expect(err).NotTo(HaveOccurred())
			Expect(bpfEpMgr.dirtyRules.Contains(ingRuleMatchId)).NotTo(BeTrue())
			binary.LittleEndian.PutUint64(k, ingRuleMatchId)
			_, err = rcMap.Get(k)
			Expect(err).To(HaveOccurred())
			binary.LittleEndian.PutUint64(k, egrRuleMatchId)
			v, err = rcMap.Get(k)
			Expect(err).NotTo(HaveOccurred())
			Expect(binary.LittleEndian.Uint64(v)).To(Equal(uint64(10)))

			// delete the policy
			bpfEpMgr.OnUpdate(&proto.ActivePolicyRemove{Id: &proto.PolicyID{Tier: "default", Name: "allowPol"}})
			Expect(bpfEpMgr.dirtyRules.Contains(egrRuleMatchId)).To(BeTrue())
			Expect(bpfEpMgr.dirtyRules.Contains(ingDenyRuleMatchId)).To(BeTrue())
			Expect(bpfEpMgr.polNameToMatchIDs).To(HaveLen(0))
			err = bpfEpMgr.CompleteDeferredWork()
			Expect(err).NotTo(HaveOccurred())
			binary.LittleEndian.PutUint64(k, ingRuleMatchId)
			_, err = rcMap.Get(k)
			Expect(err).To(HaveOccurred())
			binary.LittleEndian.PutUint64(k, egrRuleMatchId)
			_, err = rcMap.Get(k)
			Expect(err).To(HaveOccurred())
			binary.LittleEndian.PutUint64(k, ingDenyRuleMatchId)
			_, err = rcMap.Get(k)
			Expect(err).To(HaveOccurred())

		})

		It("should cleanup the bpf map after restart", func() {
			ingRuleMatchId := bpfEpMgr.dp.ruleMatchID(rules.RuleDirIngress, "Allow", rules.RuleOwnerTypePolicy, 0, "allowPol")
			egrRuleMatchId := bpfEpMgr.dp.ruleMatchID(rules.RuleDirEgress, "Allow", rules.RuleOwnerTypePolicy, 0, "allowPol")
			k := make([]byte, 8)
			v := make([]byte, 8)
			rcMap := bpfEpMgr.commonMaps.RuleCountersMap

			binary.LittleEndian.PutUint64(k, ingRuleMatchId)
			binary.LittleEndian.PutUint64(v, uint64(10))
			err := rcMap.Update(k[:], v[:])
			Expect(err).NotTo(HaveOccurred())

			binary.LittleEndian.PutUint64(k, egrRuleMatchId)
			binary.LittleEndian.PutUint64(v, uint64(10))
			err = rcMap.Update(k[:], v[:])
			Expect(err).NotTo(HaveOccurred())

			newBpfEpMgr(false)
			binary.LittleEndian.PutUint64(k, ingRuleMatchId)
			_, err = rcMap.Get(k[:])
			Expect(err).To(HaveOccurred())
			binary.LittleEndian.PutUint64(k, egrRuleMatchId)
			_, err = rcMap.Get(k[:])
			Expect(err).To(HaveOccurred())
		})
	})

	Describe("bpfnatip", func() {
		It("should program the routes reflecting service state", func() {
			bpfEpMgr.OnUpdate(&proto.ServiceUpdate{
				Name:      "service",
				Namespace: "test",
				ClusterIp: "1.2.3.4",
			})
			err := bpfEpMgr.CompleteDeferredWork()
			Expect(err).NotTo(HaveOccurred())
			Expect(dp.routes).To(HaveLen(1))
			Expect(dp.routes).To(HaveKey(ip.MustParseCIDROrIP("1.2.3.4")))

			bpfEpMgr.OnUpdate(&proto.ServiceUpdate{
				Name:           "service",
				Namespace:      "test",
				ClusterIp:      "1.2.3.4",
				LoadbalancerIp: "5.6.7.8",
			})
			err = bpfEpMgr.CompleteDeferredWork()
			Expect(err).NotTo(HaveOccurred())
			Expect(dp.routes).To(HaveLen(2))
			Expect(dp.routes).To(HaveKey(ip.MustParseCIDROrIP("1.2.3.4")))
			Expect(dp.routes).To(HaveKey(ip.MustParseCIDROrIP("5.6.7.8")))

			bpfEpMgr.OnUpdate(&proto.ServiceUpdate{
				Name:           "service",
				Namespace:      "test",
				ClusterIp:      "1.2.3.4",
				LoadbalancerIp: "5.6.7.8",
				ExternalIps:    []string{"1.0.0.1", "1.0.0.2"},
			})
			err = bpfEpMgr.CompleteDeferredWork()
			Expect(err).NotTo(HaveOccurred())
			Expect(dp.routes).To(HaveLen(2))
			Expect(dp.routes).To(HaveKey(ip.MustParseCIDROrIP("1.2.3.4")))
			Expect(dp.routes).To(HaveKey(ip.MustParseCIDROrIP("5.6.7.8")))

			bpfEpMgr.OnUpdate(&proto.ServiceUpdate{
				Name:      "service",
				Namespace: "test",
				ClusterIp: "1.2.3.4",
			})
			err = bpfEpMgr.CompleteDeferredWork()
			Expect(err).NotTo(HaveOccurred())
			Expect(dp.routes).To(HaveLen(1))
			Expect(dp.routes).To(HaveKey(ip.MustParseCIDROrIP("1.2.3.4")))

			bpfEpMgr.OnUpdate(&proto.ServiceRemove{
				Name:      "service",
				Namespace: "test",
			})
			err = bpfEpMgr.CompleteDeferredWork()
			Expect(err).NotTo(HaveOccurred())
			Expect(dp.routes).To(HaveLen(0))

			bpfEpMgr.OnUpdate(&proto.ServiceUpdate{
				Name:           "service",
				Namespace:      "test",
				ClusterIp:      "1.2.3.4",
				LoadbalancerIp: "5.6.7.8",
			})
			err = bpfEpMgr.CompleteDeferredWork()
			Expect(err).NotTo(HaveOccurred())
			Expect(dp.routes).To(HaveLen(2))
			Expect(dp.routes).To(HaveKey(ip.MustParseCIDROrIP("1.2.3.4")))
			Expect(dp.routes).To(HaveKey(ip.MustParseCIDROrIP("5.6.7.8")))

			bpfEpMgr.OnUpdate(&proto.ServiceRemove{
				Name:      "service",
				Namespace: "test",
			})
			err = bpfEpMgr.CompleteDeferredWork()
			Expect(err).NotTo(HaveOccurred())
			Expect(dp.routes).To(HaveLen(0))
		})
	})

	Describe("counters", func() {
		It("should clean up after restart", func() {
			err := counters.EnsureExists(countersMap, 12345, hook.Egress)
			Expect(err).NotTo(HaveOccurred())
			err = counters.EnsureExists(countersMap, 12345, hook.Ingress)
			Expect(err).NotTo(HaveOccurred())
			err = counters.EnsureExists(countersMap, 12345, hook.XDP)
			Expect(err).NotTo(HaveOccurred())
			err = counters.EnsureExists(countersMap, 54321, hook.Egress)
			Expect(err).NotTo(HaveOccurred())
			err = counters.EnsureExists(countersMap, 54321, hook.Ingress)
			Expect(err).NotTo(HaveOccurred())

			Expect(countersMap.Contents).To(HaveLen(5))

			genIfaceUpdate("cali12345", ifacemonitor.StateUp, 15)()
			genWLUpdate("cali12345")()

			err = bpfEpMgr.CompleteDeferredWork()
			Expect(err).NotTo(HaveOccurred())

			Expect(countersMap.Contents).To(HaveLen(0))
			// The BPF programs will create the counters the first time they
		})

		It("should GC counters when dev goes down", func() {
			genIfaceUpdate("cali12345", ifacemonitor.StateUp, 12345)()
			genWLUpdate("cali12345")()

			err := counters.EnsureExists(countersMap, 12345, hook.Egress)
			Expect(err).NotTo(HaveOccurred())
			err = counters.EnsureExists(countersMap, 12345, hook.Ingress)
			Expect(err).NotTo(HaveOccurred())

			Expect(countersMap.Contents).To(HaveLen(2))

			genIfaceUpdate("cali12345", ifacemonitor.StateDown, 12345)()
			err = bpfEpMgr.CompleteDeferredWork()
			Expect(err).NotTo(HaveOccurred())

			Expect(countersMap.Contents).To(HaveLen(0))
		})
	})

	Describe("ifstate", func() {
		for _, ipv6Enabled := range []bool{false, true} {
			JustBeforeEach(func() {
				newBpfEpMgr(ipv6Enabled)
			})
			checkIfState := func(idx int, name string, flags uint32) {
				k := ifstate.NewKey(uint32(idx))
				vb, err := ifStateMap.Get(k.AsBytes())
				if err != nil {
					Fail(fmt.Sprintf("Ifstate does not have key %s", k), 1)
				}
				vv := ifstate.ValueFromBytes(vb)
				Expect(flags).To(Equal(vv.Flags()))
				Expect(name).To(Equal(vv.IfName()))
			}

			It("should clean up jump map entries for missing interfaces", func() {
				for i := 0; i < 17; i++ {
					_ = jumpMap.Update(jump.Key(i), jump.Value(uint32(1000+i)))
					_ = jumpMap.Update(jump.Key(i+jump.TCMaxEntryPoints), jump.Value(uint32(1000+i)))
				}
				for i := 0; i < 5; i++ {
					_ = xdpJumpMap.Update(jump.Key(i), jump.Value(uint32(2000+i)))
				}

				if !ipv6Enabled {
					_ = ifStateMap.Update(
						ifstate.NewKey(123).AsBytes(),
						ifstate.NewValue(ifstate.FlgIPv4Ready, "eth123",
							1, 1, 2, -1, -1, -1, 3, 4).AsBytes(),
					)
					_ = ifStateMap.Update(
						ifstate.NewKey(124).AsBytes(),
						ifstate.NewValue(0, "eth124",
							2, 5, 6, -1, -1, -1, 7, 8).AsBytes(),
					)
					_ = ifStateMap.Update(
						ifstate.NewKey(125).AsBytes(),
						ifstate.NewValue(ifstate.FlgWEP|ifstate.FlgIPv4Ready, "eth125",
							3, 9, 10, -1, -1, -1, 11, 12).AsBytes(),
					)
					_ = ifStateMap.Update(
						ifstate.NewKey(126).AsBytes(),
						ifstate.NewValue(ifstate.FlgWEP, "eth123",
							0, 13, 14, -1, -1, -1, 15, 0).AsBytes(),
					)
				} else {
					_ = ifStateMap.Update(
						ifstate.NewKey(123).AsBytes(),
						ifstate.NewValue(ifstate.FlgIPv6Ready, "eth123",
							-1, -1, -1, 1, 1, 2, 3, 4).AsBytes(),
					)
					_ = ifStateMap.Update(
						ifstate.NewKey(124).AsBytes(),
						ifstate.NewValue(0, "eth124",
							-1, -1, -1, 2, 5, 6, 7, 8).AsBytes(),
					)
					_ = ifStateMap.Update(
						ifstate.NewKey(125).AsBytes(),
						ifstate.NewValue(ifstate.FlgWEP|ifstate.FlgIPv6Ready, "eth125",
							-1, -1, -1, 3, 9, 10, 11, 12).AsBytes(),
					)
					_ = ifStateMap.Update(
						ifstate.NewKey(126).AsBytes(),
						ifstate.NewValue(ifstate.FlgWEP, "eth123",
							-1, -1, -1, 0, 13, 14, 15, 0).AsBytes(),
					)
				}

				err := bpfEpMgr.CompleteDeferredWork()
				Expect(err).NotTo(HaveOccurred())

				Expect(ifStateMap.IsEmpty()).To(BeTrue())
				Expect(jumpMap.Contents).To(Equal(map[string]string{
					string(jump.Key(16)):                         string(jump.Value(uint32(1000 + 16))),
					string(jump.Key(16 + jump.TCMaxEntryPoints)): string(jump.Value(uint32(1000 + 16))),
				}))
				Expect(xdpJumpMap.Contents).To(Equal(map[string]string{
					// Key 4 wasn't used above so it should persist.
					string(jump.Key(4)): string(jump.Value(uint32(2000 + 4))),
				}))
			})

			dumpJumpMap := func(in *mock.Map) map[int]int {
				out := map[int]int{}
				for k, v := range in.Contents {
					parsedKey := binary.LittleEndian.Uint32([]byte(k))
					parsedVal := binary.LittleEndian.Uint32([]byte(v))
					out[int(parsedKey)] = int(parsedVal)
				}
				return out
			}

			dumpIfstateMap := func(in *mock.Map) map[int]string {
				out := map[int]string{}
				for k, v := range in.Contents {
					parsedKey := ifstate.KeyFromBytes([]byte(k))
					parsedVal := ifstate.ValueFromBytes([]byte(v))
					out[int(parsedKey.IfIndex())] = parsedVal.String()
				}
				return out
			}

			It("should reclaim indexes for active interfaces", func() {
				for i := 0; i < 8; i++ {
					_ = jumpMap.Update(jump.Key(i), jump.Value(uint32(1000+i)))
					_ = jumpMap.Update(jump.Key(i+jump.TCMaxEntryPoints), jump.Value(uint32(1000+i)))
				}
				for i := 1; i < 2; i++ {
					_ = xdpJumpMap.Update(jump.Key(i), jump.Value(uint32(2000+i)))
				}

				key123 := ifstate.NewKey(123).AsBytes()
				value123 := ifstate.NewValue(ifstate.FlgIPv4Ready|ifstate.FlgWEP, "cali12345",
					-1, 0, 2, -1, -1, -1, 3, 4)
				value124 := ifstate.NewValue(0, "eth124", 2, 5, 6, -1, -1, -1, 7, 1)
				if ipv6Enabled {
					value123 = ifstate.NewValue(ifstate.FlgIPv6Ready|ifstate.FlgWEP, "cali12345",
						-1, -1, -1, -1, 0, 2, 3, 4)
					value124 = ifstate.NewValue(0, "eth124", -1, -1, -1, 2, 5, 6, 7, 1)
				}
				_ = ifStateMap.Update(
					key123,
					value123.AsBytes(),
				)
				_ = ifStateMap.Update(
					ifstate.NewKey(124).AsBytes(),
					value124.AsBytes(),
				)

				dp.interfaceByIndexFn = func(ifindex int) (*net.Interface, error) {
					if ifindex == 123 {
						return &net.Interface{
							Name:  "cali12345",
							Index: 123,
							Flags: net.FlagUp,
						}, nil
					}
					return nil, errors.New("no such network interface")
				}
				genWLUpdate("cali12345", "pol-a")()

				err := bpfEpMgr.CompleteDeferredWork()
				Expect(err).NotTo(HaveOccurred())

				Expect(dumpIfstateMap(ifStateMap)).To(Equal(map[int]string{
					123: value123.String(),
				}))

				// Expect clean-up deletions but no value changes due to mocking.
				Expect(dumpJumpMap(jumpMap)).To(Equal(map[int]int{
					0:     1000,
					2:     1002,
					3:     1003,
					4:     1004,
					10000: 1000,
					10002: 1002,
					10003: 1003,
					10004: 1004,
				}))
				Expect(dumpJumpMap(xdpJumpMap)).To(Equal(map[int]int{
					1: 2001,
				}))
			})

			It("should handle jump map collision: single iface", func() {
				// This test verifies that we recover if we're started with
				// bad data in the ifstate map; in particular if two policy
				// program indexes collide.

				key123 := ifstate.NewKey(123).AsBytes()

				// Oops, we accidentally wrote all zeros to the dataplane...
				value123Zeros := ifstate.NewValue(ifstate.FlgIPv4Ready|ifstate.FlgWEP, "cali12345",
					0, 0, 0, -1, -1, -1, 0, 0)
				if ipv6Enabled {
					value123Zeros = ifstate.NewValue(ifstate.FlgIPv6Ready|ifstate.FlgWEP, "cali12345",
						-1, -1, -1, 0, 0, 0, 0, 0)
				}

				_ = ifStateMap.Update(
					key123,
					value123Zeros.AsBytes(),
				)

				dp.interfaceByIndexFn = func(ifindex int) (*net.Interface, error) {
					if ifindex == 123 {
						return &net.Interface{
							Name:  "cali12345",
							Index: 123,
							Flags: net.FlagUp,
						}, nil
					}
					return nil, errors.New("no such network interface")
				}
				genWLUpdate("cali12345", "pol-a")()

				err := bpfEpMgr.CompleteDeferredWork()
				Expect(err).NotTo(HaveOccurred())

				// XDP gets cleaned up because it's a WEP, ingress keeps its
				// ID because it was the first; egress gets reallocated.
				value123Fixed := ifstate.NewValue(ifstate.FlgIPv4Ready|ifstate.FlgWEP, "cali12345",
					-1, 0, 1, -1, -1, -1, -1, -1)
				if ipv6Enabled {
					value123Fixed = ifstate.NewValue(ifstate.FlgIPv6Ready|ifstate.FlgWEP, "cali12345",
						-1, -1, -1, -1, 0, 1, -1, -1)
				}
				Expect(dumpIfstateMap(ifStateMap)).To(Equal(map[int]string{
					123: value123Fixed.String(),
				}))
			})

			It("should handle jump map collision: multi-iface", func() {
				// This test verifies that we recover if we're started with
				// bad data in the ifstate map; in particular if two policy
				// program indexes collide.

				// Oops, we accidentally wrote all zeros to the dataplane...
				key123 := ifstate.NewKey(123).AsBytes()
				value123Zeros := ifstate.NewValue(ifstate.FlgIPv4Ready|ifstate.FlgWEP, "cali12345",
					0, 0, 0, -1, -1, -1, 0, 0)

				key124 := ifstate.NewKey(124).AsBytes()
				value124Zeros := ifstate.NewValue(ifstate.FlgIPv4Ready|ifstate.FlgWEP, "cali56789",
					0, 0, 0, -1, -1, -1, 0, 0)

				if ipv6Enabled {
					value123Zeros = ifstate.NewValue(ifstate.FlgIPv6Ready|ifstate.FlgWEP, "cali12345",
						-1, -1, -1, 0, 0, 0, 0, 0)
					value124Zeros = ifstate.NewValue(ifstate.FlgIPv6Ready|ifstate.FlgWEP, "cali56789",
						-1, -1, -1, 0, 0, 0, 0, 0)
				}
				_ = ifStateMap.Update(
					key123,
					value123Zeros.AsBytes(),
				)
				// ...twice.
				_ = ifStateMap.Update(
					key124,
					value124Zeros.AsBytes(),
				)

				dp.interfaceByIndexFn = func(ifindex int) (*net.Interface, error) {
					if ifindex == 123 {
						return &net.Interface{
							Name:  "cali12345",
							Index: 123,
							Flags: net.FlagUp,
						}, nil
					}
					if ifindex == 124 {
						return &net.Interface{
							Name:  "cali56789",
							Index: 124,
							Flags: net.FlagUp,
						}, nil
					}
					return nil, errors.New("no such network interface")
				}
				genWLUpdate("cali12345", "pol-a")()
				genWLUpdate("cali56789", "pol-b")()

				err := bpfEpMgr.CompleteDeferredWork()
				Expect(err).NotTo(HaveOccurred())

				// Everything collides but the allocations are non-deterministic
				// so we need to check them by hand...
				Expect(ifStateMap.Contents).To(HaveLen(2))
				val123 := ifstate.ValueFromBytes([]byte(ifStateMap.Contents[string(key123)]))
				val124 := ifstate.ValueFromBytes([]byte(ifStateMap.Contents[string(key124)]))

				tcIDsSeen := set.New[int]()
				for _, v := range []ifstate.Value{val123, val124} {
					if ipv6Enabled {
						Expect(v.IngressPolicyV6()).NotTo(Equal(-1), "WEPs should have ingress pol")
						Expect(tcIDsSeen.Contains(v.IngressPolicyV6())).To(BeFalse(), "Saw same jump map ID more than once")
						tcIDsSeen.Add(v.IngressPolicyV6())

						Expect(v.EgressPolicyV6()).NotTo(Equal(-1), "WEPs should have egress pol")
						Expect(tcIDsSeen.Contains(v.EgressPolicyV6())).To(BeFalse(), "Saw same jump map ID more than once")
						tcIDsSeen.Add(v.EgressPolicyV6())
					} else {
						Expect(v.XDPPolicyV4()).To(Equal(-1), "WEPs shouldn't get XDP IDs")
						Expect(v.IngressPolicyV4()).NotTo(Equal(-1), "WEPs should have ingress pol")
						Expect(tcIDsSeen.Contains(v.IngressPolicyV4())).To(BeFalse(), "Saw same jump map ID more than once")
						tcIDsSeen.Add(v.IngressPolicyV4())

						Expect(v.EgressPolicyV4()).NotTo(Equal(-1), "WEPs should have egress pol")
						Expect(tcIDsSeen.Contains(v.EgressPolicyV4())).To(BeFalse(), "Saw same jump map ID more than once")
						tcIDsSeen.Add(v.EgressPolicyV4())
					}

					Expect(v.TcIngressFilter()).To(Equal(-1), "should be no filters in use")
					Expect(v.TcEgressFilter()).To(Equal(-1), "should be no filters in use")
				}
			})

			It("should handle jump map collision: multi-iface HEPs", func() {
				// Verify collision of two HEPs (using same policy IDs), they
				// use XDP too.

				// Oops, we accidentally wrote all zeros to the dataplane...
				key123 := ifstate.NewKey(123).AsBytes()
				value123Zeros := ifstate.NewValue(ifstate.FlgIPv4Ready, "eth0",
					0, 0, 0, -1, -1, -1, 0, -1)
				// ...twice.
				key124 := ifstate.NewKey(124).AsBytes()
				// Using eth0a because the data iface pattern is eth0 (other tests
				// use eth1 for something else...).
				value124Zeros := ifstate.NewValue(ifstate.FlgIPv4Ready, "eth0a",
					0, 0, 0, -1, -1, -1, -1, 0)
				if ipv6Enabled {
					value123Zeros = ifstate.NewValue(ifstate.FlgIPv6Ready, "eth0",
						-1, -1, -1, 0, 0, 0, 0, -1)
					value124Zeros = ifstate.NewValue(ifstate.FlgIPv6Ready, "eth0a",
						-1, -1, -1, 0, 0, 0, -1, 0)
				}
				_ = ifStateMap.Update(key123, value123Zeros.AsBytes())
				_ = ifStateMap.Update(key124, value124Zeros.AsBytes())

				dp.interfaceByIndexFn = func(ifindex int) (*net.Interface, error) {
					if ifindex == 123 {
						return &net.Interface{
							Name:  "eth0",
							Index: 123,
							Flags: net.FlagUp,
						}, nil
					}
					if ifindex == 124 {
						return &net.Interface{
							Name:  "eth0a",
							Index: 124,
							Flags: net.FlagUp,
						}, nil
					}
					return nil, errors.New("no such network interface")
				}

				err := bpfEpMgr.CompleteDeferredWork()
				Expect(err).NotTo(HaveOccurred())

				// Everything collides but the allocations are non-deterministic
				// so we need to check them by hand...
				ifDump := dumpIfstateMap(ifStateMap)
				Expect(ifDump).To(HaveLen(2))
				Expect(ifDump).To(HaveKey(123))
				Expect(ifDump).To(HaveKey(124))
				val123 := ifstate.ValueFromBytes([]byte(ifStateMap.Contents[string(key123)]))
				val124 := ifstate.ValueFromBytes([]byte(ifStateMap.Contents[string(key124)]))

				xdpIDsSeen := set.New[int]()
				tcIDsSeen := set.New[int]()
				for _, v := range []ifstate.Value{val123, val124} {
					if ipv6Enabled {
						Expect(v.IngressPolicyV6()).NotTo(Equal(-1), "WEPs should have ingress pol")
						Expect(tcIDsSeen.Contains(v.IngressPolicyV6())).To(BeFalse(), "Saw same jump map ID more than once")
						tcIDsSeen.Add(v.IngressPolicyV6())

						Expect(v.EgressPolicyV6()).NotTo(Equal(-1), "WEPs should have egress pol")
						Expect(tcIDsSeen.Contains(v.EgressPolicyV6())).To(BeFalse(), "Saw same jump map ID more than once")
						tcIDsSeen.Add(v.EgressPolicyV6())
					} else {
						Expect(v.XDPPolicyV4()).NotTo(Equal(-1), "WEPs shouldn't get XDP IDs")
						Expect(xdpIDsSeen.Contains(v.XDPPolicyV4())).To(BeFalse(), fmt.Sprintf("Saw same jump XDP map ID %d more than once", v.XDPPolicyV4()))
						xdpIDsSeen.Add(v.XDPPolicyV4())

						Expect(v.IngressPolicyV4()).NotTo(Equal(-1), "WEPs should have ingress pol")
						Expect(tcIDsSeen.Contains(v.IngressPolicyV4())).To(BeFalse(), "Saw same jump map ID more than once")
						tcIDsSeen.Add(v.IngressPolicyV4())

						Expect(v.EgressPolicyV4()).NotTo(Equal(-1), "WEPs should have egress pol")
						Expect(tcIDsSeen.Contains(v.EgressPolicyV4())).To(BeFalse(), "Saw same jump map ID more than once")
						tcIDsSeen.Add(v.EgressPolicyV4())
					}

					Expect(v.TcIngressFilter()).To(Equal(-1), "should be no filters in use")
					Expect(v.TcEgressFilter()).To(Equal(-1), "should be no filters in use")
				}
			})

			It("should clean up with update", func() {
				_ = ifStateMap.Update(
					ifstate.NewKey(123).AsBytes(),
					ifstate.NewValue(ifstate.FlgIPv4Ready, "eth123", -1, -1, -1, -1, -1, -1, -1, -1).AsBytes(),
				)

				genIfaceUpdate("cali12345", ifacemonitor.StateUp, 15)()
				genWLUpdate("cali12345")()

				err := bpfEpMgr.CompleteDeferredWork()
				Expect(err).NotTo(HaveOccurred())

				Expect(ifStateMap.ContainsKey(ifstate.NewKey(123).AsBytes())).To(BeFalse())
				flags := ifstate.FlgWEP | ifstate.FlgIPv4Ready
				if ipv6Enabled {
					flags = ifstate.FlgWEP | ifstate.FlgIPv6Ready
				}
				checkIfState(15, "cali12345", flags)
			})

			It("iface up -> wl", func() {
				genIfaceUpdate("cali12345", ifacemonitor.StateUp, 15)()
				genWLUpdate("cali12345")()

				err := bpfEpMgr.CompleteDeferredWork()
				Expect(err).NotTo(HaveOccurred())

				flags := ifstate.FlgWEP | ifstate.FlgIPv4Ready
				if ipv6Enabled {
					flags = ifstate.FlgWEP | ifstate.FlgIPv6Ready
				}
				checkIfState(15, "cali12345", flags)
			})

			It("iface up -> defer -> wl", func() {
				genIfaceUpdate("cali12345", ifacemonitor.StateUp, 15)()

				err := bpfEpMgr.CompleteDeferredWork()
				Expect(err).NotTo(HaveOccurred())

				flags := ifstate.FlgWEP | ifstate.FlgIPv4Ready
				if ipv6Enabled {
					flags = ifstate.FlgWEP | ifstate.FlgIPv6Ready
				}

				checkIfState(15, "cali12345", flags)

				genWLUpdate("cali12345")()

				err = bpfEpMgr.CompleteDeferredWork()
				Expect(err).NotTo(HaveOccurred())

				checkIfState(15, "cali12345", flags)
			})

			It("wl -> iface up", func() {
				genWLUpdate("cali12345")()
				genIfaceUpdate("cali12345", ifacemonitor.StateUp, 15)()

				err := bpfEpMgr.CompleteDeferredWork()
				Expect(err).NotTo(HaveOccurred())

				flags := ifstate.FlgWEP | ifstate.FlgIPv4Ready
				if ipv6Enabled {
					flags = ifstate.FlgWEP | ifstate.FlgIPv6Ready
				}
				checkIfState(15, "cali12345", flags)
			})

			It("wl -> defer -> iface up", func() {
				genWLUpdate("cali12345")()

				err := bpfEpMgr.CompleteDeferredWork()
				Expect(err).NotTo(HaveOccurred())
				Expect(ifStateMap.ContainsKey(ifstate.NewKey(uint32(15)).AsBytes())).To(BeFalse())

				genIfaceUpdate("cali12345", ifacemonitor.StateUp, 15)()

				err = bpfEpMgr.CompleteDeferredWork()
				Expect(err).NotTo(HaveOccurred())

				flags := ifstate.FlgWEP | ifstate.FlgIPv4Ready
				if ipv6Enabled {
					flags = ifstate.FlgWEP | ifstate.FlgIPv6Ready
				}
				checkIfState(15, "cali12345", flags)
			})

			It("iface up -> wl -> iface down", func() {
				genIfaceUpdate("cali12345", ifacemonitor.StateUp, 15)()
				genWLUpdate("cali12345")()

				err := bpfEpMgr.CompleteDeferredWork()
				Expect(err).NotTo(HaveOccurred())

				genIfaceUpdate("cali12345", ifacemonitor.StateDown, 15)()

				err = bpfEpMgr.CompleteDeferredWork()
				Expect(err).NotTo(HaveOccurred())

				Expect(ifStateMap.ContainsKey(ifstate.NewKey(15).AsBytes())).To(BeFalse())
			})

			It("iface up -> wl -> iface down, up, down", func() {
				genIfaceUpdate("cali12345", ifacemonitor.StateUp, 15)()
				genWLUpdate("cali12345")()

				err := bpfEpMgr.CompleteDeferredWork()
				Expect(err).NotTo(HaveOccurred())

				genIfaceUpdate("cali12345", ifacemonitor.StateDown, 15)()
				genIfaceUpdate("cali12345", ifacemonitor.StateUp, 15)()
				genIfaceUpdate("cali12345", ifacemonitor.StateDown, 15)()

				err = bpfEpMgr.CompleteDeferredWork()
				Expect(err).NotTo(HaveOccurred())

				Expect(ifStateMap.ContainsKey(ifstate.NewKey(15).AsBytes())).To(BeFalse())
			})

			It("iface up -> wl -> iface down -> iface up", func() {
				genIfaceUpdate("cali12345", ifacemonitor.StateUp, 15)()
				genWLUpdate("cali12345")()

				err := bpfEpMgr.CompleteDeferredWork()
				Expect(err).NotTo(HaveOccurred())

				genIfaceUpdate("cali12345", ifacemonitor.StateDown, 15)()

				err = bpfEpMgr.CompleteDeferredWork()
				Expect(err).NotTo(HaveOccurred())

				genIfaceUpdate("cali12345", ifacemonitor.StateUp, 15)()

				err = bpfEpMgr.CompleteDeferredWork()
				Expect(err).NotTo(HaveOccurred())

				flags := ifstate.FlgWEP | ifstate.FlgIPv4Ready
				if ipv6Enabled {
					flags = ifstate.FlgWEP | ifstate.FlgIPv6Ready
				}
				checkIfState(15, "cali12345", flags)
			})
		}
	})

	Describe("program map", func() {
		JustBeforeEach(func() {
			mockDP = &mockProgMapDP{
				dp,
			}
			newBpfEpMgr(false)

			bpfEpMgr.bpfLogLevel = "debug"
			bpfEpMgr.logFilters = map[string]string{"all": "tcp"}
		})

		It("should clean up WL policies and log filters when iface down", func() {
			genIfaceUpdate("cali12345", ifacemonitor.StateUp, 15)()
			genPolicy("default", "mypolicy")()
			genWLUpdate("cali12345", "mypolicy")()

			err := bpfEpMgr.CompleteDeferredWork()
			Expect(err).NotTo(HaveOccurred())

			Expect(jumpMap.Contents).To(HaveLen(4)) // 2x policy and 2x filter
			Expect(xdpJumpMap.Contents).To(HaveLen(0))

			genIfaceUpdate("cali12345", ifacemonitor.StateDown, 15)()

			err = bpfEpMgr.CompleteDeferredWork()
			Expect(err).NotTo(HaveOccurred())

			Expect(jumpMap.Contents).To(HaveLen(0))
			Expect(xdpJumpMap.Contents).To(HaveLen(0))
		})

		It("should clean up HEP policies and log filters when iface down", func() {
			genIfaceUpdate("eth0", ifacemonitor.StateUp, 10)()
			genUntracked("default", "untracked1")()
			genPolicy("default", "mypolicy")()
			hostEp := hostEpNorm
			hostEp.UntrackedTiers = []*proto.TierInfo{{
				Name:            "default",
				IngressPolicies: []string{"untracked1"},
			}}
			genHEPUpdate("eth0", hostEp)()

			err := bpfEpMgr.CompleteDeferredWork()
			Expect(err).NotTo(HaveOccurred())

			Expect(jumpMap.Contents).To(HaveLen(4))    // 2x policy and 2x filter
			Expect(xdpJumpMap.Contents).To(HaveLen(1)) // 1x policy

			genIfaceUpdate("eth0", ifacemonitor.StateDown, 10)()

			err = bpfEpMgr.CompleteDeferredWork()
			Expect(err).NotTo(HaveOccurred())

			Expect(jumpMap.Contents).To(HaveLen(0))
			Expect(xdpJumpMap.Contents).To(HaveLen(0))
		})

		It("should not update the wep log filter if only policy changes", func() {
			dp.ensureQdiscFn = func(iface string) (bool, error) {
				if iface == "cali12345" {
					return true, nil
				}
				return false, nil
			}
			genIfaceUpdate("cali12345", ifacemonitor.StateUp, 15)()
			genPolicy("default", "mypolicy")()
			genWLUpdate("cali12345", "mypolicy")()

			err := bpfEpMgr.CompleteDeferredWork()
			Expect(err).NotTo(HaveOccurred())

			Expect(jumpMap.Contents).To(HaveLen(4)) // 2x policy and 2x filter
			Expect(xdpJumpMap.Contents).To(HaveLen(0))

			jumpCopyContents := make(map[string]string, len(jumpMap.Contents))
			for k, v := range jumpMap.Contents {
				jumpCopyContents[k] = v
			}

			genPolicy("default", "anotherpolicy")()
			genWLUpdate("cali12345", "anotherpolicy")()

			err = bpfEpMgr.CompleteDeferredWork()
			Expect(err).NotTo(HaveOccurred())

			Expect(len(jumpCopyContents)).To(Equal(len(jumpMap.Contents)))
			Expect(jumpCopyContents).NotTo(Equal(jumpMap.Contents))

			changes := 0

			for k, v := range jumpCopyContents {
				if v != jumpMap.Contents[k] {
					changes++
				}
			}

			Expect(changes).To(Equal(2)) // only policies have changed

			// restart

			jumpCopyContents = make(map[string]string, len(jumpMap.Contents))
			for k, v := range jumpMap.Contents {
				jumpCopyContents[k] = v
			}

			dp = newMockDataplane()
			mockDP = &mockProgMapDP{
				dp,
			}
			newBpfEpMgr(false)

			bpfEpMgr.bpfLogLevel = "debug"
			bpfEpMgr.logFilters = map[string]string{"all": "tcp"}

			dp.interfaceByIndexFn = func(ifindex int) (*net.Interface, error) {
				if ifindex == 15 {
					return &net.Interface{
						Index: 15,
						Name:  "cali12345",
						Flags: net.FlagUp,
					}, nil
				}
				return nil, errors.New("no such network interface")
			}
			genPolicy("default", "anotherpolicy")()
			genWLUpdate("cali12345", "anotherpolicy")()

			err = bpfEpMgr.CompleteDeferredWork()
			Expect(err).NotTo(HaveOccurred())

			Expect(len(jumpCopyContents)).To(Equal(len(jumpMap.Contents)))
			Expect(jumpCopyContents).NotTo(Equal(jumpMap.Contents))

			changes = 0

			for k, v := range jumpCopyContents {
				if v != jumpMap.Contents[k] {
					changes++
				}
			}

			// After a restart, even devices that are in ready state get both
			// programs reapplied as the configuration of logfilters coul dhave
			// changed.
			Expect(changes).To(Equal(4))
		})
	})
})

var _ = Describe("jumpMapAlloc tests", func() {
	var jma *jumpMapAlloc

	BeforeEach(func() {
		jma = newJumpMapAlloc(5)
	})

	It("should give initial values in order", func() {
		for i := 0; i < 5; i++ {
			idx, err := jma.Get("test")
			Expect(err).NotTo(HaveOccurred())
			Expect(idx).To(Equal(i))
		}
		idx, err := jma.Get("test")
		Expect(err).To(HaveOccurred())
		Expect(idx).To(Equal(-1))
	})

	It("should allow explicit assign", func() {
		// Free stack is [4,3,2,1,0] to begin with

		err := jma.Assign(0, "test")
		Expect(err).NotTo(HaveOccurred())
		// Free stack now [4,3,2,1] -> 0

		err = jma.Assign(3, "test")
		Expect(err).NotTo(HaveOccurred())
		// 3 gets swapped to end then popped:
		// Free stack now [4,1,2] -> 3

		Expect(jma.Get("test")).To(Equal(2))
		Expect(jma.Get("test")).To(Equal(1))
		Expect(jma.Get("test")).To(Equal(4))
		_, err = jma.Get("test")
		Expect(err).To(HaveOccurred())
	})

	It("should re-use items put back", func() {
		idx0, err := jma.Get("test0")
		Expect(err).NotTo(HaveOccurred())
		Expect(idx0).To(Equal(0))
		idx1, err := jma.Get("test1")
		Expect(err).NotTo(HaveOccurred())
		Expect(idx1).To(Equal(1))
		Expect(jma.Put(idx0, "test0")).To(Succeed())
		// Should re-use the value we put back in.
		idx2, err := jma.Get("test2")
		Expect(err).NotTo(HaveOccurred())
		Expect(idx2).To(Equal(0))
	})

	It("should assign ownership when calling Assign", func() {
		err := jma.Assign(3, "test0")
		Expect(err).NotTo(HaveOccurred())

		Expect(jma.Put(3, "test1")).NotTo(Succeed())
		Expect(jma.Put(3, "test0")).To(Succeed())
	})

	It("should reject Put from wrong owner", func() {
		idx0, err := jma.Get("test0")
		Expect(err).NotTo(HaveOccurred())
		Expect(idx0).To(Equal(0))
		idx1, err := jma.Get("test1")
		Expect(err).NotTo(HaveOccurred())
		Expect(idx1).To(Equal(1))

		Expect(jma.Put(idx0, "test1")).NotTo(Succeed())

		// Should ignore the value we put back in.
		idx2, err := jma.Get("test2")
		Expect(err).NotTo(HaveOccurred())
		Expect(idx2).To(Equal(2))
	})

	It("should reject Put if already free", func() {
		idx0, err := jma.Get("test0")
		Expect(err).NotTo(HaveOccurred())
		Expect(idx0).To(Equal(0))

		Expect(jma.Put(idx0, "")).NotTo(Succeed())
		Expect(jma.Put(idx0, "test0")).To(Succeed())
		Expect(jma.Put(idx0, "test0")).NotTo(Succeed())
		Expect(jma.Put(idx0, "test1")).NotTo(Succeed())
	})

	It("should reject Assign if already assigned", func() {
		idx0, err := jma.Get("test0")
		Expect(err).NotTo(HaveOccurred())
		Expect(idx0).To(Equal(0))

		Expect(jma.Assign(idx0, "")).NotTo(Succeed())
		Expect(jma.Assign(idx0, "test0")).NotTo(Succeed())
		Expect(jma.Assign(idx0, "test1")).NotTo(Succeed())
	})

	It("should reject Assign out of range", func() {
		Expect(jma.Assign(-1, "test0")).NotTo(Succeed())
		Expect(jma.Assign(10, "test0")).NotTo(Succeed())
	})
})<|MERGE_RESOLUTION|>--- conflicted
+++ resolved
@@ -282,13 +282,10 @@
 		rrConfigNormal       rules.Config
 		ruleRenderer         rules.RuleRenderer
 		filterTableV4        IptablesTable
-<<<<<<< HEAD
 		lookupsCache         *calc.LookupsCache
 		actionOnDrop         string
 		enableTcpStats       bool
-=======
 		filterTableV6        IptablesTable
->>>>>>> c27ed70a
 		ifStateMap           *mock.Map
 		countersMap          *mock.Map
 		jumpMap              *mock.Map
@@ -369,13 +366,10 @@
 		}
 		ruleRenderer = rules.NewRenderer(rrConfigNormal)
 		filterTableV4 = newMockTable("filter")
-<<<<<<< HEAD
 		lookupsCache = calc.NewLookupsCache()
 		actionOnDrop = "DROP"
 		enableTcpStats = false
-=======
 		filterTableV6 = newMockTable("filter")
->>>>>>> c27ed70a
 	})
 
 	AfterEach(func() {
