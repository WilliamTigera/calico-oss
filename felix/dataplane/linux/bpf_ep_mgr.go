--- conflicted
+++ resolved
@@ -326,13 +326,10 @@
 		ipv6Enabled:           config.BPFIpv6Enabled,
 		rpfStrictModeEnabled:  config.BPFEnforceRPF,
 		bpfPolicyDebugEnabled: config.BPFPolicyDebugEnabled,
-<<<<<<< HEAD
 		egwVxlanPort:          uint16(config.EgressIPVXLANPort),
 		egIPEnabled:           config.EgressIPEnabled,
-=======
 		polNameToMatchIDs:     map[string]set.Set[polprog.RuleMatchID]{},
 		dirtyRules:            set.New[polprog.RuleMatchID](),
->>>>>>> 2d10beb1
 	}
 
 	// Calculate allowed XDP attachment modes.  Note, in BPF mode untracked ingress policy is
