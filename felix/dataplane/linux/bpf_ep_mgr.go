//go:build !windows

// Copyright (c) 2020-2023 Tigera, Inc. All rights reserved.
//
// Licensed under the Apache License, Version 2.0 (the "License");
// you may not use this file except in compliance with the License.
// You may obtain a copy of the License at
//
//     http://www.apache.org/licenses/LICENSE-2.0
//
// Unless required by applicable law or agreed to in writing, software
// distributed under the License is distributed on an "AS IS" BASIS,
// WITHOUT WARRANTIES OR CONDITIONS OF ANY KIND, either express or implied.
// See the License for the specific language governing permissions and
// limitations under the License.

package intdataplane

import (
	"bytes"
	"context"
	"encoding/binary"
	"encoding/json"
	"errors"
	"fmt"
	"net"
	"os"
	"os/exec"
	"path"
	"reflect"
	"regexp"
	"runtime"
	"sort"
	"strconv"
	"strings"
	"sync"
	"syscall"
	"time"

	"github.com/projectcalico/calico/felix/ethtool"

	"github.com/prometheus/client_golang/prometheus"
	log "github.com/sirupsen/logrus"
	apiv3 "github.com/tigera/api/pkg/apis/projectcalico/v3"
	"github.com/tigera/api/pkg/lib/numorstring"
	"github.com/vishvananda/netlink"
	"golang.org/x/sync/semaphore"
	"golang.org/x/sys/unix"

	"github.com/projectcalico/calico/felix/bpf"
	bpfarp "github.com/projectcalico/calico/felix/bpf/arp"
	"github.com/projectcalico/calico/felix/bpf/asm"
	"github.com/projectcalico/calico/felix/bpf/bpfdefs"
	"github.com/projectcalico/calico/felix/bpf/bpfmap"
	"github.com/projectcalico/calico/felix/bpf/counters"
	"github.com/projectcalico/calico/felix/bpf/filter"
	"github.com/projectcalico/calico/felix/bpf/hook"
	"github.com/projectcalico/calico/felix/bpf/ifstate"
	"github.com/projectcalico/calico/felix/bpf/jump"
	"github.com/projectcalico/calico/felix/bpf/legacy"
	"github.com/projectcalico/calico/felix/bpf/libbpf"
	"github.com/projectcalico/calico/felix/bpf/maps"
	"github.com/projectcalico/calico/felix/bpf/polprog"
	"github.com/projectcalico/calico/felix/bpf/tc"
	tcdefs "github.com/projectcalico/calico/felix/bpf/tc/defs"
	"github.com/projectcalico/calico/felix/bpf/xdp"
	"github.com/projectcalico/calico/felix/cachingmap"
	"github.com/projectcalico/calico/felix/calc"
	"github.com/projectcalico/calico/felix/environment"
	"github.com/projectcalico/calico/felix/idalloc"
	"github.com/projectcalico/calico/felix/ifacemonitor"
	"github.com/projectcalico/calico/felix/ip"
	"github.com/projectcalico/calico/felix/ipsets"
	"github.com/projectcalico/calico/felix/iptables"
	"github.com/projectcalico/calico/felix/logutils"
	"github.com/projectcalico/calico/felix/proto"
	"github.com/projectcalico/calico/felix/routetable"
	"github.com/projectcalico/calico/felix/rules"
	"github.com/projectcalico/calico/libcalico-go/lib/backend/model"
	"github.com/projectcalico/calico/libcalico-go/lib/set"
)

const (
	bpfInDev  = "bpfin.cali"
	bpfOutDev = "bpfout.cali"
)

var (
	bpfEndpointsGauge = prometheus.NewGauge(prometheus.GaugeOpts{
		Name: "felix_bpf_dataplane_endpoints",
		Help: "Number of BPF endpoints managed in the dataplane.",
	})
	bpfDirtyEndpointsGauge = prometheus.NewGauge(prometheus.GaugeOpts{
		Name: "felix_bpf_dirty_dataplane_endpoints",
		Help: "Number of BPF endpoints managed in the dataplane that are left dirty after a failure.",
	})
	bpfHappyEndpointsGauge = prometheus.NewGauge(prometheus.GaugeOpts{
		Name: "felix_bpf_happy_dataplane_endpoints",
		Help: "Number of BPF endpoints that are successfully programmed.",
	})
)

var (
	jumpMapV4PolicyKey = make([]byte, 4)
	jumpMapV6PolicyKey = make([]byte, 4)
)

func init() {
	prometheus.MustRegister(bpfEndpointsGauge)
	prometheus.MustRegister(bpfDirtyEndpointsGauge)
	prometheus.MustRegister(bpfHappyEndpointsGauge)

	binary.LittleEndian.PutUint32(jumpMapV4PolicyKey, uint32(tcdefs.ProgIndexPolicy))
	binary.LittleEndian.PutUint32(jumpMapV6PolicyKey, uint32(tcdefs.ProgIndexPolicy))
}

type attachPoint interface {
	IfaceName() string
	HookName() hook.Hook
	IsAttached() (bool, error)
	AttachProgram() (bpf.AttachResult, error)
	DetachProgram() error
	Log() *log.Entry
	PolicyJmp() int
}

type attachPointWithPolicyJumps interface {
	attachPoint
	PolicyAllowJumpIdx(int) int
	PolicyDenyJumpIdx(int) int
}

type fileDescriptor interface {
	FD() uint32
	Close() error
}

type bpfDataplane interface {
	ensureStarted()
	ensureProgramAttached(ap attachPoint) (bpf.AttachResult, error)
	ensureNoProgram(ap attachPoint) error
	ensureQdisc(iface string) (bool, error)
	ensureBPFDevices() error
	updatePolicyProgram(rules polprog.Rules, polDir string, ap attachPoint) error
	removePolicyProgram(ap attachPoint) error
	setAcceptLocal(iface string, val bool) error
	setRPFilter(iface string, val int) error
	setRoute(ip.CIDR)
	delRoute(ip.CIDR)
	ruleMatchID(dir rules.RuleDir, action string, owner rules.RuleOwnerType, idx int, name string) polprog.RuleMatchID
	loadDefaultPolicies() error
	loadTCLogFilter(ap *tc.AttachPoint) (fileDescriptor, int, error)
	interfaceByIndex(int) (*net.Interface, error)
	queryClassifier(int, int, int, bool) (int, error)
}

type hasLoadPolicyProgram interface {
	loadPolicyProgram(progName string,
		ipFamily proto.IPVersion,
		rules polprog.Rules,
		staticProgsMap maps.Map,
		polProgsMap maps.Map,
		opts ...polprog.Option,
	) ([]fileDescriptor, []asm.Insns, error)
}

type bpfInterface struct {
	// info contains the information about the interface sent to us from external sources. For example,
	// the ID of the controlling workload interface and our current expectation of its "oper state".
	// When the info changes, we mark the interface dirty and refresh its dataplane state.
	info bpfInterfaceInfo
	// dpState contains the dataplane state that we've derived locally.  It caches the result of updating
	// the interface (so changes to dpState don't cause the interface to be marked dirty).
	dpState bpfInterfaceState
}

func (i *bpfInterfaceState) clearJumps() {
	i.policyIdx = [hook.Count]int{-1, -1, -1}
	i.filterIdx = [hook.Count]int{-1, -1, -1}
}

var zeroIface bpfInterface = func() bpfInterface {
	var i bpfInterface
	i.dpState.clearJumps()
	return i
}()

type bpfInterfaceInfo struct {
	ifIndex    int
	isUP       bool
	endpointID *proto.WorkloadEndpointID
}

func (i bpfInterfaceInfo) ifaceIsUp() bool {
	return i.isUP
}

type ifaceReadiness int

const (
	ifaceNotReady ifaceReadiness = iota
	ifaceIsReady
	// We know it was ready at some point in time and we
	// assume it still is, but we need to reassure ourselves.
	ifaceIsReadyNotAssured
)

type bpfInterfaceState struct {
	policyIdx                 [hook.Count]int
	filterIdx                 [hook.Count]int
	programmedAsEgressGateway bool
	programmedAsEgressClient  bool
	readiness                 ifaceReadiness
	qdisc                     qDiscInfo
}

type qDiscInfo struct {
	valid  bool
	prio   int
	handle int
}

type hostNetworkedNATMode int

const (
	hostNetworkedNATDisabled = iota
	hostNetworkedNATEnabled
	hostNetworkedNATUDPOnly
)

type bpfEndpointManager struct {
	initAttaches      map[string]bpf.EPAttachInfo
	initUnknownIfaces set.Set[string]

	// Main store of information about interfaces; indexed on interface name.
	ifacesLock  sync.Mutex
	nameToIface map[string]bpfInterface

	allWEPs        map[proto.WorkloadEndpointID]*proto.WorkloadEndpoint
	happyWEPs      map[proto.WorkloadEndpointID]*proto.WorkloadEndpoint
	happyWEPsDirty bool
	policies       map[proto.PolicyID]*proto.Policy
	profiles       map[proto.ProfileID]*proto.Profile

	// Indexes
	policiesToWorkloads map[proto.PolicyID]set.Set[any]  /* FIXME proto.WorkloadEndpointID or string (for a HEP) */
	profilesToWorkloads map[proto.ProfileID]set.Set[any] /* FIXME proto.WorkloadEndpointID or string (for a HEP) */

	dirtyIfaceNames set.Set[string]

	logFilters              map[string]string
	bpfLogLevel             string
	hostname                string
	hostIP                  net.IP
	fibLookupEnabled        bool
	dataIfaceRegex          *regexp.Regexp
	l3IfaceRegex            *regexp.Regexp
	workloadIfaceRegex      *regexp.Regexp
	ipSetIDAlloc            *idalloc.IDAllocator
	epToHostAction          string
	vxlanMTU                int
	vxlanPort               uint16
	wgPort                  uint16
	dsrEnabled              bool
	dsrOptoutCidrs          bool
	bpfExtToServiceConnmark int
	psnatPorts              numorstring.Port
	bpfmaps                 *bpfmap.Maps
	ifStateMap              *cachingmap.CachingMap[ifstate.Key, ifstate.Value]
	removeOldJumps          bool
	legacyCleanUp           bool

	jumpMapAlloc     *jumpMapAlloc
	xdpJumpMapAlloc  *jumpMapAlloc
	policyDefaultObj *libbpf.Obj
	policyTcAllowFD  bpf.ProgFD
	policyTcDenyFD   bpf.ProgFD

	ruleRenderer        bpfAllowChainRenderer
	iptablesFilterTable IptablesTable

	startupOnce   sync.Once
	copyDeltaOnce sync.Once

	// onStillAlive is called from loops to reset the watchdog.
	onStillAlive func()

	loadPolicyProgramFn func(
		progName string,
		ipFamily proto.IPVersion,
		rules polprog.Rules,
		staticProgsMap maps.Map,
		polProgsMap maps.Map,
		opts ...polprog.Option,
	) ([]fileDescriptor, []asm.Insns, error)
	updatePolicyProgramFn func(rules polprog.Rules, polDir string, ap attachPoint) error

	// HEP processing.
	hostIfaceToEpMap     map[string]proto.HostEndpoint
	wildcardHostEndpoint proto.HostEndpoint
	wildcardExists       bool

	// UT-able BPF dataplane interface.
	dp bpfDataplane

	ifaceToIpMap map[string]net.IP
	opReporter   logutils.OpRecorder

	// XDP
	xdpModes []bpf.XDPMode

	// IPv6 Support
	ipv6Enabled bool

	// IP of the tunnel / overlay device
	tunnelIP net.IP

	// Detected features
	Features *environment.Features

	// RPF mode
	rpfEnforceOption string

	// BPF Disable GRO ifaces map
	bpfDisableGROForIfaces *regexp.Regexp

	// Service routes
	hostNetworkedNATMode hostNetworkedNATMode

	bpfPolicyDebugEnabled bool

	routeTable    routetable.RouteTableInterface
	services      map[serviceKey][]ip.CIDR
	dirtyServices set.Set[serviceKey]

	// Maps for policy rule counters
	polNameToMatchIDs map[string]set.Set[polprog.RuleMatchID]
	dirtyRules        set.Set[polprog.RuleMatchID]

	natInIdx  int
	natOutIdx int

	arpMap maps.Map

	// CaliEnt features below

	enableTcpStats bool
	lookupsCache   *calc.LookupsCache
	actionOnDrop   string
	egIPEnabled    bool
	egwVxlanPort   uint16
}

type serviceKey struct {
	name      string
	namespace string
}

type bpfAllowChainRenderer interface {
	WorkloadInterfaceAllowChains(endpoints map[proto.WorkloadEndpointID]*proto.WorkloadEndpoint) []*iptables.Chain
}

type ManagerWithHEPUpdate interface {
	Manager
	OnHEPUpdate(hostIfaceToEpMap map[string]proto.HostEndpoint)
}

func NewTestEpMgr(config *Config, bpfmaps *bpfmap.Maps, workloadIfaceRegex *regexp.Regexp) (ManagerWithHEPUpdate, error) {
	return newBPFEndpointManager(nil, config, bpfmaps, true, workloadIfaceRegex, idalloc.New(),
		rules.NewRenderer(rules.Config{
			BPFEnabled:                  true,
			IPIPEnabled:                 true,
			IPIPTunnelAddress:           nil,
			IPSetConfigV4:               ipsets.NewIPVersionConfig(ipsets.IPFamilyV4, "cali", nil, nil),
			IPSetConfigV6:               ipsets.NewIPVersionConfig(ipsets.IPFamilyV6, "cali", nil, nil),
			IptablesMarkAccept:          0x8,
			IptablesMarkPass:            0x10,
			IptablesMarkScratch0:        0x20,
			IptablesMarkScratch1:        0x40,
			IptablesMarkEndpoint:        0xff00,
			IptablesMarkNonCaliEndpoint: 0x0100,
			KubeIPVSSupportEnabled:      true,
			WorkloadIfacePrefixes:       []string{"cali", "tap"},
			VXLANPort:                   4789,
			VXLANVNI:                    4096,

			IptablesMarkDrop: 0x80,
		}),
		iptables.NewNoopTable(),
		nil,
		logutils.NewSummarizer("test"),
		new(environment.FakeFeatureDetector),

		// EE args
		calc.NewLookupsCache(),
		"DROP",
		false,
	)
}

func newBPFEndpointManager(
	dp bpfDataplane,
	config *Config,
	bpfmaps *bpfmap.Maps,
	fibLookupEnabled bool,
	workloadIfaceRegex *regexp.Regexp,
	ipSetIDAlloc *idalloc.IDAllocator,
	iptablesRuleRenderer bpfAllowChainRenderer,
	iptablesFilterTable IptablesTable,
	livenessCallback func(),
	opReporter logutils.OpRecorder,
	featureDetector environment.FeatureDetectorIface,

	// CaliEnt args below

	lookupsCache *calc.LookupsCache,
	actionOnDrop string,
	enableTcpStats bool,
) (*bpfEndpointManager, error) {
	if livenessCallback == nil {
		livenessCallback = func() {}
	}

	switch actionOnDrop {
	case "ACCEPT", "LOGandACCEPT":
		actionOnDrop = "allow"
	case "DROP", "LOGandDROP":
		actionOnDrop = "deny"
	}
	m := &bpfEndpointManager{
		initUnknownIfaces:       set.New[string](),
		dp:                      dp,
		allWEPs:                 map[proto.WorkloadEndpointID]*proto.WorkloadEndpoint{},
		happyWEPs:               map[proto.WorkloadEndpointID]*proto.WorkloadEndpoint{},
		happyWEPsDirty:          true,
		policies:                map[proto.PolicyID]*proto.Policy{},
		profiles:                map[proto.ProfileID]*proto.Profile{},
		nameToIface:             map[string]bpfInterface{},
		policiesToWorkloads:     map[proto.PolicyID]set.Set[any]{},
		profilesToWorkloads:     map[proto.ProfileID]set.Set[any]{},
		dirtyIfaceNames:         set.New[string](),
		bpfLogLevel:             config.BPFLogLevel,
		logFilters:              config.BPFLogFilters,
		hostname:                config.Hostname,
		fibLookupEnabled:        fibLookupEnabled,
		dataIfaceRegex:          config.BPFDataIfacePattern,
		l3IfaceRegex:            config.BPFL3IfacePattern,
		workloadIfaceRegex:      workloadIfaceRegex,
		ipSetIDAlloc:            ipSetIDAlloc,
		epToHostAction:          config.RulesConfig.EndpointToHostAction,
		vxlanMTU:                config.VXLANMTU,
		vxlanPort:               uint16(config.VXLANPort),
		wgPort:                  uint16(config.Wireguard.ListeningPort),
		dsrEnabled:              config.BPFNodePortDSREnabled,
		dsrOptoutCidrs:          len(config.BPFDSROptoutCIDRs) > 0,
		bpfExtToServiceConnmark: config.BPFExtToServiceConnmark,
		psnatPorts:              config.BPFPSNATPorts,
		bpfmaps:                 bpfmaps,
		ifStateMap: cachingmap.New[ifstate.Key, ifstate.Value](ifstate.MapParams.Name,
			maps.NewTypedMap[ifstate.Key, ifstate.Value](
				bpfmaps.IfStateMap.(maps.MapWithExistsCheck), ifstate.KeyFromBytes, ifstate.ValueFromBytes,
			)),

		// Note: the allocators only allocate a fraction of the map, the
		// rest is reserved for sub-programs generated if a single program
		// would be too large.
		jumpMapAlloc:        newJumpMapAlloc(jump.TCMaxEntryPoints),
		xdpJumpMapAlloc:     newJumpMapAlloc(jump.XDPMaxEntryPoints),
		ruleRenderer:        iptablesRuleRenderer,
		iptablesFilterTable: iptablesFilterTable,
		onStillAlive:        livenessCallback,
		lookupsCache:        lookupsCache,
		hostIfaceToEpMap:    map[string]proto.HostEndpoint{},
		ifaceToIpMap:        map[string]net.IP{},
		opReporter:          opReporter,
		actionOnDrop:        actionOnDrop,
		enableTcpStats:      enableTcpStats,
		// ipv6Enabled Should be set to config.Ipv6Enabled, but for now it is better
		// to set it to BPFIpv6Enabled which is a dedicated flag for development of IPv6.
		// TODO: set ipv6Enabled to config.Ipv6Enabled when IPv6 support is complete
		ipv6Enabled:            config.BPFIpv6Enabled,
		rpfEnforceOption:       config.BPFEnforceRPF,
		bpfDisableGROForIfaces: config.BPFDisableGROForIfaces,
		bpfPolicyDebugEnabled:  config.BPFPolicyDebugEnabled,
		egwVxlanPort:           uint16(config.EgressIPVXLANPort),
		egIPEnabled:            config.EgressIPEnabled,
		polNameToMatchIDs:      map[string]set.Set[polprog.RuleMatchID]{},
		dirtyRules:             set.New[polprog.RuleMatchID](),
		arpMap:                 bpfmaps.ArpMap,
	}

	// Calculate allowed XDP attachment modes.  Note, in BPF mode untracked ingress policy is
	// _only_ implemented by XDP, so we _should_ fall back to XDPGeneric if necessary in order
	// to preserve the semantics of untracked ingress policy.  (Therefore we are also saying
	// here that the GenericXDPEnabled config setting, like XDPEnabled, is only relevant when
	// BPFEnabled is false.)
	m.xdpModes = []bpf.XDPMode{
		bpf.XDPOffload,
		bpf.XDPDriver,
		bpf.XDPGeneric,
	}

	// Clean all the files under /var/run/calico/bpf/prog to remove any information from the
	// previous execution of the bpf dataplane, and make sure the directory exists.
	bpf.CleanAttachedProgDir()

	// Normally this endpoint manager uses its own dataplane implementation, but we have an
	// indirection here so that UT can simulate the dataplane and test how it's called.
	if m.dp == nil {
		m.dp = m
	}

	if config.BPFConnTimeLB == string(apiv3.BPFConnectTimeLBTCP) {
		m.hostNetworkedNATMode = hostNetworkedNATUDPOnly
	} else if config.BPFHostNetworkedNAT == string(apiv3.BPFHostNetworkedNATEnabled) {
		m.hostNetworkedNATMode = hostNetworkedNATEnabled
	}

	if m.hostNetworkedNATMode != hostNetworkedNATDisabled {
		log.Infof("HostNetworkedNATMode is %d", m.hostNetworkedNATMode)
		family := uint8(4)
		if m.ipv6Enabled {
			family = 6
		}
		m.routeTable = routetable.New(
			[]string{bpfInDev},
			family,
			false, // vxlan
			config.NetlinkTimeout,
			nil, // deviceRouteSourceAddress
			config.DeviceRouteProtocol,
			true, // removeExternalRoutes
			unix.RT_TABLE_MAIN,
			opReporter,
			featureDetector,
		)
		m.services = make(map[serviceKey][]ip.CIDR)
		m.dirtyServices = set.New[serviceKey]()

		// Anything else would prevent packets being accepted from the special
		// service veth. It does not create a security hole since BPF does the RPF
		// on its own.
		if !m.ipv6Enabled {
			if err := m.dp.setRPFilter("all", 0); err != nil {
				return nil, fmt.Errorf("setting rp_filter for all: %w", err)
			}
		}

		if err := m.dp.ensureBPFDevices(); err != nil {
			return nil, fmt.Errorf("ensure BPF devices: %w", err)
		} else {
			log.Infof("Created %s:%s veth pair.", bpfInDev, bpfOutDev)
		}
	}

	if m.bpfPolicyDebugEnabled {
		err := m.bpfmaps.RuleCountersMap.Iter(func(k, v []byte) maps.IteratorAction {
			return maps.IterDelete
		})
		if err != nil {
			log.WithError(err).Warn("Failed to iterate over policy counters map")
		}
	}

	// If not running in test
	if m.dp == m {
		// Repin jump maps to a different path so that existing programs keep working
		// as if nothing has changed. We keep those maps as long as we have dirty
		// devices.
		//
		// Since we are restarting, we reload programs for all the devices, the
		// generic sets and the preables and then we can just remove the old maps.
		// We never copy from the old maps to the new ones.
		if err := m.repinJumpMaps(); err != nil {
			return nil, err
		}
		m.removeOldJumps = true
		// Make sure that we eventually clean up after previous versions.
		m.legacyCleanUp = true
	}

	m.updatePolicyProgramFn = m.dp.updatePolicyProgram

	if x, ok := m.dp.(hasLoadPolicyProgram); ok {
		m.loadPolicyProgramFn = x.loadPolicyProgram
		m.updatePolicyProgramFn = m.updatePolicyProgram
	}

	return m, nil
}

var _ hasLoadPolicyProgram = (*bpfEndpointManager)(nil)

func (m *bpfEndpointManager) repinJumpMaps() error {
	oldBase := path.Join(bpfdefs.GlobalPinDir, "old_jumps")
	err := os.Mkdir(oldBase, 0700)
	if err != nil && !os.IsExist(err) {
		return fmt.Errorf("cannot create %s: %w", oldBase, err)
	}

	tmp, err := os.MkdirTemp(oldBase, "")
	if err != nil && !os.IsExist(err) {
		return fmt.Errorf("cannot create temp dir in %s: %w", oldBase, err)
	}

	mps := []maps.Map{
		m.bpfmaps.ProgramsMap,
		m.bpfmaps.JumpMap,
		m.bpfmaps.XDPProgramsMap,
		m.bpfmaps.XDPJumpMap,
	}

	for _, mp := range mps {
		pin := path.Join(tmp, mp.GetName())
		if err := libbpf.ObjPin(int(mp.MapFD()), pin); err != nil {
			_ = os.RemoveAll(tmp)
			return fmt.Errorf("failed to repin %s to %s: %w", mp.GetName(), pin, err)
		}
	}

	for _, mp := range mps {
		if err := mp.Close(); err != nil {
			_ = os.RemoveAll(tmp)
			return fmt.Errorf("failed to close %s: %w", mp.Path(), err)
		}
		if err := os.Remove(mp.Path()); err != nil {
			_ = os.RemoveAll(tmp)
			return fmt.Errorf("failed to remove %s from %s: %w", mp.GetName(), mp.Path(), err)
		}
	}

	for _, mp := range mps {
		if err := mp.EnsureExists(); err != nil {
			_ = os.RemoveAll(tmp)
			return fmt.Errorf("failed to recreate %s: %w", mp.Path(), err)
		}
	}

	return nil
}

// withIface handles the bookkeeping for working with a particular bpfInterface value.  It
// * creates the value if needed
// * calls the giving callback with the value so it can be edited
// * if the bpfInterface's info field changes, it marks it as dirty
// * if the bpfInterface is now empty (no info or state), it cleans it up.
func (m *bpfEndpointManager) withIface(ifaceName string, fn func(iface *bpfInterface) (forceDirty bool)) {
	iface, ok := m.nameToIface[ifaceName]
	if !ok {
		iface = zeroIface
	}
	ifaceCopy := iface
	dirty := fn(&iface)
	logCtx := log.WithField("name", ifaceName)

	if reflect.DeepEqual(iface, zeroIface) {
		logCtx.Debug("Interface info is now empty.")
		delete(m.nameToIface, ifaceName)
	} else {
		// Always store the result (rather than checking the dirty flag) because dirty only covers the info..
		m.nameToIface[ifaceName] = iface
	}

	dirty = dirty || iface.info != ifaceCopy.info

	if !dirty {
		return
	}

	logCtx.Debug("Marking iface dirty.")
	m.dirtyIfaceNames.Add(ifaceName)
}

func (m *bpfEndpointManager) updateHostIP(ip net.IP) {
	if ip != nil {
		m.hostIP = ip
		// Should be safe without the lock since there shouldn't be any active background threads
		// but taking it now makes us robust to refactoring.
		m.ifacesLock.Lock()
		for ifaceName := range m.nameToIface {
			m.dirtyIfaceNames.Add(ifaceName)
		}
		m.ifacesLock.Unlock()
	} else {
		log.Warn("Cannot parse hostip, no change applied")
	}
}

func (m *bpfEndpointManager) OnUpdate(msg interface{}) {
	switch msg := msg.(type) {
	// Updates from the dataplane:

	// Interface updates.
	case *ifaceStateUpdate:
		m.onInterfaceUpdate(msg)
	case *ifaceAddrsUpdate:
		m.onInterfaceAddrsUpdate(msg)
	// Updates from the datamodel:

	// Workloads.
	case *proto.WorkloadEndpointUpdate:
		m.onWorkloadEndpointUpdate(msg)
	case *proto.WorkloadEndpointRemove:
		m.onWorkloadEndpointRemove(msg)
	// Policies.
	case *proto.ActivePolicyUpdate:
		m.onPolicyUpdate(msg)
	case *proto.ActivePolicyRemove:
		m.onPolicyRemove(msg)
	// Profiles.
	case *proto.ActiveProfileUpdate:
		m.onProfileUpdate(msg)
	case *proto.ActiveProfileRemove:
		m.onProfileRemove(msg)

	case *proto.HostMetadataUpdate:
		if !m.ipv6Enabled && msg.Hostname == m.hostname {
			log.WithField("HostMetadataUpdate", msg).Infof("Host IP changed: %s", msg.Ipv4Addr)
			m.updateHostIP(net.ParseIP(msg.Ipv4Addr))
		}
	case *proto.HostMetadataV6Update:
		if m.ipv6Enabled && msg.Hostname == m.hostname {
			log.WithField("HostMetadataV6Update", msg).Infof("Host IPv6 changed: %s", msg.Ipv6Addr)
			m.updateHostIP(net.ParseIP(msg.Ipv6Addr))
		}
	case *proto.HostMetadataV4V6Update:
		if msg.Hostname != m.hostname {
			break
		}
		if m.ipv6Enabled {
			log.WithField("HostMetadataV4V6Update", msg).Infof("Host IPv6 changed: %s", msg.Ipv6Addr)
			m.updateHostIP(net.ParseIP(msg.Ipv6Addr))
		} else {
			log.WithField("HostMetadataV4V6Update", msg).Infof("Host IP changed: %s", msg.Ipv4Addr)
			m.updateHostIP(net.ParseIP(msg.Ipv4Addr))
		}
	case *proto.ServiceUpdate:
		m.onServiceUpdate(msg)
	case *proto.ServiceRemove:
		m.onServiceRemove(msg)
	case *proto.RouteUpdate:
		m.onRouteUpdate(msg)
	}
}

func (m *bpfEndpointManager) onRouteUpdate(update *proto.RouteUpdate) {
	if update.Type == proto.RouteType_LOCAL_TUNNEL {
		ip, _, err := net.ParseCIDR(update.Dst)
		if err != nil {
			log.WithField("local tunnel cird", update.Dst).WithError(err).Warn("not parsable")
			return
		}
		if m.ipv6Enabled {
			if ip.To4() != nil {
				return // skip ipv4 in ipv6 mode
			}
		} else {
			if ip.To4() == nil {
				return // skip ipv6 in ipv4 mode
			}
		}
		m.tunnelIP = ip
		log.WithField("ip", update.Dst).Info("host tunnel")
		m.dirtyIfaceNames.Add(bpfOutDev)
	}
}

func (m *bpfEndpointManager) onInterfaceAddrsUpdate(update *ifaceAddrsUpdate) {
	var ipAddrs []net.IP
	m.ifacesLock.Lock()
	defer m.ifacesLock.Unlock()

	if update.Addrs != nil && update.Addrs.Len() > 0 {
		log.Debugf("Interface %+v received address update %+v", update.Name, update.Addrs)
		update.Addrs.Iter(func(item string) error {
			ip := net.ParseIP(item)
			if m.ipv6Enabled {
				if ip.To4() == nil && !ip.IsLinkLocalUnicast() {
					ipAddrs = append(ipAddrs, ip)
				}
			} else {
				if ip.To4() != nil {
					ipAddrs = append(ipAddrs, ip)
				}
			}
			return nil
		})
		sort.Slice(ipAddrs, func(i, j int) bool {
			return bytes.Compare(ipAddrs[i], ipAddrs[j]) < 0
		})
		if len(ipAddrs) > 0 {
			ip, ok := m.ifaceToIpMap[update.Name]
			if !ok || !ip.Equal(ipAddrs[0]) {
				m.ifaceToIpMap[update.Name] = ipAddrs[0]
				m.dirtyIfaceNames.Add(update.Name)
			}

		}
	} else {
		_, ok := m.ifaceToIpMap[update.Name]
		if ok {
			delete(m.ifaceToIpMap, update.Name)
			m.dirtyIfaceNames.Add(update.Name)
		}
	}
}

func (m *bpfEndpointManager) updateIfaceStateMap(name string, iface *bpfInterface) {
	k := ifstate.NewKey(uint32(iface.info.ifIndex))
	if iface.info.ifaceIsUp() {
		flags := uint32(0)
		if m.isWorkloadIface(name) {
			flags |= ifstate.FlgWEP
		}
		if iface.dpState.readiness != ifaceNotReady {
			flags |= ifstate.FlgReady
		}
		v := ifstate.NewValue(flags, name,
			iface.dpState.policyIdx[hook.XDP],
			iface.dpState.policyIdx[hook.Ingress],
			iface.dpState.policyIdx[hook.Egress],
			iface.dpState.filterIdx[hook.Ingress],
			iface.dpState.filterIdx[hook.Egress],
		)
		m.ifStateMap.Desired().Set(k, v)
	} else {
		if err := m.jumpMapDelete(hook.XDP, iface.dpState.policyIdx[hook.XDP]); err != nil {
			log.WithError(err).Warn("Policy program may leak.")
		}
		if err := m.xdpJumpMapAlloc.Put(iface.dpState.policyIdx[hook.XDP], name); err != nil {
			log.WithError(err).Error("XDP")
		}

		if err := m.jumpMapDelete(hook.Ingress, iface.dpState.policyIdx[hook.Ingress]); err != nil {
			log.WithError(err).Warn("Policy program may leak.")
		}
		if err := m.jumpMapAlloc.Put(iface.dpState.policyIdx[hook.Ingress], name); err != nil {
			log.WithError(err).Error("Ingress")
		}

		if err := m.jumpMapDelete(hook.Egress, iface.dpState.policyIdx[hook.Egress]); err != nil {
			log.WithError(err).Warn("Policy program may leak.")
		}
		if err := m.jumpMapAlloc.Put(iface.dpState.policyIdx[hook.Egress], name); err != nil {
			log.WithError(err).Error("Ingress")
		}

		if err := m.jumpMapDelete(hook.Egress, iface.dpState.filterIdx[hook.Egress]); err != nil {
			log.WithError(err).Warn("Filter program may leak.")
		}
		if err := m.jumpMapAlloc.Put(iface.dpState.filterIdx[hook.Egress], name); err != nil {
			log.WithError(err).Error("Ingress")
		}

		if err := m.jumpMapDelete(hook.Ingress, iface.dpState.filterIdx[hook.Ingress]); err != nil {
			log.WithError(err).Warn("Filter program may leak.")
		}
		if err := m.jumpMapAlloc.Put(iface.dpState.filterIdx[hook.Ingress], name); err != nil {
			log.WithError(err).Error("Ingress")
		}

		m.ifStateMap.Desired().Delete(k)
		iface.dpState.clearJumps()
	}
}

func (m *bpfEndpointManager) deleteIfaceCounters(name string, ifindex int) {
	err := m.bpfmaps.CountersMap.Delete(counters.NewKey(ifindex, hook.Ingress).AsBytes())
	if err != nil && !maps.IsNotExists(err) {
		log.WithError(err).Warnf("Failed to remove  ingress counters for dev %s ifindex %d.", name, ifindex)
	}
	err = m.bpfmaps.CountersMap.Delete(counters.NewKey(ifindex, hook.Egress).AsBytes())
	if err != nil && !maps.IsNotExists(err) {
		log.WithError(err).Warnf("Failed to remove  egress counters for dev %s ifindex %d.", name, ifindex)
	}
	err = m.bpfmaps.CountersMap.Delete(counters.NewKey(ifindex, hook.XDP).AsBytes())
	if err != nil && !maps.IsNotExists(err) {
		log.WithError(err).Warnf("Failed to remove  XDP counters for dev %s ifindex %d.", name, ifindex)
	}
	log.Debugf("Deleted counters for dev %s ifindex %d.", name, ifindex)
}

func (m *bpfEndpointManager) cleanupOldAttach(iface string, ai bpf.EPAttachInfo) error {
	if ai.XDP != 0 {
		ap := xdp.AttachPoint{
			AttachPoint: bpf.AttachPoint{
				Iface: iface,
				Hook:  hook.XDP,
			},
			// Try all modes in this order
			Modes: []bpf.XDPMode{bpf.XDPGeneric, bpf.XDPDriver, bpf.XDPOffload},
		}

		if err := m.dp.ensureNoProgram(&ap); err != nil {
			return fmt.Errorf("xdp: %w", err)
		}
	}
	if ai.Ingress != 0 || ai.Egress != 0 {
		ap := tc.AttachPoint{
			AttachPoint: bpf.AttachPoint{
				Iface: iface,
				Hook:  hook.Egress,
			},
		}

		if err := m.dp.ensureNoProgram(&ap); err != nil {
			return fmt.Errorf("tc egress: %w", err)
		}

		ap.Hook = hook.Ingress

		if err := m.dp.ensureNoProgram(&ap); err != nil {
			return fmt.Errorf("tc ingress: %w", err)
		}
	}

	return nil
}

func (m *bpfEndpointManager) onInterfaceUpdate(update *ifaceStateUpdate) {
	log.Debugf("Interface update for %v, state %v", update.Name, update.State)
	// Should be safe without the lock since there shouldn't be any active background threads
	// but taking it now makes us robust to refactoring.
	m.ifacesLock.Lock()
	defer m.ifacesLock.Unlock()

	if update.State == ifacemonitor.StateNotPresent {
		if err := bpf.ForgetIfaceAttachedProg(update.Name); err != nil {
			log.WithError(err).Errorf("Error in removing interface %s json file. err=%v", update.Name, err)
		}
	}

	if !m.isDataIface(update.Name) && !m.isWorkloadIface(update.Name) && !m.isL3Iface(update.Name) {
		if update.State == ifacemonitor.StateUp {
			if ai, ok := m.initAttaches[update.Name]; ok {
				if err := m.cleanupOldAttach(update.Name, ai); err != nil {
					log.WithError(err).Warnf("Failed to detach old programs from now unused device '%s'", update.Name)
				} else {
					delete(m.initAttaches, update.Name)
				}
			}
		}
		if m.initUnknownIfaces != nil {
			m.initUnknownIfaces.Add(update.Name)
		}
		log.WithField("update", update).Debug("Ignoring interface that's neither data nor workload nor L3.")
		return
	}

	m.withIface(update.Name, func(iface *bpfInterface) (forceDirty bool) {
		ifaceIsUp := update.State == ifacemonitor.StateUp
		// Note, only need to handle the mapping and unmapping of the host-* endpoint here.
		// For specific host endpoints OnHEPUpdate doesn't depend on iface state, and has
		// already stored and mapped as needed.
		if ifaceIsUp {
			delete(m.initAttaches, update.Name)
			// We require host interfaces to be in non-strict RPF mode so that
			// packets can return straight to host for services bypassing CTLB.
			switch update.Name {
			case bpfInDev, bpfOutDev:
				// do nothing
			default:
				if !m.ipv6Enabled {
					if err := m.dp.setRPFilter(update.Name, 2); err != nil {
						log.WithError(err).Warnf("Failed to set rp_filter for %s.", update.Name)
					}
				}
			}

			if !m.ipv6Enabled {
				_ = m.dp.setAcceptLocal(update.Name, true)
			}

			if _, hostEpConfigured := m.hostIfaceToEpMap[update.Name]; m.wildcardExists && !hostEpConfigured {
				log.Debugf("Map host-* endpoint for %v", update.Name)
				m.addHEPToIndexes(update.Name, &m.wildcardHostEndpoint)
				m.hostIfaceToEpMap[update.Name] = m.wildcardHostEndpoint
			}
			iface.info.ifIndex = update.Index
			iface.info.isUP = true
			m.updateIfaceStateMap(update.Name, iface)
		} else {
			if m.wildcardExists && reflect.DeepEqual(m.hostIfaceToEpMap[update.Name], m.wildcardHostEndpoint) {
				log.Debugf("Unmap host-* endpoint for %v", update.Name)
				m.removeHEPFromIndexes(update.Name, &m.wildcardHostEndpoint)
				delete(m.hostIfaceToEpMap, update.Name)
			}
			m.deleteIfaceCounters(update.Name, iface.info.ifIndex)
			iface.dpState.readiness = ifaceNotReady
			iface.info.isUP = false
			m.updateIfaceStateMap(update.Name, iface)
			iface.info.ifIndex = 0
		}
		return true // Force interface to be marked dirty in case we missed a transition during a resync.
	})
}

// onWorkloadEndpointUpdate adds/updates the workload in the cache along with the index from active policy to
// workloads using that policy.
func (m *bpfEndpointManager) onWorkloadEndpointUpdate(msg *proto.WorkloadEndpointUpdate) {
	log.WithField("wep", msg.Endpoint).Debug("Workload endpoint update")
	wlID := *msg.Id
	oldWEP := m.allWEPs[wlID]
	m.removeWEPFromIndexes(wlID, oldWEP)

	wl := msg.Endpoint
	m.allWEPs[wlID] = wl
	m.addWEPToIndexes(wlID, wl)
	m.withIface(wl.Name, func(iface *bpfInterface) bool {
		iface.info.endpointID = &wlID
		return true // Force interface to be marked dirty in case policies changed.
	})
}

// onWorkloadEndpointRemove removes the workload from the cache and the index, which maps from policy to workload.
func (m *bpfEndpointManager) onWorkloadEndpointRemove(msg *proto.WorkloadEndpointRemove) {
	wlID := *msg.Id
	log.WithField("id", wlID).Debug("Workload endpoint removed")
	oldWEP := m.allWEPs[wlID]
	m.removeWEPFromIndexes(wlID, oldWEP)
	delete(m.allWEPs, wlID)

	if m.happyWEPs[wlID] != nil {
		delete(m.happyWEPs, wlID)
		m.happyWEPsDirty = true
	}

	m.withIface(oldWEP.Name, func(iface *bpfInterface) bool {
		iface.info.endpointID = nil
		return false
	})
	// Remove policy debug info if any
	m.removeIfaceAllPolicyDebugInfo(oldWEP.Name)
}

// onPolicyUpdate stores the policy in the cache and marks any endpoints using it dirty.
func (m *bpfEndpointManager) onPolicyUpdate(msg *proto.ActivePolicyUpdate) {
	polID := *msg.Id
	log.WithField("id", polID).Debug("Policy update")
	m.policies[polID] = msg.Policy
	// Note, polID includes the tier name as well as the policy name.
	m.markEndpointsDirty(m.policiesToWorkloads[polID], "policy")
	if m.bpfPolicyDebugEnabled {
		m.updatePolicyCache(polID.Name, "Policy", m.policies[polID].InboundRules, m.policies[polID].OutboundRules)
	}
}

// onPolicyRemove removes the policy from the cache and marks any endpoints using it dirty.
// The latter should be a no-op due to the ordering guarantees of the calc graph.
func (m *bpfEndpointManager) onPolicyRemove(msg *proto.ActivePolicyRemove) {
	polID := *msg.Id
	log.WithField("id", polID).Debug("Policy removed")
	// Note, polID includes the tier name as well as the policy name.
	m.markEndpointsDirty(m.policiesToWorkloads[polID], "policy")
	delete(m.policies, polID)
	delete(m.policiesToWorkloads, polID)
	if m.bpfPolicyDebugEnabled {
		m.dirtyRules.AddSet(m.polNameToMatchIDs[polID.Name])
		delete(m.polNameToMatchIDs, polID.Name)
	}
}

// onProfileUpdate stores the profile in the cache and marks any endpoints that use it as dirty.
func (m *bpfEndpointManager) onProfileUpdate(msg *proto.ActiveProfileUpdate) {
	profID := *msg.Id
	log.WithField("id", profID).Debug("Profile update")
	m.profiles[profID] = msg.Profile
	m.markEndpointsDirty(m.profilesToWorkloads[profID], "profile")
	if m.bpfPolicyDebugEnabled {
		m.updatePolicyCache(profID.Name, "Profile", m.profiles[profID].InboundRules, m.profiles[profID].OutboundRules)
	}
}

// onProfileRemove removes the profile from the cache and marks any endpoints that were using it as dirty.
// The latter should be a no-op due to the ordering guarantees of the calc graph.
func (m *bpfEndpointManager) onProfileRemove(msg *proto.ActiveProfileRemove) {
	profID := *msg.Id
	log.WithField("id", profID).Debug("Profile removed")
	m.markEndpointsDirty(m.profilesToWorkloads[profID], "profile")
	delete(m.profiles, profID)
	delete(m.profilesToWorkloads, profID)
	if m.bpfPolicyDebugEnabled {
		m.dirtyRules.AddSet(m.polNameToMatchIDs[profID.Name])
		delete(m.polNameToMatchIDs, profID.Name)
	}
}

func (m *bpfEndpointManager) removeDirtyPolicies() {
	b := make([]byte, 8)
	m.dirtyRules.Iter(func(item polprog.RuleMatchID) error {
		binary.LittleEndian.PutUint64(b, item)
		log.WithField("ruleId", item).Debug("deleting entry")
		err := m.bpfmaps.RuleCountersMap.Delete(b)
		if err != nil && !maps.IsNotExists(err) {
			log.WithField("ruleId", item).Info("error deleting entry")
		}

		return set.RemoveItem
	})
}

func (m *bpfEndpointManager) markEndpointsDirty(ids set.Set[any], kind string) {
	if ids == nil {
		// Hear about the policy/profile before the endpoint.
		return
	}
	ids.Iter(func(item any) error {
		switch id := item.(type) {
		case proto.WorkloadEndpointID:
			m.markExistingWEPDirty(id, kind)
		case string:
			if id == allInterfaces {
				for ifaceName := range m.nameToIface {
					if m.isWorkloadIface(ifaceName) {
						log.Debugf("Mark WEP iface dirty, for host-* endpoint %v change", kind)
						m.dirtyIfaceNames.Add(ifaceName)
					}
				}
			} else {
				log.Debugf("Mark host iface dirty, for host %v change", kind)
				m.dirtyIfaceNames.Add(id)
			}
		}
		return nil
	})
}

func (m *bpfEndpointManager) markExistingWEPDirty(wlID proto.WorkloadEndpointID, mapping string) {
	wep := m.allWEPs[wlID]
	if wep == nil {
		log.WithField("wlID", wlID).Panicf(
			"BUG: %s mapping points to unknown workload.", mapping)
	} else {
		m.dirtyIfaceNames.Add(wep.Name)
	}
}

func jumpMapDeleteEntry(m maps.Map, idx, stride int) error {
	for subProg := 0; subProg < jump.MaxSubPrograms; subProg++ {
		if err := m.Delete(jump.Key(polprog.SubProgramJumpIdx(idx, subProg, stride))); err != nil {
			if maps.IsNotExists(err) {
				log.WithError(err).WithField("idx", idx).Debug(
					"Policy program already gone from map.")
				return nil
			} else {
				log.WithError(err).Warn("Failed to delete policy program from map; policy program may leak.")
				return err
			}
		}
	}

	return nil
}

func (m *bpfEndpointManager) interfaceByIndex(ifindex int) (*net.Interface, error) {
	return net.InterfaceByIndex(ifindex)
}

func (m *bpfEndpointManager) syncIfStateMap() {
	tcSeenIndexes := set.New[int]()
	xdpSeenIndexes := set.New[int]()

	m.ifacesLock.Lock()
	defer m.ifacesLock.Unlock()

	m.ifStateMap.Dataplane().Iter(func(k ifstate.Key, v ifstate.Value) {
		ifindex := int(k.IfIndex())
		netiface, err := m.dp.interfaceByIndex(ifindex)
		if err != nil {
			// "net" does not export the strings or err types :(
			if strings.Contains(err.Error(), "no such network interface") {
				m.ifStateMap.Desired().Delete(k)
				// Device does not exist anymore so delete all associated policies we know
				// about as we will not hear about that device again.
				for _, fn := range []func() int{
					v.XDPPolicy,
				} {
					if idx := fn(); idx != -1 {
						_ = jumpMapDeleteEntry(m.bpfmaps.XDPJumpMap, idx, jump.XDPMaxEntryPoints)
					}
				}
				for _, fn := range []func() int{
					v.IngressPolicy,
					v.EgressPolicy,
					v.TcIngressFilter,
					v.TcEgressFilter,
				} {
					if idx := fn(); idx != -1 {
						_ = jumpMapDeleteEntry(m.bpfmaps.JumpMap, idx, jump.TCMaxEntryPoints)
					}
				}
			} else {
				// It will get deleted by the first CompleteDeferredWork() if we
				// do not get any state update on that interface.
				log.WithError(err).Warnf("Failed to sync ifstate for iface %d, deferring it.", ifindex)
			}
		} else if m.isDataIface(netiface.Name) || m.isWorkloadIface(netiface.Name) || m.isL3Iface(netiface.Name) {
			// We only add iface that we still manage as configuration could have changed.

			m.ifStateMap.Desired().Set(k, v)

			m.withIface(netiface.Name, func(iface *bpfInterface) bool {
				if netiface.Flags&net.FlagUp != 0 {
					iface.info.ifIndex = netiface.Index
					iface.info.isUP = true
					if v.Flags()&ifstate.FlgReady != 0 {
						iface.dpState.readiness = ifaceIsReadyNotAssured
					}
				}
				checkAndReclaimIdx := func(idx int, h hook.Hook, indexMap []int) {
					if idx < 0 {
						return
					}
					var alloc *jumpMapAlloc
					var seenIndexes set.Set[int]
					if h == hook.XDP {
						alloc = m.xdpJumpMapAlloc
						seenIndexes = xdpSeenIndexes
					} else {
						alloc = m.jumpMapAlloc
						seenIndexes = tcSeenIndexes
					}
					if err := alloc.Assign(idx, netiface.Name); err != nil {
						// Conflict with another program; need to alloc a new index.
						log.WithError(err).Error("Start of day resync found invalid jump map index, " +
							"allocate a fresh one.")
						idx = -1
					} else {
						seenIndexes.Add(idx)
					}
					indexMap[h] = idx
				}

				if !m.isWorkloadIface(netiface.Name) {
					// We don't use XDP for WEPs so any ID we read back must be a mistake.
					checkAndReclaimIdx(v.XDPPolicy(), hook.XDP, iface.dpState.policyIdx[:])
				}
				checkAndReclaimIdx(v.IngressPolicy(), hook.Ingress, iface.dpState.policyIdx[:])
				checkAndReclaimIdx(v.EgressPolicy(), hook.Egress, iface.dpState.policyIdx[:])

				checkAndReclaimIdx(v.TcIngressFilter(), hook.Ingress, iface.dpState.filterIdx[:])
				checkAndReclaimIdx(v.TcEgressFilter(), hook.Egress, iface.dpState.filterIdx[:])

				// Mark all interfaces that we knew about, that we still manage and
				// that exist as dirty. Since they exist, we either have to deal
				// with them sooner or later or they will disappear and we get
				// notified about that. Either way they won't be dirty anymore.
				//
				// The first time we see that we have no dirty ifaces, we can
				// release old jump maps because we know that all the ifaces now use
				// the new jump maps!
				return true
			})
		} else {
			// We no longer manage this device
			m.ifStateMap.Desired().Delete(k)
		}
	})
}

func (m *bpfEndpointManager) syncIfaceProperties() error {
	ifaces, err := net.Interfaces()
	if err != nil {
		return fmt.Errorf("cannot list interfaces: %w", err)
	}

	// Update Generic Receive Offload [GRO] if configured.
	if m.bpfDisableGROForIfaces != nil {
		expr := m.bpfDisableGROForIfaces.String()
		if len(expr) > 0 {
			var config = map[string]bool{
				ethtool.EthtoolRxGRO: false,
			}

			for _, entry := range ifaces {
				iface := entry.Name
				if m.bpfDisableGROForIfaces.MatchString(iface) {
					log.WithField(expr, iface).Debug("BPF Disable GRO iface match")
					err = ethtool.EthtoolChangeImpl(iface, config)
					if err == nil {
						log.WithField(iface, config).Debug("ethtool.Change() succeeded")
					}
				}
			}
		}
	}

	exists := set.New[int]()
	for i := range ifaces {
		exists.Add(ifaces[i].Index)
	}

	err = m.bpfmaps.CountersMap.Iter(func(k, v []byte) maps.IteratorAction {
		var key counters.Key
		copy(key[:], k)

		if !exists.Contains(key.IfIndex()) {
			return maps.IterDelete
		}

		return maps.IterNone
	})

	if err != nil {
		return fmt.Errorf("iterating over counters map failed")
	}

	return nil
}

func (m *bpfEndpointManager) loadDefaultPolicies() error {
	file := path.Join(bpfdefs.ObjectDir, "policy_default.o")
	obj, err := libbpf.OpenObject(file)
	if err != nil {
		return fmt.Errorf("file %s: %w", file, err)
	}

	for m, err := obj.FirstMap(); m != nil && err == nil; m, err = m.NextMap() {
		mapName := m.Name()
		if strings.HasPrefix(mapName, ".rodata") {
			continue
		}
		if size := maps.Size(mapName); size != 0 {
			if err := m.SetSize(size); err != nil {
				return fmt.Errorf("error resizing map %s: %w", mapName, err)
			}
		}
		if err := m.SetPinPath(path.Join(bpfdefs.GlobalPinDir, mapName)); err != nil {
			return fmt.Errorf("error pinning map %s: %w", mapName, err)
		}
	}

	if err := obj.Load(); err != nil {
		return fmt.Errorf("default policies: %w", err)
	}

	m.policyDefaultObj = obj

	fd, err := obj.ProgramFD("calico_tc_deny")
	if err != nil {
		return fmt.Errorf("failed to load default deny policy program: %w", err)
	}
	m.policyTcDenyFD = bpf.ProgFD(fd)

	fd, err = obj.ProgramFD("calico_tc_allow")
	if err != nil {
		return fmt.Errorf("failed to load default allow policy program: %w", err)
	}
	m.policyTcAllowFD = bpf.ProgFD(fd)

	return nil
}

func (m *bpfEndpointManager) CompleteDeferredWork() error {
	defer func() {
		log.Debug("CompleteDeferredWork done.")
	}()

	// Do one-off initialisation.
	m.startupOnce.Do(func() {
		m.dp.ensureStarted()

		if err := m.ifStateMap.LoadCacheFromDataplane(); err != nil {
			log.WithError(err).Fatal("Cannot load interface state map - essential for consistent operation.")
		}

		m.initUnknownIfaces.Iter(func(iface string) error {
			if ai, ok := m.initAttaches[iface]; ok {
				if err := m.cleanupOldAttach(iface, ai); err != nil {
					log.WithError(err).Warnf("Failed to detach old programs from now unused device '%s'", iface)
				} else {
					delete(m.initAttaches, iface)
					return set.RemoveItem
				}
			}
			return nil
		})

		// Makes sure that we delete entries for non-existing devices and preserve entries
		// for those that exists until we can make sure that they did (not) change.
		m.syncIfStateMap()
		log.Info("BPF Interface state map synced.")

		if err := m.dp.loadDefaultPolicies(); err != nil {
			log.WithError(err).Warn("Failed to load default policies, some programs may default to DENY.")
		}
		log.Info("Default BPF policy programs loaded.")

		m.initUnknownIfaces = nil

		if err := m.syncIfaceProperties(); err != nil {
			log.WithError(err).Warn("Failed to sync counters map with existing interfaces - some counters may have leaked.")
		}
		log.Info("BPF counters synced.")
	})

	m.applyProgramsToDirtyDataInterfaces()
	m.updateWEPsInDataplane()
	if m.bpfPolicyDebugEnabled {
		m.removeDirtyPolicies()
	}

	bpfEndpointsGauge.Set(float64(len(m.nameToIface)))
	bpfDirtyEndpointsGauge.Set(float64(m.dirtyIfaceNames.Len()))

	if m.hostNetworkedNATMode != hostNetworkedNATDisabled {
		// Update all existing IPs of dirty services
		m.dirtyServices.Iter(func(svc serviceKey) error {
			for _, ip := range m.services[svc] {
				m.dp.setRoute(ip)
			}
			return set.RemoveItem
		})
	}

	if err := m.ifStateMap.ApplyAllChanges(); err != nil {
		log.WithError(err).Warn("Failed to write updates to ifstate BPF map.")
		return err
	}

	if m.happyWEPsDirty {
		chains := m.ruleRenderer.WorkloadInterfaceAllowChains(m.happyWEPs)
		m.iptablesFilterTable.UpdateChains(chains)
		m.happyWEPsDirty = false
	}
	bpfHappyEndpointsGauge.Set(float64(len(m.happyWEPs)))
	// Copy data from old map to the new map
	m.copyDeltaOnce.Do(func() {
		log.Info("Copy delta entries from old map to the new map")
		err := m.bpfmaps.CtMap.CopyDeltaFromOldMap()
		if err != nil {
			log.WithError(err).Debugf("Failed to copy data from old conntrack map %s", err)
		}
	})

	if m.dirtyIfaceNames.Len() == 0 {
		if m.removeOldJumps {
			oldBase := path.Join(bpfdefs.GlobalPinDir, "old_jumps")
			if err := os.RemoveAll(oldBase); err != nil && os.IsNotExist(err) {
				return fmt.Errorf("failed to remove %s: %w", oldBase, err)
			}
			m.removeOldJumps = false
		}
		if m.legacyCleanUp {
			legacy.CleanUpMaps()
			m.legacyCleanUp = false
		}
	}

	return nil
}

func (m *bpfEndpointManager) applyProgramsToDirtyDataInterfaces() {
	var mutex sync.Mutex
	errs := map[string]error{}
	var wg sync.WaitGroup
	m.dirtyIfaceNames.Iter(func(iface string) error {
		if !m.isDataIface(iface) && !m.isL3Iface(iface) {
			log.WithField("iface", iface).Debug(
				"Ignoring interface that doesn't match the host data/l3 interface regex")
			return nil
		}

		var (
			err                               error
			up                                bool
			xdpIdx, ingressIdx, egressIdx     int
			ingressFilterIdx, egressFilterIdx int
		)

		m.ifacesLock.Lock()
		defer m.ifacesLock.Unlock()
		ifaceName := iface
		m.withIface(iface, func(iface *bpfInterface) bool {
			up = iface.info.ifaceIsUp()

			if xdpIdx = iface.dpState.policyIdx[hook.XDP]; xdpIdx == -1 {
				if xdpIdx, err = m.xdpJumpMapAlloc.Get(ifaceName); err != nil {
					return false
				}
			}
			iface.dpState.policyIdx[hook.XDP] = xdpIdx

			if ingressIdx = iface.dpState.policyIdx[hook.Ingress]; ingressIdx == -1 {
				if ingressIdx, err = m.jumpMapAlloc.Get(ifaceName); err != nil {
					return false
				}
			}
			iface.dpState.policyIdx[hook.Ingress] = ingressIdx

			if egressIdx = iface.dpState.policyIdx[hook.Egress]; egressIdx == -1 {
				if egressIdx, err = m.jumpMapAlloc.Get(ifaceName); err != nil {
					return false
				}
			}
			iface.dpState.policyIdx[hook.Egress] = egressIdx

			if ingressFilterIdx = iface.dpState.filterIdx[hook.Ingress]; ingressFilterIdx == -1 {
				if m.bpfLogLevel == "debug" {
					if ingressFilterIdx, err = m.jumpMapAlloc.Get(ifaceName); err != nil {
						return false
					}
				}
			}
			iface.dpState.filterIdx[hook.Ingress] = ingressFilterIdx

			if egressFilterIdx = iface.dpState.filterIdx[hook.Egress]; egressFilterIdx == -1 {
				if m.bpfLogLevel == "debug" {
					if egressFilterIdx, err = m.jumpMapAlloc.Get(ifaceName); err != nil {
						return false
					}
				}
			}
			iface.dpState.filterIdx[hook.Egress] = egressFilterIdx

			return false
		})

		if err != nil {
			errs[iface] = err
			return nil
		}

		if !up {
			log.WithField("iface", iface).Debug("Ignoring interface that is down")
			return set.RemoveItem
		}

		m.opReporter.RecordOperation("update-data-iface")

		wg.Add(1)
		go func() {
			defer wg.Done()

			// Attach the qdisc first; it is shared between the directions.
			_, err := m.dp.ensureQdisc(iface)
			if err != nil {
				mutex.Lock()
				errs[iface] = err
				mutex.Unlock()
				return
			}

			var hepPtr *proto.HostEndpoint
			if hep, hepExists := m.hostIfaceToEpMap[iface]; hepExists {
				hepPtr = &hep
			}

			var parallelWG sync.WaitGroup
			var ingressErr, xdpErr error
			parallelWG.Add(1)
			go func() {
				defer parallelWG.Done()
				ingressErr = m.attachDataIfaceProgram(iface, hepPtr, PolDirnIngress, ingressIdx, ingressFilterIdx)
			}()

			if !m.ipv6Enabled {
				parallelWG.Add(1)
				go func() {
					defer parallelWG.Done()
					xdpErr = m.attachXDPProgram(iface, hepPtr, xdpIdx)
				}()
			}

			err = m.attachDataIfaceProgram(iface, hepPtr, PolDirnEgress, egressIdx, egressFilterIdx)
			parallelWG.Wait()
			if err == nil {
				err = ingressErr
			}
			if err == nil {
				err = xdpErr
			}
			if err == nil {
				// This is required to allow NodePort forwarding with
				// encapsulation with the host's IP as the source address
				if !m.ipv6Enabled {
					_ = m.dp.setAcceptLocal(iface, true)
				}
			}
			mutex.Lock()
			errs[iface] = err
			mutex.Unlock()
		}()
		return nil
	})
	wg.Wait()

	// We can hold the lock for the whole iteration below because nothing else
	// is running now. We hold it pretty much to make race detector happy.
	m.ifacesLock.Lock()
	defer m.ifacesLock.Unlock()

	for iface, err := range errs {
		isReady := true
		if err == nil {
			log.WithField("id", iface).Info("Applied program to host interface")
			m.dirtyIfaceNames.Discard(iface)
		} else {
			isReady = false
			if isLinkNotFoundError(err) {
				log.WithField("iface", iface).Debug(
					"Tried to apply BPF program to interface but the interface wasn't present.  " +
						"Will retry if it shows up.")
				m.dirtyIfaceNames.Discard(iface)
			} else {
				log.WithField("iface", iface).WithError(err).Warn("Failed to apply policy to interface, will retry")
			}
		}

		m.withIface(iface, func(i *bpfInterface) bool {
			if isReady {
				i.dpState.readiness = ifaceIsReady
			} else {
				i.dpState.readiness = ifaceNotReady
			}
			m.updateIfaceStateMap(iface, i)
			return false // no need to enforce dirty
		})
	}
}

func (m *bpfEndpointManager) updateWEPsInDataplane() {
	var mutex sync.Mutex
	errs := map[string]error{}
	var wg sync.WaitGroup

	// Limit the number of parallel workers.  Without this, all the workers vie for CPU and complete slowly.
	// On a constrained system, we can end up taking too long and going non-ready.
	maxWorkers := runtime.GOMAXPROCS(0)
	sem := semaphore.NewWeighted(int64(maxWorkers))

	m.dirtyIfaceNames.Iter(func(ifaceName string) error {
		if !m.isWorkloadIface(ifaceName) {
			return nil
		}

		log.Debugf("Update dataplane programming for WEP %v", ifaceName)
		m.opReporter.RecordOperation("update-workload-iface")

		if err := sem.Acquire(context.Background(), 1); err != nil {
			// Should only happen if the context finishes.
			log.WithError(err).Panic("Failed to acquire semaphore")
		}
		m.onStillAlive()

		wg.Add(1)
		go func(ifaceName string) {
			defer wg.Done()
			defer sem.Release(1)
			err := m.applyPolicy(ifaceName)
			if err == nil {
				if !m.ipv6Enabled {
					_ = m.dp.setAcceptLocal(ifaceName, true)
				}
			}
			mutex.Lock()
			errs[ifaceName] = err
			mutex.Unlock()
		}(ifaceName)
		return nil
	})
	wg.Wait()

	for ifaceName, err := range errs {
		var wlID *proto.WorkloadEndpointID

		m.withIface(ifaceName, func(iface *bpfInterface) bool {
			wlID = iface.info.endpointID
			m.updateIfaceStateMap(ifaceName, iface)
			return false // no need to enforce dirty
		})

		if err == nil {
			log.WithField("iface", ifaceName).Info("Updated workload interface.")
			if wlID != nil && m.allWEPs[*wlID] != nil {
				if m.happyWEPs[*wlID] == nil {
					log.WithFields(log.Fields{
						"id":    wlID,
						"iface": ifaceName,
					}).Info("Adding workload interface to iptables allow list.")
				}
				m.happyWEPs[*wlID] = m.allWEPs[*wlID]
				m.happyWEPsDirty = true
			}
			m.dirtyIfaceNames.Discard(ifaceName)
		} else {
			if wlID != nil && m.happyWEPs[*wlID] != nil {
				if !isLinkNotFoundError(err) {
					log.WithField("id", *wlID).WithError(err).Warning(
						"Failed to add policy to workload, removing from iptables allow list")
				}
				delete(m.happyWEPs, *wlID)
				m.happyWEPsDirty = true
			}

			if isLinkNotFoundError(err) {
				log.WithField("wep", wlID).Debug(
					"Tried to apply BPF program to interface but the interface wasn't present.  " +
						"Will retry if it shows up.")
				m.dirtyIfaceNames.Discard(ifaceName)
			} else {
				log.WithError(err).WithFields(log.Fields{
					"wepID": wlID,
					"name":  ifaceName,
				}).Warn("Failed to apply policy to endpoint, leaving it dirty")
			}
		}
	}
}

func (m *bpfEndpointManager) wepStateFillJumps(ifaceName string, state *bpfInterfaceState) error {
	var err error

	if state.policyIdx[hook.Ingress] == -1 {
		state.policyIdx[hook.Ingress], err = m.jumpMapAlloc.Get(ifaceName)
		if err != nil {
			return err
		}
	}

	if state.policyIdx[hook.Egress] == -1 {
		state.policyIdx[hook.Egress], err = m.jumpMapAlloc.Get(ifaceName)
		if err != nil {
			return err
		}
	}

	if m.bpfLogLevel == "debug" {
		if state.filterIdx[hook.Ingress] == -1 {
			state.filterIdx[hook.Ingress], err = m.jumpMapAlloc.Get(ifaceName)
			if err != nil {
				return err
			}
		}

		if state.filterIdx[hook.Egress] == -1 {
			state.filterIdx[hook.Egress], err = m.jumpMapAlloc.Get(ifaceName)
			if err != nil {
				return err
			}
		}
	}

	return nil
}

func (m *bpfEndpointManager) queryClassifier(ifindex, handle, prio int, ingress bool) (int, error) {
	return libbpf.QueryClassifier(ifindex, handle, prio, ingress)
}

func (m *bpfEndpointManager) doApplyPolicy(ifaceName string) (bpfInterfaceState, error) {
	startTime := time.Now()

	var (
		state      bpfInterfaceState
		endpointID *proto.WorkloadEndpointID
		ifaceUp    bool
		ifindex    int
	)

	// Other threads might be filling in jump map FDs in the map so take the lock.
	m.ifacesLock.Lock()
	m.withIface(ifaceName, func(iface *bpfInterface) (forceDirty bool) {
		ifaceUp = iface.info.ifaceIsUp()
		ifindex = iface.info.ifIndex
		endpointID = iface.info.endpointID
		state = iface.dpState
		return false
	})
	m.ifacesLock.Unlock()

	if !ifaceUp {
		// Interface is gone, nothing to do.
		log.WithField("ifaceName", ifaceName).Debug(
			"Ignoring request to program interface that is not present.")
		return state, nil
	}

	if err := m.wepStateFillJumps(ifaceName, &state); err != nil {
		return state, err
	}

	// Otherwise, the interface appears to be present but we may or may not have an endpoint from the
	// datastore.  If we don't have an endpoint then we'll attach a program to block traffic and we'll
	// get the jump map ready to insert the policy if the endpoint shows up.
	log.Debugf("WEP iface %v appears to be present", ifaceName)

	// Attach the qdisc first; it is shared between the directions.
	existed, err := m.dp.ensureQdisc(ifaceName)
	if err != nil {
		if isLinkNotFoundError(err) {
			// Interface is gone, nothing to do.
			log.WithField("ifaceName", ifaceName).Debug(
				"Ignoring request to program interface that is not present.")
			return state, nil
		}
		return state, err
	}
	if !existed {
		// Cannot be ready if the qdisc is not there so no program can be
		// attached. Do the full attach!
		state.readiness = ifaceNotReady
	}

	var (
		ingressErr, egressErr     error
		ingressQdisc, egressQdisc qDiscInfo
		wg                        sync.WaitGroup
		wep                       *proto.WorkloadEndpoint
	)

	if endpointID != nil {
		wep = m.allWEPs[*endpointID]
	}

	wg.Add(2)
	go func() {
		defer wg.Done()
		readiness := state.readiness
		if readiness == ifaceIsReady {
			if _, err := m.dp.queryClassifier(ifindex, state.qdisc.handle, state.qdisc.prio, true); err != nil {
				readiness = ifaceNotReady
			}
		}
		ingressQdisc, ingressErr = m.wepApplyPolicyToDirection(readiness, ifaceName,
			state.policyIdx[hook.Ingress], state.filterIdx[hook.Ingress], wep, PolDirnIngress)
	}()
	go func() {
		defer wg.Done()
		readiness := state.readiness
		if readiness == ifaceIsReady {
			if _, err := m.dp.queryClassifier(ifindex, state.qdisc.handle, state.qdisc.prio, false); err != nil {
				readiness = ifaceNotReady
			}
		}
		egressQdisc, egressErr = m.wepApplyPolicyToDirection(readiness, ifaceName,
			state.policyIdx[hook.Egress], state.filterIdx[hook.Egress], wep, PolDirnEgress)
	}()
	wg.Wait()

	if ingressErr != nil {
		return state, ingressErr
	}
	if egressErr != nil {
		return state, egressErr
	}

	if egressQdisc != ingressQdisc {
		return state, fmt.Errorf("ingress qdisc info (%v) does not equal egress qdist info (%v)",
			ingressQdisc, egressQdisc)
	}

	applyTime := time.Since(startTime)
	log.WithFields(log.Fields{"timeTaken": applyTime, "ifaceName": ifaceName}).
		Info("Finished applying BPF programs for workload")

	state.qdisc = ingressQdisc
	state.readiness = ifaceIsReady

	return state, nil
}

// applyPolicy actually applies the policy to the given workload.
func (m *bpfEndpointManager) applyPolicy(ifaceName string) error {
	state, err := m.doApplyPolicy(ifaceName)

	m.ifacesLock.Lock()
	m.withIface(ifaceName, func(iface *bpfInterface) (forceDirty bool) {
		iface.dpState = state
		return false // already dirty
	})
	m.ifacesLock.Unlock()

	return err
}

func isLinkNotFoundError(err error) bool {
	if errors.Is(err, tc.ErrDeviceNotFound) { // From the tc package.
		return true
	}
	if err.Error() == "Link not found" { // From netlink and friends.
		return true
	}
	return false
}

var calicoRouterIP = net.IPv4(169, 254, 1, 1).To4()

func (m *bpfEndpointManager) wepTCAttachPoint(ifaceName string, policyIdx, filterIdx int,
	polDirection PolDirection, endpoint *proto.WorkloadEndpoint) *tc.AttachPoint {

	ap := m.calculateTCAttachPoint(polDirection, ifaceName)
	ap.HostIP = m.hostIP
	// * Since we don't pass packet length when doing fib lookup, MTU check is skipped.
	// * Hence it is safe to set the tunnel mtu same as veth mtu
	ap.TunnelMTU = uint16(m.vxlanMTU)
	if m.ipv6Enabled {
		ip, err := m.getInterfaceIP(ifaceName)
		if err != nil {
			log.Debugf("Error getting IP for interface %+v: %+v", ifaceName, err)
			ap.IntfIP = m.hostIP
		} else {
			ap.IntfIP = *ip
		}
	} else {
		ap.IntfIP = calicoRouterIP
	}
	ap.ExtToServiceConnmark = uint32(m.bpfExtToServiceConnmark)
	ap.PolicyIdx = policyIdx
	ap.LogFilterIdx = filterIdx

	ap.EnableTCPStats = m.enableTcpStats
	ap.EGWVxlanPort = m.egwVxlanPort
	ap.EgressIPEnabled = m.egIPEnabled
	if endpoint != nil {
		ap.IsEgressGateway = endpoint.IsEgressGateway
		ap.IsEgressClient = len(endpoint.EgressGatewayRules) > 0
		ap.EgressGatewayHealthPort = uint16(endpoint.EgressGatewayHealthPort)
	}
	if !m.isEgressProgrammingCorrect(ap.Iface, ap.IsEgressGateway, ap.IsEgressClient) {
		log.WithField("iface", ap.Iface).Infof(
			"Will reapply BPF program because egress gateway state has changed (client %v gateway %v)",
			ap.IsEgressClient, ap.IsEgressGateway,
		)
		ap.ForceReattach = true
	}

	return ap
}

func (m *bpfEndpointManager) wepApplyPolicyToDirection(readiness ifaceReadiness, ifaceName string, policyIdx,
	filterIdx int, endpoint *proto.WorkloadEndpoint, polDirection PolDirection) (qDiscInfo, error) {

	var qdisc qDiscInfo

	if m.hostIP == nil {
		// Do not bother and wait
		return qdisc, fmt.Errorf("unknown host IP")
	}

	ap := m.wepTCAttachPoint(ifaceName, policyIdx, filterIdx, polDirection, endpoint)

	// AttachPoint config can change even without reload. Hence we need to re attach the program if ForceReattach is
	// true.
	log.WithField("iface", ifaceName).Debugf("readiness: %d, ForceReattach: %v", readiness, ap.ForceReattach)
	if (readiness != ifaceIsReady) || ap.ForceReattach {
		res, err := m.wepAttachProgram(ap)
		if err != nil {
			return qdisc, fmt.Errorf("attaching program to wep: %w", err)
		}
		qdisc.valid = true
		qdisc.prio = res.(tc.AttachResult).Prio()
		qdisc.handle = res.(tc.AttachResult).Handle()
		ap.Log().Info("Attached programs to the WEP")
	}

	if err := m.wepApplyPolicy(ap, endpoint, polDirection); err != nil {
		return qdisc, fmt.Errorf("applying policy to wep: %w", err)
	}

	return qdisc, nil
}

func (m *bpfEndpointManager) wepAttachProgram(ap *tc.AttachPoint) (bpf.AttachResult, error) {
	res, err := m.dp.ensureProgramAttached(ap)
	if err != nil {
		return nil, err
	}
	m.setEgressProgramming(ap.Iface, ap.IsEgressGateway, ap.IsEgressClient)

	if ap.LogLevel == "debug" {
		if err := m.updateLogFilter(ap); err != nil {
			ap.Log().WithError(err).Warn("Failed to update logging filter, logging may be incorrect.")
		}
	}

	return res, nil
}

func (m *bpfEndpointManager) wepApplyPolicy(ap *tc.AttachPoint,
	endpoint *proto.WorkloadEndpoint, polDirection PolDirection) error {

	var profileIDs []string
	var tiers []*proto.TierInfo
	if endpoint != nil {
		profileIDs = endpoint.ProfileIds
		tiers = endpoint.Tiers
	} else {
		log.WithField("name", ap.IfaceName()).Debug(
			"Workload interface with no endpoint in datastore, installing default-drop program.")
	}

	// If tiers or profileIDs is nil, this will return an empty set of rules but updatePolicyProgram appends a
	// drop rule, giving us default drop behaviour in that case.
	rules := m.extractRules(tiers, profileIDs, polDirection)

	// If host-* endpoint is configured, add in its policy.
	if m.wildcardExists {
		m.addHostPolicy(&rules, &m.wildcardHostEndpoint, polDirection.Inverse())
	}

	// If workload egress and DefaultEndpointToHostAction is ACCEPT or DROP, suppress the normal
	// host-* endpoint policy.
	if polDirection == PolDirnEgress && m.epToHostAction != "RETURN" {
		rules.SuppressNormalHostPolicy = true
	}

	// If host -> workload, always suppress the normal host-* endpoint policy.
	if polDirection == PolDirnIngress {
		rules.SuppressNormalHostPolicy = true
	}

	return m.updatePolicyProgramFn(rules, polDirection.RuleDir().String(), ap)
}

func (m *bpfEndpointManager) addHostPolicy(rules *polprog.Rules, hostEndpoint *proto.HostEndpoint, polDirection PolDirection) {
	// When there is applicable pre-DNAT policy that does not explicitly Allow or Deny traffic,
	// we continue on to subsequent tiers and normal or AoF policy.
	rules.HostPreDnatTiers = m.extractTiers(hostEndpoint.PreDnatTiers, polDirection, NoEndTierDrop)

	// When there is applicable apply-on-forward policy that does not explicitly Allow or Deny
	// traffic, traffic is dropped.
	rules.HostForwardTiers = m.extractTiers(hostEndpoint.ForwardTiers, polDirection, EndTierDrop)

	// When there is applicable normal policy that does not explicitly Allow or Deny traffic,
	// traffic is dropped.
	rules.HostNormalTiers = m.extractTiers(hostEndpoint.Tiers, polDirection, EndTierDrop)
	rules.HostProfiles = m.extractProfiles(hostEndpoint.ProfileIds, polDirection)
}

func (m *bpfEndpointManager) attachDataIfaceProgram(
	ifaceName string,
	ep *proto.HostEndpoint,
	polDirection PolDirection,
	policyIdx, filterIdx int,
) error {

	if m.hostIP == nil {
		// Do not bother and wait
		return fmt.Errorf("unknown host IP")
	}

	ap := m.calculateTCAttachPoint(polDirection, ifaceName)
	ap.HostIP = m.hostIP
	ap.TunnelMTU = uint16(m.vxlanMTU)
	ap.ExtToServiceConnmark = uint32(m.bpfExtToServiceConnmark)
	ap.EgressIPEnabled = m.egIPEnabled
	ap.EGWVxlanPort = m.egwVxlanPort
	ip, err := m.getInterfaceIP(ifaceName)
	if err != nil {
		log.Debugf("Error getting IP for interface %+v: %+v", ifaceName, err)
		ap.IntfIP = m.hostIP
	} else {
		ap.IntfIP = *ip
	}
	ap.NATin = uint32(m.natInIdx)
	ap.NATout = uint32(m.natOutIdx)
	ap.PolicyIdx = policyIdx
	ap.LogFilterIdx = filterIdx

	if _, err := m.dp.ensureProgramAttached(ap); err != nil {
		return err
	}

	if ap.LogLevel == "debug" {
		if err := m.updateLogFilter(ap); err != nil {
			ap.Log().WithError(err).Warn("Failed to update logging filter, logging may be incorrect.")
		}
	}

	if ep != nil {
		rules := polprog.Rules{
			ForHostInterface: true,
			NoProfileMatchID: m.profileNoMatchID(polDirection.RuleDir()),
		}
		m.addHostPolicy(&rules, ep, polDirection)
		return m.updatePolicyProgramFn(rules, polDirection.RuleDir().String(), ap)
	}

	if err := m.dp.removePolicyProgram(ap); err != nil {
		return err
	}
	return nil
}

func (m *bpfEndpointManager) attachXDPProgram(ifaceName string, ep *proto.HostEndpoint, jumpIdx int) error {
	ap := &xdp.AttachPoint{
		AttachPoint: bpf.AttachPoint{
			Hook:      hook.XDP,
			Iface:     ifaceName,
			LogLevel:  m.bpfLogLevel,
			PolicyIdx: jumpIdx,
		},
		Modes: m.xdpModes,
	}

	if ep != nil && len(ep.UntrackedTiers) == 1 {
		_, err := m.dp.ensureProgramAttached(ap)
		if err != nil {
			return err
		}

		ap.Log().Debugf("Building program for untracked policy hep=%v", ep.Name)
		rules := polprog.Rules{
			ForHostInterface: true,
			HostNormalTiers:  m.extractTiers(ep.UntrackedTiers, PolDirnIngress, false),
			ForXDP:           true,
		}
		ap.Log().Debugf("Rules: %v", rules)
		err = m.updatePolicyProgramFn(rules, "xdp", ap)
		ap.Log().WithError(err).Debugf("Applied untracked policy hep=%v", ep.Name)

		return err
	} else {
		return m.dp.ensureNoProgram(ap)
	}
}

// PolDirection is the Calico datamodel direction of policy.  On a host endpoint, ingress is towards the host.
// On a workload endpoint, ingress is towards the workload.
type PolDirection int

const (
	PolDirnIngress PolDirection = iota
	PolDirnEgress
)

func (polDirection PolDirection) RuleDir() rules.RuleDir {
	if polDirection == PolDirnIngress {
		return rules.RuleDirIngress
	}
	return rules.RuleDirEgress
}

func (polDirection PolDirection) Inverse() PolDirection {
	if polDirection == PolDirnIngress {
		return PolDirnEgress
	}
	return PolDirnIngress
}

func (m *bpfEndpointManager) apLogFilter(ap *tc.AttachPoint, iface string) (string, string) {
	if m.logFilters == nil {
		return m.bpfLogLevel, ""
	}

	exp, ok := m.logFilters[iface]
	if !ok {
		if ap.Type == tcdefs.EpTypeWorkload {
			if exp, ok := m.logFilters["weps"]; ok {
				return m.bpfLogLevel, exp
			}
		}
		if ap.Type == tcdefs.EpTypeHost {
			if exp, ok := m.logFilters["heps"]; ok {
				return m.bpfLogLevel, exp
			}
		}
		if exp, ok := m.logFilters["all"]; ok {
			return m.bpfLogLevel, exp
		}

		return "off", ""
	}

	return m.bpfLogLevel, exp
}

func (m *bpfEndpointManager) calculateTCAttachPoint(policyDirection PolDirection, ifaceName string) *tc.AttachPoint {
	ap := &tc.AttachPoint{
		AttachPoint: bpf.AttachPoint{
			Iface: ifaceName,
		},
	}

	var endpointType tcdefs.EndpointType

	// Determine endpoint type.
	if m.isWorkloadIface(ifaceName) {
		endpointType = tcdefs.EpTypeWorkload
	} else if ifaceName == "lo" {
		endpointType = tcdefs.EpTypeLO
		ap.HostTunnelIP = m.tunnelIP
		log.Debugf("Setting tunnel ip %s on ap %s", m.tunnelIP, ifaceName)
		if m.hostNetworkedNATMode == hostNetworkedNATUDPOnly {
			ap.UDPOnly = true
		}
	} else if ifaceName == "tunl0" {
		if m.Features.IPIPDeviceIsL3 {
			endpointType = tcdefs.EpTypeL3Device
		} else {
			endpointType = tcdefs.EpTypeTunnel
		}
	} else if ifaceName == "wireguard.cali" || ifaceName == "wg-v6.cali" || m.isL3Iface(ifaceName) {
		endpointType = tcdefs.EpTypeL3Device
	} else if ifaceName == bpfInDev || ifaceName == bpfOutDev {
		endpointType = tcdefs.EpTypeNAT
		ap.HostTunnelIP = m.tunnelIP
		log.Debugf("Setting tunnel ip %s on ap %s", m.tunnelIP, ifaceName)
	} else if m.isDataIface(ifaceName) {
		endpointType = tcdefs.EpTypeHost
		ap.HostTunnelIP = m.tunnelIP
		log.Debugf("Setting tunnel ip %s on ap %s", m.tunnelIP, ifaceName)
	} else {
		log.Panicf("Unsupported ifaceName %v", ifaceName)
	}

	if endpointType == tcdefs.EpTypeWorkload {
		// Policy direction is relative to the workload so, from the host namespace it's flipped.
		if policyDirection == PolDirnIngress {
			ap.Hook = hook.Egress
		} else {
			ap.Hook = hook.Ingress
		}
	} else {
		ap.WgPort = m.wgPort
		// Host endpoints have the natural relationship between policy direction and hook.
		if policyDirection == PolDirnIngress {
			ap.Hook = hook.Ingress
		} else {
			ap.Hook = hook.Egress
		}
	}

	var toOrFrom tcdefs.ToOrFromEp
	if ap.Hook == hook.Ingress {
		toOrFrom = tcdefs.FromEp
	} else {
		toOrFrom = tcdefs.ToEp
	}

	ap.Type = endpointType
	ap.ToOrFrom = toOrFrom
	ap.ToHostDrop = (m.epToHostAction == "DROP")
	ap.FIB = m.fibLookupEnabled
	ap.DSR = m.dsrEnabled
	ap.DSROptoutCIDRs = m.dsrOptoutCidrs
	ap.LogLevel, ap.LogFilter = m.apLogFilter(ap, ifaceName)
	ap.VXLANPort = m.vxlanPort
	ap.PSNATStart = m.psnatPorts.MinPort
	ap.PSNATEnd = m.psnatPorts.MaxPort
	ap.IPv6Enabled = m.ipv6Enabled

	switch m.rpfEnforceOption {
	case "Strict":
		ap.RPFEnforceOption = tcdefs.RPFEnforceOptionStrict
	case "Loose":
		ap.RPFEnforceOption = tcdefs.RPFEnforceOptionLoose
	default:
		ap.RPFEnforceOption = tcdefs.RPFEnforceOptionDisabled
	}

	return ap
}

// Given a slice of TierInfo - as present on workload and host endpoints - that actually consists
// only of tier and policy NAMEs, build and return a slice of tier data that includes all of the
// implied policy rules as well.
const EndTierDrop = true
const NoEndTierDrop = false

func (m *bpfEndpointManager) extractTiers(tiers []*proto.TierInfo, direction PolDirection, endTierDrop bool) (rTiers []polprog.Tier) {
	dir := direction.RuleDir()
	for _, tier := range tiers {
		directionalPols := tier.IngressPolicies
		if direction == PolDirnEgress {
			directionalPols = tier.EgressPolicies
		}

		if len(directionalPols) > 0 {

			stagedOnly := true

			polTier := polprog.Tier{
				Name:     tier.Name,
				Policies: make([]polprog.Policy, len(directionalPols)),
			}

			for i, polName := range directionalPols {
				staged := model.PolicyIsStaged(polName)

				if !staged {
					stagedOnly = false
				}

				pol := m.policies[proto.PolicyID{Tier: tier.Name, Name: polName}]
				if pol == nil {
					log.WithField("tier", tier).Warn("Tier refers to unknown policy!")
					continue
				}
				var prules []*proto.Rule
				if direction == PolDirnIngress {
					prules = pol.InboundRules
				} else {
					prules = pol.OutboundRules
				}
				policy := polprog.Policy{
					Name:   polName,
					Rules:  make([]polprog.Rule, len(prules)),
					Staged: staged,
				}

				if staged {
					policy.NoMatchID = m.policyNoMatchID(dir, polName)
				}

				for ri, r := range prules {
					policy.Rules[ri] = polprog.Rule{
						Rule:    r,
						MatchID: m.ruleMatchID(dir, r.Action, rules.RuleOwnerTypePolicy, ri, polName),
					}
				}

				polTier.Policies[i] = policy
			}

			if endTierDrop && !stagedOnly {
				polTier.EndRuleID = m.endOfTierDropID(dir, tier.Name)
				polTier.EndAction = polprog.TierEndDeny
			} else {
				polTier.EndRuleID = m.endOfTierPassID(dir, tier.Name)
				polTier.EndAction = polprog.TierEndPass
			}

			rTiers = append(rTiers, polTier)
		}
	}
	return
}

func (m *bpfEndpointManager) extractProfiles(profileNames []string, direction PolDirection) (rProfiles []polprog.Profile) {
	dir := direction.RuleDir()
	if count := len(profileNames); count > 0 {
		rProfiles = make([]polprog.Profile, count)

		for i, profName := range profileNames {
			prof := m.profiles[proto.ProfileID{Name: profName}]
			var prules []*proto.Rule
			if direction == PolDirnIngress {
				prules = prof.InboundRules
			} else {
				prules = prof.OutboundRules
			}
			profile := polprog.Profile{
				Name:  profName,
				Rules: make([]polprog.Rule, len(prules)),
			}

			for ri, r := range prules {
				profile.Rules[ri] = polprog.Rule{
					Rule:    r,
					MatchID: m.ruleMatchID(dir, r.Action, rules.RuleOwnerTypeProfile, ri, profName),
				}
			}

			rProfiles[i] = profile
		}
	}
	return
}

func (m *bpfEndpointManager) extractRules(tiers []*proto.TierInfo, profileNames []string, direction PolDirection) polprog.Rules {
	var r polprog.Rules
	dir := direction.RuleDir()

	// When there is applicable normal policy that does not explicitly Allow or Deny traffic,
	// traffic is dropped.
	r.Tiers = m.extractTiers(tiers, direction, EndTierDrop)

	r.Profiles = m.extractProfiles(profileNames, direction)

	r.NoProfileMatchID = m.profileNoMatchID(dir)

	return r
}

func strToByte64(s string) [64]byte {
	var bytes [64]byte
	copy(bytes[:], []byte(s))
	return bytes
}

func (m *bpfEndpointManager) ruleMatchIDFromNFLOGPrefix(nflogPrefix string) polprog.RuleMatchID {
	return m.lookupsCache.GetID64FromNFLOGPrefix(strToByte64(nflogPrefix))
}

func (m *bpfEndpointManager) endOfTierPassID(dir rules.RuleDir, tier string) polprog.RuleMatchID {
	return m.ruleMatchIDFromNFLOGPrefix(rules.CalculateEndOfTierPassNFLOGPrefixStr(dir, tier))
}

func (m *bpfEndpointManager) endOfTierDropID(dir rules.RuleDir, tier string) polprog.RuleMatchID {
	return m.ruleMatchIDFromNFLOGPrefix(rules.CalculateEndOfTierDropNFLOGPrefixStr(dir, tier))
}

func (m *bpfEndpointManager) policyNoMatchID(dir rules.RuleDir, policy string) polprog.RuleMatchID {
	return m.ruleMatchIDFromNFLOGPrefix(rules.CalculateNoMatchPolicyNFLOGPrefixStr(dir, policy))
}

func (m *bpfEndpointManager) profileNoMatchID(dir rules.RuleDir) polprog.RuleMatchID {
	return m.ruleMatchIDFromNFLOGPrefix(rules.CalculateNoMatchProfileNFLOGPrefixStr(dir))
}

func (m *bpfEndpointManager) isWorkloadIface(iface string) bool {
	return m.workloadIfaceRegex.MatchString(iface)
}

func (m *bpfEndpointManager) isDataIface(iface string) bool {
	return m.dataIfaceRegex.MatchString(iface) ||
		(m.hostNetworkedNATMode != hostNetworkedNATDisabled && (iface == bpfOutDev || iface == "lo"))
}

func (m *bpfEndpointManager) isL3Iface(iface string) bool {
	if m.l3IfaceRegex == nil {
		return false
	}
	return m.l3IfaceRegex.MatchString(iface)
}

func (m *bpfEndpointManager) addWEPToIndexes(wlID proto.WorkloadEndpointID, wl *proto.WorkloadEndpoint) {
	for _, t := range wl.Tiers {
		m.addPolicyToEPMappings(t.Name, t.IngressPolicies, wlID)
		m.addPolicyToEPMappings(t.Name, t.EgressPolicies, wlID)
	}
	m.addProfileToEPMappings(wl.ProfileIds, wlID)
}

func (m *bpfEndpointManager) addPolicyToEPMappings(tier string, polNames []string, id interface{}) {
	for _, pol := range polNames {
		polID := proto.PolicyID{Tier: tier, Name: pol}
		if m.policiesToWorkloads[polID] == nil {
			m.policiesToWorkloads[polID] = set.New[any]()
		}
		m.policiesToWorkloads[polID].Add(id)
	}
}

func (m *bpfEndpointManager) addProfileToEPMappings(profileIds []string, id interface{}) {
	for _, profName := range profileIds {
		profID := proto.ProfileID{Name: profName}
		profSet := m.profilesToWorkloads[profID]
		if profSet == nil {
			profSet = set.New[any]()
			m.profilesToWorkloads[profID] = profSet
		}
		profSet.Add(id)
	}
}

func (m *bpfEndpointManager) removeWEPFromIndexes(wlID proto.WorkloadEndpointID, wep *proto.WorkloadEndpoint) {
	if wep == nil {
		return
	}

	for _, t := range wep.Tiers {
		m.removePolicyToEPMappings(t.Name, t.IngressPolicies, wlID)
		m.removePolicyToEPMappings(t.Name, t.EgressPolicies, wlID)
	}

	m.removeProfileToEPMappings(wep.ProfileIds, wlID)

	m.withIface(wep.Name, func(iface *bpfInterface) bool {
		iface.info.endpointID = nil
		return false
	})
}

func (m *bpfEndpointManager) removePolicyToEPMappings(tier string, polNames []string, id interface{}) {
	for _, pol := range polNames {
		polID := proto.PolicyID{Tier: tier, Name: pol}
		polSet := m.policiesToWorkloads[polID]
		if polSet == nil {
			continue
		}
		polSet.Discard(id)
		if polSet.Len() == 0 {
			// Defensive; we also clean up when the profile is removed.
			delete(m.policiesToWorkloads, polID)
		}
	}
}

func (m *bpfEndpointManager) removeProfileToEPMappings(profileIds []string, id any) {
	for _, profName := range profileIds {
		profID := proto.ProfileID{Name: profName}
		profSet := m.profilesToWorkloads[profID]
		if profSet == nil {
			continue
		}
		profSet.Discard(id)
		if profSet.Len() == 0 {
			// Defensive; we also clean up when the policy is removed.
			delete(m.profilesToWorkloads, profID)
		}
	}
}

func (m *bpfEndpointManager) OnHEPUpdate(hostIfaceToEpMap map[string]proto.HostEndpoint) {
	if m == nil {
		return
	}

	log.Debugf("HEP update from generic endpoint manager: %v", hostIfaceToEpMap)

	// Pre-process the map for the host-* endpoint: if there is a host-* endpoint, any host
	// interface without its own HEP should use the host-* endpoint's policy.
	wildcardHostEndpoint, wildcardExists := hostIfaceToEpMap[allInterfaces]
	if wildcardExists {
		log.Info("Host-* endpoint is configured")
		for ifaceName := range m.nameToIface {
			if _, specificExists := hostIfaceToEpMap[ifaceName]; (m.isDataIface(ifaceName) || m.isL3Iface(ifaceName)) && !specificExists {
				log.Infof("Use host-* endpoint policy for %v", ifaceName)
				hostIfaceToEpMap[ifaceName] = wildcardHostEndpoint
			}
		}
		delete(hostIfaceToEpMap, allInterfaces)
	}

	// If there are parts of proto.HostEndpoint that do not affect us, we could mask those out
	// here so that they can't cause spurious updates - at the cost of having different
	// proto.HostEndpoint data here than elsewhere.  For example, the ExpectedIpv4Addrs and
	// ExpectedIpv6Addrs fields.  But currently there are no fields that are sufficiently likely
	// to change as to make this worthwhile.

	// If the host-* endpoint is changing, mark all workload interfaces as dirty.
	if (wildcardExists != m.wildcardExists) || !reflect.DeepEqual(wildcardHostEndpoint, m.wildcardHostEndpoint) {
		log.Infof("Host-* endpoint is changing; was %v, now %v", m.wildcardHostEndpoint, wildcardHostEndpoint)
		m.removeHEPFromIndexes(allInterfaces, &m.wildcardHostEndpoint)
		m.wildcardHostEndpoint = wildcardHostEndpoint
		m.wildcardExists = wildcardExists
		m.addHEPToIndexes(allInterfaces, &wildcardHostEndpoint)
		for ifaceName := range m.nameToIface {
			if m.isWorkloadIface(ifaceName) {
				log.Info("Mark WEP iface dirty, for host-* endpoint change")
				m.dirtyIfaceNames.Add(ifaceName)
			}
		}
	}

	// Loop through existing host endpoints, in case they are changing or disappearing.
	for ifaceName, existingEp := range m.hostIfaceToEpMap {
		newEp, stillExists := hostIfaceToEpMap[ifaceName]
		if stillExists && reflect.DeepEqual(newEp, existingEp) {
			log.Debugf("No change to host endpoint for ifaceName=%v", ifaceName)
		} else {
			m.removeHEPFromIndexes(ifaceName, &existingEp)
			if stillExists {
				log.Infof("Host endpoint changing for ifaceName=%v", ifaceName)
				m.addHEPToIndexes(ifaceName, &newEp)
				m.hostIfaceToEpMap[ifaceName] = newEp
			} else {
				log.Infof("Host endpoint deleted for ifaceName=%v", ifaceName)
				delete(m.hostIfaceToEpMap, ifaceName)
			}
			m.dirtyIfaceNames.Add(ifaceName)
		}
		delete(hostIfaceToEpMap, ifaceName)
	}

	// Now anything remaining in hostIfaceToEpMap must be a new host endpoint.
	for ifaceName, newEp := range hostIfaceToEpMap {
		if !m.isDataIface(ifaceName) && !m.isL3Iface(ifaceName) {
			log.Warningf("Host endpoint configured for ifaceName=%v, but that doesn't match BPFDataIfacePattern/BPFL3IfacePattern; ignoring", ifaceName)
			continue
		}
		log.Infof("Host endpoint added for ifaceName=%v", ifaceName)
		m.addHEPToIndexes(ifaceName, &newEp)
		m.hostIfaceToEpMap[ifaceName] = newEp
		m.dirtyIfaceNames.Add(ifaceName)
	}
}

func (m *bpfEndpointManager) addHEPToIndexes(ifaceName string, ep *proto.HostEndpoint) {
	for _, tiers := range [][]*proto.TierInfo{ep.Tiers, ep.UntrackedTiers, ep.PreDnatTiers, ep.ForwardTiers} {
		for _, t := range tiers {
			m.addPolicyToEPMappings(t.Name, t.IngressPolicies, ifaceName)
			m.addPolicyToEPMappings(t.Name, t.EgressPolicies, ifaceName)
		}
	}
	m.addProfileToEPMappings(ep.ProfileIds, ifaceName)
}

func (m *bpfEndpointManager) removeHEPFromIndexes(ifaceName string, ep *proto.HostEndpoint) {
	for _, tiers := range [][]*proto.TierInfo{ep.Tiers, ep.UntrackedTiers, ep.PreDnatTiers, ep.ForwardTiers} {
		for _, t := range tiers {
			m.removePolicyToEPMappings(t.Name, t.IngressPolicies, ifaceName)
			m.removePolicyToEPMappings(t.Name, t.EgressPolicies, ifaceName)
		}
	}

	m.removeProfileToEPMappings(ep.ProfileIds, ifaceName)
}

// Dataplane code.
//
// We don't yet have an enforced dividing line between the "manager" and "dataplane" parts of the
// BPF endpoint manager.  But we do have an indirection (the `dp` field) that allows us to UT the
// "manager" logic on its own, and it's useful to keep a separation in mind so that we can continue
// to UT in that way.
//
// As a small help for that, all of the "dataplane" code comes after this point in the file, and all
// of the "manager" code above.

func (m *bpfEndpointManager) setAcceptLocal(iface string, val bool) error {
	numval := "0"
	if val {
		numval = "1"
	}

	path := fmt.Sprintf("/proc/sys/net/ipv4/conf/%s/accept_local", iface)
	err := writeProcSys(path, numval)
	if err != nil {
		if _, errif := net.InterfaceByName(iface); errif == nil {
			log.WithField("err", err).Errorf("Failed to set %s to %s", path, numval)
			return err
		}
		log.Debugf("%s not set to %s - iface does not exist.", path, numval)
		return nil
	}

	log.Infof("%s set to %s", path, numval)
	return nil
}

func (m *bpfEndpointManager) setRPFilter(iface string, val int) error {
	// We only support IPv4 for now.
	path := fmt.Sprintf("/proc/sys/net/ipv4/conf/%s/rp_filter", iface)
	numval := strconv.Itoa(val)
	err := writeProcSys(path, numval)
	if err != nil {
		log.WithField("err", err).Errorf("Failed to  set %s to %s", path, numval)
		return err
	}

	log.Infof("%s set to %s", path, numval)
	return nil
}

func (m *bpfEndpointManager) ensureStarted() {
	log.Info("Starting map cleanup runner.")

	var err error

	m.initAttaches, err = bpf.ListCalicoAttached()
	if err != nil {
		log.WithError(err).Warn("Failed to list previously attached programs. We may not clean up some.")
	}
}

func (m *bpfEndpointManager) ensureBPFDevices() error {
	if m.hostNetworkedNATMode == hostNetworkedNATDisabled {
		return nil
	}

	var bpfout, bpfin netlink.Link

	bpfin, err := netlink.LinkByName(bpfInDev)
	if err != nil {
		la := netlink.NewLinkAttrs()
		la.Name = bpfInDev
		nat := &netlink.Veth{
			LinkAttrs: la,
			PeerName:  bpfOutDev,
		}
		if err := netlink.LinkAdd(nat); err != nil {
			return fmt.Errorf("failed to add %s: %w", bpfInDev, err)
		}
		bpfin, err = netlink.LinkByName(bpfInDev)
		if err != nil {
			return fmt.Errorf("missing %s after add: %w", bpfInDev, err)
		}
	}
	if state := bpfin.Attrs().OperState; state != netlink.OperUp {
		log.WithField("state", state).Info(bpfInDev)
		if err := netlink.LinkSetUp(bpfin); err != nil {
			return fmt.Errorf("failed to set %s up: %w", bpfInDev, err)
		}
	}
	bpfout, err = netlink.LinkByName(bpfOutDev)
	if err != nil {
		return fmt.Errorf("missing %s after add: %w", bpfOutDev, err)
	}
	if state := bpfout.Attrs().OperState; state != netlink.OperUp {
		log.WithField("state", state).Info(bpfOutDev)
		if err := netlink.LinkSetUp(bpfout); err != nil {
			return fmt.Errorf("failed to set %s up: %w", bpfOutDev, err)
		}
	}

	m.natInIdx = bpfin.Attrs().Index
	m.natOutIdx = bpfout.Attrs().Index

	if m.ipv6Enabled {
		anyV6, _ := ip.CIDRFromString("::/128")
		err = m.arpMap.Update(
			bpfarp.NewKeyV6(anyV6.Addr().AsNetIP(), uint32(m.natInIdx)).AsBytes(),
			bpfarp.NewValue(bpfin.Attrs().HardwareAddr, bpfout.Attrs().HardwareAddr).AsBytes(),
		)
	} else {
		anyV4, _ := ip.CIDRFromString("0.0.0.0/0")
		err = m.arpMap.Update(
			bpfarp.NewKey(anyV4.Addr().AsNetIP(), uint32(m.natInIdx)).AsBytes(),
			bpfarp.NewValue(bpfin.Attrs().HardwareAddr, bpfout.Attrs().HardwareAddr).AsBytes(),
		)
	}

	if err != nil {
		return fmt.Errorf("failed to program arp for natif: %w", err)
	}

	// Add a permanent ARP entry to point to the other side of the veth to avoid
	// ARP requests that would not be proxied if .all.rp_filter == 1
	arp := &netlink.Neigh{
		State:        netlink.NUD_PERMANENT,
		HardwareAddr: bpfout.Attrs().HardwareAddr,
		LinkIndex:    bpfin.Attrs().Index,
	}

	var cidr ip.CIDR

	if m.ipv6Enabled {
		arp.Family = netlink.FAMILY_V6
		arp.IP = bpfnatGWv6
		cidr = bpfnatGWCIDRv6
	} else {
		arp.Family = netlink.FAMILY_V4
		arp.IP = bpfnatGW
		cidr = bpfnatGWCIDR
	}

	retries := 10
	i := retries
	for {
		if err := netlink.NeighAdd(arp); err != nil && err != syscall.EEXIST {
			log.WithError(err).Warnf("Failed to update neigh for %s (arp %#v), retrying.", bpfOutDev, arp)
			i--
			if i > 0 {
				time.Sleep(250 * time.Millisecond)
				continue
			} else {
				return fmt.Errorf("failed to update neigh for %s (arp %#v) after %d tries: %w",
					bpfOutDev, arp, retries, err)
			}
		}
		break
	}
	log.Infof("Updated neigh for %s (arp %v)", bpfOutDev, arp)

	if !m.ipv6Enabled {
		if err := configureInterface(bpfInDev, 4, "0", writeProcSys); err != nil {
			return fmt.Errorf("failed to configure %s parameters: %w", bpfOutDev, err)
		}
		if err := configureInterface(bpfOutDev, 4, "0", writeProcSys); err != nil {
			return fmt.Errorf("failed to configure %s parameters: %w", bpfOutDev, err)
		}
	}

	_, err = m.ensureQdisc(bpfInDev)
	if err != nil {
		return fmt.Errorf("failed to set qdisc on %s: %w", bpfOutDev, err)
	}

	_, err = m.ensureQdisc("lo")
	if err != nil {
		log.WithError(err).Fatalf("Failed to set qdisc on lo.")
	}

	// Setup a link local route to a nonexistent link local address that would
	// serve as a gateway to route services via bpfnat veth rather than having
	// link local routes for each service that would trigger ARP queries.
	m.routeTable.RouteUpdate(bpfInDev, routetable.Target{
		Type: routetable.TargetTypeLinkLocalUnicast,
		CIDR: cidr,
	})

	return nil
}

func (m *bpfEndpointManager) ensureQdisc(iface string) (bool, error) {
	return tc.EnsureQdisc(iface)
}

func (m *bpfEndpointManager) loadTCObj(at hook.AttachType) (hook.Layout, error) {
	pm := m.bpfmaps.ProgramsMap.(*hook.ProgramsMap)

	layout, err := pm.LoadObj(at)
	if err != nil {
		return nil, fmt.Errorf("failed to load obj for %#v: %w", at, err)
	}

	if at.LogLevel != "debug" {
		return layout, nil
	}

	at.LogLevel = "off"
	layoutNoDebug, err := pm.LoadObj(at)
	if err != nil {
		return nil, fmt.Errorf("failed to load non-debug obj for %#v: %w", at, err)
	}

	return hook.MergeLayouts(layoutNoDebug, layout), nil
}

// Ensure TC/XDP program is attached to the specified interface.
func (m *bpfEndpointManager) ensureProgramAttached(ap attachPoint) (bpf.AttachResult, error) {
	var err error

	if aptc, ok := ap.(*tc.AttachPoint); ok {
		at := hook.AttachType{
			Hook:       aptc.HookName(),
			Type:       aptc.Type,
			LogLevel:   aptc.LogLevel,
			FIB:        aptc.FIB,
			ToHostDrop: aptc.ToHostDrop,
			DSR:        aptc.DSR,
		}

		ipFamily := 4
		if m.ipv6Enabled {
			ipFamily = 6
		}

		at.Family = ipFamily
		ap.Log().Debugf("ensureProgramAttached %d", ipFamily)
		if aptc.HookLayout, err = m.loadTCObj(at); err != nil {
			return nil, fmt.Errorf("loading generic v%d tc hook program: %w", ipFamily, err)
		}

		// Load default policy before the real policy is created and loaded.
		switch at.DefaultPolicy() {
		case hook.DefPolicyAllow:
			err = maps.UpdateMapEntry(m.bpfmaps.JumpMap.MapFD(),
				jump.Key(aptc.PolicyIdx), jump.Value(m.policyTcAllowFD.FD()))
		case hook.DefPolicyDeny:
			err = maps.UpdateMapEntry(m.bpfmaps.JumpMap.MapFD(),
				jump.Key(aptc.PolicyIdx), jump.Value(m.policyTcDenyFD.FD()))
		}

		if err != nil {
			return nil, fmt.Errorf("failed to set default policy: %w", err)
		}
	} else if apxdp, ok := ap.(*xdp.AttachPoint); ok {
		at := hook.AttachType{
			Hook:     hook.XDP,
			LogLevel: apxdp.LogLevel,
		}

		pm := m.bpfmaps.XDPProgramsMap.(*hook.ProgramsMap)
		if apxdp.HookLayout, err = pm.LoadObj(at); err != nil {
			return nil, fmt.Errorf("loading generic xdp hook program: %w", err)
		}
	} else {
		return nil, fmt.Errorf("unknown attach type")
	}

	return ap.AttachProgram()
}

// Ensure that the specified attach point does not have our program.
func (m *bpfEndpointManager) ensureNoProgram(ap attachPoint) error {
	// Ensure interface does not have our program attached.
	err := ap.DetachProgram()

	if err := m.jumpMapDelete(ap.HookName(), ap.PolicyJmp()); err != nil {
		log.WithError(err).Warn("Policy program may leak.")
	}

	// Forget the policy debug info
	m.removePolicyDebugInfo(ap.IfaceName(), 4, ap.HookName())

	return err
}

func (m *bpfEndpointManager) removeIfaceAllPolicyDebugInfo(ifaceName string) {
	ipVersions := []proto.IPVersion{proto.IPVersion_IPV4}
	if m.ipv6Enabled {
		ipVersions = append(ipVersions, proto.IPVersion_IPV6)
	}

	for _, ipFamily := range ipVersions {
		for _, hook := range hook.All {
			m.removePolicyDebugInfo(ifaceName, ipFamily, hook)
		}
	}
}

func (m *bpfEndpointManager) removePolicyDebugInfo(ifaceName string, ipFamily proto.IPVersion, hook hook.Hook) {
	if !m.bpfPolicyDebugEnabled {
		return
	}
	filename := bpf.PolicyDebugJSONFileName(ifaceName, hook.String(), ipFamily)
	err := os.Remove(filename)
	if err != nil {
		log.WithError(err).Debugf("Failed to remove the policy debug file %v. Ignoring", filename)
	}
}

func (m *bpfEndpointManager) writePolicyDebugInfo(insns []asm.Insns, ifaceName string, ipFamily proto.IPVersion, polDir string, h hook.Hook, polErr error) error {
	if !m.bpfPolicyDebugEnabled {
		return nil
	}
	if err := os.MkdirAll(bpf.RuntimePolDir, 0o600); err != nil {
		return err
	}

	errStr := ""
	if polErr != nil {
		errStr = polErr.Error()
	}

	// We may have >1 sub-program; it seems to work reasonably well to just
	// concatenate the instructions.  The policy program builder writes
	// comments that delineate the programs.
	var combinedInsns asm.Insns
	if len(insns) > 0 {
		combinedInsns = insns[0]
		for _, ins := range insns[1:] {
			combinedInsns = append(combinedInsns, ins...)
		}
	}
	policyDebugInfo := bpf.PolicyDebugInfo{
		IfaceName:  ifaceName,
		Hook:       "tc " + h.String(),
		PolicyInfo: combinedInsns,
		Error:      errStr,
	}

	filename := bpf.PolicyDebugJSONFileName(ifaceName, strings.ToLower(polDir), ipFamily)
	buffer := &bytes.Buffer{}
	encoder := json.NewEncoder(buffer)
	err := encoder.Encode(policyDebugInfo)
	if err != nil {
		return err
	}

	if err := os.WriteFile(filename, buffer.Bytes(), 0600); err != nil {
		return err
	}
	log.Debugf("Policy iface %s hook %s written to %s", ifaceName, h, filename)
	return nil
}

func (m *bpfEndpointManager) isEgressProgrammingCorrect(ifaceName string, isEgressGateway, isEgressClient bool) (correct bool) {
	m.ifacesLock.Lock()
	defer m.ifacesLock.Unlock()
	m.withIface(ifaceName, func(iface *bpfInterface) bool {
		correct = ((iface.dpState.programmedAsEgressGateway == isEgressGateway) && (iface.dpState.programmedAsEgressClient == isEgressClient))
		return false
	})
	return
}

func (m *bpfEndpointManager) setEgressProgramming(ifaceName string, isEgressGateway, isEgressClient bool) {
	m.ifacesLock.Lock()
	defer m.ifacesLock.Unlock()
	m.withIface(ifaceName, func(iface *bpfInterface) bool {
		iface.dpState.programmedAsEgressGateway = isEgressGateway
		iface.dpState.programmedAsEgressClient = isEgressClient
		return false
	})
}

func (m *bpfEndpointManager) updatePolicyProgram(rules polprog.Rules, polDir string, ap attachPoint) error {
	ipFamily := proto.IPVersion_IPV4
	if m.ipv6Enabled {
		ipFamily = proto.IPVersion_IPV6
	}

	progName := policyProgramName(ap.IfaceName(), polDir, ipFamily)

	opts := []polprog.Option{polprog.WithActionDropOverride(m.actionOnDrop)}
	if apj, ok := ap.(attachPointWithPolicyJumps); ok {
		allow := apj.PolicyAllowJumpIdx(int(ipFamily))
		if allow == -1 {
			return fmt.Errorf("no allow jump index")
		}

		deny := apj.PolicyDenyJumpIdx(int(ipFamily))
		if deny == -1 {
			return fmt.Errorf("no deny jump index")
		}
		opts = append(opts, polprog.WithAllowDenyJumps(allow, deny))
	}
	insns, err := m.doUpdatePolicyProgram(
		ap.HookName(),
		progName,
		ap.PolicyJmp(),
		rules,
		ipFamily,
		opts...,
	)
	perr := m.writePolicyDebugInfo(insns, ap.IfaceName(), ipFamily, polDir, ap.HookName(), err)
	if perr != nil {
		log.WithError(perr).Warn("error writing policy debug information")
	}
	if err != nil {
		return fmt.Errorf("failed to update policy program v%d: %w", ipFamily, err)
	}

	return nil
}

func (m *bpfEndpointManager) loadTCLogFilter(ap *tc.AttachPoint) (fileDescriptor, int, error) {
	logFilter, err := filter.New(ap.Type, 64, ap.LogFilter, m.bpfmaps.ProgramsMap.MapFD())
	if err != nil {
		return nil, 0, err
	}

	fd, err := bpf.LoadBPFProgramFromInsns(logFilter, "calico_log_filter",
		"Apache-2.0", uint32(unix.BPF_PROG_TYPE_SCHED_CLS))

	if err != nil {
		return nil, 0, fmt.Errorf("failed to load BPF log filter program: %w", err)
	}

	return fd, ap.LogFilterIdx, nil
}

func (m *bpfEndpointManager) updateLogFilter(ap attachPoint) error {
	switch t := ap.(type) {
	case *tc.AttachPoint:
		fd, idx, err := m.dp.loadTCLogFilter(t)
		if err != nil {
			return err
		}
		defer fd.Close()
		if err := m.bpfmaps.JumpMap.Update(jump.Key(idx), jump.Value(fd.FD())); err != nil {
			return fmt.Errorf("failed to update %s policy jump map [%d]=%d: %w", ap.HookName(), idx, fd.FD(), err)
		}

		ap.Log().Debugf("Loaded filter at %d", idx)
	default:
		return fmt.Errorf("log filters not supported for %T attach points", ap)
	}

	return nil
}

func policyProgramName(iface, polDir string, ipFamily proto.IPVersion) string {
	version := "4"
	if ipFamily == proto.IPVersion_IPV6 {
		version = "6"
	}

	return fmt.Sprintf("p%v%c_%s", version, polDir[0], iface)
}

func (m *bpfEndpointManager) loadPolicyProgram(
	progName string,
	ipFamily proto.IPVersion,
	rules polprog.Rules,
	staticProgsMap maps.Map,
	polProgsMap maps.Map,
	opts ...polprog.Option,
) (
	fd []fileDescriptor, insns []asm.Insns, err error,
) {
	log.WithFields(log.Fields{
		"progName": progName,
		"ipFamily": ipFamily,
	}).Debug("Generating policy program...")

	if ipFamily == proto.IPVersion_IPV6 {
		opts = append(opts, polprog.WithIPv6())
	}

	pg := polprog.NewBuilder(
		m.ipSetIDAlloc,
		m.bpfmaps.IpsetsMap.MapFD(),
		m.bpfmaps.StateMap.MapFD(),
		staticProgsMap.MapFD(),
		polProgsMap.MapFD(),
		opts...,
	)
	programs, err := pg.Instructions(rules)
	if err != nil {
		return nil, nil, fmt.Errorf("failed to generate policy bytecode v%v: %w", ipFamily, err)
	}
	progType := unix.BPF_PROG_TYPE_SCHED_CLS
	if rules.ForXDP {
		progType = unix.BPF_PROG_TYPE_XDP
	}

	progFDs := make([]fileDescriptor, 0, len(programs))
	success := false
	defer func() {
		if success {
			return
		}
		for _, progFD := range progFDs {
			if err := progFD.Close(); err != nil {
				log.WithError(err).Panic("Failed to close program FD.")
			}
		}
	}()
	for i, p := range programs {
		subProgName := progName
		if i > 0 {
			if len(subProgName) > 12 {
				subProgName = subProgName[:12]
			}
			subProgName = fmt.Sprintf("%s_%d", subProgName, i)
		}
		progFD, err := bpf.LoadBPFProgramFromInsns(p, subProgName, "Apache-2.0", uint32(progType))
		if err != nil {
			log.WithError(err).WithFields(log.Fields{
				"name":       subProgName,
				"subProgram": i,
			}).Error("Failed to load BPF policy program")
			return nil, nil, fmt.Errorf("failed to load BPF policy program %v: %w", ipFamily, err)
		}
		progFDs = append(progFDs, progFD)
	}
	success = true
	return progFDs, programs, nil
}

func (m *bpfEndpointManager) doUpdatePolicyProgram(
	hk hook.Hook,
	progName string,
	polJumpMapIdx int,
	rules polprog.Rules,
	ipFamily proto.IPVersion,
	opts ...polprog.Option,
) ([]asm.Insns, error) {
	if m.bpfPolicyDebugEnabled {
		opts = append(opts, polprog.WithPolicyDebugEnabled())
	}

	staticProgsMap := m.bpfmaps.ProgramsMap
	if hk == hook.XDP {
		staticProgsMap = m.bpfmaps.XDPProgramsMap
	}

	// If we have to break a program up into sub-programs to please the
	// verifier then we store the sub-programs at
	// polJumpMapIdx + subProgNo * stride.
	polProgsMap := m.bpfmaps.JumpMap
	stride := jump.TCMaxEntryPoints
	if hk == hook.XDP {
		polProgsMap = m.bpfmaps.XDPJumpMap
		stride = jump.XDPMaxEntryPoints
	}
	opts = append(opts, polprog.WithPolicyMapIndexAndStride(polJumpMapIdx, stride))
	progFDs, insns, err := m.loadPolicyProgramFn(
		progName,
		ipFamily,
		rules,
		staticProgsMap,
		polProgsMap,
		opts...,
	)
	if err != nil {
		return nil, err
	}

	defer func() {
<<<<<<< HEAD
		for _, progFD := range progFDs {
			// Once we've put the programs in the map, we don't need their FDs.
			if err := progFD.Close(); err != nil {
				log.WithError(err).Panic("Failed to close program FD.")
			}
=======
		// Once we've put the program in the map, we don't need its FD anymore.
		err := progFD.Close()
		if err != nil {
			log.WithError(err).Panic("Failed to close program FD.")
>>>>>>> 615b2bdd
		}
	}()

	for i, progFD := range progFDs {
		subProgIdx := polprog.SubProgramJumpIdx(polJumpMapIdx, i, stride)
		log.Debugf("Putting sub-program %d at position %d", i, subProgIdx)
		if err := polProgsMap.Update(jump.Key(subProgIdx), jump.Value(progFD.FD())); err != nil {
			return nil, fmt.Errorf("failed to update %s policy jump map [%d]=%d: %w", hk, subProgIdx, progFD, err)
		}
	}
	for i := len(progFDs); i < jump.MaxSubPrograms; i++ {
		subProgIdx := polprog.SubProgramJumpIdx(polJumpMapIdx, i, stride)
		if err := polProgsMap.Delete(jump.Key(subProgIdx)); err != nil {
			if os.IsNotExist(err) {
				break
			}
			log.WithError(err).Warn("Unexpected error while trying to clean up old policy programs.")
		}
	}

	return insns, nil
}

func (m *bpfEndpointManager) jumpMapDelete(h hook.Hook, idx int) error {
	if idx < 0 {
		return nil
	}

	jumpMap := m.bpfmaps.JumpMap
	stride := jump.TCMaxEntryPoints
	if h == hook.XDP {
		jumpMap = m.bpfmaps.XDPJumpMap
		stride = jump.XDPMaxEntryPoints
	}

	return jumpMapDeleteEntry(jumpMap, idx, stride)
}

func (m *bpfEndpointManager) removePolicyProgram(ap attachPoint) error {
	ipVersions := []proto.IPVersion{proto.IPVersion_IPV4}
	if m.ipv6Enabled {
		ipVersions = append(ipVersions, proto.IPVersion_IPV6)
	}

	for _, ipFamily := range ipVersions {
		idx := ap.PolicyJmp()
		if idx == -1 {
			continue
		}

		var pm maps.Map
		var stride int
		if ap.HookName() == hook.XDP {
			stride = jump.XDPMaxEntryPoints
			pm = m.bpfmaps.XDPJumpMap
		} else {
			stride = jump.TCMaxEntryPoints
			pm = m.bpfmaps.JumpMap
		}

		if err := jumpMapDeleteEntry(pm, idx, stride); err != nil {
			return fmt.Errorf("removing policy iface %s hook %s: %w", ap.IfaceName(), ap.HookName(), err)
		}

		m.removePolicyDebugInfo(ap.IfaceName(), ipFamily, ap.HookName())
	}

	return nil
}

func FindJumpMap(progID int, ifaceName string) (mapFD maps.FD, err error) {
	logCtx := log.WithField("progID", progID).WithField("iface", ifaceName)
	logCtx.Debugf("Looking up jump map")
	bpftool := exec.Command("bpftool", "prog", "show", "id",
		fmt.Sprintf("%d", progID), "--json")
	output, err := bpftool.Output()
	if err != nil {
		// We can hit this case if the interface was deleted underneath us; check that it's still there.
		if _, err := os.Stat(fmt.Sprintf("/proc/sys/net/ipv4/conf/%s", ifaceName)); os.IsNotExist(err) {
			return 0, tc.ErrDeviceNotFound
		}
		return 0, fmt.Errorf("failed to get map metadata: %w out=\n%v", err, string(output))
	}
	var prog struct {
		MapIDs []int `json:"map_ids"`
	}
	err = json.Unmarshal(output, &prog)
	if err != nil {
		return 0, fmt.Errorf("failed to parse bpftool output: %w", err)
	}

	for _, mapID := range prog.MapIDs {
		mapFD, err := maps.GetMapFDByID(mapID)
		if err != nil {
			return 0, fmt.Errorf("failed to get map FD from ID: %w", err)
		}
		mapInfo, err := maps.GetMapInfo(mapFD)
		if err != nil {
			err = mapFD.Close()
			if err != nil {
				log.WithError(err).Panic("Failed to close FD.")
			}
			return 0, fmt.Errorf("failed to get map info: %w", err)
		}
		if mapInfo.Type == unix.BPF_MAP_TYPE_PROG_ARRAY {
			logCtx.WithField("fd", mapFD).Debug("Found jump map")
			return mapFD, nil
		}
		err = mapFD.Close()
		if err != nil {
			log.WithError(err).Panic("Failed to close FD.")
		}
	}

	return 0, fmt.Errorf("failed to find jump map for iface=%s progID=%d", ifaceName, progID)
}

func (m *bpfEndpointManager) getInterfaceIP(ifaceName string) (*net.IP, error) {
	var ipAddrs []net.IP
	if ip, ok := m.ifaceToIpMap[ifaceName]; ok {
		return &ip, nil
	}
	intf, err := net.InterfaceByName(ifaceName)
	if err != nil {
		return nil, err
	}
	addrs, err := intf.Addrs()
	if err != nil {
		return nil, err
	}
	log.Debugf("Addrs for dev %s : %v", ifaceName, addrs)
	for _, addr := range addrs {
		switch t := addr.(type) {
		case *net.IPNet:
			if !m.ipv6Enabled && t.IP.To4() != nil {
				ipAddrs = append(ipAddrs, t.IP)
			} else if m.ipv6Enabled && t.IP.To4() == nil {
				ipAddrs = append(ipAddrs, t.IP)
			}
		}
	}
	sort.Slice(ipAddrs, func(i, j int) bool {
		return bytes.Compare(ipAddrs[i], ipAddrs[j]) < 0
	})
	if len(ipAddrs) > 0 {
		return &ipAddrs[0], nil
	}
	return nil, errors.New("interface ip address not found")
}

func (m *bpfEndpointManager) onServiceUpdate(update *proto.ServiceUpdate) {
	if m.hostNetworkedNATMode == hostNetworkedNATDisabled {
		return
	}

	if m.hostNetworkedNATMode == hostNetworkedNATUDPOnly {
		hasUDP := false

		for _, port := range update.Ports {
			if port.Protocol == "UDP" {
				hasUDP = true
				break
			}
		}

		if !hasUDP {
			return // skip services that do not have UDP ports
		}
	}

	log.WithFields(log.Fields{
		"Name":      update.Name,
		"Namespace": update.Namespace,
	}).Info("Service Update")

	ipstr := make([]string, 0, 2)
	if update.ClusterIp != "" {
		ipstr = append(ipstr, update.ClusterIp)
	}
	if update.LoadbalancerIp != "" {
		ipstr = append(ipstr, update.LoadbalancerIp)
	}

	key := serviceKey{name: update.Name, namespace: update.Namespace}

	ips := make([]ip.CIDR, 0, len(ipstr))
	for _, i := range ipstr {
		cidr, err := ip.ParseCIDROrIP(i)
		if err != nil {
			log.WithFields(log.Fields{"service": key, "ip": i}).Warn("Not a valid CIDR.")
		} else {
			if m.ipv6Enabled {
				if _, ok := cidr.(ip.V6CIDR); ok {
					ips = append(ips, cidr)
				}
			} else {
				if _, ok := cidr.(ip.V4CIDR); ok {
					ips = append(ips, cidr)
				}
			}
		}
	}

	// Check which IPs have been removed (no-op if we haven't seen it yet)
	for _, old := range m.services[key] {
		exists := false
		for _, svcIP := range ips {
			if old == svcIP {
				exists = true
				break
			}
		}
		if !exists {
			m.dp.delRoute(old)
		}
	}

	m.services[key] = ips
	m.dirtyServices.Add(key)
}

func (m *bpfEndpointManager) onServiceRemove(update *proto.ServiceRemove) {
	if m.hostNetworkedNATMode == hostNetworkedNATDisabled {
		return
	}

	log.WithFields(log.Fields{
		"Name":      update.Name,
		"Namespace": update.Namespace,
	}).Info("Service Remove")

	key := serviceKey{name: update.Name, namespace: update.Namespace}

	for _, svcIP := range m.services[key] {
		m.dp.delRoute(svcIP)
	}

	delete(m.services, key)
}

var (
	bpfnatGW       = net.ParseIP("169.254.1.1")
	bpfnatGWIP     = ip.FromNetIP(bpfnatGW)
	bpfnatGWCIDR   = ip.CIDRFromAddrAndPrefix(bpfnatGWIP, 32)
	bpfnatGWv6     = net.ParseIP("2001:db8::1")
	bpfnatGWIPv6   = ip.FromNetIP(bpfnatGWv6)
	bpfnatGWCIDRv6 = ip.CIDRFromAddrAndPrefix(bpfnatGWIPv6, 128)
)

func (m *bpfEndpointManager) setRoute(cidr ip.CIDR) {
	var gw ip.Addr
	if m.ipv6Enabled {
		gw = bpfnatGWIPv6
	} else {
		gw = bpfnatGWIP
	}
	m.routeTable.RouteUpdate(bpfInDev, routetable.Target{
		Type: routetable.TargetTypeGlobalUnicast,
		CIDR: cidr,
		GW:   gw,
	})
	log.WithFields(log.Fields{
		"cidr": cidr,
	}).Debug("setRoute")
}

func (m *bpfEndpointManager) delRoute(cidr ip.CIDR) {
	m.routeTable.RouteRemove(bpfInDev, cidr)
	log.WithFields(log.Fields{
		"cidr": cidr,
	}).Debug("delRoute")
}

func (m *bpfEndpointManager) GetRouteTableSyncers() []routetable.RouteTableSyncer {
	if m.hostNetworkedNATMode == hostNetworkedNATDisabled {
		return nil
	}

	tables := []routetable.RouteTableSyncer{m.routeTable}

	return tables
}

// updatePolicyCache modifies entries in the cache, adding new entries and marking old entries dirty.
func (m *bpfEndpointManager) updatePolicyCache(name string, owner string, inboundRules, outboundRules []*proto.Rule) {
	ruleIds := set.New[polprog.RuleMatchID]()
	if val, ok := m.polNameToMatchIDs[name]; ok {
		// If the policy name exists, it means the policy is updated. There are cases where both inbound,
		// outbound rules are updated or any one.
		// Mark all the entries as dirty.
		m.dirtyRules.AddSet(val)
	}
	// Now iterate through all the rules and if the ruleIds are already in the cache, it means the rule has not
	// changed as part of the update. Remove the dirty flag and add this entry back as non-dirty.
	for idx, rule := range inboundRules {
		ruleIds.Add(m.addRuleInfo(rule, idx, owner, PolDirnIngress, name))
	}
	for idx, rule := range outboundRules {
		ruleIds.Add(m.addRuleInfo(rule, idx, owner, PolDirnEgress, name))
	}
	m.polNameToMatchIDs[name] = ruleIds
}

func (m *bpfEndpointManager) addRuleInfo(rule *proto.Rule, idx int,
	owner string, direction PolDirection, polName string) polprog.RuleMatchID {

	ruleOwner := rules.RuleOwnerTypePolicy
	if owner == "Profile" {
		ruleOwner = rules.RuleOwnerTypeProfile
	}
	matchID := m.dp.ruleMatchID(direction.RuleDir(), rule.Action, ruleOwner, idx, polName)
	m.dirtyRules.Discard(matchID)

	return matchID
}

func (m *bpfEndpointManager) ruleMatchID(
	dir rules.RuleDir,
	action string,
	owner rules.RuleOwnerType,
	idx int,
	name string,
) polprog.RuleMatchID {
	var a rules.RuleAction
	switch action {
	case "", "allow":
		a = rules.RuleActionAllow
	case "next-tier", "pass":
		a = rules.RuleActionPass
	case "deny":
		a = rules.RuleActionDeny
	case "log":
		// If we get it here, we dont know what to do about that, 0 means
		// invalid, but does not break anything.
		return 0
	default:
		log.WithField("action", action).Panic("Unknown rule action")
	}

	return m.ruleMatchIDFromNFLOGPrefix(rules.CalculateNFLOGPrefixStr(a, owner, dir, idx, name))
}

func newJumpMapAlloc(entryPoints int) *jumpMapAlloc {
	a := &jumpMapAlloc{
		max:       entryPoints,
		free:      set.New[int](),
		freeStack: make([]int, entryPoints),
		inUse:     map[int]string{},
	}
	for i := 0; i < entryPoints; i++ {
		a.free.Add(i)
		a.freeStack[entryPoints-1-i] = i
	}
	return a
}

type jumpMapAlloc struct {
	lock sync.Mutex
	max  int

	free      set.Set[int]
	freeStack []int
	inUse     map[int]string
}

func (pa *jumpMapAlloc) Get(owner string) (int, error) {
	pa.lock.Lock()
	defer pa.lock.Unlock()

	if len(pa.freeStack) == 0 {
		return -1, errors.New("jumpMapAlloc: ran out of policy map indexes")
	}
	idx := pa.freeStack[len(pa.freeStack)-1]
	pa.freeStack = pa.freeStack[:len(pa.freeStack)-1]
	pa.free.Discard(idx)
	pa.inUse[idx] = owner

	log.WithFields(log.Fields{"owner": owner, "index": idx}).Debug("jumpMapAlloc: Allocated policy map index")
	pa.checkFreeLockHeld(idx)
	return idx, nil
}

<<<<<<< HEAD
// Assign explicitly assigns ownership of a specific free index to the given
// owner.  Used at start-of-day to re-establish existing ownerships.
func (pa *jumpMapAlloc) Assign(idx int, owner string) error {
	if idx < 0 || idx >= pa.max {
		return fmt.Errorf("index %d out of jump map range", idx)
=======
func (pa *jumpMapAlloc) Put(i int) error {
	if i < 0 || i >= pa.max {
		return nil // ignore, especially if an index is -1 aka unused
>>>>>>> 615b2bdd
	}

	pa.lock.Lock()
	defer pa.lock.Unlock()

	if recordedOwner, ok := pa.inUse[idx]; ok {
		err := fmt.Errorf("jumpMapAlloc: trying to set owner of %d to %q but it is owned by %q", idx, owner, recordedOwner)
		return err
	}

	pa.free.Discard(idx)
	pa.inUse[idx] = owner
	// Iterate backwards because it's most likely that the previously-used
	// item came from the lower indexes (which start life at the end of
	// the stack slice).
	for i := len(pa.freeStack) - 1; i >= 0; i-- {
		if pa.freeStack[i] == idx {
			pa.freeStack[i] = pa.freeStack[len(pa.freeStack)-1]
			pa.freeStack = pa.freeStack[:len(pa.freeStack)-1]
			break
		}
	}
	pa.checkFreeLockHeld(idx)
	return nil
}

// Put puts an index into the free pool.  The recorded owner must match the
// given owner.
func (pa *jumpMapAlloc) Put(idx int, owner string) error {
	if idx < 0 || idx >= pa.max {
		return nil // ignore, especially if an index is -1 aka unused
	}

	pa.lock.Lock()
	defer pa.lock.Unlock()

	if recordedOwner, ok := pa.inUse[idx]; !ok || recordedOwner != owner {
		err := fmt.Errorf("jumpMapAlloc: %q trying to free index %d but it is owned by %q", owner, idx, recordedOwner)
		return err
	}
	log.WithFields(log.Fields{"owner": owner, "index": idx}).Debug("jumpMapAlloc: Released policy map index")
	delete(pa.inUse, idx)
	pa.free.Add(idx)
	pa.freeStack = append(pa.freeStack, idx)
	pa.checkFreeLockHeld(idx)
	return nil
}

func (pa *jumpMapAlloc) checkFreeLockHeld(idx int) {
	if len(pa.freeStack) != pa.free.Len() {
		log.WithFields(log.Fields{
			"assigning": idx,
			"set":       pa.free,
			"stack":     pa.freeStack,
		}).Panic("jumpMapAlloc: Free set and free stack got out of sync")
	}
}<|MERGE_RESOLUTION|>--- conflicted
+++ resolved
@@ -3154,18 +3154,11 @@
 	}
 
 	defer func() {
-<<<<<<< HEAD
 		for _, progFD := range progFDs {
 			// Once we've put the programs in the map, we don't need their FDs.
 			if err := progFD.Close(); err != nil {
 				log.WithError(err).Panic("Failed to close program FD.")
 			}
-=======
-		// Once we've put the program in the map, we don't need its FD anymore.
-		err := progFD.Close()
-		if err != nil {
-			log.WithError(err).Panic("Failed to close program FD.")
->>>>>>> 615b2bdd
 		}
 	}()
 
@@ -3548,17 +3541,11 @@
 	return idx, nil
 }
 
-<<<<<<< HEAD
 // Assign explicitly assigns ownership of a specific free index to the given
 // owner.  Used at start-of-day to re-establish existing ownerships.
 func (pa *jumpMapAlloc) Assign(idx int, owner string) error {
 	if idx < 0 || idx >= pa.max {
 		return fmt.Errorf("index %d out of jump map range", idx)
-=======
-func (pa *jumpMapAlloc) Put(i int) error {
-	if i < 0 || i >= pa.max {
-		return nil // ignore, especially if an index is -1 aka unused
->>>>>>> 615b2bdd
 	}
 
 	pa.lock.Lock()
