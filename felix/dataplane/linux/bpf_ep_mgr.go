//go:build !windows

// Copyright (c) 2020-2023 Tigera, Inc. All rights reserved.
//
// Licensed under the Apache License, Version 2.0 (the "License");
// you may not use this file except in compliance with the License.
// You may obtain a copy of the License at
//
//     http://www.apache.org/licenses/LICENSE-2.0
//
// Unless required by applicable law or agreed to in writing, software
// distributed under the License is distributed on an "AS IS" BASIS,
// WITHOUT WARRANTIES OR CONDITIONS OF ANY KIND, either express or implied.
// See the License for the specific language governing permissions and
// limitations under the License.

package intdataplane

import (
	"bytes"
	"context"
	"encoding/binary"
	"encoding/json"
	"errors"
	"fmt"
	"net"
	"os"
	"os/exec"
	"reflect"
	"regexp"
	"runtime"
	"sort"
	"strconv"
	"strings"
	"sync"
	"syscall"
	"time"

	"github.com/prometheus/client_golang/prometheus"
	log "github.com/sirupsen/logrus"
	"github.com/tigera/api/pkg/lib/numorstring"
	"github.com/vishvananda/netlink"
	"golang.org/x/sync/semaphore"
	"golang.org/x/sys/unix"

	"github.com/projectcalico/calico/felix/bpf"
	bpfarp "github.com/projectcalico/calico/felix/bpf/arp"
	"github.com/projectcalico/calico/felix/bpf/asm"
	"github.com/projectcalico/calico/felix/bpf/bpfmap"
	"github.com/projectcalico/calico/felix/bpf/counters"
	"github.com/projectcalico/calico/felix/bpf/ifstate"
	"github.com/projectcalico/calico/felix/bpf/polprog"
	"github.com/projectcalico/calico/felix/bpf/tc"
	tcdefs "github.com/projectcalico/calico/felix/bpf/tc/defs"
	"github.com/projectcalico/calico/felix/bpf/xdp"
	"github.com/projectcalico/calico/felix/cachingmap"
	"github.com/projectcalico/calico/felix/calc"
	"github.com/projectcalico/calico/felix/environment"
	"github.com/projectcalico/calico/felix/idalloc"
	"github.com/projectcalico/calico/felix/ifacemonitor"
	"github.com/projectcalico/calico/felix/ip"
	"github.com/projectcalico/calico/felix/iptables"
	"github.com/projectcalico/calico/felix/logutils"
	"github.com/projectcalico/calico/felix/proto"
	"github.com/projectcalico/calico/felix/ratelimited"
	"github.com/projectcalico/calico/felix/routetable"
	"github.com/projectcalico/calico/felix/rules"
	"github.com/projectcalico/calico/libcalico-go/lib/backend/model"
	"github.com/projectcalico/calico/libcalico-go/lib/set"
)

const (
	mapCleanupInterval = 10 * time.Second

	bpfInDev  = "bpfin.cali"
	bpfOutDev = "bpfout.cali"
)

var (
	bpfEndpointsGauge = prometheus.NewGauge(prometheus.GaugeOpts{
		Name: "felix_bpf_dataplane_endpoints",
		Help: "Number of BPF endpoints managed in the dataplane.",
	})
	bpfDirtyEndpointsGauge = prometheus.NewGauge(prometheus.GaugeOpts{
		Name: "felix_bpf_dirty_dataplane_endpoints",
		Help: "Number of BPF endpoints managed in the dataplane that are left dirty after a failure.",
	})
	bpfHappyEndpointsGauge = prometheus.NewGauge(prometheus.GaugeOpts{
		Name: "felix_bpf_happy_dataplane_endpoints",
		Help: "Number of BPF endpoints that are successfully programmed.",
	})
)

var (
	jumpMapV4PolicyKey = make([]byte, 4)
	jumpMapV6PolicyKey = make([]byte, 4)
)

func init() {
	prometheus.MustRegister(bpfEndpointsGauge)
	prometheus.MustRegister(bpfDirtyEndpointsGauge)
	prometheus.MustRegister(bpfHappyEndpointsGauge)

	binary.LittleEndian.PutUint32(jumpMapV4PolicyKey, uint32(tcdefs.ProgIndexPolicy))
	binary.LittleEndian.PutUint32(jumpMapV6PolicyKey, uint32(tcdefs.ProgIndexV6Policy))
}

type attachPoint interface {
	IfaceName() string
	JumpMapFDMapKey() string
	HookName() bpf.Hook
	IsAttached() (bool, error)
	AttachProgram() (int, error)
	DetachProgram() error
	Log() *log.Entry
	MustReattach() bool
}

type bpfDataplane interface {
	ensureStarted()
	ensureProgramAttached(ap attachPoint) (bpf.MapFD, error)
	ensureNoProgram(ap attachPoint) error
	ensureQdisc(iface string) error
	ensureBPFDevices() error
	updatePolicyProgram(jumpMapFD bpf.MapFD, rules polprog.Rules, polDir string, ap attachPoint) error
	removePolicyProgram(jumpMapFD bpf.MapFD, ap attachPoint) error
	setAcceptLocal(iface string, val bool) error
	setRPFilter(iface string, val int) error
	setRoute(ip.V4CIDR)
	delRoute(ip.V4CIDR)
	ruleMatchID(dir rules.RuleDir, action string, owner rules.RuleOwnerType, idx int, name string) polprog.RuleMatchID
}

type bpfInterface struct {
	// info contains the information about the interface sent to us from external sources. For example,
	// the ID of the controlling workload interface and our current expectation of its "oper state".
	// When the info changes, we mark the interface dirty and refresh its dataplane state.
	info bpfInterfaceInfo
	// dpState contains the dataplane state that we've derived locally.  It caches the result of updating
	// the interface (so changes to dpState don't cause the interface to be marked dirty).
	dpState bpfInterfaceState
}

type bpfInterfaceInfo struct {
	ifIndex    int
	endpointID *proto.WorkloadEndpointID
}

func (i bpfInterfaceInfo) ifaceIsUp() bool {
	return i.ifIndex != 0
}

type bpfInterfaceState struct {
	jumpMapFDs                map[string]bpf.MapFD
	isReady                   bool
	programmedAsEgressGateway bool
	programmedAsEgressClient  bool
}

type bpfEndpointManager struct {
	// Main store of information about interfaces; indexed on interface name.
	ifacesLock  sync.Mutex
	nameToIface map[string]bpfInterface

	allWEPs        map[proto.WorkloadEndpointID]*proto.WorkloadEndpoint
	happyWEPs      map[proto.WorkloadEndpointID]*proto.WorkloadEndpoint
	happyWEPsDirty bool
	policies       map[proto.PolicyID]*proto.Policy
	profiles       map[proto.ProfileID]*proto.Profile

	// Indexes
	policiesToWorkloads map[proto.PolicyID]set.Set[any]  /* FIXME proto.WorkloadEndpointID or string (for a HEP) */
	profilesToWorkloads map[proto.ProfileID]set.Set[any] /* FIXME proto.WorkloadEndpointID or string (for a HEP) */

	dirtyIfaceNames set.Set[string]

	bpfLogLevel             string
	hostname                string
	hostIP                  net.IP
	fibLookupEnabled        bool
	dataIfaceRegex          *regexp.Regexp
	l3IfaceRegex            *regexp.Regexp
	workloadIfaceRegex      *regexp.Regexp
	ipSetIDAlloc            *idalloc.IDAllocator
	epToHostAction          string
	vxlanMTU                int
	vxlanPort               uint16
	wgPort                  uint16
	dsrEnabled              bool
	bpfExtToServiceConnmark int
	psnatPorts              numorstring.Port
	enableTcpStats          bool

	bpfMapContext *bpf.MapContext
	ifStateMap    *cachingmap.CachingMap[ifstate.Key, ifstate.Value]

	ruleRenderer        bpfAllowChainRenderer
	iptablesFilterTable iptablesTable

	startupOnce      sync.Once
	copyDeltaOnce    sync.Once
	mapCleanupRunner *ratelimited.Runner

	// onStillAlive is called from loops to reset the watchdog.
	onStillAlive func()

	// HEP processing.
	hostIfaceToEpMap     map[string]proto.HostEndpoint
	wildcardHostEndpoint proto.HostEndpoint
	wildcardExists       bool

	// UT-able BPF dataplane interface.
	dp bpfDataplane

	ifaceToIpMap map[string]net.IP
	opReporter   logutils.OpRecorder

	// XDP
	xdpModes []bpf.XDPMode

	// IPv6 Support
	ipv6Enabled bool

	// IP of the tunnel / overlay device
	tunnelIP net.IP

	// Detected features
	Features *environment.Features

	// RPF mode
	rpfStrictModeEnabled string

	// Service routes
	ctlbWorkaroundEnabled bool

	bpfPolicyDebugEnabled bool

	routeTable    routetable.RouteTableInterface
	services      map[serviceKey][]ip.V4CIDR
	dirtyServices set.Set[serviceKey]

	// Maps for policy rule counters
	polNameToMatchIDs map[string]set.Set[polprog.RuleMatchID]
	dirtyRules        set.Set[polprog.RuleMatchID]

<<<<<<< HEAD
	// CaliEnt features below

	lookupsCache *calc.LookupsCache
	actionOnDrop string
	egIPEnabled  bool
	egwVxlanPort uint16
=======
	natInIdx  int
	natOutIdx int

	arpMap bpf.Map
>>>>>>> 29a28f3b
}

type serviceKey struct {
	name      string
	namespace string
}

type bpfAllowChainRenderer interface {
	WorkloadInterfaceAllowChains(endpoints map[proto.WorkloadEndpointID]*proto.WorkloadEndpoint) []*iptables.Chain
}

func newBPFEndpointManager(
	dp bpfDataplane,
	config *Config,
	bpfMapContext *bpf.MapContext,
	fibLookupEnabled bool,
	workloadIfaceRegex *regexp.Regexp,
	ipSetIDAlloc *idalloc.IDAllocator,
	iptablesRuleRenderer bpfAllowChainRenderer,
	iptablesFilterTable iptablesTable,
	livenessCallback func(),
	opReporter logutils.OpRecorder,
	featureDetector environment.FeatureDetectorIface,

	// CaliEnt args below

	lookupsCache *calc.LookupsCache,
	actionOnDrop string,
	enableTcpStats bool,
) (*bpfEndpointManager, error) {
	if livenessCallback == nil {
		livenessCallback = func() {}
	}

	switch actionOnDrop {
	case "ACCEPT", "LOGandACCEPT":
		actionOnDrop = "allow"
	case "DROP", "LOGandDROP":
		actionOnDrop = "deny"
	}
	m := &bpfEndpointManager{
		dp:                      dp,
		allWEPs:                 map[proto.WorkloadEndpointID]*proto.WorkloadEndpoint{},
		happyWEPs:               map[proto.WorkloadEndpointID]*proto.WorkloadEndpoint{},
		happyWEPsDirty:          true,
		policies:                map[proto.PolicyID]*proto.Policy{},
		profiles:                map[proto.ProfileID]*proto.Profile{},
		nameToIface:             map[string]bpfInterface{},
		policiesToWorkloads:     map[proto.PolicyID]set.Set[any]{},
		profilesToWorkloads:     map[proto.ProfileID]set.Set[any]{},
		dirtyIfaceNames:         set.New[string](),
		bpfLogLevel:             config.BPFLogLevel,
		hostname:                config.Hostname,
		fibLookupEnabled:        fibLookupEnabled,
		dataIfaceRegex:          config.BPFDataIfacePattern,
		l3IfaceRegex:            config.BPFL3IfacePattern,
		workloadIfaceRegex:      workloadIfaceRegex,
		ipSetIDAlloc:            ipSetIDAlloc,
		epToHostAction:          config.RulesConfig.EndpointToHostAction,
		vxlanMTU:                config.VXLANMTU,
		vxlanPort:               uint16(config.VXLANPort),
		wgPort:                  uint16(config.Wireguard.ListeningPort),
		dsrEnabled:              config.BPFNodePortDSREnabled,
		bpfExtToServiceConnmark: config.BPFExtToServiceConnmark,
		psnatPorts:              config.BPFPSNATPorts,
		bpfMapContext:           bpfMapContext,
		ifStateMap: cachingmap.New[ifstate.Key, ifstate.Value](ifstate.MapParams.Name,
			bpf.NewTypedMap[ifstate.Key, ifstate.Value](
				bpfMapContext.IfStateMap.(bpf.MapWithExistsCheck), ifstate.KeyFromBytes, ifstate.ValueFromBytes,
			)),
		ruleRenderer:        iptablesRuleRenderer,
		iptablesFilterTable: iptablesFilterTable,
		mapCleanupRunner: ratelimited.NewRunner(mapCleanupInterval, func(ctx context.Context) {
			log.Debug("TC maps cleanup triggered.")
			tc.CleanUpMaps()
		}),
		onStillAlive:     livenessCallback,
		lookupsCache:     lookupsCache,
		hostIfaceToEpMap: map[string]proto.HostEndpoint{},
		ifaceToIpMap:     map[string]net.IP{},
		opReporter:       opReporter,
		actionOnDrop:     actionOnDrop,
		enableTcpStats:   enableTcpStats,
		// ipv6Enabled Should be set to config.Ipv6Enabled, but for now it is better
		// to set it to BPFIpv6Enabled which is a dedicated flag for development of IPv6.
		// TODO: set ipv6Enabled to config.Ipv6Enabled when IPv6 support is complete
		ipv6Enabled:           config.BPFIpv6Enabled,
		rpfStrictModeEnabled:  config.BPFEnforceRPF,
		bpfPolicyDebugEnabled: config.BPFPolicyDebugEnabled,
		egwVxlanPort:          uint16(config.EgressIPVXLANPort),
		egIPEnabled:           config.EgressIPEnabled,
		polNameToMatchIDs:     map[string]set.Set[polprog.RuleMatchID]{},
		dirtyRules:            set.New[polprog.RuleMatchID](),
		arpMap:                bpfMapContext.ArpMap,
	}

	// Calculate allowed XDP attachment modes.  Note, in BPF mode untracked ingress policy is
	// _only_ implemented by XDP, so we _should_ fall back to XDPGeneric if necessary in order
	// to preserve the semantics of untracked ingress policy.  (Therefore we are also saying
	// here that the GenericXDPEnabled config setting, like XDPEnabled, is only relevant when
	// BPFEnabled is false.)
	m.xdpModes = []bpf.XDPMode{
		bpf.XDPOffload,
		bpf.XDPDriver,
		bpf.XDPGeneric,
	}

	// Clean all the files under /var/run/calico/bpf/prog to remove any information from the
	// previous execution of the bpf dataplane, and make sure the directory exists.
	bpf.CleanAttachedProgDir()

	// Normally this endpoint manager uses its own dataplane implementation, but we have an
	// indirection here so that UT can simulate the dataplane and test how it's called.
	if m.dp == nil {
		m.dp = m
	}

	if config.FeatureGates != nil {
		m.ctlbWorkaroundEnabled = config.FeatureGates["BPFConnectTimeLoadBalancingWorkaround"] == "enabled"
	}

	if m.ctlbWorkaroundEnabled {
		log.Info("BPFConnectTimeLoadBalancingWorkaround is enabled")
		m.routeTable = routetable.New(
			[]string{bpfInDev},
			4,
			false, // vxlan
			config.NetlinkTimeout,
			nil, // deviceRouteSourceAddress
			config.DeviceRouteProtocol,
			true, // removeExternalRoutes
			unix.RT_TABLE_MAIN,
			opReporter,
			featureDetector,
		)
		m.services = make(map[serviceKey][]ip.V4CIDR)
		m.dirtyServices = set.New[serviceKey]()

		// Anything else would prevent packets being accepted from the special
		// service veth. It does not create a security hole since BPF does the RPF
		// on its own.
		if err := m.dp.setRPFilter("all", 0); err != nil {
			return nil, fmt.Errorf("setting rp_filter for all: %w", err)
		}

		if err := m.dp.ensureBPFDevices(); err != nil {
			return nil, fmt.Errorf("ensure BPF devices: %w", err)
		} else {
			log.Infof("Created %s:%s veth pair.", bpfInDev, bpfOutDev)
		}
	}

	if m.bpfPolicyDebugEnabled {
		counters.DeleteAllPolicyCounters(m.bpfMapContext)
	}

	return m, nil
}

// withIface handles the bookkeeping for working with a particular bpfInterface value.  It
// * creates the value if needed
// * calls the giving callback with the value so it can be edited
// * if the bpfInterface's info field changes, it marks it as dirty
// * if the bpfInterface is now empty (no info or state), it cleans it up.
func (m *bpfEndpointManager) withIface(ifaceName string, fn func(iface *bpfInterface) (forceDirty bool)) {
	iface := m.nameToIface[ifaceName]
	ifaceCopy := iface
	dirty := fn(&iface)
	logCtx := log.WithField("name", ifaceName)

	var zeroIface bpfInterface
	if reflect.DeepEqual(iface, zeroIface) {
		logCtx.Debug("Interface info is now empty.")
		delete(m.nameToIface, ifaceName)
	} else {
		// Always store the result (rather than checking the dirty flag) because dirty only covers the info..
		m.nameToIface[ifaceName] = iface
	}

	dirty = dirty || iface.info != ifaceCopy.info

	if !dirty {
		return
	}

	logCtx.Debug("Marking iface dirty.")
	m.dirtyIfaceNames.Add(ifaceName)
}

func (m *bpfEndpointManager) OnUpdate(msg interface{}) {
	switch msg := msg.(type) {
	// Updates from the dataplane:

	// Interface updates.
	case *ifaceUpdate:
		m.onInterfaceUpdate(msg)
	case *ifaceAddrsUpdate:
		m.onInterfaceAddrsUpdate(msg)
	// Updates from the datamodel:

	// Workloads.
	case *proto.WorkloadEndpointUpdate:
		m.onWorkloadEndpointUpdate(msg)
	case *proto.WorkloadEndpointRemove:
		m.onWorkloadEnpdointRemove(msg)
	// Policies.
	case *proto.ActivePolicyUpdate:
		m.onPolicyUpdate(msg)
	case *proto.ActivePolicyRemove:
		m.onPolicyRemove(msg)
	// Profiles.
	case *proto.ActiveProfileUpdate:
		m.onProfileUpdate(msg)
	case *proto.ActiveProfileRemove:
		m.onProfileRemove(msg)

	case *proto.HostMetadataUpdate:
		if msg.Hostname == m.hostname {
			log.WithField("HostMetadataUpdate", msg).Info("Host IP changed")
			ip := net.ParseIP(msg.Ipv4Addr)
			if ip != nil {
				m.hostIP = ip
				// Should be safe without the lock since there shouldn't be any active background threads
				// but taking it now makes us robust to refactoring.
				m.ifacesLock.Lock()
				for ifaceName := range m.nameToIface {
					m.dirtyIfaceNames.Add(ifaceName)
				}
				m.ifacesLock.Unlock()
			} else {
				log.WithField("HostMetadataUpdate", msg).Warn("Cannot parse IP, no change applied")
			}
		}
	case *proto.ServiceUpdate:
		m.onServiceUpdate(msg)
	case *proto.ServiceRemove:
		m.onServiceRemove(msg)
	case *proto.RouteUpdate:
		m.onRouteUpdate(msg)
	}
}

func (m *bpfEndpointManager) onRouteUpdate(update *proto.RouteUpdate) {
	if update.Type == proto.RouteType_LOCAL_TUNNEL {
		ip, _, err := net.ParseCIDR(update.Dst)
		if err != nil {
			log.WithField("local tunnel cird", update.Dst).WithError(err).Warn("not parsable")
			return
		}
		m.tunnelIP = ip
		log.WithField("ip", update.Dst).Info("host tunnel")
		m.dirtyIfaceNames.Add(bpfOutDev)
	}
}

func (m *bpfEndpointManager) onInterfaceAddrsUpdate(update *ifaceAddrsUpdate) {
	var ipAddrs []net.IP
	m.ifacesLock.Lock()
	defer m.ifacesLock.Unlock()

	if update.Addrs != nil && update.Addrs.Len() > 0 {
		log.Debugf("Interface %+v received address update %+v", update.Name, update.Addrs)
		update.Addrs.Iter(func(item string) error {
			ip := net.ParseIP(item)
			if ip.To4() != nil {
				ipAddrs = append(ipAddrs, ip)
			}
			return nil
		})
		sort.Slice(ipAddrs, func(i, j int) bool {
			return bytes.Compare(ipAddrs[i], ipAddrs[j]) < 0
		})
		if len(ipAddrs) > 0 {
			ip, ok := m.ifaceToIpMap[update.Name]
			if !ok || !ip.Equal(ipAddrs[0]) {
				m.ifaceToIpMap[update.Name] = ipAddrs[0]
				m.dirtyIfaceNames.Add(update.Name)
			}

		}
	} else {
		_, ok := m.ifaceToIpMap[update.Name]
		if ok {
			delete(m.ifaceToIpMap, update.Name)
			m.dirtyIfaceNames.Add(update.Name)
		}
	}
}

func (m *bpfEndpointManager) updateIfaceStateMap(name string, iface *bpfInterface) {
	k := ifstate.NewKey(uint32(iface.info.ifIndex))
	if iface.info.ifaceIsUp() {
		flags := uint32(0)
		if m.isWorkloadIface(name) {
			flags |= ifstate.FlgWEP
		}
		if iface.dpState.isReady {
			flags |= ifstate.FlgReady
		}
		v := ifstate.NewValue(flags, name)
		m.ifStateMap.SetDesired(k, v)
	} else {
		m.ifStateMap.DeleteDesired(k)
	}
}

func (m *bpfEndpointManager) onInterfaceUpdate(update *ifaceUpdate) {
	log.Debugf("Interface update for %v, state %v", update.Name, update.State)
	// Should be safe without the lock since there shouldn't be any active background threads
	// but taking it now makes us robust to refactoring.
	m.ifacesLock.Lock()
	defer m.ifacesLock.Unlock()

	if update.State == ifacemonitor.StateNotPresent {
		if err := bpf.ForgetIfaceAttachedProg(update.Name); err != nil {
			log.WithError(err).Errorf("Error in removing interface %s json file. err=%v", update.Name, err)
		}
	}

	if !m.isDataIface(update.Name) && !m.isWorkloadIface(update.Name) && !m.isL3Iface(update.Name) {
		log.WithField("update", update).Debug("Ignoring interface that's neither data nor workload nor L3.")
		return
	}

	m.withIface(update.Name, func(iface *bpfInterface) (forceDirty bool) {
		ifaceIsUp := update.State == ifacemonitor.StateUp
		// Note, only need to handle the mapping and unmapping of the host-* endpoint here.
		// For specific host endpoints OnHEPUpdate doesn't depend on iface state, and has
		// already stored and mapped as needed.
		if ifaceIsUp {
			// We require host interfaces to be in non-strict RPF mode so that
			// packets can return straight to host for services bypassing CTLB.
			switch update.Name {
			case bpfInDev, bpfOutDev:
				// do nothing
			default:
				if err := m.dp.setRPFilter(update.Name, 2); err != nil {
					log.WithError(err).Warnf("Failed to set rp_filter for %s.", update.Name)
				}
			}
			if _, hostEpConfigured := m.hostIfaceToEpMap[update.Name]; m.wildcardExists && !hostEpConfigured {
				log.Debugf("Map host-* endpoint for %v", update.Name)
				m.addHEPToIndexes(update.Name, &m.wildcardHostEndpoint)
				m.hostIfaceToEpMap[update.Name] = m.wildcardHostEndpoint
			}
			iface.info.ifIndex = update.Index
		} else {
			if m.wildcardExists && reflect.DeepEqual(m.hostIfaceToEpMap[update.Name], m.wildcardHostEndpoint) {
				log.Debugf("Unmap host-* endpoint for %v", update.Name)
				m.removeHEPFromIndexes(update.Name, &m.wildcardHostEndpoint)
				delete(m.hostIfaceToEpMap, update.Name)
			}
			iface.info.ifIndex = 0
			iface.dpState.isReady = false
		}
		m.updateIfaceStateMap(update.Name, iface)
		return true // Force interface to be marked dirty in case we missed a transition during a resync.
	})
}

// onWorkloadEndpointUpdate adds/updates the workload in the cache along with the index from active policy to
// workloads using that policy.
func (m *bpfEndpointManager) onWorkloadEndpointUpdate(msg *proto.WorkloadEndpointUpdate) {
	log.WithField("wep", msg.Endpoint).Debug("Workload endpoint update")
	wlID := *msg.Id
	oldWEP := m.allWEPs[wlID]
	m.removeWEPFromIndexes(wlID, oldWEP)

	wl := msg.Endpoint
	m.allWEPs[wlID] = wl
	m.addWEPToIndexes(wlID, wl)
	m.withIface(wl.Name, func(iface *bpfInterface) bool {
		iface.info.endpointID = &wlID
		return true // Force interface to be marked dirty in case policies changed.
	})
}

// onWorkloadEndpointRemove removes the workload from the cache and the index, which maps from policy to workload.
func (m *bpfEndpointManager) onWorkloadEnpdointRemove(msg *proto.WorkloadEndpointRemove) {
	wlID := *msg.Id
	log.WithField("id", wlID).Debug("Workload endpoint removed")
	oldWEP := m.allWEPs[wlID]
	m.removeWEPFromIndexes(wlID, oldWEP)
	delete(m.allWEPs, wlID)

	if m.happyWEPs[wlID] != nil {
		delete(m.happyWEPs, wlID)
		m.happyWEPsDirty = true
	}

	m.withIface(oldWEP.Name, func(iface *bpfInterface) bool {
		iface.info.endpointID = nil
		return false
	})
	// Remove policy debug info if any
	m.removeIfaceAllPolicyDebugInfo(oldWEP.Name)
}

// onPolicyUpdate stores the policy in the cache and marks any endpoints using it dirty.
func (m *bpfEndpointManager) onPolicyUpdate(msg *proto.ActivePolicyUpdate) {
	polID := *msg.Id
	log.WithField("id", polID).Debug("Policy update")
	m.policies[polID] = msg.Policy
	// Note, polID includes the tier name as well as the policy name.
	m.markEndpointsDirty(m.policiesToWorkloads[polID], "policy")
	if m.bpfPolicyDebugEnabled {
		m.updatePolicyCache(polID.Name, "Policy", m.policies[polID].InboundRules, m.policies[polID].OutboundRules)
	}
}

// onPolicyRemove removes the policy from the cache and marks any endpoints using it dirty.
// The latter should be a no-op due to the ordering guarantees of the calc graph.
func (m *bpfEndpointManager) onPolicyRemove(msg *proto.ActivePolicyRemove) {
	polID := *msg.Id
	log.WithField("id", polID).Debug("Policy removed")
	// Note, polID includes the tier name as well as the policy name.
	m.markEndpointsDirty(m.policiesToWorkloads[polID], "policy")
	delete(m.policies, polID)
	delete(m.policiesToWorkloads, polID)
	if m.bpfPolicyDebugEnabled {
		m.dirtyRules.AddSet(m.polNameToMatchIDs[polID.Name])
		delete(m.polNameToMatchIDs, polID.Name)
	}
}

// onProfileUpdate stores the profile in the cache and marks any endpoints that use it as dirty.
func (m *bpfEndpointManager) onProfileUpdate(msg *proto.ActiveProfileUpdate) {
	profID := *msg.Id
	log.WithField("id", profID).Debug("Profile update")
	m.profiles[profID] = msg.Profile
	m.markEndpointsDirty(m.profilesToWorkloads[profID], "profile")
	if m.bpfPolicyDebugEnabled {
		m.updatePolicyCache(profID.Name, "Profile", m.profiles[profID].InboundRules, m.profiles[profID].OutboundRules)
	}
}

// onProfileRemove removes the profile from the cache and marks any endpoints that were using it as dirty.
// The latter should be a no-op due to the ordering guarantees of the calc graph.
func (m *bpfEndpointManager) onProfileRemove(msg *proto.ActiveProfileRemove) {
	profID := *msg.Id
	log.WithField("id", profID).Debug("Profile removed")
	m.markEndpointsDirty(m.profilesToWorkloads[profID], "profile")
	delete(m.profiles, profID)
	delete(m.profilesToWorkloads, profID)
	if m.bpfPolicyDebugEnabled {
		m.dirtyRules.AddSet(m.polNameToMatchIDs[profID.Name])
		delete(m.polNameToMatchIDs, profID.Name)
	}
}

func (m *bpfEndpointManager) removeDirtyPolicies() {
	b := make([]byte, 8)
	m.dirtyRules.Iter(func(item polprog.RuleMatchID) error {
		binary.LittleEndian.PutUint64(b, item)
		log.WithField("ruleId", item).Debug("deleting entry")
		err := m.bpfMapContext.RuleCountersMap.Delete(b)
		if err != nil && !bpf.IsNotExists(err) {
			log.WithField("ruleId", item).Info("error deleting entry")
		}

		return set.RemoveItem
	})
}

func (m *bpfEndpointManager) markEndpointsDirty(ids set.Set[any], kind string) {
	if ids == nil {
		// Hear about the policy/profile before the endpoint.
		return
	}
	ids.Iter(func(item any) error {
		switch id := item.(type) {
		case proto.WorkloadEndpointID:
			m.markExistingWEPDirty(id, kind)
		case string:
			if id == allInterfaces {
				for ifaceName := range m.nameToIface {
					if m.isWorkloadIface(ifaceName) {
						log.Debugf("Mark WEP iface dirty, for host-* endpoint %v change", kind)
						m.dirtyIfaceNames.Add(ifaceName)
					}
				}
			} else {
				log.Debugf("Mark host iface dirty, for host %v change", kind)
				m.dirtyIfaceNames.Add(id)
			}
		}
		return nil
	})
}

func (m *bpfEndpointManager) markExistingWEPDirty(wlID proto.WorkloadEndpointID, mapping string) {
	wep := m.allWEPs[wlID]
	if wep == nil {
		log.WithField("wlID", wlID).Panicf(
			"BUG: %s mapping points to unknown workload.", mapping)
	} else {
		m.dirtyIfaceNames.Add(wep.Name)
	}
}

func (m *bpfEndpointManager) CompleteDeferredWork() error {
	// Do one-off initialisation.
	m.dp.ensureStarted()

	m.applyProgramsToDirtyDataInterfaces()
	m.updateWEPsInDataplane()
	if m.bpfPolicyDebugEnabled {
		m.removeDirtyPolicies()
	}

	bpfEndpointsGauge.Set(float64(len(m.nameToIface)))
	bpfDirtyEndpointsGauge.Set(float64(m.dirtyIfaceNames.Len()))

	if m.ctlbWorkaroundEnabled {
		// Update all existing IPs of dirty services
		m.dirtyServices.Iter(func(svc serviceKey) error {
			for _, ip := range m.services[svc] {
				m.dp.setRoute(ip)
			}
			return set.RemoveItem
		})
	}

	if err := m.ifStateMap.ApplyAllChanges(); err != nil {
		log.WithError(err).Warn("Failed to write updates to ifstate BPF map.")
		return err
	}

	if m.happyWEPsDirty {
		chains := m.ruleRenderer.WorkloadInterfaceAllowChains(m.happyWEPs)
		m.iptablesFilterTable.UpdateChains(chains)
		m.happyWEPsDirty = false
	}
	bpfHappyEndpointsGauge.Set(float64(len(m.happyWEPs)))
	// Copy data from old map to the new map
	m.copyDeltaOnce.Do(func() {
		log.Info("Copy delta entries from old map to the new map")
		bpfmap.MigrateDataFromOldMap(m.bpfMapContext)
	})
	return nil
}

func (m *bpfEndpointManager) applyProgramsToDirtyDataInterfaces() {
	var mutex sync.Mutex
	errs := map[string]error{}
	var wg sync.WaitGroup
	m.dirtyIfaceNames.Iter(func(iface string) error {
		if !m.isDataIface(iface) && !m.isL3Iface(iface) {
			log.WithField("iface", iface).Debug(
				"Ignoring interface that doesn't match the host data/l3 interface regex")
			return nil
		}
		if !m.ifaceIsUp(iface) {
			log.WithField("iface", iface).Debug("Ignoring interface that is down")
			return set.RemoveItem
		}

		m.opReporter.RecordOperation("update-data-iface")

		wg.Add(1)
		go func() {
			defer wg.Done()

			// Attach the qdisc first; it is shared between the directions.
			err := m.dp.ensureQdisc(iface)
			if err != nil {
				mutex.Lock()
				errs[iface] = err
				mutex.Unlock()
				return
			}

			var hepPtr *proto.HostEndpoint
			if hep, hepExists := m.hostIfaceToEpMap[iface]; hepExists {
				hepPtr = &hep
			}

			var parallelWG sync.WaitGroup
			var ingressErr, xdpErr error
			parallelWG.Add(1)
			go func() {
				defer parallelWG.Done()
				ingressErr = m.attachDataIfaceProgram(iface, hepPtr, PolDirnIngress)
			}()
			parallelWG.Add(1)
			go func() {
				defer parallelWG.Done()
				xdpErr = m.attachXDPProgram(iface, hepPtr)
			}()
			err = m.attachDataIfaceProgram(iface, hepPtr, PolDirnEgress)
			parallelWG.Wait()
			if err == nil {
				err = ingressErr
			}
			if err == nil {
				err = xdpErr
			}
			if err == nil {
				// This is required to allow NodePort forwarding with
				// encapsulation with the host's IP as the source address
				err = m.dp.setAcceptLocal(iface, true)
			}
			mutex.Lock()
			errs[iface] = err
			mutex.Unlock()
		}()
		return nil
	})
	wg.Wait()

	// We can hold the lock for the whole iteration below because nothing else
	// is running now. We hold it pretty much to make race detector happy.
	m.ifacesLock.Lock()
	defer m.ifacesLock.Unlock()

	m.dirtyIfaceNames.Iter(func(iface string) error {
		if !m.isDataIface(iface) && !m.isL3Iface(iface) {
			log.WithField("iface", iface).Debug(
				"Ignoring interface that doesn't match the host data/l3 interface regex")
			return nil
		}
		err := errs[iface]
		isReady := true
		ret := set.RemoveItem
		if err == nil {
			log.WithField("id", iface).Info("Applied program to host interface")
		} else {
			isReady = false
			if isLinkNotFoundError(err) {
				log.WithField("iface", iface).Debug(
					"Tried to apply BPF program to interface but the interface wasn't present.  " +
						"Will retry if it shows up.")
				return set.RemoveItem
			} else {
				log.WithField("iface", iface).WithError(err).Warn("Failed to apply policy to interface, will retry")
				ret = nil
			}
		}

		m.withIface(iface, func(i *bpfInterface) bool {
			i.dpState.isReady = isReady
			m.updateIfaceStateMap(iface, i)
			return false // no need to enforce dirty
		})

		return ret
	})
}

func (m *bpfEndpointManager) updateWEPsInDataplane() {
	var mutex sync.Mutex
	errs := map[string]error{}
	var wg sync.WaitGroup

	// Limit the number of parallel workers.  Without this, all the workers vie for CPU and complete slowly.
	// On a constrained system, we can end up taking too long and going non-ready.
	maxWorkers := runtime.GOMAXPROCS(0)
	sem := semaphore.NewWeighted(int64(maxWorkers))

	m.dirtyIfaceNames.Iter(func(ifaceName string) error {
		if !m.isWorkloadIface(ifaceName) {
			return nil
		}

		log.Debugf("Update dataplane programming for WEP %v", ifaceName)
		m.opReporter.RecordOperation("update-workload-iface")

		if err := sem.Acquire(context.Background(), 1); err != nil {
			// Should only happen if the context finishes.
			log.WithError(err).Panic("Failed to acquire semaphore")
		}
		m.onStillAlive()

		wg.Add(1)
		go func(ifaceName string) {
			defer wg.Done()
			defer sem.Release(1)
			err := m.applyPolicy(ifaceName)
			if err == nil {
				err = m.dp.setAcceptLocal(ifaceName, true)
			}
			mutex.Lock()
			errs[ifaceName] = err
			mutex.Unlock()
		}(ifaceName)
		return nil
	})
	wg.Wait()

	if m.dirtyIfaceNames.Len() > 0 {
		// Clean up any left-over jump maps in the background...
		m.mapCleanupRunner.Trigger()
	}

	m.dirtyIfaceNames.Iter(func(ifaceName string) error {
		if !m.isWorkloadIface(ifaceName) {
			return nil
		}

		err := errs[ifaceName]
		iface := m.nameToIface[ifaceName]
		wlID := iface.info.endpointID

		m.updateIfaceStateMap(ifaceName, &iface)

		if err == nil {
			log.WithField("iface", ifaceName).Info("Updated workload interface.")
			if wlID != nil && m.allWEPs[*wlID] != nil {
				if m.happyWEPs[*wlID] == nil {
					log.WithFields(log.Fields{
						"id":    wlID,
						"iface": ifaceName,
					}).Info("Adding workload interface to iptables allow list.")
				}
				m.happyWEPs[*wlID] = m.allWEPs[*wlID]
				m.happyWEPsDirty = true
			}
			return set.RemoveItem
		} else {
			if wlID != nil && m.happyWEPs[*wlID] != nil {
				if !isLinkNotFoundError(err) {
					log.WithField("id", *wlID).WithError(err).Warning(
						"Failed to add policy to workload, removing from iptables allow list")
				}
				delete(m.happyWEPs, *wlID)
				m.happyWEPsDirty = true
			}
		}

		if isLinkNotFoundError(err) {
			log.WithField("wep", wlID).Debug(
				"Tried to apply BPF program to interface but the interface wasn't present.  " +
					"Will retry if it shows up.")
			return set.RemoveItem
		}
		log.WithError(err).WithFields(log.Fields{
			"wepID": wlID,
			"name":  ifaceName,
		}).Warn("Failed to apply policy to endpoint, leaving it dirty")
		return nil
	})
}

func (m *bpfEndpointManager) doApplyPolicy(ifaceName string, isReady *bool) error {
	startTime := time.Now()
	*isReady = false

	// Other threads might be filling in jump map FDs in the map so take the lock.
	m.ifacesLock.Lock()
	var endpointID *proto.WorkloadEndpointID
	var ifaceUp bool
	m.withIface(ifaceName, func(iface *bpfInterface) (forceDirty bool) {
		ifaceUp = iface.info.ifaceIsUp()
		endpointID = iface.info.endpointID
		if !ifaceUp {
			log.WithField("iface", ifaceName).Debug("Interface is down/gone, closing jump maps.")
			for _, fd := range iface.dpState.jumpMapFDs {
				if err := fd.Close(); err != nil {
					log.WithError(err).Error("Failed to close jump map.")
				}
			}
			iface.dpState.jumpMapFDs = nil
		}
		return false
	})
	m.ifacesLock.Unlock()

	if !ifaceUp {
		// Interface is gone, nothing to do.
		log.WithField("ifaceName", ifaceName).Debug(
			"Ignoring request to program interface that is not present.")
		return nil
	}

	// Otherwise, the interface appears to be present but we may or may not have an endpoint from the
	// datastore.  If we don't have an endpoint then we'll attach a program to block traffic and we'll
	// get the jump map ready to insert the policy if the endpoint shows up.
	log.Debugf("WEP iface %v appears to be present", ifaceName)

	// Attach the qdisc first; it is shared between the directions.
	err := m.dp.ensureQdisc(ifaceName)
	if err != nil {
		if isLinkNotFoundError(err) {
			// Interface is gone, nothing to do.
			log.WithField("ifaceName", ifaceName).Debug(
				"Ignoring request to program interface that is not present.")
			return nil
		}
		return err
	}

	var ingressErr, egressErr error
	var wg sync.WaitGroup
	var wep *proto.WorkloadEndpoint
	if endpointID != nil {
		wep = m.allWEPs[*endpointID]
	}

	wg.Add(2)
	go func() {
		defer wg.Done()
		ingressErr = m.attachWorkloadProgram(ifaceName, wep, PolDirnIngress)
	}()
	go func() {
		defer wg.Done()
		egressErr = m.attachWorkloadProgram(ifaceName, wep, PolDirnEgress)
	}()
	wg.Wait()

	if ingressErr != nil {
		return ingressErr
	}
	if egressErr != nil {
		return egressErr
	}

	applyTime := time.Since(startTime)
	log.WithFields(log.Fields{"timeTaken": applyTime, "ifaceName": ifaceName}).
		Info("Finished applying BPF programs for workload")

	*isReady = true

	return nil
}

// applyPolicy actually applies the policy to the given workload.
func (m *bpfEndpointManager) applyPolicy(ifaceName string) error {
	isReady := false

	err := m.doApplyPolicy(ifaceName, &isReady)

	m.ifacesLock.Lock()
	m.withIface(ifaceName, func(iface *bpfInterface) (forceDirty bool) {
		iface.dpState.isReady = isReady
		return false // already dirty
	})
	m.ifacesLock.Unlock()

	return err
}

func isLinkNotFoundError(err error) bool {
	if errors.Is(err, tc.ErrDeviceNotFound) { // From the tc package.
		return true
	}
	if err.Error() == "Link not found" { // From netlink and friends.
		return true
	}
	return false
}

var calicoRouterIP = net.IPv4(169, 254, 1, 1).To4()

func (m *bpfEndpointManager) attachWorkloadProgram(ifaceName string, endpoint *proto.WorkloadEndpoint, polDirection PolDirection) error {
	ap := m.calculateTCAttachPoint(polDirection, ifaceName)
	// Host side of the veth is always configured as 169.254.1.1.
	ap.HostIP = calicoRouterIP
	// * Since we don't pass packet length when doing fib lookup, MTU check is skipped.
	// * Hence it is safe to set the tunnel mtu same as veth mtu
	ap.TunnelMTU = uint16(m.vxlanMTU)
	ap.IntfIP = calicoRouterIP
	ap.ExtToServiceConnmark = uint32(m.bpfExtToServiceConnmark)

	ap.EnableTCPStats = m.enableTcpStats
	ap.EGWVxlanPort = m.egwVxlanPort
	ap.EgressIPEnabled = m.egIPEnabled
	if endpoint != nil {
		ap.IsEgressGateway = endpoint.IsEgressGateway
		ap.IsEgressClient = (endpoint.EgressIpSetId != "")
		ap.EgressGatewayHealthPort = uint16(endpoint.EgressGatewayHealthPort)
	}
	if !m.isEgressProgrammingCorrect(ap.Iface, ap.IsEgressGateway, ap.IsEgressClient) {
		log.WithField("iface", ap.Iface).Infof(
			"Will reapply BPF program because egress gateway state has changed (client %v gateway %v)",
			ap.IsEgressClient, ap.IsEgressGateway,
		)
		ap.ForceReattach = true
	}

	ap.Log().Debug("Ensure program attached...")
	jumpMapFD, err := m.dp.ensureProgramAttached(&ap)
	if err != nil {
		return err
	}
	m.setEgressProgramming(ap.Iface, ap.IsEgressGateway, ap.IsEgressClient)

	var profileIDs []string
	var tiers []*proto.TierInfo
	if endpoint != nil {
		profileIDs = endpoint.ProfileIds
		tiers = endpoint.Tiers
	} else {
		log.WithField("name", ifaceName).Debug(
			"Workload interface with no endpoint in datastore, installing default-drop program.")
	}

	// If tiers or profileIDs is nil, this will return an empty set of rules but updatePolicyProgram appends a
	// drop rule, giving us default drop behaviour in that case.
	rules := m.extractRules(tiers, profileIDs, polDirection)

	// If host-* endpoint is configured, add in its policy.
	if m.wildcardExists {
		m.addHostPolicy(&rules, &m.wildcardHostEndpoint, polDirection.Inverse())
	}

	// If workload egress and DefaultEndpointToHostAction is ACCEPT or DROP, suppress the normal
	// host-* endpoint policy.
	if polDirection == PolDirnEgress && m.epToHostAction != "RETURN" {
		rules.SuppressNormalHostPolicy = true
	}

	// If host -> workload, always suppress the normal host-* endpoint policy.
	if polDirection == PolDirnIngress {
		rules.SuppressNormalHostPolicy = true
	}

	return m.dp.updatePolicyProgram(jumpMapFD, rules, polDirection.RuleDir().String(), &ap)
}

func (m *bpfEndpointManager) addHostPolicy(rules *polprog.Rules, hostEndpoint *proto.HostEndpoint, polDirection PolDirection) {
	// When there is applicable pre-DNAT policy that does not explicitly Allow or Deny traffic,
	// we continue on to subsequent tiers and normal or AoF policy.
	rules.HostPreDnatTiers = m.extractTiers(hostEndpoint.PreDnatTiers, polDirection, NoEndTierDrop)

	// When there is applicable apply-on-forward policy that does not explicitly Allow or Deny
	// traffic, traffic is dropped.
	rules.HostForwardTiers = m.extractTiers(hostEndpoint.ForwardTiers, polDirection, EndTierDrop)

	// When there is applicable normal policy that does not explicitly Allow or Deny traffic,
	// traffic is dropped.
	rules.HostNormalTiers = m.extractTiers(hostEndpoint.Tiers, polDirection, EndTierDrop)
	rules.HostProfiles = m.extractProfiles(hostEndpoint.ProfileIds, polDirection)
}

func (m *bpfEndpointManager) ifaceIsUp(ifaceName string) (up bool) {
	m.ifacesLock.Lock()
	defer m.ifacesLock.Unlock()
	m.withIface(ifaceName, func(iface *bpfInterface) bool {
		up = iface.info.ifaceIsUp()
		return false
	})
	return
}

func (m *bpfEndpointManager) attachDataIfaceProgram(ifaceName string, ep *proto.HostEndpoint, polDirection PolDirection) error {
	ap := m.calculateTCAttachPoint(polDirection, ifaceName)
	ap.HostIP = m.hostIP
	ap.TunnelMTU = uint16(m.vxlanMTU)
	ap.ExtToServiceConnmark = uint32(m.bpfExtToServiceConnmark)
	ap.EgressIPEnabled = m.egIPEnabled
	ap.EGWVxlanPort = m.egwVxlanPort
	ip, err := m.getInterfaceIP(ifaceName)
	if err != nil {
		log.Debugf("Error getting IP for interface %+v: %+v", ifaceName, err)
		ap.IntfIP = m.hostIP
	} else {
		ap.IntfIP = *ip
	}
	ap.NATin = uint32(m.natInIdx)
	ap.NATout = uint32(m.natOutIdx)

	jumpMapFD, err := m.dp.ensureProgramAttached(&ap)
	if err != nil {
		return err
	}

	if ep != nil {
		rules := polprog.Rules{
			ForHostInterface: true,
			NoProfileMatchID: m.profileNoMatchID(polDirection.RuleDir()),
		}
		m.addHostPolicy(&rules, ep, polDirection)
		return m.dp.updatePolicyProgram(jumpMapFD, rules, polDirection.RuleDir().String(), ap)
	}

	err = m.dp.removePolicyProgram(jumpMapFD, ap)
	if err != nil {
		return err
	}
	return nil
}

func (m *bpfEndpointManager) attachXDPProgram(ifaceName string, ep *proto.HostEndpoint) error {
	ap := xdp.AttachPoint{
		Iface:    ifaceName,
		LogLevel: m.bpfLogLevel,
		Modes:    m.xdpModes,
	}

	if ep != nil && len(ep.UntrackedTiers) == 1 {
		jumpMapFD, err := m.dp.ensureProgramAttached(&ap)
		if err != nil {
			return err
		}

		ap.Log().Debugf("Building program for untracked policy hep=%v jumpMapFD=%v", ep.Name, jumpMapFD)
		rules := polprog.Rules{
			ForHostInterface: true,
			HostNormalTiers:  m.extractTiers(ep.UntrackedTiers, PolDirnIngress, false),
			ForXDP:           true,
		}
		ap.Log().Debugf("Rules: %v", rules)
		return m.dp.updatePolicyProgram(jumpMapFD, rules, string(bpf.HookXDP), ap)
	} else {
		return m.dp.ensureNoProgram(&ap)
	}
}

// PolDirection is the Calico datamodel direction of policy.  On a host endpoint, ingress is towards the host.
// On a workload endpoint, ingress is towards the workload.
type PolDirection int

const (
	PolDirnIngress PolDirection = iota
	PolDirnEgress
)

func (polDirection PolDirection) RuleDir() rules.RuleDir {
	if polDirection == PolDirnIngress {
		return rules.RuleDirIngress
	}
	return rules.RuleDirEgress
}

func (polDirection PolDirection) Inverse() PolDirection {
	if polDirection == PolDirnIngress {
		return PolDirnEgress
	}
	return PolDirnIngress
}

func (m *bpfEndpointManager) calculateTCAttachPoint(policyDirection PolDirection, ifaceName string) tc.AttachPoint {
	var ap tc.AttachPoint
	var endpointType tc.EndpointType

	// Determine endpoint type.
	if m.isWorkloadIface(ifaceName) {
		endpointType = tc.EpTypeWorkload
	} else if ifaceName == "lo" {
		endpointType = tc.EpTypeLO
		ap.HostTunnelIP = m.tunnelIP
		log.Debugf("Setting tunnel ip %s on ap %s", m.tunnelIP, ifaceName)
	} else if ifaceName == "tunl0" {
		if m.Features.IPIPDeviceIsL3 {
			endpointType = tc.EpTypeL3Device
		} else {
			endpointType = tc.EpTypeTunnel
		}
	} else if ifaceName == "wireguard.cali" || m.isL3Iface(ifaceName) {
		endpointType = tc.EpTypeL3Device
	} else if ifaceName == bpfInDev || ifaceName == bpfOutDev {
		endpointType = tc.EpTypeNAT
		ap.HostTunnelIP = m.tunnelIP
		log.Debugf("Setting tunnel ip %s on ap %s", m.tunnelIP, ifaceName)
	} else if m.isDataIface(ifaceName) {
		endpointType = tc.EpTypeHost
		ap.HostTunnelIP = m.tunnelIP
		log.Debugf("Setting tunnel ip %s on ap %s", m.tunnelIP, ifaceName)
	} else {
		log.Panicf("Unsupported ifaceName %v", ifaceName)
	}

	if endpointType == tc.EpTypeWorkload {
		// Policy direction is relative to the workload so, from the host namespace it's flipped.
		if policyDirection == PolDirnIngress {
			ap.Hook = bpf.HookEgress
		} else {
			ap.Hook = bpf.HookIngress
		}
	} else {
		ap.WgPort = m.wgPort
		// Host endpoints have the natural relationship between policy direction and hook.
		if policyDirection == PolDirnIngress {
			ap.Hook = bpf.HookIngress
		} else {
			ap.Hook = bpf.HookEgress
		}
	}

	var toOrFrom tc.ToOrFromEp
	if ap.Hook == bpf.HookIngress {
		toOrFrom = tc.FromEp
	} else {
		toOrFrom = tc.ToEp
	}

	ap.Iface = ifaceName
	ap.Type = endpointType
	ap.ToOrFrom = toOrFrom
	ap.ToHostDrop = (m.epToHostAction == "DROP")
	ap.FIB = m.fibLookupEnabled
	ap.DSR = m.dsrEnabled
	ap.LogLevel = m.bpfLogLevel
	ap.VXLANPort = m.vxlanPort
	ap.PSNATStart = m.psnatPorts.MinPort
	ap.PSNATEnd = m.psnatPorts.MaxPort
	ap.IPv6Enabled = m.ipv6Enabled
	ap.MapSizes = m.bpfMapContext.MapSizes
	ap.RPFStrictEnabled = false
	if m.rpfStrictModeEnabled == "Strict" {
		ap.RPFStrictEnabled = true
	}

	return ap
}

// Given a slice of TierInfo - as present on workload and host endpoints - that actually consists
// only of tier and policy NAMEs, build and return a slice of tier data that includes all of the
// implied policy rules as well.
const EndTierDrop = true
const NoEndTierDrop = false

func (m *bpfEndpointManager) extractTiers(tiers []*proto.TierInfo, direction PolDirection, endTierDrop bool) (rTiers []polprog.Tier) {
	dir := direction.RuleDir()
	for _, tier := range tiers {
		directionalPols := tier.IngressPolicies
		if direction == PolDirnEgress {
			directionalPols = tier.EgressPolicies
		}

		if len(directionalPols) > 0 {

			stagedOnly := true

			polTier := polprog.Tier{
				Name:     tier.Name,
				Policies: make([]polprog.Policy, len(directionalPols)),
			}

			for i, polName := range directionalPols {
				staged := model.PolicyIsStaged(polName)

				if !staged {
					stagedOnly = false
				}

				pol := m.policies[proto.PolicyID{Tier: tier.Name, Name: polName}]
				var prules []*proto.Rule
				if direction == PolDirnIngress {
					prules = pol.InboundRules
				} else {
					prules = pol.OutboundRules
				}
				policy := polprog.Policy{
					Name:   polName,
					Rules:  make([]polprog.Rule, len(prules)),
					Staged: staged,
				}

				if staged {
					policy.NoMatchID = m.policyNoMatchID(dir, polName)
				}

				for ri, r := range prules {
					policy.Rules[ri] = polprog.Rule{
						Rule:    r,
						MatchID: m.ruleMatchID(dir, r.Action, rules.RuleOwnerTypePolicy, ri, polName),
					}
				}

				polTier.Policies[i] = policy
			}

			if endTierDrop && !stagedOnly {
				polTier.EndRuleID = m.endOfTierDropID(dir, tier.Name)
				polTier.EndAction = polprog.TierEndDeny
			} else {
				polTier.EndRuleID = m.endOfTierPassID(dir, tier.Name)
				polTier.EndAction = polprog.TierEndPass
			}

			rTiers = append(rTiers, polTier)
		}
	}
	return
}

func (m *bpfEndpointManager) extractProfiles(profileNames []string, direction PolDirection) (rProfiles []polprog.Profile) {
	dir := direction.RuleDir()
	if count := len(profileNames); count > 0 {
		rProfiles = make([]polprog.Profile, count)

		for i, profName := range profileNames {
			prof := m.profiles[proto.ProfileID{Name: profName}]
			var prules []*proto.Rule
			if direction == PolDirnIngress {
				prules = prof.InboundRules
			} else {
				prules = prof.OutboundRules
			}
			profile := polprog.Profile{
				Name:  profName,
				Rules: make([]polprog.Rule, len(prules)),
			}

			for ri, r := range prules {
				profile.Rules[ri] = polprog.Rule{
					Rule:    r,
					MatchID: m.ruleMatchID(dir, r.Action, rules.RuleOwnerTypeProfile, ri, profName),
				}
			}

			rProfiles[i] = profile
		}
	}
	return
}

func (m *bpfEndpointManager) extractRules(tiers []*proto.TierInfo, profileNames []string, direction PolDirection) polprog.Rules {
	var r polprog.Rules
	dir := direction.RuleDir()

	// When there is applicable normal policy that does not explicitly Allow or Deny traffic,
	// traffic is dropped.
	r.Tiers = m.extractTiers(tiers, direction, EndTierDrop)

	r.Profiles = m.extractProfiles(profileNames, direction)

	r.NoProfileMatchID = m.profileNoMatchID(dir)

	return r
}

func strToByte64(s string) [64]byte {
	var bytes [64]byte
	copy(bytes[:], []byte(s))
	return bytes
}

func (m *bpfEndpointManager) ruleMatchIDFromNFLOGPrefix(nflogPrefix string) polprog.RuleMatchID {
	return m.lookupsCache.GetID64FromNFLOGPrefix(strToByte64(nflogPrefix))
}

func (m *bpfEndpointManager) endOfTierPassID(dir rules.RuleDir, tier string) polprog.RuleMatchID {
	return m.ruleMatchIDFromNFLOGPrefix(rules.CalculateEndOfTierPassNFLOGPrefixStr(dir, tier))
}

func (m *bpfEndpointManager) endOfTierDropID(dir rules.RuleDir, tier string) polprog.RuleMatchID {
	return m.ruleMatchIDFromNFLOGPrefix(rules.CalculateEndOfTierDropNFLOGPrefixStr(dir, tier))
}

func (m *bpfEndpointManager) policyNoMatchID(dir rules.RuleDir, policy string) polprog.RuleMatchID {
	return m.ruleMatchIDFromNFLOGPrefix(rules.CalculateNoMatchPolicyNFLOGPrefixStr(dir, policy))
}

func (m *bpfEndpointManager) profileNoMatchID(dir rules.RuleDir) polprog.RuleMatchID {
	return m.ruleMatchIDFromNFLOGPrefix(rules.CalculateNoMatchProfileNFLOGPrefixStr(dir))
}

func (m *bpfEndpointManager) ruleMatchID(
	dir rules.RuleDir,
	action string,
	owner rules.RuleOwnerType,
	idx int,
	name string,
) polprog.RuleMatchID {
	var a rules.RuleAction
	switch action {
	case "", "allow":
		a = rules.RuleActionAllow
	case "next-tier", "pass":
		a = rules.RuleActionPass
	case "deny":
		a = rules.RuleActionDeny
	case "log":
		// If we get it here, we dont know what to do about that, 0 means
		// invalid, but does not break anything.
		return 0
	default:
		log.WithField("action", action).Panic("Unknown rule action")
	}

	return m.ruleMatchIDFromNFLOGPrefix(rules.CalculateNFLOGPrefixStr(a, owner, dir, idx, name))
}

func (m *bpfEndpointManager) isWorkloadIface(iface string) bool {
	return m.workloadIfaceRegex.MatchString(iface)
}

func (m *bpfEndpointManager) isDataIface(iface string) bool {
	return m.dataIfaceRegex.MatchString(iface) ||
		(m.ctlbWorkaroundEnabled && (iface == bpfOutDev || iface == "lo"))
}

func (m *bpfEndpointManager) isL3Iface(iface string) bool {
	if m.l3IfaceRegex == nil {
		return false
	}
	return m.l3IfaceRegex.MatchString(iface)
}

func (m *bpfEndpointManager) addWEPToIndexes(wlID proto.WorkloadEndpointID, wl *proto.WorkloadEndpoint) {
	for _, t := range wl.Tiers {
		m.addPolicyToEPMappings(t.Name, t.IngressPolicies, wlID)
		m.addPolicyToEPMappings(t.Name, t.EgressPolicies, wlID)
	}
	m.addProfileToEPMappings(wl.ProfileIds, wlID)
}

func (m *bpfEndpointManager) addPolicyToEPMappings(tier string, polNames []string, id interface{}) {
	for _, pol := range polNames {
		polID := proto.PolicyID{Tier: tier, Name: pol}
		if m.policiesToWorkloads[polID] == nil {
			m.policiesToWorkloads[polID] = set.NewBoxed[any]()
		}
		m.policiesToWorkloads[polID].Add(id)
	}
}

func (m *bpfEndpointManager) addProfileToEPMappings(profileIds []string, id interface{}) {
	for _, profName := range profileIds {
		profID := proto.ProfileID{Name: profName}
		profSet := m.profilesToWorkloads[profID]
		if profSet == nil {
			profSet = set.NewBoxed[any]()
			m.profilesToWorkloads[profID] = profSet
		}
		profSet.Add(id)
	}
}

func (m *bpfEndpointManager) removeWEPFromIndexes(wlID proto.WorkloadEndpointID, wep *proto.WorkloadEndpoint) {
	if wep == nil {
		return
	}

	for _, t := range wep.Tiers {
		m.removePolicyToEPMappings(t.Name, t.IngressPolicies, wlID)
		m.removePolicyToEPMappings(t.Name, t.EgressPolicies, wlID)
	}

	m.removeProfileToEPMappings(wep.ProfileIds, wlID)

	m.withIface(wep.Name, func(iface *bpfInterface) bool {
		iface.info.endpointID = nil
		return false
	})
}

func (m *bpfEndpointManager) removePolicyToEPMappings(tier string, polNames []string, id interface{}) {
	for _, pol := range polNames {
		polID := proto.PolicyID{Tier: tier, Name: pol}
		polSet := m.policiesToWorkloads[polID]
		if polSet == nil {
			continue
		}
		polSet.Discard(id)
		if polSet.Len() == 0 {
			// Defensive; we also clean up when the profile is removed.
			delete(m.policiesToWorkloads, polID)
		}
	}
}

func (m *bpfEndpointManager) removeProfileToEPMappings(profileIds []string, id any) {
	for _, profName := range profileIds {
		profID := proto.ProfileID{Name: profName}
		profSet := m.profilesToWorkloads[profID]
		if profSet == nil {
			continue
		}
		profSet.Discard(id)
		if profSet.Len() == 0 {
			// Defensive; we also clean up when the policy is removed.
			delete(m.profilesToWorkloads, profID)
		}
	}
}

func (m *bpfEndpointManager) OnHEPUpdate(hostIfaceToEpMap map[string]proto.HostEndpoint) {
	if m == nil {
		return
	}

	log.Debugf("HEP update from generic endpoint manager: %v", hostIfaceToEpMap)

	// Pre-process the map for the host-* endpoint: if there is a host-* endpoint, any host
	// interface without its own HEP should use the host-* endpoint's policy.
	wildcardHostEndpoint, wildcardExists := hostIfaceToEpMap[allInterfaces]
	if wildcardExists {
		log.Info("Host-* endpoint is configured")
		for ifaceName := range m.nameToIface {
			if _, specificExists := hostIfaceToEpMap[ifaceName]; (m.isDataIface(ifaceName) || m.isL3Iface(ifaceName)) && !specificExists {
				log.Infof("Use host-* endpoint policy for %v", ifaceName)
				hostIfaceToEpMap[ifaceName] = wildcardHostEndpoint
			}
		}
		delete(hostIfaceToEpMap, allInterfaces)
	}

	// If there are parts of proto.HostEndpoint that do not affect us, we could mask those out
	// here so that they can't cause spurious updates - at the cost of having different
	// proto.HostEndpoint data here than elsewhere.  For example, the ExpectedIpv4Addrs and
	// ExpectedIpv6Addrs fields.  But currently there are no fields that are sufficiently likely
	// to change as to make this worthwhile.

	// If the host-* endpoint is changing, mark all workload interfaces as dirty.
	if (wildcardExists != m.wildcardExists) || !reflect.DeepEqual(wildcardHostEndpoint, m.wildcardHostEndpoint) {
		log.Infof("Host-* endpoint is changing; was %v, now %v", m.wildcardHostEndpoint, wildcardHostEndpoint)
		m.removeHEPFromIndexes(allInterfaces, &m.wildcardHostEndpoint)
		m.wildcardHostEndpoint = wildcardHostEndpoint
		m.wildcardExists = wildcardExists
		m.addHEPToIndexes(allInterfaces, &wildcardHostEndpoint)
		for ifaceName := range m.nameToIface {
			if m.isWorkloadIface(ifaceName) {
				log.Info("Mark WEP iface dirty, for host-* endpoint change")
				m.dirtyIfaceNames.Add(ifaceName)
			}
		}
	}

	// Loop through existing host endpoints, in case they are changing or disappearing.
	for ifaceName, existingEp := range m.hostIfaceToEpMap {
		newEp, stillExists := hostIfaceToEpMap[ifaceName]
		if stillExists && reflect.DeepEqual(newEp, existingEp) {
			log.Debugf("No change to host endpoint for ifaceName=%v", ifaceName)
		} else {
			m.removeHEPFromIndexes(ifaceName, &existingEp)
			if stillExists {
				log.Infof("Host endpoint changing for ifaceName=%v", ifaceName)
				m.addHEPToIndexes(ifaceName, &newEp)
				m.hostIfaceToEpMap[ifaceName] = newEp
			} else {
				log.Infof("Host endpoint deleted for ifaceName=%v", ifaceName)
				delete(m.hostIfaceToEpMap, ifaceName)
			}
			m.dirtyIfaceNames.Add(ifaceName)
		}
		delete(hostIfaceToEpMap, ifaceName)
	}

	// Now anything remaining in hostIfaceToEpMap must be a new host endpoint.
	for ifaceName, newEp := range hostIfaceToEpMap {
		if !m.isDataIface(ifaceName) && !m.isL3Iface(ifaceName) {
			log.Warningf("Host endpoint configured for ifaceName=%v, but that doesn't match BPFDataIfacePattern/BPFL3IfacePattern; ignoring", ifaceName)
			continue
		}
		log.Infof("Host endpoint added for ifaceName=%v", ifaceName)
		m.addHEPToIndexes(ifaceName, &newEp)
		m.hostIfaceToEpMap[ifaceName] = newEp
		m.dirtyIfaceNames.Add(ifaceName)
	}
}

func (m *bpfEndpointManager) addHEPToIndexes(ifaceName string, ep *proto.HostEndpoint) {
	for _, tiers := range [][]*proto.TierInfo{ep.Tiers, ep.UntrackedTiers, ep.PreDnatTiers, ep.ForwardTiers} {
		for _, t := range tiers {
			m.addPolicyToEPMappings(t.Name, t.IngressPolicies, ifaceName)
			m.addPolicyToEPMappings(t.Name, t.EgressPolicies, ifaceName)
		}
	}
	m.addProfileToEPMappings(ep.ProfileIds, ifaceName)
}

func (m *bpfEndpointManager) removeHEPFromIndexes(ifaceName string, ep *proto.HostEndpoint) {
	for _, tiers := range [][]*proto.TierInfo{ep.Tiers, ep.UntrackedTiers, ep.PreDnatTiers, ep.ForwardTiers} {
		for _, t := range tiers {
			m.removePolicyToEPMappings(t.Name, t.IngressPolicies, ifaceName)
			m.removePolicyToEPMappings(t.Name, t.EgressPolicies, ifaceName)
		}
	}

	m.removeProfileToEPMappings(ep.ProfileIds, ifaceName)
}

// Dataplane code.
//
// We don't yet have an enforced dividing line between the "manager" and "dataplane" parts of the
// BPF endpoint manager.  But we do have an indirection (the `dp` field) that allows us to UT the
// "manager" logic on its own, and it's useful to keep a separation in mind so that we can continue
// to UT in that way.
//
// As a small help for that, all of the "dataplane" code comes after this point in the file, and all
// of the "manager" code above.

func (m *bpfEndpointManager) setAcceptLocal(iface string, val bool) error {
	numval := "0"
	if val {
		numval = "1"
	}

	path := fmt.Sprintf("/proc/sys/net/ipv4/conf/%s/accept_local", iface)
	err := writeProcSys(path, numval)
	if err != nil {
		log.WithField("err", err).Errorf("Failed to  set %s to %s", path, numval)
		return err
	}

	log.Infof("%s set to %s", path, numval)
	return nil
}

func (m *bpfEndpointManager) setRPFilter(iface string, val int) error {
	// We only support IPv4 for now.
	path := fmt.Sprintf("/proc/sys/net/ipv4/conf/%s/rp_filter", iface)
	numval := strconv.Itoa(val)
	err := writeProcSys(path, numval)
	if err != nil {
		log.WithField("err", err).Errorf("Failed to  set %s to %s", path, numval)
		return err
	}

	log.Infof("%s set to %s", path, numval)
	return nil
}

func (m *bpfEndpointManager) ensureStarted() {
	m.startupOnce.Do(func() {
		log.Info("Starting map cleanup runner.")
		m.mapCleanupRunner.Start(context.Background())
	})
}

func (m *bpfEndpointManager) ensureBPFDevices() error {
	if !m.ctlbWorkaroundEnabled {
		return nil
	}

	var bpfout, bpfin netlink.Link

	bpfin, err := netlink.LinkByName(bpfInDev)
	if err != nil {
		la := netlink.NewLinkAttrs()
		la.Name = bpfInDev
		nat := &netlink.Veth{
			LinkAttrs: la,
			PeerName:  bpfOutDev,
		}
		if err := netlink.LinkAdd(nat); err != nil {
			return fmt.Errorf("failed to add %s: %w", bpfInDev, err)
		}
		bpfin, err = netlink.LinkByName(bpfInDev)
		if err != nil {
			return fmt.Errorf("missing %s after add: %w", bpfInDev, err)
		}
	}
	if state := bpfin.Attrs().OperState; state != netlink.OperUp {
		log.WithField("state", state).Info(bpfInDev)
		if err := netlink.LinkSetUp(bpfin); err != nil {
			return fmt.Errorf("failed to set %s up: %w", bpfInDev, err)
		}
	}
	bpfout, err = netlink.LinkByName(bpfOutDev)
	if err != nil {
		return fmt.Errorf("missing %s after add: %w", bpfOutDev, err)
	}
	if state := bpfout.Attrs().OperState; state != netlink.OperUp {
		log.WithField("state", state).Info(bpfOutDev)
		if err := netlink.LinkSetUp(bpfout); err != nil {
			return fmt.Errorf("failed to set %s up: %w", bpfOutDev, err)
		}
	}

	m.natInIdx = bpfin.Attrs().Index
	m.natOutIdx = bpfout.Attrs().Index

	anyV4, _ := ip.CIDRFromString("0.0.0.0/0")
	_ = m.arpMap.Update(
		bpfarp.NewKey(anyV4.Addr().AsNetIP(), uint32(m.natInIdx)).AsBytes(),
		bpfarp.NewValue(bpfin.Attrs().HardwareAddr, bpfout.Attrs().HardwareAddr).AsBytes(),
	)

	// Add a permanent ARP entry to point to the other side of the veth to avoid
	// ARP requests that would not be proxied if .all.rp_filter == 1
	arp := &netlink.Neigh{
		State:        netlink.NUD_PERMANENT,
		IP:           net.IPv4(169, 254, 1, 1),
		HardwareAddr: bpfout.Attrs().HardwareAddr,
		LinkIndex:    bpfin.Attrs().Index,
	}
	if err := netlink.NeighAdd(arp); err != nil && err != syscall.EEXIST {
		return fmt.Errorf("failed to update neight for %s: %w", bpfOutDev, err)
	}

	if err := configureInterface(bpfInDev, 4, "0", writeProcSys); err != nil {
		return fmt.Errorf("failed to configure %s parameters: %w", bpfInDev, err)
	}
	if err := configureInterface(bpfOutDev, 4, "0", writeProcSys); err != nil {
		return fmt.Errorf("failed to configure %s parameters: %w", bpfOutDev, err)
	}

	err = m.ensureQdisc(bpfInDev)
	if err != nil {
		return fmt.Errorf("failed to set qdisc on %s: %w", bpfOutDev, err)
	}

	err = m.ensureQdisc("lo")
	if err != nil {
		log.WithError(err).Fatalf("Failed to set qdisc on lo.")
	}

	// Setup a link local route to a non-existent link local address that would
	// serve as a gateway to route services via bpfnat veth rather than having
	// link local routes for each service that would trigger ARP querries.
	cidr, _ := ip.CIDRFromString("169.254.1.1/32")

	m.routeTable.RouteUpdate(bpfInDev, routetable.Target{
		Type: routetable.TargetTypeLinkLocalUnicast,
		CIDR: cidr,
	})

	return nil
}

func (m *bpfEndpointManager) ensureQdisc(iface string) error {
	return tc.EnsureQdisc(iface)
}

// Ensure TC/XDP program is attached to the specified interface and return its jump map FD.
func (m *bpfEndpointManager) ensureProgramAttached(ap attachPoint) (bpf.MapFD, error) {
	jumpMapFD := m.getJumpMapFD(ap)
	if jumpMapFD != 0 {
		ap.Log().Debugf("Known jump map fd=%v", jumpMapFD)
		if attached, err := ap.IsAttached(); err != nil {
			return jumpMapFD, fmt.Errorf("failed to check if interface %s had BPF program; %w", ap.IfaceName(), err)
		} else if !attached {
			// BPF program is missing; maybe we missed a notification of the interface being recreated?
			// Close the now-defunct jump map.
			log.WithField("iface", ap.IfaceName()).Info(
				"Detected that BPF program no longer attached to interface.")
			err := jumpMapFD.Close()
			if err != nil {
				log.WithError(err).Warn("Failed to close jump map FD. Ignoring.")
			}
			m.setJumpMapFD(ap, 0)
			jumpMapFD = 0 // Trigger program to be re-added below.
		} else {
			if ap.MustReattach() {
				// BPF program needs reattaching with different patch options, so
				// close and discard the old FD.
				err := jumpMapFD.Close()
				if err != nil {
					log.WithError(err).Warn("Failed to close jump map FD. Ignoring.")
				}
				m.setJumpMapFD(ap, 0)
				jumpMapFD = 0 // Trigger program to be re-added below.
			}
		}
	}

	if jumpMapFD == 0 {
		ap.Log().Info("Need to attach program")
		// We don't have a program attached to this interface yet, attach one now.
		progID, err := ap.AttachProgram()
		if err != nil {
			return 0, err
		}

		jumpMapFD, err = FindJumpMap(progID, ap.IfaceName())
		if err != nil {
			return 0, fmt.Errorf("failed to look up jump map: %w", err)
		}
		m.setJumpMapFD(ap, jumpMapFD)
	}

	return jumpMapFD, nil
}

// Ensure that the specified interface does not have our XDP program, in any mode, but avoid
// touching anyone else's XDP program(s).
func (m *bpfEndpointManager) ensureNoProgram(ap attachPoint) error {
	// Clean up jump map FD if there is one.
	jumpMapFD := m.getJumpMapFD(ap)
	if jumpMapFD != 0 {
		// Close the jump map FD.
		if err := jumpMapFD.Close(); err == nil {
			m.setJumpMapFD(ap, 0)
		} else {
			// Return error so as to trigger a retry.
			return fmt.Errorf("Failed to close jump map FD %v: %w", jumpMapFD, err)
		}
	}

	// Ensure interface does not have our XDP program attached in any mode.
	return ap.DetachProgram()
}

func (m *bpfEndpointManager) getJumpMapFD(ap attachPoint) (fd bpf.MapFD) {
	m.ifacesLock.Lock()
	defer m.ifacesLock.Unlock()
	m.withIface(ap.IfaceName(), func(iface *bpfInterface) bool {
		if iface.dpState.jumpMapFDs != nil {
			fd = iface.dpState.jumpMapFDs[ap.JumpMapFDMapKey()]
		}
		return false
	})
	return
}

func (m *bpfEndpointManager) setJumpMapFD(ap attachPoint, fd bpf.MapFD) {
	m.ifacesLock.Lock()
	defer m.ifacesLock.Unlock()

	m.withIface(ap.IfaceName(), func(iface *bpfInterface) bool {
		if fd > 0 {
			if iface.dpState.jumpMapFDs == nil {
				iface.dpState.jumpMapFDs = make(map[string]bpf.MapFD)
			}
			iface.dpState.jumpMapFDs[ap.JumpMapFDMapKey()] = fd
		} else if iface.dpState.jumpMapFDs != nil {
			delete(iface.dpState.jumpMapFDs, ap.JumpMapFDMapKey())
			if len(iface.dpState.jumpMapFDs) == 0 {
				iface.dpState.jumpMapFDs = nil
			}
		}
		ap.Log().Debugf("Jump map now %v fd=%v", iface.dpState.jumpMapFDs, fd)
		return false
	})
}

func (m *bpfEndpointManager) removeIfaceAllPolicyDebugInfo(ifaceName string) {
	ipVersions := []proto.IPVersion{proto.IPVersion_IPV4}
	if m.ipv6Enabled {
		ipVersions = append(ipVersions, proto.IPVersion_IPV6)
	}

	for _, ipFamily := range ipVersions {
		for _, hook := range bpf.Hooks {
			m.removePolicyDebugInfo(ifaceName, ipFamily, hook)
		}
	}
}

func (m *bpfEndpointManager) removePolicyDebugInfo(ifaceName string, ipFamily proto.IPVersion, hook bpf.Hook) {
	if !m.bpfPolicyDebugEnabled {
		return
	}
	filename := bpf.PolicyDebugJSONFileName(ifaceName, string(hook), ipFamily)
	err := os.Remove(filename)
	if err != nil {
		log.WithError(err).Debugf("Failed to remove the policy debug file %v. Ignoring", filename)
	}
}

func (m *bpfEndpointManager) writePolicyDebugInfo(insns asm.Insns, ifaceName string, ipFamily proto.IPVersion, polDir string, hook bpf.Hook, polErr error) error {
	if !m.bpfPolicyDebugEnabled {
		return nil
	}
	if err := os.MkdirAll(bpf.RuntimePolDir, 0o600); err != nil {
		return err
	}

	errStr := ""
	if polErr != nil {
		errStr = polErr.Error()
	}

	policyDebugInfo := bpf.PolicyDebugInfo{
		IfaceName:  ifaceName,
		Hook:       "tc " + string(hook),
		PolicyInfo: insns,
		Error:      errStr,
	}

	filename := bpf.PolicyDebugJSONFileName(ifaceName, strings.ToLower(polDir), ipFamily)
	buffer := &bytes.Buffer{}
	encoder := json.NewEncoder(buffer)
	err := encoder.Encode(policyDebugInfo)
	if err != nil {
		return err
	}

	if err := os.WriteFile(filename, buffer.Bytes(), 0o600); err != nil {
		return err
	}
	return nil
}

func (m *bpfEndpointManager) isEgressProgrammingCorrect(ifaceName string, isEgressGateway, isEgressClient bool) (correct bool) {
	m.ifacesLock.Lock()
	defer m.ifacesLock.Unlock()
	m.withIface(ifaceName, func(iface *bpfInterface) bool {
		correct = ((iface.dpState.programmedAsEgressGateway == isEgressGateway) && (iface.dpState.programmedAsEgressClient == isEgressClient))
		return false
	})
	return
}

func (m *bpfEndpointManager) setEgressProgramming(ifaceName string, isEgressGateway, isEgressClient bool) {
	m.ifacesLock.Lock()
	defer m.ifacesLock.Unlock()
	m.withIface(ifaceName, func(iface *bpfInterface) bool {
		iface.dpState.programmedAsEgressGateway = isEgressGateway
		iface.dpState.programmedAsEgressClient = isEgressClient
		return false
	})
	return
}

func (m *bpfEndpointManager) updatePolicyProgram(jumpMapFD bpf.MapFD, rules polprog.Rules, polDir string, ap attachPoint) error {
	ipVersions := []proto.IPVersion{proto.IPVersion_IPV4}
	if m.ipv6Enabled {
		ipVersions = append(ipVersions, proto.IPVersion_IPV6)
	}

	for _, ipFamily := range ipVersions {
		insns, err := m.doUpdatePolicyProgram(ap.IfaceName(), jumpMapFD, rules, ipFamily)
		perr := m.writePolicyDebugInfo(insns, ap.IfaceName(), ipFamily, polDir, ap.HookName(), err)
		if perr != nil {
			log.WithError(perr).Warn("error writing policy debug information")
		}
		if err != nil {
			return fmt.Errorf("failed to update policy program v%d: %w", ipFamily, err)
		}
	}
	return nil
}

func jumpPolicyKey(ipFamily proto.IPVersion) []byte {
	if ipFamily == proto.IPVersion_IPV6 {
		return jumpMapV6PolicyKey
	} else {
		return jumpMapV4PolicyKey
	}
}

func (m *bpfEndpointManager) doUpdatePolicyProgram(iface string, jumpMapFD bpf.MapFD, rules polprog.Rules,
	ipFamily proto.IPVersion) (asm.Insns, error) {

	opts := []polprog.Option{polprog.WithActionDropOverride(m.actionOnDrop)}
	if m.bpfPolicyDebugEnabled {
		opts = append(opts, polprog.WithPolicyDebugEnabled())
	}

	pg := polprog.NewBuilder(m.ipSetIDAlloc, m.bpfMapContext.IpsetsMap.MapFD(),
		m.bpfMapContext.StateMap.MapFD(), jumpMapFD, opts...)
	if ipFamily == proto.IPVersion_IPV6 {
		pg.EnableIPv6Mode()
	}
	insns, err := pg.Instructions(rules)
	if err != nil {
		return nil, fmt.Errorf("failed to generate policy bytecode v%v: %w", ipFamily, err)
	}
	progType := unix.BPF_PROG_TYPE_SCHED_CLS
	if rules.ForXDP {
		progType = unix.BPF_PROG_TYPE_XDP
	}
	progFD, err := bpf.LoadBPFProgramFromInsns(insns, fmt.Sprintf("pol_%s", iface), "Apache-2.0", uint32(progType))
	if err != nil {
		return nil, fmt.Errorf("failed to load BPF policy program v%v: %w", ipFamily, err)
	}
	defer func() {
		// Once we've put the program in the map, we don't need its FD any more.
		err := progFD.Close()
		if err != nil {
			log.WithError(err).Panic("Failed to close program FD.")
		}
	}()

	v := make([]byte, 4)
	binary.LittleEndian.PutUint32(v, uint32(progFD))
	err = bpf.UpdateMapEntry(jumpMapFD, jumpPolicyKey(ipFamily), v)
	if err != nil {
		return nil, fmt.Errorf("failed to update %v=%v in jump map %v: %w", jumpMapV4PolicyKey, v, jumpMapFD, err)
	}

	return insns, nil
}

func (m *bpfEndpointManager) removePolicyProgram(jumpMapFD bpf.MapFD, ap attachPoint) error {
	ipVersions := []proto.IPVersion{proto.IPVersion_IPV4}
	if m.ipv6Enabled {
		ipVersions = append(ipVersions, proto.IPVersion_IPV6)
	}

	for _, ipFamily := range ipVersions {
		err := m.doRemovePolicyProgram(jumpMapFD, ipFamily)
		if err != nil {
			return fmt.Errorf("failed to remove policy program v%d: %w", ipFamily, err)
		}
		m.removePolicyDebugInfo(ap.IfaceName(), ipFamily, ap.HookName())
	}
	return nil
}

func (m *bpfEndpointManager) doRemovePolicyProgram(jumpMapFD bpf.MapFD, ipFamily proto.IPVersion) error {
	err := bpf.DeleteMapEntryIfExists(jumpMapFD, jumpPolicyKey(ipFamily), 4)
	if err != nil {
		return fmt.Errorf("failed to update jump map: %w", err)
	}
	return nil
}

func FindJumpMap(progID int, ifaceName string) (mapFD bpf.MapFD, err error) {
	logCtx := log.WithField("progID", progID).WithField("iface", ifaceName)
	logCtx.Debugf("Looking up jump map")
	bpftool := exec.Command("bpftool", "prog", "show", "id",
		fmt.Sprintf("%d", progID), "--json")
	output, err := bpftool.Output()
	if err != nil {
		// We can hit this case if the interface was deleted underneath us; check that it's still there.
		if _, err := os.Stat(fmt.Sprintf("/proc/sys/net/ipv4/conf/%s", ifaceName)); os.IsNotExist(err) {
			return 0, tc.ErrDeviceNotFound
		}
		return 0, fmt.Errorf("failed to get map metadata: %w out=\n%v", err, string(output))
	}
	var prog struct {
		MapIDs []int `json:"map_ids"`
	}
	err = json.Unmarshal(output, &prog)
	if err != nil {
		return 0, fmt.Errorf("failed to parse bpftool output: %w", err)
	}

	for _, mapID := range prog.MapIDs {
		mapFD, err := bpf.GetMapFDByID(mapID)
		if err != nil {
			return 0, fmt.Errorf("failed to get map FD from ID: %w", err)
		}
		mapInfo, err := bpf.GetMapInfo(mapFD)
		if err != nil {
			err = mapFD.Close()
			if err != nil {
				log.WithError(err).Panic("Failed to close FD.")
			}
			return 0, fmt.Errorf("failed to get map info: %w", err)
		}
		if mapInfo.Type == unix.BPF_MAP_TYPE_PROG_ARRAY {
			logCtx.WithField("fd", mapFD).Debug("Found jump map")
			return mapFD, nil
		}
		err = mapFD.Close()
		if err != nil {
			log.WithError(err).Panic("Failed to close FD.")
		}
	}

	return 0, fmt.Errorf("failed to find jump map for iface=%s progID=%d", ifaceName, progID)
}

func (m *bpfEndpointManager) getInterfaceIP(ifaceName string) (*net.IP, error) {
	var ipAddrs []net.IP
	if ip, ok := m.ifaceToIpMap[ifaceName]; ok {
		return &ip, nil
	}
	intf, err := net.InterfaceByName(ifaceName)
	if err != nil {
		return nil, err
	}
	addrs, err := intf.Addrs()
	if err != nil {
		return nil, err
	}
	for _, addr := range addrs {
		switch t := addr.(type) {
		case *net.IPNet:
			if t.IP.To4() != nil {
				ipAddrs = append(ipAddrs, t.IP)
			}
		}
	}
	sort.Slice(ipAddrs, func(i, j int) bool {
		return bytes.Compare(ipAddrs[i], ipAddrs[j]) < 0
	})
	if len(ipAddrs) > 0 {
		return &ipAddrs[0], nil
	}
	return nil, errors.New("interface ip address not found")
}

func (m *bpfEndpointManager) onServiceUpdate(update *proto.ServiceUpdate) {
	if !m.ctlbWorkaroundEnabled {
		return
	}

	log.WithFields(log.Fields{
		"Name":      update.Name,
		"Namespace": update.Namespace,
	}).Info("Service Update")

	ips := make([]string, 0, 2)
	if update.ClusterIp != "" {
		ips = append(ips, update.ClusterIp)
	}
	if update.LoadbalancerIp != "" {
		ips = append(ips, update.LoadbalancerIp)
	}

	key := serviceKey{name: update.Name, namespace: update.Namespace}

	ips4 := make([]ip.V4CIDR, 0, len(ips))
	for _, i := range ips {
		cidr, err := ip.ParseCIDROrIP(i)
		if err != nil {
			log.WithFields(log.Fields{"service": key, "ip": i}).Warn("Not a valid CIDR.")
		} else if cidrv4, ok := cidr.(ip.V4CIDR); !ok {
			log.WithFields(log.Fields{"service": key, "ip": i}).Debug("Not a valid V4 CIDR.")
		} else {
			ips4 = append(ips4, cidrv4)
		}
	}

	// Check which IPs have been removed (no-op if we haven't seen it yet)
	for _, old := range m.services[key] {
		exists := false
		for _, svcIP := range ips4 {
			if old == svcIP {
				exists = true
				break
			}
		}
		if !exists {
			m.dp.delRoute(old)
		}
	}

	m.services[key] = ips4
	m.dirtyServices.Add(key)
}

func (m *bpfEndpointManager) onServiceRemove(update *proto.ServiceRemove) {
	if !m.ctlbWorkaroundEnabled {
		return
	}

	log.WithFields(log.Fields{
		"Name":      update.Name,
		"Namespace": update.Namespace,
	}).Info("Service Remove")

	key := serviceKey{name: update.Name, namespace: update.Namespace}

	for _, svcIP := range m.services[key] {
		m.dp.delRoute(svcIP)
	}

	delete(m.services, key)
}

var bpfnatGW = ip.FromNetIP(net.IPv4(169, 254, 1, 1))

func (m *bpfEndpointManager) setRoute(cidr ip.V4CIDR) {
	m.routeTable.RouteUpdate(bpfInDev, routetable.Target{
		Type: routetable.TargetTypeGlobalUnicast,
		CIDR: cidr,
		GW:   bpfnatGW,
	})
	log.WithFields(log.Fields{
		"cidr": cidr,
	}).Debug("setRoute")
}

func (m *bpfEndpointManager) delRoute(cidr ip.V4CIDR) {
	m.routeTable.RouteRemove(bpfInDev, cidr)
	log.WithFields(log.Fields{
		"cidr": cidr,
	}).Debug("delRoute")
}

func (m *bpfEndpointManager) GetRouteTableSyncers() []routetable.RouteTableSyncer {
	if !m.ctlbWorkaroundEnabled {
		return nil
	}

	tables := []routetable.RouteTableSyncer{m.routeTable}

	return tables
}

// updatePolicyCache modifies entries in the cache, adding new entries and marking old entries dirty.
func (m *bpfEndpointManager) updatePolicyCache(name string, owner string, inboundRules, outboundRules []*proto.Rule) {
	ruleIds := set.New[polprog.RuleMatchID]()
	if val, ok := m.polNameToMatchIDs[name]; ok {
		// If the policy name exists, it means the policy is updated. There are cases where both inbound,
		// outbound rules are updated or any one.
		// Mark all the entries as dirty.
		m.dirtyRules.AddSet(val)
	}
	// Now iterate through all the rules and if the ruleIds are already in the cache, it means the rule has not
	// changed as part of the update. Remove the dirty flag and add this entry back as non-dirty.
	for idx, rule := range inboundRules {
		ruleIds.Add(m.addRuleInfo(rule, idx, owner, PolDirnIngress, name))
	}
	for idx, rule := range outboundRules {
		ruleIds.Add(m.addRuleInfo(rule, idx, owner, PolDirnEgress, name))
	}
	m.polNameToMatchIDs[name] = ruleIds
}

func (m *bpfEndpointManager) addRuleInfo(rule *proto.Rule, idx int,
	owner string, direction PolDirection, polName string) polprog.RuleMatchID {

	ruleOwner := rules.RuleOwnerTypePolicy
	if owner == "Profile" {
		ruleOwner = rules.RuleOwnerTypeProfile
	}
	matchID := m.dp.ruleMatchID(direction.RuleDir(), rule.Action, ruleOwner, idx, polName)
	m.dirtyRules.Discard(matchID)

	return matchID
}<|MERGE_RESOLUTION|>--- conflicted
+++ resolved
@@ -243,19 +243,17 @@
 	polNameToMatchIDs map[string]set.Set[polprog.RuleMatchID]
 	dirtyRules        set.Set[polprog.RuleMatchID]
 
-<<<<<<< HEAD
+	natInIdx  int
+	natOutIdx int
+
+	arpMap bpf.Map
+
 	// CaliEnt features below
 
 	lookupsCache *calc.LookupsCache
 	actionOnDrop string
 	egIPEnabled  bool
 	egwVxlanPort uint16
-=======
-	natInIdx  int
-	natOutIdx int
-
-	arpMap bpf.Map
->>>>>>> 29a28f3b
 }
 
 type serviceKey struct {
