--- conflicted
+++ resolved
@@ -23,7 +23,6 @@
 	"encoding/json"
 	"errors"
 	"fmt"
-	"hash/fnv"
 	"io/ioutil"
 	"net"
 	"os"
@@ -1255,13 +1254,6 @@
 // On a workload endpoint, ingress is towards the workload.
 type PolDirection int
 
-func (polDirection PolDirection) RuleDir() string {
-	if polDirection == PolDirnIngress {
-		return "Ingress"
-	}
-	return "Egress"
-}
-
 const (
 	PolDirnIngress PolDirection = iota
 	PolDirnEgress
@@ -1357,7 +1349,6 @@
 const EndTierDrop = true
 const NoEndTierDrop = false
 
-<<<<<<< HEAD
 func (m *bpfEndpointManager) extractTiers(tiers []*proto.TierInfo, direction PolDirection, endTierDrop bool) (rTiers []polprog.Tier) {
 	dir := direction.RuleDir()
 	for _, tier := range tiers {
@@ -1365,13 +1356,6 @@
 		if direction == PolDirnEgress {
 			directionalPols = tier.EgressPolicies
 		}
-=======
-func (m *bpfEndpointManager) extractTiers(tier *proto.TierInfo, direction PolDirection, endTierDrop bool) (rTiers []polprog.Tier) {
-	dir := direction.RuleDir()
-	if tier == nil {
-		return
-	}
->>>>>>> 26edd034
 
 		if len(directionalPols) > 0 {
 
@@ -1382,7 +1366,6 @@
 				Policies: make([]polprog.Policy, len(directionalPols)),
 			}
 
-<<<<<<< HEAD
 			for i, polName := range directionalPols {
 				staged := model.PolicyIsStaged(polName)
 
@@ -1412,12 +1395,6 @@
 						Rule:    r,
 						MatchID: m.ruleMatchID(dir, r.Action, rules.RuleOwnerTypePolicy, ri, polName),
 					}
-=======
-			for ri, r := range prules {
-				policy.Rules[ri] = polprog.Rule{
-					Rule:    r,
-					MatchID: ruleMatchID(dir, r.Action, "Policy", ri, polName),
->>>>>>> 26edd034
 				}
 
 				polTier.Policies[i] = policy
@@ -1458,11 +1435,7 @@
 			for ri, r := range prules {
 				profile.Rules[ri] = polprog.Rule{
 					Rule:    r,
-<<<<<<< HEAD
 					MatchID: m.ruleMatchID(dir, r.Action, rules.RuleOwnerTypeProfile, ri, profName),
-=======
-					MatchID: ruleMatchID(dir, r.Action, "Profile", ri, profName),
->>>>>>> 26edd034
 				}
 			}
 
@@ -2242,7 +2215,6 @@
 	return tables
 }
 
-<<<<<<< HEAD
 // updatePolicyCache modifies entries in the cache, adding new entries and marking old entries dirty.
 func (m *bpfEndpointManager) updatePolicyCache(name string, owner string, inboundRules, outboundRules []*proto.Rule) {
 	ruleIds := set.New[polprog.RuleMatchID]()
@@ -2275,18 +2247,3 @@
 
 	return matchID
 }
-
-//ruleMatchID(dir rules.RuleDir, action string, owner rules.RuleOwnerType, idx int, name string) polprog.RuleMatchID
-=======
-func ruleMatchID(
-	dir string,
-	action string,
-	owner string,
-	idx int,
-	name string) polprog.RuleMatchID {
-
-	h := fnv.New64a()
-	h.Write([]byte(action + owner + dir + strconv.Itoa(idx) + name))
-	return h.Sum64()
-}
->>>>>>> 26edd034
