--- conflicted
+++ resolved
@@ -1134,7 +1134,6 @@
 	ap.IntfIP = calicoRouterIP
 	ap.ExtToServiceConnmark = uint32(m.bpfExtToServiceConnmark)
 
-<<<<<<< HEAD
 	ap.EnableTCPStats = m.enableTcpStats
 	ap.EGWVxlanPort = m.egwVxlanPort
 	ap.EgressIPEnabled = m.egIPEnabled
@@ -1152,10 +1151,7 @@
 	}
 
 	ap.Log().Debug("Ensure program attached...")
-	jumpMapFD, err := m.dp.ensureProgramAttached(&ap)
-=======
 	jumpMapFD, err := m.dp.ensureProgramAttached(ap)
->>>>>>> 74351b1d
 	if err != nil {
 		return err
 	}
@@ -1191,11 +1187,7 @@
 		rules.SuppressNormalHostPolicy = true
 	}
 
-<<<<<<< HEAD
-	return m.dp.updatePolicyProgram(jumpMapFD, rules, polDirection.RuleDir().String(), &ap)
-=======
-	return m.dp.updatePolicyProgram(jumpMapFD, rules, polDirection.RuleDir(), ap)
->>>>>>> 74351b1d
+	return m.dp.updatePolicyProgram(jumpMapFD, rules, polDirection.RuleDir().String(), ap)
 }
 
 func (m *bpfEndpointManager) addHostPolicy(rules *polprog.Rules, hostEndpoint *proto.HostEndpoint, polDirection PolDirection) {
