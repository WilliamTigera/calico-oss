--- conflicted
+++ resolved
@@ -554,12 +554,9 @@
 		rpfEnforceOption:       config.BPFEnforceRPF,
 		bpfDisableGROForIfaces: config.BPFDisableGROForIfaces,
 		bpfPolicyDebugEnabled:  config.BPFPolicyDebugEnabled,
-<<<<<<< HEAD
 		egwVxlanPort:           uint16(config.EgressIPVXLANPort),
 		egIPEnabled:            config.EgressIPEnabled,
-=======
 		bpfRedirectToPeer:      config.BPFRedirectToPeer,
->>>>>>> ccb43e52
 		polNameToMatchIDs:      map[string]set.Set[polprog.RuleMatchID]{},
 		dirtyRules:             set.New[polprog.RuleMatchID](),
 
