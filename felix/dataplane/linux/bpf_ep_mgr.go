--- conflicted
+++ resolved
@@ -2945,7 +2945,6 @@
 	return fmt.Sprintf("p%v%c_%s", version, polDir[0], iface)
 }
 
-<<<<<<< HEAD
 func (m *bpfEndpointManager) loadPolicyProgram(
 	progName string,
 	ipFamily proto.IPVersion,
@@ -2968,19 +2967,7 @@
 		polProgsMap.MapFD(),
 		opts...,
 	)
-	if ipFamily == proto.IPVersion_IPV6 {
-		pg.EnableIPv6Mode()
-	}
 	programs, err := pg.Instructions(rules)
-=======
-func (m *bpfEndpointManager) loadPolicyProgram(progName string,
-	ipFamily proto.IPVersion, rules polprog.Rules, progsMap maps.Map, opts ...polprog.Option) (
-	fileDescriptor, asm.Insns, error) {
-
-	pg := polprog.NewBuilder(m.ipSetIDAlloc, m.bpfmaps.IpsetsMap.MapFD(),
-		m.bpfmaps.StateMap.MapFD(), progsMap.MapFD(), opts...)
-	insns, err := pg.Instructions(rules)
->>>>>>> 39cc89e0
 	if err != nil {
 		return nil, nil, fmt.Errorf("failed to generate policy bytecode v%v: %w", ipFamily, err)
 	}
