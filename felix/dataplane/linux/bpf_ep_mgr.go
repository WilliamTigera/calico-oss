--- conflicted
+++ resolved
@@ -208,19 +208,12 @@
 )
 
 type bpfInterfaceState struct {
-<<<<<<< HEAD
-	policyIdx                 [hook.Count]int
-	filterIdx                 [hook.Count]int
+	v4                        bpfInterfaceJumpIndices
+	v6                        bpfInterfaceJumpIndices
 	programmedAsEgressGateway bool
 	programmedAsEgressClient  bool
 	readiness                 ifaceReadiness
 	qdisc                     qDiscInfo
-=======
-	v4        bpfInterfaceJumpIndices
-	v6        bpfInterfaceJumpIndices
-	readiness ifaceReadiness
-	qdisc     qDiscInfo
->>>>>>> 4fea4fa4
 }
 
 type bpfInterfaceJumpIndices struct {
@@ -358,7 +351,6 @@
 
 	arpMap maps.Map
 
-<<<<<<< HEAD
 	// CaliEnt features below
 
 	enableTcpStats bool
@@ -366,9 +358,8 @@
 	actionOnDrop   string
 	egIPEnabled    bool
 	egwVxlanPort   uint16
-=======
-	v4 *bpfEndpointManagerDataplane
-	v6 *bpfEndpointManagerDataplane
+	v4             *bpfEndpointManagerDataplane
+	v6             *bpfEndpointManagerDataplane
 }
 
 type bpfEndpointManagerDataplane struct {
@@ -380,7 +371,6 @@
 
 	// IP of the tunnel / overlay device
 	tunnelIP net.IP
->>>>>>> 4fea4fa4
 }
 
 type serviceKey struct {
@@ -502,15 +492,9 @@
 		onStillAlive:        livenessCallback,
 		lookupsCache:        lookupsCache,
 		hostIfaceToEpMap:    map[string]proto.HostEndpoint{},
-<<<<<<< HEAD
-		ifaceToIpMap:        map[string]net.IP{},
 		opReporter:          opReporter,
 		actionOnDrop:        actionOnDrop,
 		enableTcpStats:      enableTcpStats,
-=======
-		//ifaceToIpMap:        map[string]net.IP{},
-		opReporter: opReporter,
->>>>>>> 4fea4fa4
 		// ipv6Enabled Should be set to config.Ipv6Enabled, but for now it is better
 		// to set it to BPFIpv6Enabled which is a dedicated flag for development of IPv6.
 		// TODO: set ipv6Enabled to config.Ipv6Enabled when IPv6 support is complete
@@ -2111,13 +2095,8 @@
 
 var calicoRouterIP = net.IPv4(169, 254, 1, 1).To4()
 
-<<<<<<< HEAD
-func (m *bpfEndpointManager) wepTCAttachPoint(ifaceName string, policyIdx, filterIdx int,
+func (d *bpfEndpointManagerDataplane) wepTCAttachPoint(ap *tc.AttachPoint, policyIdx, filterIdx int,
 	polDirection PolDirection, endpoint *proto.WorkloadEndpoint) *tc.AttachPoint {
-=======
-func (d *bpfEndpointManagerDataplane) wepTCAttachPoint(ap *tc.AttachPoint, policyIdx, filterIdx int,
-	polDirection PolDirection) *tc.AttachPoint {
->>>>>>> 4fea4fa4
 
 	ap = d.configureTCAttachPoint(polDirection, ap, false)
 	ifaceName := ap.IfaceName()
@@ -2138,15 +2117,12 @@
 	ap.PolicyIdx = policyIdx
 	ap.LogFilterIdx = filterIdx
 
-	ap.EnableTCPStats = m.enableTcpStats
-	ap.EGWVxlanPort = m.egwVxlanPort
-	ap.EgressIPEnabled = m.egIPEnabled
 	if endpoint != nil {
 		ap.IsEgressGateway = endpoint.IsEgressGateway
 		ap.IsEgressClient = len(endpoint.EgressGatewayRules) > 0
 		ap.EgressGatewayHealthPort = uint16(endpoint.EgressGatewayHealthPort)
 	}
-	if !m.isEgressProgrammingCorrect(ap.Iface, ap.IsEgressGateway, ap.IsEgressClient) {
+	if !d.mgr.isEgressProgrammingCorrect(ap.Iface, ap.IsEgressGateway, ap.IsEgressClient) {
 		log.WithField("iface", ap.Iface).Infof(
 			"Will reapply BPF program because egress gateway state has changed (client %v gateway %v)",
 			ap.IsEgressClient, ap.IsEgressGateway,
@@ -2167,15 +2143,6 @@
 		return nil, fmt.Errorf("unknown host IP")
 	}
 
-<<<<<<< HEAD
-	ap := m.wepTCAttachPoint(ifaceName, policyIdx, filterIdx, polDirection, endpoint)
-
-	// AttachPoint config can change even without reload. Hence we need to re attach the program if ForceReattach is
-	// true.
-	log.WithField("iface", ifaceName).Debugf("readiness: %d, ForceReattach: %v", readiness, ap.ForceReattach)
-	if (readiness != ifaceIsReady) || ap.ForceReattach {
-		res, err := m.wepAttachProgram(ap)
-=======
 	indices := state.v4
 	if d.ipFamily == proto.IPVersion_IPV6 {
 		indices = state.v6
@@ -2188,12 +2155,13 @@
 	policyIdx = indices.policyIdx[attachHook]
 	filterIdx = indices.filterIdx[attachHook]
 
-	ap = d.wepTCAttachPoint(ap, policyIdx, filterIdx, polDirection)
-
-	log.WithField("iface", ap.IfaceName()).Debugf("readiness: %d", readiness)
-	if readiness != ifaceIsReady {
+	ap = d.wepTCAttachPoint(ap, policyIdx, filterIdx, polDirection, endpoint)
+
+	// AttachPoint config can change even without reload. Hence we need to re attach the program if ForceReattach is
+	// true.
+	log.WithField("iface", ap.IfaceName()).Debugf("readiness: %d, ForceReattach: %v", readiness, ap.ForceReattach)
+	if (readiness != ifaceIsReady) || ap.ForceReattach {
 		err := d.mgr.loadPrograms(ap, d.ipFamily)
->>>>>>> 4fea4fa4
 		if err != nil {
 			return nil, fmt.Errorf("attaching program to wep: %w", err)
 		}
@@ -2236,12 +2204,8 @@
 			"Workload interface with no endpoint in datastore, installing default-drop program.")
 	}
 
-<<<<<<< HEAD
-	// If tiers or profileIDs is nil, this will return an empty set of rules but updatePolicyProgram appends a
-=======
 	m := d.mgr
 	// If tier or profileIDs is nil, this will return an empty set of rules but updatePolicyProgram appends a
->>>>>>> 4fea4fa4
 	// drop rule, giving us default drop behaviour in that case.
 	rules := m.extractRules(tiers, profileIDs, polDirection)
 
@@ -2268,11 +2232,7 @@
 		rules.SuppressNormalHostPolicy = true
 	}
 
-<<<<<<< HEAD
-	return m.updatePolicyProgramFn(rules, polDirection.RuleDir().String(), ap)
-=======
-	return m.updatePolicyProgramFn(rules, polDirection.RuleDir(), ap, d.ipFamily)
->>>>>>> 4fea4fa4
+	return m.updatePolicyProgramFn(rules, polDirection.RuleDir().String(), ap, d.ipFamily)
 }
 
 func (m *bpfEndpointManager) addHostPolicy(rules *polprog.Rules, hostEndpoint *proto.HostEndpoint, polDirection PolDirection) {
@@ -2369,20 +2329,10 @@
 		return nil, fmt.Errorf("unknown host IP")
 	}
 
-<<<<<<< HEAD
-	ap := m.calculateTCAttachPoint(polDirection, ifaceName)
-	ap.HostIP = m.hostIP
-	ap.TunnelMTU = uint16(m.vxlanMTU)
-	ap.ExtToServiceConnmark = uint32(m.bpfExtToServiceConnmark)
-	ap.EgressIPEnabled = m.egIPEnabled
-	ap.EGWVxlanPort = m.egwVxlanPort
-	ip, err := m.getInterfaceIP(ifaceName)
-=======
 	ap = d.configureTCAttachPoint(polDirection, ap, true)
 	ap.HostIP = d.hostIP
 
 	ip, err := d.getInterfaceIP(ifaceName)
->>>>>>> 4fea4fa4
 	if err != nil {
 		log.Debugf("Error getting IP for interface %+v: %+v", ifaceName, err)
 		ap.IntfIP = d.hostIP
@@ -2419,21 +2369,13 @@
 			NoProfileMatchID: m.profileNoMatchID(polDirection.RuleDir()),
 		}
 		m.addHostPolicy(&rules, ep, polDirection)
-<<<<<<< HEAD
-		return m.updatePolicyProgramFn(rules, polDirection.RuleDir().String(), ap)
-	}
-
-	if err := m.dp.removePolicyProgram(ap); err != nil {
-		return err
-=======
-		if err := m.updatePolicyProgramFn(rules, polDirection.RuleDir(), ap, d.ipFamily); err != nil {
+		if err := m.updatePolicyProgramFn(rules, polDirection.RuleDir().String(), ap, d.ipFamily); err != nil {
 			return ap, err
 		}
 	} else {
 		if err := m.dp.removePolicyProgram(ap, d.ipFamily); err != nil {
 			return ap, err
 		}
->>>>>>> 4fea4fa4
 	}
 	return ap, nil
 }
@@ -2557,6 +2499,7 @@
 		ap.NATout = uint32(m.natOutIdx)
 	} else {
 		ap.ExtToServiceConnmark = uint32(m.bpfExtToServiceConnmark)
+		ap.EnableTCPStats = m.enableTcpStats
 	}
 
 	ap.ToHostDrop = (m.epToHostAction == "DROP")
@@ -2568,6 +2511,8 @@
 	ap.PSNATStart = m.psnatPorts.MinPort
 	ap.PSNATEnd = m.psnatPorts.MaxPort
 	ap.TunnelMTU = uint16(m.vxlanMTU)
+	ap.EGWVxlanPort = m.egwVxlanPort
+	ap.EgressIPEnabled = m.egIPEnabled
 
 	switch m.rpfEnforceOption {
 	case "Strict":
@@ -2638,7 +2583,6 @@
 				Policies: make([]polprog.Policy, len(directionalPols)),
 			}
 
-<<<<<<< HEAD
 			for i, polName := range directionalPols {
 				staged := model.PolicyIsStaged(polName)
 
@@ -2650,12 +2594,6 @@
 				if pol == nil {
 					log.WithField("tier", tier).Warn("Tier refers to unknown policy!")
 					continue
-=======
-			for ri, r := range prules {
-				policy.Rules[ri] = polprog.Rule{
-					Rule:    r,
-					MatchID: m.ruleMatchID(dir, r.Action, "Policy", polName, ri),
->>>>>>> 4fea4fa4
 				}
 				var prules []*proto.Rule
 				if direction == PolDirnIngress {
@@ -2718,11 +2656,7 @@
 			for ri, r := range prules {
 				profile.Rules[ri] = polprog.Rule{
 					Rule:    r,
-<<<<<<< HEAD
 					MatchID: m.ruleMatchID(dir, r.Action, rules.RuleOwnerTypeProfile, ri, profName),
-=======
-					MatchID: m.ruleMatchID(dir, r.Action, "Profile", profName, ri),
->>>>>>> 4fea4fa4
 				}
 			}
 
@@ -3310,7 +3244,6 @@
 	return nil
 }
 
-<<<<<<< HEAD
 func (m *bpfEndpointManager) isEgressProgrammingCorrect(ifaceName string, isEgressGateway, isEgressClient bool) (correct bool) {
 	m.ifacesLock.Lock()
 	defer m.ifacesLock.Unlock()
@@ -3331,15 +3264,7 @@
 	})
 }
 
-func (m *bpfEndpointManager) updatePolicyProgram(rules polprog.Rules, polDir string, ap attachPoint) error {
-	ipFamily := proto.IPVersion_IPV4
-	if m.ipv6Enabled {
-		ipFamily = proto.IPVersion_IPV6
-	}
-=======
 func (m *bpfEndpointManager) updatePolicyProgram(rules polprog.Rules, polDir string, ap attachPoint, ipFamily proto.IPVersion) error {
->>>>>>> 4fea4fa4
-
 	progName := policyProgramName(ap.IfaceName(), polDir, proto.IPVersion(ipFamily))
 
 	opts := []polprog.Option{polprog.WithActionDropOverride(m.actionOnDrop)}
