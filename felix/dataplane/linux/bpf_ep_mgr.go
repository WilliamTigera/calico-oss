//go:build !windows

// Copyright (c) 2020-2023 Tigera, Inc. All rights reserved.
//
// Licensed under the Apache License, Version 2.0 (the "License");
// you may not use this file except in compliance with the License.
// You may obtain a copy of the License at
//
//     http://www.apache.org/licenses/LICENSE-2.0
//
// Unless required by applicable law or agreed to in writing, software
// distributed under the License is distributed on an "AS IS" BASIS,
// WITHOUT WARRANTIES OR CONDITIONS OF ANY KIND, either express or implied.
// See the License for the specific language governing permissions and
// limitations under the License.

package intdataplane

import (
	"bytes"
	"context"
	"encoding/binary"
	"encoding/json"
	"errors"
	"fmt"
	"net"
	"os"
	"os/exec"
	"path"
	"reflect"
	"regexp"
	"runtime"
	"sort"
	"strconv"
	"strings"
	"sync"
	"syscall"
	"time"

	"github.com/projectcalico/calico/felix/dataplane/linux/dataplanedefs"
	"github.com/projectcalico/calico/felix/ethtool"
	"github.com/projectcalico/calico/felix/generictables"
	"github.com/projectcalico/calico/libcalico-go/lib/health"

	"github.com/prometheus/client_golang/prometheus"
	log "github.com/sirupsen/logrus"
	apiv3 "github.com/tigera/api/pkg/apis/projectcalico/v3"
	"github.com/tigera/api/pkg/lib/numorstring"
	"github.com/vishvananda/netlink"
	"golang.org/x/sync/semaphore"
	"golang.org/x/sys/unix"

	"github.com/projectcalico/calico/felix/bpf"
	bpfarp "github.com/projectcalico/calico/felix/bpf/arp"
	"github.com/projectcalico/calico/felix/bpf/asm"
	"github.com/projectcalico/calico/felix/bpf/bpfdefs"
	"github.com/projectcalico/calico/felix/bpf/bpfmap"
	"github.com/projectcalico/calico/felix/bpf/counters"
	"github.com/projectcalico/calico/felix/bpf/filter"
	"github.com/projectcalico/calico/felix/bpf/hook"
	"github.com/projectcalico/calico/felix/bpf/ifstate"
	"github.com/projectcalico/calico/felix/bpf/jump"
	"github.com/projectcalico/calico/felix/bpf/legacy"
	"github.com/projectcalico/calico/felix/bpf/libbpf"
	"github.com/projectcalico/calico/felix/bpf/maps"
	"github.com/projectcalico/calico/felix/bpf/polprog"
	"github.com/projectcalico/calico/felix/bpf/tc"
	tcdefs "github.com/projectcalico/calico/felix/bpf/tc/defs"
	"github.com/projectcalico/calico/felix/bpf/xdp"
	"github.com/projectcalico/calico/felix/cachingmap"
	"github.com/projectcalico/calico/felix/calc"
	"github.com/projectcalico/calico/felix/environment"
	"github.com/projectcalico/calico/felix/idalloc"
	"github.com/projectcalico/calico/felix/ifacemonitor"
	"github.com/projectcalico/calico/felix/ip"
	"github.com/projectcalico/calico/felix/ipsets"
	"github.com/projectcalico/calico/felix/logutils"
	"github.com/projectcalico/calico/felix/proto"
	"github.com/projectcalico/calico/felix/routetable"
	"github.com/projectcalico/calico/felix/rules"
	"github.com/projectcalico/calico/libcalico-go/lib/backend/model"
	logutilslc "github.com/projectcalico/calico/libcalico-go/lib/logutils"
	"github.com/projectcalico/calico/libcalico-go/lib/set"
)

const (
	bpfEPManagerHealthName = "BPFEndpointManager"
)

var (
	bpfEndpointsGauge = prometheus.NewGauge(prometheus.GaugeOpts{
		Name: "felix_bpf_dataplane_endpoints",
		Help: "Number of BPF endpoints managed in the dataplane.",
	})
	bpfDirtyEndpointsGauge = prometheus.NewGauge(prometheus.GaugeOpts{
		Name: "felix_bpf_dirty_dataplane_endpoints",
		Help: "Number of BPF endpoints managed in the dataplane that are left dirty after a failure.",
	})
	bpfHappyEndpointsGauge = prometheus.NewGauge(prometheus.GaugeOpts{
		Name: "felix_bpf_happy_dataplane_endpoints",
		Help: "Number of BPF endpoints that are successfully programmed.",
	})
	errApplyingPolicy = errors.New("error applying policy")
)

var (
	jumpMapV4PolicyKey = make([]byte, 4)
	jumpMapV6PolicyKey = make([]byte, 4)
)

func init() {
	prometheus.MustRegister(bpfEndpointsGauge)
	prometheus.MustRegister(bpfDirtyEndpointsGauge)
	prometheus.MustRegister(bpfHappyEndpointsGauge)

	binary.LittleEndian.PutUint32(jumpMapV4PolicyKey, uint32(tcdefs.ProgIndexPolicy))
	binary.LittleEndian.PutUint32(jumpMapV6PolicyKey, uint32(tcdefs.ProgIndexPolicy))
}

type IfaceType int32

const (
	IfaceTypeData IfaceType = iota
	IfaceTypeWireguard
	IfaceTypeIPIP
	IfaceTypeVXLAN
	IfaceTypeL3
	IfaceTypeBond
	IfaceTypeBondSlave
	IfaceTypeUnknown
)

type attachPoint interface {
	IfaceName() string
	HookName() hook.Hook
	IsAttached() (bool, error)
	AttachProgram() (bpf.AttachResult, error)
	DetachProgram() error
	Log() *log.Entry
	LogVal() string
	PolicyJmp(proto.IPVersion) int
}

type attachPointWithPolicyJumps interface {
	attachPoint
	PolicyAllowJumpIdx(int) int
	PolicyDenyJumpIdx(int) int
}

type fileDescriptor interface {
	FD() uint32
	Close() error
}

type bpfDataplane interface {
	ensureStarted()
	ensureProgramAttached(attachPoint) (qDiscInfo, error)
	ensureProgramLoaded(ap attachPoint, ipFamily proto.IPVersion) error
	ensureNoProgram(attachPoint) error
	ensureQdisc(iface string) (bool, error)
	ensureBPFDevices() error
	updatePolicyProgram(rules polprog.Rules, polDir string, ap attachPoint, ipFamily proto.IPVersion) error
	removePolicyProgram(ap attachPoint, ipFamily proto.IPVersion) error
	setAcceptLocal(iface string, val bool) error
	setRPFilter(iface string, val int) error
	setRoute(ip.CIDR)
	delRoute(ip.CIDR)
	ruleMatchID(dir rules.RuleDir, action string, owner rules.RuleOwnerType, idx int, name string) polprog.RuleMatchID
	loadDefaultPolicies() error
	loadTCLogFilter(ap *tc.AttachPoint) (fileDescriptor, int, error)
	interfaceByIndex(int) (*net.Interface, error)
	queryClassifier(int, int, int, bool) (int, error)
	getIfaceLink(string) (netlink.Link, error)
}

type hasLoadPolicyProgram interface {
	loadPolicyProgram(
		progName string,
		ipFamily proto.IPVersion,
		rules polprog.Rules,
		staticProgsMap maps.Map,
		polProgsMap maps.Map,
		opts ...polprog.Option,
	) ([]fileDescriptor, []asm.Insns, error)
}

type bpfInterface struct {
	// info contains the information about the interface sent to us from external sources. For example,
	// the ID of the controlling workload interface and our current expectation of its "oper state".
	// When the info changes, we mark the interface dirty and refresh its dataplane state.
	info bpfInterfaceInfo
	// dpState contains the dataplane state that we've derived locally.  It caches the result of updating
	// the interface (so changes to dpState don't cause the interface to be marked dirty).
	dpState bpfInterfaceState
}

func (i *bpfInterfaceState) clearJumps() {
	i.v4.clearJumps()
	i.v6.clearJumps()
	i.filterIdx = [hook.Count]int{-1, -1, -1}
}

var zeroIface bpfInterface = func() bpfInterface {
	var i bpfInterface
	i.dpState.clearJumps()
	return i
}()

type bpfInterfaceInfo struct {
	ifIndex       int
	isUP          bool
	endpointID    *proto.WorkloadEndpointID
	ifaceType     IfaceType
	masterIfIndex int
}

func (i bpfInterfaceInfo) ifaceIsUp() bool {
	return i.isUP
}

type ifaceReadiness int

const (
	ifaceNotReady ifaceReadiness = iota
	ifaceIsReady
	// We know it was ready at some point in time and we
	// assume it still is, but we need to reassure ourselves.
	ifaceIsReadyNotAssured
)

type bpfInterfaceState struct {
	v4                        bpfInterfaceJumpIndices
	v6                        bpfInterfaceJumpIndices
	filterIdx                 [hook.Count]int
	programmedAsEgressGateway bool
	programmedAsEgressClient  bool
	v4Readiness               ifaceReadiness
	v6Readiness               ifaceReadiness
	qdisc                     qDiscInfo
}

type bpfInterfaceJumpIndices struct {
	policyIdx [hook.Count]int
}

func (d *bpfInterfaceJumpIndices) clearJumps() {
	d.policyIdx = [hook.Count]int{-1, -1, -1}
}

type qDiscInfo struct {
	valid  bool
	prio   int
	handle int
}

type hostNetworkedNATMode int

const (
	hostNetworkedNATDisabled = iota
	hostNetworkedNATEnabled
	hostNetworkedNATUDPOnly
)

type bpfEndpointManager struct {
	initAttaches      map[string]bpf.EPAttachInfo
	initUnknownIfaces set.Set[string]

	// Main store of information about interfaces; indexed on interface name.
	ifacesLock  sync.Mutex
	nameToIface map[string]bpfInterface

	allWEPs        map[proto.WorkloadEndpointID]*proto.WorkloadEndpoint
	happyWEPs      map[proto.WorkloadEndpointID]*proto.WorkloadEndpoint
	happyWEPsDirty bool
	policies       map[proto.PolicyID]*proto.Policy
	profiles       map[proto.ProfileID]*proto.Profile

	// Indexes
	policiesToWorkloads map[proto.PolicyID]set.Set[any]  /* FIXME proto.WorkloadEndpointID or string (for a HEP) */
	profilesToWorkloads map[proto.ProfileID]set.Set[any] /* FIXME proto.WorkloadEndpointID or string (for a HEP) */

	dirtyIfaceNames set.Set[string]

	logFilters              map[string]string
	bpfLogLevel             string
	hostname                string
	fibLookupEnabled        bool
	dataIfaceRegex          *regexp.Regexp
	l3IfaceRegex            *regexp.Regexp
	workloadIfaceRegex      *regexp.Regexp
	epToHostAction          string
	vxlanMTU                int
	vxlanPort               uint16
	wgPort                  uint16
	wg6Port                 uint16
	dsrEnabled              bool
	dsrOptoutCidrs          bool
	bpfExtToServiceConnmark int
	psnatPorts              numorstring.Port
	commonMaps              *bpfmap.CommonMaps
	ifStateMap              *cachingmap.CachingMap[ifstate.Key, ifstate.Value]
	removeOldJumps          bool
	legacyCleanUp           bool

	jumpMapAlloc     *jumpMapAlloc
	xdpJumpMapAlloc  *jumpMapAlloc
	policyDefaultObj *libbpf.Obj
	policyTcAllowFD  bpf.ProgFD
	policyTcDenyFD   bpf.ProgFD

	ruleRenderer bpfAllowChainRenderer

	startupOnce   sync.Once
	copyDeltaOnce sync.Once

	// onStillAlive is called from loops to reset the watchdog.
	onStillAlive func()

	loadPolicyProgramFn func(
		progName string,
		ipFamily proto.IPVersion,
		rules polprog.Rules,
		staticProgsMap maps.Map,
		polProgsMap maps.Map,
		opts ...polprog.Option,
	) ([]fileDescriptor, []asm.Insns, error)
	updatePolicyProgramFn func(rules polprog.Rules, polDir string, ap attachPoint, ipFamily proto.IPVersion) error

	// HEP processing.
	hostIfaceToEpMap        map[string]proto.HostEndpoint
	wildcardHostEndpoint    proto.HostEndpoint
	wildcardExists          bool
	hostIfaceToSlaveDevices map[string]set.Set[string]

	// UT-able BPF dataplane interface.
	dp bpfDataplane

	opReporter logutils.OpRecorder

	// XDP
	xdpModes []bpf.XDPMode

	// IPv6 Support
	ipv6Enabled bool

	// Detected features
	features *environment.Features

	// RPF mode
	rpfEnforceOption string

	// BPF Disable GRO ifaces map
	bpfDisableGROForIfaces *regexp.Regexp

	// Service routes
	hostNetworkedNATMode hostNetworkedNATMode

	bpfPolicyDebugEnabled bool

	routeTableV4     *routetable.ClassView
	routeTableV6     *routetable.ClassView
	services         map[serviceKey][]ip.CIDR
	dirtyServices    set.Set[serviceKey]
	natExcludedCIDRs *ip.CIDRTrie

	// Maps for policy rule counters
	polNameToMatchIDs map[string]set.Set[polprog.RuleMatchID]
	dirtyRules        set.Set[polprog.RuleMatchID]

	natInIdx    int
	natOutIdx   int
	bpfIfaceMTU int

	// CaliEnt features below

	enableTcpStats       bool
	lookupsCache         *calc.LookupsCache
	actionOnDrop         string
	egIPEnabled          bool
	egwVxlanPort         uint16
	v4                   *bpfEndpointManagerDataplane
	v6                   *bpfEndpointManagerDataplane
	healthAggregator     *health.HealthAggregator
	updateRateLimitedLog *logutilslc.RateLimitedLogger
}

type bpfEndpointManagerDataplane struct {
	*bpfmap.IPMaps
	ipFamily proto.IPVersion
	hostIP   net.IP
	mgr      *bpfEndpointManager

	ifaceToIpMap map[string]net.IP

	// IP of the tunnel / overlay device
	tunnelIP            net.IP
	iptablesFilterTable Table
	ipSetIDAlloc        *idalloc.IDAllocator
}

type serviceKey struct {
	name      string
	namespace string
}

type bpfAllowChainRenderer interface {
	WorkloadInterfaceAllowChains(endpoints map[proto.WorkloadEndpointID]*proto.WorkloadEndpoint) []*generictables.Chain
}

type ManagerWithHEPUpdate interface {
	Manager
	OnHEPUpdate(hostIfaceToEpMap map[string]proto.HostEndpoint)
	GetIfaceQDiscInfo(ifaceName string) (bool, int, int)
}

func NewTestEpMgr(
	config *Config,
	bpfmaps *bpfmap.Maps,
	workloadIfaceRegex *regexp.Regexp,
) (ManagerWithHEPUpdate, error) {
	return newBPFEndpointManager(nil, config, bpfmaps, true, workloadIfaceRegex, idalloc.New(), idalloc.New(),
		rules.NewRenderer(rules.Config{
			BPFEnabled:                  true,
			IPIPEnabled:                 true,
			IPIPTunnelAddress:           nil,
			IPSetConfigV4:               ipsets.NewIPVersionConfig(ipsets.IPFamilyV4, "cali", nil, nil),
			IPSetConfigV6:               ipsets.NewIPVersionConfig(ipsets.IPFamilyV6, "cali", nil, nil),
			IptablesMarkAccept:          0x8,
			IptablesMarkPass:            0x10,
			IptablesMarkScratch0:        0x20,
			IptablesMarkScratch1:        0x40,
			IptablesMarkEndpoint:        0xff00,
			IptablesMarkNonCaliEndpoint: 0x0100,
			KubeIPVSSupportEnabled:      true,
			WorkloadIfacePrefixes:       []string{"cali", "tap"},
			VXLANPort:                   4789,
			VXLANVNI:                    4096,

			IptablesMarkDrop: 0x80,
		}),
		generictables.NewNoopTable(),
		generictables.NewNoopTable(),
		nil,
		logutils.NewSummarizer("test"),
<<<<<<< HEAD
		new(environment.FakeFeatureDetector),

		// EE args
		calc.NewLookupsCache(),
		"DROP",
		false,
=======
		&routetable.DummyTable{},
		&routetable.DummyTable{},
>>>>>>> 6d43538e
		nil,
		nil,
		1500,
	)
}

func newBPFEndpointManager(
	dp bpfDataplane,
	config *Config,
	bpfmaps *bpfmap.Maps,
	fibLookupEnabled bool,
	workloadIfaceRegex *regexp.Regexp,
	ipSetIDAllocV4 *idalloc.IDAllocator,
	ipSetIDAllocV6 *idalloc.IDAllocator,
	iptablesRuleRenderer bpfAllowChainRenderer,
	iptablesFilterTableV4 Table,
	iptablesFilterTableV6 Table,
	livenessCallback func(),
	opReporter logutils.OpRecorder,
<<<<<<< HEAD
	featureDetector environment.FeatureDetectorIface,

	// CaliEnt args below

	lookupsCache *calc.LookupsCache,
	actionOnDrop string,
	enableTcpStats bool,
=======
	mainRouteTableV4 routetable.Interface,
	mainRouteTableV6 routetable.Interface,
>>>>>>> 6d43538e
	healthAggregator *health.HealthAggregator,
	dataplanefeatures *environment.Features,
	bpfIfaceMTU int,
) (*bpfEndpointManager, error) {
	if livenessCallback == nil {
		livenessCallback = func() {}
	}

	switch actionOnDrop {
	case "ACCEPT", "LOGandACCEPT":
		actionOnDrop = "allow"
	case "DROP", "LOGandDROP":
		actionOnDrop = "deny"
	}
	m := &bpfEndpointManager{
		initUnknownIfaces:       set.New[string](),
		dp:                      dp,
		allWEPs:                 map[proto.WorkloadEndpointID]*proto.WorkloadEndpoint{},
		happyWEPs:               map[proto.WorkloadEndpointID]*proto.WorkloadEndpoint{},
		happyWEPsDirty:          true,
		policies:                map[proto.PolicyID]*proto.Policy{},
		profiles:                map[proto.ProfileID]*proto.Profile{},
		nameToIface:             map[string]bpfInterface{},
		policiesToWorkloads:     map[proto.PolicyID]set.Set[any]{},
		profilesToWorkloads:     map[proto.ProfileID]set.Set[any]{},
		dirtyIfaceNames:         set.New[string](),
		bpfLogLevel:             config.BPFLogLevel,
		logFilters:              config.BPFLogFilters,
		hostname:                config.Hostname,
		fibLookupEnabled:        fibLookupEnabled,
		dataIfaceRegex:          config.BPFDataIfacePattern,
		l3IfaceRegex:            config.BPFL3IfacePattern,
		workloadIfaceRegex:      workloadIfaceRegex,
		epToHostAction:          config.RulesConfig.EndpointToHostAction,
		vxlanMTU:                config.VXLANMTU,
		vxlanPort:               uint16(config.VXLANPort),
		wgPort:                  uint16(config.Wireguard.ListeningPort),
		wg6Port:                 uint16(config.Wireguard.ListeningPortV6),
		dsrEnabled:              config.BPFNodePortDSREnabled,
		dsrOptoutCidrs:          len(config.BPFDSROptoutCIDRs) > 0,
		bpfExtToServiceConnmark: config.BPFExtToServiceConnmark,
		psnatPorts:              config.BPFPSNATPorts,
		commonMaps:              bpfmaps.CommonMaps,
		ifStateMap: cachingmap.New[ifstate.Key, ifstate.Value](ifstate.MapParams.Name,
			maps.NewTypedMap[ifstate.Key, ifstate.Value](
				bpfmaps.CommonMaps.IfStateMap.(maps.MapWithExistsCheck), ifstate.KeyFromBytes, ifstate.ValueFromBytes,
			)),

		// Note: the allocators only allocate a fraction of the map, the
		// rest is reserved for sub-programs generated if a single program
		// would be too large.
		jumpMapAlloc:            newJumpMapAlloc(jump.TCMaxEntryPoints),
		xdpJumpMapAlloc:         newJumpMapAlloc(jump.XDPMaxEntryPoints),
		ruleRenderer:            iptablesRuleRenderer,
		onStillAlive:            livenessCallback,
		lookupsCache:            lookupsCache,
		hostIfaceToEpMap:        map[string]proto.HostEndpoint{},
		hostIfaceToSlaveDevices: map[string]set.Set[string]{},
		opReporter:              opReporter,
		actionOnDrop:            actionOnDrop,
		enableTcpStats:          enableTcpStats,
		// ipv6Enabled Should be set to config.Ipv6Enabled, but for now it is better
		// to set it to BPFIpv6Enabled which is a dedicated flag for development of IPv6.
		// TODO: set ipv6Enabled to config.Ipv6Enabled when IPv6 support is complete
		ipv6Enabled:            config.BPFIpv6Enabled,
		rpfEnforceOption:       config.BPFEnforceRPF,
		bpfDisableGROForIfaces: config.BPFDisableGROForIfaces,
		bpfPolicyDebugEnabled:  config.BPFPolicyDebugEnabled,
		egwVxlanPort:           uint16(config.EgressIPVXLANPort),
		egIPEnabled:            config.EgressIPEnabled,
		polNameToMatchIDs:      map[string]set.Set[polprog.RuleMatchID]{},
		dirtyRules:             set.New[polprog.RuleMatchID](),

		healthAggregator: healthAggregator,
		features:         dataplanefeatures,
	}

	if healthAggregator != nil {
		healthAggregator.RegisterReporter(bpfEPManagerHealthName, &health.HealthReport{
			Ready: true,
			Live:  false,
		}, 0)
		healthAggregator.Report(bpfEPManagerHealthName, &health.HealthReport{
			Ready:  false,
			Detail: "Not yet synced.",
		})
	}

	m.updateRateLimitedLog = logutilslc.NewRateLimitedLogger(
		logutilslc.OptInterval(30*time.Second),
		logutilslc.OptBurst(10),
	)

	// Calculate allowed XDP attachment modes.  Note, in BPF mode untracked ingress policy is
	// _only_ implemented by XDP, so we _should_ fall back to XDPGeneric if necessary in order
	// to preserve the semantics of untracked ingress policy.  (Therefore we are also saying
	// here that the GenericXDPEnabled config setting, like XDPEnabled, is only relevant when
	// BPFEnabled is false.)
	m.xdpModes = []bpf.XDPMode{
		bpf.XDPOffload,
		bpf.XDPDriver,
		bpf.XDPGeneric,
	}

	// Clean all the files under /var/run/calico/bpf/prog to remove any information from the
	// previous execution of the bpf dataplane, and make sure the directory exists.
	bpf.CleanAttachedProgDir()

	// Normally this endpoint manager uses its own dataplane implementation, but we have an
	// indirection here so that UT can simulate the dataplane and test how it's called.
	if m.dp == nil {
		m.dp = m
	}

	if config.BPFConnTimeLB == string(apiv3.BPFConnectTimeLBTCP) {
		m.hostNetworkedNATMode = hostNetworkedNATUDPOnly
	} else if config.BPFHostNetworkedNAT == string(apiv3.BPFHostNetworkedNATEnabled) {
		m.hostNetworkedNATMode = hostNetworkedNATEnabled
	}

	m.v4 = newBPFEndpointManagerDataplane(proto.IPVersion_IPV4, bpfmaps.V4, iptablesFilterTableV4, ipSetIDAllocV4, m)

	if m.ipv6Enabled {
		m.v6 = newBPFEndpointManagerDataplane(proto.IPVersion_IPV6, bpfmaps.V6, iptablesFilterTableV6, ipSetIDAllocV6, m)
	}

	if m.hostNetworkedNATMode != hostNetworkedNATDisabled {
		log.Infof("HostNetworkedNATMode is %d", m.hostNetworkedNATMode)
		m.routeTableV4 = routetable.NewClassView(routetable.RouteClassBPFSpecial, mainRouteTableV4)
		m.routeTableV6 = routetable.NewClassView(routetable.RouteClassBPFSpecial, mainRouteTableV6)
		m.services = make(map[serviceKey][]ip.CIDR)
		m.dirtyServices = set.New[serviceKey]()
		m.natExcludedCIDRs = ip.NewCIDRTrie()

		excludeCIDRsMatch := 1

		for _, c := range config.BPFExcludeCIDRsFromNAT {
			cidr, err := ip.CIDRFromString(c)
			if err != nil {
				log.WithError(err).Warnf("Bad %s CIDR to exclude from NAT", c)
			}

			if (cidr.Version() == 6) != m.ipv6Enabled {
				continue
			}

			m.natExcludedCIDRs.Update(cidr, &excludeCIDRsMatch)
		}

		// Anything else would prevent packets being accepted from the special
		// service veth. It does not create a security hole since BPF does the RPF
		// on its own.
		if m.v4 != nil {
			if err := m.dp.setRPFilter("all", 0); err != nil {
				return nil, fmt.Errorf("setting rp_filter for all: %w", err)
			}
		}

		m.bpfIfaceMTU = bpfIfaceMTU
		if err := m.dp.ensureBPFDevices(); err != nil {
			return nil, fmt.Errorf("ensure BPF devices: %w", err)
		} else {
			log.Infof("Created %s:%s veth pair.", dataplanedefs.BPFInDev, dataplanedefs.BPFOutDev)
		}
	}

	if m.bpfPolicyDebugEnabled {
		err := m.commonMaps.RuleCountersMap.Iter(func(k, v []byte) maps.IteratorAction {
			return maps.IterDelete
		})
		if err != nil {
			log.WithError(err).Warn("Failed to iterate over policy counters map")
		}
	}

	// If not running in test
	if m.dp == m {
		// Repin jump maps to a different path so that existing programs keep working
		// as if nothing has changed. We keep those maps as long as we have dirty
		// devices.
		//
		// Since we are restarting, we reload programs for all the devices, the
		// generic sets and the preables and then we can just remove the old maps.
		// We never copy from the old maps to the new ones.
		if err := m.repinJumpMaps(); err != nil {
			return nil, err
		}
		m.removeOldJumps = true
		// Make sure that we eventually clean up after previous versions.
		m.legacyCleanUp = true
	}

	m.updatePolicyProgramFn = m.dp.updatePolicyProgram

	if x, ok := m.dp.(hasLoadPolicyProgram); ok {
		m.loadPolicyProgramFn = x.loadPolicyProgram
		m.updatePolicyProgramFn = m.updatePolicyProgram
	}

	return m, nil
}

func newBPFEndpointManagerDataplane(
	ipFamily proto.IPVersion,
	ipMaps *bpfmap.IPMaps,
	iptablesFilterTable Table,
	ipSetIDAlloc *idalloc.IDAllocator,
	epMgr *bpfEndpointManager,
) *bpfEndpointManagerDataplane {
	return &bpfEndpointManagerDataplane{
		ipFamily:            ipFamily,
		ifaceToIpMap:        map[string]net.IP{},
		mgr:                 epMgr,
		IPMaps:              ipMaps,
		iptablesFilterTable: iptablesFilterTable,
		ipSetIDAlloc:        ipSetIDAlloc,
	}
}

var _ hasLoadPolicyProgram = (*bpfEndpointManager)(nil)

func (m *bpfEndpointManager) repinJumpMaps() error {
	oldBase := path.Join(bpfdefs.GlobalPinDir, "old_jumps")
	err := os.Mkdir(oldBase, 0o700)
	if err != nil && !os.IsExist(err) {
		return fmt.Errorf("cannot create %s: %w", oldBase, err)
	}

	tmp, err := os.MkdirTemp(oldBase, "")
	if err != nil && !os.IsExist(err) {
		return fmt.Errorf("cannot create temp dir in %s: %w", oldBase, err)
	}

	mps := []maps.Map{
		m.commonMaps.ProgramsMap,
		m.commonMaps.JumpMap,
		m.commonMaps.XDPProgramsMap,
		m.commonMaps.XDPJumpMap,
	}

	for _, mp := range mps {
		pin := path.Join(tmp, mp.GetName())
		if err := libbpf.ObjPin(int(mp.MapFD()), pin); err != nil {
			_ = os.RemoveAll(tmp)
			return fmt.Errorf("failed to repin %s to %s: %w", mp.GetName(), pin, err)
		}
	}

	for _, mp := range mps {
		if err := mp.Close(); err != nil {
			_ = os.RemoveAll(tmp)
			return fmt.Errorf("failed to close %s: %w", mp.Path(), err)
		}
		if err := os.Remove(mp.Path()); err != nil {
			_ = os.RemoveAll(tmp)
			return fmt.Errorf("failed to remove %s from %s: %w", mp.GetName(), mp.Path(), err)
		}
	}

	for _, mp := range mps {
		if err := mp.EnsureExists(); err != nil {
			_ = os.RemoveAll(tmp)
			return fmt.Errorf("failed to recreate %s: %w", mp.Path(), err)
		}
	}

	return nil
}

// withIface handles the bookkeeping for working with a particular bpfInterface value.  It
// * creates the value if needed
// * calls the giving callback with the value so it can be edited
// * if the bpfInterface's info field changes, it marks it as dirty
// * if the bpfInterface is now empty (no info or state), it cleans it up.
func (m *bpfEndpointManager) withIface(ifaceName string, fn func(iface *bpfInterface) (forceDirty bool)) {
	iface, ok := m.nameToIface[ifaceName]
	if !ok {
		iface = zeroIface
	}
	ifaceCopy := iface
	dirty := fn(&iface)
	logCtx := log.WithField("name", ifaceName)

	if reflect.DeepEqual(iface, zeroIface) {
		logCtx.Debug("Interface info is now empty.")
		delete(m.nameToIface, ifaceName)
	} else {
		// Always store the result (rather than checking the dirty flag) because dirty only covers the info..
		m.nameToIface[ifaceName] = iface
	}

	dirty = dirty || iface.info != ifaceCopy.info

	if !dirty {
		return
	}

	logCtx.Debug("Marking iface dirty.")
	m.dirtyIfaceNames.Add(ifaceName)
}

func (m *bpfEndpointManager) GetIfaceQDiscInfo(ifaceName string) (bool, int, int) {
	qdisc := m.nameToIface[ifaceName].dpState.qdisc
	return qdisc.valid, qdisc.prio, qdisc.handle
}

func (m *bpfEndpointManager) updateHostIP(ipAddr string, ipFamily int) {
	ip, _, err := net.ParseCIDR(ipAddr)
	if err != nil {
		ip = net.ParseIP(ipAddr)
	}
	if ip != nil {
		if ipFamily == 4 {
			m.v4.hostIP = ip
		} else {
			m.v6.hostIP = ip
		}
		// Should be safe without the lock since there shouldn't be any active background threads
		// but taking it now makes us robust to refactoring.
		m.ifacesLock.Lock()
		for ifaceName := range m.nameToIface {
			m.withIface(ifaceName, func(iface *bpfInterface) (forceDirty bool) {
				iface.dpState.v4Readiness = ifaceNotReady
				iface.dpState.v6Readiness = ifaceNotReady
				return true
			})
		}
		m.ifacesLock.Unlock()
		// We use host IP as the source when routing service for the ctlb workaround. We
		// need to update those routes, so make them all dirty.
		for svc := range m.services {
			m.dirtyServices.Add(svc)
		}
	} else {
		log.Warn("Cannot parse hostip, no change applied")
	}
}

func (m *bpfEndpointManager) OnUpdate(msg interface{}) {
	switch msg := msg.(type) {
	// Updates from the dataplane:

	// Interface updates.
	case *ifaceStateUpdate:
		m.onInterfaceUpdate(msg)
	case *ifaceAddrsUpdate:
		m.onInterfaceAddrsUpdate(msg)
	// Updates from the datamodel:

	// Workloads.
	case *proto.WorkloadEndpointUpdate:
		m.onWorkloadEndpointUpdate(msg)
	case *proto.WorkloadEndpointRemove:
		m.onWorkloadEndpointRemove(msg)
	// Policies.
	case *proto.ActivePolicyUpdate:
		m.onPolicyUpdate(msg)
	case *proto.ActivePolicyRemove:
		m.onPolicyRemove(msg)
	// Profiles.
	case *proto.ActiveProfileUpdate:
		m.onProfileUpdate(msg)
	case *proto.ActiveProfileRemove:
		m.onProfileRemove(msg)

	case *proto.HostMetadataUpdate:
		if m.v4 != nil && msg.Hostname == m.hostname {
			log.WithField("HostMetadataUpdate", msg).Infof("Host IP changed: %s", msg.Ipv4Addr)
			m.updateHostIP(msg.Ipv4Addr, 4)
		}
	case *proto.HostMetadataV6Update:
		if m.v6 != nil && msg.Hostname == m.hostname {
			log.WithField("HostMetadataV6Update", msg).Infof("Host IPv6 changed: %s", msg.Ipv6Addr)
			m.updateHostIP(msg.Ipv6Addr, 6)
		}
	case *proto.HostMetadataV4V6Update:
		if msg.Hostname != m.hostname {
			break
		}
		if m.v4 != nil {
			log.WithField("HostMetadataV4V6Update", msg).Infof("Host IP changed: %s", msg.Ipv4Addr)
			m.updateHostIP(msg.Ipv4Addr, 4)
		}
		if m.v6 != nil {
			log.WithField("HostMetadataV4V6Update", msg).Infof("Host IPv6 changed: %s", msg.Ipv6Addr)
			m.updateHostIP(msg.Ipv6Addr, 6)
		}
	case *proto.ServiceUpdate:
		m.onServiceUpdate(msg)
	case *proto.ServiceRemove:
		m.onServiceRemove(msg)
	case *proto.RouteUpdate:
		m.onRouteUpdate(msg)
	}
}

func (m *bpfEndpointManager) onRouteUpdate(update *proto.RouteUpdate) {
	if update.Type == proto.RouteType_LOCAL_TUNNEL {
		ip, _, err := net.ParseCIDR(update.Dst)
		if err != nil {
			log.WithField("local tunnel cird", update.Dst).WithError(err).Warn("not parsable")
			return
		}
		if m.v6 != nil {
			if ip.To4() == nil {
				m.v6.tunnelIP = ip
			}
		}
		if m.v4 != nil {
			if ip.To4() != nil {
				m.v4.tunnelIP = ip
			}
		}
		log.WithField("ip", update.Dst).Info("host tunnel")
		m.dirtyIfaceNames.Add(dataplanedefs.BPFOutDev)
	}
}

func (m *bpfEndpointManager) onInterfaceAddrsUpdate(update *ifaceAddrsUpdate) {
	m.ifacesLock.Lock()
	defer m.ifacesLock.Unlock()

	var v6AddrsUpdate, v4AddrsUpdate bool
	if m.v4 != nil {
		v4AddrsUpdate = m.v4.updateIfaceIP(update)
	}
	if m.v6 != nil {
		v6AddrsUpdate = m.v6.updateIfaceIP(update)
	}
	if v4AddrsUpdate || v6AddrsUpdate {
		m.dirtyIfaceNames.Add(update.Name)
	}
}

func (d *bpfEndpointManagerDataplane) updateIfaceIP(update *ifaceAddrsUpdate) bool {
	var ipAddrs []net.IP
	isDirty := false
	if update.Addrs != nil && update.Addrs.Len() > 0 {
		log.Debugf("Interface %+v received address update %+v", update.Name, update.Addrs)
		update.Addrs.Iter(func(item string) error {
			ip := net.ParseIP(item)
			if d.ipFamily == proto.IPVersion_IPV6 {
				if ip.To4() == nil && !ip.IsLinkLocalUnicast() {
					ipAddrs = append(ipAddrs, ip)
				}
			} else if ip.To4() != nil {
				ipAddrs = append(ipAddrs, ip)
			}
			return nil
		})
		sort.Slice(ipAddrs, func(i, j int) bool {
			return bytes.Compare(ipAddrs[i], ipAddrs[j]) < 0
		})
		if len(ipAddrs) > 0 {
			ip, ok := d.ifaceToIpMap[update.Name]
			if !ok || !ip.Equal(ipAddrs[0]) {
				d.ifaceToIpMap[update.Name] = ipAddrs[0]
				isDirty = true
			}
		}
	} else {
		_, ok := d.ifaceToIpMap[update.Name]
		if ok {
			delete(d.ifaceToIpMap, update.Name)
			isDirty = true
		}
	}
	return isDirty
}

func (m *bpfEndpointManager) reclaimPolicyIdx(name string, ipFamily int, iface *bpfInterface) {
	idx := &iface.dpState.v4
	if ipFamily == 6 {
		idx = &iface.dpState.v6
	}
	for _, attachHook := range []hook.Hook{hook.XDP, hook.Ingress, hook.Egress} {
		if err := m.jumpMapDelete(attachHook, idx.policyIdx[attachHook]); err != nil {
			log.WithError(err).Warn("Policy program may leak.")
		}
		if attachHook != hook.XDP {
			if err := m.jumpMapAlloc.Put(idx.policyIdx[attachHook], name); err != nil {
				log.WithError(err).Errorf("Policy family %d, hook %s", ipFamily, attachHook)
			}
		} else {
			if err := m.xdpJumpMapAlloc.Put(idx.policyIdx[attachHook], name); err != nil {
				log.WithError(err).Error(attachHook.String())
			}
		}
	}
}

func (m *bpfEndpointManager) reclaimFilterIdx(name string, iface *bpfInterface) {
	for _, attachHook := range []hook.Hook{hook.Ingress, hook.Egress} {
		if err := m.jumpMapDelete(attachHook, iface.dpState.filterIdx[attachHook]); err != nil {
			log.WithError(err).Warn("Filter program may leak.")
		}
		if err := m.jumpMapAlloc.Put(iface.dpState.filterIdx[attachHook], name); err != nil {
			log.WithError(err).Errorf("Filter hook %s", attachHook)
		}
	}
}

func (m *bpfEndpointManager) getIfTypeFlags(name string, ifaceType IfaceType) uint32 {
	flags := uint32(0)
	if m.isWorkloadIface(name) {
		flags |= ifstate.FlgWEP
	} else {
		switch ifaceType {
		case IfaceTypeData:
			flags |= ifstate.FlgHEP
		case IfaceTypeBond:
			flags |= ifstate.FlgBond
		case IfaceTypeBondSlave:
			flags |= ifstate.FlgBondSlave
		case IfaceTypeL3:
			flags |= ifstate.FlgL3
		case IfaceTypeWireguard:
			flags |= ifstate.FlgWireguard
		case IfaceTypeVXLAN:
			flags |= ifstate.FlgVxlan
		case IfaceTypeIPIP:
			flags |= ifstate.FlgIPIP
		}
	}
	return flags
}

func (m *bpfEndpointManager) updateIfaceStateMap(name string, iface *bpfInterface) {
	k := ifstate.NewKey(uint32(iface.info.ifIndex))
	if iface.info.ifaceIsUp() {
		flags := m.getIfTypeFlags(name, iface.info.ifaceType)
		if iface.dpState.v4Readiness != ifaceNotReady {
			flags |= ifstate.FlgIPv4Ready
		}
		if iface.dpState.v6Readiness != ifaceNotReady {
			flags |= ifstate.FlgIPv6Ready
		}
		v := ifstate.NewValue(flags, name,
			iface.dpState.v4.policyIdx[hook.XDP],
			iface.dpState.v4.policyIdx[hook.Ingress],
			iface.dpState.v4.policyIdx[hook.Egress],
			iface.dpState.v6.policyIdx[hook.XDP],
			iface.dpState.v6.policyIdx[hook.Ingress],
			iface.dpState.v6.policyIdx[hook.Egress],
			iface.dpState.filterIdx[hook.Ingress],
			iface.dpState.filterIdx[hook.Egress],
		)
		m.ifStateMap.Desired().Set(k, v)
	} else {
		if m.v4 != nil {
			m.reclaimPolicyIdx(name, 4, iface)
		}
		if m.v6 != nil {
			m.reclaimPolicyIdx(name, 6, iface)
		}
		m.reclaimFilterIdx(name, iface)
		m.ifStateMap.Desired().Delete(k)
		iface.dpState.clearJumps()
	}
}

func (m *bpfEndpointManager) deleteIfaceCounters(name string, ifindex int) {
	err := m.commonMaps.CountersMap.Delete(counters.NewKey(ifindex, hook.Ingress).AsBytes())
	if err != nil && !maps.IsNotExists(err) {
		log.WithError(err).Warnf("Failed to remove  ingress counters for dev %s ifindex %d.", name, ifindex)
	}
	err = m.commonMaps.CountersMap.Delete(counters.NewKey(ifindex, hook.Egress).AsBytes())
	if err != nil && !maps.IsNotExists(err) {
		log.WithError(err).Warnf("Failed to remove  egress counters for dev %s ifindex %d.", name, ifindex)
	}
	err = m.commonMaps.CountersMap.Delete(counters.NewKey(ifindex, hook.XDP).AsBytes())
	if err != nil && !maps.IsNotExists(err) {
		log.WithError(err).Warnf("Failed to remove  XDP counters for dev %s ifindex %d.", name, ifindex)
	}
	log.Debugf("Deleted counters for dev %s ifindex %d.", name, ifindex)
}

func (m *bpfEndpointManager) cleanupOldAttach(iface string, ai bpf.EPAttachInfo) error {
	if ai.XDP != 0 {
		ap := xdp.AttachPoint{
			AttachPoint: bpf.AttachPoint{
				Iface: iface,
				Hook:  hook.XDP,
			},
			// Try all modes in this order
			Modes: []bpf.XDPMode{bpf.XDPGeneric, bpf.XDPDriver, bpf.XDPOffload},
		}

		if err := m.dp.ensureNoProgram(&ap); err != nil {
			return fmt.Errorf("xdp: %w", err)
		}
	}
	if ai.Ingress != 0 || ai.Egress != 0 {
		ap := tc.AttachPoint{
			AttachPoint: bpf.AttachPoint{
				Iface: iface,
				Hook:  hook.Egress,
			},
		}

		if err := m.dp.ensureNoProgram(&ap); err != nil {
			return fmt.Errorf("tc egress: %w", err)
		}

		ap.Hook = hook.Ingress

		if err := m.dp.ensureNoProgram(&ap); err != nil {
			return fmt.Errorf("tc ingress: %w", err)
		}
	}

	return nil
}

func (m *bpfEndpointManager) onInterfaceUpdate(update *ifaceStateUpdate) {
	log.Debugf("Interface update for %v, state %v", update.Name, update.State)
	// Should be safe without the lock since there shouldn't be any active background threads
	// but taking it now makes us robust to refactoring.
	m.ifacesLock.Lock()
	defer m.ifacesLock.Unlock()

	if update.State == ifacemonitor.StateNotPresent {
		if err := bpf.ForgetIfaceAttachedProg(update.Name); err != nil {
			log.WithError(err).Errorf("Error in removing interface %s json file. err=%v", update.Name, err)
		}
	}

	if !m.isDataIface(update.Name) && !m.isWorkloadIface(update.Name) && !m.isL3Iface(update.Name) {
		if update.State == ifacemonitor.StateUp {
			if ai, ok := m.initAttaches[update.Name]; ok {
				if err := m.cleanupOldAttach(update.Name, ai); err != nil {
					log.WithError(err).Warnf("Failed to detach old programs from now unused device '%s'", update.Name)
				} else {
					delete(m.initAttaches, update.Name)
				}
			}
		}
		if m.initUnknownIfaces != nil {
			m.initUnknownIfaces.Add(update.Name)
		}
		log.WithField("update", update).Debug("Ignoring interface that's neither data nor workload nor L3.")
		return
	}

	masterIfIndex := 0
	prevMasterIfIndex := 0
	curIfaceType := IfaceTypeUnknown
	prevIfaceType := IfaceTypeUnknown
	if val, ok := m.nameToIface[update.Name]; ok {
		prevIfaceType = val.info.ifaceType
		prevMasterIfIndex = val.info.masterIfIndex
	}

	if update.State != ifacemonitor.StateNotPresent && !m.isWorkloadIface(update.Name) {
		// Determine the type of interface.
		// These include host, bond, slave, ipip, wireguard, l3.
		// update the ifaceType, master ifindex if bond slave.
		link, err := m.dp.getIfaceLink(update.Name)
		if err != nil {
			log.Errorf("Failed to get interface information via netlink '%s'", update.Name)
			curIfaceType = IfaceTypeL3
			if m.isDataIface(update.Name) {
				curIfaceType = IfaceTypeData
			}
		} else {
			curIfaceType = m.getIfaceTypeFromLink(link)
			masterIfIndex = link.Attrs().MasterIndex
		}
		if prevIfaceType != curIfaceType {
			if curIfaceType == IfaceTypeBondSlave {
				// Remove the Tc program.
				ai, err := bpf.ListCalicoAttached()
				if err != nil {
					log.WithError(err).Warn("Failed to list attached programs")
				} else {
					if err := m.cleanupOldAttach(update.Name, ai[update.Name]); err != nil {
						log.WithError(err).Warnf("Failed to detach old programs from now bonding device '%s'", update.Name)
					}
				}
			} else if curIfaceType == IfaceTypeBond {
				// create an entry in the hostIfaceToSlaveDevices
				m.hostIfaceToSlaveDevices[update.Name] = set.New[string]()
			}
		}
	}

	// Manage bond slaves.
	if !m.isWorkloadIface(update.Name) && curIfaceType != prevIfaceType {
		if curIfaceType == IfaceTypeBondSlave {
			/* Interface has been added to a bond.
			 * Add this interface to the list of slave devices
			 * of the master.
			 */
			netiface, err := m.dp.interfaceByIndex(masterIfIndex)
			if err != nil {
				log.WithError(err).Warn("Failed to get master interface name. Slave devices not updated")
			} else {
				if _, ok := m.hostIfaceToSlaveDevices[netiface.Name]; ok {
					m.hostIfaceToSlaveDevices[netiface.Name].Add(update.Name)
				}
			}
		} else {
			/* Interface is either removed from the bond or deleted.
			 * In such cases, remove the interface from the list of slave devices.
			 */
			if prevIfaceType == IfaceTypeBondSlave {
				netiface, err := m.dp.interfaceByIndex(prevMasterIfIndex)
				if err != nil {
					log.WithError(err).Warn("Failed to get master interface name. Slave devices not updated")
				} else {
					if _, ok := m.hostIfaceToSlaveDevices[netiface.Name]; ok {
						m.hostIfaceToSlaveDevices[netiface.Name].Discard(update.Name)
					}
				}
			}
			/* Interface is not a bond anymore. Remove the interface
			 * from the map.
			 */
			if prevIfaceType == IfaceTypeBond {
				delete(m.hostIfaceToSlaveDevices, update.Name)
			}
		}
	}

	m.withIface(update.Name, func(iface *bpfInterface) (forceDirty bool) {
		ifaceIsUp := update.State == ifacemonitor.StateUp
		iface.info.masterIfIndex = masterIfIndex
		iface.info.ifaceType = curIfaceType
		// Note, only need to handle the mapping and unmapping of the host-* endpoint here.
		// For specific host endpoints OnHEPUpdate doesn't depend on iface state, and has
		// already stored and mapped as needed.
		if ifaceIsUp {
			delete(m.initAttaches, update.Name)
			// We require host interfaces to be in non-strict RPF mode so that
			// packets can return straight to host for services bypassing CTLB.
			switch update.Name {
			case dataplanedefs.BPFInDev, dataplanedefs.BPFOutDev:
				// do nothing
			default:
				if m.v4 != nil {
					if err := m.dp.setRPFilter(update.Name, 2); err != nil {
						log.WithError(err).Warnf("Failed to set rp_filter for %s.", update.Name)
					}
				}
			}

			if m.v4 != nil {
				_ = m.dp.setAcceptLocal(update.Name, true)
			}

			if _, hostEpConfigured := m.hostIfaceToEpMap[update.Name]; m.wildcardExists && !hostEpConfigured {
				log.Debugf("Map host-* endpoint for %v", update.Name)
				m.addHEPToIndexes(update.Name, &m.wildcardHostEndpoint)
				m.hostIfaceToEpMap[update.Name] = m.wildcardHostEndpoint
			}
			iface.info.ifIndex = update.Index
			iface.info.isUP = true
			m.updateIfaceStateMap(update.Name, iface)
		} else {
			if m.wildcardExists && reflect.DeepEqual(m.hostIfaceToEpMap[update.Name], m.wildcardHostEndpoint) {
				log.Debugf("Unmap host-* endpoint for %v", update.Name)
				m.removeHEPFromIndexes(update.Name, &m.wildcardHostEndpoint)
				delete(m.hostIfaceToEpMap, update.Name)
			}
			m.deleteIfaceCounters(update.Name, iface.info.ifIndex)
			iface.dpState.v4Readiness = ifaceNotReady
			iface.dpState.v6Readiness = ifaceNotReady
			iface.info.isUP = false
			m.updateIfaceStateMap(update.Name, iface)
			iface.info.ifIndex = 0
		}
		return true // Force interface to be marked dirty in case we missed a transition during a resync.
	})
}

// onWorkloadEndpointUpdate adds/updates the workload in the cache along with the index from active policy to
// workloads using that policy.
func (m *bpfEndpointManager) onWorkloadEndpointUpdate(msg *proto.WorkloadEndpointUpdate) {
	log.WithField("wep", msg.Endpoint).Debug("Workload endpoint update")
	wlID := *msg.Id
	oldWEP := m.allWEPs[wlID]
	m.removeWEPFromIndexes(wlID, oldWEP)

	wl := msg.Endpoint
	m.allWEPs[wlID] = wl
	m.addWEPToIndexes(wlID, wl)
	m.withIface(wl.Name, func(iface *bpfInterface) bool {
		iface.info.endpointID = &wlID
		return true // Force interface to be marked dirty in case policies changed.
	})
}

// onWorkloadEndpointRemove removes the workload from the cache and the index, which maps from policy to workload.
func (m *bpfEndpointManager) onWorkloadEndpointRemove(msg *proto.WorkloadEndpointRemove) {
	wlID := *msg.Id
	log.WithField("id", wlID).Debug("Workload endpoint removed")
	oldWEP := m.allWEPs[wlID]
	m.removeWEPFromIndexes(wlID, oldWEP)
	delete(m.allWEPs, wlID)

	if m.happyWEPs[wlID] != nil {
		delete(m.happyWEPs, wlID)
		m.happyWEPsDirty = true
	}

	m.withIface(oldWEP.Name, func(iface *bpfInterface) bool {
		iface.info.endpointID = nil
		return false
	})
	// Remove policy debug info if any
	m.removeIfaceAllPolicyDebugInfo(oldWEP.Name)
}

// onPolicyUpdate stores the policy in the cache and marks any endpoints using it dirty.
func (m *bpfEndpointManager) onPolicyUpdate(msg *proto.ActivePolicyUpdate) {
	polID := *msg.Id
	log.WithField("id", polID).Debug("Policy update")
	m.policies[polID] = msg.Policy
	// Note, polID includes the tier name as well as the policy name.
	m.markEndpointsDirty(m.policiesToWorkloads[polID], "policy")
	if m.bpfPolicyDebugEnabled {
		m.updatePolicyCache(polID.Name, "Policy", m.policies[polID].InboundRules, m.policies[polID].OutboundRules)
	}
}

// onPolicyRemove removes the policy from the cache and marks any endpoints using it dirty.
// The latter should be a no-op due to the ordering guarantees of the calc graph.
func (m *bpfEndpointManager) onPolicyRemove(msg *proto.ActivePolicyRemove) {
	polID := *msg.Id
	log.WithField("id", polID).Debug("Policy removed")
	// Note, polID includes the tier name as well as the policy name.
	m.markEndpointsDirty(m.policiesToWorkloads[polID], "policy")
	delete(m.policies, polID)
	delete(m.policiesToWorkloads, polID)
	if m.bpfPolicyDebugEnabled {
		m.dirtyRules.AddSet(m.polNameToMatchIDs[polID.Name])
		delete(m.polNameToMatchIDs, polID.Name)
	}
}

// onProfileUpdate stores the profile in the cache and marks any endpoints that use it as dirty.
func (m *bpfEndpointManager) onProfileUpdate(msg *proto.ActiveProfileUpdate) {
	profID := *msg.Id
	log.WithField("id", profID).Debug("Profile update")
	m.profiles[profID] = msg.Profile
	m.markEndpointsDirty(m.profilesToWorkloads[profID], "profile")
	if m.bpfPolicyDebugEnabled {
		m.updatePolicyCache(profID.Name, "Profile", m.profiles[profID].InboundRules, m.profiles[profID].OutboundRules)
	}
}

// onProfileRemove removes the profile from the cache and marks any endpoints that were using it as dirty.
// The latter should be a no-op due to the ordering guarantees of the calc graph.
func (m *bpfEndpointManager) onProfileRemove(msg *proto.ActiveProfileRemove) {
	profID := *msg.Id
	log.WithField("id", profID).Debug("Profile removed")
	m.markEndpointsDirty(m.profilesToWorkloads[profID], "profile")
	delete(m.profiles, profID)
	delete(m.profilesToWorkloads, profID)
	if m.bpfPolicyDebugEnabled {
		m.dirtyRules.AddSet(m.polNameToMatchIDs[profID.Name])
		delete(m.polNameToMatchIDs, profID.Name)
	}
}

func (m *bpfEndpointManager) removeDirtyPolicies() {
	b := make([]byte, 8)
	m.dirtyRules.Iter(func(item polprog.RuleMatchID) error {
		binary.LittleEndian.PutUint64(b, item)
		log.WithField("ruleId", item).Debug("deleting entry")
		err := m.commonMaps.RuleCountersMap.Delete(b)
		if err != nil && !maps.IsNotExists(err) {
			log.WithField("ruleId", item).Info("error deleting entry")
		}

		return set.RemoveItem
	})
}

func (m *bpfEndpointManager) markEndpointsDirty(ids set.Set[any], kind string) {
	if ids == nil {
		// Hear about the policy/profile before the endpoint.
		return
	}
	ids.Iter(func(item any) error {
		switch id := item.(type) {
		case proto.WorkloadEndpointID:
			m.markExistingWEPDirty(id, kind)
		case string:
			if id == allInterfaces {
				for ifaceName := range m.nameToIface {
					if m.isWorkloadIface(ifaceName) {
						log.Debugf("Mark WEP iface dirty, for host-* endpoint %v change", kind)
						m.dirtyIfaceNames.Add(ifaceName)
					}
				}
			} else {
				log.Debugf("Mark host iface dirty %v, for host %v change", id, kind)
				m.dirtyIfaceNames.Add(id)
				m.dirtyIfaceNames.AddSet(m.getBondSlaves(id))
			}
		}
		return nil
	})
}

func (m *bpfEndpointManager) markExistingWEPDirty(wlID proto.WorkloadEndpointID, mapping string) {
	wep := m.allWEPs[wlID]
	if wep == nil {
		log.WithField("wlID", wlID).Panicf(
			"BUG: %s mapping points to unknown workload.", mapping)
	} else {
		m.dirtyIfaceNames.Add(wep.Name)
	}
}

func jumpMapDeleteEntry(m maps.Map, idx, stride int) error {
	for subProg := 0; subProg < jump.MaxSubPrograms; subProg++ {
		if err := m.Delete(jump.Key(polprog.SubProgramJumpIdx(idx, subProg, stride))); err != nil {
			if maps.IsNotExists(err) {
				log.WithError(err).WithField("idx", idx).Debug(
					"Policy program already gone from map.")
				return nil
			} else {
				log.WithError(err).Warn("Failed to delete policy program from map; policy program may leak.")
				return err
			}
		}
	}

	return nil
}

func (m *bpfEndpointManager) interfaceByIndex(ifindex int) (*net.Interface, error) {
	return net.InterfaceByIndex(ifindex)
}

func (m *bpfEndpointManager) syncIfStateMap() {
	tcSeenIndexes := set.New[int]()
	xdpSeenIndexes := set.New[int]()

	m.ifacesLock.Lock()
	defer m.ifacesLock.Unlock()

	m.ifStateMap.Dataplane().Iter(func(k ifstate.Key, v ifstate.Value) {
		ifindex := int(k.IfIndex())
		netiface, err := m.dp.interfaceByIndex(ifindex)
		if err != nil {
			// "net" does not export the strings or err types :(
			if strings.Contains(err.Error(), "no such network interface") {
				m.ifStateMap.Desired().Delete(k)
				// Device does not exist anymore so delete all associated policies we know
				// about as we will not hear about that device again.
				for _, fn := range []func() int{
					v.XDPPolicyV4,
					v.XDPPolicyV6,
				} {
					if idx := fn(); idx != -1 {
						_ = jumpMapDeleteEntry(m.commonMaps.XDPJumpMap, idx, jump.XDPMaxEntryPoints)
					}
				}
				for _, fn := range []func() int{
					v.IngressPolicyV4,
					v.EgressPolicyV4,
					v.IngressPolicyV6,
					v.EgressPolicyV6,
					v.TcIngressFilter,
					v.TcEgressFilter,
				} {
					if idx := fn(); idx != -1 {
						_ = jumpMapDeleteEntry(m.commonMaps.JumpMap, idx, jump.TCMaxEntryPoints)
					}
				}
			} else {
				// It will get deleted by the first CompleteDeferredWork() if we
				// do not get any state update on that interface.
				log.WithError(err).Warnf("Failed to sync ifstate for iface %d, deferring it.", ifindex)
			}
		} else if m.isDataIface(netiface.Name) || m.isWorkloadIface(netiface.Name) || m.isL3Iface(netiface.Name) {
			// We only add iface that we still manage as configuration could have changed.

			m.ifStateMap.Desired().Set(k, v)

			m.withIface(netiface.Name, func(iface *bpfInterface) bool {
				if netiface.Flags&net.FlagUp != 0 {
					iface.info.ifIndex = netiface.Index
					iface.info.isUP = true
					if v.Flags()&ifstate.FlgIPv4Ready != 0 {
						iface.dpState.v4Readiness = ifaceIsReadyNotAssured
					}
					if v.Flags()&ifstate.FlgIPv6Ready != 0 {
						iface.dpState.v6Readiness = ifaceIsReadyNotAssured
					}
				}
				checkAndReclaimIdx := func(idx int, h hook.Hook, indexMap []int) {
					if idx < 0 {
						return
					}
					var alloc *jumpMapAlloc
					var seenIndexes set.Set[int]
					if h == hook.XDP {
						alloc = m.xdpJumpMapAlloc
						seenIndexes = xdpSeenIndexes
					} else {
						alloc = m.jumpMapAlloc
						seenIndexes = tcSeenIndexes
					}
					if err := alloc.Assign(idx, netiface.Name); err != nil {
						// Conflict with another program; need to alloc a new index.
						log.WithError(err).Error("Start of day resync found invalid jump map index, " +
							"allocate a fresh one.")
						idx = -1
					} else {
						seenIndexes.Add(idx)
					}
					indexMap[h] = idx
				}

				if m.v4 != nil {
					checkAndReclaimIdx(v.IngressPolicyV4(), hook.Ingress, iface.dpState.v4.policyIdx[:])
					checkAndReclaimIdx(v.EgressPolicyV4(), hook.Egress, iface.dpState.v4.policyIdx[:])
					if !m.isWorkloadIface(netiface.Name) {
						// We don't use XDP for WEPs so any ID we read back must be a mistake.
						checkAndReclaimIdx(v.XDPPolicyV4(), hook.XDP, iface.dpState.v4.policyIdx[:])
					}
				}
				if m.v6 != nil {
					checkAndReclaimIdx(v.IngressPolicyV6(), hook.Ingress, iface.dpState.v6.policyIdx[:])
					checkAndReclaimIdx(v.EgressPolicyV6(), hook.Egress, iface.dpState.v6.policyIdx[:])
					if !m.isWorkloadIface(netiface.Name) {
						checkAndReclaimIdx(v.XDPPolicyV6(), hook.XDP, iface.dpState.v6.policyIdx[:])
					}
				}
				checkAndReclaimIdx(v.TcIngressFilter(), hook.Ingress, iface.dpState.filterIdx[:])
				checkAndReclaimIdx(v.TcEgressFilter(), hook.Egress, iface.dpState.filterIdx[:])

				// Mark all interfaces that we knew about, that we still manage and
				// that exist as dirty. Since they exist, we either have to deal
				// with them sooner or later or they will disappear and we get
				// notified about that. Either way they won't be dirty anymore.
				//
				// The first time we see that we have no dirty ifaces, we can
				// release old jump maps because we know that all the ifaces now use
				// the new jump maps!
				return true
			})
		} else {
			// We no longer manage this device
			m.ifStateMap.Desired().Delete(k)
		}
	})
}

func (m *bpfEndpointManager) syncIfaceProperties() error {
	ifaces, err := net.Interfaces()
	if err != nil {
		return fmt.Errorf("cannot list interfaces: %w", err)
	}

	// Update Generic Receive Offload [GRO] if configured.
	if m.bpfDisableGROForIfaces != nil {
		expr := m.bpfDisableGROForIfaces.String()
		if len(expr) > 0 {
			config := map[string]bool{
				ethtool.EthtoolRxGRO: false,
			}

			for _, entry := range ifaces {
				iface := entry.Name
				if m.bpfDisableGROForIfaces.MatchString(iface) {
					log.WithField(expr, iface).Debug("BPF Disable GRO iface match")
					err = ethtool.EthtoolChangeImpl(iface, config)
					if err == nil {
						log.WithField(iface, config).Debug("ethtool.Change() succeeded")
					}
				}
			}
		}
	}

	exists := set.New[int]()
	for i := range ifaces {
		exists.Add(ifaces[i].Index)
	}

	err = m.commonMaps.CountersMap.Iter(func(k, v []byte) maps.IteratorAction {
		var key counters.Key
		copy(key[:], k)

		if !exists.Contains(key.IfIndex()) {
			return maps.IterDelete
		}

		return maps.IterNone
	})
	if err != nil {
		return fmt.Errorf("iterating over counters map failed")
	}

	return nil
}

func (m *bpfEndpointManager) loadDefaultPolicies() error {
	file := path.Join(bpfdefs.ObjectDir, "policy_default.o")
	obj, err := libbpf.OpenObject(file)
	if err != nil {
		return fmt.Errorf("file %s: %w", file, err)
	}

	for m, err := obj.FirstMap(); m != nil && err == nil; m, err = m.NextMap() {
		mapName := m.Name()
		if strings.HasPrefix(mapName, ".rodata") {
			continue
		}
		if size := maps.Size(mapName); size != 0 {
			if err := m.SetSize(size); err != nil {
				return fmt.Errorf("error resizing map %s: %w", mapName, err)
			}
		}
		if err := m.SetPinPath(path.Join(bpfdefs.GlobalPinDir, mapName)); err != nil {
			return fmt.Errorf("error pinning map %s: %w", mapName, err)
		}
	}

	if err := obj.Load(); err != nil {
		return fmt.Errorf("default policies: %w", err)
	}

	m.policyDefaultObj = obj

	fd, err := obj.ProgramFD("calico_tc_deny")
	if err != nil {
		return fmt.Errorf("failed to load default deny policy program: %w", err)
	}
	m.policyTcDenyFD = bpf.ProgFD(fd)

	fd, err = obj.ProgramFD("calico_tc_allow")
	if err != nil {
		return fmt.Errorf("failed to load default allow policy program: %w", err)
	}
	m.policyTcAllowFD = bpf.ProgFD(fd)
	return nil
}

func (m *bpfEndpointManager) CompleteDeferredWork() error {
	defer func() {
		log.Debug("CompleteDeferredWork done.")
	}()

	// Do one-off initialisation.
	m.startupOnce.Do(func() {
		m.dp.ensureStarted()

		if err := m.ifStateMap.LoadCacheFromDataplane(); err != nil {
			log.WithError(err).Fatal("Cannot load interface state map - essential for consistent operation.")
		}

		m.initUnknownIfaces.Iter(func(iface string) error {
			if ai, ok := m.initAttaches[iface]; ok {
				if err := m.cleanupOldAttach(iface, ai); err != nil {
					log.WithError(err).Warnf("Failed to detach old programs from now unused device '%s'", iface)
				} else {
					delete(m.initAttaches, iface)
					return set.RemoveItem
				}
			}
			return nil
		})

		// Makes sure that we delete entries for non-existing devices and preserve entries
		// for those that exists until we can make sure that they did (not) change.
		m.syncIfStateMap()
		log.Info("BPF Interface state map synced.")

		if err := m.dp.loadDefaultPolicies(); err != nil {
			log.WithError(err).Warn("Failed to load default policies, some programs may default to DENY.")
		}
		log.Info("Default BPF policy programs loaded.")

		m.initUnknownIfaces = nil

		if err := m.syncIfaceProperties(); err != nil {
			log.WithError(err).Warn("Failed to sync counters map with existing interfaces - some counters may have leaked.")
		}
		log.Info("BPF counters synced.")
	})

	m.applyProgramsToDirtyDataInterfaces()
	m.updateWEPsInDataplane()
	if m.bpfPolicyDebugEnabled {
		m.removeDirtyPolicies()
	}

	bpfEndpointsGauge.Set(float64(len(m.nameToIface)))
	bpfDirtyEndpointsGauge.Set(float64(m.dirtyIfaceNames.Len()))

	if m.hostNetworkedNATMode != hostNetworkedNATDisabled {
		// Update all existing IPs of dirty services
		m.dirtyServices.Iter(func(svc serviceKey) error {
			for _, ip := range m.services[svc] {
				m.dp.setRoute(ip)
			}
			return set.RemoveItem
		})
	}

	if err := m.ifStateMap.ApplyAllChanges(); err != nil {
		log.WithError(err).Warn("Failed to write updates to ifstate BPF map.")
		m.reportHealth(false, "Failed to update interface state map.")
		return err
	}

	if m.happyWEPsDirty {
		chains := m.ruleRenderer.WorkloadInterfaceAllowChains(m.happyWEPs)
		if m.v4 != nil {
			m.v4.iptablesFilterTable.UpdateChains(chains)
		}
		if m.v6 != nil {
			m.v6.iptablesFilterTable.UpdateChains(chains)
		}
		m.happyWEPsDirty = false
	}
	bpfHappyEndpointsGauge.Set(float64(len(m.happyWEPs)))
	// Copy data from old map to the new map
	m.copyDeltaOnce.Do(func() {
		log.Info("Copy delta entries from old map to the new map")
		var err error
		if m.v6 != nil {
			err = m.v6.CtMap.CopyDeltaFromOldMap()
		} else {
			err = m.v4.CtMap.CopyDeltaFromOldMap()
		}
		if err != nil {
			log.WithError(err).Debugf("Failed to copy data from old conntrack map %s", err)
		}
	})

	if m.dirtyIfaceNames.Len() == 0 {
		if m.removeOldJumps {
			oldBase := path.Join(bpfdefs.GlobalPinDir, "old_jumps")
			if err := os.RemoveAll(oldBase); err != nil && os.IsNotExist(err) {
				m.reportHealth(false, "Failed to clean up old jump maps.")
				return fmt.Errorf("failed to remove %s: %w", oldBase, err)
			}
			m.removeOldJumps = false
		}
		if m.legacyCleanUp {
			legacy.CleanUpMaps()
			m.legacyCleanUp = false
		}
		m.reportHealth(true, "")
	} else {
		m.dirtyIfaceNames.Iter(func(iface string) error {
			m.updateRateLimitedLog.WithField("name", iface).Info("Interface remains dirty.")
			return nil
		})
		m.reportHealth(false, "Failed to configure some interfaces.")
	}

	return nil
}

func (m *bpfEndpointManager) reportHealth(ready bool, detail string) {
	if m.healthAggregator == nil {
		return
	}
	m.healthAggregator.Report(bpfEPManagerHealthName, &health.HealthReport{
		Ready:  ready,
		Detail: detail,
	})
}

func (m *bpfEndpointManager) doApplyPolicyToDataIface(iface, masterIface string, ifaceType IfaceType, attachXDPOnly bool) (bpfInterfaceState, error) {
	var (
		err   error
		up    bool
		state bpfInterfaceState
	)

	m.ifacesLock.Lock()
	ifaceName := iface
	m.withIface(iface, func(iface *bpfInterface) bool {
		up = iface.info.ifaceIsUp()
		state = iface.dpState
		return false
	})
	m.ifacesLock.Unlock()
	if !up {
		log.WithField("iface", iface).Debug("Ignoring interface that is down")
		return state, nil
	}
	if err := m.dataIfaceStateFillJumps(ifaceName, attachXDPOnly, &state); err != nil {
		return state, err
	}

	hepIface := iface
	if !attachXDPOnly {
		_, err = m.dp.ensureQdisc(iface)
		if err != nil {
			return state, err
		}
	} else {
		hepIface = masterIface
	}

	var hepPtr *proto.HostEndpoint
	if hep, hepExists := m.hostIfaceToEpMap[hepIface]; hepExists {
		hepPtr = &hep
	}

	var parallelWG sync.WaitGroup
	var ingressErr, xdpErr, err4, err6 error
	var ingressAP4, egressAP4 *tc.AttachPoint
	var ingressAP6, egressAP6 *tc.AttachPoint
	var xdpAP4, xdpAP6 *xdp.AttachPoint

	tcAttachPoint := m.calculateTCAttachPoint(iface)
	xdpAttachPoint := &xdp.AttachPoint{
		AttachPoint: bpf.AttachPoint{
			Hook:     hook.XDP,
			Iface:    iface,
			LogLevel: m.bpfLogLevel,
		},
		Modes: m.xdpModes,
	}

	if m.v6 != nil {
		parallelWG.Add(1)
		go func() {
			defer parallelWG.Done()
			ingressAP6, egressAP6, xdpAP6, err6 = m.v6.applyPolicyToDataIface(iface, hepPtr, &state,
				tcAttachPoint, xdpAttachPoint, ifaceType, attachXDPOnly)
		}()
	}
	if m.v4 != nil {
		ingressAP4, egressAP4, xdpAP4, err4 = m.v4.applyPolicyToDataIface(iface, hepPtr, &state,
			tcAttachPoint, xdpAttachPoint, ifaceType, attachXDPOnly)
	}

	parallelWG.Wait()

	// Attach ingress program.
	parallelWG.Add(1)
	go func() {
		defer parallelWG.Done()
		ingressAP := mergeAttachPoints(ingressAP4, ingressAP6)
		if ingressAP != nil {
			m.loadFilterProgram(ingressAP)
			_, ingressErr = m.dp.ensureProgramAttached(ingressAP)
		}
	}()

	// Attach xdp program.
	parallelWG.Add(1)
	go func() {
		defer parallelWG.Done()
		xdpAP := mergeAttachPoints(xdpAP4, xdpAP6)
		if xdpAP != nil {
			if hepPtr != nil && len(hepPtr.UntrackedTiers) == 1 {
				_, xdpErr = m.dp.ensureProgramAttached(xdpAP)
			} else {
				xdpErr = m.dp.ensureNoProgram(xdpAP)
			}
		}
	}()

	// Attach egress program.
	egressAP := mergeAttachPoints(egressAP4, egressAP6)
	if egressAP != nil {
		m.loadFilterProgram(egressAP)
		_, err = m.dp.ensureProgramAttached(egressAP)
	}

	parallelWG.Wait()
	if err != nil {
		return state, err
	}
	if ingressErr != nil {
		return state, ingressErr
	}
	if xdpErr != nil {
		return state, xdpErr
	}

	if err4 != nil && err6 != nil {
		// This covers the case when we don't have hostIP on both paths.
		return state, errors.Join(err4, err6)
	}

	if m.v6 != nil {
		if err6 == nil {
			state.v6Readiness = ifaceIsReady
		}
		if m.v6.hostIP == nil {
			// If we do not have host IP for the IP version, we certainly error.
			// But that should not prevent the other IP version path from
			// working correctly.
			err6 = nil
		}
	}

	if m.v4 != nil {
		if err4 == nil {
			state.v4Readiness = ifaceIsReady
		}
		if m.v4.hostIP == nil {
			// If we do not have host IP for the IP version, we certainly error.
			// But that should not prevent the other IP version path from
			// working correctly.
			err4 = nil
		}
	}

	return state, errors.Join(err4, err6)
}

func (m *bpfEndpointManager) applyProgramsToDirtyDataInterfaces() {
	var mutex sync.Mutex
	errs := map[string]error{}
	var wg sync.WaitGroup
	m.dirtyIfaceNames.Iter(func(iface string) error {
		if !m.isDataIface(iface) && !m.isL3Iface(iface) {
			log.WithField("iface", iface).Debug(
				"Ignoring interface that doesn't match the host data/l3 interface regex")
			if !m.isWorkloadIface(iface) {
				log.WithField("iface", iface).Debug(
					"Removing interface that doesn't match the host data/l3 interface and is not workload interface")
				return set.RemoveItem
			}
			return nil
		}
		attachXDPOnly := false
		masterName := ""
		m.ifacesLock.Lock()
		val, ok := m.nameToIface[iface]
		m.ifacesLock.Unlock()
		if ok {
			if val.info.ifaceType == IfaceTypeBondSlave {
				// Check if the master device matches the regex.
				// If it does, ignore slave devices. If not,
				// throw a warning and continue to attach to slave.
				masterIfa, err := m.dp.interfaceByIndex(val.info.masterIfIndex)
				if err != nil {
					log.Warnf("Failed to get master interface details for '%s'. Continuing to attach program", iface)
				} else {
					masterName = masterIfa.Name
					if !m.isDataIface(masterIfa.Name) {
						log.Warnf("Master interface '%s' ignored. Add it to the bpfDataIfacePattern config", masterIfa.Name)
					} else {
						log.WithField("iface", iface).Debug(
							"Attaching xdp only")
						attachXDPOnly = true
					}
				}
			}
		}
		m.opReporter.RecordOperation("update-data-iface")

		wg.Add(1)
		go func(ifaceName string) {
			defer wg.Done()
			state, err := m.doApplyPolicyToDataIface(ifaceName, masterName, val.info.ifaceType, attachXDPOnly)
			m.ifacesLock.Lock()
			m.withIface(ifaceName, func(bpfIface *bpfInterface) bool {
				bpfIface.dpState = state
				return false
			})
			m.ifacesLock.Unlock()
			if err == nil {
				// This is required to allow NodePort forwarding with
				// encapsulation with the host's IP as the source address
				if m.v4 != nil {
					_ = m.dp.setAcceptLocal(iface, true)
				}
			}
			mutex.Lock()
			errs[iface] = err
			mutex.Unlock()
		}(iface)
		return nil
	})
	wg.Wait()

	// We can hold the lock for the whole iteration below because nothing else
	// is running now. We hold it pretty much to make race detector happy.
	m.ifacesLock.Lock()
	defer m.ifacesLock.Unlock()

	for iface, err := range errs {
		m.withIface(iface, func(i *bpfInterface) bool {
			m.updateIfaceStateMap(iface, i)
			return false // no need to enforce dirty
		})
		if err == nil {
			log.WithField("id", iface).Info("Applied program to host interface")
			m.dirtyIfaceNames.Discard(iface)
		} else {
			if isLinkNotFoundError(err) {
				log.WithField("iface", iface).Debug(
					"Tried to apply BPF program to interface but the interface wasn't present.  " +
						"Will retry if it shows up.")
				m.dirtyIfaceNames.Discard(iface)
			} else {
				log.WithField("iface", iface).WithError(err).Warn("Failed to apply policy to interface, will retry")
			}
		}
	}
}

func (m *bpfEndpointManager) updateWEPsInDataplane() {
	var mutex sync.Mutex
	errs := map[string]error{}
	var wg sync.WaitGroup

	// Limit the number of parallel workers.  Without this, all the workers vie for CPU and complete slowly.
	// On a constrained system, we can end up taking too long and going non-ready.
	maxWorkers := runtime.GOMAXPROCS(0)
	sem := semaphore.NewWeighted(int64(maxWorkers))

	m.dirtyIfaceNames.Iter(func(ifaceName string) error {
		if !m.isWorkloadIface(ifaceName) {
			return nil
		}

		log.Debugf("Update dataplane programming for WEP %v", ifaceName)
		m.opReporter.RecordOperation("update-workload-iface")

		if err := sem.Acquire(context.Background(), 1); err != nil {
			// Should only happen if the context finishes.
			log.WithError(err).Panic("Failed to acquire semaphore")
		}
		m.onStillAlive()

		wg.Add(1)
		go func(ifaceName string) {
			defer wg.Done()
			defer sem.Release(1)
			err := m.applyPolicy(ifaceName)
			if err == nil {
				if m.v4 != nil {
					_ = m.dp.setAcceptLocal(ifaceName, true)
				}
			}
			mutex.Lock()
			errs[ifaceName] = err
			mutex.Unlock()
		}(ifaceName)
		return nil
	})
	wg.Wait()

	for ifaceName, err := range errs {
		var wlID *proto.WorkloadEndpointID

		m.withIface(ifaceName, func(iface *bpfInterface) bool {
			wlID = iface.info.endpointID
			m.updateIfaceStateMap(ifaceName, iface)
			return false // no need to enforce dirty
		})

		if err == nil {
			log.WithField("iface", ifaceName).Info("Updated workload interface.")
			if wlID != nil && m.allWEPs[*wlID] != nil {
				if m.happyWEPs[*wlID] == nil {
					log.WithFields(log.Fields{
						"id":    wlID,
						"iface": ifaceName,
					}).Info("Adding workload interface to iptables allow list.")
				}
				m.happyWEPs[*wlID] = m.allWEPs[*wlID]
				m.happyWEPsDirty = true
			}
			m.dirtyIfaceNames.Discard(ifaceName)
		} else {
			if wlID != nil && m.happyWEPs[*wlID] != nil {
				if !isLinkNotFoundError(err) {
					log.WithField("id", *wlID).WithError(err).Warning(
						"Failed to add policy to workload, removing from iptables allow list")
				}
				delete(m.happyWEPs, *wlID)
				m.happyWEPsDirty = true
			}

			if isLinkNotFoundError(err) {
				log.WithField("wep", wlID).Debug(
					"Tried to apply BPF program to interface but the interface wasn't present.  " +
						"Will retry if it shows up.")
				m.dirtyIfaceNames.Discard(ifaceName)
			} else {
				log.WithError(err).WithFields(log.Fields{
					"wepID": wlID,
					"name":  ifaceName,
				}).Warn("Failed to apply policy to endpoint, leaving it dirty")
			}
		}
	}
}

func (m *bpfEndpointManager) allocJumpIndicesForWEP(ifaceName string, idx *bpfInterfaceJumpIndices) error {
	var err error
	if idx.policyIdx[hook.Ingress] == -1 {
		idx.policyIdx[hook.Ingress], err = m.jumpMapAlloc.Get(ifaceName)
		if err != nil {
			return err
		}
	}

	if idx.policyIdx[hook.Egress] == -1 {
		idx.policyIdx[hook.Egress], err = m.jumpMapAlloc.Get(ifaceName)
		if err != nil {
			return err
		}
	}

	return nil
}

func (m *bpfEndpointManager) allocJumpIndicesForDataIface(ifaceName string, attachXDPOnly bool, idx *bpfInterfaceJumpIndices) error {
	var err error
	if !attachXDPOnly {
		if idx.policyIdx[hook.Ingress] == -1 {
			idx.policyIdx[hook.Ingress], err = m.jumpMapAlloc.Get(ifaceName)
			if err != nil {
				return err
			}
		}

		if idx.policyIdx[hook.Egress] == -1 {
			idx.policyIdx[hook.Egress], err = m.jumpMapAlloc.Get(ifaceName)
			if err != nil {
				return err
			}
		}
	}

	if idx.policyIdx[hook.XDP] == -1 {
		idx.policyIdx[hook.XDP], err = m.xdpJumpMapAlloc.Get(ifaceName)
		if err != nil {
			return err
		}
	}

	return nil
}

func (m *bpfEndpointManager) wepStateFillJumps(ifaceName string, state *bpfInterfaceState) error {
	var err error

	// Allocate indices for IPv4
	if m.v4 != nil {
		err = m.allocJumpIndicesForWEP(ifaceName, &state.v4)
		if err != nil {
			return err
		}
	}

	// Allocate indices for IPv6
	if m.v6 != nil {
		err = m.allocJumpIndicesForWEP(ifaceName, &state.v6)
		if err != nil {
			return err
		}
	}

	if m.bpfLogLevel == "debug" {
		if state.filterIdx[hook.Ingress] == -1 {
			state.filterIdx[hook.Ingress], err = m.jumpMapAlloc.Get(ifaceName)
			if err != nil {
				return err
			}
		}
		if state.filterIdx[hook.Egress] == -1 {
			state.filterIdx[hook.Egress], err = m.jumpMapAlloc.Get(ifaceName)
			if err != nil {
				return err
			}
		}
	}
	return nil
}

func (m *bpfEndpointManager) dataIfaceStateFillJumps(ifaceName string, attachXDPOnly bool, state *bpfInterfaceState) error {
	var err error

	if m.v4 != nil {
		err = m.allocJumpIndicesForDataIface(ifaceName, attachXDPOnly, &state.v4)
		if err != nil {
			return err
		}
	}

	if m.v6 != nil {
		err = m.allocJumpIndicesForDataIface(ifaceName, attachXDPOnly, &state.v6)
		if err != nil {
			return err
		}
	}

	if m.bpfLogLevel == "debug" {
		if state.filterIdx[hook.Ingress] == -1 {
			state.filterIdx[hook.Ingress], err = m.jumpMapAlloc.Get(ifaceName)
			if err != nil {
				return err
			}
		}
		if state.filterIdx[hook.Egress] == -1 {
			state.filterIdx[hook.Egress], err = m.jumpMapAlloc.Get(ifaceName)
			if err != nil {
				return err
			}
		}
	}
	return nil
}

func (m *bpfEndpointManager) queryClassifier(ifindex, handle, prio int, ingress bool) (int, error) {
	return libbpf.QueryClassifier(ifindex, handle, prio, ingress)
}

func (m *bpfEndpointManager) doApplyPolicy(ifaceName string) (bpfInterfaceState, error) {
	startTime := time.Now()

	var (
		state      bpfInterfaceState
		endpointID *proto.WorkloadEndpointID
		ifaceUp    bool
		ifindex    int
	)

	// Other threads might be filling in jump map FDs in the map so take the lock.
	m.ifacesLock.Lock()
	m.withIface(ifaceName, func(iface *bpfInterface) (forceDirty bool) {
		ifaceUp = iface.info.ifaceIsUp()
		ifindex = iface.info.ifIndex
		endpointID = iface.info.endpointID
		state = iface.dpState
		return false
	})
	m.ifacesLock.Unlock()

	if !ifaceUp {
		// Interface is gone, nothing to do.
		log.WithField("ifaceName", ifaceName).Debug(
			"Ignoring request to program interface that is not present.")
		return state, nil
	}

	if err := m.wepStateFillJumps(ifaceName, &state); err != nil {
		return state, err
	}

	// Otherwise, the interface appears to be present but we may or may not have an endpoint from the
	// datastore.  If we don't have an endpoint then we'll attach a program to block traffic and we'll
	// get the jump map ready to insert the policy if the endpoint shows up.
	log.Debugf("WEP iface %v appears to be present", ifaceName)

	// Attach the qdisc first; it is shared between the directions.
	existed, err := m.dp.ensureQdisc(ifaceName)
	if err != nil {
		if isLinkNotFoundError(err) {
			// Interface is gone, nothing to do.
			log.WithField("ifaceName", ifaceName).Debug(
				"Ignoring request to program interface that is not present.")
			return state, nil
		}
		return state, err
	}
	if !existed {
		// Cannot be ready if the qdisc is not there so no program can be
		// attached. Do the full attach!
		state.v4Readiness = ifaceNotReady
		state.v6Readiness = ifaceNotReady
	}

	var (
		ingressErr, egressErr     error
		err4, err6                error
		ingressQdisc, egressQdisc qDiscInfo
		ingressAP4, egressAP4     *tc.AttachPoint
		ingressAP6, egressAP6     *tc.AttachPoint
		wg                        sync.WaitGroup
		wep                       *proto.WorkloadEndpoint
	)

	if endpointID != nil {
		wep = m.allWEPs[*endpointID]
	}

	v4Readiness := state.v4Readiness
	v6Readiness := state.v6Readiness
	if v4Readiness == ifaceIsReady || v6Readiness == ifaceIsReady {
		if _, err := m.dp.queryClassifier(ifindex, state.qdisc.handle, state.qdisc.prio, true); err != nil {
			v4Readiness = ifaceNotReady
			v6Readiness = ifaceNotReady
		}
		if _, err := m.dp.queryClassifier(ifindex, state.qdisc.handle, state.qdisc.prio, false); err != nil {
			v4Readiness = ifaceNotReady
			v6Readiness = ifaceNotReady
		}
	}

	ap := m.calculateTCAttachPoint(ifaceName)

	if m.v6 != nil {
		wg.Add(1)
		go func() {
			defer wg.Done()
			ingressAP6, egressAP6, err6 = m.v6.applyPolicyToWeps(v6Readiness, ifaceName, &state, wep, ap)
		}()
	}

	if m.v4 != nil {
		ingressAP4, egressAP4, err4 = m.v4.applyPolicyToWeps(v4Readiness, ifaceName, &state, wep, ap)
	}

	wg.Wait()

	attachPreamble := false
	if m.v6 != nil {
		attachPreamble = v6Readiness != ifaceIsReady
	}
	if m.v4 != nil {
		forceReAttach := false
		if ingressAP4 != nil && ingressAP4.ForceReattach ||
			egressAP4 != nil && egressAP4.ForceReattach {
			forceReAttach = true
		}
		attachPreamble = v4Readiness != ifaceIsReady || forceReAttach
	}

	// Attach preamble TC program
	if attachPreamble {
		wg.Add(1)
		go func() {
			defer wg.Done()
			ingressAP := mergeAttachPoints(ingressAP4, ingressAP6)
			if ingressAP != nil {
				m.loadFilterProgram(ingressAP)
				ingressQdisc, ingressErr = m.dp.ensureProgramAttached(ingressAP)
			}
		}()
		egressAP := mergeAttachPoints(egressAP4, egressAP6)
		if egressAP != nil {
			m.loadFilterProgram(egressAP)
			egressQdisc, egressErr = m.dp.ensureProgramAttached(egressAP)
		}
		wg.Wait()
	}

	if ingressErr != nil {
		return state, ingressErr
	}

	if egressErr != nil {
		return state, egressErr
	}

	if egressQdisc != ingressQdisc {
		return state, fmt.Errorf("ingress qdisc info (%v) does not equal egress qdisc info (%v)",
			ingressQdisc, egressQdisc)
	}

	if attachPreamble {
		state.qdisc = ingressQdisc
	}

	if err4 != nil && err6 != nil {
		// This covers the case when we don't have hostIP on both paths.
		return state, errors.Join(err4, err6)
	}

	if m.v6 != nil {
		if err6 == nil {
			state.v6Readiness = ifaceIsReady
		}
		if m.v6.hostIP == nil {
			// If we do not have host IP for the IP version, we certainly error.
			// But that should not prevent the other IP version path from
			// working correctly.
			err6 = nil
		}
	}

	if m.v4 != nil {
		if err4 == nil {
			state.v4Readiness = ifaceIsReady
		}
		if m.v4.hostIP == nil {
			// If we do not have host IP for the IP version, we certainly error.
			// But that should not prevent the other IP version path from
			// working correctly.
			err4 = nil
		}
	}

	if errors.Join(err4, err6) != nil {
		return state, errors.Join(err4, err6)
	}

	applyTime := time.Since(startTime)
	log.WithFields(log.Fields{"timeTaken": applyTime, "ifaceName": ifaceName}).
		Info("Finished applying BPF programs for workload")
	return state, nil
}

func (m *bpfEndpointManager) ensureProgramAttached(ap attachPoint) (qDiscInfo, error) {
	var qdisc qDiscInfo
	res, err := ap.AttachProgram()
	if err != nil {
		return qdisc, err
	}
	if tcRes, ok := res.(tc.AttachResult); ok {
		qdisc.valid = true
		qdisc.prio = tcRes.Prio()
		qdisc.handle = tcRes.Handle()
	}
	return qdisc, nil
}

// applyPolicy actually applies the policy to the given workload.
func (m *bpfEndpointManager) applyPolicy(ifaceName string) error {
	state, err := m.doApplyPolicy(ifaceName)

	m.ifacesLock.Lock()
	m.withIface(ifaceName, func(iface *bpfInterface) (forceDirty bool) {
		iface.dpState = state
		return false // already dirty
	})
	m.ifacesLock.Unlock()

	return err
}

func mergeAttachPoints(ap4, ap6 attachPoint) attachPoint {
	if aptcV4, v4ok := ap4.(*tc.AttachPoint); v4ok {
		if aptcV6, v6ok := ap6.(*tc.AttachPoint); v6ok {
			if aptcV4 != nil && aptcV6 == nil {
				return aptcV4
			} else if aptcV6 != nil && aptcV4 == nil {
				return aptcV6
			} else if aptcV4 != nil && aptcV6 != nil {
				aptcV4.HostIPv6 = aptcV6.HostIPv6
				aptcV4.IntfIPv6 = aptcV6.IntfIPv6
				aptcV4.HostTunnelIPv6 = aptcV6.HostTunnelIPv6
				aptcV4.HookLayoutV6 = aptcV6.HookLayoutV6
				aptcV4.PolicyIdxV6 = aptcV6.PolicyIdxV6
				return aptcV4
			}
		}
	} else if apxdpV4, v4ok := ap4.(*xdp.AttachPoint); v4ok {
		apxdpV6, _ := ap6.(*xdp.AttachPoint)
		if apxdpV4 != nil && apxdpV6 == nil {
			return apxdpV4
		} else if apxdpV6 != nil && apxdpV4 == nil {
			return apxdpV6
		} else if apxdpV6 != nil && apxdpV4 != nil {
			apxdpV4.PolicyIdxV6 = apxdpV6.PolicyIdxV6
			apxdpV4.HookLayoutV6 = apxdpV6.HookLayoutV6
			return apxdpV4
		}
	}
	return nil
}

func isLinkNotFoundError(err error) bool {
	if errors.Is(err, tc.ErrDeviceNotFound) { // From the tc package.
		return true
	}
	if err.Error() == "Link not found" { // From netlink and friends.
		return true
	}
	return false
}

var calicoRouterIP = net.IPv4(169, 254, 1, 1).To4()

func (d *bpfEndpointManagerDataplane) wepTCAttachPoint(ap *tc.AttachPoint, policyIdx, filterIdx int,
	polDirection PolDirection, endpoint *proto.WorkloadEndpoint,
) *tc.AttachPoint {
	ap = d.configureTCAttachPoint(polDirection, ap, false)
	ifaceName := ap.IfaceName()
	if d.ipFamily == proto.IPVersion_IPV6 {
		ip, err := d.getInterfaceIP(ifaceName)
		if err != nil {
			log.Debugf("Error getting IP for interface %+v: %+v", ifaceName, err)
			ap.IntfIPv6 = d.hostIP
		} else {
			ap.IntfIPv6 = *ip
		}
		ap.HostIPv6 = d.hostIP
		ap.PolicyIdxV6 = policyIdx
	} else {
		ap.IntfIPv4 = calicoRouterIP
		ap.HostIPv4 = d.hostIP
		ap.PolicyIdxV4 = policyIdx
	}
	ap.LogFilterIdx = filterIdx

	if endpoint != nil {
		ap.IsEgressGateway = endpoint.IsEgressGateway
		ap.IsEgressClient = len(endpoint.EgressGatewayRules) > 0
		ap.EgressGatewayHealthPort = uint16(endpoint.EgressGatewayHealthPort)
	}
	if !d.mgr.isEgressProgrammingCorrect(ap.Iface, ap.IsEgressGateway, ap.IsEgressClient) {
		log.WithField("iface", ap.Iface).Infof(
			"Will reapply BPF program because egress gateway state has changed (client %v gateway %v)",
			ap.IsEgressClient, ap.IsEgressGateway,
		)
		ap.ForceReattach = true
	}

	return ap
}

func (d *bpfEndpointManagerDataplane) wepApplyPolicyToDirection(readiness ifaceReadiness, state *bpfInterfaceState,
	endpoint *proto.WorkloadEndpoint, polDirection PolDirection, ap *tc.AttachPoint,
) (*tc.AttachPoint, error) {
	var policyIdx, filterIdx int
	if d.hostIP == nil {
		// Do not bother and wait
		return nil, fmt.Errorf("unknown host IP")
	}

	indices := state.v4
	if d.ipFamily == proto.IPVersion_IPV6 {
		indices = state.v6
	}

	attachHook := hook.Ingress
	if polDirection == PolDirnEgress {
		attachHook = hook.Egress
	}
	policyIdx = indices.policyIdx[attachHook]
	filterIdx = state.filterIdx[attachHook]

	ap = d.wepTCAttachPoint(ap, policyIdx, filterIdx, polDirection, endpoint)

	// AttachPoint config can change even without reload. Hence we need to re attach the program if attach is
	// true.
	log.WithField("iface", ap.IfaceName()).Debugf("readiness: %d, attach: %v", readiness, ap.ForceReattach)
	if (readiness != ifaceIsReady) || ap.ForceReattach {
		err := d.mgr.loadPrograms(ap, d.ipFamily)
		if err != nil {
			return nil, fmt.Errorf("attaching program to wep: %w", err)
		}
		ap.Log().Info("Attached programs to the WEP")
	}

	if err := d.wepApplyPolicy(ap, endpoint, polDirection); err != nil {
		return ap, errApplyingPolicy
	}

	return ap, nil
}

func (m *bpfEndpointManager) loadPrograms(ap *tc.AttachPoint, ipFamily proto.IPVersion) error {
	err := m.dp.ensureProgramLoaded(ap, ipFamily)
	if err != nil {
		return err
	}
	return nil
}

func (m *bpfEndpointManager) loadFilterProgram(ap attachPoint) {
	if ap.LogVal() == "debug" {
		if err := m.updateLogFilter(ap); err != nil {
			ap.Log().WithError(err).Warn("Failed to update logging filter, logging may be incorrect.")
		}
	}
}

func (d *bpfEndpointManagerDataplane) wepApplyPolicy(ap *tc.AttachPoint,
	endpoint *proto.WorkloadEndpoint, polDirection PolDirection,
) error {
	var profileIDs []string
	var tiers []*proto.TierInfo
	if endpoint != nil {
		profileIDs = endpoint.ProfileIds
		tiers = endpoint.Tiers
	} else {
		log.WithField("name", ap.IfaceName()).Debug(
			"Workload interface with no endpoint in datastore, installing default-drop program.")
	}

	m := d.mgr
	// If tier or profileIDs is nil, this will return an empty set of rules but updatePolicyProgram appends a
	// drop rule, giving us default drop behaviour in that case.
	rules := m.extractRules(tiers, profileIDs, polDirection)

	// If host-* endpoint is configured, add in its policy.
	if m.wildcardExists {
		m.addHostPolicy(&rules, &d.mgr.wildcardHostEndpoint, polDirection.Inverse())
	}

	// Intentionally leaving this code here until the *-hep takes precedence.
	wildcardEPPolicyAppliesToWEPs := false
	if wildcardEPPolicyAppliesToWEPs {
		// If workload egress and DefaultEndpointToHostAction is ACCEPT or DROP, suppress the normal
		// host-* endpoint policy. If it does not exist, suppress it as well, not to
		// create deny due to the fact that there are not profiles or tiers etc.
		if polDirection == PolDirnEgress && (m.epToHostAction != "RETURN" || !m.wildcardExists) {
			rules.SuppressNormalHostPolicy = true
		}
	} else {
		rules.SuppressNormalHostPolicy = true
	}

	// If host -> workload, always suppress the normal host-* endpoint policy.
	if polDirection == PolDirnIngress {
		rules.SuppressNormalHostPolicy = true
	}

	return m.updatePolicyProgramFn(rules, polDirection.RuleDir().String(), ap, d.ipFamily)
}

func (m *bpfEndpointManager) addHostPolicy(rules *polprog.Rules, hostEndpoint *proto.HostEndpoint, polDirection PolDirection) {
	// When there is applicable pre-DNAT policy that does not explicitly Allow or Deny traffic,
	// we continue on to subsequent tiers and normal or AoF policy.
	rules.HostPreDnatTiers = m.extractTiers(hostEndpoint.PreDnatTiers, polDirection, NoEndTierDrop)

	// When there is applicable apply-on-forward policy that does not explicitly Allow or Deny
	// traffic, traffic is dropped.
	rules.HostForwardTiers = m.extractTiers(hostEndpoint.ForwardTiers, polDirection, EndTierDrop)

	// When there is applicable normal policy that does not explicitly Allow or Deny traffic,
	// traffic is dropped.
	rules.HostNormalTiers = m.extractTiers(hostEndpoint.Tiers, polDirection, EndTierDrop)
	rules.HostProfiles = m.extractProfiles(hostEndpoint.ProfileIds, polDirection)
}

func (d *bpfEndpointManagerDataplane) applyPolicyToWeps(
	readiness ifaceReadiness,
	ifaceName string,
	state *bpfInterfaceState,
	endpoint *proto.WorkloadEndpoint,
	ap *tc.AttachPoint,
) (*tc.AttachPoint, *tc.AttachPoint, error) {
	ingressAttachPoint := *ap
	egressAttachPoint := *ap

	var parallelWG sync.WaitGroup
	var ingressAP *tc.AttachPoint
	var ingressErr error

	parallelWG.Add(1)
	go func() {
		defer parallelWG.Done()
		ingressAP, ingressErr = d.wepApplyPolicyToDirection(readiness,
			state, endpoint, PolDirnIngress, &ingressAttachPoint)
	}()

	egressAP, egressErr := d.wepApplyPolicyToDirection(readiness,
		state, endpoint, PolDirnEgress, &egressAttachPoint)
	parallelWG.Wait()
	d.mgr.setEgressProgramming(ap.Iface, ap.IsEgressGateway, ap.IsEgressClient)

	return ingressAP, egressAP, errors.Join(ingressErr, egressErr)
}

func (d *bpfEndpointManagerDataplane) applyPolicyToDataIface(
	ifaceName string,
	ep *proto.HostEndpoint,
	state *bpfInterfaceState,
	ap *tc.AttachPoint,
	apxdp *xdp.AttachPoint,
	ifaceType IfaceType,
	attachXDPOnly bool,
) (*tc.AttachPoint, *tc.AttachPoint, *xdp.AttachPoint, error) {
	ingressAttachPoint := *ap
	egressAttachPoint := *ap
	xdpAttachPoint := *apxdp

	var parallelWG sync.WaitGroup
	var ingressAP, egressAP *tc.AttachPoint
	var xdpAP *xdp.AttachPoint
	var ingressErr, egressErr, xdpErr error

	if ifaceType != IfaceTypeBond {
		parallelWG.Add(1)
		go func() {
			defer parallelWG.Done()
			xdpAP, xdpErr = d.attachXDPProgram(&xdpAttachPoint, ep, state)
		}()
	}

	if !attachXDPOnly {
		parallelWG.Add(1)
		go func() {
			defer parallelWG.Done()
			ingressAP, ingressErr = d.attachDataIfaceProgram(ifaceName, ep, PolDirnIngress, state, &ingressAttachPoint)
		}()

		egressAP, egressErr = d.attachDataIfaceProgram(ifaceName, ep, PolDirnEgress, state, &egressAttachPoint)
	}
	parallelWG.Wait()
	return ingressAP, egressAP, xdpAP, errors.Join(ingressErr, egressErr, xdpErr)
}

func (d *bpfEndpointManagerDataplane) attachDataIfaceProgram(
	ifaceName string,
	ep *proto.HostEndpoint,
	polDirection PolDirection,
	state *bpfInterfaceState,
	ap *tc.AttachPoint,
) (*tc.AttachPoint, error) {
	if d.hostIP == nil {
		// Do not bother and wait
		return nil, fmt.Errorf("unknown host IP")
	}

	ap = d.configureTCAttachPoint(polDirection, ap, true)

	ip, err := d.getInterfaceIP(ifaceName)
	if err != nil {
		log.Debugf("Error getting IP for interface %+v: %+v", ifaceName, err)
	}

	indices := state.v4
	if d.ipFamily == proto.IPVersion_IPV6 {
		indices = state.v6
	}

	attachHook := hook.Ingress
	if polDirection == PolDirnEgress {
		attachHook = hook.Egress
	}

	policyIdx := indices.policyIdx[attachHook]
	filterIdx := state.filterIdx[attachHook]

	if d.ipFamily == proto.IPVersion_IPV6 {
		ap.HostIPv6 = d.hostIP
		if ip != nil {
			ap.IntfIPv6 = *ip
		} else {
			ap.IntfIPv6 = d.hostIP
		}
		ap.PolicyIdxV6 = policyIdx
	} else {
		ap.HostIPv4 = d.hostIP
		if ip != nil {
			ap.IntfIPv4 = *ip
		} else {
			ap.IntfIPv4 = d.hostIP
		}
		ap.PolicyIdxV4 = policyIdx
	}
	ap.LogFilterIdx = filterIdx

	m := d.mgr

	if err := m.loadPrograms(ap, d.ipFamily); err != nil {
		return nil, err
	}

	if ep != nil {
		rules := polprog.Rules{
			ForHostInterface: true,
			NoProfileMatchID: m.profileNoMatchID(polDirection.RuleDir()),
		}
		m.addHostPolicy(&rules, ep, polDirection)
		if err := m.updatePolicyProgramFn(rules, polDirection.RuleDir().String(), ap, d.ipFamily); err != nil {
			return ap, err
		}
	} else {
		if err := m.dp.removePolicyProgram(ap, d.ipFamily); err != nil {
			return ap, err
		}
	}
	return ap, nil
}

func (d *bpfEndpointManagerDataplane) attachXDPProgram(ap *xdp.AttachPoint, ep *proto.HostEndpoint, state *bpfInterfaceState) (*xdp.AttachPoint, error) {
	if d.ipFamily == proto.IPVersion_IPV6 {
		ap.PolicyIdxV6 = state.v6.policyIdx[hook.XDP]
	} else {
		ap.PolicyIdxV4 = state.v4.policyIdx[hook.XDP]
	}

	m := d.mgr
	if ep != nil && len(ep.UntrackedTiers) == 1 {
		err := m.dp.ensureProgramLoaded(ap, d.ipFamily)
		if err != nil {
			return nil, err
		}

		ap.Log().Infof("Building program for untracked policy hep=%v, family=%v", ep.Name, d.ipFamily)
		rules := polprog.Rules{
			ForHostInterface: true,
			HostNormalTiers:  m.extractTiers(ep.UntrackedTiers, PolDirnIngress, false),
			ForXDP:           true,
		}
		ap.Log().Infof("Rules: %v", rules)
		err = m.updatePolicyProgramFn(rules, "xdp", ap, d.ipFamily)
		ap.Log().WithError(err).Debugf("Applied untracked policy hep=%v", ep.Name)
		return ap, err
	}
	return ap, nil
}

// PolDirection is the Calico datamodel direction of policy.  On a host endpoint, ingress is towards the host.
// On a workload endpoint, ingress is towards the workload.
type PolDirection int

const (
	PolDirnIngress PolDirection = iota
	PolDirnEgress
)

func (polDirection PolDirection) RuleDir() rules.RuleDir {
	if polDirection == PolDirnIngress {
		return rules.RuleDirIngress
	}
	return rules.RuleDirEgress
}

func (polDirection PolDirection) Inverse() PolDirection {
	if polDirection == PolDirnIngress {
		return PolDirnEgress
	}
	return PolDirnIngress
}

func (m *bpfEndpointManager) apLogFilter(ap *tc.AttachPoint, iface string) (string, string) {
	if m.logFilters == nil {
		return m.bpfLogLevel, ""
	}

	exp, ok := m.logFilters[iface]
	if !ok {
		if ap.Type == tcdefs.EpTypeWorkload {
			if exp, ok := m.logFilters["weps"]; ok {
				return m.bpfLogLevel, exp
			}
		}
		if ap.Type == tcdefs.EpTypeHost {
			if exp, ok := m.logFilters["heps"]; ok {
				return m.bpfLogLevel, exp
			}
		}
		if exp, ok := m.logFilters["all"]; ok {
			return m.bpfLogLevel, exp
		}

		return "off", ""
	}

	return m.bpfLogLevel, exp
}

func (m *bpfEndpointManager) getEndpointType(ifaceName string) tcdefs.EndpointType {
	if m.isWorkloadIface(ifaceName) {
		return tcdefs.EpTypeWorkload
	}
	m.ifacesLock.Lock()
	ifaceType := m.nameToIface[ifaceName].info.ifaceType
	m.ifacesLock.Unlock()
	switch ifaceType {
	case IfaceTypeData, IfaceTypeVXLAN, IfaceTypeBond, IfaceTypeBondSlave:
		if ifaceName == "lo" {
			return tcdefs.EpTypeLO
		}
		if ifaceName == dataplanedefs.BPFInDev || ifaceName == dataplanedefs.BPFOutDev {
			return tcdefs.EpTypeNAT
		}
		return tcdefs.EpTypeHost
	case IfaceTypeWireguard, IfaceTypeL3:
		return tcdefs.EpTypeL3Device
	case IfaceTypeIPIP:
		if m.features.IPIPDeviceIsL3 {
			return tcdefs.EpTypeL3Device
		}
		return tcdefs.EpTypeTunnel
	default:
		log.Panicf("Unsupported ifaceName %v", ifaceName)

	}
	return tcdefs.EpTypeHost
}

func (m *bpfEndpointManager) calculateTCAttachPoint(ifaceName string) *tc.AttachPoint {
	ap := &tc.AttachPoint{
		AttachPoint: bpf.AttachPoint{
			Iface: ifaceName,
		},
	}

	ap.Type = m.getEndpointType(ifaceName)

	if ap.Type == tcdefs.EpTypeLO && m.hostNetworkedNATMode == hostNetworkedNATUDPOnly {
		ap.UDPOnly = true
	}
	if ap.Type != tcdefs.EpTypeWorkload {
		ap.WgPort = m.wgPort
		ap.Wg6Port = m.wg6Port
		ap.NATin = uint32(m.natInIdx)
		ap.NATout = uint32(m.natOutIdx)
	} else {
		ap.ExtToServiceConnmark = uint32(m.bpfExtToServiceConnmark)
		ap.EnableTCPStats = m.enableTcpStats
	}

	ap.ToHostDrop = (m.epToHostAction == "DROP")
	ap.FIB = m.fibLookupEnabled
	ap.DSR = m.dsrEnabled
	ap.DSROptoutCIDRs = m.dsrOptoutCidrs
	ap.LogLevel, ap.LogFilter = m.apLogFilter(ap, ifaceName)
	ap.VXLANPort = m.vxlanPort
	ap.PSNATStart = m.psnatPorts.MinPort
	ap.PSNATEnd = m.psnatPorts.MaxPort
	ap.TunnelMTU = uint16(m.vxlanMTU)
	ap.EGWVxlanPort = m.egwVxlanPort
	ap.EgressIPEnabled = m.egIPEnabled

	switch m.rpfEnforceOption {
	case "Strict":
		ap.RPFEnforceOption = tcdefs.RPFEnforceOptionStrict
	case "Loose":
		ap.RPFEnforceOption = tcdefs.RPFEnforceOptionLoose
	default:
		ap.RPFEnforceOption = tcdefs.RPFEnforceOptionDisabled
	}
	return ap
}

func (d *bpfEndpointManagerDataplane) configureTCAttachPoint(policyDirection PolDirection, ap *tc.AttachPoint, isDataIface bool) *tc.AttachPoint {
	if ap.Type == tcdefs.EpTypeLO || ap.Type == tcdefs.EpTypeNAT || isDataIface {
		if d.ipFamily == proto.IPVersion_IPV6 {
			ap.HostTunnelIPv6 = d.tunnelIP
		} else {
			ap.HostTunnelIPv4 = d.tunnelIP
		}
		log.Debugf("Setting tunnel ip %s on ap %s", d.tunnelIP, ap.IfaceName())
	}

	if ap.Type == tcdefs.EpTypeWorkload {
		// Policy direction is relative to the workload so, from the host namespace it's flipped.
		if policyDirection == PolDirnIngress {
			ap.Hook = hook.Egress
		} else {
			ap.Hook = hook.Ingress
		}
	} else {
		// Host endpoints have the natural relationship between policy direction and hook.
		if policyDirection == PolDirnIngress {
			ap.Hook = hook.Ingress
		} else {
			ap.Hook = hook.Egress
		}
	}

	var toOrFrom tcdefs.ToOrFromEp
	if ap.Hook == hook.Ingress {
		toOrFrom = tcdefs.FromEp
	} else {
		toOrFrom = tcdefs.ToEp
	}

	ap.ToOrFrom = toOrFrom
	return ap
}

const (
	EndTierDrop   = true
	NoEndTierDrop = false
)

// Given a slice of TierInfo - as present on workload and host endpoints - that actually consists
// only of tier and policy NAMEs, build and return a slice of tier data that includes all of the
// implied policy rules as well.
func (m *bpfEndpointManager) extractTiers(tiers []*proto.TierInfo, direction PolDirection, endTierDrop bool) (rTiers []polprog.Tier) {
	dir := direction.RuleDir()
	for _, tier := range tiers {
		directionalPols := tier.IngressPolicies
		if direction == PolDirnEgress {
			directionalPols = tier.EgressPolicies
		}

		if len(directionalPols) > 0 {

			stagedOnly := true

			polTier := polprog.Tier{
				Name:     tier.Name,
				Policies: make([]polprog.Policy, len(directionalPols)),
			}

			for i, polName := range directionalPols {
				staged := model.PolicyIsStaged(polName)

				if !staged {
					stagedOnly = false
				}

				pol := m.policies[proto.PolicyID{Tier: tier.Name, Name: polName}]
				if pol == nil {
					log.WithField("tier", tier).Warn("Tier refers to unknown policy!")
					continue
				}
				var prules []*proto.Rule
				if direction == PolDirnIngress {
					prules = pol.InboundRules
				} else {
					prules = pol.OutboundRules
				}
				policy := polprog.Policy{
					Name:   polName,
					Rules:  make([]polprog.Rule, len(prules)),
					Staged: staged,
				}

				if staged {
					policy.NoMatchID = m.policyNoMatchID(dir, polName)
				}

				for ri, r := range prules {
					policy.Rules[ri] = polprog.Rule{
						Rule:    r,
						MatchID: m.ruleMatchID(dir, r.Action, rules.RuleOwnerTypePolicy, ri, polName),
					}
				}

				polTier.Policies[i] = policy
			}

			if endTierDrop && !stagedOnly {
				polTier.EndRuleID = m.endOfTierDropID(dir, tier.Name)
				polTier.EndAction = polprog.TierEndDeny
			} else {
				polTier.EndRuleID = m.endOfTierPassID(dir, tier.Name)
				polTier.EndAction = polprog.TierEndPass
			}

			rTiers = append(rTiers, polTier)
		}
	}
	return
}

func (m *bpfEndpointManager) extractProfiles(profileNames []string, direction PolDirection) (rProfiles []polprog.Profile) {
	dir := direction.RuleDir()
	if count := len(profileNames); count > 0 {
		rProfiles = make([]polprog.Profile, count)

		for i, profName := range profileNames {
			prof := m.profiles[proto.ProfileID{Name: profName}]
			var prules []*proto.Rule
			if direction == PolDirnIngress {
				prules = prof.InboundRules
			} else {
				prules = prof.OutboundRules
			}
			profile := polprog.Profile{
				Name:  profName,
				Rules: make([]polprog.Rule, len(prules)),
			}

			for ri, r := range prules {
				profile.Rules[ri] = polprog.Rule{
					Rule:    r,
					MatchID: m.ruleMatchID(dir, r.Action, rules.RuleOwnerTypeProfile, ri, profName),
				}
			}

			rProfiles[i] = profile
		}
	}
	return
}

func (m *bpfEndpointManager) extractRules(tiers []*proto.TierInfo, profileNames []string, direction PolDirection) polprog.Rules {
	var r polprog.Rules
	dir := direction.RuleDir()

	// When there is applicable normal policy that does not explicitly Allow or Deny traffic,
	// traffic is dropped.
	r.Tiers = m.extractTiers(tiers, direction, EndTierDrop)

	r.Profiles = m.extractProfiles(profileNames, direction)

	r.NoProfileMatchID = m.profileNoMatchID(dir)

	return r
}

func strToByte64(s string) [64]byte {
	var bytes [64]byte
	copy(bytes[:], []byte(s))
	return bytes
}

func (m *bpfEndpointManager) ruleMatchIDFromNFLOGPrefix(nflogPrefix string) polprog.RuleMatchID {
	return m.lookupsCache.GetID64FromNFLOGPrefix(strToByte64(nflogPrefix))
}

func (m *bpfEndpointManager) endOfTierPassID(dir rules.RuleDir, tier string) polprog.RuleMatchID {
	return m.ruleMatchIDFromNFLOGPrefix(rules.CalculateEndOfTierPassNFLOGPrefixStr(dir, tier))
}

func (m *bpfEndpointManager) endOfTierDropID(dir rules.RuleDir, tier string) polprog.RuleMatchID {
	return m.ruleMatchIDFromNFLOGPrefix(rules.CalculateEndOfTierDropNFLOGPrefixStr(dir, tier))
}

func (m *bpfEndpointManager) policyNoMatchID(dir rules.RuleDir, policy string) polprog.RuleMatchID {
	return m.ruleMatchIDFromNFLOGPrefix(rules.CalculateNoMatchPolicyNFLOGPrefixStr(dir, policy))
}

func (m *bpfEndpointManager) profileNoMatchID(dir rules.RuleDir) polprog.RuleMatchID {
	return m.ruleMatchIDFromNFLOGPrefix(rules.CalculateNoMatchProfileNFLOGPrefixStr(dir))
}

func (m *bpfEndpointManager) isWorkloadIface(iface string) bool {
	return m.workloadIfaceRegex.MatchString(iface)
}

func (m *bpfEndpointManager) isDataIface(iface string) bool {
	return m.dataIfaceRegex.MatchString(iface) ||
		(m.hostNetworkedNATMode != hostNetworkedNATDisabled && (iface == dataplanedefs.BPFOutDev || iface == "lo"))
}

func (m *bpfEndpointManager) isL3Iface(iface string) bool {
	if m.l3IfaceRegex == nil {
		return false
	}
	return m.l3IfaceRegex.MatchString(iface)
}

func (m *bpfEndpointManager) addWEPToIndexes(wlID proto.WorkloadEndpointID, wl *proto.WorkloadEndpoint) {
	for _, t := range wl.Tiers {
		m.addPolicyToEPMappings(t.Name, t.IngressPolicies, wlID)
		m.addPolicyToEPMappings(t.Name, t.EgressPolicies, wlID)
	}
	m.addProfileToEPMappings(wl.ProfileIds, wlID)
}

func (m *bpfEndpointManager) addPolicyToEPMappings(tier string, polNames []string, id interface{}) {
	for _, pol := range polNames {
		polID := proto.PolicyID{Tier: tier, Name: pol}
		if m.policiesToWorkloads[polID] == nil {
			m.policiesToWorkloads[polID] = set.New[any]()
		}
		m.policiesToWorkloads[polID].Add(id)
	}
}

func (m *bpfEndpointManager) addProfileToEPMappings(profileIds []string, id interface{}) {
	for _, profName := range profileIds {
		profID := proto.ProfileID{Name: profName}
		profSet := m.profilesToWorkloads[profID]
		if profSet == nil {
			profSet = set.New[any]()
			m.profilesToWorkloads[profID] = profSet
		}
		profSet.Add(id)
	}
}

func (m *bpfEndpointManager) removeWEPFromIndexes(wlID proto.WorkloadEndpointID, wep *proto.WorkloadEndpoint) {
	if wep == nil {
		return
	}

	for _, t := range wep.Tiers {
		m.removePolicyToEPMappings(t.Name, t.IngressPolicies, wlID)
		m.removePolicyToEPMappings(t.Name, t.EgressPolicies, wlID)
	}

	m.removeProfileToEPMappings(wep.ProfileIds, wlID)

	m.withIface(wep.Name, func(iface *bpfInterface) bool {
		iface.info.endpointID = nil
		return false
	})
}

func (m *bpfEndpointManager) removePolicyToEPMappings(tier string, polNames []string, id interface{}) {
	for _, pol := range polNames {
		polID := proto.PolicyID{Tier: tier, Name: pol}
		polSet := m.policiesToWorkloads[polID]
		if polSet == nil {
			continue
		}
		polSet.Discard(id)
		if polSet.Len() == 0 {
			// Defensive; we also clean up when the profile is removed.
			delete(m.policiesToWorkloads, polID)
		}
	}
}

func (m *bpfEndpointManager) removeProfileToEPMappings(profileIds []string, id any) {
	for _, profName := range profileIds {
		profID := proto.ProfileID{Name: profName}
		profSet := m.profilesToWorkloads[profID]
		if profSet == nil {
			continue
		}
		profSet.Discard(id)
		if profSet.Len() == 0 {
			// Defensive; we also clean up when the policy is removed.
			delete(m.profilesToWorkloads, profID)
		}
	}
}

func (m *bpfEndpointManager) OnHEPUpdate(hostIfaceToEpMap map[string]proto.HostEndpoint) {
	if m == nil {
		return
	}

	log.Debugf("HEP update from generic endpoint manager: %v", hostIfaceToEpMap)

	// Pre-process the map for the host-* endpoint: if there is a host-* endpoint, any host
	// interface without its own HEP should use the host-* endpoint's policy.
	wildcardHostEndpoint, wildcardExists := hostIfaceToEpMap[allInterfaces]
	if wildcardExists {
		log.Info("Host-* endpoint is configured")
		for ifaceName := range m.nameToIface {
			if _, specificExists := hostIfaceToEpMap[ifaceName]; (m.isDataIface(ifaceName) || m.isL3Iface(ifaceName)) && !specificExists {
				log.Infof("Use host-* endpoint policy for %v", ifaceName)
				hostIfaceToEpMap[ifaceName] = wildcardHostEndpoint
			}
		}
		delete(hostIfaceToEpMap, allInterfaces)
	}

	// If there are parts of proto.HostEndpoint that do not affect us, we could mask those out
	// here so that they can't cause spurious updates - at the cost of having different
	// proto.HostEndpoint data here than elsewhere.  For example, the ExpectedIpv4Addrs and
	// ExpectedIpv6Addrs fields.  But currently there are no fields that are sufficiently likely
	// to change as to make this worthwhile.

	// If the host-* endpoint is changing, mark all workload interfaces as dirty.
	if (wildcardExists != m.wildcardExists) || !reflect.DeepEqual(wildcardHostEndpoint, m.wildcardHostEndpoint) {
		log.Infof("Host-* endpoint is changing; was %v, now %v", m.wildcardHostEndpoint, wildcardHostEndpoint)
		m.removeHEPFromIndexes(allInterfaces, &m.wildcardHostEndpoint)
		m.wildcardHostEndpoint = wildcardHostEndpoint
		m.wildcardExists = wildcardExists
		m.addHEPToIndexes(allInterfaces, &wildcardHostEndpoint)
		for ifaceName := range m.nameToIface {
			if m.isWorkloadIface(ifaceName) {
				log.Info("Mark WEP iface dirty, for host-* endpoint change")
				m.dirtyIfaceNames.Add(ifaceName)
			}
		}
	}

	// Loop through existing host endpoints, in case they are changing or disappearing.
	for ifaceName, existingEp := range m.hostIfaceToEpMap {
		newEp, stillExists := hostIfaceToEpMap[ifaceName]
		if stillExists && reflect.DeepEqual(newEp, existingEp) {
			log.Debugf("No change to host endpoint for ifaceName=%v", ifaceName)
		} else {
			m.removeHEPFromIndexes(ifaceName, &existingEp)
			if stillExists {
				log.Infof("Host endpoint changing for ifaceName=%v", ifaceName)
				m.addHEPToIndexes(ifaceName, &newEp)
				m.hostIfaceToEpMap[ifaceName] = newEp
			} else {
				log.Infof("Host endpoint deleted for ifaceName=%v", ifaceName)
				delete(m.hostIfaceToEpMap, ifaceName)
			}
			m.dirtyIfaceNames.Add(ifaceName)
			m.dirtyIfaceNames.AddSet(m.getBondSlaves(ifaceName))
		}
		delete(hostIfaceToEpMap, ifaceName)
	}

	// Now anything remaining in hostIfaceToEpMap must be a new host endpoint.
	for ifaceName, newEp := range hostIfaceToEpMap {
		if !m.isDataIface(ifaceName) && !m.isL3Iface(ifaceName) {
			log.Warningf("Host endpoint configured for ifaceName=%v, but that doesn't match BPFDataIfacePattern/BPFL3IfacePattern; ignoring", ifaceName)
			continue
		}
		log.Infof("Host endpoint added for ifaceName=%v", ifaceName)
		m.addHEPToIndexes(ifaceName, &newEp)
		m.hostIfaceToEpMap[ifaceName] = newEp
		m.dirtyIfaceNames.Add(ifaceName)
		m.dirtyIfaceNames.AddSet(m.getBondSlaves(ifaceName))
	}
}

func (m *bpfEndpointManager) addHEPToIndexes(ifaceName string, ep *proto.HostEndpoint) {
	for _, tiers := range [][]*proto.TierInfo{ep.Tiers, ep.UntrackedTiers, ep.PreDnatTiers, ep.ForwardTiers} {
		for _, t := range tiers {
			m.addPolicyToEPMappings(t.Name, t.IngressPolicies, ifaceName)
			m.addPolicyToEPMappings(t.Name, t.EgressPolicies, ifaceName)
		}
	}
	m.addProfileToEPMappings(ep.ProfileIds, ifaceName)
}

func (m *bpfEndpointManager) removeHEPFromIndexes(ifaceName string, ep *proto.HostEndpoint) {
	for _, tiers := range [][]*proto.TierInfo{ep.Tiers, ep.UntrackedTiers, ep.PreDnatTiers, ep.ForwardTiers} {
		for _, t := range tiers {
			m.removePolicyToEPMappings(t.Name, t.IngressPolicies, ifaceName)
			m.removePolicyToEPMappings(t.Name, t.EgressPolicies, ifaceName)
		}
	}

	m.removeProfileToEPMappings(ep.ProfileIds, ifaceName)
}

// Dataplane code.
//
// We don't yet have an enforced dividing line between the "manager" and "dataplane" parts of the
// BPF endpoint manager.  But we do have an indirection (the `dp` field) that allows us to UT the
// "manager" logic on its own, and it's useful to keep a separation in mind so that we can continue
// to UT in that way.
//
// As a small help for that, all of the "dataplane" code comes after this point in the file, and all
// of the "manager" code above.

func (m *bpfEndpointManager) setAcceptLocal(iface string, val bool) error {
	numval := "0"
	if val {
		numval = "1"
	}

	path := fmt.Sprintf("/proc/sys/net/ipv4/conf/%s/accept_local", iface)
	err := writeProcSys(path, numval)
	if err != nil {
		if _, errif := net.InterfaceByName(iface); errif == nil {
			log.WithField("err", err).Errorf("Failed to set %s to %s", path, numval)
			return err
		}
		log.Debugf("%s not set to %s - iface does not exist.", path, numval)
		return nil
	}

	log.Infof("%s set to %s", path, numval)
	return nil
}

func (m *bpfEndpointManager) setRPFilter(iface string, val int) error {
	// We only support IPv4 for now.
	path := fmt.Sprintf("/proc/sys/net/ipv4/conf/%s/rp_filter", iface)
	numval := strconv.Itoa(val)
	err := writeProcSys(path, numval)
	if err != nil {
		log.WithField("err", err).Errorf("Failed to  set %s to %s", path, numval)
		return err
	}

	log.Infof("%s set to %s", path, numval)
	return nil
}

func (m *bpfEndpointManager) ensureStarted() {
	log.Info("Starting map cleanup runner.")

	var err error

	m.initAttaches, err = bpf.ListCalicoAttached()
	if err != nil {
		log.WithError(err).Warn("Failed to list previously attached programs. We may not clean up some.")
	}
}

func (m *bpfEndpointManager) ensureBPFDevices() error {
	if m.hostNetworkedNATMode == hostNetworkedNATDisabled {
		return nil
	}

	var bpfout, bpfin netlink.Link

	bpfin, err := netlink.LinkByName(dataplanedefs.BPFInDev)
	if err != nil {
		la := netlink.NewLinkAttrs()
		la.Name = dataplanedefs.BPFInDev
		la.MTU = m.bpfIfaceMTU
		nat := &netlink.Veth{
			LinkAttrs: la,
			PeerName:  dataplanedefs.BPFOutDev,
		}
		if err := netlink.LinkAdd(nat); err != nil {
			return fmt.Errorf("failed to add %s: %w", dataplanedefs.BPFInDev, err)
		}
		bpfin, err = netlink.LinkByName(dataplanedefs.BPFInDev)
		if err != nil {
			return fmt.Errorf("missing %s after add: %w", dataplanedefs.BPFInDev, err)
		}
	}

	if state := bpfin.Attrs().OperState; state != netlink.OperUp {
		log.WithField("state", state).Info(dataplanedefs.BPFInDev)
		if err := netlink.LinkSetUp(bpfin); err != nil {
			return fmt.Errorf("failed to set %s up: %w", dataplanedefs.BPFInDev, err)
		}
	}
	bpfout, err = netlink.LinkByName(dataplanedefs.BPFOutDev)
	if err != nil {
		return fmt.Errorf("missing %s after add: %w", dataplanedefs.BPFOutDev, err)
	}
	if state := bpfout.Attrs().OperState; state != netlink.OperUp {
		log.WithField("state", state).Info(dataplanedefs.BPFOutDev)
		if err := netlink.LinkSetUp(bpfout); err != nil {
			return fmt.Errorf("failed to set %s up: %w", dataplanedefs.BPFOutDev, err)
		}
	}

	err = netlink.LinkSetMTU(bpfin, m.bpfIfaceMTU)
	if err != nil {
		return fmt.Errorf("failed to set MTU to %d on %s: %w", m.bpfIfaceMTU, dataplanedefs.BPFInDev, err)
	}
	err = netlink.LinkSetMTU(bpfout, m.bpfIfaceMTU)
	if err != nil {
		return fmt.Errorf("failed to set MTU to %d on %s: %w", m.bpfIfaceMTU, dataplanedefs.BPFOutDev, err)
	}

	m.natInIdx = bpfin.Attrs().Index
	m.natOutIdx = bpfout.Attrs().Index

	if m.v6 != nil {
		anyV6, _ := ip.CIDRFromString("::/128")
		err = m.v6.ArpMap.Update(
			bpfarp.NewKeyV6(anyV6.Addr().AsNetIP(), uint32(m.natInIdx)).AsBytes(),
			bpfarp.NewValue(bpfin.Attrs().HardwareAddr, bpfout.Attrs().HardwareAddr).AsBytes(),
		)
	}
	if m.v4 != nil {
		anyV4, _ := ip.CIDRFromString("0.0.0.0/0")
		err = m.v4.ArpMap.Update(
			bpfarp.NewKey(anyV4.Addr().AsNetIP(), uint32(m.natInIdx)).AsBytes(),
			bpfarp.NewValue(bpfin.Attrs().HardwareAddr, bpfout.Attrs().HardwareAddr).AsBytes(),
		)
	}

	if err != nil {
		return fmt.Errorf("failed to program arp for natif: %w", err)
	}

	// Add a permanent ARP entry to point to the other side of the veth to avoid
	// ARP requests that would not be proxied if .all.rp_filter == 1
	arp := &netlink.Neigh{
		State:        netlink.NUD_PERMANENT,
		HardwareAddr: bpfout.Attrs().HardwareAddr,
		LinkIndex:    bpfin.Attrs().Index,
	}

	ipFamilies := []int{}
	if m.v4 != nil {
		ipFamilies = append(ipFamilies, netlink.FAMILY_V4)
	}
	if m.v6 != nil {
		ipFamilies = append(ipFamilies, netlink.FAMILY_V6)
	}

	for _, ipFamily := range ipFamilies {
		arp.Family = ipFamily
		arp.IP = bpfnatGW
		if ipFamily == netlink.FAMILY_V6 {
			arp.IP = bpfnatGWv6
		}
		retries := 10
		i := retries
		for {
			if err := netlink.NeighAdd(arp); err != nil && err != syscall.EEXIST {
				log.WithError(err).Warnf("Failed to update neigh for %s (arp %#v), retrying.", dataplanedefs.BPFOutDev, arp)
				i--
				if i > 0 {
					time.Sleep(250 * time.Millisecond)
					continue
				} else {
					return fmt.Errorf("failed to update neigh for %s (arp %#v) after %d tries: %w",
						dataplanedefs.BPFOutDev, arp, retries, err)
				}
			}
			break
		}
	}
	log.Infof("Updated neigh for %s (arp %v)", dataplanedefs.BPFOutDev, arp)

	if m.v4 != nil {
		if err := configureInterface(dataplanedefs.BPFInDev, 4, "0", writeProcSys); err != nil {
			return fmt.Errorf("failed to configure %s parameters: %w", dataplanedefs.BPFOutDev, err)
		}
		if err := configureInterface(dataplanedefs.BPFOutDev, 4, "0", writeProcSys); err != nil {
			return fmt.Errorf("failed to configure %s parameters: %w", dataplanedefs.BPFOutDev, err)
		}
	}

	_, err = m.ensureQdisc(dataplanedefs.BPFInDev)
	if err != nil {
		return fmt.Errorf("failed to set qdisc on %s: %w", dataplanedefs.BPFOutDev, err)
	}

	_, err = m.ensureQdisc("lo")
	if err != nil {
		log.WithError(err).Fatalf("Failed to set qdisc on lo.")
	}

	// Setup a link local route to a nonexistent link local address that would
	// serve as a gateway to route services via bpfnat veth rather than having
	// link local routes for each service that would trigger ARP queries.
	if m.v4 != nil {
		m.routeTableV4.RouteUpdate(dataplanedefs.BPFInDev, routetable.Target{
			Type: routetable.TargetTypeLinkLocalUnicast,
			CIDR: bpfnatGWCIDR,
		})
	}
	if m.v6 != nil {
		m.routeTableV6.RouteUpdate(dataplanedefs.BPFInDev, routetable.Target{
			Type: routetable.TargetTypeLinkLocalUnicast,
			CIDR: bpfnatGWCIDRv6,
		})
	}

	return nil
}

func (m *bpfEndpointManager) ensureQdisc(iface string) (bool, error) {
	return tc.EnsureQdisc(iface)
}

func (m *bpfEndpointManager) loadTCObj(at hook.AttachType) (hook.Layout, error) {
	pm := m.commonMaps.ProgramsMap.(*hook.ProgramsMap)

	layout, err := pm.LoadObj(at)
	if err != nil {
		return nil, fmt.Errorf("failed to load obj for %#v: %w", at, err)
	}

	if at.LogLevel != "debug" {
		return layout, nil
	}

	at.LogLevel = "off"
	layoutNoDebug, err := pm.LoadObj(at)
	if err != nil {
		return nil, fmt.Errorf("failed to load non-debug obj for %#v: %w", at, err)
	}

	return hook.MergeLayouts(layoutNoDebug, layout), nil
}

// Ensure TC/XDP program is attached to the specified interface.
func (m *bpfEndpointManager) ensureProgramLoaded(ap attachPoint, ipFamily proto.IPVersion) error {
	var err error

	if aptc, ok := ap.(*tc.AttachPoint); ok {
		at := hook.AttachType{
			Hook:       aptc.HookName(),
			Type:       aptc.Type,
			LogLevel:   aptc.LogLevel,
			FIB:        aptc.FIB,
			ToHostDrop: aptc.ToHostDrop,
			DSR:        aptc.DSR,
		}

		at.Family = int(ipFamily)
		policyIdx := aptc.PolicyIdxV4
		ap.Log().Debugf("ensureProgramLoaded %d", ipFamily)
		if ipFamily == proto.IPVersion_IPV6 {
			if aptc.HookLayoutV6, err = m.loadTCObj(at); err != nil {
				return fmt.Errorf("loading generic v%d tc hook program: %w", ipFamily, err)
			}
			policyIdx = aptc.PolicyIdxV6
		} else {
			if aptc.HookLayoutV4, err = m.loadTCObj(at); err != nil {
				return fmt.Errorf("loading generic v%d tc hook program: %w", ipFamily, err)
			}
		}

		// Load default policy before the real policy is created and loaded.
		switch at.DefaultPolicy() {
		case hook.DefPolicyAllow:
			err = maps.UpdateMapEntry(m.commonMaps.JumpMap.MapFD(),
				jump.Key(policyIdx), jump.Value(m.policyTcAllowFD.FD()))
		case hook.DefPolicyDeny:
			err = maps.UpdateMapEntry(m.commonMaps.JumpMap.MapFD(),
				jump.Key(policyIdx), jump.Value(m.policyTcDenyFD.FD()))
		}

		if err != nil {
			return fmt.Errorf("failed to set default policy: %w", err)
		}
	} else if apxdp, ok := ap.(*xdp.AttachPoint); ok {
		at := hook.AttachType{
			Hook:     hook.XDP,
			LogLevel: apxdp.LogLevel,
		}

		at.Family = int(ipFamily)
		pm := m.commonMaps.XDPProgramsMap.(*hook.ProgramsMap)
		if ipFamily == proto.IPVersion_IPV6 {
			if apxdp.HookLayoutV6, err = pm.LoadObj(at); err != nil {
				return fmt.Errorf("loading generic xdp hook program: %w", err)
			}
		} else {
			if apxdp.HookLayoutV4, err = pm.LoadObj(at); err != nil {
				return fmt.Errorf("loading generic xdp hook program: %w", err)
			}
		}
	} else {
		return fmt.Errorf("unknown attach type")
	}
	return nil
}

// Ensure that the specified attach point does not have our program.
func (m *bpfEndpointManager) ensureNoProgram(ap attachPoint) error {
	// Ensure interface does not have our program attached.
	err := ap.DetachProgram()

	if m.v4 != nil {
		if err := m.jumpMapDelete(ap.HookName(), ap.PolicyJmp(proto.IPVersion_IPV4)); err != nil {
			log.WithError(err).Warn("Policy program may leak.")
		}
		m.removePolicyDebugInfo(ap.IfaceName(), 4, ap.HookName())
	}
	// Forget the policy debug info
	if m.v6 != nil {
		if err := m.jumpMapDelete(ap.HookName(), ap.PolicyJmp(proto.IPVersion_IPV6)); err != nil {
			log.WithError(err).Warn("Policy program may leak.")
		}
		m.removePolicyDebugInfo(ap.IfaceName(), 6, ap.HookName())
	}

	return err
}

func (m *bpfEndpointManager) removeIfaceAllPolicyDebugInfo(ifaceName string) {
	for _, ipFamily := range []proto.IPVersion{proto.IPVersion_IPV4, proto.IPVersion_IPV6} {
		for _, hook := range hook.All {
			m.removePolicyDebugInfo(ifaceName, ipFamily, hook)
		}
	}
}

func (m *bpfEndpointManager) removePolicyDebugInfo(ifaceName string, ipFamily proto.IPVersion, hook hook.Hook) {
	if !m.bpfPolicyDebugEnabled {
		return
	}
	filename := bpf.PolicyDebugJSONFileName(ifaceName, hook.String(), ipFamily)
	err := os.Remove(filename)
	if err != nil {
		log.WithError(err).Debugf("Failed to remove the policy debug file %v. Ignoring", filename)
	}
}

func (m *bpfEndpointManager) writePolicyDebugInfo(insns []asm.Insns, ifaceName string, ipFamily proto.IPVersion, polDir string, h hook.Hook, polErr error) error {
	if !m.bpfPolicyDebugEnabled {
		return nil
	}
	if err := os.MkdirAll(bpf.RuntimePolDir, 0o600); err != nil {
		return err
	}

	errStr := ""
	if polErr != nil {
		errStr = polErr.Error()
	}

	// We may have >1 sub-program; it seems to work reasonably well to just
	// concatenate the instructions.  The policy program builder writes
	// comments that delineate the programs.
	var combinedInsns asm.Insns
	if len(insns) > 0 {
		combinedInsns = insns[0]
		for _, ins := range insns[1:] {
			combinedInsns = append(combinedInsns, ins...)
		}
	}
	policyDebugInfo := bpf.PolicyDebugInfo{
		IfaceName:  ifaceName,
		Hook:       "tc " + h.String(),
		PolicyInfo: combinedInsns,
		Error:      errStr,
	}

	filename := bpf.PolicyDebugJSONFileName(ifaceName, strings.ToLower(polDir), ipFamily)
	buffer := &bytes.Buffer{}
	encoder := json.NewEncoder(buffer)
	err := encoder.Encode(policyDebugInfo)
	if err != nil {
		return err
	}

	if err := os.WriteFile(filename, buffer.Bytes(), 0o600); err != nil {
		return err
	}
	log.Debugf("Policy iface %s hook %s written to %s", ifaceName, h, filename)
	return nil
}

func (m *bpfEndpointManager) isEgressProgrammingCorrect(ifaceName string, isEgressGateway, isEgressClient bool) (correct bool) {
	m.ifacesLock.Lock()
	defer m.ifacesLock.Unlock()
	m.withIface(ifaceName, func(iface *bpfInterface) bool {
		correct = ((iface.dpState.programmedAsEgressGateway == isEgressGateway) && (iface.dpState.programmedAsEgressClient == isEgressClient))
		return false
	})
	return
}

func (m *bpfEndpointManager) setEgressProgramming(ifaceName string, isEgressGateway, isEgressClient bool) {
	m.ifacesLock.Lock()
	defer m.ifacesLock.Unlock()
	m.withIface(ifaceName, func(iface *bpfInterface) bool {
		iface.dpState.programmedAsEgressGateway = isEgressGateway
		iface.dpState.programmedAsEgressClient = isEgressClient
		return false
	})
}

func (m *bpfEndpointManager) updatePolicyProgram(rules polprog.Rules, polDir string, ap attachPoint, ipFamily proto.IPVersion) error {
	progName := policyProgramName(ap.IfaceName(), polDir, proto.IPVersion(ipFamily))

	opts := []polprog.Option{polprog.WithActionDropOverride(m.actionOnDrop)}
	if apj, ok := ap.(attachPointWithPolicyJumps); ok {
		allow := apj.PolicyAllowJumpIdx(int(ipFamily))
		if allow == -1 {
			return fmt.Errorf("no allow jump index")
		}

		deny := apj.PolicyDenyJumpIdx(int(ipFamily))
		if deny == -1 {
			return fmt.Errorf("no deny jump index")
		}
		opts = append(opts, polprog.WithAllowDenyJumps(allow, deny))
	}
	insns, err := m.doUpdatePolicyProgram(
		ap.HookName(),
		progName,
		ap.PolicyJmp(ipFamily),
		rules,
		ipFamily,
		opts...,
	)
	perr := m.writePolicyDebugInfo(insns, ap.IfaceName(), ipFamily, polDir, ap.HookName(), err)
	if perr != nil {
		log.WithError(perr).Warn("error writing policy debug information")
	}
	if err != nil {
		return fmt.Errorf("failed to update policy program v%d: %w", ipFamily, err)
	}

	return nil
}

func (m *bpfEndpointManager) loadTCLogFilter(ap *tc.AttachPoint) (fileDescriptor, int, error) {
	logFilter, err := filter.New(ap.Type, 64, ap.LogFilter, m.commonMaps.ProgramsMap.MapFD())
	if err != nil {
		return nil, 0, err
	}

	fd, err := bpf.LoadBPFProgramFromInsns(logFilter, "calico_log_filter",
		"Apache-2.0", uint32(unix.BPF_PROG_TYPE_SCHED_CLS))
	if err != nil {
		return nil, 0, fmt.Errorf("failed to load BPF log filter program: %w", err)
	}

	return fd, ap.LogFilterIdx, nil
}

func (m *bpfEndpointManager) updateLogFilter(ap attachPoint) error {
	switch t := ap.(type) {
	case *tc.AttachPoint:
		fd, idx, err := m.dp.loadTCLogFilter(t)
		if err != nil {
			return err
		}
		defer fd.Close()
		if err := m.commonMaps.JumpMap.Update(jump.Key(idx), jump.Value(fd.FD())); err != nil {
			return fmt.Errorf("failed to update %s policy jump map [%d]=%d: %w", ap.HookName(), idx, fd.FD(), err)
		}

		ap.Log().Debugf("Loaded filter at %d", idx)
	default:
		return fmt.Errorf("log filters not supported for %T attach points", ap)
	}

	return nil
}

func policyProgramName(iface, polDir string, ipFamily proto.IPVersion) string {
	version := "4"
	if ipFamily == proto.IPVersion_IPV6 {
		version = "6"
	}

	return fmt.Sprintf("p%v%c_%s", version, polDir[0], iface)
}

func (m *bpfEndpointManager) loadPolicyProgram(
	progName string,
	ipFamily proto.IPVersion,
	rules polprog.Rules,
	staticProgsMap maps.Map,
	polProgsMap maps.Map,
	opts ...polprog.Option,
) (
	fd []fileDescriptor, insns []asm.Insns, err error,
) {
	log.WithFields(log.Fields{
		"progName": progName,
		"ipFamily": ipFamily,
	}).Debug("Generating policy program...")

	ipsetsMapFD := m.v4.IpsetsMap.MapFD()
	ipSetIDAlloc := m.v4.ipSetIDAlloc
	if ipFamily == proto.IPVersion_IPV6 {
		opts = append(opts, polprog.WithIPv6())
		ipsetsMapFD = m.v6.IpsetsMap.MapFD()
		ipSetIDAlloc = m.v6.ipSetIDAlloc
	}

	pg := polprog.NewBuilder(
		ipSetIDAlloc,
		ipsetsMapFD,
		m.commonMaps.StateMap.MapFD(),
		staticProgsMap.MapFD(),
		polProgsMap.MapFD(),
		opts...,
	)
	programs, err := pg.Instructions(rules)
	if err != nil {
		return nil, nil, fmt.Errorf("failed to generate policy bytecode v%v: %w", ipFamily, err)
	}
	progType := unix.BPF_PROG_TYPE_SCHED_CLS
	if rules.ForXDP {
		progType = unix.BPF_PROG_TYPE_XDP
	}

	progFDs := make([]fileDescriptor, 0, len(programs))
	success := false
	defer func() {
		if success {
			return
		}
		for _, progFD := range progFDs {
			if err := progFD.Close(); err != nil {
				log.WithError(err).Panic("Failed to close program FD.")
			}
		}
	}()
	for i, p := range programs {
		subProgName := progName
		if i > 0 {
			if len(subProgName) > 12 {
				subProgName = subProgName[:12]
			}
			subProgName = fmt.Sprintf("%s_%d", subProgName, i)
		}
		progFD, err := bpf.LoadBPFProgramFromInsns(p, subProgName, "Apache-2.0", uint32(progType))
		if err != nil {
			log.WithError(err).WithFields(log.Fields{
				"name":       subProgName,
				"subProgram": i,
			}).Error("Failed to load BPF policy program")
			return nil, nil, fmt.Errorf("failed to load BPF policy program %v: %w", ipFamily, err)
		}
		progFDs = append(progFDs, progFD)
	}
	success = true
	return progFDs, programs, nil
}

func (m *bpfEndpointManager) doUpdatePolicyProgram(
	hk hook.Hook,
	progName string,
	polJumpMapIdx int,
	rules polprog.Rules,
	ipFamily proto.IPVersion,
	opts ...polprog.Option,
) ([]asm.Insns, error) {
	if m.bpfPolicyDebugEnabled {
		opts = append(opts, polprog.WithPolicyDebugEnabled())
	}

	staticProgsMap := m.commonMaps.ProgramsMap
	if hk == hook.XDP {
		staticProgsMap = m.commonMaps.XDPProgramsMap
	}

	// If we have to break a program up into sub-programs to please the
	// verifier then we store the sub-programs at
	// polJumpMapIdx + subProgNo * stride.
	polProgsMap := m.commonMaps.JumpMap
	stride := jump.TCMaxEntryPoints
	if hk == hook.XDP {
		polProgsMap = m.commonMaps.XDPJumpMap
		stride = jump.XDPMaxEntryPoints
	}
	opts = append(opts, polprog.WithPolicyMapIndexAndStride(polJumpMapIdx, stride))
	progFDs, insns, err := m.loadPolicyProgramFn(
		progName,
		ipFamily,
		rules,
		staticProgsMap,
		polProgsMap,
		opts...,
	)
	if err != nil {
		return nil, err
	}

	defer func() {
		for _, progFD := range progFDs {
			// Once we've put the programs in the map, we don't need their FDs.
			if err := progFD.Close(); err != nil {
				log.WithError(err).Panic("Failed to close program FD.")
			}
		}
	}()

	for i, progFD := range progFDs {
		subProgIdx := polprog.SubProgramJumpIdx(polJumpMapIdx, i, stride)
		log.Debugf("Putting sub-program %d at position %d", i, subProgIdx)
		if err := polProgsMap.Update(jump.Key(subProgIdx), jump.Value(progFD.FD())); err != nil {
			return nil, fmt.Errorf("failed to update %s policy jump map [%d]=%d: %w", hk, subProgIdx, progFD, err)
		}
	}
	for i := len(progFDs); i < jump.MaxSubPrograms; i++ {
		subProgIdx := polprog.SubProgramJumpIdx(polJumpMapIdx, i, stride)
		if err := polProgsMap.Delete(jump.Key(subProgIdx)); err != nil {
			if os.IsNotExist(err) {
				break
			}
			log.WithError(err).Warn("Unexpected error while trying to clean up old policy programs.")
		}
	}

	return insns, nil
}

func (m *bpfEndpointManager) jumpMapDelete(h hook.Hook, idx int) error {
	if idx < 0 {
		return nil
	}

	jumpMap := m.commonMaps.JumpMap
	stride := jump.TCMaxEntryPoints
	if h == hook.XDP {
		jumpMap = m.commonMaps.XDPJumpMap
		stride = jump.XDPMaxEntryPoints
	}

	return jumpMapDeleteEntry(jumpMap, idx, stride)
}

func (m *bpfEndpointManager) removePolicyProgram(ap attachPoint, ipFamily proto.IPVersion) error {
	idx := ap.PolicyJmp(ipFamily)
	if idx == -1 {
		return fmt.Errorf("invalid policy jump map idx %d", idx)
	}

	var pm maps.Map
	var stride int
	if ap.HookName() == hook.XDP {
		stride = jump.XDPMaxEntryPoints
		pm = m.commonMaps.XDPJumpMap
	} else {
		stride = jump.TCMaxEntryPoints
		pm = m.commonMaps.JumpMap
	}

	if err := jumpMapDeleteEntry(pm, idx, stride); err != nil {
		return fmt.Errorf("removing policy iface %s hook %s: %w", ap.IfaceName(), ap.HookName(), err)
	}

	m.removePolicyDebugInfo(ap.IfaceName(), ipFamily, ap.HookName())
	return nil
}

func FindJumpMap(progID int, ifaceName string) (mapFD maps.FD, err error) {
	logCtx := log.WithField("progID", progID).WithField("iface", ifaceName)
	logCtx.Debugf("Looking up jump map")
	bpftool := exec.Command("bpftool", "prog", "show", "id",
		fmt.Sprintf("%d", progID), "--json")
	output, err := bpftool.Output()
	if err != nil {
		// We can hit this case if the interface was deleted underneath us; check that it's still there.
		if _, err := os.Stat(fmt.Sprintf("/proc/sys/net/ipv4/conf/%s", ifaceName)); os.IsNotExist(err) {
			return 0, tc.ErrDeviceNotFound
		}
		return 0, fmt.Errorf("failed to get map metadata: %w out=\n%v", err, string(output))
	}
	var prog struct {
		MapIDs []int `json:"map_ids"`
	}
	err = json.Unmarshal(output, &prog)
	if err != nil {
		return 0, fmt.Errorf("failed to parse bpftool output: %w", err)
	}

	for _, mapID := range prog.MapIDs {
		mapFD, err := maps.GetMapFDByID(mapID)
		if err != nil {
			return 0, fmt.Errorf("failed to get map FD from ID: %w", err)
		}
		mapInfo, err := maps.GetMapInfo(mapFD)
		if err != nil {
			err = mapFD.Close()
			if err != nil {
				log.WithError(err).Panic("Failed to close FD.")
			}
			return 0, fmt.Errorf("failed to get map info: %w", err)
		}
		if mapInfo.Type == unix.BPF_MAP_TYPE_PROG_ARRAY {
			logCtx.WithField("fd", mapFD).Debug("Found jump map")
			return mapFD, nil
		}
		err = mapFD.Close()
		if err != nil {
			log.WithError(err).Panic("Failed to close FD.")
		}
	}

	return 0, fmt.Errorf("failed to find jump map for iface=%s progID=%d", ifaceName, progID)
}

func (d *bpfEndpointManagerDataplane) getInterfaceIP(ifaceName string) (*net.IP, error) {
	var ipAddrs []net.IP
	if ip, ok := d.ifaceToIpMap[ifaceName]; ok {
		return &ip, nil
	}
	intf, err := net.InterfaceByName(ifaceName)
	if err != nil {
		return nil, err
	}
	addrs, err := intf.Addrs()
	if err != nil {
		return nil, err
	}
	log.Debugf("Addrs for dev %s : %v", ifaceName, addrs)
	for _, addr := range addrs {
		switch t := addr.(type) {
		case *net.IPNet:
			ipAddrs = append(ipAddrs, t.IP)
		}
	}
	sort.Slice(ipAddrs, func(i, j int) bool {
		return bytes.Compare(ipAddrs[i], ipAddrs[j]) < 0
	})
	if len(ipAddrs) > 0 {
		return &ipAddrs[0], nil
	}
	return nil, errors.New("interface ip address not found")
}

func (m *bpfEndpointManager) onServiceUpdate(update *proto.ServiceUpdate) {
	if m.hostNetworkedNATMode == hostNetworkedNATDisabled {
		return
	}

	if m.hostNetworkedNATMode == hostNetworkedNATUDPOnly {
		hasUDP := false

		for _, port := range update.Ports {
			if port.Protocol == "UDP" {
				hasUDP = true
				break
			}
		}

		if !hasUDP {
			return // skip services that do not have UDP ports
		}
	}

	log.WithFields(log.Fields{
		"Name":      update.Name,
		"Namespace": update.Namespace,
	}).Info("Service Update")

	ipstr := make([]string, 0, 2)
	if len(update.ClusterIps) > 0 {
		ipstr = append(ipstr, update.ClusterIps...)
	}
	if update.LoadbalancerIp != "" {
		ipstr = append(ipstr, update.LoadbalancerIp)
	}

	key := serviceKey{name: update.Name, namespace: update.Namespace}

	ips := make([]ip.CIDR, 0, len(ipstr))
	for _, i := range ipstr {
		cidr, err := ip.ParseCIDROrIP(i)
		if err != nil {
			log.WithFields(log.Fields{"service": key, "ip": i}).Warn("Not a valid CIDR.")
		} else {
			_, v := m.natExcludedCIDRs.LPM(cidr)
			if v != nil {
				continue
			}
			if m.v6 != nil {
				if _, ok := cidr.(ip.V6CIDR); ok {
					ips = append(ips, cidr)
				}
			}
			if m.v4 != nil {
				if _, ok := cidr.(ip.V4CIDR); ok {
					ips = append(ips, cidr)
				}
			}
		}
	}

	// Check which IPs have been removed (no-op if we haven't seen it yet)
	for _, old := range m.services[key] {
		exists := false
		for _, svcIP := range ips {
			if old == svcIP {
				exists = true
				break
			}
		}
		if !exists {
			m.dp.delRoute(old)
		}
	}

	m.services[key] = ips
	m.dirtyServices.Add(key)
}

func (m *bpfEndpointManager) onServiceRemove(update *proto.ServiceRemove) {
	if m.hostNetworkedNATMode == hostNetworkedNATDisabled {
		return
	}

	log.WithFields(log.Fields{
		"Name":      update.Name,
		"Namespace": update.Namespace,
	}).Info("Service Remove")

	key := serviceKey{name: update.Name, namespace: update.Namespace}

	for _, svcIP := range m.services[key] {
		m.dp.delRoute(svcIP)
	}

	delete(m.services, key)
}

var (
	bpfnatGW       = net.ParseIP("169.254.1.1")
	bpfnatGWIP     = ip.FromNetIP(bpfnatGW)
	bpfnatGWCIDR   = ip.CIDRFromAddrAndPrefix(bpfnatGWIP, 32)
	bpfnatGWv6     = net.ParseIP("2001:db8::1")
	bpfnatGWIPv6   = ip.FromNetIP(bpfnatGWv6)
	bpfnatGWCIDRv6 = ip.CIDRFromAddrAndPrefix(bpfnatGWIPv6, 128)
)

func (m *bpfEndpointManager) setRoute(cidr ip.CIDR) {
	target := routetable.Target{
		Type: routetable.TargetTypeGlobalUnicast,
		CIDR: cidr,
	}

	if cidr.Version() == 6 {
		if m.v6 != nil && m.v6.hostIP != nil {
			target.GW = bpfnatGWIPv6
			target.Src = ip.FromNetIP(m.v6.hostIP)
			m.routeTableV6.RouteUpdate(dataplanedefs.BPFInDev, target)
		}
	} else if m.v4 != nil && m.v4.hostIP != nil {
		target.GW = bpfnatGWIP
		target.Src = ip.FromNetIP(m.v4.hostIP)
		m.routeTableV4.RouteUpdate(dataplanedefs.BPFInDev, target)
	}

	log.WithFields(log.Fields{
		"cidr": cidr,
	}).Debug("setRoute")
}

func (m *bpfEndpointManager) delRoute(cidr ip.CIDR) {
	if m.v6 != nil && cidr.Version() == 6 {
		m.routeTableV6.RouteRemove(dataplanedefs.BPFInDev, cidr)
	}
	if m.v4 != nil && cidr.Version() == 4 {
		m.routeTableV4.RouteRemove(dataplanedefs.BPFInDev, cidr)
	}
	log.WithFields(log.Fields{
		"cidr": cidr,
	}).Debug("delRoute")
}

// updatePolicyCache modifies entries in the cache, adding new entries and marking old entries dirty.
func (m *bpfEndpointManager) updatePolicyCache(name string, owner string, inboundRules, outboundRules []*proto.Rule) {
	ruleIds := set.New[polprog.RuleMatchID]()
	if val, ok := m.polNameToMatchIDs[name]; ok {
		// If the policy name exists, it means the policy is updated. There are cases where both inbound,
		// outbound rules are updated or any one.
		// Mark all the entries as dirty.
		m.dirtyRules.AddSet(val)
	}
	// Now iterate through all the rules and if the ruleIds are already in the cache, it means the rule has not
	// changed as part of the update. Remove the dirty flag and add this entry back as non-dirty.
	for idx, rule := range inboundRules {
		ruleIds.Add(m.addRuleInfo(rule, idx, owner, PolDirnIngress, name))
	}
	for idx, rule := range outboundRules {
		ruleIds.Add(m.addRuleInfo(rule, idx, owner, PolDirnEgress, name))
	}
	m.polNameToMatchIDs[name] = ruleIds
}

func (m *bpfEndpointManager) addRuleInfo(rule *proto.Rule, idx int,
	owner string, direction PolDirection, polName string,
) polprog.RuleMatchID {
	ruleOwner := rules.RuleOwnerTypePolicy
	if owner == "Profile" {
		ruleOwner = rules.RuleOwnerTypeProfile
	}
	matchID := m.dp.ruleMatchID(direction.RuleDir(), rule.Action, ruleOwner, idx, polName)
	m.dirtyRules.Discard(matchID)

	return matchID
}

func (m *bpfEndpointManager) ruleMatchID(
	dir rules.RuleDir,
	action string,
	owner rules.RuleOwnerType,
	idx int,
	name string,
) polprog.RuleMatchID {
	var a rules.RuleAction
	switch action {
	case "", "allow":
		a = rules.RuleActionAllow
	case "next-tier", "pass":
		a = rules.RuleActionPass
	case "deny":
		a = rules.RuleActionDeny
	case "log":
		// If we get it here, we dont know what to do about that, 0 means
		// invalid, but does not break anything.
		return 0
	default:
		log.WithField("action", action).Panic("Unknown rule action")
	}

	return m.ruleMatchIDFromNFLOGPrefix(rules.CalculateNFLOGPrefixStr(a, owner, dir, idx, name))
}

func (m *bpfEndpointManager) getIfaceLink(name string) (netlink.Link, error) {
	link, err := netlink.LinkByName(name)
	if err != nil {
		return nil, err
	}
	return link, nil
}

func (m *bpfEndpointManager) getIfaceTypeFromLink(link netlink.Link) IfaceType {
	attrs := link.Attrs()
	if attrs.Slave != nil && attrs.Slave.SlaveType() == "bond" {
		return IfaceTypeBondSlave
	}

	switch link.Type() {
	case "ipip":
		return IfaceTypeIPIP
	case "wireguard":
		return IfaceTypeWireguard
	case "vxlan":
		return IfaceTypeVXLAN
	case "bond":
		return IfaceTypeBond
	case "tuntap":
		if link.(*netlink.Tuntap).Mode == netlink.TUNTAP_MODE_TUN {
			return IfaceTypeL3
		}
	default:
		// Loopback device.
		if attrs.Flags&net.FlagLoopback > 0 {
			return IfaceTypeData
		}

		ifa, err := net.InterfaceByName(attrs.Name)
		if err == nil {
			addrs, err := ifa.Addrs()
			if err == nil {
				if len(attrs.HardwareAddr) == 0 && len(addrs) > 0 {
					return IfaceTypeL3
				}
			}
		}
		if m.isL3Iface(attrs.Name) {
			return IfaceTypeL3
		}
	}
	return IfaceTypeData
}

func (m *bpfEndpointManager) getBondSlaves(masterIfName string) set.Set[string] {
	if val, ok := m.hostIfaceToSlaveDevices[masterIfName]; ok {
		return val
	}
	return set.New[string]()
}

func newJumpMapAlloc(entryPoints int) *jumpMapAlloc {
	a := &jumpMapAlloc{
		max:       entryPoints,
		free:      set.New[int](),
		freeStack: make([]int, entryPoints),
		inUse:     map[int]string{},
	}
	for i := 0; i < entryPoints; i++ {
		a.free.Add(i)
		a.freeStack[entryPoints-1-i] = i
	}
	return a
}

type jumpMapAlloc struct {
	lock sync.Mutex
	max  int

	free      set.Set[int]
	freeStack []int
	inUse     map[int]string
}

func (pa *jumpMapAlloc) Get(owner string) (int, error) {
	pa.lock.Lock()
	defer pa.lock.Unlock()

	if len(pa.freeStack) == 0 {
		return -1, errors.New("jumpMapAlloc: ran out of policy map indexes")
	}
	idx := pa.freeStack[len(pa.freeStack)-1]
	pa.freeStack = pa.freeStack[:len(pa.freeStack)-1]
	pa.free.Discard(idx)
	pa.inUse[idx] = owner

	log.WithFields(log.Fields{"owner": owner, "index": idx}).Debug("jumpMapAlloc: Allocated policy map index")
	pa.checkFreeLockHeld(idx)
	return idx, nil
}

// Assign explicitly assigns ownership of a specific free index to the given
// owner.  Used at start-of-day to re-establish existing ownerships.
func (pa *jumpMapAlloc) Assign(idx int, owner string) error {
	if idx < 0 || idx >= pa.max {
		return fmt.Errorf("index %d out of jump map range", idx)
	}

	pa.lock.Lock()
	defer pa.lock.Unlock()

	if recordedOwner, ok := pa.inUse[idx]; ok {
		err := fmt.Errorf("jumpMapAlloc: trying to set owner of %d to %q but it is owned by %q", idx, owner, recordedOwner)
		return err
	}

	pa.free.Discard(idx)
	pa.inUse[idx] = owner
	// Iterate backwards because it's most likely that the previously-used
	// item came from the lower indexes (which start life at the end of
	// the stack slice).
	for i := len(pa.freeStack) - 1; i >= 0; i-- {
		if pa.freeStack[i] == idx {
			pa.freeStack[i] = pa.freeStack[len(pa.freeStack)-1]
			pa.freeStack = pa.freeStack[:len(pa.freeStack)-1]
			break
		}
	}
	pa.checkFreeLockHeld(idx)
	return nil
}

// Put puts an index into the free pool.  The recorded owner must match the
// given owner.
func (pa *jumpMapAlloc) Put(idx int, owner string) error {
	if idx < 0 || idx >= pa.max {
		return nil // ignore, especially if an index is -1 aka unused
	}

	pa.lock.Lock()
	defer pa.lock.Unlock()

	if recordedOwner, ok := pa.inUse[idx]; !ok || recordedOwner != owner {
		err := fmt.Errorf("jumpMapAlloc: %q trying to free index %d but it is owned by %q", owner, idx, recordedOwner)
		return err
	}
	log.WithFields(log.Fields{"owner": owner, "index": idx}).Debug("jumpMapAlloc: Released policy map index")
	delete(pa.inUse, idx)
	pa.free.Add(idx)
	pa.freeStack = append(pa.freeStack, idx)
	pa.checkFreeLockHeld(idx)
	return nil
}

func (pa *jumpMapAlloc) checkFreeLockHeld(idx int) {
	if len(pa.freeStack) != pa.free.Len() {
		log.WithFields(log.Fields{
			"assigning": idx,
			"set":       pa.free,
			"stack":     pa.freeStack,
		}).Panic("jumpMapAlloc: Free set and free stack got out of sync")
	}
}

func removeBPFSpecialDevices() {
	bpfin, err := netlink.LinkByName(dataplanedefs.BPFInDev)
	if err != nil {
		var lnf netlink.LinkNotFoundError
		if errors.As(err, &lnf) {
			return
		}
		log.WithError(err).Warnf("Failed to make sure that %s/%s device is (not) present.", dataplanedefs.BPFInDev, dataplanedefs.BPFOutDev)
		return
	}

	err = netlink.LinkDel(bpfin)
	if err != nil {
		log.WithError(err).Warnf("Failed to remove %s/%s device.", dataplanedefs.BPFInDev, dataplanedefs.BPFOutDev)
	}
}<|MERGE_RESOLUTION|>--- conflicted
+++ resolved
@@ -442,17 +442,13 @@
 		generictables.NewNoopTable(),
 		nil,
 		logutils.NewSummarizer("test"),
-<<<<<<< HEAD
-		new(environment.FakeFeatureDetector),
+		&routetable.DummyTable{},
+		&routetable.DummyTable{},
 
 		// EE args
 		calc.NewLookupsCache(),
 		"DROP",
 		false,
-=======
-		&routetable.DummyTable{},
-		&routetable.DummyTable{},
->>>>>>> 6d43538e
 		nil,
 		nil,
 		1500,
@@ -472,18 +468,14 @@
 	iptablesFilterTableV6 Table,
 	livenessCallback func(),
 	opReporter logutils.OpRecorder,
-<<<<<<< HEAD
-	featureDetector environment.FeatureDetectorIface,
+	mainRouteTableV4 routetable.Interface,
+	mainRouteTableV6 routetable.Interface,
 
 	// CaliEnt args below
 
 	lookupsCache *calc.LookupsCache,
 	actionOnDrop string,
 	enableTcpStats bool,
-=======
-	mainRouteTableV4 routetable.Interface,
-	mainRouteTableV6 routetable.Interface,
->>>>>>> 6d43538e
 	healthAggregator *health.HealthAggregator,
 	dataplanefeatures *environment.Features,
 	bpfIfaceMTU int,
