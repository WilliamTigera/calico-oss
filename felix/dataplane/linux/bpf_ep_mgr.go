--- conflicted
+++ resolved
@@ -769,7 +769,6 @@
 		if iface.dpState.readiness != ifaceNotReady {
 			flags |= ifstate.FlgReady
 		}
-<<<<<<< HEAD
 		v := ifstate.NewValue(flags, name,
 			iface.dpState.policyIdx[hook.XDP],
 			iface.dpState.policyIdx[hook.Ingress],
@@ -816,12 +815,6 @@
 
 		m.ifStateMap.Desired().Delete(k)
 		iface.dpState.clearJumps()
-=======
-		v := ifstate.NewValue(flags, name)
-		m.ifStateMap.Desired().Set(k, v)
-	} else {
-		m.ifStateMap.Desired().Delete(k)
->>>>>>> 8cbba0c5
 	}
 }
 
@@ -1110,15 +1103,12 @@
 }
 
 func (m *bpfEndpointManager) syncIfStateMap() {
-<<<<<<< HEAD
 	palloc := set.New[int]()
 	xdpPalloc := set.New[int]()
 
 	m.ifacesLock.Lock()
 	defer m.ifacesLock.Unlock()
 
-=======
->>>>>>> 8cbba0c5
 	m.ifStateMap.Dataplane().Iter(func(k ifstate.Key, v ifstate.Value) {
 		ifindex := int(k.IfIndex())
 		netiface, err := m.dp.interfaceByIndex(ifindex)
@@ -1126,7 +1116,6 @@
 			// "net" does not export the strings or err types :(
 			if strings.Contains(err.Error(), "no such network interface") {
 				m.ifStateMap.Desired().Delete(k)
-<<<<<<< HEAD
 				// Device does not exist anymore so delete all associated policies we know
 				// about as we will not hear about that device again.
 				for _, fn := range []func() int{
@@ -1140,8 +1129,6 @@
 						_ = jumpMapDeleteEntry(m.bpfmaps.XDPJumpMap, idx)
 					}
 				}
-=======
->>>>>>> 8cbba0c5
 			} else {
 				// It will get deleted by the first CompleteDeferredWork() if we
 				// do not get any state update on that interface.
@@ -1199,12 +1186,8 @@
 				return true
 			})
 		} else {
-<<<<<<< HEAD
 			// We no longer manage this device
 			m.ifStateMap.Desired().Delete(k)
-=======
-			m.ifStateMap.Desired().Set(k, v)
->>>>>>> 8cbba0c5
 		}
 	})
 
