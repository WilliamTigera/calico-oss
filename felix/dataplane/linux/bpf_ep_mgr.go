--- conflicted
+++ resolved
@@ -176,15 +176,13 @@
 	// XDP
 	xdpModes []bpf.XDPMode
 
-<<<<<<< HEAD
+	// IPv6 Support
+	ipv6Enabled bool
+
 	// CaliEnt features below
 
 	lookupsCache *calc.LookupsCache
 	actionOnDrop string
-=======
-	// IPv6 Support
-	ipv6Enabled bool
->>>>>>> 404b9728
 }
 
 type bpfAllowChainRenderer interface {
@@ -252,15 +250,12 @@
 		hostIfaceToEpMap: map[string]proto.HostEndpoint{},
 		ifaceToIpMap:     map[string]net.IP{},
 		opReporter:       opReporter,
-<<<<<<< HEAD
 		actionOnDrop:     actionOnDrop,
 		enableTcpStats:   enableTcpStats,
-=======
 		// ipv6Enabled Should be set to config.Ipv6Enabled, but for now it is better
 		// to set it to BPFIpv6Enabled which is a dedicated flag for development of IPv6.
 		// TODO: set ipv6Enabled to config.Ipv6Enabled when IPv6 support is complete
 		ipv6Enabled: config.BPFIpv6Enabled,
->>>>>>> 404b9728
 	}
 
 	// Calculate allowed XDP attachment modes.  Note, in BPF mode untracked ingress policy is
