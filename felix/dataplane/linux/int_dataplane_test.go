// Copyright (c) 2016-2022 Tigera, Inc. All rights reserved.

// Licensed under the Apache License, Version 2.0 (the "License");
// you may not use this file except in compliance with the License.
// You may obtain a copy of the License at
//
//     http://www.apache.org/licenses/LICENSE-2.0
//
// Unless required by applicable law or agreed to in writing, software
// distributed under the License is distributed on an "AS IS" BASIS,
// WITHOUT WARRANTIES OR CONDITIONS OF ANY KIND, either express or implied.
// See the License for the specific language governing permissions and
// limitations under the License.

package intdataplane_test

import (
	"net"
	"regexp"
	"time"

	"github.com/google/gopacket/layers"
	. "github.com/onsi/ginkgo"
	. "github.com/onsi/gomega"
	v3 "github.com/tigera/api/pkg/apis/projectcalico/v3"
	"k8s.io/client-go/kubernetes/fake"

	"github.com/projectcalico/calico/felix/capture"
	"github.com/projectcalico/calico/felix/collector"
	"github.com/projectcalico/calico/felix/config"
	intdataplane "github.com/projectcalico/calico/felix/dataplane/linux"
	"github.com/projectcalico/calico/felix/idalloc"
	"github.com/projectcalico/calico/felix/ifacemonitor"
	"github.com/projectcalico/calico/felix/ipsets"
	"github.com/projectcalico/calico/felix/proto"
	"github.com/projectcalico/calico/felix/rules"
	"github.com/projectcalico/calico/felix/wireguard"
	"github.com/projectcalico/calico/libcalico-go/lib/health"
)

type mockCollector struct{}

func (_ *mockCollector) ReportingChannel() chan<- *proto.DataplaneStats { return nil }

func (_ *mockCollector) Start() error { return nil }

func (_ *mockCollector) LogDNS(src, dst net.IP, dns *layers.DNS, latencyIfKnown *time.Duration) {}

func (_ *mockCollector) SetDNSLogReporter(reporter collector.DNSLogReporterInterface) {}

func (_ *mockCollector) LogL7(hd *proto.HTTPData, data *collector.Data, tuple collector.Tuple, httpDataCount int) {
}

func (_ *mockCollector) SetL7LogReporter(reporter collector.L7LogReporterInterface) {}

func (_ *mockCollector) SetPacketInfoReader(collector.PacketInfoReader) {}

func (_ *mockCollector) SetConntrackInfoReader(collector.ConntrackInfoReader) {}

func (_ *mockCollector) SetProcessInfoCache(collector.ProcessInfoCache) {}

func (_ *mockCollector) SetDomainLookup(dlu collector.EgressDomainCache) {}

var _ = Describe("Constructor test", func() {
	var configParams *config.Config
	var dpConfig intdataplane.Config
	var healthAggregator *health.HealthAggregator
<<<<<<< HEAD
	var col collector.Collector
	var kubernetesProvider = config.ProviderNone
	var routeSource = "CalicoIPAM"
=======
	kubernetesProvider := config.ProviderNone
	routeSource := "CalicoIPAM"
>>>>>>> 4cb39f11
	var wireguardEncryptHostTraffic bool

	JustBeforeEach(func() {
		configParams = config.New()
		_, err := configParams.UpdateFrom(map[string]string{"InterfaceExclude": "/^kube.*/,/veth/,eth2"}, config.EnvironmentVariable)
		Expect(err).NotTo(HaveOccurred())
		dpConfig = intdataplane.Config{
<<<<<<< HEAD
			KubeClientSet:      fake.NewSimpleClientset(),
=======
>>>>>>> 4cb39f11
			FloatingIPsEnabled: true,
			IfaceMonitorConfig: ifacemonitor.Config{
				InterfaceExcludes: configParams.InterfaceExclude,
				ResyncInterval:    configParams.RouteRefreshInterval,
			},
			RulesConfig: rules.Config{
				WorkloadIfacePrefixes: configParams.InterfacePrefixes(),

				IPSetConfigV4: ipsets.NewIPVersionConfig(
					ipsets.IPFamilyV4,
					rules.IPSetNamePrefix,
					rules.AllHistoricIPSetNamePrefixes,
					rules.LegacyV4IPSetNames,
				),
				IPSetConfigV6: ipsets.NewIPVersionConfig(
					ipsets.IPFamilyV6,
					rules.IPSetNamePrefix,
					rules.AllHistoricIPSetNamePrefixes,
					nil,
				),

				DNSPolicyNfqueueID: 100,

				OpenStackSpecialCasesEnabled: configParams.OpenstackActive(),
				OpenStackMetadataIP:          net.ParseIP(configParams.MetadataAddr),
				OpenStackMetadataPort:        uint16(configParams.MetadataPort),

				IptablesMarkAccept:               0x1000000,
				IptablesMarkPass:                 0x2000000,
				IptablesMarkScratch0:             0x4000000,
				IptablesMarkScratch1:             0x8000000,
				IptablesMarkDrop:                 0x0800000,
				IptablesMarkIPsec:                0x0400000,
				IptablesMarkEgress:               0x0200000,
				IptablesMarkEndpoint:             0x000ff00,
				IptablesMarkDNSPolicy:            0x00001,
				IptablesMarkSkipDNSPolicyNfqueue: 0x400000,

				IPIPEnabled:       configParams.Encapsulation.IPIPEnabled,
				IPIPTunnelAddress: configParams.IpInIpTunnelAddr,

				ActionOnDrop:              configParams.DropActionOverride,
				EndpointToHostAction:      configParams.DefaultEndpointToHostAction,
				IptablesFilterAllowAction: configParams.IptablesFilterAllowAction,
				IptablesMangleAllowAction: configParams.IptablesMangleAllowAction,
			},
			DisableDNSPolicyPacketProcessor: true,
			IPIPMTU:                         configParams.IpInIpMtu,
			HealthAggregator:                healthAggregator,
			Collector:                       col,

			MTUIfacePattern: regexp.MustCompile(".*"),

			LookPathOverride: func(file string) (string, error) {
				return file, nil
			},

			PacketCapture: capture.Config{
				Directory: "/tmp",
			},

			RouteTableManager: idalloc.NewIndexAllocator(
				[]idalloc.IndexRange{{Min: 1, Max: 255}},
				[]idalloc.IndexRange{{Min: 253, Max: 255}}),

			KubernetesProvider: kubernetesProvider,
			RouteSource:        routeSource,
			Wireguard: wireguard.Config{
				EncryptHostTraffic: wireguardEncryptHostTraffic,
			},

			AWSSecondaryIPSupport: v3.AWSSecondaryIPEnabled,
		}
	})

	It("should be constructable", func() {
<<<<<<< HEAD
		var dp = intdataplane.NewIntDataplaneDriver(dpConfig, nil)
		defer dp.Stop()
=======
		dp := intdataplane.NewIntDataplaneDriver(dpConfig)
>>>>>>> 4cb39f11
		Expect(dp).ToNot(BeNil())
	})

	Context("with health aggregator", func() {
		BeforeEach(func() {
			healthAggregator = health.NewHealthAggregator()
		})

		It("should be constructable", func() {
<<<<<<< HEAD
			var dp = intdataplane.NewIntDataplaneDriver(dpConfig, nil)
			defer dp.Stop()
			Expect(dp).ToNot(BeNil())
		})
	})

	Context("with collector", func() {

		BeforeEach(func() {
			col = &mockCollector{}
		})

		It("should be constructable", func() {
			var dp = intdataplane.NewIntDataplaneDriver(dpConfig, nil)
			defer dp.Stop()
=======
			dp := intdataplane.NewIntDataplaneDriver(dpConfig)
>>>>>>> 4cb39f11
			Expect(dp).ToNot(BeNil())
		})
	})

	Context("with Wireguard on AKS", func() {
		BeforeEach(func() {
			kubernetesProvider = config.ProviderAKS
			routeSource = "WorkloadIPs"
			wireguardEncryptHostTraffic = true
		})

		It("should set the correct MTU", func() {
			intdataplane.ConfigureDefaultMTUs(1500, &dpConfig)
			Expect(dpConfig.Wireguard.MTU).To(Equal(1340))
		})
	})

	Context("with Wireguard on non-managed provider", func() {
		BeforeEach(func() {
			kubernetesProvider = config.ProviderNone
			routeSource = "CalicoIPAM"
		})

		It("should set the correct MTU", func() {
			intdataplane.ConfigureDefaultMTUs(1500, &dpConfig)
			Expect(dpConfig.Wireguard.MTU).To(Equal(1440))
		})
	})
})<|MERGE_RESOLUTION|>--- conflicted
+++ resolved
@@ -65,14 +65,9 @@
 	var configParams *config.Config
 	var dpConfig intdataplane.Config
 	var healthAggregator *health.HealthAggregator
-<<<<<<< HEAD
 	var col collector.Collector
-	var kubernetesProvider = config.ProviderNone
-	var routeSource = "CalicoIPAM"
-=======
 	kubernetesProvider := config.ProviderNone
 	routeSource := "CalicoIPAM"
->>>>>>> 4cb39f11
 	var wireguardEncryptHostTraffic bool
 
 	JustBeforeEach(func() {
@@ -80,10 +75,7 @@
 		_, err := configParams.UpdateFrom(map[string]string{"InterfaceExclude": "/^kube.*/,/veth/,eth2"}, config.EnvironmentVariable)
 		Expect(err).NotTo(HaveOccurred())
 		dpConfig = intdataplane.Config{
-<<<<<<< HEAD
 			KubeClientSet:      fake.NewSimpleClientset(),
-=======
->>>>>>> 4cb39f11
 			FloatingIPsEnabled: true,
 			IfaceMonitorConfig: ifacemonitor.Config{
 				InterfaceExcludes: configParams.InterfaceExclude,
@@ -160,12 +152,8 @@
 	})
 
 	It("should be constructable", func() {
-<<<<<<< HEAD
 		var dp = intdataplane.NewIntDataplaneDriver(dpConfig, nil)
 		defer dp.Stop()
-=======
-		dp := intdataplane.NewIntDataplaneDriver(dpConfig)
->>>>>>> 4cb39f11
 		Expect(dp).ToNot(BeNil())
 	})
 
@@ -175,7 +163,6 @@
 		})
 
 		It("should be constructable", func() {
-<<<<<<< HEAD
 			var dp = intdataplane.NewIntDataplaneDriver(dpConfig, nil)
 			defer dp.Stop()
 			Expect(dp).ToNot(BeNil())
@@ -191,9 +178,6 @@
 		It("should be constructable", func() {
 			var dp = intdataplane.NewIntDataplaneDriver(dpConfig, nil)
 			defer dp.Stop()
-=======
-			dp := intdataplane.NewIntDataplaneDriver(dpConfig)
->>>>>>> 4cb39f11
 			Expect(dp).ToNot(BeNil())
 		})
 	})
