--- conflicted
+++ resolved
@@ -3536,7 +3536,6 @@
 	return nil, err
 }
 
-<<<<<<< HEAD
 func setupIPSetsAndDomainTracker(ipFamily proto.IPVersion,
 	config Config,
 	ipSetsMgr *dpsets.IPSetsManager,
@@ -3609,7 +3608,8 @@
 			log.WithError(err).Info("Failed to remove BPF IPset matcher pins, ignoring.")
 		}
 	}
-=======
+}
+
 func conntrackMapSizeFromFile() (int, error) {
 	filename := "/var/lib/calico/bpf_ct_map_size"
 	data, err := os.ReadFile(filename)
@@ -3623,5 +3623,4 @@
 		return 0, err
 	}
 	return strconv.Atoi(strings.TrimSpace(string(data)))
->>>>>>> 5346ce10
 }