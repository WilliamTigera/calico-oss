// Copyright (c) 2017-2022 Tigera, Inc. All rights reserved.
//
// Licensed under the Apache License, Version 2.0 (the "License");
// you may not use this file except in compliance with the License.
// You may obtain a copy of the License at
//
//     http://www.apache.org/licenses/LICENSE-2.0
//
// Unless required by applicable law or agreed to in writing, software
// distributed under the License is distributed on an "AS IS" BASIS,
// WITHOUT WARRANTIES OR CONDITIONS OF ANY KIND, either express or implied.
// See the License for the specific language governing permissions and
// limitations under the License.

package intdataplane

import (
	"context"
	"encoding/binary"
	"fmt"
	"net"
	"os"
	"reflect"
	"regexp"
	"strings"
	"sync"
	"syscall"
	"time"

	apiv3 "github.com/tigera/api/pkg/apis/projectcalico/v3"

	"github.com/projectcalico/calico/felix/ip"

	"github.com/prometheus/client_golang/prometheus"
	"github.com/sirupsen/logrus"
	log "github.com/sirupsen/logrus"
	"github.com/tigera/api/pkg/lib/numorstring"
	"github.com/vishvananda/netlink"
	"golang.org/x/sys/unix"
	"golang.zx2c4.com/wireguard/wgctrl/wgtypes"
	"k8s.io/client-go/kubernetes"

	"github.com/projectcalico/calico/felix/aws"
	"github.com/projectcalico/calico/felix/bpf"
	"github.com/projectcalico/calico/felix/bpf/bpfmap"
	"github.com/projectcalico/calico/felix/bpf/conntrack"
	"github.com/projectcalico/calico/felix/bpf/events"
	"github.com/projectcalico/calico/felix/bpf/failsafes"
	bpfipsets "github.com/projectcalico/calico/felix/bpf/ipsets"
	"github.com/projectcalico/calico/felix/bpf/kprobe"
	"github.com/projectcalico/calico/felix/bpf/nat"
	bpfproxy "github.com/projectcalico/calico/felix/bpf/proxy"
	"github.com/projectcalico/calico/felix/bpf/stats"
	"github.com/projectcalico/calico/felix/bpf/tc"
	tcdefs "github.com/projectcalico/calico/felix/bpf/tc/defs"
	"github.com/projectcalico/calico/felix/calc"
	"github.com/projectcalico/calico/felix/capture"
	"github.com/projectcalico/calico/felix/collector"
	"github.com/projectcalico/calico/felix/config"
	felixconfig "github.com/projectcalico/calico/felix/config"
	"github.com/projectcalico/calico/felix/dataplane/common"
	"github.com/projectcalico/calico/felix/dataplane/linux/debugconsole"
	"github.com/projectcalico/calico/felix/environment"
	"github.com/projectcalico/calico/felix/idalloc"
	"github.com/projectcalico/calico/felix/ifacemonitor"
	"github.com/projectcalico/calico/felix/ipsec"
	"github.com/projectcalico/calico/felix/ipsets"
	"github.com/projectcalico/calico/felix/iptables"
	"github.com/projectcalico/calico/felix/iptables/cmdshim"
	"github.com/projectcalico/calico/felix/jitter"
	"github.com/projectcalico/calico/felix/k8sutils"
	"github.com/projectcalico/calico/felix/labelindex"
	"github.com/projectcalico/calico/felix/logutils"
	"github.com/projectcalico/calico/felix/nfqueue/dnsdeniedpacket"
	"github.com/projectcalico/calico/felix/nfqueue/dnsresponsepacket"
	"github.com/projectcalico/calico/felix/proto"
	"github.com/projectcalico/calico/felix/routerule"
	"github.com/projectcalico/calico/felix/routetable"
	"github.com/projectcalico/calico/felix/rules"
	"github.com/projectcalico/calico/felix/throttle"
	"github.com/projectcalico/calico/felix/wireguard"
	"github.com/projectcalico/calico/libcalico-go/lib/health"
	"github.com/projectcalico/calico/libcalico-go/lib/ipam"
	lclogutils "github.com/projectcalico/calico/libcalico-go/lib/logutils"
	cprometheus "github.com/projectcalico/calico/libcalico-go/lib/prometheus"
	"github.com/projectcalico/calico/libcalico-go/lib/set"
	"github.com/projectcalico/calico/nfnetlink"
)

const (
	// msgPeekLimit is the maximum number of messages we'll try to grab from our channels
	// before we apply the changes.  Higher values allow us to batch up more work on
	// the channel for greater throughput when we're under load (at cost of higher latency).
	msgPeekLimit = 100

	// Interface name used by kube-proxy to bind service ips.
	KubeIPVSInterface = "kube-ipvs0"

	// Route cleanup grace period. Used for workload routes only.
	routeCleanupGracePeriod = 10 * time.Second

	// Size of a VXLAN header.
	VXLANHeaderSize = 50
)

var (
	countDataplaneSyncErrors = prometheus.NewCounter(prometheus.CounterOpts{
		Name: "felix_int_dataplane_failures",
		Help: "Number of times dataplane updates failed and will be retried.",
	})
	countMessages = prometheus.NewCounterVec(prometheus.CounterOpts{
		Name: "felix_int_dataplane_messages",
		Help: "Number dataplane messages by type.",
	}, []string{"type"})
	summaryApplyTime = cprometheus.NewSummary(prometheus.SummaryOpts{
		Name: "felix_int_dataplane_apply_time_seconds",
		Help: "Time in seconds that it took to apply a dataplane update.",
	})
	summaryBatchSize = cprometheus.NewSummary(prometheus.SummaryOpts{
		Name: "felix_int_dataplane_msg_batch_size",
		Help: "Number of messages processed in each batch. Higher values indicate we're " +
			"doing more batching to try to keep up.",
	})
	summaryIfaceBatchSize = cprometheus.NewSummary(prometheus.SummaryOpts{
		Name: "felix_int_dataplane_iface_msg_batch_size",
		Help: "Number of interface state messages processed in each batch. Higher " +
			"values indicate we're doing more batching to try to keep up.",
	})
	summaryAddrBatchSize = cprometheus.NewSummary(prometheus.SummaryOpts{
		Name: "felix_int_dataplane_addr_msg_batch_size",
		Help: "Number of interface address messages processed in each batch. Higher " +
			"values indicate we're doing more batching to try to keep up.",
	})

	processStartTime time.Time
	zeroKey          = wgtypes.Key{}

	maxCleanupRetries = 5
)

func init() {
	prometheus.MustRegister(countDataplaneSyncErrors)
	prometheus.MustRegister(summaryApplyTime)
	prometheus.MustRegister(countMessages)
	prometheus.MustRegister(summaryBatchSize)
	prometheus.MustRegister(summaryIfaceBatchSize)
	prometheus.MustRegister(summaryAddrBatchSize)
	processStartTime = time.Now()
}

func EnableTimestamping() error {
	s, err := unix.Socket(unix.AF_INET, unix.SOCK_RAW, unix.IPPROTO_RAW)
	if err != nil || s < 0 {
		return fmt.Errorf("Failed to create raw socket: %v", err)
	}

	err = unix.SetsockoptInt(s, unix.SOL_SOCKET, unix.SO_TIMESTAMP, 1)
	if err != nil {
		return fmt.Errorf("Failed to set SO_TIMESTAMP socket option: %v", err)
	}

	return nil
}

type Config struct {
	Hostname string

	IPv6Enabled          bool
	RuleRendererOverride rules.RuleRenderer
	IPIPMTU              int
	VXLANMTU             int
	VXLANMTUV6           int
	VXLANPort            int

	MaxIPSetSize                   int
	RouteSyncDisabled              bool
	IptablesBackend                string
	IPSetsRefreshInterval          time.Duration
	RouteRefreshInterval           time.Duration
	DeviceRouteSourceAddress       net.IP
	DeviceRouteSourceAddressIPv6   net.IP
	DeviceRouteProtocol            netlink.RouteProtocol
	RemoveExternalRoutes           bool
	IptablesRefreshInterval        time.Duration
	IPSecPolicyRefreshInterval     time.Duration
	IptablesPostWriteCheckInterval time.Duration
	IptablesInsertMode             string
	IptablesLockFilePath           string
	IptablesLockTimeout            time.Duration
	IptablesLockProbeInterval      time.Duration
	XDPRefreshInterval             time.Duration

	FloatingIPsEnabled bool

	Wireguard wireguard.Config

	NetlinkTimeout time.Duration

	RulesConfig rules.Config

	IfaceMonitorConfig ifacemonitor.Config

	StatusReportingInterval time.Duration

	ConfigChangedRestartCallback func()
	FatalErrorRestartCallback    func(error)
	ChildExitedRestartCallback   func()

	PostInSyncCallback func()
	HealthAggregator   *health.HealthAggregator
	WatchdogTimeout    time.Duration
	RouteTableManager  *idalloc.IndexAllocator

	ExternalNodesCidrs []string

	BPFEnabled                         bool
	BPFPolicyDebugEnabled              bool
	BPFDisableUnprivileged             bool
	BPFKubeProxyIptablesCleanupEnabled bool
	BPFLogLevel                        string
	BPFExtToServiceConnmark            int
	BPFDataIfacePattern                *regexp.Regexp
	BPFL3IfacePattern                  *regexp.Regexp
	XDPEnabled                         bool
	XDPAllowGeneric                    bool
	BPFConntrackTimeouts               conntrack.Timeouts
	BPFCgroupV2                        string
	BPFConnTimeLBEnabled               bool
	BPFMapRepin                        bool
	BPFNodePortDSREnabled              bool
	BPFPSNATPorts                      numorstring.Port
	BPFMapSizeRoute                    int
	BPFMapSizeConntrack                int
	BPFMapSizeNATFrontend              int
	BPFMapSizeNATBackend               int
	BPFMapSizeNATAffinity              int
	BPFMapSizeIPSets                   int
	BPFMapSizeIfState                  int
	BPFIpv6Enabled                     bool
	BPFHostConntrackBypass             bool
	BPFEnforceRPF                      string
	KubeProxyMinSyncPeriod             time.Duration
	KubeProxyEndpointSlicesEnabled     bool
	FlowLogsCollectProcessInfo         bool
	FlowLogsCollectTcpStats            bool
	FlowLogsCollectProcessPath         bool
	FlowLogsFileIncludeService         bool
	FlowLogsFileDomainsLimit           int
	NfNetlinkBufSize                   int

	SidecarAccelerationEnabled bool

	DebugSimulateDataplaneHangAfter time.Duration
	DebugConsoleEnabled             bool
	DebugUseShortPollIntervals      bool

	FelixHostname string
	NodeIP        net.IP

	IPSecPSK string
	// IPSecAllowUnsecuredTraffic controls whether
	// - IPsec is required for every packet (on a supported path), or
	// - IPsec is used opportunistically but unsecured traffic is still allowed.
	IPSecAllowUnsecuredTraffic bool
	IPSecIKEProposal           string
	IPSecESPProposal           string
	IPSecLogLevel              string
	IPSecRekeyTime             time.Duration

	EgressIPEnabled               bool
	EgressIPRoutingRulePriority   int
	EgressIPVXLANPort             int
	EgressGatewayPollInterval     time.Duration
	EgressGatewayPollFailureCount int

	ExternalNetworkEnabled             bool
	ExternalNetworkRoutingRulePriority int

	// Optional stats collector
	Collector collector.Collector

	// AWS-specials.
	AWSSecondaryIPSupport             string
	AWSRequestTimeout                 time.Duration
	AWSSecondaryIPRoutingRulePriority int

	// Config for DNS policy.
	DNSCacheFile         string
	DNSCacheSaveInterval time.Duration
	DNSCacheEpoch        int
	DNSExtraTTL          time.Duration
	DNSLogsLatency       bool

	DNSPolicyMode                    apiv3.DNSPolicyMode
	DNSPolicyNfqueueID               int
	DNSPolicyNfqueueSize             int
	DNSPacketsNfqueueID              int
	DNSPacketsNfqueueSize            int
	DNSPacketsNfqueueMaxHoldDuration time.Duration
	DebugDNSResponseDelay            time.Duration
	DisableDNSPolicyPacketProcessor  bool

	LookPathOverride func(file string) (string, error)

	IPAMClient    ipam.Interface
	KubeClientSet kubernetes.Interface

	FeatureDetectOverrides map[string]string
	FeatureGates           map[string]string

	PacketCapture capture.Config

	// Populated with the smallest host MTU based on auto-detection.
	hostMTU         int
	MTUIfacePattern *regexp.Regexp

	RouteSource string

	KubernetesProvider felixconfig.Provider

	LookupsCache *calc.LookupsCache
}

type UpdateBatchResolver interface {
	// Opportunity for a manager component to resolve state that depends jointly on the updates
	// that it has seen since the preceding CompleteDeferredWork call.  Processing here can
	// include passing resolved state to other managers.  It should not include any actual
	// dataplane updates yet.  (Those should be actioned in CompleteDeferredWork.)
	ResolveUpdateBatch() error
}

// InternalDataplane implements an in-process Felix dataplane driver based on iptables
// and ipsets.  It communicates with the datastore-facing part of Felix via the
// Send/RecvMessage methods, which operate on the protobuf-defined API objects.
//
// # Architecture
//
// The internal dataplane driver is organised around a main event loop, which handles
// update events from the datastore and dataplane.
//
// Each pass around the main loop has two phases.  In the first phase, updates are fanned
// out to "manager" objects, which calculate the changes that are needed and pass them to
// the dataplane programming layer.  In the second phase, the dataplane layer applies the
// updates in a consistent sequence.  The second phase is skipped until the datastore is
// in sync; this ensures that the first update to the dataplane applies a consistent
// snapshot.
//
// Having the dataplane layer batch updates has several advantages.  It is much more
// efficient to batch updates, since each call to iptables/ipsets has a high fixed cost.
// In addition, it allows for different managers to make updates without having to
// coordinate on their sequencing.
//
// # Requirements on the API
//
// The internal dataplane does not do consistency checks on the incoming data (as the
// old Python-based driver used to do).  It expects to be told about dependent resources
// before they are needed and for their lifetime to exceed that of the resources that
// depend on them. For example, it is important that the datastore layer sends an IP set
// create event before it sends a rule that references that IP set.
type InternalDataplane struct {
	toDataplane   chan interface{}
	fromDataplane chan interface{}

	allIptablesTables    []*iptables.Table
	iptablesMangleTables []*iptables.Table
	iptablesNATTables    []*iptables.Table
	iptablesRawTables    []*iptables.Table
	iptablesFilterTables []*iptables.Table
	ipSets               []common.IPSetsDataplane

	ipipManager          *ipipManager
	allHostsIpsetManager *allHostsIpsetManager

	ipSecPolTable  *ipsec.PolicyTable
	ipSecDataplane ipSecDataplane

	wireguardManager   *wireguardManager
	wireguardManagerV6 *wireguardManager

	ifaceMonitor *ifacemonitor.InterfaceMonitor
	ifaceUpdates chan any

	endpointStatusCombiner *endpointStatusCombiner

	domainInfoStore *common.DomainInfoStore

	allManagers             []Manager
	managersWithRouteTables []ManagerWithRouteTables
	managersWithRouteRules  []ManagerWithRouteRules
	ruleRenderer            rules.RuleRenderer

	lookupCache *calc.LookupsCache

	// datastoreInSync is set to true after we receive the "in sync" message from the datastore.
	// We delay programming of the dataplane until we're in sync with the datastore.
	datastoreInSync bool
	// ifaceMonitorInSync is set to true after the interface monitor reports that it is in sync.
	// As above, we block dataplane updates until we get that message.
	ifaceMonitorInSync bool

	// dataplaneNeedsSync is set if the dataplane is dirty in some way, i.e. we need to
	// call apply().
	dataplaneNeedsSync bool
	// forceIPSetsRefresh is set by the IP sets refresh timer to indicate that we should
	// check the IP sets in the dataplane.
	forceIPSetsRefresh bool
	// forceRouteRefresh is set by the route refresh timer to indicate that we should
	// check the routes in the dataplane.
	forceRouteRefresh bool
	// forceXDPRefresh is set by the XDP refresh timer to indicate that we should
	// check the XDP state in the dataplane.
	forceXDPRefresh bool
	// doneFirstApply is set after we finish the first update to the dataplane. It indicates
	// that the dataplane should now be in sync.
	doneFirstApply bool

	reschedTimer *time.Timer
	reschedC     <-chan time.Time

	applyThrottle *throttle.Throttle

	config Config

	debugHangC <-chan time.Time

	// Channel used when the Felix top level wants the dataplane to stop.
	stopChan chan *sync.WaitGroup

	xdpState          *xdpState
	sockmapState      *sockmapState
	endpointsSourceV4 endpointsSource
	ipsetsSourceV4    ipsetsSource
	callbacks         *common.Callbacks

	loopSummarizer *logutils.Summarizer

	// Fields used to accumulate counts of messages of various types before we report them to
	// prometheus.
	datastoreBatchSize   int
	linkUpdateBatchSize  int
	addrsUpdateBatchSize int

	dnsDeniedPacketProcessor   dnsdeniedpacket.PacketProcessor
	dnsResponsePacketProcessor dnsresponsepacket.PacketProcessor

	awsStateUpdC <-chan *aws.LocalAWSNetworkState
	awsSubnetMgr *awsIPManager

	egwHealthReportC chan EGWHealthReport
	egressIPManager  *egressIPManager

	externalNetworkManager *externalNetworkManager
}

const (
	healthName     = "InternalDataplaneMainLoop"
	healthInterval = 10 * time.Second

	ipipMTUOverhead        = 20
	vxlanMTUOverhead       = 50
	vxlanV6MTUOverhead     = 70
	wireguardMTUOverhead   = 60
	wireguardV6MTUOverhead = 80
	aksMTUOverhead         = 100
)

func NewIntDataplaneDriver(config Config, stopChan chan *sync.WaitGroup) *InternalDataplane {
	if config.DNSLogsLatency && !config.BPFEnabled {
		// With non-BPF dataplane, set SO_TIMESTAMP so we get timestamps on packets passed
		// up via NFLOG and NFQUEUE.
		if err := EnableTimestamping(); err != nil {
			log.WithError(err).Warning("Couldn't enable timestamping, so DNS and NFQUEUE latency will not be measured")
		} else {
			log.Info("Timestamping enabled, so DNS latency will be measured")
		}
	}

	// Get the feature detector and feature set upfront.
	featureDetector := environment.NewFeatureDetector(config.FeatureDetectOverrides)
	dataplaneFeatures := featureDetector.GetFeatures()

	// Based on the feature set, fix the DNSPolicyMode based on dataplane and Kernel version. The delay packet modes
	// are only available on the iptables dataplane, and the DelayDNSResponse mode is only available on higher kernel
	// versions.
	if config.BPFEnabled && config.DNSPolicyMode != apiv3.DNSPolicyModeNoDelay {
		log.Warning("Dataplane is using eBPF which does not support NfQueue. Set DNSPolicyMode to NoDelay")
		config.DNSPolicyMode = apiv3.DNSPolicyModeNoDelay
	} else if config.DNSPolicyMode == apiv3.DNSPolicyModeDelayDNSResponse && !dataplaneFeatures.NFQueueBypass {
		log.Warning("Dataplane does not support NfQueue bypass option. Downgrade DNSPolicyMode to DelayDeniedPacket")
		config.DNSPolicyMode = apiv3.DNSPolicyModeDelayDeniedPacket
	}

	log.WithField("config", config).Info("Creating internal dataplane driver.")
	ruleRenderer := config.RuleRendererOverride

	if ruleRenderer == nil {

		if config.RulesConfig.KubernetesProvider == felixconfig.ProviderEKS {
			var err error
			config.RulesConfig.EKSPrimaryENI, err = aws.PrimaryInterfaceName()

			if err != nil {
				log.WithError(err).Error("Failed to find primary EKS link name based default route " +
					"- proxied nodeports may not work correctly")
			}
		}

		ruleRenderer = rules.NewRenderer(config.RulesConfig)
	}
	epMarkMapper := rules.NewEndpointMarkMapper(
		config.RulesConfig.IptablesMarkEndpoint,
		config.RulesConfig.IptablesMarkNonCaliEndpoint)

	// Auto-detect host MTU.
	hostMTU, err := findHostMTU(config.MTUIfacePattern)
	if err != nil {
		log.WithError(err).Fatal("Unable to detect host MTU, shutting down")
		return nil
	}
	ConfigureDefaultMTUs(hostMTU, &config)
	podMTU := determinePodMTU(config)
	if err := writeMTUFile(podMTU); err != nil {
		log.WithError(err).Error("Failed to write MTU file, pod MTU may not be properly set")
	}

	dp := &InternalDataplane{
		toDataplane:    make(chan interface{}, msgPeekLimit),
		fromDataplane:  make(chan interface{}, 100),
		ruleRenderer:   ruleRenderer,
		ifaceMonitor:   ifacemonitor.New(config.IfaceMonitorConfig, featureDetector, config.FatalErrorRestartCallback),
		ifaceUpdates:   make(chan any, 100),
		config:         config,
		applyThrottle:  throttle.New(10),
		loopSummarizer: logutils.NewSummarizer("dataplane reconciliation loops"),
		stopChan:       stopChan,
	}

	dp.applyThrottle.Refill() // Allow the first apply() immediately.

	dp.ifaceMonitor.StateCallback = dp.onIfaceStateChange
	dp.ifaceMonitor.AddrCallback = dp.onIfaceAddrsChange
	dp.ifaceMonitor.InSyncCallback = dp.onIfaceInSync

	backendMode := environment.DetectBackend(config.LookPathOverride, cmdshim.NewRealCmd, config.IptablesBackend)

	// Most iptables tables need the same options.
	iptablesOptions := iptables.TableOptions{
		HistoricChainPrefixes: rules.AllHistoricChainNamePrefixes,
		InsertMode:            config.IptablesInsertMode,
		RefreshInterval:       config.IptablesRefreshInterval,
		PostWriteInterval:     config.IptablesPostWriteCheckInterval,
		LockTimeout:           config.IptablesLockTimeout,
		LockProbeInterval:     config.IptablesLockProbeInterval,
		BackendMode:           backendMode,
		LookPathOverride:      config.LookPathOverride,
		OnStillAlive:          dp.reportHealth,
		OpRecorder:            dp.loopSummarizer,
	}

	if config.BPFEnabled && config.BPFKubeProxyIptablesCleanupEnabled {
		// If BPF-mode is enabled, clean up kube-proxy's rules too.
		log.Info("BPF enabled, configuring iptables layer to clean up kube-proxy's rules.")
		iptablesOptions.ExtraCleanupRegexPattern = rules.KubeProxyInsertRuleRegex
		iptablesOptions.HistoricChainPrefixes = append(iptablesOptions.HistoricChainPrefixes, rules.KubeProxyChainPrefixes...)
	}

	if config.BPFEnabled && !config.BPFPolicyDebugEnabled {
		err := os.RemoveAll(bpf.RuntimePolDir)
		if err != nil && !os.IsNotExist(err) {
			log.WithError(err).Info("Policy debug disabled but failed to remove the debug directory.  Ignoring.")
		}
	}

	// However, the NAT tables need an extra cleanup regex.
	iptablesNATOptions := iptablesOptions
	if iptablesNATOptions.ExtraCleanupRegexPattern == "" {
		iptablesNATOptions.ExtraCleanupRegexPattern = rules.HistoricInsertedNATRuleRegex
	} else {
		iptablesNATOptions.ExtraCleanupRegexPattern += "|" + rules.HistoricInsertedNATRuleRegex
	}

	var iptablesLock sync.Locker
	if dataplaneFeatures.RestoreSupportsLock {
		log.Debug("Calico implementation of iptables lock disabled (because detected version of " +
			"iptables-restore will use its own implementation).")
		iptablesLock = dummyLock{}
	} else if config.IptablesLockTimeout <= 0 {
		log.Debug("Calico implementation of iptables lock disabled (by configuration).")
		iptablesLock = dummyLock{}
	} else {
		// Create the shared iptables lock.  This allows us to block other processes from
		// manipulating iptables while we make our updates.  We use a shared lock because we
		// actually do multiple updates in parallel (but to different tables), which is safe.
		log.WithField("timeout", config.IptablesLockTimeout).Debug(
			"Calico implementation of iptables lock enabled")
		iptablesLock = iptables.NewSharedLock(
			config.IptablesLockFilePath,
			config.IptablesLockTimeout,
			config.IptablesLockProbeInterval,
		)
	}

	mangleTableV4 := iptables.NewTable(
		"mangle",
		4,
		rules.RuleHashPrefix,
		iptablesLock,
		featureDetector,
		iptablesOptions)
	natTableV4 := iptables.NewTable(
		"nat",
		4,
		rules.RuleHashPrefix,
		iptablesLock,
		featureDetector,
		iptablesNATOptions,
	)
	rawTableV4 := iptables.NewTable(
		"raw",
		4,
		rules.RuleHashPrefix,
		iptablesLock,
		featureDetector,
		iptablesOptions)
	filterTableV4 := iptables.NewTable(
		"filter",
		4,
		rules.RuleHashPrefix,
		iptablesLock,
		featureDetector,
		iptablesOptions)
	ipSetsConfigV4 := config.RulesConfig.IPSetConfigV4
	ipSetsV4 := ipsets.NewIPSets(ipSetsConfigV4, dp.loopSummarizer)
	dp.iptablesNATTables = append(dp.iptablesNATTables, natTableV4)
	dp.iptablesRawTables = append(dp.iptablesRawTables, rawTableV4)
	dp.iptablesMangleTables = append(dp.iptablesMangleTables, mangleTableV4)
	dp.iptablesFilterTables = append(dp.iptablesFilterTables, filterTableV4)
	dp.ipSets = append(dp.ipSets, ipSetsV4)

	if config.RulesConfig.VXLANEnabled {
		var routeTableVXLAN routetable.RouteTableInterface
		if !config.RouteSyncDisabled {
			log.Debug("RouteSyncDisabled is false.")
			routeTableVXLAN = routetable.New([]string{"^vxlan.calico$"}, 4, true, config.NetlinkTimeout,
				config.DeviceRouteSourceAddress, config.DeviceRouteProtocol, true, unix.RT_TABLE_MAIN,
				dp.loopSummarizer, featureDetector, routetable.WithLivenessCB(dp.reportHealth))
		} else {
			log.Info("RouteSyncDisabled is true, using DummyTable.")
			routeTableVXLAN = &routetable.DummyTable{}
		}

		vxlanManager := newVXLANManager(
			ipSetsV4,
			routeTableVXLAN,
			"vxlan.calico",
			config,
			dp.loopSummarizer,
			4,
			featureDetector,
		)
		go vxlanManager.KeepVXLANDeviceInSync(config.VXLANMTU, dataplaneFeatures.ChecksumOffloadBroken, 10*time.Second)
		dp.RegisterManager(vxlanManager)
	} else {
		// Start a cleanup goroutine not to block felix if it needs to retry
		go cleanUpVXLANDevice("vxlan.calico")
	}

	// Allocate the tproxy route table indices before Egress grabs them all.
	// Always allocate so that we can clean up the tables if proxy was
	// previously enabled but is disabled now.
	var tproxyRTIndex4, tproxyRTIndex6 int

	tproxyRTIndex4, err = config.RouteTableManager.GrabIndex()
	if err != nil {
		log.WithError(err).Fatal("Failed to allocate routing table index for tproxy v4")
	}
	if config.IPv6Enabled {
		tproxyRTIndex6, err = config.RouteTableManager.GrabIndex()
		if err != nil {
			log.WithError(err).Fatal("Failed to allocate routing table index for tproxy v6")
		}
	}

	var awsTableIndexes []int
	if config.AWSSecondaryIPSupport != "Disabled" {
		// Since the egress gateway machinery claims all remaining indexes below, claim enough for all possible
		// AWS secondary NICs now.
		for i := 0; i < aws.SecondaryInterfaceCap; i++ {
			rti, err := config.RouteTableManager.GrabIndex()
			if err != nil {
				logrus.WithError(err).Panic("Failed to allocate route table index for AWS subnet manager.")
			}
			awsTableIndexes = append(awsTableIndexes, rti)
		}
	}

	dp.endpointStatusCombiner = newEndpointStatusCombiner(dp.fromDataplane, config.IPv6Enabled)
	dp.domainInfoStore = common.NewDomainInfoStore(&common.DnsConfig{
		Collector:             config.Collector,
		DNSCacheEpoch:         config.DNSCacheEpoch,
		DNSCacheFile:          config.DNSCacheFile,
		DNSCacheSaveInterval:  config.DNSCacheSaveInterval,
		DNSExtraTTL:           config.DNSExtraTTL,
		DNSLogsLatency:        config.DNSLogsLatency,
		DebugDNSResponseDelay: config.DebugDNSResponseDelay,
		MaxTopLevelDomains:    config.FlowLogsFileDomainsLimit,
	})
	dp.RegisterManager(dp.domainInfoStore)

	if config.DNSPolicyMode == apiv3.DNSPolicyModeDelayDeniedPacket &&
		config.RulesConfig.IptablesMarkDNSPolicy != 0x0 &&
		!config.DisableDNSPolicyPacketProcessor {
		packetProcessor := dnsdeniedpacket.New(
			uint16(config.DNSPolicyNfqueueID),
			uint32(config.DNSPolicyNfqueueSize),
			config.RulesConfig.IptablesMarkSkipDNSPolicyNfqueue,
		)
		dp.dnsDeniedPacketProcessor = packetProcessor
	}

	if config.DNSPolicyMode == apiv3.DNSPolicyModeDelayDNSResponse &&
		config.RulesConfig.DNSPacketsNfqueueID != 0 {
		packetProcessor := dnsresponsepacket.New(
			uint16(config.DNSPacketsNfqueueID),
			uint32(config.DNSPacketsNfqueueSize),
			config.DNSPacketsNfqueueMaxHoldDuration,
			dp.domainInfoStore,
		)
		dp.dnsResponsePacketProcessor = packetProcessor
	}

	callbacks := common.NewCallbacks()
	dp.callbacks = callbacks
	if config.XDPEnabled {
		if err := bpf.SupportsXDP(); err != nil {
			log.WithError(err).Warn("Can't enable XDP acceleration.")
			config.XDPEnabled = false
		} else if !config.BPFEnabled {
			st, err := NewXDPState(config.XDPAllowGeneric)
			if err != nil {
				log.WithError(err).Warn("Can't enable XDP acceleration.")
			} else {
				dp.xdpState = st
				dp.xdpState.PopulateCallbacks(callbacks)
				dp.RegisterManager(st)
				log.Info("XDP acceleration enabled.")
			}
		}
	} else {
		log.Info("XDP acceleration disabled.")
	}

	// TODO Support cleaning up non-BPF XDP state from a previous Felix run, when BPF mode has just been enabled.
	if !config.BPFEnabled && dp.xdpState == nil {
		xdpState, err := NewXDPState(config.XDPAllowGeneric)
		if err == nil {
			if err := xdpState.WipeXDP(); err != nil {
				log.WithError(err).Warn("Failed to cleanup preexisting XDP state")
			}
		}
		// if we can't create an XDP state it means we couldn't get a working
		// bpffs so there's nothing to clean up
	}

	if config.SidecarAccelerationEnabled {
		if err := bpf.SupportsSockmap(); err != nil {
			log.WithError(err).Warn("Can't enable Sockmap acceleration.")
		} else {
			st, err := NewSockmapState()
			if err != nil {
				log.WithError(err).Warn("Can't enable Sockmap acceleration.")
			} else {
				dp.sockmapState = st
				dp.sockmapState.PopulateCallbacks(callbacks)

				if err := dp.sockmapState.SetupSockmapAcceleration(); err != nil {
					dp.sockmapState = nil
					log.WithError(err).Warn("Failed to set up Sockmap acceleration")
				} else {
					log.Info("Sockmap acceleration enabled.")
				}
			}
		}
	}

	if dp.sockmapState == nil {
		st, err := NewSockmapState()
		if err == nil {
			st.WipeSockmap(bpf.FindInBPFFSOnly)
		}
		// if we can't create a sockmap state it means we couldn't get a working
		// bpffs so there's nothing to clean up
	}

	ipsetsManager := common.NewIPSetsManager(ipSetsV4, config.MaxIPSetSize, dp.domainInfoStore)
	dp.RegisterManager(ipsetsManager)

	if !config.BPFEnabled {
		// BPF mode disabled, create the iptables-only managers.
		dp.ipsetsSourceV4 = ipsetsManager
		// TODO Connect host IP manager to BPF
		dp.RegisterManager(newHostIPManager(
			config.RulesConfig.WorkloadIfacePrefixes,
			rules.IPSetIDThisHostIPs,
			ipSetsV4,
			config.MaxIPSetSize,
			rules.IPSetIDAllTunnelNets))
		dp.RegisterManager(newPolicyManager(rawTableV4, mangleTableV4, filterTableV4, ruleRenderer, 4))

		// Clean up any leftover BPF state.
		err := nat.RemoveConnectTimeLoadBalancer("")
		if err != nil {
			log.WithError(err).Info("Failed to remove BPF connect-time load balancer, ignoring.")
		}
		tc.CleanUpProgramsAndPins()
	} else {
		// In BPF mode we still use iptables for raw egress policy.
		dp.RegisterManager(newRawEgressPolicyManager(rawTableV4, ruleRenderer, 4,
			func(neededIPSets set.Set[string]) {
				ipSetsV4.SetFilter(neededIPSets)
			}))
	}

	interfaceRegexes := make([]string, len(config.RulesConfig.WorkloadIfacePrefixes))
	for i, r := range config.RulesConfig.WorkloadIfacePrefixes {
		interfaceRegexes[i] = "^" + r + ".*"
	}

	defaultRPFilter, err := os.ReadFile("/proc/sys/net/ipv4/conf/default/rp_filter")
	if err != nil {
		log.Warn("could not determine default rp_filter setting, defaulting to strict")
		defaultRPFilter = []byte{'1'}
	}

	bpfMapContext := bpfmap.CreateBPFMapContext(
		config.BPFMapSizeIPSets,
		config.BPFMapSizeNATFrontend,
		config.BPFMapSizeNATBackend,
		config.BPFMapSizeNATAffinity,
		config.BPFMapSizeRoute,
		config.BPFMapSizeConntrack,
		config.BPFMapSizeIfState,
		config.BPFMapRepin,
	)

	var (
		bpfEvnt              events.Events
		bpfEventPoller       *bpfEventPoller
		bpfEndpointManager   *bpfEndpointManager
		eventProtoStatsSink  *events.EventProtoStatsSink
		eventTcpStatsSink    *events.EventTcpStatsSink
		eventProcessPathSink *events.EventProcessPathSink

		collectorPacketInfoReader    collector.PacketInfoReader
		collectorConntrackInfoReader collector.ConntrackInfoReader
		processInfoCache             collector.ProcessInfoCache
		processPathInfoCache         *events.BPFProcessPathCache
	)
	if config.BPFEnabled || config.FlowLogsCollectProcessInfo || config.FlowLogsCollectTcpStats {
		var err error
		bpfEvnt, err = events.New(bpfMapContext, events.SourcePerfEvents)
		if err != nil {
			log.WithError(err).Error("Failed to create perf event")
			config.FlowLogsCollectProcessInfo = false
			config.FlowLogsCollectTcpStats = false
			config.FlowLogsCollectProcessPath = false
		} else {
			bpfEventPoller = newBpfEventPoller(bpfEvnt)

			// Register BPF event handling for DNS events.
			bpfEventPoller.Register(events.TypeDNSEvent,
				func(e events.Event) {
					log.Debugf("DNS packet from BPF: %v", e)
					// The first 8 bytes of the event data are a 64-bit timestamp (in nanoseconds).  The DNS
					// packet data begins after that.
					timestampNS := binary.LittleEndian.Uint64(e.Data())
					consumed := 8
					dp.domainInfoStore.MsgChannel() <- common.DataWithTimestamp{
						// We currently only capture DNS packets on workload interfaces, and the packet data
						// on those interfaces always begins with an Ethernet header that we don't want.
						// Therefore strip off that Ethernet header, which occupies the first 14 bytes.
						Data:      e.Data()[consumed+14:],
						Timestamp: timestampNS,
					}
				})
			log.Info("BPF: Registered events sink for TypeDNSEvent")
		}
	}
	if config.FlowLogsCollectProcessInfo {
		installKprobes := func() error {
			kp := kprobe.New(config.BPFLogLevel, bpfEvnt, bpfMapContext)
			if kp != nil {
				if config.FlowLogsCollectProcessPath {
					err = kp.AttachSyscall()
					if err != nil {
						log.WithError(err).Error("error installing process path kprobes. skipping it")
						config.FlowLogsCollectProcessPath = false
					}
				}
				err = kp.AttachTCPv4()
				if err != nil {
					return fmt.Errorf("failed to install TCP v4 kprobes: %v", err)
				}
				err = kp.AttachUDPv4()
				if err != nil {
					kp.DetachTCPv4()
					return fmt.Errorf("failed to install UDP v4 kprobes: %v", err)
				}
			} else {
				return fmt.Errorf("error creating new kprobe object.")
			}
			return nil
		}
		if err := installKprobes(); err != nil {
			log.WithError(err).Error("error installing kprobes. skipping it")
			config.FlowLogsCollectProcessInfo = false
		} else {
			log.Info("BPF: Registered events sink for TypeProtoStats")
			eventProtoStatsSink = events.NewEventProtoStatsSink()
			bpfEventPoller.Register(events.TypeProtoStats, eventProtoStatsSink.HandleEvent)
			if config.FlowLogsCollectProcessPath {
				eventProcessPathSink = events.NewEventProcessPathSink()
				bpfEventPoller.Register(events.TypeProcessPath, eventProcessPathSink.HandleEvent)
			}
		}
	}

	if config.FlowLogsCollectTcpStats {
		eventTcpStatsSink = events.NewEventTcpStatsSink()
		bpfEventPoller.Register(events.TypeTcpStats, eventTcpStatsSink.HandleEvent)
		socketStatsMap := stats.SocketStatsMap(bpfMapContext)
		err := socketStatsMap.EnsureExists()
		if err != nil {
			log.WithError(err).Error("Failed to create socket stats BPF map. Disabling socket stats collection")
			config.FlowLogsCollectTcpStats = false
		}

	}

	var ipSetsV6 *ipsets.IPSets

	if config.IPv6Enabled {
		ipSetsConfigV6 := config.RulesConfig.IPSetConfigV6
		ipSetsV6 = ipsets.NewIPSets(ipSetsConfigV6, dp.loopSummarizer)
		dp.ipSets = append(dp.ipSets, ipSetsV6)
	}

	tproxyMgr := newTProxyManager(config,
		tproxyRTIndex4, tproxyRTIndex6,
		dp.loopSummarizer,
		featureDetector,
		tproxyWithIptablesEqualIPsChecker(newIptablesEqualIPsChecker(config, ipSetsV4, ipSetsV6)),
	)
	dp.RegisterManager(tproxyMgr)

	var bpfIPSets egressIPSets
	if config.BPFEnabled {
		log.Info("BPF enabled, starting BPF endpoint manager and map manager.")
		err := bpfmap.CreateBPFMaps(bpfMapContext)
		if err != nil {
			log.WithError(err).Panic("error creating bpf maps")
		}
		// Register map managers first since they create the maps that will be used by the endpoint manager.
		// Important that we create the maps before we load a BPF program with TC since we make sure the map
		// metadata name is set whereas TC doesn't set that field.
		ipSetIDAllocator := idalloc.New()
		ipSetIDAllocator.ReserveWellKnownID(bpfipsets.TrustedDNSServersName, bpfipsets.TrustedDNSServersID)
		ipSetIDAllocator.ReserveWellKnownID(bpfipsets.EgressGWHealthPortsName, bpfipsets.EgressGWHealthPortsID)
		ipSetsV4 := bpfipsets.NewBPFIPSets(
			ipSetsConfigV4,
			ipSetIDAllocator,
			bpfMapContext.IpsetsMap,
			dp.loopSummarizer,
		)
		dp.ipSets = append(dp.ipSets, ipSetsV4)
		ipsetsManager.AddDataplane(ipSetsV4)
		bpfIPSets = ipSetsV4
		bpfRTMgr := newBPFRouteManager(&config, bpfMapContext, dp.loopSummarizer)
		dp.RegisterManager(bpfRTMgr)

		// Create an 'ipset' to represent trusted DNS servers.
		trustedDNSServers := []string{}
		for _, serverPort := range config.RulesConfig.DNSTrustedServers {
			trustedDNSServers = append(trustedDNSServers,
				fmt.Sprintf("%v,udp:%v", serverPort.IP, serverPort.Port))
		}
		ipSetsV4.AddOrReplaceIPSet(
			ipsets.IPSetMetadata{SetID: bpfipsets.TrustedDNSServersName, Type: ipsets.IPSetTypeHashIPPort},
			trustedDNSServers,
		)

		// Forwarding into an IPIP tunnel fails silently because IPIP tunnels are L3 devices and support for
		// L3 devices in BPF is not available yet.  Disable the FIB lookup in that case.
		fibLookupEnabled := !config.RulesConfig.IPIPEnabled

		config.LookupsCache.EnableID64()
		// The failsafe manager sets up the failsafe port map.  It's important that it is registered before the
		// endpoint managers so that the map is brought up to date before they run for the first time.
		failsafeMgr := failsafes.NewManager(
			bpfMapContext.FailsafesMap,
			config.RulesConfig.FailsafeInboundHostPorts,
			config.RulesConfig.FailsafeOutboundHostPorts,
			dp.loopSummarizer,
		)
		dp.RegisterManager(failsafeMgr)

		workloadIfaceRegex := regexp.MustCompile(strings.Join(interfaceRegexes, "|"))
		bpfEndpointManager, err = newBPFEndpointManager(
			nil,
			&config,
			bpfMapContext,
			fibLookupEnabled,
			workloadIfaceRegex,
			ipSetIDAllocator,
			ruleRenderer,
			filterTableV4,
			dp.reportHealth,
			dp.loopSummarizer,
			featureDetector,
			config.LookupsCache,
			config.RulesConfig.ActionOnDrop,
			config.FlowLogsCollectTcpStats,
		)

		if err != nil {
			log.WithError(err).Panic("Failed to create BPF endpoint manager.")
		}

		dp.RegisterManager(bpfEndpointManager)

		bpfEndpointManager.Features = dataplaneFeatures

		conntrackScanner := conntrack.NewScanner(bpfMapContext.CtMap,
			conntrack.NewLivenessScanner(config.BPFConntrackTimeouts, config.BPFNodePortDSREnabled))

		// Before we start, scan for all finished / timed out connections to
		// free up the conntrack table asap as it may take time to sync up the
		// proxy and kick off the first full cleaner scan.
		conntrackScanner.Scan()

		bpfproxyOpts := []bpfproxy.Option{
			bpfproxy.WithMinSyncPeriod(config.KubeProxyMinSyncPeriod),
		}

		if config.BPFNodePortDSREnabled {
			bpfproxyOpts = append(bpfproxyOpts, bpfproxy.WithDSREnabled())
		}

		if config.KubeClientSet != nil {
			// We have a Kubernetes connection, start watching services and populating the NAT maps.
			kp, err := bpfproxy.StartKubeProxy(
				config.KubeClientSet,
				config.Hostname,
				bpfMapContext,
				bpfproxyOpts...,
			)
			if err != nil {
				log.WithError(err).Panic("Failed to start kube-proxy.")
			}
			bpfRTMgr.setHostIPUpdatesCallBack(kp.OnHostIPsUpdate)
			bpfRTMgr.setRoutesCallBacks(kp.OnRouteUpdate, kp.OnRouteDelete)
			conntrackScanner.AddUnlocked(conntrack.NewStaleNATScanner(kp))
		} else {
			log.Info("BPF enabled but no Kubernetes client available, unable to run kube-proxy module.")
		}

		if config.BPFConnTimeLBEnabled {
			excludeUDP := false
			if config.FeatureGates != nil {
				switch config.FeatureGates["BPFConnectTimeLoadBalancingWorkaround"] {
				case "udp":
					excludeUDP = true
				}
			}
			// Activate the connect-time load balancer.
			err = nat.InstallConnectTimeLoadBalancer(
				config.BPFCgroupV2, config.BPFLogLevel, config.BPFConntrackTimeouts.UDPLastSeen, bpfMapContext, excludeUDP)
			if err != nil {
				log.WithError(err).Panic("BPFConnTimeLBEnabled but failed to attach connect-time load balancer, bailing out.")
			}
		} else {
			// Deactivate the connect-time load balancer.
			err = nat.RemoveConnectTimeLoadBalancer(config.BPFCgroupV2)
			if err != nil {
				log.WithError(err).Warn("Failed to detach connect-time load balancer. Ignoring.")
			}
		}

		if config.Collector != nil && bpfEventPoller != nil {
			policyEventListener := events.NewCollectorPolicyListener(config.LookupsCache)
			bpfEventPoller.Register(events.TypePolicyVerdict, policyEventListener.EventHandler)
			log.Info("BPF: Registered events sink for TypePolicyVerdict")

			collectorPacketInfoReader = policyEventListener

			conntrackInfoReader := conntrack.NewInfoReader(
				config.BPFConntrackTimeouts,
				config.BPFNodePortDSREnabled,
				nil,
			)
			// We must add the collectorConntrackInfoReader before
			// conntrack.LivenessScanner as we want to see expired connections and the
			// liveness scanner would remove them for us.
			conntrackScanner.AddFirstUnlocked(conntrackInfoReader)
			log.Info("BPF: ConntrackInfoReader added to conntrackScanner")
			collectorConntrackInfoReader = conntrackInfoReader
		}

		conntrackScanner.Start()
		log.Info("conntrackScanner started")
	}

	if config.EgressIPEnabled {
		// Allocate all remaining tables to the egress manager.
		// This assumes no remaining modules need to reserve table indices.
		log.Info("Egress IP support enabled, creating egress IP manager")
		egressTablesIndices := config.RouteTableManager.GrabAllRemainingIndices()

		egressStatusCallback := func(namespace, name string, addr ip.Addr, maintenanceStarted, maintenanceFinished time.Time) error {
			dp.fromDataplane <- &proto.EgressPodStatusUpdate{
				Namespace:           namespace,
				Name:                name,
				Addr:                addr.String(),
				MaintenanceStarted:  proto.ConvertTime(maintenanceStarted),
				MaintenanceFinished: proto.ConvertTime(maintenanceFinished),
			}
			return nil
		}
		dp.egwHealthReportC = make(chan EGWHealthReport, 100)
		dp.egressIPManager = newEgressIPManager(
			"egress.calico",
			egressTablesIndices,
			config,
			dp.loopSummarizer,
			egressStatusCallback,
			config.HealthAggregator,
			dp.egwHealthReportC,
			ipSetsV4,
			bpfIPSets,
			featureDetector,
		)
		dp.RegisterManager(dp.egressIPManager)
	} else {
		// If Egress ip is not enabled, check to see if there is a VXLAN device and delete it if there is.
		log.Info("Checking if we need to clean up the egress VXLAN device")
		if link, err := netlink.LinkByName("egress.calico"); err != nil && err != syscall.ENODEV {
			log.WithError(err).Warnf("Failed to query egress VXLAN device")
		} else if err = netlink.LinkDel(link); err != nil {
			log.WithError(err).Error("Failed to delete unwanted egress VXLAN device")
		}
	}

	if config.ExternalNetworkEnabled {
		dp.externalNetworkManager = newExternalNetworkManager(
			config,
			dp.loopSummarizer,
		)
		dp.RegisterManager(dp.externalNetworkManager)
	}

	var routeTableV4 routetable.RouteTableInterface

	if !config.RouteSyncDisabled {
		log.Debug("RouteSyncDisabled is false.")
		routeTableV4 = routetable.New(interfaceRegexes, 4, false, config.NetlinkTimeout,
			config.DeviceRouteSourceAddress, config.DeviceRouteProtocol, config.RemoveExternalRoutes, unix.RT_TABLE_MAIN,
			dp.loopSummarizer, featureDetector, routetable.WithLivenessCB(dp.reportHealth),
			routetable.WithRouteCleanupGracePeriod(routeCleanupGracePeriod))
	} else {
		log.Info("RouteSyncDisabled is true, using DummyTable.")
		routeTableV4 = &routetable.DummyTable{}
	}

	epManager := newEndpointManager(
		rawTableV4,
		mangleTableV4,
		filterTableV4,
		ruleRenderer,
		routeTableV4,
		4,
		epMarkMapper,
		config.RulesConfig.KubeIPVSSupportEnabled,
		config.RulesConfig.WorkloadIfacePrefixes,
		dp.endpointStatusCombiner.OnEndpointStatusUpdate,
		string(defaultRPFilter),
		config.BPFEnabled,
		bpfEndpointManager,
		callbacks,
		config.FlowLogsCollectTcpStats,
		config.BPFLogLevel,
		config.FloatingIPsEnabled,
	)
	dp.RegisterManager(epManager)
	dp.endpointsSourceV4 = epManager
	dp.RegisterManager(newFloatingIPManager(natTableV4, ruleRenderer, 4, config.FloatingIPsEnabled))
	dp.RegisterManager(newMasqManager(ipSetsV4, natTableV4, ruleRenderer, config.MaxIPSetSize, 4))
	if !config.BPFEnabled {
		dp.RegisterManager(newNodeLocalDNSManager(ruleRenderer, 4, rawTableV4))
	}

	if config.RulesConfig.IPIPEnabled {
		// Create and maintain the IPIP tunnel device
		dp.ipipManager = newIPIPManager(ipSetsV4, config.MaxIPSetSize, config.ExternalNodesCidrs, dp.config)
	} else {
		// Only clean up IPIP addresses if IPIP is implicitly disabled (no IPIP pools and not explicitly set in FelixConfig)
		if config.RulesConfig.FelixConfigIPIPEnabled == nil {
			// Start a cleanup goroutine not to block felix if it needs to retry
			go cleanUpIPIPAddrs()
		}
	}

	if config.RulesConfig.IPIPEnabled || config.RulesConfig.IPSecEnabled || config.EgressIPEnabled {
		// Add a manager to keep the all-hosts IP set up to date.
		dp.allHostsIpsetManager = newAllHostsIpsetManager(ipSetsV4, config.MaxIPSetSize, config.ExternalNodesCidrs)
		dp.RegisterManager(dp.allHostsIpsetManager) // IPv4-only
	}

	// Add a manager for IPv4 wireguard configuration. This is added irrespective of whether wireguard is actually enabled
	// because it may need to tidy up some of the routing rules when disabled.
	cryptoRouteTableWireguard := wireguard.New(config.Hostname, &config.Wireguard, 4, config.NetlinkTimeout,
		config.DeviceRouteProtocol, func(publicKey wgtypes.Key) error {
			if publicKey == zeroKey {
				dp.fromDataplane <- &proto.WireguardStatusUpdate{PublicKey: "", IpVersion: 4}
			} else {
				dp.fromDataplane <- &proto.WireguardStatusUpdate{PublicKey: publicKey.String(), IpVersion: 4}
			}
			return nil
		},
		dp.loopSummarizer,
		featureDetector,
	)
	dp.wireguardManager = newWireguardManager(cryptoRouteTableWireguard, config, 4)
	dp.RegisterManager(dp.wireguardManager) // IPv4

	dp.RegisterManager(newServiceLoopManager(filterTableV4, ruleRenderer, 4))

	activeCaptures, err := capture.NewActiveCaptures(config.PacketCapture, dp.fromDataplane)
	if err != nil {
		log.WithError(err).Panicf("Failed create dir %s required to start packet capture", config.PacketCapture.Directory)
	}
	captureManager := newCaptureManager(activeCaptures, config.RulesConfig.WorkloadIfacePrefixes)
	dp.RegisterManager(captureManager)

	if config.AWSSecondaryIPSupport != "Disabled" {
		k8sCapacityUpdater := k8sutils.NewCapacityUpdater(config.FelixHostname, config.KubeClientSet.CoreV1())
		k8sCapacityUpdater.Start(context.Background())
		var ha aws.HealthAggregator
		if config.HealthAggregator != nil {
			ha = config.HealthAggregator
		}
		secondaryIfaceProv := aws.NewSecondaryIfaceProvisioner(
			config.AWSSecondaryIPSupport,
			config.FelixHostname,
			ha,
			config.IPAMClient,
			aws.OptTimeout(dp.config.AWSRequestTimeout),
			aws.OptCapacityCallback(k8sCapacityUpdater.OnCapacityChange),
		)
		secondaryIfaceProv.Start(context.Background())
		awsSubnetManager := NewAWSIPManager(
			awsTableIndexes,
			dp.config,
			dp.loopSummarizer,
			secondaryIfaceProv,
			featureDetector,
		)
		dp.RegisterManager(awsSubnetManager)
		dp.awsStateUpdC = secondaryIfaceProv.ResponseC()
		dp.awsSubnetMgr = awsSubnetManager
	}

	if config.IPv6Enabled {
		mangleTableV6 := iptables.NewTable(
			"mangle",
			6,
			rules.RuleHashPrefix,
			iptablesLock,
			featureDetector,
			iptablesOptions,
		)
		natTableV6 := iptables.NewTable(
			"nat",
			6,
			rules.RuleHashPrefix,
			iptablesLock,
			featureDetector,
			iptablesNATOptions,
		)
		rawTableV6 := iptables.NewTable(
			"raw",
			6,
			rules.RuleHashPrefix,
			iptablesLock,
			featureDetector,
			iptablesOptions,
		)
		filterTableV6 := iptables.NewTable(
			"filter",
			6,
			rules.RuleHashPrefix,
			iptablesLock,
			featureDetector,
			iptablesOptions,
		)

		dp.iptablesNATTables = append(dp.iptablesNATTables, natTableV6)
		dp.iptablesRawTables = append(dp.iptablesRawTables, rawTableV6)
		dp.iptablesMangleTables = append(dp.iptablesMangleTables, mangleTableV6)
		dp.iptablesFilterTables = append(dp.iptablesFilterTables, filterTableV6)

		if config.RulesConfig.VXLANEnabledV6 {
			var routeTableVXLANV6 routetable.RouteTableInterface
			if !config.RouteSyncDisabled {
				log.Debug("RouteSyncDisabled is false.")
				routeTableVXLANV6 = routetable.New([]string{"^vxlan-v6.calico$"}, 6, true, config.NetlinkTimeout,
					config.DeviceRouteSourceAddressIPv6, config.DeviceRouteProtocol, true, unix.RT_TABLE_MAIN,
					dp.loopSummarizer, featureDetector, routetable.WithLivenessCB(dp.reportHealth))
			} else {
				log.Debug("RouteSyncDisabled is true, using DummyTable for routeTableVXLANV6.")
				routeTableVXLANV6 = &routetable.DummyTable{}
			}

			vxlanManagerV6 := newVXLANManager(
				ipSetsV6,
				routeTableVXLANV6,
				"vxlan-v6.calico",
				config,
				dp.loopSummarizer,
				6,
				featureDetector,
			)
			go vxlanManagerV6.KeepVXLANDeviceInSync(config.VXLANMTUV6, dataplaneFeatures.ChecksumOffloadBroken, 10*time.Second)
			dp.RegisterManager(vxlanManagerV6)
		} else {
			// Start a cleanup goroutine not to block felix if it needs to retry
			go cleanUpVXLANDevice("vxlan-v6.calico")
		}

		var routeTableV6 routetable.RouteTableInterface
		if !config.RouteSyncDisabled {
			log.Debug("RouteSyncDisabled is false.")
			routeTableV6 = routetable.New(
				interfaceRegexes, 6, false, config.NetlinkTimeout,
				config.DeviceRouteSourceAddressIPv6, config.DeviceRouteProtocol, config.RemoveExternalRoutes,
				unix.RT_TABLE_MAIN, dp.loopSummarizer, featureDetector, routetable.WithLivenessCB(dp.reportHealth),
				routetable.WithRouteCleanupGracePeriod(routeCleanupGracePeriod))
		} else {
			log.Debug("RouteSyncDisabled is true, using DummyTable for routeTableV6.")
			routeTableV6 = &routetable.DummyTable{}
		}

		if !config.BPFEnabled {
			dp.RegisterManager(common.NewIPSetsManager(ipSetsV6, config.MaxIPSetSize, dp.domainInfoStore))
			dp.RegisterManager(newHostIPManager(
				config.RulesConfig.WorkloadIfacePrefixes,
				rules.IPSetIDThisHostIPs,
				ipSetsV6,
				config.MaxIPSetSize,
				rules.IPSetIDAllTunnelNets))
			dp.RegisterManager(newPolicyManager(rawTableV6, mangleTableV6, filterTableV6, ruleRenderer, 6))
		}
		dp.RegisterManager(newEndpointManager(
			rawTableV6,
			mangleTableV6,
			filterTableV6,
			ruleRenderer,
			routeTableV6,
			6,
			epMarkMapper,
			config.RulesConfig.KubeIPVSSupportEnabled,
			config.RulesConfig.WorkloadIfacePrefixes,
			dp.endpointStatusCombiner.OnEndpointStatusUpdate,
			"",
			config.BPFEnabled,
			nil,
			callbacks,
			config.FlowLogsCollectTcpStats,
			config.BPFLogLevel,
			config.FloatingIPsEnabled,
		))
		dp.RegisterManager(newFloatingIPManager(natTableV6, ruleRenderer, 6, config.FloatingIPsEnabled))
		dp.RegisterManager(newMasqManager(ipSetsV6, natTableV6, ruleRenderer, config.MaxIPSetSize, 6))
		dp.RegisterManager(newServiceLoopManager(filterTableV6, ruleRenderer, 6))
		if !config.BPFEnabled {
			dp.RegisterManager(newNodeLocalDNSManager(ruleRenderer, 6, rawTableV6))
		}

		// Add a manager for IPv6 wireguard configuration. This is added irrespective of whether wireguard is actually enabled
		// because it may need to tidy up some of the routing rules when disabled.
		cryptoRouteTableWireguardV6 := wireguard.New(config.Hostname, &config.Wireguard, 6, config.NetlinkTimeout,
			config.DeviceRouteProtocol, func(publicKey wgtypes.Key) error {
				if publicKey == zeroKey {
					dp.fromDataplane <- &proto.WireguardStatusUpdate{PublicKey: "", IpVersion: 6}
				} else {
					dp.fromDataplane <- &proto.WireguardStatusUpdate{PublicKey: publicKey.String(), IpVersion: 6}
				}
				return nil
			},
			dp.loopSummarizer,
			featureDetector)
		dp.wireguardManagerV6 = newWireguardManager(cryptoRouteTableWireguardV6, config, 6)
		dp.RegisterManager(dp.wireguardManagerV6)
	}

	dp.allIptablesTables = append(dp.allIptablesTables, dp.iptablesMangleTables...)
	dp.allIptablesTables = append(dp.allIptablesTables, dp.iptablesNATTables...)
	dp.allIptablesTables = append(dp.allIptablesTables, dp.iptablesFilterTables...)
	dp.allIptablesTables = append(dp.allIptablesTables, dp.iptablesRawTables...)

	// We always create the IPsec policy table (the component that manipulates the IPsec dataplane).  That ensures
	// that we clean up our old policies if IPsec is disabled.
	ipsecEnabled := config.IPSecPSK != "" && config.IPSecESPProposal != "" && config.IPSecIKEProposal != "" && config.NodeIP != nil
	dp.ipSecPolTable = ipsec.NewPolicyTable(ipsec.ReqID, ipsecEnabled, config.DebugUseShortPollIntervals, dp.loopSummarizer)
	if ipsecEnabled {
		// Set up IPsec.

		// Initialise charon main config file.
		charonConfig := ipsec.NewCharonConfig(ipsec.CharonConfigRootDir, ipsec.CharonMainConfigFile)
		charonConfig.SetLogLevel(config.IPSecLogLevel)
		charonConfig.SetBooleanOption(ipsec.CharonFollowRedirects, false)
		charonConfig.SetBooleanOption(ipsec.CharonMakeBeforeBreak, true)
		log.Infof("Initialising charon config %+v", charonConfig)
		charonConfig.RenderToFile()
		ikeDaemon := ipsec.NewCharonIKEDaemon(
			config.IPSecESPProposal,
			config.IPSecIKEProposal,
			config.IPSecRekeyTime,
			config.ChildExitedRestartCallback,
		)
		var charonWG sync.WaitGroup
		err := ikeDaemon.Start(context.Background(), &charonWG)
		if err != nil {
			log.WithError(err).Panic("error starting Charon.")
		}

		dp.ipSecDataplane = ipsec.NewDataplane(
			config.NodeIP,
			config.IPSecPSK,
			config.RulesConfig.IptablesMarkIPsec,
			dp.ipSecPolTable,
			ikeDaemon,
			config.IPSecAllowUnsecuredTraffic,
		)
		ipSecManager := newIPSecManager(dp.ipSecDataplane)
		dp.allManagers = append(dp.allManagers, ipSecManager)
	}

	// Register that we will report liveness and readiness.
	if config.HealthAggregator != nil {
		log.Info("Registering to report health.")
		timeout := config.WatchdogTimeout
		if timeout < healthInterval*2 {
			log.Warnf("Dataplane watchdog timeout (%v) too low, defaulting to %v", timeout, healthInterval*2)
			timeout = healthInterval * 2
		}
		config.HealthAggregator.RegisterReporter(
			healthName,
			&health.HealthReport{Live: true, Ready: true},
			timeout,
		)
	}

	if config.DebugSimulateDataplaneHangAfter != 0 {
		log.WithField("delay", config.DebugSimulateDataplaneHangAfter).Warn(
			"Simulating a dataplane hang.")
		dp.debugHangC = time.After(config.DebugSimulateDataplaneHangAfter)
	}

	// If required, subscribe to NFLog collection.
	if config.Collector != nil {
		if !config.BPFEnabled {
			log.Debug("Stats collection is required, create nflog reader")
			nflogrd := collector.NewNFLogReader(config.LookupsCache, 1, 2,
				config.NfNetlinkBufSize, config.FlowLogsFileIncludeService)
			collectorPacketInfoReader = nflogrd
			log.Debug("Stats collection is required, create conntrack reader")
			ctrd := collector.NewNetLinkConntrackReader(felixconfig.DefaultConntrackPollingInterval, config.RulesConfig.IptablesMarkProxy)
			collectorConntrackInfoReader = ctrd
		}

		if config.FlowLogsCollectProcessInfo || config.FlowLogsCollectTcpStats {
			log.Debug("Process/TCP stats collection is required, create process info cache")
			gcInterval := time.Second * 1
			entryTTL := time.Second * 10
			var eventProcessC <-chan events.EventProtoStats
			var eventTcpC <-chan events.EventTcpStats
			var eventProcessPathC <-chan events.ProcessPath
			if config.FlowLogsCollectProcessInfo {
				eventProcessC = eventProtoStatsSink.EventProtoStatsChan()
				if config.FlowLogsCollectProcessPath {
					eventProcessPathC = eventProcessPathSink.EventProcessPathChan()
					processPathInfoCache = events.NewBPFProcessPathCache(eventProcessPathC, gcInterval, entryTTL*30)
				}
			}
			if config.FlowLogsCollectTcpStats {
				eventTcpC = eventTcpStatsSink.EventTcpStatsChan()
			}
			prd := events.NewBPFProcessInfoCache(eventProcessC, eventTcpC, gcInterval, entryTTL, processPathInfoCache)
			processInfoCache = prd
		}

		config.Collector.SetPacketInfoReader(collectorPacketInfoReader)
		log.Info("PacketInfoReader added to collector")
		config.Collector.SetConntrackInfoReader(collectorConntrackInfoReader)
		log.Info("ConntrackInfoReader added to collector")
		config.Collector.SetProcessInfoCache(processInfoCache)
		log.Info("ProcessInfoCache added to collector")
	}

	if bpfEventPoller != nil {
		log.Info("Starting BPF event poller")
		if err := bpfEventPoller.Start(); err != nil {
			log.WithError(err).Info("Stopping bpf event poller")
			bpfEvnt.Close()
		}

	}

	if config.DebugConsoleEnabled {
		if dp.dnsDeniedPacketProcessor != nil {
			console := debugconsole.New(dp.dnsDeniedPacketProcessor)
			console.Start()
		} else if dp.dnsResponsePacketProcessor != nil {
			console := debugconsole.New(dp.dnsResponsePacketProcessor)
			console.Start()
		}
	}

	return dp
}

// findHostMTU auto-detects the smallest host interface MTU.
func findHostMTU(matchRegex *regexp.Regexp) (int, error) {
	// Find all the interfaces on the host.
	links, err := netlink.LinkList()
	if err != nil {
		log.WithError(err).Error("Failed to list interfaces. Unable to auto-detect MTU")
		return 0, err
	}

	// Iterate through them, keeping track of the lowest MTU.
	smallest := 0
	for _, l := range links {
		// Skip links that we know are not external interfaces.
		fields := log.Fields{"mtu": l.Attrs().MTU, "name": l.Attrs().Name}
		if matchRegex == nil || !matchRegex.MatchString(l.Attrs().Name) {
			log.WithFields(fields).Debug("Skipping interface for MTU detection (name is excluded by regex)")
			continue
		}
		// Skip links that are down.  In particular, we want to ignore newly-added AWS secondary ENIs until
		// the AWS IP manager has had a chance to configure them.
		if l.Attrs().OperState != netlink.OperUp {
			log.WithFields(fields).Debug("Skipping interface for MTU detection (link is down)")
			continue
		}
		log.WithFields(fields).Debug("Examining link for MTU calculation")
		if l.Attrs().MTU < smallest || smallest == 0 {
			smallest = l.Attrs().MTU
		}
	}

	if smallest == 0 {
		// We failed to find a usable interface. Default the MTU of the host
		// to 1460 - the smallest among common cloud providers.
		log.Warn("Failed to auto-detect host MTU - no interfaces matched the MTU interface pattern. To use auto-MTU, set mtuIfacePattern to match your host's interfaces")
		return 1460, nil
	}
	return smallest, nil
}

// writeMTUFile writes the smallest MTU among enabled encapsulation types to disk
// for use by other components (e.g., CNI plugin).
func writeMTUFile(mtu int) error {
	// Make sure directory exists.
	if err := os.MkdirAll("/var/lib/calico", os.ModePerm); err != nil {
		return fmt.Errorf("failed to create directory /var/lib/calico: %s", err)
	}

	// Write the smallest MTU to disk so other components can rely on this calculation consistently.
	filename := "/var/lib/calico/mtu"
	log.Debugf("Writing %d to "+filename, mtu)
	if err := os.WriteFile(filename, []byte(fmt.Sprintf("%d", mtu)), 0o644); err != nil {
		log.WithError(err).Error("Unable to write to " + filename)
		return err
	}
	return nil
}

// determinePodMTU looks at the configured MTUs and enabled encapsulations to determine which
// value for MTU should be used for pod interfaces.
func determinePodMTU(config Config) int {
	// Determine the smallest MTU among enabled encap methods. If none of the encap methods are
	// enabled, we'll just use the host's MTU.
	mtu := 0
	type mtuState struct {
		mtu     int
		enabled bool
	}
	for _, s := range []mtuState{
		{config.IPIPMTU, config.RulesConfig.IPIPEnabled},
		{config.VXLANMTU, config.RulesConfig.VXLANEnabled},
		{config.VXLANMTUV6, config.RulesConfig.VXLANEnabledV6},
		{config.Wireguard.MTU, config.Wireguard.Enabled},
		{config.Wireguard.MTUV6, config.Wireguard.EnabledV6},
	} {
		if s.enabled && s.mtu != 0 && (s.mtu < mtu || mtu == 0) {
			mtu = s.mtu
		}
	}

	if mtu == 0 {
		// No enabled encapsulation. Just use the host MTU.
		mtu = config.hostMTU
	} else if mtu > config.hostMTU {
		fields := logrus.Fields{"mtu": mtu, "hostMTU": config.hostMTU}
		log.WithFields(fields).Warn("Configured MTU is larger than detected host interface MTU")
	}
	log.WithField("mtu", mtu).Info("Determined pod MTU")
	return mtu
}

// ConfigureDefaultMTUs defaults any MTU configurations that have not been set.
// We default the values even if the encap is not enabled, in order to match behavior from earlier versions of Calico.
// However, they MTU will only be considered for allocation to pod interfaces if the encap is enabled.
func ConfigureDefaultMTUs(hostMTU int, c *Config) {
	c.hostMTU = hostMTU
	if c.IPIPMTU == 0 {
		log.Debug("Defaulting IPIP MTU based on host")
		c.IPIPMTU = hostMTU - ipipMTUOverhead
	}
	if c.VXLANMTU == 0 {
		log.Debug("Defaulting IPv4 VXLAN MTU based on host")
		c.VXLANMTU = hostMTU - vxlanMTUOverhead
	}
	if c.VXLANMTUV6 == 0 {
		log.Debug("Defaulting IPv6 VXLAN MTU based on host")
		c.VXLANMTUV6 = hostMTU - vxlanV6MTUOverhead
	}
	if c.Wireguard.MTU == 0 {
		if c.KubernetesProvider == felixconfig.ProviderAKS && c.Wireguard.EncryptHostTraffic {
			// The default MTU on Azure is 1500, but the underlying network stack will fragment packets at 1400 bytes,
			// see https://docs.microsoft.com/en-us/azure/virtual-network/virtual-network-tcpip-performance-tuning#azure-and-vm-mtu
			// for details.
			// Additionally, Wireguard sets the DF bit on its packets, and so if the MTU is set too high large packets
			// will be dropped. Therefore it is necessary to allow for the difference between the MTU of the host and
			// the underlying network.
			log.Debug("Defaulting IPv4 Wireguard MTU based on host and AKS with WorkloadIPs")
			c.Wireguard.MTU = hostMTU - aksMTUOverhead - wireguardMTUOverhead
		} else {
			log.Debug("Defaulting IPv4 Wireguard MTU based on host")
			c.Wireguard.MTU = hostMTU - wireguardMTUOverhead
		}
	}
	if c.Wireguard.MTUV6 == 0 {
		if c.KubernetesProvider == config.ProviderAKS && c.Wireguard.EncryptHostTraffic {
			// The default MTU on Azure is 1500, but the underlying network stack will fragment packets at 1400 bytes,
			// see https://docs.microsoft.com/en-us/azure/virtual-network/virtual-network-tcpip-performance-tuning#azure-and-vm-mtu
			// for details.
			// Additionally, Wireguard sets the DF bit on its packets, and so if the MTU is set too high large packets
			// will be dropped. Therefore it is necessary to allow for the difference between the MTU of the host and
			// the underlying network.
			log.Debug("Defaulting IPv6 Wireguard MTU based on host and AKS with WorkloadIPs")
			c.Wireguard.MTUV6 = hostMTU - aksMTUOverhead - wireguardV6MTUOverhead
		} else {
			log.Debug("Defaulting IPv6 Wireguard MTU based on host")
			c.Wireguard.MTUV6 = hostMTU - wireguardV6MTUOverhead
		}
	}
}

func cleanUpIPIPAddrs() {
	// If IPIP is not enabled, check to see if there is are addresses in the IPIP device and delete them if there are.
	log.Debug("Checking if we need to clean up the IPIP device")

	var errFound bool

cleanupRetry:
	for i := 0; i <= maxCleanupRetries; i++ {
		errFound = false
		if i > 0 {
			log.Debugf("Retrying %v/%v times", i, maxCleanupRetries)
		}
		link, err := netlink.LinkByName("tunl0")
		if err != nil {
			if _, ok := err.(netlink.LinkNotFoundError); ok {
				log.Debug("IPIP disabled and no IPIP device found")
				return
			}
			log.WithError(err).Warn("IPIP disabled and failed to query IPIP device.")
			errFound = true

			// Sleep for 1 second before retrying
			time.Sleep(1 * time.Second)
			continue
		}
		addrs, err := netlink.AddrList(link, netlink.FAMILY_V4)
		if err != nil {
			log.WithError(err).Warn("IPIP disabled and failed to list addresses, will be unable to remove any old addresses from the device should they exist.")
			errFound = true

			// Sleep for 1 second before retrying
			time.Sleep(1 * time.Second)
			continue
		}

		for _, oldAddr := range addrs {
			if err := netlink.AddrDel(link, &oldAddr); err != nil {
				log.WithError(err).Errorf("IPIP disabled and failed to delete unwanted IPIP address %s.", oldAddr.IPNet)
				errFound = true

				// Sleep for 1 second before retrying
				time.Sleep(1 * time.Second)
				continue cleanupRetry
			}
		}
	}
	if errFound {
		log.Warnf("Giving up trying to clean up IPIP addresses after retrying %v times", maxCleanupRetries)
	}
}

func cleanUpVXLANDevice(deviceName string) {
	// If VXLAN is not enabled, check to see if there is a VXLAN device and delete it if there is.
	log.Debug("Checking if we need to clean up the VXLAN device")

	var errFound bool
	for i := 0; i <= maxCleanupRetries; i++ {
		errFound = false
		if i > 0 {
			log.Debugf("Retrying %v/%v times", i, maxCleanupRetries)
		}
		link, err := netlink.LinkByName(deviceName)
		if err != nil {
			if _, ok := err.(netlink.LinkNotFoundError); ok {
				log.Debug("VXLAN disabled and no VXLAN device found")
				return
			}
			log.WithError(err).Warn("VXLAN disabled and failed to query VXLAN device.")
			errFound = true

			// Sleep for 1 second before retrying
			time.Sleep(1 * time.Second)
			continue
		}
		if err = netlink.LinkDel(link); err != nil {
			log.WithError(err).Error("VXLAN disabled and failed to delete unwanted VXLAN device.")
			errFound = true

			// Sleep for 1 second before retrying
			time.Sleep(1 * time.Second)
			continue
		}
	}
	if errFound {
		log.Warnf("Giving up trying to clean up VXLAN device after retrying %v times", maxCleanupRetries)
	}
}

type Manager interface {
	// OnUpdate is called for each protobuf message from the datastore.  May either directly
	// send updates to the IPSets and iptables.Table objects (which will queue the updates
	// until the main loop instructs them to act) or (for efficiency) may wait until
	// a call to CompleteDeferredWork() to flush updates to the dataplane.
	OnUpdate(protoBufMsg interface{})
	// Called before the main loop flushes updates to the dataplane to allow for batched
	// work to be completed.
	CompleteDeferredWork() error
}

type ManagerWithRouteTables interface {
	Manager
	GetRouteTableSyncers() []routetable.RouteTableSyncer
}

type ManagerWithRouteRules interface {
	Manager
	GetRouteRules() []routeRules
}

type routeRules interface {
	GetAllActiveRules() []*routerule.Rule
	SetRule(rule *routerule.Rule)
	RemoveRule(rule *routerule.Rule)
	InitFromKernel()
	QueueResync()
	Apply() error
}

func (d *InternalDataplane) routeTableSyncers() []routetable.RouteTableSyncer {
	var rts []routetable.RouteTableSyncer
	for _, mrts := range d.managersWithRouteTables {
		rts = append(rts, mrts.GetRouteTableSyncers()...)
	}

	return rts
}

func (d *InternalDataplane) routeRules() []routeRules {
	var rrs []routeRules
	for _, mrrs := range d.managersWithRouteRules {
		rrs = append(rrs, mrrs.GetRouteRules()...)
	}

	return rrs
}

func (d *InternalDataplane) RegisterManager(mgr Manager) {
	tableMgr, ok := mgr.(ManagerWithRouteTables)
	if ok {
		// Used to log the whole manager out here but if we do that then we cause races if the manager has
		// other threads or locks.
		log.WithField("manager", reflect.TypeOf(mgr).Name()).Debug("registering ManagerWithRouteTables")
		d.managersWithRouteTables = append(d.managersWithRouteTables, tableMgr)
	}

	rulesMgr, ok := mgr.(ManagerWithRouteRules)
	if ok {
		log.WithField("manager", mgr).Debug("registering ManagerWithRouteRules")
		d.managersWithRouteRules = append(d.managersWithRouteRules, rulesMgr)
	}
	d.allManagers = append(d.allManagers, mgr)
}

func (d *InternalDataplane) Start(configParams *config.Config) {
	// Do our start-of-day configuration.
	d.doStaticDataplaneConfig()

	// Then, start the worker threads.
	if d.egressIPManager != nil {
		// If IPIP or VXLAN is enabled, MTU of egress.calico device should be 50 bytes less than
		// MTU of IPIP or VXLAN device. MTU of the VETH device of a workload should be set to
		// the same value as MTU of egress.calico device.
		mtu := d.config.VXLANMTU

		if d.config.RulesConfig.VXLANEnabled {
			mtu = d.config.VXLANMTU - VXLANHeaderSize
		} else if d.config.RulesConfig.IPIPEnabled {
			mtu = d.config.IPIPMTU - VXLANHeaderSize
		}
		go d.egressIPManager.KeepVXLANDeviceInSync(mtu, 10*time.Second)
	}
	go d.loopUpdatingDataplane(configParams)
	go d.loopReportingStatus()
	go d.ifaceMonitor.MonitorInterfaces()
	go d.monitorHostMTU()

	// Start the domain info store (for periodically saving DNS info).
	d.domainInfoStore.Start()

	// Use nfnetlink to capture DNS packets from iptables.
	stopChannel := make(chan struct{})
	nfnetlink.SubscribeDNS(
		int(rules.NFLOGDomainGroup),
		65535,
		func(data []byte, timestamp uint64) {
			d.domainInfoStore.MsgChannel() <- common.DataWithTimestamp{
				Data:      data,
				Timestamp: timestamp,
			}
		},
		stopChannel)

	// Start the packet processors if configured.
	if d.dnsDeniedPacketProcessor != nil {
		d.dnsDeniedPacketProcessor.Start()
	}
	if d.dnsResponsePacketProcessor != nil {
		d.dnsResponsePacketProcessor.Start()
	}
}

func (d *InternalDataplane) Stop() {
	if d.dnsDeniedPacketProcessor != nil {
		d.dnsDeniedPacketProcessor.Stop()
	}
	if d.dnsResponsePacketProcessor != nil {
		d.dnsResponsePacketProcessor.Stop()
	}
}

// onIfaceInSync is used as a callback from the interface monitor.  We use it to send a message back to
// the main goroutine via a channel.
func (d *InternalDataplane) onIfaceInSync() {
	d.ifaceUpdates <- &ifaceInSync{}
}

type ifaceInSync struct {
}

// onIfaceStateChange is our interface monitor callback.  It gets called from the monitor's thread.
func (d *InternalDataplane) onIfaceStateChange(ifaceName string, state ifacemonitor.State, ifIndex int) {
	log.WithFields(log.Fields{
		"ifaceName": ifaceName,
		"ifIndex":   ifIndex,
		"state":     state,
	}).Info("Linux interface state changed.")
	d.ifaceUpdates <- &ifaceStateUpdate{
		Name:  ifaceName,
		State: state,
		Index: ifIndex,
	}
}

type ifaceStateUpdate struct {
	Name  string
	State ifacemonitor.State
	Index int
}

// Check if current felix ipvs config is correct when felix gets a kube-ipvs0 interface update.
// If KubeIPVSInterface is UP and felix ipvs support is disabled (kube-proxy switched from iptables to ipvs mode),
// or if KubeIPVSInterface is DOWN and felix ipvs support is enabled (kube-proxy switched from ipvs to iptables mode),
// restart felix to pick up correct ipvs support mode.
func (d *InternalDataplane) checkIPVSConfigOnStateUpdate(state ifacemonitor.State) {
	ipvsIfacePresent := state != ifacemonitor.StateNotPresent
	ipvsSupportEnabled := d.config.RulesConfig.KubeIPVSSupportEnabled
	if ipvsSupportEnabled != ipvsIfacePresent {
		log.WithFields(log.Fields{
			"ipvsIfaceState": state,
			"ipvsSupport":    ipvsSupportEnabled,
		}).Info("kube-proxy mode changed. Restart felix.")
		d.config.ConfigChangedRestartCallback()
	}
}

// onIfaceAddrsChange is our interface address monitor callback.  It gets called
// from the monitor's thread.
func (d *InternalDataplane) onIfaceAddrsChange(ifaceName string, addrs set.Set[string]) {
	log.WithFields(log.Fields{
		"ifaceName": ifaceName,
		"addrs":     addrs,
	}).Info("Linux interface addrs changed.")
	d.ifaceUpdates <- &ifaceAddrsUpdate{
		Name:  ifaceName,
		Addrs: addrs,
	}
}

type ifaceAddrsUpdate struct {
	Name  string
	Addrs set.Set[string]
}

func (d *InternalDataplane) SendMessage(msg interface{}) error {
	d.toDataplane <- msg
	return nil
}

func (d *InternalDataplane) RecvMessage() (interface{}, error) {
	return <-d.fromDataplane, nil
}

func (d *InternalDataplane) monitorHostMTU() {
	for {
		mtu, err := findHostMTU(d.config.MTUIfacePattern)
		if err != nil {
			log.WithError(err).Error("Error detecting host MTU")
		} else if d.config.hostMTU != mtu {
			// Since log writing is done a background thread, we set the force-flush flag on this log to ensure that
			// all the in-flight logs get written before we exit.
			log.WithFields(log.Fields{lclogutils.FieldForceFlush: true}).Info("Host MTU changed")
			d.config.ConfigChangedRestartCallback()
		}
		time.Sleep(30 * time.Second)
	}
}

// doStaticDataplaneConfig sets up the kernel and our static iptables  chains.  Should be called
// once at start of day before starting the main loop.  The actual iptables programming is deferred
// to the main loop.
func (d *InternalDataplane) doStaticDataplaneConfig() {
	// Check/configure global kernel parameters.
	d.configureKernel()

	if d.config.BPFEnabled {
		d.setUpIptablesBPF()
	} else {
		d.setUpIptablesNormal()
	}

	if d.config.RulesConfig.IPIPEnabled {
		log.Info("IPIP enabled, starting thread to keep tunnel configuration in sync.")
		go d.ipipManager.KeepIPIPDeviceInSync(
			d.config.IPIPMTU,
			d.config.RulesConfig.IPIPTunnelAddress,
		)
	} else {
		log.Info("IPIP disabled. Not starting tunnel update thread.")
	}
}

func (d *InternalDataplane) setUpIptablesBPF() {
	rulesConfig := d.config.RulesConfig
	for _, t := range d.iptablesFilterTables {
		fwdRules := []iptables.Rule{
			{
				// Bypass is a strong signal from the BPF program, it means that the flow is approved
				// by the program at both ingress and egress.
				Comment: []string{"Pre-approved by BPF programs."},
				Match:   iptables.Match().MarkMatchesWithMask(tcdefs.MarkSeenBypass, tcdefs.MarkSeenBypassMask),
				Action:  iptables.AcceptAction{},
			},
		}

		var inputRules, outputRules []iptables.Rule

		// Handle packets for flows that pre-date the BPF programs.  The BPF program doesn't have any conntrack
		// state for these so it allows them to fall through to iptables with a mark set.
		inputRules = append(inputRules,
			iptables.Rule{
				Match: iptables.Match().
					MarkMatchesWithMask(tcdefs.MarkSeenFallThrough, tcdefs.MarkSeenFallThroughMask).
					ConntrackState("ESTABLISHED,RELATED"),
				Comment: []string{"Accept packets from flows that pre-date BPF."},
				Action:  iptables.AcceptAction{},
			},
			iptables.Rule{
				Match:   iptables.Match().MarkMatchesWithMask(tcdefs.MarkSeenFallThrough, tcdefs.MarkSeenFallThroughMask),
				Comment: []string{"Drop packets from unknown flows."},
				Action:  iptables.DropAction{},
			},
		)

		// Mark traffic leaving the host that already has an established linux conntrack entry.
		outputRules = append(outputRules,
			iptables.Rule{
				Match: iptables.Match().
					ConntrackState("ESTABLISHED,RELATED"),
				Comment: []string{"Mark pre-established host flows."},
				Action: iptables.SetMaskedMarkAction{
					Mark: tcdefs.MarkLinuxConntrackEstablished,
					Mask: tcdefs.MarkLinuxConntrackEstablishedMask,
				},
			},
		)

		for _, prefix := range rulesConfig.WorkloadIfacePrefixes {
			fwdRules = append(fwdRules,
				// Drop packets that have come from a workload but have not been through our BPF program.
				iptables.Rule{
					Match:   iptables.Match().InInterface(prefix+"+").NotMarkMatchesWithMask(tcdefs.MarkSeen, tcdefs.MarkSeenMask),
					Action:  iptables.DropAction{},
					Comment: []string{"From workload without BPF seen mark"},
				},
			)

			if rulesConfig.EndpointToHostAction == "ACCEPT" {
				// Only need to worry about ACCEPT here.  Drop gets compiled into the BPF program and
				// RETURN would be a no-op since there's nothing to RETURN from.
				inputRules = append(inputRules, iptables.Rule{
					Match:  iptables.Match().InInterface(prefix+"+").MarkMatchesWithMask(tcdefs.MarkSeen, tcdefs.MarkSeenMask),
					Action: iptables.AcceptAction{},
				})
			}

			// Catch any workload to host packets that haven't been through the BPF program.
			inputRules = append(inputRules, iptables.Rule{
				Match:  iptables.Match().InInterface(prefix+"+").NotMarkMatchesWithMask(tcdefs.MarkSeen, tcdefs.MarkSeenMask),
				Action: iptables.DropAction{},
			})
		}

		// Accept any SEEN packets that go to the host. What remains here should be from
		// host interfaces. This should accept packets in default-DROP iptable
		// environments.  Such packets go through BPF on host iface but must go through
		// the INPUT of iptables too. default-DROP would block IPIP/VXLAN/WG/etc. traffic
		// without explicit ACCEPT.
		inputRules = append(inputRules, iptables.Rule{
			Match:  iptables.Match().MarkMatchesWithMask(tcdefs.MarkSeen, tcdefs.MarkSeenMask),
			Action: iptables.AcceptAction{},
		})

		if t.IPVersion == 6 {
			for _, prefix := range rulesConfig.WorkloadIfacePrefixes {
				// In BPF mode, we don't support IPv6 yet.  Drop it.
				fwdRules = append(fwdRules, iptables.Rule{
					Match:   iptables.Match().OutInterface(prefix + "+"),
					Action:  iptables.DropAction{},
					Comment: []string{"To workload, drop IPv6."},
				})
			}
		} else {
			// Let the BPF programs know if Linux conntrack knows about the flow.
			fwdRules = append(fwdRules,
				iptables.Rule{
					Match: iptables.Match().
						ConntrackState("ESTABLISHED,RELATED"),
					Comment: []string{"Mark pre-established flows."},
					Action: iptables.SetMaskedMarkAction{
						Mark: tcdefs.MarkLinuxConntrackEstablished,
						Mask: tcdefs.MarkLinuxConntrackEstablishedMask,
					},
				},
			)
			// The packet may be about to go to a local workload.  However, the local workload may not have a BPF
			// program attached (yet).  To catch that case, we send the packet through a dispatch chain.  We only
			// add interfaces to the dispatch chain if the BPF program is in place.
			for _, prefix := range rulesConfig.WorkloadIfacePrefixes {
				// Make sure iptables rules don't drop packets that we're about to process through BPF.
				fwdRules = append(fwdRules,
					iptables.Rule{
						Match:   iptables.Match().OutInterface(prefix + "+"),
						Action:  iptables.JumpAction{Target: rules.ChainToWorkloadDispatch},
						Comment: []string{"To workload, check workload is known."},
					},
				)
			}
			// Need a final rule to accept traffic that is from a workload and going somewhere else.
			// Otherwise, if iptables has a DROP policy on the forward chain, the packet will get dropped.
			// This rule must come after the to-workload jump rules above to ensure that we don't accept too
			// early before the destination is checked.
			for _, prefix := range rulesConfig.WorkloadIfacePrefixes {
				// Make sure iptables rules don't drop packets that we're about to process through BPF.
				fwdRules = append(fwdRules,
					iptables.Rule{
						Match:   iptables.Match().InInterface(prefix + "+"),
						Action:  iptables.AcceptAction{},
						Comment: []string{"To workload, mark has already been verified."},
					},
				)
			}
			fwdRules = append(fwdRules,
				iptables.Rule{
					Match:   iptables.Match().InInterface(bpfOutDev),
					Action:  iptables.AcceptAction{},
					Comment: []string{"From ", bpfOutDev, " device, mark verified, accept."},
				},
			)
		}

		t.InsertOrAppendRules("INPUT", inputRules)
		t.InsertOrAppendRules("FORWARD", fwdRules)
		t.InsertOrAppendRules("OUTPUT", outputRules)
	}

	for _, t := range d.iptablesNATTables {
		t.UpdateChains(d.ruleRenderer.StaticNATPostroutingChains(t.IPVersion))
		t.InsertOrAppendRules("POSTROUTING", []iptables.Rule{{
			Action: iptables.JumpAction{Target: rules.ChainNATPostrouting},
		}})
	}

	for _, t := range d.iptablesRawTables {
		t.UpdateChains(d.ruleRenderer.StaticBPFModeRawChains(t.IPVersion,
			d.config.Wireguard.EncryptHostTraffic, d.config.BPFHostConntrackBypass,
		))
		t.InsertOrAppendRules("PREROUTING", []iptables.Rule{{
			Action: iptables.JumpAction{Target: rules.ChainRawPrerouting},
		}})
		if t.IPVersion == 4 {
			t.InsertOrAppendRules("OUTPUT", []iptables.Rule{{
				Action: iptables.JumpAction{Target: rules.ChainRawOutput},
			}})
		}
	}

	if d.config.BPFExtToServiceConnmark != 0 {
		mark := uint32(d.config.BPFExtToServiceConnmark)
		for _, t := range d.iptablesMangleTables {
			t.InsertOrAppendRules("PREROUTING", []iptables.Rule{{
				Match: iptables.Match().MarkMatchesWithMask(
					tcdefs.MarkSeen|mark,
					tcdefs.MarkSeenMask|mark,
				),
				Comment: []string{"Mark connections with ExtToServiceConnmark"},
				Action:  iptables.SetConnMarkAction{Mark: mark, Mask: mark},
			}})
		}
	}
}

func (d *InternalDataplane) setUpIptablesNormal() {
	for _, t := range d.iptablesRawTables {
		// the cali-PREROUTING and cali-OUTPUT chains created by through
		// StaticRawTableChains will later be referenced by nodeLocalDNSManager
		// to write NFLOG rules supporting DNS Policies
		rawChains := d.ruleRenderer.StaticRawTableChains(t.IPVersion)
		t.UpdateChains(rawChains)
		t.InsertOrAppendRules("PREROUTING", []iptables.Rule{{
			Action: iptables.JumpAction{Target: rules.ChainRawPrerouting},
		}})
		t.InsertOrAppendRules("OUTPUT", []iptables.Rule{{
			Action: iptables.JumpAction{Target: rules.ChainRawOutput},
		}})
	}
	for _, t := range d.iptablesFilterTables {
		filterChains := d.ruleRenderer.StaticFilterTableChains(t.IPVersion)
		t.UpdateChains(filterChains)
		t.InsertOrAppendRules("FORWARD", []iptables.Rule{{
			Action: iptables.JumpAction{Target: rules.ChainFilterForward},
		}})
		t.InsertOrAppendRules("INPUT", []iptables.Rule{{
			Action: iptables.JumpAction{Target: rules.ChainFilterInput},
		}})
		t.InsertOrAppendRules("OUTPUT", []iptables.Rule{{
			Action: iptables.JumpAction{Target: rules.ChainFilterOutput},
		}})
	}
	for _, t := range d.iptablesNATTables {
		t.UpdateChains(d.ruleRenderer.StaticNATTableChains(t.IPVersion))
		t.InsertOrAppendRules("PREROUTING", []iptables.Rule{{
			Action: iptables.JumpAction{Target: rules.ChainNATPrerouting},
		}})
		if t.IPVersion == 4 && d.config.EgressIPEnabled {
			t.AppendRules("PREROUTING", []iptables.Rule{{
				Action: iptables.JumpAction{Target: rules.ChainNATPreroutingEgress},
			}})
		}
		t.InsertOrAppendRules("POSTROUTING", []iptables.Rule{{
			Action: iptables.JumpAction{Target: rules.ChainNATPostrouting},
		}})
		t.InsertOrAppendRules("OUTPUT", []iptables.Rule{{
			Action: iptables.JumpAction{Target: rules.ChainNATOutput},
		}})
	}
	for _, t := range d.iptablesMangleTables {
		chains := d.ruleRenderer.StaticMangleTableChains(t.IPVersion)
		t.UpdateChains(chains)
		rs := []iptables.Rule{}
		if t.IPVersion == 4 && d.config.EgressIPEnabled {
			// Make sure egress rule at top.
			rs = append(rs, iptables.Rule{
				Action: iptables.JumpAction{Target: rules.ChainManglePreroutingEgress},
			})
			rs = append(rs, iptables.Rule{
				Action: iptables.JumpAction{Target: rules.ChainManglePreroutingEgressInbound},
			})
		}
		rs = append(rs, iptables.Rule{
			Action: iptables.JumpAction{Target: rules.ChainManglePrerouting},
		})
		t.InsertOrAppendRules("PREROUTING", rs)

		rs = []iptables.Rule{}
		for _, chain := range chains {
			if chain.Name == rules.ChainManglePostroutingEgress {
				rs = append(rs, iptables.Rule{
					Action: iptables.JumpAction{Target: rules.ChainManglePostroutingEgress},
				})
				break
			}
		}
		rs = append(rs, iptables.Rule{
			Action: iptables.JumpAction{Target: rules.ChainManglePostrouting},
		})
		t.InsertOrAppendRules("POSTROUTING", rs)

		rs = []iptables.Rule{}
		rs = append(rs, iptables.Rule{
			Action: iptables.JumpAction{Target: rules.ChainMangleOutput},
		})
		t.InsertOrAppendRules("OUTPUT", rs)
	}
	if d.xdpState != nil {
		if err := d.setXDPFailsafePorts(); err != nil {
			log.Warnf("failed to set XDP failsafe ports, disabling XDP: %v", err)
			if err := d.shutdownXDPCompletely(); err != nil {
				log.Warnf("failed to disable XDP: %v, will proceed anyway.", err)
			}
		}
	}
}

func stringToProtocol(protocol string) (labelindex.IPSetPortProtocol, error) {
	switch protocol {
	case "tcp":
		return labelindex.ProtocolTCP, nil
	case "udp":
		return labelindex.ProtocolUDP, nil
	case "sctp":
		return labelindex.ProtocolSCTP, nil
	}
	return labelindex.ProtocolNone, fmt.Errorf("unknown protocol %q", protocol)
}

func (d *InternalDataplane) setXDPFailsafePorts() error {
	inboundPorts := d.config.RulesConfig.FailsafeInboundHostPorts

	if _, err := d.xdpState.common.bpfLib.NewFailsafeMap(); err != nil {
		return err
	}

	for _, p := range inboundPorts {
		proto, err := stringToProtocol(p.Protocol)
		if err != nil {
			return err
		}

		if err := d.xdpState.common.bpfLib.UpdateFailsafeMap(uint8(proto), p.Port); err != nil {
			return err
		}
	}

	log.Infof("Set XDP failsafe ports: %+v", inboundPorts)
	return nil
}

// shutdownXDPCompletely attempts to disable XDP state.  This could fail in cases where XDP isn't working properly.
func (d *InternalDataplane) shutdownXDPCompletely() error {
	if d.xdpState == nil {
		return nil
	}
	if d.callbacks != nil {
		d.xdpState.DepopulateCallbacks(d.callbacks)
	}
	// spend 1 second attempting to wipe XDP, in case of a hiccup.
	maxTries := 10
	waitInterval := 100 * time.Millisecond
	var err error
	for i := 0; i < maxTries; i++ {
		err = d.xdpState.WipeXDP()
		if err == nil {
			d.xdpState = nil
			return nil
		}
		log.WithError(err).WithField("try", i).Warn("failed to wipe the XDP state")
		time.Sleep(waitInterval)
	}
	return fmt.Errorf("Failed to wipe the XDP state after %v tries over %v seconds: Error %v", maxTries, waitInterval, err)
}

func (d *InternalDataplane) loopUpdatingDataplane(configParams *config.Config) {
	log.Info("Started internal iptables dataplane driver loop")
	healthTicks := time.NewTicker(healthInterval).C
	d.reportHealth()

	// Retry any failed operations every 10s.
	retryTicker := time.NewTicker(10 * time.Second)

	// If configured, start tickers to refresh the IP sets and routing table entries.
	ipSetsRefreshC := newRefreshTicker("IP sets", d.config.IPSetsRefreshInterval)
	routeRefreshC := newRefreshTicker("routes", d.config.RouteRefreshInterval)
	var xdpRefreshC <-chan time.Time
	if d.xdpState != nil {
		xdpRefreshC = newRefreshTicker("XDP state", d.config.XDPRefreshInterval)
	}
	ipSecRefreshC := newRefreshTicker("IPsec policy", d.config.XDPRefreshInterval)

	// Implement a simple leaky bucket throttle to control how often we refresh the dataplane.
	// This makes sure that we tend to favour processing updates from the datastore if we're
	// under load.
	throttleC := jitter.NewTicker(100*time.Millisecond, 10*time.Millisecond).Channel()
	beingThrottled := false

<<<<<<< HEAD
	datastoreInSync := false

	processMsgFromCalcGraph := func(msg interface{}) {
		log.WithField("msg", proto.MsgStringer{Msg: msg}).Infof(
			"Received %T update from calculation graph", msg)
		d.recordMsgStat(msg)
		for _, mgr := range d.allManagers {
			mgr.OnUpdate(msg)
		}
		switch msg.(type) {
		case *proto.InSync:
			log.WithField("timeSinceStart", time.Since(processStartTime)).Info(
				"Datastore in sync, flushing the dataplane for the first time...")
			datastoreInSync = true
		}
	}

	processIfaceUpdate := func(ifaceUpdate *ifaceUpdate) {
		log.WithField("msg", ifaceUpdate).Info("Received interface update")
		if ifaceUpdate.Name == KubeIPVSInterface && !configParams.BPFEnabled {
			d.checkIPVSConfigOnStateUpdate(ifaceUpdate.State)
			return
		}

		for _, mgr := range d.allManagers {
			mgr.OnUpdate(ifaceUpdate)
		}

		for _, mgr := range d.managersWithRouteTables {
			for _, routeTable := range mgr.GetRouteTableSyncers() {
				routeTable.OnIfaceStateChanged(ifaceUpdate.Name, ifaceUpdate.State)
			}
		}
	}

	processAddrsUpdate := func(ifaceAddrsUpdate *ifaceAddrsUpdate) {
		log.WithField("msg", ifaceAddrsUpdate).Info("Received interface addresses update")
		for _, mgr := range d.allManagers {
			mgr.OnUpdate(ifaceAddrsUpdate)
		}
	}

	// Track domain info callbacks used to notify when domain updates have been programmed.
=======
>>>>>>> 7ae1ac5e
	for {
		select {
		case msg := <-d.toDataplane:
			d.onDatastoreMessage(msg)
		case ifaceUpdate := <-d.ifaceUpdates:
			d.onIfaceMonitorMessage(ifaceUpdate)
		case <-d.domainInfoStore.UpdatesReadyChannel():
			if d.domainInfoStore.HandleUpdates() {
				d.dataplaneNeedsSync = true
			}
		case msg := <-d.awsStateUpdC:
			d.awsSubnetMgr.OnSecondaryIfaceStateUpdate(msg)
		case msg := <-d.egwHealthReportC:
			d.egressIPManager.OnEGWHealthReport(msg)
			// Drain the rest of the channel.  This makes sure that we combine work if we're getting backed up.
			drainChan(d.egwHealthReportC, d.egressIPManager.OnEGWHealthReport)
		case <-ipSetsRefreshC:
			log.Debug("Refreshing IP sets state")
			d.forceIPSetsRefresh = true
			d.dataplaneNeedsSync = true
		case <-routeRefreshC:
			log.Debug("Refreshing routes")
			d.forceRouteRefresh = true
			d.dataplaneNeedsSync = true
		case <-xdpRefreshC:
			log.Debug("Refreshing XDP")
			d.forceXDPRefresh = true
			d.dataplaneNeedsSync = true
		case <-ipSecRefreshC:
			d.ipSecPolTable.QueueResync()
		case <-d.reschedC:
			log.Debug("Reschedule kick received")
			d.dataplaneNeedsSync = true
			// nil out the channel to record that the timer is now inactive.
			d.reschedC = nil
		case <-throttleC:
			d.applyThrottle.Refill()
		case <-healthTicks:
			d.reportHealth()
		case <-retryTicker.C:
		case <-d.debugHangC:
			log.Warning("Debug hang simulation timer popped, hanging the dataplane!!")
			time.Sleep(1 * time.Hour)
			log.Panic("Woke up after 1 hour, something's probably wrong with the test.")
		case stopWG := <-d.stopChan:
			func() { // Avoid linter warnings on the "defer".
				defer stopWG.Done()
				if err := d.domainInfoStore.SaveMappingsV1(); err != nil {
					log.WithError(err).Warning("Failed to save mappings to file on Felix shutdown")
				}
			}()
			return
		}

		if d.datastoreInSync && d.ifaceMonitorInSync && d.dataplaneNeedsSync {
			// Dataplane is out-of-sync, check if we're throttled.
			if d.applyThrottle.Admit() {
				if beingThrottled && d.applyThrottle.WouldAdmit() {
					log.Info("Dataplane updates no longer throttled")
					beingThrottled = false
				}
				log.Debug("Applying dataplane updates")
				applyStart := time.Now()

				// Actually apply the changes to the dataplane.
				d.apply()

				// Record stats.
				applyTime := time.Since(applyStart)
				summaryApplyTime.Observe(applyTime.Seconds())

				if d.dataplaneNeedsSync {
					// Dataplane is still dirty, record an error.
					countDataplaneSyncErrors.Inc()
				}

				d.loopSummarizer.EndOfIteration(applyTime)

				if !d.doneFirstApply {
					log.WithField(
						"secsSinceStart", time.Since(processStartTime).Seconds(),
					).Info("Completed first update to dataplane.")
					d.loopSummarizer.RecordOperation("first-update")
					d.doneFirstApply = true
					if d.config.PostInSyncCallback != nil {
						d.config.PostInSyncCallback()
					}
				}
				d.reportHealth()
			} else {
				if !beingThrottled {
					log.Info("Dataplane updates throttled")
					beingThrottled = true
				}
			}
		}
	}
}

func newRefreshTicker(name string, interval time.Duration) <-chan time.Time {
	if interval <= 0 {
		log.Infof("Refresh of %s on timer disabled", name)
		return nil
	}
	log.WithField("interval", interval).Infof("Will refresh %s on timer", name)
	refreshTicker := jitter.NewTicker(interval, interval/10)
	return refreshTicker.Channel()
}

// onDatastoreMessage is called when we get a message from the calculation graph
// it opportunistically processes a match of messages from its channel.
func (d *InternalDataplane) onDatastoreMessage(msg interface{}) {
	d.datastoreBatchSize = 1

	// Process the message we received, then opportunistically process any other
	// pending messages.  This helps to avoid doing two dataplane updates in quick
	// succession (and hence increasing latency) if we're _not_ being throttled.
	d.processMsgFromCalcGraph(msg)
	drainChan(d.toDataplane, d.processMsgFromCalcGraph)

	summaryBatchSize.Observe(float64(d.datastoreBatchSize))
}

func (d *InternalDataplane) processMsgFromCalcGraph(msg interface{}) {
	log.WithField("msg", proto.MsgStringer{Msg: msg}).Infof("Received %T update from calculation graph", msg)
	d.datastoreBatchSize++
	d.dataplaneNeedsSync = true
	d.recordMsgStat(msg)
	for _, mgr := range d.allManagers {
		mgr.OnUpdate(msg)
	}
	switch msg.(type) {
	case *proto.InSync:
		log.WithField("timeSinceStart", time.Since(processStartTime)).Info(
			"Datastore in sync, flushing the dataplane for the first time...")
		d.datastoreInSync = true
	}
}

// onIfaceMonitorMessage is called when we get a message from the interface monitor
// it opportunistically processes a match of messages from its channel.
func (d *InternalDataplane) onIfaceMonitorMessage(ifaceUpdate any) {
	// Separate stats for historic reasons: there use to be two channels.
	d.linkUpdateBatchSize = 0
	d.addrsUpdateBatchSize = 0

	// As for datastore messages, the interface monitor can send many messages in one go, so we
	// opportunistically process a batch even if we're not being throttled.
	d.processIfaceUpdate(ifaceUpdate)
	drainChan(d.ifaceUpdates, d.processIfaceUpdate)

	d.dataplaneNeedsSync = true
	if d.linkUpdateBatchSize > 0 {
		summaryIfaceBatchSize.Observe(float64(d.linkUpdateBatchSize))
	}
	if d.addrsUpdateBatchSize > 0 {
		summaryAddrBatchSize.Observe(float64(d.addrsUpdateBatchSize))
	}
}

func (d *InternalDataplane) processIfaceUpdate(ifaceUpdate any) {
	switch ifaceUpdateMsg := ifaceUpdate.(type) {
	case *ifaceStateUpdate:
		d.processIfaceStateUpdate(ifaceUpdateMsg)
	case *ifaceAddrsUpdate:
		d.processIfaceAddrsUpdate(ifaceUpdateMsg)
	case *ifaceInSync:
		d.processIfaceInSync()
	}
}

func (d *InternalDataplane) processIfaceInSync() {
	if d.ifaceMonitorInSync {
		return
	}
	log.Info("Interface monitor now in sync.")
	d.ifaceMonitorInSync = true
	d.dataplaneNeedsSync = true
}

func (d *InternalDataplane) processIfaceStateUpdate(ifaceUpdate *ifaceStateUpdate) {
	log.WithField("msg", ifaceUpdate).Info("Received interface update")
	d.dataplaneNeedsSync = true
	d.linkUpdateBatchSize++
	if ifaceUpdate.Name == KubeIPVSInterface {
		d.checkIPVSConfigOnStateUpdate(ifaceUpdate.State)
		return
	}

	for _, mgr := range d.allManagers {
		mgr.OnUpdate(ifaceUpdate)
	}

	for _, mgr := range d.managersWithRouteTables {
		for _, routeTable := range mgr.GetRouteTableSyncers() {
			routeTable.OnIfaceStateChanged(ifaceUpdate.Name, ifaceUpdate.State)
		}
	}
}

func (d *InternalDataplane) processIfaceAddrsUpdate(ifaceAddrsUpdate *ifaceAddrsUpdate) {
	log.WithField("msg", ifaceAddrsUpdate).Info("Received interface addresses update")
	d.dataplaneNeedsSync = true
	d.addrsUpdateBatchSize++
	for _, mgr := range d.allManagers {
		mgr.OnUpdate(ifaceAddrsUpdate)
	}
}

func drainChan[T any](c <-chan T, f func(T)) {
	for i := 0; i < msgPeekLimit; i++ {
		select {
		case v := <-c:
			f(v)
		default:
			return
		}
	}
	return
}

func (d *InternalDataplane) configureKernel() {
	// Attempt to modprobe nf_conntrack_proto_sctp.  In some kernels this is a
	// module that needs to be loaded, otherwise all SCTP packets are marked
	// INVALID by conntrack and dropped by Calico's rules.  However, some kernels
	// (confirmed in Ubuntu 19.10's build of 5.3.0-24-generic) include this
	// conntrack without it being a kernel module, and so modprobe will fail.
	// Log result at INFO level for troubleshooting, but otherwise ignore any
	// failed modprobe calls.
	mp := newModProbe(moduleConntrackSCTP, newRealCmd)
	out, err := mp.Exec()
	log.WithError(err).WithField("output", out).Infof("attempted to modprobe %s", moduleConntrackSCTP)

	log.Info("Making sure IPv4 forwarding is enabled.")
	err = writeProcSys("/proc/sys/net/ipv4/ip_forward", "1")
	if err != nil {
		log.WithError(err).Error("Failed to set IPv4 forwarding sysctl")
	}

	if d.config.IPv6Enabled {
		log.Info("Making sure IPv6 forwarding is enabled.")
		err = writeProcSys("/proc/sys/net/ipv6/conf/all/forwarding", "1")
		if err != nil {
			log.WithError(err).Error("Failed to set IPv6 forwarding sysctl")
		}
	}

	// Enable conntrack packet and byte accounting.
	err = writeProcSys("/proc/sys/net/netfilter/nf_conntrack_acct", "1")
	if err != nil {
		log.Warnf("failed to set enable conntrack packet and byte accounting: %v\n", err)
	}

	if d.config.BPFEnabled && d.config.BPFDisableUnprivileged {
		log.Info("BPF enabled, disabling unprivileged BPF usage.")
		err := writeProcSys("/proc/sys/kernel/unprivileged_bpf_disabled", "1")
		if err != nil {
			log.WithError(err).Error("Failed to set unprivileged_bpf_disabled sysctl")
		}
	}
	if d.config.Wireguard.Enabled || d.config.Wireguard.EnabledV6 {
		// wireguard module is available in linux kernel >= 5.6
		mpwg := newModProbe(moduleWireguard, newRealCmd)
		out, err = mpwg.Exec()
		log.WithError(err).WithField("output", out).Infof("attempted to modprobe %s", moduleWireguard)
	}
}

func (d *InternalDataplane) recordMsgStat(msg interface{}) {
	typeName := reflect.ValueOf(msg).Elem().Type().Name()
	countMessages.WithLabelValues(typeName).Inc()
}

func (d *InternalDataplane) apply() {
	// Update sequencing is important here because iptables rules have dependencies on ipsets.
	// Creating a rule that references an unknown IP set fails, as does deleting an IP set that
	// is in use.

	// Unset the needs-sync flag, we'll set it again if something fails.
	d.dataplaneNeedsSync = false

	// First, give the managers a chance to resolve any state based on the preceding batch of
	// updates.  In some cases, e.g. EndpointManager, this can result in an update to another
	// manager (BPFEndpointManager.OnHEPUpdate) that must happen before either of those managers
	// begins its dataplane programming updates.
	for _, mgr := range d.allManagers {
		if handler, ok := mgr.(UpdateBatchResolver); ok {
			err := handler.ResolveUpdateBatch()
			if err != nil {
				log.WithField("manager", reflect.TypeOf(mgr).Name()).WithError(err).Debug(
					"couldn't resolve update batch for manager, will try again later")
				d.dataplaneNeedsSync = true
			}
			d.reportHealth()
		}
	}

	// Now allow managers to complete the dataplane programming updates that they need.
	for _, mgr := range d.allManagers {
		err := mgr.CompleteDeferredWork()
		if err != nil {
			log.WithField("manager", reflect.TypeOf(mgr).Name()).WithError(err).Debug(
				"couldn't complete deferred work for manager, will try again later")
			d.dataplaneNeedsSync = true
		}
		d.reportHealth()
	}

	if d.xdpState != nil {
		if d.forceXDPRefresh {
			// Refresh timer popped.
			d.xdpState.QueueResync()
			d.forceXDPRefresh = false
		}

		var applyXDPError error
		d.xdpState.ProcessPendingDiffState(d.endpointsSourceV4)
		if err := d.applyXDPActions(); err != nil {
			applyXDPError = err
		} else {
			err := d.xdpState.ProcessMemberUpdates()
			d.xdpState.DropPendingDiffState()
			if err != nil {
				log.WithError(err).Warning("Failed to process XDP member updates, will resync later...")
				if err := d.applyXDPActions(); err != nil {
					applyXDPError = err
				}
			}
			d.xdpState.UpdateState()
		}
		if applyXDPError != nil {
			log.WithError(applyXDPError).Info("Applying XDP actions did not succeed, disabling XDP")
			if err := d.shutdownXDPCompletely(); err != nil {
				log.Warnf("failed to disable XDP: %v, will proceed anyway.", err)
			}
		}
	}
	d.reportHealth()

	d.ipSecPolTable.Apply()

	if d.forceRouteRefresh {
		// Refresh timer popped.
		for _, r := range d.routeTableSyncers() {
			// Queue a resync on the next Apply().
			r.QueueResync()
		}
		for _, r := range d.routeRules() {
			// Queue a resync on the next Apply().
			r.QueueResync()
		}
		d.forceRouteRefresh = false
	}

	if d.forceIPSetsRefresh {
		// Refresh timer popped.
		for _, r := range d.ipSets {
			// Queue a resync on the next Apply().
			r.QueueResync()
		}
		d.forceIPSetsRefresh = false
	}

	// Next, create/update IP sets.  We defer deletions of IP sets until after we update
	// iptables.
	var ipSetsWG sync.WaitGroup
	ipSetsWG.Add(1)
	go func() {
		defer ipSetsWG.Done()
		d.applyIPSetsAndNotifyDomainInfoStore()
	}()

	// Update the routing table in parallel with the other updates.  We'll wait for it to finish
	// before we return.
	var routesWG sync.WaitGroup
	for _, r := range d.routeTableSyncers() {
		routesWG.Add(1)
		go func(r routetable.RouteTableSyncer) {
			err := r.Apply()
			if err != nil {
				log.Warn("Failed to synchronize routing table, will retry...")
				d.dataplaneNeedsSync = true
			}
			d.reportHealth()
			routesWG.Done()
		}(r)
	}

	// Update the routing rules in parallel with the other updates.  We'll wait for it to finish
	// before we return.
	var rulesWG sync.WaitGroup
	for _, r := range d.routeRules() {
		rulesWG.Add(1)
		go func(r routeRules) {
			err := r.Apply()
			if err != nil {
				log.Warn("Failed to synchronize routing rules, will retry...")
				d.dataplaneNeedsSync = true
			}
			d.reportHealth()
			rulesWG.Done()
		}(r)
	}

	// Wait for the IP sets update to finish.  We can't update iptables until it has.  Once updated, we can trigger
	// a background goroutine to update IPSets from domain name info changes. This can take place while iptables is
	// being updated.
	ipSetsWG.Wait()
	ipSetsStopCh := make(chan struct{})
	ipSetsWG.Add(1)
	go func() {
		defer ipSetsWG.Done()
		d.loopUpdatingDataplaneForDomainInfoUpdates(ipSetsStopCh)
	}()

	// Update iptables, this should sever any references to now-unused IP sets.
	var reschedDelayMutex sync.Mutex
	var reschedDelay time.Duration
	var iptablesWG sync.WaitGroup
	for _, t := range d.allIptablesTables {
		iptablesWG.Add(1)
		go func(t *iptables.Table) {
			tableReschedAfter := t.Apply()

			reschedDelayMutex.Lock()
			defer reschedDelayMutex.Unlock()
			if tableReschedAfter != 0 && (reschedDelay == 0 || tableReschedAfter < reschedDelay) {
				reschedDelay = tableReschedAfter
			}
			d.reportHealth()
			iptablesWG.Done()
		}(t)
	}

	iptablesWG.Wait()

	// Stop the background ipsets update and wait for it to complete.
	close(ipSetsStopCh)
	ipSetsWG.Wait()

	// Now clean up any left-over IP sets.
	for _, ipSets := range d.ipSets {
		ipSetsWG.Add(1)
		go func(s common.IPSetsDataplane) {
			s.ApplyDeletions()
			d.reportHealth()
			ipSetsWG.Done()
		}(ipSets)
	}
	ipSetsWG.Wait()

	// Wait for the route updates to finish.
	routesWG.Wait()

	// Wait for the rule updates to finish.
	rulesWG.Wait()

	// And publish and status updates.
	d.endpointStatusCombiner.Apply()

	// Set up any needed rescheduling kick.
	if d.reschedC != nil {
		// We have an active rescheduling timer, stop it so we can restart it with a
		// different timeout below if it is still needed.
		// This snippet comes from the docs for Timer.Stop().
		if !d.reschedTimer.Stop() {
			// Timer had already popped, drain its channel.
			<-d.reschedC
		}
		// Nil out our copy of the channel to record that the timer is inactive.
		d.reschedC = nil
	}
	if reschedDelay != 0 {
		// We need to reschedule.
		log.WithField("delay", reschedDelay).Debug("Asked to reschedule.")
		if d.reschedTimer == nil {
			// First time, create the timer.
			d.reschedTimer = time.NewTimer(reschedDelay)
		} else {
			// Have an existing timer, reset it.
			d.reschedTimer.Reset(reschedDelay)
		}
		d.reschedC = d.reschedTimer.C
	}
}

// loopUpdatingDataplaneForDomainInfoUpdates loops while the main IPTables update is taking place. This keeps pulling
// domain info updates and programs them into the IPSets.
func (d *InternalDataplane) loopUpdatingDataplaneForDomainInfoUpdates(ipSetsStopCh chan struct{}) {
	for {
		select {
		case <-d.domainInfoStore.UpdatesReadyChannel():
			if d.domainInfoStore.HandleUpdates() {
				d.applyIPSetsAndNotifyDomainInfoStore()
			}
		case <-ipSetsStopCh:
			return
		}
	}
}

// applyIPSetsAndNotifyDomainInfoStore applies changes to the IPSetDataplanes and once complete invokes any
// domainInfoCallbacks to indicate domain name policy updates are now programmed.
func (d *InternalDataplane) applyIPSetsAndNotifyDomainInfoStore() {
	var ipSetsWG sync.WaitGroup
	for _, ipSets := range d.ipSets {
		ipSetsWG.Add(1)
		go func(ipSets common.IPSetsDataplane) {
			defer ipSetsWG.Done()

			// Apply the IPSet updates.  The filter is requesting that ApplyUpdates only returns the updates IP sets
			// that contain egress domains. The filter does not change which IPSets are updated - all IPSets that have
			// been modified will be updated.
			programmedIPs := ipSets.ApplyUpdates(func(ipSetName string) bool {
				// Collect only Domain IP set updates so we don't overload the packet processor with irrelevant ips.
				return ipSetName[0:2] == "d:"
			})

			d.reportHealth()

			if d.dnsDeniedPacketProcessor == nil || programmedIPs == nil {
				return
			}
			if programmedIPs.Len() != 0 {
				d.dnsDeniedPacketProcessor.OnIPSetMemberUpdates(programmedIPs)
			}
		}(ipSets)
	}
	ipSetsWG.Wait()

	// Notify the domain info store that any updates applied to the handlers has now been applied.
	d.domainInfoStore.UpdatesApplied()
}

func (d *InternalDataplane) applyXDPActions() error {
	var err error = nil
	for i := 0; i < 10; i++ {
		err = d.xdpState.ResyncIfNeeded(d.ipsetsSourceV4)
		if err != nil {
			return err
		}
		if err = d.xdpState.ApplyBPFActions(d.ipsetsSourceV4); err == nil {
			return nil
		} else {
			log.WithError(err).Info("Applying XDP BPF actions did not succeed, will retry with resync...")
		}
	}
	return err
}

func (d *InternalDataplane) loopReportingStatus() {
	log.Info("Started internal status report thread")
	if d.config.StatusReportingInterval <= 0 {
		log.Info("Process status reports disabled")
		return
	}
	// Wait before first report so that we don't check in if we're in a tight cyclic restart.
	time.Sleep(10 * time.Second)
	for {
		uptimeSecs := time.Since(processStartTime).Seconds()
		d.fromDataplane <- &proto.ProcessStatusUpdate{
			IsoTimestamp: time.Now().UTC().Format(time.RFC3339),
			Uptime:       uptimeSecs,
		}
		time.Sleep(d.config.StatusReportingInterval)
	}
}

// iptablesTable is a shim interface for iptables.Table.
type iptablesTable interface {
	UpdateChain(chain *iptables.Chain)
	UpdateChains([]*iptables.Chain)
	RemoveChains([]*iptables.Chain)
	RemoveChainByName(name string)
}

func (d *InternalDataplane) reportHealth() {
	if d.config.HealthAggregator != nil {
		d.config.HealthAggregator.Report(
			healthName,
			&health.HealthReport{Live: true, Ready: d.doneFirstApply && d.ifaceMonitorInSync},
		)
	}
}

type dummyLock struct{}

func (d dummyLock) Lock() {
}

func (d dummyLock) Unlock() {
}<|MERGE_RESOLUTION|>--- conflicted
+++ resolved
@@ -2342,52 +2342,6 @@
 	throttleC := jitter.NewTicker(100*time.Millisecond, 10*time.Millisecond).Channel()
 	beingThrottled := false
 
-<<<<<<< HEAD
-	datastoreInSync := false
-
-	processMsgFromCalcGraph := func(msg interface{}) {
-		log.WithField("msg", proto.MsgStringer{Msg: msg}).Infof(
-			"Received %T update from calculation graph", msg)
-		d.recordMsgStat(msg)
-		for _, mgr := range d.allManagers {
-			mgr.OnUpdate(msg)
-		}
-		switch msg.(type) {
-		case *proto.InSync:
-			log.WithField("timeSinceStart", time.Since(processStartTime)).Info(
-				"Datastore in sync, flushing the dataplane for the first time...")
-			datastoreInSync = true
-		}
-	}
-
-	processIfaceUpdate := func(ifaceUpdate *ifaceUpdate) {
-		log.WithField("msg", ifaceUpdate).Info("Received interface update")
-		if ifaceUpdate.Name == KubeIPVSInterface && !configParams.BPFEnabled {
-			d.checkIPVSConfigOnStateUpdate(ifaceUpdate.State)
-			return
-		}
-
-		for _, mgr := range d.allManagers {
-			mgr.OnUpdate(ifaceUpdate)
-		}
-
-		for _, mgr := range d.managersWithRouteTables {
-			for _, routeTable := range mgr.GetRouteTableSyncers() {
-				routeTable.OnIfaceStateChanged(ifaceUpdate.Name, ifaceUpdate.State)
-			}
-		}
-	}
-
-	processAddrsUpdate := func(ifaceAddrsUpdate *ifaceAddrsUpdate) {
-		log.WithField("msg", ifaceAddrsUpdate).Info("Received interface addresses update")
-		for _, mgr := range d.allManagers {
-			mgr.OnUpdate(ifaceAddrsUpdate)
-		}
-	}
-
-	// Track domain info callbacks used to notify when domain updates have been programmed.
-=======
->>>>>>> 7ae1ac5e
 	for {
 		select {
 		case msg := <-d.toDataplane:
