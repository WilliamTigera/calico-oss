// Copyright (c) 2017-2022 Tigera, Inc. All rights reserved.
//
// Licensed under the Apache License, Version 2.0 (the "License");
// you may not use this file except in compliance with the License.
// You may obtain a copy of the License at
//
//     http://www.apache.org/licenses/LICENSE-2.0
//
// Unless required by applicable law or agreed to in writing, software
// distributed under the License is distributed on an "AS IS" BASIS,
// WITHOUT WARRANTIES OR CONDITIONS OF ANY KIND, either express or implied.
// See the License for the specific language governing permissions and
// limitations under the License.

package intdataplane

import (
	"context"
	"encoding/binary"
	"fmt"
	"io/ioutil"
	"net"
	"os"
	"reflect"
	"regexp"
	"strings"
	"sync"
	"syscall"
	"time"

	apiv3 "github.com/tigera/api/pkg/apis/projectcalico/v3"

	"github.com/prometheus/client_golang/prometheus"
	"github.com/sirupsen/logrus"
	log "github.com/sirupsen/logrus"
	"github.com/tigera/api/pkg/lib/numorstring"
	"github.com/vishvananda/netlink"
	"golang.org/x/sys/unix"
	"golang.zx2c4.com/wireguard/wgctrl/wgtypes"
	"k8s.io/client-go/kubernetes"

	"github.com/projectcalico/calico/felix/aws"
	"github.com/projectcalico/calico/felix/bpf"
	"github.com/projectcalico/calico/felix/bpf/bpfmap"
	"github.com/projectcalico/calico/felix/bpf/conntrack"
	"github.com/projectcalico/calico/felix/bpf/events"
	"github.com/projectcalico/calico/felix/bpf/failsafes"
	bpfipsets "github.com/projectcalico/calico/felix/bpf/ipsets"
	"github.com/projectcalico/calico/felix/bpf/kprobe"
	"github.com/projectcalico/calico/felix/bpf/nat"
	bpfproxy "github.com/projectcalico/calico/felix/bpf/proxy"
	"github.com/projectcalico/calico/felix/bpf/stats"
	"github.com/projectcalico/calico/felix/bpf/tc"
	tcdefs "github.com/projectcalico/calico/felix/bpf/tc/defs"
	"github.com/projectcalico/calico/felix/calc"
	"github.com/projectcalico/calico/felix/capture"
	"github.com/projectcalico/calico/felix/collector"
	felixconfig "github.com/projectcalico/calico/felix/config"
	"github.com/projectcalico/calico/felix/dataplane/common"
	"github.com/projectcalico/calico/felix/dataplane/linux/debugconsole"
	"github.com/projectcalico/calico/felix/environment"
	"github.com/projectcalico/calico/felix/idalloc"
	"github.com/projectcalico/calico/felix/ifacemonitor"
	"github.com/projectcalico/calico/felix/ipsec"
	"github.com/projectcalico/calico/felix/ipsets"
	"github.com/projectcalico/calico/felix/iptables"
	"github.com/projectcalico/calico/felix/iptables/cmdshim"
	"github.com/projectcalico/calico/felix/jitter"
	"github.com/projectcalico/calico/felix/k8sutils"
	"github.com/projectcalico/calico/felix/labelindex"
	"github.com/projectcalico/calico/felix/logutils"
	"github.com/projectcalico/calico/felix/nfqueue/dnsdeniedpacket"
	"github.com/projectcalico/calico/felix/nfqueue/dnsresponsepacket"
	"github.com/projectcalico/calico/felix/proto"
	"github.com/projectcalico/calico/felix/routerule"
	"github.com/projectcalico/calico/felix/routetable"
	"github.com/projectcalico/calico/felix/rules"
	"github.com/projectcalico/calico/felix/throttle"
	"github.com/projectcalico/calico/felix/wireguard"
	"github.com/projectcalico/calico/libcalico-go/lib/health"
	"github.com/projectcalico/calico/libcalico-go/lib/ipam"
	lclogutils "github.com/projectcalico/calico/libcalico-go/lib/logutils"
	cprometheus "github.com/projectcalico/calico/libcalico-go/lib/prometheus"
	"github.com/projectcalico/calico/libcalico-go/lib/set"
	"github.com/projectcalico/calico/nfnetlink"
)

const (
	// msgPeekLimit is the maximum number of messages we'll try to grab from the to-dataplane
	// channel before we apply the changes.  Higher values allow us to batch up more work on
	// the channel for greater throughput when we're under load (at cost of higher latency).
	msgPeekLimit = 100

	// Interface name used by kube-proxy to bind service ips.
	KubeIPVSInterface = "kube-ipvs0"

	// Route cleanup grace period. Used for workload routes only.
	routeCleanupGracePeriod = 10 * time.Second

	// Size of a VXLAN header.
	VXLANHeaderSize = 50
)

var (
	countDataplaneSyncErrors = prometheus.NewCounter(prometheus.CounterOpts{
		Name: "felix_int_dataplane_failures",
		Help: "Number of times dataplane updates failed and will be retried.",
	})
	countMessages = prometheus.NewCounterVec(prometheus.CounterOpts{
		Name: "felix_int_dataplane_messages",
		Help: "Number dataplane messages by type.",
	}, []string{"type"})
	summaryApplyTime = cprometheus.NewSummary(prometheus.SummaryOpts{
		Name: "felix_int_dataplane_apply_time_seconds",
		Help: "Time in seconds that it took to apply a dataplane update.",
	})
	summaryBatchSize = cprometheus.NewSummary(prometheus.SummaryOpts{
		Name: "felix_int_dataplane_msg_batch_size",
		Help: "Number of messages processed in each batch. Higher values indicate we're " +
			"doing more batching to try to keep up.",
	})
	summaryIfaceBatchSize = cprometheus.NewSummary(prometheus.SummaryOpts{
		Name: "felix_int_dataplane_iface_msg_batch_size",
		Help: "Number of interface state messages processed in each batch. Higher " +
			"values indicate we're doing more batching to try to keep up.",
	})
	summaryAddrBatchSize = cprometheus.NewSummary(prometheus.SummaryOpts{
		Name: "felix_int_dataplane_addr_msg_batch_size",
		Help: "Number of interface address messages processed in each batch. Higher " +
			"values indicate we're doing more batching to try to keep up.",
	})

	processStartTime time.Time
	zeroKey          = wgtypes.Key{}

	maxCleanupRetries = 5
)

func init() {
	prometheus.MustRegister(countDataplaneSyncErrors)
	prometheus.MustRegister(summaryApplyTime)
	prometheus.MustRegister(countMessages)
	prometheus.MustRegister(summaryBatchSize)
	prometheus.MustRegister(summaryIfaceBatchSize)
	prometheus.MustRegister(summaryAddrBatchSize)
	processStartTime = time.Now()
}

func EnableTimestamping() error {
	s, err := unix.Socket(unix.AF_INET, unix.SOCK_RAW, unix.IPPROTO_RAW)
	if err != nil || s < 0 {
		return fmt.Errorf("Failed to create raw socket: %v", err)
	}

	err = unix.SetsockoptInt(s, unix.SOL_SOCKET, unix.SO_TIMESTAMP, 1)
	if err != nil {
		return fmt.Errorf("Failed to set SO_TIMESTAMP socket option: %v", err)
	}

	return nil
}

type Config struct {
	Hostname string

	IPv6Enabled          bool
	RuleRendererOverride rules.RuleRenderer
	IPIPMTU              int
	VXLANMTU             int
	VXLANMTUV6           int
	VXLANPort            int

<<<<<<< HEAD
	MaxIPSetSize                   int
=======
	MaxIPSetSize int

	RouteSyncDisabled              bool
>>>>>>> 921afb74
	IptablesBackend                string
	IPSetsRefreshInterval          time.Duration
	RouteRefreshInterval           time.Duration
	DeviceRouteSourceAddress       net.IP
	DeviceRouteSourceAddressIPv6   net.IP
	DeviceRouteProtocol            netlink.RouteProtocol
	RemoveExternalRoutes           bool
	IptablesRefreshInterval        time.Duration
	IPSecPolicyRefreshInterval     time.Duration
	IptablesPostWriteCheckInterval time.Duration
	IptablesInsertMode             string
	IptablesLockFilePath           string
	IptablesLockTimeout            time.Duration
	IptablesLockProbeInterval      time.Duration
	XDPRefreshInterval             time.Duration

	FloatingIPsEnabled bool

	Wireguard wireguard.Config

	NetlinkTimeout time.Duration

	RulesConfig rules.Config

	IfaceMonitorConfig ifacemonitor.Config

	StatusReportingInterval time.Duration

	ConfigChangedRestartCallback func()
	FatalErrorRestartCallback    func(error)
	ChildExitedRestartCallback   func()

	PostInSyncCallback func()
	HealthAggregator   *health.HealthAggregator
	WatchdogTimeout    time.Duration
	RouteTableManager  *idalloc.IndexAllocator

	ExternalNodesCidrs []string

	BPFEnabled                         bool
	BPFDisableUnprivileged             bool
	BPFKubeProxyIptablesCleanupEnabled bool
	BPFLogLevel                        string
	BPFExtToServiceConnmark            int
	BPFDataIfacePattern                *regexp.Regexp
	XDPEnabled                         bool
	XDPAllowGeneric                    bool
	BPFConntrackTimeouts               conntrack.Timeouts
	BPFCgroupV2                        string
	BPFConnTimeLBEnabled               bool
	BPFMapRepin                        bool
	BPFNodePortDSREnabled              bool
	BPFPSNATPorts                      numorstring.Port
	BPFMapSizeRoute                    int
	BPFMapSizeConntrack                int
	BPFMapSizeNATFrontend              int
	BPFMapSizeNATBackend               int
	BPFMapSizeNATAffinity              int
	BPFMapSizeIPSets                   int
	BPFIpv6Enabled                     bool
	BPFHostConntrackBypass             bool
	BPFEnforceRPF                      string
	KubeProxyMinSyncPeriod             time.Duration
	KubeProxyEndpointSlicesEnabled     bool
	FlowLogsCollectProcessInfo         bool
	FlowLogsCollectTcpStats            bool
	FlowLogsCollectProcessPath         bool
	FlowLogsFileIncludeService         bool
	FlowLogsFileDomainsLimit           int
	NfNetlinkBufSize                   int

	SidecarAccelerationEnabled bool

	DebugSimulateDataplaneHangAfter time.Duration
	DebugConsoleEnabled             bool
	DebugUseShortPollIntervals      bool

	FelixHostname string
	NodeIP        net.IP

	IPSecPSK string
	// IPSecAllowUnsecuredTraffic controls whether
	// - IPsec is required for every packet (on a supported path), or
	// - IPsec is used opportunistically but unsecured traffic is still allowed.
	IPSecAllowUnsecuredTraffic bool
	IPSecIKEProposal           string
	IPSecESPProposal           string
	IPSecLogLevel              string
	IPSecRekeyTime             time.Duration

	EgressIPEnabled             bool
	EgressIPRoutingRulePriority int

	// Optional stats collector
	Collector collector.Collector

	// AWS-specials.
	AWSSecondaryIPSupport             string
	AWSRequestTimeout                 time.Duration
	AWSSecondaryIPRoutingRulePriority int

	// Config for DNS policy.
	DNSCacheFile         string
	DNSCacheSaveInterval time.Duration
	DNSCacheEpoch        int
	DNSExtraTTL          time.Duration
	DNSLogsLatency       bool

	DNSPolicyMode                    apiv3.DNSPolicyMode
	DNSPolicyNfqueueID               int
	DNSPolicyNfqueueSize             int
	DNSPacketsNfqueueID              int
	DNSPacketsNfqueueSize            int
	DNSPacketsNfqueueMaxHoldDuration time.Duration
	DebugDNSResponseDelay            time.Duration
	DisableDNSPolicyPacketProcessor  bool

	LookPathOverride func(file string) (string, error)

	IPAMClient    ipam.Interface
	KubeClientSet kubernetes.Interface

	FeatureDetectOverrides map[string]string

	PacketCapture capture.Config

	// Populated with the smallest host MTU based on auto-detection.
	hostMTU         int
	MTUIfacePattern *regexp.Regexp

	RouteSource string

	KubernetesProvider felixconfig.Provider

	LookupsCache *calc.LookupsCache
}

type UpdateBatchResolver interface {
	// Opportunity for a manager component to resolve state that depends jointly on the updates
	// that it has seen since the preceding CompleteDeferredWork call.  Processing here can
	// include passing resolved state to other managers.  It should not include any actual
	// dataplane updates yet.  (Those should be actioned in CompleteDeferredWork.)
	ResolveUpdateBatch() error
}

// InternalDataplane implements an in-process Felix dataplane driver based on iptables
// and ipsets.  It communicates with the datastore-facing part of Felix via the
// Send/RecvMessage methods, which operate on the protobuf-defined API objects.
//
// Architecture
//
// The internal dataplane driver is organised around a main event loop, which handles
// update events from the datastore and dataplane.
//
// Each pass around the main loop has two phases.  In the first phase, updates are fanned
// out to "manager" objects, which calculate the changes that are needed and pass them to
// the dataplane programming layer.  In the second phase, the dataplane layer applies the
// updates in a consistent sequence.  The second phase is skipped until the datastore is
// in sync; this ensures that the first update to the dataplane applies a consistent
// snapshot.
//
// Having the dataplane layer batch updates has several advantages.  It is much more
// efficient to batch updates, since each call to iptables/ipsets has a high fixed cost.
// In addition, it allows for different managers to make updates without having to
// coordinate on their sequencing.
//
// Requirements on the API
//
// The internal dataplane does not do consistency checks on the incoming data (as the
// old Python-based driver used to do).  It expects to be told about dependent resources
// before they are needed and for their lifetime to exceed that of the resources that
// depend on them. For example, it is important that the datastore layer sends an IP set
// create event before it sends a rule that references that IP set.
type InternalDataplane struct {
	toDataplane   chan interface{}
	fromDataplane chan interface{}

	allIptablesTables    []*iptables.Table
	iptablesMangleTables []*iptables.Table
	iptablesNATTables    []*iptables.Table
	iptablesRawTables    []*iptables.Table
	iptablesFilterTables []*iptables.Table
	ipSets               []common.IPSetsDataplane

	ipipManager          *ipipManager
	allHostsIpsetManager *allHostsIpsetManager

	ipSecPolTable  *ipsec.PolicyTable
	ipSecDataplane ipSecDataplane

	wireguardManager *wireguardManager

	ifaceMonitor     *ifacemonitor.InterfaceMonitor
	ifaceUpdates     chan *ifaceUpdate
	ifaceAddrUpdates chan *ifaceAddrsUpdate

	endpointStatusCombiner *endpointStatusCombiner

	domainInfoStore *common.DomainInfoStore

	allManagers             []Manager
	managersWithRouteTables []ManagerWithRouteTables
	managersWithRouteRules  []ManagerWithRouteRules
	ruleRenderer            rules.RuleRenderer

	lookupCache *calc.LookupsCache

	// dataplaneNeedsSync is set if the dataplane is dirty in some way, i.e. we need to
	// call apply().
	dataplaneNeedsSync bool
	// forceIPSetsRefresh is set by the IP sets refresh timer to indicate that we should
	// check the IP sets in the dataplane.
	forceIPSetsRefresh bool
	// forceRouteRefresh is set by the route refresh timer to indicate that we should
	// check the routes in the dataplane.
	forceRouteRefresh bool
	// forceXDPRefresh is set by the XDP refresh timer to indicate that we should
	// check the XDP state in the dataplane.
	forceXDPRefresh bool
	// doneFirstApply is set after we finish the first update to the dataplane. It indicates
	// that the dataplane should now be in sync.
	doneFirstApply bool

	reschedTimer *time.Timer
	reschedC     <-chan time.Time

	applyThrottle *throttle.Throttle

	config Config

	debugHangC <-chan time.Time

	// Channel used when the Felix top level wants the dataplane to stop.
	stopChan chan *sync.WaitGroup

	xdpState          *xdpState
	sockmapState      *sockmapState
	endpointsSourceV4 endpointsSource
	ipsetsSourceV4    ipsetsSource
	callbacks         *common.Callbacks

	loopSummarizer *logutils.Summarizer

	dnsDeniedPacketProcessor   dnsdeniedpacket.PacketProcessor
	dnsResponsePacketProcessor dnsresponsepacket.PacketProcessor

	awsStateUpdC <-chan *aws.LocalAWSNetworkState
	awsSubnetMgr *awsIPManager
}

const (
	healthName     = "int_dataplane"
	healthInterval = 10 * time.Second

	ipipMTUOverhead      = 20
	vxlanMTUOverhead     = 50
	vxlanV6MTUOverhead   = 70
	wireguardMTUOverhead = 60
	aksMTUOverhead       = 100
)

func NewIntDataplaneDriver(config Config, stopChan chan *sync.WaitGroup) *InternalDataplane {
	if config.DNSLogsLatency && !config.BPFEnabled {
		// With non-BPF dataplane, set SO_TIMESTAMP so we get timestamps on packets passed
		// up via NFLOG and NFQUEUE.
		if err := EnableTimestamping(); err != nil {
			log.WithError(err).Warning("Couldn't enable timestamping, so DNS and NFQUEUE latency will not be measured")
		} else {
			log.Info("Timestamping enabled, so DNS latency will be measured")
		}
	}

	// Get the feature detector and feature set upfront.
	featureDetector := environment.NewFeatureDetector(config.FeatureDetectOverrides)
	dataplaneFeatures := featureDetector.GetFeatures()

	// Based on the feature set, fix the DNSPolicyMode based on dataplane and Kernel version. The delay packet modes
	// are only available on the iptables dataplane, and the DelayDNSResponse mode is only available on higher kernel
	// versions.
	if config.BPFEnabled && config.DNSPolicyMode != apiv3.DNSPolicyModeNoDelay {
		log.Warning("Dataplane is using eBPF which does not support NfQueue. Set DNSPolicyMode to NoDelay")
		config.DNSPolicyMode = apiv3.DNSPolicyModeNoDelay
	} else if config.DNSPolicyMode == apiv3.DNSPolicyModeDelayDNSResponse && !dataplaneFeatures.NFQueueBypass {
		log.Warning("Dataplane does not support NfQueue bypass option. Downgrade DNSPolicyMode to DelayDeniedPacket")
		config.DNSPolicyMode = apiv3.DNSPolicyModeDelayDeniedPacket
	}

	log.WithField("config", config).Info("Creating internal dataplane driver.")
	ruleRenderer := config.RuleRendererOverride
	if ruleRenderer == nil {

		if config.RulesConfig.KubernetesProvider == felixconfig.ProviderEKS {
			var err error
			config.RulesConfig.EKSPrimaryENI, err = aws.PrimaryInterfaceName()

			if err != nil {
				log.WithError(err).Error("Failed to find primary EKS link name based default route " +
					"- proxied nodeports may not work correctly")
			}
		}

		ruleRenderer = rules.NewRenderer(config.RulesConfig)
	}
	epMarkMapper := rules.NewEndpointMarkMapper(
		config.RulesConfig.IptablesMarkEndpoint,
		config.RulesConfig.IptablesMarkNonCaliEndpoint)

	// Auto-detect host MTU.
	hostMTU, err := findHostMTU(config.MTUIfacePattern)
	if err != nil {
		log.WithError(err).Fatal("Unable to detect host MTU, shutting down")
		return nil
	}
	ConfigureDefaultMTUs(hostMTU, &config)
	podMTU := determinePodMTU(config)
	if err := writeMTUFile(podMTU); err != nil {
		log.WithError(err).Error("Failed to write MTU file, pod MTU may not be properly set")
	}

	dp := &InternalDataplane{
		toDataplane:      make(chan interface{}, msgPeekLimit),
		fromDataplane:    make(chan interface{}, 100),
		ruleRenderer:     ruleRenderer,
		ifaceMonitor:     ifacemonitor.New(config.IfaceMonitorConfig, config.FatalErrorRestartCallback),
		ifaceUpdates:     make(chan *ifaceUpdate, 100),
		ifaceAddrUpdates: make(chan *ifaceAddrsUpdate, 100),
		config:           config,
		applyThrottle:    throttle.New(10),
		loopSummarizer:   logutils.NewSummarizer("dataplane reconciliation loops"),
		stopChan:         stopChan,
	}

	dp.applyThrottle.Refill() // Allow the first apply() immediately.

	dp.ifaceMonitor.StateCallback = dp.onIfaceStateChange
	dp.ifaceMonitor.AddrCallback = dp.onIfaceAddrsChange

	backendMode := environment.DetectBackend(config.LookPathOverride, cmdshim.NewRealCmd, config.IptablesBackend)

	// Most iptables tables need the same options.
	iptablesOptions := iptables.TableOptions{
		HistoricChainPrefixes: rules.AllHistoricChainNamePrefixes,
		InsertMode:            config.IptablesInsertMode,
		RefreshInterval:       config.IptablesRefreshInterval,
		PostWriteInterval:     config.IptablesPostWriteCheckInterval,
		LockTimeout:           config.IptablesLockTimeout,
		LockProbeInterval:     config.IptablesLockProbeInterval,
		BackendMode:           backendMode,
		LookPathOverride:      config.LookPathOverride,
		OnStillAlive:          dp.reportHealth,
		OpRecorder:            dp.loopSummarizer,
	}

	if config.BPFEnabled && config.BPFKubeProxyIptablesCleanupEnabled {
		// If BPF-mode is enabled, clean up kube-proxy's rules too.
		log.Info("BPF enabled, configuring iptables layer to clean up kube-proxy's rules.")
		iptablesOptions.ExtraCleanupRegexPattern = rules.KubeProxyInsertRuleRegex
		iptablesOptions.HistoricChainPrefixes = append(iptablesOptions.HistoricChainPrefixes, rules.KubeProxyChainPrefixes...)
	}

	// However, the NAT tables need an extra cleanup regex.
	iptablesNATOptions := iptablesOptions
	if iptablesNATOptions.ExtraCleanupRegexPattern == "" {
		iptablesNATOptions.ExtraCleanupRegexPattern = rules.HistoricInsertedNATRuleRegex
	} else {
		iptablesNATOptions.ExtraCleanupRegexPattern += "|" + rules.HistoricInsertedNATRuleRegex
	}

	var iptablesLock sync.Locker
	if dataplaneFeatures.RestoreSupportsLock {
		log.Debug("Calico implementation of iptables lock disabled (because detected version of " +
			"iptables-restore will use its own implementation).")
		iptablesLock = dummyLock{}
	} else if config.IptablesLockTimeout <= 0 {
		log.Debug("Calico implementation of iptables lock disabled (by configuration).")
		iptablesLock = dummyLock{}
	} else {
		// Create the shared iptables lock.  This allows us to block other processes from
		// manipulating iptables while we make our updates.  We use a shared lock because we
		// actually do multiple updates in parallel (but to different tables), which is safe.
		log.WithField("timeout", config.IptablesLockTimeout).Debug(
			"Calico implementation of iptables lock enabled")
		iptablesLock = iptables.NewSharedLock(
			config.IptablesLockFilePath,
			config.IptablesLockTimeout,
			config.IptablesLockProbeInterval,
		)
	}

	mangleTableV4 := iptables.NewTable(
		"mangle",
		4,
		rules.RuleHashPrefix,
		iptablesLock,
		featureDetector,
		iptablesOptions)
	natTableV4 := iptables.NewTable(
		"nat",
		4,
		rules.RuleHashPrefix,
		iptablesLock,
		featureDetector,
		iptablesNATOptions,
	)
	rawTableV4 := iptables.NewTable(
		"raw",
		4,
		rules.RuleHashPrefix,
		iptablesLock,
		featureDetector,
		iptablesOptions)
	filterTableV4 := iptables.NewTable(
		"filter",
		4,
		rules.RuleHashPrefix,
		iptablesLock,
		featureDetector,
		iptablesOptions)
	ipSetsConfigV4 := config.RulesConfig.IPSetConfigV4
	ipSetsV4 := ipsets.NewIPSets(ipSetsConfigV4, dp.loopSummarizer)
	dp.iptablesNATTables = append(dp.iptablesNATTables, natTableV4)
	dp.iptablesRawTables = append(dp.iptablesRawTables, rawTableV4)
	dp.iptablesMangleTables = append(dp.iptablesMangleTables, mangleTableV4)
	dp.iptablesFilterTables = append(dp.iptablesFilterTables, filterTableV4)
	dp.ipSets = append(dp.ipSets, ipSetsV4)

	if config.RulesConfig.VXLANEnabled {
		var routeTableVXLAN routeTable
		if !config.RouteSyncDisabled {
			log.Debug("RouteSyncDisabled is false.")
			routeTableVXLAN = routetable.New([]string{"^vxlan.calico$"}, 4, true, config.NetlinkTimeout,
				config.DeviceRouteSourceAddress, config.DeviceRouteProtocol, true, unix.RT_TABLE_UNSPEC,
				dp.loopSummarizer, routetable.WithLivenessCB(dp.reportHealth))
		} else {
			log.Info("RouteSyncDisabled is true, using DummyTable.")
			routeTableVXLAN = &routetable.DummyTable{}
		}

		vxlanManager := newVXLANManager(
			ipSetsV4,
			routeTableVXLAN,
			"vxlan.calico",
			config,
			dp.loopSummarizer,
			4,
		)
		go vxlanManager.KeepVXLANDeviceInSync(config.VXLANMTU, dataplaneFeatures.ChecksumOffloadBroken, 10*time.Second)
		dp.RegisterManager(vxlanManager)
	} else {
		// Start a cleanup goroutine not to block felix if it needs to retry
		go cleanUpVXLANDevice("vxlan.calico")
	}

	// Allocate the tproxy route table indices before Egress grabs them all.
	// Always allocate so that we can clean up the tables if proxy was
	// previously enabled but is disabled now.
	var tproxyRTIndex4, tproxyRTIndex6 int

	tproxyRTIndex4, err = config.RouteTableManager.GrabIndex()
	if err != nil {
		log.WithError(err).Fatal("Failed to allocate routing table index for tproxy v4")
	}
	if config.IPv6Enabled {
		tproxyRTIndex6, err = config.RouteTableManager.GrabIndex()
		if err != nil {
			log.WithError(err).Fatal("Failed to allocate routing table index for tproxy v6")
		}
	}

	var awsTableIndexes []int
	if config.AWSSecondaryIPSupport != "Disabled" {
		// Since the egress gateway machinery claims all remaining indexes below, claim enough for all possible
		// AWS secondary NICs now.
		for i := 0; i < aws.SecondaryInterfaceCap; i++ {
			rti, err := config.RouteTableManager.GrabIndex()
			if err != nil {
				logrus.WithError(err).Panic("Failed to allocate route table index for AWS subnet manager.")
			}
			awsTableIndexes = append(awsTableIndexes, rti)
		}
	}

	if config.EgressIPEnabled {
		// If IPIP or VXLAN is enabled, MTU of egress.calico device should be 50 bytes less than
		// MTU of IPIP or VXLAN device. MTU of the VETH device of a workload should be set to
		// the same value as MTU of egress.calico device.
		mtu := config.VXLANMTU

		// Allocate all remaining tables to the egress manager.
		// This assumes no remaining modules need to reserve table indices.
		egressTablesIndices := config.RouteTableManager.GrabAllRemainingIndices()

		if config.RulesConfig.VXLANEnabled {
			mtu = config.VXLANMTU - VXLANHeaderSize
		} else if config.RulesConfig.IPIPEnabled {
			mtu = config.IPIPMTU - VXLANHeaderSize
		}

		egressStatusCallback := func(namespace, name, cidr string, maintenanceStarted, maintenanceFinished time.Time) error {
			dp.fromDataplane <- &proto.EgressPodStatusUpdate{
				Namespace:           namespace,
				Name:                name,
				Cidr:                cidr,
				MaintenanceStarted:  proto.ConvertTime(maintenanceStarted),
				MaintenanceFinished: proto.ConvertTime(maintenanceFinished),
			}
			return nil
		}
		egressIpMgr := newEgressIPManager("egress.calico", egressTablesIndices, config, dp.loopSummarizer, egressStatusCallback, config.HealthAggregator)
		go egressIpMgr.KeepVXLANDeviceInSync(mtu, 10*time.Second)
		dp.RegisterManager(egressIpMgr)
	} else {
		// If Egress ip is not enabled, check to see if there is a VXLAN device and delete it if there is.
		log.Info("Checking if we need to clean up the egress VXLAN device")
		if link, err := netlink.LinkByName("egress.calico"); err != nil && err != syscall.ENODEV {
			log.WithError(err).Warnf("Failed to query egress VXLAN device")
		} else if err = netlink.LinkDel(link); err != nil {
			log.WithError(err).Error("Failed to delete unwanted egress VXLAN device")
		}
	}

	dp.endpointStatusCombiner = newEndpointStatusCombiner(dp.fromDataplane, config.IPv6Enabled)
	dp.domainInfoStore = common.NewDomainInfoStore(&common.DnsConfig{
		Collector:             config.Collector,
		DNSCacheEpoch:         config.DNSCacheEpoch,
		DNSCacheFile:          config.DNSCacheFile,
		DNSCacheSaveInterval:  config.DNSCacheSaveInterval,
		DNSExtraTTL:           config.DNSExtraTTL,
		DNSLogsLatency:        config.DNSLogsLatency,
		DebugDNSResponseDelay: config.DebugDNSResponseDelay,
		MaxTopLevelDomains:    config.FlowLogsFileDomainsLimit,
	})
	dp.RegisterManager(dp.domainInfoStore)

	if config.DNSPolicyMode == apiv3.DNSPolicyModeDelayDeniedPacket &&
		config.RulesConfig.IptablesMarkDNSPolicy != 0x0 &&
		!config.DisableDNSPolicyPacketProcessor {
		packetProcessor := dnsdeniedpacket.New(
			uint16(config.DNSPolicyNfqueueID),
			uint32(config.DNSPolicyNfqueueSize),
			config.RulesConfig.IptablesMarkSkipDNSPolicyNfqueue,
		)
		dp.dnsDeniedPacketProcessor = packetProcessor
	}

	if config.DNSPolicyMode == apiv3.DNSPolicyModeDelayDNSResponse &&
		config.RulesConfig.DNSPacketsNfqueueID != 0 {
		packetProcessor := dnsresponsepacket.New(
			uint16(config.DNSPacketsNfqueueID),
			uint32(config.DNSPacketsNfqueueSize),
			config.DNSPacketsNfqueueMaxHoldDuration,
			dp.domainInfoStore,
		)
		dp.dnsResponsePacketProcessor = packetProcessor
	}

	callbacks := common.NewCallbacks()
	dp.callbacks = callbacks
	if config.XDPEnabled {
		if err := bpf.SupportsXDP(); err != nil {
			log.WithError(err).Warn("Can't enable XDP acceleration.")
			config.XDPEnabled = false
		} else if !config.BPFEnabled {
			st, err := NewXDPState(config.XDPAllowGeneric)
			if err != nil {
				log.WithError(err).Warn("Can't enable XDP acceleration.")
			} else {
				dp.xdpState = st
				dp.xdpState.PopulateCallbacks(callbacks)
				dp.RegisterManager(st)
				log.Info("XDP acceleration enabled.")
			}
		}
	} else {
		log.Info("XDP acceleration disabled.")
	}

	// TODO Support cleaning up non-BPF XDP state from a previous Felix run, when BPF mode has just been enabled.
	if !config.BPFEnabled && dp.xdpState == nil {
		xdpState, err := NewXDPState(config.XDPAllowGeneric)
		if err == nil {
			if err := xdpState.WipeXDP(); err != nil {
				log.WithError(err).Warn("Failed to cleanup preexisting XDP state")
			}
		}
		// if we can't create an XDP state it means we couldn't get a working
		// bpffs so there's nothing to clean up
	}

	if config.SidecarAccelerationEnabled {
		if err := bpf.SupportsSockmap(); err != nil {
			log.WithError(err).Warn("Can't enable Sockmap acceleration.")
		} else {
			st, err := NewSockmapState()
			if err != nil {
				log.WithError(err).Warn("Can't enable Sockmap acceleration.")
			} else {
				dp.sockmapState = st
				dp.sockmapState.PopulateCallbacks(callbacks)

				if err := dp.sockmapState.SetupSockmapAcceleration(); err != nil {
					dp.sockmapState = nil
					log.WithError(err).Warn("Failed to set up Sockmap acceleration")
				} else {
					log.Info("Sockmap acceleration enabled.")
				}
			}
		}
	}

	if dp.sockmapState == nil {
		st, err := NewSockmapState()
		if err == nil {
			st.WipeSockmap(bpf.FindInBPFFSOnly)
		}
		// if we can't create a sockmap state it means we couldn't get a working
		// bpffs so there's nothing to clean up
	}

	ipsetsManager := common.NewIPSetsManager(ipSetsV4, config.MaxIPSetSize, dp.domainInfoStore)
	dp.RegisterManager(ipsetsManager)

	if !config.BPFEnabled {
		// BPF mode disabled, create the iptables-only managers.
		dp.ipsetsSourceV4 = ipsetsManager
		// TODO Connect host IP manager to BPF
		dp.RegisterManager(newHostIPManager(
			config.RulesConfig.WorkloadIfacePrefixes,
			rules.IPSetIDThisHostIPs,
			ipSetsV4,
			config.MaxIPSetSize))
		dp.RegisterManager(newPolicyManager(rawTableV4, mangleTableV4, filterTableV4, ruleRenderer, 4))

		// Clean up any leftover BPF state.
		err := nat.RemoveConnectTimeLoadBalancer("")
		if err != nil {
			log.WithError(err).Info("Failed to remove BPF connect-time load balancer, ignoring.")
		}
		tc.CleanUpProgramsAndPins()
	} else {
		// In BPF mode we still use iptables for raw egress policy.
		dp.RegisterManager(newRawEgressPolicyManager(rawTableV4, ruleRenderer, 4, func(neededIPSets set.Set) {
			ipSetsV4.SetFilter(neededIPSets)
		}))
	}

	interfaceRegexes := make([]string, len(config.RulesConfig.WorkloadIfacePrefixes))
	for i, r := range config.RulesConfig.WorkloadIfacePrefixes {
		interfaceRegexes[i] = "^" + r + ".*"
	}

	defaultRPFilter, err := os.ReadFile("/proc/sys/net/ipv4/conf/default/rp_filter")
	if err != nil {
		log.Warn("could not determine default rp_filter setting, defaulting to strict")
		defaultRPFilter = []byte{'1'}
	}

	bpfMapContext := bpfmap.CreateBPFMapContext(config.BPFMapSizeIPSets, config.BPFMapSizeNATFrontend,
		config.BPFMapSizeNATBackend, config.BPFMapSizeNATAffinity, config.BPFMapSizeRoute, config.BPFMapSizeConntrack, config.BPFMapRepin)

	var (
		bpfEvnt              events.Events
		bpfEventPoller       *bpfEventPoller
		bpfEndpointManager   *bpfEndpointManager
		eventProtoStatsSink  *events.EventProtoStatsSink
		eventTcpStatsSink    *events.EventTcpStatsSink
		eventProcessPathSink *events.EventProcessPathSink

		collectorPacketInfoReader    collector.PacketInfoReader
		collectorConntrackInfoReader collector.ConntrackInfoReader
		processInfoCache             collector.ProcessInfoCache
		processPathInfoCache         *events.BPFProcessPathCache
	)
	if config.BPFEnabled || config.FlowLogsCollectProcessInfo || config.FlowLogsCollectTcpStats {
		var err error
		bpfEvnt, err = events.New(bpfMapContext, events.SourcePerfEvents)
		if err != nil {
			log.WithError(err).Error("Failed to create perf event")
			config.FlowLogsCollectProcessInfo = false
			config.FlowLogsCollectTcpStats = false
			config.FlowLogsCollectProcessPath = false
		} else {
			bpfEventPoller = newBpfEventPoller(bpfEvnt)

			// Register BPF event handling for DNS events.
			bpfEventPoller.Register(events.TypeDNSEvent,
				func(e events.Event) {
					log.Debugf("DNS packet from BPF: %v", e)
					// The first 8 bytes of the event data are a 64-bit timestamp (in nanoseconds).  The DNS
					// packet data begins after that.
					timestampNS := binary.LittleEndian.Uint64(e.Data())
					consumed := 8
					dp.domainInfoStore.MsgChannel() <- common.DataWithTimestamp{
						// We currently only capture DNS packets on workload interfaces, and the packet data
						// on those interfaces always begins with an Ethernet header that we don't want.
						// Therefore strip off that Ethernet header, which occupies the first 14 bytes.
						Data:      e.Data()[consumed+14:],
						Timestamp: timestampNS,
					}
				})
			log.Info("BPF: Registered events sink for TypeDNSEvent")
		}
	}
	if config.FlowLogsCollectProcessInfo {
		installKprobes := func() error {
			kp := kprobe.New(config.BPFLogLevel, bpfEvnt, bpfMapContext)
			if kp != nil {
				if config.FlowLogsCollectProcessPath {
					err = kp.AttachSyscall()
					if err != nil {
						log.WithError(err).Error("error installing process path kprobes. skipping it")
						config.FlowLogsCollectProcessPath = false
					}
				}
				err = kp.AttachTCPv4()
				if err != nil {
					return fmt.Errorf("failed to install TCP v4 kprobes: %v", err)
				}
				err = kp.AttachUDPv4()
				if err != nil {
					kp.DetachTCPv4()
					return fmt.Errorf("failed to install UDP v4 kprobes: %v", err)
				}
			} else {
				return fmt.Errorf("error creating new kprobe object.")
			}
			return nil
		}
		if err := installKprobes(); err != nil {
			log.WithError(err).Error("error installing kprobes. skipping it")
			config.FlowLogsCollectProcessInfo = false
		} else {
			log.Info("BPF: Registered events sink for TypeProtoStats")
			eventProtoStatsSink = events.NewEventProtoStatsSink()
			bpfEventPoller.Register(events.TypeProtoStats, eventProtoStatsSink.HandleEvent)
			if config.FlowLogsCollectProcessPath {
				eventProcessPathSink = events.NewEventProcessPathSink()
				bpfEventPoller.Register(events.TypeProcessPath, eventProcessPathSink.HandleEvent)
			}
		}
	}

	if config.FlowLogsCollectTcpStats {
		eventTcpStatsSink = events.NewEventTcpStatsSink()
		bpfEventPoller.Register(events.TypeTcpStats, eventTcpStatsSink.HandleEvent)
		if !config.BPFEnabled {
			socketStatsMap := stats.SocketStatsMap(bpfMapContext)
			err := socketStatsMap.EnsureExists()
			if err != nil {
				log.WithError(err).Error("Failed to create socket stats BPF map. Disabling socket stats collection")
				config.FlowLogsCollectTcpStats = false
			}

		}
	}

	var ipSetsV6 *ipsets.IPSets

	if config.IPv6Enabled {
		ipSetsConfigV6 := config.RulesConfig.IPSetConfigV6
		ipSetsV6 = ipsets.NewIPSets(ipSetsConfigV6, dp.loopSummarizer)
		dp.ipSets = append(dp.ipSets, ipSetsV6)
	}

	tproxyMgr := newTProxyManager(config,
		tproxyRTIndex4, tproxyRTIndex6,
		dp.loopSummarizer,
		tproxyWithIptablesEqualIPsChecker(newIptablesEqualIPsChecker(config, ipSetsV4, ipSetsV6)),
	)
	dp.RegisterManager(tproxyMgr)

	if config.BPFEnabled {
		log.Info("BPF enabled, starting BPF endpoint manager and map manager.")
		err := bpfmap.CreateBPFMaps(bpfMapContext)
		if err != nil {
			log.WithError(err).Panic("error creating bpf maps")
		}
		// Register map managers first since they create the maps that will be used by the endpoint manager.
		// Important that we create the maps before we load a BPF program with TC since we make sure the map
		// metadata name is set whereas TC doesn't set that field.
		ipSetIDAllocator := idalloc.New()
		ipSetIDAllocator.ReserveWellKnownID(bpfipsets.TrustedDNSServersName, bpfipsets.TrustedDNSServersID)
		ipSetsV4 := bpfipsets.NewBPFIPSets(
			ipSetsConfigV4,
			ipSetIDAllocator,
			bpfMapContext.IpsetsMap,
			dp.loopSummarizer,
		)
		dp.ipSets = append(dp.ipSets, ipSetsV4)
		ipsetsManager.AddDataplane(ipSetsV4)
		bpfRTMgr := newBPFRouteManager(&config, bpfMapContext, dp.loopSummarizer)
		dp.RegisterManager(bpfRTMgr)

		// Create an 'ipset' to represent trusted DNS servers.
		trustedDNSServers := []string{}
		for _, serverPort := range config.RulesConfig.DNSTrustedServers {
			trustedDNSServers = append(trustedDNSServers,
				fmt.Sprintf("%v,udp:%v", serverPort.IP, serverPort.Port))
		}
		ipSetsV4.AddOrReplaceIPSet(
			ipsets.IPSetMetadata{SetID: bpfipsets.TrustedDNSServersName, Type: ipsets.IPSetTypeHashIPPort},
			trustedDNSServers,
		)

		// Forwarding into an IPIP tunnel fails silently because IPIP tunnels are L3 devices and support for
		// L3 devices in BPF is not available yet.  Disable the FIB lookup in that case.
		fibLookupEnabled := !config.RulesConfig.IPIPEnabled

		config.LookupsCache.EnableID64()
		// The failsafe manager sets up the failsafe port map.  It's important that it is registered before the
		// endpoint managers so that the map is brought up to date before they run for the first time.
		failsafeMgr := failsafes.NewManager(
			bpfMapContext.FailsafesMap,
			config.RulesConfig.FailsafeInboundHostPorts,
			config.RulesConfig.FailsafeOutboundHostPorts,
			dp.loopSummarizer,
		)
		dp.RegisterManager(failsafeMgr)

		workloadIfaceRegex := regexp.MustCompile(strings.Join(interfaceRegexes, "|"))
		bpfEndpointManager, err = newBPFEndpointManager(
			nil,
			&config,
			bpfMapContext,
			fibLookupEnabled,
			workloadIfaceRegex,
			ipSetIDAllocator,
			ruleRenderer,
			filterTableV4,
			dp.reportHealth,
			dp.loopSummarizer,
			config.LookupsCache,
			config.RulesConfig.ActionOnDrop,
			config.FlowLogsCollectTcpStats,
		)

		if err != nil {
			log.WithError(err).Panic("Failed to create BPF endpoint manager.")
		}

		dp.RegisterManager(bpfEndpointManager)

		bpfEndpointManager.Features = dataplaneFeatures

		conntrackScanner := conntrack.NewScanner(bpfMapContext.CtMap,
			conntrack.NewLivenessScanner(config.BPFConntrackTimeouts, config.BPFNodePortDSREnabled))

		// Before we start, scan for all finished / timed out connections to
		// free up the conntrack table asap as it may take time to sync up the
		// proxy and kick off the first full cleaner scan.
		conntrackScanner.Scan()

		bpfproxyOpts := []bpfproxy.Option{
			bpfproxy.WithMinSyncPeriod(config.KubeProxyMinSyncPeriod),
		}

		if config.BPFNodePortDSREnabled {
			bpfproxyOpts = append(bpfproxyOpts, bpfproxy.WithDSREnabled())
		}

		if config.KubeClientSet != nil {
			// We have a Kubernetes connection, start watching services and populating the NAT maps.
			kp, err := bpfproxy.StartKubeProxy(
				config.KubeClientSet,
				config.Hostname,
				bpfMapContext,
				bpfproxyOpts...,
			)
			if err != nil {
				log.WithError(err).Panic("Failed to start kube-proxy.")
			}
			bpfRTMgr.setHostIPUpdatesCallBack(kp.OnHostIPsUpdate)
			bpfRTMgr.setRoutesCallBacks(kp.OnRouteUpdate, kp.OnRouteDelete)
			conntrackScanner.AddUnlocked(conntrack.NewStaleNATScanner(kp))
		} else {
			log.Info("BPF enabled but no Kubernetes client available, unable to run kube-proxy module.")
		}

		if config.BPFConnTimeLBEnabled {
			// Activate the connect-time load balancer.
			err = nat.InstallConnectTimeLoadBalancer(
				config.BPFCgroupV2, config.BPFLogLevel, config.BPFConntrackTimeouts.UDPLastSeen, bpfMapContext)
			if err != nil {
				log.WithError(err).Panic("BPFConnTimeLBEnabled but failed to attach connect-time load balancer, bailing out.")
			}
		} else {
			// Deactivate the connect-time load balancer.
			err = nat.RemoveConnectTimeLoadBalancer(config.BPFCgroupV2)
			if err != nil {
				log.WithError(err).Warn("Failed to detach connect-time load balancer. Ignoring.")
			}
		}

		if config.Collector != nil && bpfEventPoller != nil {
			policyEventListener := events.NewCollectorPolicyListener(config.LookupsCache)
			bpfEventPoller.Register(events.TypePolicyVerdict, policyEventListener.EventHandler)
			log.Info("BPF: Registered events sink for TypePolicyVerdict")

			collectorPacketInfoReader = policyEventListener

			conntrackInfoReader := conntrack.NewInfoReader(
				config.BPFConntrackTimeouts,
				config.BPFNodePortDSREnabled,
				nil,
			)
			// We must add the collectorConntrackInfoReader before
			// conntrack.LivenessScanner as we want to see expired connections and the
			// liveness scanner would remove them for us.
			conntrackScanner.AddFirstUnlocked(conntrackInfoReader)
			log.Info("BPF: ConntrackInfoReader added to conntrackScanner")
			collectorConntrackInfoReader = conntrackInfoReader
		}

		conntrackScanner.Start()
		log.Info("conntrackScanner started")
	}

	var routeTableV4 routeTable

	if !config.RouteSyncDisabled {
		log.Debug("RouteSyncDisabled is false.")
		routeTableV4 = routetable.New(interfaceRegexes, 4, false, config.NetlinkTimeout,
			config.DeviceRouteSourceAddress, config.DeviceRouteProtocol, config.RemoveExternalRoutes, unix.RT_TABLE_UNSPEC,
			dp.loopSummarizer, routetable.WithLivenessCB(dp.reportHealth),
			routetable.WithRouteCleanupGracePeriod(routeCleanupGracePeriod))
	} else {
		log.Info("RouteSyncDisabled is true, using DummyTable.")
		routeTableV4 = &routetable.DummyTable{}
	}

	epManager := newEndpointManager(
		rawTableV4,
		mangleTableV4,
		filterTableV4,
		ruleRenderer,
		routeTableV4,
		4,
		epMarkMapper,
		config.RulesConfig.KubeIPVSSupportEnabled,
		config.RulesConfig.WorkloadIfacePrefixes,
		dp.endpointStatusCombiner.OnEndpointStatusUpdate,
		string(defaultRPFilter),
		config.BPFEnabled,
		bpfEndpointManager,
		callbacks,
		config.FlowLogsCollectTcpStats,
		config.BPFLogLevel,
		config.FloatingIPsEnabled,
	)
	dp.RegisterManager(epManager)
	dp.endpointsSourceV4 = epManager
	dp.RegisterManager(newFloatingIPManager(natTableV4, ruleRenderer, 4, config.FloatingIPsEnabled))
	dp.RegisterManager(newMasqManager(ipSetsV4, natTableV4, ruleRenderer, config.MaxIPSetSize, 4))
	if config.RulesConfig.IPIPEnabled {
		// Create and maintain the IPIP tunnel device
		dp.ipipManager = newIPIPManager(ipSetsV4, config.MaxIPSetSize, config.ExternalNodesCidrs, dp.config)
	} else {
		// Only clean up IPIP addresses if IPIP is implicitly disabled (no IPIP pools and not explicitly set in FelixConfig)
		if config.RulesConfig.FelixConfigIPIPEnabled == nil {
			// Start a cleanup goroutine not to block felix if it needs to retry
			go cleanUpIPIPAddrs()
		}
	}

	if config.RulesConfig.IPIPEnabled || config.RulesConfig.IPSecEnabled || config.EgressIPEnabled {
		// Add a manager to keep the all-hosts IP set up to date.
		dp.allHostsIpsetManager = newAllHostsIpsetManager(ipSetsV4, config.MaxIPSetSize, config.ExternalNodesCidrs)
		dp.RegisterManager(dp.allHostsIpsetManager) // IPv4-only
	}

	// Add a manager for wireguard configuration. This is added irrespective of whether wireguard is actually enabled
	// because it may need to tidy up some of the routing rules when disabled.
	cryptoRouteTableWireguard := wireguard.New(config.Hostname, &config.Wireguard, config.NetlinkTimeout,
		config.DeviceRouteProtocol, func(publicKey wgtypes.Key) error {
			if publicKey == zeroKey {
				dp.fromDataplane <- &proto.WireguardStatusUpdate{PublicKey: ""}
			} else {
				dp.fromDataplane <- &proto.WireguardStatusUpdate{PublicKey: publicKey.String()}
			}
			return nil
		},
		dp.loopSummarizer)
	dp.wireguardManager = newWireguardManager(cryptoRouteTableWireguard, config)
	dp.RegisterManager(dp.wireguardManager) // IPv4-only

	dp.RegisterManager(newServiceLoopManager(filterTableV4, ruleRenderer, 4))

	activeCaptures, err := capture.NewActiveCaptures(config.PacketCapture, dp.fromDataplane)
	if err != nil {
		log.WithError(err).Panicf("Failed create dir %s required to start packet capture", config.PacketCapture.Directory)
	}
	captureManager := newCaptureManager(activeCaptures, config.RulesConfig.WorkloadIfacePrefixes)
	dp.RegisterManager(captureManager)

	if config.AWSSecondaryIPSupport != "Disabled" {
		k8sCapacityUpdater := k8sutils.NewCapacityUpdater(config.FelixHostname, config.KubeClientSet.CoreV1())
		k8sCapacityUpdater.Start(context.Background())
		var ha aws.HealthAggregator
		if config.HealthAggregator != nil {
			ha = config.HealthAggregator
		}
		secondaryIfaceProv := aws.NewSecondaryIfaceProvisioner(
			config.AWSSecondaryIPSupport,
			config.FelixHostname,
			ha,
			config.IPAMClient,
			aws.OptTimeout(dp.config.AWSRequestTimeout),
			aws.OptCapacityCallback(k8sCapacityUpdater.OnCapacityChange),
		)
		secondaryIfaceProv.Start(context.Background())
		awsSubnetManager := NewAWSIPManager(
			awsTableIndexes,
			dp.config,
			dp.loopSummarizer,
			secondaryIfaceProv,
		)
		dp.RegisterManager(awsSubnetManager)
		dp.awsStateUpdC = secondaryIfaceProv.ResponseC()
		dp.awsSubnetMgr = awsSubnetManager
	}

	if config.IPv6Enabled {
		mangleTableV6 := iptables.NewTable(
			"mangle",
			6,
			rules.RuleHashPrefix,
			iptablesLock,
			featureDetector,
			iptablesOptions,
		)
		natTableV6 := iptables.NewTable(
			"nat",
			6,
			rules.RuleHashPrefix,
			iptablesLock,
			featureDetector,
			iptablesNATOptions,
		)
		rawTableV6 := iptables.NewTable(
			"raw",
			6,
			rules.RuleHashPrefix,
			iptablesLock,
			featureDetector,
			iptablesOptions,
		)
		filterTableV6 := iptables.NewTable(
			"filter",
			6,
			rules.RuleHashPrefix,
			iptablesLock,
			featureDetector,
			iptablesOptions,
		)

		dp.iptablesNATTables = append(dp.iptablesNATTables, natTableV6)
		dp.iptablesRawTables = append(dp.iptablesRawTables, rawTableV6)
		dp.iptablesMangleTables = append(dp.iptablesMangleTables, mangleTableV6)
		dp.iptablesFilterTables = append(dp.iptablesFilterTables, filterTableV6)

		if config.RulesConfig.VXLANEnabledV6 {
			var routeTableVXLANV6 routeTable
			if !config.RouteSyncDisabled {
				log.Debug("RouteSyncDisabled is false.")
				routeTableVXLANV6 = routetable.New([]string{"^vxlan-v6.calico$"}, 6, true, config.NetlinkTimeout,
					config.DeviceRouteSourceAddressIPv6, config.DeviceRouteProtocol, true, unix.RT_TABLE_UNSPEC,
					dp.loopSummarizer, routetable.WithLivenessCB(dp.reportHealth))
			} else {
				log.Debug("RouteSyncDisabled is true, using DummyTable for routeTableVXLANV6.")
				routeTableVXLANV6 = &routetable.DummyTable{}
			}

			vxlanManagerV6 := newVXLANManager(
				ipSetsV6,
				routeTableVXLANV6,
				"vxlan-v6.calico",
				config,
				dp.loopSummarizer,
				6,
			)
			go vxlanManagerV6.KeepVXLANDeviceInSync(config.VXLANMTUV6, dataplaneFeatures.ChecksumOffloadBroken, 10*time.Second)
			dp.RegisterManager(vxlanManagerV6)
		} else {
			// Start a cleanup goroutine not to block felix if it needs to retry
			go cleanUpVXLANDevice("vxlan-v6.calico")
		}

		var routeTableV6 routeTable
		if !config.RouteSyncDisabled {
			log.Debug("RouteSyncDisabled is false.")
			routeTableV6 = routetable.New(
				interfaceRegexes, 6, false, config.NetlinkTimeout,
				config.DeviceRouteSourceAddressIPv6, config.DeviceRouteProtocol, config.RemoveExternalRoutes,
				unix.RT_TABLE_UNSPEC, dp.loopSummarizer, routetable.WithLivenessCB(dp.reportHealth),
				routetable.WithRouteCleanupGracePeriod(routeCleanupGracePeriod))
		} else {
			log.Debug("RouteSyncDisabled is true, using DummyTable for routeTableV6.")
			routeTableV6 = &routetable.DummyTable{}
		}

		if !config.BPFEnabled {
			dp.RegisterManager(common.NewIPSetsManager(ipSetsV6, config.MaxIPSetSize, dp.domainInfoStore))
			dp.RegisterManager(newHostIPManager(
				config.RulesConfig.WorkloadIfacePrefixes,
				rules.IPSetIDThisHostIPs,
				ipSetsV6,
				config.MaxIPSetSize))
			dp.RegisterManager(newPolicyManager(rawTableV6, mangleTableV6, filterTableV6, ruleRenderer, 6))
		}
		dp.RegisterManager(newEndpointManager(
			rawTableV6,
			mangleTableV6,
			filterTableV6,
			ruleRenderer,
			routeTableV6,
			6,
			epMarkMapper,
			config.RulesConfig.KubeIPVSSupportEnabled,
			config.RulesConfig.WorkloadIfacePrefixes,
			dp.endpointStatusCombiner.OnEndpointStatusUpdate,
			"",
			config.BPFEnabled,
			nil,
			callbacks,
			config.FlowLogsCollectTcpStats,
			config.BPFLogLevel,
			config.FloatingIPsEnabled,
		))
		dp.RegisterManager(newFloatingIPManager(natTableV6, ruleRenderer, 6, config.FloatingIPsEnabled))
		dp.RegisterManager(newMasqManager(ipSetsV6, natTableV6, ruleRenderer, config.MaxIPSetSize, 6))
		dp.RegisterManager(newServiceLoopManager(filterTableV6, ruleRenderer, 6))
	}

	dp.allIptablesTables = append(dp.allIptablesTables, dp.iptablesMangleTables...)
	dp.allIptablesTables = append(dp.allIptablesTables, dp.iptablesNATTables...)
	dp.allIptablesTables = append(dp.allIptablesTables, dp.iptablesFilterTables...)
	dp.allIptablesTables = append(dp.allIptablesTables, dp.iptablesRawTables...)

	// We always create the IPsec policy table (the component that manipulates the IPsec dataplane).  That ensures
	// that we clean up our old policies if IPsec is disabled.
	ipsecEnabled := config.IPSecPSK != "" && config.IPSecESPProposal != "" && config.IPSecIKEProposal != "" && config.NodeIP != nil
	dp.ipSecPolTable = ipsec.NewPolicyTable(ipsec.ReqID, ipsecEnabled, config.DebugUseShortPollIntervals, dp.loopSummarizer)
	if ipsecEnabled {
		// Set up IPsec.

		// Initialise charon main config file.
		charonConfig := ipsec.NewCharonConfig(ipsec.CharonConfigRootDir, ipsec.CharonMainConfigFile)
		charonConfig.SetLogLevel(config.IPSecLogLevel)
		charonConfig.SetBooleanOption(ipsec.CharonFollowRedirects, false)
		charonConfig.SetBooleanOption(ipsec.CharonMakeBeforeBreak, true)
		log.Infof("Initialising charon config %+v", charonConfig)
		charonConfig.RenderToFile()
		ikeDaemon := ipsec.NewCharonIKEDaemon(
			config.IPSecESPProposal,
			config.IPSecIKEProposal,
			config.IPSecRekeyTime,
			config.ChildExitedRestartCallback,
		)
		var charonWG sync.WaitGroup
		err := ikeDaemon.Start(context.Background(), &charonWG)
		if err != nil {
			log.WithError(err).Panic("error starting Charon.")
		}

		dp.ipSecDataplane = ipsec.NewDataplane(
			config.NodeIP,
			config.IPSecPSK,
			config.RulesConfig.IptablesMarkIPsec,
			dp.ipSecPolTable,
			ikeDaemon,
			config.IPSecAllowUnsecuredTraffic,
		)
		ipSecManager := newIPSecManager(dp.ipSecDataplane)
		dp.allManagers = append(dp.allManagers, ipSecManager)
	}

	// Register that we will report liveness and readiness.
	if config.HealthAggregator != nil {
		log.Info("Registering to report health.")
		timeout := config.WatchdogTimeout
		if timeout < healthInterval*2 {
			log.Warnf("Dataplane watchdog timeout (%v) too low, defaulting to %v", timeout, healthInterval*2)
			timeout = healthInterval * 2
		}
		config.HealthAggregator.RegisterReporter(
			healthName,
			&health.HealthReport{Live: true, Ready: true},
			timeout,
		)
	}

	if config.DebugSimulateDataplaneHangAfter != 0 {
		log.WithField("delay", config.DebugSimulateDataplaneHangAfter).Warn(
			"Simulating a dataplane hang.")
		dp.debugHangC = time.After(config.DebugSimulateDataplaneHangAfter)
	}

	// If required, subscribe to NFLog collection.
	if config.Collector != nil {
		if !config.BPFEnabled {
			log.Debug("Stats collection is required, create nflog reader")
			nflogrd := collector.NewNFLogReader(config.LookupsCache, 1, 2,
				config.NfNetlinkBufSize, config.FlowLogsFileIncludeService)
			collectorPacketInfoReader = nflogrd
			log.Debug("Stats collection is required, create conntrack reader")
			ctrd := collector.NewNetLinkConntrackReader(felixconfig.DefaultConntrackPollingInterval, config.RulesConfig.IptablesMarkProxy)
			collectorConntrackInfoReader = ctrd
		}

		if config.FlowLogsCollectProcessInfo || config.FlowLogsCollectTcpStats {
			log.Debug("Process/TCP stats collection is required, create process info cache")
			gcInterval := time.Second * 1
			entryTTL := time.Second * 10
			var eventProcessC <-chan events.EventProtoStats
			var eventTcpC <-chan events.EventTcpStats
			var eventProcessPathC <-chan events.ProcessPath
			if config.FlowLogsCollectProcessInfo {
				eventProcessC = eventProtoStatsSink.EventProtoStatsChan()
				if config.FlowLogsCollectProcessPath {
					eventProcessPathC = eventProcessPathSink.EventProcessPathChan()
					processPathInfoCache = events.NewBPFProcessPathCache(eventProcessPathC, gcInterval, entryTTL*30)
				}
			}
			if config.FlowLogsCollectTcpStats {
				eventTcpC = eventTcpStatsSink.EventTcpStatsChan()
			}
			prd := events.NewBPFProcessInfoCache(eventProcessC, eventTcpC, gcInterval, entryTTL, processPathInfoCache)
			processInfoCache = prd
		}

		config.Collector.SetPacketInfoReader(collectorPacketInfoReader)
		log.Info("PacketInfoReader added to collector")
		config.Collector.SetConntrackInfoReader(collectorConntrackInfoReader)
		log.Info("ConntrackInfoReader added to collector")
		config.Collector.SetProcessInfoCache(processInfoCache)
		log.Info("ProcessInfoCache added to collector")
	}

	if bpfEventPoller != nil {
		log.Info("Starting BPF event poller")
		if err := bpfEventPoller.Start(); err != nil {
			log.WithError(err).Info("Stopping bpf event poller")
			bpfEvnt.Close()
		}

	}

	if config.DebugConsoleEnabled {
		if dp.dnsDeniedPacketProcessor != nil {
			console := debugconsole.New(dp.dnsDeniedPacketProcessor)
			console.Start()
		} else if dp.dnsResponsePacketProcessor != nil {
			console := debugconsole.New(dp.dnsResponsePacketProcessor)
			console.Start()
		}
	}

	return dp
}

// findHostMTU auto-detects the smallest host interface MTU.
func findHostMTU(matchRegex *regexp.Regexp) (int, error) {
	// Find all the interfaces on the host.
	links, err := netlink.LinkList()
	if err != nil {
		log.WithError(err).Error("Failed to list interfaces. Unable to auto-detect MTU")
		return 0, err
	}

	// Iterate through them, keeping track of the lowest MTU.
	smallest := 0
	for _, l := range links {
		// Skip links that we know are not external interfaces.
		fields := log.Fields{"mtu": l.Attrs().MTU, "name": l.Attrs().Name}
		if matchRegex == nil || !matchRegex.MatchString(l.Attrs().Name) {
			log.WithFields(fields).Debug("Skipping interface for MTU detection (name is excluded by regex)")
			continue
		}
		// Skip links that are down.  In particular, we want to ignore newly-added AWS secondary ENIs until
		// the AWS IP manager has had a chance to configure them.
		if l.Attrs().OperState != netlink.OperUp {
			log.WithFields(fields).Debug("Skipping interface for MTU detection (link is down)")
			continue
		}
		log.WithFields(fields).Debug("Examining link for MTU calculation")
		if l.Attrs().MTU < smallest || smallest == 0 {
			smallest = l.Attrs().MTU
		}
	}

	if smallest == 0 {
		// We failed to find a usable interface. Default the MTU of the host
		// to 1460 - the smallest among common cloud providers.
		log.Warn("Failed to auto-detect host MTU - no interfaces matched the MTU interface pattern. To use auto-MTU, set mtuIfacePattern to match your host's interfaces")
		return 1460, nil
	}
	return smallest, nil
}

// writeMTUFile writes the smallest MTU among enabled encapsulation types to disk
// for use by other components (e.g., CNI plugin).
func writeMTUFile(mtu int) error {
	// Make sure directory exists.
	if err := os.MkdirAll("/var/lib/calico", os.ModePerm); err != nil {
		return fmt.Errorf("failed to create directory /var/lib/calico: %s", err)
	}

	// Write the smallest MTU to disk so other components can rely on this calculation consistently.
	filename := "/var/lib/calico/mtu"
	log.Debugf("Writing %d to "+filename, mtu)
	if err := ioutil.WriteFile(filename, []byte(fmt.Sprintf("%d", mtu)), 0644); err != nil {
		log.WithError(err).Error("Unable to write to " + filename)
		return err
	}
	return nil
}

// determinePodMTU looks at the configured MTUs and enabled encapsulations to determine which
// value for MTU should be used for pod interfaces.
func determinePodMTU(config Config) int {
	// Determine the smallest MTU among enabled encap methods. If none of the encap methods are
	// enabled, we'll just use the host's MTU.
	mtu := 0
	type mtuState struct {
		mtu     int
		enabled bool
	}
	for _, s := range []mtuState{
		{config.IPIPMTU, config.RulesConfig.IPIPEnabled},
		{config.VXLANMTU, config.RulesConfig.VXLANEnabled},
		{config.VXLANMTUV6, config.RulesConfig.VXLANEnabledV6},
		{config.Wireguard.MTU, config.Wireguard.Enabled},
	} {
		if s.enabled && s.mtu != 0 && (s.mtu < mtu || mtu == 0) {
			mtu = s.mtu
		}
	}

	if mtu == 0 {
		// No enabled encapsulation. Just use the host MTU.
		mtu = config.hostMTU
	} else if mtu > config.hostMTU {
		fields := logrus.Fields{"mtu": mtu, "hostMTU": config.hostMTU}
		log.WithFields(fields).Warn("Configured MTU is larger than detected host interface MTU")
	}
	log.WithField("mtu", mtu).Info("Determined pod MTU")
	return mtu
}

// ConfigureDefaultMTUs defaults any MTU configurations that have not been set.
// We default the values even if the encap is not enabled, in order to match behavior from earlier versions of Calico.
// However, they MTU will only be considered for allocation to pod interfaces if the encap is enabled.
func ConfigureDefaultMTUs(hostMTU int, c *Config) {
	c.hostMTU = hostMTU
	if c.IPIPMTU == 0 {
		log.Debug("Defaulting IPIP MTU based on host")
		c.IPIPMTU = hostMTU - ipipMTUOverhead
	}
	if c.VXLANMTU == 0 {
		log.Debug("Defaulting IPv4 VXLAN MTU based on host")
		c.VXLANMTU = hostMTU - vxlanMTUOverhead
	}
	if c.VXLANMTUV6 == 0 {
		log.Debug("Defaulting IPv6 VXLAN MTU based on host")
		c.VXLANMTUV6 = hostMTU - vxlanV6MTUOverhead
	}
	if c.Wireguard.MTU == 0 {
		if c.KubernetesProvider == felixconfig.ProviderAKS && c.Wireguard.EncryptHostTraffic {
			// The default MTU on Azure is 1500, but the underlying network stack will fragment packets at 1400 bytes,
			// see https://docs.microsoft.com/en-us/azure/virtual-network/virtual-network-tcpip-performance-tuning#azure-and-vm-mtu
			// for details.
			// Additionally, Wireguard sets the DF bit on its packets, and so if the MTU is set too high large packets
			// will be dropped. Therefore it is necessary to allow for the difference between the MTU of the host and
			// the underlying network.
			log.Debug("Defaulting Wireguard MTU based on host and AKS with WorkloadIPs")
			c.Wireguard.MTU = hostMTU - aksMTUOverhead - wireguardMTUOverhead
		} else {
			log.Debug("Defaulting Wireguard MTU based on host")
			c.Wireguard.MTU = hostMTU - wireguardMTUOverhead
		}
	}
}

func cleanUpIPIPAddrs() {
	// If IPIP is not enabled, check to see if there is are addresses in the IPIP device and delete them if there are.
	log.Debug("Checking if we need to clean up the IPIP device")

	var errFound bool

cleanupRetry:
	for i := 0; i <= maxCleanupRetries; i++ {
		errFound = false
		if i > 0 {
			log.Debugf("Retrying %v/%v times", i, maxCleanupRetries)
		}
		link, err := netlink.LinkByName("tunl0")
		if err != nil {
			if _, ok := err.(netlink.LinkNotFoundError); ok {
				log.Debug("IPIP disabled and no IPIP device found")
				return
			}
			log.WithError(err).Warn("IPIP disabled and failed to query IPIP device.")
			errFound = true

			// Sleep for 1 second before retrying
			time.Sleep(1 * time.Second)
			continue
		}
		addrs, err := netlink.AddrList(link, netlink.FAMILY_V4)
		if err != nil {
			log.WithError(err).Warn("IPIP disabled and failed to list addresses, will be unable to remove any old addresses from the device should they exist.")
			errFound = true

			// Sleep for 1 second before retrying
			time.Sleep(1 * time.Second)
			continue
		}

		for _, oldAddr := range addrs {
			if err := netlink.AddrDel(link, &oldAddr); err != nil {
				log.WithError(err).Errorf("IPIP disabled and failed to delete unwanted IPIP address %s.", oldAddr.IPNet)
				errFound = true

				// Sleep for 1 second before retrying
				time.Sleep(1 * time.Second)
				continue cleanupRetry
			}
		}
	}
	if errFound {
		log.Warnf("Giving up trying to clean up IPIP addresses after retrying %v times", maxCleanupRetries)
	}
}

func cleanUpVXLANDevice(deviceName string) {
	// If VXLAN is not enabled, check to see if there is a VXLAN device and delete it if there is.
	log.Debug("Checking if we need to clean up the VXLAN device")

	var errFound bool
	for i := 0; i <= maxCleanupRetries; i++ {
		errFound = false
		if i > 0 {
			log.Debugf("Retrying %v/%v times", i, maxCleanupRetries)
		}
		link, err := netlink.LinkByName(deviceName)
		if err != nil {
			if _, ok := err.(netlink.LinkNotFoundError); ok {
				log.Debug("VXLAN disabled and no VXLAN device found")
				return
			}
			log.WithError(err).Warn("VXLAN disabled and failed to query VXLAN device.")
			errFound = true

			// Sleep for 1 second before retrying
			time.Sleep(1 * time.Second)
			continue
		}
		if err = netlink.LinkDel(link); err != nil {
			log.WithError(err).Error("VXLAN disabled and failed to delete unwanted VXLAN device.")
			errFound = true

			// Sleep for 1 second before retrying
			time.Sleep(1 * time.Second)
			continue
		}
	}
	if errFound {
		log.Warnf("Giving up trying to clean up VXLAN device after retrying %v times", maxCleanupRetries)
	}
}

type Manager interface {
	// OnUpdate is called for each protobuf message from the datastore.  May either directly
	// send updates to the IPSets and iptables.Table objects (which will queue the updates
	// until the main loop instructs them to act) or (for efficiency) may wait until
	// a call to CompleteDeferredWork() to flush updates to the dataplane.
	OnUpdate(protoBufMsg interface{})
	// Called before the main loop flushes updates to the dataplane to allow for batched
	// work to be completed.
	CompleteDeferredWork() error
}

type ManagerWithRouteTables interface {
	Manager
	GetRouteTableSyncers() []routeTableSyncer
}

type ManagerWithRouteRules interface {
	Manager
	GetRouteRules() []routeRules
}

type routeTableReader interface {
	ReadRoutesFromKernel(ifaceName string) ([]routetable.Target, error)
}

// routeTableSyncer is the interface used to manage data-sync of route table managers. This includes notification of
// interface state changes, hooks to queue a full resync and apply routing updates.
type routeTableSyncer interface {
	OnIfaceStateChanged(string, ifacemonitor.State)
	QueueResync()
	Apply() error
}

type routeRules interface {
	GetAllActiveRules() []*routerule.Rule
	SetRule(rule *routerule.Rule)
	RemoveRule(rule *routerule.Rule)
	InitFromKernel()
	QueueResync()
	Apply() error
}

func (d *InternalDataplane) routeTableSyncers() []routeTableSyncer {
	var rts []routeTableSyncer
	for _, mrts := range d.managersWithRouteTables {
		rts = append(rts, mrts.GetRouteTableSyncers()...)
	}

	return rts
}

func (d *InternalDataplane) routeRules() []routeRules {
	var rrs []routeRules
	for _, mrrs := range d.managersWithRouteRules {
		rrs = append(rrs, mrrs.GetRouteRules()...)
	}

	return rrs
}

func (d *InternalDataplane) RegisterManager(mgr Manager) {
	tableMgr, ok := mgr.(ManagerWithRouteTables)
	if ok {
		// Used to log the whole manager out here but if we do that then we cause races if the manager has
		// other threads or locks.
		log.WithField("manager", reflect.TypeOf(mgr).Name()).Debug("registering ManagerWithRouteTables")
		d.managersWithRouteTables = append(d.managersWithRouteTables, tableMgr)
	}

	rulesMgr, ok := mgr.(ManagerWithRouteRules)
	if ok {
		log.WithField("manager", mgr).Debug("registering ManagerWithRouteRules")
		d.managersWithRouteRules = append(d.managersWithRouteRules, rulesMgr)
	}
	d.allManagers = append(d.allManagers, mgr)
}

func (d *InternalDataplane) Start() {
	// Do our start-of-day configuration.
	d.doStaticDataplaneConfig()

	// Then, start the worker threads.
	go d.loopUpdatingDataplane()
	go d.loopReportingStatus()
	go d.ifaceMonitor.MonitorInterfaces()
	go d.monitorHostMTU()

	// Start the domain info store (for periodically saving DNS info).
	d.domainInfoStore.Start()

	// Use nfnetlink to capture DNS packets from iptables.
	stopChannel := make(chan struct{})
	nfnetlink.SubscribeDNS(
		int(rules.NFLOGDomainGroup),
		65535,
		func(data []byte, timestamp uint64) {
			d.domainInfoStore.MsgChannel() <- common.DataWithTimestamp{
				Data:      data,
				Timestamp: timestamp,
			}
		},
		stopChannel)

	// Start the packet processors if configured.
	if d.dnsDeniedPacketProcessor != nil {
		d.dnsDeniedPacketProcessor.Start()
	}
	if d.dnsResponsePacketProcessor != nil {
		d.dnsResponsePacketProcessor.Start()
	}
}

func (d *InternalDataplane) Stop() {
	if d.dnsDeniedPacketProcessor != nil {
		d.dnsDeniedPacketProcessor.Stop()
	}
	if d.dnsResponsePacketProcessor != nil {
		d.dnsResponsePacketProcessor.Stop()
	}
}

// onIfaceStateChange is our interface monitor callback.  It gets called from the monitor's thread.
func (d *InternalDataplane) onIfaceStateChange(ifaceName string, state ifacemonitor.State, ifIndex int) {
	log.WithFields(log.Fields{
		"ifaceName": ifaceName,
		"ifIndex":   ifIndex,
		"state":     state,
	}).Info("Linux interface state changed.")
	d.ifaceUpdates <- &ifaceUpdate{
		Name:  ifaceName,
		State: state,
		Index: ifIndex,
	}
}

type ifaceUpdate struct {
	Name  string
	State ifacemonitor.State
	Index int
}

// Check if current felix ipvs config is correct when felix gets a kube-ipvs0 interface update.
// If KubeIPVSInterface is UP and felix ipvs support is disabled (kube-proxy switched from iptables to ipvs mode),
// or if KubeIPVSInterface is DOWN and felix ipvs support is enabled (kube-proxy switched from ipvs to iptables mode),
// restart felix to pick up correct ipvs support mode.
func (d *InternalDataplane) checkIPVSConfigOnStateUpdate(state ifacemonitor.State) {
	ipvsIfacePresent := state != ifacemonitor.StateNotPresent
	ipvsSupportEnabled := d.config.RulesConfig.KubeIPVSSupportEnabled
	if ipvsSupportEnabled != ipvsIfacePresent {
		log.WithFields(log.Fields{
			"ipvsIfaceState": state,
			"ipvsSupport":    ipvsSupportEnabled,
		}).Info("kube-proxy mode changed. Restart felix.")
		d.config.ConfigChangedRestartCallback()
	}
}

// onIfaceAddrsChange is our interface address monitor callback.  It gets called
// from the monitor's thread.
func (d *InternalDataplane) onIfaceAddrsChange(ifaceName string, addrs set.Set) {
	log.WithFields(log.Fields{
		"ifaceName": ifaceName,
		"addrs":     addrs,
	}).Info("Linux interface addrs changed.")
	d.ifaceAddrUpdates <- &ifaceAddrsUpdate{
		Name:  ifaceName,
		Addrs: addrs,
	}
}

type ifaceAddrsUpdate struct {
	Name  string
	Addrs set.Set
}

func (d *InternalDataplane) SendMessage(msg interface{}) error {
	d.toDataplane <- msg
	return nil
}

func (d *InternalDataplane) RecvMessage() (interface{}, error) {
	return <-d.fromDataplane, nil
}

func (d *InternalDataplane) monitorHostMTU() {
	for {
		mtu, err := findHostMTU(d.config.MTUIfacePattern)
		if err != nil {
			log.WithError(err).Error("Error detecting host MTU")
		} else if d.config.hostMTU != mtu {
			// Since log writing is done a background thread, we set the force-flush flag on this log to ensure that
			// all the in-flight logs get written before we exit.
			log.WithFields(log.Fields{lclogutils.FieldForceFlush: true}).Info("Host MTU changed")
			d.config.ConfigChangedRestartCallback()
		}
		time.Sleep(30 * time.Second)
	}
}

// doStaticDataplaneConfig sets up the kernel and our static iptables  chains.  Should be called
// once at start of day before starting the main loop.  The actual iptables programming is deferred
// to the main loop.
func (d *InternalDataplane) doStaticDataplaneConfig() {
	// Check/configure global kernel parameters.
	d.configureKernel()

	if d.config.BPFEnabled {
		d.setUpIptablesBPF()
	} else {
		d.setUpIptablesNormal()
	}

	if d.config.RulesConfig.IPIPEnabled {
		log.Info("IPIP enabled, starting thread to keep tunnel configuration in sync.")
		go d.ipipManager.KeepIPIPDeviceInSync(
			d.config.IPIPMTU,
			d.config.RulesConfig.IPIPTunnelAddress,
		)
	} else {
		log.Info("IPIP disabled. Not starting tunnel update thread.")
	}
}

func (d *InternalDataplane) setUpIptablesBPF() {
	rulesConfig := d.config.RulesConfig
	for _, t := range d.iptablesFilterTables {
		fwdRules := []iptables.Rule{
			{
				// Bypass is a strong signal from the BPF program, it means that the flow is approved
				// by the program at both ingress and egress.
				Comment: []string{"Pre-approved by BPF programs."},
				Match:   iptables.Match().MarkMatchesWithMask(tcdefs.MarkSeenBypass, tcdefs.MarkSeenBypassMask),
				Action:  iptables.AcceptAction{},
			},
		}

		var inputRules, outputRules []iptables.Rule

		// Handle packets for flows that pre-date the BPF programs.  The BPF program doesn't have any conntrack
		// state for these so it allows them to fall through to iptables with a mark set.
		inputRules = append(inputRules,
			iptables.Rule{
				Match: iptables.Match().
					MarkMatchesWithMask(tcdefs.MarkSeenFallThrough, tcdefs.MarkSeenFallThroughMask).
					ConntrackState("ESTABLISHED,RELATED"),
				Comment: []string{"Accept packets from flows that pre-date BPF."},
				Action:  iptables.AcceptAction{},
			},
			iptables.Rule{
				Match:   iptables.Match().MarkMatchesWithMask(tcdefs.MarkSeenFallThrough, tcdefs.MarkSeenFallThroughMask),
				Comment: []string{"Drop packets from unknown flows."},
				Action:  iptables.DropAction{},
			},
		)

		// Mark traffic leaving the host that already has an established linux conntrack entry.
		outputRules = append(outputRules,
			iptables.Rule{
				Match: iptables.Match().
					ConntrackState("ESTABLISHED,RELATED"),
				Comment: []string{"Mark pre-established host flows."},
				Action: iptables.SetMaskedMarkAction{
					Mark: tcdefs.MarkLinuxConntrackEstablished,
					Mask: tcdefs.MarkLinuxConntrackEstablishedMask,
				},
			},
		)

		for _, prefix := range rulesConfig.WorkloadIfacePrefixes {
			fwdRules = append(fwdRules,
				// Drop packets that have come from a workload but have not been through our BPF program.
				iptables.Rule{
					Match:   iptables.Match().InInterface(prefix+"+").NotMarkMatchesWithMask(tcdefs.MarkSeen, tcdefs.MarkSeenMask),
					Action:  iptables.DropAction{},
					Comment: []string{"From workload without BPF seen mark"},
				},
			)

			if rulesConfig.EndpointToHostAction == "ACCEPT" {
				// Only need to worry about ACCEPT here.  Drop gets compiled into the BPF program and
				// RETURN would be a no-op since there's nothing to RETURN from.
				inputRules = append(inputRules, iptables.Rule{
					Match:  iptables.Match().InInterface(prefix+"+").MarkMatchesWithMask(tcdefs.MarkSeen, tcdefs.MarkSeenMask),
					Action: iptables.AcceptAction{},
				})
			}

			// Catch any workload to host packets that haven't been through the BPF program.
			inputRules = append(inputRules, iptables.Rule{
				Match:  iptables.Match().InInterface(prefix+"+").NotMarkMatchesWithMask(tcdefs.MarkSeen, tcdefs.MarkSeenMask),
				Action: iptables.DropAction{},
			})
		}

		if t.IPVersion == 6 {
			for _, prefix := range rulesConfig.WorkloadIfacePrefixes {
				// In BPF mode, we don't support IPv6 yet.  Drop it.
				fwdRules = append(fwdRules, iptables.Rule{
					Match:   iptables.Match().OutInterface(prefix + "+"),
					Action:  iptables.DropAction{},
					Comment: []string{"To workload, drop IPv6."},
				})
			}
		} else {
			// Let the BPF programs know if Linux conntrack knows about the flow.
			fwdRules = append(fwdRules,
				iptables.Rule{
					Match: iptables.Match().
						ConntrackState("ESTABLISHED,RELATED"),
					Comment: []string{"Mark pre-established flows."},
					Action: iptables.SetMaskedMarkAction{
						Mark: tcdefs.MarkLinuxConntrackEstablished,
						Mask: tcdefs.MarkLinuxConntrackEstablishedMask,
					},
				},
			)
			// The packet may be about to go to a local workload.  However, the local workload may not have a BPF
			// program attached (yet).  To catch that case, we send the packet through a dispatch chain.  We only
			// add interfaces to the dispatch chain if the BPF program is in place.
			for _, prefix := range rulesConfig.WorkloadIfacePrefixes {
				// Make sure iptables rules don't drop packets that we're about to process through BPF.
				fwdRules = append(fwdRules,
					iptables.Rule{
						Match:   iptables.Match().OutInterface(prefix + "+"),
						Action:  iptables.JumpAction{Target: rules.ChainToWorkloadDispatch},
						Comment: []string{"To workload, check workload is known."},
					},
				)
			}
			// Need a final rule to accept traffic that is from a workload and going somewhere else.
			// Otherwise, if iptables has a DROP policy on the forward chain, the packet will get dropped.
			// This rule must come after the to-workload jump rules above to ensure that we don't accept too
			// early before the destination is checked.
			for _, prefix := range rulesConfig.WorkloadIfacePrefixes {
				// Make sure iptables rules don't drop packets that we're about to process through BPF.
				fwdRules = append(fwdRules,
					iptables.Rule{
						Match:   iptables.Match().InInterface(prefix + "+"),
						Action:  iptables.AcceptAction{},
						Comment: []string{"To workload, mark has already been verified."},
					},
				)
			}
			fwdRules = append(fwdRules,
				iptables.Rule{
					Match:   iptables.Match().InInterface(bpfOutDev),
					Action:  iptables.AcceptAction{},
					Comment: []string{"From ", bpfOutDev, " device, mark verified, accept."},
				},
			)
		}

		t.InsertOrAppendRules("INPUT", inputRules)
		t.InsertOrAppendRules("FORWARD", fwdRules)
		t.InsertOrAppendRules("OUTPUT", outputRules)
	}

	for _, t := range d.iptablesNATTables {
		t.UpdateChains(d.ruleRenderer.StaticNATPostroutingChains(t.IPVersion))
		t.InsertOrAppendRules("POSTROUTING", []iptables.Rule{{
			Action: iptables.JumpAction{Target: rules.ChainNATPostrouting},
		}})
	}

	for _, t := range d.iptablesRawTables {
		t.UpdateChains(d.ruleRenderer.StaticBPFModeRawChains(t.IPVersion,
			d.config.Wireguard.EncryptHostTraffic, d.config.BPFHostConntrackBypass,
		))
		t.InsertOrAppendRules("PREROUTING", []iptables.Rule{{
			Action: iptables.JumpAction{Target: rules.ChainRawPrerouting},
		}})
		if t.IPVersion == 4 {
			t.InsertOrAppendRules("OUTPUT", []iptables.Rule{{
				Action: iptables.JumpAction{Target: rules.ChainRawOutput},
			}})
		}
	}

	if d.config.BPFExtToServiceConnmark != 0 {
		mark := uint32(d.config.BPFExtToServiceConnmark)
		for _, t := range d.iptablesMangleTables {
			t.InsertOrAppendRules("PREROUTING", []iptables.Rule{{
				Match: iptables.Match().MarkMatchesWithMask(
					tcdefs.MarkSeen|mark,
					tcdefs.MarkSeenMask|mark,
				),
				Comment: []string{"Mark connections with ExtToServiceConnmark"},
				Action:  iptables.SetConnMarkAction{Mark: mark, Mask: mark},
			}})
		}
	}
}

func (d *InternalDataplane) setUpIptablesNormal() {
	for _, t := range d.iptablesRawTables {
		rawChains := d.ruleRenderer.StaticRawTableChains(t.IPVersion)
		t.UpdateChains(rawChains)
		t.InsertOrAppendRules("PREROUTING", []iptables.Rule{{
			Action: iptables.JumpAction{Target: rules.ChainRawPrerouting},
		}})
		t.InsertOrAppendRules("OUTPUT", []iptables.Rule{{
			Action: iptables.JumpAction{Target: rules.ChainRawOutput},
		}})
	}
	for _, t := range d.iptablesFilterTables {
		filterChains := d.ruleRenderer.StaticFilterTableChains(t.IPVersion)
		t.UpdateChains(filterChains)
		t.InsertOrAppendRules("FORWARD", []iptables.Rule{{
			Action: iptables.JumpAction{Target: rules.ChainFilterForward},
		}})
		t.InsertOrAppendRules("INPUT", []iptables.Rule{{
			Action: iptables.JumpAction{Target: rules.ChainFilterInput},
		}})
		t.InsertOrAppendRules("OUTPUT", []iptables.Rule{{
			Action: iptables.JumpAction{Target: rules.ChainFilterOutput},
		}})
	}
	for _, t := range d.iptablesNATTables {
		t.UpdateChains(d.ruleRenderer.StaticNATTableChains(t.IPVersion))
		t.InsertOrAppendRules("PREROUTING", []iptables.Rule{{
			Action: iptables.JumpAction{Target: rules.ChainNATPrerouting},
		}})
		if t.IPVersion == 4 && d.config.EgressIPEnabled {
			t.AppendRules("PREROUTING", []iptables.Rule{{
				Action: iptables.JumpAction{Target: rules.ChainNATPreroutingEgress},
			}})
		}
		t.InsertOrAppendRules("POSTROUTING", []iptables.Rule{{
			Action: iptables.JumpAction{Target: rules.ChainNATPostrouting},
		}})
		t.InsertOrAppendRules("OUTPUT", []iptables.Rule{{
			Action: iptables.JumpAction{Target: rules.ChainNATOutput},
		}})
	}
	for _, t := range d.iptablesMangleTables {
		chains := d.ruleRenderer.StaticMangleTableChains(t.IPVersion)
		t.UpdateChains(chains)
		rs := []iptables.Rule{}
		if t.IPVersion == 4 && d.config.EgressIPEnabled {
			// Make sure egress rule at top.
			rs = append(rs, iptables.Rule{
				Action: iptables.JumpAction{Target: rules.ChainManglePreroutingEgress},
			})
			rs = append(rs, iptables.Rule{
				Action: iptables.JumpAction{Target: rules.ChainManglePreroutingEgressInbound},
			})
		}
		rs = append(rs, iptables.Rule{
			Action: iptables.JumpAction{Target: rules.ChainManglePrerouting},
		})
		t.InsertOrAppendRules("PREROUTING", rs)

		rs = []iptables.Rule{}
		for _, chain := range chains {
			if chain.Name == rules.ChainManglePostroutingEgress {
				rs = append(rs, iptables.Rule{
					Action: iptables.JumpAction{Target: rules.ChainManglePostroutingEgress},
				})
				break
			}
		}
		rs = append(rs, iptables.Rule{
			Action: iptables.JumpAction{Target: rules.ChainManglePostrouting},
		})
		t.InsertOrAppendRules("POSTROUTING", rs)

		rs = []iptables.Rule{}
		rs = append(rs, iptables.Rule{
			Action: iptables.JumpAction{Target: rules.ChainMangleOutput},
		})
		t.InsertOrAppendRules("OUTPUT", rs)
	}
	if d.xdpState != nil {
		if err := d.setXDPFailsafePorts(); err != nil {
			log.Warnf("failed to set XDP failsafe ports, disabling XDP: %v", err)
			if err := d.shutdownXDPCompletely(); err != nil {
				log.Warnf("failed to disable XDP: %v, will proceed anyway.", err)
			}
		}
	}
}

func stringToProtocol(protocol string) (labelindex.IPSetPortProtocol, error) {
	switch protocol {
	case "tcp":
		return labelindex.ProtocolTCP, nil
	case "udp":
		return labelindex.ProtocolUDP, nil
	case "sctp":
		return labelindex.ProtocolSCTP, nil
	}
	return labelindex.ProtocolNone, fmt.Errorf("unknown protocol %q", protocol)
}

func (d *InternalDataplane) setXDPFailsafePorts() error {
	inboundPorts := d.config.RulesConfig.FailsafeInboundHostPorts

	if _, err := d.xdpState.common.bpfLib.NewFailsafeMap(); err != nil {
		return err
	}

	for _, p := range inboundPorts {
		proto, err := stringToProtocol(p.Protocol)
		if err != nil {
			return err
		}

		if err := d.xdpState.common.bpfLib.UpdateFailsafeMap(uint8(proto), p.Port); err != nil {
			return err
		}
	}

	log.Infof("Set XDP failsafe ports: %+v", inboundPorts)
	return nil
}

// shutdownXDPCompletely attempts to disable XDP state.  This could fail in cases where XDP isn't working properly.
func (d *InternalDataplane) shutdownXDPCompletely() error {
	if d.xdpState == nil {
		return nil
	}
	if d.callbacks != nil {
		d.xdpState.DepopulateCallbacks(d.callbacks)
	}
	// spend 1 second attempting to wipe XDP, in case of a hiccup.
	maxTries := 10
	waitInterval := 100 * time.Millisecond
	var err error
	for i := 0; i < maxTries; i++ {
		err = d.xdpState.WipeXDP()
		if err == nil {
			d.xdpState = nil
			return nil
		}
		log.WithError(err).WithField("try", i).Warn("failed to wipe the XDP state")
		time.Sleep(waitInterval)
	}
	return fmt.Errorf("Failed to wipe the XDP state after %v tries over %v seconds: Error %v", maxTries, waitInterval, err)
}

func (d *InternalDataplane) loopUpdatingDataplane() {
	log.Info("Started internal iptables dataplane driver loop")
	healthTicks := time.NewTicker(healthInterval).C
	d.reportHealth()

	// Retry any failed operations every 10s.
	retryTicker := time.NewTicker(10 * time.Second)

	// If configured, start tickers to refresh the IP sets and routing table entries.
	var ipSetsRefreshC <-chan time.Time
	if d.config.IPSetsRefreshInterval > 0 {
		log.WithField("interval", d.config.IptablesRefreshInterval).Info(
			"Will refresh IP sets on timer")
		refreshTicker := jitter.NewTicker(
			d.config.IPSetsRefreshInterval,
			d.config.IPSetsRefreshInterval/10,
		)
		ipSetsRefreshC = refreshTicker.Channel()
	}
	var routeRefreshC <-chan time.Time
	if d.config.RouteRefreshInterval > 0 {
		log.WithField("interval", d.config.RouteRefreshInterval).Info(
			"Will refresh routes on timer")
		refreshTicker := jitter.NewTicker(
			d.config.RouteRefreshInterval,
			d.config.RouteRefreshInterval/10,
		)
		routeRefreshC = refreshTicker.Channel()
	}
	var xdpRefreshC <-chan time.Time
	if d.config.XDPRefreshInterval > 0 && d.xdpState != nil {
		log.WithField("interval", d.config.XDPRefreshInterval).Info(
			"Will refresh XDP on timer")
		refreshTicker := jitter.NewTicker(
			d.config.XDPRefreshInterval,
			d.config.XDPRefreshInterval/10,
		)
		xdpRefreshC = refreshTicker.Channel()
	}
	var ipSecRefreshC <-chan time.Time
	if d.config.IPSecPolicyRefreshInterval > 0 {
		log.WithField("interval", d.config.IPSecPolicyRefreshInterval).Info(
			"Will recheck IPsec policy on timer")
		refreshTicker := jitter.NewTicker(
			d.config.IPSecPolicyRefreshInterval,
			d.config.IPSecPolicyRefreshInterval/10,
		)
		ipSecRefreshC = refreshTicker.Channel()
	}

	// Fill the apply throttle leaky bucket.
	throttleC := jitter.NewTicker(100*time.Millisecond, 10*time.Millisecond).Channel()
	beingThrottled := false

	datastoreInSync := false

	processMsgFromCalcGraph := func(msg interface{}) {
		log.WithField("msg", proto.MsgStringer{Msg: msg}).Infof(
			"Received %T update from calculation graph", msg)
		d.recordMsgStat(msg)
		for _, mgr := range d.allManagers {
			mgr.OnUpdate(msg)
		}
		switch msg.(type) {
		case *proto.InSync:
			log.WithField("timeSinceStart", time.Since(processStartTime)).Info(
				"Datastore in sync, flushing the dataplane for the first time...")
			datastoreInSync = true
		}
	}

	processIfaceUpdate := func(ifaceUpdate *ifaceUpdate) {
		log.WithField("msg", ifaceUpdate).Info("Received interface update")
		if ifaceUpdate.Name == KubeIPVSInterface {
			d.checkIPVSConfigOnStateUpdate(ifaceUpdate.State)
			return
		}

		for _, mgr := range d.allManagers {
			mgr.OnUpdate(ifaceUpdate)
		}

		for _, mgr := range d.managersWithRouteTables {
			for _, routeTable := range mgr.GetRouteTableSyncers() {
				routeTable.OnIfaceStateChanged(ifaceUpdate.Name, ifaceUpdate.State)
			}
		}
	}

	processAddrsUpdate := func(ifaceAddrsUpdate *ifaceAddrsUpdate) {
		log.WithField("msg", ifaceAddrsUpdate).Info("Received interface addresses update")
		for _, mgr := range d.allManagers {
			mgr.OnUpdate(ifaceAddrsUpdate)
		}
	}

	// Track domain info callbacks used to notify when domain updates have been programmed.
	for {
		select {
		case msg := <-d.toDataplane:
			// Process the message we received, then opportunistically process any other
			// pending messages.
			batchSize := 1
			processMsgFromCalcGraph(msg)
		msgLoop1:
			for i := 0; i < msgPeekLimit; i++ {
				select {
				case msg := <-d.toDataplane:
					processMsgFromCalcGraph(msg)
					batchSize++
				default:
					// Channel blocked so we must be caught up.
					break msgLoop1
				}
			}
			d.dataplaneNeedsSync = true
			summaryBatchSize.Observe(float64(batchSize))
		case ifaceUpdate := <-d.ifaceUpdates:
			// Process the message we received, then opportunistically process any other
			// pending messages.
			batchSize := 1
			processIfaceUpdate(ifaceUpdate)
		msgLoop2:
			for i := 0; i < msgPeekLimit; i++ {
				select {
				case ifaceUpdate := <-d.ifaceUpdates:
					processIfaceUpdate(ifaceUpdate)
					batchSize++
				default:
					// Channel blocked so we must be caught up.
					break msgLoop2
				}
			}
			d.dataplaneNeedsSync = true
			summaryIfaceBatchSize.Observe(float64(batchSize))
		case ifaceAddrsUpdate := <-d.ifaceAddrUpdates:
			batchSize := 1
			processAddrsUpdate(ifaceAddrsUpdate)
		msgLoop3:
			for i := 0; i < msgPeekLimit; i++ {
				select {
				case ifaceAddrsUpdate := <-d.ifaceAddrUpdates:
					processAddrsUpdate(ifaceAddrsUpdate)
					batchSize++
				default:
					// Channel blocked so we must be caught up.
					break msgLoop3
				}
			}
			summaryAddrBatchSize.Observe(float64(batchSize))
			d.dataplaneNeedsSync = true
		case <-d.domainInfoStore.UpdatesReadyChannel():
			if d.domainInfoStore.HandleUpdates() {
				d.dataplaneNeedsSync = true
			}
		case msg := <-d.awsStateUpdC:
			d.awsSubnetMgr.OnSecondaryIfaceStateUpdate(msg)
		case <-ipSetsRefreshC:
			log.Debug("Refreshing IP sets state")
			d.forceIPSetsRefresh = true
			d.dataplaneNeedsSync = true
		case <-routeRefreshC:
			log.Debug("Refreshing routes")
			d.forceRouteRefresh = true
			d.dataplaneNeedsSync = true
		case <-xdpRefreshC:
			log.Debug("Refreshing XDP")
			d.forceXDPRefresh = true
			d.dataplaneNeedsSync = true
		case <-ipSecRefreshC:
			d.ipSecPolTable.QueueResync()
		case <-d.reschedC:
			log.Debug("Reschedule kick received")
			d.dataplaneNeedsSync = true
			// nil out the channel to record that the timer is now inactive.
			d.reschedC = nil
		case <-throttleC:
			d.applyThrottle.Refill()
		case <-healthTicks:
			d.reportHealth()
		case <-retryTicker.C:
		case <-d.debugHangC:
			log.Warning("Debug hang simulation timer popped, hanging the dataplane!!")
			time.Sleep(1 * time.Hour)
			log.Panic("Woke up after 1 hour, something's probably wrong with the test.")
		case stopWG := <-d.stopChan:
			defer stopWG.Done()
			if err := d.domainInfoStore.SaveMappingsV1(); err != nil {
				log.WithError(err).Warning("Failed to save mappings to file on Felix shutdown")
			}
			return
		}

		if datastoreInSync && d.dataplaneNeedsSync {
			// Dataplane is out-of-sync, check if we're throttled.
			if d.applyThrottle.Admit() {
				if beingThrottled && d.applyThrottle.WouldAdmit() {
					log.Info("Dataplane updates no longer throttled")
					beingThrottled = false
				}
				log.Debug("Applying dataplane updates")
				applyStart := time.Now()

				// Actually apply the changes to the dataplane.
				d.apply()

				// Record stats.
				applyTime := time.Since(applyStart)
				summaryApplyTime.Observe(applyTime.Seconds())

				if d.dataplaneNeedsSync {
					// Dataplane is still dirty, record an error.
					countDataplaneSyncErrors.Inc()
				}

				d.loopSummarizer.EndOfIteration(applyTime)

				if !d.doneFirstApply {
					log.WithField(
						"secsSinceStart", time.Since(processStartTime).Seconds(),
					).Info("Completed first update to dataplane.")
					d.loopSummarizer.RecordOperation("first-update")
					d.doneFirstApply = true
					if d.config.PostInSyncCallback != nil {
						d.config.PostInSyncCallback()
					}
				}
				d.reportHealth()
			} else {
				if !beingThrottled {
					log.Info("Dataplane updates throttled")
					beingThrottled = true
				}
			}
		}
	}
}

func (d *InternalDataplane) configureKernel() {
	// Attempt to modprobe nf_conntrack_proto_sctp.  In some kernels this is a
	// module that needs to be loaded, otherwise all SCTP packets are marked
	// INVALID by conntrack and dropped by Calico's rules.  However, some kernels
	// (confirmed in Ubuntu 19.10's build of 5.3.0-24-generic) include this
	// conntrack without it being a kernel module, and so modprobe will fail.
	// Log result at INFO level for troubleshooting, but otherwise ignore any
	// failed modprobe calls.
	mp := newModProbe(moduleConntrackSCTP, newRealCmd)
	out, err := mp.Exec()
	log.WithError(err).WithField("output", out).Infof("attempted to modprobe %s", moduleConntrackSCTP)

	log.Info("Making sure IPv4 forwarding is enabled.")
	err = writeProcSys("/proc/sys/net/ipv4/ip_forward", "1")
	if err != nil {
		log.WithError(err).Error("Failed to set IPv4 forwarding sysctl")
	}

	if d.config.IPv6Enabled {
		log.Info("Making sure IPv6 forwarding is enabled.")
		err = writeProcSys("/proc/sys/net/ipv6/conf/all/forwarding", "1")
		if err != nil {
			log.WithError(err).Error("Failed to set IPv6 forwarding sysctl")
		}
	}

	// Enable conntrack packet and byte accounting.
	err = writeProcSys("/proc/sys/net/netfilter/nf_conntrack_acct", "1")
	if err != nil {
		log.Warnf("failed to set enable conntrack packet and byte accounting: %v\n", err)
	}

	if d.config.BPFEnabled && d.config.BPFDisableUnprivileged {
		log.Info("BPF enabled, disabling unprivileged BPF usage.")
		err := writeProcSys("/proc/sys/kernel/unprivileged_bpf_disabled", "1")
		if err != nil {
			log.WithError(err).Error("Failed to set unprivileged_bpf_disabled sysctl")
		}
	}
	if d.config.Wireguard.Enabled {
		// wireguard module is available in linux kernel >= 5.6
		mpwg := newModProbe(moduleWireguard, newRealCmd)
		out, err = mpwg.Exec()
		log.WithError(err).WithField("output", out).Infof("attempted to modprobe %s", moduleWireguard)
	}
}

func (d *InternalDataplane) recordMsgStat(msg interface{}) {
	typeName := reflect.ValueOf(msg).Elem().Type().Name()
	countMessages.WithLabelValues(typeName).Inc()
}

func (d *InternalDataplane) apply() {
	// Update sequencing is important here because iptables rules have dependencies on ipsets.
	// Creating a rule that references an unknown IP set fails, as does deleting an IP set that
	// is in use.

	// Unset the needs-sync flag, we'll set it again if something fails.
	d.dataplaneNeedsSync = false

	// First, give the managers a chance to resolve any state based on the preceding batch of
	// updates.  In some cases, e.g. EndpointManager, this can result in an update to another
	// manager (BPFEndpointManager.OnHEPUpdate) that must happen before either of those managers
	// begins its dataplane programming updates.
	for _, mgr := range d.allManagers {
		if handler, ok := mgr.(UpdateBatchResolver); ok {
			err := handler.ResolveUpdateBatch()
			if err != nil {
				log.WithField("manager", reflect.TypeOf(mgr).Name()).WithError(err).Debug(
					"couldn't resolve update batch for manager, will try again later")
				d.dataplaneNeedsSync = true
			}
			d.reportHealth()
		}
	}

	// Now allow managers to complete the dataplane programming updates that they need.
	for _, mgr := range d.allManagers {
		err := mgr.CompleteDeferredWork()
		if err != nil {
			log.WithField("manager", reflect.TypeOf(mgr).Name()).WithError(err).Debug(
				"couldn't complete deferred work for manager, will try again later")
			d.dataplaneNeedsSync = true
		}
		d.reportHealth()
	}

	if d.xdpState != nil {
		if d.forceXDPRefresh {
			// Refresh timer popped.
			d.xdpState.QueueResync()
			d.forceXDPRefresh = false
		}

		var applyXDPError error
		d.xdpState.ProcessPendingDiffState(d.endpointsSourceV4)
		if err := d.applyXDPActions(); err != nil {
			applyXDPError = err
		} else {
			err := d.xdpState.ProcessMemberUpdates()
			d.xdpState.DropPendingDiffState()
			if err != nil {
				log.WithError(err).Warning("Failed to process XDP member updates, will resync later...")
				if err := d.applyXDPActions(); err != nil {
					applyXDPError = err
				}
			}
			d.xdpState.UpdateState()
		}
		if applyXDPError != nil {
			log.WithError(applyXDPError).Info("Applying XDP actions did not succeed, disabling XDP")
			if err := d.shutdownXDPCompletely(); err != nil {
				log.Warnf("failed to disable XDP: %v, will proceed anyway.", err)
			}
		}
	}
	d.reportHealth()

	d.ipSecPolTable.Apply()

	if d.forceRouteRefresh {
		// Refresh timer popped.
		for _, r := range d.routeTableSyncers() {
			// Queue a resync on the next Apply().
			r.QueueResync()
		}
		for _, r := range d.routeRules() {
			// Queue a resync on the next Apply().
			r.QueueResync()
		}
		d.forceRouteRefresh = false
	}

	if d.forceIPSetsRefresh {
		// Refresh timer popped.
		for _, r := range d.ipSets {
			// Queue a resync on the next Apply().
			r.QueueResync()
		}
		d.forceIPSetsRefresh = false
	}

	// Next, create/update IP sets.  We defer deletions of IP sets until after we update
	// iptables.
	var ipSetsWG sync.WaitGroup
	ipSetsWG.Add(1)
	go func() {
		defer ipSetsWG.Done()
		d.applyIPSetsAndNotifyDomainInfoStore()
	}()

	// Update the routing table in parallel with the other updates.  We'll wait for it to finish
	// before we return.
	var routesWG sync.WaitGroup
	for _, r := range d.routeTableSyncers() {
		routesWG.Add(1)
		go func(r routeTableSyncer) {
			err := r.Apply()
			if err != nil {
				log.Warn("Failed to synchronize routing table, will retry...")
				d.dataplaneNeedsSync = true
			}
			d.reportHealth()
			routesWG.Done()
		}(r)
	}

	// Update the routing rules in parallel with the other updates.  We'll wait for it to finish
	// before we return.
	var rulesWG sync.WaitGroup
	for _, r := range d.routeRules() {
		rulesWG.Add(1)
		go func(r routeRules) {
			err := r.Apply()
			if err != nil {
				log.Warn("Failed to synchronize routing rules, will retry...")
				d.dataplaneNeedsSync = true
			}
			d.reportHealth()
			rulesWG.Done()
		}(r)
	}

	// Wait for the IP sets update to finish.  We can't update iptables until it has.  Once updated, we can trigger
	// a background goroutine to update IPSets from domain name info changes. This can take place while iptables is
	// being updated.
	ipSetsWG.Wait()
	ipSetsStopCh := make(chan struct{})
	ipSetsWG.Add(1)
	go func() {
		defer ipSetsWG.Done()
		d.loopUpdatingDataplaneForDomainInfoUpdates(ipSetsStopCh)
	}()

	// Update iptables, this should sever any references to now-unused IP sets.
	var reschedDelayMutex sync.Mutex
	var reschedDelay time.Duration
	var iptablesWG sync.WaitGroup
	for _, t := range d.allIptablesTables {
		iptablesWG.Add(1)
		go func(t *iptables.Table) {
			tableReschedAfter := t.Apply()

			reschedDelayMutex.Lock()
			defer reschedDelayMutex.Unlock()
			if tableReschedAfter != 0 && (reschedDelay == 0 || tableReschedAfter < reschedDelay) {
				reschedDelay = tableReschedAfter
			}
			d.reportHealth()
			iptablesWG.Done()
		}(t)
	}
	iptablesWG.Wait()

	// Stop the background ipsets update and wait for it to complete.
	close(ipSetsStopCh)
	ipSetsWG.Wait()

	// Now clean up any left-over IP sets.
	for _, ipSets := range d.ipSets {
		ipSetsWG.Add(1)
		go func(s common.IPSetsDataplane) {
			s.ApplyDeletions()
			d.reportHealth()
			ipSetsWG.Done()
		}(ipSets)
	}
	ipSetsWG.Wait()

	// Wait for the route updates to finish.
	routesWG.Wait()

	// Wait for the rule updates to finish.
	rulesWG.Wait()

	// And publish and status updates.
	d.endpointStatusCombiner.Apply()

	// Set up any needed rescheduling kick.
	if d.reschedC != nil {
		// We have an active rescheduling timer, stop it so we can restart it with a
		// different timeout below if it is still needed.
		// This snippet comes from the docs for Timer.Stop().
		if !d.reschedTimer.Stop() {
			// Timer had already popped, drain its channel.
			<-d.reschedC
		}
		// Nil out our copy of the channel to record that the timer is inactive.
		d.reschedC = nil
	}
	if reschedDelay != 0 {
		// We need to reschedule.
		log.WithField("delay", reschedDelay).Debug("Asked to reschedule.")
		if d.reschedTimer == nil {
			// First time, create the timer.
			d.reschedTimer = time.NewTimer(reschedDelay)
		} else {
			// Have an existing timer, reset it.
			d.reschedTimer.Reset(reschedDelay)
		}
		d.reschedC = d.reschedTimer.C
	}
}

// loopUpdatingDataplaneForDomainInfoUpdates loops while the main IPTables update is taking place. This keeps pulling
// domain info updates and programs them into the IPSets.
func (d *InternalDataplane) loopUpdatingDataplaneForDomainInfoUpdates(ipSetsStopCh chan struct{}) {
	for {
		select {
		case <-d.domainInfoStore.UpdatesReadyChannel():
			if d.domainInfoStore.HandleUpdates() {
				d.applyIPSetsAndNotifyDomainInfoStore()
			}
		case <-ipSetsStopCh:
			return
		}
	}
}

// applyIPSetsAndNotifyDomainInfoStore applies changes to the IPSetDataplanes and once complete invokes any
// domainInfoCallbacks to indicate domain name policy updates are now programmed.
func (d *InternalDataplane) applyIPSetsAndNotifyDomainInfoStore() {
	var ipSetsWG sync.WaitGroup
	for _, ipSets := range d.ipSets {
		ipSetsWG.Add(1)
		go func(ipSets common.IPSetsDataplane) {
			defer ipSetsWG.Done()

			// Apply the IPSet updates.  The filter is requesting that ApplyUpdates only returns the updates IP sets
			// that contain egress domains. The filter does not change which IPSets are updated - all IPSets that have
			// been modified will be updated.
			programmedIPs := ipSets.ApplyUpdates(func(ipSetName string) bool {
				// Collect only Domain IP set updates so we don't overload the packet processor with irrelevant ips.
				return ipSetName[0:2] == "d:"
			})

			d.reportHealth()

			if d.dnsDeniedPacketProcessor == nil || programmedIPs == nil {
				return
			}
			if programmedIPs.Len() != 0 {
				d.dnsDeniedPacketProcessor.OnIPSetMemberUpdates(programmedIPs)
			}
		}(ipSets)
	}
	ipSetsWG.Wait()

	// Notify the domain info store that any updates applied to the handlers has now been applied.
	d.domainInfoStore.UpdatesApplied()
}

func (d *InternalDataplane) applyXDPActions() error {
	var err error = nil
	for i := 0; i < 10; i++ {
		err = d.xdpState.ResyncIfNeeded(d.ipsetsSourceV4)
		if err != nil {
			return err
		}
		if err = d.xdpState.ApplyBPFActions(d.ipsetsSourceV4); err == nil {
			return nil
		} else {
			log.WithError(err).Info("Applying XDP BPF actions did not succeed, will retry with resync...")
		}
	}
	return err
}

func (d *InternalDataplane) loopReportingStatus() {
	log.Info("Started internal status report thread")
	if d.config.StatusReportingInterval <= 0 {
		log.Info("Process status reports disabled")
		return
	}
	// Wait before first report so that we don't check in if we're in a tight cyclic restart.
	time.Sleep(10 * time.Second)
	for {
		uptimeSecs := time.Since(processStartTime).Seconds()
		d.fromDataplane <- &proto.ProcessStatusUpdate{
			IsoTimestamp: time.Now().UTC().Format(time.RFC3339),
			Uptime:       uptimeSecs,
		}
		time.Sleep(d.config.StatusReportingInterval)
	}
}

// iptablesTable is a shim interface for iptables.Table.
type iptablesTable interface {
	UpdateChain(chain *iptables.Chain)
	UpdateChains([]*iptables.Chain)
	RemoveChains([]*iptables.Chain)
	RemoveChainByName(name string)
}

func (d *InternalDataplane) reportHealth() {
	if d.config.HealthAggregator != nil {
		d.config.HealthAggregator.Report(
			healthName,
			&health.HealthReport{Live: true, Ready: d.doneFirstApply},
		)
	}
}

type dummyLock struct{}

func (d dummyLock) Lock() {
}

func (d dummyLock) Unlock() {
}<|MERGE_RESOLUTION|>--- conflicted
+++ resolved
@@ -170,13 +170,8 @@
 	VXLANMTUV6           int
 	VXLANPort            int
 
-<<<<<<< HEAD
 	MaxIPSetSize                   int
-=======
-	MaxIPSetSize int
-
 	RouteSyncDisabled              bool
->>>>>>> 921afb74
 	IptablesBackend                string
 	IPSetsRefreshInterval          time.Duration
 	RouteRefreshInterval           time.Duration
@@ -1487,7 +1482,7 @@
 	// Write the smallest MTU to disk so other components can rely on this calculation consistently.
 	filename := "/var/lib/calico/mtu"
 	log.Debugf("Writing %d to "+filename, mtu)
-	if err := ioutil.WriteFile(filename, []byte(fmt.Sprintf("%d", mtu)), 0644); err != nil {
+	if err := ioutil.WriteFile(filename, []byte(fmt.Sprintf("%d", mtu)), 0o644); err != nil {
 		log.WithError(err).Error("Unable to write to " + filename)
 		return err
 	}
