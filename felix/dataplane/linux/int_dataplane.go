--- conflicted
+++ resolved
@@ -55,6 +55,7 @@
 	"github.com/projectcalico/calico/felix/calc"
 	"github.com/projectcalico/calico/felix/capture"
 	"github.com/projectcalico/calico/felix/collector"
+	"github.com/projectcalico/calico/felix/config"
 	felixconfig "github.com/projectcalico/calico/felix/config"
 	"github.com/projectcalico/calico/felix/dataplane/common"
 	"github.com/projectcalico/calico/felix/dataplane/linux/debugconsole"
@@ -1156,17 +1157,13 @@
 		}
 	}
 
-<<<<<<< HEAD
 	if config.RulesConfig.IPIPEnabled || config.RulesConfig.IPSecEnabled || config.EgressIPEnabled {
 		// Add a manager to keep the all-hosts IP set up to date.
 		dp.allHostsIpsetManager = newAllHostsIpsetManager(ipSetsV4, config.MaxIPSetSize, config.ExternalNodesCidrs)
 		dp.RegisterManager(dp.allHostsIpsetManager) // IPv4-only
 	}
 
-	// Add a manager for wireguard configuration. This is added irrespective of whether wireguard is actually enabled
-=======
 	// Add a manager for IPv4 wireguard configuration. This is added irrespective of whether wireguard is actually enabled
->>>>>>> c041eec3
 	// because it may need to tidy up some of the routing rules when disabled.
 	cryptoRouteTableWireguard := wireguard.New(config.Hostname, &config.Wireguard, 4, config.NetlinkTimeout,
 		config.DeviceRouteProtocol, func(publicKey wgtypes.Key) error {
