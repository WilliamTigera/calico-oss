--- conflicted
+++ resolved
@@ -1250,16 +1250,11 @@
 	}
 
 	if config.RulesConfig.IPIPEnabled {
-<<<<<<< HEAD
-		// Create and maintain the IPIP tunnel device
-		dp.ipipManager = newIPIPManager(ipSetsV4, config.MaxIPSetSize, config.ExternalNodesCidrs, dp.config)
-=======
 		log.Info("IPIP enabled, starting thread to keep tunnel configuration in sync.")
 		// Add a manager to keep the all-hosts IP set up to date.
 		dp.ipipManager = newIPIPManager(ipSetsV4, config.MaxIPSetSize, config.ExternalNodesCidrs)
 		go dp.ipipManager.KeepIPIPDeviceInSync(config.IPIPMTU, config.RulesConfig.IPIPTunnelAddress, dataplaneFeatures.ChecksumOffloadBroken)
 		dp.RegisterManager(dp.ipipManager) // IPv4-only
->>>>>>> 4efd1bfd
 	} else {
 		// Only clean up IPIP addresses if IPIP is implicitly disabled (no IPIP pools and not explicitly set in FelixConfig)
 		if config.RulesConfig.FelixConfigIPIPEnabled == nil {
@@ -1949,8 +1944,7 @@
 	d.ifaceUpdates <- &ifaceInSync{}
 }
 
-type ifaceInSync struct {
-}
+type ifaceInSync struct{}
 
 // onIfaceStateChange is our interface monitor callback.  It gets called from the monitor's thread.
 func (d *InternalDataplane) onIfaceStateChange(ifaceName string, state ifacemonitor.State, ifIndex int) {
@@ -3087,8 +3081,8 @@
 	ipSetIDAllocator *idalloc.IDAllocator,
 	config Config,
 	ipSetsMgr *common.IPSetsManager,
-	dp *InternalDataplane) (*bpfconntrack.Scanner, egressIPSets) {
-
+	dp *InternalDataplane,
+) (*bpfconntrack.Scanner, egressIPSets) {
 	ipSetConfig := config.RulesConfig.IPSetConfigV4
 	ipSetEntry := bpfipsets.IPSetEntryFromBytes
 	ipSetProtoEntry := bpfipsets.ProtoIPSetMemberToBPFEntry
