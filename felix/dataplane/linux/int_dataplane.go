// Copyright (c) 2017-2022 Tigera, Inc. All rights reserved.
//
// Licensed under the Apache License, Version 2.0 (the "License");
// you may not use this file except in compliance with the License.
// You may obtain a copy of the License at
//
//     http://www.apache.org/licenses/LICENSE-2.0
//
// Unless required by applicable law or agreed to in writing, software
// distributed under the License is distributed on an "AS IS" BASIS,
// WITHOUT WARRANTIES OR CONDITIONS OF ANY KIND, either express or implied.
// See the License for the specific language governing permissions and
// limitations under the License.

package intdataplane

import (
	"context"
	"encoding/binary"
	"fmt"
	"net"
	"os"
	"reflect"
	"regexp"
	"strings"
	"sync"
	"syscall"
	"time"

	apiv3 "github.com/tigera/api/pkg/apis/projectcalico/v3"

	"github.com/projectcalico/calico/felix/ip"

	"github.com/prometheus/client_golang/prometheus"
	"github.com/sirupsen/logrus"
	log "github.com/sirupsen/logrus"
	"github.com/tigera/api/pkg/lib/numorstring"
	"github.com/vishvananda/netlink"
	"golang.org/x/sys/unix"
	"golang.zx2c4.com/wireguard/wgctrl/wgtypes"
	"k8s.io/client-go/kubernetes"

	"github.com/projectcalico/calico/felix/aws"
	"github.com/projectcalico/calico/felix/bpf/bpfmap"
	"github.com/projectcalico/calico/felix/bpf/conntrack"
	"github.com/projectcalico/calico/felix/bpf/events"
	"github.com/projectcalico/calico/felix/bpf/failsafes"
	"github.com/projectcalico/calico/felix/bpf/kprobe"
	bpfmaps "github.com/projectcalico/calico/felix/bpf/maps"
	"github.com/projectcalico/calico/felix/bpf/nat"
	"github.com/projectcalico/calico/felix/bpf/stats"
	tcdefs "github.com/projectcalico/calico/felix/bpf/tc/defs"
	"github.com/projectcalico/calico/felix/environment"
	"github.com/projectcalico/calico/felix/iptables/cmdshim"

	"github.com/projectcalico/calico/felix/bpf"
	bpfconntrack "github.com/projectcalico/calico/felix/bpf/conntrack"
	bpfifstate "github.com/projectcalico/calico/felix/bpf/ifstate"
	bpfipsets "github.com/projectcalico/calico/felix/bpf/ipsets"
	bpfnat "github.com/projectcalico/calico/felix/bpf/nat"
	bpfproxy "github.com/projectcalico/calico/felix/bpf/proxy"
	bpfroutes "github.com/projectcalico/calico/felix/bpf/routes"

	"github.com/projectcalico/calico/felix/bpf/tc"
	"github.com/projectcalico/calico/felix/calc"
	"github.com/projectcalico/calico/felix/capture"
	"github.com/projectcalico/calico/felix/collector"
	"github.com/projectcalico/calico/felix/config"
	felixconfig "github.com/projectcalico/calico/felix/config"
	"github.com/projectcalico/calico/felix/dataplane/common"
	"github.com/projectcalico/calico/felix/dataplane/linux/debugconsole"
	"github.com/projectcalico/calico/felix/idalloc"
	"github.com/projectcalico/calico/felix/ifacemonitor"
	"github.com/projectcalico/calico/felix/ipsec"
	"github.com/projectcalico/calico/felix/ipsets"
	"github.com/projectcalico/calico/felix/iptables"
	"github.com/projectcalico/calico/felix/jitter"
	"github.com/projectcalico/calico/felix/k8sutils"
	"github.com/projectcalico/calico/felix/labelindex"
	"github.com/projectcalico/calico/felix/logutils"
	"github.com/projectcalico/calico/felix/nfqueue/dnsdeniedpacket"
	"github.com/projectcalico/calico/felix/nfqueue/dnsresponsepacket"
	"github.com/projectcalico/calico/felix/proto"
	"github.com/projectcalico/calico/felix/routerule"
	"github.com/projectcalico/calico/felix/routetable"
	"github.com/projectcalico/calico/felix/rules"
	"github.com/projectcalico/calico/felix/throttle"
	"github.com/projectcalico/calico/felix/wireguard"
	"github.com/projectcalico/calico/libcalico-go/lib/health"
	"github.com/projectcalico/calico/libcalico-go/lib/ipam"
	lclogutils "github.com/projectcalico/calico/libcalico-go/lib/logutils"
	cprometheus "github.com/projectcalico/calico/libcalico-go/lib/prometheus"
	"github.com/projectcalico/calico/libcalico-go/lib/set"
	"github.com/projectcalico/calico/nfnetlink"
)

const (
	// msgPeekLimit is the maximum number of messages we'll try to grab from our channels
	// before we apply the changes.  Higher values allow us to batch up more work on
	// the channel for greater throughput when we're under load (at cost of higher latency).
	msgPeekLimit = 100

	// Interface name used by kube-proxy to bind service ips.
	KubeIPVSInterface = "kube-ipvs0"

	// Route cleanup grace period. Used for workload routes only.
	routeCleanupGracePeriod = 10 * time.Second

	// Size of a VXLAN header.
	VXLANHeaderSize = 50
)

var (
	countDataplaneSyncErrors = prometheus.NewCounter(prometheus.CounterOpts{
		Name: "felix_int_dataplane_failures",
		Help: "Number of times dataplane updates failed and will be retried.",
	})
	countMessages = prometheus.NewCounterVec(prometheus.CounterOpts{
		Name: "felix_int_dataplane_messages",
		Help: "Number dataplane messages by type.",
	}, []string{"type"})
	summaryApplyTime = cprometheus.NewSummary(prometheus.SummaryOpts{
		Name: "felix_int_dataplane_apply_time_seconds",
		Help: "Time in seconds that it took to apply a dataplane update.",
	})
	summaryBatchSize = cprometheus.NewSummary(prometheus.SummaryOpts{
		Name: "felix_int_dataplane_msg_batch_size",
		Help: "Number of messages processed in each batch. Higher values indicate we're " +
			"doing more batching to try to keep up.",
	})
	summaryIfaceBatchSize = cprometheus.NewSummary(prometheus.SummaryOpts{
		Name: "felix_int_dataplane_iface_msg_batch_size",
		Help: "Number of interface state messages processed in each batch. Higher " +
			"values indicate we're doing more batching to try to keep up.",
	})
	summaryAddrBatchSize = cprometheus.NewSummary(prometheus.SummaryOpts{
		Name: "felix_int_dataplane_addr_msg_batch_size",
		Help: "Number of interface address messages processed in each batch. Higher " +
			"values indicate we're doing more batching to try to keep up.",
	})

	processStartTime time.Time
	zeroKey          = wgtypes.Key{}

	maxCleanupRetries = 5
)

func init() {
	prometheus.MustRegister(countDataplaneSyncErrors)
	prometheus.MustRegister(summaryApplyTime)
	prometheus.MustRegister(countMessages)
	prometheus.MustRegister(summaryBatchSize)
	prometheus.MustRegister(summaryIfaceBatchSize)
	prometheus.MustRegister(summaryAddrBatchSize)
	processStartTime = time.Now()
}

func EnableTimestamping() error {
	s, err := unix.Socket(unix.AF_INET, unix.SOCK_RAW, unix.IPPROTO_RAW)
	if err != nil || s < 0 {
		return fmt.Errorf("Failed to create raw socket: %v", err)
	}

	err = unix.SetsockoptInt(s, unix.SOL_SOCKET, unix.SO_TIMESTAMP, 1)
	if err != nil {
		return fmt.Errorf("Failed to set SO_TIMESTAMP socket option: %v", err)
	}

	return nil
}

type Config struct {
	Hostname             string
	NodeZone             string
	IPv6Enabled          bool
	RuleRendererOverride rules.RuleRenderer
	IPIPMTU              int
	VXLANMTU             int
	VXLANMTUV6           int
	VXLANPort            int

	MaxIPSetSize                   int
	RouteSyncDisabled              bool
	IptablesBackend                string
	IPSetsRefreshInterval          time.Duration
	RouteRefreshInterval           time.Duration
	DeviceRouteSourceAddress       net.IP
	DeviceRouteSourceAddressIPv6   net.IP
	DeviceRouteProtocol            netlink.RouteProtocol
	RemoveExternalRoutes           bool
	IptablesRefreshInterval        time.Duration
	IPSecPolicyRefreshInterval     time.Duration
	IptablesPostWriteCheckInterval time.Duration
	IptablesInsertMode             string
	IptablesLockFilePath           string
	IptablesLockTimeout            time.Duration
	IptablesLockProbeInterval      time.Duration
	XDPRefreshInterval             time.Duration

	FloatingIPsEnabled bool

	Wireguard wireguard.Config

	NetlinkTimeout time.Duration

	RulesConfig rules.Config

	IfaceMonitorConfig ifacemonitor.Config

	StatusReportingInterval time.Duration

	ConfigChangedRestartCallback func()
	FatalErrorRestartCallback    func(error)
	ChildExitedRestartCallback   func()

	PostInSyncCallback func()
	HealthAggregator   *health.HealthAggregator
	WatchdogTimeout    time.Duration
	RouteTableManager  *idalloc.IndexAllocator

	ExternalNodesCidrs []string

	BPFEnabled                         bool
	BPFPolicyDebugEnabled              bool
	BPFDisableUnprivileged             bool
	BPFKubeProxyIptablesCleanupEnabled bool
	BPFLogLevel                        string
	BPFLogFilters                      map[string]string
	BPFCTLBLogFilter                   string
	BPFExtToServiceConnmark            int
	BPFDataIfacePattern                *regexp.Regexp
	BPFL3IfacePattern                  *regexp.Regexp
	XDPEnabled                         bool
	XDPAllowGeneric                    bool
	BPFConntrackTimeouts               bpfconntrack.Timeouts
	BPFCgroupV2                        string
	BPFConnTimeLBEnabled               bool
	BPFMapRepin                        bool
	BPFNodePortDSREnabled              bool
	BPFDSROptoutCIDRs                  []string
	BPFPSNATPorts                      numorstring.Port
	BPFMapSizeRoute                    int
	BPFMapSizeConntrack                int
	BPFMapSizeNATFrontend              int
	BPFMapSizeNATBackend               int
	BPFMapSizeNATAffinity              int
	BPFMapSizeIPSets                   int
	BPFMapSizeIfState                  int
	BPFIpv6Enabled                     bool
	BPFHostConntrackBypass             bool
	BPFEnforceRPF                      string
	BPFDisableGROForIfaces             *regexp.Regexp
	KubeProxyMinSyncPeriod             time.Duration
<<<<<<< HEAD
	KubeProxyEndpointSlicesEnabled     bool
	FlowLogsCollectProcessInfo         bool
	FlowLogsCollectTcpStats            bool
	FlowLogsCollectProcessPath         bool
	FlowLogsFileIncludeService         bool
	FlowLogsFileDomainsLimit           int
	NfNetlinkBufSize                   int

	SidecarAccelerationEnabled bool
=======
	SidecarAccelerationEnabled         bool
>>>>>>> 41dfce31

	DebugSimulateDataplaneHangAfter time.Duration
	DebugConsoleEnabled             bool
	DebugUseShortPollIntervals      bool

	FelixHostname string
	NodeIP        net.IP

	IPSecPSK string
	// IPSecAllowUnsecuredTraffic controls whether
	// - IPsec is required for every packet (on a supported path), or
	// - IPsec is used opportunistically but unsecured traffic is still allowed.
	IPSecAllowUnsecuredTraffic bool
	IPSecIKEProposal           string
	IPSecESPProposal           string
	IPSecLogLevel              string
	IPSecRekeyTime             time.Duration

	EgressIPEnabled               bool
	EgressIPRoutingRulePriority   int
	EgressIPVXLANPort             int
	EgressGatewayPollInterval     time.Duration
	EgressGatewayPollFailureCount int

	ExternalNetworkEnabled             bool
	ExternalNetworkRoutingRulePriority int

	// Optional stats collector
	Collector collector.Collector

	// AWS-specials.
	AWSSecondaryIPSupport             string
	AWSRequestTimeout                 time.Duration
	AWSSecondaryIPRoutingRulePriority int

	// Config for DNS policy.
	DNSCacheFile         string
	DNSCacheSaveInterval time.Duration
	DNSCacheEpoch        int
	DNSExtraTTL          time.Duration
	DNSLogsLatency       bool

	DNSPolicyMode                    apiv3.DNSPolicyMode
	DNSPolicyNfqueueID               int
	DNSPolicyNfqueueSize             int
	DNSPacketsNfqueueID              int
	DNSPacketsNfqueueSize            int
	DNSPacketsNfqueueMaxHoldDuration time.Duration
	DebugDNSResponseDelay            time.Duration
	DisableDNSPolicyPacketProcessor  bool

	LookPathOverride func(file string) (string, error)

	IPAMClient    ipam.Interface
	KubeClientSet kubernetes.Interface

	FeatureDetectOverrides map[string]string
	FeatureGates           map[string]string

	PacketCapture capture.Config

	// Populated with the smallest host MTU based on auto-detection.
	hostMTU         int
	MTUIfacePattern *regexp.Regexp

	RouteSource string

	KubernetesProvider felixconfig.Provider

	LookupsCache *calc.LookupsCache
}

type UpdateBatchResolver interface {
	// Opportunity for a manager component to resolve state that depends jointly on the updates
	// that it has seen since the preceding CompleteDeferredWork call.  Processing here can
	// include passing resolved state to other managers.  It should not include any actual
	// dataplane updates yet.  (Those should be actioned in CompleteDeferredWork.)
	ResolveUpdateBatch() error
}

// InternalDataplane implements an in-process Felix dataplane driver based on iptables
// and ipsets.  It communicates with the datastore-facing part of Felix via the
// Send/RecvMessage methods, which operate on the protobuf-defined API objects.
//
// # Architecture
//
// The internal dataplane driver is organised around a main event loop, which handles
// update events from the datastore and dataplane.
//
// Each pass around the main loop has two phases.  In the first phase, updates are fanned
// out to "manager" objects, which calculate the changes that are needed and pass them to
// the dataplane programming layer.  In the second phase, the dataplane layer applies the
// updates in a consistent sequence.  The second phase is skipped until the datastore is
// in sync; this ensures that the first update to the dataplane applies a consistent
// snapshot.
//
// Having the dataplane layer batch updates has several advantages.  It is much more
// efficient to batch updates, since each call to iptables/ipsets has a high fixed cost.
// In addition, it allows for different managers to make updates without having to
// coordinate on their sequencing.
//
// # Requirements on the API
//
// The internal dataplane does not do consistency checks on the incoming data (as the
// old Python-based driver used to do).  It expects to be told about dependent resources
// before they are needed and for their lifetime to exceed that of the resources that
// depend on them. For example, it is important that the datastore layer sends an IP set
// create event before it sends a rule that references that IP set.
type InternalDataplane struct {
	toDataplane   chan interface{}
	fromDataplane chan interface{}

	allIptablesTables    []*iptables.Table
	iptablesMangleTables []*iptables.Table
	iptablesNATTables    []*iptables.Table
	iptablesRawTables    []*iptables.Table
	iptablesFilterTables []*iptables.Table
	ipSets               []common.IPSetsDataplane

	ipipManager          *ipipManager
	allHostsIpsetManager *allHostsIpsetManager

	ipSecPolTable  *ipsec.PolicyTable
	ipSecDataplane ipSecDataplane

	wireguardManager   *wireguardManager
	wireguardManagerV6 *wireguardManager

	ifaceMonitor *ifacemonitor.InterfaceMonitor
	ifaceUpdates chan any

	endpointStatusCombiner *endpointStatusCombiner

	domainInfoStore *common.DomainInfoStore

	allManagers             []Manager
	managersWithRouteTables []ManagerWithRouteTables
	managersWithRouteRules  []ManagerWithRouteRules
	ruleRenderer            rules.RuleRenderer

	lookupCache *calc.LookupsCache

	// datastoreInSync is set to true after we receive the "in sync" message from the datastore.
	// We delay programming of the dataplane until we're in sync with the datastore.
	datastoreInSync bool
	// ifaceMonitorInSync is set to true after the interface monitor reports that it is in sync.
	// As above, we block dataplane updates until we get that message.
	ifaceMonitorInSync bool

	// dataplaneNeedsSync is set if the dataplane is dirty in some way, i.e. we need to
	// call apply().
	dataplaneNeedsSync bool
	// forceIPSetsRefresh is set by the IP sets refresh timer to indicate that we should
	// check the IP sets in the dataplane.
	forceIPSetsRefresh bool
	// forceRouteRefresh is set by the route refresh timer to indicate that we should
	// check the routes in the dataplane.
	forceRouteRefresh bool
	// forceXDPRefresh is set by the XDP refresh timer to indicate that we should
	// check the XDP state in the dataplane.
	forceXDPRefresh bool
	// doneFirstApply is set after we finish the first update to the dataplane. It indicates
	// that the dataplane should now be in sync.
	doneFirstApply bool

	reschedTimer *time.Timer
	reschedC     <-chan time.Time

	applyThrottle *throttle.Throttle

	config Config

	debugHangC <-chan time.Time

	// Channel used when the Felix top level wants the dataplane to stop.
	stopChan chan *sync.WaitGroup

	xdpState          *xdpState
	sockmapState      *sockmapState
	endpointsSourceV4 endpointsSource
	ipsetsSourceV4    ipsetsSource
	callbacks         *common.Callbacks

	loopSummarizer *logutils.Summarizer

	// Fields used to accumulate counts of messages of various types before we report them to
	// prometheus.
	datastoreBatchSize   int
	linkUpdateBatchSize  int
	addrsUpdateBatchSize int

	dnsDeniedPacketProcessor   dnsdeniedpacket.PacketProcessor
	dnsResponsePacketProcessor dnsresponsepacket.PacketProcessor

	awsStateUpdC <-chan *aws.LocalAWSNetworkState
	awsSubnetMgr *awsIPManager

	egwHealthReportC chan EGWHealthReport
	egressIPManager  *egressIPManager

	externalNetworkManager *externalNetworkManager
}

const (
	healthName     = "InternalDataplaneMainLoop"
	healthInterval = 10 * time.Second

	ipipMTUOverhead        = 20
	vxlanMTUOverhead       = 50
	vxlanV6MTUOverhead     = 70
	wireguardMTUOverhead   = 60
	wireguardV6MTUOverhead = 80
	aksMTUOverhead         = 100
)

func NewIntDataplaneDriver(config Config, stopChan chan *sync.WaitGroup) *InternalDataplane {
	if config.DNSLogsLatency && !config.BPFEnabled {
		// With non-BPF dataplane, set SO_TIMESTAMP so we get timestamps on packets passed
		// up via NFLOG and NFQUEUE.
		if err := EnableTimestamping(); err != nil {
			log.WithError(err).Warning("Couldn't enable timestamping, so DNS and NFQUEUE latency will not be measured")
		} else {
			log.Info("Timestamping enabled, so DNS latency will be measured")
		}
	}

	// Get the feature detector and feature set upfront.
	featureDetector := environment.NewFeatureDetector(config.FeatureDetectOverrides)
	dataplaneFeatures := featureDetector.GetFeatures()

	// Based on the feature set, fix the DNSPolicyMode based on dataplane and Kernel version. The delay packet modes
	// are only available on the iptables dataplane, and the DelayDNSResponse mode is only available on higher kernel
	// versions.
	if config.BPFEnabled && config.DNSPolicyMode != apiv3.DNSPolicyModeNoDelay {
		log.Warning("Dataplane is using eBPF which does not support NfQueue. Set DNSPolicyMode to NoDelay")
		config.DNSPolicyMode = apiv3.DNSPolicyModeNoDelay
	} else if config.DNSPolicyMode == apiv3.DNSPolicyModeDelayDNSResponse && !dataplaneFeatures.NFQueueBypass {
		log.Warning("Dataplane does not support NfQueue bypass option. Downgrade DNSPolicyMode to DelayDeniedPacket")
		config.DNSPolicyMode = apiv3.DNSPolicyModeDelayDeniedPacket
	}

	log.WithField("config", config).Info("Creating internal dataplane driver.")
	ruleRenderer := config.RuleRendererOverride

	if ruleRenderer == nil {

		if config.RulesConfig.KubernetesProvider == felixconfig.ProviderEKS {
			var err error
			config.RulesConfig.EKSPrimaryENI, err = aws.PrimaryInterfaceName()

			if err != nil {
				log.WithError(err).Error("Failed to find primary EKS link name based default route " +
					"- proxied nodeports may not work correctly")
			}
		}

		ruleRenderer = rules.NewRenderer(config.RulesConfig)
	}
	epMarkMapper := rules.NewEndpointMarkMapper(
		config.RulesConfig.IptablesMarkEndpoint,
		config.RulesConfig.IptablesMarkNonCaliEndpoint)

	// Auto-detect host MTU.
	hostMTU, err := findHostMTU(config.MTUIfacePattern)
	if err != nil {
		log.WithError(err).Fatal("Unable to detect host MTU, shutting down")
		return nil
	}
	ConfigureDefaultMTUs(hostMTU, &config)
	podMTU := determinePodMTU(config)
	if err := writeMTUFile(podMTU); err != nil {
		log.WithError(err).Error("Failed to write MTU file, pod MTU may not be properly set")
	}

	dp := &InternalDataplane{
		toDataplane:    make(chan interface{}, msgPeekLimit),
		fromDataplane:  make(chan interface{}, 100),
		ruleRenderer:   ruleRenderer,
		ifaceMonitor:   ifacemonitor.New(config.IfaceMonitorConfig, featureDetector, config.FatalErrorRestartCallback),
		ifaceUpdates:   make(chan any, 100),
		config:         config,
		applyThrottle:  throttle.New(10),
		loopSummarizer: logutils.NewSummarizer("dataplane reconciliation loops"),
		stopChan:       stopChan,
	}

	dp.applyThrottle.Refill() // Allow the first apply() immediately.

	dp.ifaceMonitor.StateCallback = dp.onIfaceStateChange
	dp.ifaceMonitor.AddrCallback = dp.onIfaceAddrsChange
	dp.ifaceMonitor.InSyncCallback = dp.onIfaceInSync

	backendMode := environment.DetectBackend(config.LookPathOverride, cmdshim.NewRealCmd, config.IptablesBackend)

	// Most iptables tables need the same options.
	iptablesOptions := iptables.TableOptions{
		HistoricChainPrefixes: rules.AllHistoricChainNamePrefixes,
		InsertMode:            config.IptablesInsertMode,
		RefreshInterval:       config.IptablesRefreshInterval,
		PostWriteInterval:     config.IptablesPostWriteCheckInterval,
		LockTimeout:           config.IptablesLockTimeout,
		LockProbeInterval:     config.IptablesLockProbeInterval,
		BackendMode:           backendMode,
		LookPathOverride:      config.LookPathOverride,
		OnStillAlive:          dp.reportHealth,
		OpRecorder:            dp.loopSummarizer,
	}

	if config.BPFEnabled && config.BPFKubeProxyIptablesCleanupEnabled {
		// If BPF-mode is enabled, clean up kube-proxy's rules too.
		log.Info("BPF enabled, configuring iptables layer to clean up kube-proxy's rules.")
		iptablesOptions.ExtraCleanupRegexPattern = rules.KubeProxyInsertRuleRegex
		iptablesOptions.HistoricChainPrefixes = append(iptablesOptions.HistoricChainPrefixes, rules.KubeProxyChainPrefixes...)
	}

	if config.BPFEnabled && !config.BPFPolicyDebugEnabled {
		err := os.RemoveAll(bpf.RuntimePolDir)
		if err != nil && !os.IsNotExist(err) {
			log.WithError(err).Info("Policy debug disabled but failed to remove the debug directory.  Ignoring.")
		}
	}

	// However, the NAT tables need an extra cleanup regex.
	iptablesNATOptions := iptablesOptions
	if iptablesNATOptions.ExtraCleanupRegexPattern == "" {
		iptablesNATOptions.ExtraCleanupRegexPattern = rules.HistoricInsertedNATRuleRegex
	} else {
		iptablesNATOptions.ExtraCleanupRegexPattern += "|" + rules.HistoricInsertedNATRuleRegex
	}

	var iptablesLock sync.Locker
	if dataplaneFeatures.RestoreSupportsLock {
		log.Debug("Calico implementation of iptables lock disabled (because detected version of " +
			"iptables-restore will use its own implementation).")
		iptablesLock = dummyLock{}
	} else if config.IptablesLockTimeout <= 0 {
		log.Debug("Calico implementation of iptables lock disabled (by configuration).")
		iptablesLock = dummyLock{}
	} else {
		// Create the shared iptables lock.  This allows us to block other processes from
		// manipulating iptables while we make our updates.  We use a shared lock because we
		// actually do multiple updates in parallel (but to different tables), which is safe.
		log.WithField("timeout", config.IptablesLockTimeout).Debug(
			"Calico implementation of iptables lock enabled")
		iptablesLock = iptables.NewSharedLock(
			config.IptablesLockFilePath,
			config.IptablesLockTimeout,
			config.IptablesLockProbeInterval,
		)
	}

	mangleTableV4 := iptables.NewTable(
		"mangle",
		4,
		rules.RuleHashPrefix,
		iptablesLock,
		featureDetector,
		iptablesOptions)
	natTableV4 := iptables.NewTable(
		"nat",
		4,
		rules.RuleHashPrefix,
		iptablesLock,
		featureDetector,
		iptablesNATOptions,
	)
	rawTableV4 := iptables.NewTable(
		"raw",
		4,
		rules.RuleHashPrefix,
		iptablesLock,
		featureDetector,
		iptablesOptions)
	filterTableV4 := iptables.NewTable(
		"filter",
		4,
		rules.RuleHashPrefix,
		iptablesLock,
		featureDetector,
		iptablesOptions)
	ipSetsConfigV4 := config.RulesConfig.IPSetConfigV4
	ipSetsV4 := ipsets.NewIPSets(ipSetsConfigV4, dp.loopSummarizer)
	dp.iptablesNATTables = append(dp.iptablesNATTables, natTableV4)
	dp.iptablesRawTables = append(dp.iptablesRawTables, rawTableV4)
	dp.iptablesMangleTables = append(dp.iptablesMangleTables, mangleTableV4)
	dp.iptablesFilterTables = append(dp.iptablesFilterTables, filterTableV4)
	dp.ipSets = append(dp.ipSets, ipSetsV4)

	if config.RulesConfig.VXLANEnabled {
		var routeTableVXLAN routetable.RouteTableInterface
		if !config.RouteSyncDisabled {
			log.Debug("RouteSyncDisabled is false.")
			routeTableVXLAN = routetable.New([]string{"^vxlan.calico$"}, 4, true, config.NetlinkTimeout,
				config.DeviceRouteSourceAddress, config.DeviceRouteProtocol, true, unix.RT_TABLE_MAIN,
				dp.loopSummarizer, featureDetector, routetable.WithLivenessCB(dp.reportHealth))
		} else {
			log.Info("RouteSyncDisabled is true, using DummyTable.")
			routeTableVXLAN = &routetable.DummyTable{}
		}

		vxlanManager := newVXLANManager(
			ipSetsV4,
			routeTableVXLAN,
			"vxlan.calico",
			config,
			dp.loopSummarizer,
			4,
			featureDetector,
		)
		go vxlanManager.KeepVXLANDeviceInSync(config.VXLANMTU, dataplaneFeatures.ChecksumOffloadBroken, 10*time.Second)
		dp.RegisterManager(vxlanManager)
	} else {
		// Start a cleanup goroutine not to block felix if it needs to retry
		go cleanUpVXLANDevice("vxlan.calico")
	}

	// Allocate the tproxy route table indices before Egress grabs them all.
	// Always allocate so that we can clean up the tables if proxy was
	// previously enabled but is disabled now.
	var tproxyRTIndex4, tproxyRTIndex6 int

	tproxyRTIndex4, err = config.RouteTableManager.GrabIndex()
	if err != nil {
		log.WithError(err).Fatal("Failed to allocate routing table index for tproxy v4")
	}
	if config.IPv6Enabled {
		tproxyRTIndex6, err = config.RouteTableManager.GrabIndex()
		if err != nil {
			log.WithError(err).Fatal("Failed to allocate routing table index for tproxy v6")
		}
	}

	var awsTableIndexes []int
	if config.AWSSecondaryIPSupport != "Disabled" {
		// Since the egress gateway machinery claims all remaining indexes below, claim enough for all possible
		// AWS secondary NICs now.
		for i := 0; i < aws.SecondaryInterfaceCap; i++ {
			rti, err := config.RouteTableManager.GrabIndex()
			if err != nil {
				logrus.WithError(err).Panic("Failed to allocate route table index for AWS subnet manager.")
			}
			awsTableIndexes = append(awsTableIndexes, rti)
		}
	}

	dp.endpointStatusCombiner = newEndpointStatusCombiner(dp.fromDataplane, config.IPv6Enabled)
	dp.domainInfoStore = common.NewDomainInfoStore(&common.DnsConfig{
		Collector:             config.Collector,
		DNSCacheEpoch:         config.DNSCacheEpoch,
		DNSCacheFile:          config.DNSCacheFile,
		DNSCacheSaveInterval:  config.DNSCacheSaveInterval,
		DNSExtraTTL:           config.DNSExtraTTL,
		DNSLogsLatency:        config.DNSLogsLatency,
		DebugDNSResponseDelay: config.DebugDNSResponseDelay,
		MaxTopLevelDomains:    config.FlowLogsFileDomainsLimit,
	})
	dp.RegisterManager(dp.domainInfoStore)

	if config.DNSPolicyMode == apiv3.DNSPolicyModeDelayDeniedPacket &&
		config.RulesConfig.IptablesMarkDNSPolicy != 0x0 &&
		!config.DisableDNSPolicyPacketProcessor {
		packetProcessor := dnsdeniedpacket.New(
			uint16(config.DNSPolicyNfqueueID),
			uint32(config.DNSPolicyNfqueueSize),
			config.RulesConfig.IptablesMarkSkipDNSPolicyNfqueue,
		)
		dp.dnsDeniedPacketProcessor = packetProcessor
	}

	if config.DNSPolicyMode == apiv3.DNSPolicyModeDelayDNSResponse &&
		config.RulesConfig.DNSPacketsNfqueueID != 0 {
		packetProcessor := dnsresponsepacket.New(
			uint16(config.DNSPacketsNfqueueID),
			uint32(config.DNSPacketsNfqueueSize),
			config.DNSPacketsNfqueueMaxHoldDuration,
			dp.domainInfoStore,
		)
		dp.dnsResponsePacketProcessor = packetProcessor
	}

	callbacks := common.NewCallbacks()
	dp.callbacks = callbacks
	if config.XDPEnabled {
		if err := bpf.SupportsXDP(); err != nil {
			log.WithError(err).Warn("Can't enable XDP acceleration.")
			config.XDPEnabled = false
		} else if !config.BPFEnabled {
			st, err := NewXDPState(config.XDPAllowGeneric)
			if err != nil {
				log.WithError(err).Warn("Can't enable XDP acceleration.")
			} else {
				dp.xdpState = st
				dp.xdpState.PopulateCallbacks(callbacks)
				dp.RegisterManager(st)
				log.Info("XDP acceleration enabled.")
			}
		}
	} else {
		log.Info("XDP acceleration disabled.")
	}

	// TODO Support cleaning up non-BPF XDP state from a previous Felix run, when BPF mode has just been enabled.
	if !config.BPFEnabled && dp.xdpState == nil {
		xdpState, err := NewXDPState(config.XDPAllowGeneric)
		if err == nil {
			if err := xdpState.WipeXDP(); err != nil {
				log.WithError(err).Warn("Failed to cleanup preexisting XDP state")
			}
		}
		// if we can't create an XDP state it means we couldn't get a working
		// bpffs so there's nothing to clean up
	}

	if config.SidecarAccelerationEnabled {
		if err := bpf.SupportsSockmap(); err != nil {
			log.WithError(err).Warn("Can't enable Sockmap acceleration.")
		} else {
			st, err := NewSockmapState()
			if err != nil {
				log.WithError(err).Warn("Can't enable Sockmap acceleration.")
			} else {
				dp.sockmapState = st
				dp.sockmapState.PopulateCallbacks(callbacks)

				if err := dp.sockmapState.SetupSockmapAcceleration(); err != nil {
					dp.sockmapState = nil
					log.WithError(err).Warn("Failed to set up Sockmap acceleration")
				} else {
					log.Info("Sockmap acceleration enabled.")
				}
			}
		}
	}

	if dp.sockmapState == nil {
		st, err := NewSockmapState()
		if err == nil {
			st.WipeSockmap(bpf.FindInBPFFSOnly)
		}
		// if we can't create a sockmap state it means we couldn't get a working
		// bpffs so there's nothing to clean up
	}

	ipsetsManager := common.NewIPSetsManager(ipSetsV4, config.MaxIPSetSize, dp.domainInfoStore)
	dp.RegisterManager(ipsetsManager)

	if !config.BPFEnabled {
		// BPF mode disabled, create the iptables-only managers.
		dp.ipsetsSourceV4 = ipsetsManager
		// TODO Connect host IP manager to BPF
		dp.RegisterManager(newHostIPManager(
			config.RulesConfig.WorkloadIfacePrefixes,
			rules.IPSetIDThisHostIPs,
			ipSetsV4,
			config.MaxIPSetSize,
			rules.IPSetIDAllTunnelNets))
		dp.RegisterManager(newPolicyManager(rawTableV4, mangleTableV4, filterTableV4, ruleRenderer, 4))

		// Clean up any leftover BPF state.
		err := bpfnat.RemoveConnectTimeLoadBalancer("")
		if err != nil {
			log.WithError(err).Info("Failed to remove BPF connect-time load balancer, ignoring.")
		}
		tc.CleanUpProgramsAndPins()
	} else {
		// In BPF mode we still use iptables for raw egress policy.
		dp.RegisterManager(newRawEgressPolicyManager(rawTableV4, ruleRenderer, 4,
			func(neededIPSets set.Set[string]) {
				ipSetsV4.SetFilter(neededIPSets)
			}))
	}

	interfaceRegexes := make([]string, len(config.RulesConfig.WorkloadIfacePrefixes))
	for i, r := range config.RulesConfig.WorkloadIfacePrefixes {
		interfaceRegexes[i] = "^" + r + ".*"
	}

	defaultRPFilter, err := os.ReadFile("/proc/sys/net/ipv4/conf/default/rp_filter")
	if err != nil {
		log.Warn("could not determine default rp_filter setting, defaulting to strict")
		defaultRPFilter = []byte{'1'}
	}

	if config.BPFMapRepin {
		bpfmaps.EnableRepin()
	} else {
		bpfmaps.DisableRepin()
	}

	bpfipsets.SetMapSize(config.BPFMapSizeIPSets)
	bpfnat.SetMapSizes(config.BPFMapSizeNATFrontend, config.BPFMapSizeNATBackend, config.BPFMapSizeNATAffinity)
	bpfroutes.SetMapSize(config.BPFMapSizeRoute)
	bpfconntrack.SetMapSize(config.BPFMapSizeConntrack)
	bpfifstate.SetMapSize(config.BPFMapSizeIfState)

	var (
		bpfEndpointManager *bpfEndpointManager
		bpfMaps            *bpfmap.Maps

		bpfEvnt              events.Events
		bpfEventPoller       *bpfEventPoller
		eventProtoStatsSink  *events.EventProtoStatsSink
		eventTcpStatsSink    *events.EventTcpStatsSink
		eventProcessPathSink *events.EventProcessPathSink

		collectorPacketInfoReader    collector.PacketInfoReader
		collectorConntrackInfoReader collector.ConntrackInfoReader
		processInfoCache             collector.ProcessInfoCache
		processPathInfoCache         *events.BPFProcessPathCache
	)

	if config.BPFEnabled || config.FlowLogsCollectProcessInfo || config.FlowLogsCollectTcpStats {
		var err error
		bpfEvnt, err = events.New(events.SourcePerfEvents)
		if err != nil {
			log.WithError(err).Error("Failed to create perf event")
			config.FlowLogsCollectProcessInfo = false
			config.FlowLogsCollectTcpStats = false
			config.FlowLogsCollectProcessPath = false
		} else {
			bpfEventPoller = newBpfEventPoller(bpfEvnt)

			// Register BPF event handling for DNS events.
			bpfEventPoller.Register(events.TypeDNSEvent,
				func(e events.Event) {
					log.Debugf("DNS packet from BPF: %v", e)
					// The first 8 bytes of the event data are a 64-bit timestamp (in nanoseconds).  The DNS
					// packet data begins after that.
					timestampNS := binary.LittleEndian.Uint64(e.Data())
					consumed := 8
					dp.domainInfoStore.MsgChannel() <- common.DataWithTimestamp{
						// When we capture DNS packets on Ethernet interfaces - i.e. those that are not
						// "L3 devices" - the packet data begins with an Ethernet header that we don't
						// want.  (Note, Ethernet interfaces can be either workload or host interfaces.)
						// Therefore strip off that Ethernet header, which occupies the first 14 bytes.
						Data:      e.Data()[consumed+14:],
						Timestamp: timestampNS,
					}
				})
			log.Info("BPF: Registered events sink for TypeDNSEvent")

			// Register BPF event handling for DNS events from L3 devices.
			bpfEventPoller.Register(events.TypeDNSEventL3,
				func(e events.Event) {
					log.Debugf("DNS L3 packet from BPF: %v", e)
					// The first 8 bytes of the event data are a 64-bit timestamp (in nanoseconds).  The DNS
					// packet data begins after that.
					timestampNS := binary.LittleEndian.Uint64(e.Data())
					consumed := 8
					dp.domainInfoStore.MsgChannel() <- common.DataWithTimestamp{
						// On L3 devices the packet data begins with the IP
						// header, and we don't need to strip anything off.
						Data:      e.Data()[consumed:],
						Timestamp: timestampNS,
					}
				})
			log.Info("BPF: Registered events sink for TypeDNSEventL3")
		}
	}
	if config.FlowLogsCollectProcessInfo {
		installKprobes := func() error {
			kp := kprobe.New(config.BPFLogLevel, bpfEvnt)
			if kp != nil {
				if config.FlowLogsCollectProcessPath {
					err = kp.AttachSyscall()
					if err != nil {
						log.WithError(err).Error("error installing process path kprobes. skipping it")
						config.FlowLogsCollectProcessPath = false
					}
				}
				err = kp.AttachTCPv4()
				if err != nil {
					return fmt.Errorf("failed to install TCP v4 kprobes: %v", err)
				}
				err = kp.AttachUDPv4()
				if err != nil {
					kp.DetachTCPv4()
					return fmt.Errorf("failed to install UDP v4 kprobes: %v", err)
				}
			} else {
				return fmt.Errorf("error creating new kprobe object.")
			}
			return nil
		}
		if err := installKprobes(); err != nil {
			log.WithError(err).Error("error installing kprobes. skipping it")
			config.FlowLogsCollectProcessInfo = false
		} else {
			log.Info("BPF: Registered events sink for TypeProtoStats")
			eventProtoStatsSink = events.NewEventProtoStatsSink()
			bpfEventPoller.Register(events.TypeProtoStats, eventProtoStatsSink.HandleEvent)
			if config.FlowLogsCollectProcessPath {
				eventProcessPathSink = events.NewEventProcessPathSink()
				bpfEventPoller.Register(events.TypeProcessPath, eventProcessPathSink.HandleEvent)
			}
		}
	}

	if config.FlowLogsCollectTcpStats {
		eventTcpStatsSink = events.NewEventTcpStatsSink()
		bpfEventPoller.Register(events.TypeTcpStats, eventTcpStatsSink.HandleEvent)
		socketStatsMap := stats.SocketStatsMap()
		err := socketStatsMap.EnsureExists()
		if err != nil {
			log.WithError(err).Error("Failed to create socket stats BPF map. Disabling socket stats collection")
			config.FlowLogsCollectTcpStats = false
		}

	}

	var ipSetsV6 *ipsets.IPSets

	if config.IPv6Enabled {
		ipSetsConfigV6 := config.RulesConfig.IPSetConfigV6
		ipSetsV6 = ipsets.NewIPSets(ipSetsConfigV6, dp.loopSummarizer)
		dp.ipSets = append(dp.ipSets, ipSetsV6)
	}

	tproxyMgr := newTProxyManager(config,
		tproxyRTIndex4, tproxyRTIndex6,
		dp.loopSummarizer,
		featureDetector,
		tproxyWithIptablesEqualIPsChecker(newIptablesEqualIPsChecker(config, ipSetsV4, ipSetsV6)),
	)
	dp.RegisterManager(tproxyMgr)

	var bpfIPSets egressIPSets
	if config.BPFEnabled {
		log.Info("BPF enabled, starting BPF endpoint manager and map manager.")
		var err error
		bpfMaps, err = bpfmap.CreateBPFMaps()
		if err != nil {
			log.WithError(err).Panic("error creating bpf maps")
		}
		// Register map managers first since they create the maps that will be used by the endpoint manager.
		// Important that we create the maps before we load a BPF program with TC since we make sure the map
		// metadata name is set whereas TC doesn't set that field.
		ipSetIDAllocator := idalloc.New()
		ipSetIDAllocator.ReserveWellKnownID(bpfipsets.TrustedDNSServersName, bpfipsets.TrustedDNSServersID)
		ipSetIDAllocator.ReserveWellKnownID(bpfipsets.EgressGWHealthPortsName, bpfipsets.EgressGWHealthPortsID)
		ipSetsV4 := bpfipsets.NewBPFIPSets(
			ipSetsConfigV4,
			ipSetIDAllocator,
			bpfMaps.IpsetsMap,
			dp.loopSummarizer,
		)
		dp.ipSets = append(dp.ipSets, ipSetsV4)
		ipsetsManager.AddDataplane(ipSetsV4)
		bpfIPSets = ipSetsV4
		bpfRTMgr := newBPFRouteManager(&config, bpfMaps, dp.loopSummarizer)
		dp.RegisterManager(bpfRTMgr)

		// Create an 'ipset' to represent trusted DNS servers.
		trustedDNSServers := []string{}
		for _, serverPort := range config.RulesConfig.DNSTrustedServers {
			trustedDNSServers = append(trustedDNSServers,
				fmt.Sprintf("%v,udp:%v", serverPort.IP, serverPort.Port))
		}
		ipSetsV4.AddOrReplaceIPSet(
			ipsets.IPSetMetadata{SetID: bpfipsets.TrustedDNSServersName, Type: ipsets.IPSetTypeHashIPPort},
			trustedDNSServers,
		)

		// Forwarding into an IPIP tunnel fails silently because IPIP tunnels are L3 devices and support for
		// L3 devices in BPF is not available yet.  Disable the FIB lookup in that case.
		fibLookupEnabled := !config.RulesConfig.IPIPEnabled

		config.LookupsCache.EnableID64()
		// The failsafe manager sets up the failsafe port map.  It's important that it is registered before the
		// endpoint managers so that the map is brought up to date before they run for the first time.
		failsafeMgr := failsafes.NewManager(
			bpfMaps.FailsafesMap,
			config.RulesConfig.FailsafeInboundHostPorts,
			config.RulesConfig.FailsafeOutboundHostPorts,
			dp.loopSummarizer,
		)
		dp.RegisterManager(failsafeMgr)

		workloadIfaceRegex := regexp.MustCompile(strings.Join(interfaceRegexes, "|"))
		bpfEndpointManager, err = newBPFEndpointManager(
			nil,
			&config,
			bpfMaps,
			fibLookupEnabled,
			workloadIfaceRegex,
			ipSetIDAllocator,
			ruleRenderer,
			filterTableV4,
			dp.reportHealth,
			dp.loopSummarizer,
			featureDetector,
			config.LookupsCache,
			config.RulesConfig.ActionOnDrop,
			config.FlowLogsCollectTcpStats,
		)

		if err != nil {
			log.WithError(err).Panic("Failed to create BPF endpoint manager.")
		}

		dp.RegisterManager(bpfEndpointManager)

		bpfEndpointManager.Features = dataplaneFeatures

		conntrackScanner := bpfconntrack.NewScanner(bpfMaps.CtMap,
			bpfconntrack.NewLivenessScanner(config.BPFConntrackTimeouts, config.BPFNodePortDSREnabled))

		// Before we start, scan for all finished / timed out connections to
		// free up the conntrack table asap as it may take time to sync up the
		// proxy and kick off the first full cleaner scan.
		conntrackScanner.Scan()

		bpfproxyOpts := []bpfproxy.Option{
			bpfproxy.WithMinSyncPeriod(config.KubeProxyMinSyncPeriod),
		}

		if config.BPFNodePortDSREnabled {
			bpfproxyOpts = append(bpfproxyOpts, bpfproxy.WithDSREnabled())
		}

		if len(config.NodeZone) != 0 {
			bpfproxyOpts = append(bpfproxyOpts, bpfproxy.WithTopologyNodeZone(config.NodeZone))
		}

		if config.KubeClientSet != nil {
			// We have a Kubernetes connection, start watching services and populating the NAT maps.
			kp, err := bpfproxy.StartKubeProxy(
				config.KubeClientSet,
				config.Hostname,
				bpfMaps,
				bpfproxyOpts...,
			)
			if err != nil {
				log.WithError(err).Panic("Failed to start kube-proxy.")
			}
			bpfRTMgr.setHostIPUpdatesCallBack(kp.OnHostIPsUpdate)
			bpfRTMgr.setRoutesCallBacks(kp.OnRouteUpdate, kp.OnRouteDelete)
			conntrackScanner.AddUnlocked(bpfconntrack.NewStaleNATScanner(kp))
		} else {
			log.Info("BPF enabled but no Kubernetes client available, unable to run kube-proxy module.")
		}

		if config.BPFConnTimeLBEnabled {
			excludeUDP := false
			if config.FeatureGates != nil {
				switch config.FeatureGates["BPFConnectTimeLoadBalancingWorkaround"] {
				case "udp":
					excludeUDP = true
				}
			}
			logLevel := strings.ToLower(config.BPFLogLevel)
			if config.BPFLogFilters != nil {
				if logLevel != "off" && config.BPFCTLBLogFilter != "all" {
					logLevel = "off"
				}
			}
			// Activate the connect-time load balancer.
			err = bpfnat.InstallConnectTimeLoadBalancer(
				config.BPFCgroupV2, logLevel, config.BPFConntrackTimeouts.UDPLastSeen, excludeUDP)
			if err != nil {
				log.WithError(err).Panic("BPFConnTimeLBEnabled but failed to attach connect-time load balancer, bailing out.")
			}
		} else {
			// Deactivate the connect-time load balancer.
			err = nat.RemoveConnectTimeLoadBalancer(config.BPFCgroupV2)
			if err != nil {
				log.WithError(err).Warn("Failed to detach connect-time load balancer. Ignoring.")
			}
		}

		if config.Collector != nil && bpfEventPoller != nil {
			policyEventListener := events.NewCollectorPolicyListener(config.LookupsCache)
			bpfEventPoller.Register(events.TypePolicyVerdict, policyEventListener.EventHandler)
			log.Info("BPF: Registered events sink for TypePolicyVerdict")

			collectorPacketInfoReader = policyEventListener

			conntrackInfoReader := conntrack.NewInfoReader(
				config.BPFConntrackTimeouts,
				config.BPFNodePortDSREnabled,
				nil,
			)
			// We must add the collectorConntrackInfoReader before
			// conntrack.LivenessScanner as we want to see expired connections and the
			// liveness scanner would remove them for us.
			conntrackScanner.AddFirstUnlocked(conntrackInfoReader)
			log.Info("BPF: ConntrackInfoReader added to conntrackScanner")
			collectorConntrackInfoReader = conntrackInfoReader
		}

		conntrackScanner.Start()
		log.Info("conntrackScanner started")
	}

	if config.EgressIPEnabled {
		// Allocate all remaining tables to the egress manager.
		// This assumes no remaining modules need to reserve table indices.
		log.Info("Egress IP support enabled, creating egress IP manager")
		egressTablesIndices := config.RouteTableManager.GrabAllRemainingIndices()

		egressStatusCallback := func(namespace, name string, addr ip.Addr, maintenanceStarted, maintenanceFinished time.Time) error {
			dp.fromDataplane <- &proto.EgressPodStatusUpdate{
				Namespace:           namespace,
				Name:                name,
				Addr:                addr.String(),
				MaintenanceStarted:  proto.ConvertTime(maintenanceStarted),
				MaintenanceFinished: proto.ConvertTime(maintenanceFinished),
			}
			return nil
		}
		dp.egwHealthReportC = make(chan EGWHealthReport, 100)
		dp.egressIPManager = newEgressIPManager(
			"egress.calico",
			egressTablesIndices,
			config,
			dp.loopSummarizer,
			egressStatusCallback,
			config.HealthAggregator,
			dp.egwHealthReportC,
			ipSetsV4,
			bpfIPSets,
			featureDetector,
		)
		dp.RegisterManager(dp.egressIPManager)
	} else {
		// If Egress ip is not enabled, check to see if there is a VXLAN device and delete it if there is.
		log.Info("Checking if we need to clean up the egress VXLAN device")
		if link, err := netlink.LinkByName("egress.calico"); err != nil && err != syscall.ENODEV {
			log.WithError(err).Warnf("Failed to query egress VXLAN device")
		} else if err = netlink.LinkDel(link); err != nil {
			log.WithError(err).Error("Failed to delete unwanted egress VXLAN device")
		}
	}

	if config.ExternalNetworkEnabled {
		dp.externalNetworkManager = newExternalNetworkManager(
			config,
			dp.loopSummarizer,
		)
		dp.RegisterManager(dp.externalNetworkManager)
	}

	var routeTableV4 routetable.RouteTableInterface

	if !config.RouteSyncDisabled {
		log.Debug("RouteSyncDisabled is false.")
		routeTableV4 = routetable.New(interfaceRegexes, 4, false, config.NetlinkTimeout,
			config.DeviceRouteSourceAddress, config.DeviceRouteProtocol, config.RemoveExternalRoutes, unix.RT_TABLE_MAIN,
			dp.loopSummarizer, featureDetector, routetable.WithLivenessCB(dp.reportHealth),
			routetable.WithRouteCleanupGracePeriod(routeCleanupGracePeriod))
	} else {
		log.Info("RouteSyncDisabled is true, using DummyTable.")
		routeTableV4 = &routetable.DummyTable{}
	}

	epManager := newEndpointManager(
		rawTableV4,
		mangleTableV4,
		filterTableV4,
		ruleRenderer,
		routeTableV4,
		4,
		epMarkMapper,
		config.RulesConfig.KubeIPVSSupportEnabled,
		config.RulesConfig.WorkloadIfacePrefixes,
		dp.endpointStatusCombiner.OnEndpointStatusUpdate,
		string(defaultRPFilter),
		config.BPFEnabled,
		bpfEndpointManager,
		callbacks,
		config.FlowLogsCollectTcpStats,
		config.BPFLogLevel,
		config.FloatingIPsEnabled,
	)
	dp.RegisterManager(epManager)
	dp.endpointsSourceV4 = epManager
	dp.RegisterManager(newFloatingIPManager(natTableV4, ruleRenderer, 4, config.FloatingIPsEnabled))
	dp.RegisterManager(newMasqManager(ipSetsV4, natTableV4, ruleRenderer, config.MaxIPSetSize, 4))
	if !config.BPFEnabled {
		dp.RegisterManager(newNodeLocalDNSManager(ruleRenderer, 4, rawTableV4))
	}

	if config.RulesConfig.IPIPEnabled {
		// Create and maintain the IPIP tunnel device
		dp.ipipManager = newIPIPManager(ipSetsV4, config.MaxIPSetSize, config.ExternalNodesCidrs, dp.config)
	} else {
		// Only clean up IPIP addresses if IPIP is implicitly disabled (no IPIP pools and not explicitly set in FelixConfig)
		if config.RulesConfig.FelixConfigIPIPEnabled == nil {
			// Start a cleanup goroutine not to block felix if it needs to retry
			go cleanUpIPIPAddrs()
		}
	}

	if config.RulesConfig.IPIPEnabled || config.RulesConfig.IPSecEnabled || config.EgressIPEnabled {
		// Add a manager to keep the all-hosts IP set up to date.
		dp.allHostsIpsetManager = newAllHostsIpsetManager(ipSetsV4, config.MaxIPSetSize, config.ExternalNodesCidrs)
		dp.RegisterManager(dp.allHostsIpsetManager) // IPv4-only
	}

	// Add a manager for IPv4 wireguard configuration. This is added irrespective of whether wireguard is actually enabled
	// because it may need to tidy up some of the routing rules when disabled.
	cryptoRouteTableWireguard := wireguard.New(config.Hostname, &config.Wireguard, 4, config.NetlinkTimeout,
		config.DeviceRouteProtocol, func(publicKey wgtypes.Key) error {
			if publicKey == zeroKey {
				dp.fromDataplane <- &proto.WireguardStatusUpdate{PublicKey: "", IpVersion: 4}
			} else {
				dp.fromDataplane <- &proto.WireguardStatusUpdate{PublicKey: publicKey.String(), IpVersion: 4}
			}
			return nil
		},
		dp.loopSummarizer,
		featureDetector,
	)
	dp.wireguardManager = newWireguardManager(cryptoRouteTableWireguard, config, 4)
	dp.RegisterManager(dp.wireguardManager) // IPv4

	dp.RegisterManager(newServiceLoopManager(filterTableV4, ruleRenderer, 4))

	activeCaptures, err := capture.NewActiveCaptures(config.PacketCapture, dp.fromDataplane)
	if err != nil {
		log.WithError(err).Panicf("Failed create dir %s required to start packet capture", config.PacketCapture.Directory)
	}
	captureManager := newCaptureManager(activeCaptures, config.RulesConfig.WorkloadIfacePrefixes)
	dp.RegisterManager(captureManager)

	if config.AWSSecondaryIPSupport != "Disabled" {
		k8sCapacityUpdater := k8sutils.NewCapacityUpdater(config.FelixHostname, config.KubeClientSet.CoreV1())
		k8sCapacityUpdater.Start(context.Background())
		var ha aws.HealthAggregator
		if config.HealthAggregator != nil {
			ha = config.HealthAggregator
		}
		secondaryIfaceProv := aws.NewSecondaryIfaceProvisioner(
			config.AWSSecondaryIPSupport,
			config.FelixHostname,
			ha,
			config.IPAMClient,
			aws.OptTimeout(dp.config.AWSRequestTimeout),
			aws.OptCapacityCallback(k8sCapacityUpdater.OnCapacityChange),
		)
		secondaryIfaceProv.Start(context.Background())
		awsSubnetManager := NewAWSIPManager(
			awsTableIndexes,
			dp.config,
			dp.loopSummarizer,
			secondaryIfaceProv,
			featureDetector,
		)
		dp.RegisterManager(awsSubnetManager)
		dp.awsStateUpdC = secondaryIfaceProv.ResponseC()
		dp.awsSubnetMgr = awsSubnetManager
	}

	if config.IPv6Enabled {
		mangleTableV6 := iptables.NewTable(
			"mangle",
			6,
			rules.RuleHashPrefix,
			iptablesLock,
			featureDetector,
			iptablesOptions,
		)
		natTableV6 := iptables.NewTable(
			"nat",
			6,
			rules.RuleHashPrefix,
			iptablesLock,
			featureDetector,
			iptablesNATOptions,
		)
		rawTableV6 := iptables.NewTable(
			"raw",
			6,
			rules.RuleHashPrefix,
			iptablesLock,
			featureDetector,
			iptablesOptions,
		)
		filterTableV6 := iptables.NewTable(
			"filter",
			6,
			rules.RuleHashPrefix,
			iptablesLock,
			featureDetector,
			iptablesOptions,
		)

		dp.iptablesNATTables = append(dp.iptablesNATTables, natTableV6)
		dp.iptablesRawTables = append(dp.iptablesRawTables, rawTableV6)
		dp.iptablesMangleTables = append(dp.iptablesMangleTables, mangleTableV6)
		dp.iptablesFilterTables = append(dp.iptablesFilterTables, filterTableV6)

		if config.RulesConfig.VXLANEnabledV6 {
			var routeTableVXLANV6 routetable.RouteTableInterface
			if !config.RouteSyncDisabled {
				log.Debug("RouteSyncDisabled is false.")
				routeTableVXLANV6 = routetable.New([]string{"^vxlan-v6.calico$"}, 6, true, config.NetlinkTimeout,
					config.DeviceRouteSourceAddressIPv6, config.DeviceRouteProtocol, true, unix.RT_TABLE_MAIN,
					dp.loopSummarizer, featureDetector, routetable.WithLivenessCB(dp.reportHealth))
			} else {
				log.Debug("RouteSyncDisabled is true, using DummyTable for routeTableVXLANV6.")
				routeTableVXLANV6 = &routetable.DummyTable{}
			}

			vxlanManagerV6 := newVXLANManager(
				ipSetsV6,
				routeTableVXLANV6,
				"vxlan-v6.calico",
				config,
				dp.loopSummarizer,
				6,
				featureDetector,
			)
			go vxlanManagerV6.KeepVXLANDeviceInSync(config.VXLANMTUV6, dataplaneFeatures.ChecksumOffloadBroken, 10*time.Second)
			dp.RegisterManager(vxlanManagerV6)
		} else {
			// Start a cleanup goroutine not to block felix if it needs to retry
			go cleanUpVXLANDevice("vxlan-v6.calico")
		}

		var routeTableV6 routetable.RouteTableInterface
		if !config.RouteSyncDisabled {
			log.Debug("RouteSyncDisabled is false.")
			routeTableV6 = routetable.New(
				interfaceRegexes, 6, false, config.NetlinkTimeout,
				config.DeviceRouteSourceAddressIPv6, config.DeviceRouteProtocol, config.RemoveExternalRoutes,
				unix.RT_TABLE_MAIN, dp.loopSummarizer, featureDetector, routetable.WithLivenessCB(dp.reportHealth),
				routetable.WithRouteCleanupGracePeriod(routeCleanupGracePeriod))
		} else {
			log.Debug("RouteSyncDisabled is true, using DummyTable for routeTableV6.")
			routeTableV6 = &routetable.DummyTable{}
		}

		if !config.BPFEnabled {
			dp.RegisterManager(common.NewIPSetsManager(ipSetsV6, config.MaxIPSetSize, dp.domainInfoStore))
			dp.RegisterManager(newHostIPManager(
				config.RulesConfig.WorkloadIfacePrefixes,
				rules.IPSetIDThisHostIPs,
				ipSetsV6,
				config.MaxIPSetSize,
				rules.IPSetIDAllTunnelNets))
			dp.RegisterManager(newPolicyManager(rawTableV6, mangleTableV6, filterTableV6, ruleRenderer, 6))
		}
		dp.RegisterManager(newEndpointManager(
			rawTableV6,
			mangleTableV6,
			filterTableV6,
			ruleRenderer,
			routeTableV6,
			6,
			epMarkMapper,
			config.RulesConfig.KubeIPVSSupportEnabled,
			config.RulesConfig.WorkloadIfacePrefixes,
			dp.endpointStatusCombiner.OnEndpointStatusUpdate,
			"",
			config.BPFEnabled,
			nil,
			callbacks,
			config.FlowLogsCollectTcpStats,
			config.BPFLogLevel,
			config.FloatingIPsEnabled,
		))
		dp.RegisterManager(newFloatingIPManager(natTableV6, ruleRenderer, 6, config.FloatingIPsEnabled))
		dp.RegisterManager(newMasqManager(ipSetsV6, natTableV6, ruleRenderer, config.MaxIPSetSize, 6))
		dp.RegisterManager(newServiceLoopManager(filterTableV6, ruleRenderer, 6))
		if !config.BPFEnabled {
			dp.RegisterManager(newNodeLocalDNSManager(ruleRenderer, 6, rawTableV6))
		}

		// Add a manager for IPv6 wireguard configuration. This is added irrespective of whether wireguard is actually enabled
		// because it may need to tidy up some of the routing rules when disabled.
		cryptoRouteTableWireguardV6 := wireguard.New(config.Hostname, &config.Wireguard, 6, config.NetlinkTimeout,
			config.DeviceRouteProtocol, func(publicKey wgtypes.Key) error {
				if publicKey == zeroKey {
					dp.fromDataplane <- &proto.WireguardStatusUpdate{PublicKey: "", IpVersion: 6}
				} else {
					dp.fromDataplane <- &proto.WireguardStatusUpdate{PublicKey: publicKey.String(), IpVersion: 6}
				}
				return nil
			},
			dp.loopSummarizer,
			featureDetector)
		dp.wireguardManagerV6 = newWireguardManager(cryptoRouteTableWireguardV6, config, 6)
		dp.RegisterManager(dp.wireguardManagerV6)
	}

	dp.allIptablesTables = append(dp.allIptablesTables, dp.iptablesMangleTables...)
	dp.allIptablesTables = append(dp.allIptablesTables, dp.iptablesNATTables...)
	dp.allIptablesTables = append(dp.allIptablesTables, dp.iptablesFilterTables...)
	dp.allIptablesTables = append(dp.allIptablesTables, dp.iptablesRawTables...)

	// We always create the IPsec policy table (the component that manipulates the IPsec dataplane).  That ensures
	// that we clean up our old policies if IPsec is disabled.
	ipsecEnabled := config.IPSecPSK != "" && config.IPSecESPProposal != "" && config.IPSecIKEProposal != "" && config.NodeIP != nil
	dp.ipSecPolTable = ipsec.NewPolicyTable(ipsec.ReqID, ipsecEnabled, config.DebugUseShortPollIntervals, dp.loopSummarizer)
	if ipsecEnabled {
		// Set up IPsec.

		// Initialise charon main config file.
		charonConfig := ipsec.NewCharonConfig(ipsec.CharonConfigRootDir, ipsec.CharonMainConfigFile)
		charonConfig.SetLogLevel(config.IPSecLogLevel)
		charonConfig.SetBooleanOption(ipsec.CharonFollowRedirects, false)
		charonConfig.SetBooleanOption(ipsec.CharonMakeBeforeBreak, true)
		log.Infof("Initialising charon config %+v", charonConfig)
		charonConfig.RenderToFile()
		ikeDaemon := ipsec.NewCharonIKEDaemon(
			config.IPSecESPProposal,
			config.IPSecIKEProposal,
			config.IPSecRekeyTime,
			config.ChildExitedRestartCallback,
		)
		var charonWG sync.WaitGroup
		err := ikeDaemon.Start(context.Background(), &charonWG)
		if err != nil {
			log.WithError(err).Panic("error starting Charon.")
		}

		dp.ipSecDataplane = ipsec.NewDataplane(
			config.NodeIP,
			config.IPSecPSK,
			config.RulesConfig.IptablesMarkIPsec,
			dp.ipSecPolTable,
			ikeDaemon,
			config.IPSecAllowUnsecuredTraffic,
		)
		ipSecManager := newIPSecManager(dp.ipSecDataplane)
		dp.allManagers = append(dp.allManagers, ipSecManager)
	}

	// Register that we will report liveness and readiness.
	if config.HealthAggregator != nil {
		log.Info("Registering to report health.")
		timeout := config.WatchdogTimeout
		if timeout < healthInterval*2 {
			log.Warnf("Dataplane watchdog timeout (%v) too low, defaulting to %v", timeout, healthInterval*2)
			timeout = healthInterval * 2
		}
		config.HealthAggregator.RegisterReporter(
			healthName,
			&health.HealthReport{Live: true, Ready: true},
			timeout,
		)
	}

	if config.DebugSimulateDataplaneHangAfter != 0 {
		log.WithField("delay", config.DebugSimulateDataplaneHangAfter).Warn(
			"Simulating a dataplane hang.")
		dp.debugHangC = time.After(config.DebugSimulateDataplaneHangAfter)
	}

	// If required, subscribe to NFLog collection.
	if config.Collector != nil {
		if !config.BPFEnabled {
			log.Debug("Stats collection is required, create nflog reader")
			nflogrd := collector.NewNFLogReader(config.LookupsCache, 1, 2,
				config.NfNetlinkBufSize, config.FlowLogsFileIncludeService)
			collectorPacketInfoReader = nflogrd
			log.Debug("Stats collection is required, create conntrack reader")
			ctrd := collector.NewNetLinkConntrackReader(felixconfig.DefaultConntrackPollingInterval, config.RulesConfig.IptablesMarkProxy)
			collectorConntrackInfoReader = ctrd
		}

		if config.FlowLogsCollectProcessInfo || config.FlowLogsCollectTcpStats {
			log.Debug("Process/TCP stats collection is required, create process info cache")
			gcInterval := time.Second * 1
			entryTTL := time.Second * 10
			var eventProcessC <-chan events.EventProtoStats
			var eventTcpC <-chan events.EventTcpStats
			var eventProcessPathC <-chan events.ProcessPath
			if config.FlowLogsCollectProcessInfo {
				eventProcessC = eventProtoStatsSink.EventProtoStatsChan()
				if config.FlowLogsCollectProcessPath {
					eventProcessPathC = eventProcessPathSink.EventProcessPathChan()
					processPathInfoCache = events.NewBPFProcessPathCache(eventProcessPathC, gcInterval, entryTTL*30)
				}
			}
			if config.FlowLogsCollectTcpStats {
				eventTcpC = eventTcpStatsSink.EventTcpStatsChan()
			}
			prd := events.NewBPFProcessInfoCache(eventProcessC, eventTcpC, gcInterval, entryTTL, processPathInfoCache)
			processInfoCache = prd
		}

		config.Collector.SetPacketInfoReader(collectorPacketInfoReader)
		log.Info("PacketInfoReader added to collector")
		config.Collector.SetConntrackInfoReader(collectorConntrackInfoReader)
		log.Info("ConntrackInfoReader added to collector")
		config.Collector.SetProcessInfoCache(processInfoCache)
		log.Info("ProcessInfoCache added to collector")
	}

	if bpfEventPoller != nil {
		log.Info("Starting BPF event poller")
		if err := bpfEventPoller.Start(); err != nil {
			log.WithError(err).Info("Stopping bpf event poller")
			bpfEvnt.Close()
		}

	}

	if config.DebugConsoleEnabled {
		if dp.dnsDeniedPacketProcessor != nil {
			console := debugconsole.New(dp.dnsDeniedPacketProcessor)
			console.Start()
		} else if dp.dnsResponsePacketProcessor != nil {
			console := debugconsole.New(dp.dnsResponsePacketProcessor)
			console.Start()
		}
	}

	return dp
}

// findHostMTU auto-detects the smallest host interface MTU.
func findHostMTU(matchRegex *regexp.Regexp) (int, error) {
	// Find all the interfaces on the host.
	links, err := netlink.LinkList()
	if err != nil {
		log.WithError(err).Error("Failed to list interfaces. Unable to auto-detect MTU")
		return 0, err
	}

	// Iterate through them, keeping track of the lowest MTU.
	smallest := 0
	for _, l := range links {
		// Skip links that we know are not external interfaces.
		fields := log.Fields{"mtu": l.Attrs().MTU, "name": l.Attrs().Name}
		if matchRegex == nil || !matchRegex.MatchString(l.Attrs().Name) {
			log.WithFields(fields).Debug("Skipping interface for MTU detection (name is excluded by regex)")
			continue
		}
		// Skip links that are down.  In particular, we want to ignore newly-added AWS secondary ENIs until
		// the AWS IP manager has had a chance to configure them.
		if l.Attrs().OperState != netlink.OperUp {
			log.WithFields(fields).Debug("Skipping interface for MTU detection (link is down)")
			continue
		}
		log.WithFields(fields).Debug("Examining link for MTU calculation")
		if l.Attrs().MTU < smallest || smallest == 0 {
			smallest = l.Attrs().MTU
		}
	}

	if smallest == 0 {
		// We failed to find a usable interface. Default the MTU of the host
		// to 1460 - the smallest among common cloud providers.
		log.Warn("Failed to auto-detect host MTU - no interfaces matched the MTU interface pattern. To use auto-MTU, set mtuIfacePattern to match your host's interfaces")
		return 1460, nil
	}
	return smallest, nil
}

// writeMTUFile writes the smallest MTU among enabled encapsulation types to disk
// for use by other components (e.g., CNI plugin).
func writeMTUFile(mtu int) error {
	// Make sure directory exists.
	if err := os.MkdirAll("/var/lib/calico", os.ModePerm); err != nil {
		return fmt.Errorf("failed to create directory /var/lib/calico: %s", err)
	}

	// Write the smallest MTU to disk so other components can rely on this calculation consistently.
	filename := "/var/lib/calico/mtu"
	log.Debugf("Writing %d to "+filename, mtu)
	if err := os.WriteFile(filename, []byte(fmt.Sprintf("%d", mtu)), 0644); err != nil {
		log.WithError(err).Error("Unable to write to " + filename)
		return err
	}
	return nil
}

// determinePodMTU looks at the configured MTUs and enabled encapsulations to determine which
// value for MTU should be used for pod interfaces.
func determinePodMTU(config Config) int {
	// Determine the smallest MTU among enabled encap methods. If none of the encap methods are
	// enabled, we'll just use the host's MTU.
	mtu := 0
	type mtuState struct {
		mtu     int
		enabled bool
	}
	for _, s := range []mtuState{
		{config.IPIPMTU, config.RulesConfig.IPIPEnabled},
		{config.VXLANMTU, config.RulesConfig.VXLANEnabled},
		{config.VXLANMTUV6, config.RulesConfig.VXLANEnabledV6},
		{config.Wireguard.MTU, config.Wireguard.Enabled},
		{config.Wireguard.MTUV6, config.Wireguard.EnabledV6},
	} {
		if s.enabled && s.mtu != 0 && (s.mtu < mtu || mtu == 0) {
			mtu = s.mtu
		}
	}

	if mtu == 0 {
		// No enabled encapsulation. Just use the host MTU.
		mtu = config.hostMTU
	} else if mtu > config.hostMTU {
		fields := logrus.Fields{"mtu": mtu, "hostMTU": config.hostMTU}
		log.WithFields(fields).Warn("Configured MTU is larger than detected host interface MTU")
	}
	log.WithField("mtu", mtu).Info("Determined pod MTU")
	return mtu
}

// ConfigureDefaultMTUs defaults any MTU configurations that have not been set.
// We default the values even if the encap is not enabled, in order to match behavior from earlier versions of Calico.
// However, they MTU will only be considered for allocation to pod interfaces if the encap is enabled.
func ConfigureDefaultMTUs(hostMTU int, c *Config) {
	c.hostMTU = hostMTU
	if c.IPIPMTU == 0 {
		log.Debug("Defaulting IPIP MTU based on host")
		c.IPIPMTU = hostMTU - ipipMTUOverhead
	}
	if c.VXLANMTU == 0 {
		log.Debug("Defaulting IPv4 VXLAN MTU based on host")
		c.VXLANMTU = hostMTU - vxlanMTUOverhead
	}
	if c.VXLANMTUV6 == 0 {
		log.Debug("Defaulting IPv6 VXLAN MTU based on host")
		c.VXLANMTUV6 = hostMTU - vxlanV6MTUOverhead
	}
	if c.Wireguard.MTU == 0 {
		if c.KubernetesProvider == felixconfig.ProviderAKS && c.Wireguard.EncryptHostTraffic {
			// The default MTU on Azure is 1500, but the underlying network stack will fragment packets at 1400 bytes,
			// see https://docs.microsoft.com/en-us/azure/virtual-network/virtual-network-tcpip-performance-tuning#azure-and-vm-mtu
			// for details.
			// Additionally, Wireguard sets the DF bit on its packets, and so if the MTU is set too high large packets
			// will be dropped. Therefore it is necessary to allow for the difference between the MTU of the host and
			// the underlying network.
			log.Debug("Defaulting IPv4 Wireguard MTU based on host and AKS with WorkloadIPs")
			c.Wireguard.MTU = hostMTU - aksMTUOverhead - wireguardMTUOverhead
		} else {
			log.Debug("Defaulting IPv4 Wireguard MTU based on host")
			c.Wireguard.MTU = hostMTU - wireguardMTUOverhead
		}
	}
	if c.Wireguard.MTUV6 == 0 {
		if c.KubernetesProvider == config.ProviderAKS && c.Wireguard.EncryptHostTraffic {
			// The default MTU on Azure is 1500, but the underlying network stack will fragment packets at 1400 bytes,
			// see https://docs.microsoft.com/en-us/azure/virtual-network/virtual-network-tcpip-performance-tuning#azure-and-vm-mtu
			// for details.
			// Additionally, Wireguard sets the DF bit on its packets, and so if the MTU is set too high large packets
			// will be dropped. Therefore it is necessary to allow for the difference between the MTU of the host and
			// the underlying network.
			log.Debug("Defaulting IPv6 Wireguard MTU based on host and AKS with WorkloadIPs")
			c.Wireguard.MTUV6 = hostMTU - aksMTUOverhead - wireguardV6MTUOverhead
		} else {
			log.Debug("Defaulting IPv6 Wireguard MTU based on host")
			c.Wireguard.MTUV6 = hostMTU - wireguardV6MTUOverhead
		}
	}
}

func cleanUpIPIPAddrs() {
	// If IPIP is not enabled, check to see if there is are addresses in the IPIP device and delete them if there are.
	log.Debug("Checking if we need to clean up the IPIP device")

	var errFound bool

cleanupRetry:
	for i := 0; i <= maxCleanupRetries; i++ {
		errFound = false
		if i > 0 {
			log.Debugf("Retrying %v/%v times", i, maxCleanupRetries)
		}
		link, err := netlink.LinkByName("tunl0")
		if err != nil {
			if _, ok := err.(netlink.LinkNotFoundError); ok {
				log.Debug("IPIP disabled and no IPIP device found")
				return
			}
			log.WithError(err).Warn("IPIP disabled and failed to query IPIP device.")
			errFound = true

			// Sleep for 1 second before retrying
			time.Sleep(1 * time.Second)
			continue
		}
		addrs, err := netlink.AddrList(link, netlink.FAMILY_V4)
		if err != nil {
			log.WithError(err).Warn("IPIP disabled and failed to list addresses, will be unable to remove any old addresses from the device should they exist.")
			errFound = true

			// Sleep for 1 second before retrying
			time.Sleep(1 * time.Second)
			continue
		}

		for _, oldAddr := range addrs {
			if err := netlink.AddrDel(link, &oldAddr); err != nil {
				log.WithError(err).Errorf("IPIP disabled and failed to delete unwanted IPIP address %s.", oldAddr.IPNet)
				errFound = true

				// Sleep for 1 second before retrying
				time.Sleep(1 * time.Second)
				continue cleanupRetry
			}
		}
	}
	if errFound {
		log.Warnf("Giving up trying to clean up IPIP addresses after retrying %v times", maxCleanupRetries)
	}
}

func cleanUpVXLANDevice(deviceName string) {
	// If VXLAN is not enabled, check to see if there is a VXLAN device and delete it if there is.
	log.Debug("Checking if we need to clean up the VXLAN device")

	var errFound bool
	for i := 0; i <= maxCleanupRetries; i++ {
		errFound = false
		if i > 0 {
			log.Debugf("Retrying %v/%v times", i, maxCleanupRetries)
		}
		link, err := netlink.LinkByName(deviceName)
		if err != nil {
			if _, ok := err.(netlink.LinkNotFoundError); ok {
				log.Debug("VXLAN disabled and no VXLAN device found")
				return
			}
			log.WithError(err).Warn("VXLAN disabled and failed to query VXLAN device.")
			errFound = true

			// Sleep for 1 second before retrying
			time.Sleep(1 * time.Second)
			continue
		}
		if err = netlink.LinkDel(link); err != nil {
			log.WithError(err).Error("VXLAN disabled and failed to delete unwanted VXLAN device.")
			errFound = true

			// Sleep for 1 second before retrying
			time.Sleep(1 * time.Second)
			continue
		}
	}
	if errFound {
		log.Warnf("Giving up trying to clean up VXLAN device after retrying %v times", maxCleanupRetries)
	}
}

type Manager interface {
	// OnUpdate is called for each protobuf message from the datastore.  May either directly
	// send updates to the IPSets and iptables.Table objects (which will queue the updates
	// until the main loop instructs them to act) or (for efficiency) may wait until
	// a call to CompleteDeferredWork() to flush updates to the dataplane.
	OnUpdate(protoBufMsg interface{})
	// Called before the main loop flushes updates to the dataplane to allow for batched
	// work to be completed.
	CompleteDeferredWork() error
}

type ManagerWithRouteTables interface {
	Manager
	GetRouteTableSyncers() []routetable.RouteTableSyncer
}

type ManagerWithRouteRules interface {
	Manager
	GetRouteRules() []routeRules
}

type routeRules interface {
	GetAllActiveRules() []*routerule.Rule
	SetRule(rule *routerule.Rule)
	RemoveRule(rule *routerule.Rule)
	InitFromKernel()
	QueueResync()
	Apply() error
}

func (d *InternalDataplane) routeTableSyncers() []routetable.RouteTableSyncer {
	var rts []routetable.RouteTableSyncer
	for _, mrts := range d.managersWithRouteTables {
		rts = append(rts, mrts.GetRouteTableSyncers()...)
	}

	return rts
}

func (d *InternalDataplane) routeRules() []routeRules {
	var rrs []routeRules
	for _, mrrs := range d.managersWithRouteRules {
		rrs = append(rrs, mrrs.GetRouteRules()...)
	}

	return rrs
}

func (d *InternalDataplane) RegisterManager(mgr Manager) {
	tableMgr, ok := mgr.(ManagerWithRouteTables)
	if ok {
		// Used to log the whole manager out here but if we do that then we cause races if the manager has
		// other threads or locks.
		log.WithField("manager", reflect.TypeOf(mgr).Name()).Debug("registering ManagerWithRouteTables")
		d.managersWithRouteTables = append(d.managersWithRouteTables, tableMgr)
	}

	rulesMgr, ok := mgr.(ManagerWithRouteRules)
	if ok {
		log.WithField("manager", mgr).Debug("registering ManagerWithRouteRules")
		d.managersWithRouteRules = append(d.managersWithRouteRules, rulesMgr)
	}
	d.allManagers = append(d.allManagers, mgr)
}

func (d *InternalDataplane) Start() {
	// Do our start-of-day configuration.
	d.doStaticDataplaneConfig()

	// Then, start the worker threads.
	if d.egressIPManager != nil {
		// If IPIP or VXLAN is enabled, MTU of egress.calico device should be 50 bytes less than
		// MTU of IPIP or VXLAN device. MTU of the VETH device of a workload should be set to
		// the same value as MTU of egress.calico device.
		mtu := d.config.VXLANMTU

		if d.config.RulesConfig.VXLANEnabled {
			mtu = d.config.VXLANMTU - VXLANHeaderSize
		} else if d.config.RulesConfig.IPIPEnabled {
			mtu = d.config.IPIPMTU - VXLANHeaderSize
		}
		go d.egressIPManager.KeepVXLANDeviceInSync(mtu, 10*time.Second)
	}
	go d.loopUpdatingDataplane()
	go d.loopReportingStatus()
	go d.ifaceMonitor.MonitorInterfaces()
	go d.monitorHostMTU()

	// Start the domain info store (for periodically saving DNS info).
	d.domainInfoStore.Start()

	// Use nfnetlink to capture DNS packets from iptables.
	stopChannel := make(chan struct{})
	nfnetlink.SubscribeDNS(
		int(rules.NFLOGDomainGroup),
		65535,
		func(data []byte, timestamp uint64) {
			d.domainInfoStore.MsgChannel() <- common.DataWithTimestamp{
				Data:      data,
				Timestamp: timestamp,
			}
		},
		stopChannel)

	// Start the packet processors if configured.
	if d.dnsDeniedPacketProcessor != nil {
		d.dnsDeniedPacketProcessor.Start()
	}
	if d.dnsResponsePacketProcessor != nil {
		d.dnsResponsePacketProcessor.Start()
	}
}

func (d *InternalDataplane) Stop() {
	if d.dnsDeniedPacketProcessor != nil {
		d.dnsDeniedPacketProcessor.Stop()
	}
	if d.dnsResponsePacketProcessor != nil {
		d.dnsResponsePacketProcessor.Stop()
	}
}

// onIfaceInSync is used as a callback from the interface monitor.  We use it to send a message back to
// the main goroutine via a channel.
func (d *InternalDataplane) onIfaceInSync() {
	d.ifaceUpdates <- &ifaceInSync{}
}

type ifaceInSync struct {
}

// onIfaceStateChange is our interface monitor callback.  It gets called from the monitor's thread.
func (d *InternalDataplane) onIfaceStateChange(ifaceName string, state ifacemonitor.State, ifIndex int) {
	log.WithFields(log.Fields{
		"ifaceName": ifaceName,
		"ifIndex":   ifIndex,
		"state":     state,
	}).Info("Linux interface state changed.")
	d.ifaceUpdates <- &ifaceStateUpdate{
		Name:  ifaceName,
		State: state,
		Index: ifIndex,
	}
}

type ifaceStateUpdate struct {
	Name  string
	State ifacemonitor.State
	Index int
}

func NewIfaceStateUpdate(name string, state ifacemonitor.State, index int) any {
	return &ifaceStateUpdate{
		Name:  name,
		State: state,
		Index: index,
	}
}

// Check if current felix ipvs config is correct when felix gets a kube-ipvs0 interface update.
// If KubeIPVSInterface is UP and felix ipvs support is disabled (kube-proxy switched from iptables to ipvs mode),
// or if KubeIPVSInterface is DOWN and felix ipvs support is enabled (kube-proxy switched from ipvs to iptables mode),
// restart felix to pick up correct ipvs support mode.
func (d *InternalDataplane) checkIPVSConfigOnStateUpdate(state ifacemonitor.State) {
	ipvsIfacePresent := state != ifacemonitor.StateNotPresent
	ipvsSupportEnabled := d.config.RulesConfig.KubeIPVSSupportEnabled
	if ipvsSupportEnabled != ipvsIfacePresent {
		log.WithFields(log.Fields{
			"ipvsIfaceState": state,
			"ipvsSupport":    ipvsSupportEnabled,
		}).Info("kube-proxy mode changed. Restart felix.")
		d.config.ConfigChangedRestartCallback()
	}
}

// onIfaceAddrsChange is our interface address monitor callback.  It gets called
// from the monitor's thread.
func (d *InternalDataplane) onIfaceAddrsChange(ifaceName string, addrs set.Set[string]) {
	log.WithFields(log.Fields{
		"ifaceName": ifaceName,
		"addrs":     addrs,
	}).Info("Linux interface addrs changed.")
	d.ifaceUpdates <- &ifaceAddrsUpdate{
		Name:  ifaceName,
		Addrs: addrs,
	}
}

type ifaceAddrsUpdate struct {
	Name  string
	Addrs set.Set[string]
}

func NewIfaceAddrsUpdate(name string, ips ...string) any {
	return &ifaceAddrsUpdate{
		Name:  name,
		Addrs: set.FromArray[string](ips),
	}
}

func (d *InternalDataplane) SendMessage(msg interface{}) error {
	d.toDataplane <- msg
	return nil
}

func (d *InternalDataplane) RecvMessage() (interface{}, error) {
	return <-d.fromDataplane, nil
}

func (d *InternalDataplane) monitorHostMTU() {
	for {
		mtu, err := findHostMTU(d.config.MTUIfacePattern)
		if err != nil {
			log.WithError(err).Error("Error detecting host MTU")
		} else if d.config.hostMTU != mtu {
			// Since log writing is done a background thread, we set the force-flush flag on this log to ensure that
			// all the in-flight logs get written before we exit.
			log.WithFields(log.Fields{lclogutils.FieldForceFlush: true}).Info("Host MTU changed")
			d.config.ConfigChangedRestartCallback()
		}
		time.Sleep(30 * time.Second)
	}
}

// doStaticDataplaneConfig sets up the kernel and our static iptables  chains.  Should be called
// once at start of day before starting the main loop.  The actual iptables programming is deferred
// to the main loop.
func (d *InternalDataplane) doStaticDataplaneConfig() {
	// Check/configure global kernel parameters.
	d.configureKernel()

	if d.config.BPFEnabled {
		d.setUpIptablesBPFEarly()
		d.setUpIptablesBPF()
	} else {
		d.setUpIptablesNormal()
	}

	if d.config.RulesConfig.IPIPEnabled {
		log.Info("IPIP enabled, starting thread to keep tunnel configuration in sync.")
		go d.ipipManager.KeepIPIPDeviceInSync(
			d.config.IPIPMTU,
			d.config.RulesConfig.IPIPTunnelAddress,
		)
	} else {
		log.Info("IPIP disabled. Not starting tunnel update thread.")
	}
}

func bpfMarkPreestablishedFlowsRules() []iptables.Rule {
	return []iptables.Rule{{
		Match: iptables.Match().
			ConntrackState("ESTABLISHED,RELATED"),
		Comment: []string{"Mark pre-established flows."},
		Action: iptables.SetMaskedMarkAction{
			Mark: tcdefs.MarkLinuxConntrackEstablished,
			Mask: tcdefs.MarkLinuxConntrackEstablishedMask,
		},
	}}
}

func (d *InternalDataplane) setUpIptablesBPF() {
	rulesConfig := d.config.RulesConfig
	for _, t := range d.iptablesFilterTables {
		fwdRules := []iptables.Rule{
			{
				// Bypass is a strong signal from the BPF program, it means that the flow is approved
				// by the program at both ingress and egress.
				Comment: []string{"Pre-approved by BPF programs."},
				Match:   iptables.Match().MarkMatchesWithMask(tcdefs.MarkSeenBypass, tcdefs.MarkSeenBypassMask),
				Action:  iptables.AcceptAction{},
			},
		}

		var inputRules, outputRules []iptables.Rule

		// Handle packets for flows that pre-date the BPF programs.  The BPF program doesn't have any conntrack
		// state for these so it allows them to fall through to iptables with a mark set.
		inputRules = append(inputRules,
			iptables.Rule{
				Match: iptables.Match().
					MarkMatchesWithMask(tcdefs.MarkSeenFallThrough, tcdefs.MarkSeenFallThroughMask).
					ConntrackState("ESTABLISHED,RELATED"),
				Comment: []string{"Accept packets from flows that pre-date BPF."},
				Action:  iptables.AcceptAction{},
			},
			iptables.Rule{
				Match:   iptables.Match().MarkMatchesWithMask(tcdefs.MarkSeenFallThrough, tcdefs.MarkSeenFallThroughMask),
				Comment: []string{fmt.Sprintf("%s packets from unknown flows.", d.ruleRenderer.IptablesFilterDenyAction())},
				Action:  d.ruleRenderer.IptablesFilterDenyAction(),
			},
		)

		// Mark traffic leaving the host that already has an established linux conntrack entry.
		outputRules = append(outputRules, bpfMarkPreestablishedFlowsRules()...)

		for _, prefix := range rulesConfig.WorkloadIfacePrefixes {
			fwdRules = append(fwdRules,
				// Drop/reject packets that have come from a workload but have not been through our BPF program.
				iptables.Rule{
					Match:   iptables.Match().InInterface(prefix+"+").NotMarkMatchesWithMask(tcdefs.MarkSeen, tcdefs.MarkSeenMask),
					Action:  d.ruleRenderer.IptablesFilterDenyAction(),
					Comment: []string{"From workload without BPF seen mark"},
				},
			)

			if rulesConfig.EndpointToHostAction == "ACCEPT" {
				// Only need to worry about ACCEPT here.  Drop gets compiled into the BPF program and
				// RETURN would be a no-op since there's nothing to RETURN from.
				inputRules = append(inputRules, iptables.Rule{
					Match:  iptables.Match().InInterface(prefix+"+").MarkMatchesWithMask(tcdefs.MarkSeen, tcdefs.MarkSeenMask),
					Action: iptables.AcceptAction{},
				})
			}

			// Catch any workload to host packets that haven't been through the BPF program.
			inputRules = append(inputRules, iptables.Rule{
				Match:  iptables.Match().InInterface(prefix+"+").NotMarkMatchesWithMask(tcdefs.MarkSeen, tcdefs.MarkSeenMask),
				Action: d.ruleRenderer.IptablesFilterDenyAction(),
			})
		}

		// Accept any SEEN packets that go to the host. What remains here should be from
		// host interfaces. This should accept packets in default-DROP iptable
		// environments.  Such packets go through BPF on host iface but must go through
		// the INPUT of iptables too. default-DROP would block IPIP/VXLAN/WG/etc. traffic
		// without explicit ACCEPT.
		inputRules = append(inputRules, iptables.Rule{
			Match:  iptables.Match().MarkMatchesWithMask(tcdefs.MarkSeen, tcdefs.MarkSeenMask),
			Action: iptables.AcceptAction{},
		})

		if t.IPVersion == 6 {
			for _, prefix := range rulesConfig.WorkloadIfacePrefixes {
				// In BPF mode, we don't support IPv6 yet.  Drop it.
				fwdRules = append(fwdRules, iptables.Rule{
					Match:   iptables.Match().OutInterface(prefix + "+"),
					Action:  d.ruleRenderer.IptablesFilterDenyAction(),
					Comment: []string{"To workload, drop IPv6."},
				})
			}
		} else {
			// Let the BPF programs know if Linux conntrack knows about the flow.
			fwdRules = append(fwdRules, bpfMarkPreestablishedFlowsRules()...)
			// The packet may be about to go to a local workload.  However, the local workload may not have a BPF
			// program attached (yet).  To catch that case, we send the packet through a dispatch chain.  We only
			// add interfaces to the dispatch chain if the BPF program is in place.
			for _, prefix := range rulesConfig.WorkloadIfacePrefixes {
				// Make sure iptables rules don't drop packets that we're about to process through BPF.
				fwdRules = append(fwdRules,
					iptables.Rule{
						Match:   iptables.Match().OutInterface(prefix + "+"),
						Action:  iptables.JumpAction{Target: rules.ChainToWorkloadDispatch},
						Comment: []string{"To workload, check workload is known."},
					},
				)
			}
			// Need a final rule to accept traffic that is from a workload and going somewhere else.
			// Otherwise, if iptables has a DROP policy on the forward chain, the packet will get dropped.
			// This rule must come after the to-workload jump rules above to ensure that we don't accept too
			// early before the destination is checked.
			for _, prefix := range rulesConfig.WorkloadIfacePrefixes {
				// Make sure iptables rules don't drop packets that we're about to process through BPF.
				fwdRules = append(fwdRules,
					iptables.Rule{
						Match:   iptables.Match().InInterface(prefix + "+"),
						Action:  iptables.AcceptAction{},
						Comment: []string{"To workload, mark has already been verified."},
					},
				)
			}
			fwdRules = append(fwdRules,
				iptables.Rule{
					Match:   iptables.Match().InInterface(bpfOutDev),
					Action:  iptables.AcceptAction{},
					Comment: []string{"From ", bpfOutDev, " device, mark verified, accept."},
				},
			)
		}

		t.InsertOrAppendRules("INPUT", inputRules)
		t.InsertOrAppendRules("FORWARD", fwdRules)
		t.InsertOrAppendRules("OUTPUT", outputRules)
	}

	for _, t := range d.iptablesNATTables {
		t.UpdateChains(d.ruleRenderer.StaticNATPostroutingChains(t.IPVersion))
		t.InsertOrAppendRules("POSTROUTING", []iptables.Rule{{
			Action: iptables.JumpAction{Target: rules.ChainNATPostrouting},
		}})
	}

	for _, t := range d.iptablesRawTables {
		t.UpdateChains(d.ruleRenderer.StaticBPFModeRawChains(t.IPVersion,
			d.config.Wireguard.EncryptHostTraffic, d.config.BPFHostConntrackBypass,
		))
		t.InsertOrAppendRules("PREROUTING", []iptables.Rule{{
			Action: iptables.JumpAction{Target: rules.ChainRawPrerouting},
		}})
		if t.IPVersion == 4 {
			t.InsertOrAppendRules("OUTPUT", []iptables.Rule{{
				Action: iptables.JumpAction{Target: rules.ChainRawOutput},
			}})
		}
	}

	if d.config.BPFExtToServiceConnmark != 0 {
		mark := uint32(d.config.BPFExtToServiceConnmark)
		for _, t := range d.iptablesMangleTables {
			t.InsertOrAppendRules("PREROUTING", []iptables.Rule{{
				Match: iptables.Match().MarkMatchesWithMask(
					tcdefs.MarkSeen|mark,
					tcdefs.MarkSeenMask|mark,
				),
				Comment: []string{"Mark connections with ExtToServiceConnmark"},
				Action:  iptables.SetConnMarkAction{Mark: mark, Mask: mark},
			}})
		}
	}
}

// setUpIptablesBPFEarly that need to be written asap
func (d *InternalDataplane) setUpIptablesBPFEarly() {
	rules := bpfMarkPreestablishedFlowsRules()

	for _, t := range d.iptablesFilterTables {
		// We want to prevent inserting the rules over and over again if something later
		// crashed. We do not expect that we would insert just a part of the batch as that
		// should be handled by the iptables-restore transaction.  Never the less if we
		// see that unexpected case, perhaps due to an upgrade, we skip over updating the
		// iptables now and will wait for the full resync. That could be temporarily
		// disrupting.
		if present := t.CheckRulesPresent("FORWARD", rules); present != nil {
			if len(present) != len(rules) {
				log.WithField("presentRules", present).
					Warn("Some early rules on filter FORWARD, skipping adding other, full resync will resolve it.")
			}
		} else {
			if err := t.InsertRulesNow("FORWARD", rules); err != nil {
				log.WithError(err).
					Warn("Failed inserting some early rules to filter FORWARD, some flows may get temporarily disrupted.")
			}
		}
		if present := t.CheckRulesPresent("OUTPUT", rules); present != nil {
			if len(present) != len(rules) {
				log.WithField("presentRules", present).
					Warn("Some early rules on filter OUTPUT, skipping adding other, full resync will resolve it.")
			}
		} else {
			if err := t.InsertRulesNow("OUTPUT", rules); err != nil {
				log.WithError(err).
					Warn("Failed inserting some early rules to filter OUTPUT, some flows may get temporarily disrupted.")
			}
		}
	}
}

func (d *InternalDataplane) setUpIptablesNormal() {
	for _, t := range d.iptablesRawTables {
		// the cali-PREROUTING and cali-OUTPUT chains created by through
		// StaticRawTableChains will later be referenced by nodeLocalDNSManager
		// to write NFLOG rules supporting DNS Policies
		rawChains := d.ruleRenderer.StaticRawTableChains(t.IPVersion)
		t.UpdateChains(rawChains)
		t.InsertOrAppendRules("PREROUTING", []iptables.Rule{{
			Action: iptables.JumpAction{Target: rules.ChainRawPrerouting},
		}})
		t.InsertOrAppendRules("OUTPUT", []iptables.Rule{{
			Action: iptables.JumpAction{Target: rules.ChainRawOutput},
		}})
	}
	for _, t := range d.iptablesFilterTables {
		filterChains := d.ruleRenderer.StaticFilterTableChains(t.IPVersion)
		t.UpdateChains(filterChains)
		t.InsertOrAppendRules("FORWARD", []iptables.Rule{{
			Action: iptables.JumpAction{Target: rules.ChainFilterForward},
		}})
		t.InsertOrAppendRules("INPUT", []iptables.Rule{{
			Action: iptables.JumpAction{Target: rules.ChainFilterInput},
		}})
		t.InsertOrAppendRules("OUTPUT", []iptables.Rule{{
			Action: iptables.JumpAction{Target: rules.ChainFilterOutput},
		}})

		// Include rules which should be appended to the filter table forward chain.
		t.AppendRules("FORWARD", d.ruleRenderer.StaticFilterForwardAppendRules())
	}
	for _, t := range d.iptablesNATTables {
		t.UpdateChains(d.ruleRenderer.StaticNATTableChains(t.IPVersion))
		t.InsertOrAppendRules("PREROUTING", []iptables.Rule{{
			Action: iptables.JumpAction{Target: rules.ChainNATPrerouting},
		}})
		if t.IPVersion == 4 && d.config.EgressIPEnabled {
			t.AppendRules("PREROUTING", []iptables.Rule{{
				Action: iptables.JumpAction{Target: rules.ChainNATPreroutingEgress},
			}})
		}
		t.InsertOrAppendRules("POSTROUTING", []iptables.Rule{{
			Action: iptables.JumpAction{Target: rules.ChainNATPostrouting},
		}})
		t.InsertOrAppendRules("OUTPUT", []iptables.Rule{{
			Action: iptables.JumpAction{Target: rules.ChainNATOutput},
		}})
	}
	for _, t := range d.iptablesMangleTables {
		chains := d.ruleRenderer.StaticMangleTableChains(t.IPVersion)
		t.UpdateChains(chains)
		rs := []iptables.Rule{}
		if t.IPVersion == 4 && d.config.EgressIPEnabled {
			// Make sure egress rule at top.
			rs = append(rs, iptables.Rule{
				Action: iptables.JumpAction{Target: rules.ChainManglePreroutingEgress},
			})
			rs = append(rs, iptables.Rule{
				Action: iptables.JumpAction{Target: rules.ChainManglePreroutingEgressInbound},
			})
		}
		rs = append(rs, iptables.Rule{
			Action: iptables.JumpAction{Target: rules.ChainManglePrerouting},
		})
		t.InsertOrAppendRules("PREROUTING", rs)

		rs = []iptables.Rule{}
		for _, chain := range chains {
			if chain.Name == rules.ChainManglePostroutingEgress {
				rs = append(rs, iptables.Rule{
					Action: iptables.JumpAction{Target: rules.ChainManglePostroutingEgress},
				})
				break
			}
		}
		rs = append(rs, iptables.Rule{
			Action: iptables.JumpAction{Target: rules.ChainManglePostrouting},
		})
		t.InsertOrAppendRules("POSTROUTING", rs)

		rs = []iptables.Rule{}
		rs = append(rs, iptables.Rule{
			Action: iptables.JumpAction{Target: rules.ChainMangleOutput},
		})
		t.InsertOrAppendRules("OUTPUT", rs)
	}
	if d.xdpState != nil {
		if err := d.setXDPFailsafePorts(); err != nil {
			log.Warnf("failed to set XDP failsafe ports, disabling XDP: %v", err)
			if err := d.shutdownXDPCompletely(); err != nil {
				log.Warnf("failed to disable XDP: %v, will proceed anyway.", err)
			}
		}
	}
}

func stringToProtocol(protocol string) (labelindex.IPSetPortProtocol, error) {
	switch protocol {
	case "tcp":
		return labelindex.ProtocolTCP, nil
	case "udp":
		return labelindex.ProtocolUDP, nil
	case "sctp":
		return labelindex.ProtocolSCTP, nil
	}
	return labelindex.ProtocolNone, fmt.Errorf("unknown protocol %q", protocol)
}

func (d *InternalDataplane) setXDPFailsafePorts() error {
	inboundPorts := d.config.RulesConfig.FailsafeInboundHostPorts

	if _, err := d.xdpState.common.bpfLib.NewFailsafeMap(); err != nil {
		return err
	}

	for _, p := range inboundPorts {
		proto, err := stringToProtocol(p.Protocol)
		if err != nil {
			return err
		}

		if err := d.xdpState.common.bpfLib.UpdateFailsafeMap(uint8(proto), p.Port); err != nil {
			return err
		}
	}

	log.Infof("Set XDP failsafe ports: %+v", inboundPorts)
	return nil
}

// shutdownXDPCompletely attempts to disable XDP state.  This could fail in cases where XDP isn't working properly.
func (d *InternalDataplane) shutdownXDPCompletely() error {
	if d.xdpState == nil {
		return nil
	}
	if d.callbacks != nil {
		d.xdpState.DepopulateCallbacks(d.callbacks)
	}
	// spend 1 second attempting to wipe XDP, in case of a hiccup.
	maxTries := 10
	waitInterval := 100 * time.Millisecond
	var err error
	for i := 0; i < maxTries; i++ {
		err = d.xdpState.WipeXDP()
		if err == nil {
			d.xdpState = nil
			return nil
		}
		log.WithError(err).WithField("try", i).Warn("failed to wipe the XDP state")
		time.Sleep(waitInterval)
	}
	return fmt.Errorf("Failed to wipe the XDP state after %v tries over %v seconds: Error %v", maxTries, waitInterval, err)
}

func (d *InternalDataplane) loopUpdatingDataplane() {
	log.Info("Started internal iptables dataplane driver loop")
	healthTicks := time.NewTicker(healthInterval).C
	d.reportHealth()

	// Retry any failed operations every 10s.
	retryTicker := time.NewTicker(10 * time.Second)

	// If configured, start tickers to refresh the IP sets and routing table entries.
	ipSetsRefreshC := newRefreshTicker("IP sets", d.config.IPSetsRefreshInterval)
	routeRefreshC := newRefreshTicker("routes", d.config.RouteRefreshInterval)
	var xdpRefreshC <-chan time.Time
	if d.xdpState != nil {
		xdpRefreshC = newRefreshTicker("XDP state", d.config.XDPRefreshInterval)
	}
	ipSecRefreshC := newRefreshTicker("IPsec policy", d.config.XDPRefreshInterval)

	// Implement a simple leaky bucket throttle to control how often we refresh the dataplane.
	// This makes sure that we tend to favour processing updates from the datastore if we're
	// under load.
	throttleC := jitter.NewTicker(100*time.Millisecond, 10*time.Millisecond).Channel()
	beingThrottled := false

	for {
		select {
		case msg := <-d.toDataplane:
			d.onDatastoreMessage(msg)
		case ifaceUpdate := <-d.ifaceUpdates:
			d.onIfaceMonitorMessage(ifaceUpdate)
		case <-d.domainInfoStore.UpdatesReadyChannel():
			if d.domainInfoStore.HandleUpdates() {
				d.dataplaneNeedsSync = true
			}
		case msg := <-d.awsStateUpdC:
			d.awsSubnetMgr.OnSecondaryIfaceStateUpdate(msg)
		case msg := <-d.egwHealthReportC:
			d.egressIPManager.OnEGWHealthReport(msg)
			// Drain the rest of the channel.  This makes sure that we combine work if we're getting backed up.
			drainChan(d.egwHealthReportC, d.egressIPManager.OnEGWHealthReport)
		case <-ipSetsRefreshC:
			log.Debug("Refreshing IP sets state")
			d.forceIPSetsRefresh = true
			d.dataplaneNeedsSync = true
		case <-routeRefreshC:
			log.Debug("Refreshing routes")
			d.forceRouteRefresh = true
			d.dataplaneNeedsSync = true
		case <-xdpRefreshC:
			log.Debug("Refreshing XDP")
			d.forceXDPRefresh = true
			d.dataplaneNeedsSync = true
		case <-ipSecRefreshC:
			d.ipSecPolTable.QueueResync()
		case <-d.reschedC:
			log.Debug("Reschedule kick received")
			d.dataplaneNeedsSync = true
			// nil out the channel to record that the timer is now inactive.
			d.reschedC = nil
		case <-throttleC:
			d.applyThrottle.Refill()
		case <-healthTicks:
			d.reportHealth()
		case <-retryTicker.C:
		case <-d.debugHangC:
			log.Warning("Debug hang simulation timer popped, hanging the dataplane!!")
			time.Sleep(1 * time.Hour)
			log.Panic("Woke up after 1 hour, something's probably wrong with the test.")
		case stopWG := <-d.stopChan:
			func() { // Avoid linter warnings on the "defer".
				defer stopWG.Done()
				if err := d.domainInfoStore.SaveMappingsV1(); err != nil {
					log.WithError(err).Warning("Failed to save mappings to file on Felix shutdown")
				}
			}()
			return
		}

		if d.datastoreInSync && d.ifaceMonitorInSync && d.dataplaneNeedsSync {
			// Dataplane is out-of-sync, check if we're throttled.
			if d.applyThrottle.Admit() {
				if beingThrottled && d.applyThrottle.WouldAdmit() {
					log.Info("Dataplane updates no longer throttled")
					beingThrottled = false
				}
				log.Debug("Applying dataplane updates")
				applyStart := time.Now()

				// Actually apply the changes to the dataplane.
				d.apply()

				// Record stats.
				applyTime := time.Since(applyStart)
				summaryApplyTime.Observe(applyTime.Seconds())

				if d.dataplaneNeedsSync {
					// Dataplane is still dirty, record an error.
					countDataplaneSyncErrors.Inc()
				}

				d.loopSummarizer.EndOfIteration(applyTime)

				if !d.doneFirstApply {
					log.WithField(
						"secsSinceStart", time.Since(processStartTime).Seconds(),
					).Info("Completed first update to dataplane.")
					d.loopSummarizer.RecordOperation("first-update")
					d.doneFirstApply = true
					if d.config.PostInSyncCallback != nil {
						d.config.PostInSyncCallback()
					}
				}
				d.reportHealth()
			} else {
				if !beingThrottled {
					log.Info("Dataplane updates throttled")
					beingThrottled = true
				}
			}
		}
	}
}

func newRefreshTicker(name string, interval time.Duration) <-chan time.Time {
	if interval <= 0 {
		log.Infof("Refresh of %s on timer disabled", name)
		return nil
	}
	log.WithField("interval", interval).Infof("Will refresh %s on timer", name)
	refreshTicker := jitter.NewTicker(interval, interval/10)
	return refreshTicker.Channel()
}

// onDatastoreMessage is called when we get a message from the calculation graph
// it opportunistically processes a match of messages from its channel.
func (d *InternalDataplane) onDatastoreMessage(msg interface{}) {
	d.datastoreBatchSize = 1

	// Process the message we received, then opportunistically process any other
	// pending messages.  This helps to avoid doing two dataplane updates in quick
	// succession (and hence increasing latency) if we're _not_ being throttled.
	d.processMsgFromCalcGraph(msg)
	drainChan(d.toDataplane, d.processMsgFromCalcGraph)

	summaryBatchSize.Observe(float64(d.datastoreBatchSize))
}

func (d *InternalDataplane) processMsgFromCalcGraph(msg interface{}) {
	log.WithField("msg", proto.MsgStringer{Msg: msg}).Infof("Received %T update from calculation graph", msg)
	d.datastoreBatchSize++
	d.dataplaneNeedsSync = true
	d.recordMsgStat(msg)
	for _, mgr := range d.allManagers {
		mgr.OnUpdate(msg)
	}
	switch msg.(type) {
	case *proto.InSync:
		log.WithField("timeSinceStart", time.Since(processStartTime)).Info(
			"Datastore in sync, flushing the dataplane for the first time...")
		d.datastoreInSync = true
	}
}

// onIfaceMonitorMessage is called when we get a message from the interface monitor
// it opportunistically processes a match of messages from its channel.
func (d *InternalDataplane) onIfaceMonitorMessage(ifaceUpdate any) {
	// Separate stats for historic reasons: there use to be two channels.
	d.linkUpdateBatchSize = 0
	d.addrsUpdateBatchSize = 0

	// As for datastore messages, the interface monitor can send many messages in one go, so we
	// opportunistically process a batch even if we're not being throttled.
	d.processIfaceUpdate(ifaceUpdate)
	drainChan(d.ifaceUpdates, d.processIfaceUpdate)

	d.dataplaneNeedsSync = true
	if d.linkUpdateBatchSize > 0 {
		summaryIfaceBatchSize.Observe(float64(d.linkUpdateBatchSize))
	}
	if d.addrsUpdateBatchSize > 0 {
		summaryAddrBatchSize.Observe(float64(d.addrsUpdateBatchSize))
	}
}

func (d *InternalDataplane) processIfaceUpdate(ifaceUpdate any) {
	switch ifaceUpdateMsg := ifaceUpdate.(type) {
	case *ifaceStateUpdate:
		d.processIfaceStateUpdate(ifaceUpdateMsg)
	case *ifaceAddrsUpdate:
		d.processIfaceAddrsUpdate(ifaceUpdateMsg)
	case *ifaceInSync:
		d.processIfaceInSync()
	}
}

func (d *InternalDataplane) processIfaceInSync() {
	if d.ifaceMonitorInSync {
		return
	}
	log.Info("Interface monitor now in sync.")
	d.ifaceMonitorInSync = true
	d.dataplaneNeedsSync = true
}

func (d *InternalDataplane) processIfaceStateUpdate(ifaceUpdate *ifaceStateUpdate) {
	log.WithField("msg", ifaceUpdate).Info("Received interface update")
	d.dataplaneNeedsSync = true
	d.linkUpdateBatchSize++
	if ifaceUpdate.Name == KubeIPVSInterface {
		d.checkIPVSConfigOnStateUpdate(ifaceUpdate.State)
		return
	}

	for _, mgr := range d.allManagers {
		mgr.OnUpdate(ifaceUpdate)
	}

	for _, mgr := range d.managersWithRouteTables {
		for _, routeTable := range mgr.GetRouteTableSyncers() {
			routeTable.OnIfaceStateChanged(ifaceUpdate.Name, ifaceUpdate.State)
		}
	}
}

func (d *InternalDataplane) processIfaceAddrsUpdate(ifaceAddrsUpdate *ifaceAddrsUpdate) {
	log.WithField("msg", ifaceAddrsUpdate).Info("Received interface addresses update")
	d.dataplaneNeedsSync = true
	d.addrsUpdateBatchSize++
	for _, mgr := range d.allManagers {
		mgr.OnUpdate(ifaceAddrsUpdate)
	}
}

func drainChan[T any](c <-chan T, f func(T)) {
	for i := 0; i < msgPeekLimit; i++ {
		select {
		case v := <-c:
			f(v)
		default:
			return
		}
	}
}

func (d *InternalDataplane) configureKernel() {
	// Attempt to modprobe nf_conntrack_proto_sctp.  In some kernels this is a
	// module that needs to be loaded, otherwise all SCTP packets are marked
	// INVALID by conntrack and dropped by Calico's rules.  However, some kernels
	// (confirmed in Ubuntu 19.10's build of 5.3.0-24-generic) include this
	// conntrack without it being a kernel module, and so modprobe will fail.
	// Log result at INFO level for troubleshooting, but otherwise ignore any
	// failed modprobe calls.
	mp := newModProbe(moduleConntrackSCTP, newRealCmd)
	out, err := mp.Exec()
	log.WithError(err).WithField("output", out).Infof("attempted to modprobe %s", moduleConntrackSCTP)

	log.Info("Making sure IPv4 forwarding is enabled.")
	err = writeProcSys("/proc/sys/net/ipv4/ip_forward", "1")
	if err != nil {
		log.WithError(err).Error("Failed to set IPv4 forwarding sysctl")
	}

	if d.config.IPv6Enabled {
		log.Info("Making sure IPv6 forwarding is enabled.")
		err = writeProcSys("/proc/sys/net/ipv6/conf/all/forwarding", "1")
		if err != nil {
			log.WithError(err).Error("Failed to set IPv6 forwarding sysctl")
		}
	}

	// Enable conntrack packet and byte accounting.
	err = writeProcSys("/proc/sys/net/netfilter/nf_conntrack_acct", "1")
	if err != nil {
		log.Warnf("failed to set enable conntrack packet and byte accounting: %v\n", err)
	}

	if d.config.BPFEnabled && d.config.BPFDisableUnprivileged {
		log.Info("BPF enabled, disabling unprivileged BPF usage.")
		err := writeProcSys("/proc/sys/kernel/unprivileged_bpf_disabled", "1")
		if err != nil {
			log.WithError(err).Error("Failed to set unprivileged_bpf_disabled sysctl")
		}
	}
	if d.config.Wireguard.Enabled || d.config.Wireguard.EnabledV6 {
		// wireguard module is available in linux kernel >= 5.6
		mpwg := newModProbe(moduleWireguard, newRealCmd)
		out, err = mpwg.Exec()
		log.WithError(err).WithField("output", out).Infof("attempted to modprobe %s", moduleWireguard)
	}
}

func (d *InternalDataplane) recordMsgStat(msg interface{}) {
	typeName := reflect.ValueOf(msg).Elem().Type().Name()
	countMessages.WithLabelValues(typeName).Inc()
}

func (d *InternalDataplane) apply() {
	// Update sequencing is important here because iptables rules have dependencies on ipsets.
	// Creating a rule that references an unknown IP set fails, as does deleting an IP set that
	// is in use.

	// Unset the needs-sync flag, we'll set it again if something fails.
	d.dataplaneNeedsSync = false

	// First, give the managers a chance to resolve any state based on the preceding batch of
	// updates.  In some cases, e.g. EndpointManager, this can result in an update to another
	// manager (BPFEndpointManager.OnHEPUpdate) that must happen before either of those managers
	// begins its dataplane programming updates.
	for _, mgr := range d.allManagers {
		if handler, ok := mgr.(UpdateBatchResolver); ok {
			err := handler.ResolveUpdateBatch()
			if err != nil {
				log.WithField("manager", reflect.TypeOf(mgr).Name()).WithError(err).Debug(
					"couldn't resolve update batch for manager, will try again later")
				d.dataplaneNeedsSync = true
			}
			d.reportHealth()
		}
	}

	// Now allow managers to complete the dataplane programming updates that they need.
	for _, mgr := range d.allManagers {
		err := mgr.CompleteDeferredWork()
		if err != nil {
			log.WithField("manager", reflect.TypeOf(mgr).Name()).WithError(err).Debug(
				"couldn't complete deferred work for manager, will try again later")
			d.dataplaneNeedsSync = true
		}
		d.reportHealth()
	}

	if d.xdpState != nil {
		if d.forceXDPRefresh {
			// Refresh timer popped.
			d.xdpState.QueueResync()
			d.forceXDPRefresh = false
		}

		var applyXDPError error
		d.xdpState.ProcessPendingDiffState(d.endpointsSourceV4)
		if err := d.applyXDPActions(); err != nil {
			applyXDPError = err
		} else {
			err := d.xdpState.ProcessMemberUpdates()
			d.xdpState.DropPendingDiffState()
			if err != nil {
				log.WithError(err).Warning("Failed to process XDP member updates, will resync later...")
				if err := d.applyXDPActions(); err != nil {
					applyXDPError = err
				}
			}
			d.xdpState.UpdateState()
		}
		if applyXDPError != nil {
			log.WithError(applyXDPError).Info("Applying XDP actions did not succeed, disabling XDP")
			if err := d.shutdownXDPCompletely(); err != nil {
				log.Warnf("failed to disable XDP: %v, will proceed anyway.", err)
			}
		}
	}
	d.reportHealth()

	d.ipSecPolTable.Apply()

	if d.forceRouteRefresh {
		// Refresh timer popped.
		for _, r := range d.routeTableSyncers() {
			// Queue a resync on the next Apply().
			r.QueueResync()
		}
		for _, r := range d.routeRules() {
			// Queue a resync on the next Apply().
			r.QueueResync()
		}
		d.forceRouteRefresh = false
	}

	if d.forceIPSetsRefresh {
		// Refresh timer popped.
		for _, r := range d.ipSets {
			// Queue a resync on the next Apply().
			r.QueueResync()
		}
		d.forceIPSetsRefresh = false
	}

	// Next, create/update IP sets.  We defer deletions of IP sets until after we update
	// iptables.
	var ipSetsWG sync.WaitGroup
	ipSetsWG.Add(1)
	go func() {
		defer ipSetsWG.Done()
		d.applyIPSetsAndNotifyDomainInfoStore()
	}()

	// Update the routing table in parallel with the other updates.  We'll wait for it to finish
	// before we return.
	var routesWG sync.WaitGroup
	for _, r := range d.routeTableSyncers() {
		routesWG.Add(1)
		go func(r routetable.RouteTableSyncer) {
			err := r.Apply()
			if err != nil {
				log.Warn("Failed to synchronize routing table, will retry...")
				d.dataplaneNeedsSync = true
			}
			d.reportHealth()
			routesWG.Done()
		}(r)
	}

	// Update the routing rules in parallel with the other updates.  We'll wait for it to finish
	// before we return.
	var rulesWG sync.WaitGroup
	for _, r := range d.routeRules() {
		rulesWG.Add(1)
		go func(r routeRules) {
			err := r.Apply()
			if err != nil {
				log.Warn("Failed to synchronize routing rules, will retry...")
				d.dataplaneNeedsSync = true
			}
			d.reportHealth()
			rulesWG.Done()
		}(r)
	}

	// Wait for the IP sets update to finish.  We can't update iptables until it has.  Once updated, we can trigger
	// a background goroutine to update IPSets from domain name info changes. This can take place while iptables is
	// being updated.
	ipSetsWG.Wait()
	ipSetsStopCh := make(chan struct{})
	ipSetsWG.Add(1)
	go func() {
		defer ipSetsWG.Done()
		d.loopUpdatingDataplaneForDomainInfoUpdates(ipSetsStopCh)
	}()

	// Update iptables, this should sever any references to now-unused IP sets.
	var reschedDelayMutex sync.Mutex
	var reschedDelay time.Duration
	var iptablesWG sync.WaitGroup
	for _, t := range d.allIptablesTables {
		iptablesWG.Add(1)
		go func(t *iptables.Table) {
			tableReschedAfter := t.Apply()

			reschedDelayMutex.Lock()
			defer reschedDelayMutex.Unlock()
			if tableReschedAfter != 0 && (reschedDelay == 0 || tableReschedAfter < reschedDelay) {
				reschedDelay = tableReschedAfter
			}
			d.reportHealth()
			iptablesWG.Done()
		}(t)
	}

	iptablesWG.Wait()

	// Stop the background ipsets update and wait for it to complete.
	close(ipSetsStopCh)
	ipSetsWG.Wait()

	// Now clean up any left-over IP sets.
	for _, ipSets := range d.ipSets {
		ipSetsWG.Add(1)
		go func(s common.IPSetsDataplane) {
			s.ApplyDeletions()
			d.reportHealth()
			ipSetsWG.Done()
		}(ipSets)
	}
	ipSetsWG.Wait()

	// Wait for the route updates to finish.
	routesWG.Wait()

	// Wait for the rule updates to finish.
	rulesWG.Wait()

	// And publish and status updates.
	d.endpointStatusCombiner.Apply()

	// Set up any needed rescheduling kick.
	if d.reschedC != nil {
		// We have an active rescheduling timer, stop it so we can restart it with a
		// different timeout below if it is still needed.
		// This snippet comes from the docs for Timer.Stop().
		if !d.reschedTimer.Stop() {
			// Timer had already popped, drain its channel.
			<-d.reschedC
		}
		// Nil out our copy of the channel to record that the timer is inactive.
		d.reschedC = nil
	}
	if reschedDelay != 0 {
		// We need to reschedule.
		log.WithField("delay", reschedDelay).Debug("Asked to reschedule.")
		if d.reschedTimer == nil {
			// First time, create the timer.
			d.reschedTimer = time.NewTimer(reschedDelay)
		} else {
			// Have an existing timer, reset it.
			d.reschedTimer.Reset(reschedDelay)
		}
		d.reschedC = d.reschedTimer.C
	}
}

// loopUpdatingDataplaneForDomainInfoUpdates loops while the main IPTables update is taking place. This keeps pulling
// domain info updates and programs them into the IPSets.
func (d *InternalDataplane) loopUpdatingDataplaneForDomainInfoUpdates(ipSetsStopCh chan struct{}) {
	for {
		select {
		case <-d.domainInfoStore.UpdatesReadyChannel():
			if d.domainInfoStore.HandleUpdates() {
				d.applyIPSetsAndNotifyDomainInfoStore()
			}
		case <-ipSetsStopCh:
			return
		}
	}
}

// applyIPSetsAndNotifyDomainInfoStore applies changes to the IPSetDataplanes and once complete invokes any
// domainInfoCallbacks to indicate domain name policy updates are now programmed.
func (d *InternalDataplane) applyIPSetsAndNotifyDomainInfoStore() {
	var ipSetsWG sync.WaitGroup
	for _, ipSets := range d.ipSets {
		ipSetsWG.Add(1)
		go func(ipSets common.IPSetsDataplane) {
			defer ipSetsWG.Done()

			// Apply the IPSet updates.  The filter is requesting that ApplyUpdates only returns the updates IP sets
			// that contain egress domains. The filter does not change which IPSets are updated - all IPSets that have
			// been modified will be updated.
			programmedIPs := ipSets.ApplyUpdates(func(ipSetName string) bool {
				// Collect only Domain IP set updates so we don't overload the packet processor with irrelevant ips.
				return ipSetName[0:2] == "d:"
			})

			d.reportHealth()

			if d.dnsDeniedPacketProcessor == nil || programmedIPs == nil {
				return
			}
			if programmedIPs.Len() != 0 {
				d.dnsDeniedPacketProcessor.OnIPSetMemberUpdates(programmedIPs)
			}
		}(ipSets)
	}
	ipSetsWG.Wait()

	// Notify the domain info store that any updates applied to the handlers has now been applied.
	d.domainInfoStore.UpdatesApplied()
}

func (d *InternalDataplane) applyXDPActions() error {
	var err error = nil
	for i := 0; i < 10; i++ {
		err = d.xdpState.ResyncIfNeeded(d.ipsetsSourceV4)
		if err != nil {
			return err
		}
		if err = d.xdpState.ApplyBPFActions(d.ipsetsSourceV4); err == nil {
			return nil
		} else {
			log.WithError(err).Info("Applying XDP BPF actions did not succeed, will retry with resync...")
		}
	}
	return err
}

func (d *InternalDataplane) loopReportingStatus() {
	log.Info("Started internal status report thread")
	if d.config.StatusReportingInterval <= 0 {
		log.Info("Process status reports disabled")
		return
	}
	// Wait before first report so that we don't check in if we're in a tight cyclic restart.
	time.Sleep(10 * time.Second)
	for {
		uptimeSecs := time.Since(processStartTime).Seconds()
		d.fromDataplane <- &proto.ProcessStatusUpdate{
			IsoTimestamp: time.Now().UTC().Format(time.RFC3339),
			Uptime:       uptimeSecs,
		}
		time.Sleep(d.config.StatusReportingInterval)
	}
}

// IptablesTable is a shim interface for iptables.Table.
type IptablesTable interface {
	UpdateChain(chain *iptables.Chain)
	UpdateChains([]*iptables.Chain)
	RemoveChains([]*iptables.Chain)
	RemoveChainByName(name string)
}

func (d *InternalDataplane) reportHealth() {
	if d.config.HealthAggregator != nil {
		d.config.HealthAggregator.Report(
			healthName,
			&health.HealthReport{Live: true, Ready: d.doneFirstApply && d.ifaceMonitorInSync},
		)
	}
}

type dummyLock struct{}

func (d dummyLock) Lock() {
}

func (d dummyLock) Unlock() {
}<|MERGE_RESOLUTION|>--- conflicted
+++ resolved
@@ -251,7 +251,6 @@
 	BPFEnforceRPF                      string
 	BPFDisableGROForIfaces             *regexp.Regexp
 	KubeProxyMinSyncPeriod             time.Duration
-<<<<<<< HEAD
 	KubeProxyEndpointSlicesEnabled     bool
 	FlowLogsCollectProcessInfo         bool
 	FlowLogsCollectTcpStats            bool
@@ -261,9 +260,6 @@
 	NfNetlinkBufSize                   int
 
 	SidecarAccelerationEnabled bool
-=======
-	SidecarAccelerationEnabled         bool
->>>>>>> 41dfce31
 
 	DebugSimulateDataplaneHangAfter time.Duration
 	DebugConsoleEnabled             bool
