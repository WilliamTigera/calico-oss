// Copyright (c) 2017-2022 Tigera, Inc. All rights reserved.
//
// Licensed under the Apache License, Version 2.0 (the "License");
// you may not use this file except in compliance with the License.
// You may obtain a copy of the License at
//
//     http://www.apache.org/licenses/LICENSE-2.0
//
// Unless required by applicable law or agreed to in writing, software
// distributed under the License is distributed on an "AS IS" BASIS,
// WITHOUT WARRANTIES OR CONDITIONS OF ANY KIND, either express or implied.
// See the License for the specific language governing permissions and
// limitations under the License.

package intdataplane

import (
	"context"
	"encoding/binary"
	"fmt"
	"io/ioutil"
	"net"
	"os"
	"reflect"
	"regexp"
	"strings"
	"sync"
	"syscall"
	"time"

	"github.com/prometheus/client_golang/prometheus"
	"github.com/sirupsen/logrus"
	log "github.com/sirupsen/logrus"
	"github.com/tigera/api/pkg/lib/numorstring"
	"github.com/vishvananda/netlink"
	"golang.org/x/sys/unix"
	"golang.zx2c4.com/wireguard/wgctrl/wgtypes"
	"k8s.io/client-go/kubernetes"

	"github.com/projectcalico/calico/felix/aws"
	"github.com/projectcalico/calico/felix/bpf"
	"github.com/projectcalico/calico/felix/bpf/bpfmap"
	"github.com/projectcalico/calico/felix/bpf/conntrack"
	"github.com/projectcalico/calico/felix/bpf/events"
	"github.com/projectcalico/calico/felix/bpf/failsafes"
	bpfipsets "github.com/projectcalico/calico/felix/bpf/ipsets"
	"github.com/projectcalico/calico/felix/bpf/kprobe"
	"github.com/projectcalico/calico/felix/bpf/nat"
	bpfproxy "github.com/projectcalico/calico/felix/bpf/proxy"
<<<<<<< HEAD
	"github.com/projectcalico/calico/felix/bpf/routes"
	"github.com/projectcalico/calico/felix/bpf/state"
	"github.com/projectcalico/calico/felix/bpf/stats"
=======

>>>>>>> 0fa8d2e6
	"github.com/projectcalico/calico/felix/bpf/tc"
	tcdefs "github.com/projectcalico/calico/felix/bpf/tc/defs"
	"github.com/projectcalico/calico/felix/calc"
	"github.com/projectcalico/calico/felix/capture"
	"github.com/projectcalico/calico/felix/collector"
	felixconfig "github.com/projectcalico/calico/felix/config"
	"github.com/projectcalico/calico/felix/dataplane/common"
	"github.com/projectcalico/calico/felix/dataplane/linux/debugconsole"
	"github.com/projectcalico/calico/felix/idalloc"
	"github.com/projectcalico/calico/felix/ifacemonitor"
	"github.com/projectcalico/calico/felix/ipsec"
	"github.com/projectcalico/calico/felix/ipsets"
	"github.com/projectcalico/calico/felix/iptables"
	"github.com/projectcalico/calico/felix/jitter"
	"github.com/projectcalico/calico/felix/k8sutils"
	"github.com/projectcalico/calico/felix/labelindex"
	"github.com/projectcalico/calico/felix/logutils"
	"github.com/projectcalico/calico/felix/nfqueue"
	nfqdnspolicy "github.com/projectcalico/calico/felix/nfqueue/dnspolicy"
	"github.com/projectcalico/calico/felix/proto"
	"github.com/projectcalico/calico/felix/routetable"
	"github.com/projectcalico/calico/felix/rules"
	"github.com/projectcalico/calico/felix/throttle"
	"github.com/projectcalico/calico/felix/wireguard"
	"github.com/projectcalico/calico/libcalico-go/lib/health"
	"github.com/projectcalico/calico/libcalico-go/lib/ipam"
	lclogutils "github.com/projectcalico/calico/libcalico-go/lib/logutils"
	cprometheus "github.com/projectcalico/calico/libcalico-go/lib/prometheus"
	"github.com/projectcalico/calico/libcalico-go/lib/set"
	"github.com/projectcalico/calico/nfnetlink"
)

const (
	// msgPeekLimit is the maximum number of messages we'll try to grab from the to-dataplane
	// channel before we apply the changes.  Higher values allow us to batch up more work on
	// the channel for greater throughput when we're under load (at cost of higher latency).
	msgPeekLimit = 100

	// Interface name used by kube-proxy to bind service ips.
	KubeIPVSInterface = "kube-ipvs0"

	// Size of a VXLAN header.
	VXLANHeaderSize = 50
)

var (
	countDataplaneSyncErrors = prometheus.NewCounter(prometheus.CounterOpts{
		Name: "felix_int_dataplane_failures",
		Help: "Number of times dataplane updates failed and will be retried.",
	})
	countMessages = prometheus.NewCounterVec(prometheus.CounterOpts{
		Name: "felix_int_dataplane_messages",
		Help: "Number dataplane messages by type.",
	}, []string{"type"})
	summaryApplyTime = cprometheus.NewSummary(prometheus.SummaryOpts{
		Name: "felix_int_dataplane_apply_time_seconds",
		Help: "Time in seconds that it took to apply a dataplane update.",
	})
	summaryBatchSize = cprometheus.NewSummary(prometheus.SummaryOpts{
		Name: "felix_int_dataplane_msg_batch_size",
		Help: "Number of messages processed in each batch. Higher values indicate we're " +
			"doing more batching to try to keep up.",
	})
	summaryIfaceBatchSize = cprometheus.NewSummary(prometheus.SummaryOpts{
		Name: "felix_int_dataplane_iface_msg_batch_size",
		Help: "Number of interface state messages processed in each batch. Higher " +
			"values indicate we're doing more batching to try to keep up.",
	})
	summaryAddrBatchSize = cprometheus.NewSummary(prometheus.SummaryOpts{
		Name: "felix_int_dataplane_addr_msg_batch_size",
		Help: "Number of interface address messages processed in each batch. Higher " +
			"values indicate we're doing more batching to try to keep up.",
	})

	processStartTime time.Time
	zeroKey          = wgtypes.Key{}
)

func init() {
	prometheus.MustRegister(countDataplaneSyncErrors)
	prometheus.MustRegister(summaryApplyTime)
	prometheus.MustRegister(countMessages)
	prometheus.MustRegister(summaryBatchSize)
	prometheus.MustRegister(summaryIfaceBatchSize)
	prometheus.MustRegister(summaryAddrBatchSize)
	processStartTime = time.Now()
}

func EnableTimestamping() error {
	s, err := unix.Socket(unix.AF_INET, unix.SOCK_RAW, unix.IPPROTO_RAW)
	if err != nil || s < 0 {
		return fmt.Errorf("Failed to create raw socket: %v", err)
	}

	err = unix.SetsockoptInt(s, unix.SOL_SOCKET, unix.SO_TIMESTAMP, 1)
	if err != nil {
		return fmt.Errorf("Failed to set SO_TIMESTAMP socket option: %v", err)
	}

	return nil
}

type Config struct {
	Hostname string

	IPv6Enabled          bool
	RuleRendererOverride rules.RuleRenderer
	IPIPMTU              int
	VXLANMTU             int
	VXLANPort            int

	MaxIPSetSize                   int
	IptablesBackend                string
	IPSetsRefreshInterval          time.Duration
	RouteRefreshInterval           time.Duration
	DeviceRouteSourceAddress       net.IP
	DeviceRouteProtocol            netlink.RouteProtocol
	RemoveExternalRoutes           bool
	IptablesRefreshInterval        time.Duration
	IPSecPolicyRefreshInterval     time.Duration
	IptablesPostWriteCheckInterval time.Duration
	IptablesInsertMode             string
	IptablesLockFilePath           string
	IptablesLockTimeout            time.Duration
	IptablesLockProbeInterval      time.Duration
	XDPRefreshInterval             time.Duration

	Wireguard wireguard.Config

	NetlinkTimeout time.Duration

	RulesConfig rules.Config

	IfaceMonitorConfig ifacemonitor.Config

	StatusReportingInterval time.Duration

	ConfigChangedRestartCallback func()
	FatalErrorRestartCallback    func(error)
	ChildExitedRestartCallback   func()

	PostInSyncCallback func()
	HealthAggregator   *health.HealthAggregator
	RouteTableManager  *idalloc.IndexAllocator

	ExternalNodesCidrs []string

	BPFEnabled                         bool
	BPFDisableUnprivileged             bool
	BPFKubeProxyIptablesCleanupEnabled bool
	BPFLogLevel                        string
	BPFExtToServiceConnmark            int
	BPFDataIfacePattern                *regexp.Regexp
	XDPEnabled                         bool
	XDPAllowGeneric                    bool
	BPFConntrackTimeouts               conntrack.Timeouts
	BPFCgroupV2                        string
	BPFConnTimeLBEnabled               bool
	BPFMapRepin                        bool
	BPFNodePortDSREnabled              bool
	BPFPSNATPorts                      numorstring.Port
	BPFMapSizeRoute                    int
	BPFMapSizeConntrack                int
	BPFMapSizeNATFrontend              int
	BPFMapSizeNATBackend               int
	BPFMapSizeNATAffinity              int
	BPFMapSizeIPSets                   int
	KubeProxyMinSyncPeriod             time.Duration
	KubeProxyEndpointSlicesEnabled     bool
	FlowLogsCollectProcessInfo         bool
	FlowLogsCollectTcpStats            bool
	FlowLogsCollectProcessPath         bool
	FlowLogsFileIncludeService         bool
	NfNetlinkBufSize                   int

	SidecarAccelerationEnabled bool

	DebugSimulateDataplaneHangAfter time.Duration
	DebugConsoleEnabled             bool
	DebugUseShortPollIntervals      bool

	FelixHostname string
	NodeIP        net.IP

	IPSecPSK string
	// IPSecAllowUnsecuredTraffic controls whether
	// - IPsec is required for every packet (on a supported path), or
	// - IPsec is used opportunistically but unsecured traffic is still allowed.
	IPSecAllowUnsecuredTraffic bool
	IPSecIKEProposal           string
	IPSecESPProposal           string
	IPSecLogLevel              string
	IPSecRekeyTime             time.Duration

	EgressIPEnabled             bool
	EgressIPRoutingRulePriority int

	// Optional stats collector
	Collector collector.Collector

	// AWS-specials.
	AWSSecondaryIPSupport             bool
	AWSRequestTimeout                 time.Duration
	AWSSecondaryIPRoutingRulePriority int

	// Config for DNS policy.
	DNSCacheFile         string
	DNSCacheSaveInterval time.Duration
	DNSCacheEpoch        int
	DNSExtraTTL          time.Duration
	DNSLogsLatency       bool

	DNSPolicyNfqueueID              int
	DebugDNSResponseDelay           time.Duration
	DisableDNSPolicyPacketProcessor bool

	LookPathOverride func(file string) (string, error)

	IPAMClient    ipam.Interface
	KubeClientSet *kubernetes.Clientset

	FeatureDetectOverrides map[string]string

	PacketCapture capture.Config

	// Populated with the smallest host MTU based on auto-detection.
	hostMTU         int
	MTUIfacePattern *regexp.Regexp

	RouteSource string

	KubernetesProvider felixconfig.Provider

	LookupsCache *calc.LookupsCache
}

type UpdateBatchResolver interface {
	// Opportunity for a manager component to resolve state that depends jointly on the updates
	// that it has seen since the preceding CompleteDeferredWork call.  Processing here can
	// include passing resolved state to other managers.  It should not include any actual
	// dataplane updates yet.  (Those should be actioned in CompleteDeferredWork.)
	ResolveUpdateBatch() error
}

// InternalDataplane implements an in-process Felix dataplane driver based on iptables
// and ipsets.  It communicates with the datastore-facing part of Felix via the
// Send/RecvMessage methods, which operate on the protobuf-defined API objects.
//
// Architecture
//
// The internal dataplane driver is organised around a main event loop, which handles
// update events from the datastore and dataplane.
//
// Each pass around the main loop has two phases.  In the first phase, updates are fanned
// out to "manager" objects, which calculate the changes that are needed and pass them to
// the dataplane programming layer.  In the second phase, the dataplane layer applies the
// updates in a consistent sequence.  The second phase is skipped until the datastore is
// in sync; this ensures that the first update to the dataplane applies a consistent
// snapshot.
//
// Having the dataplane layer batch updates has several advantages.  It is much more
// efficient to batch updates, since each call to iptables/ipsets has a high fixed cost.
// In addition, it allows for different managers to make updates without having to
// coordinate on their sequencing.
//
// Requirements on the API
//
// The internal dataplane does not do consistency checks on the incoming data (as the
// old Python-based driver used to do).  It expects to be told about dependent resources
// before they are needed and for their lifetime to exceed that of the resources that
// depend on them.  For example, it is important the the datastore layer send an
// IP set create event before it sends a rule that references that IP set.
type InternalDataplane struct {
	toDataplane   chan interface{}
	fromDataplane chan interface{}

	allIptablesTables    []*iptables.Table
	iptablesMangleTables []*iptables.Table
	iptablesNATTables    []*iptables.Table
	iptablesRawTables    []*iptables.Table
	iptablesFilterTables []*iptables.Table
	ipSets               []common.IPSetsDataplane

	ipipManager          *ipipManager
	allHostsIpsetManager *allHostsIpsetManager

	ipSecPolTable  *ipsec.PolicyTable
	ipSecDataplane ipSecDataplane

	wireguardManager *wireguardManager

	ifaceMonitor     *ifacemonitor.InterfaceMonitor
	ifaceUpdates     chan *ifaceUpdate
	ifaceAddrUpdates chan *ifaceAddrsUpdate

	endpointStatusCombiner *endpointStatusCombiner

	domainInfoStore *common.DomainInfoStore

	allManagers             []Manager
	managersWithRouteTables []ManagerWithRouteTables
	managersWithRouteRules  []ManagerWithRouteRules
	ruleRenderer            rules.RuleRenderer

	lookupCache *calc.LookupsCache

	// dataplaneNeedsSync is set if the dataplane is dirty in some way, i.e. we need to
	// call apply().
	dataplaneNeedsSync bool
	// forceIPSetsRefresh is set by the IP sets refresh timer to indicate that we should
	// check the IP sets in the dataplane.
	forceIPSetsRefresh bool
	// forceRouteRefresh is set by the route refresh timer to indicate that we should
	// check the routes in the dataplane.
	forceRouteRefresh bool
	// forceXDPRefresh is set by the XDP refresh timer to indicate that we should
	// check the XDP state in the dataplane.
	forceXDPRefresh bool
	// doneFirstApply is set after we finish the first update to the dataplane. It indicates
	// that the dataplane should now be in sync.
	doneFirstApply bool

	reschedTimer *time.Timer
	reschedC     <-chan time.Time

	applyThrottle *throttle.Throttle

	config Config

	debugHangC <-chan time.Time

	// Channel used when the Felix top level wants the dataplane to stop.
	stopChan chan *sync.WaitGroup

	xdpState          *xdpState
	sockmapState      *sockmapState
	endpointsSourceV4 endpointsSource
	ipsetsSourceV4    ipsetsSource
	callbacks         *common.Callbacks

	loopSummarizer *logutils.Summarizer

	packetProcessor nfqdnspolicy.PacketProcessorWithNfqueueRestarter

	awsStateUpdC <-chan *aws.LocalAWSNetworkState
	awsSubnetMgr *awsIPManager
}

const (
	healthName     = "int_dataplane"
	healthInterval = 10 * time.Second

	ipipMTUOverhead      = 20
	vxlanMTUOverhead     = 50
	wireguardMTUOverhead = 60
	aksMTUOverhead       = 100
)

func NewIntDataplaneDriver(config Config, stopChan chan *sync.WaitGroup) *InternalDataplane {
	if config.DNSLogsLatency && !config.BPFEnabled {
		// With non-BPF dataplane, set SO_TIMESTAMP so we get timestamps on packets passed
		// up via NFLOG and NFQUEUE.
		if err := EnableTimestamping(); err != nil {
			log.WithError(err).Warning("Couldn't enable timestamping, so DNS and NFQUEUE latency will not be measured")
		} else {
			log.Info("Timestamping enabled, so DNS latency will be measured")
		}
	}

	log.WithField("config", config).Info("Creating internal dataplane driver.")
	ruleRenderer := config.RuleRendererOverride
	if ruleRenderer == nil {

		if config.RulesConfig.KubernetesProvider == felixconfig.ProviderEKS {
			var err error
			config.RulesConfig.EKSPrimaryENI, err = aws.PrimaryInterfaceName()

			if err != nil {
				log.WithError(err).Error("Failed to find primary EKS link name based default route " +
					"- proxied nodeports may not work correctly")
			}
		}

		ruleRenderer = rules.NewRenderer(config.RulesConfig)
	}
	epMarkMapper := rules.NewEndpointMarkMapper(
		config.RulesConfig.IptablesMarkEndpoint,
		config.RulesConfig.IptablesMarkNonCaliEndpoint)

	// Auto-detect host MTU.
	hostMTU, err := findHostMTU(config.MTUIfacePattern)
	if err != nil {
		log.WithError(err).Fatal("Unable to detect host MTU, shutting down")
		return nil
	}
	ConfigureDefaultMTUs(hostMTU, &config)
	podMTU := determinePodMTU(config)
	if err := writeMTUFile(podMTU); err != nil {
		log.WithError(err).Error("Failed to write MTU file, pod MTU may not be properly set")
	}

	dp := &InternalDataplane{
		toDataplane:      make(chan interface{}, msgPeekLimit),
		fromDataplane:    make(chan interface{}, 100),
		ruleRenderer:     ruleRenderer,
		ifaceMonitor:     ifacemonitor.New(config.IfaceMonitorConfig, config.FatalErrorRestartCallback),
		ifaceUpdates:     make(chan *ifaceUpdate, 100),
		ifaceAddrUpdates: make(chan *ifaceAddrsUpdate, 100),
		config:           config,
		applyThrottle:    throttle.New(10),
		loopSummarizer:   logutils.NewSummarizer("dataplane reconciliation loops"),
		stopChan:         stopChan,
	}

	if config.RulesConfig.IptablesMarkDNSPolicy != 0x0 && !config.DisableDNSPolicyPacketProcessor {
		packetProcessorRestarter := nfqdnspolicy.NewPacketProcessorWithNfqueueRestarter(
			nfqueue.DefaultNfqueueCreator(config.DNSPolicyNfqueueID),
			config.RulesConfig.IptablesMarkSkipDNSPolicyNfqueue)

		packetProcessorRestarter.Start()

		dp.packetProcessor = packetProcessorRestarter
	}

	dp.applyThrottle.Refill() // Allow the first apply() immediately.

	dp.ifaceMonitor.StateCallback = dp.onIfaceStateChange
	dp.ifaceMonitor.AddrCallback = dp.onIfaceAddrsChange

	backendMode := iptables.DetectBackend(config.LookPathOverride, iptables.NewRealCmd, config.IptablesBackend)

	// Most iptables tables need the same options.
	iptablesOptions := iptables.TableOptions{
		HistoricChainPrefixes: rules.AllHistoricChainNamePrefixes,
		InsertMode:            config.IptablesInsertMode,
		RefreshInterval:       config.IptablesRefreshInterval,
		PostWriteInterval:     config.IptablesPostWriteCheckInterval,
		LockTimeout:           config.IptablesLockTimeout,
		LockProbeInterval:     config.IptablesLockProbeInterval,
		BackendMode:           backendMode,
		LookPathOverride:      config.LookPathOverride,
		OnStillAlive:          dp.reportHealth,
		OpRecorder:            dp.loopSummarizer,
	}

	if config.BPFEnabled && config.BPFKubeProxyIptablesCleanupEnabled {
		// If BPF-mode is enabled, clean up kube-proxy's rules too.
		log.Info("BPF enabled, configuring iptables layer to clean up kube-proxy's rules.")
		iptablesOptions.ExtraCleanupRegexPattern = rules.KubeProxyInsertRuleRegex
		iptablesOptions.HistoricChainPrefixes = append(iptablesOptions.HistoricChainPrefixes, rules.KubeProxyChainPrefixes...)
	}

	// However, the NAT tables need an extra cleanup regex.
	iptablesNATOptions := iptablesOptions
	if iptablesNATOptions.ExtraCleanupRegexPattern == "" {
		iptablesNATOptions.ExtraCleanupRegexPattern = rules.HistoricInsertedNATRuleRegex
	} else {
		iptablesNATOptions.ExtraCleanupRegexPattern += "|" + rules.HistoricInsertedNATRuleRegex
	}

	featureDetector := iptables.NewFeatureDetector(config.FeatureDetectOverrides)
	iptablesFeatures := featureDetector.GetFeatures()

	var iptablesLock sync.Locker
	if iptablesFeatures.RestoreSupportsLock {
		log.Debug("Calico implementation of iptables lock disabled (because detected version of " +
			"iptables-restore will use its own implementation).")
		iptablesLock = dummyLock{}
	} else if config.IptablesLockTimeout <= 0 {
		log.Debug("Calico implementation of iptables lock disabled (by configuration).")
		iptablesLock = dummyLock{}
	} else {
		// Create the shared iptables lock.  This allows us to block other processes from
		// manipulating iptables while we make our updates.  We use a shared lock because we
		// actually do multiple updates in parallel (but to different tables), which is safe.
		log.WithField("timeout", config.IptablesLockTimeout).Debug(
			"Calico implementation of iptables lock enabled")
		iptablesLock = iptables.NewSharedLock(
			config.IptablesLockFilePath,
			config.IptablesLockTimeout,
			config.IptablesLockProbeInterval,
		)
	}

	mangleTableV4 := iptables.NewTable(
		"mangle",
		4,
		rules.RuleHashPrefix,
		iptablesLock,
		featureDetector,
		iptablesOptions)
	natTableV4 := iptables.NewTable(
		"nat",
		4,
		rules.RuleHashPrefix,
		iptablesLock,
		featureDetector,
		iptablesNATOptions,
	)
	rawTableV4 := iptables.NewTable(
		"raw",
		4,
		rules.RuleHashPrefix,
		iptablesLock,
		featureDetector,
		iptablesOptions)
	filterTableV4 := iptables.NewTable(
		"filter",
		4,
		rules.RuleHashPrefix,
		iptablesLock,
		featureDetector,
		iptablesOptions)
	ipSetsConfigV4 := config.RulesConfig.IPSetConfigV4
	ipSetsV4 := ipsets.NewIPSets(ipSetsConfigV4, dp.loopSummarizer)
	dp.iptablesNATTables = append(dp.iptablesNATTables, natTableV4)
	dp.iptablesRawTables = append(dp.iptablesRawTables, rawTableV4)
	dp.iptablesMangleTables = append(dp.iptablesMangleTables, mangleTableV4)
	dp.iptablesFilterTables = append(dp.iptablesFilterTables, filterTableV4)
	dp.ipSets = append(dp.ipSets, ipSetsV4)

	if config.RulesConfig.VXLANEnabled {
		routeTableVXLAN := routetable.New([]string{"^vxlan.calico$"}, 4, true, config.NetlinkTimeout,
			config.DeviceRouteSourceAddress, config.DeviceRouteProtocol, true, unix.RT_TABLE_UNSPEC,
			dp.loopSummarizer, routetable.WithLivenessCB(dp.reportHealth))

		vxlanManager := newVXLANManager(
			ipSetsV4,
			routeTableVXLAN,
			"vxlan.calico",
			config,
			dp.loopSummarizer,
		)
		go vxlanManager.KeepVXLANDeviceInSync(config.VXLANMTU, iptablesFeatures.ChecksumOffloadBroken, 10*time.Second)
		dp.RegisterManager(vxlanManager)
	} else {
		cleanUpVXLANDevice()
	}

	// Allocate the tproxy route table indices before Egress grabs them all.
	// Always allocate so that we can clean up the tables if proxy was
	// previously enabled but is disabled now.
	var tproxyRTIndex4, tproxyRTIndex6 int

	tproxyRTIndex4, err = config.RouteTableManager.GrabIndex()
	if err != nil {
		log.WithError(err).Fatal("Failed to allocate routing table index for tproxy v4")
	}
	if config.IPv6Enabled {
		tproxyRTIndex6, err = config.RouteTableManager.GrabIndex()
		if err != nil {
			log.WithError(err).Fatal("Failed to allocate routing table index for tproxy v6")
		}
	}

	var awsTableIndexes []int
	if config.AWSSecondaryIPSupport {
		// Since the egress gateway machinery claims all remaining indexes below, claim enough for all possible
		// AWS secondary NICs now.
		for i := 0; i < aws.SecondaryInterfaceCap; i++ {
			rti, err := config.RouteTableManager.GrabIndex()
			if err != nil {
				logrus.WithError(err).Panic("Failed to allocate route table index for AWS subnet manager.")
			}
			awsTableIndexes = append(awsTableIndexes, rti)
		}
	}

	if config.EgressIPEnabled {
		// If IPIP or VXLAN is enabled, MTU of egress.calico device should be 50 bytes less than
		// MTU of IPIP or VXLAN device. MTU of the VETH device of a workload should be set to
		// the same value as MTU of egress.calico device.
		mtu := config.VXLANMTU

		if config.RulesConfig.VXLANEnabled {
			mtu = config.VXLANMTU - VXLANHeaderSize
		} else if config.RulesConfig.IPIPEnabled {
			mtu = config.IPIPMTU - VXLANHeaderSize
		}
		egressIpMgr := newEgressIPManager("egress.calico", config, dp.loopSummarizer)
		go egressIpMgr.KeepVXLANDeviceInSync(mtu, 10*time.Second)
		dp.RegisterManager(egressIpMgr)
	} else {
		// If Egress ip is not enabled, check to see if there is a VXLAN device and delete it if there is.
		log.Info("Checking if we need to clean up the egress VXLAN device")
		if link, err := netlink.LinkByName("egress.calico"); err != nil && err != syscall.ENODEV {
			log.WithError(err).Warnf("Failed to query egress VXLAN device")
		} else if err = netlink.LinkDel(link); err != nil {
			log.WithError(err).Error("Failed to delete unwanted egress VXLAN device")
		}
	}

	dp.endpointStatusCombiner = newEndpointStatusCombiner(dp.fromDataplane, config.IPv6Enabled)
	dp.domainInfoStore = common.NewDomainInfoStore(&common.DnsConfig{
		Collector:             config.Collector,
		DNSCacheEpoch:         config.DNSCacheEpoch,
		DNSCacheFile:          config.DNSCacheFile,
		DNSCacheSaveInterval:  config.DNSCacheSaveInterval,
		DNSExtraTTL:           config.DNSExtraTTL,
		DNSLogsLatency:        config.DNSLogsLatency,
		DebugDNSResponseDelay: config.DebugDNSResponseDelay,
	})
	dp.RegisterManager(dp.domainInfoStore)

	callbacks := common.NewCallbacks()
	dp.callbacks = callbacks
	if config.XDPEnabled {
		if err := bpf.SupportsXDP(); err != nil {
			log.WithError(err).Warn("Can't enable XDP acceleration.")
			config.XDPEnabled = false
		} else if !config.BPFEnabled {
			st, err := NewXDPState(config.XDPAllowGeneric)
			if err != nil {
				log.WithError(err).Warn("Can't enable XDP acceleration.")
			} else {
				dp.xdpState = st
				dp.xdpState.PopulateCallbacks(callbacks)
				dp.RegisterManager(st)
				log.Info("XDP acceleration enabled.")
			}
		}
	} else {
		log.Info("XDP acceleration disabled.")
	}

	// TODO Support cleaning up non-BPF XDP state from a previous Felix run, when BPF mode has just been enabled.
	if !config.BPFEnabled && dp.xdpState == nil {
		xdpState, err := NewXDPState(config.XDPAllowGeneric)
		if err == nil {
			if err := xdpState.WipeXDP(); err != nil {
				log.WithError(err).Warn("Failed to cleanup preexisting XDP state")
			}
		}
		// if we can't create an XDP state it means we couldn't get a working
		// bpffs so there's nothing to clean up
	}

	if config.SidecarAccelerationEnabled {
		if err := bpf.SupportsSockmap(); err != nil {
			log.WithError(err).Warn("Can't enable Sockmap acceleration.")
		} else {
			st, err := NewSockmapState()
			if err != nil {
				log.WithError(err).Warn("Can't enable Sockmap acceleration.")
			} else {
				dp.sockmapState = st
				dp.sockmapState.PopulateCallbacks(callbacks)

				if err := dp.sockmapState.SetupSockmapAcceleration(); err != nil {
					dp.sockmapState = nil
					log.WithError(err).Warn("Failed to set up Sockmap acceleration")
				} else {
					log.Info("Sockmap acceleration enabled.")
				}
			}
		}
	}

	if dp.sockmapState == nil {
		st, err := NewSockmapState()
		if err == nil {
			st.WipeSockmap(bpf.FindInBPFFSOnly)
		}
		// if we can't create a sockmap state it means we couldn't get a working
		// bpffs so there's nothing to clean up
	}

	ipsetsManager := common.NewIPSetsManager(ipSetsV4, config.MaxIPSetSize, dp.domainInfoStore)
	dp.RegisterManager(ipsetsManager)

	if !config.BPFEnabled {
		// BPF mode disabled, create the iptables-only managers.
		dp.ipsetsSourceV4 = ipsetsManager
		// TODO Connect host IP manager to BPF
		dp.RegisterManager(newHostIPManager(
			config.RulesConfig.WorkloadIfacePrefixes,
			rules.IPSetIDThisHostIPs,
			ipSetsV4,
			config.MaxIPSetSize))
		dp.RegisterManager(newPolicyManager(rawTableV4, mangleTableV4, filterTableV4, ruleRenderer, 4))

		// Clean up any leftover BPF state.
		err := nat.RemoveConnectTimeLoadBalancer("")
		if err != nil {
			log.WithError(err).Info("Failed to remove BPF connect-time load balancer, ignoring.")
		}
		tc.CleanUpProgramsAndPins()
	} else {
		// In BPF mode we still use iptables for raw egress policy.
		dp.RegisterManager(newRawEgressPolicyManager(rawTableV4, ruleRenderer, 4, func(neededIPSets set.Set) {
			ipSetsV4.SetFilter(neededIPSets)
		}))
	}

	interfaceRegexes := make([]string, len(config.RulesConfig.WorkloadIfacePrefixes))
	for i, r := range config.RulesConfig.WorkloadIfacePrefixes {
		interfaceRegexes[i] = "^" + r + ".*"
	}
	bpfMapContext := bpfmap.CreateBPFMapContext(config.BPFMapSizeIPSets, config.BPFMapSizeNATFrontend,
		config.BPFMapSizeNATBackend, config.BPFMapSizeNATAffinity, config.BPFMapSizeRoute, config.BPFMapSizeConntrack, config.BPFMapRepin)

	var (
		bpfEvnt              events.Events
		bpfEventPoller       *bpfEventPoller
		bpfEndpointManager   *bpfEndpointManager
		eventProtoStatsSink  *events.EventProtoStatsSink
		eventTcpStatsSink    *events.EventTcpStatsSink
		eventProcessPathSink *events.EventProcessPathSink

		collectorPacketInfoReader    collector.PacketInfoReader
		collectorConntrackInfoReader collector.ConntrackInfoReader
		processInfoCache             collector.ProcessInfoCache
		processPathInfoCache         *events.BPFProcessPathCache
	)
	if config.BPFEnabled || config.FlowLogsCollectProcessInfo || config.FlowLogsCollectTcpStats {
		var err error
		bpfEvnt, err = events.New(bpfMapContext, events.SourcePerfEvents)
		if err != nil {
			log.WithError(err).Error("Failed to create perf event")
			config.FlowLogsCollectProcessInfo = false
			config.FlowLogsCollectTcpStats = false
			config.FlowLogsCollectProcessPath = false
		} else {
			bpfEventPoller = newBpfEventPoller(bpfEvnt)

			// Register BPF event handling for DNS events.
			bpfEventPoller.Register(events.TypeDNSEvent,
				func(e events.Event) {
					log.Debugf("DNS packet from BPF: %v", e)
					// The first 8 bytes of the event data are a 64-bit timestamp (in nanoseconds).  The DNS
					// packet data begins after that.
					timestampNS := binary.LittleEndian.Uint64(e.Data())
					consumed := 8
					dp.domainInfoStore.MsgChannel() <- common.DataWithTimestamp{
						// We currently only capture DNS packets on workload interfaces, and the packet data
						// on those interfaces always begins with an Ethernet header that we don't want.
						// Therefore strip off that Ethernet header, which occupies the first 14 bytes.
						Data:      e.Data()[consumed+14:],
						Timestamp: timestampNS,
					}
				})
			log.Info("BPF: Registered events sink for TypeDNSEvent")
		}
	}
	if config.FlowLogsCollectProcessInfo {
		installKprobes := func() error {
			kp := kprobe.New(config.BPFLogLevel, bpfEvnt, bpfMapContext)
			if kp != nil {
				if config.FlowLogsCollectProcessPath {
					err = kp.AttachSyscall()
					if err != nil {
						log.WithError(err).Error("error installing process path kprobes. skipping it")
						config.FlowLogsCollectProcessPath = false
					}
				}
				err = kp.AttachTCPv4()
				if err != nil {
					return fmt.Errorf("failed to install TCP v4 kprobes: %v", err)
				}
				err = kp.AttachUDPv4()
				if err != nil {
					kp.DetachTCPv4()
					return fmt.Errorf("failed to install UDP v4 kprobes: %v", err)
				}
			} else {
				return fmt.Errorf("error creating new kprobe object.")
			}
			return nil
		}
		if err := installKprobes(); err != nil {
			log.WithError(err).Error("error installing kprobes. skipping it")
			config.FlowLogsCollectProcessInfo = false
		} else {
			log.Info("BPF: Registered events sink for TypeProtoStats")
			eventProtoStatsSink = events.NewEventProtoStatsSink()
			bpfEventPoller.Register(events.TypeProtoStats, eventProtoStatsSink.HandleEvent)
			if config.FlowLogsCollectProcessPath {
				eventProcessPathSink = events.NewEventProcessPathSink()
				bpfEventPoller.Register(events.TypeProcessPath, eventProcessPathSink.HandleEvent)
			}
		}
	}

	if config.FlowLogsCollectTcpStats {
		eventTcpStatsSink = events.NewEventTcpStatsSink()
		bpfEventPoller.Register(events.TypeTcpStats, eventTcpStatsSink.HandleEvent)
		if !config.BPFEnabled {
			socketStatsMap := stats.SocketStatsMap(bpfMapContext)
			err := socketStatsMap.EnsureExists()
			if err != nil {
				log.WithError(err).Error("Failed to create socket stats BPF map. Disabling socket stats collection")
				config.FlowLogsCollectTcpStats = false
			}

		}
	}

	var ipSetsV6 *ipsets.IPSets

	if config.IPv6Enabled {
		ipSetsConfigV6 := config.RulesConfig.IPSetConfigV6
		ipSetsV6 = ipsets.NewIPSets(ipSetsConfigV6, dp.loopSummarizer)
		dp.ipSets = append(dp.ipSets, ipSetsV6)
	}

	tproxyMgr := newTProxyManager(config,
		tproxyRTIndex4, tproxyRTIndex6,
		dp.loopSummarizer,
		tproxyWithIptablesEqualIPsChecker(newIptablesEqualIPsChecker(config, ipSetsV4, ipSetsV6)),
	)
	dp.RegisterManager(tproxyMgr)

	if config.BPFEnabled {
		log.Info("BPF enabled, starting BPF endpoint manager and map manager.")
		bpfmap.CreateBPFMaps(bpfMapContext)
		// Register map managers first since they create the maps that will be used by the endpoint manager.
		// Important that we create the maps before we load a BPF program with TC since we make sure the map
		// metadata name is set whereas TC doesn't set that field.
		ipSetIDAllocator := idalloc.New()
<<<<<<< HEAD
		ipSetIDAllocator.ReserveWellKnownID(bpfipsets.TrustedDNSServersName, bpfipsets.TrustedDNSServersID)
		ipSetsMap := bpfipsets.Map(bpfMapContext)
		err := ipSetsMap.EnsureExists()
		if err != nil {
			log.WithError(err).Panic("Failed to create ipsets BPF map.")
		}
=======
>>>>>>> 0fa8d2e6
		ipSetsV4 := bpfipsets.NewBPFIPSets(
			ipSetsConfigV4,
			ipSetIDAllocator,
			bpfMapContext.IpsetsMap,
			dp.loopSummarizer,
		)
		dp.ipSets = append(dp.ipSets, ipSetsV4)
		ipsetsManager.AddDataplane(ipSetsV4)
		bpfRTMgr := newBPFRouteManager(config.Hostname, config.ExternalNodesCidrs, bpfMapContext, dp.loopSummarizer)
		dp.RegisterManager(bpfRTMgr)

		// Create an 'ipset' to represent trusted DNS servers.
		trustedDNSServers := []string{}
		for _, serverPort := range config.RulesConfig.DNSTrustedServers {
			trustedDNSServers = append(trustedDNSServers,
				fmt.Sprintf("%v,udp:%v", serverPort.IP, serverPort.Port))
		}
		ipSetsV4.AddOrReplaceIPSet(
			ipsets.IPSetMetadata{SetID: bpfipsets.TrustedDNSServersName, Type: ipsets.IPSetTypeHashIPPort},
			trustedDNSServers,
		)

		// Forwarding into an IPIP tunnel fails silently because IPIP tunnels are L3 devices and support for
		// L3 devices in BPF is not available yet.  Disable the FIB lookup in that case.
		fibLookupEnabled := !config.RulesConfig.IPIPEnabled
<<<<<<< HEAD
		stateMap := state.Map(bpfMapContext)
		err = stateMap.EnsureExists()
		if err != nil {
			log.WithError(err).Panic("Failed to create state BPF map.")
		}

		arpMap := arp.Map(bpfMapContext)
		err = arpMap.EnsureExists()
		if err != nil {
			log.WithError(err).Panic("Failed to create ARP BPF map.")
		}

		config.LookupsCache.EnableID64()

		// The failsafe manager sets up the failsafe port map.  It's important that it is registered before the
		// endpoint managers so that the map is brought up to date before they run for the first time.
		failsafesMap := failsafes.Map(bpfMapContext)
		err = failsafesMap.EnsureExists()
		if err != nil {
			log.WithError(err).Panic("Failed to create failsafe port BPF map.")
		}
=======
>>>>>>> 0fa8d2e6
		failsafeMgr := failsafes.NewManager(
			bpfMapContext.FailsafesMap,
			config.RulesConfig.FailsafeInboundHostPorts,
			config.RulesConfig.FailsafeOutboundHostPorts,
			dp.loopSummarizer,
		)
		dp.RegisterManager(failsafeMgr)

		workloadIfaceRegex := regexp.MustCompile(strings.Join(interfaceRegexes, "|"))
		bpfEndpointManager = newBPFEndpointManager(
			&config,
			bpfMapContext,
			fibLookupEnabled,
			workloadIfaceRegex,
			ipSetIDAllocator,
			ruleRenderer,
			filterTableV4,
			dp.reportHealth,
			dp.loopSummarizer,
			config.LookupsCache,
			config.RulesConfig.ActionOnDrop,
			config.FlowLogsCollectTcpStats,
		)
		dp.RegisterManager(bpfEndpointManager)

		conntrackScanner := conntrack.NewScanner(bpfMapContext.CtMap,
			conntrack.NewLivenessScanner(config.BPFConntrackTimeouts, config.BPFNodePortDSREnabled))

		// Before we start, scan for all finished / timed out connections to
		// free up the conntrack table asap as it may take time to sync up the
		// proxy and kick off the first full cleaner scan.
		conntrackScanner.Scan()

		bpfproxyOpts := []bpfproxy.Option{
			bpfproxy.WithMinSyncPeriod(config.KubeProxyMinSyncPeriod),
		}

		if config.KubeProxyEndpointSlicesEnabled {
			bpfproxyOpts = append(bpfproxyOpts, bpfproxy.WithEndpointsSlices())
		}

		if config.BPFNodePortDSREnabled {
			bpfproxyOpts = append(bpfproxyOpts, bpfproxy.WithDSREnabled())
		}

		if config.KubeClientSet != nil {
			// We have a Kubernetes connection, start watching services and populating the NAT maps.
			kp, err := bpfproxy.StartKubeProxy(
				config.KubeClientSet,
				config.Hostname,
				bpfMapContext,
				bpfproxyOpts...,
			)
			if err != nil {
				log.WithError(err).Panic("Failed to start kube-proxy.")
			}
			bpfRTMgr.setHostIPUpdatesCallBack(kp.OnHostIPsUpdate)
			bpfRTMgr.setRoutesCallBacks(kp.OnRouteUpdate, kp.OnRouteDelete)
			conntrackScanner.AddUnlocked(conntrack.NewStaleNATScanner(kp))
		} else {
			log.Info("BPF enabled but no Kubernetes client available, unable to run kube-proxy module.")
		}

		if config.BPFConnTimeLBEnabled {
			// Activate the connect-time load balancer.
			err = nat.InstallConnectTimeLoadBalancer(
				config.BPFCgroupV2, config.BPFLogLevel, config.BPFConntrackTimeouts.UDPLastSeen, bpfMapContext)
			if err != nil {
				log.WithError(err).Panic("BPFConnTimeLBEnabled but failed to attach connect-time load balancer, bailing out.")
			}
		} else {
			// Deactivate the connect-time load balancer.
			err = nat.RemoveConnectTimeLoadBalancer(config.BPFCgroupV2)
			if err != nil {
				log.WithError(err).Warn("Failed to detach connect-time load balancer. Ignoring.")
			}
		}

		if config.Collector != nil && bpfEventPoller != nil {
			policyEventListener := events.NewCollectorPolicyListener(config.LookupsCache)
			bpfEventPoller.Register(events.TypePolicyVerdict, policyEventListener.EventHandler)
			log.Info("BPF: Registered events sink for TypePolicyVerdict")

			collectorPacketInfoReader = policyEventListener

			conntrackInfoReader := conntrack.NewInfoReader(
				config.BPFConntrackTimeouts,
				config.BPFNodePortDSREnabled,
				nil,
			)
			// We must add the collectorConntrackInfoReader before
			// conntrack.LivenessScanner as we want to see expired connections and the
			// liveness scanner would remove them for us.
			conntrackScanner.AddFirstUnlocked(conntrackInfoReader)
			log.Info("BPF: ConntrackInfoReader added to conntrackScanner")
			collectorConntrackInfoReader = conntrackInfoReader
		}

		conntrackScanner.Start()
		log.Info("conntrackScanner started")
	}

	routeTableV4 := routetable.New(interfaceRegexes, 4, false, config.NetlinkTimeout,
		config.DeviceRouteSourceAddress, config.DeviceRouteProtocol, config.RemoveExternalRoutes, unix.RT_TABLE_UNSPEC,
		dp.loopSummarizer, routetable.WithLivenessCB(dp.reportHealth))

	epManager := newEndpointManager(
		rawTableV4,
		mangleTableV4,
		filterTableV4,
		ruleRenderer,
		routeTableV4,
		4,
		epMarkMapper,
		config.RulesConfig.KubeIPVSSupportEnabled,
		config.RulesConfig.WorkloadIfacePrefixes,
		dp.endpointStatusCombiner.OnEndpointStatusUpdate,
		config.BPFEnabled,
		bpfEndpointManager,
		callbacks,
		config.FlowLogsCollectTcpStats,
		config.BPFLogLevel)
	dp.RegisterManager(epManager)
	dp.endpointsSourceV4 = epManager
	dp.RegisterManager(newFloatingIPManager(natTableV4, ruleRenderer, 4))
	dp.RegisterManager(newMasqManager(ipSetsV4, natTableV4, ruleRenderer, config.MaxIPSetSize, 4))
	if config.RulesConfig.IPIPEnabled {
		// Create and maintain the IPIP tunnel device
		dp.ipipManager = newIPIPManager(ipSetsV4, config.MaxIPSetSize, config.ExternalNodesCidrs, dp.config)
	}

	if config.RulesConfig.IPIPEnabled || config.RulesConfig.IPSecEnabled || config.EgressIPEnabled {
		// Add a manager to keep the all-hosts IP set up to date.
		dp.allHostsIpsetManager = newAllHostsIpsetManager(ipSetsV4, config.MaxIPSetSize, config.ExternalNodesCidrs)
		dp.RegisterManager(dp.allHostsIpsetManager) // IPv4-only
	}

	// Add a manager for wireguard configuration. This is added irrespective of whether wireguard is actually enabled
	// because it may need to tidy up some of the routing rules when disabled.
	cryptoRouteTableWireguard := wireguard.New(config.Hostname, &config.Wireguard, config.NetlinkTimeout,
		config.DeviceRouteProtocol, func(publicKey wgtypes.Key) error {
			if publicKey == zeroKey {
				dp.fromDataplane <- &proto.WireguardStatusUpdate{PublicKey: ""}
			} else {
				dp.fromDataplane <- &proto.WireguardStatusUpdate{PublicKey: publicKey.String()}
			}
			return nil
		},
		dp.loopSummarizer)
	dp.wireguardManager = newWireguardManager(cryptoRouteTableWireguard, config)
	dp.RegisterManager(dp.wireguardManager) // IPv4-only

	dp.RegisterManager(newServiceLoopManager(filterTableV4, ruleRenderer, 4))

	activeCaptures, err := capture.NewActiveCaptures(config.PacketCapture, dp.fromDataplane)
	if err != nil {
		log.WithError(err).Panicf("Failed create dir %s required to start packet capture", config.PacketCapture.Directory)
	}
	captureManager := newCaptureManager(activeCaptures, config.RulesConfig.WorkloadIfacePrefixes)
	dp.RegisterManager(captureManager)

	if config.AWSSecondaryIPSupport {
		k8sCapacityUpdater := k8sutils.NewCapacityUpdater(config.FelixHostname, config.KubeClientSet.CoreV1())
		k8sCapacityUpdater.Start(context.Background())
		secondaryIfaceProv := aws.NewSecondaryIfaceProvisioner(
			config.FelixHostname,
			config.HealthAggregator,
			config.IPAMClient,
			aws.OptTimeout(dp.config.AWSRequestTimeout),
			aws.OptCapacityCallback(k8sCapacityUpdater.OnCapacityChange),
		)
		secondaryIfaceProv.Start(context.Background())
		awsSubnetManager := NewAWSIPManager(
			awsTableIndexes,
			dp.config,
			dp.loopSummarizer,
			secondaryIfaceProv,
		)
		dp.RegisterManager(awsSubnetManager)
		dp.awsStateUpdC = secondaryIfaceProv.ResponseC()
		dp.awsSubnetMgr = awsSubnetManager
	}

	if config.IPv6Enabled {
		mangleTableV6 := iptables.NewTable(
			"mangle",
			6,
			rules.RuleHashPrefix,
			iptablesLock,
			featureDetector,
			iptablesOptions,
		)
		natTableV6 := iptables.NewTable(
			"nat",
			6,
			rules.RuleHashPrefix,
			iptablesLock,
			featureDetector,
			iptablesNATOptions,
		)
		rawTableV6 := iptables.NewTable(
			"raw",
			6,
			rules.RuleHashPrefix,
			iptablesLock,
			featureDetector,
			iptablesOptions,
		)
		filterTableV6 := iptables.NewTable(
			"filter",
			6,
			rules.RuleHashPrefix,
			iptablesLock,
			featureDetector,
			iptablesOptions,
		)

		dp.iptablesNATTables = append(dp.iptablesNATTables, natTableV6)
		dp.iptablesRawTables = append(dp.iptablesRawTables, rawTableV6)
		dp.iptablesMangleTables = append(dp.iptablesMangleTables, mangleTableV6)
		dp.iptablesFilterTables = append(dp.iptablesFilterTables, filterTableV6)

		routeTableV6 := routetable.New(
			interfaceRegexes, 6, false, config.NetlinkTimeout,
			config.DeviceRouteSourceAddress, config.DeviceRouteProtocol, config.RemoveExternalRoutes,
			unix.RT_TABLE_UNSPEC, dp.loopSummarizer, routetable.WithLivenessCB(dp.reportHealth))

		if !config.BPFEnabled {
			dp.RegisterManager(common.NewIPSetsManager(ipSetsV6, config.MaxIPSetSize, dp.domainInfoStore))
			dp.RegisterManager(newHostIPManager(
				config.RulesConfig.WorkloadIfacePrefixes,
				rules.IPSetIDThisHostIPs,
				ipSetsV6,
				config.MaxIPSetSize))
			dp.RegisterManager(newPolicyManager(rawTableV6, mangleTableV6, filterTableV6, ruleRenderer, 6))
		}
		dp.RegisterManager(newEndpointManager(
			rawTableV6,
			mangleTableV6,
			filterTableV6,
			ruleRenderer,
			routeTableV6,
			6,
			epMarkMapper,
			config.RulesConfig.KubeIPVSSupportEnabled,
			config.RulesConfig.WorkloadIfacePrefixes,
			dp.endpointStatusCombiner.OnEndpointStatusUpdate,
			config.BPFEnabled,
			nil,
			callbacks,
			config.FlowLogsCollectTcpStats,
			config.BPFLogLevel))
		dp.RegisterManager(newFloatingIPManager(natTableV6, ruleRenderer, 6))
		dp.RegisterManager(newMasqManager(ipSetsV6, natTableV6, ruleRenderer, config.MaxIPSetSize, 6))
		dp.RegisterManager(newServiceLoopManager(filterTableV6, ruleRenderer, 6))
	}

	dp.allIptablesTables = append(dp.allIptablesTables, dp.iptablesMangleTables...)
	dp.allIptablesTables = append(dp.allIptablesTables, dp.iptablesNATTables...)
	dp.allIptablesTables = append(dp.allIptablesTables, dp.iptablesFilterTables...)
	dp.allIptablesTables = append(dp.allIptablesTables, dp.iptablesRawTables...)

	// We always create the IPsec policy table (the component that manipulates the IPsec dataplane).  That ensures
	// that we clean up our old policies if IPsec is disabled.
	ipsecEnabled := config.IPSecPSK != "" && config.IPSecESPProposal != "" && config.IPSecIKEProposal != "" && config.NodeIP != nil
	dp.ipSecPolTable = ipsec.NewPolicyTable(ipsec.ReqID, ipsecEnabled, config.DebugUseShortPollIntervals, dp.loopSummarizer)
	if ipsecEnabled {
		// Set up IPsec.

		// Initialise charon main config file.
		charonConfig := ipsec.NewCharonConfig(ipsec.CharonConfigRootDir, ipsec.CharonMainConfigFile)
		charonConfig.SetLogLevel(config.IPSecLogLevel)
		charonConfig.SetBooleanOption(ipsec.CharonFollowRedirects, false)
		charonConfig.SetBooleanOption(ipsec.CharonMakeBeforeBreak, true)
		log.Infof("Initialising charon config %+v", charonConfig)
		charonConfig.RenderToFile()
		ikeDaemon := ipsec.NewCharonIKEDaemon(
			config.IPSecESPProposal,
			config.IPSecIKEProposal,
			config.IPSecRekeyTime,
			config.ChildExitedRestartCallback,
		)
		var charonWG sync.WaitGroup
		err := ikeDaemon.Start(context.Background(), &charonWG)
		if err != nil {
			log.WithError(err).Panic("error starting Charon.")
		}

		dp.ipSecDataplane = ipsec.NewDataplane(
			config.NodeIP,
			config.IPSecPSK,
			config.RulesConfig.IptablesMarkIPsec,
			dp.ipSecPolTable,
			ikeDaemon,
			config.IPSecAllowUnsecuredTraffic,
		)
		ipSecManager := newIPSecManager(dp.ipSecDataplane)
		dp.allManagers = append(dp.allManagers, ipSecManager)
	}

	// Register that we will report liveness and readiness.
	if config.HealthAggregator != nil {
		log.Info("Registering to report health.")
		config.HealthAggregator.RegisterReporter(
			healthName,
			&health.HealthReport{Live: true, Ready: true},
			healthInterval*2,
		)
	}

	if config.DebugSimulateDataplaneHangAfter != 0 {
		log.WithField("delay", config.DebugSimulateDataplaneHangAfter).Warn(
			"Simulating a dataplane hang.")
		dp.debugHangC = time.After(config.DebugSimulateDataplaneHangAfter)
	}

	// If required, subscribe to NFLog collection.
	if config.Collector != nil {
		if !config.BPFEnabled {
			log.Debug("Stats collection is required, create nflog reader")
			nflogrd := collector.NewNFLogReader(config.LookupsCache, 1, 2,
				config.NfNetlinkBufSize, config.FlowLogsFileIncludeService)
			collectorPacketInfoReader = nflogrd
			log.Debug("Stats collection is required, create conntrack reader")
			ctrd := collector.NewNetLinkConntrackReader(felixconfig.DefaultConntrackPollingInterval, config.RulesConfig.IptablesMarkProxy)
			collectorConntrackInfoReader = ctrd
		}

		if config.FlowLogsCollectProcessInfo || config.FlowLogsCollectTcpStats {
			log.Debug("Process/TCP stats collection is required, create process info cache")
			gcInterval := time.Second * 1
			entryTTL := time.Second * 10
			var eventProcessC <-chan events.EventProtoStats
			var eventTcpC <-chan events.EventTcpStats
			var eventProcessPathC <-chan events.ProcessPath
			if config.FlowLogsCollectProcessInfo {
				eventProcessC = eventProtoStatsSink.EventProtoStatsChan()
				if config.FlowLogsCollectProcessPath {
					eventProcessPathC = eventProcessPathSink.EventProcessPathChan()
					processPathInfoCache = events.NewBPFProcessPathCache(eventProcessPathC, gcInterval, entryTTL*30)
				}
			}
			if config.FlowLogsCollectTcpStats {
				eventTcpC = eventTcpStatsSink.EventTcpStatsChan()
			}
			prd := events.NewBPFProcessInfoCache(eventProcessC, eventTcpC, gcInterval, entryTTL, processPathInfoCache)
			processInfoCache = prd
		}

		config.Collector.SetPacketInfoReader(collectorPacketInfoReader)
		log.Info("PacketInfoReader added to collector")
		config.Collector.SetConntrackInfoReader(collectorConntrackInfoReader)
		log.Info("ConntrackInfoReader added to collector")
		config.Collector.SetProcessInfoCache(processInfoCache)
		log.Info("ProcessInfoCache added to collector")
	}

	if bpfEventPoller != nil {
		log.Info("Starting BPF event poller")
		if err := bpfEventPoller.Start(); err != nil {
			log.WithError(err).Info("Stopping bpf event poller")
			bpfEvnt.Close()
		}

	}

	if config.DebugConsoleEnabled && dp.packetProcessor != nil {
		console := debugconsole.New(dp.packetProcessor)
		console.Start()
	}

	return dp
}

// findHostMTU auto-detects the smallest host interface MTU.
func findHostMTU(matchRegex *regexp.Regexp) (int, error) {
	// Find all the interfaces on the host.
	links, err := netlink.LinkList()
	if err != nil {
		log.WithError(err).Error("Failed to list interfaces. Unable to auto-detect MTU")
		return 0, err
	}

	// Iterate through them, keeping track of the lowest MTU.
	smallest := 0
	for _, l := range links {
		// Skip links that we know are not external interfaces.
		fields := log.Fields{"mtu": l.Attrs().MTU, "name": l.Attrs().Name}
		if matchRegex == nil || !matchRegex.MatchString(l.Attrs().Name) {
			log.WithFields(fields).Debug("Skipping interface for MTU detection (name is excluded by regex)")
			continue
		}
		// Skip links that are down.  In particular, we want to ignore newly-added AWS secondary ENIs until
		// the AWS IP manager has had a chance to configure them.
		if l.Attrs().OperState != netlink.OperUp {
			log.WithFields(fields).Debug("Skipping interface for MTU detection (link is down)")
			continue
		}
		log.WithFields(fields).Debug("Examining link for MTU calculation")
		if l.Attrs().MTU < smallest || smallest == 0 {
			smallest = l.Attrs().MTU
		}
	}

	if smallest == 0 {
		// We failed to find a usable interface. Default the MTU of the host
		// to 1460 - the smallest among common cloud providers.
		log.Warn("Failed to auto-detect host MTU - no interfaces matched the MTU interface pattern. To use auto-MTU, set mtuIfacePattern to match your host's interfaces")
		return 1460, nil
	}
	return smallest, nil
}

// writeMTUFile writes the smallest MTU among enabled encapsulation types to disk
// for use by other components (e.g., CNI plugin).
func writeMTUFile(mtu int) error {
	// Make sure directory exists.
	if err := os.MkdirAll("/var/lib/calico", os.ModePerm); err != nil {
		return fmt.Errorf("failed to create directory /var/lib/calico: %s", err)
	}

	// Write the smallest MTU to disk so other components can rely on this calculation consistently.
	filename := "/var/lib/calico/mtu"
	log.Debugf("Writing %d to "+filename, mtu)
	if err := ioutil.WriteFile(filename, []byte(fmt.Sprintf("%d", mtu)), 0644); err != nil {
		log.WithError(err).Error("Unable to write to " + filename)
		return err
	}
	return nil
}

// determinePodMTU looks at the configured MTUs and enabled encapsulations to determine which
// value for MTU should be used for pod interfaces.
func determinePodMTU(config Config) int {
	// Determine the smallest MTU among enabled encap methods. If none of the encap methods are
	// enabled, we'll just use the host's MTU.
	mtu := 0
	type mtuState struct {
		mtu     int
		enabled bool
	}
	for _, s := range []mtuState{
		{config.IPIPMTU, config.RulesConfig.IPIPEnabled},
		{config.VXLANMTU, config.RulesConfig.VXLANEnabled},
		{config.Wireguard.MTU, config.Wireguard.Enabled},
	} {
		if s.enabled && s.mtu != 0 && (s.mtu < mtu || mtu == 0) {
			mtu = s.mtu
		}
	}

	if mtu == 0 {
		// No enabled encapsulation. Just use the host MTU.
		mtu = config.hostMTU
	} else if mtu > config.hostMTU {
		fields := logrus.Fields{"mtu": mtu, "hostMTU": config.hostMTU}
		log.WithFields(fields).Warn("Configured MTU is larger than detected host interface MTU")
	}
	log.WithField("mtu", mtu).Info("Determined pod MTU")
	return mtu
}

// ConfigureDefaultMTUs defaults any MTU configurations that have not been set.
// We default the values even if the encap is not enabled, in order to match behavior from earlier versions of Calico.
// However, they MTU will only be considered for allocation to pod interfaces if the encap is enabled.
func ConfigureDefaultMTUs(hostMTU int, c *Config) {
	c.hostMTU = hostMTU
	if c.IPIPMTU == 0 {
		log.Debug("Defaulting IPIP MTU based on host")
		c.IPIPMTU = hostMTU - ipipMTUOverhead
	}
	if c.VXLANMTU == 0 {
		log.Debug("Defaulting VXLAN MTU based on host")
		c.VXLANMTU = hostMTU - vxlanMTUOverhead
	}
	if c.Wireguard.MTU == 0 {
		if c.KubernetesProvider == felixconfig.ProviderAKS && c.Wireguard.EncryptHostTraffic {
			// The default MTU on Azure is 1500, but the underlying network stack will fragment packets at 1400 bytes,
			// see https://docs.microsoft.com/en-us/azure/virtual-network/virtual-network-tcpip-performance-tuning#azure-and-vm-mtu
			// for details.
			// Additionally, Wireguard sets the DF bit on its packets, and so if the MTU is set too high large packets
			// will be dropped. Therefore it is necessary to allow for the difference between the MTU of the host and
			// the underlying network.
			log.Debug("Defaulting Wireguard MTU based on host and AKS with WorkloadIPs")
			c.Wireguard.MTU = hostMTU - aksMTUOverhead - wireguardMTUOverhead
		} else {
			log.Debug("Defaulting Wireguard MTU based on host")
			c.Wireguard.MTU = hostMTU - wireguardMTUOverhead
		}
	}
}

func cleanUpVXLANDevice() {
	// If VXLAN is not enabled, check to see if there is a VXLAN device and delete it if there is.
	log.Debug("Checking if we need to clean up the VXLAN device")
	link, err := netlink.LinkByName("vxlan.calico")
	if err != nil {
		if _, ok := err.(netlink.LinkNotFoundError); ok {
			log.Debug("VXLAN disabled and no VXLAN device found")
			return
		}
		log.WithError(err).Warnf("VXLAN disabled and failed to query VXLAN device.  Ignoring.")
		return
	}
	if err = netlink.LinkDel(link); err != nil {
		log.WithError(err).Error("VXLAN disabled and failed to delete unwanted VXLAN device. Ignoring.")
	}
}

type Manager interface {
	// OnUpdate is called for each protobuf message from the datastore.  May either directly
	// send updates to the IPSets and iptables.Table objects (which will queue the updates
	// until the main loop instructs them to act) or (for efficiency) may wait until
	// a call to CompleteDeferredWork() to flush updates to the dataplane.
	OnUpdate(protoBufMsg interface{})
	// Called before the main loop flushes updates to the dataplane to allow for batched
	// work to be completed.
	CompleteDeferredWork() error
}

type ManagerWithRouteTables interface {
	Manager
	GetRouteTableSyncers() []routeTableSyncer
}

type ManagerWithRouteRules interface {
	Manager
	GetRouteRules() []routeRules
}

func (d *InternalDataplane) routeTableSyncers() []routeTableSyncer {
	var rts []routeTableSyncer
	for _, mrts := range d.managersWithRouteTables {
		rts = append(rts, mrts.GetRouteTableSyncers()...)
	}

	return rts
}

func (d *InternalDataplane) routeRules() []routeRules {
	var rrs []routeRules
	for _, mrrs := range d.managersWithRouteRules {
		rrs = append(rrs, mrrs.GetRouteRules()...)
	}

	return rrs
}

func (d *InternalDataplane) RegisterManager(mgr Manager) {
	tableMgr, ok := mgr.(ManagerWithRouteTables)
	if ok {
		log.WithField("manager", reflect.TypeOf(mgr).Name()).Debug("registering ManagerWithRouteTables")
		d.managersWithRouteTables = append(d.managersWithRouteTables, tableMgr)
	}

	rulesMgr, ok := mgr.(ManagerWithRouteRules)
	if ok {
		log.WithField("manager", reflect.TypeOf(mgr).Name()).Debug("registering ManagerWithRouteRules")
		d.managersWithRouteRules = append(d.managersWithRouteRules, rulesMgr)
	}
	d.allManagers = append(d.allManagers, mgr)
}

func (d *InternalDataplane) Start() {
	// Do our start-of-day configuration.
	d.doStaticDataplaneConfig()

	// Then, start the worker threads.
	go d.loopUpdatingDataplane()
	go d.loopReportingStatus()
	go d.ifaceMonitor.MonitorInterfaces()
	go d.monitorHostMTU()

	// Start the domain info store (for periodically saving DNS info).
	d.domainInfoStore.Start()

	// Use nfnetlink to capture DNS packets from iptables.
	stopChannel := make(chan struct{})
	nfnetlink.SubscribeDNS(
		int(rules.NFLOGDomainGroup),
		65535,
		func(data []byte, timestamp uint64) {
			d.domainInfoStore.MsgChannel() <- common.DataWithTimestamp{
				Data:      data,
				Timestamp: timestamp,
			}
		},
		stopChannel)
}

func (d *InternalDataplane) Stop() {
	if d.packetProcessor != nil {
		d.packetProcessor.Stop()
	}
}

// onIfaceStateChange is our interface monitor callback.  It gets called from the monitor's thread.
func (d *InternalDataplane) onIfaceStateChange(ifaceName string, state ifacemonitor.State, ifIndex int) {
	log.WithFields(log.Fields{
		"ifaceName": ifaceName,
		"ifIndex":   ifIndex,
		"state":     state,
	}).Info("Linux interface state changed.")
	d.ifaceUpdates <- &ifaceUpdate{
		Name:  ifaceName,
		State: state,
		Index: ifIndex,
	}
}

type ifaceUpdate struct {
	Name  string
	State ifacemonitor.State
	Index int
}

// Check if current felix ipvs config is correct when felix gets an kube-ipvs0 interface update.
// If KubeIPVSInterface is UP and felix ipvs support is disabled (kube-proxy switched from iptables to ipvs mode),
// or if KubeIPVSInterface is DOWN and felix ipvs support is enabled (kube-proxy switched from ipvs to iptables mode),
// restart felix to pick up correct ipvs support mode.
func (d *InternalDataplane) checkIPVSConfigOnStateUpdate(state ifacemonitor.State) {
	if (!d.config.RulesConfig.KubeIPVSSupportEnabled && state == ifacemonitor.StateUp) ||
		(d.config.RulesConfig.KubeIPVSSupportEnabled && state == ifacemonitor.StateDown) {
		log.WithFields(log.Fields{
			"ipvsIfaceState": state,
			"ipvsSupport":    d.config.RulesConfig.KubeIPVSSupportEnabled,
		}).Info("kube-proxy mode changed. Restart felix.")
		d.config.ConfigChangedRestartCallback()
	}
}

// onIfaceAddrsChange is our interface address monitor callback.  It gets called
// from the monitor's thread.
func (d *InternalDataplane) onIfaceAddrsChange(ifaceName string, addrs set.Set) {
	log.WithFields(log.Fields{
		"ifaceName": ifaceName,
		"addrs":     addrs,
	}).Info("Linux interface addrs changed.")
	d.ifaceAddrUpdates <- &ifaceAddrsUpdate{
		Name:  ifaceName,
		Addrs: addrs,
	}
}

type ifaceAddrsUpdate struct {
	Name  string
	Addrs set.Set
}

func (d *InternalDataplane) SendMessage(msg interface{}) error {
	d.toDataplane <- msg
	return nil
}

func (d *InternalDataplane) RecvMessage() (interface{}, error) {
	return <-d.fromDataplane, nil
}

func (d *InternalDataplane) monitorHostMTU() {
	for {
		mtu, err := findHostMTU(d.config.MTUIfacePattern)
		if err != nil {
			log.WithError(err).Error("Error detecting host MTU")
		} else if d.config.hostMTU != mtu {
			// Since log writing is done a background thread, we set the force-flush flag on this log to ensure that
			// all the in-flight logs get written before we exit.
			log.WithFields(log.Fields{lclogutils.FieldForceFlush: true}).Info("Host MTU changed")
			d.config.ConfigChangedRestartCallback()
		}
		time.Sleep(30 * time.Second)
	}
}

// doStaticDataplaneConfig sets up the kernel and our static iptables  chains.  Should be called
// once at start of day before starting the main loop.  The actual iptables programming is deferred
// to the main loop.
func (d *InternalDataplane) doStaticDataplaneConfig() {
	// Check/configure global kernel parameters.
	d.configureKernel()

	if d.config.BPFEnabled {
		d.setUpIptablesBPF()
	} else {
		d.setUpIptablesNormal()
	}

	if d.config.RulesConfig.IPIPEnabled {
		log.Info("IPIP enabled, starting thread to keep tunnel configuration in sync.")
		go d.ipipManager.KeepIPIPDeviceInSync(
			d.config.IPIPMTU,
			d.config.RulesConfig.IPIPTunnelAddress,
		)
	} else {
		log.Info("IPIP disabled. Not starting tunnel update thread.")
	}
}

func (d *InternalDataplane) setUpIptablesBPF() {
	rulesConfig := d.config.RulesConfig
	for _, t := range d.iptablesFilterTables {
		fwdRules := []iptables.Rule{
			{
				// Bypass is a strong signal from the BPF program, it means that the flow is approved
				// by the program at both ingress and egress.
				Comment: []string{"Pre-approved by BPF programs."},
				Match:   iptables.Match().MarkMatchesWithMask(tcdefs.MarkSeenBypass, tcdefs.MarkSeenBypassMask),
				Action:  iptables.AcceptAction{},
			},
		}

		var inputRules, outputRules []iptables.Rule

		// Handle packets for flows that pre-date the BPF programs.  The BPF program doesn't have any conntrack
		// state for these so it allows them to fall through to iptables with a mark set.
		inputRules = append(inputRules,
			iptables.Rule{
				Match: iptables.Match().
					MarkMatchesWithMask(tcdefs.MarkSeenFallThrough, tcdefs.MarkSeenFallThroughMask).
					ConntrackState("ESTABLISHED,RELATED"),
				Comment: []string{"Accept packets from flows that pre-date BPF."},
				Action:  iptables.AcceptAction{},
			},
			iptables.Rule{
				Match:   iptables.Match().MarkMatchesWithMask(tcdefs.MarkSeenFallThrough, tcdefs.MarkSeenFallThroughMask),
				Comment: []string{"Drop packets from unknown flows."},
				Action:  iptables.DropAction{},
			},
		)

		// Mark traffic leaving the host that already has an established linux conntrack entry.
		outputRules = append(outputRules,
			iptables.Rule{
				Match: iptables.Match().
					ConntrackState("ESTABLISHED,RELATED"),
				Comment: []string{"Mark pre-established host flows."},
				Action: iptables.SetMaskedMarkAction{
					Mark: tcdefs.MarkLinuxConntrackEstablished,
					Mask: tcdefs.MarkLinuxConntrackEstablishedMask,
				},
			},
		)

		for _, prefix := range rulesConfig.WorkloadIfacePrefixes {
			fwdRules = append(fwdRules,
				// Drop packets that have come from a workload but have not been through our BPF program.
				iptables.Rule{
					Match:   iptables.Match().InInterface(prefix+"+").NotMarkMatchesWithMask(tcdefs.MarkSeen, tcdefs.MarkSeenMask),
					Action:  iptables.DropAction{},
					Comment: []string{"From workload without BPF seen mark"},
				},
			)

			if rulesConfig.EndpointToHostAction == "ACCEPT" {
				// Only need to worry about ACCEPT here.  Drop gets compiled into the BPF program and
				// RETURN would be a no-op since there's nothing to RETURN from.
				inputRules = append(inputRules, iptables.Rule{
					Match:  iptables.Match().InInterface(prefix+"+").MarkMatchesWithMask(tcdefs.MarkSeen, tcdefs.MarkSeenMask),
					Action: iptables.AcceptAction{},
				})
			}

			// Catch any workload to host packets that haven't been through the BPF program.
			inputRules = append(inputRules, iptables.Rule{
				Match:  iptables.Match().InInterface(prefix+"+").NotMarkMatchesWithMask(tcdefs.MarkSeen, tcdefs.MarkSeenMask),
				Action: iptables.DropAction{},
			})
		}

		if t.IPVersion == 6 {
			for _, prefix := range rulesConfig.WorkloadIfacePrefixes {
				// In BPF mode, we don't support IPv6 yet.  Drop it.
				fwdRules = append(fwdRules, iptables.Rule{
					Match:   iptables.Match().OutInterface(prefix + "+"),
					Action:  iptables.DropAction{},
					Comment: []string{"To workload, drop IPv6."},
				})
			}
		} else {
			// Let the BPF programs know if Linux conntrack knows about the flow.
			fwdRules = append(fwdRules,
				iptables.Rule{
					Match: iptables.Match().
						ConntrackState("ESTABLISHED,RELATED"),
					Comment: []string{"Mark pre-established flows."},
					Action: iptables.SetMaskedMarkAction{
						Mark: tcdefs.MarkLinuxConntrackEstablished,
						Mask: tcdefs.MarkLinuxConntrackEstablishedMask,
					},
				},
			)
			// The packet may be about to go to a local workload.  However, the local workload may not have a BPF
			// program attached (yet).  To catch that case, we send the packet through a dispatch chain.  We only
			// add interfaces to the dispatch chain if the BPF program is in place.
			for _, prefix := range rulesConfig.WorkloadIfacePrefixes {
				// Make sure iptables rules don't drop packets that we're about to process through BPF.
				fwdRules = append(fwdRules,
					iptables.Rule{
						Match:   iptables.Match().OutInterface(prefix + "+"),
						Action:  iptables.JumpAction{Target: rules.ChainToWorkloadDispatch},
						Comment: []string{"To workload, check workload is known."},
					},
				)
			}
			// Need a final rule to accept traffic that is from a workload and going somewhere else.
			// Otherwise, if iptables has a DROP policy on the forward chain, the packet will get dropped.
			// This rule must come after the to-workload jump rules above to ensure that we don't accept too
			// early before the destination is checked.
			for _, prefix := range rulesConfig.WorkloadIfacePrefixes {
				// Make sure iptables rules don't drop packets that we're about to process through BPF.
				fwdRules = append(fwdRules,
					iptables.Rule{
						Match:   iptables.Match().InInterface(prefix + "+"),
						Action:  iptables.AcceptAction{},
						Comment: []string{"To workload, mark has already been verified."},
					},
				)
			}
		}

		t.InsertOrAppendRules("INPUT", inputRules)
		t.InsertOrAppendRules("FORWARD", fwdRules)
		t.InsertOrAppendRules("OUTPUT", outputRules)
	}

	for _, t := range d.iptablesNATTables {
		t.UpdateChains(d.ruleRenderer.StaticNATPostroutingChains(t.IPVersion))
		t.InsertOrAppendRules("POSTROUTING", []iptables.Rule{{
			Action: iptables.JumpAction{Target: rules.ChainNATPostrouting},
		}})
	}

	for _, t := range d.iptablesRawTables {
		// Do not RPF check what is marked as to be skipped by RPF check.
		rpfRules := []iptables.Rule{{
			Match:  iptables.Match().MarkMatchesWithMask(tcdefs.MarkSeenBypassSkipRPF, tcdefs.MarkSeenBypassSkipRPFMask),
			Action: iptables.ReturnAction{},
		}}

		// For anything we approved for forward, permit accept_local as it is
		// traffic encapped for NodePort, ICMP replies etc. - stuff we trust.
		rpfRules = append(rpfRules, iptables.Rule{
			Match:  iptables.Match().MarkMatchesWithMask(tcdefs.MarkSeenBypassForward, tcdefs.MarksMask).RPFCheckPassed(true),
			Action: iptables.ReturnAction{},
		})

		rpfRules = append(rpfRules, d.ruleRenderer.RPFilter(t.IPVersion, tcdefs.MarkSeen, tcdefs.MarkSeenMask,
			rulesConfig.OpenStackSpecialCasesEnabled, false)...)

		rpfChain := []*iptables.Chain{{
			Name:  rules.ChainNamePrefix + "RPF",
			Rules: rpfRules,
		}}
		t.UpdateChains(rpfChain)

		var rawRules []iptables.Rule
		if t.IPVersion == 4 && rulesConfig.WireguardEnabled && len(rulesConfig.WireguardInterfaceName) > 0 &&
			d.config.Wireguard.EncryptHostTraffic {
			// Set a mark on packets coming from any interface except for lo, wireguard, or pod veths to ensure the RPF
			// check allows it.
			log.Debug("Adding Wireguard iptables rule chain")
			rawRules = append(rawRules, iptables.Rule{
				Match:  nil,
				Action: iptables.JumpAction{Target: rules.ChainSetWireguardIncomingMark},
			})
			t.UpdateChain(d.ruleRenderer.WireguardIncomingMarkChain())
		}

		rawRules = append(rawRules, iptables.Rule{
			Action: iptables.JumpAction{Target: rpfChain[0].Name},
		})

		rawChains := []*iptables.Chain{{
			Name:  rules.ChainRawPrerouting,
			Rules: rawRules,
		}}
		t.UpdateChains(rawChains)

		t.InsertOrAppendRules("PREROUTING", []iptables.Rule{{
			Action: iptables.JumpAction{Target: rules.ChainRawPrerouting},
		}})

		if t.IPVersion == 4 {
			// Iptables for untracked policy.
			t.UpdateChains(d.ruleRenderer.StaticBPFModeRawChains(t.IPVersion, uint32(tcdefs.MarkSeenBypass)))
			t.InsertOrAppendRules("PREROUTING", []iptables.Rule{{
				Action: iptables.JumpAction{Target: rules.ChainRawPrerouting},
			}})
			t.InsertOrAppendRules("OUTPUT", []iptables.Rule{{
				Action: iptables.JumpAction{Target: rules.ChainRawOutput},
			}})
		}
	}

	if d.config.BPFExtToServiceConnmark != 0 {
		mark := uint32(d.config.BPFExtToServiceConnmark)
		for _, t := range d.iptablesMangleTables {
			t.InsertOrAppendRules("PREROUTING", []iptables.Rule{{
				Match: iptables.Match().MarkMatchesWithMask(
					tcdefs.MarkSeen|mark,
					tcdefs.MarkSeenMask|mark,
				),
				Comment: []string{"Mark connections with ExtToServiceConnmark"},
				Action:  iptables.SetConnMarkAction{Mark: mark, Mask: mark},
			}})
		}
	}
}

func (d *InternalDataplane) setUpIptablesNormal() {
	for _, t := range d.iptablesRawTables {
		rawChains := d.ruleRenderer.StaticRawTableChains(t.IPVersion)
		t.UpdateChains(rawChains)
		t.InsertOrAppendRules("PREROUTING", []iptables.Rule{{
			Action: iptables.JumpAction{Target: rules.ChainRawPrerouting},
		}})
		t.InsertOrAppendRules("OUTPUT", []iptables.Rule{{
			Action: iptables.JumpAction{Target: rules.ChainRawOutput},
		}})
	}
	for _, t := range d.iptablesFilterTables {
		filterChains := d.ruleRenderer.StaticFilterTableChains(t.IPVersion)
		t.UpdateChains(filterChains)
		t.InsertOrAppendRules("FORWARD", []iptables.Rule{{
			Action: iptables.JumpAction{Target: rules.ChainFilterForward},
		}})
		t.InsertOrAppendRules("INPUT", []iptables.Rule{{
			Action: iptables.JumpAction{Target: rules.ChainFilterInput},
		}})
		t.InsertOrAppendRules("OUTPUT", []iptables.Rule{{
			Action: iptables.JumpAction{Target: rules.ChainFilterOutput},
		}})
	}
	for _, t := range d.iptablesNATTables {
		t.UpdateChains(d.ruleRenderer.StaticNATTableChains(t.IPVersion))
		t.InsertOrAppendRules("PREROUTING", []iptables.Rule{{
			Action: iptables.JumpAction{Target: rules.ChainNATPrerouting},
		}})
		if t.IPVersion == 4 && d.config.EgressIPEnabled {
			t.AppendRules("PREROUTING", []iptables.Rule{{
				Action: iptables.JumpAction{Target: rules.ChainNATPreroutingEgress},
			}})
		}
		t.InsertOrAppendRules("POSTROUTING", []iptables.Rule{{
			Action: iptables.JumpAction{Target: rules.ChainNATPostrouting},
		}})
		t.InsertOrAppendRules("OUTPUT", []iptables.Rule{{
			Action: iptables.JumpAction{Target: rules.ChainNATOutput},
		}})
	}
	for _, t := range d.iptablesMangleTables {
		chains := d.ruleRenderer.StaticMangleTableChains(t.IPVersion)
		t.UpdateChains(chains)
		rs := []iptables.Rule{}
		if t.IPVersion == 4 && d.config.EgressIPEnabled {
			// Make sure egress rule at top.
			rs = append(rs, iptables.Rule{
				Action: iptables.JumpAction{Target: rules.ChainManglePreroutingEgress},
			})
			rs = append(rs, iptables.Rule{
				Action: iptables.JumpAction{Target: rules.ChainManglePreroutingEgressInbound},
			})
		}
		rs = append(rs, iptables.Rule{
			Action: iptables.JumpAction{Target: rules.ChainManglePrerouting},
		})
		t.InsertOrAppendRules("PREROUTING", rs)

		rs = []iptables.Rule{}
		for _, chain := range chains {
			if chain.Name == rules.ChainManglePostroutingEgress {
				rs = append(rs, iptables.Rule{
					Action: iptables.JumpAction{Target: rules.ChainManglePostroutingEgress},
				})
				break
			}
		}
		rs = append(rs, iptables.Rule{
			Action: iptables.JumpAction{Target: rules.ChainManglePostrouting},
		})
		t.InsertOrAppendRules("POSTROUTING", rs)

		rs = []iptables.Rule{}
		rs = append(rs, iptables.Rule{
			Action: iptables.JumpAction{Target: rules.ChainMangleOutput},
		})
		t.InsertOrAppendRules("OUTPUT", rs)
	}
	if d.xdpState != nil {
		if err := d.setXDPFailsafePorts(); err != nil {
			log.Warnf("failed to set XDP failsafe ports, disabling XDP: %v", err)
			if err := d.shutdownXDPCompletely(); err != nil {
				log.Warnf("failed to disable XDP: %v, will proceed anyway.", err)
			}
		}
	}
}

func stringToProtocol(protocol string) (labelindex.IPSetPortProtocol, error) {
	switch protocol {
	case "tcp":
		return labelindex.ProtocolTCP, nil
	case "udp":
		return labelindex.ProtocolUDP, nil
	case "sctp":
		return labelindex.ProtocolSCTP, nil
	}
	return labelindex.ProtocolNone, fmt.Errorf("unknown protocol %q", protocol)
}

func (d *InternalDataplane) setXDPFailsafePorts() error {
	inboundPorts := d.config.RulesConfig.FailsafeInboundHostPorts

	if _, err := d.xdpState.common.bpfLib.NewFailsafeMap(); err != nil {
		return err
	}

	for _, p := range inboundPorts {
		proto, err := stringToProtocol(p.Protocol)
		if err != nil {
			return err
		}

		if err := d.xdpState.common.bpfLib.UpdateFailsafeMap(uint8(proto), p.Port); err != nil {
			return err
		}
	}

	log.Infof("Set XDP failsafe ports: %+v", inboundPorts)
	return nil
}

// shutdownXDPCompletely attempts to disable XDP state.  This could fail in cases where XDP isn't working properly.
func (d *InternalDataplane) shutdownXDPCompletely() error {
	if d.xdpState == nil {
		return nil
	}
	if d.callbacks != nil {
		d.xdpState.DepopulateCallbacks(d.callbacks)
	}
	// spend 1 second attempting to wipe XDP, in case of a hiccup.
	maxTries := 10
	waitInterval := 100 * time.Millisecond
	var err error
	for i := 0; i < maxTries; i++ {
		err = d.xdpState.WipeXDP()
		if err == nil {
			d.xdpState = nil
			return nil
		}
		log.WithError(err).WithField("try", i).Warn("failed to wipe the XDP state")
		time.Sleep(waitInterval)
	}
	return fmt.Errorf("Failed to wipe the XDP state after %v tries over %v seconds: Error %v", maxTries, waitInterval, err)
}

func (d *InternalDataplane) loopUpdatingDataplane() {
	log.Info("Started internal iptables dataplane driver loop")
	healthTicks := time.NewTicker(healthInterval).C
	d.reportHealth()

	// Retry any failed operations every 10s.
	retryTicker := time.NewTicker(10 * time.Second)

	// If configured, start tickers to refresh the IP sets and routing table entries.
	var ipSetsRefreshC <-chan time.Time
	if d.config.IPSetsRefreshInterval > 0 {
		log.WithField("interval", d.config.IptablesRefreshInterval).Info(
			"Will refresh IP sets on timer")
		refreshTicker := jitter.NewTicker(
			d.config.IPSetsRefreshInterval,
			d.config.IPSetsRefreshInterval/10,
		)
		ipSetsRefreshC = refreshTicker.Channel()
	}
	var routeRefreshC <-chan time.Time
	if d.config.RouteRefreshInterval > 0 {
		log.WithField("interval", d.config.RouteRefreshInterval).Info(
			"Will refresh routes on timer")
		refreshTicker := jitter.NewTicker(
			d.config.RouteRefreshInterval,
			d.config.RouteRefreshInterval/10,
		)
		routeRefreshC = refreshTicker.Channel()
	}
	var xdpRefreshC <-chan time.Time
	if d.config.XDPRefreshInterval > 0 && d.xdpState != nil {
		log.WithField("interval", d.config.XDPRefreshInterval).Info(
			"Will refresh XDP on timer")
		refreshTicker := jitter.NewTicker(
			d.config.XDPRefreshInterval,
			d.config.XDPRefreshInterval/10,
		)
		xdpRefreshC = refreshTicker.Channel()
	}
	var ipSecRefreshC <-chan time.Time
	if d.config.IPSecPolicyRefreshInterval > 0 {
		log.WithField("interval", d.config.IPSecPolicyRefreshInterval).Info(
			"Will recheck IPsec policy on timer")
		refreshTicker := jitter.NewTicker(
			d.config.IPSecPolicyRefreshInterval,
			d.config.IPSecPolicyRefreshInterval/10,
		)
		ipSecRefreshC = refreshTicker.Channel()
	}

	// Fill the apply throttle leaky bucket.
	throttleC := jitter.NewTicker(100*time.Millisecond, 10*time.Millisecond).Channel()
	beingThrottled := false

	datastoreInSync := false

	processMsgFromCalcGraph := func(msg interface{}) {
		log.WithField("msg", proto.MsgStringer{Msg: msg}).Infof(
			"Received %T update from calculation graph", msg)
		d.recordMsgStat(msg)
		for _, mgr := range d.allManagers {
			mgr.OnUpdate(msg)
		}
		switch msg.(type) {
		case *proto.InSync:
			log.WithField("timeSinceStart", time.Since(processStartTime)).Info(
				"Datastore in sync, flushing the dataplane for the first time...")
			datastoreInSync = true
		}
	}

	processIfaceUpdate := func(ifaceUpdate *ifaceUpdate) {
		log.WithField("msg", ifaceUpdate).Info("Received interface update")
		if ifaceUpdate.Name == KubeIPVSInterface {
			d.checkIPVSConfigOnStateUpdate(ifaceUpdate.State)
			return
		}

		for _, mgr := range d.allManagers {
			mgr.OnUpdate(ifaceUpdate)
		}

		for _, mgr := range d.managersWithRouteTables {
			for _, routeTable := range mgr.GetRouteTableSyncers() {
				routeTable.OnIfaceStateChanged(ifaceUpdate.Name, ifaceUpdate.State)
			}
		}
	}

	processAddrsUpdate := func(ifaceAddrsUpdate *ifaceAddrsUpdate) {
		log.WithField("msg", ifaceAddrsUpdate).Info("Received interface addresses update")
		for _, mgr := range d.allManagers {
			mgr.OnUpdate(ifaceAddrsUpdate)
		}
	}

	// Track domain info callbacks used to notify when domain updates have been programmed.
	for {
		select {
		case msg := <-d.toDataplane:
			// Process the message we received, then opportunistically process any other
			// pending messages.
			batchSize := 1
			processMsgFromCalcGraph(msg)
		msgLoop1:
			for i := 0; i < msgPeekLimit; i++ {
				select {
				case msg := <-d.toDataplane:
					processMsgFromCalcGraph(msg)
					batchSize++
				default:
					// Channel blocked so we must be caught up.
					break msgLoop1
				}
			}
			d.dataplaneNeedsSync = true
			summaryBatchSize.Observe(float64(batchSize))
		case ifaceUpdate := <-d.ifaceUpdates:
			// Process the message we received, then opportunistically process any other
			// pending messages.
			batchSize := 1
			processIfaceUpdate(ifaceUpdate)
		msgLoop2:
			for i := 0; i < msgPeekLimit; i++ {
				select {
				case ifaceUpdate := <-d.ifaceUpdates:
					processIfaceUpdate(ifaceUpdate)
					batchSize++
				default:
					// Channel blocked so we must be caught up.
					break msgLoop2
				}
			}
			d.dataplaneNeedsSync = true
			summaryIfaceBatchSize.Observe(float64(batchSize))
		case ifaceAddrsUpdate := <-d.ifaceAddrUpdates:
			batchSize := 1
			processAddrsUpdate(ifaceAddrsUpdate)
		msgLoop3:
			for i := 0; i < msgPeekLimit; i++ {
				select {
				case ifaceAddrsUpdate := <-d.ifaceAddrUpdates:
					processAddrsUpdate(ifaceAddrsUpdate)
					batchSize++
				default:
					// Channel blocked so we must be caught up.
					break msgLoop3
				}
			}
			summaryAddrBatchSize.Observe(float64(batchSize))
			d.dataplaneNeedsSync = true
		case <-d.domainInfoStore.UpdatesReadyChannel():
			if d.domainInfoStore.HandleUpdates() {
				d.dataplaneNeedsSync = true
			}
		case msg := <-d.awsStateUpdC:
			d.awsSubnetMgr.OnSecondaryIfaceStateUpdate(msg)
		case <-ipSetsRefreshC:
			log.Debug("Refreshing IP sets state")
			d.forceIPSetsRefresh = true
			d.dataplaneNeedsSync = true
		case <-routeRefreshC:
			log.Debug("Refreshing routes")
			d.forceRouteRefresh = true
			d.dataplaneNeedsSync = true
		case <-xdpRefreshC:
			log.Debug("Refreshing XDP")
			d.forceXDPRefresh = true
			d.dataplaneNeedsSync = true
		case <-ipSecRefreshC:
			d.ipSecPolTable.QueueResync()
		case <-d.reschedC:
			log.Debug("Reschedule kick received")
			d.dataplaneNeedsSync = true
			// nil out the channel to record that the timer is now inactive.
			d.reschedC = nil
		case <-throttleC:
			d.applyThrottle.Refill()
		case <-healthTicks:
			d.reportHealth()
		case <-retryTicker.C:
		case <-d.debugHangC:
			log.Warning("Debug hang simulation timer popped, hanging the dataplane!!")
			time.Sleep(1 * time.Hour)
			log.Panic("Woke up after 1 hour, something's probably wrong with the test.")
		case stopWG := <-d.stopChan:
			defer stopWG.Done()
			if err := d.domainInfoStore.SaveMappingsV1(); err != nil {
				log.WithError(err).Warning("Failed to save mappings to file on Felix shutdown")
			}
			return
		}

		if datastoreInSync && d.dataplaneNeedsSync {
			// Dataplane is out-of-sync, check if we're throttled.
			if d.applyThrottle.Admit() {
				if beingThrottled && d.applyThrottle.WouldAdmit() {
					log.Info("Dataplane updates no longer throttled")
					beingThrottled = false
				}
				log.Debug("Applying dataplane updates")
				applyStart := time.Now()

				// Actually apply the changes to the dataplane.
				d.apply()

				// Record stats.
				applyTime := time.Since(applyStart)
				summaryApplyTime.Observe(applyTime.Seconds())

				if d.dataplaneNeedsSync {
					// Dataplane is still dirty, record an error.
					countDataplaneSyncErrors.Inc()
				}

				d.loopSummarizer.EndOfIteration(applyTime)

				if !d.doneFirstApply {
					log.WithField(
						"secsSinceStart", time.Since(processStartTime).Seconds(),
					).Info("Completed first update to dataplane.")
					d.loopSummarizer.RecordOperation("first-update")
					d.doneFirstApply = true
					if d.config.PostInSyncCallback != nil {
						d.config.PostInSyncCallback()
					}
				}
				d.reportHealth()
			} else {
				if !beingThrottled {
					log.Info("Dataplane updates throttled")
					beingThrottled = true
				}
			}
		}
	}
}

func (d *InternalDataplane) configureKernel() {
	// Attempt to modprobe nf_conntrack_proto_sctp.  In some kernels this is a
	// module that needs to be loaded, otherwise all SCTP packets are marked
	// INVALID by conntrack and dropped by Calico's rules.  However, some kernels
	// (confirmed in Ubuntu 19.10's build of 5.3.0-24-generic) include this
	// conntrack without it being a kernel module, and so modprobe will fail.
	// Log result at INFO level for troubleshooting, but otherwise ignore any
	// failed modprobe calls.
	mp := newModProbe(moduleConntrackSCTP, newRealCmd)
	out, err := mp.Exec()
	log.WithError(err).WithField("output", out).Infof("attempted to modprobe %s", moduleConntrackSCTP)

	log.Info("Making sure IPv4 forwarding is enabled.")
	err = writeProcSys("/proc/sys/net/ipv4/ip_forward", "1")
	if err != nil {
		log.WithError(err).Error("Failed to set IPv4 forwarding sysctl")
	}

	if d.config.IPv6Enabled {
		log.Info("Making sure IPv6 forwarding is enabled.")
		err = writeProcSys("/proc/sys/net/ipv6/conf/all/forwarding", "1")
		if err != nil {
			log.WithError(err).Error("Failed to set IPv6 forwarding sysctl")
		}
	}

	// Enable conntrack packet and byte accounting.
	err = writeProcSys("/proc/sys/net/netfilter/nf_conntrack_acct", "1")
	if err != nil {
		log.Warnf("failed to set enable conntrack packet and byte accounting: %v\n", err)
	}

	if d.config.BPFEnabled && d.config.BPFDisableUnprivileged {
		log.Info("BPF enabled, disabling unprivileged BPF usage.")
		err := writeProcSys("/proc/sys/kernel/unprivileged_bpf_disabled", "1")
		if err != nil {
			log.WithError(err).Error("Failed to set unprivileged_bpf_disabled sysctl")
		}
	}
	if d.config.Wireguard.Enabled {
		// wireguard module is available in linux kernel >= 5.6
		mpwg := newModProbe(moduleWireguard, newRealCmd)
		out, err = mpwg.Exec()
		log.WithError(err).WithField("output", out).Infof("attempted to modprobe %s", moduleWireguard)
	}
}

func (d *InternalDataplane) recordMsgStat(msg interface{}) {
	typeName := reflect.ValueOf(msg).Elem().Type().Name()
	countMessages.WithLabelValues(typeName).Inc()
}

func (d *InternalDataplane) apply() {
	// Update sequencing is important here because iptables rules have dependencies on ipsets.
	// Creating a rule that references an unknown IP set fails, as does deleting an IP set that
	// is in use.

	// Unset the needs-sync flag, we'll set it again if something fails.
	d.dataplaneNeedsSync = false

	// First, give the managers a chance to resolve any state based on the preceding batch of
	// updates.  In some cases, e.g. EndpointManager, this can result in an update to another
	// manager (BPFEndpointManager.OnHEPUpdate) that must happen before either of those managers
	// begins its dataplane programming updates.
	for _, mgr := range d.allManagers {
		if handler, ok := mgr.(UpdateBatchResolver); ok {
			err := handler.ResolveUpdateBatch()
			if err != nil {
				log.WithField("manager", reflect.TypeOf(mgr).Name()).WithError(err).Debug(
					"couldn't resolve update batch for manager, will try again later")
				d.dataplaneNeedsSync = true
			}
			d.reportHealth()
		}
	}

	// Now allow managers to complete the dataplane programming updates that they need.
	for _, mgr := range d.allManagers {
		err := mgr.CompleteDeferredWork()
		if err != nil {
			log.WithField("manager", reflect.TypeOf(mgr).Name()).WithError(err).Debug(
				"couldn't complete deferred work for manager, will try again later")
			d.dataplaneNeedsSync = true
		}
		d.reportHealth()
	}

	if d.xdpState != nil {
		if d.forceXDPRefresh {
			// Refresh timer popped.
			d.xdpState.QueueResync()
			d.forceXDPRefresh = false
		}

		var applyXDPError error
		d.xdpState.ProcessPendingDiffState(d.endpointsSourceV4)
		if err := d.applyXDPActions(); err != nil {
			applyXDPError = err
		} else {
			err := d.xdpState.ProcessMemberUpdates()
			d.xdpState.DropPendingDiffState()
			if err != nil {
				log.WithError(err).Warning("Failed to process XDP member updates, will resync later...")
				if err := d.applyXDPActions(); err != nil {
					applyXDPError = err
				}
			}
			d.xdpState.UpdateState()
		}
		if applyXDPError != nil {
			log.WithError(applyXDPError).Info("Applying XDP actions did not succeed, disabling XDP")
			if err := d.shutdownXDPCompletely(); err != nil {
				log.Warnf("failed to disable XDP: %v, will proceed anyway.", err)
			}
		}
	}
	d.reportHealth()

	d.ipSecPolTable.Apply()

	if d.forceRouteRefresh {
		// Refresh timer popped.
		for _, r := range d.routeTableSyncers() {
			// Queue a resync on the next Apply().
			r.QueueResync()
		}
		for _, r := range d.routeRules() {
			// Queue a resync on the next Apply().
			r.QueueResync()
		}
		d.forceRouteRefresh = false
	}

	if d.forceIPSetsRefresh {
		// Refresh timer popped.
		for _, r := range d.ipSets {
			// Queue a resync on the next Apply().
			r.QueueResync()
		}
		d.forceIPSetsRefresh = false
	}

	// Next, create/update IP sets.  We defer deletions of IP sets until after we update
	// iptables.
	var ipSetsWG sync.WaitGroup
	ipSetsWG.Add(1)
	go func() {
		defer ipSetsWG.Done()
		d.applyIPSetsAndNotifyDomainInfoStore()
	}()

	// Update the routing table in parallel with the other updates.  We'll wait for it to finish
	// before we return.
	var routesWG sync.WaitGroup
	for _, r := range d.routeTableSyncers() {
		routesWG.Add(1)
		go func(r routeTableSyncer) {
			err := r.Apply()
			if err != nil {
				log.Warn("Failed to synchronize routing table, will retry...")
				d.dataplaneNeedsSync = true
			}
			d.reportHealth()
			routesWG.Done()
		}(r)
	}

	// Update the routing rules in parallel with the other updates.  We'll wait for it to finish
	// before we return.
	var rulesWG sync.WaitGroup
	for _, r := range d.routeRules() {
		rulesWG.Add(1)
		go func(r routeRules) {
			err := r.Apply()
			if err != nil {
				log.Warn("Failed to synchronize routing rules, will retry...")
				d.dataplaneNeedsSync = true
			}
			d.reportHealth()
			rulesWG.Done()
		}(r)
	}

	// Wait for the IP sets update to finish.  We can't update iptables until it has.  Once updated, we can trigger
	// a background goroutine to update IPSets from domain name info changes. This can take place while iptables is
	// being updated.
	ipSetsWG.Wait()
	ipSetsStopCh := make(chan struct{})
	ipSetsWG.Add(1)
	go func() {
		defer ipSetsWG.Done()
		d.loopUpdatingDataplaneForDomainInfoUpdates(ipSetsStopCh)
	}()

	// Update iptables, this should sever any references to now-unused IP sets.
	var reschedDelayMutex sync.Mutex
	var reschedDelay time.Duration
	var iptablesWG sync.WaitGroup
	for _, t := range d.allIptablesTables {
		iptablesWG.Add(1)
		go func(t *iptables.Table) {
			tableReschedAfter := t.Apply()

			reschedDelayMutex.Lock()
			defer reschedDelayMutex.Unlock()
			if tableReschedAfter != 0 && (reschedDelay == 0 || tableReschedAfter < reschedDelay) {
				reschedDelay = tableReschedAfter
			}
			d.reportHealth()
			iptablesWG.Done()
		}(t)
	}
	iptablesWG.Wait()

	// Stop the background ipsets update and wait for it to complete.
	close(ipSetsStopCh)
	ipSetsWG.Wait()

	// Now clean up any left-over IP sets.
	for _, ipSets := range d.ipSets {
		ipSetsWG.Add(1)
		go func(s common.IPSetsDataplane) {
			s.ApplyDeletions()
			d.reportHealth()
			ipSetsWG.Done()
		}(ipSets)
	}
	ipSetsWG.Wait()

	// Wait for the route updates to finish.
	routesWG.Wait()

	// Wait for the rule updates to finish.
	rulesWG.Wait()

	// And publish and status updates.
	d.endpointStatusCombiner.Apply()

	// Set up any needed rescheduling kick.
	if d.reschedC != nil {
		// We have an active rescheduling timer, stop it so we can restart it with a
		// different timeout below if it is still needed.
		// This snippet comes from the docs for Timer.Stop().
		if !d.reschedTimer.Stop() {
			// Timer had already popped, drain its channel.
			<-d.reschedC
		}
		// Nil out our copy of the channel to record that the timer is inactive.
		d.reschedC = nil
	}
	if reschedDelay != 0 {
		// We need to reschedule.
		log.WithField("delay", reschedDelay).Debug("Asked to reschedule.")
		if d.reschedTimer == nil {
			// First time, create the timer.
			d.reschedTimer = time.NewTimer(reschedDelay)
		} else {
			// Have an existing timer, reset it.
			d.reschedTimer.Reset(reschedDelay)
		}
		d.reschedC = d.reschedTimer.C
	}
}

// loopUpdatingDataplaneForDomainInfoUpdates loops while the main IPTables update is taking place. This keeps pulling
// domain info updates and programs them into the IPSets.
func (d *InternalDataplane) loopUpdatingDataplaneForDomainInfoUpdates(ipSetsStopCh chan struct{}) {
	for {
		select {
		case <-d.domainInfoStore.UpdatesReadyChannel():
			if d.domainInfoStore.HandleUpdates() {
				d.applyIPSetsAndNotifyDomainInfoStore()
			}
		case <-ipSetsStopCh:
			return
		}
	}
}

// applyIPSetsAndNotifyDomainInfoStore applies changes to the IPSetDataplanes and once complete invokes any
// domainInfoCallbacks to indicate domain name policy updates are now programmed.
func (d *InternalDataplane) applyIPSetsAndNotifyDomainInfoStore() {
	var ipSetsWG sync.WaitGroup
	for _, ipSets := range d.ipSets {
		ipSetsWG.Add(1)
		go func(ipSets common.IPSetsDataplane) {
			defer ipSetsWG.Done()

			// Apply the IPSet updates.  The filter is requesting that ApplyUpdates only returns the updates IP sets
			// that contain egress domains. The filter does not change which IPSets are updated - all IPSets that have
			// been modified will be updated.
			updatedIPSets := ipSets.ApplyUpdates(func(ipSetName string) bool {
				// Collect only Domain IP set updates so we don't overload the packet processor with irrelevant ips.
				return ipSetName[0:2] == "d:"
			})

			d.reportHealth()

			if d.packetProcessor == nil || updatedIPSets == nil {
				return
			}

			for _, ipSetMembers := range updatedIPSets {
				if ipSetMembers.Len() != 0 {
					d.packetProcessor.OnIPSetMemberUpdates(ipSetMembers)
				}
			}
		}(ipSets)
	}
	ipSetsWG.Wait()

	// Notify the domain info store that any updates applied to the handlers has now been applied.
	d.domainInfoStore.UpdatesApplied()
}

func (d *InternalDataplane) applyXDPActions() error {
	var err error = nil
	for i := 0; i < 10; i++ {
		err = d.xdpState.ResyncIfNeeded(d.ipsetsSourceV4)
		if err != nil {
			return err
		}
		if err = d.xdpState.ApplyBPFActions(d.ipsetsSourceV4); err == nil {
			return nil
		} else {
			log.WithError(err).Info("Applying XDP BPF actions did not succeed, will retry with resync...")
		}
	}
	return err
}

func (d *InternalDataplane) loopReportingStatus() {
	log.Info("Started internal status report thread")
	if d.config.StatusReportingInterval <= 0 {
		log.Info("Process status reports disabled")
		return
	}
	// Wait before first report so that we don't check in if we're in a tight cyclic restart.
	time.Sleep(10 * time.Second)
	for {
		uptimeSecs := time.Since(processStartTime).Seconds()
		d.fromDataplane <- &proto.ProcessStatusUpdate{
			IsoTimestamp: time.Now().UTC().Format(time.RFC3339),
			Uptime:       uptimeSecs,
		}
		time.Sleep(d.config.StatusReportingInterval)
	}
}

// iptablesTable is a shim interface for iptables.Table.
type iptablesTable interface {
	UpdateChain(chain *iptables.Chain)
	UpdateChains([]*iptables.Chain)
	RemoveChains([]*iptables.Chain)
	RemoveChainByName(name string)
}

func (d *InternalDataplane) reportHealth() {
	if d.config.HealthAggregator != nil {
		d.config.HealthAggregator.Report(
			healthName,
			&health.HealthReport{Live: true, Ready: d.doneFirstApply},
		)
	}
}

type dummyLock struct{}

func (d dummyLock) Lock() {

}

func (d dummyLock) Unlock() {

}<|MERGE_RESOLUTION|>--- conflicted
+++ resolved
@@ -47,13 +47,7 @@
 	"github.com/projectcalico/calico/felix/bpf/kprobe"
 	"github.com/projectcalico/calico/felix/bpf/nat"
 	bpfproxy "github.com/projectcalico/calico/felix/bpf/proxy"
-<<<<<<< HEAD
-	"github.com/projectcalico/calico/felix/bpf/routes"
-	"github.com/projectcalico/calico/felix/bpf/state"
 	"github.com/projectcalico/calico/felix/bpf/stats"
-=======
-
->>>>>>> 0fa8d2e6
 	"github.com/projectcalico/calico/felix/bpf/tc"
 	tcdefs "github.com/projectcalico/calico/felix/bpf/tc/defs"
 	"github.com/projectcalico/calico/felix/calc"
@@ -873,15 +867,7 @@
 		// Important that we create the maps before we load a BPF program with TC since we make sure the map
 		// metadata name is set whereas TC doesn't set that field.
 		ipSetIDAllocator := idalloc.New()
-<<<<<<< HEAD
 		ipSetIDAllocator.ReserveWellKnownID(bpfipsets.TrustedDNSServersName, bpfipsets.TrustedDNSServersID)
-		ipSetsMap := bpfipsets.Map(bpfMapContext)
-		err := ipSetsMap.EnsureExists()
-		if err != nil {
-			log.WithError(err).Panic("Failed to create ipsets BPF map.")
-		}
-=======
->>>>>>> 0fa8d2e6
 		ipSetsV4 := bpfipsets.NewBPFIPSets(
 			ipSetsConfigV4,
 			ipSetIDAllocator,
@@ -907,30 +893,10 @@
 		// Forwarding into an IPIP tunnel fails silently because IPIP tunnels are L3 devices and support for
 		// L3 devices in BPF is not available yet.  Disable the FIB lookup in that case.
 		fibLookupEnabled := !config.RulesConfig.IPIPEnabled
-<<<<<<< HEAD
-		stateMap := state.Map(bpfMapContext)
-		err = stateMap.EnsureExists()
-		if err != nil {
-			log.WithError(err).Panic("Failed to create state BPF map.")
-		}
-
-		arpMap := arp.Map(bpfMapContext)
-		err = arpMap.EnsureExists()
-		if err != nil {
-			log.WithError(err).Panic("Failed to create ARP BPF map.")
-		}
 
 		config.LookupsCache.EnableID64()
-
 		// The failsafe manager sets up the failsafe port map.  It's important that it is registered before the
 		// endpoint managers so that the map is brought up to date before they run for the first time.
-		failsafesMap := failsafes.Map(bpfMapContext)
-		err = failsafesMap.EnsureExists()
-		if err != nil {
-			log.WithError(err).Panic("Failed to create failsafe port BPF map.")
-		}
-=======
->>>>>>> 0fa8d2e6
 		failsafeMgr := failsafes.NewManager(
 			bpfMapContext.FailsafesMap,
 			config.RulesConfig.FailsafeInboundHostPorts,
