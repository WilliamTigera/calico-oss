--- conflicted
+++ resolved
@@ -879,10 +879,7 @@
 	bpfifstate.SetMapSize(config.BPFMapSizeIfState)
 
 	var (
-		bpfEndpointManager *bpfEndpointManager
-<<<<<<< HEAD
-		bpfMaps            *bpfmap.Maps
-
+		bpfEndpointManager   *bpfEndpointManager
 		bpfEvnt              events.Events
 		bpfEventPoller       *bpfEventPoller
 		eventProtoStatsSink  *events.EventProtoStatsSink
@@ -893,8 +890,6 @@
 		collectorConntrackInfoReader collector.ConntrackInfoReader
 		processInfoCache             collector.ProcessInfoCache
 		processPathInfoCache         *events.BPFProcessPathCache
-=======
->>>>>>> 2b0a27ad
 	)
 
 	if config.BPFEnabled || config.FlowLogsCollectProcessInfo || config.FlowLogsCollectTcpStats {
@@ -1028,75 +1023,12 @@
 		ipSetIDAllocator.ReserveWellKnownID(bpfipsets.TrustedDNSServersName, bpfipsets.TrustedDNSServersID)
 		ipSetIDAllocator.ReserveWellKnownID(bpfipsets.EgressGWHealthPortsName, bpfipsets.EgressGWHealthPortsID)
 
+		var conntrackScanner *bpfconntrack.Scanner
 		if config.BPFIpv6Enabled {
-<<<<<<< HEAD
-			ipSetsV6 := bpfipsets.NewBPFIPSets(
-				config.RulesConfig.IPSetConfigV6,
-				ipSetIDAllocator,
-				bpfMaps.IpsetsMap,
-				bpfipsets.IPSetEntryV6FromBytes,
-				bpfipsets.ProtoIPSetMemberToBPFEntryV6,
-				dp.loopSummarizer,
-			)
-			dp.ipSets = append(dp.ipSets, ipSetsV6)
-			ipsetsManagerV6.AddDataplane(ipSetsV6)
-			bpfIPSets = ipSetsV6
+			conntrackScanner = startBPFDataplaneComponents(proto.IPVersion_IPV6, bpfMaps.V6, ipSetIDAllocator, config, ipsetsManagerV6, dp)
 		} else {
-			ipSetsV4 := bpfipsets.NewBPFIPSets(
-				ipSetsConfigV4,
-				ipSetIDAllocator,
-				bpfMaps.IpsetsMap,
-				bpfipsets.IPSetEntryFromBytes,
-				bpfipsets.ProtoIPSetMemberToBPFEntry,
-				dp.loopSummarizer,
-			)
-			dp.ipSets = append(dp.ipSets, ipSetsV4)
-			ipsetsManager.AddDataplane(ipSetsV4)
-			bpfIPSets = ipSetsV4
-
-			// Create an 'ipset' to represent trusted DNS servers.
-			trustedDNSServers := []string{}
-			for _, serverPort := range config.RulesConfig.DNSTrustedServers {
-				trustedDNSServers = append(trustedDNSServers,
-					fmt.Sprintf("%v,udp:%v", serverPort.IP, serverPort.Port))
-			}
-			ipSetsV4.AddOrReplaceIPSet(
-				ipsets.IPSetMetadata{SetID: bpfipsets.TrustedDNSServersName, Type: ipsets.IPSetTypeHashIPPort},
-				trustedDNSServers,
-			)
-
-		}
-		bpfRTMgr := newBPFRouteManager(&config, bpfMaps, dp.loopSummarizer)
-		dp.RegisterManager(bpfRTMgr)
-
-		// Forwarding into an IPIP tunnel fails silently because IPIP tunnels are L3 devices and support for
-		// L3 devices in BPF is not available yet.  Disable the FIB lookup in that case.
-		fibLookupEnabled := !config.RulesConfig.IPIPEnabled
-
-		config.LookupsCache.EnableID64()
-		// The failsafe manager sets up the failsafe port map.  It's important that it is registered before the
-		// endpoint managers so that the map is brought up to date before they run for the first time.
-		keyFromSlice := failsafes.KeyFromSlice
-		makeKey := failsafes.MakeKey
-		if config.BPFIpv6Enabled {
-			keyFromSlice = failsafes.KeyV6FromSlice
-			makeKey = failsafes.MakeKeyV6
-		}
-		failsafeMgr := failsafes.NewManager(
-			bpfMaps.FailsafesMap,
-			config.RulesConfig.FailsafeInboundHostPorts,
-			config.RulesConfig.FailsafeOutboundHostPorts,
-			dp.loopSummarizer,
-			keyFromSlice,
-			makeKey,
-		)
-		dp.RegisterManager(failsafeMgr)
-=======
-			startBPFDataplaneComponents(proto.IPVersion_IPV6, bpfMaps.V6, ipSetIDAllocator, config, ipsetsManagerV6, dp)
-		} else {
-			startBPFDataplaneComponents(proto.IPVersion_IPV4, bpfMaps.V4, ipSetIDAllocator, config, ipsetsManager, dp)
-		}
->>>>>>> 2b0a27ad
+			conntrackScanner = startBPFDataplaneComponents(proto.IPVersion_IPV4, bpfMaps.V4, ipSetIDAllocator, config, ipsetsManager, dp)
+		}
 
 		filterTbl := filterTableV4
 		if config.BPFIpv6Enabled {
@@ -1139,62 +1071,6 @@
 
 		bpfEndpointManager.Features = dataplaneFeatures
 
-<<<<<<< HEAD
-		kfb := conntrack.KeyFromBytes
-		vfb := conntrack.ValueFromBytes
-		if config.BPFIpv6Enabled {
-			kfb = conntrack.KeyV6FromBytes
-			vfb = conntrack.ValueV6FromBytes
-		}
-
-		conntrackScanner := bpfconntrack.NewScanner(bpfMaps.CtMap, kfb, vfb,
-			bpfconntrack.NewLivenessScanner(config.BPFConntrackTimeouts, config.BPFNodePortDSREnabled))
-
-		// Before we start, scan for all finished / timed out connections to
-		// free up the conntrack table asap as it may take time to sync up the
-		// proxy and kick off the first full cleaner scan.
-		conntrackScanner.Scan()
-
-		bpfproxyOpts := []bpfproxy.Option{
-			bpfproxy.WithMinSyncPeriod(config.KubeProxyMinSyncPeriod),
-		}
-
-		if config.BPFNodePortDSREnabled {
-			bpfproxyOpts = append(bpfproxyOpts, bpfproxy.WithDSREnabled())
-		}
-
-		if len(config.NodeZone) != 0 {
-			bpfproxyOpts = append(bpfproxyOpts, bpfproxy.WithTopologyNodeZone(config.NodeZone))
-		}
-
-		if config.BPFIpv6Enabled {
-			bpfproxyOpts = append(bpfproxyOpts, bpfproxy.WithIPFamily(6))
-		}
-
-		if len(config.BPFExcludeCIDRsFromNAT) > 0 {
-			bpfproxyOpts = append(bpfproxyOpts, bpfproxy.WithExcludedCIDRs(config.BPFExcludeCIDRsFromNAT))
-		}
-
-		if config.KubeClientSet != nil {
-			// We have a Kubernetes connection, start watching services and populating the NAT maps.
-			kp, err := bpfproxy.StartKubeProxy(
-				config.KubeClientSet,
-				config.Hostname,
-				bpfMaps,
-				bpfproxyOpts...,
-			)
-			if err != nil {
-				log.WithError(err).Panic("Failed to start kube-proxy.")
-			}
-			bpfRTMgr.setHostIPUpdatesCallBack(kp.OnHostIPsUpdate)
-			bpfRTMgr.setRoutesCallBacks(kp.OnRouteUpdate, kp.OnRouteDelete)
-			conntrackScanner.AddUnlocked(bpfconntrack.NewStaleNATScanner(kp))
-		} else {
-			log.Info("BPF enabled but no Kubernetes client available, unable to run kube-proxy module.")
-		}
-
-=======
->>>>>>> 2b0a27ad
 		// HostNetworkedNAT is Enabled and CTLB enabled.
 		// HostNetworkedNAT is Disabled and CTLB is either disabled/TCP.
 		// The above cases are invalid configuration. Revert to CTLB enabled.
@@ -3161,7 +3037,7 @@
 	ipSetIDAllocator *idalloc.IDAllocator,
 	config Config,
 	ipSetsMgr *common.IPSetsManager,
-	dp *InternalDataplane) {
+	dp *InternalDataplane) *bpfconntrack.Scanner {
 
 	ipSetConfig := config.RulesConfig.IPSetConfigV4
 	ipSetEntry := bpfipsets.IPSetEntryFromBytes
@@ -3242,8 +3118,8 @@
 		bpfRTMgr.setHostIPUpdatesCallBack(kp.OnHostIPsUpdate)
 		bpfRTMgr.setRoutesCallBacks(kp.OnRouteUpdate, kp.OnRouteDelete)
 		conntrackScanner.AddUnlocked(bpfconntrack.NewStaleNATScanner(kp))
-		conntrackScanner.Start()
 	} else {
 		log.Info("BPF enabled but no Kubernetes client available, unable to run kube-proxy module.")
 	}
+	return conntrackScanner
 }