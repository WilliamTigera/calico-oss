// Copyright (c) 2017-2023 Tigera, Inc. All rights reserved.
//
// Licensed under the Apache License, Version 2.0 (the "License");
// you may not use this file except in compliance with the License.
// You may obtain a copy of the License at
//
//     http://www.apache.org/licenses/LICENSE-2.0
//
// Unless required by applicable law or agreed to in writing, software
// distributed under the License is distributed on an "AS IS" BASIS,
// WITHOUT WARRANTIES OR CONDITIONS OF ANY KIND, either express or implied.
// See the License for the specific language governing permissions and
// limitations under the License.

package intdataplane

import (
	"context"
	"encoding/binary"
	"errors"
	"fmt"
	"net"
	"os"
	"reflect"
	"regexp"
	"strings"
	"sync"
	"sync/atomic"
	"syscall"
	"time"

	"github.com/prometheus/client_golang/prometheus"
	"github.com/sirupsen/logrus"
	log "github.com/sirupsen/logrus"
	apiv3 "github.com/tigera/api/pkg/apis/projectcalico/v3"
	"github.com/tigera/api/pkg/lib/numorstring"
	"github.com/vishvananda/netlink"
	"golang.org/x/sys/unix"
	"golang.zx2c4.com/wireguard/wgctrl/wgtypes"
	"k8s.io/client-go/kubernetes"

	"github.com/projectcalico/calico/felix/aws"
	"github.com/projectcalico/calico/felix/bpf"
	"github.com/projectcalico/calico/felix/bpf/bpfmap"
	"github.com/projectcalico/calico/felix/bpf/conntrack"
	bpfconntrack "github.com/projectcalico/calico/felix/bpf/conntrack"
	"github.com/projectcalico/calico/felix/bpf/events"
	"github.com/projectcalico/calico/felix/bpf/failsafes"
	bpfifstate "github.com/projectcalico/calico/felix/bpf/ifstate"
	bpfipsets "github.com/projectcalico/calico/felix/bpf/ipsets"
	"github.com/projectcalico/calico/felix/bpf/kprobe"
	bpfmaps "github.com/projectcalico/calico/felix/bpf/maps"
	"github.com/projectcalico/calico/felix/bpf/nat"
	bpfnat "github.com/projectcalico/calico/felix/bpf/nat"
	bpfproxy "github.com/projectcalico/calico/felix/bpf/proxy"
	bpfroutes "github.com/projectcalico/calico/felix/bpf/routes"
	"github.com/projectcalico/calico/felix/bpf/stats"
	"github.com/projectcalico/calico/felix/bpf/tc"
	tcdefs "github.com/projectcalico/calico/felix/bpf/tc/defs"
	"github.com/projectcalico/calico/felix/calc"
	"github.com/projectcalico/calico/felix/capture"
	"github.com/projectcalico/calico/felix/collector"
	"github.com/projectcalico/calico/felix/config"
	felixconfig "github.com/projectcalico/calico/felix/config"
	"github.com/projectcalico/calico/felix/dataplane/common"
	"github.com/projectcalico/calico/felix/dataplane/linux/debugconsole"
	"github.com/projectcalico/calico/felix/environment"
	"github.com/projectcalico/calico/felix/idalloc"
	"github.com/projectcalico/calico/felix/ifacemonitor"
	"github.com/projectcalico/calico/felix/ip"
	"github.com/projectcalico/calico/felix/ipsec"
	"github.com/projectcalico/calico/felix/ipsets"
	"github.com/projectcalico/calico/felix/iptables"
	"github.com/projectcalico/calico/felix/iptables/cmdshim"
	"github.com/projectcalico/calico/felix/jitter"
	"github.com/projectcalico/calico/felix/k8sutils"
	"github.com/projectcalico/calico/felix/labelindex"
	"github.com/projectcalico/calico/felix/logutils"
	"github.com/projectcalico/calico/felix/nfqueue/dnsdeniedpacket"
	"github.com/projectcalico/calico/felix/nfqueue/dnsresponsepacket"
	"github.com/projectcalico/calico/felix/proto"
	"github.com/projectcalico/calico/felix/routerule"
	"github.com/projectcalico/calico/felix/routetable"
	"github.com/projectcalico/calico/felix/rules"
	"github.com/projectcalico/calico/felix/throttle"
	"github.com/projectcalico/calico/felix/vxlanfdb"
	"github.com/projectcalico/calico/felix/wireguard"
	"github.com/projectcalico/calico/libcalico-go/lib/health"
	"github.com/projectcalico/calico/libcalico-go/lib/ipam"
	lclogutils "github.com/projectcalico/calico/libcalico-go/lib/logutils"
	cprometheus "github.com/projectcalico/calico/libcalico-go/lib/prometheus"
	"github.com/projectcalico/calico/libcalico-go/lib/set"
	"github.com/projectcalico/calico/nfnetlink"
)

const (
	// msgPeekLimit is the maximum number of messages we'll try to grab from our channels
	// before we apply the changes.  Higher values allow us to batch up more work on
	// the channel for greater throughput when we're under load (at cost of higher latency).
	msgPeekLimit = 100

	// Interface name used by kube-proxy to bind service ips.
	KubeIPVSInterface = "kube-ipvs0"

	// Route cleanup grace period. Used for workload routes only.
	routeCleanupGracePeriod = 10 * time.Second

	// Size of a VXLAN header.
	VXLANHeaderSize = 50
)

var (
	countDataplaneSyncErrors = prometheus.NewCounter(prometheus.CounterOpts{
		Name: "felix_int_dataplane_failures",
		Help: "Number of times dataplane updates failed and will be retried.",
	})
	countMessages = prometheus.NewCounterVec(prometheus.CounterOpts{
		Name: "felix_int_dataplane_messages",
		Help: "Number dataplane messages by type.",
	}, []string{"type"})
	summaryApplyTime = cprometheus.NewSummary(prometheus.SummaryOpts{
		Name: "felix_int_dataplane_apply_time_seconds",
		Help: "Time in seconds that it took to apply a dataplane update.",
	})
	summaryBatchSize = cprometheus.NewSummary(prometheus.SummaryOpts{
		Name: "felix_int_dataplane_msg_batch_size",
		Help: "Number of messages processed in each batch. Higher values indicate we're " +
			"doing more batching to try to keep up.",
	})
	summaryIfaceBatchSize = cprometheus.NewSummary(prometheus.SummaryOpts{
		Name: "felix_int_dataplane_iface_msg_batch_size",
		Help: "Number of interface state messages processed in each batch. Higher " +
			"values indicate we're doing more batching to try to keep up.",
	})
	summaryAddrBatchSize = cprometheus.NewSummary(prometheus.SummaryOpts{
		Name: "felix_int_dataplane_addr_msg_batch_size",
		Help: "Number of interface address messages processed in each batch. Higher " +
			"values indicate we're doing more batching to try to keep up.",
	})

	processStartTime time.Time
	zeroKey          = wgtypes.Key{}

	maxCleanupRetries = 5
)

func init() {
	prometheus.MustRegister(countDataplaneSyncErrors)
	prometheus.MustRegister(summaryApplyTime)
	prometheus.MustRegister(countMessages)
	prometheus.MustRegister(summaryBatchSize)
	prometheus.MustRegister(summaryIfaceBatchSize)
	prometheus.MustRegister(summaryAddrBatchSize)
	processStartTime = time.Now()
}

func EnableTimestamping() error {
	s, err := unix.Socket(unix.AF_INET, unix.SOCK_RAW, unix.IPPROTO_RAW)
	if err != nil || s < 0 {
		return fmt.Errorf("Failed to create raw socket: %v", err)
	}

	err = unix.SetsockoptInt(s, unix.SOL_SOCKET, unix.SO_TIMESTAMP, 1)
	if err != nil {
		return fmt.Errorf("Failed to set SO_TIMESTAMP socket option: %v", err)
	}

	return nil
}

type Config struct {
	Hostname             string
	NodeZone             string
	IPv6Enabled          bool
	RuleRendererOverride rules.RuleRenderer
	IPIPMTU              int
	VXLANMTU             int
	VXLANMTUV6           int
	VXLANPort            int

	MaxIPSetSize                   int
	RouteSyncDisabled              bool
	IptablesBackend                string
	IPSetsRefreshInterval          time.Duration
	RouteRefreshInterval           time.Duration
	DeviceRouteSourceAddress       net.IP
	DeviceRouteSourceAddressIPv6   net.IP
	DeviceRouteProtocol            netlink.RouteProtocol
	RemoveExternalRoutes           bool
	IptablesRefreshInterval        time.Duration
	IPSecPolicyRefreshInterval     time.Duration
	IptablesPostWriteCheckInterval time.Duration
	IptablesInsertMode             string
	IptablesLockFilePath           string
	IptablesLockTimeout            time.Duration
	IptablesLockProbeInterval      time.Duration
	XDPRefreshInterval             time.Duration

	FloatingIPsEnabled bool

	Wireguard wireguard.Config

	NetlinkTimeout time.Duration

	RulesConfig rules.Config

	IfaceMonitorConfig ifacemonitor.Config

	StatusReportingInterval time.Duration

	ConfigChangedRestartCallback func()
	FatalErrorRestartCallback    func(error)
	ChildExitedRestartCallback   func()

	PostInSyncCallback func()
	HealthAggregator   *health.HealthAggregator
	WatchdogTimeout    time.Duration
	RouteTableManager  *idalloc.IndexAllocator

	ExternalNodesCidrs []string

	BPFEnabled                         bool
	BPFPolicyDebugEnabled              bool
	BPFDisableUnprivileged             bool
	BPFKubeProxyIptablesCleanupEnabled bool
	BPFLogLevel                        string
	BPFLogFilters                      map[string]string
	BPFCTLBLogFilter                   string
	BPFExtToServiceConnmark            int
	BPFDataIfacePattern                *regexp.Regexp
	BPFL3IfacePattern                  *regexp.Regexp
	XDPEnabled                         bool
	XDPAllowGeneric                    bool
	BPFConntrackTimeouts               bpfconntrack.Timeouts
	BPFCgroupV2                        string
	BPFConnTimeLBEnabled               bool
	BPFConnTimeLB                      string
	BPFHostNetworkedNAT                string
	BPFMapRepin                        bool
	BPFNodePortDSREnabled              bool
	BPFDSROptoutCIDRs                  []string
	BPFPSNATPorts                      numorstring.Port
	BPFMapSizeRoute                    int
	BPFMapSizeConntrack                int
	BPFMapSizeNATFrontend              int
	BPFMapSizeNATBackend               int
	BPFMapSizeNATAffinity              int
	BPFMapSizeIPSets                   int
	BPFMapSizeIfState                  int
	BPFIpv6Enabled                     bool
	BPFHostConntrackBypass             bool
	BPFEnforceRPF                      string
	BPFDisableGROForIfaces             *regexp.Regexp
	BPFExcludeCIDRsFromNAT             []string
	BPFExportBufferSizeMB              int
	KubeProxyMinSyncPeriod             time.Duration
<<<<<<< HEAD
	KubeProxyEndpointSlicesEnabled     bool
	FlowLogsCollectProcessInfo         bool
	FlowLogsCollectTcpStats            bool
	FlowLogsCollectProcessPath         bool
	FlowLogsFileIncludeService         bool
	FlowLogsFileDomainsLimit           int
	NfNetlinkBufSize                   int

	SidecarAccelerationEnabled bool

	DebugSimulateDataplaneHangAfter  time.Duration
	DebugConsoleEnabled              bool
	DebugUseShortPollIntervals       bool
	DebugSimulateDataplaneApplyDelay time.Duration

	FelixHostname string
	NodeIP        net.IP

	IPSecPSK string
	// IPSecAllowUnsecuredTraffic controls whether
	// - IPsec is required for every packet (on a supported path), or
	// - IPsec is used opportunistically but unsecured traffic is still allowed.
	IPSecAllowUnsecuredTraffic bool
	IPSecIKEProposal           string
	IPSecESPProposal           string
	IPSecLogLevel              string
	IPSecRekeyTime             time.Duration

	EgressIPEnabled               bool
	EgressIPRoutingRulePriority   int
	EgressIPVXLANPort             int
	EgressGatewayPollInterval     time.Duration
	EgressGatewayPollFailureCount int

	ExternalNetworkEnabled             bool
	ExternalNetworkRoutingRulePriority int

	// Optional stats collector
	Collector collector.Collector

	// AWS-specials.
	AWSSecondaryIPSupport             string
	AWSRequestTimeout                 time.Duration
	AWSSecondaryIPRoutingRulePriority int

	// Config for DNS policy.
	DNSCacheFile         string
	DNSCacheSaveInterval time.Duration
	DNSCacheEpoch        int
	DNSExtraTTL          time.Duration
	DNSLogsLatency       bool

	DNSPolicyMode                    apiv3.DNSPolicyMode
	DNSPolicyNfqueueID               int
	DNSPolicyNfqueueSize             int
	DNSPacketsNfqueueID              int
	DNSPacketsNfqueueSize            int
	DNSPacketsNfqueueMaxHoldDuration time.Duration
	DebugDNSResponseDelay            time.Duration
	DisableDNSPolicyPacketProcessor  bool

	EnableDestDomainsByClient bool
=======
	SidecarAccelerationEnabled         bool
	ServiceLoopPrevention              string
>>>>>>> 69abb144

	LookPathOverride func(file string) (string, error)

	IPAMClient    ipam.Interface
	KubeClientSet kubernetes.Interface

	FeatureDetectOverrides map[string]string
	FeatureGates           map[string]string

	PacketCapture capture.Config

	// Populated with the smallest host MTU based on auto-detection.
	hostMTU         int
	MTUIfacePattern *regexp.Regexp

	RouteSource string

	KubernetesProvider felixconfig.Provider

	LookupsCache *calc.LookupsCache
}

type UpdateBatchResolver interface {
	// Opportunity for a manager component to resolve state that depends jointly on the updates
	// that it has seen since the preceding CompleteDeferredWork call.  Processing here can
	// include passing resolved state to other managers.  It should not include any actual
	// dataplane updates yet.  (Those should be actioned in CompleteDeferredWork.)
	ResolveUpdateBatch() error
}

// InternalDataplane implements an in-process Felix dataplane driver based on iptables
// and ipsets.  It communicates with the datastore-facing part of Felix via the
// Send/RecvMessage methods, which operate on the protobuf-defined API objects.
//
// # Architecture
//
// The internal dataplane driver is organised around a main event loop, which handles
// update events from the datastore and dataplane.
//
// Each pass around the main loop has two phases.  In the first phase, updates are fanned
// out to "manager" objects, which calculate the changes that are needed and pass them to
// the dataplane programming layer.  In the second phase, the dataplane layer applies the
// updates in a consistent sequence.  The second phase is skipped until the datastore is
// in sync; this ensures that the first update to the dataplane applies a consistent
// snapshot.
//
// Having the dataplane layer batch updates has several advantages.  It is much more
// efficient to batch updates, since each call to iptables/ipsets has a high fixed cost.
// In addition, it allows for different managers to make updates without having to
// coordinate on their sequencing.
//
// # Requirements on the API
//
// The internal dataplane does not do consistency checks on the incoming data (as the
// old Python-based driver used to do).  It expects to be told about dependent resources
// before they are needed and for their lifetime to exceed that of the resources that
// depend on them. For example, it is important that the datastore layer sends an IP set
// create event before it sends a rule that references that IP set.
type InternalDataplane struct {
	toDataplane             chan interface{}
	fromDataplane           chan interface{}
	sendDataplaneInSyncOnce sync.Once

	allIptablesTables    []*iptables.Table
	iptablesMangleTables []*iptables.Table
	iptablesNATTables    []*iptables.Table
	iptablesRawTables    []*iptables.Table
	iptablesFilterTables []*iptables.Table
	ipSets               []common.IPSetsDataplane

	ipipManager          *ipipManager
	allHostsIpsetManager *allHostsIpsetManager

	ipSecPolTable  *ipsec.PolicyTable
	ipSecDataplane ipSecDataplane

	vxlanManager   *vxlanManager
	vxlanParentC   chan string
	vxlanManagerV6 *vxlanManager
	vxlanParentCV6 chan string
	vxlanFDBs      []*vxlanfdb.VXLANFDB

	wireguardManager   *wireguardManager
	wireguardManagerV6 *wireguardManager

	ifaceMonitor *ifacemonitor.InterfaceMonitor
	ifaceUpdates chan any

	endpointStatusCombiner *endpointStatusCombiner

	domainInfoStore *common.DomainInfoStore

	allManagers             []Manager
	managersWithRouteTables []ManagerWithRouteTables
	managersWithRouteRules  []ManagerWithRouteRules
	ruleRenderer            rules.RuleRenderer

	// datastoreInSync is set to true after we receive the "in sync" message from the datastore.
	// We delay programming of the dataplane until we're in sync with the datastore.
	datastoreInSync bool
	// ifaceMonitorInSync is set to true after the interface monitor reports that it is in sync.
	// As above, we block dataplane updates until we get that message.
	ifaceMonitorInSync bool

	// dataplaneNeedsSync is set if the dataplane is dirty in some way, i.e. we need to
	// call apply().
	dataplaneNeedsSync bool
	// forceIPSetsRefresh is set by the IP sets refresh timer to indicate that we should
	// check the IP sets in the dataplane.
	forceIPSetsRefresh bool
	// forceRouteRefresh is set by the route refresh timer to indicate that we should
	// check the routes in the dataplane.
	forceRouteRefresh bool
	// forceXDPRefresh is set by the XDP refresh timer to indicate that we should
	// check the XDP state in the dataplane.
	forceXDPRefresh bool
	// doneFirstApply is set after we finish the first update to the dataplane. It indicates
	// that the dataplane should now be in sync, though it is possible that an error occurred
	// necessitating a re-apply.
	doneFirstApply bool

	reschedTimer *time.Timer
	reschedC     <-chan time.Time

	applyThrottle *throttle.Throttle

	config Config

	debugHangC <-chan time.Time

	// Channel used when the Felix top level wants the dataplane to stop.
	stopChan chan *sync.WaitGroup

	xdpState          *xdpState
	sockmapState      *sockmapState
	endpointsSourceV4 endpointsSource
	ipsetsSourceV4    ipsetsSource
	callbacks         *common.Callbacks

	loopSummarizer *logutils.Summarizer

	// Fields used to accumulate counts of messages of various types before we report them to
	// prometheus.
	datastoreBatchSize   int
	linkUpdateBatchSize  int
	addrsUpdateBatchSize int

	dnsDeniedPacketProcessor   dnsdeniedpacket.PacketProcessor
	dnsResponsePacketProcessor dnsresponsepacket.PacketProcessor

	awsStateUpdC <-chan *aws.LocalAWSNetworkState
	awsSubnetMgr *awsIPManager

	egwHealthReportC chan EGWHealthReport
	egressIPManager  *egressIPManager

	externalNetworkManager *externalNetworkManager
}

const (
	healthName     = "InternalDataplaneMainLoop"
	healthInterval = 10 * time.Second

	ipipMTUOverhead        = 20
	vxlanMTUOverhead       = 50
	vxlanV6MTUOverhead     = 70
	wireguardMTUOverhead   = 60
	wireguardV6MTUOverhead = 80
	aksMTUOverhead         = 100
)

func NewIntDataplaneDriver(config Config, stopChan chan *sync.WaitGroup) *InternalDataplane {
	if config.DNSLogsLatency && !config.BPFEnabled {
		// With non-BPF dataplane, set SO_TIMESTAMP so we get timestamps on packets passed
		// up via NFLOG and NFQUEUE.
		if err := EnableTimestamping(); err != nil {
			log.WithError(err).Warning("Couldn't enable timestamping, so DNS and NFQUEUE latency will not be measured")
		} else {
			log.Info("Timestamping enabled, so DNS latency will be measured")
		}
	}

	// Get the feature detector and feature set upfront.
	featureDetector := environment.NewFeatureDetector(
		config.FeatureDetectOverrides,
		environment.WithFeatureGates(config.FeatureGates),
	)
	dataplaneFeatures := featureDetector.GetFeatures()

	// Based on the feature set, fix the DNSPolicyMode based on dataplane and Kernel version. The delay packet modes
	// are only available on the iptables dataplane, and the DelayDNSResponse mode is only available on higher kernel
	// versions.
	if config.BPFEnabled && config.DNSPolicyMode != apiv3.DNSPolicyModeNoDelay {
		log.Warning("Dataplane is using eBPF which does not support NfQueue. Set DNSPolicyMode to NoDelay")
		config.DNSPolicyMode = apiv3.DNSPolicyModeNoDelay
	} else if config.DNSPolicyMode == apiv3.DNSPolicyModeDelayDNSResponse && !dataplaneFeatures.NFQueueBypass {
		log.Warning("Dataplane does not support NfQueue bypass option. Downgrade DNSPolicyMode to DelayDeniedPacket")
		config.DNSPolicyMode = apiv3.DNSPolicyModeDelayDeniedPacket
	}

	log.WithField("config", config).Info("Creating internal dataplane driver.")
	ruleRenderer := config.RuleRendererOverride

	if ruleRenderer == nil {

		if config.RulesConfig.KubernetesProvider == felixconfig.ProviderEKS {
			var err error
			config.RulesConfig.EKSPrimaryENI, err = aws.PrimaryInterfaceName()

			if err != nil {
				log.WithError(err).Error("Failed to find primary EKS link name based default route " +
					"- proxied nodeports may not work correctly")
			}
		}

		ruleRenderer = rules.NewRenderer(config.RulesConfig)
	}
	epMarkMapper := rules.NewEndpointMarkMapper(
		config.RulesConfig.IptablesMarkEndpoint,
		config.RulesConfig.IptablesMarkNonCaliEndpoint)

	// Auto-detect host MTU.
	hostMTU, err := findHostMTU(config.MTUIfacePattern)
	if err != nil {
		log.WithError(err).Fatal("Unable to detect host MTU, shutting down")
		return nil
	}
	ConfigureDefaultMTUs(hostMTU, &config)
	podMTU := determinePodMTU(config)
	if err := writeMTUFile(podMTU); err != nil {
		log.WithError(err).Error("Failed to write MTU file, pod MTU may not be properly set")
	}

	dp := &InternalDataplane{
		toDataplane:    make(chan interface{}, msgPeekLimit),
		fromDataplane:  make(chan interface{}, 100),
		ruleRenderer:   ruleRenderer,
		ifaceMonitor:   ifacemonitor.New(config.IfaceMonitorConfig, featureDetector, config.FatalErrorRestartCallback),
		ifaceUpdates:   make(chan any, 100),
		config:         config,
		applyThrottle:  throttle.New(10),
		loopSummarizer: logutils.NewSummarizer("dataplane reconciliation loops"),
		stopChan:       stopChan,
	}

	dp.applyThrottle.Refill() // Allow the first apply() immediately.

	dp.ifaceMonitor.StateCallback = dp.onIfaceStateChange
	dp.ifaceMonitor.AddrCallback = dp.onIfaceAddrsChange
	dp.ifaceMonitor.InSyncCallback = dp.onIfaceInSync

	backendMode := environment.DetectBackend(config.LookPathOverride, cmdshim.NewRealCmd, config.IptablesBackend)

	// Most iptables tables need the same options.
	iptablesOptions := iptables.TableOptions{
		HistoricChainPrefixes: rules.AllHistoricChainNamePrefixes,
		InsertMode:            config.IptablesInsertMode,
		RefreshInterval:       config.IptablesRefreshInterval,
		PostWriteInterval:     config.IptablesPostWriteCheckInterval,
		LockTimeout:           config.IptablesLockTimeout,
		LockProbeInterval:     config.IptablesLockProbeInterval,
		BackendMode:           backendMode,
		LookPathOverride:      config.LookPathOverride,
		OnStillAlive:          dp.reportHealth,
		OpRecorder:            dp.loopSummarizer,
	}

	if config.BPFEnabled && config.BPFKubeProxyIptablesCleanupEnabled {
		// If BPF-mode is enabled, clean up kube-proxy's rules too.
		log.Info("BPF enabled, configuring iptables layer to clean up kube-proxy's rules.")
		iptablesOptions.ExtraCleanupRegexPattern = rules.KubeProxyInsertRuleRegex
		iptablesOptions.HistoricChainPrefixes = append(iptablesOptions.HistoricChainPrefixes, rules.KubeProxyChainPrefixes...)
	}

	if config.BPFEnabled && !config.BPFPolicyDebugEnabled {
		err := os.RemoveAll(bpf.RuntimePolDir)
		if err != nil && !os.IsNotExist(err) {
			log.WithError(err).Info("Policy debug disabled but failed to remove the debug directory.  Ignoring.")
		}
	}

	// However, the NAT tables need an extra cleanup regex.
	iptablesNATOptions := iptablesOptions
	if iptablesNATOptions.ExtraCleanupRegexPattern == "" {
		iptablesNATOptions.ExtraCleanupRegexPattern = rules.HistoricInsertedNATRuleRegex
	} else {
		iptablesNATOptions.ExtraCleanupRegexPattern += "|" + rules.HistoricInsertedNATRuleRegex
	}

	var iptablesLock sync.Locker
	if dataplaneFeatures.RestoreSupportsLock {
		log.Debug("Calico implementation of iptables lock disabled (because detected version of " +
			"iptables-restore will use its own implementation).")
		iptablesLock = dummyLock{}
	} else if config.IptablesLockTimeout <= 0 {
		log.Debug("Calico implementation of iptables lock disabled (by configuration).")
		iptablesLock = dummyLock{}
	} else {
		// Create the shared iptables lock.  This allows us to block other processes from
		// manipulating iptables while we make our updates.  We use a shared lock because we
		// actually do multiple updates in parallel (but to different tables), which is safe.
		log.WithField("timeout", config.IptablesLockTimeout).Debug(
			"Calico implementation of iptables lock enabled")
		iptablesLock = iptables.NewSharedLock(
			config.IptablesLockFilePath,
			config.IptablesLockTimeout,
			config.IptablesLockProbeInterval,
		)
	}

	mangleTableV4 := iptables.NewTable(
		"mangle",
		4,
		rules.RuleHashPrefix,
		iptablesLock,
		featureDetector,
		iptablesOptions)
	natTableV4 := iptables.NewTable(
		"nat",
		4,
		rules.RuleHashPrefix,
		iptablesLock,
		featureDetector,
		iptablesNATOptions,
	)
	rawTableV4 := iptables.NewTable(
		"raw",
		4,
		rules.RuleHashPrefix,
		iptablesLock,
		featureDetector,
		iptablesOptions)
	filterTableV4 := iptables.NewTable(
		"filter",
		4,
		rules.RuleHashPrefix,
		iptablesLock,
		featureDetector,
		iptablesOptions)
	ipSetsConfigV4 := config.RulesConfig.IPSetConfigV4
	ipSetsV4 := ipsets.NewIPSets(ipSetsConfigV4, dp.loopSummarizer)
	dp.iptablesNATTables = append(dp.iptablesNATTables, natTableV4)
	dp.iptablesRawTables = append(dp.iptablesRawTables, rawTableV4)
	dp.iptablesMangleTables = append(dp.iptablesMangleTables, mangleTableV4)
	dp.iptablesFilterTables = append(dp.iptablesFilterTables, filterTableV4)
	dp.ipSets = append(dp.ipSets, ipSetsV4)

	if config.RulesConfig.VXLANEnabled {
		var routeTableVXLAN routetable.RouteTableInterface
		if !config.RouteSyncDisabled {
			log.Debug("RouteSyncDisabled is false.")
			routeTableVXLAN = routetable.New([]string{"^" + VXLANIfaceNameV4 + "$"}, 4, config.NetlinkTimeout,
				config.DeviceRouteSourceAddress, config.DeviceRouteProtocol, true, unix.RT_TABLE_MAIN,
				dp.loopSummarizer, featureDetector, routetable.WithLivenessCB(dp.reportHealth))
		} else {
			log.Info("RouteSyncDisabled is true, using DummyTable.")
			routeTableVXLAN = &routetable.DummyTable{}
		}

		vxlanFDB := vxlanfdb.New(netlink.FAMILY_V4, VXLANIfaceNameV4, featureDetector, config.NetlinkTimeout)
		dp.vxlanFDBs = append(dp.vxlanFDBs, vxlanFDB)

		dp.vxlanManager = newVXLANManager(
			ipSetsV4,
			routeTableVXLAN,
			vxlanFDB,
			VXLANIfaceNameV4,
			config,
			dp.loopSummarizer,
			4,
			featureDetector,
		)
		dp.vxlanParentC = make(chan string, 1)
		go dp.vxlanManager.KeepVXLANDeviceInSync(context.Background(), config.VXLANMTU, dataplaneFeatures.ChecksumOffloadBroken, 10*time.Second, dp.vxlanParentC)
		dp.RegisterManager(dp.vxlanManager)
	} else {
		// Start a cleanup goroutine not to block felix if it needs to retry
		go cleanUpVXLANDevice(VXLANIfaceNameV4)
	}

	// Allocate the tproxy route table indices before Egress grabs them all.
	// Always allocate so that we can clean up the tables if proxy was
	// previously enabled but is disabled now.
	var tproxyRTIndex4, tproxyRTIndex6 int

	tproxyRTIndex4, err = config.RouteTableManager.GrabIndex()
	if err != nil {
		log.WithError(err).Fatal("Failed to allocate routing table index for tproxy v4")
	}
	if config.IPv6Enabled {
		tproxyRTIndex6, err = config.RouteTableManager.GrabIndex()
		if err != nil {
			log.WithError(err).Fatal("Failed to allocate routing table index for tproxy v6")
		}
	}

	var awsTableIndexes []int
	if config.AWSSecondaryIPSupport != "Disabled" {
		// Since the egress gateway machinery claims all remaining indexes below, claim enough for all possible
		// AWS secondary NICs now.
		for i := 0; i < aws.SecondaryInterfaceCap; i++ {
			rti, err := config.RouteTableManager.GrabIndex()
			if err != nil {
				logrus.WithError(err).Panic("Failed to allocate route table index for AWS subnet manager.")
			}
			awsTableIndexes = append(awsTableIndexes, rti)
		}
	}

	dp.endpointStatusCombiner = newEndpointStatusCombiner(dp.fromDataplane, config.IPv6Enabled)
	dp.domainInfoStore = common.NewDomainInfoStore(&common.DnsConfig{
		Collector:                 config.Collector,
		DNSCacheEpoch:             config.DNSCacheEpoch,
		DNSCacheFile:              config.DNSCacheFile,
		DNSCacheSaveInterval:      config.DNSCacheSaveInterval,
		DNSExtraTTL:               config.DNSExtraTTL,
		DNSLogsLatency:            config.DNSLogsLatency,
		DebugDNSResponseDelay:     config.DebugDNSResponseDelay,
		EnableDestDomainsByClient: config.EnableDestDomainsByClient,
		MaxTopLevelDomains:        config.FlowLogsFileDomainsLimit,
	})
	dp.RegisterManager(dp.domainInfoStore)

	if config.DNSPolicyMode == apiv3.DNSPolicyModeDelayDeniedPacket &&
		config.RulesConfig.IptablesMarkDNSPolicy != 0x0 &&
		!config.DisableDNSPolicyPacketProcessor {

		// We use mark bits to track packets that go through IPVS; we must
		// preserve those mark bits when we queue packets or the re-injected
		// packet will be mishandled.  IptablesMarkEndpoint is essential, the
		// others "make sense" to preserve but may not be needed.
		markBitsToPreserve := config.RulesConfig.IptablesMarkEndpoint |
			config.RulesConfig.IptablesMarkEgress |
			uint32(config.Wireguard.FirewallMark)

		packetProcessor := dnsdeniedpacket.New(
			uint16(config.DNSPolicyNfqueueID),
			uint32(config.DNSPolicyNfqueueSize),
			config.RulesConfig.IptablesMarkSkipDNSPolicyNfqueue,
			markBitsToPreserve,
		)
		dp.dnsDeniedPacketProcessor = packetProcessor
	}

	if config.DNSPolicyMode == apiv3.DNSPolicyModeDelayDNSResponse &&
		config.RulesConfig.DNSPacketsNfqueueID != 0 {
		packetProcessor := dnsresponsepacket.New(
			uint16(config.DNSPacketsNfqueueID),
			uint32(config.DNSPacketsNfqueueSize),
			config.DNSPacketsNfqueueMaxHoldDuration,
			dp.domainInfoStore,
		)
		dp.dnsResponsePacketProcessor = packetProcessor
	}

	callbacks := common.NewCallbacks()
	dp.callbacks = callbacks
	if config.XDPEnabled {
		if err := bpf.SupportsXDP(); err != nil {
			log.WithError(err).Warn("Can't enable XDP acceleration.")
			config.XDPEnabled = false
		} else if !config.BPFEnabled {
			st, err := NewXDPState(config.XDPAllowGeneric)
			if err != nil {
				log.WithError(err).Warn("Can't enable XDP acceleration.")
			} else {
				dp.xdpState = st
				dp.xdpState.PopulateCallbacks(callbacks)
				dp.RegisterManager(st)
				log.Info("XDP acceleration enabled.")
			}
		}
	} else {
		log.Info("XDP acceleration disabled.")
	}

	// TODO Support cleaning up non-BPF XDP state from a previous Felix run, when BPF mode has just been enabled.
	if !config.BPFEnabled && dp.xdpState == nil {
		xdpState, err := NewXDPState(config.XDPAllowGeneric)
		if err == nil {
			if err := xdpState.WipeXDP(); err != nil {
				log.WithError(err).Warn("Failed to cleanup preexisting XDP state")
			}
		}
		// if we can't create an XDP state it means we couldn't get a working
		// bpffs so there's nothing to clean up
	}

	if config.SidecarAccelerationEnabled {
		if err := bpf.SupportsSockmap(); err != nil {
			log.WithError(err).Warn("Can't enable Sockmap acceleration.")
		} else {
			st, err := NewSockmapState()
			if err != nil {
				log.WithError(err).Warn("Can't enable Sockmap acceleration.")
			} else {
				dp.sockmapState = st
				dp.sockmapState.PopulateCallbacks(callbacks)

				if err := dp.sockmapState.SetupSockmapAcceleration(); err != nil {
					dp.sockmapState = nil
					log.WithError(err).Warn("Failed to set up Sockmap acceleration")
				} else {
					log.Info("Sockmap acceleration enabled.")
				}
			}
		}
	}

	if dp.sockmapState == nil {
		st, err := NewSockmapState()
		if err == nil {
			st.WipeSockmap(bpf.FindInBPFFSOnly)
		}
		// if we can't create a sockmap state it means we couldn't get a working
		// bpffs so there's nothing to clean up
	}

	ipsetsManager := common.NewIPSetsManager("ipv4", ipSetsV4, config.MaxIPSetSize, dp.domainInfoStore)
	ipsetsManagerV6 := common.NewIPSetsManager("ipv6", nil, config.MaxIPSetSize, dp.domainInfoStore)
	filterTableV6 := iptables.NewTable(
		"filter",
		6,
		rules.RuleHashPrefix,
		iptablesLock,
		featureDetector,
		iptablesOptions,
	)

	dp.RegisterManager(ipsetsManager)

	if !config.BPFEnabled {
		// BPF mode disabled, create the iptables-only managers.
		dp.ipsetsSourceV4 = ipsetsManager
		// TODO Connect host IP manager to BPF
		dp.RegisterManager(newHostIPManager(
			config.RulesConfig.WorkloadIfacePrefixes,
			rules.IPSetIDThisHostIPs,
			ipSetsV4,
			config.MaxIPSetSize,
			rules.IPSetIDAllTunnelNets))
		dp.RegisterManager(newPolicyManager(rawTableV4, mangleTableV4, filterTableV4, ruleRenderer, 4))

		// Clean up any leftover BPF state.
		err := bpfnat.RemoveConnectTimeLoadBalancer("")
		if err != nil {
			log.WithError(err).Info("Failed to remove BPF connect-time load balancer, ignoring.")
		}
		tc.CleanUpProgramsAndPins()
		removeBPFSpecialDevices()
	} else {
		// In BPF mode we still use iptables for raw egress policy, but we
		// filter the IP sets that we render to the dataplane.  Set an empty
		// filter now so that the IP sets driver does a lot less logging.
		ipSetsV4.SetFilter(set.New[string]())
		dp.RegisterManager(newRawEgressPolicyManager(rawTableV4, ruleRenderer, 4, ipSetsV4.SetFilter))
	}

	interfaceRegexes := make([]string, len(config.RulesConfig.WorkloadIfacePrefixes))
	for i, r := range config.RulesConfig.WorkloadIfacePrefixes {
		interfaceRegexes[i] = "^" + r + ".*"
	}

	defaultRPFilter, err := os.ReadFile("/proc/sys/net/ipv4/conf/default/rp_filter")
	if err != nil {
		log.Warn("could not determine default rp_filter setting, defaulting to strict")
		defaultRPFilter = []byte{'1'}
	}

	if config.BPFMapRepin {
		bpfmaps.EnableRepin()
	} else {
		bpfmaps.DisableRepin()
	}

	bpfipsets.SetMapSize(config.BPFMapSizeIPSets)
	bpfnat.SetMapSizes(config.BPFMapSizeNATFrontend, config.BPFMapSizeNATBackend, config.BPFMapSizeNATAffinity)
	bpfroutes.SetMapSize(config.BPFMapSizeRoute)
	bpfconntrack.SetMapSize(config.BPFMapSizeConntrack)
	bpfifstate.SetMapSize(config.BPFMapSizeIfState)

	var (
		bpfEndpointManager   *bpfEndpointManager
		bpfEvnt              events.Events
		bpfEventPoller       *bpfEventPoller
		eventProtoStatsSink  *events.EventProtoStatsSink
		eventTcpStatsSink    *events.EventTcpStatsSink
		eventProcessPathSink *events.EventProcessPathSink

		collectorPacketInfoReader    collector.PacketInfoReader
		collectorConntrackInfoReader collector.ConntrackInfoReader
		processInfoCache             collector.ProcessInfoCache
		processPathInfoCache         *events.BPFProcessPathCache
	)

	if config.BPFEnabled || config.FlowLogsCollectProcessInfo || config.FlowLogsCollectTcpStats {
		var err error
		// convert buffer size to bytes.
		ringSize := config.BPFExportBufferSizeMB * 1024 * 1024
		bpfEvnt, err = events.New(events.SourcePerfEvents, ringSize)
		if err != nil {
			log.WithError(err).Error("Failed to create perf event")
			config.FlowLogsCollectProcessInfo = false
			config.FlowLogsCollectTcpStats = false
			config.FlowLogsCollectProcessPath = false
		} else {
			bpfEventPoller = newBpfEventPoller(bpfEvnt)

			// Register BPF event handling for DNS events.
			bpfEventPoller.Register(events.TypeDNSEvent,
				func(e events.Event) {
					log.Debugf("DNS packet from BPF: %v", e)
					// The first 8 bytes of the event data are a 64-bit timestamp (in nanoseconds).  The DNS
					// packet data begins after that.
					timestampNS := binary.LittleEndian.Uint64(e.Data())
					consumed := 8
					dp.domainInfoStore.MsgChannel() <- common.DataWithTimestamp{
						// When we capture DNS packets on Ethernet interfaces - i.e. those that are not
						// "L3 devices" - the packet data begins with an Ethernet header that we don't
						// want.  (Note, Ethernet interfaces can be either workload or host interfaces.)
						// Therefore strip off that Ethernet header, which occupies the first 14 bytes.
						Data:      e.Data()[consumed+14:],
						Timestamp: timestampNS,
					}
				})
			log.Info("BPF: Registered events sink for TypeDNSEvent")

			// Register BPF event handling for DNS events from L3 devices.
			bpfEventPoller.Register(events.TypeDNSEventL3,
				func(e events.Event) {
					log.Debugf("DNS L3 packet from BPF: %v", e)
					// The first 8 bytes of the event data are a 64-bit timestamp (in nanoseconds).  The DNS
					// packet data begins after that.
					timestampNS := binary.LittleEndian.Uint64(e.Data())
					consumed := 8
					dp.domainInfoStore.MsgChannel() <- common.DataWithTimestamp{
						// On L3 devices the packet data begins with the IP
						// header, and we don't need to strip anything off.
						Data:      e.Data()[consumed:],
						Timestamp: timestampNS,
					}
				})
			log.Info("BPF: Registered events sink for TypeDNSEventL3")
		}
	}
	if config.FlowLogsCollectProcessInfo {
		installKprobes := func() error {
			kp := kprobe.New(config.BPFLogLevel, bpfEvnt)
			if kp != nil {
				if config.FlowLogsCollectProcessPath {
					err = kp.AttachSyscall()
					if err != nil {
						log.WithError(err).Error("error installing process path kprobes. skipping it")
						config.FlowLogsCollectProcessPath = false
					}
				}
				err = kp.AttachTCPv4()
				if err != nil {
					return fmt.Errorf("failed to install TCP v4 kprobes: %v", err)
				}
				err = kp.AttachUDPv4()
				if err != nil {
					_ = kp.DetachTCPv4()
					return fmt.Errorf("failed to install UDP v4 kprobes: %v", err)
				}
			} else {
				return fmt.Errorf("error creating new kprobe object.")
			}
			return nil
		}
		if err := installKprobes(); err != nil {
			log.WithError(err).Error("error installing kprobes. skipping it")
			config.FlowLogsCollectProcessInfo = false
		} else {
			log.Info("BPF: Registered events sink for TypeProtoStats")
			eventProtoStatsSink = events.NewEventProtoStatsSink()
			bpfEventPoller.Register(events.TypeProtoStats, eventProtoStatsSink.HandleEvent)
			if config.FlowLogsCollectProcessPath {
				eventProcessPathSink = events.NewEventProcessPathSink()
				bpfEventPoller.Register(events.TypeProcessPath, eventProcessPathSink.HandleEvent)
			}
		}
	}

	if config.FlowLogsCollectTcpStats {
		eventTcpStatsSink = events.NewEventTcpStatsSink()
		bpfEventPoller.Register(events.TypeTcpStats, eventTcpStatsSink.HandleEvent)
		socketStatsMap := stats.SocketStatsMap()
		err := socketStatsMap.EnsureExists()
		if err != nil {
			log.WithError(err).Error("Failed to create socket stats BPF map. Disabling socket stats collection")
			config.FlowLogsCollectTcpStats = false
		}

	}

	var ipSetsV6 *ipsets.IPSets

	if config.IPv6Enabled {
		ipSetsConfigV6 := config.RulesConfig.IPSetConfigV6
		ipSetsV6 = ipsets.NewIPSets(ipSetsConfigV6, dp.loopSummarizer)
		dp.ipSets = append(dp.ipSets, ipSetsV6)
	}

	tproxyMgr := newTProxyManager(config,
		tproxyRTIndex4, tproxyRTIndex6,
		dp.loopSummarizer,
		featureDetector,
		tproxyWithIptablesEqualIPsChecker(newIptablesEqualIPsChecker(config, ipSetsV4, ipSetsV6)),
	)
	dp.RegisterManager(tproxyMgr)

	var bpfIPSetsV4 egressIPSets
	if config.BPFEnabled {
		log.Info("BPF enabled, starting BPF endpoint manager and map manager.")

		bpfMaps, err := bpfmap.CreateBPFMaps(config.BPFIpv6Enabled)
		if err != nil {
			log.WithError(err).Panic("error creating bpf maps")
		}

		// Register map managers first since they create the maps that will be used by the endpoint manager.
		// Important that we create the maps before we load a BPF program with TC since we make sure the map
		// metadata name is set whereas TC doesn't set that field.
		var conntrackScannerV4, conntrackScannerV6 *bpfconntrack.Scanner
		var ipSetIDAllocatorV4, ipSetIDAllocatorV6 *idalloc.IDAllocator
		ipSetIDAllocatorV4 = idalloc.New()
		ipSetIDAllocatorV4.ReserveWellKnownID(bpfipsets.TrustedDNSServersName, bpfipsets.TrustedDNSServersID)
		ipSetIDAllocatorV4.ReserveWellKnownID(bpfipsets.EgressGWHealthPortsName, bpfipsets.EgressGWHealthPortsID)

		// Start IPv4 BPF dataplane components
		conntrackScannerV4, bpfIPSetsV4 = startBPFDataplaneComponents(proto.IPVersion_IPV4, bpfMaps.V4, ipSetIDAllocatorV4, config, ipsetsManager, dp)
		if config.BPFIpv6Enabled {
			// Start IPv6 BPF dataplane components
			ipSetIDAllocatorV6 = idalloc.New()
			ipSetIDAllocatorV6.ReserveWellKnownID(bpfipsets.TrustedDNSServersName, bpfipsets.TrustedDNSServersID)
			conntrackScannerV6, _ = startBPFDataplaneComponents(proto.IPVersion_IPV6, bpfMaps.V6, ipSetIDAllocatorV6, config, ipsetsManagerV6, dp)
		}

		workloadIfaceRegex := regexp.MustCompile(strings.Join(interfaceRegexes, "|"))

		if config.BPFConnTimeLB == string(apiv3.BPFConnectTimeLBDisabled) &&
			config.BPFHostNetworkedNAT == string(apiv3.BPFHostNetworkedNATDisabled) {
			log.Warn("Host-networked access to services from host networked process won't work properly " +
				"- BPFHostNetworkedNAT is disabled.")
		}

		config.LookupsCache.EnableID64()
		// Forwarding into an IPIP tunnel fails silently because IPIP tunnels are L3 devices and support for
		// L3 devices in BPF is not available yet.  Disable the FIB lookup in that case.
		fibLookupEnabled := !config.RulesConfig.IPIPEnabled
		bpfEndpointManager, err = newBPFEndpointManager(
			nil,
			&config,
			bpfMaps,
			fibLookupEnabled,
			workloadIfaceRegex,
			ipSetIDAllocatorV4,
			ipSetIDAllocatorV6,
			ruleRenderer,
			filterTableV4,
			filterTableV6,
			dp.reportHealth,
			dp.loopSummarizer,
			featureDetector,
			config.LookupsCache,
			config.RulesConfig.ActionOnDrop,
			config.FlowLogsCollectTcpStats,
			config.HealthAggregator,
			dataplaneFeatures,
		)

		if err != nil {
			log.WithError(err).Panic("Failed to create BPF endpoint manager.")
		}

		dp.RegisterManager(bpfEndpointManager)

		// HostNetworkedNAT is Enabled and CTLB enabled.
		// HostNetworkedNAT is Disabled and CTLB is either disabled/TCP.
		// The above cases are invalid configuration. Revert to CTLB enabled.
		if config.BPFHostNetworkedNAT == string(apiv3.BPFHostNetworkedNATEnabled) {
			if config.BPFConnTimeLB == string(apiv3.BPFConnectTimeLBEnabled) {
				log.Warn("Both BPFConnectTimeLoadBalancing and BPFHostNetworkedNATWithoutCTLB are enabled. " +
					"Disabling BPFHostNetworkedNATWithoutCTLB. " +
					"Set BPFConnectTimeLoadBalancing=TCP if you want disable it for other protocols.")
				config.BPFHostNetworkedNAT = string(apiv3.BPFHostNetworkedNATDisabled)
			}
		} else {
			if config.BPFConnTimeLB != string(apiv3.BPFConnectTimeLBEnabled) {
				if config.BPFHostNetworkedNAT == string(apiv3.BPFHostNetworkedNATDisabled) {
					log.Warnf("Access to (some) services from host may not work properly because "+
						"BPFConnectTimeLoadBalancing is %s and BPFHostNetworkedNATWithoutCTLB is disabled",
						config.BPFConnTimeLB)
				}
			}
		}

		if config.BPFConnTimeLB != string(apiv3.BPFConnectTimeLBDisabled) {
			excludeUDP := false
			if config.BPFConnTimeLB == string(apiv3.BPFConnectTimeLBTCP) && config.BPFHostNetworkedNAT == string(apiv3.BPFHostNetworkedNATEnabled) {
				excludeUDP = true
			}
			logLevel := strings.ToLower(config.BPFLogLevel)
			if config.BPFLogFilters != nil {
				if logLevel != "off" && config.BPFCTLBLogFilter != "all" {
					logLevel = "off"
				}
			}

			// Activate the connect-time load balancer.
			err = bpfnat.InstallConnectTimeLoadBalancer(true, config.BPFIpv6Enabled,
				config.BPFCgroupV2, logLevel, config.BPFConntrackTimeouts.UDPLastSeen, excludeUDP)
			if err != nil {
				log.WithError(err).Panic("BPFConnTimeLBEnabled but failed to attach connect-time load balancer, bailing out.")
			}
			log.Infof("Connect time load balancer enabled: %s", config.BPFConnTimeLB)
		} else {
			// Deactivate the connect-time load balancer.
			err = nat.RemoveConnectTimeLoadBalancer(config.BPFCgroupV2)
			if err != nil {
				log.WithError(err).Warn("Failed to detach connect-time load balancer. Ignoring.")
			}
		}

		if config.Collector != nil && bpfEventPoller != nil {
			policyEventListener := events.NewCollectorPolicyListener(config.LookupsCache)
			bpfEventPoller.Register(events.TypePolicyVerdict, policyEventListener.EventHandler)
			log.Info("BPF: Registered events sink for TypePolicyVerdict")

			collectorPacketInfoReader = policyEventListener

			conntrackInfoReader := conntrack.NewInfoReader(
				config.BPFConntrackTimeouts,
				config.BPFNodePortDSREnabled,
				nil,
			)
			// We must add the collectorConntrackInfoReader before
			// conntrack.LivenessScanner as we want to see expired connections and the
			// liveness scanner would remove them for us.
			conntrackScannerV4.AddFirstUnlocked(conntrackInfoReader)
			log.Info("BPF: ConntrackInfoReader added to conntrackScanner")
			collectorConntrackInfoReader = conntrackInfoReader
		}

		if conntrackScannerV4 != nil {
			conntrackScannerV4.Start()
		}
		if conntrackScannerV6 != nil {
			conntrackScannerV6.Start()
		}

		log.Info("conntrackScanner started")
	}

	if config.EgressIPEnabled {
		// Allocate all remaining tables to the egress manager.
		// This assumes no remaining modules need to reserve table indices.
		log.Info("Egress IP support enabled, creating egress IP manager")
		egressTablesIndices := config.RouteTableManager.GrabAllRemainingIndices()

		egressStatusCallback := func(namespace, name string, addr ip.Addr, maintenanceStarted, maintenanceFinished time.Time) error {
			dp.fromDataplane <- &proto.EgressPodStatusUpdate{
				Namespace:           namespace,
				Name:                name,
				Addr:                addr.String(),
				MaintenanceStarted:  proto.ConvertTime(maintenanceStarted),
				MaintenanceFinished: proto.ConvertTime(maintenanceFinished),
			}
			return nil
		}
		dp.egwHealthReportC = make(chan EGWHealthReport, 100)
		egressFDB := vxlanfdb.New(netlink.FAMILY_V4, "egress.calico", featureDetector, config.NetlinkTimeout)
		dp.vxlanFDBs = append(dp.vxlanFDBs, egressFDB)
		dp.egressIPManager = newEgressIPManager(
			"egress.calico",
			egressFDB,
			egressTablesIndices,
			config,
			dp.loopSummarizer,
			egressStatusCallback,
			config.HealthAggregator,
			dp.egwHealthReportC,
			ipSetsV4,
			bpfIPSetsV4,
			featureDetector,
		)
		dp.RegisterManager(dp.egressIPManager)
	} else {
		// If Egress ip is not enabled, check to see if there is a VXLAN device and delete it if there is.
		log.Info("Checking if we need to clean up the egress VXLAN device")
		if link, err := netlink.LinkByName("egress.calico"); err != nil && err != syscall.ENODEV {
			log.WithError(err).Warnf("Failed to query egress VXLAN device")
		} else if err = netlink.LinkDel(link); err != nil {
			log.WithError(err).Error("Failed to delete unwanted egress VXLAN device")
		}
	}

	if config.ExternalNetworkEnabled {
		dp.externalNetworkManager = newExternalNetworkManager(
			config,
			dp.loopSummarizer,
		)
		dp.RegisterManager(dp.externalNetworkManager)
	}

	var routeTableV4 routetable.RouteTableInterface

	if !config.RouteSyncDisabled {
		log.Debug("RouteSyncDisabled is false.")
		routeTableV4 = routetable.New(interfaceRegexes, 4, config.NetlinkTimeout,
			config.DeviceRouteSourceAddress, config.DeviceRouteProtocol, config.RemoveExternalRoutes, unix.RT_TABLE_MAIN,
			dp.loopSummarizer, featureDetector, routetable.WithLivenessCB(dp.reportHealth),
			routetable.WithRouteCleanupGracePeriod(routeCleanupGracePeriod))
	} else {
		log.Info("RouteSyncDisabled is true, using DummyTable.")
		routeTableV4 = &routetable.DummyTable{}
	}

	epManager := newEndpointManager(
		rawTableV4,
		mangleTableV4,
		filterTableV4,
		ruleRenderer,
		routeTableV4,
		4,
		epMarkMapper,
		config.RulesConfig.KubeIPVSSupportEnabled,
		config.RulesConfig.WorkloadIfacePrefixes,
		dp.endpointStatusCombiner.OnEndpointStatusUpdate,
		string(defaultRPFilter),
		config.BPFEnabled,
		bpfEndpointManager,
		callbacks,
		config.FlowLogsCollectTcpStats,
		config.BPFLogLevel,
		config.FloatingIPsEnabled,
	)
	dp.RegisterManager(epManager)
	dp.endpointsSourceV4 = epManager
	dp.RegisterManager(newFloatingIPManager(natTableV4, ruleRenderer, 4, config.FloatingIPsEnabled))
	dp.RegisterManager(newMasqManager(ipSetsV4, natTableV4, ruleRenderer, config.MaxIPSetSize, 4))
	if !config.BPFEnabled {
		dp.RegisterManager(newNodeLocalDNSManager(ruleRenderer, 4, rawTableV4))
	}

	if config.RulesConfig.IPIPEnabled {
		log.Info("IPIP enabled, starting thread to keep tunnel configuration in sync.")
		// Add a manager to keep the all-hosts IP set up to date.
		dp.ipipManager = newIPIPManager(ipSetsV4, config.MaxIPSetSize, config.ExternalNodesCidrs, dp.config)
		go dp.ipipManager.KeepIPIPDeviceInSync(config.IPIPMTU, config.RulesConfig.IPIPTunnelAddress, dataplaneFeatures.ChecksumOffloadBroken)
		dp.RegisterManager(dp.ipipManager) // IPv4-only
	} else {
		// Only clean up IPIP addresses if IPIP is implicitly disabled (no IPIP pools and not explicitly set in FelixConfig)
		if config.RulesConfig.FelixConfigIPIPEnabled == nil {
			// Start a cleanup goroutine not to block felix if it needs to retry
			go cleanUpIPIPAddrs()
		}
	}

	if config.RulesConfig.IPIPEnabled || config.RulesConfig.IPSecEnabled || config.EgressIPEnabled {
		// Add a manager to keep the all-hosts IP set up to date.
		dp.allHostsIpsetManager = newAllHostsIpsetManager(ipSetsV4, config.MaxIPSetSize, config.ExternalNodesCidrs)
		dp.RegisterManager(dp.allHostsIpsetManager) // IPv4-only
	}

	// Add a manager for IPv4 wireguard configuration. This is added irrespective of whether wireguard is actually enabled
	// because it may need to tidy up some of the routing rules when disabled.
	cryptoRouteTableWireguard := wireguard.New(config.Hostname, &config.Wireguard, 4, config.NetlinkTimeout,
		config.DeviceRouteProtocol, func(publicKey wgtypes.Key) error {
			if publicKey == zeroKey {
				dp.fromDataplane <- &proto.WireguardStatusUpdate{PublicKey: "", IpVersion: 4}
			} else {
				dp.fromDataplane <- &proto.WireguardStatusUpdate{PublicKey: publicKey.String(), IpVersion: 4}
			}
			return nil
		},
		dp.loopSummarizer,
		featureDetector,
	)
	dp.wireguardManager = newWireguardManager(cryptoRouteTableWireguard, config, 4)
	dp.RegisterManager(dp.wireguardManager) // IPv4

	dp.RegisterManager(newServiceLoopManager(filterTableV4, ruleRenderer, 4))

	activeCaptures, err := capture.NewActiveCaptures(config.PacketCapture, dp.fromDataplane)
	if err != nil {
		log.WithError(err).Panicf("Failed create dir %s required to start packet capture", config.PacketCapture.Directory)
	}
	captureManager := newCaptureManager(activeCaptures, config.RulesConfig.WorkloadIfacePrefixes)
	dp.RegisterManager(captureManager)

	if config.AWSSecondaryIPSupport != "Disabled" {
		k8sCapacityUpdater := k8sutils.NewCapacityUpdater(config.FelixHostname, config.KubeClientSet.CoreV1())
		k8sCapacityUpdater.Start(context.Background())
		var ha aws.HealthAggregator
		if config.HealthAggregator != nil {
			ha = config.HealthAggregator
		}
		secondaryIfaceProv := aws.NewSecondaryIfaceProvisioner(
			config.AWSSecondaryIPSupport,
			config.FelixHostname,
			ha,
			config.IPAMClient,
			aws.OptTimeout(dp.config.AWSRequestTimeout),
			aws.OptCapacityCallback(k8sCapacityUpdater.OnCapacityChange),
		)
		secondaryIfaceProv.Start(context.Background())
		awsSubnetManager := NewAWSIPManager(
			awsTableIndexes,
			dp.config,
			dp.loopSummarizer,
			secondaryIfaceProv,
			featureDetector,
		)
		dp.RegisterManager(awsSubnetManager)
		dp.awsStateUpdC = secondaryIfaceProv.ResponseC()
		dp.awsSubnetMgr = awsSubnetManager
	}

	if config.IPv6Enabled {
		mangleTableV6 := iptables.NewTable(
			"mangle",
			6,
			rules.RuleHashPrefix,
			iptablesLock,
			featureDetector,
			iptablesOptions,
		)
		natTableV6 := iptables.NewTable(
			"nat",
			6,
			rules.RuleHashPrefix,
			iptablesLock,
			featureDetector,
			iptablesNATOptions,
		)
		rawTableV6 := iptables.NewTable(
			"raw",
			6,
			rules.RuleHashPrefix,
			iptablesLock,
			featureDetector,
			iptablesOptions,
		)

		dp.iptablesNATTables = append(dp.iptablesNATTables, natTableV6)
		dp.iptablesRawTables = append(dp.iptablesRawTables, rawTableV6)
		dp.iptablesMangleTables = append(dp.iptablesMangleTables, mangleTableV6)
		dp.iptablesFilterTables = append(dp.iptablesFilterTables, filterTableV6)

		if config.RulesConfig.VXLANEnabledV6 {
			var routeTableVXLANV6 routetable.RouteTableInterface
			if !config.RouteSyncDisabled {
				log.Debug("RouteSyncDisabled is false.")
				routeTableVXLANV6 = routetable.New([]string{"^" + VXLANIfaceNameV6 + "$"}, 6, config.NetlinkTimeout,
					config.DeviceRouteSourceAddressIPv6, config.DeviceRouteProtocol, true, unix.RT_TABLE_MAIN,
					dp.loopSummarizer, featureDetector, routetable.WithLivenessCB(dp.reportHealth))
			} else {
				log.Debug("RouteSyncDisabled is true, using DummyTable for routeTableVXLANV6.")
				routeTableVXLANV6 = &routetable.DummyTable{}
			}

			vxlanFDBV6 := vxlanfdb.New(netlink.FAMILY_V6, VXLANIfaceNameV6, featureDetector, config.NetlinkTimeout)
			dp.vxlanFDBs = append(dp.vxlanFDBs, vxlanFDBV6)

			dp.vxlanManagerV6 = newVXLANManager(
				ipSetsV6,
				routeTableVXLANV6,
				vxlanFDBV6,
				VXLANIfaceNameV6,
				config,
				dp.loopSummarizer,
				6,
				featureDetector,
			)
			dp.vxlanParentCV6 = make(chan string, 1)
			go dp.vxlanManagerV6.KeepVXLANDeviceInSync(context.Background(), config.VXLANMTUV6, dataplaneFeatures.ChecksumOffloadBroken, 10*time.Second, dp.vxlanParentCV6)
			dp.RegisterManager(dp.vxlanManagerV6)
		} else {
			// Start a cleanup goroutine not to block felix if it needs to retry
			go cleanUpVXLANDevice(VXLANIfaceNameV6)
		}

		var routeTableV6 routetable.RouteTableInterface
		if !config.RouteSyncDisabled {
			log.Debug("RouteSyncDisabled is false.")
			routeTableV6 = routetable.New(
				interfaceRegexes, 6, config.NetlinkTimeout,
				config.DeviceRouteSourceAddressIPv6, config.DeviceRouteProtocol, config.RemoveExternalRoutes,
				unix.RT_TABLE_MAIN, dp.loopSummarizer, featureDetector, routetable.WithLivenessCB(dp.reportHealth),
				routetable.WithRouteCleanupGracePeriod(routeCleanupGracePeriod))
		} else {
			log.Debug("RouteSyncDisabled is true, using DummyTable for routeTableV6.")
			routeTableV6 = &routetable.DummyTable{}
		}

		ipsetsManagerV6.AddDataplane(ipSetsV6)
		dp.RegisterManager(ipsetsManagerV6)
		if !config.BPFEnabled {
			dp.RegisterManager(newHostIPManager(
				config.RulesConfig.WorkloadIfacePrefixes,
				rules.IPSetIDThisHostIPs,
				ipSetsV6,
				config.MaxIPSetSize,
				rules.IPSetIDAllTunnelNets))
			dp.RegisterManager(newPolicyManager(rawTableV6, mangleTableV6, filterTableV6, ruleRenderer, 6))
		} else {
			dp.RegisterManager(newRawEgressPolicyManager(rawTableV6, ruleRenderer, 6, ipSetsV6.SetFilter))
		}

		dp.RegisterManager(newEndpointManager(
			rawTableV6,
			mangleTableV6,
			filterTableV6,
			ruleRenderer,
			routeTableV6,
			6,
			epMarkMapper,
			config.RulesConfig.KubeIPVSSupportEnabled,
			config.RulesConfig.WorkloadIfacePrefixes,
			dp.endpointStatusCombiner.OnEndpointStatusUpdate,
			"",
			config.BPFEnabled,
			nil,
			callbacks,
			config.FlowLogsCollectTcpStats,
			config.BPFLogLevel,
			config.FloatingIPsEnabled,
		))
		dp.RegisterManager(newFloatingIPManager(natTableV6, ruleRenderer, 6, config.FloatingIPsEnabled))
		dp.RegisterManager(newMasqManager(ipSetsV6, natTableV6, ruleRenderer, config.MaxIPSetSize, 6))
		dp.RegisterManager(newServiceLoopManager(filterTableV6, ruleRenderer, 6))
		if !config.BPFEnabled {
			dp.RegisterManager(newNodeLocalDNSManager(ruleRenderer, 6, rawTableV6))
		}

		// Add a manager for IPv6 wireguard configuration. This is added irrespective of whether wireguard is actually enabled
		// because it may need to tidy up some of the routing rules when disabled.
		cryptoRouteTableWireguardV6 := wireguard.New(config.Hostname, &config.Wireguard, 6, config.NetlinkTimeout,
			config.DeviceRouteProtocol, func(publicKey wgtypes.Key) error {
				if publicKey == zeroKey {
					dp.fromDataplane <- &proto.WireguardStatusUpdate{PublicKey: "", IpVersion: 6}
				} else {
					dp.fromDataplane <- &proto.WireguardStatusUpdate{PublicKey: publicKey.String(), IpVersion: 6}
				}
				return nil
			},
			dp.loopSummarizer,
			featureDetector)
		dp.wireguardManagerV6 = newWireguardManager(cryptoRouteTableWireguardV6, config, 6)
		dp.RegisterManager(dp.wireguardManagerV6)
	}

	dp.allIptablesTables = append(dp.allIptablesTables, dp.iptablesMangleTables...)
	dp.allIptablesTables = append(dp.allIptablesTables, dp.iptablesNATTables...)
	dp.allIptablesTables = append(dp.allIptablesTables, dp.iptablesFilterTables...)
	dp.allIptablesTables = append(dp.allIptablesTables, dp.iptablesRawTables...)

	// We always create the IPsec policy table (the component that manipulates the IPsec dataplane).  That ensures
	// that we clean up our old policies if IPsec is disabled.
	ipsecEnabled := config.IPSecPSK != "" && config.IPSecESPProposal != "" && config.IPSecIKEProposal != "" && config.NodeIP != nil
	dp.ipSecPolTable = ipsec.NewPolicyTable(ipsec.ReqID, ipsecEnabled, config.DebugUseShortPollIntervals, dp.loopSummarizer)
	if ipsecEnabled {
		// Set up IPsec.

		// Initialise charon main config file.
		charonConfig := ipsec.NewCharonConfig(ipsec.CharonConfigRootDir, ipsec.CharonMainConfigFile)
		charonConfig.SetLogLevel(config.IPSecLogLevel)
		charonConfig.SetBooleanOption(ipsec.CharonFollowRedirects, false)
		charonConfig.SetBooleanOption(ipsec.CharonMakeBeforeBreak, true)
		log.Infof("Initialising charon config %+v", charonConfig)
		charonConfig.RenderToFile()
		ikeDaemon := ipsec.NewCharonIKEDaemon(
			config.IPSecESPProposal,
			config.IPSecIKEProposal,
			config.IPSecRekeyTime,
			config.ChildExitedRestartCallback,
		)
		var charonWG sync.WaitGroup
		err := ikeDaemon.Start(context.Background(), &charonWG)
		if err != nil {
			log.WithError(err).Panic("error starting Charon.")
		}

		dp.ipSecDataplane = ipsec.NewDataplane(
			config.NodeIP,
			config.IPSecPSK,
			config.RulesConfig.IptablesMarkIPsec,
			dp.ipSecPolTable,
			ikeDaemon,
			config.IPSecAllowUnsecuredTraffic,
		)
		ipSecManager := newIPSecManager(dp.ipSecDataplane)
		dp.allManagers = append(dp.allManagers, ipSecManager)
	}

	// Register that we will report liveness and readiness.
	if config.HealthAggregator != nil {
		log.Info("Registering to report health.")
		timeout := config.WatchdogTimeout
		if timeout < healthInterval*2 {
			log.Warnf("Dataplane watchdog timeout (%v) too low, defaulting to %v", timeout, healthInterval*2)
			timeout = healthInterval * 2
		}
		config.HealthAggregator.RegisterReporter(
			healthName,
			&health.HealthReport{Live: true, Ready: true},
			timeout,
		)
	}

	if config.DebugSimulateDataplaneHangAfter != 0 {
		log.WithField("delay", config.DebugSimulateDataplaneHangAfter).Warn(
			"Simulating a dataplane hang.")
		dp.debugHangC = time.After(config.DebugSimulateDataplaneHangAfter)
	}

	// If required, subscribe to NFLog collection.
	if config.Collector != nil {
		if !config.BPFEnabled {
			log.Debug("Stats collection is required, create nflog reader")
			nflogrd := collector.NewNFLogReader(config.LookupsCache, 1, 2,
				config.NfNetlinkBufSize, config.FlowLogsFileIncludeService)
			collectorPacketInfoReader = nflogrd
			log.Debug("Stats collection is required, create conntrack reader")
			ctrd := collector.NewNetLinkConntrackReader(felixconfig.DefaultConntrackPollingInterval, config.RulesConfig.IptablesMarkProxy)
			collectorConntrackInfoReader = ctrd
		}

		if config.FlowLogsCollectProcessInfo || config.FlowLogsCollectTcpStats {
			log.Debug("Process/TCP stats collection is required, create process info cache")
			gcInterval := time.Second * 1
			entryTTL := time.Second * 10
			var eventProcessC <-chan events.EventProtoStats
			var eventTcpC <-chan events.EventTcpStats
			var eventProcessPathC <-chan events.ProcessPath
			if config.FlowLogsCollectProcessInfo {
				eventProcessC = eventProtoStatsSink.EventProtoStatsChan()
				if config.FlowLogsCollectProcessPath {
					eventProcessPathC = eventProcessPathSink.EventProcessPathChan()
					processPathInfoCache = events.NewBPFProcessPathCache(eventProcessPathC, gcInterval, entryTTL*30)
				}
			}
			if config.FlowLogsCollectTcpStats {
				eventTcpC = eventTcpStatsSink.EventTcpStatsChan()
			}
			prd := events.NewBPFProcessInfoCache(eventProcessC, eventTcpC, gcInterval, entryTTL, processPathInfoCache)
			processInfoCache = prd
		}

		config.Collector.SetPacketInfoReader(collectorPacketInfoReader)
		log.Info("PacketInfoReader added to collector")
		config.Collector.SetConntrackInfoReader(collectorConntrackInfoReader)
		log.Info("ConntrackInfoReader added to collector")
		config.Collector.SetProcessInfoCache(processInfoCache)
		log.Info("ProcessInfoCache added to collector")
	}

	if bpfEventPoller != nil {
		log.Info("Starting BPF event poller")
		if err := bpfEventPoller.Start(); err != nil {
			log.WithError(err).Info("Stopping bpf event poller")
			bpfEvnt.Close()
		}
	}

	if config.DebugConsoleEnabled {
		if dp.dnsDeniedPacketProcessor != nil {
			console := debugconsole.New(dp.dnsDeniedPacketProcessor)
			console.Start()
		} else if dp.dnsResponsePacketProcessor != nil {
			console := debugconsole.New(dp.dnsResponsePacketProcessor)
			console.Start()
		}
	}

	return dp
}

// findHostMTU auto-detects the smallest host interface MTU.
func findHostMTU(matchRegex *regexp.Regexp) (int, error) {
	// Find all the interfaces on the host.
	links, err := netlink.LinkList()
	if err != nil {
		log.WithError(err).Error("Failed to list interfaces. Unable to auto-detect MTU")
		return 0, err
	}

	// Iterate through them, keeping track of the lowest MTU.
	smallest := 0
	for _, l := range links {
		// Skip links that we know are not external interfaces.
		fields := log.Fields{"mtu": l.Attrs().MTU, "name": l.Attrs().Name}
		if matchRegex == nil || !matchRegex.MatchString(l.Attrs().Name) {
			log.WithFields(fields).Debug("Skipping interface for MTU detection (name is excluded by regex)")
			continue
		}
		// Skip links that are down.  In particular, we want to ignore newly-added AWS secondary ENIs until
		// the AWS IP manager has had a chance to configure them.
		if l.Attrs().OperState != netlink.OperUp {
			log.WithFields(fields).Debug("Skipping interface for MTU detection (link is down)")
			continue
		}
		if !ifacemonitor.LinkIsOperUp(l) {
			log.WithFields(fields).Debug("Skipping down interface for MTU detection")
			continue
		}
		log.WithFields(fields).Debug("Examining link for MTU calculation")
		if l.Attrs().MTU < smallest || smallest == 0 {
			smallest = l.Attrs().MTU
		}
	}

	if smallest == 0 {
		// We failed to find a usable interface. Default the MTU of the host
		// to 1460 - the smallest among common cloud providers.
		log.Warn("Failed to auto-detect host MTU - no interfaces matched the MTU interface pattern. To use auto-MTU, set mtuIfacePattern to match your host's interfaces")
		return 1460, nil
	}
	return smallest, nil
}

// writeMTUFile writes the smallest MTU among enabled encapsulation types to disk
// for use by other components (e.g., CNI plugin).
func writeMTUFile(mtu int) error {
	// Make sure directory exists.
	if err := os.MkdirAll("/var/lib/calico", os.ModePerm); err != nil {
		return fmt.Errorf("failed to create directory /var/lib/calico: %s", err)
	}

	// Write the smallest MTU to disk so other components can rely on this calculation consistently.
	filename := "/var/lib/calico/mtu"
	log.Debugf("Writing %d to "+filename, mtu)
	if err := os.WriteFile(filename, []byte(fmt.Sprintf("%d", mtu)), 0o644); err != nil {
		log.WithError(err).Error("Unable to write to " + filename)
		return err
	}
	return nil
}

// determinePodMTU looks at the configured MTUs and enabled encapsulations to determine which
// value for MTU should be used for pod interfaces.
func determinePodMTU(config Config) int {
	// Determine the smallest MTU among enabled encap methods. If none of the encap methods are
	// enabled, we'll just use the host's MTU.
	mtu := 0
	type mtuState struct {
		mtu     int
		enabled bool
	}
	for _, s := range []mtuState{
		{config.IPIPMTU, config.RulesConfig.IPIPEnabled},
		{config.VXLANMTU, config.RulesConfig.VXLANEnabled},
		{config.VXLANMTUV6, config.RulesConfig.VXLANEnabledV6},
		{config.Wireguard.MTU, config.Wireguard.Enabled},
		{config.Wireguard.MTUV6, config.Wireguard.EnabledV6},
	} {
		if s.enabled && s.mtu != 0 && (s.mtu < mtu || mtu == 0) {
			mtu = s.mtu
		}
	}

	if mtu == 0 {
		// No enabled encapsulation. Just use the host MTU.
		mtu = config.hostMTU
	} else if mtu > config.hostMTU {
		fields := log.Fields{"mtu": mtu, "hostMTU": config.hostMTU}
		log.WithFields(fields).Warn("Configured MTU is larger than detected host interface MTU")
	}
	log.WithField("mtu", mtu).Info("Determined pod MTU")
	return mtu
}

// ConfigureDefaultMTUs defaults any MTU configurations that have not been set.
// We default the values even if the encap is not enabled, in order to match behavior from earlier versions of Calico.
// However, they MTU will only be considered for allocation to pod interfaces if the encap is enabled.
func ConfigureDefaultMTUs(hostMTU int, c *Config) {
	c.hostMTU = hostMTU
	if c.IPIPMTU == 0 {
		log.Debug("Defaulting IPIP MTU based on host")
		c.IPIPMTU = hostMTU - ipipMTUOverhead
	}
	if c.VXLANMTU == 0 {
		log.Debug("Defaulting IPv4 VXLAN MTU based on host")
		c.VXLANMTU = hostMTU - vxlanMTUOverhead
	}
	if c.VXLANMTUV6 == 0 {
		log.Debug("Defaulting IPv6 VXLAN MTU based on host")
		c.VXLANMTUV6 = hostMTU - vxlanV6MTUOverhead
	}
	if c.Wireguard.MTU == 0 {
		if c.KubernetesProvider == felixconfig.ProviderAKS && c.Wireguard.EncryptHostTraffic {
			// The default MTU on Azure is 1500, but the underlying network stack will fragment packets at 1400 bytes,
			// see https://docs.microsoft.com/en-us/azure/virtual-network/virtual-network-tcpip-performance-tuning#azure-and-vm-mtu
			// for details.
			// Additionally, Wireguard sets the DF bit on its packets, and so if the MTU is set too high large packets
			// will be dropped. Therefore it is necessary to allow for the difference between the MTU of the host and
			// the underlying network.
			log.Debug("Defaulting IPv4 Wireguard MTU based on host and AKS with WorkloadIPs")
			c.Wireguard.MTU = hostMTU - aksMTUOverhead - wireguardMTUOverhead
		} else {
			log.Debug("Defaulting IPv4 Wireguard MTU based on host")
			c.Wireguard.MTU = hostMTU - wireguardMTUOverhead
		}
	}
	if c.Wireguard.MTUV6 == 0 {
		if c.KubernetesProvider == config.ProviderAKS && c.Wireguard.EncryptHostTraffic {
			// The default MTU on Azure is 1500, but the underlying network stack will fragment packets at 1400 bytes,
			// see https://docs.microsoft.com/en-us/azure/virtual-network/virtual-network-tcpip-performance-tuning#azure-and-vm-mtu
			// for details.
			// Additionally, Wireguard sets the DF bit on its packets, and so if the MTU is set too high large packets
			// will be dropped. Therefore it is necessary to allow for the difference between the MTU of the host and
			// the underlying network.
			log.Debug("Defaulting IPv6 Wireguard MTU based on host and AKS with WorkloadIPs")
			c.Wireguard.MTUV6 = hostMTU - aksMTUOverhead - wireguardV6MTUOverhead
		} else {
			log.Debug("Defaulting IPv6 Wireguard MTU based on host")
			c.Wireguard.MTUV6 = hostMTU - wireguardV6MTUOverhead
		}
	}
}

func cleanUpIPIPAddrs() {
	// If IPIP is not enabled, check to see if there is are addresses in the IPIP device and delete them if there are.
	log.Debug("Checking if we need to clean up the IPIP device")

	var errFound bool

cleanupRetry:
	for i := 0; i <= maxCleanupRetries; i++ {
		errFound = false
		if i > 0 {
			log.Debugf("Retrying %v/%v times", i, maxCleanupRetries)
		}
		link, err := netlink.LinkByName("tunl0")
		if err != nil {
			if _, ok := err.(netlink.LinkNotFoundError); ok {
				log.Debug("IPIP disabled and no IPIP device found")
				return
			}
			log.WithError(err).Warn("IPIP disabled and failed to query IPIP device.")
			errFound = true

			// Sleep for 1 second before retrying
			time.Sleep(1 * time.Second)
			continue
		}
		addrs, err := netlink.AddrList(link, netlink.FAMILY_V4)
		if err != nil {
			log.WithError(err).Warn("IPIP disabled and failed to list addresses, will be unable to remove any old addresses from the device should they exist.")
			errFound = true

			// Sleep for 1 second before retrying
			time.Sleep(1 * time.Second)
			continue
		}

		for _, oldAddr := range addrs {
			if err := netlink.AddrDel(link, &oldAddr); err != nil {
				log.WithError(err).Errorf("IPIP disabled and failed to delete unwanted IPIP address %s.", oldAddr.IPNet)
				errFound = true

				// Sleep for 1 second before retrying
				time.Sleep(1 * time.Second)
				continue cleanupRetry
			}
		}
	}
	if errFound {
		log.Warnf("Giving up trying to clean up IPIP addresses after retrying %v times", maxCleanupRetries)
	}
}

func cleanUpVXLANDevice(deviceName string) {
	// If VXLAN is not enabled, check to see if there is a VXLAN device and delete it if there is.
	log.Debug("Checking if we need to clean up the VXLAN device")

	var errFound bool
	for i := 0; i <= maxCleanupRetries; i++ {
		errFound = false
		if i > 0 {
			log.Debugf("Retrying %v/%v times", i, maxCleanupRetries)
		}
		link, err := netlink.LinkByName(deviceName)
		if err != nil {
			if _, ok := err.(netlink.LinkNotFoundError); ok {
				log.Debug("VXLAN disabled and no VXLAN device found")
				return
			}
			log.WithError(err).Warn("VXLAN disabled and failed to query VXLAN device.")
			errFound = true

			// Sleep for 1 second before retrying
			time.Sleep(1 * time.Second)
			continue
		}
		if err = netlink.LinkDel(link); err != nil {
			log.WithError(err).Error("VXLAN disabled and failed to delete unwanted VXLAN device.")
			errFound = true

			// Sleep for 1 second before retrying
			time.Sleep(1 * time.Second)
			continue
		}
	}
	if errFound {
		log.Warnf("Giving up trying to clean up VXLAN device after retrying %v times", maxCleanupRetries)
	}
}

type Manager interface {
	// OnUpdate is called for each protobuf message from the datastore.  May either directly
	// send updates to the IPSets and iptables.Table objects (which will queue the updates
	// until the main loop instructs them to act) or (for efficiency) may wait until
	// a call to CompleteDeferredWork() to flush updates to the dataplane.
	OnUpdate(protoBufMsg interface{})
	// Called before the main loop flushes updates to the dataplane to allow for batched
	// work to be completed.
	CompleteDeferredWork() error
}

type ManagerWithRouteTables interface {
	Manager
	GetRouteTableSyncers() []routetable.RouteTableSyncer
}

type ManagerWithRouteRules interface {
	Manager
	GetRouteRules() []routeRules
}

type routeRules interface {
	GetAllActiveRules() []*routerule.Rule
	SetRule(rule *routerule.Rule)
	RemoveRule(rule *routerule.Rule)
	InitFromKernel()
	QueueResync()
	Apply() error
}

func (d *InternalDataplane) routeTableSyncers() []routetable.RouteTableSyncer {
	var rts []routetable.RouteTableSyncer
	for _, mrts := range d.managersWithRouteTables {
		rts = append(rts, mrts.GetRouteTableSyncers()...)
	}

	return rts
}

func (d *InternalDataplane) routeRules() []routeRules {
	var rrs []routeRules
	for _, mrrs := range d.managersWithRouteRules {
		rrs = append(rrs, mrrs.GetRouteRules()...)
	}

	return rrs
}

func (d *InternalDataplane) RegisterManager(mgr Manager) {
	tableMgr, ok := mgr.(ManagerWithRouteTables)
	if ok {
		// Used to log the whole manager out here but if we do that then we cause races if the manager has
		// other threads or locks.
		log.WithField("manager", reflect.TypeOf(mgr).Name()).Debug("registering ManagerWithRouteTables")
		d.managersWithRouteTables = append(d.managersWithRouteTables, tableMgr)
	}

	rulesMgr, ok := mgr.(ManagerWithRouteRules)
	if ok {
		log.WithField("manager", mgr).Debug("registering ManagerWithRouteRules")
		d.managersWithRouteRules = append(d.managersWithRouteRules, rulesMgr)
	}
	d.allManagers = append(d.allManagers, mgr)
}

func (d *InternalDataplane) Start() {
	// Do our start-of-day configuration.
	d.doStaticDataplaneConfig()

	// Then, start the worker threads.
	if d.egressIPManager != nil {
		// If IPIP or VXLAN is enabled, MTU of egress.calico device should be 50 bytes less than
		// MTU of IPIP or VXLAN device. MTU of the VETH device of a workload should be set to
		// the same value as MTU of egress.calico device.
		mtu := d.config.VXLANMTU

		if d.config.RulesConfig.VXLANEnabled {
			mtu = d.config.VXLANMTU - VXLANHeaderSize
		} else if d.config.RulesConfig.IPIPEnabled {
			mtu = d.config.IPIPMTU - VXLANHeaderSize
		}
		go d.egressIPManager.KeepVXLANDeviceInSync(mtu, 10*time.Second)
	}
	go d.loopUpdatingDataplane()
	go d.loopReportingStatus()
	go d.ifaceMonitor.MonitorInterfaces()
	go d.monitorHostMTU()

	// Start the domain info store (for periodically saving DNS info).
	d.domainInfoStore.Start()

	// Use nfnetlink to capture DNS packets from iptables.
	stopChannel := make(chan struct{})
	if err := nfnetlink.SubscribeDNS(
		int(rules.NFLOGDomainGroup),
		65535,
		func(data []byte, timestamp uint64) {
			d.domainInfoStore.MsgChannel() <- common.DataWithTimestamp{
				Data:      data,
				Timestamp: timestamp,
			}
		},
		stopChannel); err != nil {
		log.WithError(err).Error("failed to subscribe DNS")
	}

	// Start the packet processors if configured.
	if d.dnsDeniedPacketProcessor != nil {
		d.dnsDeniedPacketProcessor.Start()
	}
	if d.dnsResponsePacketProcessor != nil {
		d.dnsResponsePacketProcessor.Start()
	}
}

func (d *InternalDataplane) Stop() {
	if d.dnsDeniedPacketProcessor != nil {
		d.dnsDeniedPacketProcessor.Stop()
	}
	if d.dnsResponsePacketProcessor != nil {
		d.dnsResponsePacketProcessor.Stop()
	}
}

// onIfaceInSync is used as a callback from the interface monitor.  We use it to send a message back to
// the main goroutine via a channel.
func (d *InternalDataplane) onIfaceInSync() {
	d.ifaceUpdates <- &ifaceInSync{}
}

type ifaceInSync struct{}

// onIfaceStateChange is our interface monitor callback.  It gets called from the monitor's thread.
func (d *InternalDataplane) onIfaceStateChange(ifaceName string, state ifacemonitor.State, ifIndex int) {
	log.WithFields(log.Fields{
		"ifaceName": ifaceName,
		"ifIndex":   ifIndex,
		"state":     state,
	}).Info("Linux interface state changed.")
	d.ifaceUpdates <- &ifaceStateUpdate{
		Name:  ifaceName,
		State: state,
		Index: ifIndex,
	}
}

type ifaceStateUpdate struct {
	Name  string
	State ifacemonitor.State
	Index int
}

func NewIfaceStateUpdate(name string, state ifacemonitor.State, index int) any {
	return &ifaceStateUpdate{
		Name:  name,
		State: state,
		Index: index,
	}
}

// Check if current felix ipvs config is correct when felix gets a kube-ipvs0 interface update.
// If KubeIPVSInterface is UP and felix ipvs support is disabled (kube-proxy switched from iptables to ipvs mode),
// or if KubeIPVSInterface is DOWN and felix ipvs support is enabled (kube-proxy switched from ipvs to iptables mode),
// restart felix to pick up correct ipvs support mode.
func (d *InternalDataplane) checkIPVSConfigOnStateUpdate(state ifacemonitor.State) {
	ipvsIfacePresent := state != ifacemonitor.StateNotPresent
	ipvsSupportEnabled := d.config.RulesConfig.KubeIPVSSupportEnabled
	if ipvsSupportEnabled != ipvsIfacePresent {
		log.WithFields(log.Fields{
			"ipvsIfaceState": state,
			"ipvsSupport":    ipvsSupportEnabled,
		}).Info("kube-proxy mode changed. Restart felix.")
		d.config.ConfigChangedRestartCallback()
	}
}

// onIfaceAddrsChange is our interface address monitor callback.  It gets called
// from the monitor's thread.
func (d *InternalDataplane) onIfaceAddrsChange(ifaceName string, addrs set.Set[string]) {
	log.WithFields(log.Fields{
		"ifaceName": ifaceName,
		"addrs":     addrs,
	}).Info("Linux interface addrs changed.")
	d.ifaceUpdates <- &ifaceAddrsUpdate{
		Name:  ifaceName,
		Addrs: addrs,
	}
}

type ifaceAddrsUpdate struct {
	Name  string
	Addrs set.Set[string]
}

func NewIfaceAddrsUpdate(name string, ips ...string) any {
	return &ifaceAddrsUpdate{
		Name:  name,
		Addrs: set.FromArray[string](ips),
	}
}

func (d *InternalDataplane) SendMessage(msg interface{}) error {
	d.toDataplane <- msg
	return nil
}

func (d *InternalDataplane) RecvMessage() (interface{}, error) {
	return <-d.fromDataplane, nil
}

func (d *InternalDataplane) monitorHostMTU() {
	for {
		mtu, err := findHostMTU(d.config.MTUIfacePattern)
		if err != nil {
			log.WithError(err).Error("Error detecting host MTU")
		} else if d.config.hostMTU != mtu {
			// Since log writing is done a background thread, we set the force-flush flag on this log to ensure that
			// all the in-flight logs get written before we exit.
			log.WithFields(log.Fields{lclogutils.FieldForceFlush: true}).Info("Host MTU changed")
			d.config.ConfigChangedRestartCallback()
		}
		time.Sleep(30 * time.Second)
	}
}

// doStaticDataplaneConfig sets up the kernel and our static iptables  chains.  Should be called
// once at start of day before starting the main loop.  The actual iptables programming is deferred
// to the main loop.
func (d *InternalDataplane) doStaticDataplaneConfig() {
	// Check/configure global kernel parameters.
	d.configureKernel()

	if d.config.BPFEnabled {
		d.setUpIptablesBPFEarly()
		d.setUpIptablesBPF()
	} else {
		d.setUpIptablesNormal()
	}
}

func bpfMarkPreestablishedFlowsRules() []iptables.Rule {
	return []iptables.Rule{{
		Match: iptables.Match().
			ConntrackState("ESTABLISHED,RELATED"),
		Comment: []string{"Mark pre-established flows."},
		Action: iptables.SetMaskedMarkAction{
			Mark: tcdefs.MarkLinuxConntrackEstablished,
			Mask: tcdefs.MarkLinuxConntrackEstablishedMask,
		},
	}}
}

func (d *InternalDataplane) setUpIptablesBPF() {
	rulesConfig := d.config.RulesConfig
	for _, t := range d.iptablesFilterTables {
		fwdRules := []iptables.Rule{
			{
				// Bypass is a strong signal from the BPF program, it means that the flow is approved
				// by the program at both ingress and egress.
				Comment: []string{"Pre-approved by BPF programs."},
				Match:   iptables.Match().MarkMatchesWithMask(tcdefs.MarkSeenBypass, tcdefs.MarkSeenBypassMask),
				Action:  iptables.AcceptAction{},
			},
		}

		var inputRules, outputRules []iptables.Rule

		// Handle packets for flows that pre-date the BPF programs.  The BPF program doesn't have any conntrack
		// state for these so it allows them to fall through to iptables with a mark set.
		inputRules = append(inputRules,
			iptables.Rule{
				Match: iptables.Match().
					MarkMatchesWithMask(tcdefs.MarkSeenFallThrough, tcdefs.MarkSeenFallThroughMask).
					ConntrackState("ESTABLISHED,RELATED"),
				Comment: []string{"Accept packets from flows that pre-date BPF."},
				Action:  iptables.AcceptAction{},
			},
			iptables.Rule{
				Match:   iptables.Match().MarkMatchesWithMask(tcdefs.MarkSeenFallThrough, tcdefs.MarkSeenFallThroughMask),
				Comment: []string{fmt.Sprintf("%s packets from unknown flows.", d.ruleRenderer.IptablesFilterDenyAction())},
				Action:  d.ruleRenderer.IptablesFilterDenyAction(),
			},
		)

		// Mark traffic leaving the host that already has an established linux conntrack entry.
		outputRules = append(outputRules, bpfMarkPreestablishedFlowsRules()...)

		for _, prefix := range rulesConfig.WorkloadIfacePrefixes {
			fwdRules = append(fwdRules,
				// Drop/reject packets that have come from a workload but have not been through our BPF program.
				iptables.Rule{
					Match:   iptables.Match().InInterface(prefix+"+").NotMarkMatchesWithMask(tcdefs.MarkSeen, tcdefs.MarkSeenMask),
					Action:  d.ruleRenderer.IptablesFilterDenyAction(),
					Comment: []string{"From workload without BPF seen mark"},
				},
			)

			if rulesConfig.EndpointToHostAction == "ACCEPT" {
				// Only need to worry about ACCEPT here.  Drop gets compiled into the BPF program and
				// RETURN would be a no-op since there's nothing to RETURN from.
				inputRules = append(inputRules, iptables.Rule{
					Match:  iptables.Match().InInterface(prefix+"+").MarkMatchesWithMask(tcdefs.MarkSeen, tcdefs.MarkSeenMask),
					Action: iptables.AcceptAction{},
				})
			}

			// Catch any workload to host packets that haven't been through the BPF program.
			inputRules = append(inputRules, iptables.Rule{
				Match:  iptables.Match().InInterface(prefix+"+").NotMarkMatchesWithMask(tcdefs.MarkSeen, tcdefs.MarkSeenMask),
				Action: d.ruleRenderer.IptablesFilterDenyAction(),
			})
		}

		if rulesConfig.EndpointToHostAction != "ACCEPT" {
			// We must accept WG traffic that goes towards the host. By this time, it is a
			// SEEN traffic, so it was policed and accepted at a HEP. If the default INPUT
			// chain policy was DROP, it would get dropped now, therefore an explicit accept
			// is needed.
			inputRules = append(inputRules, rules.FilterInputChainAllowWG(t.IPVersion, rulesConfig, iptables.AcceptAction{})...)
		}

		if t.IPVersion == 6 {
			if !d.config.BPFIpv6Enabled {
				for _, prefix := range rulesConfig.WorkloadIfacePrefixes {
					// In BPF ipv4 mode, drop ipv6 packets to pods.
					fwdRules = append(fwdRules, iptables.Rule{
						Match:   iptables.Match().OutInterface(prefix + "+"),
						Action:  d.ruleRenderer.IptablesFilterDenyAction(),
						Comment: []string{"To workload, drop IPv6."},
					})
				}
			} else {
				// ICMPv6 for router/neighbor soliciting are allowed towards the
				// host, but the bpf programs cannot easily make sure that they
				// only go to the host. Make sure that they are not forwarded.
				fwdRules = append(fwdRules, rules.ICMPv6Filter(d.ruleRenderer.IptablesFilterDenyAction())...)
			}
		} else {
			// Let the BPF programs know if Linux conntrack knows about the flow.
			fwdRules = append(fwdRules, bpfMarkPreestablishedFlowsRules()...)
			// The packet may be about to go to a local workload.  However, the local workload may not have a BPF
			// program attached (yet).  To catch that case, we send the packet through a dispatch chain.  We only
			// add interfaces to the dispatch chain if the BPF program is in place.
			for _, prefix := range rulesConfig.WorkloadIfacePrefixes {
				// Make sure iptables rules don't drop packets that we're about to process through BPF.
				fwdRules = append(fwdRules,
					iptables.Rule{
						Match:   iptables.Match().OutInterface(prefix + "+"),
						Action:  iptables.JumpAction{Target: rules.ChainToWorkloadDispatch},
						Comment: []string{"To workload, check workload is known."},
					},
				)
			}
			// Need a final rule to accept traffic that is from a workload and going somewhere else.
			// Otherwise, if iptables has a DROP policy on the forward chain, the packet will get dropped.
			// This rule must come after the to-workload jump rules above to ensure that we don't accept too
			// early before the destination is checked.
			for _, prefix := range rulesConfig.WorkloadIfacePrefixes {
				// Make sure iptables rules don't drop packets that we're about to process through BPF.
				fwdRules = append(fwdRules,
					iptables.Rule{
						Match:   iptables.Match().InInterface(prefix + "+"),
						Action:  iptables.AcceptAction{},
						Comment: []string{"To workload, mark has already been verified."},
					},
				)
			}
			fwdRules = append(fwdRules,
				iptables.Rule{
					Match:   iptables.Match().InInterface(bpfOutDev),
					Action:  iptables.AcceptAction{},
					Comment: []string{"From ", bpfOutDev, " device, mark verified, accept."},
				},
			)
		}

		t.InsertOrAppendRules("INPUT", inputRules)
		t.InsertOrAppendRules("FORWARD", fwdRules)
		t.InsertOrAppendRules("OUTPUT", outputRules)
	}

	for _, t := range d.iptablesNATTables {
		t.UpdateChains(d.ruleRenderer.StaticNATPostroutingChains(t.IPVersion))
		t.InsertOrAppendRules("POSTROUTING", []iptables.Rule{{
			Action: iptables.JumpAction{Target: rules.ChainNATPostrouting},
		}})
	}

	for _, t := range d.iptablesRawTables {
		t.UpdateChains(d.ruleRenderer.StaticBPFModeRawChains(t.IPVersion,
			d.config.Wireguard.EncryptHostTraffic, d.config.BPFHostConntrackBypass,
		))
		t.InsertOrAppendRules("PREROUTING", []iptables.Rule{{
			Action: iptables.JumpAction{Target: rules.ChainRawPrerouting},
		}})
		t.InsertOrAppendRules("OUTPUT", []iptables.Rule{{
			Action: iptables.JumpAction{Target: rules.ChainRawOutput},
		}})
	}

	if d.config.BPFExtToServiceConnmark != 0 {
		mark := uint32(d.config.BPFExtToServiceConnmark)
		for _, t := range d.iptablesMangleTables {
			t.InsertOrAppendRules("PREROUTING", []iptables.Rule{{
				Match: iptables.Match().MarkMatchesWithMask(
					tcdefs.MarkSeen|mark,
					tcdefs.MarkSeenMask|mark,
				),
				Comment: []string{"Mark connections with ExtToServiceConnmark"},
				Action:  iptables.SetConnMarkAction{Mark: mark, Mask: mark},
			}})
		}
	}
}

// setUpIptablesBPFEarly that need to be written asap
func (d *InternalDataplane) setUpIptablesBPFEarly() {
	rules := bpfMarkPreestablishedFlowsRules()

	for _, t := range d.iptablesFilterTables {
		// We want to prevent inserting the rules over and over again if something later
		// crashed. We do not expect that we would insert just a part of the batch as that
		// should be handled by the iptables-restore transaction.  Never the less if we
		// see that unexpected case, perhaps due to an upgrade, we skip over updating the
		// iptables now and will wait for the full resync. That could be temporarily
		// disrupting.
		if present := t.CheckRulesPresent("FORWARD", rules); present != nil {
			if len(present) != len(rules) {
				log.WithField("presentRules", present).
					Warn("Some early rules on filter FORWARD, skipping adding other, full resync will resolve it.")
			}
		} else {
			if err := t.InsertRulesNow("FORWARD", rules); err != nil {
				log.WithError(err).
					Warn("Failed inserting some early rules to filter FORWARD, some flows may get temporarily disrupted.")
			}
		}
		if present := t.CheckRulesPresent("OUTPUT", rules); present != nil {
			if len(present) != len(rules) {
				log.WithField("presentRules", present).
					Warn("Some early rules on filter OUTPUT, skipping adding other, full resync will resolve it.")
			}
		} else {
			if err := t.InsertRulesNow("OUTPUT", rules); err != nil {
				log.WithError(err).
					Warn("Failed inserting some early rules to filter OUTPUT, some flows may get temporarily disrupted.")
			}
		}
	}
}

func (d *InternalDataplane) setUpIptablesNormal() {
	for _, t := range d.iptablesRawTables {
		// the cali-PREROUTING and cali-OUTPUT chains created by through
		// StaticRawTableChains will later be referenced by nodeLocalDNSManager
		// to write NFLOG rules supporting DNS Policies
		rawChains := d.ruleRenderer.StaticRawTableChains(t.IPVersion)
		t.UpdateChains(rawChains)
		t.InsertOrAppendRules("PREROUTING", []iptables.Rule{{
			Action: iptables.JumpAction{Target: rules.ChainRawPrerouting},
		}})
		t.InsertOrAppendRules("OUTPUT", []iptables.Rule{{
			Action: iptables.JumpAction{Target: rules.ChainRawOutput},
		}})
	}
	for _, t := range d.iptablesFilterTables {
		filterChains := d.ruleRenderer.StaticFilterTableChains(t.IPVersion)
		t.UpdateChains(filterChains)
		t.InsertOrAppendRules("FORWARD", []iptables.Rule{{
			Action: iptables.JumpAction{Target: rules.ChainFilterForward},
		}})
		t.InsertOrAppendRules("INPUT", []iptables.Rule{{
			Action: iptables.JumpAction{Target: rules.ChainFilterInput},
		}})
		t.InsertOrAppendRules("OUTPUT", []iptables.Rule{{
			Action: iptables.JumpAction{Target: rules.ChainFilterOutput},
		}})

		// Include rules which should be appended to the filter table forward chain.
		t.AppendRules("FORWARD", d.ruleRenderer.StaticFilterForwardAppendRules())
	}
	for _, t := range d.iptablesNATTables {
		t.UpdateChains(d.ruleRenderer.StaticNATTableChains(t.IPVersion))
		t.InsertOrAppendRules("PREROUTING", []iptables.Rule{{
			Action: iptables.JumpAction{Target: rules.ChainNATPrerouting},
		}})
		if t.IPVersion == 4 && d.config.EgressIPEnabled {
			t.AppendRules("PREROUTING", []iptables.Rule{{
				Action: iptables.JumpAction{Target: rules.ChainNATPreroutingEgress},
			}})
		}
		t.InsertOrAppendRules("POSTROUTING", []iptables.Rule{{
			Action: iptables.JumpAction{Target: rules.ChainNATPostrouting},
		}})
		t.InsertOrAppendRules("OUTPUT", []iptables.Rule{{
			Action: iptables.JumpAction{Target: rules.ChainNATOutput},
		}})
	}
	for _, t := range d.iptablesMangleTables {
		chains := d.ruleRenderer.StaticMangleTableChains(t.IPVersion)
		t.UpdateChains(chains)
		rs := []iptables.Rule{}
		if t.IPVersion == 4 && d.config.EgressIPEnabled {
			// Make sure egress rule at top.
			rs = append(rs, iptables.Rule{
				Action: iptables.JumpAction{Target: rules.ChainManglePreroutingEgress},
			})
			rs = append(rs, iptables.Rule{
				Action: iptables.JumpAction{Target: rules.ChainManglePreroutingEgressInbound},
			})
		}
		rs = append(rs, iptables.Rule{
			Action: iptables.JumpAction{Target: rules.ChainManglePrerouting},
		})
		t.InsertOrAppendRules("PREROUTING", rs)

		rs = []iptables.Rule{}
		for _, chain := range chains {
			if chain.Name == rules.ChainManglePostroutingEgress {
				rs = append(rs, iptables.Rule{
					Action: iptables.JumpAction{Target: rules.ChainManglePostroutingEgress},
				})
				break
			}
		}
		rs = append(rs, iptables.Rule{
			Action: iptables.JumpAction{Target: rules.ChainManglePostrouting},
		})
		t.InsertOrAppendRules("POSTROUTING", rs)

		rs = []iptables.Rule{}
		rs = append(rs, iptables.Rule{
			Action: iptables.JumpAction{Target: rules.ChainMangleOutput},
		})
		t.InsertOrAppendRules("OUTPUT", rs)
	}
	if d.xdpState != nil {
		if err := d.setXDPFailsafePorts(); err != nil {
			log.Warnf("failed to set XDP failsafe ports, disabling XDP: %v", err)
			if err := d.shutdownXDPCompletely(); err != nil {
				log.Warnf("failed to disable XDP: %v, will proceed anyway.", err)
			}
		}
	}
}

func stringToProtocol(protocol string) (labelindex.IPSetPortProtocol, error) {
	switch protocol {
	case "tcp":
		return labelindex.ProtocolTCP, nil
	case "udp":
		return labelindex.ProtocolUDP, nil
	case "sctp":
		return labelindex.ProtocolSCTP, nil
	}
	return labelindex.ProtocolNone, fmt.Errorf("unknown protocol %q", protocol)
}

func (d *InternalDataplane) setXDPFailsafePorts() error {
	inboundPorts := d.config.RulesConfig.FailsafeInboundHostPorts

	if _, err := d.xdpState.common.bpfLib.NewFailsafeMap(); err != nil {
		return err
	}

	for _, p := range inboundPorts {
		proto, err := stringToProtocol(p.Protocol)
		if err != nil {
			return err
		}

		if err := d.xdpState.common.bpfLib.UpdateFailsafeMap(uint8(proto), p.Port); err != nil {
			return err
		}
	}

	log.Infof("Set XDP failsafe ports: %+v", inboundPorts)
	return nil
}

// shutdownXDPCompletely attempts to disable XDP state.  This could fail in cases where XDP isn't working properly.
func (d *InternalDataplane) shutdownXDPCompletely() error {
	if d.xdpState == nil {
		return nil
	}
	if d.callbacks != nil {
		d.xdpState.DepopulateCallbacks(d.callbacks)
	}
	// spend 1 second attempting to wipe XDP, in case of a hiccup.
	maxTries := 10
	waitInterval := 100 * time.Millisecond
	var err error
	for i := 0; i < maxTries; i++ {
		err = d.xdpState.WipeXDP()
		if err == nil {
			d.xdpState = nil
			return nil
		}
		log.WithError(err).WithField("try", i).Warn("failed to wipe the XDP state")
		time.Sleep(waitInterval)
	}
	return fmt.Errorf("Failed to wipe the XDP state after %v tries over %v seconds: Error %v", maxTries, waitInterval, err)
}

func (d *InternalDataplane) loopUpdatingDataplane() {
	log.Info("Started internal iptables dataplane driver loop")
	healthTicks := time.NewTicker(healthInterval).C
	d.reportHealth()

	// Retry any failed operations every 10s.
	retryTicker := time.NewTicker(10 * time.Second)

	// If configured, start tickers to refresh the IP sets and routing table entries.
	ipSetsRefreshC := newRefreshTicker("IP sets", d.config.IPSetsRefreshInterval)
	routeRefreshC := newRefreshTicker("routes", d.config.RouteRefreshInterval)
	var xdpRefreshC <-chan time.Time
	if d.xdpState != nil {
		xdpRefreshC = newRefreshTicker("XDP state", d.config.XDPRefreshInterval)
	}
	ipSecRefreshC := newRefreshTicker("IPsec policy", d.config.XDPRefreshInterval)

	// Implement a simple leaky bucket throttle to control how often we refresh the dataplane.
	// This makes sure that we tend to favour processing updates from the datastore if we're
	// under load.
	throttleC := jitter.NewTicker(100*time.Millisecond, 10*time.Millisecond).Channel()
	beingThrottled := false

	for {
		select {
		case msg := <-d.toDataplane:
			d.onDatastoreMessage(msg)
		case ifaceUpdate := <-d.ifaceUpdates:
			d.onIfaceMonitorMessage(ifaceUpdate)
		case <-d.domainInfoStore.UpdatesReadyChannel():
			if d.domainInfoStore.HandleUpdates() {
				d.dataplaneNeedsSync = true
			}
		case msg := <-d.awsStateUpdC:
			d.awsSubnetMgr.OnSecondaryIfaceStateUpdate(msg)
		case msg := <-d.egwHealthReportC:
			d.egressIPManager.OnEGWHealthReport(msg)
			// Drain the rest of the channel.  This makes sure that we combine work if we're getting backed up.
			drainChan(d.egwHealthReportC, d.egressIPManager.OnEGWHealthReport)
		case name := <-d.vxlanParentC:
			d.vxlanManager.OnParentNameUpdate(name)
		case name := <-d.vxlanParentCV6:
			d.vxlanManagerV6.OnParentNameUpdate(name)
		case <-ipSetsRefreshC:
			log.Debug("Refreshing IP sets state")
			d.forceIPSetsRefresh = true
			d.dataplaneNeedsSync = true
		case <-routeRefreshC:
			log.Debug("Refreshing routes")
			d.forceRouteRefresh = true
			d.dataplaneNeedsSync = true
		case <-xdpRefreshC:
			log.Debug("Refreshing XDP")
			d.forceXDPRefresh = true
			d.dataplaneNeedsSync = true
		case <-ipSecRefreshC:
			d.ipSecPolTable.QueueResync()
		case <-d.reschedC:
			log.Debug("Reschedule kick received")
			d.dataplaneNeedsSync = true
			// nil out the channel to record that the timer is now inactive.
			d.reschedC = nil
		case <-throttleC:
			d.applyThrottle.Refill()
		case <-healthTicks:
			d.reportHealth()
		case <-retryTicker.C:
		case <-d.debugHangC:
			log.Warning("Debug hang simulation timer popped, hanging the dataplane!!")
			time.Sleep(1 * time.Hour)
			log.Panic("Woke up after 1 hour, something's probably wrong with the test.")
		case stopWG := <-d.stopChan:
			func() { // Avoid linter warnings on the "defer".
				defer stopWG.Done()
				if err := d.domainInfoStore.SaveMappingsV1(); err != nil {
					log.WithError(err).Warning("Failed to save mappings to file on Felix shutdown")
				}
			}()
			return
		}

		if d.datastoreInSync && d.ifaceMonitorInSync && d.dataplaneNeedsSync {
			// Dataplane is out-of-sync, check if we're throttled.
			if d.applyThrottle.Admit() {
				if beingThrottled && d.applyThrottle.WouldAdmit() {
					log.Info("Dataplane updates no longer throttled")
					beingThrottled = false
				}
				log.Debug("Applying dataplane updates")
				applyStart := time.Now()

				if d.config.DebugSimulateDataplaneApplyDelay > 0 {
					log.WithField("delay", d.config.DebugSimulateDataplaneApplyDelay).Debug("Simulating a dataplane-apply delay")
					time.Sleep(d.config.DebugSimulateDataplaneApplyDelay)
				}
				// Actually apply the changes to the dataplane.
				d.apply()

				// Record stats.
				applyTime := time.Since(applyStart)
				summaryApplyTime.Observe(applyTime.Seconds())

				if d.dataplaneNeedsSync {
					// Dataplane is still dirty, record an error.
					countDataplaneSyncErrors.Inc()
				} else {
					d.sendDataplaneInSyncOnce.Do(func() {
						d.fromDataplane <- &proto.DataplaneInSync{}
					})
				}

				d.loopSummarizer.EndOfIteration(applyTime)

				if !d.doneFirstApply {
					log.WithField(
						"secsSinceStart", time.Since(processStartTime).Seconds(),
					).Info("Completed first update to dataplane.")
					d.loopSummarizer.RecordOperation("first-update")
					d.doneFirstApply = true
					if d.config.PostInSyncCallback != nil {
						d.config.PostInSyncCallback()
					}
				}
				d.reportHealth()
			} else {
				if !beingThrottled {
					log.Info("Dataplane updates throttled")
					beingThrottled = true
				}
			}
		}
	}
}

func newRefreshTicker(name string, interval time.Duration) <-chan time.Time {
	if interval <= 0 {
		log.Infof("Refresh of %s on timer disabled", name)
		return nil
	}
	log.WithField("interval", interval).Infof("Will refresh %s on timer", name)
	refreshTicker := jitter.NewTicker(interval, interval/10)
	return refreshTicker.Channel()
}

// onDatastoreMessage is called when we get a message from the calculation graph
// it opportunistically processes a match of messages from its channel.
func (d *InternalDataplane) onDatastoreMessage(msg interface{}) {
	d.datastoreBatchSize = 1

	// Process the message we received, then opportunistically process any other
	// pending messages.  This helps to avoid doing two dataplane updates in quick
	// succession (and hence increasing latency) if we're _not_ being throttled.
	d.processMsgFromCalcGraph(msg)
	drainChan(d.toDataplane, d.processMsgFromCalcGraph)

	summaryBatchSize.Observe(float64(d.datastoreBatchSize))
}

func (d *InternalDataplane) processMsgFromCalcGraph(msg interface{}) {
	log.WithField("msg", proto.MsgStringer{Msg: msg}).Infof("Received %T update from calculation graph", msg)
	d.datastoreBatchSize++
	d.dataplaneNeedsSync = true
	d.recordMsgStat(msg)
	for _, mgr := range d.allManagers {
		mgr.OnUpdate(msg)
	}
	switch msg.(type) {
	case *proto.InSync:
		log.WithField("timeSinceStart", time.Since(processStartTime)).Info(
			"Datastore in sync, flushing the dataplane for the first time...")
		d.datastoreInSync = true
	}
}

// onIfaceMonitorMessage is called when we get a message from the interface monitor
// it opportunistically processes a match of messages from its channel.
func (d *InternalDataplane) onIfaceMonitorMessage(ifaceUpdate any) {
	// Separate stats for historic reasons: there use to be two channels.
	d.linkUpdateBatchSize = 0
	d.addrsUpdateBatchSize = 0

	// As for datastore messages, the interface monitor can send many messages in one go, so we
	// opportunistically process a batch even if we're not being throttled.
	d.processIfaceUpdate(ifaceUpdate)
	drainChan(d.ifaceUpdates, d.processIfaceUpdate)

	d.dataplaneNeedsSync = true
	if d.linkUpdateBatchSize > 0 {
		summaryIfaceBatchSize.Observe(float64(d.linkUpdateBatchSize))
	}
	if d.addrsUpdateBatchSize > 0 {
		summaryAddrBatchSize.Observe(float64(d.addrsUpdateBatchSize))
	}
}

func (d *InternalDataplane) processIfaceUpdate(ifaceUpdate any) {
	switch ifaceUpdateMsg := ifaceUpdate.(type) {
	case *ifaceStateUpdate:
		d.processIfaceStateUpdate(ifaceUpdateMsg)
	case *ifaceAddrsUpdate:
		d.processIfaceAddrsUpdate(ifaceUpdateMsg)
	case *ifaceInSync:
		d.processIfaceInSync()
	}
}

func (d *InternalDataplane) processIfaceInSync() {
	if d.ifaceMonitorInSync {
		return
	}
	log.Info("Interface monitor now in sync.")
	d.ifaceMonitorInSync = true
	d.dataplaneNeedsSync = true
}

func (d *InternalDataplane) processIfaceStateUpdate(ifaceUpdate *ifaceStateUpdate) {
	log.WithField("msg", ifaceUpdate).Info("Received interface update")
	d.dataplaneNeedsSync = true
	d.linkUpdateBatchSize++
	if ifaceUpdate.Name == KubeIPVSInterface {
		d.checkIPVSConfigOnStateUpdate(ifaceUpdate.State)
		return
	}

	for _, mgr := range d.allManagers {
		mgr.OnUpdate(ifaceUpdate)
	}

	for _, fdb := range d.vxlanFDBs {
		fdb.OnIfaceStateChanged(ifaceUpdate.Name, ifaceUpdate.State)
	}

	for _, mgr := range d.managersWithRouteTables {
		for _, routeTable := range mgr.GetRouteTableSyncers() {
			routeTable.OnIfaceStateChanged(ifaceUpdate.Name, ifaceUpdate.State)
		}
	}
}

func (d *InternalDataplane) processIfaceAddrsUpdate(ifaceAddrsUpdate *ifaceAddrsUpdate) {
	log.WithField("msg", ifaceAddrsUpdate).Info("Received interface addresses update")
	d.dataplaneNeedsSync = true
	d.addrsUpdateBatchSize++
	for _, mgr := range d.allManagers {
		mgr.OnUpdate(ifaceAddrsUpdate)
	}
}

func drainChan[T any](c <-chan T, f func(T)) {
	for i := 0; i < msgPeekLimit; i++ {
		select {
		case v := <-c:
			f(v)
		default:
			return
		}
	}
}

func (d *InternalDataplane) configureKernel() {
	// Attempt to modprobe nf_conntrack_proto_sctp.  In some kernels this is a
	// module that needs to be loaded, otherwise all SCTP packets are marked
	// INVALID by conntrack and dropped by Calico's rules.  However, some kernels
	// (confirmed in Ubuntu 19.10's build of 5.3.0-24-generic) include this
	// conntrack without it being a kernel module, and so modprobe will fail.
	// Log result at INFO level for troubleshooting, but otherwise ignore any
	// failed modprobe calls.
	mp := newModProbe(moduleConntrackSCTP, newRealCmd)
	out, err := mp.Exec()
	log.WithError(err).WithField("output", out).Infof("attempted to modprobe %s", moduleConntrackSCTP)

	log.Info("Making sure IPv4 forwarding is enabled.")
	err = writeProcSys("/proc/sys/net/ipv4/ip_forward", "1")
	if err != nil {
		log.WithError(err).Error("Failed to set IPv4 forwarding sysctl")
	}

	if d.config.IPv6Enabled {
		log.Info("Making sure IPv6 forwarding is enabled.")
		err = writeProcSys("/proc/sys/net/ipv6/conf/all/forwarding", "1")
		if err != nil {
			log.WithError(err).Error("Failed to set IPv6 forwarding sysctl")
		}
	}

	// Enable conntrack packet and byte accounting.
	err = writeProcSys("/proc/sys/net/netfilter/nf_conntrack_acct", "1")
	if err != nil {
		log.Warnf("failed to set enable conntrack packet and byte accounting: %v\n", err)
	}

	if d.config.BPFEnabled && d.config.BPFDisableUnprivileged {
		log.Info("BPF enabled, disabling unprivileged BPF usage.")
		err := writeProcSys("/proc/sys/kernel/unprivileged_bpf_disabled", "1")
		if err != nil {
			log.WithError(err).Error("Failed to set unprivileged_bpf_disabled sysctl")
		}
	}
	if d.config.Wireguard.Enabled || d.config.Wireguard.EnabledV6 {
		// wireguard module is available in linux kernel >= 5.6
		mpwg := newModProbe(moduleWireguard, newRealCmd)
		out, err = mpwg.Exec()
		log.WithError(err).WithField("output", out).Infof("attempted to modprobe %s", moduleWireguard)
	}
}

func (d *InternalDataplane) recordMsgStat(msg interface{}) {
	typeName := reflect.ValueOf(msg).Elem().Type().Name()
	countMessages.WithLabelValues(typeName).Inc()
}

func (d *InternalDataplane) apply() {
	// Update sequencing is important here because iptables rules have dependencies on ipsets.
	// Creating a rule that references an unknown IP set fails, as does deleting an IP set that
	// is in use.

	// Unset the needs-sync flag, we'll set it again if something fails.
	d.dataplaneNeedsSync = false

	// First, give the managers a chance to resolve any state based on the preceding batch of
	// updates.  In some cases, e.g. EndpointManager, this can result in an update to another
	// manager (BPFEndpointManager.OnHEPUpdate) that must happen before either of those managers
	// begins its dataplane programming updates.
	for _, mgr := range d.allManagers {
		if handler, ok := mgr.(UpdateBatchResolver); ok {
			err := handler.ResolveUpdateBatch()
			if err != nil {
				log.WithField("manager", reflect.TypeOf(mgr).Name()).WithError(err).Debug(
					"couldn't resolve update batch for manager, will try again later")
				d.dataplaneNeedsSync = true
			}
			d.reportHealth()
		}
	}

	// Now allow managers to complete the dataplane programming updates that they need.
	for _, mgr := range d.allManagers {
		err := mgr.CompleteDeferredWork()
		if err != nil {
			log.WithField("manager", reflect.TypeOf(mgr).Name()).WithError(err).Debug(
				"couldn't complete deferred work for manager, will try again later")
			d.dataplaneNeedsSync = true
		}
		d.reportHealth()
	}

	if d.xdpState != nil {
		if d.forceXDPRefresh {
			// Refresh timer popped.
			d.xdpState.QueueResync()
			d.forceXDPRefresh = false
		}

		var applyXDPError error
		d.xdpState.ProcessPendingDiffState(d.endpointsSourceV4)
		if err := d.applyXDPActions(); err != nil {
			applyXDPError = err
		} else {
			err := d.xdpState.ProcessMemberUpdates()
			d.xdpState.DropPendingDiffState()
			if err != nil {
				log.WithError(err).Warning("Failed to process XDP member updates, will resync later...")
				if err := d.applyXDPActions(); err != nil {
					applyXDPError = err
				}
			}
			d.xdpState.UpdateState()
		}
		if applyXDPError != nil {
			log.WithError(applyXDPError).Info("Applying XDP actions did not succeed, disabling XDP")
			if err := d.shutdownXDPCompletely(); err != nil {
				log.Warnf("failed to disable XDP: %v, will proceed anyway.", err)
			}
		}
	}
	d.reportHealth()

	d.ipSecPolTable.Apply()

	if d.forceRouteRefresh {
		// Refresh timer popped.
		for _, r := range d.routeTableSyncers() {
			// Queue a resync on the next Apply().
			r.QueueResync()
		}
		for _, r := range d.routeRules() {
			// Queue a resync on the next Apply().
			r.QueueResync()
		}
		for _, fdb := range d.vxlanFDBs {
			fdb.QueueResync()
		}
		d.forceRouteRefresh = false
	}

	if d.forceIPSetsRefresh {
		// Refresh timer popped.
		for _, r := range d.ipSets {
			// Queue a resync on the next Apply().
			r.QueueResync()
		}
		d.forceIPSetsRefresh = false
	}

	// Next, create/update IP sets.  We defer deletions of IP sets until after we update
	// iptables.
	var ipSetsWG sync.WaitGroup
	ipSetsWG.Add(1)
	go func() {
		defer ipSetsWG.Done()
		d.applyIPSetsAndNotifyDomainInfoStore()
	}()

	// Update any VXLAN FDB entries.
	for _, fdb := range d.vxlanFDBs {
		err := fdb.Apply()
		if err != nil {
			var lnf netlink.LinkNotFoundError
			if errors.As(err, &lnf) || errors.Is(err, vxlanfdb.ErrLinkDown) {
				log.Debug("VXLAN interface not ready yet, can't sync FDB entries.")
			} else {
				log.WithError(err).Warn("Failed to synchronize VXLAN FDB entries, will retry...")
				d.dataplaneNeedsSync = true
			}
		}
	}

	// Update the routing table in parallel with the other updates.  We'll wait for it to finish
	// before we return.
	var routesWG sync.WaitGroup
	for _, r := range d.routeTableSyncers() {
		routesWG.Add(1)
		go func(r routetable.RouteTableSyncer) {
			err := r.Apply()
			if err != nil {
				log.Warn("Failed to synchronize routing table, will retry...")
				d.dataplaneNeedsSync = true
			}
			d.reportHealth()
			routesWG.Done()
		}(r)
	}

	// Update the routing rules in parallel with the other updates.  We'll wait for it to finish
	// before we return.
	var rulesWG sync.WaitGroup
	for _, r := range d.routeRules() {
		rulesWG.Add(1)
		go func(r routeRules) {
			err := r.Apply()
			if err != nil {
				log.Warn("Failed to synchronize routing rules, will retry...")
				d.dataplaneNeedsSync = true
			}
			d.reportHealth()
			rulesWG.Done()
		}(r)
	}

	// Wait for the IP sets update to finish.  We can't update iptables until it has.  Once updated, we can trigger
	// a background goroutine to update IPSets from domain name info changes. This can take place while iptables is
	// being updated.
	ipSetsWG.Wait()
	ipSetsStopCh := make(chan struct{})
	ipSetsWG.Add(1)
	go func() {
		defer ipSetsWG.Done()
		d.loopUpdatingDataplaneForDomainInfoUpdates(ipSetsStopCh)
	}()

	// Update iptables, this should sever any references to now-unused IP sets.
	var reschedDelayMutex sync.Mutex
	var reschedDelay time.Duration
	var iptablesWG sync.WaitGroup
	for _, t := range d.allIptablesTables {
		iptablesWG.Add(1)
		go func(t *iptables.Table) {
			tableReschedAfter := t.Apply()

			reschedDelayMutex.Lock()
			defer reschedDelayMutex.Unlock()
			if tableReschedAfter != 0 && (reschedDelay == 0 || tableReschedAfter < reschedDelay) {
				reschedDelay = tableReschedAfter
			}
			d.reportHealth()
			iptablesWG.Done()
		}(t)
	}

	iptablesWG.Wait()

	// Stop the background ipsets update and wait for it to complete.
	close(ipSetsStopCh)
	ipSetsWG.Wait()

	// Now clean up any left-over IP sets.
	var ipSetsNeedsReschedule atomic.Bool
	for _, ipSets := range d.ipSets {
		ipSetsWG.Add(1)
		go func(s common.IPSetsDataplane) {
			defer ipSetsWG.Done()
			reschedule := s.ApplyDeletions()
			if reschedule {
				ipSetsNeedsReschedule.Store(true)
			}
			d.reportHealth()
		}(ipSets)
	}
	ipSetsWG.Wait()
	if ipSetsNeedsReschedule.Load() {
		if reschedDelay == 0 || reschedDelay > 100*time.Millisecond {
			reschedDelay = 100 * time.Millisecond
		}
	}

	// Wait for the route updates to finish.
	routesWG.Wait()

	// Wait for the rule updates to finish.
	rulesWG.Wait()

	// And publish and status updates.
	d.endpointStatusCombiner.Apply()

	// Set up any needed rescheduling kick.
	if d.reschedC != nil {
		// We have an active rescheduling timer, stop it so we can restart it with a
		// different timeout below if it is still needed.
		// This snippet comes from the docs for Timer.Stop().
		if !d.reschedTimer.Stop() {
			// Timer had already popped, drain its channel.
			<-d.reschedC
		}
		// Nil out our copy of the channel to record that the timer is inactive.
		d.reschedC = nil
	}
	if reschedDelay != 0 {
		// We need to reschedule.
		log.WithField("delay", reschedDelay).Debug("Asked to reschedule.")
		if d.reschedTimer == nil {
			// First time, create the timer.
			d.reschedTimer = time.NewTimer(reschedDelay)
		} else {
			// Have an existing timer, reset it.
			d.reschedTimer.Reset(reschedDelay)
		}
		d.reschedC = d.reschedTimer.C
	}
}

// loopUpdatingDataplaneForDomainInfoUpdates loops while the main IPTables update is taking place. This keeps pulling
// domain info updates and programs them into the IPSets.
func (d *InternalDataplane) loopUpdatingDataplaneForDomainInfoUpdates(ipSetsStopCh chan struct{}) {
	for {
		select {
		case <-d.domainInfoStore.UpdatesReadyChannel():
			if d.domainInfoStore.HandleUpdates() {
				d.applyIPSetsAndNotifyDomainInfoStore()
			}
		case <-ipSetsStopCh:
			return
		}
	}
}

// applyIPSetsAndNotifyDomainInfoStore applies changes to the IPSetDataplanes and once complete invokes any
// domainInfoCallbacks to indicate domain name policy updates are now programmed.
func (d *InternalDataplane) applyIPSetsAndNotifyDomainInfoStore() {
	var ipSetsWG sync.WaitGroup
	for _, ipSets := range d.ipSets {
		ipSetsWG.Add(1)
		go func(ipSets common.IPSetsDataplane) {
			defer ipSetsWG.Done()

			// Apply the IPSet updates.  The filter is requesting that ApplyUpdates only returns the updates IP sets
			// that contain egress domains. The filter does not change which IPSets are updated - all IPSets that have
			// been modified will be updated.
			programmedIPs := ipSets.ApplyUpdates(func(ipSetName string) bool {
				// Collect only Domain IP set updates so we don't overload the packet processor with irrelevant ips.
				ipSetID := ipsets.StripIPSetNamePrefix(ipSetName)
				return strings.HasPrefix(ipSetID, "d:")
			})

			d.reportHealth()

			if d.dnsDeniedPacketProcessor == nil || programmedIPs == nil {
				return
			}
			if programmedIPs.Len() != 0 {
				d.dnsDeniedPacketProcessor.OnIPSetMemberUpdates(programmedIPs)
			}
		}(ipSets)
	}
	ipSetsWG.Wait()

	// Notify the domain info store that any updates applied to the handlers has now been applied.
	d.domainInfoStore.UpdatesApplied()
}

func (d *InternalDataplane) applyXDPActions() error {
	var err error = nil
	for i := 0; i < 10; i++ {
		err = d.xdpState.ResyncIfNeeded(d.ipsetsSourceV4)
		if err != nil {
			return err
		}
		if err = d.xdpState.ApplyBPFActions(d.ipsetsSourceV4); err == nil {
			return nil
		} else {
			log.WithError(err).Info("Applying XDP BPF actions did not succeed, will retry with resync...")
		}
	}
	return err
}

func (d *InternalDataplane) loopReportingStatus() {
	log.Info("Started internal status report thread")
	if d.config.StatusReportingInterval <= 0 {
		log.Info("Process status reports disabled")
		return
	}
	// Wait before first report so that we don't check in if we're in a tight cyclic restart.
	time.Sleep(10 * time.Second)
	for {
		uptimeSecs := time.Since(processStartTime).Seconds()
		d.fromDataplane <- &proto.ProcessStatusUpdate{
			IsoTimestamp: time.Now().UTC().Format(time.RFC3339),
			Uptime:       uptimeSecs,
		}
		time.Sleep(d.config.StatusReportingInterval)
	}
}

// IptablesTable is a shim interface for iptables.Table.
type IptablesTable interface {
	UpdateChain(chain *iptables.Chain)
	UpdateChains([]*iptables.Chain)
	RemoveChains([]*iptables.Chain)
	RemoveChainByName(name string)
}

func (d *InternalDataplane) reportHealth() {
	if d.config.HealthAggregator != nil {
		d.config.HealthAggregator.Report(
			healthName,
			&health.HealthReport{Live: true, Ready: d.doneFirstApply && d.ifaceMonitorInSync},
		)
	}
}

type dummyLock struct{}

func (d dummyLock) Lock() {
}

func (d dummyLock) Unlock() {
}

func startBPFDataplaneComponents(ipFamily proto.IPVersion,
	bpfmaps *bpfmap.IPMaps,
	ipSetIDAllocator *idalloc.IDAllocator,
	config Config,
	ipSetsMgr *common.IPSetsManager,
	dp *InternalDataplane,
) (*bpfconntrack.Scanner, egressIPSets) {
	ipSetConfig := config.RulesConfig.IPSetConfigV4
	ipSetEntry := bpfipsets.IPSetEntryFromBytes
	ipSetProtoEntry := bpfipsets.ProtoIPSetMemberToBPFEntry

	failSafesKeyFromSlice := failsafes.KeyFromSlice
	failSafesKey := failsafes.MakeKey

	ctKey := conntrack.KeyFromBytes
	ctVal := conntrack.ValueFromBytes

	bpfproxyOpts := []bpfproxy.Option{
		bpfproxy.WithMinSyncPeriod(config.KubeProxyMinSyncPeriod),
	}

	if config.BPFNodePortDSREnabled {
		bpfproxyOpts = append(bpfproxyOpts, bpfproxy.WithDSREnabled())
	}

	if len(config.NodeZone) != 0 {
		bpfproxyOpts = append(bpfproxyOpts, bpfproxy.WithTopologyNodeZone(config.NodeZone))
	}

	if len(config.BPFExcludeCIDRsFromNAT) > 0 {
		bpfproxyOpts = append(bpfproxyOpts, bpfproxy.WithExcludedCIDRs(config.BPFExcludeCIDRsFromNAT))
	}

	if ipFamily == proto.IPVersion_IPV6 {
		ipSetConfig = config.RulesConfig.IPSetConfigV6
		ipSetEntry = bpfipsets.IPSetEntryV6FromBytes
		ipSetProtoEntry = bpfipsets.ProtoIPSetMemberToBPFEntryV6

		failSafesKeyFromSlice = failsafes.KeyV6FromSlice
		failSafesKey = failsafes.MakeKeyV6

		ctKey = conntrack.KeyV6FromBytes
		ctVal = conntrack.ValueV6FromBytes

		bpfproxyOpts = append(bpfproxyOpts, bpfproxy.WithIPFamily(6))
	}

	ipSets := bpfipsets.NewBPFIPSets(ipSetConfig, ipSetIDAllocator, bpfmaps.IpsetsMap, ipSetEntry, ipSetProtoEntry, dp.loopSummarizer)
	dp.ipSets = append(dp.ipSets, ipSets)
	ipSetsMgr.AddDataplane(ipSets)

	if ipFamily == proto.IPVersion_IPV4 {
		// Create an 'ipset' to represent trusted DNS servers.
		trustedDNSServers := []string{}
		for _, serverPort := range config.RulesConfig.DNSTrustedServers {
			trustedDNSServers = append(trustedDNSServers,
				fmt.Sprintf("%v,udp:%v", serverPort.IP, serverPort.Port))
		}
		ipSets.AddOrReplaceIPSet(
			ipsets.IPSetMetadata{SetID: bpfipsets.TrustedDNSServersName, Type: ipsets.IPSetTypeHashIPPort},
			trustedDNSServers,
		)
	}

	failsafeMgr := failsafes.NewManager(
		bpfmaps.FailsafesMap,
		config.RulesConfig.FailsafeInboundHostPorts,
		config.RulesConfig.FailsafeOutboundHostPorts,
		dp.loopSummarizer,
		ipFamily,
		failSafesKeyFromSlice,
		failSafesKey,
	)
	dp.RegisterManager(failsafeMgr)

	bpfRTMgr := newBPFRouteManager(&config, bpfmaps, ipFamily, dp.loopSummarizer)
	dp.RegisterManager(bpfRTMgr)

	conntrackScanner := bpfconntrack.NewScanner(bpfmaps.CtMap, ctKey, ctVal,
		bpfconntrack.NewLivenessScanner(config.BPFConntrackTimeouts, config.BPFNodePortDSREnabled))

	// Before we start, scan for all finished / timed out connections to
	// free up the conntrack table asap as it may take time to sync up the
	// proxy and kick off the first full cleaner scan.
	conntrackScanner.Scan()

	if config.KubeClientSet != nil {
		kp, err := bpfproxy.StartKubeProxy(
			config.KubeClientSet,
			config.Hostname,
			bpfmaps,
			bpfproxyOpts...,
		)
		if err != nil {
			log.WithError(err).Panic("Failed to start kube-proxy.")
		}

		bpfRTMgr.setHostIPUpdatesCallBack(kp.OnHostIPsUpdate)
		bpfRTMgr.setRoutesCallBacks(kp.OnRouteUpdate, kp.OnRouteDelete)
		conntrackScanner.AddUnlocked(bpfconntrack.NewStaleNATScanner(kp))
	} else {
		log.Info("BPF enabled but no Kubernetes client available, unable to run kube-proxy module.")
	}
	return conntrackScanner, ipSets
}<|MERGE_RESOLUTION|>--- conflicted
+++ resolved
@@ -254,7 +254,6 @@
 	BPFExcludeCIDRsFromNAT             []string
 	BPFExportBufferSizeMB              int
 	KubeProxyMinSyncPeriod             time.Duration
-<<<<<<< HEAD
 	KubeProxyEndpointSlicesEnabled     bool
 	FlowLogsCollectProcessInfo         bool
 	FlowLogsCollectTcpStats            bool
@@ -317,10 +316,7 @@
 	DisableDNSPolicyPacketProcessor  bool
 
 	EnableDestDomainsByClient bool
-=======
-	SidecarAccelerationEnabled         bool
-	ServiceLoopPrevention              string
->>>>>>> 69abb144
+	ServiceLoopPrevention     string
 
 	LookPathOverride func(file string) (string, error)
 
