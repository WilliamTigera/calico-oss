// Copyright (c) 2017-2023 Tigera, Inc. All rights reserved.
//
// Licensed under the Apache License, Version 2.0 (the "License");
// you may not use this file except in compliance with the License.
// You may obtain a copy of the License at
//
//     http://www.apache.org/licenses/LICENSE-2.0
//
// Unless required by applicable law or agreed to in writing, software
// distributed under the License is distributed on an "AS IS" BASIS,
// WITHOUT WARRANTIES OR CONDITIONS OF ANY KIND, either express or implied.
// See the License for the specific language governing permissions and
// limitations under the License.

package intdataplane

import (
	"context"
	"encoding/binary"
	"errors"
	"fmt"
	"net"
	"os"
	"reflect"
	"regexp"
	"strings"
	"sync"
	"sync/atomic"
	"syscall"
	"time"

	"github.com/prometheus/client_golang/prometheus"
	"github.com/sirupsen/logrus"
	log "github.com/sirupsen/logrus"
	apiv3 "github.com/tigera/api/pkg/apis/projectcalico/v3"
	"github.com/tigera/api/pkg/lib/numorstring"
	"github.com/vishvananda/netlink"
	"golang.org/x/sys/unix"
	"golang.zx2c4.com/wireguard/wgctrl/wgtypes"
	"k8s.io/client-go/kubernetes"

	"github.com/projectcalico/calico/felix/aws"
	"github.com/projectcalico/calico/felix/bpf"
	"github.com/projectcalico/calico/felix/bpf/bpfmap"
	"github.com/projectcalico/calico/felix/bpf/conntrack"
	bpfconntrack "github.com/projectcalico/calico/felix/bpf/conntrack"
	"github.com/projectcalico/calico/felix/bpf/events"
	"github.com/projectcalico/calico/felix/bpf/failsafes"
	bpfifstate "github.com/projectcalico/calico/felix/bpf/ifstate"
	bpfipsets "github.com/projectcalico/calico/felix/bpf/ipsets"
	"github.com/projectcalico/calico/felix/bpf/kprobe"
	bpfmaps "github.com/projectcalico/calico/felix/bpf/maps"
	"github.com/projectcalico/calico/felix/bpf/nat"
	bpfnat "github.com/projectcalico/calico/felix/bpf/nat"
	bpfproxy "github.com/projectcalico/calico/felix/bpf/proxy"
	bpfroutes "github.com/projectcalico/calico/felix/bpf/routes"
	"github.com/projectcalico/calico/felix/bpf/stats"
	"github.com/projectcalico/calico/felix/bpf/tc"
	tcdefs "github.com/projectcalico/calico/felix/bpf/tc/defs"
	"github.com/projectcalico/calico/felix/calc"
	"github.com/projectcalico/calico/felix/capture"
	"github.com/projectcalico/calico/felix/collector"
	"github.com/projectcalico/calico/felix/config"
	felixconfig "github.com/projectcalico/calico/felix/config"
	"github.com/projectcalico/calico/felix/dataplane/common"
	"github.com/projectcalico/calico/felix/dataplane/linux/debugconsole"
	"github.com/projectcalico/calico/felix/environment"
	"github.com/projectcalico/calico/felix/idalloc"
	"github.com/projectcalico/calico/felix/ifacemonitor"
	"github.com/projectcalico/calico/felix/ip"
	"github.com/projectcalico/calico/felix/ipsec"
	"github.com/projectcalico/calico/felix/ipsets"
	"github.com/projectcalico/calico/felix/iptables"
	"github.com/projectcalico/calico/felix/iptables/cmdshim"
	"github.com/projectcalico/calico/felix/jitter"
	"github.com/projectcalico/calico/felix/k8sutils"
	"github.com/projectcalico/calico/felix/labelindex"
	"github.com/projectcalico/calico/felix/logutils"
	"github.com/projectcalico/calico/felix/nfqueue/dnsdeniedpacket"
	"github.com/projectcalico/calico/felix/nfqueue/dnsresponsepacket"
	"github.com/projectcalico/calico/felix/proto"
	"github.com/projectcalico/calico/felix/routerule"
	"github.com/projectcalico/calico/felix/routetable"
	"github.com/projectcalico/calico/felix/rules"
	"github.com/projectcalico/calico/felix/throttle"
	"github.com/projectcalico/calico/felix/vxlanfdb"
	"github.com/projectcalico/calico/felix/wireguard"
	"github.com/projectcalico/calico/libcalico-go/lib/health"
	"github.com/projectcalico/calico/libcalico-go/lib/ipam"
	lclogutils "github.com/projectcalico/calico/libcalico-go/lib/logutils"
	cprometheus "github.com/projectcalico/calico/libcalico-go/lib/prometheus"
	"github.com/projectcalico/calico/libcalico-go/lib/set"
	"github.com/projectcalico/calico/nfnetlink"
)

const (
	// msgPeekLimit is the maximum number of messages we'll try to grab from our channels
	// before we apply the changes.  Higher values allow us to batch up more work on
	// the channel for greater throughput when we're under load (at cost of higher latency).
	msgPeekLimit = 100

	// Interface name used by kube-proxy to bind service ips.
	KubeIPVSInterface = "kube-ipvs0"

	// Route cleanup grace period. Used for workload routes only.
	routeCleanupGracePeriod = 10 * time.Second

	// Size of a VXLAN header.
	VXLANHeaderSize = 50
)

var (
	countDataplaneSyncErrors = prometheus.NewCounter(prometheus.CounterOpts{
		Name: "felix_int_dataplane_failures",
		Help: "Number of times dataplane updates failed and will be retried.",
	})
	countMessages = prometheus.NewCounterVec(prometheus.CounterOpts{
		Name: "felix_int_dataplane_messages",
		Help: "Number dataplane messages by type.",
	}, []string{"type"})
	summaryApplyTime = cprometheus.NewSummary(prometheus.SummaryOpts{
		Name: "felix_int_dataplane_apply_time_seconds",
		Help: "Time in seconds that it took to apply a dataplane update.",
	})
	summaryBatchSize = cprometheus.NewSummary(prometheus.SummaryOpts{
		Name: "felix_int_dataplane_msg_batch_size",
		Help: "Number of messages processed in each batch. Higher values indicate we're " +
			"doing more batching to try to keep up.",
	})
	summaryIfaceBatchSize = cprometheus.NewSummary(prometheus.SummaryOpts{
		Name: "felix_int_dataplane_iface_msg_batch_size",
		Help: "Number of interface state messages processed in each batch. Higher " +
			"values indicate we're doing more batching to try to keep up.",
	})
	summaryAddrBatchSize = cprometheus.NewSummary(prometheus.SummaryOpts{
		Name: "felix_int_dataplane_addr_msg_batch_size",
		Help: "Number of interface address messages processed in each batch. Higher " +
			"values indicate we're doing more batching to try to keep up.",
	})

	processStartTime time.Time
	zeroKey          = wgtypes.Key{}

	maxCleanupRetries = 5
)

func init() {
	prometheus.MustRegister(countDataplaneSyncErrors)
	prometheus.MustRegister(summaryApplyTime)
	prometheus.MustRegister(countMessages)
	prometheus.MustRegister(summaryBatchSize)
	prometheus.MustRegister(summaryIfaceBatchSize)
	prometheus.MustRegister(summaryAddrBatchSize)
	processStartTime = time.Now()
}

func EnableTimestamping() error {
	s, err := unix.Socket(unix.AF_INET, unix.SOCK_RAW, unix.IPPROTO_RAW)
	if err != nil || s < 0 {
		return fmt.Errorf("Failed to create raw socket: %v", err)
	}

	err = unix.SetsockoptInt(s, unix.SOL_SOCKET, unix.SO_TIMESTAMP, 1)
	if err != nil {
		return fmt.Errorf("Failed to set SO_TIMESTAMP socket option: %v", err)
	}

	return nil
}

type Config struct {
	Hostname             string
	NodeZone             string
	IPv6Enabled          bool
	RuleRendererOverride rules.RuleRenderer
	IPIPMTU              int
	VXLANMTU             int
	VXLANMTUV6           int
	VXLANPort            int

	MaxIPSetSize                   int
	RouteSyncDisabled              bool
	IptablesBackend                string
	IPSetsRefreshInterval          time.Duration
	RouteRefreshInterval           time.Duration
	DeviceRouteSourceAddress       net.IP
	DeviceRouteSourceAddressIPv6   net.IP
	DeviceRouteProtocol            netlink.RouteProtocol
	RemoveExternalRoutes           bool
	IptablesRefreshInterval        time.Duration
	IPSecPolicyRefreshInterval     time.Duration
	IptablesPostWriteCheckInterval time.Duration
	IptablesInsertMode             string
	IptablesLockFilePath           string
	IptablesLockTimeout            time.Duration
	IptablesLockProbeInterval      time.Duration
	XDPRefreshInterval             time.Duration

	FloatingIPsEnabled bool

	Wireguard wireguard.Config

	NetlinkTimeout time.Duration

	RulesConfig rules.Config

	IfaceMonitorConfig ifacemonitor.Config

	StatusReportingInterval time.Duration

	ConfigChangedRestartCallback func()
	FatalErrorRestartCallback    func(error)
	ChildExitedRestartCallback   func()

	PostInSyncCallback func()
	HealthAggregator   *health.HealthAggregator
	WatchdogTimeout    time.Duration
	RouteTableManager  *idalloc.IndexAllocator

	ExternalNodesCidrs []string

	BPFEnabled                         bool
	BPFPolicyDebugEnabled              bool
	BPFDisableUnprivileged             bool
	BPFKubeProxyIptablesCleanupEnabled bool
	BPFLogLevel                        string
	BPFLogFilters                      map[string]string
	BPFCTLBLogFilter                   string
	BPFExtToServiceConnmark            int
	BPFDataIfacePattern                *regexp.Regexp
	BPFL3IfacePattern                  *regexp.Regexp
	XDPEnabled                         bool
	XDPAllowGeneric                    bool
	BPFConntrackTimeouts               bpfconntrack.Timeouts
	BPFCgroupV2                        string
	BPFConnTimeLBEnabled               bool
	BPFConnTimeLB                      string
	BPFHostNetworkedNAT                string
	BPFMapRepin                        bool
	BPFNodePortDSREnabled              bool
	BPFDSROptoutCIDRs                  []string
	BPFPSNATPorts                      numorstring.Port
	BPFMapSizeRoute                    int
	BPFMapSizeConntrack                int
	BPFMapSizeNATFrontend              int
	BPFMapSizeNATBackend               int
	BPFMapSizeNATAffinity              int
	BPFMapSizeIPSets                   int
	BPFMapSizeIfState                  int
	BPFIpv6Enabled                     bool
	BPFHostConntrackBypass             bool
	BPFEnforceRPF                      string
	BPFDisableGROForIfaces             *regexp.Regexp
	BPFExcludeCIDRsFromNAT             []string
	KubeProxyMinSyncPeriod             time.Duration
	KubeProxyEndpointSlicesEnabled     bool
	FlowLogsCollectProcessInfo         bool
	FlowLogsCollectTcpStats            bool
	FlowLogsCollectProcessPath         bool
	FlowLogsFileIncludeService         bool
	FlowLogsFileDomainsLimit           int
	NfNetlinkBufSize                   int

	SidecarAccelerationEnabled bool

	DebugSimulateDataplaneHangAfter time.Duration
	DebugConsoleEnabled             bool
	DebugUseShortPollIntervals      bool

	FelixHostname string
	NodeIP        net.IP

	IPSecPSK string
	// IPSecAllowUnsecuredTraffic controls whether
	// - IPsec is required for every packet (on a supported path), or
	// - IPsec is used opportunistically but unsecured traffic is still allowed.
	IPSecAllowUnsecuredTraffic bool
	IPSecIKEProposal           string
	IPSecESPProposal           string
	IPSecLogLevel              string
	IPSecRekeyTime             time.Duration

	EgressIPEnabled               bool
	EgressIPRoutingRulePriority   int
	EgressIPVXLANPort             int
	EgressGatewayPollInterval     time.Duration
	EgressGatewayPollFailureCount int

	ExternalNetworkEnabled             bool
	ExternalNetworkRoutingRulePriority int

	// Optional stats collector
	Collector collector.Collector

	// AWS-specials.
	AWSSecondaryIPSupport             string
	AWSRequestTimeout                 time.Duration
	AWSSecondaryIPRoutingRulePriority int

	// Config for DNS policy.
	DNSCacheFile         string
	DNSCacheSaveInterval time.Duration
	DNSCacheEpoch        int
	DNSExtraTTL          time.Duration
	DNSLogsLatency       bool

	DNSPolicyMode                    apiv3.DNSPolicyMode
	DNSPolicyNfqueueID               int
	DNSPolicyNfqueueSize             int
	DNSPacketsNfqueueID              int
	DNSPacketsNfqueueSize            int
	DNSPacketsNfqueueMaxHoldDuration time.Duration
	DebugDNSResponseDelay            time.Duration
	DisableDNSPolicyPacketProcessor  bool

	EnableDestDomainsByClient bool

	LookPathOverride func(file string) (string, error)

	IPAMClient    ipam.Interface
	KubeClientSet kubernetes.Interface

	FeatureDetectOverrides map[string]string
	FeatureGates           map[string]string

	PacketCapture capture.Config

	// Populated with the smallest host MTU based on auto-detection.
	hostMTU         int
	MTUIfacePattern *regexp.Regexp

	RouteSource string

	KubernetesProvider felixconfig.Provider

	LookupsCache *calc.LookupsCache
}

type UpdateBatchResolver interface {
	// Opportunity for a manager component to resolve state that depends jointly on the updates
	// that it has seen since the preceding CompleteDeferredWork call.  Processing here can
	// include passing resolved state to other managers.  It should not include any actual
	// dataplane updates yet.  (Those should be actioned in CompleteDeferredWork.)
	ResolveUpdateBatch() error
}

// InternalDataplane implements an in-process Felix dataplane driver based on iptables
// and ipsets.  It communicates with the datastore-facing part of Felix via the
// Send/RecvMessage methods, which operate on the protobuf-defined API objects.
//
// # Architecture
//
// The internal dataplane driver is organised around a main event loop, which handles
// update events from the datastore and dataplane.
//
// Each pass around the main loop has two phases.  In the first phase, updates are fanned
// out to "manager" objects, which calculate the changes that are needed and pass them to
// the dataplane programming layer.  In the second phase, the dataplane layer applies the
// updates in a consistent sequence.  The second phase is skipped until the datastore is
// in sync; this ensures that the first update to the dataplane applies a consistent
// snapshot.
//
// Having the dataplane layer batch updates has several advantages.  It is much more
// efficient to batch updates, since each call to iptables/ipsets has a high fixed cost.
// In addition, it allows for different managers to make updates without having to
// coordinate on their sequencing.
//
// # Requirements on the API
//
// The internal dataplane does not do consistency checks on the incoming data (as the
// old Python-based driver used to do).  It expects to be told about dependent resources
// before they are needed and for their lifetime to exceed that of the resources that
// depend on them. For example, it is important that the datastore layer sends an IP set
// create event before it sends a rule that references that IP set.
type InternalDataplane struct {
	toDataplane   chan interface{}
	fromDataplane chan interface{}

	allIptablesTables    []*iptables.Table
	iptablesMangleTables []*iptables.Table
	iptablesNATTables    []*iptables.Table
	iptablesRawTables    []*iptables.Table
	iptablesFilterTables []*iptables.Table
	ipSets               []common.IPSetsDataplane

	ipipManager          *ipipManager
	allHostsIpsetManager *allHostsIpsetManager

	ipSecPolTable  *ipsec.PolicyTable
	ipSecDataplane ipSecDataplane

	vxlanManager   *vxlanManager
	vxlanParentC   chan string
	vxlanManagerV6 *vxlanManager
	vxlanParentCV6 chan string
	vxlanFDBs      []*vxlanfdb.VXLANFDB

	wireguardManager   *wireguardManager
	wireguardManagerV6 *wireguardManager

	ifaceMonitor *ifacemonitor.InterfaceMonitor
	ifaceUpdates chan any

	endpointStatusCombiner *endpointStatusCombiner

	domainInfoStore *common.DomainInfoStore

	allManagers             []Manager
	managersWithRouteTables []ManagerWithRouteTables
	managersWithRouteRules  []ManagerWithRouteRules
	ruleRenderer            rules.RuleRenderer

	// datastoreInSync is set to true after we receive the "in sync" message from the datastore.
	// We delay programming of the dataplane until we're in sync with the datastore.
	datastoreInSync bool
	// ifaceMonitorInSync is set to true after the interface monitor reports that it is in sync.
	// As above, we block dataplane updates until we get that message.
	ifaceMonitorInSync bool

	// dataplaneNeedsSync is set if the dataplane is dirty in some way, i.e. we need to
	// call apply().
	dataplaneNeedsSync bool
	// forceIPSetsRefresh is set by the IP sets refresh timer to indicate that we should
	// check the IP sets in the dataplane.
	forceIPSetsRefresh bool
	// forceRouteRefresh is set by the route refresh timer to indicate that we should
	// check the routes in the dataplane.
	forceRouteRefresh bool
	// forceXDPRefresh is set by the XDP refresh timer to indicate that we should
	// check the XDP state in the dataplane.
	forceXDPRefresh bool
	// doneFirstApply is set after we finish the first update to the dataplane. It indicates
	// that the dataplane should now be in sync.
	doneFirstApply bool

	reschedTimer *time.Timer
	reschedC     <-chan time.Time

	applyThrottle *throttle.Throttle

	config Config

	debugHangC <-chan time.Time

	// Channel used when the Felix top level wants the dataplane to stop.
	stopChan chan *sync.WaitGroup

	xdpState          *xdpState
	sockmapState      *sockmapState
	endpointsSourceV4 endpointsSource
	ipsetsSourceV4    ipsetsSource
	callbacks         *common.Callbacks

	loopSummarizer *logutils.Summarizer

	// Fields used to accumulate counts of messages of various types before we report them to
	// prometheus.
	datastoreBatchSize   int
	linkUpdateBatchSize  int
	addrsUpdateBatchSize int

	dnsDeniedPacketProcessor   dnsdeniedpacket.PacketProcessor
	dnsResponsePacketProcessor dnsresponsepacket.PacketProcessor

	awsStateUpdC <-chan *aws.LocalAWSNetworkState
	awsSubnetMgr *awsIPManager

	egwHealthReportC chan EGWHealthReport
	egressIPManager  *egressIPManager

	externalNetworkManager *externalNetworkManager
}

const (
	healthName     = "InternalDataplaneMainLoop"
	healthInterval = 10 * time.Second

	ipipMTUOverhead        = 20
	vxlanMTUOverhead       = 50
	vxlanV6MTUOverhead     = 70
	wireguardMTUOverhead   = 60
	wireguardV6MTUOverhead = 80
	aksMTUOverhead         = 100
)

func NewIntDataplaneDriver(config Config, stopChan chan *sync.WaitGroup) *InternalDataplane {
	if config.DNSLogsLatency && !config.BPFEnabled {
		// With non-BPF dataplane, set SO_TIMESTAMP so we get timestamps on packets passed
		// up via NFLOG and NFQUEUE.
		if err := EnableTimestamping(); err != nil {
			log.WithError(err).Warning("Couldn't enable timestamping, so DNS and NFQUEUE latency will not be measured")
		} else {
			log.Info("Timestamping enabled, so DNS latency will be measured")
		}
	}

	// Get the feature detector and feature set upfront.
	featureDetector := environment.NewFeatureDetector(
		config.FeatureDetectOverrides,
		environment.WithFeatureGates(config.FeatureGates),
	)
	dataplaneFeatures := featureDetector.GetFeatures()

	// Based on the feature set, fix the DNSPolicyMode based on dataplane and Kernel version. The delay packet modes
	// are only available on the iptables dataplane, and the DelayDNSResponse mode is only available on higher kernel
	// versions.
	if config.BPFEnabled && config.DNSPolicyMode != apiv3.DNSPolicyModeNoDelay {
		log.Warning("Dataplane is using eBPF which does not support NfQueue. Set DNSPolicyMode to NoDelay")
		config.DNSPolicyMode = apiv3.DNSPolicyModeNoDelay
	} else if config.DNSPolicyMode == apiv3.DNSPolicyModeDelayDNSResponse && !dataplaneFeatures.NFQueueBypass {
		log.Warning("Dataplane does not support NfQueue bypass option. Downgrade DNSPolicyMode to DelayDeniedPacket")
		config.DNSPolicyMode = apiv3.DNSPolicyModeDelayDeniedPacket
	}

	log.WithField("config", config).Info("Creating internal dataplane driver.")
	ruleRenderer := config.RuleRendererOverride

	if ruleRenderer == nil {

		if config.RulesConfig.KubernetesProvider == felixconfig.ProviderEKS {
			var err error
			config.RulesConfig.EKSPrimaryENI, err = aws.PrimaryInterfaceName()

			if err != nil {
				log.WithError(err).Error("Failed to find primary EKS link name based default route " +
					"- proxied nodeports may not work correctly")
			}
		}

		ruleRenderer = rules.NewRenderer(config.RulesConfig)
	}
	epMarkMapper := rules.NewEndpointMarkMapper(
		config.RulesConfig.IptablesMarkEndpoint,
		config.RulesConfig.IptablesMarkNonCaliEndpoint)

	// Auto-detect host MTU.
	hostMTU, err := findHostMTU(config.MTUIfacePattern)
	if err != nil {
		log.WithError(err).Fatal("Unable to detect host MTU, shutting down")
		return nil
	}
	ConfigureDefaultMTUs(hostMTU, &config)
	podMTU := determinePodMTU(config)
	if err := writeMTUFile(podMTU); err != nil {
		log.WithError(err).Error("Failed to write MTU file, pod MTU may not be properly set")
	}

	dp := &InternalDataplane{
		toDataplane:    make(chan interface{}, msgPeekLimit),
		fromDataplane:  make(chan interface{}, 100),
		ruleRenderer:   ruleRenderer,
		ifaceMonitor:   ifacemonitor.New(config.IfaceMonitorConfig, featureDetector, config.FatalErrorRestartCallback),
		ifaceUpdates:   make(chan any, 100),
		config:         config,
		applyThrottle:  throttle.New(10),
		loopSummarizer: logutils.NewSummarizer("dataplane reconciliation loops"),
		stopChan:       stopChan,
	}

	dp.applyThrottle.Refill() // Allow the first apply() immediately.

	dp.ifaceMonitor.StateCallback = dp.onIfaceStateChange
	dp.ifaceMonitor.AddrCallback = dp.onIfaceAddrsChange
	dp.ifaceMonitor.InSyncCallback = dp.onIfaceInSync

	backendMode := environment.DetectBackend(config.LookPathOverride, cmdshim.NewRealCmd, config.IptablesBackend)

	// Most iptables tables need the same options.
	iptablesOptions := iptables.TableOptions{
		HistoricChainPrefixes: rules.AllHistoricChainNamePrefixes,
		InsertMode:            config.IptablesInsertMode,
		RefreshInterval:       config.IptablesRefreshInterval,
		PostWriteInterval:     config.IptablesPostWriteCheckInterval,
		LockTimeout:           config.IptablesLockTimeout,
		LockProbeInterval:     config.IptablesLockProbeInterval,
		BackendMode:           backendMode,
		LookPathOverride:      config.LookPathOverride,
		OnStillAlive:          dp.reportHealth,
		OpRecorder:            dp.loopSummarizer,
	}

	if config.BPFEnabled && config.BPFKubeProxyIptablesCleanupEnabled {
		// If BPF-mode is enabled, clean up kube-proxy's rules too.
		log.Info("BPF enabled, configuring iptables layer to clean up kube-proxy's rules.")
		iptablesOptions.ExtraCleanupRegexPattern = rules.KubeProxyInsertRuleRegex
		iptablesOptions.HistoricChainPrefixes = append(iptablesOptions.HistoricChainPrefixes, rules.KubeProxyChainPrefixes...)
	}

	if config.BPFEnabled && !config.BPFPolicyDebugEnabled {
		err := os.RemoveAll(bpf.RuntimePolDir)
		if err != nil && !os.IsNotExist(err) {
			log.WithError(err).Info("Policy debug disabled but failed to remove the debug directory.  Ignoring.")
		}
	}

	// However, the NAT tables need an extra cleanup regex.
	iptablesNATOptions := iptablesOptions
	if iptablesNATOptions.ExtraCleanupRegexPattern == "" {
		iptablesNATOptions.ExtraCleanupRegexPattern = rules.HistoricInsertedNATRuleRegex
	} else {
		iptablesNATOptions.ExtraCleanupRegexPattern += "|" + rules.HistoricInsertedNATRuleRegex
	}

	var iptablesLock sync.Locker
	if dataplaneFeatures.RestoreSupportsLock {
		log.Debug("Calico implementation of iptables lock disabled (because detected version of " +
			"iptables-restore will use its own implementation).")
		iptablesLock = dummyLock{}
	} else if config.IptablesLockTimeout <= 0 {
		log.Debug("Calico implementation of iptables lock disabled (by configuration).")
		iptablesLock = dummyLock{}
	} else {
		// Create the shared iptables lock.  This allows us to block other processes from
		// manipulating iptables while we make our updates.  We use a shared lock because we
		// actually do multiple updates in parallel (but to different tables), which is safe.
		log.WithField("timeout", config.IptablesLockTimeout).Debug(
			"Calico implementation of iptables lock enabled")
		iptablesLock = iptables.NewSharedLock(
			config.IptablesLockFilePath,
			config.IptablesLockTimeout,
			config.IptablesLockProbeInterval,
		)
	}

	mangleTableV4 := iptables.NewTable(
		"mangle",
		4,
		rules.RuleHashPrefix,
		iptablesLock,
		featureDetector,
		iptablesOptions)
	natTableV4 := iptables.NewTable(
		"nat",
		4,
		rules.RuleHashPrefix,
		iptablesLock,
		featureDetector,
		iptablesNATOptions,
	)
	rawTableV4 := iptables.NewTable(
		"raw",
		4,
		rules.RuleHashPrefix,
		iptablesLock,
		featureDetector,
		iptablesOptions)
	filterTableV4 := iptables.NewTable(
		"filter",
		4,
		rules.RuleHashPrefix,
		iptablesLock,
		featureDetector,
		iptablesOptions)
	ipSetsConfigV4 := config.RulesConfig.IPSetConfigV4
	ipSetsV4 := ipsets.NewIPSets(ipSetsConfigV4, dp.loopSummarizer)
	dp.iptablesNATTables = append(dp.iptablesNATTables, natTableV4)
	dp.iptablesRawTables = append(dp.iptablesRawTables, rawTableV4)
	dp.iptablesMangleTables = append(dp.iptablesMangleTables, mangleTableV4)
	dp.iptablesFilterTables = append(dp.iptablesFilterTables, filterTableV4)
	dp.ipSets = append(dp.ipSets, ipSetsV4)

	if config.RulesConfig.VXLANEnabled {
		var routeTableVXLAN routetable.RouteTableInterface
		if !config.RouteSyncDisabled {
			log.Debug("RouteSyncDisabled is false.")
			routeTableVXLAN = routetable.New([]string{"^" + VXLANIfaceNameV4 + "$"}, 4, config.NetlinkTimeout,
				config.DeviceRouteSourceAddress, config.DeviceRouteProtocol, true, unix.RT_TABLE_MAIN,
				dp.loopSummarizer, featureDetector, routetable.WithLivenessCB(dp.reportHealth))
		} else {
			log.Info("RouteSyncDisabled is true, using DummyTable.")
			routeTableVXLAN = &routetable.DummyTable{}
		}

		vxlanFDB := vxlanfdb.New(netlink.FAMILY_V4, VXLANIfaceNameV4, featureDetector, config.NetlinkTimeout)
		dp.vxlanFDBs = append(dp.vxlanFDBs, vxlanFDB)

		dp.vxlanManager = newVXLANManager(
			ipSetsV4,
			routeTableVXLAN,
			vxlanFDB,
			VXLANIfaceNameV4,
			config,
			dp.loopSummarizer,
			4,
			featureDetector,
		)
		dp.vxlanParentC = make(chan string, 1)
		go dp.vxlanManager.KeepVXLANDeviceInSync(context.Background(), config.VXLANMTU, dataplaneFeatures.ChecksumOffloadBroken, 10*time.Second, dp.vxlanParentC)
		dp.RegisterManager(dp.vxlanManager)
	} else {
		// Start a cleanup goroutine not to block felix if it needs to retry
		go cleanUpVXLANDevice(VXLANIfaceNameV4)
	}

	// Allocate the tproxy route table indices before Egress grabs them all.
	// Always allocate so that we can clean up the tables if proxy was
	// previously enabled but is disabled now.
	var tproxyRTIndex4, tproxyRTIndex6 int

	tproxyRTIndex4, err = config.RouteTableManager.GrabIndex()
	if err != nil {
		log.WithError(err).Fatal("Failed to allocate routing table index for tproxy v4")
	}
	if config.IPv6Enabled {
		tproxyRTIndex6, err = config.RouteTableManager.GrabIndex()
		if err != nil {
			log.WithError(err).Fatal("Failed to allocate routing table index for tproxy v6")
		}
	}

	var awsTableIndexes []int
	if config.AWSSecondaryIPSupport != "Disabled" {
		// Since the egress gateway machinery claims all remaining indexes below, claim enough for all possible
		// AWS secondary NICs now.
		for i := 0; i < aws.SecondaryInterfaceCap; i++ {
			rti, err := config.RouteTableManager.GrabIndex()
			if err != nil {
				logrus.WithError(err).Panic("Failed to allocate route table index for AWS subnet manager.")
			}
			awsTableIndexes = append(awsTableIndexes, rti)
		}
	}

	dp.endpointStatusCombiner = newEndpointStatusCombiner(dp.fromDataplane, config.IPv6Enabled)
	dp.domainInfoStore = common.NewDomainInfoStore(&common.DnsConfig{
		Collector:                 config.Collector,
		DNSCacheEpoch:             config.DNSCacheEpoch,
		DNSCacheFile:              config.DNSCacheFile,
		DNSCacheSaveInterval:      config.DNSCacheSaveInterval,
		DNSExtraTTL:               config.DNSExtraTTL,
		DNSLogsLatency:            config.DNSLogsLatency,
		DebugDNSResponseDelay:     config.DebugDNSResponseDelay,
		EnableDestDomainsByClient: config.EnableDestDomainsByClient,
		MaxTopLevelDomains:        config.FlowLogsFileDomainsLimit,
	})
	dp.RegisterManager(dp.domainInfoStore)

	if config.DNSPolicyMode == apiv3.DNSPolicyModeDelayDeniedPacket &&
		config.RulesConfig.IptablesMarkDNSPolicy != 0x0 &&
		!config.DisableDNSPolicyPacketProcessor {
		packetProcessor := dnsdeniedpacket.New(
			uint16(config.DNSPolicyNfqueueID),
			uint32(config.DNSPolicyNfqueueSize),
			config.RulesConfig.IptablesMarkSkipDNSPolicyNfqueue,
		)
		dp.dnsDeniedPacketProcessor = packetProcessor
	}

	if config.DNSPolicyMode == apiv3.DNSPolicyModeDelayDNSResponse &&
		config.RulesConfig.DNSPacketsNfqueueID != 0 {
		packetProcessor := dnsresponsepacket.New(
			uint16(config.DNSPacketsNfqueueID),
			uint32(config.DNSPacketsNfqueueSize),
			config.DNSPacketsNfqueueMaxHoldDuration,
			dp.domainInfoStore,
		)
		dp.dnsResponsePacketProcessor = packetProcessor
	}

	callbacks := common.NewCallbacks()
	dp.callbacks = callbacks
	if config.XDPEnabled {
		if err := bpf.SupportsXDP(); err != nil {
			log.WithError(err).Warn("Can't enable XDP acceleration.")
			config.XDPEnabled = false
		} else if !config.BPFEnabled {
			st, err := NewXDPState(config.XDPAllowGeneric)
			if err != nil {
				log.WithError(err).Warn("Can't enable XDP acceleration.")
			} else {
				dp.xdpState = st
				dp.xdpState.PopulateCallbacks(callbacks)
				dp.RegisterManager(st)
				log.Info("XDP acceleration enabled.")
			}
		}
	} else {
		log.Info("XDP acceleration disabled.")
	}

	// TODO Support cleaning up non-BPF XDP state from a previous Felix run, when BPF mode has just been enabled.
	if !config.BPFEnabled && dp.xdpState == nil {
		xdpState, err := NewXDPState(config.XDPAllowGeneric)
		if err == nil {
			if err := xdpState.WipeXDP(); err != nil {
				log.WithError(err).Warn("Failed to cleanup preexisting XDP state")
			}
		}
		// if we can't create an XDP state it means we couldn't get a working
		// bpffs so there's nothing to clean up
	}

	if config.SidecarAccelerationEnabled {
		if err := bpf.SupportsSockmap(); err != nil {
			log.WithError(err).Warn("Can't enable Sockmap acceleration.")
		} else {
			st, err := NewSockmapState()
			if err != nil {
				log.WithError(err).Warn("Can't enable Sockmap acceleration.")
			} else {
				dp.sockmapState = st
				dp.sockmapState.PopulateCallbacks(callbacks)

				if err := dp.sockmapState.SetupSockmapAcceleration(); err != nil {
					dp.sockmapState = nil
					log.WithError(err).Warn("Failed to set up Sockmap acceleration")
				} else {
					log.Info("Sockmap acceleration enabled.")
				}
			}
		}
	}

	if dp.sockmapState == nil {
		st, err := NewSockmapState()
		if err == nil {
			st.WipeSockmap(bpf.FindInBPFFSOnly)
		}
		// if we can't create a sockmap state it means we couldn't get a working
		// bpffs so there's nothing to clean up
	}

	ipsetsManager := common.NewIPSetsManager("ipv4", ipSetsV4, config.MaxIPSetSize, dp.domainInfoStore)
	ipsetsManagerV6 := common.NewIPSetsManager("ipv6", nil, config.MaxIPSetSize, dp.domainInfoStore)
	filterTableV6 := iptables.NewTable(
		"filter",
		6,
		rules.RuleHashPrefix,
		iptablesLock,
		featureDetector,
		iptablesOptions,
	)

	dp.RegisterManager(ipsetsManager)

	if !config.BPFEnabled {
		// BPF mode disabled, create the iptables-only managers.
		dp.ipsetsSourceV4 = ipsetsManager
		// TODO Connect host IP manager to BPF
		dp.RegisterManager(newHostIPManager(
			config.RulesConfig.WorkloadIfacePrefixes,
			rules.IPSetIDThisHostIPs,
			ipSetsV4,
			config.MaxIPSetSize,
			rules.IPSetIDAllTunnelNets))
		dp.RegisterManager(newPolicyManager(rawTableV4, mangleTableV4, filterTableV4, ruleRenderer, 4))

		// Clean up any leftover BPF state.
		err := bpfnat.RemoveConnectTimeLoadBalancer("")
		if err != nil {
			log.WithError(err).Info("Failed to remove BPF connect-time load balancer, ignoring.")
		}
		tc.CleanUpProgramsAndPins()
	} else {
		// In BPF mode we still use iptables for raw egress policy, but we
		// filter the IP sets that we render to the dataplane.  Set an empty
		// filter now so that the IP sets driver does a lot less logging.
		ipSetsV4.SetFilter(set.New[string]())
		dp.RegisterManager(newRawEgressPolicyManager(rawTableV4, ruleRenderer, 4, ipSetsV4.SetFilter))
	}

	interfaceRegexes := make([]string, len(config.RulesConfig.WorkloadIfacePrefixes))
	for i, r := range config.RulesConfig.WorkloadIfacePrefixes {
		interfaceRegexes[i] = "^" + r + ".*"
	}

	defaultRPFilter, err := os.ReadFile("/proc/sys/net/ipv4/conf/default/rp_filter")
	if err != nil {
		log.Warn("could not determine default rp_filter setting, defaulting to strict")
		defaultRPFilter = []byte{'1'}
	}

	if config.BPFMapRepin {
		bpfmaps.EnableRepin()
	} else {
		bpfmaps.DisableRepin()
	}

	bpfipsets.SetMapSize(config.BPFMapSizeIPSets)
	bpfnat.SetMapSizes(config.BPFMapSizeNATFrontend, config.BPFMapSizeNATBackend, config.BPFMapSizeNATAffinity)
	bpfroutes.SetMapSize(config.BPFMapSizeRoute)
	bpfconntrack.SetMapSize(config.BPFMapSizeConntrack)
	bpfifstate.SetMapSize(config.BPFMapSizeIfState)

	var (
		bpfEndpointManager   *bpfEndpointManager
		bpfEvnt              events.Events
		bpfEventPoller       *bpfEventPoller
		eventProtoStatsSink  *events.EventProtoStatsSink
		eventTcpStatsSink    *events.EventTcpStatsSink
		eventProcessPathSink *events.EventProcessPathSink

		collectorPacketInfoReader    collector.PacketInfoReader
		collectorConntrackInfoReader collector.ConntrackInfoReader
		processInfoCache             collector.ProcessInfoCache
		processPathInfoCache         *events.BPFProcessPathCache
	)

	if config.BPFEnabled || config.FlowLogsCollectProcessInfo || config.FlowLogsCollectTcpStats {
		var err error
		bpfEvnt, err = events.New(events.SourcePerfEvents)
		if err != nil {
			log.WithError(err).Error("Failed to create perf event")
			config.FlowLogsCollectProcessInfo = false
			config.FlowLogsCollectTcpStats = false
			config.FlowLogsCollectProcessPath = false
		} else {
			bpfEventPoller = newBpfEventPoller(bpfEvnt)

			// Register BPF event handling for DNS events.
			bpfEventPoller.Register(events.TypeDNSEvent,
				func(e events.Event) {
					log.Debugf("DNS packet from BPF: %v", e)
					// The first 8 bytes of the event data are a 64-bit timestamp (in nanoseconds).  The DNS
					// packet data begins after that.
					timestampNS := binary.LittleEndian.Uint64(e.Data())
					consumed := 8
					dp.domainInfoStore.MsgChannel() <- common.DataWithTimestamp{
						// When we capture DNS packets on Ethernet interfaces - i.e. those that are not
						// "L3 devices" - the packet data begins with an Ethernet header that we don't
						// want.  (Note, Ethernet interfaces can be either workload or host interfaces.)
						// Therefore strip off that Ethernet header, which occupies the first 14 bytes.
						Data:      e.Data()[consumed+14:],
						Timestamp: timestampNS,
					}
				})
			log.Info("BPF: Registered events sink for TypeDNSEvent")

			// Register BPF event handling for DNS events from L3 devices.
			bpfEventPoller.Register(events.TypeDNSEventL3,
				func(e events.Event) {
					log.Debugf("DNS L3 packet from BPF: %v", e)
					// The first 8 bytes of the event data are a 64-bit timestamp (in nanoseconds).  The DNS
					// packet data begins after that.
					timestampNS := binary.LittleEndian.Uint64(e.Data())
					consumed := 8
					dp.domainInfoStore.MsgChannel() <- common.DataWithTimestamp{
						// On L3 devices the packet data begins with the IP
						// header, and we don't need to strip anything off.
						Data:      e.Data()[consumed:],
						Timestamp: timestampNS,
					}
				})
			log.Info("BPF: Registered events sink for TypeDNSEventL3")
		}
	}
	if config.FlowLogsCollectProcessInfo {
		installKprobes := func() error {
			kp := kprobe.New(config.BPFLogLevel, bpfEvnt)
			if kp != nil {
				if config.FlowLogsCollectProcessPath {
					err = kp.AttachSyscall()
					if err != nil {
						log.WithError(err).Error("error installing process path kprobes. skipping it")
						config.FlowLogsCollectProcessPath = false
					}
				}
				err = kp.AttachTCPv4()
				if err != nil {
					return fmt.Errorf("failed to install TCP v4 kprobes: %v", err)
				}
				err = kp.AttachUDPv4()
				if err != nil {
					_ = kp.DetachTCPv4()
					return fmt.Errorf("failed to install UDP v4 kprobes: %v", err)
				}
			} else {
				return fmt.Errorf("error creating new kprobe object.")
			}
			return nil
		}
		if err := installKprobes(); err != nil {
			log.WithError(err).Error("error installing kprobes. skipping it")
			config.FlowLogsCollectProcessInfo = false
		} else {
			log.Info("BPF: Registered events sink for TypeProtoStats")
			eventProtoStatsSink = events.NewEventProtoStatsSink()
			bpfEventPoller.Register(events.TypeProtoStats, eventProtoStatsSink.HandleEvent)
			if config.FlowLogsCollectProcessPath {
				eventProcessPathSink = events.NewEventProcessPathSink()
				bpfEventPoller.Register(events.TypeProcessPath, eventProcessPathSink.HandleEvent)
			}
		}
	}

	if config.FlowLogsCollectTcpStats {
		eventTcpStatsSink = events.NewEventTcpStatsSink()
		bpfEventPoller.Register(events.TypeTcpStats, eventTcpStatsSink.HandleEvent)
		socketStatsMap := stats.SocketStatsMap()
		err := socketStatsMap.EnsureExists()
		if err != nil {
			log.WithError(err).Error("Failed to create socket stats BPF map. Disabling socket stats collection")
			config.FlowLogsCollectTcpStats = false
		}

	}

	var ipSetsV6 *ipsets.IPSets

	if config.IPv6Enabled {
		ipSetsConfigV6 := config.RulesConfig.IPSetConfigV6
		ipSetsV6 = ipsets.NewIPSets(ipSetsConfigV6, dp.loopSummarizer)
		dp.ipSets = append(dp.ipSets, ipSetsV6)
	}

	tproxyMgr := newTProxyManager(config,
		tproxyRTIndex4, tproxyRTIndex6,
		dp.loopSummarizer,
		featureDetector,
		tproxyWithIptablesEqualIPsChecker(newIptablesEqualIPsChecker(config, ipSetsV4, ipSetsV6)),
	)
	dp.RegisterManager(tproxyMgr)

	var bpfIPSets egressIPSets
	if config.BPFEnabled {
		log.Info("BPF enabled, starting BPF endpoint manager and map manager.")

		bpfMaps, err := bpfmap.CreateBPFMaps(config.BPFIpv6Enabled)
		if err != nil {
			log.WithError(err).Panic("error creating bpf maps")
		}

		// Register map managers first since they create the maps that will be used by the endpoint manager.
		// Important that we create the maps before we load a BPF program with TC since we make sure the map
		// metadata name is set whereas TC doesn't set that field.
<<<<<<< HEAD
		ipSetIDAllocator := idalloc.New()
		ipSetIDAllocator.ReserveWellKnownID(bpfipsets.TrustedDNSServersName, bpfipsets.TrustedDNSServersID)
		ipSetIDAllocator.ReserveWellKnownID(bpfipsets.EgressGWHealthPortsName, bpfipsets.EgressGWHealthPortsID)

		var conntrackScanner *bpfconntrack.Scanner
		if config.BPFIpv6Enabled {
			conntrackScanner, bpfIPSets = startBPFDataplaneComponents(proto.IPVersion_IPV6, bpfMaps.V6, ipSetIDAllocator, config, ipsetsManagerV6, dp)
		} else {
			conntrackScanner, bpfIPSets = startBPFDataplaneComponents(proto.IPVersion_IPV4, bpfMaps.V4, ipSetIDAllocator, config, ipsetsManager, dp)
=======
		var ipSetIDAllocatorV4, ipSetIDAllocatorV6 *idalloc.IDAllocator
		ipSetIDAllocatorV4 = idalloc.New()

		// Start IPv4 BPF dataplane components
		startBPFDataplaneComponents(proto.IPVersion_IPV4, bpfMaps.V4, ipSetIDAllocatorV4, config, ipsetsManager, dp)
		if config.BPFIpv6Enabled {
			// Start IPv6 BPF dataplane components
			ipSetIDAllocatorV6 = idalloc.New()
			startBPFDataplaneComponents(proto.IPVersion_IPV6, bpfMaps.V6, ipSetIDAllocatorV6, config, ipsetsManagerV6, dp)
>>>>>>> e03bd02d
		}

		workloadIfaceRegex := regexp.MustCompile(strings.Join(interfaceRegexes, "|"))

		if config.BPFConnTimeLB == string(apiv3.BPFConnectTimeLBDisabled) &&
			config.BPFHostNetworkedNAT == string(apiv3.BPFHostNetworkedNATDisabled) {
			log.Warn("Host-networked access to services from host networked process won't work properly " +
				"- BPFHostNetworkedNAT is disabled.")
		}

		config.LookupsCache.EnableID64()
		// Forwarding into an IPIP tunnel fails silently because IPIP tunnels are L3 devices and support for
		// L3 devices in BPF is not available yet.  Disable the FIB lookup in that case.
		fibLookupEnabled := !config.RulesConfig.IPIPEnabled
		bpfEndpointManager, err = newBPFEndpointManager(
			nil,
			&config,
			bpfMaps,
			fibLookupEnabled,
			workloadIfaceRegex,
			ipSetIDAllocatorV4,
			ipSetIDAllocatorV6,
			ruleRenderer,
			filterTableV4,
			filterTableV6,
			dp.reportHealth,
			dp.loopSummarizer,
			featureDetector,
			config.LookupsCache,
			config.RulesConfig.ActionOnDrop,
			config.FlowLogsCollectTcpStats,
			config.HealthAggregator,
		)

		if err != nil {
			log.WithError(err).Panic("Failed to create BPF endpoint manager.")
		}

		dp.RegisterManager(bpfEndpointManager)

		bpfEndpointManager.Features = dataplaneFeatures

		// HostNetworkedNAT is Enabled and CTLB enabled.
		// HostNetworkedNAT is Disabled and CTLB is either disabled/TCP.
		// The above cases are invalid configuration. Revert to CTLB enabled.
		if config.BPFHostNetworkedNAT == string(apiv3.BPFHostNetworkedNATEnabled) {
			if config.BPFConnTimeLB == string(apiv3.BPFConnectTimeLBEnabled) {
				log.Warn("Both BPFConnectTimeLoadBalancing and BPFHostNetworkedNATWithoutCTLB are enabled. " +
					"Disabling BPFHostNetworkedNATWithoutCTLB. " +
					"Set BPFConnectTimeLoadBalancing=TCP if you want disable it for other protocols.")
				config.BPFHostNetworkedNAT = string(apiv3.BPFHostNetworkedNATDisabled)
			}
		} else {
			if config.BPFConnTimeLB != string(apiv3.BPFConnectTimeLBEnabled) {
				if config.BPFHostNetworkedNAT == string(apiv3.BPFHostNetworkedNATDisabled) {
					log.Warnf("Access to (some) services from host may not work properly because "+
						"BPFConnectTimeLoadBalancing is %s and BPFHostNetworkedNATWithoutCTLB is disabled",
						config.BPFConnTimeLB)
				}
			}
		}

		if config.BPFConnTimeLB != string(apiv3.BPFConnectTimeLBDisabled) {
			excludeUDP := false
			if config.BPFConnTimeLB == string(apiv3.BPFConnectTimeLBTCP) && config.BPFHostNetworkedNAT == string(apiv3.BPFHostNetworkedNATEnabled) {
				excludeUDP = true
			}
			logLevel := strings.ToLower(config.BPFLogLevel)
			if config.BPFLogFilters != nil {
				if logLevel != "off" && config.BPFCTLBLogFilter != "all" {
					logLevel = "off"
				}
			}

			// Activate the connect-time load balancer.
			err = bpfnat.InstallConnectTimeLoadBalancer(true, config.BPFIpv6Enabled,
				config.BPFCgroupV2, logLevel, config.BPFConntrackTimeouts.UDPLastSeen, excludeUDP)
			if err != nil {
				log.WithError(err).Panic("BPFConnTimeLBEnabled but failed to attach connect-time load balancer, bailing out.")
			}
			log.Infof("Connect time load balancer enabled: %s", config.BPFConnTimeLB)
		} else {
			// Deactivate the connect-time load balancer.
			err = nat.RemoveConnectTimeLoadBalancer(config.BPFCgroupV2)
			if err != nil {
				log.WithError(err).Warn("Failed to detach connect-time load balancer. Ignoring.")
			}
		}

		if config.Collector != nil && bpfEventPoller != nil {
			policyEventListener := events.NewCollectorPolicyListener(config.LookupsCache)
			bpfEventPoller.Register(events.TypePolicyVerdict, policyEventListener.EventHandler)
			log.Info("BPF: Registered events sink for TypePolicyVerdict")

			collectorPacketInfoReader = policyEventListener

			conntrackInfoReader := conntrack.NewInfoReader(
				config.BPFConntrackTimeouts,
				config.BPFNodePortDSREnabled,
				nil,
			)
			// We must add the collectorConntrackInfoReader before
			// conntrack.LivenessScanner as we want to see expired connections and the
			// liveness scanner would remove them for us.
			conntrackScanner.AddFirstUnlocked(conntrackInfoReader)
			log.Info("BPF: ConntrackInfoReader added to conntrackScanner")
			collectorConntrackInfoReader = conntrackInfoReader
		}

		conntrackScanner.Start()
		log.Info("conntrackScanner started")
	}

	if config.EgressIPEnabled {
		// Allocate all remaining tables to the egress manager.
		// This assumes no remaining modules need to reserve table indices.
		log.Info("Egress IP support enabled, creating egress IP manager")
		egressTablesIndices := config.RouteTableManager.GrabAllRemainingIndices()

		egressStatusCallback := func(namespace, name string, addr ip.Addr, maintenanceStarted, maintenanceFinished time.Time) error {
			dp.fromDataplane <- &proto.EgressPodStatusUpdate{
				Namespace:           namespace,
				Name:                name,
				Addr:                addr.String(),
				MaintenanceStarted:  proto.ConvertTime(maintenanceStarted),
				MaintenanceFinished: proto.ConvertTime(maintenanceFinished),
			}
			return nil
		}
		dp.egwHealthReportC = make(chan EGWHealthReport, 100)
		egressFDB := vxlanfdb.New(netlink.FAMILY_V4, "egress.calico", featureDetector, config.NetlinkTimeout)
		dp.vxlanFDBs = append(dp.vxlanFDBs, egressFDB)
		dp.egressIPManager = newEgressIPManager(
			"egress.calico",
			egressFDB,
			egressTablesIndices,
			config,
			dp.loopSummarizer,
			egressStatusCallback,
			config.HealthAggregator,
			dp.egwHealthReportC,
			ipSetsV4,
			bpfIPSets,
			featureDetector,
		)
		dp.RegisterManager(dp.egressIPManager)
	} else {
		// If Egress ip is not enabled, check to see if there is a VXLAN device and delete it if there is.
		log.Info("Checking if we need to clean up the egress VXLAN device")
		if link, err := netlink.LinkByName("egress.calico"); err != nil && err != syscall.ENODEV {
			log.WithError(err).Warnf("Failed to query egress VXLAN device")
		} else if err = netlink.LinkDel(link); err != nil {
			log.WithError(err).Error("Failed to delete unwanted egress VXLAN device")
		}
	}

	if config.ExternalNetworkEnabled {
		dp.externalNetworkManager = newExternalNetworkManager(
			config,
			dp.loopSummarizer,
		)
		dp.RegisterManager(dp.externalNetworkManager)
	}

	var routeTableV4 routetable.RouteTableInterface

	if !config.RouteSyncDisabled {
		log.Debug("RouteSyncDisabled is false.")
		routeTableV4 = routetable.New(interfaceRegexes, 4, config.NetlinkTimeout,
			config.DeviceRouteSourceAddress, config.DeviceRouteProtocol, config.RemoveExternalRoutes, unix.RT_TABLE_MAIN,
			dp.loopSummarizer, featureDetector, routetable.WithLivenessCB(dp.reportHealth),
			routetable.WithRouteCleanupGracePeriod(routeCleanupGracePeriod))
	} else {
		log.Info("RouteSyncDisabled is true, using DummyTable.")
		routeTableV4 = &routetable.DummyTable{}
	}

	epManager := newEndpointManager(
		rawTableV4,
		mangleTableV4,
		filterTableV4,
		ruleRenderer,
		routeTableV4,
		4,
		epMarkMapper,
		config.RulesConfig.KubeIPVSSupportEnabled,
		config.RulesConfig.WorkloadIfacePrefixes,
		dp.endpointStatusCombiner.OnEndpointStatusUpdate,
		string(defaultRPFilter),
		config.BPFEnabled,
		bpfEndpointManager,
		callbacks,
		config.FlowLogsCollectTcpStats,
		config.BPFLogLevel,
		config.FloatingIPsEnabled,
	)
	dp.RegisterManager(epManager)
	dp.endpointsSourceV4 = epManager
	dp.RegisterManager(newFloatingIPManager(natTableV4, ruleRenderer, 4, config.FloatingIPsEnabled))
	dp.RegisterManager(newMasqManager(ipSetsV4, natTableV4, ruleRenderer, config.MaxIPSetSize, 4))
	if !config.BPFEnabled {
		dp.RegisterManager(newNodeLocalDNSManager(ruleRenderer, 4, rawTableV4))
	}

	if config.RulesConfig.IPIPEnabled {
		// Create and maintain the IPIP tunnel device
		dp.ipipManager = newIPIPManager(ipSetsV4, config.MaxIPSetSize, config.ExternalNodesCidrs, dp.config)
	} else {
		// Only clean up IPIP addresses if IPIP is implicitly disabled (no IPIP pools and not explicitly set in FelixConfig)
		if config.RulesConfig.FelixConfigIPIPEnabled == nil {
			// Start a cleanup goroutine not to block felix if it needs to retry
			go cleanUpIPIPAddrs()
		}
	}

	if config.RulesConfig.IPIPEnabled || config.RulesConfig.IPSecEnabled || config.EgressIPEnabled {
		// Add a manager to keep the all-hosts IP set up to date.
		dp.allHostsIpsetManager = newAllHostsIpsetManager(ipSetsV4, config.MaxIPSetSize, config.ExternalNodesCidrs)
		dp.RegisterManager(dp.allHostsIpsetManager) // IPv4-only
	}

	// Add a manager for IPv4 wireguard configuration. This is added irrespective of whether wireguard is actually enabled
	// because it may need to tidy up some of the routing rules when disabled.
	cryptoRouteTableWireguard := wireguard.New(config.Hostname, &config.Wireguard, 4, config.NetlinkTimeout,
		config.DeviceRouteProtocol, func(publicKey wgtypes.Key) error {
			if publicKey == zeroKey {
				dp.fromDataplane <- &proto.WireguardStatusUpdate{PublicKey: "", IpVersion: 4}
			} else {
				dp.fromDataplane <- &proto.WireguardStatusUpdate{PublicKey: publicKey.String(), IpVersion: 4}
			}
			return nil
		},
		dp.loopSummarizer,
		featureDetector,
	)
	dp.wireguardManager = newWireguardManager(cryptoRouteTableWireguard, config, 4)
	dp.RegisterManager(dp.wireguardManager) // IPv4

	dp.RegisterManager(newServiceLoopManager(filterTableV4, ruleRenderer, 4))

	activeCaptures, err := capture.NewActiveCaptures(config.PacketCapture, dp.fromDataplane)
	if err != nil {
		log.WithError(err).Panicf("Failed create dir %s required to start packet capture", config.PacketCapture.Directory)
	}
	captureManager := newCaptureManager(activeCaptures, config.RulesConfig.WorkloadIfacePrefixes)
	dp.RegisterManager(captureManager)

	if config.AWSSecondaryIPSupport != "Disabled" {
		k8sCapacityUpdater := k8sutils.NewCapacityUpdater(config.FelixHostname, config.KubeClientSet.CoreV1())
		k8sCapacityUpdater.Start(context.Background())
		var ha aws.HealthAggregator
		if config.HealthAggregator != nil {
			ha = config.HealthAggregator
		}
		secondaryIfaceProv := aws.NewSecondaryIfaceProvisioner(
			config.AWSSecondaryIPSupport,
			config.FelixHostname,
			ha,
			config.IPAMClient,
			aws.OptTimeout(dp.config.AWSRequestTimeout),
			aws.OptCapacityCallback(k8sCapacityUpdater.OnCapacityChange),
		)
		secondaryIfaceProv.Start(context.Background())
		awsSubnetManager := NewAWSIPManager(
			awsTableIndexes,
			dp.config,
			dp.loopSummarizer,
			secondaryIfaceProv,
			featureDetector,
		)
		dp.RegisterManager(awsSubnetManager)
		dp.awsStateUpdC = secondaryIfaceProv.ResponseC()
		dp.awsSubnetMgr = awsSubnetManager
	}

	if config.IPv6Enabled {
		mangleTableV6 := iptables.NewTable(
			"mangle",
			6,
			rules.RuleHashPrefix,
			iptablesLock,
			featureDetector,
			iptablesOptions,
		)
		natTableV6 := iptables.NewTable(
			"nat",
			6,
			rules.RuleHashPrefix,
			iptablesLock,
			featureDetector,
			iptablesNATOptions,
		)
		rawTableV6 := iptables.NewTable(
			"raw",
			6,
			rules.RuleHashPrefix,
			iptablesLock,
			featureDetector,
			iptablesOptions,
		)

		dp.iptablesNATTables = append(dp.iptablesNATTables, natTableV6)
		dp.iptablesRawTables = append(dp.iptablesRawTables, rawTableV6)
		dp.iptablesMangleTables = append(dp.iptablesMangleTables, mangleTableV6)
		dp.iptablesFilterTables = append(dp.iptablesFilterTables, filterTableV6)

		if config.RulesConfig.VXLANEnabledV6 {
			var routeTableVXLANV6 routetable.RouteTableInterface
			if !config.RouteSyncDisabled {
				log.Debug("RouteSyncDisabled is false.")
				routeTableVXLANV6 = routetable.New([]string{"^" + VXLANIfaceNameV6 + "$"}, 6, config.NetlinkTimeout,
					config.DeviceRouteSourceAddressIPv6, config.DeviceRouteProtocol, true, unix.RT_TABLE_MAIN,
					dp.loopSummarizer, featureDetector, routetable.WithLivenessCB(dp.reportHealth))
			} else {
				log.Debug("RouteSyncDisabled is true, using DummyTable for routeTableVXLANV6.")
				routeTableVXLANV6 = &routetable.DummyTable{}
			}

			vxlanFDBV6 := vxlanfdb.New(netlink.FAMILY_V6, VXLANIfaceNameV6, featureDetector, config.NetlinkTimeout)
			dp.vxlanFDBs = append(dp.vxlanFDBs, vxlanFDBV6)

			dp.vxlanManagerV6 = newVXLANManager(
				ipSetsV6,
				routeTableVXLANV6,
				vxlanFDBV6,
				VXLANIfaceNameV6,
				config,
				dp.loopSummarizer,
				6,
				featureDetector,
			)
			dp.vxlanParentCV6 = make(chan string, 1)
			go dp.vxlanManagerV6.KeepVXLANDeviceInSync(context.Background(), config.VXLANMTUV6, dataplaneFeatures.ChecksumOffloadBroken, 10*time.Second, dp.vxlanParentCV6)
			dp.RegisterManager(dp.vxlanManagerV6)
		} else {
			// Start a cleanup goroutine not to block felix if it needs to retry
			go cleanUpVXLANDevice(VXLANIfaceNameV6)
		}

		var routeTableV6 routetable.RouteTableInterface
		if !config.RouteSyncDisabled {
			log.Debug("RouteSyncDisabled is false.")
			routeTableV6 = routetable.New(
				interfaceRegexes, 6, config.NetlinkTimeout,
				config.DeviceRouteSourceAddressIPv6, config.DeviceRouteProtocol, config.RemoveExternalRoutes,
				unix.RT_TABLE_MAIN, dp.loopSummarizer, featureDetector, routetable.WithLivenessCB(dp.reportHealth),
				routetable.WithRouteCleanupGracePeriod(routeCleanupGracePeriod))
		} else {
			log.Debug("RouteSyncDisabled is true, using DummyTable for routeTableV6.")
			routeTableV6 = &routetable.DummyTable{}
		}

		ipsetsManagerV6.AddDataplane(ipSetsV6)
		dp.RegisterManager(ipsetsManagerV6)
		if !config.BPFEnabled {
			dp.RegisterManager(newHostIPManager(
				config.RulesConfig.WorkloadIfacePrefixes,
				rules.IPSetIDThisHostIPs,
				ipSetsV6,
				config.MaxIPSetSize,
				rules.IPSetIDAllTunnelNets))
			dp.RegisterManager(newPolicyManager(rawTableV6, mangleTableV6, filterTableV6, ruleRenderer, 6))
		}

		dp.RegisterManager(newEndpointManager(
			rawTableV6,
			mangleTableV6,
			filterTableV6,
			ruleRenderer,
			routeTableV6,
			6,
			epMarkMapper,
			config.RulesConfig.KubeIPVSSupportEnabled,
			config.RulesConfig.WorkloadIfacePrefixes,
			dp.endpointStatusCombiner.OnEndpointStatusUpdate,
			"",
			config.BPFEnabled,
			nil,
			callbacks,
			config.FlowLogsCollectTcpStats,
			config.BPFLogLevel,
			config.FloatingIPsEnabled,
		))
		dp.RegisterManager(newFloatingIPManager(natTableV6, ruleRenderer, 6, config.FloatingIPsEnabled))
		dp.RegisterManager(newMasqManager(ipSetsV6, natTableV6, ruleRenderer, config.MaxIPSetSize, 6))
		dp.RegisterManager(newServiceLoopManager(filterTableV6, ruleRenderer, 6))
		if !config.BPFEnabled {
			dp.RegisterManager(newNodeLocalDNSManager(ruleRenderer, 6, rawTableV6))
		}

		// Add a manager for IPv6 wireguard configuration. This is added irrespective of whether wireguard is actually enabled
		// because it may need to tidy up some of the routing rules when disabled.
		cryptoRouteTableWireguardV6 := wireguard.New(config.Hostname, &config.Wireguard, 6, config.NetlinkTimeout,
			config.DeviceRouteProtocol, func(publicKey wgtypes.Key) error {
				if publicKey == zeroKey {
					dp.fromDataplane <- &proto.WireguardStatusUpdate{PublicKey: "", IpVersion: 6}
				} else {
					dp.fromDataplane <- &proto.WireguardStatusUpdate{PublicKey: publicKey.String(), IpVersion: 6}
				}
				return nil
			},
			dp.loopSummarizer,
			featureDetector)
		dp.wireguardManagerV6 = newWireguardManager(cryptoRouteTableWireguardV6, config, 6)
		dp.RegisterManager(dp.wireguardManagerV6)
	}

	dp.allIptablesTables = append(dp.allIptablesTables, dp.iptablesMangleTables...)
	dp.allIptablesTables = append(dp.allIptablesTables, dp.iptablesNATTables...)
	dp.allIptablesTables = append(dp.allIptablesTables, dp.iptablesFilterTables...)
	dp.allIptablesTables = append(dp.allIptablesTables, dp.iptablesRawTables...)

	// We always create the IPsec policy table (the component that manipulates the IPsec dataplane).  That ensures
	// that we clean up our old policies if IPsec is disabled.
	ipsecEnabled := config.IPSecPSK != "" && config.IPSecESPProposal != "" && config.IPSecIKEProposal != "" && config.NodeIP != nil
	dp.ipSecPolTable = ipsec.NewPolicyTable(ipsec.ReqID, ipsecEnabled, config.DebugUseShortPollIntervals, dp.loopSummarizer)
	if ipsecEnabled {
		// Set up IPsec.

		// Initialise charon main config file.
		charonConfig := ipsec.NewCharonConfig(ipsec.CharonConfigRootDir, ipsec.CharonMainConfigFile)
		charonConfig.SetLogLevel(config.IPSecLogLevel)
		charonConfig.SetBooleanOption(ipsec.CharonFollowRedirects, false)
		charonConfig.SetBooleanOption(ipsec.CharonMakeBeforeBreak, true)
		log.Infof("Initialising charon config %+v", charonConfig)
		charonConfig.RenderToFile()
		ikeDaemon := ipsec.NewCharonIKEDaemon(
			config.IPSecESPProposal,
			config.IPSecIKEProposal,
			config.IPSecRekeyTime,
			config.ChildExitedRestartCallback,
		)
		var charonWG sync.WaitGroup
		err := ikeDaemon.Start(context.Background(), &charonWG)
		if err != nil {
			log.WithError(err).Panic("error starting Charon.")
		}

		dp.ipSecDataplane = ipsec.NewDataplane(
			config.NodeIP,
			config.IPSecPSK,
			config.RulesConfig.IptablesMarkIPsec,
			dp.ipSecPolTable,
			ikeDaemon,
			config.IPSecAllowUnsecuredTraffic,
		)
		ipSecManager := newIPSecManager(dp.ipSecDataplane)
		dp.allManagers = append(dp.allManagers, ipSecManager)
	}

	// Register that we will report liveness and readiness.
	if config.HealthAggregator != nil {
		log.Info("Registering to report health.")
		timeout := config.WatchdogTimeout
		if timeout < healthInterval*2 {
			log.Warnf("Dataplane watchdog timeout (%v) too low, defaulting to %v", timeout, healthInterval*2)
			timeout = healthInterval * 2
		}
		config.HealthAggregator.RegisterReporter(
			healthName,
			&health.HealthReport{Live: true, Ready: true},
			timeout,
		)
	}

	if config.DebugSimulateDataplaneHangAfter != 0 {
		log.WithField("delay", config.DebugSimulateDataplaneHangAfter).Warn(
			"Simulating a dataplane hang.")
		dp.debugHangC = time.After(config.DebugSimulateDataplaneHangAfter)
	}

	// If required, subscribe to NFLog collection.
	if config.Collector != nil {
		if !config.BPFEnabled {
			log.Debug("Stats collection is required, create nflog reader")
			nflogrd := collector.NewNFLogReader(config.LookupsCache, 1, 2,
				config.NfNetlinkBufSize, config.FlowLogsFileIncludeService)
			collectorPacketInfoReader = nflogrd
			log.Debug("Stats collection is required, create conntrack reader")
			ctrd := collector.NewNetLinkConntrackReader(felixconfig.DefaultConntrackPollingInterval, config.RulesConfig.IptablesMarkProxy)
			collectorConntrackInfoReader = ctrd
		}

		if config.FlowLogsCollectProcessInfo || config.FlowLogsCollectTcpStats {
			log.Debug("Process/TCP stats collection is required, create process info cache")
			gcInterval := time.Second * 1
			entryTTL := time.Second * 10
			var eventProcessC <-chan events.EventProtoStats
			var eventTcpC <-chan events.EventTcpStats
			var eventProcessPathC <-chan events.ProcessPath
			if config.FlowLogsCollectProcessInfo {
				eventProcessC = eventProtoStatsSink.EventProtoStatsChan()
				if config.FlowLogsCollectProcessPath {
					eventProcessPathC = eventProcessPathSink.EventProcessPathChan()
					processPathInfoCache = events.NewBPFProcessPathCache(eventProcessPathC, gcInterval, entryTTL*30)
				}
			}
			if config.FlowLogsCollectTcpStats {
				eventTcpC = eventTcpStatsSink.EventTcpStatsChan()
			}
			prd := events.NewBPFProcessInfoCache(eventProcessC, eventTcpC, gcInterval, entryTTL, processPathInfoCache)
			processInfoCache = prd
		}

		config.Collector.SetPacketInfoReader(collectorPacketInfoReader)
		log.Info("PacketInfoReader added to collector")
		config.Collector.SetConntrackInfoReader(collectorConntrackInfoReader)
		log.Info("ConntrackInfoReader added to collector")
		config.Collector.SetProcessInfoCache(processInfoCache)
		log.Info("ProcessInfoCache added to collector")
	}

	if bpfEventPoller != nil {
		log.Info("Starting BPF event poller")
		if err := bpfEventPoller.Start(); err != nil {
			log.WithError(err).Info("Stopping bpf event poller")
			bpfEvnt.Close()
		}
	}

	if config.DebugConsoleEnabled {
		if dp.dnsDeniedPacketProcessor != nil {
			console := debugconsole.New(dp.dnsDeniedPacketProcessor)
			console.Start()
		} else if dp.dnsResponsePacketProcessor != nil {
			console := debugconsole.New(dp.dnsResponsePacketProcessor)
			console.Start()
		}
	}

	return dp
}

// findHostMTU auto-detects the smallest host interface MTU.
func findHostMTU(matchRegex *regexp.Regexp) (int, error) {
	// Find all the interfaces on the host.
	links, err := netlink.LinkList()
	if err != nil {
		log.WithError(err).Error("Failed to list interfaces. Unable to auto-detect MTU")
		return 0, err
	}

	// Iterate through them, keeping track of the lowest MTU.
	smallest := 0
	for _, l := range links {
		// Skip links that we know are not external interfaces.
		fields := log.Fields{"mtu": l.Attrs().MTU, "name": l.Attrs().Name}
		if matchRegex == nil || !matchRegex.MatchString(l.Attrs().Name) {
			log.WithFields(fields).Debug("Skipping interface for MTU detection (name is excluded by regex)")
			continue
		}
		// Skip links that are down.  In particular, we want to ignore newly-added AWS secondary ENIs until
		// the AWS IP manager has had a chance to configure them.
		if l.Attrs().OperState != netlink.OperUp {
			log.WithFields(fields).Debug("Skipping interface for MTU detection (link is down)")
			continue
		}
		if !ifacemonitor.LinkIsOperUp(l) {
			log.WithFields(fields).Debug("Skipping down interface for MTU detection")
			continue
		}
		log.WithFields(fields).Debug("Examining link for MTU calculation")
		if l.Attrs().MTU < smallest || smallest == 0 {
			smallest = l.Attrs().MTU
		}
	}

	if smallest == 0 {
		// We failed to find a usable interface. Default the MTU of the host
		// to 1460 - the smallest among common cloud providers.
		log.Warn("Failed to auto-detect host MTU - no interfaces matched the MTU interface pattern. To use auto-MTU, set mtuIfacePattern to match your host's interfaces")
		return 1460, nil
	}
	return smallest, nil
}

// writeMTUFile writes the smallest MTU among enabled encapsulation types to disk
// for use by other components (e.g., CNI plugin).
func writeMTUFile(mtu int) error {
	// Make sure directory exists.
	if err := os.MkdirAll("/var/lib/calico", os.ModePerm); err != nil {
		return fmt.Errorf("failed to create directory /var/lib/calico: %s", err)
	}

	// Write the smallest MTU to disk so other components can rely on this calculation consistently.
	filename := "/var/lib/calico/mtu"
	log.Debugf("Writing %d to "+filename, mtu)
	if err := os.WriteFile(filename, []byte(fmt.Sprintf("%d", mtu)), 0644); err != nil {
		log.WithError(err).Error("Unable to write to " + filename)
		return err
	}
	return nil
}

// determinePodMTU looks at the configured MTUs and enabled encapsulations to determine which
// value for MTU should be used for pod interfaces.
func determinePodMTU(config Config) int {
	// Determine the smallest MTU among enabled encap methods. If none of the encap methods are
	// enabled, we'll just use the host's MTU.
	mtu := 0
	type mtuState struct {
		mtu     int
		enabled bool
	}
	for _, s := range []mtuState{
		{config.IPIPMTU, config.RulesConfig.IPIPEnabled},
		{config.VXLANMTU, config.RulesConfig.VXLANEnabled},
		{config.VXLANMTUV6, config.RulesConfig.VXLANEnabledV6},
		{config.Wireguard.MTU, config.Wireguard.Enabled},
		{config.Wireguard.MTUV6, config.Wireguard.EnabledV6},
	} {
		if s.enabled && s.mtu != 0 && (s.mtu < mtu || mtu == 0) {
			mtu = s.mtu
		}
	}

	if mtu == 0 {
		// No enabled encapsulation. Just use the host MTU.
		mtu = config.hostMTU
	} else if mtu > config.hostMTU {
		fields := logrus.Fields{"mtu": mtu, "hostMTU": config.hostMTU}
		log.WithFields(fields).Warn("Configured MTU is larger than detected host interface MTU")
	}
	log.WithField("mtu", mtu).Info("Determined pod MTU")
	return mtu
}

// ConfigureDefaultMTUs defaults any MTU configurations that have not been set.
// We default the values even if the encap is not enabled, in order to match behavior from earlier versions of Calico.
// However, they MTU will only be considered for allocation to pod interfaces if the encap is enabled.
func ConfigureDefaultMTUs(hostMTU int, c *Config) {
	c.hostMTU = hostMTU
	if c.IPIPMTU == 0 {
		log.Debug("Defaulting IPIP MTU based on host")
		c.IPIPMTU = hostMTU - ipipMTUOverhead
	}
	if c.VXLANMTU == 0 {
		log.Debug("Defaulting IPv4 VXLAN MTU based on host")
		c.VXLANMTU = hostMTU - vxlanMTUOverhead
	}
	if c.VXLANMTUV6 == 0 {
		log.Debug("Defaulting IPv6 VXLAN MTU based on host")
		c.VXLANMTUV6 = hostMTU - vxlanV6MTUOverhead
	}
	if c.Wireguard.MTU == 0 {
		if c.KubernetesProvider == felixconfig.ProviderAKS && c.Wireguard.EncryptHostTraffic {
			// The default MTU on Azure is 1500, but the underlying network stack will fragment packets at 1400 bytes,
			// see https://docs.microsoft.com/en-us/azure/virtual-network/virtual-network-tcpip-performance-tuning#azure-and-vm-mtu
			// for details.
			// Additionally, Wireguard sets the DF bit on its packets, and so if the MTU is set too high large packets
			// will be dropped. Therefore it is necessary to allow for the difference between the MTU of the host and
			// the underlying network.
			log.Debug("Defaulting IPv4 Wireguard MTU based on host and AKS with WorkloadIPs")
			c.Wireguard.MTU = hostMTU - aksMTUOverhead - wireguardMTUOverhead
		} else {
			log.Debug("Defaulting IPv4 Wireguard MTU based on host")
			c.Wireguard.MTU = hostMTU - wireguardMTUOverhead
		}
	}
	if c.Wireguard.MTUV6 == 0 {
		if c.KubernetesProvider == config.ProviderAKS && c.Wireguard.EncryptHostTraffic {
			// The default MTU on Azure is 1500, but the underlying network stack will fragment packets at 1400 bytes,
			// see https://docs.microsoft.com/en-us/azure/virtual-network/virtual-network-tcpip-performance-tuning#azure-and-vm-mtu
			// for details.
			// Additionally, Wireguard sets the DF bit on its packets, and so if the MTU is set too high large packets
			// will be dropped. Therefore it is necessary to allow for the difference between the MTU of the host and
			// the underlying network.
			log.Debug("Defaulting IPv6 Wireguard MTU based on host and AKS with WorkloadIPs")
			c.Wireguard.MTUV6 = hostMTU - aksMTUOverhead - wireguardV6MTUOverhead
		} else {
			log.Debug("Defaulting IPv6 Wireguard MTU based on host")
			c.Wireguard.MTUV6 = hostMTU - wireguardV6MTUOverhead
		}
	}
}

func cleanUpIPIPAddrs() {
	// If IPIP is not enabled, check to see if there is are addresses in the IPIP device and delete them if there are.
	log.Debug("Checking if we need to clean up the IPIP device")

	var errFound bool

cleanupRetry:
	for i := 0; i <= maxCleanupRetries; i++ {
		errFound = false
		if i > 0 {
			log.Debugf("Retrying %v/%v times", i, maxCleanupRetries)
		}
		link, err := netlink.LinkByName("tunl0")
		if err != nil {
			if _, ok := err.(netlink.LinkNotFoundError); ok {
				log.Debug("IPIP disabled and no IPIP device found")
				return
			}
			log.WithError(err).Warn("IPIP disabled and failed to query IPIP device.")
			errFound = true

			// Sleep for 1 second before retrying
			time.Sleep(1 * time.Second)
			continue
		}
		addrs, err := netlink.AddrList(link, netlink.FAMILY_V4)
		if err != nil {
			log.WithError(err).Warn("IPIP disabled and failed to list addresses, will be unable to remove any old addresses from the device should they exist.")
			errFound = true

			// Sleep for 1 second before retrying
			time.Sleep(1 * time.Second)
			continue
		}

		for _, oldAddr := range addrs {
			if err := netlink.AddrDel(link, &oldAddr); err != nil {
				log.WithError(err).Errorf("IPIP disabled and failed to delete unwanted IPIP address %s.", oldAddr.IPNet)
				errFound = true

				// Sleep for 1 second before retrying
				time.Sleep(1 * time.Second)
				continue cleanupRetry
			}
		}
	}
	if errFound {
		log.Warnf("Giving up trying to clean up IPIP addresses after retrying %v times", maxCleanupRetries)
	}
}

func cleanUpVXLANDevice(deviceName string) {
	// If VXLAN is not enabled, check to see if there is a VXLAN device and delete it if there is.
	log.Debug("Checking if we need to clean up the VXLAN device")

	var errFound bool
	for i := 0; i <= maxCleanupRetries; i++ {
		errFound = false
		if i > 0 {
			log.Debugf("Retrying %v/%v times", i, maxCleanupRetries)
		}
		link, err := netlink.LinkByName(deviceName)
		if err != nil {
			if _, ok := err.(netlink.LinkNotFoundError); ok {
				log.Debug("VXLAN disabled and no VXLAN device found")
				return
			}
			log.WithError(err).Warn("VXLAN disabled and failed to query VXLAN device.")
			errFound = true

			// Sleep for 1 second before retrying
			time.Sleep(1 * time.Second)
			continue
		}
		if err = netlink.LinkDel(link); err != nil {
			log.WithError(err).Error("VXLAN disabled and failed to delete unwanted VXLAN device.")
			errFound = true

			// Sleep for 1 second before retrying
			time.Sleep(1 * time.Second)
			continue
		}
	}
	if errFound {
		log.Warnf("Giving up trying to clean up VXLAN device after retrying %v times", maxCleanupRetries)
	}
}

type Manager interface {
	// OnUpdate is called for each protobuf message from the datastore.  May either directly
	// send updates to the IPSets and iptables.Table objects (which will queue the updates
	// until the main loop instructs them to act) or (for efficiency) may wait until
	// a call to CompleteDeferredWork() to flush updates to the dataplane.
	OnUpdate(protoBufMsg interface{})
	// Called before the main loop flushes updates to the dataplane to allow for batched
	// work to be completed.
	CompleteDeferredWork() error
}

type ManagerWithRouteTables interface {
	Manager
	GetRouteTableSyncers() []routetable.RouteTableSyncer
}

type ManagerWithRouteRules interface {
	Manager
	GetRouteRules() []routeRules
}

type routeRules interface {
	GetAllActiveRules() []*routerule.Rule
	SetRule(rule *routerule.Rule)
	RemoveRule(rule *routerule.Rule)
	InitFromKernel()
	QueueResync()
	Apply() error
}

func (d *InternalDataplane) routeTableSyncers() []routetable.RouteTableSyncer {
	var rts []routetable.RouteTableSyncer
	for _, mrts := range d.managersWithRouteTables {
		rts = append(rts, mrts.GetRouteTableSyncers()...)
	}

	return rts
}

func (d *InternalDataplane) routeRules() []routeRules {
	var rrs []routeRules
	for _, mrrs := range d.managersWithRouteRules {
		rrs = append(rrs, mrrs.GetRouteRules()...)
	}

	return rrs
}

func (d *InternalDataplane) RegisterManager(mgr Manager) {
	tableMgr, ok := mgr.(ManagerWithRouteTables)
	if ok {
		// Used to log the whole manager out here but if we do that then we cause races if the manager has
		// other threads or locks.
		log.WithField("manager", reflect.TypeOf(mgr).Name()).Debug("registering ManagerWithRouteTables")
		d.managersWithRouteTables = append(d.managersWithRouteTables, tableMgr)
	}

	rulesMgr, ok := mgr.(ManagerWithRouteRules)
	if ok {
		log.WithField("manager", mgr).Debug("registering ManagerWithRouteRules")
		d.managersWithRouteRules = append(d.managersWithRouteRules, rulesMgr)
	}
	d.allManagers = append(d.allManagers, mgr)
}

func (d *InternalDataplane) Start() {
	// Do our start-of-day configuration.
	d.doStaticDataplaneConfig()

	// Then, start the worker threads.
	if d.egressIPManager != nil {
		// If IPIP or VXLAN is enabled, MTU of egress.calico device should be 50 bytes less than
		// MTU of IPIP or VXLAN device. MTU of the VETH device of a workload should be set to
		// the same value as MTU of egress.calico device.
		mtu := d.config.VXLANMTU

		if d.config.RulesConfig.VXLANEnabled {
			mtu = d.config.VXLANMTU - VXLANHeaderSize
		} else if d.config.RulesConfig.IPIPEnabled {
			mtu = d.config.IPIPMTU - VXLANHeaderSize
		}
		go d.egressIPManager.KeepVXLANDeviceInSync(mtu, 10*time.Second)
	}
	go d.loopUpdatingDataplane()
	go d.loopReportingStatus()
	go d.ifaceMonitor.MonitorInterfaces()
	go d.monitorHostMTU()

	// Start the domain info store (for periodically saving DNS info).
	d.domainInfoStore.Start()

	// Use nfnetlink to capture DNS packets from iptables.
	stopChannel := make(chan struct{})
	if err := nfnetlink.SubscribeDNS(
		int(rules.NFLOGDomainGroup),
		65535,
		func(data []byte, timestamp uint64) {
			d.domainInfoStore.MsgChannel() <- common.DataWithTimestamp{
				Data:      data,
				Timestamp: timestamp,
			}
		},
		stopChannel); err != nil {
		log.WithError(err).Error("failed to subscribe DNS")
	}

	// Start the packet processors if configured.
	if d.dnsDeniedPacketProcessor != nil {
		d.dnsDeniedPacketProcessor.Start()
	}
	if d.dnsResponsePacketProcessor != nil {
		d.dnsResponsePacketProcessor.Start()
	}
}

func (d *InternalDataplane) Stop() {
	if d.dnsDeniedPacketProcessor != nil {
		d.dnsDeniedPacketProcessor.Stop()
	}
	if d.dnsResponsePacketProcessor != nil {
		d.dnsResponsePacketProcessor.Stop()
	}
}

// onIfaceInSync is used as a callback from the interface monitor.  We use it to send a message back to
// the main goroutine via a channel.
func (d *InternalDataplane) onIfaceInSync() {
	d.ifaceUpdates <- &ifaceInSync{}
}

type ifaceInSync struct {
}

// onIfaceStateChange is our interface monitor callback.  It gets called from the monitor's thread.
func (d *InternalDataplane) onIfaceStateChange(ifaceName string, state ifacemonitor.State, ifIndex int) {
	log.WithFields(log.Fields{
		"ifaceName": ifaceName,
		"ifIndex":   ifIndex,
		"state":     state,
	}).Info("Linux interface state changed.")
	d.ifaceUpdates <- &ifaceStateUpdate{
		Name:  ifaceName,
		State: state,
		Index: ifIndex,
	}
}

type ifaceStateUpdate struct {
	Name  string
	State ifacemonitor.State
	Index int
}

func NewIfaceStateUpdate(name string, state ifacemonitor.State, index int) any {
	return &ifaceStateUpdate{
		Name:  name,
		State: state,
		Index: index,
	}
}

// Check if current felix ipvs config is correct when felix gets a kube-ipvs0 interface update.
// If KubeIPVSInterface is UP and felix ipvs support is disabled (kube-proxy switched from iptables to ipvs mode),
// or if KubeIPVSInterface is DOWN and felix ipvs support is enabled (kube-proxy switched from ipvs to iptables mode),
// restart felix to pick up correct ipvs support mode.
func (d *InternalDataplane) checkIPVSConfigOnStateUpdate(state ifacemonitor.State) {
	ipvsIfacePresent := state != ifacemonitor.StateNotPresent
	ipvsSupportEnabled := d.config.RulesConfig.KubeIPVSSupportEnabled
	if ipvsSupportEnabled != ipvsIfacePresent {
		log.WithFields(log.Fields{
			"ipvsIfaceState": state,
			"ipvsSupport":    ipvsSupportEnabled,
		}).Info("kube-proxy mode changed. Restart felix.")
		d.config.ConfigChangedRestartCallback()
	}
}

// onIfaceAddrsChange is our interface address monitor callback.  It gets called
// from the monitor's thread.
func (d *InternalDataplane) onIfaceAddrsChange(ifaceName string, addrs set.Set[string]) {
	log.WithFields(log.Fields{
		"ifaceName": ifaceName,
		"addrs":     addrs,
	}).Info("Linux interface addrs changed.")
	d.ifaceUpdates <- &ifaceAddrsUpdate{
		Name:  ifaceName,
		Addrs: addrs,
	}
}

type ifaceAddrsUpdate struct {
	Name  string
	Addrs set.Set[string]
}

func NewIfaceAddrsUpdate(name string, ips ...string) any {
	return &ifaceAddrsUpdate{
		Name:  name,
		Addrs: set.FromArray[string](ips),
	}
}

func (d *InternalDataplane) SendMessage(msg interface{}) error {
	d.toDataplane <- msg
	return nil
}

func (d *InternalDataplane) RecvMessage() (interface{}, error) {
	return <-d.fromDataplane, nil
}

func (d *InternalDataplane) monitorHostMTU() {
	for {
		mtu, err := findHostMTU(d.config.MTUIfacePattern)
		if err != nil {
			log.WithError(err).Error("Error detecting host MTU")
		} else if d.config.hostMTU != mtu {
			// Since log writing is done a background thread, we set the force-flush flag on this log to ensure that
			// all the in-flight logs get written before we exit.
			log.WithFields(log.Fields{lclogutils.FieldForceFlush: true}).Info("Host MTU changed")
			d.config.ConfigChangedRestartCallback()
		}
		time.Sleep(30 * time.Second)
	}
}

// doStaticDataplaneConfig sets up the kernel and our static iptables  chains.  Should be called
// once at start of day before starting the main loop.  The actual iptables programming is deferred
// to the main loop.
func (d *InternalDataplane) doStaticDataplaneConfig() {
	// Check/configure global kernel parameters.
	d.configureKernel()

	if d.config.BPFEnabled {
		d.setUpIptablesBPFEarly()
		d.setUpIptablesBPF()
	} else {
		d.setUpIptablesNormal()
	}

	if d.config.RulesConfig.IPIPEnabled {
		log.Info("IPIP enabled, starting thread to keep tunnel configuration in sync.")
		go d.ipipManager.KeepIPIPDeviceInSync(
			d.config.IPIPMTU,
			d.config.RulesConfig.IPIPTunnelAddress,
		)
	} else {
		log.Info("IPIP disabled. Not starting tunnel update thread.")
	}
}

func bpfMarkPreestablishedFlowsRules() []iptables.Rule {
	return []iptables.Rule{{
		Match: iptables.Match().
			ConntrackState("ESTABLISHED,RELATED"),
		Comment: []string{"Mark pre-established flows."},
		Action: iptables.SetMaskedMarkAction{
			Mark: tcdefs.MarkLinuxConntrackEstablished,
			Mask: tcdefs.MarkLinuxConntrackEstablishedMask,
		},
	}}
}

func (d *InternalDataplane) setUpIptablesBPF() {
	rulesConfig := d.config.RulesConfig
	for _, t := range d.iptablesFilterTables {
		fwdRules := []iptables.Rule{
			{
				// Bypass is a strong signal from the BPF program, it means that the flow is approved
				// by the program at both ingress and egress.
				Comment: []string{"Pre-approved by BPF programs."},
				Match:   iptables.Match().MarkMatchesWithMask(tcdefs.MarkSeenBypass, tcdefs.MarkSeenBypassMask),
				Action:  iptables.AcceptAction{},
			},
		}

		var inputRules, outputRules []iptables.Rule

		// Handle packets for flows that pre-date the BPF programs.  The BPF program doesn't have any conntrack
		// state for these so it allows them to fall through to iptables with a mark set.
		inputRules = append(inputRules,
			iptables.Rule{
				Match: iptables.Match().
					MarkMatchesWithMask(tcdefs.MarkSeenFallThrough, tcdefs.MarkSeenFallThroughMask).
					ConntrackState("ESTABLISHED,RELATED"),
				Comment: []string{"Accept packets from flows that pre-date BPF."},
				Action:  iptables.AcceptAction{},
			},
			iptables.Rule{
				Match:   iptables.Match().MarkMatchesWithMask(tcdefs.MarkSeenFallThrough, tcdefs.MarkSeenFallThroughMask),
				Comment: []string{fmt.Sprintf("%s packets from unknown flows.", d.ruleRenderer.IptablesFilterDenyAction())},
				Action:  d.ruleRenderer.IptablesFilterDenyAction(),
			},
		)

		// Mark traffic leaving the host that already has an established linux conntrack entry.
		outputRules = append(outputRules, bpfMarkPreestablishedFlowsRules()...)

		for _, prefix := range rulesConfig.WorkloadIfacePrefixes {
			fwdRules = append(fwdRules,
				// Drop/reject packets that have come from a workload but have not been through our BPF program.
				iptables.Rule{
					Match:   iptables.Match().InInterface(prefix+"+").NotMarkMatchesWithMask(tcdefs.MarkSeen, tcdefs.MarkSeenMask),
					Action:  d.ruleRenderer.IptablesFilterDenyAction(),
					Comment: []string{"From workload without BPF seen mark"},
				},
			)

			if rulesConfig.EndpointToHostAction == "ACCEPT" {
				// Only need to worry about ACCEPT here.  Drop gets compiled into the BPF program and
				// RETURN would be a no-op since there's nothing to RETURN from.
				inputRules = append(inputRules, iptables.Rule{
					Match:  iptables.Match().InInterface(prefix+"+").MarkMatchesWithMask(tcdefs.MarkSeen, tcdefs.MarkSeenMask),
					Action: iptables.AcceptAction{},
				})
			}

			// Catch any workload to host packets that haven't been through the BPF program.
			inputRules = append(inputRules, iptables.Rule{
				Match:  iptables.Match().InInterface(prefix+"+").NotMarkMatchesWithMask(tcdefs.MarkSeen, tcdefs.MarkSeenMask),
				Action: d.ruleRenderer.IptablesFilterDenyAction(),
			})
		}

		if rulesConfig.EndpointToHostAction != "ACCEPT" {
			// We must accept WG traffic that goes towards the host. By this time, it is a
			// SEEN traffic, so it was policed and accepted at a HEP. If the default INPUT
			// chain policy was DROP, it would get dropped now, therefore an explicit accept
			// is needed.
			inputRules = append(inputRules, rules.FilterInputChainAllowWG(t.IPVersion, rulesConfig, iptables.AcceptAction{})...)
		}

		if t.IPVersion == 6 {
			if !d.config.BPFIpv6Enabled {
				for _, prefix := range rulesConfig.WorkloadIfacePrefixes {
					// In BPF ipv4 mode, drop ipv6 packets to pods.
					fwdRules = append(fwdRules, iptables.Rule{
						Match:   iptables.Match().OutInterface(prefix + "+"),
						Action:  d.ruleRenderer.IptablesFilterDenyAction(),
						Comment: []string{"To workload, drop IPv6."},
					})
				}
			} else {
				// ICMPv6 for router/neighbor soliciting are allowed towards the
				// host, but the bpf programs cannot easily make sure that they
				// only go to the host. Make sure that they are not forwarded.
				fwdRules = append(fwdRules, rules.ICMPv6Filter(d.ruleRenderer.IptablesFilterDenyAction())...)
			}
		} else if (t.IPVersion == 6) == (d.config.BPFIpv6Enabled) /* XXX remove condition for dual stack */ {
			// Let the BPF programs know if Linux conntrack knows about the flow.
			fwdRules = append(fwdRules, bpfMarkPreestablishedFlowsRules()...)
			// The packet may be about to go to a local workload.  However, the local workload may not have a BPF
			// program attached (yet).  To catch that case, we send the packet through a dispatch chain.  We only
			// add interfaces to the dispatch chain if the BPF program is in place.
			for _, prefix := range rulesConfig.WorkloadIfacePrefixes {
				// Make sure iptables rules don't drop packets that we're about to process through BPF.
				fwdRules = append(fwdRules,
					iptables.Rule{
						Match:   iptables.Match().OutInterface(prefix + "+"),
						Action:  iptables.JumpAction{Target: rules.ChainToWorkloadDispatch},
						Comment: []string{"To workload, check workload is known."},
					},
				)
			}
			// Need a final rule to accept traffic that is from a workload and going somewhere else.
			// Otherwise, if iptables has a DROP policy on the forward chain, the packet will get dropped.
			// This rule must come after the to-workload jump rules above to ensure that we don't accept too
			// early before the destination is checked.
			for _, prefix := range rulesConfig.WorkloadIfacePrefixes {
				// Make sure iptables rules don't drop packets that we're about to process through BPF.
				fwdRules = append(fwdRules,
					iptables.Rule{
						Match:   iptables.Match().InInterface(prefix + "+"),
						Action:  iptables.AcceptAction{},
						Comment: []string{"To workload, mark has already been verified."},
					},
				)
			}
			fwdRules = append(fwdRules,
				iptables.Rule{
					Match:   iptables.Match().InInterface(bpfOutDev),
					Action:  iptables.AcceptAction{},
					Comment: []string{"From ", bpfOutDev, " device, mark verified, accept."},
				},
			)
		}

		t.InsertOrAppendRules("INPUT", inputRules)
		t.InsertOrAppendRules("FORWARD", fwdRules)
		t.InsertOrAppendRules("OUTPUT", outputRules)
	}

	for _, t := range d.iptablesNATTables {
		t.UpdateChains(d.ruleRenderer.StaticNATPostroutingChains(t.IPVersion))
		t.InsertOrAppendRules("POSTROUTING", []iptables.Rule{{
			Action: iptables.JumpAction{Target: rules.ChainNATPostrouting},
		}})
	}

	for _, t := range d.iptablesRawTables {
		t.UpdateChains(d.ruleRenderer.StaticBPFModeRawChains(t.IPVersion,
			d.config.Wireguard.EncryptHostTraffic, d.config.BPFHostConntrackBypass,
		))
		t.InsertOrAppendRules("PREROUTING", []iptables.Rule{{
			Action: iptables.JumpAction{Target: rules.ChainRawPrerouting},
		}})
		if t.IPVersion == 4 {
			t.InsertOrAppendRules("OUTPUT", []iptables.Rule{{
				Action: iptables.JumpAction{Target: rules.ChainRawOutput},
			}})
		}
	}

	if d.config.BPFExtToServiceConnmark != 0 {
		mark := uint32(d.config.BPFExtToServiceConnmark)
		for _, t := range d.iptablesMangleTables {
			t.InsertOrAppendRules("PREROUTING", []iptables.Rule{{
				Match: iptables.Match().MarkMatchesWithMask(
					tcdefs.MarkSeen|mark,
					tcdefs.MarkSeenMask|mark,
				),
				Comment: []string{"Mark connections with ExtToServiceConnmark"},
				Action:  iptables.SetConnMarkAction{Mark: mark, Mask: mark},
			}})
		}
	}
}

// setUpIptablesBPFEarly that need to be written asap
func (d *InternalDataplane) setUpIptablesBPFEarly() {
	rules := bpfMarkPreestablishedFlowsRules()

	for _, t := range d.iptablesFilterTables {
		// We want to prevent inserting the rules over and over again if something later
		// crashed. We do not expect that we would insert just a part of the batch as that
		// should be handled by the iptables-restore transaction.  Never the less if we
		// see that unexpected case, perhaps due to an upgrade, we skip over updating the
		// iptables now and will wait for the full resync. That could be temporarily
		// disrupting.
		if present := t.CheckRulesPresent("FORWARD", rules); present != nil {
			if len(present) != len(rules) {
				log.WithField("presentRules", present).
					Warn("Some early rules on filter FORWARD, skipping adding other, full resync will resolve it.")
			}
		} else {
			if err := t.InsertRulesNow("FORWARD", rules); err != nil {
				log.WithError(err).
					Warn("Failed inserting some early rules to filter FORWARD, some flows may get temporarily disrupted.")
			}
		}
		if present := t.CheckRulesPresent("OUTPUT", rules); present != nil {
			if len(present) != len(rules) {
				log.WithField("presentRules", present).
					Warn("Some early rules on filter OUTPUT, skipping adding other, full resync will resolve it.")
			}
		} else {
			if err := t.InsertRulesNow("OUTPUT", rules); err != nil {
				log.WithError(err).
					Warn("Failed inserting some early rules to filter OUTPUT, some flows may get temporarily disrupted.")
			}
		}
	}
}

func (d *InternalDataplane) setUpIptablesNormal() {
	for _, t := range d.iptablesRawTables {
		// the cali-PREROUTING and cali-OUTPUT chains created by through
		// StaticRawTableChains will later be referenced by nodeLocalDNSManager
		// to write NFLOG rules supporting DNS Policies
		rawChains := d.ruleRenderer.StaticRawTableChains(t.IPVersion)
		t.UpdateChains(rawChains)
		t.InsertOrAppendRules("PREROUTING", []iptables.Rule{{
			Action: iptables.JumpAction{Target: rules.ChainRawPrerouting},
		}})
		t.InsertOrAppendRules("OUTPUT", []iptables.Rule{{
			Action: iptables.JumpAction{Target: rules.ChainRawOutput},
		}})
	}
	for _, t := range d.iptablesFilterTables {
		filterChains := d.ruleRenderer.StaticFilterTableChains(t.IPVersion)
		t.UpdateChains(filterChains)
		t.InsertOrAppendRules("FORWARD", []iptables.Rule{{
			Action: iptables.JumpAction{Target: rules.ChainFilterForward},
		}})
		t.InsertOrAppendRules("INPUT", []iptables.Rule{{
			Action: iptables.JumpAction{Target: rules.ChainFilterInput},
		}})
		t.InsertOrAppendRules("OUTPUT", []iptables.Rule{{
			Action: iptables.JumpAction{Target: rules.ChainFilterOutput},
		}})

		// Include rules which should be appended to the filter table forward chain.
		t.AppendRules("FORWARD", d.ruleRenderer.StaticFilterForwardAppendRules())
	}
	for _, t := range d.iptablesNATTables {
		t.UpdateChains(d.ruleRenderer.StaticNATTableChains(t.IPVersion))
		t.InsertOrAppendRules("PREROUTING", []iptables.Rule{{
			Action: iptables.JumpAction{Target: rules.ChainNATPrerouting},
		}})
		if t.IPVersion == 4 && d.config.EgressIPEnabled {
			t.AppendRules("PREROUTING", []iptables.Rule{{
				Action: iptables.JumpAction{Target: rules.ChainNATPreroutingEgress},
			}})
		}
		t.InsertOrAppendRules("POSTROUTING", []iptables.Rule{{
			Action: iptables.JumpAction{Target: rules.ChainNATPostrouting},
		}})
		t.InsertOrAppendRules("OUTPUT", []iptables.Rule{{
			Action: iptables.JumpAction{Target: rules.ChainNATOutput},
		}})
	}
	for _, t := range d.iptablesMangleTables {
		chains := d.ruleRenderer.StaticMangleTableChains(t.IPVersion)
		t.UpdateChains(chains)
		rs := []iptables.Rule{}
		if t.IPVersion == 4 && d.config.EgressIPEnabled {
			// Make sure egress rule at top.
			rs = append(rs, iptables.Rule{
				Action: iptables.JumpAction{Target: rules.ChainManglePreroutingEgress},
			})
			rs = append(rs, iptables.Rule{
				Action: iptables.JumpAction{Target: rules.ChainManglePreroutingEgressInbound},
			})
		}
		rs = append(rs, iptables.Rule{
			Action: iptables.JumpAction{Target: rules.ChainManglePrerouting},
		})
		t.InsertOrAppendRules("PREROUTING", rs)

		rs = []iptables.Rule{}
		for _, chain := range chains {
			if chain.Name == rules.ChainManglePostroutingEgress {
				rs = append(rs, iptables.Rule{
					Action: iptables.JumpAction{Target: rules.ChainManglePostroutingEgress},
				})
				break
			}
		}
		rs = append(rs, iptables.Rule{
			Action: iptables.JumpAction{Target: rules.ChainManglePostrouting},
		})
		t.InsertOrAppendRules("POSTROUTING", rs)

		rs = []iptables.Rule{}
		rs = append(rs, iptables.Rule{
			Action: iptables.JumpAction{Target: rules.ChainMangleOutput},
		})
		t.InsertOrAppendRules("OUTPUT", rs)
	}
	if d.xdpState != nil {
		if err := d.setXDPFailsafePorts(); err != nil {
			log.Warnf("failed to set XDP failsafe ports, disabling XDP: %v", err)
			if err := d.shutdownXDPCompletely(); err != nil {
				log.Warnf("failed to disable XDP: %v, will proceed anyway.", err)
			}
		}
	}
}

func stringToProtocol(protocol string) (labelindex.IPSetPortProtocol, error) {
	switch protocol {
	case "tcp":
		return labelindex.ProtocolTCP, nil
	case "udp":
		return labelindex.ProtocolUDP, nil
	case "sctp":
		return labelindex.ProtocolSCTP, nil
	}
	return labelindex.ProtocolNone, fmt.Errorf("unknown protocol %q", protocol)
}

func (d *InternalDataplane) setXDPFailsafePorts() error {
	inboundPorts := d.config.RulesConfig.FailsafeInboundHostPorts

	if _, err := d.xdpState.common.bpfLib.NewFailsafeMap(); err != nil {
		return err
	}

	for _, p := range inboundPorts {
		proto, err := stringToProtocol(p.Protocol)
		if err != nil {
			return err
		}

		if err := d.xdpState.common.bpfLib.UpdateFailsafeMap(uint8(proto), p.Port); err != nil {
			return err
		}
	}

	log.Infof("Set XDP failsafe ports: %+v", inboundPorts)
	return nil
}

// shutdownXDPCompletely attempts to disable XDP state.  This could fail in cases where XDP isn't working properly.
func (d *InternalDataplane) shutdownXDPCompletely() error {
	if d.xdpState == nil {
		return nil
	}
	if d.callbacks != nil {
		d.xdpState.DepopulateCallbacks(d.callbacks)
	}
	// spend 1 second attempting to wipe XDP, in case of a hiccup.
	maxTries := 10
	waitInterval := 100 * time.Millisecond
	var err error
	for i := 0; i < maxTries; i++ {
		err = d.xdpState.WipeXDP()
		if err == nil {
			d.xdpState = nil
			return nil
		}
		log.WithError(err).WithField("try", i).Warn("failed to wipe the XDP state")
		time.Sleep(waitInterval)
	}
	return fmt.Errorf("Failed to wipe the XDP state after %v tries over %v seconds: Error %v", maxTries, waitInterval, err)
}

func (d *InternalDataplane) loopUpdatingDataplane() {
	log.Info("Started internal iptables dataplane driver loop")
	healthTicks := time.NewTicker(healthInterval).C
	d.reportHealth()

	// Retry any failed operations every 10s.
	retryTicker := time.NewTicker(10 * time.Second)

	// If configured, start tickers to refresh the IP sets and routing table entries.
	ipSetsRefreshC := newRefreshTicker("IP sets", d.config.IPSetsRefreshInterval)
	routeRefreshC := newRefreshTicker("routes", d.config.RouteRefreshInterval)
	var xdpRefreshC <-chan time.Time
	if d.xdpState != nil {
		xdpRefreshC = newRefreshTicker("XDP state", d.config.XDPRefreshInterval)
	}
	ipSecRefreshC := newRefreshTicker("IPsec policy", d.config.XDPRefreshInterval)

	// Implement a simple leaky bucket throttle to control how often we refresh the dataplane.
	// This makes sure that we tend to favour processing updates from the datastore if we're
	// under load.
	throttleC := jitter.NewTicker(100*time.Millisecond, 10*time.Millisecond).Channel()
	beingThrottled := false

	for {
		select {
		case msg := <-d.toDataplane:
			d.onDatastoreMessage(msg)
		case ifaceUpdate := <-d.ifaceUpdates:
			d.onIfaceMonitorMessage(ifaceUpdate)
		case <-d.domainInfoStore.UpdatesReadyChannel():
			if d.domainInfoStore.HandleUpdates() {
				d.dataplaneNeedsSync = true
			}
		case msg := <-d.awsStateUpdC:
			d.awsSubnetMgr.OnSecondaryIfaceStateUpdate(msg)
		case msg := <-d.egwHealthReportC:
			d.egressIPManager.OnEGWHealthReport(msg)
			// Drain the rest of the channel.  This makes sure that we combine work if we're getting backed up.
			drainChan(d.egwHealthReportC, d.egressIPManager.OnEGWHealthReport)
		case name := <-d.vxlanParentC:
			d.vxlanManager.OnParentNameUpdate(name)
		case name := <-d.vxlanParentCV6:
			d.vxlanManagerV6.OnParentNameUpdate(name)
		case <-ipSetsRefreshC:
			log.Debug("Refreshing IP sets state")
			d.forceIPSetsRefresh = true
			d.dataplaneNeedsSync = true
		case <-routeRefreshC:
			log.Debug("Refreshing routes")
			d.forceRouteRefresh = true
			d.dataplaneNeedsSync = true
		case <-xdpRefreshC:
			log.Debug("Refreshing XDP")
			d.forceXDPRefresh = true
			d.dataplaneNeedsSync = true
		case <-ipSecRefreshC:
			d.ipSecPolTable.QueueResync()
		case <-d.reschedC:
			log.Debug("Reschedule kick received")
			d.dataplaneNeedsSync = true
			// nil out the channel to record that the timer is now inactive.
			d.reschedC = nil
		case <-throttleC:
			d.applyThrottle.Refill()
		case <-healthTicks:
			d.reportHealth()
		case <-retryTicker.C:
		case <-d.debugHangC:
			log.Warning("Debug hang simulation timer popped, hanging the dataplane!!")
			time.Sleep(1 * time.Hour)
			log.Panic("Woke up after 1 hour, something's probably wrong with the test.")
		case stopWG := <-d.stopChan:
			func() { // Avoid linter warnings on the "defer".
				defer stopWG.Done()
				if err := d.domainInfoStore.SaveMappingsV1(); err != nil {
					log.WithError(err).Warning("Failed to save mappings to file on Felix shutdown")
				}
			}()
			return
		}

		if d.datastoreInSync && d.ifaceMonitorInSync && d.dataplaneNeedsSync {
			// Dataplane is out-of-sync, check if we're throttled.
			if d.applyThrottle.Admit() {
				if beingThrottled && d.applyThrottle.WouldAdmit() {
					log.Info("Dataplane updates no longer throttled")
					beingThrottled = false
				}
				log.Debug("Applying dataplane updates")
				applyStart := time.Now()

				// Actually apply the changes to the dataplane.
				d.apply()

				// Record stats.
				applyTime := time.Since(applyStart)
				summaryApplyTime.Observe(applyTime.Seconds())

				if d.dataplaneNeedsSync {
					// Dataplane is still dirty, record an error.
					countDataplaneSyncErrors.Inc()
				}

				d.loopSummarizer.EndOfIteration(applyTime)

				if !d.doneFirstApply {
					log.WithField(
						"secsSinceStart", time.Since(processStartTime).Seconds(),
					).Info("Completed first update to dataplane.")
					d.loopSummarizer.RecordOperation("first-update")
					d.doneFirstApply = true
					if d.config.PostInSyncCallback != nil {
						d.config.PostInSyncCallback()
					}
				}
				d.reportHealth()
			} else {
				if !beingThrottled {
					log.Info("Dataplane updates throttled")
					beingThrottled = true
				}
			}
		}
	}
}

func newRefreshTicker(name string, interval time.Duration) <-chan time.Time {
	if interval <= 0 {
		log.Infof("Refresh of %s on timer disabled", name)
		return nil
	}
	log.WithField("interval", interval).Infof("Will refresh %s on timer", name)
	refreshTicker := jitter.NewTicker(interval, interval/10)
	return refreshTicker.Channel()
}

// onDatastoreMessage is called when we get a message from the calculation graph
// it opportunistically processes a match of messages from its channel.
func (d *InternalDataplane) onDatastoreMessage(msg interface{}) {
	d.datastoreBatchSize = 1

	// Process the message we received, then opportunistically process any other
	// pending messages.  This helps to avoid doing two dataplane updates in quick
	// succession (and hence increasing latency) if we're _not_ being throttled.
	d.processMsgFromCalcGraph(msg)
	drainChan(d.toDataplane, d.processMsgFromCalcGraph)

	summaryBatchSize.Observe(float64(d.datastoreBatchSize))
}

func (d *InternalDataplane) processMsgFromCalcGraph(msg interface{}) {
	log.WithField("msg", proto.MsgStringer{Msg: msg}).Infof("Received %T update from calculation graph", msg)
	d.datastoreBatchSize++
	d.dataplaneNeedsSync = true
	d.recordMsgStat(msg)
	for _, mgr := range d.allManagers {
		mgr.OnUpdate(msg)
	}
	switch msg.(type) {
	case *proto.InSync:
		log.WithField("timeSinceStart", time.Since(processStartTime)).Info(
			"Datastore in sync, flushing the dataplane for the first time...")
		d.datastoreInSync = true
	}
}

// onIfaceMonitorMessage is called when we get a message from the interface monitor
// it opportunistically processes a match of messages from its channel.
func (d *InternalDataplane) onIfaceMonitorMessage(ifaceUpdate any) {
	// Separate stats for historic reasons: there use to be two channels.
	d.linkUpdateBatchSize = 0
	d.addrsUpdateBatchSize = 0

	// As for datastore messages, the interface monitor can send many messages in one go, so we
	// opportunistically process a batch even if we're not being throttled.
	d.processIfaceUpdate(ifaceUpdate)
	drainChan(d.ifaceUpdates, d.processIfaceUpdate)

	d.dataplaneNeedsSync = true
	if d.linkUpdateBatchSize > 0 {
		summaryIfaceBatchSize.Observe(float64(d.linkUpdateBatchSize))
	}
	if d.addrsUpdateBatchSize > 0 {
		summaryAddrBatchSize.Observe(float64(d.addrsUpdateBatchSize))
	}
}

func (d *InternalDataplane) processIfaceUpdate(ifaceUpdate any) {
	switch ifaceUpdateMsg := ifaceUpdate.(type) {
	case *ifaceStateUpdate:
		d.processIfaceStateUpdate(ifaceUpdateMsg)
	case *ifaceAddrsUpdate:
		d.processIfaceAddrsUpdate(ifaceUpdateMsg)
	case *ifaceInSync:
		d.processIfaceInSync()
	}
}

func (d *InternalDataplane) processIfaceInSync() {
	if d.ifaceMonitorInSync {
		return
	}
	log.Info("Interface monitor now in sync.")
	d.ifaceMonitorInSync = true
	d.dataplaneNeedsSync = true
}

func (d *InternalDataplane) processIfaceStateUpdate(ifaceUpdate *ifaceStateUpdate) {
	log.WithField("msg", ifaceUpdate).Info("Received interface update")
	d.dataplaneNeedsSync = true
	d.linkUpdateBatchSize++
	if ifaceUpdate.Name == KubeIPVSInterface {
		d.checkIPVSConfigOnStateUpdate(ifaceUpdate.State)
		return
	}

	for _, mgr := range d.allManagers {
		mgr.OnUpdate(ifaceUpdate)
	}

	for _, fdb := range d.vxlanFDBs {
		fdb.OnIfaceStateChanged(ifaceUpdate.Name, ifaceUpdate.State)
	}

	for _, mgr := range d.managersWithRouteTables {
		for _, routeTable := range mgr.GetRouteTableSyncers() {
			routeTable.OnIfaceStateChanged(ifaceUpdate.Name, ifaceUpdate.State)
		}
	}
}

func (d *InternalDataplane) processIfaceAddrsUpdate(ifaceAddrsUpdate *ifaceAddrsUpdate) {
	log.WithField("msg", ifaceAddrsUpdate).Info("Received interface addresses update")
	d.dataplaneNeedsSync = true
	d.addrsUpdateBatchSize++
	for _, mgr := range d.allManagers {
		mgr.OnUpdate(ifaceAddrsUpdate)
	}
}

func drainChan[T any](c <-chan T, f func(T)) {
	for i := 0; i < msgPeekLimit; i++ {
		select {
		case v := <-c:
			f(v)
		default:
			return
		}
	}
}

func (d *InternalDataplane) configureKernel() {
	// Attempt to modprobe nf_conntrack_proto_sctp.  In some kernels this is a
	// module that needs to be loaded, otherwise all SCTP packets are marked
	// INVALID by conntrack and dropped by Calico's rules.  However, some kernels
	// (confirmed in Ubuntu 19.10's build of 5.3.0-24-generic) include this
	// conntrack without it being a kernel module, and so modprobe will fail.
	// Log result at INFO level for troubleshooting, but otherwise ignore any
	// failed modprobe calls.
	mp := newModProbe(moduleConntrackSCTP, newRealCmd)
	out, err := mp.Exec()
	log.WithError(err).WithField("output", out).Infof("attempted to modprobe %s", moduleConntrackSCTP)

	log.Info("Making sure IPv4 forwarding is enabled.")
	err = writeProcSys("/proc/sys/net/ipv4/ip_forward", "1")
	if err != nil {
		log.WithError(err).Error("Failed to set IPv4 forwarding sysctl")
	}

	if d.config.IPv6Enabled {
		log.Info("Making sure IPv6 forwarding is enabled.")
		err = writeProcSys("/proc/sys/net/ipv6/conf/all/forwarding", "1")
		if err != nil {
			log.WithError(err).Error("Failed to set IPv6 forwarding sysctl")
		}
	}

	// Enable conntrack packet and byte accounting.
	err = writeProcSys("/proc/sys/net/netfilter/nf_conntrack_acct", "1")
	if err != nil {
		log.Warnf("failed to set enable conntrack packet and byte accounting: %v\n", err)
	}

	if d.config.BPFEnabled && d.config.BPFDisableUnprivileged {
		log.Info("BPF enabled, disabling unprivileged BPF usage.")
		err := writeProcSys("/proc/sys/kernel/unprivileged_bpf_disabled", "1")
		if err != nil {
			log.WithError(err).Error("Failed to set unprivileged_bpf_disabled sysctl")
		}
	}
	if d.config.Wireguard.Enabled || d.config.Wireguard.EnabledV6 {
		// wireguard module is available in linux kernel >= 5.6
		mpwg := newModProbe(moduleWireguard, newRealCmd)
		out, err = mpwg.Exec()
		log.WithError(err).WithField("output", out).Infof("attempted to modprobe %s", moduleWireguard)
	}
}

func (d *InternalDataplane) recordMsgStat(msg interface{}) {
	typeName := reflect.ValueOf(msg).Elem().Type().Name()
	countMessages.WithLabelValues(typeName).Inc()
}

func (d *InternalDataplane) apply() {
	// Update sequencing is important here because iptables rules have dependencies on ipsets.
	// Creating a rule that references an unknown IP set fails, as does deleting an IP set that
	// is in use.

	// Unset the needs-sync flag, we'll set it again if something fails.
	d.dataplaneNeedsSync = false

	// First, give the managers a chance to resolve any state based on the preceding batch of
	// updates.  In some cases, e.g. EndpointManager, this can result in an update to another
	// manager (BPFEndpointManager.OnHEPUpdate) that must happen before either of those managers
	// begins its dataplane programming updates.
	for _, mgr := range d.allManagers {
		if handler, ok := mgr.(UpdateBatchResolver); ok {
			err := handler.ResolveUpdateBatch()
			if err != nil {
				log.WithField("manager", reflect.TypeOf(mgr).Name()).WithError(err).Debug(
					"couldn't resolve update batch for manager, will try again later")
				d.dataplaneNeedsSync = true
			}
			d.reportHealth()
		}
	}

	// Now allow managers to complete the dataplane programming updates that they need.
	for _, mgr := range d.allManagers {
		err := mgr.CompleteDeferredWork()
		if err != nil {
			log.WithField("manager", reflect.TypeOf(mgr).Name()).WithError(err).Debug(
				"couldn't complete deferred work for manager, will try again later")
			d.dataplaneNeedsSync = true
		}
		d.reportHealth()
	}

	if d.xdpState != nil {
		if d.forceXDPRefresh {
			// Refresh timer popped.
			d.xdpState.QueueResync()
			d.forceXDPRefresh = false
		}

		var applyXDPError error
		d.xdpState.ProcessPendingDiffState(d.endpointsSourceV4)
		if err := d.applyXDPActions(); err != nil {
			applyXDPError = err
		} else {
			err := d.xdpState.ProcessMemberUpdates()
			d.xdpState.DropPendingDiffState()
			if err != nil {
				log.WithError(err).Warning("Failed to process XDP member updates, will resync later...")
				if err := d.applyXDPActions(); err != nil {
					applyXDPError = err
				}
			}
			d.xdpState.UpdateState()
		}
		if applyXDPError != nil {
			log.WithError(applyXDPError).Info("Applying XDP actions did not succeed, disabling XDP")
			if err := d.shutdownXDPCompletely(); err != nil {
				log.Warnf("failed to disable XDP: %v, will proceed anyway.", err)
			}
		}
	}
	d.reportHealth()

	d.ipSecPolTable.Apply()

	if d.forceRouteRefresh {
		// Refresh timer popped.
		for _, r := range d.routeTableSyncers() {
			// Queue a resync on the next Apply().
			r.QueueResync()
		}
		for _, r := range d.routeRules() {
			// Queue a resync on the next Apply().
			r.QueueResync()
		}
		for _, fdb := range d.vxlanFDBs {
			fdb.QueueResync()
		}
		d.forceRouteRefresh = false
	}

	if d.forceIPSetsRefresh {
		// Refresh timer popped.
		for _, r := range d.ipSets {
			// Queue a resync on the next Apply().
			r.QueueResync()
		}
		d.forceIPSetsRefresh = false
	}

	// Next, create/update IP sets.  We defer deletions of IP sets until after we update
	// iptables.
	var ipSetsWG sync.WaitGroup
	ipSetsWG.Add(1)
	go func() {
		defer ipSetsWG.Done()
		d.applyIPSetsAndNotifyDomainInfoStore()
	}()

	// Update any VXLAN FDB entries.
	for _, fdb := range d.vxlanFDBs {
		err := fdb.Apply()
		if err != nil {
			var lnf netlink.LinkNotFoundError
			if errors.As(err, &lnf) || errors.Is(err, vxlanfdb.ErrLinkDown) {
				log.Debug("VXLAN interface not ready yet, can't sync FDB entries.")
			} else {
				log.WithError(err).Warn("Failed to synchronize VXLAN FDB entries, will retry...")
				d.dataplaneNeedsSync = true
			}
		}
	}

	// Update the routing table in parallel with the other updates.  We'll wait for it to finish
	// before we return.
	var routesWG sync.WaitGroup
	for _, r := range d.routeTableSyncers() {
		routesWG.Add(1)
		go func(r routetable.RouteTableSyncer) {
			err := r.Apply()
			if err != nil {
				log.Warn("Failed to synchronize routing table, will retry...")
				d.dataplaneNeedsSync = true
			}
			d.reportHealth()
			routesWG.Done()
		}(r)
	}

	// Update the routing rules in parallel with the other updates.  We'll wait for it to finish
	// before we return.
	var rulesWG sync.WaitGroup
	for _, r := range d.routeRules() {
		rulesWG.Add(1)
		go func(r routeRules) {
			err := r.Apply()
			if err != nil {
				log.Warn("Failed to synchronize routing rules, will retry...")
				d.dataplaneNeedsSync = true
			}
			d.reportHealth()
			rulesWG.Done()
		}(r)
	}

	// Wait for the IP sets update to finish.  We can't update iptables until it has.  Once updated, we can trigger
	// a background goroutine to update IPSets from domain name info changes. This can take place while iptables is
	// being updated.
	ipSetsWG.Wait()
	ipSetsStopCh := make(chan struct{})
	ipSetsWG.Add(1)
	go func() {
		defer ipSetsWG.Done()
		d.loopUpdatingDataplaneForDomainInfoUpdates(ipSetsStopCh)
	}()

	// Update iptables, this should sever any references to now-unused IP sets.
	var reschedDelayMutex sync.Mutex
	var reschedDelay time.Duration
	var iptablesWG sync.WaitGroup
	for _, t := range d.allIptablesTables {
		iptablesWG.Add(1)
		go func(t *iptables.Table) {
			tableReschedAfter := t.Apply()

			reschedDelayMutex.Lock()
			defer reschedDelayMutex.Unlock()
			if tableReschedAfter != 0 && (reschedDelay == 0 || tableReschedAfter < reschedDelay) {
				reschedDelay = tableReschedAfter
			}
			d.reportHealth()
			iptablesWG.Done()
		}(t)
	}

	iptablesWG.Wait()

	// Stop the background ipsets update and wait for it to complete.
	close(ipSetsStopCh)
	ipSetsWG.Wait()

	// Now clean up any left-over IP sets.
	var ipSetsNeedsReschedule atomic.Bool
	for _, ipSets := range d.ipSets {
		ipSetsWG.Add(1)
		go func(s common.IPSetsDataplane) {
			defer ipSetsWG.Done()
			reschedule := s.ApplyDeletions()
			if reschedule {
				ipSetsNeedsReschedule.Store(true)
			}
			d.reportHealth()
		}(ipSets)
	}
	ipSetsWG.Wait()
	if ipSetsNeedsReschedule.Load() {
		if reschedDelay == 0 || reschedDelay > 100*time.Millisecond {
			reschedDelay = 100 * time.Millisecond
		}
	}

	// Wait for the route updates to finish.
	routesWG.Wait()

	// Wait for the rule updates to finish.
	rulesWG.Wait()

	// And publish and status updates.
	d.endpointStatusCombiner.Apply()

	// Set up any needed rescheduling kick.
	if d.reschedC != nil {
		// We have an active rescheduling timer, stop it so we can restart it with a
		// different timeout below if it is still needed.
		// This snippet comes from the docs for Timer.Stop().
		if !d.reschedTimer.Stop() {
			// Timer had already popped, drain its channel.
			<-d.reschedC
		}
		// Nil out our copy of the channel to record that the timer is inactive.
		d.reschedC = nil
	}
	if reschedDelay != 0 {
		// We need to reschedule.
		log.WithField("delay", reschedDelay).Debug("Asked to reschedule.")
		if d.reschedTimer == nil {
			// First time, create the timer.
			d.reschedTimer = time.NewTimer(reschedDelay)
		} else {
			// Have an existing timer, reset it.
			d.reschedTimer.Reset(reschedDelay)
		}
		d.reschedC = d.reschedTimer.C
	}
}

// loopUpdatingDataplaneForDomainInfoUpdates loops while the main IPTables update is taking place. This keeps pulling
// domain info updates and programs them into the IPSets.
func (d *InternalDataplane) loopUpdatingDataplaneForDomainInfoUpdates(ipSetsStopCh chan struct{}) {
	for {
		select {
		case <-d.domainInfoStore.UpdatesReadyChannel():
			if d.domainInfoStore.HandleUpdates() {
				d.applyIPSetsAndNotifyDomainInfoStore()
			}
		case <-ipSetsStopCh:
			return
		}
	}
}

// applyIPSetsAndNotifyDomainInfoStore applies changes to the IPSetDataplanes and once complete invokes any
// domainInfoCallbacks to indicate domain name policy updates are now programmed.
func (d *InternalDataplane) applyIPSetsAndNotifyDomainInfoStore() {
	var ipSetsWG sync.WaitGroup
	for _, ipSets := range d.ipSets {
		ipSetsWG.Add(1)
		go func(ipSets common.IPSetsDataplane) {
			defer ipSetsWG.Done()

			// Apply the IPSet updates.  The filter is requesting that ApplyUpdates only returns the updates IP sets
			// that contain egress domains. The filter does not change which IPSets are updated - all IPSets that have
			// been modified will be updated.
			programmedIPs := ipSets.ApplyUpdates(func(ipSetName string) bool {
				// Collect only Domain IP set updates so we don't overload the packet processor with irrelevant ips.
				ipSetID := ipsets.StripIPSetNamePrefix(ipSetName)
				return strings.HasPrefix(ipSetID, "d:")
			})

			d.reportHealth()

			if d.dnsDeniedPacketProcessor == nil || programmedIPs == nil {
				return
			}
			if programmedIPs.Len() != 0 {
				d.dnsDeniedPacketProcessor.OnIPSetMemberUpdates(programmedIPs)
			}
		}(ipSets)
	}
	ipSetsWG.Wait()

	// Notify the domain info store that any updates applied to the handlers has now been applied.
	d.domainInfoStore.UpdatesApplied()
}

func (d *InternalDataplane) applyXDPActions() error {
	var err error = nil
	for i := 0; i < 10; i++ {
		err = d.xdpState.ResyncIfNeeded(d.ipsetsSourceV4)
		if err != nil {
			return err
		}
		if err = d.xdpState.ApplyBPFActions(d.ipsetsSourceV4); err == nil {
			return nil
		} else {
			log.WithError(err).Info("Applying XDP BPF actions did not succeed, will retry with resync...")
		}
	}
	return err
}

func (d *InternalDataplane) loopReportingStatus() {
	log.Info("Started internal status report thread")
	if d.config.StatusReportingInterval <= 0 {
		log.Info("Process status reports disabled")
		return
	}
	// Wait before first report so that we don't check in if we're in a tight cyclic restart.
	time.Sleep(10 * time.Second)
	for {
		uptimeSecs := time.Since(processStartTime).Seconds()
		d.fromDataplane <- &proto.ProcessStatusUpdate{
			IsoTimestamp: time.Now().UTC().Format(time.RFC3339),
			Uptime:       uptimeSecs,
		}
		time.Sleep(d.config.StatusReportingInterval)
	}
}

// IptablesTable is a shim interface for iptables.Table.
type IptablesTable interface {
	UpdateChain(chain *iptables.Chain)
	UpdateChains([]*iptables.Chain)
	RemoveChains([]*iptables.Chain)
	RemoveChainByName(name string)
}

func (d *InternalDataplane) reportHealth() {
	if d.config.HealthAggregator != nil {
		d.config.HealthAggregator.Report(
			healthName,
			&health.HealthReport{Live: true, Ready: d.doneFirstApply && d.ifaceMonitorInSync},
		)
	}
}

type dummyLock struct{}

func (d dummyLock) Lock() {
}

func (d dummyLock) Unlock() {
}

func startBPFDataplaneComponents(ipFamily proto.IPVersion,
	bpfmaps *bpfmap.IPMaps,
	ipSetIDAllocator *idalloc.IDAllocator,
	config Config,
	ipSetsMgr *common.IPSetsManager,
	dp *InternalDataplane) (*bpfconntrack.Scanner, egressIPSets) {

	ipSetConfig := config.RulesConfig.IPSetConfigV4
	ipSetEntry := bpfipsets.IPSetEntryFromBytes
	ipSetProtoEntry := bpfipsets.ProtoIPSetMemberToBPFEntry

	failSafesKeyFromSlice := failsafes.KeyFromSlice
	failSafesKey := failsafes.MakeKey

	ctKey := conntrack.KeyFromBytes
	ctVal := conntrack.ValueFromBytes

	bpfproxyOpts := []bpfproxy.Option{
		bpfproxy.WithMinSyncPeriod(config.KubeProxyMinSyncPeriod),
	}

	if config.BPFNodePortDSREnabled {
		bpfproxyOpts = append(bpfproxyOpts, bpfproxy.WithDSREnabled())
	}

	if len(config.NodeZone) != 0 {
		bpfproxyOpts = append(bpfproxyOpts, bpfproxy.WithTopologyNodeZone(config.NodeZone))
	}

	if len(config.BPFExcludeCIDRsFromNAT) > 0 {
		bpfproxyOpts = append(bpfproxyOpts, bpfproxy.WithExcludedCIDRs(config.BPFExcludeCIDRsFromNAT))
	}

	if ipFamily == proto.IPVersion_IPV6 {
		ipSetConfig = config.RulesConfig.IPSetConfigV6
		ipSetEntry = bpfipsets.IPSetEntryV6FromBytes
		ipSetProtoEntry = bpfipsets.ProtoIPSetMemberToBPFEntryV6

		failSafesKeyFromSlice = failsafes.KeyV6FromSlice
		failSafesKey = failsafes.MakeKeyV6

		ctKey = conntrack.KeyV6FromBytes
		ctVal = conntrack.ValueV6FromBytes

		bpfproxyOpts = append(bpfproxyOpts, bpfproxy.WithIPFamily(6))
	}

	ipSets := bpfipsets.NewBPFIPSets(ipSetConfig, ipSetIDAllocator, bpfmaps.IpsetsMap, ipSetEntry, ipSetProtoEntry, dp.loopSummarizer)
	dp.ipSets = append(dp.ipSets, ipSets)
	ipSetsMgr.AddDataplane(ipSets)

	if ipFamily == proto.IPVersion_IPV4 {
		// Create an 'ipset' to represent trusted DNS servers.
		trustedDNSServers := []string{}
		for _, serverPort := range config.RulesConfig.DNSTrustedServers {
			trustedDNSServers = append(trustedDNSServers,
				fmt.Sprintf("%v,udp:%v", serverPort.IP, serverPort.Port))
		}
		ipSets.AddOrReplaceIPSet(
			ipsets.IPSetMetadata{SetID: bpfipsets.TrustedDNSServersName, Type: ipsets.IPSetTypeHashIPPort},
			trustedDNSServers,
		)
	}

	failsafeMgr := failsafes.NewManager(
		bpfmaps.FailsafesMap,
		config.RulesConfig.FailsafeInboundHostPorts,
		config.RulesConfig.FailsafeOutboundHostPorts,
		dp.loopSummarizer,
		failSafesKeyFromSlice,
		failSafesKey,
	)
	dp.RegisterManager(failsafeMgr)

	bpfRTMgr := newBPFRouteManager(&config, bpfmaps, ipFamily, dp.loopSummarizer)
	dp.RegisterManager(bpfRTMgr)

	conntrackScanner := bpfconntrack.NewScanner(bpfmaps.CtMap, ctKey, ctVal,
		bpfconntrack.NewLivenessScanner(config.BPFConntrackTimeouts, config.BPFNodePortDSREnabled))

	// Before we start, scan for all finished / timed out connections to
	// free up the conntrack table asap as it may take time to sync up the
	// proxy and kick off the first full cleaner scan.
	conntrackScanner.Scan()

	if config.KubeClientSet != nil {
		kp, err := bpfproxy.StartKubeProxy(
			config.KubeClientSet,
			config.Hostname,
			bpfmaps,
			bpfproxyOpts...,
		)
		if err != nil {
			log.WithError(err).Panic("Failed to start kube-proxy.")
		}

		bpfRTMgr.setHostIPUpdatesCallBack(kp.OnHostIPsUpdate)
		bpfRTMgr.setRoutesCallBacks(kp.OnRouteUpdate, kp.OnRouteDelete)
		conntrackScanner.AddUnlocked(bpfconntrack.NewStaleNATScanner(kp))
	} else {
		log.Info("BPF enabled but no Kubernetes client available, unable to run kube-proxy module.")
	}
	return conntrackScanner, ipSets
}<|MERGE_RESOLUTION|>--- conflicted
+++ resolved
@@ -1023,27 +1023,19 @@
 		// Register map managers first since they create the maps that will be used by the endpoint manager.
 		// Important that we create the maps before we load a BPF program with TC since we make sure the map
 		// metadata name is set whereas TC doesn't set that field.
-<<<<<<< HEAD
-		ipSetIDAllocator := idalloc.New()
-		ipSetIDAllocator.ReserveWellKnownID(bpfipsets.TrustedDNSServersName, bpfipsets.TrustedDNSServersID)
-		ipSetIDAllocator.ReserveWellKnownID(bpfipsets.EgressGWHealthPortsName, bpfipsets.EgressGWHealthPortsID)
-
 		var conntrackScanner *bpfconntrack.Scanner
-		if config.BPFIpv6Enabled {
-			conntrackScanner, bpfIPSets = startBPFDataplaneComponents(proto.IPVersion_IPV6, bpfMaps.V6, ipSetIDAllocator, config, ipsetsManagerV6, dp)
-		} else {
-			conntrackScanner, bpfIPSets = startBPFDataplaneComponents(proto.IPVersion_IPV4, bpfMaps.V4, ipSetIDAllocator, config, ipsetsManager, dp)
-=======
 		var ipSetIDAllocatorV4, ipSetIDAllocatorV6 *idalloc.IDAllocator
 		ipSetIDAllocatorV4 = idalloc.New()
+		ipSetIDAllocatorV4.ReserveWellKnownID(bpfipsets.TrustedDNSServersName, bpfipsets.TrustedDNSServersID)
+		ipSetIDAllocatorV4.ReserveWellKnownID(bpfipsets.EgressGWHealthPortsName, bpfipsets.EgressGWHealthPortsID)
 
 		// Start IPv4 BPF dataplane components
-		startBPFDataplaneComponents(proto.IPVersion_IPV4, bpfMaps.V4, ipSetIDAllocatorV4, config, ipsetsManager, dp)
+		conntrackScanner, bpfIPSets = startBPFDataplaneComponents(proto.IPVersion_IPV4, bpfMaps.V4, ipSetIDAllocatorV4, config, ipsetsManager, dp)
 		if config.BPFIpv6Enabled {
 			// Start IPv6 BPF dataplane components
 			ipSetIDAllocatorV6 = idalloc.New()
+			ipSetIDAllocatorV6.ReserveWellKnownID(bpfipsets.TrustedDNSServersName, bpfipsets.TrustedDNSServersID)
 			startBPFDataplaneComponents(proto.IPVersion_IPV6, bpfMaps.V6, ipSetIDAllocatorV6, config, ipsetsManagerV6, dp)
->>>>>>> e03bd02d
 		}
 
 		workloadIfaceRegex := regexp.MustCompile(strings.Join(interfaceRegexes, "|"))
