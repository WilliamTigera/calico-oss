--- conflicted
+++ resolved
@@ -300,7 +300,6 @@
 
 func NewMockDataplane() *MockDataplane {
 	s := &MockDataplane{
-<<<<<<< HEAD
 		ipSets:                     make(map[string]set.Set[string]),
 		activePolicies:             map[proto.PolicyID]*proto.Policy{},
 		activeProfiles:             set.New[proto.ProfileID](),
@@ -310,22 +309,11 @@
 		activeVTEPs:                make(map[string]proto.VXLANTunnelEndpointUpdate),
 		activeWireguardEndpoints:   make(map[string]proto.WireguardEndpointUpdate),
 		activeWireguardV6Endpoints: make(map[string]proto.WireguardEndpointV6Update),
+		activeHostMetadataV4V6:     make(map[string]proto.HostMetadataV4V6Update),
 
 		activeIPSecTunnels:             set.New[string](),
 		activeIPSecBindings:            set.New[IPSecBinding](),
 		activeIPSecBlacklist:           set.New[string](),
-=======
-		ipSets:                         make(map[string]set.Set[string]),
-		activePolicies:                 map[proto.PolicyID]*proto.Policy{},
-		activeProfiles:                 set.New[proto.ProfileID](),
-		activeUntrackedPolicies:        set.New[proto.PolicyID](),
-		activePreDNATPolicies:          set.New[proto.PolicyID](),
-		activeRoutes:                   set.New[proto.RouteUpdate](),
-		activeVTEPs:                    make(map[string]proto.VXLANTunnelEndpointUpdate),
-		activeWireguardEndpoints:       make(map[string]proto.WireguardEndpointUpdate),
-		activeWireguardV6Endpoints:     make(map[string]proto.WireguardEndpointV6Update),
-		activeHostMetadataV4V6:         make(map[string]proto.HostMetadataV4V6Update),
->>>>>>> 861eb319
 		endpointToPolicyOrder:          make(map[string][]TierInfo),
 		endpointToUntrackedPolicyOrder: make(map[string][]TierInfo),
 		endpointToPreDNATPolicyOrder:   make(map[string][]TierInfo),
@@ -560,7 +548,11 @@
 		delete(d.activeWireguardV6Endpoints, event.Hostname)
 	case *proto.Encapsulation:
 		d.encapsulation = *event
-<<<<<<< HEAD
+	case *proto.HostMetadataV4V6Update:
+		d.activeHostMetadataV4V6[event.Hostname] = *event
+	case *proto.HostMetadataV4V6Remove:
+		Expect(d.activeHostMetadataV4V6).To(HaveKey(event.Hostname), "delete for unknown HostmetadataV4V6")
+		delete(d.activeHostMetadataV4V6, event.Hostname)
 
 	// Enterprise cases below.
 	case *proto.PacketCaptureUpdate:
@@ -620,13 +612,6 @@
 				fmt.Sprintf("Unknown IPsec blacklist removed: %v (all: %v)", addr, d.activeIPSecBlacklist))
 			d.activeIPSecBlacklist.Discard(addr)
 		}
-=======
-	case *proto.HostMetadataV4V6Update:
-		d.activeHostMetadataV4V6[event.Hostname] = *event
-	case *proto.HostMetadataV4V6Remove:
-		Expect(d.activeHostMetadataV4V6).To(HaveKey(event.Hostname), "delete for unknown HostmetadataV4V6")
-		delete(d.activeHostMetadataV4V6, event.Hostname)
->>>>>>> 861eb319
 	}
 }
 
