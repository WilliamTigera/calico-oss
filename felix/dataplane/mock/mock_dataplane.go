--- conflicted
+++ resolved
@@ -481,7 +481,6 @@
 	case *proto.VXLANTunnelEndpointRemove:
 		Expect(d.activeVTEPs).To(HaveKey(event.Node), "delete for unknown VTEP")
 		delete(d.activeVTEPs, event.Node)
-<<<<<<< HEAD
 	case *proto.PacketCaptureUpdate:
 		var update = *event
 		var id = fmt.Sprintf("%+v-%+v", update.Id, update.Endpoint)
@@ -542,10 +541,8 @@
 				fmt.Sprintf("Unknown IPsec blacklist removed: %v (all: %v)", addr, d.activeIPSecBlacklist))
 			d.activeIPSecBlacklist.Discard(addr)
 		}
-=======
 	case *proto.Encapsulation:
 		d.encapsulation = *event
->>>>>>> 979eb04b
 	}
 }
 
