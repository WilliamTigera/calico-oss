--- conflicted
+++ resolved
@@ -15,11 +15,7 @@
 	Until(t time.Time) time.Duration
 	After(t time.Duration) <-chan time.Time
 	NewTimer(d Duration) Timer
-<<<<<<< HEAD
 	NewTicker(d Duration) Ticker
-	KTimeNanos() int64
-=======
->>>>>>> ae7d4a5e
 }
 
 type Time = time.Time
