# Copyright (c) 2015-2024 Tigera, Inc. All rights reserved.
#
# Licensed under the Apache License, Version 2.0 (the "License");
# you may not use this file except in compliance with the License.
# You may obtain a copy of the License at
#
#     http://www.apache.org/licenses/LICENSE-2.0
#
# Unless required by applicable law or agreed to in writing, software
# distributed under the License is distributed on an "AS IS" BASIS,
# WITHOUT WARRANTIES OR CONDITIONS OF ANY KIND, either express or implied.
# See the License for the specific language governing permissions and
# limitations under the License.

# NOTE: This Dockerfile should be kept in-sync with the one in calico/node.
# This ensures that testing of Felix in this repository is done in the same
# userspace environment as it will be deployed in calico/node.

ARG QEMU_IMAGE

FROM ${QEMU_IMAGE} AS qemu

FROM calico/bpftool:v7.4.0 AS bpftool

FROM debian:12-slim AS source

LABEL maintainer="Shaun Crampton <shaun@tigera.io>"

# Install remaining runtime deps required for felix from the global repository
RUN apt-get update && apt-get install -y \
    ipset \
    iptables \
    iproute2 \
    iputils-arping \
    iputils-ping \
    iputils-tracepath \
    ipvsadm \
    # Need arp
    net-tools \
    conntrack \
    runit \
    # Need kmod to ensure ip6tables-save works correctly
    kmod \
    # Need netbase in order for ipset to work correctly
    # See https://github.com/kubernetes/kubernetes/issues/68703
    netbase \
    libnftables-dev \
    # Also needed (provides utilities for browsing procfs like ps)
    procps \
    ca-certificates \
    strongswan \
    strongswan-swanctl \
    libpcap-dev \
    # Felix FV tests require these
    ethtool \
    hping3 \
    libpcap-dev \
    netcat-openbsd \
    tcpdump \
    wget

RUN apt-get install --no-install-recommends -y wireguard-tools

RUN apt-get clean

# Default to the xtables backend of iptables.
RUN update-alternatives --set iptables /usr/sbin/iptables-legacy
RUN update-alternatives --set ip6tables /usr/sbin/ip6tables-legacy

# Felix is built with RHEL/UBI and links against libpcap.so.1. We need this symbolic link
# until Debian changes the soname from .0.8 to .1.
<<<<<<< HEAD
RUN ln -s $(readlink /usr/lib/*-linux-gnu/libpcap.so.0.8) /usr$(ldconfig -v 2>/dev/null | grep -Po '/lib/(.*): ' | sed -e 's/: //')/libpcap.so.1
=======
RUN ln -s $(readlink /usr/lib/*-linux-gnu/libpcap.so.0.8) $(ldconfig -v 2>/dev/null | grep '^/lib/' | head -n 1 | cut -f1 -d:)/libpcap.so.1
>>>>>>> 5d7cbf3a

COPY felix.cfg /etc/calico/felix.cfg
COPY calico-felix-wrapper /usr/bin/calico-felix-wrapper

COPY --from=bpftool /bpftool /usr/bin/bpftool

FROM scratch

COPY --from=source / /

WORKDIR /code

# Run felix (via the wrapper script) by default
CMD ["/usr/bin/calico-felix-wrapper"]<|MERGE_RESOLUTION|>--- conflicted
+++ resolved
@@ -69,11 +69,7 @@
 
 # Felix is built with RHEL/UBI and links against libpcap.so.1. We need this symbolic link
 # until Debian changes the soname from .0.8 to .1.
-<<<<<<< HEAD
-RUN ln -s $(readlink /usr/lib/*-linux-gnu/libpcap.so.0.8) /usr$(ldconfig -v 2>/dev/null | grep -Po '/lib/(.*): ' | sed -e 's/: //')/libpcap.so.1
-=======
 RUN ln -s $(readlink /usr/lib/*-linux-gnu/libpcap.so.0.8) $(ldconfig -v 2>/dev/null | grep '^/lib/' | head -n 1 | cut -f1 -d:)/libpcap.so.1
->>>>>>> 5d7cbf3a
 
 COPY felix.cfg /etc/calico/felix.cfg
 COPY calico-felix-wrapper /usr/bin/calico-felix-wrapper
