# Copyright (c) 2015-2024 Tigera, Inc. All rights reserved.
#
# Licensed under the Apache License, Version 2.0 (the "License");
# you may not use this file except in compliance with the License.
# You may obtain a copy of the License at
#
#     http://www.apache.org/licenses/LICENSE-2.0
#
# Unless required by applicable law or agreed to in writing, software
# distributed under the License is distributed on an "AS IS" BASIS,
# WITHOUT WARRANTIES OR CONDITIONS OF ANY KIND, either express or implied.
# See the License for the specific language governing permissions and
# limitations under the License.

# NOTE: This Dockerfile should be kept in-sync with the one in calico/node.
# This ensures that testing of Felix in this repository is done in the same
# userspace environment as it will be deployed in calico/node.

<<<<<<< HEAD
ARG BPFTOOL_IMAGE
=======
ARG QEMU_IMAGE
ARG BPFTOOL_IMAGE

FROM ${QEMU_IMAGE} AS qemu
>>>>>>> 3d9372b5

FROM ${BPFTOOL_IMAGE} AS bpftool

FROM debian:12-slim AS source

LABEL maintainer="Shaun Crampton <shaun@tigera.io>"

# Install remaining runtime deps required for felix from the global repository
RUN apt-get update && apt-get install -y \
    ipset \
    iptables \
    iproute2 \
    iputils-arping \
    iputils-ping \
    iputils-tracepath \
    ipvsadm \
    # Need arp
    net-tools \
    conntrack \
    runit \
    # Need kmod to ensure ip6tables-save works correctly
    kmod \
    # Need netbase in order for ipset to work correctly
    # See https://github.com/kubernetes/kubernetes/issues/68703
    netbase \
    libnftables-dev \
    # Also needed (provides utilities for browsing procfs like ps)
    procps \
    ca-certificates \
    strongswan \
    strongswan-swanctl \
    libpcap-dev \
    # Felix FV tests require these
    ethtool \
    hping3 \
    libpcap-dev \
    netcat-openbsd \
    tcpdump \
    wget

RUN apt-get install --no-install-recommends -y wireguard-tools

RUN apt-get clean

# Default to the xtables backend of iptables.
RUN update-alternatives --set iptables /usr/sbin/iptables-legacy
RUN update-alternatives --set ip6tables /usr/sbin/ip6tables-legacy

# Felix is built with RHEL/UBI and links against libpcap.so.1. We need this symbolic link
# until Debian changes the soname from .0.8 to .1.
RUN ln -s $(readlink /usr/lib/*-linux-gnu/libpcap.so.0.8) $(ldconfig -v 2>/dev/null | grep '^/lib/' | head -n 1 | cut -f1 -d:)/libpcap.so.1

COPY felix.cfg /etc/calico/felix.cfg
COPY calico-felix-wrapper /usr/bin/calico-felix-wrapper

COPY --from=bpftool /bpftool /usr/bin/bpftool

FROM scratch

COPY --from=source / /

WORKDIR /code

# Run felix (via the wrapper script) by default
CMD ["/usr/bin/calico-felix-wrapper"]<|MERGE_RESOLUTION|>--- conflicted
+++ resolved
@@ -16,14 +16,10 @@
 # This ensures that testing of Felix in this repository is done in the same
 # userspace environment as it will be deployed in calico/node.
 
-<<<<<<< HEAD
-ARG BPFTOOL_IMAGE
-=======
 ARG QEMU_IMAGE
 ARG BPFTOOL_IMAGE
 
 FROM ${QEMU_IMAGE} AS qemu
->>>>>>> 3d9372b5
 
 FROM ${BPFTOOL_IMAGE} AS bpftool
 
