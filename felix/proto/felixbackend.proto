--- conflicted
+++ resolved
@@ -856,7 +856,6 @@
   repeated string service_loadbalancer_cidrs = 3;
 }
 
-<<<<<<< HEAD
 message PacketCaptureUpdate {
   PacketCaptureID id = 1;
   WorkloadEndpointID endpoint = 2;
@@ -898,12 +897,12 @@
   string addr = 3;
   google.protobuf.Timestamp maintenance_started = 4;
   google.protobuf.Timestamp maintenance_finished = 5;
-=======
+}
+
 message ServicePort {
 	string Protocol = 1;
 	int32 Port = 2;
 	int32 NodePort = 3;
->>>>>>> e6f6cf12
 }
 
 message ServiceUpdate {
