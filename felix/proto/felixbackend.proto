syntax = "proto3";
package felix;
option go_package = "proto";
import "google/protobuf/timestamp.proto";

service PolicySync {
  // On this API, only the following payloads will be sent:
  //  - InSync
  //  - ConfigUpdate
  //  - IPSetUpdate
  //  - IPSetDeltaUpdate
  //  - IPSetRemove
  //  - ActiveProfileUpdate
  //  - ActiveProfileRemove
  //  - ActivePolicyUpdate
  //  - ActivePolicyRemove
  //  - WorkloadEndpointUpdate
  //  - WorkloadEndpointRemove
  //  - ServiceAccountUpdate
  //  - ServiceAccountRemove
  //  - NamespaceUpdate
  //  - NamespaceRemove
  //  - RouteUpdate
  //  - RouteRemove
  //  - VXLANTunnelEndpointUpdate
  //  - VXLANTunnelEndpointRemove
  //  - PacketCaptureUpdate
  //  - PacketCaptureRemove
  //
  // The ConfigUpdate payload is only sent if the receiver has features enabled that
  // require it. Furthermore, the ConfigUpdate message will only contain the configuration
  // parameters required for those features.
  rpc Sync(SyncRequest) returns (stream ToDataplane);

  // Report dataplane statistics to Felix.
  rpc Report(DataplaneStats) returns (ReportResult);
}

message SyncRequest {
  // Whether the sync consumer supports the DropActionOverride feature. If set to true,
  // the dropActionOverride value will be supplied in a ConfigUpdate message (if supported
  // by Felix).
  bool supportsDropActionOverride = 1;
  // Whether the sync consumer supports dataplane stats. If set to true, the ConfigUpdate message
  // will contain DataplaneStatsEnabledForAllowed and DataplaneStatsEnabledForDenied settings
  // if supported by Felix. If enabled, the sync consumer may call the Report RPC method to stream
  // dataplane statistics to Felix.
  bool supportsDataplaneStats = 2;
  // Determines which types of payloads will be sent to the client.
  // Valid values are "per-pod-policies" or "l3-routes".
  string subscriptionType = 3;
}

// Rationale for having explicit Remove messages rather than sending and update
// with empty payload (which is the convention we used to use in Felix):
// protobuf and golang use zero values to indicate missing data and that makes
// it impossible to tell the difference between an empty list of IP set members
// and a deletion, for example.

message ToDataplane {
  // Sequence number incremented with each message.  Useful for correlating
  // messages in logs.
  uint64 sequence_number = 15;
  oneof payload {
    // InSync is sent once a complete snapshot of the datastore has been
    // processed.  The dataplane driver should use it as a signal to
    // resynchronise the dataplane.
    InSync in_sync = 1;

    // IPSetUpdate is sent when an IP set becomes active.  It contains the
    // complete membership of the IP set.
    IPSetUpdate ipset_update = 2;
    // IPSetDeltaUpdates are sent after the first IPSetUpdate; they contain
    // a list of IPs that should be added and removed from the IP set.
    IPSetDeltaUpdate ipset_delta_update = 3;
    // IPSet remove is sent when an IP set is no longer needed.
    IPSetRemove ipset_remove = 4;

    // ActiveProfileUpdate is sent when a profile becomes active or is updated.
    ActiveProfileUpdate active_profile_update = 5;
    // ActiveProfileRemove is sent when a profile becomes inactive or is
    // deleted.
    ActiveProfileRemove active_profile_remove = 6;

    // ActivePolicyUpdate is sent when a policy becomes active or is updated.
    ActivePolicyUpdate active_policy_update = 7;
    // ActivePolicyRemove is sent when a policy becomes inactive or is
    // deleted.
    ActivePolicyRemove active_policy_remove = 8;

    // HostEndpointUpdate is sent when a local host endpoint is added or
    // updated.
    HostEndpointUpdate host_endpoint_update = 9;
    // HostEndpointRemove is sent when a local host endpoint is removed.
    HostEndpointRemove host_endpoint_remove = 10;

    // WorkloadEndpointUpdate is sent when a local workload endpoint is added
    // or updated.
    WorkloadEndpointUpdate workload_endpoint_update = 11;
    // WorkloadEndpointRemove is sent when a local workload endpoint is
    // removed.
    WorkloadEndpointRemove workload_endpoint_remove = 12;

    // ConfigUpdate is sent at start of day or when the config changes.
    ConfigUpdate config_update = 13;

    // HostMetadataUpdate is sent when a host IP is added or updated.  I.e. the
    // IP used for BGP peering/IPIP.
    HostMetadataUpdate host_metadata_update = 14;
    // HostIPRemove is sent when a host IP is removed.
    HostMetadataRemove host_metadata_remove = 18;

    // IPAMPoolUpdate is sent when an IPAM pool is added/updated.
    IPAMPoolUpdate ipam_pool_update = 16;
    // IPAMPoolRemove is sent when an IPAM pool is removed.
    IPAMPoolRemove ipam_pool_remove = 17;

    // ServiceAccountUpdate is sent when a ServiceAccount is added/updated.
    ServiceAccountUpdate service_account_update = 19;
    // ServiceAccountRemove is sent when a ServiceAccount is removed.
    ServiceAccountRemove service_account_remove = 20;

    // NamespaceUpdate is sent when a Namespace is added/updated.
    NamespaceUpdate namespace_update = 21;
    // NamespaceRemove is sent when a Namespace is removed.
    NamespaceRemove namespace_remove = 22;

    // RouteUpdate is send when a route is added/updated.
    RouteUpdate route_update = 23;
    // RouteRemove is send when a route is deleted.
    RouteRemove route_remove = 24;

    // VXLANTunnelEndpointUpdate is send when a vtep is added/updated.
    VXLANTunnelEndpointUpdate vtep_update = 25;
    // VXLANTunnelEndpointRemove is send when a route is deleted.
    VXLANTunnelEndpointRemove vtep_remove = 26;

<<<<<<< HEAD
    // Private members below here; use ids >100 to avoid merge conflicts.

    // Sent when the set of IPs behind one of our IPsec tunnels changes.
    IPSecTunnelAdd ipsec_tunnel_add = 126;
    IPSecTunnelRemove ipsec_tunnel_remove = 127;
    IPSecBindingUpdate ipsec_binding_update = 123;

    // Send when one or more IPs is blacklisted.
    IPSecBlacklistAdd ipsec_binding_add = 124;
    // Send when one or more IPs is un-blacklisted.
    IPSecBlacklistRemove ipsec_binding_remove = 125;

    // WireguardEndpointUpdate is sent to setup wireguard on the host.
=======
    // WireguardEndpointUpdate is sent to setup IPv4 wireguard on the host.
>>>>>>> c041eec3
    WireguardEndpointUpdate wireguard_endpoint_update = 27;
    // WireguardEndpointRemove is sent to undo IPv4 wireguard on the host.
    WireguardEndpointRemove wireguard_endpoint_remove = 28;

    // GlobalBGPConfigUpdate is sent when global BGPConfiguration changes.
    GlobalBGPConfigUpdate global_bgp_config_update = 29;

    // PacketCaptureUpdate is sent to setup packetcapture.
    PacketCaptureUpdate packet_capture_update = 128;
    // PacketCaptureRemove is sent to stop packetcapture.
    PacketCaptureRemove packet_capture_remove = 129;

    Encapsulation encapsulation = 30;

    ServiceUpdate service_update = 31;
    ServiceRemove service_remove = 32;

    // WireguardEndpointV6Update is sent to setup IPv6 wireguard on the host.
    WireguardEndpointV6Update wireguard_endpoint_v6_update = 33;
    // WireguardEndpointV6Remove is sent to undo IPv6 wireguard on the host.
    WireguardEndpointV6Remove wireguard_endpoint_v6_remove = 34;

    // HostMetadataV6Update is sent when a host IPv6 address is added or updated.
    HostMetadataV6Update host_metadata_v6_update = 35;
    // HostMetadataV6Remove is sent when a host IPv6 address is removed.
    HostMetadataV6Remove host_metadata_v6_remove = 36;
  }
}

message FromDataplane {
  uint64 sequence_number = 8;
  oneof payload {
    // ProcessStatusUpdate is sent as a periodic heartbeat.
    ProcessStatusUpdate process_status_update = 3;

    // HostEndpointStatusUpdate is sent when the oper status of an endpoint
    // changes.
    HostEndpointStatusUpdate host_endpoint_status_update = 4;
    // HostEndpointStatusRemove is sent when an endpoint is removed to clean
    // up its oper status entry.
    HostEndpointStatusRemove host_endpoint_status_remove = 5;

    // WorkloadEndpointStatusUpdate is sent when the oper status of an endpoint
    // changes.
    WorkloadEndpointStatusUpdate workload_endpoint_status_update = 6;
    // WorkloadEndpointStatusRemove is sent when an endpoint is removed to
    // clean up its oper status entry.
    WorkloadEndpointStatusRemove workload_endpoint_status_remove = 7;

    // WireguardStatusUpdate is sent when the wireguard is available with the
    // crypto primitives set up.
    WireguardStatusUpdate wireguard_status_update = 9;

    // PacketCaptureStatusUpdate is sent when a capture file is created/removed
    PacketCaptureStatusUpdate packet_capture_status_update = 10;

    EgressPodStatusUpdate egress_pod_status_update = 11;
  }
}

message ConfigUpdate {
  map<string, string> config = 1;
}

message InSync {
}

message IPSetUpdate {
  string id = 1;
  repeated string members = 2;
  enum IPSetType {
    IP = 0;           // Each member is an IP address in dotted-decimal or IPv6 format.
    IP_AND_PORT = 1;  // Each member is "<IP>,(tcp|udp):port".
    NET = 2;          // Each member is a CIDR in dotted-decimal or IPv6 format.
    DOMAIN = 3;       // Each member is a domain name.
    EGRESS_IP = 4;    // Each member is an egress IP.
    NET_NET = 5;      // Each member is two CIDRs.
    PORTS = 6;        // Each member is a port (bitmap of ports)
  }
  IPSetType type = 3;
}

message IPSetDeltaUpdate {
  string id = 1;
  repeated string added_members = 2;
  repeated string removed_members = 3;
}

message IPSetRemove {
  string id = 1;
}

message ActiveProfileUpdate {
  ProfileID id = 1;
  Profile profile = 2;
}

message ActiveProfileRemove {
  ProfileID id = 1;
}

message ProfileID {
  string name = 1;
}

message Profile {
  repeated Rule inbound_rules = 1;
  repeated Rule outbound_rules = 2;
}

message ActivePolicyUpdate {
  PolicyID id = 1;
  Policy policy = 2;
}

message ActivePolicyRemove {
  PolicyID id = 1;
}

message PolicyID {
  string tier = 1;
  string name = 2;
}

message Policy {
  // If the Policy represents a NetworkPolicy, this contains the namespace that the policy came
  // from.  Otherwise, empty.
  string namespace = 5;

  repeated Rule inbound_rules = 1;
  repeated Rule outbound_rules = 2;
  bool untracked = 3;
  bool pre_dnat = 4;
}

enum IPVersion {
  ANY = 0;
  IPV4 = 4;
  IPV6 = 6;
}

message Rule {
  string action = 1;
  IPVersion ip_version = 2;

  Protocol protocol = 3;

  repeated string src_net = 4;

  // The list of ports is split into numeric and named ports, where named ports are represented
  // by (IP, port) IP sets.  A packet matches this rule if it matches any numeric port range *or*
  // any listed named port IP set.
  repeated PortRange src_ports = 5;
  repeated string src_named_port_ip_set_ids = 12;

  repeated string dst_net = 6;
  repeated PortRange dst_ports = 7;
  repeated string dst_named_port_ip_set_ids = 13;
  oneof icmp {
    // Distinguish between a match on type only and type+code.  We can't use
    // the fact that fields ar optional because Go can't distinguish 0 from
    // "not-present".
    int32 icmp_type = 8;
    IcmpTypeAndCode icmp_type_code = 9;
  }
  repeated string src_ip_set_ids = 10;
  // There should not be any situation where dst_ip_set_ids or dst_domain_ip_set_ids have
  // more than one value (i.e more than one IPSet id). The intended semantics is that their
  // values will be OR'ed when processed by the dataplane.
  repeated string dst_ip_set_ids = 11;
  repeated string dst_domain_ip_set_ids = 14;

  // IP sets on which we should match both IP and port.
  repeated string dst_ip_port_set_ids = 15;

  Protocol not_protocol = 102;

  repeated string not_src_net = 103;
  repeated PortRange not_src_ports = 104;
  repeated string not_dst_net = 105;
  repeated PortRange not_dst_ports = 106;
  oneof not_icmp {
    int32 not_icmp_type = 107;
    IcmpTypeAndCode not_icmp_type_code = 108;
  }
  repeated string not_src_ip_set_ids = 109;
  repeated string not_dst_ip_set_ids = 110;
  repeated string not_src_named_port_ip_set_ids = 112;
  repeated string not_dst_named_port_ip_set_ids = 113;

  // These fields pass through the original selectors from the v3 datamodel unmodified as required
  // for the policy sync API.
  string original_src_selector = 114;
  string original_dst_selector = 115;
  string original_src_namespace_selector = 116;
  string original_dst_namespace_selector = 117;
  string original_not_src_selector = 118;
  string original_not_dst_selector = 119;

  // Original source service match criteria.
  string original_src_service = 132;
  string original_src_service_namespace = 133;

  // Original destination service match criteria.
  string original_dst_service = 130;
  string original_dst_service_namespace = 131;

  // Pass through of the v3 datamodel service account match criteria.
  ServiceAccountMatch src_service_account_match = 120;
  ServiceAccountMatch dst_service_account_match = 121;

  // Pass through of the v3 datamodel HTTP match criteria.
  HTTPMatch http_match = 122;

  RuleMetadata metadata = 123;

  string log_prefix = 200;

  // An opaque ID/hash for the rule.
  string rule_id = 201;
}

message ServiceAccountMatch {
  string selector = 1;
  repeated string names = 2;
}

message HTTPMatch {
  repeated string methods = 1;
  message PathMatch {
    oneof path_match {
      string exact = 1;
      string prefix = 2;
    }
  }
  repeated PathMatch paths = 2;
}

message RuleMetadata {
  map<string, string> annotations = 1;
}

message IcmpTypeAndCode {
  int32 type = 1;
  int32 code = 2;
}

message Protocol {
  oneof number_or_name {
    int32 number = 1;
    string name = 2;
  }
}

// Individual ports are sent with first == last.
message PortRange {
  int32 first = 1;
  int32 last = 2;
}

message WorkloadEndpointID {
  // hostname not needed since this is implicitly a local endpoint?
  reserved 1;
  reserved "hostname";

  string orchestrator_id = 2;
  string workload_id = 3;
  string endpoint_id = 4;
}

message WorkloadEndpointUpdate {
  WorkloadEndpointID id = 1;
  WorkloadEndpoint endpoint = 5;
}

message WorkloadEndpoint {
  string state = 1;
  string name = 2;
  string mac = 3;
  repeated string profile_ids = 4;
  repeated string ipv4_nets = 5;
  repeated string ipv6_nets = 6;
  repeated TierInfo tiers = 7;
  repeated NatInfo ipv4_nat = 8;
  repeated NatInfo ipv6_nat = 9;
  string egress_ip_set_id = 100;
  bool is_egress_gateway = 101;
  repeated string aws_elastic_ips = 102;
  int32 egress_max_next_hops = 103;
  repeated string allow_spoofed_source_prefixes = 10;
}

message WorkloadEndpointRemove {
  WorkloadEndpointID id = 1;
}

message HostEndpointID {
  // hostname not needed since this is implicitly a local endpoint?
  reserved 1;
  reserved "hostname";
  string endpoint_id = 2;
}

message HostEndpointUpdate {
  HostEndpointID id = 1;
  HostEndpoint endpoint = 3;
}

message HostEndpoint {
  string name = 1;
  repeated string profile_ids = 2;
  repeated TierInfo tiers = 3;
  repeated TierInfo untracked_tiers = 6;
  repeated TierInfo pre_dnat_tiers = 7;
  repeated TierInfo forward_tiers = 8;
  repeated string expected_ipv4_addrs = 4;
  repeated string expected_ipv6_addrs = 5;
}

message HostEndpointRemove {
  HostEndpointID id = 1;
}

message TierInfo {
  string name = 1;
  repeated string ingress_policies = 2;
  repeated string egress_policies = 3;
}

message NatInfo {
  string ext_ip = 1;
  string int_ip = 2;
}

message ProcessStatusUpdate {
  string iso_timestamp = 1;
  double uptime = 2;
}

message HostEndpointStatusUpdate {
  HostEndpointID id = 1;
  EndpointStatus status = 2;
}

message EndpointStatus {
  string status = 1;
}

message HostEndpointStatusRemove {
  HostEndpointID id = 1;
}

message WorkloadEndpointStatusUpdate {
  WorkloadEndpointID id = 1;
  EndpointStatus status = 2;
}
message WorkloadEndpointStatusRemove {
  WorkloadEndpointID id = 1;
}

message WireguardStatusUpdate {
  // Wireguard public-key set on the interface.
  string public_key = 1;

  // The IP version of this update
  IPVersion ip_version = 2;
}

message HostMetadataUpdate {
  string hostname = 1;
  string ipv4_addr = 2;
}

message HostMetadataRemove {
  string hostname = 1;
  string ipv4_addr = 2;
}

<<<<<<< HEAD
message IPSecTunnelAdd {
  // The address of the host's tunnel.
  string tunnel_addr = 1;
}

message IPSecTunnelRemove {
  // The address of the host's tunnel.
  string tunnel_addr = 1;
}

message IPSecBindingUpdate {
  // The address of the host's tunnel.
  string tunnel_addr = 1;
  // Newly added addresses behind the tunnel.
  repeated string added_addrs = 2;
  // Newly removed addresses behind the tunnel.
  repeated string removed_addrs = 3;
}

message IPSecBlacklistAdd {
  repeated string added_addrs = 1;
}

message IPSecBlacklistRemove {
  repeated string removed_addrs = 1;
=======
message HostMetadataV6Update {
  string hostname = 1;
  string ipv6_addr = 2;
}

message HostMetadataV6Remove {
  string hostname = 1;
  string ipv6_addr = 2;
>>>>>>> c041eec3
}

message IPAMPoolUpdate {
  string id = 1;
  IPAMPool pool = 2;
}

message IPAMPoolRemove {
  string id = 1;
}

message IPAMPool {
  string cidr = 1;
  bool masquerade = 2;

  // Enterprise additions; use IDs after 100.
  string aws_subnet_id = 101;
}

message Encapsulation {
  bool ipip_enabled = 1;
  bool vxlan_enabled = 2;
  bool vxlan_enabled_v6 = 3;
}

message ServiceAccountUpdate {
  ServiceAccountID id = 1;
  map<string, string> labels = 2;
}

message ServiceAccountRemove {
  ServiceAccountID id = 1;
}

message ServiceAccountID {
  string namespace = 1;
  string name = 2;
}

message NamespaceUpdate {
  NamespaceID id = 1;
  map<string, string> labels = 2;
}

message NamespaceRemove {
  NamespaceID id = 1;
}

message NamespaceID {
  string name = 1;
}

enum RouteType {
  // CIDR_INFO gives information about a CIDR without establishing a route.  For example,
  // it is emitted for IP pools with no blocks.
  CIDR_INFO = 0;
  REMOTE_WORKLOAD = 1;
  REMOTE_HOST = 2;
  LOCAL_WORKLOAD = 3;
  LOCAL_HOST = 4;
  REMOTE_TUNNEL = 5;
  LOCAL_TUNNEL = 6;
}

enum IPPoolType {
  NONE = 0;
  NO_ENCAP = 1;
  VXLAN = 2;
  IPIP = 3;
}

message TunnelType {
  bool ipip = 1;
  bool vxlan = 2;
  bool wireguard = 3;
}

message RouteUpdate {
  RouteType type = 1;
  IPPoolType ip_pool_type = 2;
  string dst = 3;
  // The name of the node holding this destination, if this route targets a calico node.
  string dst_node_name = 4;
  // IP of the node holding this destination.
  string dst_node_ip = 5;
  bool same_subnet = 7;
  bool nat_outgoing = 8;
  bool local_workload = 9;
  TunnelType tunnel_type = 10;

  // Enterprise additions; use IDs after 100.
  string aws_subnet_id = 101;
}

message RouteRemove {
  string dst = 2;
}

message VXLANTunnelEndpointUpdate {
  string node = 1;
  string mac = 2;
  string ipv4_addr = 3;
  string parent_device_ip = 4;
  string mac_v6 = 5;
  string ipv6_addr = 6;
  string parent_device_ipv6 = 7;
}

message VXLANTunnelEndpointRemove {
  string node = 1;
}

message ReportResult {
  // Whether the data was reported successfully.
  bool successful = 1;
}

// DataplaneStats reports statistics about a flow from the dataplane.
message DataplaneStats {
  // Identity of the flow.
  // Right now, just 5-tuple
  string src_ip = 1;
  string dst_ip = 2;
  int32 src_port = 3;
  int32 dst_port = 4;
  Protocol protocol = 5;

  // Each message can report zero or more statistics about the flow.
  repeated Statistic stats = 6;

  // RuleTrace is the sequence of rules that matched the flow. The last rule
  // allows or denies the flow, each rule prior "passed" to the next tier or
  // to profiles.
  repeated RuleTrace rules = 7;

  // Whether the flow was allowed or denied
  Action action = 8;

  // HTTPData is a collection of the metadata collected from HTTP headers.
  repeated HTTPData http_data = 9;
}

// Action represents an action taken by a policy or rule.
enum Action {
  ALLOWED = 0;
  DENIED = 1;
}

// Statistic is a piece of summary information for a flow.
message Statistic {

  // Whether the statistic is for inbound or outbound data flow, relative to
  // the dataplane reporting.
  enum Direction {
    IN = 0;
    OUT = 1;
  }
  Direction direction = 1;

  // Whether the data is relative. ABSOLUTE data gives the total for the flow
  // since it started.  DELTA data gives the change since the last report
  // for this flow.
  enum Relativity {
    ABSOLUTE = 0;
    DELTA = 1;
  }
  Relativity relativity = 2;

  // Kind indicates what this statistic is about.
  enum Kind {
    PACKETS = 0;
    BYTES = 1;
    HTTP_REQUESTS = 2;
    HTTP_DATA = 3;
    INGRESS_DATA = 4;
  }
  Kind kind = 3;

  // Action further qualifies the kind.  For example, an action of ALLOWED with
  // a kind of PACKETS means this statistic is the number of allowed packets.
  Action action = 4;

  // The numerical value of the statistic.
  int64 value = 5;
}

// RuleTrace indicates a rule that matched the flow as it was being evaluated.
message RuleTrace {
  oneof id {
    // The rule is part of a policy identified in this field.
    PolicyID policy = 1;

    // The rule is part of a profile identified in this field.
    ProfileID profile = 2;

    // The flow was neither allowed nor denied by any policy or profile.  By
    // default this means the flow is denied. If this is set the rule num should
    // be ignored since no rule matched the flow.
    bool none = 3;
  }

  // Whether the rule appears in INBOUND or OUTBOUND rules for the policy /
  // profile.
  enum Direction {
    INBOUND = 0;
    OUTBOUND = 1;
  }
  Direction direction = 4;

  // The numerical index of the rule that matched.
  int32 rule_num = 5;
}

// HTTPData provides HTTP header information.
message HTTPData {
  string x_forwarded_for = 1;
  string x_real_ip = 2;

  // Fields for L7 logs
  int32 duration = 3;
  int32 response_code = 4;
  int32 bytes_sent = 5;
  int32 bytes_received = 6;
  string user_agent = 7;
  string request_path = 8;
  string request_method = 9;
  int32 count = 10;
  string domain = 11;
  int32 duration_max = 12;
  string type = 13;
}

message WireguardEndpointUpdate {
  // The name of the IPv4 wireguard host.
  string hostname = 1;

  // The public key for IPv4 wireguard on this endpoint.
  string public_key = 2;

  // The IP address of the IPv4 wireguard interface.
  string interface_ipv4_addr = 3;
}

message WireguardEndpointRemove {
  // The name of the IPv4 wireguard host.
  string hostname = 1;
}

message WireguardEndpointV6Update {
  // The name of the IPv6 wireguard host.
  string hostname = 1;

  // The public key for IPv6 wireguard on this endpoint.
  string public_key_v6 = 2;

  // The IP address of the IPv6 wireguard interface.
  string interface_ipv6_addr = 3;
}

message WireguardEndpointV6Remove {
  // The name of the IPv6 wireguard host.
  string hostname = 1;
}

message GlobalBGPConfigUpdate {
  repeated string service_cluster_cidrs = 1;
  repeated string service_external_cidrs = 2;
  repeated string service_loadbalancer_cidrs = 3;
}

message PacketCaptureUpdate {
  PacketCaptureID id = 1;
  WorkloadEndpointID endpoint = 2;
  PacketCaptureSpecification specification = 3;
}

message PacketCaptureRemove {
  PacketCaptureID id = 1;
  WorkloadEndpointID endpoint = 2;
}

message PacketCaptureID {
  string name = 1;
  string namespace = 2;
}

message PacketCaptureStatusUpdate {
  PacketCaptureID id = 1;
  repeated string capture_files = 2;
  enum PacketCaptureState {
    SCHEDULED = 0;
    CAPTURING = 1;
    FINISHED = 2;
    ERROR = 3;
    WAITING_FOR_TRAFFIC = 4;
  }
  PacketCaptureState state = 3;
}

message PacketCaptureSpecification {
  string bpfFilter = 1;
  google.protobuf.Timestamp start_time = 2;
  google.protobuf.Timestamp end_time = 3;
}

message EgressPodStatusUpdate {
  string name = 1;
  string namespace = 2;
  string cidr = 3;
  google.protobuf.Timestamp maintenance_started = 4;
  google.protobuf.Timestamp maintenance_finished = 5;
}

message ServiceUpdate {
	string name = 1;
	string namespace = 2;
	string type = 3;
	string cluster_ip = 4;
	string loadbalancer_ip = 5;
	repeated string external_ips = 6;
}

message ServiceRemove {
	string name = 1;
	string namespace = 2;
}<|MERGE_RESOLUTION|>--- conflicted
+++ resolved
@@ -135,8 +135,32 @@
     // VXLANTunnelEndpointRemove is send when a route is deleted.
     VXLANTunnelEndpointRemove vtep_remove = 26;
 
-<<<<<<< HEAD
+    // WireguardEndpointUpdate is sent to setup IPv4 wireguard on the host.
+    WireguardEndpointUpdate wireguard_endpoint_update = 27;
+    // WireguardEndpointRemove is sent to undo IPv4 wireguard on the host.
+    WireguardEndpointRemove wireguard_endpoint_remove = 28;
+
+    // GlobalBGPConfigUpdate is sent when global BGPConfiguration changes.
+    GlobalBGPConfigUpdate global_bgp_config_update = 29;
+
+    Encapsulation encapsulation = 30;
+
+    ServiceUpdate service_update = 31;
+    ServiceRemove service_remove = 32;
+
+    // WireguardEndpointV6Update is sent to setup IPv6 wireguard on the host.
+    WireguardEndpointV6Update wireguard_endpoint_v6_update = 33;
+    // WireguardEndpointV6Remove is sent to undo IPv6 wireguard on the host.
+    WireguardEndpointV6Remove wireguard_endpoint_v6_remove = 34;
+
+    // HostMetadataV6Update is sent when a host IPv6 address is added or updated.
+    HostMetadataV6Update host_metadata_v6_update = 35;
+    // HostMetadataV6Remove is sent when a host IPv6 address is removed.
+    HostMetadataV6Remove host_metadata_v6_remove = 36;
+
+    //--------------------------------------------------------------------
     // Private members below here; use ids >100 to avoid merge conflicts.
+    //--------------------------------------------------------------------
 
     // Sent when the set of IPs behind one of our IPsec tunnels changes.
     IPSecTunnelAdd ipsec_tunnel_add = 126;
@@ -148,36 +172,10 @@
     // Send when one or more IPs is un-blacklisted.
     IPSecBlacklistRemove ipsec_binding_remove = 125;
 
-    // WireguardEndpointUpdate is sent to setup wireguard on the host.
-=======
-    // WireguardEndpointUpdate is sent to setup IPv4 wireguard on the host.
->>>>>>> c041eec3
-    WireguardEndpointUpdate wireguard_endpoint_update = 27;
-    // WireguardEndpointRemove is sent to undo IPv4 wireguard on the host.
-    WireguardEndpointRemove wireguard_endpoint_remove = 28;
-
-    // GlobalBGPConfigUpdate is sent when global BGPConfiguration changes.
-    GlobalBGPConfigUpdate global_bgp_config_update = 29;
-
     // PacketCaptureUpdate is sent to setup packetcapture.
     PacketCaptureUpdate packet_capture_update = 128;
     // PacketCaptureRemove is sent to stop packetcapture.
     PacketCaptureRemove packet_capture_remove = 129;
-
-    Encapsulation encapsulation = 30;
-
-    ServiceUpdate service_update = 31;
-    ServiceRemove service_remove = 32;
-
-    // WireguardEndpointV6Update is sent to setup IPv6 wireguard on the host.
-    WireguardEndpointV6Update wireguard_endpoint_v6_update = 33;
-    // WireguardEndpointV6Remove is sent to undo IPv6 wireguard on the host.
-    WireguardEndpointV6Remove wireguard_endpoint_v6_remove = 34;
-
-    // HostMetadataV6Update is sent when a host IPv6 address is added or updated.
-    HostMetadataV6Update host_metadata_v6_update = 35;
-    // HostMetadataV6Remove is sent when a host IPv6 address is removed.
-    HostMetadataV6Remove host_metadata_v6_remove = 36;
   }
 }
 
@@ -530,7 +528,16 @@
   string ipv4_addr = 2;
 }
 
-<<<<<<< HEAD
+message HostMetadataV6Update {
+  string hostname = 1;
+  string ipv6_addr = 2;
+}
+
+message HostMetadataV6Remove {
+  string hostname = 1;
+  string ipv6_addr = 2;
+}
+
 message IPSecTunnelAdd {
   // The address of the host's tunnel.
   string tunnel_addr = 1;
@@ -556,16 +563,6 @@
 
 message IPSecBlacklistRemove {
   repeated string removed_addrs = 1;
-=======
-message HostMetadataV6Update {
-  string hostname = 1;
-  string ipv6_addr = 2;
-}
-
-message HostMetadataV6Remove {
-  string hostname = 1;
-  string ipv6_addr = 2;
->>>>>>> c041eec3
 }
 
 message IPAMPoolUpdate {
