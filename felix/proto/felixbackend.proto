syntax = "proto3";
package felix;
option go_package = "proto";
import "google/protobuf/timestamp.proto";

service PolicySync {
  // On this API, only the following payloads will be sent:
  //  - InSync
  //  - ConfigUpdate
  //  - IPSetUpdate
  //  - IPSetDeltaUpdate
  //  - IPSetRemove
  //  - ActiveProfileUpdate
  //  - ActiveProfileRemove
  //  - ActivePolicyUpdate
  //  - ActivePolicyRemove
  //  - WorkloadEndpointUpdate
  //  - WorkloadEndpointRemove
  //  - ServiceAccountUpdate
  //  - ServiceAccountRemove
  //  - NamespaceUpdate
  //  - NamespaceRemove
  //  - RouteUpdate
  //  - RouteRemove
  //  - VXLANTunnelEndpointUpdate
  //  - VXLANTunnelEndpointRemove
  //  - PacketCaptureUpdate
  //  - PacketCaptureRemove
  //
  // The ConfigUpdate payload is only sent if the receiver has features enabled that
  // require it. Furthermore, the ConfigUpdate message will only contain the configuration
  // parameters required for those features.
  rpc Sync(SyncRequest) returns (stream ToDataplane);

  // Report dataplane statistics to Felix.
  rpc Report(DataplaneStats) returns (ReportResult);
}

message SyncRequest {
  // Whether the sync consumer supports the DropActionOverride feature. If set to true,
  // the dropActionOverride value will be supplied in a ConfigUpdate message (if supported
  // by Felix).
  bool supportsDropActionOverride = 1;
  // Whether the sync consumer supports dataplane stats. If set to true, the ConfigUpdate message
  // will contain DataplaneStatsEnabledForAllowed and DataplaneStatsEnabledForDenied settings
  // if supported by Felix. If enabled, the sync consumer may call the Report RPC method to stream
  // dataplane statistics to Felix.
  bool supportsDataplaneStats = 2;
  // Determines which types of payloads will be sent to the client.
  // Valid values are "per-pod-policies" or "l3-routes".
  string subscriptionType = 3;
}

// Rationale for having explicit Remove messages rather than sending and update
// with empty payload (which is the convention we used to use in Felix):
// protobuf and golang use zero values to indicate missing data and that makes
// it impossible to tell the difference between an empty list of IP set members
// and a deletion, for example.

message ToDataplane {
  // Sequence number incremented with each message.  Useful for correlating
  // messages in logs.
  uint64 sequence_number = 15;
  oneof payload {
    // InSync is sent once a complete snapshot of the datastore has been
    // processed.  The dataplane driver should use it as a signal to
    // resynchronise the dataplane.
    InSync in_sync = 1;

    // IPSetUpdate is sent when an IP set becomes active.  It contains the
    // complete membership of the IP set.
    IPSetUpdate ipset_update = 2;
    // IPSetDeltaUpdates are sent after the first IPSetUpdate; they contain
    // a list of IPs that should be added and removed from the IP set.
    IPSetDeltaUpdate ipset_delta_update = 3;
    // IPSet remove is sent when an IP set is no longer needed.
    IPSetRemove ipset_remove = 4;

    // ActiveProfileUpdate is sent when a profile becomes active or is updated.
    ActiveProfileUpdate active_profile_update = 5;
    // ActiveProfileRemove is sent when a profile becomes inactive or is
    // deleted.
    ActiveProfileRemove active_profile_remove = 6;

    // ActivePolicyUpdate is sent when a policy becomes active or is updated.
    ActivePolicyUpdate active_policy_update = 7;
    // ActivePolicyRemove is sent when a policy becomes inactive or is
    // deleted.
    ActivePolicyRemove active_policy_remove = 8;

    // HostEndpointUpdate is sent when a local host endpoint is added or
    // updated.
    HostEndpointUpdate host_endpoint_update = 9;
    // HostEndpointRemove is sent when a local host endpoint is removed.
    HostEndpointRemove host_endpoint_remove = 10;

    // WorkloadEndpointUpdate is sent when a local workload endpoint is added
    // or updated.
    WorkloadEndpointUpdate workload_endpoint_update = 11;
    // WorkloadEndpointRemove is sent when a local workload endpoint is
    // removed.
    WorkloadEndpointRemove workload_endpoint_remove = 12;

    // ConfigUpdate is sent at start of day or when the config changes.
    ConfigUpdate config_update = 13;

    // HostMetadataUpdate is sent when a host IP is added or updated.  I.e. the
    // IP used for BGP peering/IPIP.
    HostMetadataUpdate host_metadata_update = 14;
    // HostIPRemove is sent when a host IP is removed.
    HostMetadataRemove host_metadata_remove = 18;

    // IPAMPoolUpdate is sent when an IPAM pool is added/updated.
    IPAMPoolUpdate ipam_pool_update = 16;
    // IPAMPoolRemove is sent when an IPAM pool is removed.
    IPAMPoolRemove ipam_pool_remove = 17;

    // ServiceAccountUpdate is sent when a ServiceAccount is added/updated.
    ServiceAccountUpdate service_account_update = 19;
    // ServiceAccountRemove is sent when a ServiceAccount is removed.
    ServiceAccountRemove service_account_remove = 20;

    // NamespaceUpdate is sent when a Namespace is added/updated.
    NamespaceUpdate namespace_update = 21;
    // NamespaceRemove is sent when a Namespace is removed.
    NamespaceRemove namespace_remove = 22;

    // RouteUpdate is send when a route is added/updated.
    RouteUpdate route_update = 23;
    // RouteRemove is send when a route is deleted.
    RouteRemove route_remove = 24;

    // VXLANTunnelEndpointUpdate is send when a vtep is added/updated.
    VXLANTunnelEndpointUpdate vtep_update = 25;
    // VXLANTunnelEndpointRemove is send when a route is deleted.
    VXLANTunnelEndpointRemove vtep_remove = 26;

    // Private members below here; use ids >100 to avoid merge conflicts.

    // Sent when the set of IPs behind one of our IPsec tunnels changes.
    IPSecTunnelAdd ipsec_tunnel_add = 126;
    IPSecTunnelRemove ipsec_tunnel_remove = 127;
    IPSecBindingUpdate ipsec_binding_update = 123;

    // Send when one or more IPs is blacklisted.
    IPSecBlacklistAdd ipsec_binding_add = 124;
    // Send when one or more IPs is un-blacklisted.
    IPSecBlacklistRemove ipsec_binding_remove = 125;

    // WireguardEndpointUpdate is sent to setup wireguard on the host.
    WireguardEndpointUpdate wireguard_endpoint_update = 27;
    // WireguardEndpointRemove is sent to undo wireguard on the host.
    WireguardEndpointRemove wireguard_endpoint_remove = 28;

    // GlobalBGPConfigUpdate is sent when global BGPConfiguration changes.
    GlobalBGPConfigUpdate global_bgp_config_update = 29;

    // PacketCaptureUpdate is sent to setup packetcapture.
    PacketCaptureUpdate packet_capture_update = 128;
    // PacketCaptureRemove is sent to stop packetcapture.
    PacketCaptureRemove packet_capture_remove = 129;

    Encapsulation encapsulation = 30;
  }
}

message FromDataplane {
  uint64 sequence_number = 8;
  oneof payload {
    // ProcessStatusUpdate is sent as a periodic heartbeat.
    ProcessStatusUpdate process_status_update = 3;

    // HostEndpointStatusUpdate is sent when the oper status of an endpoint
    // changes.
    HostEndpointStatusUpdate host_endpoint_status_update = 4;
    // HostEndpointStatusRemove is sent when an endpoint is removed to clean
    // up its oper status entry.
    HostEndpointStatusRemove host_endpoint_status_remove = 5;

    // WorkloadEndpointStatusUpdate is sent when the oper status of an endpoint
    // changes.
    WorkloadEndpointStatusUpdate workload_endpoint_status_update = 6;
    // WorkloadEndpointStatusRemove is sent when an endpoint is removed to
    // clean up its oper status entry.
    WorkloadEndpointStatusRemove workload_endpoint_status_remove = 7;

    // WireguardStatusUpdate is sent when the wireguard is available with the
    // crypto primitives set up.
    WireguardStatusUpdate wireguard_status_update = 9;

    // PacketCaptureStatusUpdate is sent when a capture file is created/removed
    PacketCaptureStatusUpdate packet_capture_status_update = 10;

    EgressPodStatusUpdate egress_pod_status_update = 11;
  }
}

message ConfigUpdate {
  map<string, string> config = 1;
}

message InSync {
}

message IPSetUpdate {
  string id = 1;
  repeated string members = 2;
  enum IPSetType {
    IP = 0;           // Each member is an IP address in dotted-decimal or IPv6 format.
    IP_AND_PORT = 1;  // Each member is "<IP>,(tcp|udp):port".
    NET = 2;          // Each member is a CIDR in dotted-decimal or IPv6 format.
    DOMAIN = 3;       // Each member is a domain name.
    EGRESS_IP = 4;    // Each member is an egress IP.
    NET_NET = 5;      // Each member is two CIDRs.
    PORTS = 6;        // Each member is a port (bitmap of ports)
  }
  IPSetType type = 3;
}

message IPSetDeltaUpdate {
  string id = 1;
  repeated string added_members = 2;
  repeated string removed_members = 3;
}

message IPSetRemove {
  string id = 1;
}

message ActiveProfileUpdate {
  ProfileID id = 1;
  Profile profile = 2;
}

message ActiveProfileRemove {
  ProfileID id = 1;
}

message ProfileID {
  string name = 1;
}

message Profile {
  repeated Rule inbound_rules = 1;
  repeated Rule outbound_rules = 2;
}

message ActivePolicyUpdate {
  PolicyID id = 1;
  Policy policy = 2;
}

message ActivePolicyRemove {
  PolicyID id = 1;
}

message PolicyID {
  string tier = 1;
  string name = 2;
}

message Policy {
  // If the Policy represents a NetworkPolicy, this contains the namespace that the policy came
  // from.  Otherwise, empty.
  string namespace = 5;

  repeated Rule inbound_rules = 1;
  repeated Rule outbound_rules = 2;
  bool untracked = 3;
  bool pre_dnat = 4;
}

enum IPVersion {
  ANY = 0;
  IPV4 = 4;
  IPV6 = 6;
}

message Rule {
  string action = 1;
  IPVersion ip_version = 2;

  Protocol protocol = 3;

  repeated string src_net = 4;

  // The list of ports is split into numeric and named ports, where named ports are represented
  // by (IP, port) IP sets.  A packet matches this rule if it matches any numeric port range *or*
  // any listed named port IP set.
  repeated PortRange src_ports = 5;
  repeated string src_named_port_ip_set_ids = 12;

  repeated string dst_net = 6;
  repeated PortRange dst_ports = 7;
  repeated string dst_named_port_ip_set_ids = 13;
  oneof icmp {
    // Distinguish between a match on type only and type+code.  We can't use
    // the fact that fields ar optional because Go can't distinguish 0 from
    // "not-present".
    int32 icmp_type = 8;
    IcmpTypeAndCode icmp_type_code = 9;
  }
  repeated string src_ip_set_ids = 10;
  // There should not be any situation where dst_ip_set_ids or dst_domain_ip_set_ids have
  // more than one value (i.e more than one IPSet id). The intended semantics is that their
  // values will be OR'ed when processed by the dataplane.
  repeated string dst_ip_set_ids = 11;
  repeated string dst_domain_ip_set_ids = 14;

  // IP sets on which we should match both IP and port.
  repeated string dst_ip_port_set_ids = 15;

  Protocol not_protocol = 102;

  repeated string not_src_net = 103;
  repeated PortRange not_src_ports = 104;
  repeated string not_dst_net = 105;
  repeated PortRange not_dst_ports = 106;
  oneof not_icmp {
    int32 not_icmp_type = 107;
    IcmpTypeAndCode not_icmp_type_code = 108;
  }
  repeated string not_src_ip_set_ids = 109;
  repeated string not_dst_ip_set_ids = 110;
  repeated string not_src_named_port_ip_set_ids = 112;
  repeated string not_dst_named_port_ip_set_ids = 113;

  // These fields pass through the original selectors from the v3 datamodel unmodified as required
  // for the policy sync API.
  string original_src_selector = 114;
  string original_dst_selector = 115;
  string original_src_namespace_selector = 116;
  string original_dst_namespace_selector = 117;
  string original_not_src_selector = 118;
  string original_not_dst_selector = 119;

  // Original source service match criteria.
  string original_src_service = 132;
  string original_src_service_namespace = 133;

  // Original destination service match criteria.
  string original_dst_service = 130;
  string original_dst_service_namespace = 131;

  // Pass through of the v3 datamodel service account match criteria.
  ServiceAccountMatch src_service_account_match = 120;
  ServiceAccountMatch dst_service_account_match = 121;

  // Pass through of the v3 datamodel HTTP match criteria.
  HTTPMatch http_match = 122;

  RuleMetadata metadata = 123;

  string log_prefix = 200;

  // An opaque ID/hash for the rule.
  string rule_id = 201;
}

message ServiceAccountMatch {
  string selector = 1;
  repeated string names = 2;
}

message HTTPMatch {
  repeated string methods = 1;
  message PathMatch {
    oneof path_match {
      string exact = 1;
      string prefix = 2;
    }
  }
  repeated PathMatch paths = 2;
}

message RuleMetadata {
  map<string, string> annotations = 1;
}

message IcmpTypeAndCode {
  int32 type = 1;
  int32 code = 2;
}

message Protocol {
  oneof number_or_name {
    int32 number = 1;
    string name = 2;
  }
}

// Individual ports are sent with first == last.
message PortRange {
  int32 first = 1;
  int32 last = 2;
}

message WorkloadEndpointID {
  // hostname not needed since this is implicitly a local endpoint?
  reserved 1;
  reserved "hostname";

  string orchestrator_id = 2;
  string workload_id = 3;
  string endpoint_id = 4;
}

message WorkloadEndpointUpdate {
  WorkloadEndpointID id = 1;
  WorkloadEndpoint endpoint = 5;
}

message WorkloadEndpoint {
  string state = 1;
  string name = 2;
  string mac = 3;
  repeated string profile_ids = 4;
  repeated string ipv4_nets = 5;
  repeated string ipv6_nets = 6;
  repeated TierInfo tiers = 7;
  repeated NatInfo ipv4_nat = 8;
  repeated NatInfo ipv6_nat = 9;
  string egress_ip_set_id = 100;
  bool is_egress_gateway = 101;
  repeated string aws_elastic_ips = 102;
  int32 egress_max_next_hops = 103;
}

message WorkloadEndpointRemove {
  WorkloadEndpointID id = 1;
}

message HostEndpointID {
  // hostname not needed since this is implicitly a local endpoint?
  reserved 1;
  reserved "hostname";
  string endpoint_id = 2;
}

message HostEndpointUpdate {
  HostEndpointID id = 1;
  HostEndpoint endpoint = 3;
}

message HostEndpoint {
  string name = 1;
  repeated string profile_ids = 2;
  repeated TierInfo tiers = 3;
  repeated TierInfo untracked_tiers = 6;
  repeated TierInfo pre_dnat_tiers = 7;
  repeated TierInfo forward_tiers = 8;
  repeated string expected_ipv4_addrs = 4;
  repeated string expected_ipv6_addrs = 5;
}

message HostEndpointRemove {
  HostEndpointID id = 1;
}

message TierInfo {
  string name = 1;
  repeated string ingress_policies = 2;
  repeated string egress_policies = 3;
}

message NatInfo {
  string ext_ip = 1;
  string int_ip = 2;
}

message ProcessStatusUpdate {
  string iso_timestamp = 1;
  double uptime = 2;
}

message HostEndpointStatusUpdate {
  HostEndpointID id = 1;
  EndpointStatus status = 2;
}

message EndpointStatus {
  string status = 1;
}

message HostEndpointStatusRemove {
  HostEndpointID id = 1;
}

message WorkloadEndpointStatusUpdate {
  WorkloadEndpointID id = 1;
  EndpointStatus status = 2;
}
message WorkloadEndpointStatusRemove {
  WorkloadEndpointID id = 1;
}

message WireguardStatusUpdate {
  // Wireguard public-key set on the interface.
  string public_key = 1;
}

message HostMetadataUpdate {
  string hostname = 1;
  string ipv4_addr = 2;
}

message HostMetadataRemove {
  string hostname = 1;
  string ipv4_addr = 2;
}

message IPSecTunnelAdd {
  // The address of the host's tunnel.
  string tunnel_addr = 1;
}

message IPSecTunnelRemove {
  // The address of the host's tunnel.
  string tunnel_addr = 1;
}

message IPSecBindingUpdate {
  // The address of the host's tunnel.
  string tunnel_addr = 1;
  // Newly added addresses behind the tunnel.
  repeated string added_addrs = 2;
  // Newly removed addresses behind the tunnel.
  repeated string removed_addrs = 3;
}

message IPSecBlacklistAdd {
  repeated string added_addrs = 1;
}

message IPSecBlacklistRemove {
  repeated string removed_addrs = 1;
}

message IPAMPoolUpdate {
  string id = 1;
  IPAMPool pool = 2;
}

message IPAMPoolRemove {
  string id = 1;
}

message IPAMPool {
  string cidr = 1;
  bool masquerade = 2;

  // Enterprise additions; use IDs after 100.
  string aws_subnet_id = 101;
}

message Encapsulation {
  bool ipip_enabled = 1;
  bool vxlan_enabled = 2;
}

message ServiceAccountUpdate {
  ServiceAccountID id = 1;
  map<string, string> labels = 2;
}

message ServiceAccountRemove {
  ServiceAccountID id = 1;
}

message ServiceAccountID {
  string namespace = 1;
  string name = 2;
}

message NamespaceUpdate {
  NamespaceID id = 1;
  map<string, string> labels = 2;
}

message NamespaceRemove {
  NamespaceID id = 1;
}

message NamespaceID {
  string name = 1;
}

enum RouteType {
  // CIDR_INFO gives information about a CIDR without establishing a route.  For example,
  // it is emitted for IP pools with no blocks.
  CIDR_INFO = 0;
  REMOTE_WORKLOAD = 1;
  REMOTE_HOST = 2;
  LOCAL_WORKLOAD = 3;
  LOCAL_HOST = 4;
  REMOTE_TUNNEL = 5;
  LOCAL_TUNNEL = 6;
}

enum IPPoolType {
  NONE = 0;
  NO_ENCAP = 1;
  VXLAN = 2;
  IPIP = 3;
}

message TunnelType {
  bool ipip = 1;
  bool vxlan = 2;
  bool wireguard = 3;
}

message RouteUpdate {
  RouteType type = 1;
  IPPoolType ip_pool_type = 2;
  string dst = 3;
  // The name of the node holding this destination, if this route targets a calico node.
  string dst_node_name = 4;
  // IP of the node holding this destination.
  string dst_node_ip = 5;
  bool same_subnet = 7;
  bool nat_outgoing = 8;
  bool local_workload = 9;
  TunnelType tunnel_type = 10;

  // Enterprise additions; use IDs after 100.
  string aws_subnet_id = 101;
}

message RouteRemove {
  string dst = 2;
}

message VXLANTunnelEndpointUpdate {
  string node = 1;
  string mac = 2;
  string ipv4_addr = 3;
  string parent_device_ip = 4;
}

message VXLANTunnelEndpointRemove {
  string node = 1;
}

message ReportResult {
  // Whether the data was reported successfully.
  bool successful = 1;
}

// DataplaneStats reports statistics about a flow from the dataplane.
message DataplaneStats {
  // Identity of the flow.
  // Right now, just 5-tuple
  string src_ip = 1;
  string dst_ip = 2;
  int32 src_port = 3;
  int32 dst_port = 4;
  Protocol protocol = 5;

  // Each message can report zero or more statistics about the flow.
  repeated Statistic stats = 6;

  // RuleTrace is the sequence of rules that matched the flow. The last rule
  // allows or denies the flow, each rule prior "passed" to the next tier or
  // to profiles.
  repeated RuleTrace rules = 7;

  // Whether the flow was allowed or denied
  Action action = 8;

  // HTTPData is a collection of the metadata collected from HTTP headers.
  repeated HTTPData http_data = 9;
}

// Action represents an action taken by a policy or rule.
enum Action {
  ALLOWED = 0;
  DENIED = 1;
}

// Statistic is a piece of summary information for a flow.
message Statistic {

  // Whether the statistic is for inbound or outbound data flow, relative to
  // the dataplane reporting.
  enum Direction {
    IN = 0;
    OUT = 1;
  }
  Direction direction = 1;

  // Whether the data is relative. ABSOLUTE data gives the total for the flow
  // since it started.  DELTA data gives the change since the last report
  // for this flow.
  enum Relativity {
    ABSOLUTE = 0;
    DELTA = 1;
  }
  Relativity relativity = 2;

  // Kind indicates what this statistic is about.
  enum Kind {
    PACKETS = 0;
    BYTES = 1;
    HTTP_REQUESTS = 2;
    HTTP_DATA = 3;
    INGRESS_DATA = 4;
  }
  Kind kind = 3;

  // Action further qualifies the kind.  For example, an action of ALLOWED with
  // a kind of PACKETS means this statistic is the number of allowed packets.
  Action action = 4;

  // The numerical value of the statistic.
  int64 value = 5;
}

// RuleTrace indicates a rule that matched the flow as it was being evaluated.
message RuleTrace {
  oneof id {
    // The rule is part of a policy identified in this field.
    PolicyID policy = 1;

    // The rule is part of a profile identified in this field.
    ProfileID profile = 2;

    // The flow was neither allowed nor denied by any policy or profile.  By
    // default this means the flow is denied. If this is set the rule num should
    // be ignored since no rule matched the flow.
    bool none = 3;
  }

  // Whether the rule appears in INBOUND or OUTBOUND rules for the policy /
  // profile.
  enum Direction {
    INBOUND = 0;
    OUTBOUND = 1;
  }
  Direction direction = 4;

  // The numerical index of the rule that matched.
  int32 rule_num = 5;
}

// HTTPData provides HTTP header information.
message HTTPData {
  string x_forwarded_for = 1;
  string x_real_ip = 2;

  // Fields for L7 logs
  int32 duration = 3;
  int32 response_code = 4;
  int32 bytes_sent = 5;
  int32 bytes_received = 6;
  string user_agent = 7;
  string request_path = 8;
  string request_method = 9;
  int32 count = 10;
  string domain = 11;
  int32 duration_max = 12;
  string type = 13;
}

message WireguardEndpointUpdate {
  // The name of the wireguard host.
  string hostname = 1;

  // The public key for this endpoint.
  string public_key = 2;

  // The IP address of the wireguard interface.
  string interface_ipv4_addr = 3;
}

message WireguardEndpointRemove {
  // The name of the wireguard host.
  string hostname = 1;
}

message GlobalBGPConfigUpdate {
  repeated string service_cluster_cidrs = 1;
  repeated string service_external_cidrs = 2;
  repeated string service_loadbalancer_cidrs = 3;
}

<<<<<<< HEAD
message PacketCaptureUpdate {
  PacketCaptureID id = 1;
  WorkloadEndpointID endpoint = 2;
  PacketCaptureSpecification specification = 3;
}

message PacketCaptureRemove {
  PacketCaptureID id = 1;
  WorkloadEndpointID endpoint = 2;
}

message PacketCaptureID {
  string name = 1;
  string namespace = 2;
}

message PacketCaptureStatusUpdate {
  PacketCaptureID id = 1;
  repeated string capture_files = 2;
  enum PacketCaptureState {
    SCHEDULED = 0;
    CAPTURING = 1;
    FINISHED = 2;
    ERROR = 3;
    WAITING_FOR_TRAFFIC = 4;
  }
  PacketCaptureState state = 3;
}

message PacketCaptureSpecification {
  string bpfFilter = 1;
  google.protobuf.Timestamp start_time = 2;
  google.protobuf.Timestamp end_time = 3;
}

message EgressPodStatusUpdate {
  string name = 1;
  string namespace = 2;
  string cidr = 3;
  google.protobuf.Timestamp maintenance_started = 4;
  google.protobuf.Timestamp maintenance_finished = 5;
=======
message ServiceUpdate {
	string name = 1;
	string namespace = 2;
	string type = 3;
	string cluster_ip = 4;
	string loadbalancer_ip = 5;
	repeated string external_ips = 6;
}

message ServiceRemove {
	string name = 1;
	string namespace = 2;
>>>>>>> 1f5a0300
}<|MERGE_RESOLUTION|>--- conflicted
+++ resolved
@@ -784,7 +784,6 @@
   repeated string service_loadbalancer_cidrs = 3;
 }
 
-<<<<<<< HEAD
 message PacketCaptureUpdate {
   PacketCaptureID id = 1;
   WorkloadEndpointID endpoint = 2;
@@ -826,7 +825,8 @@
   string cidr = 3;
   google.protobuf.Timestamp maintenance_started = 4;
   google.protobuf.Timestamp maintenance_finished = 5;
-=======
+}
+
 message ServiceUpdate {
 	string name = 1;
 	string namespace = 2;
@@ -839,5 +839,4 @@
 message ServiceRemove {
 	string name = 1;
 	string namespace = 2;
->>>>>>> 1f5a0300
 }