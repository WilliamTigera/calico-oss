--- conflicted
+++ resolved
@@ -61,13 +61,8 @@
 				close(done)
 			})
 
-<<<<<<< HEAD
 			It("should stream policy messages", func(done Done) {
-				msgs := []proto.ToDataplane{
-=======
-			It("should stream messages", func(done Done) {
 				msgs := []*proto.ToDataplane{
->>>>>>> dd34212b
 					{Payload: &proto.ToDataplane_WorkloadEndpointUpdate{}},
 					{Payload: &proto.ToDataplane_InSync{}},
 				}
