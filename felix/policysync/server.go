// Copyright (c) 2018-2021 Tigera, Inc. All rights reserved.

// Licensed under the Apache License, Version 2.0 (the "License");
// you may not use this file except in compliance with the License.
// You may obtain a copy of the License at
//
//     http://www.apache.org/licenses/LICENSE-2.0
//
// Unless required by applicable law or agreed to in writing, software
// distributed under the License is distributed on an "AS IS" BASIS,
// WITHOUT WARRANTIES OR CONDITIONS OF ANY KIND, either express or implied.
// See the License for the specific language governing permissions and
// limitations under the License.

package policysync

import (
	"context"
	"errors"
	"fmt"
	"io"
	"os"
	"sync"

	log "github.com/sirupsen/logrus"
	"google.golang.org/grpc"
	"google.golang.org/grpc/codes"
	"google.golang.org/grpc/status"

	"github.com/projectcalico/calico/felix/collector"
	"github.com/projectcalico/calico/felix/proto"
	"github.com/projectcalico/calico/felix/types"
	"github.com/projectcalico/calico/pod2daemon/binder"
)

const (
	OrchestratorId = "k8s"
	EndpointId     = "eth0"
)
const OutputQueueLen = 100

// Server implements the API that each sync agent connects to in order to get information.
// There is a single instance of the Server, it disambiguates connections from different clients by the
// credentials present in the gRPC request.
type Server struct {
<<<<<<< HEAD
	JoinUpdates     chan<- interface{}
	stats           chan<- *proto.DataplaneStats
	wafEventHandler func(*proto.WAFEvent)
	nextJoinUID     func() uint64
=======
	proto.UnimplementedPolicySyncServer
	JoinUpdates chan<- interface{}
	nextJoinUID func() uint64
>>>>>>> dd34212b
}

func NewServer(joins chan<- interface{}, collector collector.Collector, allocUID func() uint64) *Server {
	var stats chan<- *proto.DataplaneStats
	var WafEventHandler func(*proto.WAFEvent)
	if collector != nil {
		stats = collector.ReportingChannel()
		WafEventHandler = collector.WAFReportingHandler()
	}
	return &Server{
		JoinUpdates:     joins,
		stats:           stats,
		wafEventHandler: WafEventHandler,
		nextJoinUID:     allocUID,
	}
}

func (s *Server) RegisterGrpc(g *grpc.Server) {
	log.Debug("Registering with grpc.Server")
	proto.RegisterPolicySyncServer(g, s)
}

func workloadIdFromCallerContext(ctx context.Context) (string, error) {
	// Extract the workload ID from the request.
	creds, ok := binder.CallerFromContext(ctx)
	if !ok {
		return "", errors.New("unable to authenticate client")
	}
	return creds.Namespace + "/" + creds.Workload, nil
}

func (s *Server) Sync(syncRequest *proto.SyncRequest, stream proto.PolicySync_SyncServer) error {
	log.Info("New sync connection with subscription type ", syncRequest.SubscriptionType)

	// Validate for correct syncRequest first:
	st, err := NewSubscriptionType(syncRequest.SubscriptionType)
	if err != nil {
		return status.Error(codes.InvalidArgument, err.Error())
	}

	var workloadID string
	_, tolerateUnsafe := os.LookupEnv("FELIX_POLICYSYNC_UNSAFE_CALLER")
	workloadID, err = workloadIdFromCallerContext(stream.Context())
	if err != nil {
		if !tolerateUnsafe {
			return status.Error(codes.PermissionDenied, err.Error())
		}
		hn, _ := os.Hostname()
		workloadID = fmt.Sprintf("calico-system/%s", hn)
	}

	// Allocate a new unique join ID, this allows the processor to disambiguate if there are multiple connections
	// for the same workload, which can happen transiently over client restart.  In particular, if our "leave"
	// request races with the "join" request of the new connection.
	myJoinUID := s.nextJoinUID()
	logCxt := log.WithFields(log.Fields{
		"workload": workloadID,
		"joinID":   myJoinUID,
	})
	logCxt.Info("New sync connection identified")

	// Send a join request to the processor to ask it to start sending us updates.
	updates := make(chan *proto.ToDataplane, OutputQueueLen)
	epID := types.WorkloadEndpointID{
		OrchestratorId: OrchestratorId,
		EndpointId:     EndpointId,
		WorkloadId:     workloadID,
	}
	joinMeta := JoinMetadata{
		EndpointID: epID,
		JoinUID:    myJoinUID,
	}
	s.JoinUpdates <- JoinRequest{
		SubscriptionType: st,
		JoinMetadata:     joinMeta,
		SyncRequest:      *syncRequest,
		C:                updates,
	}

	// Defer the cleanup of the join and the updates channel.
	defer func() {
		logCxt.Info("Shutting down sync connection")
		joinsCopy := s.JoinUpdates
		leaveRequest := LeaveRequest{JoinMetadata: joinMeta, SubscriptionType: st}
		// Since the processor closes the update channel, we need to keep draining the updates channel to avoid
		// blocking the processor.
		//
		// We also need to send the processor a leave request to ask it to stop sending updates.
		//
		// Make sure we don't block on either operation, or we could deadlock with the processor.
		for updates != nil || joinsCopy != nil {
			select {
			case msg, ok := <-updates:
				if !ok {
					logCxt.Info("Shutting down: updates channel was closed by processor.")
					updates = nil
				}
				logCxt.WithField("msg", msg).Debug("Shutting down: discarded a message from the processor")
			case joinsCopy <- leaveRequest:
				logCxt.Info("Shutting down: Leave request sent to processor")
				joinsCopy = nil
			}
		}
		logCxt.Info("Finished shutting down sync connection")
	}()

	for update := range updates {
<<<<<<< HEAD
		err := stream.SendMsg(&update)
=======
		err := stream.Send(update)
>>>>>>> dd34212b
		if err != nil {
			logCxt.WithError(err).Warn("Failed to send update to sync client")
			return err
		}
	}
	return nil
}

func (s *Server) Report(ctx context.Context, d *proto.DataplaneStats) (*proto.ReportResult, error) {
	if s.stats == nil {
		return &proto.ReportResult{Successful: false}, nil
	}
	select {
	case s.stats <- d:
		return &proto.ReportResult{Successful: true}, nil
	case <-ctx.Done():
		return &proto.ReportResult{Successful: false}, ctx.Err()
	}
}

func (s *Server) ReportWAF(stream proto.PolicySync_ReportWAFServer) error {
	if s.wafEventHandler == nil {
		log.Error("ReportWAF called but no WAF handler")
		return errors.New("WAFEvents disabled")
	}

	for {
		wafEvent, err := stream.Recv()
		if err == io.EOF {
			return stream.SendAndClose(&proto.WAFEventResult{Successful: true})
		}
		if err != nil {
			return err
		}
		s.wafEventHandler(wafEvent)
	}
}

type UIDAllocator struct {
	l       sync.Mutex
	nextUID uint64
}

func NewUIDAllocator() *UIDAllocator {
	return &UIDAllocator{}
}

func (a *UIDAllocator) NextUID() uint64 {
	a.l.Lock()
	a.nextUID++ // Increment first so that we don't use the 0 value.
	uid := a.nextUID
	a.l.Unlock()
	return uid
}<|MERGE_RESOLUTION|>--- conflicted
+++ resolved
@@ -43,16 +43,12 @@
 // There is a single instance of the Server, it disambiguates connections from different clients by the
 // credentials present in the gRPC request.
 type Server struct {
-<<<<<<< HEAD
+	proto.UnimplementedPolicySyncServer
+
 	JoinUpdates     chan<- interface{}
 	stats           chan<- *proto.DataplaneStats
 	wafEventHandler func(*proto.WAFEvent)
 	nextJoinUID     func() uint64
-=======
-	proto.UnimplementedPolicySyncServer
-	JoinUpdates chan<- interface{}
-	nextJoinUID func() uint64
->>>>>>> dd34212b
 }
 
 func NewServer(joins chan<- interface{}, collector collector.Collector, allocUID func() uint64) *Server {
@@ -160,11 +156,7 @@
 	}()
 
 	for update := range updates {
-<<<<<<< HEAD
-		err := stream.SendMsg(&update)
-=======
 		err := stream.Send(update)
->>>>>>> dd34212b
 		if err != nil {
 			logCxt.WithError(err).Warn("Failed to send update to sync client")
 			return err
