--- conflicted
+++ resolved
@@ -1,8 +1,4 @@
-<<<<<<< HEAD
-// Copyright (c) 2017-2020 Tigera, Inc. All rights reserved.
-=======
 // Copyright (c) 2017-2022 Tigera, Inc. All rights reserved.
->>>>>>> c5e2ca20
 //
 // Licensed under the Apache License, Version 2.0 (the "License");
 // you may not use this file except in compliance with the License.
@@ -21,21 +17,15 @@
 import (
 	"time"
 
-<<<<<<< HEAD
-=======
 	"github.com/projectcalico/calico/felix/environment"
 	. "github.com/projectcalico/calico/felix/iptables"
 	"github.com/projectcalico/calico/felix/iptables/testutils"
 	"github.com/projectcalico/calico/felix/logutils"
-
->>>>>>> c5e2ca20
+	"github.com/projectcalico/calico/felix/rules"
+
 	. "github.com/onsi/ginkgo"
 	. "github.com/onsi/gomega"
 	log "github.com/sirupsen/logrus"
-
-	. "github.com/projectcalico/calico/felix/iptables"
-	"github.com/projectcalico/calico/felix/logutils"
-	"github.com/projectcalico/calico/felix/rules"
 )
 
 var _ = Describe("Table with an empty dataplane (nft)", func() {
