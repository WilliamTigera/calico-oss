--- conflicted
+++ resolved
@@ -35,19 +35,15 @@
 	return new(matchCriteria)
 }
 
-<<<<<<< HEAD
 // Combine creates a copy of m1 and appends the values of m2 to the copy, creating a new MatchCritera with the values
 // of m1 and m2.
-func Combine(m1, m2 MatchCriteria) MatchCriteria {
+func Combine(m1, m2 generictables.MatchCriteria) generictables.MatchCriteria {
 	cp := make(MatchCriteria, len(m1))
 	copy(cp, m1)
 	return append(cp, m2...)
 }
 
-func (m MatchCriteria) Render() string {
-=======
 func (m matchCriteria) Render() string {
->>>>>>> a91c52b8
 	return strings.Join([]string(m), " ")
 }
 
@@ -111,20 +107,19 @@
 	return append(m, fmt.Sprintf("--in-interface %s", ifaceMatch))
 }
 
-<<<<<<< HEAD
-func (m MatchCriteria) NotInInterface(ifaceMatch string) MatchCriteria {
+func (m matchCriteria) NotInInterface(ifaceMatch string) generictables.MatchCriteria {
 	return append(m, fmt.Sprintf("! --in-interface %s", ifaceMatch))
 }
 
-func (m MatchCriteria) OutInterface(ifaceMatch string) MatchCriteria {
+func (m matchCriteria) OutInterface(ifaceMatch string) generictables.MatchCriteria {
 	return append(m, fmt.Sprintf("--out-interface %s", ifaceMatch))
 }
 
-func (m MatchCriteria) NotOutInterface(ifaceMatch string) MatchCriteria {
+func (m matchCriteria) NotOutInterface(ifaceMatch string) generictables.MatchCriteria {
 	return append(m, fmt.Sprintf("! --out-interface %s", ifaceMatch))
 }
 
-func (m MatchCriteria) RPFCheckPassed(acceptLocal bool) MatchCriteria {
+func (m matchCriteria) RPFCheckPassed(acceptLocal bool) generictables.MatchCriteria {
 	ret := append(m, "-m rpfilter --validmark")
 	if acceptLocal {
 		ret = append(ret, "--accept-local")
@@ -132,14 +127,11 @@
 	return ret
 }
 
-func (m MatchCriteria) RPFCheckFailed(acceptLocal bool) MatchCriteria {
-=======
 func (m matchCriteria) OutInterface(ifaceMatch string) generictables.MatchCriteria {
 	return append(m, fmt.Sprintf("--out-interface %s", ifaceMatch))
 }
 
 func (m matchCriteria) RPFCheckFailed() generictables.MatchCriteria {
->>>>>>> a91c52b8
 	ret := append(m, "-m rpfilter --invert --validmark")
 	return ret
 }
@@ -172,15 +164,11 @@
 	return append(m, fmt.Sprintf("-m addrtype --dst-type %s", addrType))
 }
 
-<<<<<<< HEAD
-func (m MatchCriteria) DestAddrTypeLimitIfaceIn(addrType AddrType) MatchCriteria {
+func (m matchCriteria) DestAddrTypeLimitIfaceIn(addrType AddrType) generictables.MatchCriteria {
 	return append(m, fmt.Sprintf("-m addrtype --dst-type %s --limit-iface-in", addrType))
 }
 
-func (m MatchCriteria) NotDestAddrType(addrType AddrType) MatchCriteria {
-=======
 func (m matchCriteria) NotDestAddrType(addrType generictables.AddrType) generictables.MatchCriteria {
->>>>>>> a91c52b8
 	return append(m, fmt.Sprintf("-m addrtype ! --dst-type %s", addrType))
 }
 
@@ -188,19 +176,15 @@
 	return append(m, fmt.Sprintf("-m conntrack --ctstate %s", stateNames))
 }
 
-<<<<<<< HEAD
-func (m MatchCriteria) ConntrackOrigDstPort(port uint16) MatchCriteria {
+func (m matchCriteria) ConntrackOrigDstPort(port uint16) generictables.MatchCriteria {
 	return append(m, fmt.Sprintf("-m conntrack --ctorigdstport %v", port))
 }
 
-func (m MatchCriteria) ConntrackOrigDst(dst string) MatchCriteria {
+func (m matchCriteria) ConntrackOrigDst(dst string) generictables.MatchCriteria {
 	return append(m, fmt.Sprintf("-m conntrack --ctorigdst %v", dst))
 }
 
-func (m MatchCriteria) NotConntrackState(stateNames string) MatchCriteria {
-=======
 func (m matchCriteria) NotConntrackState(stateNames string) generictables.MatchCriteria {
->>>>>>> a91c52b8
 	return append(m, fmt.Sprintf("-m conntrack ! --ctstate %s", stateNames))
 }
 
@@ -374,10 +358,10 @@
 	return portsString
 }
 
-func (m MatchCriteria) OwnerGroup(grp string) MatchCriteria {
+func (m matchCriteria) OwnerGroup(grp string) generictables.MatchCriteria {
 	return append(m, "-m owner --gid-owner "+grp)
 }
 
-func (m MatchCriteria) SourceDestSet(name string) MatchCriteria {
+func (m matchCriteria) SourceDestSet(name string) generictables.MatchCriteria {
 	return append(m, fmt.Sprintf("-m set --match-set %s src,dst", name))
 }