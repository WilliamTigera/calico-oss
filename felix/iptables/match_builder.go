// Copyright (c) 2016-2021 Tigera, Inc. All rights reserved.
//
// Licensed under the Apache License, Version 2.0 (the "License");
// you may not use this file except in compliance with the License.
// You may obtain a copy of the License at
//
//     http://www.apache.org/licenses/LICENSE-2.0
//
// Unless required by applicable law or agreed to in writing, software
// distributed under the License is distributed on an "AS IS" BASIS,
// WITHOUT WARRANTIES OR CONDITIONS OF ANY KIND, either express or implied.
// See the License for the specific language governing permissions and
// limitations under the License.

package iptables

import (
	"fmt"
	"math/bits"
	"strings"

	log "github.com/sirupsen/logrus"

	"github.com/projectcalico/calico/felix/proto"
)

type MatchCriteria []string

func Match() MatchCriteria {
	return nil
}

// Combine creates a copy of m1 and appends the values of m2 to the copy, creating a new MatchCritera with the values
// of m1 and m2.
func Combine(m1, m2 MatchCriteria) MatchCriteria {
	cp := make(MatchCriteria, len(m1))
	copy(cp, m1)
	return append(cp, m2...)
}

func (m MatchCriteria) Render() string {
	return strings.Join([]string(m), " ")
}

func (m MatchCriteria) String() string {
	return fmt.Sprintf("MatchCriteria[%s]", m.Render())
}

func (m MatchCriteria) MarkClear(mark uint32) MatchCriteria {
	if mark == 0 {
		log.Panic("Probably bug: zero mark")
	}
	return append(m, fmt.Sprintf("-m mark --mark 0/%#x", mark))
}

func (m MatchCriteria) MarkNotClear(mark uint32) MatchCriteria {
	if mark == 0 {
		log.Panic("Probably bug: zero mark")
	}
	return append(m, fmt.Sprintf("-m mark ! --mark 0/%#x", mark))
}

func (m MatchCriteria) MarkSingleBitSet(mark uint32) MatchCriteria {
	if bits.OnesCount32(mark) != 1 {
		// Disallow multi-bit matches to force user to think about the mask they should use.
		// For example, if you are storing a number in the mark then you likely want to match on its
		// 0-bits too
		log.WithField("mark", mark).Panic("MarkSingleBitSet() should only be used with a single mark bit")
	}
	return m.MarkMatchesWithMask(mark, mark)
}

func (m MatchCriteria) MarkMatchesWithMask(mark, mask uint32) MatchCriteria {
	logCxt := log.WithFields(log.Fields{
		"mark": mark,
		"mask": mask,
	})
	if mask == 0 {
		logCxt.Panic("Bug: mask is 0.")
	}
	if mark&mask != mark {
		logCxt.Panic("Bug: mark is not contained in mask")
	}
	return append(m, fmt.Sprintf("-m mark --mark %#x/%#x", mark, mask))
}

func (m MatchCriteria) NotMarkMatchesWithMask(mark, mask uint32) MatchCriteria {
	logCxt := log.WithFields(log.Fields{
		"mark": mark,
		"mask": mask,
	})
	if mask == 0 {
		logCxt.Panic("Bug: mask is 0.")
	}
	if mark&mask != mark {
		logCxt.Panic("Bug: mark is not contained in mask")
	}
	return append(m, fmt.Sprintf("-m mark ! --mark %#x/%#x", mark, mask))
}

func (m MatchCriteria) InInterface(ifaceMatch string) MatchCriteria {
	return append(m, fmt.Sprintf("--in-interface %s", ifaceMatch))
}

func (m MatchCriteria) NotInInterface(ifaceMatch string) MatchCriteria {
	return append(m, fmt.Sprintf("! --in-interface %s", ifaceMatch))
}

func (m MatchCriteria) OutInterface(ifaceMatch string) MatchCriteria {
	return append(m, fmt.Sprintf("--out-interface %s", ifaceMatch))
}

func (m MatchCriteria) NotOutInterface(ifaceMatch string) MatchCriteria {
	return append(m, fmt.Sprintf("! --out-interface %s", ifaceMatch))
}

func (m MatchCriteria) RPFCheckPassed(acceptLocal bool) MatchCriteria {
	ret := append(m, "-m rpfilter --validmark")
	if acceptLocal {
		ret = append(ret, "--accept-local")
	}
	return ret
}

func (m MatchCriteria) RPFCheckFailed(acceptLocal bool) MatchCriteria {
	ret := append(m, "-m rpfilter --invert --validmark")
	if acceptLocal {
		ret = append(ret, "--accept-local")
	}
	return ret
}

func (m MatchCriteria) IPVSConnection() MatchCriteria {
	return append(m, "-m ipvs --ipvs")
}

func (m MatchCriteria) NotIPVSConnection() MatchCriteria {
	return append(m, "-m ipvs ! --ipvs")
}

type AddrType string

const (
	AddrTypeLocal AddrType = "LOCAL"
)

func (m MatchCriteria) NotSrcAddrType(addrType AddrType, limitIfaceOut bool) MatchCriteria {
	if limitIfaceOut {
		return append(m, fmt.Sprintf("-m addrtype ! --src-type %s --limit-iface-out", addrType))
	} else {
		return append(m, fmt.Sprintf("-m addrtype ! --src-type %s", addrType))
	}
}

func (m MatchCriteria) SrcAddrType(addrType AddrType, limitIfaceOut bool) MatchCriteria {
	if limitIfaceOut {
		return append(m, fmt.Sprintf("-m addrtype --src-type %s --limit-iface-out", addrType))
	} else {
		return append(m, fmt.Sprintf("-m addrtype --src-type %s", addrType))
	}
}

func (m MatchCriteria) DestAddrType(addrType AddrType) MatchCriteria {
	return append(m, fmt.Sprintf("-m addrtype --dst-type %s", addrType))
}

<<<<<<< HEAD
func (m MatchCriteria) DestAddrTypeLimitIfaceIn(addrType AddrType) MatchCriteria {
	return append(m, fmt.Sprintf("-m addrtype --dst-type %s --limit-iface-in", addrType))
=======
func (m MatchCriteria) NotDestAddrType(addrType AddrType) MatchCriteria {
	return append(m, fmt.Sprintf("-m addrtype ! --dst-type %s", addrType))
>>>>>>> 26f75557
}

func (m MatchCriteria) ConntrackState(stateNames string) MatchCriteria {
	return append(m, fmt.Sprintf("-m conntrack --ctstate %s", stateNames))
}

func (m MatchCriteria) ConntrackOrigDstPort(port uint16) MatchCriteria {
	return append(m, fmt.Sprintf("-m conntrack --ctorigdstport %v", port))
}

func (m MatchCriteria) ConntrackOrigDst(dst string) MatchCriteria {
	return append(m, fmt.Sprintf("-m conntrack --ctorigdst %v", dst))
}

func (m MatchCriteria) NotConntrackState(stateNames string) MatchCriteria {
	return append(m, fmt.Sprintf("-m conntrack ! --ctstate %s", stateNames))
}

func (m MatchCriteria) Protocol(name string) MatchCriteria {
	return append(m, fmt.Sprintf("-p %s", name))
}

func (m MatchCriteria) NotProtocol(name string) MatchCriteria {
	return append(m, fmt.Sprintf("! -p %s", name))
}

func (m MatchCriteria) ProtocolNum(num uint8) MatchCriteria {
	return append(m, fmt.Sprintf("-p %d", num))
}

func (m MatchCriteria) NotProtocolNum(num uint8) MatchCriteria {
	return append(m, fmt.Sprintf("! -p %d", num))
}

func (m MatchCriteria) SourceNet(net string) MatchCriteria {
	return append(m, fmt.Sprintf("--source %s", net))
}

func (m MatchCriteria) NotSourceNet(net string) MatchCriteria {
	return append(m, fmt.Sprintf("! --source %s", net))
}

func (m MatchCriteria) DestNet(net string) MatchCriteria {
	return append(m, fmt.Sprintf("--destination %s", net))
}

func (m MatchCriteria) NotDestNet(net string) MatchCriteria {
	return append(m, fmt.Sprintf("! --destination %s", net))
}

func (m MatchCriteria) SourceIPSet(name string) MatchCriteria {
	return append(m, fmt.Sprintf("-m set --match-set %s src", name))
}

func (m MatchCriteria) NotSourceIPSet(name string) MatchCriteria {
	return append(m, fmt.Sprintf("-m set ! --match-set %s src", name))
}

func (m MatchCriteria) SourceIPPortSet(name string) MatchCriteria {
	return append(m, fmt.Sprintf("-m set --match-set %s src,src", name))
}

func (m MatchCriteria) NotSourceIPPortSet(name string) MatchCriteria {
	return append(m, fmt.Sprintf("-m set ! --match-set %s src,src", name))
}

func (m MatchCriteria) DestIPSet(name string) MatchCriteria {
	return append(m, fmt.Sprintf("-m set --match-set %s dst", name))
}

func (m MatchCriteria) NotDestIPSet(name string) MatchCriteria {
	return append(m, fmt.Sprintf("-m set ! --match-set %s dst", name))
}

func (m MatchCriteria) DestIPPortSet(name string) MatchCriteria {
	return append(m, fmt.Sprintf("-m set --match-set %s dst,dst", name))
}

func (m MatchCriteria) NotDestIPPortSet(name string) MatchCriteria {
	return append(m, fmt.Sprintf("-m set ! --match-set %s dst,dst", name))
}

func (m MatchCriteria) IPSetNames() (ipSetNames []string) {
	for _, matchString := range []string(m) {
		words := strings.Split(matchString, " ")
		for i := range words {
			if words[i] == "--match-set" && (i+1) < len(words) {
				ipSetNames = append(ipSetNames, words[i+1])
			}
		}
	}
	return
}

func (m MatchCriteria) SourcePorts(ports ...uint16) MatchCriteria {
	portsString := PortsToMultiport(ports)
	return append(m, fmt.Sprintf("-m multiport --source-ports %s", portsString))
}

func (m MatchCriteria) NotSourcePorts(ports ...uint16) MatchCriteria {
	portsString := PortsToMultiport(ports)
	return append(m, fmt.Sprintf("-m multiport ! --source-ports %s", portsString))
}

func (m MatchCriteria) DestPorts(ports ...uint16) MatchCriteria {
	portsString := PortsToMultiport(ports)
	return append(m, fmt.Sprintf("-m multiport --destination-ports %s", portsString))
}

func (m MatchCriteria) NotDestPorts(ports ...uint16) MatchCriteria {
	portsString := PortsToMultiport(ports)
	return append(m, fmt.Sprintf("-m multiport ! --destination-ports %s", portsString))
}

func (m MatchCriteria) SourcePortRanges(ports []*proto.PortRange) MatchCriteria {
	portsString := PortRangessToMultiport(ports)
	return append(m, fmt.Sprintf("-m multiport --source-ports %s", portsString))
}

func (m MatchCriteria) NotSourcePortRanges(ports []*proto.PortRange) MatchCriteria {
	portsString := PortRangessToMultiport(ports)
	return append(m, fmt.Sprintf("-m multiport ! --source-ports %s", portsString))
}

func (m MatchCriteria) DestPortRanges(ports []*proto.PortRange) MatchCriteria {
	portsString := PortRangessToMultiport(ports)
	return append(m, fmt.Sprintf("-m multiport --destination-ports %s", portsString))
}

func (m MatchCriteria) NotDestPortRanges(ports []*proto.PortRange) MatchCriteria {
	portsString := PortRangessToMultiport(ports)
	return append(m, fmt.Sprintf("-m multiport ! --destination-ports %s", portsString))
}

func (m MatchCriteria) ICMPType(t uint8) MatchCriteria {
	return append(m, fmt.Sprintf("-m icmp --icmp-type %d", t))
}

func (m MatchCriteria) NotICMPType(t uint8) MatchCriteria {
	return append(m, fmt.Sprintf("-m icmp ! --icmp-type %d", t))
}

func (m MatchCriteria) ICMPTypeAndCode(t, c uint8) MatchCriteria {
	return append(m, fmt.Sprintf("-m icmp --icmp-type %d/%d", t, c))
}

func (m MatchCriteria) NotICMPTypeAndCode(t, c uint8) MatchCriteria {
	return append(m, fmt.Sprintf("-m icmp ! --icmp-type %d/%d", t, c))
}

func (m MatchCriteria) ICMPV6Type(t uint8) MatchCriteria {
	return append(m, fmt.Sprintf("-m icmp6 --icmpv6-type %d", t))
}

func (m MatchCriteria) NotICMPV6Type(t uint8) MatchCriteria {
	return append(m, fmt.Sprintf("-m icmp6 ! --icmpv6-type %d", t))
}

func (m MatchCriteria) ICMPV6TypeAndCode(t, c uint8) MatchCriteria {
	return append(m, fmt.Sprintf("-m icmp6 --icmpv6-type %d/%d", t, c))
}

func (m MatchCriteria) NotICMPV6TypeAndCode(t, c uint8) MatchCriteria {
	return append(m, fmt.Sprintf("-m icmp6 ! --icmpv6-type %d/%d", t, c))
}

// VXLANVNI matches on the VNI contained within the VXLAN header.  It assumes that this is indeed a VXLAN
// packet; i.e. it should be used with a protocol==UDP and port==VXLAN port match.
//
// Note: the -m u32 option is not supported on iptables in NFT mode.
// https://wiki.nftables.org/wiki-nftables/index.php/Supported_features_compared_to_xtables#u32
func (m MatchCriteria) VXLANVNI(vni uint32) MatchCriteria {
	// This uses the U32 module, a simple VM for extracting bytes from a packet.  See
	// http://www.stearns.org/doc/iptables-u32.current.html
	return append(m, fmt.Sprintf(`-m u32 --u32 "`+
		`0>>22&0x3C@` /* jump over the IP header */ +
		`12>>8=0x%x` /* skip over 8 bytes of UDP header and 4 of VXLAN and compare 3 bytes with the expected VNI */ +
		`"`, vni))
}

func PortsToMultiport(ports []uint16) string {
	portFragments := make([]string, len(ports))
	for i, port := range ports {
		portFragments[i] = fmt.Sprintf("%d", port)
	}
	portsString := strings.Join(portFragments, ",")
	return portsString
}

func PortRangessToMultiport(ports []*proto.PortRange) string {
	portFragments := make([]string, len(ports))
	for i, port := range ports {
		if port.First == port.Last {
			portFragments[i] = fmt.Sprintf("%d", port.First)
		} else {
			portFragments[i] = fmt.Sprintf("%d:%d", port.First, port.Last)
		}
	}
	portsString := strings.Join(portFragments, ",")
	return portsString
}

func (m MatchCriteria) OwnerGroup(grp string) MatchCriteria {
	return append(m, "-m owner --gid-owner "+grp)
}

func (m MatchCriteria) SourceDestSet(name string) MatchCriteria {
	return append(m, fmt.Sprintf("-m set --match-set %s src,dst", name))
}<|MERGE_RESOLUTION|>--- conflicted
+++ resolved
@@ -164,13 +164,12 @@
 	return append(m, fmt.Sprintf("-m addrtype --dst-type %s", addrType))
 }
 
-<<<<<<< HEAD
 func (m MatchCriteria) DestAddrTypeLimitIfaceIn(addrType AddrType) MatchCriteria {
 	return append(m, fmt.Sprintf("-m addrtype --dst-type %s --limit-iface-in", addrType))
-=======
+}
+
 func (m MatchCriteria) NotDestAddrType(addrType AddrType) MatchCriteria {
 	return append(m, fmt.Sprintf("-m addrtype ! --dst-type %s", addrType))
->>>>>>> 26f75557
 }
 
 func (m MatchCriteria) ConntrackState(stateNames string) MatchCriteria {
