// Copyright (c) 2024 Tigera, Inc. All rights reserved.
//
// Licensed under the Apache License, Version 2.0 (the "License");
// you may not use this file except in compliance with the License.
// You may obtain a copy of the License at
//
//     http://www.apache.org/licenses/LICENSE-2.0
//
// Unless required by applicable law or agreed to in writing, software
// distributed under the License is distributed on an "AS IS" BASIS,
// WITHOUT WARRANTIES OR CONDITIONS OF ANY KIND, either express or implied.
// See the License for the specific language governing permissions and
// limitations under the License.

package nftables_test

import (
	"context"
	"fmt"

	"sigs.k8s.io/knftables"

	. "github.com/onsi/ginkgo"
	. "github.com/onsi/ginkgo/extensions/table"
	. "github.com/onsi/gomega"

	"github.com/projectcalico/calico/felix/ipsets"
	"github.com/projectcalico/calico/felix/logutils"
	. "github.com/projectcalico/calico/felix/nftables"
)

var _ = Describe("IPSets with empty data plane", func() {
	var s *IPSets
	var f *fakeNFT
	BeforeEach(func() {
		f = NewFake(knftables.IPv4Family, "calico")
		ipv := ipsets.NewIPVersionConfig(ipsets.IPFamilyV4, "cali", nil, nil)
		s = NewIPSets(ipv, f, logutils.NewSummarizer("test loop"))
	})

	It("should Apply() on an empty state)", func() {
		Expect(func() { s.ApplyUpdates(nil) }).NotTo(Panic())
	})

	It("should handle a failed ListElements call", func() {
		// Create a number of different sets.
		m1 := ipsets.IPSetMetadata{SetID: "m1", Type: ipsets.IPSetTypeHashIP}
		m2 := ipsets.IPSetMetadata{SetID: "m2", Type: ipsets.IPSetTypeHashIP}
		m3 := ipsets.IPSetMetadata{SetID: "m3", Type: ipsets.IPSetTypeHashIP}
		s.AddOrReplaceIPSet(m1, []string{"10.0.0.1"})
		s.AddOrReplaceIPSet(m2, []string{"10.0.0.2"})
		s.AddOrReplaceIPSet(m3, []string{"10.0.0.3"})
		s.ApplyUpdates(nil)

		// Modifiy each set out-of-band.
		tx := f.NewTransaction()
		tx.Delete(&knftables.Element{
			Set: "cali40m1",
			Key: []string{"10.0.0.1"},
		})
		tx.Add(&knftables.Element{
			Set: "cali40m2",
			Key: []string{"11.11.11.11"},
		})
		tx.Add(&knftables.Element{
			Set: "cali40m3",
			Key: []string{"11.11.11.11"},
		})
		Expect(f.Run(context.Background(), tx)).To(Succeed())

		// Set an error to occur on the next ListElements call for m2.
		f.ListElementsErrors = map[string]error{"cali40m2": fmt.Errorf("test error")}

		// Trigger a resync, which should fix the out-of-band modifications.
		f.Reset()
		s.QueueResync()
		s.ApplyUpdates(nil)

		// Expect all errors to have been executed.
		Expect(f.ListElementsErrors).To(HaveLen(0))

		// Expect the sets to be in the correct state after the resync fails and then retries.
		Expect(f.transactions).To(HaveLen(1))
		elems, err := f.ListElements(context.TODO(), "set", "cali40m2")
		Expect(err).NotTo(HaveOccurred())
		Expect(elems).To(HaveLen(1))
	})

	// Add base test cases to test the programing of simple IP sets.
	for _, t := range []ipsets.IPSetType{ipsets.IPSetTypeHashIP, ipsets.IPSetTypeHashNet, ipsets.IPSetTypeHashIPPort, ipsets.IPSetTypeHashNetNet} {
		It(fmt.Sprintf("should program IP sets of type %s", t), func() {
			meta := ipsets.IPSetMetadata{SetID: "test", Type: t}
			s.AddOrReplaceIPSet(meta, []string{})
			Expect(func() { s.ApplyUpdates(nil) }).NotTo(Panic())
			sets, err := f.List(context.Background(), "sets")
			Expect(err).NotTo(HaveOccurred())
			Expect(sets).To(HaveLen(1))
		})
	}

	It("should resync with the dataplane", func() {
		// Create an IP set in the dataplane via the IPSets object.
		meta := ipsets.IPSetMetadata{SetID: "test", Type: ipsets.IPSetTypeHashIP}
		s.AddOrReplaceIPSet(meta, []string{"10.0.0.1", "10.0.0.2"})
		Expect(func() { s.ApplyUpdates(nil) }).NotTo(Panic())

		// Create an IP set in the dataplane directly.
		tx := f.NewTransaction()
		tx.Add(&knftables.Set{
			Name: "extra-set",
			Type: "ipv4_addr",
		})
		// Also remove one of the members from the "good" set.
		tx.Delete(&knftables.Element{
			Set: "cali40test",
			Key: []string{"10.0.0.2"},
		})
		// Also add an unexpected element to the "good" set.
		tx.Add(&knftables.Element{
			Set: "cali40test",
			Key: []string{"192.168.0.0"},
		})
		Expect(f.Run(context.Background(), tx)).NotTo(HaveOccurred())

		// Trigger a resync.
		s.QueueResync()
		Expect(func() { s.ApplyUpdates(nil) }).NotTo(Panic())
		Expect(s.ApplyDeletions()).To(BeFalse())

		// We expect:
		// - The IP set created via the IPSets object to still exist.
		// - The IP set created directly in the dataplane to be deleted.
		// - The unexpected element to be removed.
		// - The missing element to be added back.
		sets, err := f.List(context.Background(), "sets")
		Expect(err).NotTo(HaveOccurred())
		Expect(sets).To(HaveLen(1))

		// Check the contents of the set.
		elements, err := f.ListElements(context.Background(), "set", "cali40test")
		Expect(err).NotTo(HaveOccurred())
		Expect(elements).To(ConsistOf(
			&knftables.Element{Set: "cali40test", Key: []string{"10.0.0.1"}},
			&knftables.Element{Set: "cali40test", Key: []string{"10.0.0.2"}},
		))
	})

	It("should handle unexpected sets with types that are not supported", func() {
		// Create an IP set direclty in the dataplane, with a type that is not supported by the IPSets object.
		tx := f.NewTransaction()
		tx.Add(&knftables.Table{})
		tx.Add(&knftables.Set{
			Name: "cali40unsupported-set",
			Type: "ipv4_addr . ipv4_addr . inet_service . inet_service",
		})
		Expect(f.Run(context.Background(), tx)).NotTo(HaveOccurred())

		// Trigger a resync. We should delete the unexpected set.
		s.QueueResync()
		Expect(func() { s.ApplyUpdates(nil) }).NotTo(Panic())
		Expect(s.ApplyDeletions()).To(BeFalse())

		// We expect the set to be deleted.
		sets, err := f.List(context.Background(), "sets")
		Expect(err).NotTo(HaveOccurred())
		Expect(sets).To(HaveLen(0))
	})

	It("should handle expected sets with an unexpected and unsupported type", func() {
		// Create an IP set in the dataplane with an unexpected type.
		tx := f.NewTransaction()
		tx.Add(&knftables.Table{})
		tx.Add(&knftables.Set{
			Name: "cali40unsupported-set",
			Type: "ipv4_addr . ipv4_addr . inet_service . inet_service",
		})
		tx.Add(&knftables.Element{
			Set: "cali40unsupported-set",
			Key: []string{"11.0.0.1", "11.0.0.2", "tcp:80", "tcp:443"},
		})
		Expect(f.Run(context.Background(), tx)).NotTo(HaveOccurred())

		// Create the same IP set via the IPSets object with a supported type.
		meta := ipsets.IPSetMetadata{SetID: "unsupported-set", Type: ipsets.IPSetTypeHashIP}
		s.AddOrReplaceIPSet(meta, []string{"10.0.0.1"})

		// Apply.
		s.QueueResync()
		Expect(func() { s.ApplyUpdates(nil) }).NotTo(Panic())

		// Expect the set to exist.
		sets, err := f.List(context.Background(), "sets")
		Expect(err).NotTo(HaveOccurred())
		Expect(sets).To(HaveLen(1))

		// TODO: We have no means to check the set type without changes to knftables.

		// Expect members to be correct. We should have removed the unexpected members despite not knowing the type.
		elements, err := f.ListElements(context.Background(), "set", "cali40unsupported-set")
		Expect(err).NotTo(HaveOccurred())
		Expect(elements).To(ConsistOf(
			&knftables.Element{Set: "cali40unsupported-set", Key: []string{"10.0.0.1"}},
		))
	})
})

<<<<<<< HEAD
	It("should program a hash:net,net IP set", func() {
		meta := ipsets.IPSetMetadata{SetID: "test", Type: ipsets.IPSetTypeHashNetNet}
		s.AddOrReplaceIPSet(meta, []string{"10.0.0.0/32,11.0.0.0/32"})
		Expect(func() { s.ApplyUpdates(nil) }).NotTo(Panic())
=======
var _ = DescribeTable("IPSets programming v4",
	func(meta ipsets.IPSetMetadata, members []string, expected []*knftables.Element) {
		f := NewFake(knftables.IPv4Family, "calico")
		ipv := ipsets.NewIPVersionConfig(ipsets.IPFamilyV4, "cali", nil, nil)
		s := NewIPSets(ipv, f, logutils.NewSummarizer("test loop"))
		s.AddOrReplaceIPSet(meta, members)
		Expect(s.ApplyUpdates).NotTo(Panic())

		// Read it back.
>>>>>>> 82d4adb8
		sets, err := f.List(context.Background(), "sets")
		Expect(err).NotTo(HaveOccurred())
		Expect(sets).To(Equal([]string{"cali40" + meta.SetID}))

		m, err := f.ListElements(context.Background(), "set", "cali40"+meta.SetID)
		Expect(err).NotTo(HaveOccurred())
		Expect(m).To(ContainElements(expected))

		// Trigger a resync to make sure we can handle it.
		s.QueueResync()
		Expect(s.ApplyUpdates).NotTo(Panic())

		// Read it back again.
		m, err = f.ListElements(context.Background(), "set", "cali40"+meta.SetID)
		Expect(err).NotTo(HaveOccurred())
		Expect(m).To(ContainElements(expected))
	},

	Entry(
		ipsets.IPSetTypeHashIP,
		ipsets.IPSetMetadata{SetID: "test", Type: ipsets.IPSetTypeHashIP}, []string{"10.0.0.1"},
		[]*knftables.Element{{Set: "cali40test", Key: []string{"10.0.0.1"}}},
	),
	Entry(
		ipsets.IPSetTypeHashNet,
		ipsets.IPSetMetadata{SetID: "test", Type: ipsets.IPSetTypeHashNet}, []string{"10.0.0.0/24"},
		[]*knftables.Element{{Set: "cali40test", Key: []string{"10.0.0.0/24"}}},
	),
	Entry(
		ipsets.IPSetTypeHashIPPort,
		ipsets.IPSetMetadata{SetID: "test", Type: ipsets.IPSetTypeHashIPPort}, []string{"1.2.3.4,tcp:81"},
		[]*knftables.Element{{Set: "cali40test", Key: []string{"1.2.3.4", "tcp", "81"}}},
	),
	Entry(
		ipsets.IPSetTypeHashNetNet,
		ipsets.IPSetMetadata{SetID: "test", Type: ipsets.IPSetTypeHashNetNet}, []string{"10.0.0.0/32,10.0.0.0/32"},
		[]*knftables.Element{{Set: "cali40test", Key: []string{"10.0.0.0", "10.0.0.0"}}},
	),
	Entry(
		ipsets.IPSetTypeBitmapPort,
		ipsets.IPSetMetadata{SetID: "test", Type: ipsets.IPSetTypeBitmapPort}, []string{"v4,80"},
		[]*knftables.Element{{Set: "cali40test", Key: []string{"80"}}},
	),
)

var _ = DescribeTable("IPSets programming v6",
	func(meta ipsets.IPSetMetadata, members []string, expected []*knftables.Element) {
		f := NewFake(knftables.IPv4Family, "calico")
		ipv := ipsets.NewIPVersionConfig(ipsets.IPFamilyV6, "cali", nil, nil)
		s := NewIPSets(ipv, f, logutils.NewSummarizer("test loop"))
		s.AddOrReplaceIPSet(meta, members)
		Expect(s.ApplyUpdates).NotTo(Panic())

		// Read it back.
		sets, err := f.List(context.Background(), "sets")
		Expect(err).NotTo(HaveOccurred())
		Expect(sets).To(Equal([]string{"cali60" + meta.SetID}))

		m, err := f.ListElements(context.Background(), "set", "cali60"+meta.SetID)
		Expect(err).NotTo(HaveOccurred())
		Expect(m).To(ContainElements(expected))

		// Trigger a resync to make sure we can handle it.
		s.QueueResync()
		Expect(s.ApplyUpdates).NotTo(Panic())

		// Read it back again.
		m, err = f.ListElements(context.Background(), "set", "cali60"+meta.SetID)
		Expect(err).NotTo(HaveOccurred())
		Expect(m).To(ContainElements(expected))
	},

	Entry(
		ipsets.IPSetTypeHashIP,
		ipsets.IPSetMetadata{SetID: "test", Type: ipsets.IPSetTypeHashIP}, []string{"2001:db8::1"},
		[]*knftables.Element{{Set: "cali60test", Key: []string{"2001:db8::1"}}},
	),
	Entry(
		ipsets.IPSetTypeHashNet,
		ipsets.IPSetMetadata{SetID: "test", Type: ipsets.IPSetTypeHashNet}, []string{"2001:db8::/64"},
		[]*knftables.Element{{Set: "cali60test", Key: []string{"2001:db8::/64"}}},
	),
	Entry(
		ipsets.IPSetTypeHashIPPort,
		ipsets.IPSetMetadata{SetID: "test", Type: ipsets.IPSetTypeHashIPPort}, []string{"2001:db8::1,tcp:81"},
		[]*knftables.Element{{Set: "cali60test", Key: []string{"2001:db8::1", "tcp", "81"}}},
	),
	Entry(
		ipsets.IPSetTypeHashNetNet,
		ipsets.IPSetMetadata{SetID: "test", Type: ipsets.IPSetTypeHashNetNet}, []string{"2001:db8::/128,2001:db8::/128"},
		[]*knftables.Element{{Set: "cali60test", Key: []string{"2001:db8::", "2001:db8::"}}},
	),
	Entry(
		ipsets.IPSetTypeBitmapPort,
		ipsets.IPSetMetadata{SetID: "test", Type: ipsets.IPSetTypeBitmapPort}, []string{"v6,80"},
		[]*knftables.Element{{Set: "cali60test", Key: []string{"80"}}},
	),
)

var _ = DescribeTable("CanonicalizeMember",
	func(setType ipsets.IPSetType, member string, strVal string, key []string) {
		canon := CanonicaliseMember(setType, member)
		Expect(canon.String()).To(Equal(strVal))
		Expect(canon.Key()).To(Equal(key))
	},

	Entry(ipsets.IPSetTypeHashIP, ipsets.IPSetTypeHashIP, "192.168.0.1/32", "192.168.0.1", []string{"192.168.0.1"}),
	Entry(ipsets.IPSetTypeHashIP, ipsets.IPSetTypeHashIP, "fe80::1/128", "fe80::1", []string{"fe80::1"}),
	Entry(ipsets.IPSetTypeHashNet, ipsets.IPSetTypeHashNet, "10.0.0.0/24", "10.0.0.0/24", []string{"10.0.0.0/24"}),
	Entry(ipsets.IPSetTypeHashNet, ipsets.IPSetTypeHashNet, "2001:db8::/64", "2001:db8::/64", []string{"2001:db8::/64"}),
	Entry(ipsets.IPSetTypeHashIPPort, ipsets.IPSetTypeHashIPPort, "192.168.0.1,tcp:80", "192.168.0.1,tcp:80", []string{"192.168.0.1", "tcp", "80"}),
	Entry(ipsets.IPSetTypeHashIPPort, ipsets.IPSetTypeHashIPPort, "fe80::1,udp:53", "fe80::1,udp:53", []string{"fe80::1", "udp", "53"}),
	Entry(ipsets.IPSetTypeHashNetNet, ipsets.IPSetTypeHashNetNet, "10.0.0.1/32,10.0.0.1/32", "10.0.0.1/32 . 10.0.0.1/32", []string{"10.0.0.1", "10.0.0.1"}),
	Entry(ipsets.IPSetTypeHashNetNet, ipsets.IPSetTypeHashNetNet, "2001:db8::1/128,2001:db8::1/128", "2001:db8::1/128 . 2001:db8::1/128", []string{"2001:db8::1", "2001:db8::1"}),
	Entry(ipsets.IPSetTypeBitmapPort, ipsets.IPSetTypeBitmapPort, "v4,80", "80", []string{"80"}),
	Entry(ipsets.IPSetTypeBitmapPort, ipsets.IPSetTypeBitmapPort, "v6,80", "80", []string{"80"}),
	Entry(ipsets.IPSetTypeBitmapPort, ipsets.IPSetTypeBitmapPort, "80", "80", []string{"80"}),
)

var _ = DescribeTable("NFTablesSet",
	func(meta ipsets.IPSetMetadata, exp *knftables.Set) {
		f := NewFake(knftables.IPv4Family, "calico")
		ipv := ipsets.NewIPVersionConfig(ipsets.IPFamilyV4, "cali", nil, nil)
		s := NewIPSets(ipv, f, logutils.NewSummarizer("test loop"))
		s.AddOrReplaceIPSet(meta, []string{})
		Expect(s.ApplyUpdates).NotTo(Panic())
		Expect(s.NFTablesSet(fmt.Sprintf("cali40%s", meta.SetID))).To(Equal(exp))
	},

	Entry(
		ipsets.IPSetTypeHashIP,
		ipsets.IPSetMetadata{SetID: "test", Type: ipsets.IPSetTypeHashIP},
		&knftables.Set{Name: "cali40test", Type: "ipv4_addr"},
	),
	Entry(
		ipsets.IPSetTypeHashNet,
		ipsets.IPSetMetadata{SetID: "test", Type: ipsets.IPSetTypeHashNet},
		&knftables.Set{Name: "cali40test", Type: "ipv4_addr", Flags: []knftables.SetFlag{knftables.IntervalFlag}},
	),
	Entry(
		ipsets.IPSetTypeHashIPPort,
		ipsets.IPSetMetadata{SetID: "test", Type: ipsets.IPSetTypeHashIPPort},
		&knftables.Set{Name: "cali40test", Type: "ipv4_addr . inet_proto . inet_service"},
	),
	Entry(
		ipsets.IPSetTypeHashNetNet,
		ipsets.IPSetMetadata{SetID: "test", Type: ipsets.IPSetTypeHashNetNet},
		&knftables.Set{Name: "cali40test", Type: "ipv4_addr . ipv4_addr"},
	),
	Entry(
		ipsets.IPSetTypeBitmapPort,
		ipsets.IPSetMetadata{SetID: "test", Type: ipsets.IPSetTypeBitmapPort},
		&knftables.Set{Name: "cali40test", Type: "inet_service"},
	),
)<|MERGE_RESOLUTION|>--- conflicted
+++ resolved
@@ -204,12 +204,6 @@
 	})
 })
 
-<<<<<<< HEAD
-	It("should program a hash:net,net IP set", func() {
-		meta := ipsets.IPSetMetadata{SetID: "test", Type: ipsets.IPSetTypeHashNetNet}
-		s.AddOrReplaceIPSet(meta, []string{"10.0.0.0/32,11.0.0.0/32"})
-		Expect(func() { s.ApplyUpdates(nil) }).NotTo(Panic())
-=======
 var _ = DescribeTable("IPSets programming v4",
 	func(meta ipsets.IPSetMetadata, members []string, expected []*knftables.Element) {
 		f := NewFake(knftables.IPv4Family, "calico")
@@ -219,7 +213,6 @@
 		Expect(s.ApplyUpdates).NotTo(Panic())
 
 		// Read it back.
->>>>>>> 82d4adb8
 		sets, err := f.List(context.Background(), "sets")
 		Expect(err).NotTo(HaveOccurred())
 		Expect(sets).To(Equal([]string{"cali40" + meta.SetID}))
