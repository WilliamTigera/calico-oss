// Copyright (c) 2016-2023 Tigera, Inc. All rights reserved.
//
// Licensed under the Apache License, Version 2.0 (the "License");
// you may not use this file except in compliance with the License.
// You may obtain a copy of the License at
//
//     http://www.apache.org/licenses/LICENSE-2.0
//
// Unless required by applicable law or agreed to in writing, software
// distributed under the License is distributed on an "AS IS" BASIS,
// WITHOUT WARRANTIES OR CONDITIONS OF ANY KIND, either express or implied.
// See the License for the specific language governing permissions and
// limitations under the License.

//go:build !windows

package routetable

import (
	"errors"
	"fmt"
	"net"
	"reflect"
	"strings"
	"syscall"
	"time"

	"github.com/prometheus/client_golang/prometheus"
	log "github.com/sirupsen/logrus"
	"github.com/vishvananda/netlink"
	"golang.org/x/sys/unix"

	"github.com/projectcalico/calico/felix/conntrack"
	"github.com/projectcalico/calico/felix/deltatracker"
	"github.com/projectcalico/calico/felix/environment"
	"github.com/projectcalico/calico/felix/ifacemonitor"
	"github.com/projectcalico/calico/felix/ip"
	"github.com/projectcalico/calico/felix/logutils"
	"github.com/projectcalico/calico/felix/netlinkshim"
	"github.com/projectcalico/calico/felix/netlinkshim/handlemgr"
	"github.com/projectcalico/calico/felix/timeshim"
	cprometheus "github.com/projectcalico/calico/libcalico-go/lib/prometheus"
	"github.com/projectcalico/calico/libcalico-go/lib/set"
)

var (
	ipV6LinkLocalCIDR = ip.MustParseCIDROrIP("fe80::/64")

	resyncTimeSummary = cprometheus.NewSummary(prometheus.SummaryOpts{
		Name: "felix_route_table_resync_seconds",
		Help: "Time taken to list all the routes during a resync.",
	})
	partialResyncTimeSummary = cprometheus.NewSummary(prometheus.SummaryOpts{
		Name: "felix_route_table_partial_resync_seconds",
		Help: "Time taken to resync the routes of a single interface.",
	})
	conntrackBlockTimeSummary = cprometheus.NewSummary(prometheus.SummaryOpts{
		Name: "felix_route_table_conntrack_wait_seconds",
		Help: "Time waiting for conntrack cleanups to finish.",
	})
	gaugeVecNumRoutes = prometheus.NewGaugeVec(prometheus.GaugeOpts{
		Name: "felix_route_table_num_routes",
		Help: "Number of routes that Felix is managing in the particular routing table.",
	}, []string{"table"})
	gaugeVecNumIfaces = prometheus.NewGaugeVec(prometheus.GaugeOpts{
		Name: "felix_route_table_num_ifaces",
		Help: "Number of interfaces that Felix is monitoring for the particular routing table.",
	}, []string{"table"})

	defaultCIDRv4, _ = ip.ParseCIDROrIP("0.0.0.0/0")
	defaultCIDRv6, _ = ip.ParseCIDROrIP("::/0")
)

func init() {
	prometheus.MustRegister(
		resyncTimeSummary,
		partialResyncTimeSummary,
		conntrackBlockTimeSummary,
		gaugeVecNumRoutes,
		gaugeVecNumIfaces,
	)
}

// RouteTable manages the Calico routes for a specific kernel routing table.
//
// There are several complicating factors to managing the routes and all of
// these have caused real problems in the past:
//
//   - There is more than one Felix subcomponent that needs to program routes,
//     often into the same table.  It is possible for different components to
//     try to program conflicting routes for the same CIDR (for example, if a
//     local and remote endpoint share the same IP address).  To deal with this
//     we assign a RouteClass to each potential source of routes and break
//     ties on that value.
//
//   - Most Calico components only deal with CIDRs and interfaces, but the
//     kernel routing table is indexed by CIDR, metric and ToS field.  To handle
//     this difference in indexing, we use a DeltaTracker indexed in a way that
//     matches the kernel's indexing.  That allows us to correctly clean up any
//     kernel routes that would alias if we only considered CIDR.
//
//   - We need to translate interface name to interface index and that mapping
//     can change over time.  Interfaces can be renamed, keeping the same index.
//     Interfaces can be recreated, keeping the same name but getting a new index.
//     We handle this by indexing the routes we've been told to create on interface
//     name and by listening for interface state changes.  When an interface
//     is updated, we re-calculate the routes that we want to program for it and
//     re-do conflict resolution.
//
//   - We can race with the interface monitor goroutine, being asked to program
//     a route before we've heard about the interface, or spotting a new
//     interface index when we do a read back of routes from the kernel.
//
//   - The CNI plugin also programs the same routes that we do, so we can race
//     with it as well.  We may see an interface pop up with a route before we
//     hear about the corresponding WorkloadEndpoint.  To deal with that, we
//     implement a grace period before deleting routes that belong to us but
//     that we don't know about yet.
//
//   - When IP addresses move from one interface to another (for example because
//     a workload has been terminated and a new workload now has the IP) we need
//     to clean up the conntrack entries from the old workload.  We delegate this
//     cleanup to the RouteOwnershipTracker; giving it callbacks when routes move.
//     We do that cleanup in the background to avoid holding up other route
//     programming.
type RouteTable struct {
	logCxt        *log.Entry
	ipVersion     uint8
	netlinkFamily int
	// The routing table index.  This is defaulted to RT_TABLE_MAIN if not specified.
	tableIndex int

	deviceRouteSourceAddress ip.Addr
	defaultRouteProtocol     netlink.RouteProtocol
	removeExternalRoutes     bool
	ownershipPolicy          OwnershipPolicy

	// Interface update tracking.
	fullResyncNeeded    bool
	ifacesToRescan      set.Set[string]
	makeARPEntries      bool
	haveMultiPathRoutes bool

	// ifaceToRoutes and cidrToIfaces are our inputs, updated
	// eagerly when something in the manager layer tells us to change the
	// routes.
	ifaceToRoutes map[RouteClass]map[string]map[ip.CIDR]Target
	cidrToIfaces  map[RouteClass]map[ip.CIDR]set.Set[string]

	// kernelRoutes tracks the relationship between the route that we want
	// to program for a given CIDR (i.e. the route selected after conflict
	// resolution if there are multiple routes) and the route that's actually
	// in the kernel.
	kernelRoutes *deltatracker.DeltaTracker[kernelRouteKey, kernelRoute]
	pendingARPs  map[string]map[ip.Addr]net.HardwareAddr

	ifaceNameToIndex      map[string]int
	ifaceIndexToName      map[int]string
	ifaceIndexToState     map[int]ifacemonitor.State
	ifaceIndexToGraceInfo map[int]graceInfo

	conntrackCleanupEnabled bool
	// conntrackTracker is a ConntrackCleanupManager or a NoOpRouteTracker
	// Depending on whether conntrack cleanup is enabled or not.
	conntrackTracker RouteOwnershipTracker

	nl *handlemgr.HandleManager

	opReporter       logutils.OpRecorder
	livenessCallback func()

	// The route deletion grace period.
	routeCleanupGracePeriod time.Duration
	lastGracePeriodCleanup  time.Time
	featureDetector         environment.FeatureDetectorIface

	conntrack        conntrackIface
	time             timeshim.Interface
	newNetlinkHandle func() (netlinkshim.Interface, error)

	gaugeNumRoutes prometheus.Gauge
	gaugeNumIfaces prometheus.Gauge
}

type graceInfo struct {
	FirstSeen    time.Time
	GraceExpired bool
}

type Opt func(table *RouteTable)

func WithLivenessCB(cb func()) Opt {
	return func(table *RouteTable) {
		table.livenessCallback = cb
	}
}

func WithRouteCleanupGracePeriod(routeCleanupGracePeriod time.Duration) Opt {
	return func(table *RouteTable) {
		table.routeCleanupGracePeriod = routeCleanupGracePeriod
	}
}

func WithStaticARPEntries(b bool) Opt {
	return func(table *RouteTable) {
		if table.ipVersion != 4 {
			log.Panic("Bug: ARP entries only supported for IPv4.")
		}
		table.makeARPEntries = b
	}
}

func WithConntrackCleanup(enabled bool) Opt {
	return func(table *RouteTable) {
		table.conntrackCleanupEnabled = enabled
	}
}

func WithTimeShim(shim timeshim.Interface) Opt {
	return func(table *RouteTable) {
		table.time = shim
	}
}

func WithConntrackShim(shim conntrackIface) Opt {
	return func(table *RouteTable) {
		table.conntrack = shim
	}
}

func WithNetlinkHandleShim(newNetlinkHandle func() (netlinkshim.Interface, error)) Opt {
	return func(table *RouteTable) {
		table.newNetlinkHandle = newNetlinkHandle
	}
}

// OwnershipPolicy is used to determine whether a given interface or route
// belongs to Calico.  Routes that are loaded from the kernel are checked
// against this policy to determine if they should be tracked.  The RouteTable
// cleans up tracked routes that don't match the current datastore state.
//
// The policy is also used to determine whether an interface should be tracked
// or not.  If an interface is not tracked then the RouteTable will not be
// able to program routes for it, and it will not respond to interface state
// updates.  This is mainly a performance optimisation for our non-main
// routing tables which tend to be used to manage routes for a single device.
type OwnershipPolicy interface {
	RouteIsOurs(ifaceName string, route *netlink.Route) bool

	IfaceIsOurs(ifaceName string) bool
	IfaceShouldHaveARPEntries(ifaceName string) bool
	IfaceShouldHaveGracePeriod(ifaceName string) bool
}

func New(
	ownershipPolicy OwnershipPolicy,
	ipVersion uint8,
	netlinkTimeout time.Duration,
	deviceRouteSourceAddress net.IP,
	defaultRouteProtocol netlink.RouteProtocol,
	removeExternalRoutes bool,
	tableIndex int,
	opReporter logutils.OpRecorder,
	featureDetector environment.FeatureDetectorIface,
	opts ...Opt,
) *RouteTable {
	if ownershipPolicy == nil {
		log.Panic("Must provide an ownership policy.")
	}
	if tableIndex == 0 {
		// If we set route.Table to 0, what we actually get is a route in RT_TABLE_MAIN.  However,
		// RouteListFiltered is much more efficient if we give it the "real" table number.
		log.Debug("RouteTable created with unspecified table; defaulting to unix.RT_TABLE_MAIN.")
		tableIndex = unix.RT_TABLE_MAIN
	}

	var logCxt *log.Entry
	description := fmt.Sprintf("IPv%d:%d", ipVersion, tableIndex)
	logCxt = log.WithFields(log.Fields{
		"table": description,
	})

	family := netlink.FAMILY_V4
	if ipVersion == 6 {
		family = netlink.FAMILY_V6
	} else if ipVersion != 4 {
		logCxt.WithField("ipVersion", ipVersion).Panic("Unknown IP version")
	}

	rt := &RouteTable{
		logCxt:        logCxt,
		ipVersion:     ipVersion,
		netlinkFamily: family,
		tableIndex:    tableIndex,

		deviceRouteSourceAddress: ip.FromNetIP(deviceRouteSourceAddress),
		defaultRouteProtocol:     defaultRouteProtocol,
		removeExternalRoutes:     removeExternalRoutes,

		fullResyncNeeded: true,
		ifacesToRescan:   set.New[string](),
		ownershipPolicy:  ownershipPolicy,

		ifaceToRoutes: map[RouteClass]map[string]map[ip.CIDR]Target{},
		cidrToIfaces:  map[RouteClass]map[ip.CIDR]set.Set[string]{},

		kernelRoutes: deltatracker.New[kernelRouteKey, kernelRoute](),
		pendingARPs:  map[string]map[ip.Addr]net.HardwareAddr{},

		ifaceIndexToGraceInfo: map[int]graceInfo{},
		ifaceNameToIndex:      map[string]int{},
		ifaceIndexToName:      map[int]string{},
		ifaceIndexToState:     map[int]ifacemonitor.State{},

		conntrackCleanupEnabled: true,

		opReporter:       opReporter,
		livenessCallback: func() {},
		featureDetector:  featureDetector,

		// Shims; may get overridden by options below.
		conntrack:        conntrack.New(),
		time:             timeshim.RealTime(),
		newNetlinkHandle: netlinkshim.NewRealNetlink,

		gaugeNumRoutes: gaugeVecNumRoutes.WithLabelValues(description),
		gaugeNumIfaces: gaugeVecNumIfaces.WithLabelValues(description),
	}

	for _, o := range opts {
		o(rt)
	}

	rt.nl = handlemgr.NewHandleManager(
		rt.featureDetector,
		handlemgr.WithNewHandleOverride(rt.newNetlinkHandle),
		handlemgr.WithSocketTimeout(netlinkTimeout),
	)

	if rt.conntrackCleanupEnabled {
		rt.conntrackTracker = NewConntrackCleanupManager(ipVersion, rt.conntrack)
	} else {
		rt.conntrackTracker = NewNoOpRouteTracker()
	}

	return rt
}

func (r *RouteTable) Index() int {
	return r.tableIndex
}

func (r *RouteTable) OnIfaceStateChanged(ifaceName string, ifIndex int, state ifacemonitor.State) {
	logCxt := r.logCxt.WithField("ifaceName", ifaceName)
	if !r.ownershipPolicy.IfaceIsOurs(ifaceName) {
		logCxt.Trace("Ignoring interface state change, not an interface managed by this routetable.")
		return
	}

	// There are a couple of interesting corner cases:
	//
	// * Interface gets renamed: same ifindex, new name.  The interface
	//   monitor deals with that by sending us a deletion for the old
	//   name, then a creation for the new name.
	// * Interface gets recreated: same name, new ifindex.  Again we
	//   should see a deletion and then an add.

	logCxt.WithFields(log.Fields{
		"ifIndex": ifIndex,
		"state":   state,
		"name":    ifaceName,
	}).Debug("Interface state update.")
	if state == ifacemonitor.StateNotPresent {
		// Interface deleted, clean up.
		oldIndex := r.ifaceNameToIndex[ifaceName]
		delete(r.ifaceIndexToName, oldIndex)
		delete(r.ifaceIndexToState, oldIndex)
		delete(r.ifaceNameToIndex, ifaceName)
		r.ifacesToRescan.Discard(ifaceName)
	} else {
		// Interface exists, record its details.
		r.onIfaceSeen(ifIndex)
		r.ifaceIndexToState[ifIndex] = state
		oldIfIndex, ok := r.ifaceNameToIndex[ifaceName]
		if ok && oldIfIndex != ifIndex {
			// Interface renumbered.  For example, deleted and then recreated
			// with same name.  Clean up old number.
			delete(r.ifaceIndexToName, oldIfIndex)
		}
		r.ifaceNameToIndex[ifaceName] = ifIndex
		r.ifaceIndexToName[ifIndex] = ifaceName
	}

	if state == ifacemonitor.StateUp {
		// Interface transitioned to "up".  Force a rescan of its routes
		// because routes often get removed when the interface goes down
		// and its default route disappears.
		logCxt.Debug("Interface up, marking for route sync")
		r.ifacesToRescan.Add(ifaceName)
		if r.haveMultiPathRoutes {
			// The interface may be used by a next hop on a multi-path route.
			// so we need to recheck everything.   We only use multi-path
			// for EGW tunnels right now so this will only be a handful of
			// routes.
			logCxt.Debug("Interface up, rechecking all multi-path routes.")
			r.QueueResync()
		}
	}

	r.recheckRouteOwnershipsByIface(ifaceName)

	if r.haveMultiPathRoutes {
		// Re-check all potential multi-path routes.  We only use multi-path
		// for EGW tunnels right now so this will only be a handful of routes.
		logCxt.Debug("Rechecking all multi-path routes.")
		r.recheckRouteOwnershipsByIface(InterfaceNone)
	}
}

func (r *RouteTable) onIfaceSeen(ifIndex int) {
	if ifIndex <= 1 {
		// Ignore "no interface" routes.
		return
	}
	if _, ok := r.ifaceIndexToGraceInfo[ifIndex]; ok {
		return
	}
	r.ifaceIndexToGraceInfo[ifIndex] = graceInfo{
		FirstSeen: r.time.Now(),
	}
}

func (r *RouteTable) QueueResyncIface(ifaceName string) {
	r.ifacesToRescan.Add(ifaceName)
}

// SetRoutes replaces the full set of targets for the specified interface.
func (r *RouteTable) SetRoutes(routeClass RouteClass, ifaceName string, targets []Target) {
	if !r.ownershipPolicy.IfaceIsOurs(ifaceName) {
		r.logCxt.WithField("ifaceName", ifaceName).Error(
			"Cannot set route for interface not managed by this routetable.")
		return
	}
	r.logCxt.WithFields(log.Fields{
		"routeClass": routeClass,
		"ifaceName":  ifaceName,
		"targets":    targets,
	}).Debug("SetRoutes called.")
	r.checkTargets(ifaceName, targets...)

	if r.ifaceToRoutes[routeClass] == nil {
		r.ifaceToRoutes[routeClass] = map[string]map[ip.CIDR]Target{}
	}

	// Figure out what has changed.
	oldTargetsToCleanUp := r.ifaceToRoutes[routeClass][ifaceName]
	newTargets := map[ip.CIDR]Target{}
	for _, t := range targets {
		delete(oldTargetsToCleanUp, t.CIDR)
		newTargets[t.CIDR] = t
	}

	// Record the new desired state.
	if len(newTargets) == 0 {
		r.logCxt.Debug("No routes for this interface, removing from map.")
		delete(r.ifaceToRoutes[routeClass], ifaceName)
	} else {
		r.ifaceToRoutes[routeClass][ifaceName] = newTargets
	}

	// Clean up the old CIDRs.
	for cidr := range oldTargetsToCleanUp {
		r.logCxt.WithField("cidr", cidr).Debug("Cleaning up old route.")
		// removeOwningIface() calls recalculateDesiredKernelRoute.
		r.removeOwningIface(routeClass, ifaceName, cidr)
	}

	// Clean out the pending ARP list, then recalculate it below.
	delete(r.pendingARPs, ifaceName)
	for cidr, target := range newTargets {
		// addOwningIface() calls recalculateDesiredKernelRoute.
		r.addOwningIface(routeClass, ifaceName, cidr)
		r.updatePendingARP(ifaceName, cidr.Addr(), target.DestMAC)
	}
}

// RouteUpdate updates the route keyed off the target CIDR. These deltas will
// be applied to any routes set using SetRoute.
func (r *RouteTable) RouteUpdate(routeClass RouteClass, ifaceName string, target Target) {
	if !r.ownershipPolicy.IfaceIsOurs(ifaceName) {
		r.logCxt.WithField("ifaceName", ifaceName).Error(
			"Cannot set route for interface not managed by this routetable.")
		return
	}
	r.checkTargets(ifaceName, target)

	if r.ifaceToRoutes[routeClass] == nil {
		r.ifaceToRoutes[routeClass] = map[string]map[ip.CIDR]Target{}
	}

	routesByCIDR := r.ifaceToRoutes[routeClass][ifaceName]
	if routesByCIDR == nil {
		routesByCIDR = map[ip.CIDR]Target{}
		r.ifaceToRoutes[routeClass][ifaceName] = routesByCIDR
	}
	routesByCIDR[target.CIDR] = target
	r.addOwningIface(routeClass, ifaceName, target.CIDR)
	r.updatePendingARP(ifaceName, target.CIDR.Addr(), target.DestMAC)
}

// RouteRemove removes the route with the specified CIDR. These deltas will
// be applied to any routes set using SetRoute.
func (r *RouteTable) RouteRemove(routeClass RouteClass, ifaceName string, cidr ip.CIDR) {
	if !r.ownershipPolicy.IfaceIsOurs(ifaceName) {
		r.logCxt.WithField("ifaceName", ifaceName).Error(
			"Cannot set route for interface not managed by this routetable.")
		return
	}

	delete(r.ifaceToRoutes[routeClass][ifaceName], cidr)
	if len(r.ifaceToRoutes[routeClass][ifaceName]) == 0 {
		delete(r.ifaceToRoutes[routeClass], ifaceName)
	}
	r.removeOwningIface(routeClass, ifaceName, cidr)
	r.removePendingARP(ifaceName, cidr.Addr())
}

func (r *RouteTable) updatePendingARP(ifaceName string, addr ip.Addr, mac net.HardwareAddr) {
	if !r.makeARPEntries {
		return
	}
	if len(mac) == 0 {
		r.removePendingARP(ifaceName, addr)
		return
	}
	r.logCxt.Debug("Adding pending ARP entry.")
	if r.pendingARPs[ifaceName] == nil {
		r.pendingARPs[ifaceName] = map[ip.Addr]net.HardwareAddr{}
	}
	r.pendingARPs[ifaceName][addr] = mac
}

func (r *RouteTable) removePendingARP(ifaceName string, addr ip.Addr) {
	if !r.makeARPEntries {
		return
	}
	if pending, ok := r.pendingARPs[ifaceName]; ok {
		delete(pending, addr)
		if len(pending) == 0 {
			delete(r.pendingARPs, ifaceName)
		}
	}
}

func (r *RouteTable) addOwningIface(class RouteClass, ifaceName string, cidr ip.CIDR) {
	if r.cidrToIfaces[class] == nil {
		r.cidrToIfaces[class] = map[ip.CIDR]set.Set[string]{}
	}
	ifaceNames := r.cidrToIfaces[class][cidr]
	if ifaceNames == nil {
		ifaceNames = set.New[string]()
		r.cidrToIfaces[class][cidr] = ifaceNames
	}
	ifaceNames.Add(ifaceName)
	r.recalculateDesiredKernelRoute(cidr)
}

func (r *RouteTable) removeOwningIface(class RouteClass, ifaceName string, cidr ip.CIDR) {
	ifaceNames, ok := r.cidrToIfaces[class][cidr]
	if !ok {
		return
	}
	ifaceNames.Discard(ifaceName)
	if ifaceNames.Len() == 0 {
		delete(r.cidrToIfaces[class], cidr)
	}
	r.recalculateDesiredKernelRoute(cidr)
}

// recheckRouteOwnershipsByIface reruns conflict resolution for all
// the interface's routes.
func (r *RouteTable) recheckRouteOwnershipsByIface(name string) {
	seen := set.New[ip.CIDR]()
	for _, ifaceToRoutes := range r.ifaceToRoutes {
		for cidr := range ifaceToRoutes[name] {
			if seen.Contains(cidr) {
				continue
			}
			r.recalculateDesiredKernelRoute(cidr)
			seen.Add(cidr)
		}
	}
}

func (r *RouteTable) ifaceIndexForName(ifaceName string) (int, bool) {
	if ifaceName == InterfaceNone {
		if r.ipVersion == 6 {
			// IPv6 "special" routes use ifindex 1 (vs 0 for IPv4).
			return 1, true
		} else {
			// IPv4 uses 0.
			return 0, true
		}
	}

	idx, ok := r.ifaceNameToIndex[ifaceName]
	return idx, ok
}

func (r *RouteTable) ifaceNameForIndex(ifindex int) (string, bool) {
	if ifindex <= 1 {
		return InterfaceNone, true
	}
	name, ok := r.ifaceIndexToName[ifindex]
	return name, ok
}

func (r *RouteTable) recalculateDesiredKernelRoute(cidr ip.CIDR) {
	defer r.updateGauges()
	kernKey := r.routeKeyForCIDR(cidr)
	oldDesiredRoute, _ := r.kernelRoutes.Desired().Get(kernKey)

	var bestTarget Target
	bestRouteClass := RouteClassMax
	bestIface := ""
	bestIfaceIdx := -1
	var candidates []string

	for routeClass, cidrToIface := range r.cidrToIfaces {
		ifaces := cidrToIface[cidr]
		if ifaces == nil {
			continue
		}

		// In case of conflicts (more than one route with the same CIDR), pick
		// one deterministically so that we don't churn the dataplane.

		ifaces.Iter(func(ifaceName string) error {
			candidates = append(candidates, ifaceName)
			ifIndex, ok := r.ifaceIndexForName(ifaceName)
			if !ok {
				r.logCxt.WithField("ifaceName", ifaceName).Debug("Skipping route for missing interface.")
				return nil
			}

			someUp := false
			target, ok := r.ifaceToRoutes[routeClass][ifaceName][cidr]
			if !ok {
				log.WithFields(log.Fields{
					"ifaceName": ifaceName,
					"cidr":      cidr,
				}).Warn("Bug? No route for iface/CIDR (recalculateDesiredKernelRoute called too early?).")
				return nil
			}
			for _, nh := range target.MultiPath {
				if ifIndex, ok := r.ifaceIndexForName(nh.IfaceName); !ok {
					r.logCxt.WithField("ifaceName", nh.IfaceName).Debug("Skipping multi-path route for missing interface.")
					return nil
				} else {
					if r.ifaceIndexToState[ifIndex] == ifacemonitor.StateUp {
						someUp = true
					}
				}
			}

			// We've got some routes for this interface, force-expire its
			// grace period.
			if graceInf, ok := r.ifaceIndexToGraceInfo[ifIndex]; ok {
				graceInf.GraceExpired = true
				r.ifaceIndexToGraceInfo[ifIndex] = graceInf
			}

			if ifaceName != InterfaceNone && r.ifaceIndexToState[ifIndex] != ifacemonitor.StateUp {
				r.logCxt.WithField("ifaceName", ifaceName).Debug("Skipping route for down interface.")
				return nil
			} else if len(target.MultiPath) > 0 && !someUp {
				// Multi-path routes require at least one interface to be up.
				r.logCxt.Debug("Skipping multi-path route; all interfaces down.")
				return nil
			}

			// Main tie-breaker is the RouteClass, which is prioritised
			// by the function of the routes.  For example, local workload routes
			// take precedence over VXLAN tunnel routes.
			if routeClass < bestRouteClass || (routeClass == bestRouteClass && ifIndex > bestIfaceIdx) {
				bestIface = ifaceName
				bestIfaceIdx = ifIndex
				bestRouteClass = routeClass
				bestTarget = target
			}
			return nil
		})
	}

	if bestIfaceIdx == -1 {
		if len(candidates) == 0 {
			r.logCxt.WithFields(log.Fields{
				"cidr": cidr,
			}).Debug("CIDR no longer has any associated routes.")
		} else {
			r.logCxt.WithFields(log.Fields{
				"cidr":       cidr,
				"candidates": candidates,
			}).Debug("No valid route for this CIDR (all candidate routes missing iface index).")
		}

		// Clean up the old entries.
		r.kernelRoutes.Desired().Delete(kernKey)
		r.conntrackTracker.RemoveCIDROwner(cidr)
		return
	}

	src := r.deviceRouteSourceAddress
	if bestTarget.Src != nil {
		src = bestTarget.Src
	}
	proto := r.defaultRouteProtocol
	if bestTarget.Protocol != 0 {
		proto = bestTarget.Protocol
	}
	kernRoute := kernelRoute{
		Type:     bestTarget.RouteType(),
		Scope:    bestTarget.RouteScope(),
		GW:       bestTarget.GW,
		Src:      src,
		Ifindex:  bestIfaceIdx,
		OnLink:   bestTarget.Flags()&unix.RTNH_F_ONLINK != 0,
		Protocol: proto,
	}
	if len(bestTarget.MultiPath) > 0 {
		for _, nh := range bestTarget.MultiPath {
			ifIndex, ok := r.ifaceIndexForName(nh.IfaceName)
			if !ok {
				log.Panic("Bug: multi-path route had missing interface after we already checked!")
			}
			kernRoute.NextHops = append(kernRoute.NextHops, kernelNextHop{
				GW:      nh.Gw,
				Ifindex: ifIndex,
			})
		}
	} else {
		kernRoute.GW = bestTarget.GW
		kernRoute.Ifindex = bestIfaceIdx
	}
	if log.IsLevelEnabled(log.DebugLevel) && !reflect.DeepEqual(oldDesiredRoute, kernRoute) {
		r.logCxt.WithFields(log.Fields{
			"dst":      kernKey,
			"oldRoute": oldDesiredRoute,
			"newRoute": kernRoute,
			"iface":    bestIface,
		}).Debug("Preferred kernel route for this dest has changed.")
	} else if log.IsLevelEnabled(log.DebugLevel) {
		r.logCxt.WithFields(log.Fields{
			"dst":   kernKey,
			"route": kernRoute,
			"iface": bestIface,
		}).Debug("Preferred kernel route for this dest still the same.")
	}

	r.kernelRoutes.Desired().Set(kernKey, kernRoute)
	r.conntrackTracker.UpdateCIDROwner(cidr, bestIfaceIdx, bestRouteClass)
}

func (r *RouteTable) QueueResync() {
	r.logCxt.Debug("Queueing a resync of routing table.")
	r.fullResyncNeeded = true
}

<<<<<<< HEAD
=======
// ReadRoutesFromKernel offers partial support for reading back routes from the
// kernel.  In particular, it assumes that "onlink" routes are VXLAN routes,
// which is lossy.  Currently, this is only used in Enterprise, where the
// routes it needs to read are VXLAN routes.
>>>>>>> aa210fbf
func (r *RouteTable) ReadRoutesFromKernel(ifaceName string) ([]Target, error) {
	r.logCxt.WithField("ifaceName", ifaceName).Debug("Reading routing table from kernel.")
	r.ifacesToRescan.Add(ifaceName)
	err := r.maybeResyncWithDataplane()
	if err != nil {
		return nil, err
	}

	ifaceIndex, ok := r.ifaceIndexForName(ifaceName)
	if !ok {
		return nil, IfaceNotPresent
	}

	var allTargets []Target
	r.kernelRoutes.Dataplane().Iter(func(key kernelRouteKey, kernRoute kernelRoute) {
		if kernRoute.Ifindex != ifaceIndex {
			return
		}

		target := Target{
			CIDR:     key.CIDR,
			Src:      kernRoute.Src,
			Protocol: kernRoute.Protocol,
		}

		switch kernRoute.Type {
		case unix.RTN_LOCAL:
			target.Type = TargetTypeLocal
		case unix.RTN_THROW:
			target.Type = TargetTypeThrow
		case unix.RTN_UNREACHABLE:
			target.Type = TargetTypeUnreachable
		case unix.RTN_BLACKHOLE:
			target.Type = TargetTypeBlackhole
		case unix.RTN_PROHIBIT:
			target.Type = TargetTypeProhibit
		case unix.RTN_UNICAST:
			if kernRoute.Scope == unix.RT_SCOPE_LINK {
				target.Type = TargetTypeLinkLocalUnicast
			} else {
				if kernRoute.OnLink {
					// Ugh, this is a lossy reverse mapping.
					// TODO align TargetTypes with kernel types!
					target.Type = TargetTypeVXLAN
				} else {
					target.Type = TargetTypeGlobalUnicast
				}
			}
		}

		if len(kernRoute.NextHops) > 0 {
			// Multi-path route.
			for _, nh := range kernRoute.NextHops {
				ifaceName, ok := r.ifaceNameForIndex(nh.Ifindex)
				if !ok {
					r.logCxt.WithField("ifindex", nh.Ifindex).Warn("Next hop has unknown interface index.")
				}
				target.MultiPath = append(target.MultiPath, NextHop{
					Gw:        nh.GW,
					IfaceName: ifaceName,
				})
			}
		} else {
			// Single-path route.
			target.GW = kernRoute.GW
		}

		allTargets = append(allTargets, target)
	})
	return allTargets, nil
}

func (r *RouteTable) Apply() (err error) {
	err = r.attemptApply(0)
	if err != nil {
		// To avoid log spam, only log if there was an unexpected problem.
		r.logCxt.WithError(err).Warn("First attempt at updating routing table failed.  Retrying...")
	}
	if err != nil || r.ifacesToRescan.Len() > 0 {
		// Do one inline retry with a fresh netlink connection.
		err = r.attemptApply(1)
		if err != nil {
			r.logCxt.WithError(err).Error("Second attempt at updating routing table failed. Will retry later.")
		} else {
			r.logCxt.WithError(err).Info("Retry was successful.")
		}
	}
	if r.ifacesToRescan.Len() > 0 {
		// Make sure the dataplane reschedules us.
		return fmt.Errorf("some interfaces flapped during route update: %s", r.ifacesToRescan.String())
	}
	return err
}

func (r *RouteTable) attemptApply(attempt int) (err error) {
	defer func() {
		if err != nil {
			r.nl.MarkHandleForReopen()
		}
	}()
	if err = r.maybeResyncWithDataplane(); err != nil {
		return err
	}
	if err = r.applyUpdates(attempt); err != nil {
		return err
	}
	r.maybeCleanUpGracePeriods()
	return nil
}

func (r *RouteTable) maybeCleanUpGracePeriods() {
	if time.Since(r.lastGracePeriodCleanup) < r.routeCleanupGracePeriod {
		return
	}
	for k, v := range r.ifaceIndexToGraceInfo {
		if time.Since(v.FirstSeen) < r.routeCleanupGracePeriod {
			continue
		}
		if _, ok := r.ifaceIndexToName[k]; ok {
			continue // Iface still exists, don't want to reset its grace period.
		}
		delete(r.ifaceIndexToGraceInfo, k)

		r.livenessCallback()
	}
}

func (r *RouteTable) maybeResyncWithDataplane() error {
	nl, err := r.nl.Handle()
	if err != nil {
		r.logCxt.WithError(err).Error("Failed to connect to netlink.")
		return ConnectFailed
	}

	if r.fullResyncNeeded {
		return r.doFullResync(nl)
	}

	// Do any partial per-interface resyncs.
	return r.resyncIndividualInterfaces(nl)
}

func (r *RouteTable) doFullResync(nl netlinkshim.Interface) error {
	r.logCxt.Debug("Doing full resync.")
	r.opReporter.RecordOperation(fmt.Sprint("resync-routes-v", r.ipVersion))
	resyncStartTime := time.Now()

	// It's possible that we get out of sync with the interface monitor; for example, if the
	// RouteTable is created after start-of-day.  Do our own refresh of the list of links.
	if err := r.refreshAllIfaceStates(nl); err != nil {
		log.WithError(err).Error("Failed to list interfaces")
		return fmt.Errorf("failed to list interfaces during resync: %w", err)
	}

	// Load all the routes in the routing table.  For the main routing table,
	// this will include non-Calico routes, which we'll filter out later.
	routeFilter := &netlink.Route{
		Table: r.tableIndex,
	}
	routeFilterFlags := netlink.RT_FILTER_TABLE
	allRoutes, err := nl.RouteListFiltered(r.netlinkFamily, routeFilter, routeFilterFlags)
	if errors.Is(err, unix.ENOENT) {
		// In strict mode, get this if the routing table doesn't exist; it'll be auto-created
		// when we add the first route so just treat it as empty.
		log.WithError(err).Debug("Routing table doesn't exist (yet). Treating as empty.")
		allRoutes = nil
		err = nil
	}
	if err != nil {
		return fmt.Errorf("failed to list all routes for resync: %w", err)
	}

	seenKeys := set.New[kernelRouteKey]()
	for _, route := range allRoutes {
		r.onIfaceSeen(route.LinkIndex)
		kernKey, kernRoute, ok := r.netlinkRouteToKernelRoute(route)
		if !ok {
			// Not a route that we're managing.
			continue
		}
		r.kernelRoutes.Dataplane().Set(kernKey, kernRoute)
		seenKeys.Add(kernKey)
		r.livenessCallback()
	}

	r.kernelRoutes.Dataplane().Iter(func(kernKey kernelRouteKey, kernRoute kernelRoute) {
		if !seenKeys.Contains(kernKey) {
			r.kernelRoutes.Dataplane().Delete(kernKey)
			r.conntrackTracker.OnDataplaneRouteDeleted(kernKey.CIDR, kernRoute.Ifindex)
		}
		r.livenessCallback()
	})

	// We're now in sync.
	r.ifacesToRescan.Clear()
	r.fullResyncNeeded = false
	resyncTimeSummary.Observe(r.time.Since(resyncStartTime).Seconds())
	return nil
}

func (r *RouteTable) SetRemoveExternalRoutes(b bool) {
	r.removeExternalRoutes = b
}

func (r *RouteTable) resyncIndividualInterfaces(nl netlinkshim.Interface) error {
	if r.ifacesToRescan.Len() == 0 {
		return nil
	}
	r.opReporter.RecordOperation(fmt.Sprint("partial-resync-routes-v", r.ipVersion))
	r.ifacesToRescan.Iter(func(ifaceName string) error {
		r.livenessCallback()
		err := r.resyncIface(nl, ifaceName)
		if err != nil {
			r.nl.MarkHandleForReopen()
			return nil
		}
		return set.RemoveItem
	})
	return nil
}

// resyncIface checks the current state of a single interface and its routes.
// It updates the interface state and the dataplane side of the route
// DeltaTracker.  Note: this method can trigger route recalculation,
// so it shouldn't be called while iterating over the DeltaTracker.  For
// example, if the interface status check discovers the interface has gone
// down, that might trigger another route to become active, mutating the
// DeltaTracker.
func (r *RouteTable) resyncIface(nl netlinkshim.Interface, ifaceName string) error {
	// We can be out of sync with the interface monitor if this
	// RouteTable was created after start-of-day.  Refresh the link.
	startTime := time.Now()
	err := r.refreshIfaceStateBestEffort(nl, ifaceName)
	if err != nil {
		r.nl.MarkHandleForReopen()
		return err
	}

	ifIndex, ok := r.ifaceIndexForName(ifaceName)
	if !ok {
		r.logCxt.Debug("Ignoring rescan of unknown interface.")
		return nil
	}

	routeFilter := &netlink.Route{
		Table:     r.tableIndex,
		LinkIndex: ifIndex,
	}
	routeFilterFlags := netlink.RT_FILTER_OIF | netlink.RT_FILTER_TABLE
	netlinkRoutes, err := nl.RouteListFiltered(r.netlinkFamily, routeFilter, routeFilterFlags)
	if errors.Is(err, unix.ENOENT) {
		// In strict mode, get this if the routing table doesn't exist; it'll be auto-created
		// when we add the first route so just treat it as empty.
		log.WithError(err).Debug("Routing table doesn't exist (yet). Treating as empty.")
		err = nil
		netlinkRoutes = nil
	}
	if err != nil {
		// Filter the error so that we don't spam errors if the interface is being torn
		// down.
		filteredErr := r.filterErrorByIfaceState(ifaceName, err, ListFailed, false)
		if errors.Is(filteredErr, ListFailed) {
			r.logCxt.WithError(err).WithFields(log.Fields{
				"iface":       ifaceName,
				"routeFilter": routeFilter,
				"flags":       routeFilterFlags,
			}).Error("Error listing routes")
			r.nl.MarkHandleForReopen()
			return nil
		} else {
			r.logCxt.WithError(filteredErr).WithField("iface", ifaceName).Debug(
				"Failed to list routes; interface down/gone.")
			return nil
		}
	}

	// Loaded the routes, now update our tracker.  First index the data
	// we loaded.
	kernRoutes := map[kernelRouteKey]kernelRoute{}
	for _, nlRoute := range netlinkRoutes {
		kernKey, kernRoute, ok := r.netlinkRouteToKernelRoute(nlRoute)
		if !ok {
			// Not a route that we're managing, so we don't want it to
			// be a candidate for us to delete.
			continue
		}
		kernRoutes[kernKey] = kernRoute
	}
	// Then look for routes that the tracker says are there but are actually
	// missing.
	for _, ifaceToRoutes := range r.ifaceToRoutes {
		for cidr := range ifaceToRoutes[ifaceName] {
			kernKey := r.routeKeyForCIDR(cidr)
			if _, ok := kernRoutes[kernKey]; ok {
				// Route still there; handled below.
				continue
			}
			desKernRoute, ok := r.kernelRoutes.Desired().Get(kernKey)
			if !ok || desKernRoute.Ifindex != ifIndex {
				// The interface we're syncing doesn't own this route
				// so the fact that it's missing is expected.
				continue
			}
			r.kernelRoutes.Dataplane().Delete(kernKey)
		}
	}
	// Update tracker with the routes that we did see.
	for kk, kr := range kernRoutes {
		r.kernelRoutes.Dataplane().Set(kk, kr)
	}
	partialResyncTimeSummary.Observe(r.time.Since(startTime).Seconds())

	return nil
}

func (r *RouteTable) refreshAllIfaceStates(nl netlinkshim.Interface) error {
	debug := log.IsLevelEnabled(log.DebugLevel)

	links, err := nl.LinkList()
	if err != nil {
		return err
	}
	seenNames := set.New[string]()

	// First pass, simulate deletions of any interfaces that have been
	// renamed or renumbered.
	for _, link := range links {
		oldIdx, ok := r.ifaceNameToIndex[link.Attrs().Name]
		if ok && oldIdx != link.Attrs().Index {
			// Interface renumbered.  For example, deleted and then recreated.
			// Simulate a deletion of the old interface.
			log.WithFields(log.Fields{
				"ifaceName": link.Attrs().Name,
				"oldIdx":    oldIdx,
				"newIdx":    link.Attrs().Index,
			}).Info("Spotted interface had changed index during resync.")
			r.OnIfaceStateChanged(link.Attrs().Name, oldIdx, ifacemonitor.StateNotPresent)
		}
		oldName, ok := r.ifaceIndexToName[link.Attrs().Index]
		if ok && oldName != link.Attrs().Name {
			// Interface renamed.  Simulate a deletion of the old interface.
			log.WithFields(log.Fields{
				"ifaceName": link.Attrs().Name,
				"oldName":   oldName,
				"newName":   link.Attrs().Name,
			}).Info("Spotted interface had changed name during resync.")
			r.OnIfaceStateChanged(oldName, link.Attrs().Index, ifacemonitor.StateNotPresent)
		}
		r.livenessCallback()
	}

	// Second pass, update the state of any changed interfaces.
	for _, link := range links {
		seenNames.Add(link.Attrs().Name)
		newState := ifacemonitor.StateDown
		if ifacemonitor.LinkIsOperUp(link) {
			newState = ifacemonitor.StateUp
		}
		oldState := r.ifaceIndexToState[link.Attrs().Index]
		log.WithFields(log.Fields{
			"ifaceName": link.Attrs().Name,
			"newState":  newState,
			"oldState":  oldState,
			"idx":       link.Attrs().Index,
		}).Debug("Checking interface state.")
		if newState != oldState {
			// Only call OnIfaceStateChanged if the state has actually changed
			// so that we avoid triggering it to re-do conflict resolution
			// (which will generate log spam if the interface hasn't changed).
			if debug {
				r.logCxt.WithFields(log.Fields{
					"ifaceName": link.Attrs().Name,
					"oldState":  oldState,
					"newState":  newState,
				}).Debug("Spotted interface had changed state during resync.")
			}
			r.OnIfaceStateChanged(link.Attrs().Name, link.Attrs().Index, newState)
		}
		r.livenessCallback()
	}

	// Third pass, remove any interfaces that have disappeared.
	for name := range r.ifaceNameToIndex {
		if seenNames.Contains(name) {
			continue
		}
		if debug {
			r.logCxt.WithField("ifaceName", name).Info("Spotted interface not present during full resync.  Cleaning up.")
		}
		r.OnIfaceStateChanged(name, 0, ifacemonitor.StateNotPresent)
		r.livenessCallback()
	}
	return nil
}

func (r *RouteTable) refreshIfaceStateBestEffort(nl netlinkshim.Interface, ifaceName string) error {
	r.logCxt.WithField("name", ifaceName).Debug("Refreshing state of interface.")
	link, err := nl.LinkByName(ifaceName)
	var lnf netlink.LinkNotFoundError
	if errors.As(err, &lnf) {
		r.OnIfaceStateChanged(ifaceName, 0, ifacemonitor.StateNotPresent)
		return nil
	} else if err != nil {
		log.WithError(err).Warn("Failed to get link.")
		return fmt.Errorf("failed to look up interface: %w", err)
	}
	state := ifacemonitor.StateDown
	if ifacemonitor.LinkIsOperUp(link) {
		state = ifacemonitor.StateUp
	}
	r.OnIfaceStateChanged(link.Attrs().Name, link.Attrs().Index, state)
	return nil
}

func (r *RouteTable) routeKeyForCIDR(cidr ip.CIDR) kernelRouteKey {
	return kernelRouteKey{CIDR: cidr}
}

// netlinkRouteToKernelRoute converts (only) routes that we own back
// to our kernelRoute/Key structs (returning ok=true).  Other routes
// are ignored and returned with ok = false.
func (r *RouteTable) netlinkRouteToKernelRoute(route netlink.Route) (kernKey kernelRouteKey, kernRoute kernelRoute, ok bool) {
	// We're on the hot path, so it's worth avoiding the overheads of
	// WithField(s) if debug is disabled.
	debug := log.IsLevelEnabled(log.DebugLevel)
	logCxt := r.logCxt
	if debug {
		logCxt = logCxt.WithField("route", route)
	}
	ifaceName := ""
	if routeIsSpecialNoIfRoute(route) {
		ifaceName = InterfaceNone
	} else if routeIsIPv6Bootstrap(route) {
		logCxt.Debug("Ignoring IPv6 bootstrap route, kernel manages these.")
		return
	} else {
		ifaceName = r.ifaceIndexToName[route.LinkIndex]
		if ifaceName == "" {
			// We don't know about this interface.  Either we're racing
			// with link creation, in which case we'll hear about the
			// interface soon and work out what to do, or we're seeing
			// a route for a just-deleted interface, in which case
			// we don't care.
			logCxt.Debug("Ignoring route for unknown iface")
			return
		}
	}

	if !r.ownershipPolicy.RouteIsOurs(ifaceName, &route) {
		logCxt.Debug("Ignoring route (it doesn't belong to us).")
		return
	}

	// Defensive; recent versions of netlink always return a CIDR, but just
	// in case that gets regressed...
	cidr := ip.CIDRFromIPNet(route.Dst)
	if route.Dst == nil {
		if r.ipVersion == 4 {
			cidr = defaultCIDRv4
		} else {
			cidr = defaultCIDRv6
		}
	}

	kernKey = kernelRouteKey{
		CIDR:     cidr,
		Priority: route.Priority,
		TOS:      route.Tos,
	}
	kernRoute = kernelRoute{
		Type:     route.Type,
		Scope:    route.Scope,
		Src:      ip.FromNetIP(route.Src),
		OnLink:   route.Flags&unix.RTNH_F_ONLINK != 0,
		Protocol: route.Protocol,
	}

	if len(route.MultiPath) > 0 {
		// Multi-path route.
		for _, nh := range route.MultiPath {
			if nh.Flags&unix.RTNH_F_ONLINK != 0 {
				kernRoute.OnLink = true
			}
			kernRoute.NextHops = append(kernRoute.NextHops, kernelNextHop{
				GW:      ip.FromNetIP(nh.Gw),
				Ifindex: nh.LinkIndex,
			})
		}
	} else {
		// Single-path route.
		kernRoute.GW = ip.FromNetIP(route.Gw)
		kernRoute.Ifindex = route.LinkIndex
	}

	if debug {
		logCxt.WithFields(log.Fields{
			"kernRoute": kernRoute,
			"kernKey":   kernKey,
		}).Debug("Loaded route from kernel.")
	}
	ok = true
	return
}

func routeIsIPv6Bootstrap(route netlink.Route) bool {
	if route.Dst == nil {
		return false
	}
	if route.Family != netlink.FAMILY_V6 {
		return false
	}
	return ip.CIDRFromIPNet(route.Dst) == ipV6LinkLocalCIDR
}

func routeIsSpecialNoIfRoute(route netlink.Route) bool {
	if route.LinkIndex > 1 {
		// Special routes either have 0 for the link index or 1 ('lo'),
		// depending on IP version.
		return false
	}
	if len(route.MultiPath) > 0 {
		return true
	}
	switch route.Type {
	case unix.RTN_LOCAL, unix.RTN_THROW, unix.RTN_BLACKHOLE, unix.RTN_PROHIBIT, unix.RTN_UNREACHABLE:
		return true
	}
	return false
}

func (r *RouteTable) applyUpdates(attempt int) error {
	nl, err := r.nl.Handle()
	if err != nil {
		r.logCxt.Debug("Failed to connect to netlink")
		return ConnectFailed
	}

	// First clean up any old routes.
	deletionErrs := map[kernelRouteKey]error{}
	r.kernelRoutes.PendingDeletions().Iter(func(kernKey kernelRouteKey) deltatracker.IterAction {
		r.livenessCallback()
		kernRoute, _ := r.kernelRoutes.PendingDeletions().Get(kernKey)
		if r.ifaceInGracePeriod(kernRoute.Ifindex) {
			// Don't remove unexpected routes from interfaces created recently.
			r.logCxt.WithFields(log.Fields{
				"route": kernRoute,
				"dest":  kernKey,
			}).Debug("Found unexpected route; ignoring due to grace period.")
			return deltatracker.IterActionNoOp
		}

		err := r.deleteRoute(nl, kernKey)
		if err != nil {
			deletionErrs[kernKey] = err
			return deltatracker.IterActionNoOp
		}
		r.conntrackTracker.OnDataplaneRouteDeleted(kernKey.CIDR, kernRoute.Ifindex)

		// Route is gone, clean up the dataplane side of the tracker.
		r.logCxt.WithField("route", kernKey).Debug("Deleted route.")
		return deltatracker.IterActionUpdateDataplane
	})

	// Now do a first pass of the routes that we want to create/update and
	// trigger any necessary conntrack cleanups for moved routes.
	r.kernelRoutes.PendingUpdates().Iter(func(kernKey kernelRouteKey, kernRoute kernelRoute) deltatracker.IterAction {
		r.livenessCallback()
		cidr := kernKey.CIDR
		dataplaneRoute, dataplaneExists := r.kernelRoutes.Dataplane().Get(kernKey)
		if dataplaneExists && r.conntrackTracker.CIDRNeedsEarlyCleanup(cidr, dataplaneRoute.Ifindex) {
			err := r.deleteRoute(nl, kernKey)
			if err != nil {
				deletionErrs[kernKey] = err
				return deltatracker.IterActionNoOp
			}
			// This will queue the route for conntrack cleanup.
			r.conntrackTracker.OnDataplaneRouteDeleted(kernKey.CIDR, dataplaneRoute.Ifindex)
		}
		return deltatracker.IterActionNoOp
	})

	// Start any deferred conntrack cleanups and reset the tracking for next
	// time.
	r.conntrackTracker.StartConntrackCleanupAndReset()

	updateErrs := map[kernelRouteKey]error{}
	r.kernelRoutes.PendingUpdates().Iter(func(kernKey kernelRouteKey, kRoute kernelRoute) deltatracker.IterAction {
		r.livenessCallback()
		dst := kernKey.CIDR.ToIPNet()
		flags := 0
		if kRoute.OnLink {
			flags = unix.RTNH_F_ONLINK
		}

		// In case we're moving a route, wait for the cleanup to finish.
		r.conntrackTracker.WaitForPendingDeletion(kernKey.CIDR)

		nlRoute := &netlink.Route{
			Family: r.netlinkFamily,

			Table:    r.tableIndex,
			Dst:      &dst,
			Tos:      kernKey.TOS,
			Priority: int(kernKey.Priority),

			Type:      kRoute.Type,
			Scope:     kRoute.Scope,
			Gw:        kRoute.GWAsNetIP(),
			Src:       kRoute.SrcAsNetIP(),
			LinkIndex: kRoute.Ifindex,
			Protocol:  kRoute.Protocol,
			Flags:     flags,
		}
		for _, nh := range kRoute.NextHops {
			nlRoute.MultiPath = append(nlRoute.MultiPath, &netlink.NexthopInfo{
				LinkIndex: nh.Ifindex,
				Gw:        nh.GWAsNetIP(),
				Flags:     flags,
			})
		}
		r.logCxt.WithFields(log.Fields{
			"nlRoute":  nlRoute,
			"ourKey":   kernKey,
			"ourRoute": kRoute,
		}).Debug("Replacing route")
		err := nl.RouteReplace(nlRoute)
		if err != nil {
			name, ok := r.ifaceNameForIndex(kRoute.Ifindex)
			if ok {
				err = r.filterErrorByIfaceState(
					name,
					err,
					err,
					attempt == 0,
				)

				if errors.Is(err, IfaceDown) || errors.Is(err, IfaceNotPresent) {
					// Very common race: the interface was taken down/deleted
					// by the CNI plugin while we were trying to update it.
					// Mark for a lazy rescan so that we won't try to program
					// this route again next time (unless the interface shows
					// up).
					r.ifacesToRescan.Add(name)
					return deltatracker.IterActionNoOp
				}
				err = fmt.Errorf("%v(%s): %w", kRoute, name, err)
			}

			updateErrs[kernKey] = err
			return deltatracker.IterActionNoOp
		}

		// Route is updated, clean up the dataplane side of the tracker.
		return deltatracker.IterActionUpdateDataplane
	})

	arpErrs := map[string]error{}
	for ifaceName, addrToMAC := range r.pendingARPs {
		// Add static ARP entries (for workload endpoints).  This may have been
		// needed at one point but it no longer seems to be required.  Leaving
		// it here for two reasons: (1) there may be an obscure scenario where
		// it is needed. (2) we have tests that monitor netlink, and they break
		// if it is removed because they see the ARP traffic.
		ifaceIdx, ok := r.ifaceIndexForName(ifaceName)
		if !ok {
			// Asked to add ARP entries but the interface isn't known (yet).
			// Leave them pending.  We'll clean up the pending set if the
			// datastore stops asking us to add ARP entries for this interface.
			continue
		}
		for addr, mac := range addrToMAC {
			r.livenessCallback()
			err := r.addStaticARPEntry(nl, addr, mac, ifaceIdx)
			if err != nil {
				err = r.filterErrorByIfaceState(
					ifaceName,
					err,
					err,
					attempt == 0,
				)

				if errors.Is(err, IfaceDown) || errors.Is(err, IfaceNotPresent) {
					// Very common race: the interface was taken down/deleted
					// by the CNI plugin while we were trying to update it.
					// Mark for a lazy rescan so that we won't try to program
					// this route again next time (unless the interface shows
					// up).
					r.ifacesToRescan.Add(ifaceName)
					err = nil
				}
			}
			if err != nil {
				log.WithError(err).Debug("Failed to add neighbor entry.")
				arpErrs[fmt.Sprintf("%s/%s", ifaceName, addr)] = err
			} else {
				delete(addrToMAC, addr)
			}
		}
		if len(addrToMAC) == 0 {
			delete(r.pendingARPs, ifaceName)
		}
	}

	err = nil
	if len(deletionErrs) > 0 {
		r.logCxt.WithField("errors", formatErrMap(deletionErrs)).Warn(
			"Encountered some errors when trying to delete old routes.")
		err = UpdateFailed
	}
	if len(updateErrs) > 0 {
		r.logCxt.WithField("errors", formatErrMap(updateErrs)).Warn(
			"Encountered some errors when trying to update routes.  Will retry.")
		err = UpdateFailed
	}
	if len(arpErrs) > 0 {
		r.logCxt.WithField("errors", formatErrMap(arpErrs)).Warn(
			"Encountered some errors when trying to add static ARP entries.  Will retry.")
		err = UpdateFailed
	}

	return err
}

// formatErrMap formats a map of errors as a string, ensuring the error
// messages are included in the output.
func formatErrMap[K comparable](errs map[K]error) string {
	parts := make([]string, 0, len(errs))
	for k, v := range errs {
		parts = append(parts, fmt.Sprintf("%v: %s", k, v.Error()))
	}
	return strings.Join(parts, ", ")
}

func (r *RouteTable) ifaceInGracePeriod(ifindex int) bool {
	graceInf, ok := r.ifaceIndexToGraceInfo[ifindex]
	if !ok {
		return false
	}
	if graceInf.GraceExpired {
		return false
	}
	name, ok := r.ifaceNameForIndex(ifindex)
	if !ok {
		return false
	}
	if !r.ownershipPolicy.IfaceShouldHaveGracePeriod(name) {
		return false
	}
	return r.time.Since(graceInf.FirstSeen) < r.routeCleanupGracePeriod
}

func (r *RouteTable) deleteRoute(nl netlinkshim.Interface, kernKey kernelRouteKey) error {
	// Template route for deletion.  The family, table, TOS, Priority uniquely
	// identify the route, but we also need to set some fields to their "wildcard"
	// values (found via code reading the kernel and running "ip route del" under
	// strace).
	dst := kernKey.CIDR.ToIPNet()
	nlRoute := &netlink.Route{
		Family: r.netlinkFamily,

		Table:    r.tableIndex,
		Dst:      &dst,
		Tos:      kernKey.TOS,
		Priority: kernKey.Priority,

		Protocol: unix.RTPROT_UNSPEC,    // Wildcard (but also zero value).
		Scope:    unix.RT_SCOPE_NOWHERE, // Wildcard.  Note: non-zero value!
		Type:     unix.RTN_UNSPEC,       // Wildcard (but also zero value).
	}
	err := nl.RouteDel(nlRoute)
	if errors.Is(err, unix.ESRCH) {
		r.logCxt.WithField("route", kernKey).Debug("Tried to delete route but it wasn't found.")
		err = nil // Already gone (we hope).
	}
	return err
}

// filterErrorByIfaceState checks the current state of the interface; if it's down or gone, it
// returns IfaceDown or IfaceNotPresent, otherwise, it returns the given defaultErr.
func (r *RouteTable) filterErrorByIfaceState(
	ifaceName string,
	currentErr, defaultErr error,
	suppressExistsWarning bool,
) error {
	if currentErr == nil {
		return nil
	}

	logCxt := r.logCxt.WithFields(log.Fields{"ifaceName": ifaceName, "error": currentErr})
	if ifaceName == InterfaceNone {
		// Short circuit the no-OIF interface name.
		logCxt.Debug("No interface on route.")
		return defaultErr
	}

	if isNotFoundError(currentErr) {
		// Current error already tells us that the link was not present.  If we re-check
		// the status in this case, we open a race where the interface gets created and
		// we log an error when we're about to re-trigger programming anyway.
		logCxt.Debug("Interface doesn't exist, perhaps workload is being torn down?")
		return IfaceNotPresent
	}

	if errors.Is(currentErr, syscall.ENETDOWN) {
		// Another clear error: interface is down.
		logCxt.Debug("Interface down, perhaps workload is being torn down?")
		return IfaceDown
	}

	// If the current error wasn't clear, try to look up the interface to see if there's a
	// well-understood reason for the failure.
	nl, err := r.nl.Handle()
	if err != nil {
		log.WithError(err).WithFields(log.Fields{
			"ifaceName":  ifaceName,
			"currentErr": currentErr,
		}).Error("Failed to (re)connect to netlink while processing another error")
		return ConnectFailed
	}
	if link, err := nl.LinkByName(ifaceName); err == nil {
		// Link still exists.  Check if it's up.
		logCxt.WithField("link", link).Debug("Interface still exists")
		if link.Attrs().Flags&net.FlagUp != 0 {
			// Link exists and it's up, no reason that we expect to fail.
			if suppressExistsWarning {
				logCxt.WithField("link", link).Debug(
					"Failed to access interface but it appears to be up; retrying...")
			} else {
				logCxt.WithField("link", link).Warning(
					"Failed to access interface but it appears to be up?")
			}
			return defaultErr
		} else {
			// Special case: Link exists and it's down.  Assume that's the problem.
			logCxt.WithField("link", link).Debug("Interface is down")
			return IfaceDown
		}
	} else if isNotFoundError(err) {
		// Special case: Link no longer exists.
		logCxt.Info("Interface was deleted during operation, filtering error")
		return IfaceNotPresent
	} else {
		// Failed to list routes, then failed to check if interface exists.
		logCxt.WithError(err).Error("Failed to access interface after a failure")
		return defaultErr
	}
}

func isNotFoundError(err error) bool {
	if err == nil {
		return false
	}
	var lnf netlink.LinkNotFoundError
	if errors.As(err, &lnf) {
		return true
	}
	if errors.Is(err, unix.ENOENT) {
		return true
	}
	if strings.Contains(err.Error(), "not found") {
		return true
	}
	return false
}

func (r *RouteTable) addStaticARPEntry(
	nl netlinkshim.Interface,
	addr ip.Addr,
	mac net.HardwareAddr,
	ifindex int,
) error {
	a := &netlink.Neigh{
		Family:       unix.AF_INET,
		LinkIndex:    ifindex,
		State:        netlink.NUD_PERMANENT,
		Type:         unix.RTN_UNICAST,
		IP:           addr.AsNetIP(),
		HardwareAddr: mac,
	}
	if log.IsLevelEnabled(log.DebugLevel) {
		r.logCxt.WithField("entry", a).Debug("Adding static ARP entry.")
	}
	return nl.NeighSet(a)
}

func (r *RouteTable) updateGauges() {
	r.gaugeNumRoutes.Set(float64(r.kernelRoutes.Desired().Len()))
	r.gaugeNumIfaces.Set(float64(len(r.ifaceIndexToName)))
}

func (r *RouteTable) checkTargets(ifaceName string, targets ...Target) {
	for _, t := range targets {
		if len(t.MultiPath) > 0 {
			if t.GW != nil || ifaceName != InterfaceNone {
				log.Panic("MultiPath routes should have InterfaceNone and no GW")
			}
			r.haveMultiPathRoutes = true
			for _, nh := range t.MultiPath {
				if nh.Gw == nil {
					log.Panic("MultiPath route should have GW")
				}
				if nh.IfaceName == "" || nh.IfaceName == InterfaceNone {
					log.Panic("MultiPath route should have interface name")
				}
			}
		}
	}
}

// kernelRouteKey represents the kernel's FIB key.  The kernel allows routes
// to coexist as long as they have different keys.
type kernelRouteKey struct {
	// Destination CIDR; route matches traffic to this destination.
	CIDR ip.CIDR
	// TOS is the Type-of-Service field.  For example, one app may mark its
	// packets as "high importance" and that will take a different route to
	// another app.
	//
	// Kernel uses the TOS=0 route if there isn't a more precise match.
	TOS int
	// Priority is the routing metric / distance.  Given two routes with the
	// same CIDR, the kernel prefers the route with the _lower_ priority.
	Priority int
}

func (k kernelRouteKey) String() string {
	return fmt.Sprintf("%s(tos=%x metric=%d)", k.CIDR.String(), k.TOS, k.Priority)
}

// kernelRoute is our low-level representation of the parts of a route that
// we care to program. It contains fields that we can easily read back from the
// kernel for comparison. In particular, we track the interface index instead
// of the interface name.  This means that if an interface is recreated, we
// must trigger recalculation of the desired kernelRoute.
type kernelRoute struct {
	Type     int // unix.RTN_... constants.
	Scope    netlink.Scope
	Src      ip.Addr
	Protocol netlink.RouteProtocol
	OnLink   bool

	// Either GW and Ifindex should be specified (for a gateway route) or
	// NextHops should be specified (for a multi-path route).
	GW      ip.Addr
	Ifindex int

	NextHops []kernelNextHop
}

func (r kernelRoute) IsZero() bool {
	if r.Type != 0 {
		return false
	}
	if r.Scope != 0 {
		return false
	}
	if r.Src != nil {
		return false
	}
	if r.Protocol != 0 {
		return false
	}
	if r.OnLink {
		return false
	}
	if r.GW != nil {
		return false
	}
	if r.Ifindex != 0 {
		return false
	}
	if len(r.NextHops) != 0 {
		return false
	}
	return true
}

func (r kernelRoute) GWAsNetIP() net.IP {
	if r.GW == nil {
		return nil
	}
	return r.GW.AsNetIP()
}

func (r kernelRoute) SrcAsNetIP() net.IP {
	if r.Src == nil {
		return nil
	}
	return r.Src.AsNetIP()
}

func (r kernelRoute) String() string {
	if r.IsZero() {
		return "<none>"
	}
	srcStr := "<nil>"
	if r.Src != nil {
		srcStr = r.Src.String()
	}

	nextHopPart := ""
	if len(r.NextHops) > 0 {
		nextHopPart = fmt.Sprintf("NextHops=%v", r.NextHops)
	} else {
		gwStr := "<nil>"
		if r.GW != nil {
			gwStr = r.GW.String()
		}
		nextHopPart = fmt.Sprintf("GW=%s, Ifindex=%d", gwStr, r.Ifindex)
	}

	return fmt.Sprintf("kernelRoute{Type=%d, Scope=%d, Src=%s, Protocol=%v, OnLink=%v, %s}",
		r.Type, r.Scope, srcStr, r.Protocol, r.OnLink, nextHopPart)
}

type kernelNextHop struct {
	GW      ip.Addr
	Ifindex int
}

func (h kernelNextHop) GWAsNetIP() net.IP {
	if h.GW == nil {
		return nil
	}
	return h.GW.AsNetIP()
}<|MERGE_RESOLUTION|>--- conflicted
+++ resolved
@@ -1,4 +1,4 @@
-// Copyright (c) 2016-2023 Tigera, Inc. All rights reserved.
+// Copyright (c) 2016-2024 Tigera, Inc. All rights reserved.
 //
 // Licensed under the Apache License, Version 2.0 (the "License");
 // you may not use this file except in compliance with the License.
@@ -766,13 +766,10 @@
 	r.fullResyncNeeded = true
 }
 
-<<<<<<< HEAD
-=======
 // ReadRoutesFromKernel offers partial support for reading back routes from the
 // kernel.  In particular, it assumes that "onlink" routes are VXLAN routes,
 // which is lossy.  Currently, this is only used in Enterprise, where the
 // routes it needs to read are VXLAN routes.
->>>>>>> aa210fbf
 func (r *RouteTable) ReadRoutesFromKernel(ifaceName string) ([]Target, error) {
 	r.logCxt.WithField("ifaceName", ifaceName).Debug("Reading routing table from kernel.")
 	r.ifacesToRescan.Add(ifaceName)
