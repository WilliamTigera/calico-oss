--- conflicted
+++ resolved
@@ -115,19 +115,12 @@
 }
 
 type Target struct {
-<<<<<<< HEAD
 	Type      TargetType
 	CIDR      ip.CIDR
 	GW        ip.Addr
+	Src       ip.Addr
 	DestMAC   net.HardwareAddr
 	MultiPath []NextHop
-=======
-	Type    TargetType
-	CIDR    ip.CIDR
-	GW      ip.Addr
-	Src     ip.Addr
-	DestMAC net.HardwareAddr
->>>>>>> e413b9da
 }
 
 func (t Target) Equal(t2 Target) bool {
@@ -851,14 +844,10 @@
 			if firstTry {
 				logCxt.WithError(err).WithField("route", route).Debug("Failed to add route on first attempt, retrying...")
 			} else {
-<<<<<<< HEAD
 				logCxt.WithError(err).WithFields(log.Fields{
 					"route":  route,
 					"target": target,
 				}).Warn("Failed to add route")
-=======
-				logCxt.WithError(err).WithField("route", route).Warn("Failed to add route")
->>>>>>> e413b9da
 			}
 			updatesFailed = true
 		} else {
