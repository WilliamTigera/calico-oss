// Copyright (c) 2022 Tigera, Inc. All rights reserved.
//
// Licensed under the Apache License, Version 2.0 (the "License");
// you may not use this file except in compliance with the License.
// You may obtain a copy of the License at
//
//     http://www.apache.org/licenses/LICENSE-2.0
//
// Unless required by applicable law or agreed to in writing, software
// distributed under the License is distributed on an "AS IS" BASIS,
// WITHOUT WARRANTIES OR CONDITIONS OF ANY KIND, either express or implied.
// See the License for the specific language governing permissions and
// limitations under the License.

package routetable

import (
	"github.com/projectcalico/calico/felix/ifacemonitor"
	"github.com/projectcalico/calico/felix/ip"
)

// SyncerInterface is the interface used to manage data-sync of route table managers. This includes notification of
// interface state changes, hooks to queue a full resync and apply routing updates.
type SyncerInterface interface {
	OnIfaceStateChanged(name string, ifIndex int, state ifacemonitor.State)
	QueueResync()
	Apply() error
}

<<<<<<< HEAD
// RouteTable is the interface provided by the standard routetable module used to program the RIB.
type RouteTableInterface interface {
	RouteTableSyncer
	SetRoutes(ifaceName string, targets []Target)
	RouteRemove(ifaceName string, cidr ip.CIDR)
	RouteUpdate(ifaceName string, target Target)
	Index() int
	QueueResyncIface(ifaceName string)
	ReadRoutesFromKernel(ifaceName string) ([]Target, error)
}
=======
// Interface is the interface provided by the standard routetable module used to program the RIB.
type Interface interface {
	SyncerInterface
	SetRoutes(routeClass RouteClass, ifaceName string, targets []Target)
	RouteRemove(routeClass RouteClass, ifaceName string, cidr ip.CIDR)
	RouteUpdate(routeClass RouteClass, ifaceName string, target Target)
}

// ClassView wraps a RouteTable with a simplified API that removes the need to
// pass the RouteClass to each method.
type ClassView struct {
	class      RouteClass
	routeTable Interface
}

func NewClassView(class RouteClass, routeTable Interface) *ClassView {
	return &ClassView{
		class:      class,
		routeTable: routeTable,
	}
}

func (cv *ClassView) OnIfaceStateChanged(name string, ifIndex int, state ifacemonitor.State) {
	cv.routeTable.OnIfaceStateChanged(name, ifIndex, state)
}

func (cv *ClassView) QueueResync() {
	cv.routeTable.QueueResync()
}

func (cv *ClassView) Apply() error {
	return cv.routeTable.Apply()
}

func (cv *ClassView) SetRoutes(ifaceName string, targets []Target) {
	cv.routeTable.SetRoutes(cv.class, ifaceName, targets)
}

func (cv *ClassView) RouteRemove(ifaceName string, cidr ip.CIDR) {
	cv.routeTable.RouteRemove(cv.class, ifaceName, cidr)
}

func (cv *ClassView) RouteUpdate(ifaceName string, target Target) {
	cv.routeTable.RouteUpdate(cv.class, ifaceName, target)
}

var _ SyncerInterface = (*ClassView)(nil)
>>>>>>> 6d43538e
<|MERGE_RESOLUTION|>--- conflicted
+++ resolved
@@ -27,24 +27,15 @@
 	Apply() error
 }
 
-<<<<<<< HEAD
-// RouteTable is the interface provided by the standard routetable module used to program the RIB.
-type RouteTableInterface interface {
-	RouteTableSyncer
-	SetRoutes(ifaceName string, targets []Target)
-	RouteRemove(ifaceName string, cidr ip.CIDR)
-	RouteUpdate(ifaceName string, target Target)
-	Index() int
-	QueueResyncIface(ifaceName string)
-	ReadRoutesFromKernel(ifaceName string) ([]Target, error)
-}
-=======
 // Interface is the interface provided by the standard routetable module used to program the RIB.
 type Interface interface {
 	SyncerInterface
 	SetRoutes(routeClass RouteClass, ifaceName string, targets []Target)
 	RouteRemove(routeClass RouteClass, ifaceName string, cidr ip.CIDR)
 	RouteUpdate(routeClass RouteClass, ifaceName string, target Target)
+	Index() int
+	QueueResyncIface(ifaceName string)
+	ReadRoutesFromKernel(routeClass RouteClass, ifaceName string) ([]Target, error)
 }
 
 // ClassView wraps a RouteTable with a simplified API that removes the need to
@@ -85,5 +76,16 @@
 	cv.routeTable.RouteUpdate(cv.class, ifaceName, target)
 }
 
-var _ SyncerInterface = (*ClassView)(nil)
->>>>>>> 6d43538e
+func (cv *ClassView) Index() int {
+	return cv.routeTable.Index()
+}
+
+func (cv *ClassView) QueueResyncIface(ifaceName string) {
+	cv.routeTable.QueueResyncIface(ifaceName)
+}
+
+func (cv *ClassView) ReadRoutesFromKernel(ifaceName string) ([]Target, error) {
+	return cv.routeTable.ReadRoutesFromKernel(cv.class, ifaceName)
+}
+
+var _ SyncerInterface = (*ClassView)(nil)