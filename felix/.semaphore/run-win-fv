--- conflicted
+++ resolved
@@ -25,16 +25,10 @@
 # Prepare local files
 cp ~/.docker/config.json docker_auth.json
 cp ~/secrets/docker_cfg.json docker_cfg.json
-
-<<<<<<< HEAD
 cp -r ~/$SEMAPHORE_GIT_DIR/libcalico-go/config/crd ./infra/ee/crd
 cp ~/secrets/license.yaml ./infra/ee/license.yaml
 EXIT_CODE=0
-if [[ $FV_PROVISIONER == "capz" ]]; then
-  export KUBE_VERSION="$K8S_VERSION"
-  mkdir -p /home/semaphore/report
-  /bin/bash -x ./setup-fv-capz.sh -q | tee /home/semaphore/report/fv-capz.log
-=======
+
 if [[ $FV_PROVISIONER == "aws" ]]; then
   cp ~/$SEMAPHORE_GIT_DIR/felix/bin/calico-felix.exe .
   cp ~/$SEMAPHORE_GIT_DIR/felix/fv/win-fv.exe .
@@ -63,18 +57,14 @@
   ${SCP_CMD} -r ubuntu@${MASTER_IP}:/home/ubuntu/report /home/semaphore
 elif [[ $FV_PROVISIONER == "capz" ]]; then
   export KUBE_VERSION="$K8S_VERSION"
+  mkdir -p /home/semaphore/report
   /bin/bash -x ./setup-fv-capz.sh -q | tee setup-fv.log
->>>>>>> 6c9f4554
   if [[ ${PIPESTATUS[0]} != 0 ]]; then
     EXIT_CODE=${PIPESTATUS[0]}
   fi
-<<<<<<< HEAD
-  compgen -G ./report/*.log > /dev/null && cp ./report/*.log /home/semaphore/report
-=======
   mv ./report /home/semaphore/report
   mv ./setup-fv.log /home/semaphore/report/setup-fv.log
   popd
->>>>>>> 6c9f4554
 fi
 ls -ltr ./report
 mkdir /home/semaphore/fv.log
