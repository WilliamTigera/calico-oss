--- conflicted
+++ resolved
@@ -38,13 +38,9 @@
   calicoKubeControllers: calico/kube-controllers
   calico-upgrade: calico/upgrade
   flannel: quay.io/coreos/flannel
-<<<<<<< HEAD
   dikastes: tigera/dikastes
-=======
   flannelMigration: calico/flannel-migration-controller
-  dikastes: calico/dikastes
   pilot-webhook: calico/pilot-webhook
->>>>>>> 599b6875
   flexvol: calico/pod2daemon-flexvol
   fluentd: tigera/fluentd
   es-proxy: tigera/es-proxy
@@ -95,27 +91,53 @@
       show_title: true
       version: master
       sitemap: true
-<<<<<<< HEAD
-      # By default, released builds are pulled from quay.
       registry: quay.io/
-=======
-      registry:
       # A lookup map for imageNames based on component names.
       # Keys should be camel-cased *and* match the keys used in versions.yml components.
       imageNames:
-        calico/node: calico/node
-        calicoctl: calico/ctl
-        typha: calico/typha
-        calico/cni: calico/cni
-        calico/kube-controllers: calico/kube-controllers
+        node: tigera/cnx-node
+        cnx-node: tigera/cnx-node
+        calicoctl: tigera/calicoctl
+        typha: tigera/typha
+        cnxManager: tigera/cnx-manager
+        cnxManagerProxy: tigera/cnx-manager-proxy
+        cnxApiserver: tigera/cnx-apiserver
+        cnxQueryserver: tigera/cnx-queryserver
+        felix: tigera/felix
+        calicoq: tigera/calicoq
+        cni: quay.io/calico/cni
+        kubeControllers: tigera/kube-controllers
+        calicoKubeControllers: calico/kube-controllers
         calico-upgrade: calico/upgrade
         flannel: quay.io/coreos/flannel
+        dikastes: tigera/dikastes
         flannelMigration: calico/flannel-migration-controller
-        calico/dikastes: calico/dikastes
         pilot-webhook: calico/pilot-webhook
         flexvol: calico/pod2daemon-flexvol
+        fluentd: tigera/fluentd
+        es-proxy: tigera/es-proxy
+        cloudControllers: tigera/cloud-controllers
+        elastic-tsee-installer: tigera/intrusion-detection-job-installer
+        intrusion-detection-controller: tigera/intrusion-detection-controller
+        es-curator: tigera/es-curator
+        compliance-controller: tigera/compliance-controller
+        compliance-server: tigera/compliance-server
+        compliance-snapshotter: tigera/compliance-snapshotter
+        compliance-reporter: tigera/compliance-reporter
+        compliance-benchmarker: tigera/compliance-benchmarker
+        ingress-collector: tigera/ingress-collector
+        kibana: tigera/kibana
+        prometheusConfigReloader: quay.io/coreos/prometheus-config-reloader
+        configMapReload: quay.io/coreos/configmap-reload
+        alertManager: quay.io/prometheus/alertmanager
+        prometheus: quay.io/prometheus/prometheus
+        elasticsearchOperator: upmcenterprises/elasticsearch-operator
+        elasticsearch: docker.elastic.co/elasticsearch/elasticsearch
+        prometheusOperator: quay.io/coreos/prometheus-operator
+        busybox: busybox
+        cpHorizontalAutoscaler: k8s.gcr.io/cluster-proportional-autoscaler-amd64
+        cpVerticalAutoscaler: k8s.gcr.io/cpvpa-amd64
 
->>>>>>> 599b6875
   -
     scope:
       path: master
@@ -162,80 +184,4 @@
     scope:
       path: v2.6
     values:
-<<<<<<< HEAD
-      version: v2.6
-=======
-      version: v2.6
-  -
-    scope:
-      path: v3.0
-    values:
-      version: v3.0
-      registry: quay.io/
-  -
-    scope:
-      path: v3.1
-    values:
-      version: v3.1
-      registry: quay.io/
-  -
-    scope:
-      path: v3.2
-    values:
-      version: v3.2
-      registry: quay.io/
-  -
-    scope:
-      path: v3.3
-    values:
-      version: v3.3
-      registry:
-  -
-    scope:
-      path: v3.4
-    values:
-      version: v3.4
-      registry:
-  -
-    scope:
-      path: v3.5
-    values:
-      version: v3.5
-      registry:
-  -
-    scope:
-      path: v3.6
-    values:
-      version: v3.6
-      registry:
-  -
-    scope:
-      path: v3.7
-    values:
-      version: v3.7
-      registry:
-  -
-    scope:
-      path: v3.8
-    values:
-      version: v3.8
-      registry:
-  -
-    scope:
-      path: v3.9
-    values:
-      version: v3.9
-      registry:
-  -
-    scope:
-      path: v3.10
-    values:
-      version: v3.10
-      registry:
-  -
-    scope:
-      path: v3.11
-    values:
-      version: v3.11
-      registry:
->>>>>>> 599b6875
+      version: v2.6