--- conflicted
+++ resolved
@@ -10,7 +10,6 @@
 
 url: https://docs.tigera.io
 
-<<<<<<< HEAD
 # <deprecated>
 # Remove once all references cleaned up
 cnx-image-tag: v2.0.0-cnx-rc1
@@ -21,12 +20,7 @@
 
 prodname: CNX
 nodecontainer: cnx-node
-=======
 repository: projectcalico/calico
-
-prodname: Calico
-nodecontainer: calico/node
->>>>>>> 6077f559
 noderunning: calico-node
 
 # Image names in case the host changes
