--- conflicted
+++ resolved
@@ -23,7 +23,6 @@
 # Node is duplicated because documentation refers to it using both names. At least one needs to match the version in versions.yaml
 # IMPORTANT - When updating this list, also update _includes/<version>/load-docker.md
 imageNames:
-<<<<<<< HEAD
   node: tigera/cnx-node
   cnx-node: tigera/cnx-node
   calicoctl: tigera/calicoctl
@@ -47,18 +46,6 @@
   elastic-tsee-installer: tigera/intrusion-detection-job-installer
   intrusion-detection-controller: tigera/intrusion-detection-controller
   es-curator: tigera/es-curator
-=======
-  node: calico/node
-  calicoctl: calico/ctl
-  typha: calico/typha
-  cni: calico/cni
-  kubeControllers: calico/kube-controllers
-  calico-upgrade: calico/upgrade
-  flannel: coreos/flannel
-  dikastes: calico/dikastes
-  pilot-webhook: calico/pilot-webhook
-  flexvol: calico/pod2daemon-flexvol
->>>>>>> 04c7e6c9
 
 # List of files to exclude. These files won't get included in the deployed site.
 exclude:
@@ -83,10 +70,7 @@
       layout: docwithnav
       version: master
       sitemap: true
-<<<<<<< HEAD
-=======
       registry:
->>>>>>> 04c7e6c9
   -
     scope:
       path: master
@@ -112,65 +96,4 @@
     scope:
       path: v2.3
     values:
-<<<<<<< HEAD
-      version: v2.3
-=======
-      version: v2.3
-  -
-    scope:
-      path: v2.4
-    values:
-      version: v2.4
-  -
-    scope:
-      path: v2.5
-    values:
-      version: v2.5
-  -
-    scope:
-      path: v2.6
-    values:
-      version: v2.6
-  -
-    scope:
-      path: v3.0
-    values:
-      version: v3.0
-      registry: quay.io/
-  -
-    scope:
-      path: v3.1
-    values:
-      version: v3.1
-      registry: quay.io/
-  -
-    scope:
-      path: v3.2
-    values:
-      version: v3.2
-      registry: quay.io/
-  -
-    scope:
-      path: v3.3
-    values:
-      version: v3.3
-      registry:
-  -
-    scope:
-      path: v3.4
-    values:
-      version: v3.4
-      registry:
-  -
-    scope:
-      path: v3.5
-    values:
-      version: v3.5
-      registry:
-  -
-    scope:
-      path: v3.6
-    values:
-      version: v3.6
-      registry:
->>>>>>> 04c7e6c9
+      version: v2.3