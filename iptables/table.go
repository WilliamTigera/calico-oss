--- conflicted
+++ resolved
@@ -445,10 +445,6 @@
 }
 
 // Insert or Append rules based on insert mode configuration.
-<<<<<<< HEAD
-// It is expected to be called only once for a chain.
-=======
->>>>>>> 384d010a
 func (t *Table) InsertOrAppendRules(chainName string, rules []Rule) {
 	t.logCxt.WithField("chainName", chainName).Debug("Updating rule insertions")
 	oldRules := t.chainToInsertedRules[chainName]
@@ -470,10 +466,6 @@
 }
 
 // Append rules.
-<<<<<<< HEAD
-// It is expected to be called only once for a chain.
-=======
->>>>>>> 384d010a
 func (t *Table) AppendRules(chainName string, rules []Rule) {
 	t.logCxt.WithField("chainName", chainName).Debug("Updating rule appends")
 	oldRules := t.chainToAppendedRules[chainName]
