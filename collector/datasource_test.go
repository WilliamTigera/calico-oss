// Copyright (c) 2017 Tigera, Inc. All rights reserved.

package collector

import (
	"testing"
	"time"

	"github.com/projectcalico/felix/jitter"
	"github.com/projectcalico/felix/lookup"
	"github.com/projectcalico/libcalico-go/lib/backend/model"
	"github.com/tigera/nfnetlink"
	"github.com/tigera/nfnetlink/nfnl"

	. "github.com/onsi/ginkgo"
	. "github.com/onsi/gomega"
)

const (
	ipv4       = 0x800
	proto_icmp = 1
	proto_tcp  = 6
	proto_udp  = 17
)

var (
	localIp1     = [16]byte{10, 0, 0, 1}
	localIp2     = [16]byte{10, 0, 0, 2}
	remoteIp1    = [16]byte{20, 0, 0, 1}
	remoteIp2    = [16]byte{20, 0, 0, 2}
	localIp1DNAT = [16]byte{192, 168, 0, 1}
	localIp2DNAT = [16]byte{192, 168, 0, 2}
)

var (
	srcPort     = 54123
	dstPort     = 80
	dstPortDNAT = 8080
)

var localWlEPKey1 = &model.WorkloadEndpointKey{
	Hostname:       "localhost",
	OrchestratorID: "orchestrator",
	WorkloadID:     "localworkloadid1",
	EndpointID:     "localepid1",
}

var localWlEPKey2 = &model.WorkloadEndpointKey{
	Hostname:       "localhost",
	OrchestratorID: "orchestrator",
	WorkloadID:     "localworkloadid2",
	EndpointID:     "localepid2",
}

var remoteWlEPKey1 = &model.WorkloadEndpointKey{
	Hostname:       "localhost",
	OrchestratorID: "orchestrator",
	WorkloadID:     "localworkloadid1",
	EndpointID:     "remoteepid1",
}

// Entry remoteIp1:srcPort -> localIp1:dstPort
var inCtEntry = nfnetlink.CtEntry{
	OriginalTuples: []nfnetlink.CtTuple{
		nfnetlink.CtTuple{
			Src:        remoteIp1,
			Dst:        localIp1,
			L3ProtoNum: ipv4,
			ProtoNum:   proto_tcp,
			L4Src:      nfnetlink.CtL4Src{Port: srcPort},
			L4Dst:      nfnetlink.CtL4Dst{Port: dstPort},
		},
	},
	ReplyTuples: []nfnetlink.CtTuple{
		nfnetlink.CtTuple{
			Src:        localIp1,
			Dst:        remoteIp1,
			L3ProtoNum: ipv4,
			ProtoNum:   proto_tcp,
			L4Src:      nfnetlink.CtL4Src{Port: dstPort},
			L4Dst:      nfnetlink.CtL4Dst{Port: srcPort},
		},
	},
	OriginalCounters: nfnetlink.CtCounters{Packets: 1, Bytes: 100},
	ReplyCounters:    nfnetlink.CtCounters{Packets: 2, Bytes: 250},
}

var outCtEntry = nfnetlink.CtEntry{
	OriginalTuples: []nfnetlink.CtTuple{
		nfnetlink.CtTuple{
			Src:        localIp1,
			Dst:        remoteIp1,
			L3ProtoNum: ipv4,
			ProtoNum:   proto_tcp,
			L4Src:      nfnetlink.CtL4Src{Port: srcPort},
			L4Dst:      nfnetlink.CtL4Dst{Port: dstPort},
		},
	},
	ReplyTuples: []nfnetlink.CtTuple{
		nfnetlink.CtTuple{
			Src:        remoteIp1,
			Dst:        localIp1,
			L3ProtoNum: ipv4,
			ProtoNum:   proto_tcp,
			L4Src:      nfnetlink.CtL4Src{Port: dstPort},
			L4Dst:      nfnetlink.CtL4Dst{Port: srcPort},
		},
	},
	OriginalCounters: nfnetlink.CtCounters{Packets: 1, Bytes: 100},
	ReplyCounters:    nfnetlink.CtCounters{Packets: 2, Bytes: 250},
}

var localCtEntry = nfnetlink.CtEntry{
	OriginalTuples: []nfnetlink.CtTuple{
		nfnetlink.CtTuple{
			Src:        localIp1,
			Dst:        localIp2,
			L3ProtoNum: ipv4,
			ProtoNum:   proto_tcp,
			L4Src:      nfnetlink.CtL4Src{Port: srcPort},
			L4Dst:      nfnetlink.CtL4Dst{Port: dstPort},
		},
	},
	ReplyTuples: []nfnetlink.CtTuple{
		nfnetlink.CtTuple{
			Src:        localIp2,
			Dst:        localIp1,
			L3ProtoNum: ipv4,
			ProtoNum:   proto_tcp,
			L4Src:      nfnetlink.CtL4Src{Port: dstPort},
			L4Dst:      nfnetlink.CtL4Dst{Port: srcPort},
		},
	},
	OriginalCounters: nfnetlink.CtCounters{Packets: 1, Bytes: 100},
	ReplyCounters:    nfnetlink.CtCounters{Packets: 2, Bytes: 250},
}

// DNAT Conntrack Entries
// DNAT from localIp1DNAT:dstPortDNAT --> localIp1:dstPort
var inCtEntryWithDNAT = nfnetlink.CtEntry{
	OriginalTuples: []nfnetlink.CtTuple{
		nfnetlink.CtTuple{
			Src:        remoteIp1,
			Dst:        localIp1DNAT,
			L3ProtoNum: ipv4,
			ProtoNum:   proto_tcp,
			L4Src:      nfnetlink.CtL4Src{Port: srcPort},
			L4Dst:      nfnetlink.CtL4Dst{Port: dstPortDNAT},
		},
	},
	ReplyTuples: []nfnetlink.CtTuple{
		nfnetlink.CtTuple{
			Src:        localIp1,
			Dst:        remoteIp1,
			L3ProtoNum: ipv4,
			ProtoNum:   proto_tcp,
			L4Src:      nfnetlink.CtL4Src{Port: dstPort},
			L4Dst:      nfnetlink.CtL4Dst{Port: srcPort},
		},
	},
	Status:           nfnl.IPS_DST_NAT,
	OriginalCounters: nfnetlink.CtCounters{Packets: 1, Bytes: 100},
	ReplyCounters:    nfnetlink.CtCounters{Packets: 2, Bytes: 250},
}

// DNAT from localIp2DNAT:dstPortDNAT --> localIp2:dstPort
var localCtEntryWithDNAT = nfnetlink.CtEntry{
	OriginalTuples: []nfnetlink.CtTuple{
		nfnetlink.CtTuple{
			Src:        localIp1,
			Dst:        localIp2DNAT,
			L3ProtoNum: ipv4,
			ProtoNum:   proto_tcp,
			L4Src:      nfnetlink.CtL4Src{Port: srcPort},
			L4Dst:      nfnetlink.CtL4Dst{Port: dstPortDNAT},
		},
	},
	ReplyTuples: []nfnetlink.CtTuple{
		nfnetlink.CtTuple{
			Src:        localIp2,
			Dst:        localIp1,
			L3ProtoNum: ipv4,
			ProtoNum:   proto_tcp,
			L4Src:      nfnetlink.CtL4Src{Port: dstPort},
			L4Dst:      nfnetlink.CtL4Dst{Port: srcPort},
		},
	},
	Status:           nfnl.IPS_DST_NAT,
	OriginalCounters: nfnetlink.CtCounters{Packets: 1, Bytes: 100},
	ReplyCounters:    nfnetlink.CtCounters{Packets: 2, Bytes: 250},
}

var _ = Describe("Conntrack Datasource", func() {
	var ctSource *ConntrackDataSource
	var sink chan *StatUpdate
	var dataFeeder chan []nfnetlink.CtEntry
	BeforeEach(func() {
		epMap := map[[16]byte]*model.WorkloadEndpointKey{
			localIp1: localWlEPKey1,
			localIp2: localWlEPKey2,
		}
		lm := newMockLookupManager(epMap)
		sink = make(chan *StatUpdate)
		poller := jitter.NewTicker(time.Second, time.Second/10)
		mockTickerChan := make(chan time.Time)
		dataFeeder = make(chan []nfnetlink.CtEntry)
		ctSource = newConntrackDataSource(lm, sink, poller, mockTickerChan, dataFeeder)
		ctSource.Start()
	})
	Describe("Test local destination", func() {
		It("should receive a single stat update", func() {
			t := NewTuple(remoteIp1, localIp1, proto_tcp, srcPort, dstPort)
			su := NewStatUpdate(*t,
				inCtEntry.OriginalCounters.Packets, inCtEntry.OriginalCounters.Bytes,
				inCtEntry.ReplyCounters.Packets, inCtEntry.ReplyCounters.Bytes,
				AbsoluteCounter, DirUnknown, EmptyRuleTracePoint)
			dataFeeder <- []nfnetlink.CtEntry{inCtEntry}
			Eventually(sink).Should(Receive(Equal(su)))
		})
	})
	Describe("Test local source", func() {
		It("should receive a single stat update", func() {
			t := NewTuple(localIp1, remoteIp1, proto_tcp, srcPort, dstPort)
			su := NewStatUpdate(*t,
				outCtEntry.OriginalCounters.Packets, outCtEntry.OriginalCounters.Bytes,
				outCtEntry.ReplyCounters.Packets, outCtEntry.ReplyCounters.Bytes,
				AbsoluteCounter, DirUnknown, EmptyRuleTracePoint)
			dataFeeder <- []nfnetlink.CtEntry{outCtEntry}
			Eventually(sink).Should(Receive(Equal(su)))
		})
	})
	Describe("Test local source to local destination", func() {
		It("should receive two stat updates - one for each endpoint", func() {
			t1 := NewTuple(localIp1, localIp2, proto_tcp, srcPort, dstPort)
			su1 := NewStatUpdate(*t1,
				localCtEntry.OriginalCounters.Packets, localCtEntry.OriginalCounters.Bytes,
				localCtEntry.ReplyCounters.Packets, localCtEntry.ReplyCounters.Bytes,
				AbsoluteCounter, DirUnknown, EmptyRuleTracePoint)
			t2 := NewTuple(localIp2, localIp1, proto_tcp, dstPort, srcPort)
			su2 := NewStatUpdate(*t2,
				localCtEntry.ReplyCounters.Packets, localCtEntry.ReplyCounters.Bytes,
				localCtEntry.OriginalCounters.Packets, localCtEntry.OriginalCounters.Bytes,
				AbsoluteCounter, DirUnknown, EmptyRuleTracePoint)
			dataFeeder <- []nfnetlink.CtEntry{localCtEntry}
			Eventually(sink).Should(Receive(Equal(su1)))
			Eventually(sink).Should(Receive(Equal(su2)))
		})
	})
	Describe("Test local destination with DNAT", func() {
		It("should receive a single stat update with correct tuple extracted", func() {
			t := NewTuple(remoteIp1, localIp1, proto_tcp, srcPort, dstPort)
			su := NewStatUpdate(*t,
				inCtEntryWithDNAT.OriginalCounters.Packets, inCtEntryWithDNAT.OriginalCounters.Bytes,
				inCtEntryWithDNAT.ReplyCounters.Packets, inCtEntryWithDNAT.ReplyCounters.Bytes,
				AbsoluteCounter, DirUnknown, EmptyRuleTracePoint)
			dataFeeder <- []nfnetlink.CtEntry{inCtEntry}
			Eventually(sink).Should(Receive(Equal(su)))
		})
	})
	Describe("Test local source to local destination with DNAT", func() {
		It("should receive two stat updates - one for each endpoint - with correct tuple extracted", func() {
			t1 := NewTuple(localIp1, localIp2, proto_tcp, srcPort, dstPort)
			su1 := NewStatUpdate(*t1,
				localCtEntryWithDNAT.OriginalCounters.Packets,
				localCtEntryWithDNAT.OriginalCounters.Bytes,
				localCtEntryWithDNAT.ReplyCounters.Packets,
				localCtEntryWithDNAT.ReplyCounters.Bytes,
				AbsoluteCounter, DirUnknown, EmptyRuleTracePoint)
			t2 := NewTuple(localIp2, localIp1, proto_tcp, dstPort, srcPort)
			su2 := NewStatUpdate(*t2,
				localCtEntryWithDNAT.ReplyCounters.Packets,
				localCtEntryWithDNAT.ReplyCounters.Bytes,
				localCtEntryWithDNAT.OriginalCounters.Packets,
				localCtEntryWithDNAT.OriginalCounters.Bytes,
				AbsoluteCounter, DirUnknown, EmptyRuleTracePoint)
			dataFeeder <- []nfnetlink.CtEntry{localCtEntryWithDNAT}
			Eventually(sink).Should(Receive(Equal(su1)))
			Eventually(sink).Should(Receive(Equal(su2)))
		})
	})

})

// NFLOG datasource test parameters

var (
	defTierAllow = [64]byte{'A', '/', '0', '/', 'p', 'o', 'l', 'i', 'c', 'y', '1', '/', 'd', 'e', 'f', 'a', 'u', 'l', 't'}
	defTierDeny  = [64]byte{'D', '/', '0', '/', 'p', 'o', 'l', 'i', 'c', 'y', '2', '/', 'd', 'e', 'f', 'a', 'u', 'l', 't'}
	tier1Allow   = [64]byte{'A', '/', '0', '/', 'p', 'o', 'l', 'i', 'c', 'y', '3', '/', 't', 'i', 'e', 'r', '1'}
	tier1Deny    = [64]byte{'D', '/', '0', '/', 'p', 'o', 'l', 'i', 'c', 'y', '4', '/', 't', 'i', 'e', 'r', '1'}
)

var defTierAllowTp = RuleTracePoint{
	prefix:    defTierAllow,
	pfxlen:    19,
	tierIdx:   12,
	policyIdx: 4,
	ruleIdx:   2,
	Action:    AllowAction,
	Index:     0,
	EpKey:     localWlEPKey1,
	Ctr:       *NewCounter(1, 100),
}

var defTierDenyTp = RuleTracePoint{
	prefix:    defTierDeny,
	pfxlen:    19,
	tierIdx:   12,
	policyIdx: 4,
	ruleIdx:   2,
	Action:    DenyAction,
	Index:     0,
	EpKey:     localWlEPKey2,
	Ctr:       *NewCounter(1, 100),
}

var tier1AllowTp = RuleTracePoint{
	prefix:    tier1Allow,
	pfxlen:    17,
	tierIdx:   12,
	policyIdx: 4,
	ruleIdx:   2,
	Action:    AllowAction,
	Index:     1,
}

var tier1DenyTp = RuleTracePoint{
	prefix:    tier1Deny,
	pfxlen:    17,
	tierIdx:   12,
	policyIdx: 4,
	ruleIdx:   2,
	Action:    DenyAction,
	Index:     1,
}

var inPkt = &nfnetlink.NflogPacketAggregate{
	Prefixes: []nfnetlink.NflogPrefix{
		{
			Prefix:  defTierAllow,
			Len:     19,
			Bytes:   100,
			Packets: 1,
		},
	},
	Tuple: &nfnetlink.NflogPacketTuple{
		Src:   remoteIp1,
		Dst:   localIp1,
		Proto: proto_tcp,
		L4Src: nfnetlink.NflogL4Info{Port: srcPort},
		L4Dst: nfnetlink.NflogL4Info{Port: dstPort},
	},
}

var localPkt = &nfnetlink.NflogPacketAggregate{
	Prefixes: []nfnetlink.NflogPrefix{
		{
			Prefix:  defTierDeny,
			Len:     19,
			Bytes:   100,
			Packets: 1,
		},
	},
	Tuple: &nfnetlink.NflogPacketTuple{
		Src:   localIp1,
		Dst:   localIp2,
		Proto: proto_tcp,
		L4Src: nfnetlink.NflogL4Info{Port: srcPort},
		L4Dst: nfnetlink.NflogL4Info{Port: dstPort},
	},
}

var _ = Describe("NFLOG Datasource", func() {
	Describe("NFLOG Incoming Packets", func() {
		// Inject info nflogChan
		// expect a single packet in sink
		var nflogSource *NflogDataSource
<<<<<<< HEAD
		var sink chan StatUpdate
		var dataFeeder chan *nfnetlink.NflogPacketAggregate
=======
		var sink chan *StatUpdate
		var dataFeeder chan nfnetlink.NflogPacket
>>>>>>> 9597158f
		dir := DirIn
		BeforeEach(func() {
			epMap := map[[16]byte]*model.WorkloadEndpointKey{
				localIp1: localWlEPKey1,
				localIp2: localWlEPKey2,
			}
			lm := newMockLookupManager(epMap)
			sink = make(chan *StatUpdate)
			done := make(chan struct{})
			dataFeeder = make(chan *nfnetlink.NflogPacketAggregate)
			gn := 1200
			nflogSource = newNflogDataSource(lm, sink, gn, dir, 65535, dataFeeder, done)
			nflogSource.Start()
		})
		Describe("Test local destination", func() {
			It("should receive a single stat update with allow rule tracepoint", func() {
				t := NewTuple(remoteIp1, localIp1, proto_tcp, srcPort, dstPort)
				su := NewStatUpdate(*t, 0, 0, 0, 0,
					DeltaCounter, DirIn, defTierAllowTp)
				dataFeeder <- inPkt
				Eventually(sink).Should(Receive(Equal(su)))
			})
		})
		Describe("Test local to local", func() {
			It("should receive a single stat update with deny rule tracepoint", func() {
				t := NewTuple(localIp1, localIp2, proto_tcp, srcPort, dstPort)
				su := NewStatUpdate(*t, 0, 0, 0, 0,
					DeltaCounter, DirIn, defTierDenyTp)
				dataFeeder <- localPkt
				Eventually(sink).Should(Receive(Equal(su)))
			})
		})
	})
})

var _ = Describe("Rtp", func() {
	Describe("Rtp lookup", func() {
		Describe("Test lookupRule", func() {
			epMap := map[[16]byte]*model.WorkloadEndpointKey{
				localIp1: localWlEPKey1,
				localIp2: localWlEPKey2,
			}
			lm := newMockLookupManager(epMap)
			It("should parse correctly", func() {
				prefix := defTierAllow
				prefixLen := 19
				rtp, _ := lookupRule(lm, prefix, prefixLen, localWlEPKey1)
				rtp.Ctr = *NewCounter(1, 100)
				Expect(rtp).To(Equal(defTierAllowTp))
			})
		})
	})
})

type mockLookupManager struct {
	epMap map[[16]byte]*model.WorkloadEndpointKey
}

func newMockLookupManager(em map[[16]byte]*model.WorkloadEndpointKey) *mockLookupManager {
	return &mockLookupManager{
		epMap: em,
	}
}

func (lm *mockLookupManager) GetEndpointKey(addr [16]byte) (interface{}, error) {
	data, _ := lm.epMap[addr]
	if data != nil {
		return data, nil
	} else {
		return nil, lookup.UnknownEndpointError
	}
}

func (lm *mockLookupManager) GetPolicyIndex(epKey interface{}, policyName, tierName []byte) int {
	return 0
}

func BenchmarkNflogPktToStat(b *testing.B) {
<<<<<<< HEAD
	var nflogSource *NflogDataSource
	var sink chan StatUpdate
	var dataFeeder chan *nfnetlink.NflogPacketAggregate
	dir := DirIn
	epMap := map[[16]byte]*model.WorkloadEndpointKey{
		localIp1: localWlEPKey1,
		localIp2: localWlEPKey2,
	}
	lm := newMockLookupManager(epMap)
	sink = make(chan StatUpdate)
	done := make(chan struct{})
	dataFeeder = make(chan *nfnetlink.NflogPacketAggregate)
	gn := 1200
	nflogSource = newNflogDataSource(lm, sink, gn, dir, 65535, dataFeeder, done)
	b.ResetTimer()
	b.ReportAllocs()
	for n := 0; n < b.N; n++ {
		nflogSource.convertNflogPktToStat(inPkt)
	}
=======
       var nflogSource *NflogDataSource
       var sink chan *StatUpdate
       var dataFeeder chan nfnetlink.NflogPacket
       dir := DirIn
       epMap := map[[16]byte]*model.WorkloadEndpointKey{
               localIp1: localWlEPKey1,
               localIp2: localWlEPKey2,
       }
       lm := newMockLookupManager(epMap)
       sink = make(chan *StatUpdate)
       done := make(chan struct{})
       dataFeeder = make(chan nfnetlink.NflogPacket)
       gn := 1200
       nflogSource = newNflogDataSource(lm, sink, gn, dir, 65535, dataFeeder, done)
       b.ResetTimer()
       b.ReportAllocs()
       for n := 0; n < b.N; n++ {
               nflogSource.convertNflogPktToStat(inPkt)
       }
>>>>>>> 9597158f
}<|MERGE_RESOLUTION|>--- conflicted
+++ resolved
@@ -375,13 +375,8 @@
 		// Inject info nflogChan
 		// expect a single packet in sink
 		var nflogSource *NflogDataSource
-<<<<<<< HEAD
-		var sink chan StatUpdate
+		var sink chan *StatUpdate
 		var dataFeeder chan *nfnetlink.NflogPacketAggregate
-=======
-		var sink chan *StatUpdate
-		var dataFeeder chan nfnetlink.NflogPacket
->>>>>>> 9597158f
 		dir := DirIn
 		BeforeEach(func() {
 			epMap := map[[16]byte]*model.WorkloadEndpointKey{
@@ -460,9 +455,8 @@
 }
 
 func BenchmarkNflogPktToStat(b *testing.B) {
-<<<<<<< HEAD
 	var nflogSource *NflogDataSource
-	var sink chan StatUpdate
+	var sink chan *StatUpdate
 	var dataFeeder chan *nfnetlink.NflogPacketAggregate
 	dir := DirIn
 	epMap := map[[16]byte]*model.WorkloadEndpointKey{
@@ -470,7 +464,7 @@
 		localIp2: localWlEPKey2,
 	}
 	lm := newMockLookupManager(epMap)
-	sink = make(chan StatUpdate)
+	sink = make(chan *StatUpdate)
 	done := make(chan struct{})
 	dataFeeder = make(chan *nfnetlink.NflogPacketAggregate)
 	gn := 1200
@@ -480,25 +474,4 @@
 	for n := 0; n < b.N; n++ {
 		nflogSource.convertNflogPktToStat(inPkt)
 	}
-=======
-       var nflogSource *NflogDataSource
-       var sink chan *StatUpdate
-       var dataFeeder chan nfnetlink.NflogPacket
-       dir := DirIn
-       epMap := map[[16]byte]*model.WorkloadEndpointKey{
-               localIp1: localWlEPKey1,
-               localIp2: localWlEPKey2,
-       }
-       lm := newMockLookupManager(epMap)
-       sink = make(chan *StatUpdate)
-       done := make(chan struct{})
-       dataFeeder = make(chan nfnetlink.NflogPacket)
-       gn := 1200
-       nflogSource = newNflogDataSource(lm, sink, gn, dir, 65535, dataFeeder, done)
-       b.ResetTimer()
-       b.ReportAllocs()
-       for n := 0; n < b.N; n++ {
-               nflogSource.convertNflogPktToStat(inPkt)
-       }
->>>>>>> 9597158f
 }