// Copyright (c) 2016-2017 Tigera, Inc. All rights reserved.

package collector

import (
	"bytes"
	"errors"
	"net"
	"strings"
	"time"

	log "github.com/Sirupsen/logrus"

	"github.com/projectcalico/felix/jitter"
	"github.com/projectcalico/felix/lookup"
	"github.com/projectcalico/libcalico-go/lib/backend/model"
	"github.com/tigera/nfnetlink"
)

type epLookup interface {
	GetEndpointKey(addr net.IP) (interface{}, error)
	GetPolicyIndex(epKey interface{}, policyKey *model.PolicyKey) int
}

const PollingInterval = time.Duration(1) * time.Second

type NflogDataSource struct {
	sink          chan<- StatUpdate
	groupNum      int
	direction     Direction
	nlBufSiz      int
	lum           epLookup
	nflogChan     chan nfnetlink.NflogPacket
	nflogDoneChan chan struct{}
}

func NewNflogDataSource(lm epLookup, sink chan<- StatUpdate, groupNum int, dir Direction, nlBufSiz int) *NflogDataSource {
	nflogChan := make(chan nfnetlink.NflogPacket)
	done := make(chan struct{})
	return newNflogDataSource(lm, sink, groupNum, dir, nlBufSiz, nflogChan, done)
}

// Internal constructor to help mocking from UTs.
func newNflogDataSource(lm epLookup, sink chan<- StatUpdate, gn int, dir Direction, nbs int, nc chan nfnetlink.NflogPacket, done chan struct{}) *NflogDataSource {
	return &NflogDataSource{
		sink:          sink,
		groupNum:      gn,
		direction:     dir,
		nlBufSiz:      nbs,
		lum:           lm,
		nflogChan:     nc,
		nflogDoneChan: done,
	}
}

func (ds *NflogDataSource) Start() {
	log.Infof("Starting NFLOG Data Source for direction %v group %v", ds.direction, ds.groupNum)
	err := ds.subscribeToNflog()
	if err != nil {
		log.Errorf("Error when subscribing to NFLOG: %v", err)
		return
	}
	go ds.startProcessingPackets()
}

func (ds *NflogDataSource) subscribeToNflog() error {
	return nfnetlink.NflogSubscribe(ds.groupNum, ds.nlBufSiz, ds.nflogChan, ds.nflogDoneChan)
}

func (ds *NflogDataSource) startProcessingPackets() {
	defer close(ds.nflogDoneChan)
	for nflogPacket := range ds.nflogChan {
		statUpdate, err := ds.convertNflogPktToStat(nflogPacket)
		if err != nil {
			log.Errorf("Cannot convert Nflog packet %v to StatUpdate", nflogPacket)
			continue
		}
		ds.sink <- *statUpdate
	}
}

func (ds *NflogDataSource) convertNflogPktToStat(nPkt nfnetlink.NflogPacket) (*StatUpdate, error) {
	nflogTuple := nPkt.Tuple
	var numPkts, numBytes int
<<<<<<< HEAD
	var statUpdate *StatUpdate
	var wlEpKey *model.WorkloadEndpointKey
	var prefixAction RuleAction
=======
	var statUpdate *stats.StatUpdate
	var epKey interface{}
	var err error
	var prefixAction stats.RuleAction
>>>>>>> 8519c681
	_, _, _, prefixAction = parsePrefix(nPkt.Prefix)
	if prefixAction == DenyAction || prefixAction == AllowAction {
		// NFLog based counters make sense only for denied packets or allowed packets
		// under NOTRACK. When NOTRACK is not enabled, the conntrack based absolute
		// counters will overwrite these values anyway.
		numPkts = 1
		numBytes = nPkt.Bytes
	} else {
		// Allowed packet counters are updated via conntrack datasource.
		// Don't update packet counts for NextTierAction to avoid multiply counting.
		numPkts = 0
		numBytes = 0
	}

	// Determine the endpoint that this packet hit a rule for. This depends on the direction
	// because local -> local packets will be NFLOGed twice.
<<<<<<< HEAD
	if ds.direction == DirIn {
		wlEpKey = ds.lum.GetEndpointKey(nflogTuple.Dst)
=======
	if ds.direction == stats.DirIn {
		epKey, err = ds.lum.GetEndpointKey(nflogTuple.Dst)
>>>>>>> 8519c681
	} else {
		epKey, err = ds.lum.GetEndpointKey(nflogTuple.Src)
	}

	if err != lookup.UnknownEndpointError {
		tp := lookupRule(ds.lum, nPkt.Prefix, epKey)
		tuple := extractTupleFromNflogTuple(nPkt.Tuple)
		statUpdate = NewStatUpdate(tuple, numPkts, numBytes, 0, 0, DeltaCounter, ds.direction, tp)
	} else {
		// TODO (Matt): This branch becomes much more interesting with graceful restart.
		log.Warn("Failed to find endpoint for NFLOG packet ", nflogTuple, "/", ds.direction)
		return nil, errors.New("Couldn't find endpoint info for NFLOG packet")
	}

	log.Debug("Built NFLOG stat update: ", statUpdate)
	return statUpdate, nil
}

func extractTupleFromNflogTuple(nflogTuple nfnetlink.NflogPacketTuple) Tuple {
	var l4Src, l4Dst int
	if nflogTuple.Proto == 1 {
		l4Src = nflogTuple.L4Src.Id
		l4Dst = int(uint16(nflogTuple.L4Dst.Type)<<8 | uint16(nflogTuple.L4Dst.Code))
	} else {
		l4Src = nflogTuple.L4Src.Port
		l4Dst = nflogTuple.L4Dst.Port
	}
	return *NewTuple(nflogTuple.Src, nflogTuple.Dst, nflogTuple.Proto, l4Src, l4Dst)
}

type ConntrackDataSource struct {
	poller    *jitter.Ticker
	pollerC   <-chan time.Time
	converter chan []nfnetlink.CtEntry
	sink      chan<- StatUpdate
	lum       epLookup
}

func NewConntrackDataSource(lm epLookup, sink chan<- StatUpdate) *ConntrackDataSource {
	poller := jitter.NewTicker(PollingInterval, PollingInterval/10)
	converter := make(chan []nfnetlink.CtEntry)
	return newConntrackDataSource(lm, sink, poller, poller.C, converter)
}

// Internal constructor to help mocking from UTs.
func newConntrackDataSource(lm epLookup, sink chan<- StatUpdate, poller *jitter.Ticker, pollerC <-chan time.Time, converter chan []nfnetlink.CtEntry) *ConntrackDataSource {
	return &ConntrackDataSource{
		poller:    poller,
		pollerC:   pollerC,
		converter: converter,
		sink:      sink,
		lum:       lm,
	}
}

func (ds *ConntrackDataSource) Start() {
	log.Info("Starting Conntrack Data Source")
	go ds.startPolling()
	go ds.startProcessor()
}

func (ds *ConntrackDataSource) startPolling() {
	for _ = range ds.pollerC {
		cte, err := nfnetlink.ConntrackList()
		if err != nil {
			log.Errorf("Error: ConntrackList: %v", err)
			return
		}
		ds.converter <- cte
	}
}
func (ds *ConntrackDataSource) startProcessor() {
	for ctentries := range ds.converter {
		for _, ctentry := range ctentries {
			statUpdates, err := ds.convertCtEntryToStat(ctentry)
			if err != nil {
				log.Errorf("Couldn't convert ctentry %v to StatUpdate", ctentry)
				continue
			}
			for _, su := range statUpdates {
				ds.sink <- su
			}
		}
	}
}

func (ds *ConntrackDataSource) convertCtEntryToStat(ctEntry nfnetlink.CtEntry) ([]StatUpdate, error) {
	// There can be a maximum of 2 stat updates per ctentry, in the case of
	// local-to-local traffic.
	statUpdates := []StatUpdate{}
	// The last entry is the tuple entry for endpoints
	ctTuple, err := ctEntry.OriginalTuple()
	if err != nil {
		log.Error("Error when extracting OriginalTuple:", err)
		return statUpdates, err
	}

	// We care about DNAT only which modifies the destination parts of the OriginalTuple.
	if ctEntry.IsDNAT() {
		log.Debugf("Entry is DNAT %+v", ctEntry)
		ctTuple, err = ctEntry.OriginalTupleWithoutDNAT()
		if err != nil {
			log.Error("Error when extracting tuple without DNAT:", err)
		}
	}
	_, errSrc := ds.lum.GetEndpointKey(ctTuple.Src)
	_, errDst := ds.lum.GetEndpointKey(ctTuple.Dst)
	if errSrc == lookup.UnknownEndpointError && errDst == lookup.UnknownEndpointError {
		// We always expect unknown entries for conntrack for things such as
		// management or local traffic. This log can get spammy if we log everything
		// because of which we don't return an error and log at debug level.
		log.Debugf("No known endpoints found for %v", ctEntry)
		return nil, nil
	}
	tuple := extractTupleFromCtEntryTuple(ctTuple, false)
	su := NewStatUpdate(tuple,
		ctEntry.OriginalCounters.Packets, ctEntry.OriginalCounters.Bytes,
		ctEntry.ReplyCounters.Packets, ctEntry.ReplyCounters.Bytes,
		AbsoluteCounter, DirUnknown, EmptyRuleTracePoint)
	statUpdates = append(statUpdates, *su)
	if errSrc == nil && errDst == nil {
		// Locally to local packet will require a reversed tuple to collect reply stats.
		tuple := extractTupleFromCtEntryTuple(ctTuple, true)
		su := NewStatUpdate(tuple,
			ctEntry.ReplyCounters.Packets, ctEntry.ReplyCounters.Bytes,
			ctEntry.OriginalCounters.Packets, ctEntry.OriginalCounters.Bytes,
			AbsoluteCounter, DirUnknown, EmptyRuleTracePoint)
		statUpdates = append(statUpdates, *su)
	}
	for _, update := range statUpdates {
		log.Debug("Built conntrack stat update: ", update)
	}
	return statUpdates, nil
}

func extractTupleFromCtEntryTuple(ctTuple nfnetlink.CtTuple, reverse bool) Tuple {
	var l4Src, l4Dst int
	if ctTuple.ProtoNum == 1 {
		l4Src = ctTuple.L4Src.Id
		l4Dst = int(uint16(ctTuple.L4Dst.Type)<<8 | uint16(ctTuple.L4Dst.Code))
	} else {
		l4Src = ctTuple.L4Src.Port
		l4Dst = ctTuple.L4Dst.Port
	}
	if !reverse {
		return *NewTuple(ctTuple.Src, ctTuple.Dst, ctTuple.ProtoNum, l4Src, l4Dst)
	} else {
		return *NewTuple(ctTuple.Dst, ctTuple.Src, ctTuple.ProtoNum, l4Dst, l4Src)
	}
}

// Stubs
// TODO (Matt): Refactor these in better.

func lookupAction(action string) RuleAction {
	switch action {
	case "A":
		return AllowAction
	case "D":
		return DenyAction
	case "N":
		return NextTierAction
	default:
		log.Error("Unknown action ", action)
		return NextTierAction
	}
}

func parsePrefix(prefix string) (tier, policy, rule string, action RuleAction) {
	// Prefix formats are:
	// - A/rule index/profile name
	// - A/rule index/policy name/tier name
	// TODO (Matt): Add sensible rule UUIDs
	prefixChunks := strings.Split(prefix, "/")
	if len(prefixChunks) == 3 {
		// Profile
		// TODO (Matt): Need something better than profile;
		//              it won't work if that's the name of a tier.
		tier = "profile"
	} else if len(prefixChunks) == 4 {
		// Tiered Policy
		// TODO(doublek): Should fix where the null character was introduced,
		// which could be nfnetlink.
		tier = string(bytes.Trim([]byte(prefixChunks[3]), "\x00"))
	} else {
		log.Error("Unable to parse NFLOG prefix ", prefix)
	}

	action = lookupAction(prefixChunks[0])
	rule = prefixChunks[1]
	policy = prefixChunks[2]
	return
}

<<<<<<< HEAD
func lookupRule(lum epLookup, prefix string, epKey *model.WorkloadEndpointKey) RuleTracePoint {
=======
func lookupRule(lum epLookup, prefix string, epKey interface{}) stats.RuleTracePoint {
>>>>>>> 8519c681
	log.Infof("Looking up rule prefix %s", prefix)
	tier, policy, rule, action := parsePrefix(prefix)
	return RuleTracePoint{
		TierID:   tier,
		PolicyID: policy,
		Rule:     rule,
		Action:   action,
		Index:    lum.GetPolicyIndex(epKey, &model.PolicyKey{Name: policy, Tier: tier}),
		EpKey:    epKey,
	}
}

// End Stubs<|MERGE_RESOLUTION|>--- conflicted
+++ resolved
@@ -82,16 +82,10 @@
 func (ds *NflogDataSource) convertNflogPktToStat(nPkt nfnetlink.NflogPacket) (*StatUpdate, error) {
 	nflogTuple := nPkt.Tuple
 	var numPkts, numBytes int
-<<<<<<< HEAD
 	var statUpdate *StatUpdate
-	var wlEpKey *model.WorkloadEndpointKey
-	var prefixAction RuleAction
-=======
-	var statUpdate *stats.StatUpdate
 	var epKey interface{}
 	var err error
 	var prefixAction stats.RuleAction
->>>>>>> 8519c681
 	_, _, _, prefixAction = parsePrefix(nPkt.Prefix)
 	if prefixAction == DenyAction || prefixAction == AllowAction {
 		// NFLog based counters make sense only for denied packets or allowed packets
@@ -108,13 +102,8 @@
 
 	// Determine the endpoint that this packet hit a rule for. This depends on the direction
 	// because local -> local packets will be NFLOGed twice.
-<<<<<<< HEAD
 	if ds.direction == DirIn {
-		wlEpKey = ds.lum.GetEndpointKey(nflogTuple.Dst)
-=======
-	if ds.direction == stats.DirIn {
 		epKey, err = ds.lum.GetEndpointKey(nflogTuple.Dst)
->>>>>>> 8519c681
 	} else {
 		epKey, err = ds.lum.GetEndpointKey(nflogTuple.Src)
 	}
@@ -309,11 +298,7 @@
 	return
 }
 
-<<<<<<< HEAD
-func lookupRule(lum epLookup, prefix string, epKey *model.WorkloadEndpointKey) RuleTracePoint {
-=======
-func lookupRule(lum epLookup, prefix string, epKey interface{}) stats.RuleTracePoint {
->>>>>>> 8519c681
+func lookupRule(lum epLookup, prefix string, epKey interface{}) RuleTracePoint {
 	log.Infof("Looking up rule prefix %s", prefix)
 	tier, policy, rule, action := parsePrefix(prefix)
 	return RuleTracePoint{
