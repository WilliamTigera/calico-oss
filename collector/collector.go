// Copyright (c) 2016-2017 Tigera, Inc. All rights reserved.

package collector

import (
	"bytes"
	"errors"
	"fmt"
	"os"
	"os/signal"
	"path"
	"syscall"
	"time"

	log "github.com/Sirupsen/logrus"
	"github.com/gavv/monotime"
	"github.com/mipearson/rfw"

	"github.com/projectcalico/felix/jitter"
	"github.com/projectcalico/felix/lookup"
	"github.com/tigera/nfnetlink"
)

// TODO(doublek): Need to hook these into configuration
const DefaultAgeTimeout = time.Duration(10) * time.Second
const ExportingInterval = time.Duration(1) * time.Second

type Config struct {
	StatsDumpFilePath string
	NfNetlinkBufSize  int
	IngressGroup      int
	EgressGroup       int
}

type epLookup interface {
	GetEndpointKey(addr [16]byte) (interface{}, error)
	GetPolicyIndex(epKey interface{}, policyName, tierName []byte) int
}

// A Collector (a StatsManager really) collects StatUpdates from data sources
// and stores them as a Data object in a map keyed by Tuple.
// All data source channels must be specified when creating the collector.
type Collector struct {
<<<<<<< HEAD
	sources     []<-chan *StatUpdate
	epStats     map[Tuple]*Data
	mux         chan *StatUpdate
	ticker      *jitter.Ticker
	sigChan     chan os.Signal
	config      *Config
	dumpLog     *log.Logger
	reporterMgr *ReporterManager
=======
	lum            epLookup
	nfIngressC     chan *nfnetlink.NflogPacketAggregate
	nfEgressC      chan *nfnetlink.NflogPacketAggregate
	nfIngressDoneC chan struct{}
	nfEgressDoneC  chan struct{}
	epStats        map[Tuple]*Data
	statAgeTimeout chan *Data
	reporterTicker *jitter.Ticker
	sigChan        chan os.Signal
	config         *Config
	dumpLog        *log.Logger
	reporterMgr    *ReporterManager
>>>>>>> 97a0dc04
}

func NewCollector(lm epLookup, rm *ReporterManager, config *Config) *Collector {
	return &Collector{
<<<<<<< HEAD
		sources:     sources,
		epStats:     make(map[Tuple]*Data),
		mux:         make(chan *StatUpdate, 5000),
		ticker:      jitter.NewTicker(ExportingInterval, ExportingInterval/10),
		sigChan:     make(chan os.Signal, 1),
		config:      config,
		dumpLog:     log.New(),
		reporterMgr: rm,
=======
		lum:            lm,
		nfIngressC:     make(chan *nfnetlink.NflogPacketAggregate, 1000),
		nfEgressC:      make(chan *nfnetlink.NflogPacketAggregate, 1000),
		nfIngressDoneC: make(chan struct{}),
		nfEgressDoneC:  make(chan struct{}),
		epStats:        make(map[Tuple]*Data),
		statAgeTimeout: make(chan *Data),
		reporterTicker: jitter.NewTicker(ExportingInterval, ExportingInterval/10),
		sigChan:        make(chan os.Signal, 1),
		config:         config,
		dumpLog:        log.New(),
		reporterMgr:    rm,
>>>>>>> 97a0dc04
	}
}

func (c *Collector) Start() {
	go c.startStatsCollectionAndReporting()
	c.setupStatsDumping()
	err := subscribeToNflog(c.config.IngressGroup, c.config.NfNetlinkBufSize, c.nfIngressC, c.nfIngressDoneC)
	if err != nil {
		log.Errorf("Error when subscribing to NFLOG: %v", err)
		return
	}
	err = subscribeToNflog(c.config.EgressGroup, c.config.NfNetlinkBufSize, c.nfEgressC, c.nfEgressDoneC)
	if err != nil {
		log.Errorf("Error when subscribing to NFLOG: %v", err)
		return
	}
}

func (c *Collector) startStatsCollectionAndReporting() {
	// When a collector is started, we respond to the following events:
	// 1. StatUpdates for incoming datasources (chan c.mux).
	// 2. A signal handler that will dump logs on receiving SIGUSR2.
	// 3. A done channel for stopping and cleaning up collector (TODO).
	for {
		select {
<<<<<<< HEAD
		case update := <-c.mux:
			c.applyStatUpdate(update)
		case <-c.ticker.C:
			c.checkEpStats()
=======
		case nflogPacketAggr := <-c.nfIngressC:
			c.convertNflogPktAndApplyUpdate(DirIn, nflogPacketAggr)
		case nflogPacketAggr := <-c.nfEgressC:
			c.convertNflogPktAndApplyUpdate(DirOut, nflogPacketAggr)
		case data := <-c.statAgeTimeout:
			c.expireEntry(data)
		case <-c.reporterTicker.C:
			log.Debug("Metrics reporter timer ticked")
			c.reportMetrics()
>>>>>>> 97a0dc04
		case <-c.sigChan:
			c.dumpStats()
		}
	}
}

func (c *Collector) setupStatsDumping() {
	// TODO (doublek): This may not be the best place to put this. Consider
	// moving the signal handler and logging to file logic out of the collector
	// and simply out to appropriate sink on different messages.
	signal.Notify(c.sigChan, syscall.SIGUSR2)

	err := os.MkdirAll(path.Dir(c.config.StatsDumpFilePath), 0755)
	if err != nil {
		log.WithError(err).Fatal("Failed to create log dir")
	}

	rotAwareFile, err := rfw.Open(c.config.StatsDumpFilePath, 0644)
	if err != nil {
		log.WithError(err).Fatal("Failed to open log file")
	}

	// Attributes have to be directly set for instantiated logger as opposed
	// to the module level log object.
	c.dumpLog.Formatter = &MessageOnlyFormatter{}
	c.dumpLog.Level = log.InfoLevel
	c.dumpLog.Out = rotAwareFile
}

func (c *Collector) applyStatUpdate(tuple Tuple, packets int, bytes int, reversePackets int, reverseBytes int, ctrType CounterType, dir Direction, tp *RuleTracePoint) {
	data, ok := c.epStats[tuple]
	if !ok {
		// The entry does not exist. Go ahead and create one.
		data = NewData(
			tuple,
			DefaultAgeTimeout)
		if tp != nil {
			data.AddRuleTracePoint(tp, dir)
		}
		if ctrType == AbsoluteCounter {
			data.SetCounters(packets, bytes)
			data.SetCountersReverse(reversePackets, reverseBytes)
		} else {
			data.IncreaseCounters(packets, bytes)
			data.IncreaseCountersReverse(reversePackets, reverseBytes)
		}
<<<<<<< HEAD
		c.epStats[update.Tuple] = data
=======
		c.registerAgeTimer(data)
		c.epStats[tuple] = data
>>>>>>> 97a0dc04
		return
	}
	// Entry does exists. Go ahead and update it.
	if ctrType == AbsoluteCounter {
		data.SetCounters(packets, bytes)
		data.SetCountersReverse(reversePackets, reverseBytes)
	} else {
		data.IncreaseCounters(packets, bytes)
		data.IncreaseCountersReverse(reversePackets, reverseBytes)
	}
	if tp != nil {
		err := data.AddRuleTracePoint(tp, dir)
		if err != nil {
			c.reportData(data)
			data.ResetCounters()
			data.ReplaceRuleTracePoint(tp, dir)
		}
	}
	c.epStats[tuple] = data
}

func (c *Collector) expireEntry(data *Data) {
	tuple := data.Tuple
	if data.EgressRuleTrace.Action() == DenyAction {
		mu := NewMetricUpdateFromRuleTrace(data.Tuple, data.EgressRuleTrace)
		c.reporterMgr.ExpireChan <- mu
	}
	if data.IngressRuleTrace.Action() == DenyAction {
		mu := NewMetricUpdateFromRuleTrace(data.Tuple, data.IngressRuleTrace)
		c.reporterMgr.ExpireChan <- mu
	}
	delete(c.epStats, tuple)
}

func (c *Collector) checkEpStats() {
	// For each entry
	// - report metrics
	// - check age and expire the entry if needed.
	for _, data := range c.epStats {
		c.reportData(data)
		if monotime.Since(data.UpdatedAt()) >= DefaultAgeTimeout {
			c.expireEntry(data)
		}
	}
}

func (c *Collector) reportData(data *Data) {
	if !data.IsDirty() {
		return
	}
	if data.EgressRuleTrace.Action() == DenyAction && data.EgressRuleTrace.IsDirty() {
		mu := NewMetricUpdateFromRuleTrace(data.Tuple, data.EgressRuleTrace)
		c.reporterMgr.ReportChan <- mu
	}
	if data.IngressRuleTrace.Action() == DenyAction && data.IngressRuleTrace.IsDirty() {
		mu := NewMetricUpdateFromRuleTrace(data.Tuple, data.IngressRuleTrace)
		c.reporterMgr.ReportChan <- mu
	}
	data.clearDirtyFlag()
}

func (c *Collector) convertNflogPktAndApplyUpdate(dir Direction, nPktAggr *nfnetlink.NflogPacketAggregate) error {
	var (
		numPkts, numBytes int
		epKey             interface{}
		err               error
	)
	nflogTuple := nPktAggr.Tuple
	// Determine the endpoint that this packet hit a rule for. This depends on the direction
	// because local -> local packets will be NFLOGed twice.
	if dir == DirIn {
		epKey, err = c.lum.GetEndpointKey(nflogTuple.Dst)
	} else {
		epKey, err = c.lum.GetEndpointKey(nflogTuple.Src)
	}

	if err == lookup.UnknownEndpointError {
		// TODO (Matt): This branch becomes much more interesting with graceful restart.
		log.Debugf("Failed to find endpoint for NFLOG packet %v/%v", nflogTuple, dir)
		return errors.New("Couldn't find endpoint info for NFLOG packet")
	}
	for _, prefix := range nPktAggr.Prefixes {
		tp, err := lookupRule(c.lum, prefix.Prefix, prefix.Len, epKey)
		if err != nil {
			continue
		}
		if tp.Action == DenyAction || tp.Action == AllowAction {
			// NFLog based counters make sense only for denied packets or allowed packets
			// under NOTRACK. When NOTRACK is not enabled, the conntrack based absolute
			// counters will overwrite these values anyway.
			numPkts = prefix.Packets
			numBytes = prefix.Bytes
		} else {
			// Don't update packet counts for NextTierAction to avoid multiply counting.
			numPkts = 0
			numBytes = 0
		}
		tp.Ctr = *NewCounter(numPkts, numBytes)
		tuple := extractTupleFromNflogTuple(nPktAggr.Tuple)
		// TODO(doublek): This DeltaCounter could be removed.
		c.applyStatUpdate(tuple, 0, 0, 0, 0, DeltaCounter, dir, tp)
	}
	return nil
}

func subscribeToNflog(gn int, nlBufSiz int, nflogChan chan *nfnetlink.NflogPacketAggregate, nflogDoneChan chan struct{}) error {
	return nfnetlink.NflogSubscribe(gn, nlBufSiz, nflogChan, nflogDoneChan)
}

func extractTupleFromNflogTuple(nflogTuple *nfnetlink.NflogPacketTuple) Tuple {
	var l4Src, l4Dst int
	if nflogTuple.Proto == 1 {
		l4Src = nflogTuple.L4Src.Id
		l4Dst = int(uint16(nflogTuple.L4Dst.Type)<<8 | uint16(nflogTuple.L4Dst.Code))
	} else {
		l4Src = nflogTuple.L4Src.Port
		l4Dst = nflogTuple.L4Dst.Port
	}
	return *NewTuple(nflogTuple.Src, nflogTuple.Dst, nflogTuple.Proto, l4Src, l4Dst)
}

func lookupRule(lum epLookup, prefix [64]byte, prefixLen int, epKey interface{}) (*RuleTracePoint, error) {
	rtp, err := NewRuleTracePoint(prefix, prefixLen, epKey)
	if err != nil {
		return rtp, err
	}
	index := lum.GetPolicyIndex(epKey, rtp.PolicyID(), rtp.TierID())
	rtp.Index = index
	return rtp, nil
}

// Write stats to file pointed by Config.StatsDumpFilePath.
// When called, clear the contents of the file Config.StatsDumpFilePath before
// writing the stats to it.
func (c *Collector) dumpStats() {
	log.Debugf("Dumping Stats to %v", c.config.StatsDumpFilePath)

	os.Truncate(c.config.StatsDumpFilePath, 0)
	c.dumpLog.Infof("Stats Dump Started: %v", time.Now().Format("2006-01-02 15:04:05.000"))
	c.dumpLog.Infof("Number of Entries: %v", len(c.epStats))
	for _, v := range c.epStats {
		c.dumpLog.Info(fmtEntry(v))
	}
	c.dumpLog.Infof("Stats Dump Completed: %v", time.Now().Format("2006-01-02 15:04:05.000"))
}

func fmtEntry(data *Data) string {
	return fmt.Sprintf("%v", data)
}

// Logrus Formatter that strips the log entry of formatting such as time, log
// level and simply outputs *only* the message.
type MessageOnlyFormatter struct{}

func (f *MessageOnlyFormatter) Format(entry *log.Entry) ([]byte, error) {
	b := &bytes.Buffer{}
	b.WriteString(entry.Message)
	b.WriteByte('\n')
	return b.Bytes(), nil
}<|MERGE_RESOLUTION|>--- conflicted
+++ resolved
@@ -41,56 +41,32 @@
 // and stores them as a Data object in a map keyed by Tuple.
 // All data source channels must be specified when creating the collector.
 type Collector struct {
-<<<<<<< HEAD
-	sources     []<-chan *StatUpdate
-	epStats     map[Tuple]*Data
-	mux         chan *StatUpdate
-	ticker      *jitter.Ticker
-	sigChan     chan os.Signal
-	config      *Config
-	dumpLog     *log.Logger
-	reporterMgr *ReporterManager
-=======
 	lum            epLookup
 	nfIngressC     chan *nfnetlink.NflogPacketAggregate
 	nfEgressC      chan *nfnetlink.NflogPacketAggregate
 	nfIngressDoneC chan struct{}
 	nfEgressDoneC  chan struct{}
 	epStats        map[Tuple]*Data
-	statAgeTimeout chan *Data
-	reporterTicker *jitter.Ticker
+	ticker *jitter.Ticker
 	sigChan        chan os.Signal
 	config         *Config
 	dumpLog        *log.Logger
 	reporterMgr    *ReporterManager
->>>>>>> 97a0dc04
 }
 
 func NewCollector(lm epLookup, rm *ReporterManager, config *Config) *Collector {
 	return &Collector{
-<<<<<<< HEAD
-		sources:     sources,
-		epStats:     make(map[Tuple]*Data),
-		mux:         make(chan *StatUpdate, 5000),
-		ticker:      jitter.NewTicker(ExportingInterval, ExportingInterval/10),
-		sigChan:     make(chan os.Signal, 1),
-		config:      config,
-		dumpLog:     log.New(),
-		reporterMgr: rm,
-=======
 		lum:            lm,
 		nfIngressC:     make(chan *nfnetlink.NflogPacketAggregate, 1000),
 		nfEgressC:      make(chan *nfnetlink.NflogPacketAggregate, 1000),
 		nfIngressDoneC: make(chan struct{}),
 		nfEgressDoneC:  make(chan struct{}),
 		epStats:        make(map[Tuple]*Data),
-		statAgeTimeout: make(chan *Data),
-		reporterTicker: jitter.NewTicker(ExportingInterval, ExportingInterval/10),
+		ticker: jitter.NewTicker(ExportingInterval, ExportingInterval/10),
 		sigChan:        make(chan os.Signal, 1),
 		config:         config,
 		dumpLog:        log.New(),
 		reporterMgr:    rm,
->>>>>>> 97a0dc04
 	}
 }
 
@@ -116,22 +92,14 @@
 	// 3. A done channel for stopping and cleaning up collector (TODO).
 	for {
 		select {
-<<<<<<< HEAD
-		case update := <-c.mux:
-			c.applyStatUpdate(update)
-		case <-c.ticker.C:
-			c.checkEpStats()
-=======
 		case nflogPacketAggr := <-c.nfIngressC:
 			c.convertNflogPktAndApplyUpdate(DirIn, nflogPacketAggr)
 		case nflogPacketAggr := <-c.nfEgressC:
 			c.convertNflogPktAndApplyUpdate(DirOut, nflogPacketAggr)
 		case data := <-c.statAgeTimeout:
 			c.expireEntry(data)
-		case <-c.reporterTicker.C:
-			log.Debug("Metrics reporter timer ticked")
-			c.reportMetrics()
->>>>>>> 97a0dc04
+		case <-c.ticker.C:
+			c.checkEpStats()
 		case <-c.sigChan:
 			c.dumpStats()
 		}
@@ -178,12 +146,7 @@
 			data.IncreaseCounters(packets, bytes)
 			data.IncreaseCountersReverse(reversePackets, reverseBytes)
 		}
-<<<<<<< HEAD
-		c.epStats[update.Tuple] = data
-=======
-		c.registerAgeTimer(data)
 		c.epStats[tuple] = data
->>>>>>> 97a0dc04
 		return
 	}
 	// Entry does exists. Go ahead and update it.
