--- conflicted
+++ resolved
@@ -186,33 +186,6 @@
 >**Note**: This command communicates with the local {{site.prodname}} agent, so you must execute it on the node whose status you are attempting to view.
 {: .alert .alert-info}
 
-<<<<<<< HEAD
-#### View BGP info on all peers for a node
-
-You can use `calicoctl` to view the BGP information for all peers of a particular node, including connection status, routing statistics, and BGP state. This is useful for confirming that your configuration is behaving as desired, and for more detailed troubleshooting.
-
-Run the following command from anywhere you have access to `kubectl`:  
-
-```
-calicoctl bgp peers <NODE_NAME>
-```
-
-Where `<NODE_NAME>` is the resource name for one of the Calico node pods within your cluster.
-
->**Note**: The above command can be run from anywhere you have access to kubectl. We recommend running it as a kubectl plugin. [Follow these instructions]({{site.baseurl}}/maintenance/clis/calicoctl/install#install-calicoctl-as-a-kubectl-plugin-on-a-single-host) for how to install `calicoctl` as a kubectl plugin.
-{: .alert .alert-info}
-
-If you install the binary as a kubectl plugin using the above instructions, you can then run the command as follows:  
-
-```
-kubectl calico bgp peers <NODE_NAME>
-```
-
-Alternatively, you can create a [`CalicoNodeStatus` resource]({{site.baseurl}}/reference/resources/caliconodestatus) to get BGP session status for the node.
-
-
-=======
->>>>>>> efd2dad2
 #### Change the default global AS number
 
 By default, all Calico nodes use the 64512 autonomous system, unless a per-node AS has been specified for the node. You can change the global default for all nodes by modifying the default **BGPConfiguration** resource. The following example command sets the global default AS number to **64513**.
