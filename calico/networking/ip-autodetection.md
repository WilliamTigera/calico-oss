--- conflicted
+++ resolved
@@ -45,111 +45,98 @@
 
 #### Autodetection methods
 
-{% comment %}
-If merging from Calico, make sure to retain the changes that have been made here for the operator.
-{% endcomment %}
 By default, {{site.prodname}} uses the **firstFound** method; the first valid IP address on the first interface (excluding local interfaces such as the docker bridge). However, you can change the default method to any of the following:
 
-<<<<<<< HEAD
 - Address used by the node to reach a particular IP or domain (**canReach**)
-=======
-- Address assigned to Kubernetes node (**kubernetes-internal-ip**)
-- Address used by the node to reach a particular IP or domain (**can-reach**)
->>>>>>> 30b279e6
+- Address assigned to Kubernetes node (**kubernetes: InternalIP**)
 - Regex to include matching interfaces (**interface**)
-- Regex to exclude matching interfaces (**skip-interface**)
+- Regex to exclude matching interfaces (**skipInterface**)
 - A list of IP ranges in CIDR format to determine valid IP addresses on the node to choose from (**cidrs**)
 
 For help on autodetection methods, see
 [NodeAddressAutodetection]({{ site.baseurl }}/reference/installation/api#operator.tigera.io/v1.NodeAddressAutodetection) in the operator Installation reference
 and for more details see the [node configuration]({{ site.baseurl }}/reference/node/configuration#ip-autodetection-methods) reference.
 
+#### Manually configure IP address and subnet
+
+To manually configure an IP address and subnet, disable autodetection and update the node resources with the IP address.
+
 ### How to
 
-<<<<<<< HEAD
-To manually configure an IP address and subnet, disable autodetection and update the node resources with the IP address.
-=======
 - [Change the autodetection method](#change-the-autodetection-method)
 - [Manually configure IP address and subnet for a node](#manually-configure-ip-address-and-subnet-for-a-node)
 
 #### Change the autodetection method
 
-{% tabs %}
-  <label:Operator,active:true>
-<%
-As noted previously, the default autodetection method is **first valid interface found** (first-found). To use a different autodetection method, edit the default [Installation]({{site.baseurl}}/reference/installation/api#operator.tigera.io/v1.Installation) custom resource, specifying the method. Below are examples of the supported autodetection methods:
-
-> **Note**: To configure the default autodetection method for IPv6 for any of the below methods, use the field `nodeAddressAutodetectionV6`.
-{: .alert .alert-info}
-
-- **Kubernetes Node IP**
-
-  {{site.prodname}} will select the first internal IP address listed in the Kubernetes node's `Status.Addresses` field.
->>>>>>> 30b279e6
-
-  ```
-  kind: Installation
-  apiVersion: operator.tigera.io/v1
-  metadata:
-    name: default
-  spec:
-    calicoNetwork:
-      nodeAddressAutodetectionV4:
-        kubernetes: NodeInternalIP
-  ```
- 
-- **Source address used to reach an IP or domain name**
-
-  {{site.prodname}} will choose the IP address that is used to reach the given "can reach" IP address or domain. For example:
-
-  ```
-  kind: Installation
-  apiVersion: operator.tigera.io/v1
-  metadata:
-    name: default
-  spec:
-    calicoNetwork:
-      nodeAddressAutodetectionV4:
-        canReach: 8.8.8.8
-  ```
-
-- **Including matching interfaces**
-
-  {{site.prodname}} will choose an address on each node from an interface that matches the given [regex](https://pkg.go.dev/regexp){:target="_blank"}.
-  For example:
-
-  ```
-  kind: Installation
-  apiVersion: operator.tigera.io/v1
-  metadata:
-    name: default
-  spec:
-    calicoNetwork:
-      nodeAddressAutodetectionV4:
-        interface: eth.*
-  ```
-
-- **Excluding matching interfaces**
-
-  {{site.prodname}} will choose an address on each node from an interface that does not match the given [regex](https://pkg.go.dev/regexp){:target="_blank"}.
-  For example:
-
-  ```
-  kind: Installation
-  apiVersion: operator.tigera.io/v1
-  metadata:
-    name: default
-  spec:
-    calicoNetwork:
-      nodeAddressAutodetectionV4:
-        skipInterface: eth.*
-  ```
-
-<<<<<<< HEAD
 As noted previously, the default autodetection method is **first valid interface found** (firstFound). To use a different autodetection method,
 configure the NodeAddressAutodetection field(s) in the Installation resource. You can update the Installation resource before applying it
 during installation or edit it later with `kubectl edit installation default`.
-=======
+
+> **Note**: To configure the default autodetection method for IPv6 for any of the below methods, use the field `nodeAddressAutodetectionV6`.
+{: .alert .alert-info}
+
+- **Kubernetes Node IP**
+
+  {{site.prodname}} will select the first internal IP address listed in the Kubernetes node's `Status.Addresses` field.
+
+  ```
+  kind: Installation
+  apiVersion: operator.tigera.io/v1
+  metadata:
+    name: default
+  spec:
+    calicoNetwork:
+      nodeAddressAutodetectionV4:
+        kubernetes: NodeInternalIP
+  ```
+ 
+- **Source address used to reach an IP or domain name**
+
+  {{site.prodname}} will choose the IP address that is used to reach the given "can reach" IP address or domain. For example:
+
+  ```
+  kind: Installation
+  apiVersion: operator.tigera.io/v1
+  metadata:
+    name: default
+  spec:
+    calicoNetwork:
+      nodeAddressAutodetectionV4:
+        canReach: 8.8.8.8
+  ```
+
+- **Including matching interfaces**
+
+  {{site.prodname}} will choose an address on each node from an interface that matches the given [regex](https://pkg.go.dev/regexp){:target="_blank"}.
+  For example:
+
+  ```
+  kind: Installation
+  apiVersion: operator.tigera.io/v1
+  metadata:
+    name: default
+  spec:
+    calicoNetwork:
+      nodeAddressAutodetectionV4:
+        interface: eth.*
+  ```
+
+- **Excluding matching interfaces**
+
+  {{site.prodname}} will choose an address on each node from an interface that does not match the given [regex](https://pkg.go.dev/regexp){:target="_blank"}.
+  For example:
+
+  ```
+  kind: Installation
+  apiVersion: operator.tigera.io/v1
+  metadata:
+    name: default
+  spec:
+    calicoNetwork:
+      nodeAddressAutodetectionV4:
+        skipInterface: eth.*
+  ```
+
 - **Including CIDRs**
 
   {{site.prodname}} will select any IP address from the node that falls within the given CIDRs. For example:
@@ -165,11 +152,6 @@
         cidrs:
           - "192.168.200.0/24"
   ```
-%>
-  <label:Manifest>
-<%
-As noted previously, the default autodetection method is **first valid interface found** (first-found). To use a different autodetection method, use the following `kubectl set env` command, specifying the method:
->>>>>>> 30b279e6
 
 - **IPv4**
 
@@ -203,64 +185,6 @@
 
 > **Note**: You can use both `nodeAddressAutodetectionV4` and `nodeAddressAutodetectionV6` to specify IPv4 and IPv6 methods.
 {: .alert .alert-info}
-
-Where autodetection methods are based on:
-
-<<<<<<< HEAD
-- **First found**
-
-  Select the first valid interface. For example:
-
-  ```
-  firstFound: true
-  ```
-
-- **IP or domain name**
-=======
-- **Kubernetes Node IP**
->>>>>>> 30b279e6
-
-  {{site.prodname}} will select the first internal IP address listed in the Kubernetes node's `Status.Addresses` field.
-
-  ```
-  kubectl set env daemonset/calico-node -n kube-system IP_AUTODETECTION_METHOD=kubernetes-internal-ip
-  ```
-
-- **Source address used to reach an IP or domain name**
-
-  {{site.prodname}} will choose the IP address that is used to reach the given "can reach" IP address or domain. For example:
-
-  ```
-  canReach: "www.google.com"
-  ```
-
-- **Including matching interfaces**
-
-  {{site.prodname}} will choose an address on each node from an interface that matches the given [regex](https://pkg.go.dev/regexp){:target="_blank"}.
-  For example:
-
-  ```
-  interface: "eth.*"
-  ```
-
-- **Excluding matching interfaces**
-
-  {{site.prodname}} will choose an address on each node from an interface that does not match the given [regex](https://pkg.go.dev/regexp){:target="_blank"}.
-  For example:
-
-  ```
-  skipInterface: "eth.*"
-  ```
-  
-- **Including CIDRs**
-
-  {{site.prodname}} will select any IP address from the node that falls within the given CIDRs. For example:
-
-  ```
-  kubectl set env daemonset/calico-node -n kube-system IP_AUTODETECTION_METHOD=cidr=192.168.200.0/24,172.15.0.0/24
-  ```
-%>
-{% endtabs %}
 
 #### Manually configure IP address and subnet for a node
 
@@ -271,54 +195,7 @@
 - Changes to cross subnet packet encapsulation
 - Changes to host IP address
 
-<<<<<<< HEAD
 You can configure specific IP address and subnet for a node by disabling IP autodetection and then updating the [Node resource]({{ site.baseurl }}/reference/resources/node).
-=======
-{% tabs %}
-  <label:Operator,active:true>
-<%
-
-You can configure specific IP address and subnet for a node by disabling IP autodetection and then updating the [Node resource]({{ site.baseurl }}/reference/resources/node).
-
-##### Disable autodetection
-
-To disable autodetection method, update the proper `NodeAddressAutodetection` field in the Installation resource:
-
-```yaml
-apiVersion: operator.tigera.io/v1
-kind: Installation
-metadata:
-  name: default
-spec:
-  calicoNetwork:
-    nodeAddressAutodetectionV4: {}
-    nodeAddressAutodetectionV4: {}
-```
-
-##### Configure IP and subnet using node resource
-
-You can configure the IP address and subnet on a Node resource.
-
-Use `calicoctl patch` to update the current node configuration. For example:
-
-```
-calicoctl patch node kind-control-plane \
-  --patch='{"spec":{"bgp": {"ipv4Address": "10.0.2.10/24", "ipv6Address": "fd80:24e2:f998:72d6::/120"}}}'
-```
-
-%>
-  <label:Manifest>
-<%
-You can configure specific IP address and subnet for a node using environment variables or by updating the [Node resource]({{ site.baseurl }}/reference/resources/node). Because you can configure IP address and subnet using either environment variables or node resource, the following table describes how values are synchronized.
-
-| **If this environment variable...** | **Is...**                                             | **Then...**                                                  |
-| ----------------------------------- | ----------------------------------------------------- | ------------------------------------------------------------ |
-| IP/IP6                              | Explicitly set                                        | The specified values are used, and the Node resource is updated. |
-|                                     | Set to autodetect                                     | The requested method is used (first-found, can-reach, interface, skip-interface, kubernetes-internal-ip), and the Node resource is updated. |
-|                                     | Not set, but Node resource has IP/IP6 values          | Node resource value is used.                                 |
-| IP                                  | Not set, and there is no IP value in Node resource    | Autodetects an IPv4 address and subnet, and updates Node resource. |
-| IP6                                 | Not set, and there is a no IP6 value in Node resource | No IP6 routing is performed on the node.                     |
->>>>>>> 30b279e6
 
 ##### Disable autodetection
 
@@ -336,14 +213,6 @@
     nodeAddressAutodetectionV4: {}
     nodeAddressAutodetectionV4: {}
 ```
-<<<<<<< HEAD
-=======
-kubectl set env daemonset/calico-node -n kube-system IP=10.0.2.10/24 IP6=fd80:24e2:f998:72d6::/120
-```
-
->**Note**: If the subnet is omitted, the defaults are: /32 (IPv4) and /128 (IPv6). We recommend that you include the subnet information for clarity when specifying IP addresses.
-{: .alert .alert-info}
->>>>>>> 30b279e6
 
 ##### Configure IP and subnet using node resource
 
@@ -358,8 +227,6 @@
 calicoctl patch node kind-control-plane \
   --patch='{"spec":{"bgp": {"ipv4Address": "10.0.2.10/24", "ipv6Address": "fd80:24e2:f998:72d6::/120"}}}'
 ```
-%>
-{% endtabs %}
 
 ### Above and beyond
 
