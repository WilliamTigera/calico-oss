--- conflicted
+++ resolved
@@ -158,11 +158,7 @@
 Remember, disabling a pool only affects new IP allocations; networking for existing pods is not affected.
 
 ```bash
-<<<<<<< HEAD
 kubectl apply -f pools.yaml
-=======
-calicoctl apply -f pools.yaml
->>>>>>> efd2dad2
 ```
 
 Verify the changes.
@@ -216,12 +212,7 @@
 Now that you've verified that pods are getting IPs from the new range, you can safely delete the old pool.
 
 ```bash
-<<<<<<< HEAD
 kubectl delete ippool default-ipv4-ippool
-
-=======
-calicoctl delete pool default-ipv4-ippool
->>>>>>> efd2dad2
 ```
 
 ### Above and beyond
