--- conflicted
+++ resolved
@@ -12,15 +12,9 @@
 
 We test {{site.prodname}} {{page.version}} against the following Kubernetes versions.
 
-<<<<<<< HEAD
-- 1.20
-- 1.21
-- 1.22
-=======
 - v1.21
 - v1.22
 - v1.23
->>>>>>> 63ba6f4b
 
 Other versions may work, but we do not actively test {{site.prodname}}
 {{page.version}} against them.
