---
title: Basic policy demo
description: An interactive demo to show how to apply basic network policy to pods in a Calico Enterprise for Windows cluster.
canonical_url: '/getting-started/windows-calico/demo'
---

This guide provides a simple demo to illustrate basic pod-to-pod connectivity and the application of network policy in a {{site.prodnameWindows}} cluster. We will create client and server pods on Linux and Windows nodes, verify connectivity between the pods, and then we'll apply a basic network policy to isolate pod traffic.

## Prerequisites

To run this demo, you will need a [{{site.prodnameWindows}} cluster]({{site.baseurl}}/getting-started/windows-calico/quickstart) with
Windows Server 1809 (build 17763.1432 August 2020 update or newer). More recent versions of Windows Server can be used with a change to the demo manifests.

>**Note**: Windows Server 1809 (build older than 17763.1432) do not support [direct server return](https://techcommunity.microsoft.com/t5/networking-blog/direct-server-return-dsr-in-a-nutshell/ba-p/693710){:target="_blank"}. This means that policy support is limited to only pod IP addresses.
{: .alert .alert-info}

{% tabs %}
  <label:bash,active:true>
  <%
## Create pods on Linux nodes

First, create a client (busybox) and server (nginx) pod on the Linux nodes:

```bash
kubectl apply -f - <<EOF
apiVersion: v1
kind: Namespace
metadata:
  name: calico-demo

---

apiVersion: v1
kind: Pod
metadata:
  labels:
    app: busybox
  name: busybox
  namespace: calico-demo
spec:
  containers:
  - args:
    - /bin/sh
    - -c
    - sleep 360000
    image: busybox:1.28
    imagePullPolicy: Always
    name: busybox
  nodeSelector:
    kubernetes.io/os: linux

---

apiVersion: v1
kind: Pod
metadata:
  labels:
    app: nginx
  name: nginx
  namespace: calico-demo
spec:
  containers:
  - name: nginx
    image: nginx:1.8
    ports:
    - containerPort: 80
  nodeSelector:
    kubernetes.io/os: linux
EOF
```

## Create pods on Window nodes

Next, we'll create a client (powershell) and server (porter) pod on the Windows nodes. First the create the powershell pod.

>**Note**: The powershell and porter pod manifests below use images based on `mcr.microsoft.com/windows/servercore:1809`.
If you are using a more recent Windows Server version, update the manifests to use a [servercore image](https://hub.docker.com/_/microsoft-windows-servercore){:target="_blank"}
that matches your Windows Server version.
{: .alert .alert-info}

```bash
kubectl apply -f - <<EOF
apiVersion: v1
kind: Pod
metadata:
  name: pwsh
  namespace: calico-demo
  labels:
    app: pwsh
spec:
  containers:
  - name: pwsh
    image: mcr.microsoft.com/windows/servercore:1809
    args:
    - powershell.exe
    - -Command
    - "Start-Sleep 360000"
    imagePullPolicy: IfNotPresent
  nodeSelector:
    kubernetes.io/os: windows
EOF
```

Next, we'll create the porter server pod:

```bash
kubectl apply -f - <<EOF
apiVersion: v1
kind: Pod
metadata:
  name: porter
  namespace: calico-demo
  labels:
    app: porter
spec:
  containers:
  - name: porter
    image: calico/porter:1809
    ports:
    - containerPort: 80
    env:
    - name: SERVE_PORT_80
      value: This is a Calico Enterprise for Windows demo.
    imagePullPolicy: IfNotPresent
  nodeSelector:
    kubernetes.io/os: windows
EOF
```

## Check connectivity between pods on Linux and Windows nodes

Now that client and server pods are running on both Linux and Windows nodes, let's verify that client pods
on Linux nodes can reach server pods on Windows nodes. First, we will need the porter pod IP:

```bash
kubectl get po porter -n calico-demo -o 'jsonpath={.status.podIP}'
```

Then we can exec into the busybox pod and try reaching the porter pod on port 80:

```bash
kubectl exec -n calico-demo busybox -- nc -vz <porter_ip> 80
```

To combine both of the above steps:

```bash
kubectl exec -n calico-demo busybox -- nc -vz $(kubectl get po porter -n calico-demo -o 'jsonpath={.status.podIP}') 80
```

If the connection from the busybox pod to the porter pod succeeds, we will get output similar to the following:

```
192.168.40.166 (192.168.40.166:80) open
```

Now let's verify that the powershell pod can reach the nginx pod:

```bash
kubectl exec -n calico-demo pwsh -- powershell Invoke-WebRequest -Uri http://$(kubectl get po nginx -n calico-demo -o 'jsonpath={.status.podIP}') -UseBasicParsing -TimeoutSec 5
```

If the connection succeeds, we will get output similar to:

```
StatusCode        : 200
StatusDescription : OK
Content           : <!DOCTYPE html>
                    <html>
                    <head>
                    <title>Welcome to nginx!</title>
                    <style>
                        body {
                            width: 35em;
                            margin: 0 auto;
                            font-family: Tahoma, Verdana, Arial, sans-serif;
                        }
                    </style>
                    <...
...
```

Finally, let's verify that the powershell pod can reach the porter pod:

```bash
kubectl exec -n calico-demo pwsh -- powershell Invoke-WebRequest -Uri http://$(kubectl get po porter -n calico-demo -o 'jsonpath={.status.podIP}') -UseBasicParsing -TimeoutSec 5
```

If that succeeds, we will see something like:

```
StatusCode        : 200
StatusDescription : OK
Content           : This is a Calico Enterprise for Windows demo.
RawContent        : HTTP/1.1 200 OK
                    Content-Length: 49
                    Content-Type: text/plain; charset=utf-8
                    Date: Fri, 21 Aug 2020 22:45:46 GMT

                    This is a Calico Enterprise for Windows demo.
Forms             :
Headers           : {[Content-Length, 49], [Content-Type, text/plain;
                    charset=utf-8], [Date, Fri, 21 Aug 2020 22:45:46 GMT]}
Images            : {}
InputFields       : {}
Links             : {}
ParsedHtml        :
RawContentLength  : 49
```

## Apply policy to the Windows client pod

Now let's apply a basic network policy that allows only the busybox pod to reach the porter pod.

```bash
kubectl apply -f - <<EOF
apiVersion: projectcalico.org/v3
kind: NetworkPolicy
metadata:
  name: allow-busybox
  namespace: calico-demo
spec:
  selector: app == 'porter'
  types:
  - Ingress
  ingress:
  - action: Allow
    protocol: TCP
    source:
      selector: app == 'busybox'
EOF
```

With the policy in place, the busybox pod should still be able to reach the porter pod:

```bash
kubectl exec -n calico-demo busybox -- nc -vz $(kubectl get po porter -n calico-demo -o 'jsonpath={.status.podIP}') 80
```

However, the powershell pod will not able to reach the porter pod:

```bash
kubectl exec -n calico-demo pwsh -- powershell Invoke-WebRequest -Uri http://$(kubectl get po porter -n calico-demo -o 'jsonpath={.status.podIP}') -UseBasicParsing -TimeoutSec 5
```

The request times out with a message like:

```
Invoke-WebRequest : The operation has timed out.
At line:1 char:1
+ Invoke-WebRequest -Uri http://192.168.40.166 -UseBasicParsing -Timeou ...
+ ~~~~~~~~~~~~~~~~~~~~~~~~~~~~~~~~~~~~~~~~~~~~~~~~~~~~~~~~~~~~~~~~~~~~~
    + CategoryInfo          : InvalidOperation: (System.Net.HttpWebRequest:Htt
   pWebRequest) [Invoke-WebRequest], WebException
    + FullyQualifiedErrorId : WebCmdletWebResponseException,Microsoft.PowerShe
   ll.Commands.InvokeWebRequestCommand

command terminated with exit code 1
```

## Wrap up

In this demo we've brought up pods on Linux and Windows nodes, verified basic pod connectivity, and tried a
basic network policy to isolate pod to pod traffic. Finally, we can clean up all of our demo resources:

```bash
kubectl delete ns calico-demo
```
%>

  <label:PowerShell>
  <%
## Installing kubectl on Windows

To run the commands in this demo you need the Windows version of kubectl installed and add it to the system path.
[Install kubectl](https://kubernetes.io/docs/tasks/tools/install-kubectl-windows/){:target="_blank"} and move the kubectl binary to **c:\k**.

Add `c:\k` to the system path
1. Open a PowerShell window as Administrator

    ```powershell
    $env:Path += ";C:\k"
    ```
1. Close all PowerShell windows.

## Create pods on Linux nodes

First, create a client (busybox) and server (nginx) pod on the Linux nodes.

### Create a YAML file policy-demo-linux.yaml using your favorite editor on Windows

```yaml

apiVersion: v1
kind: Namespace
metadata:
  name: calico-demo

---

apiVersion: v1
kind: Pod
metadata:
  labels:
    app: busybox
  name: busybox
  namespace: calico-demo
spec:
  containers:
  - args:
    - /bin/sh
    - -c
    - sleep 360000
    image: busybox:1.28
    imagePullPolicy: Always
    name: busybox
  nodeSelector:
    kubernetes.io/os: linux

---

apiVersion: v1
kind: Pod
metadata:
  labels:
    app: nginx
  name: nginx
  namespace: calico-demo
spec:
  containers:
  - name: nginx
    image: nginx:1.8
    ports:
    - containerPort: 80
  nodeSelector:
    kubernetes.io/os: linux

```

### Apply the policy-demo-linux.yaml file to the Kubernetes cluster

1. Open a PowerShell window.
1. Use `kubectl` to apply the `policy-demo-linux.yaml` configuration.

```powershell
kubectl apply -f policy-demo-linux.yaml
```

## Create pods on Window nodes

Next, we’ll create a client (pwsh) and server (porter) pod on the Windows nodes.
>**Note**: The pwsh and porter pod manifests below use images based on mcr.microsoft.com/windows/servercore:1809. If you are using a more recent Windows Server version, update the manifests to use a servercore image that matches your Windows Server version.
{: .alert .alert-info}

### Create the policy-demo-windows.yaml using your favorite editor on Windows

```yaml

apiVersion: v1
kind: Pod
metadata:
  name: pwsh
  namespace: calico-demo
  labels:
    app: pwsh
spec:
  containers:
  - name: pwsh
    image: mcr.microsoft.com/windows/servercore:1809
    args:
    - powershell.exe
    - -Command
    - "Start-Sleep 360000"
    imagePullPolicy: IfNotPresent
  nodeSelector:
    kubernetes.io/os: windows
---
apiVersion: v1
kind: Pod
metadata:
  name: porter
  namespace: calico-demo
  labels:
    app: porter
spec:
  containers:
  - name: porter
    image: calico/porter:1809
    ports:
    - containerPort: 80
    env:
    - name: SERVE_PORT_80
      value: This is a Calico Enterprise for Windows demo.
    imagePullPolicy: IfNotPresent
  nodeSelector:
    kubernetes.io/os: windows
```

### Apply the policy-demo-windows.yaml file to the Kubernetes cluster

1. Open a PowerShell window.
1. Use `kubectl` to apply the `policy-demo-windows.yaml` configuration

```powershell
kubectl apply -f policy-demo-windows.yaml
```

### Verify four pods have been created and are running

>**Note**: Launching the Windows pods is going to take some time depending on your network download speed.
{: .alert .alert-info}

1. Open a powershell window.
1. Using `kubectl` to list the pods in the `calico-demo` namespace.

```powershell
kubectl get pods --namespace calico-demo
```

You should see something like the below

```output
NAME      READY   STATUS              RESTARTS   AGE
busybox   1/1     Running             0          4m14s
nginx     1/1     Running             0          4m14s
porter    0/1     ContainerCreating   0          74s
pwsh      0/1     ContainerCreating   0          2m9s
```

Repeat the command every few minutes until the output shows all 4 pods in the Running state.

```output
NAME      READY   STATUS    RESTARTS   AGE
busybox   1/1     Running   0          7m24s
nginx     1/1     Running   0          7m24s
porter    1/1     Running   0          4m24s
pwsh      1/1     Running   0          5m19s
```

### Check connectivity between pods on Linux and Windows nodes

Now that client and server pods are running on both Linux and Windows nodes, let’s verify that client pods on Linux nodes can reach server pods on Windows nodes.

1. Open a PowerShell window.
1. Using `kubectl` to determine the porter pod IP address:

    ```powershell
    kubectl get pod porter --namespace calico-demo -o 'jsonpath={.status.podIP}'
    ```

1. Log into the busybox pod and try reaching the porter pod on port 80. Replace the '<porter_ip>' tag with the IP address returned from the previous command.

    ```powershell
    kubectl exec --namespace calico-demo busybox -- nc -vz <porter_ip> 80
    ```

    >**Note**: You can also combine both of the above steps:
    {: .alert .alert-info}

    ```powershell
    kubectl exec --namespace calico-demo busybox -- nc -vz $(kubectl get pod porter --namespace calico-demo -o 'jsonpath={.status.podIP}') 80
    ```

    If the connection from the busybox pod to the porter pod succeeds, you will get output similar to the following:

    ```powershell
    192.168.40.166 (192.168.40.166:80) open
    ```


    >**Note**: The IP addresses returned will vary depending on your environment setup.
    {: .alert .alert-info}

1. Now you can verify that the pwsh pod can reach the nginx pod:

    ```powershell
    kubectl exec --namespace calico-demo pwsh -- powershell Invoke-WebRequest -Uri http://$(kubectl get po nginx -n calico-demo -o 'jsonpath={.status.podIP}') -UseBasicParsing -TimeoutSec 5
    ```

    If the connection succeeds, you will see output similar to:

    ```
    StatusCode        : 200
    StatusDescription : OK
    Content           : <!DOCTYPE html>
                        <html>
                        <head>
                        <title>Welcome to nginx!</title>
                        <style>
                            body {
                                width: 35em;
                                margin: 0 auto;
                                font-family: Tahoma, Verdana, Arial, sans-serif;
                            }
                        </style>
                        <...
    ```

1. Verify that the pwsh pod can reach the porter pod:

    ```powershell
    kubectl exec --namespace calico-demo pwsh -- powershell Invoke-WebRequest -Uri http://$(kubectl get po porter -n calico-demo -o 'jsonpath={.status.podIP}') -UseBasicParsing -TimeoutSec 5
    ```

    If that succeeds, you will see something like:

    ```
    StatusCode        : 200
    StatusDescription : OK
    Content           : This is a Calico Enterprise for Windows demo.
    RawContent        : HTTP/1.1 200 OK
                        Content-Length: 49
                        Content-Type: text/plain; charset=utf-8
                        Date: Fri, 21 Aug 2020 22:45:46 GMT
<<<<<<< HEAD
    
                        This is a Calico Enterprise for Windows demo.
=======

                        This is a Calico for Windows demo.
>>>>>>> 75d25f4f
    Forms             :
    Headers           : {[Content-Length, 49], [Content-Type, text/plain;
                        charset=utf-8], [Date, Fri, 21 Aug 2020 22:45:46 GMT]}
    Images            : {}
    InputFields       : {}
    Links             : {}
    ParsedHtml        :
    RawContentLength  : 49

    ```

You have now verified that communication is possible between all pods in the application.

## Apply policy to the Windows client pod

In a real world deployment you would want to make sure only pods that are supposed to communicate with each other, are actually allowed to do so.

To achieve this you will apply a basic network policy which allows only the busybox pod to reach the porter pod.

### Create the network-policy.yaml file using your favorite editor on Windows

```yaml
apiVersion: networking.k8s.io/v1
kind: NetworkPolicy
metadata:
  name: allow-busybox
  namespace: calico-demo
spec:
  podSelector:
    matchLabels:
      app: porter
  policyTypes:
  - Ingress
  ingress:
  - from:
    - podSelector:
        matchLabels:
          app: busybox
    ports:
    - protocol: TCP
      port: 80
```

### Apply the network-policy.yaml file

1. Open a PowerShell window.
1. Use `kubectl` to apply the network-policy.yaml file.

```powershell
kubectl apply -f network-policy.yaml
```

### Verify the policy is in effect

With the policy in place, the busybox pod should still be able to reach the porter pod:
>**Note**: We will be using the combined command line from earlier in this chapter.
{: .alert .alert-info}

```powershell
kubectl exec --namespace calico-demo busybox -- nc -vz $(kubectl get po porter -n calico-demo -o 'jsonpath={.status.podIP}') 80
```

However, the pwsh pod will not able to reach the porter pod:

```powershell
kubectl exec --namespace calico-demo pwsh -- powershell Invoke-WebRequest -Uri http://$(kubectl get po porter -n calico-demo -o 'jsonpath={.status.podIP}') -UseBasicParsing -TimeoutSec 5
```

The request times out with a message like the below:

```powershell
Invoke-WebRequest : The operation has timed out.
At line:1 char:1
+ Invoke-WebRequest -Uri http://192.168.40.166 -UseBasicParsing -Timeout ...
+ ~~~~~~~~~~~~~~~~~~~~~~~~~~~~~~~~~~~~~~~~~~~~~~~~~~~~~~~~~~~~~~~~~~~~~
    + CategoryInfo          : InvalidOperation: (System.Net.HttpWebRequest:Htt
pWebRequest) [Invoke-WebRequest], WebException
    + FullyQualifiedErrorId : WebCmdletWebResponseException,Microsoft.PowerShell.Commands.InvokeWebRequestCommand
command terminated with exit code 1
```

## Wrap up

In this demo we’ve configured pods on Linux and Windows nodes, verified basic pod connectivity, and tried a basic network policy to isolate pod to pod traffic.
As the final step you can clean up all of the demo resources:

1. Open a PowerShell window.

```powershell
kubectl delete namespace calico-demo
```

  %>
  {% endtabs %}<|MERGE_RESOLUTION|>--- conflicted
+++ resolved
@@ -512,13 +512,8 @@
                         Content-Length: 49
                         Content-Type: text/plain; charset=utf-8
                         Date: Fri, 21 Aug 2020 22:45:46 GMT
-<<<<<<< HEAD
-    
+
                         This is a Calico Enterprise for Windows demo.
-=======
-
-                        This is a Calico for Windows demo.
->>>>>>> 75d25f4f
     Forms             :
     Headers           : {[Content-Length, 49], [Content-Type, text/plain;
                         charset=utf-8], [Date, Fri, 21 Aug 2020 22:45:46 GMT]}
