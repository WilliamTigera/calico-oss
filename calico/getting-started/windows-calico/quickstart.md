---
title: Quickstart
description: Install Calico Enterprise for Windows on a Kubernetes cluster for testing or development.
canonical_url: '/getting-started/windows-calico/quickstart'
---

### Big picture

Install {{site.prodnameWindows}} on your Kubernetes cluster in approximately 5 minutes.

### Concepts

{{site.prodnameWindows}} is a hybrid implementation that requires a Linux control node for {{site.prodname}} components and Windows nodes for Windows pods.

### Before you begin

Review the [Linux requirements]({{site.baseurl}}/getting-started/kubernetes/requirements) and the [{{site.prodnameWindows}} requirements]({{site.baseurl}}/getting-started/windows-calico/kubernetes/requirements).

Before beginning the quickstart, setup a {{site.prodname}} cluster on Linux nodes and provision Windows machines.

### How to

- [Configure strict affinity for clusters using {{site.prodname}} networking](#configure-strict-affinity-for-clusters-using-calico-enterprise-networking)
- [Install {{site.prodnameWindows}} manually](#install-calico-enterprise-for-windows-manually)
- [Install {{site.prodnameWindows}} using HostProcess containers](#install-calico-enterprise-for-windows-using-hostprocess-containers)
- [Configure installation parameters](#configure-installation-parameters)

#### Configure strict affinity for clusters using {{site.prodname}} networking

For Linux control nodes using {{site.prodname}} networking, strict affinity must be set to `true`.
This is required to prevent Linux nodes from borrowing IP addresses from Windows nodes:

```bash
calicoctl ipam configure --strictaffinity=true
```

#### Install {{site.prodnameWindows}} manually

The following steps install a Kubernetes cluster on a single Windows node with a [minimum]({{site.baseurl}}/getting-started/kubernetes/requirements#node-requirements) of 4 Linux worker nodes.

- **Kubernetes VXLAN**

  The geeky details of what you get by default:
  {% include geek-details.html details='Policy:Calico,IPAM:Calico,CNI:Calico,Overlay:VXLAN,Routing:Calico,Datastore:Kubernetes' %}

- **Kubernetes BGP**

  The geeky details of what you get by default:
  {% include geek-details.html details='Policy:Calico,IPAM:Calico,CNI:Calico,Overlay:No,Routing:BGP,Datastore:Kubernetes' %}

- **EKS**

  The geeky details of what you get by default:
  {% include geek-details.html details='Policy:Calico,IPAM:AWS,CNI:AWS,Overlay:No,Routing:VPC Native,Datastore:Kubernetes' %}


>**Note**: If your Kubernetes version is v1.24.0 or higher, service account token secrets are no longer automatically created. Before continuing with the install, {% include open-new-window.html text='manually create' url='https://kubernetes.io/docs/tasks/configure-pod-container/configure-service-account/#manually-create-a-service-account-api-token' %} the calico-node service account token:
```bash
kubectl apply -f - <<EOF
apiVersion: v1
kind: Secret
metadata:
  name: calico-node-token
  namespace: calico-system
  annotations:
    kubernetes.io/service-account.name: calico-node
type: kubernetes.io/service-account-token
EOF
```
Note: if {{site.prodname}} is installed in kube-system, update the `namespace` in the above command.
{: .alert .alert-info}

{% tabs %}
  <label:Kubernetes VXLAN,active:true>
  <%

1. Setup a {{site.prodname}} Kubernetes cluster with {% include open-new-window.html text='Windows nodes' url='https://docs.microsoft.com/en-us/virtualization/windowscontainers/kubernetes/getting-started-kubernetes-windows' %}.

1. Ensure that BGP is disabled since you're using VXLAN.
   If you installed Calico using operator, you can do this by:

   ```bash
   kubectl patch installation default --type=merge -p '{"spec": {"calicoNetwork": {"bgp": "Disabled"}}}'
   ```
<<<<<<< HEAD
=======
   If you installed Calico using the manifest then BGP is already disabled.

>>>>>>> cd0908eb
1. Prepare the directory for Kubernetes files on Windows node.

   ```powershell
   mkdir c:\k
   ```

1. Copy the Kubernetes kubeconfig file from the master node (default, Location $HOME/.kube/config), to **c:\k\config**.

1. Copy the installation zip file  to **c:\tigera-calico-windows.zip**.

1. Download the PowerShell script, **install-calico-windows.ps1**.

   ```powershell
   Invoke-WebRequest {{ "/scripts/install-calico-windows.ps1" | absolute_url }} -OutFile c:\install-calico-windows.ps1
   ```

1. Install {{site.prodnameWindows}} for your datastore with using the default parameters or [customize installation parameters]. (#configure-installation-parameters).
   The PowerShell script downloads {{site.prodnameWindows}} release binary, Kubernetes binaries, Windows utilities files, configures {{site.prodnameWindows}}, and starts the Calico service.

   **Kubernetes datastore (default)**

   ```powershell
   c:\install-calico-windows.ps1 -KubeVersion <your Kubernetes version (e.g. 1.18.6)> `
                                 -ServiceCidr <your service cidr (default 10.96.0.0/12)> `
                                 -DNSServerIPs <your DNS service IP (default 10.96.0.10)>
   ```

   > **Note**: You do not need to pass a parameter if the default value of the parameter is correct for your cluster.
   {: .alert .alert-info}

   > **Note**: If your Windows nodes have multiple network adapters, you can configure the one used for VXLAN by editing `VXLAN_ADAPTER` in `{{site.rootDirWindows}}\config.ps1`, then restarting {{site.prodnameWindows}}.
   {: .alert .alert-info}

1. Verify that the {{site.prodname}} services are running.

   ```powershell
   Get-Service -Name CalicoNode
   Get-Service -Name CalicoFelix
   ```

1. Install and start kubelet/kube-proxy service. Execute following PowerShell script/commands.

   ```powershell
   {{site.rootDirWindows}}\kubernetes\install-kube-services.ps1
   Start-Service -Name kubelet
   Start-Service -Name kube-proxy
   ```
1. Verify kubelet/kube-proxy services are running.

   ```powershell
   Get-Service -Name kubelet
   Get-Service -Name kube-proxy
   ```

%>

  <label:Kubernetes BGP>
  <%

1. Enable BGP service on Windows node (instead of VXLAN).
   Install the RemoteAccess service using the following Powershell commands:

   ```powershell
   Install-WindowsFeature RemoteAccess
   Install-WindowsFeature RSAT-RemoteAccess-PowerShell
   Install-WindowsFeature Routing
   ```

   Then restart the computer:

   ```powershell
   Restart-Computer -Force
   ```

   before running:

   ```powershell
   Install-RemoteAccess -VpnType RoutingOnly
   ```
   Sometimes the remote access service fails to start automatically after install. To make sure it is running, execute the following command:

   ```powershell
   Start-Service RemoteAccess
   ```

1. Prepare the directory for Kubernetes files on Windows node.

   ```powershell
   mkdir c:\k
   ```

1. Copy the Kubernetes kubeconfig file from the master node (default, Location $HOME/.kube/config), to **c:\k\config**.

1. Download the PowerShell script, **install-calico-windows.ps1**.

   ```powershell
   Invoke-WebRequest {{ "/scripts/install-calico-windows.ps1" | absolute_url }} -OutFile c:\install-calico-windows.ps1
   ```

1. Install {{site.prodnameWindows}} for your datastore with using the default parameters or [customize installation parameters]. (#configure-installation-parameters).
   The PowerShell script downloads {{site.prodnameWindows}} release binary, Kubernetes binaries, Windows utilities files, configures {{site.prodnameWindows}}, and starts the Calico service.

   You do not need to pass a parameter if the default value of the parameter is correct for your cluster.

   **Kubernetes datastore**

   ```powershell
   c:\install-calico-windows.ps1 -KubeVersion <your Kubernetes version (e.g. 1.18.6)> `
                                 -ServiceCidr <your service cidr (default 10.96.0.0/12)> `
                                 -DNSServerIPs <your DNS service IP (default 10.96.0.10)>
   ```

   > **Note**: You do not need to pass a parameter if the default value of the parameter is correct for your cluster.
   {: .alert .alert-info}


1. Verify that the {{site.prodname}} services are running.

   ```powershell
   Get-Service -Name CalicoNode
   Get-Service -Name CalicoFelix
   ```

1. Install and start kubelet/kube-proxy service. Execute following PowerShell script/commands.

   ```powershell
   {{site.rootDirWindows}}\kubernetes\install-kube-services.ps1
   Start-Service -Name kubelet
   Start-Service -Name kube-proxy
   ```
1. Verify kubelet/kube-proxy services are running.

   ```powershell
   Get-Service -Name kubelet
   Get-Service -Name kube-proxy
   ```

%>

  <label:EKS>
  <%
1. Ensure that a Windows instance role has permissions to get `namespaces` and to get `secrets` in the calico-system namespace (or kube-system namespace if you are using a non operator-managed {{site.prodname}} installation.)
   One way to do this is by running the following comands to install the required permissions temporarily. Before running the commands, replace `<eks_node_name>` with the Kubernetes node name of the EKS Windows node, for example `ip-192-168-42-34.us-west-2.compute.internal`.
   > **Note**: If you are using a non operator-managed {{site.prodname}} installation, replace the namespace `calico-system` with `kube-system` in the commands below.
   {: .alert .alert-info}
   ```bash
   kubectl create clusterrole calico-install-ns --verb=get --resource=namespace
   kubectl create clusterrolebinding calico-install-ns --clusterrole=calico-install-ns --user=system:node:<eks_node_name>
   kubectl create role calico-install-token --verb=get,list --resource=secrets --namespace calico-system
   kubectl create rolebinding calico-install-token --role=calico-install-token --user=system:node:<eks_node_name> --namespace calico-system
   ```

1. Prepare the directory for Kubernetes files on the Windows node.

   ```powershell
   mkdir c:\k
   ```

1. [Install kubectl](https://docs.aws.amazon.com/eks/latest/userguide/install-kubectl.html#windows){:target="_blank"} and move the kubectl binary to **c:\k**.

1. Download the PowerShell script, **install-calico-windows.ps1**.

   ```powershell
   Invoke-WebRequest {{site.url}}/scripts/install-calico-windows.ps1 -OutFile c:\install-calico-windows.ps1
   ```

1. Install {{site.prodnameWindows}} for your datastore with using the default parameters or [customize installation parameters]. (#configure-installation-parameters).
   The PowerShell script downloads {{site.prodnameWindows}} release binary, Kubernetes binaries, Windows utilities files, configures {{site.prodnameWindows}}, and starts the Calico service.

   You do not need to pass a parameter if the default value of the parameter is correct for your cluster.

   **Kubernetes datastore (default)**

   ```powershell
   c:\install-calico-windows.ps1 -ServiceCidr <your service cidr (default 10.96.0.0/12)> `
                                 -DNSServerIPs <your DNS service IP (default 10.96.0.10)>
   ```

   > **Note**: You do not need to pass a parameter if the default value of the parameter is correct for your cluster.
   {: .alert .alert-info}


1. Verify that the {{site.prodname}} services are running.

   ```powershell
   Get-Service -Name CalicoNode
   Get-Service -Name CalicoFelix
   ```

1. Verify kubelet and kube-proxy services are running.

   ```powershell
   Get-Service -Name kubelet
   Get-Service -Name kube-proxy
   ```

1. If you installed temporary RBAC in the first step, remove the permissions by running the following commands.
   > **Note**: If you are using a non operator-managed {{site.prodname}} installation, replace the namespace `calico-system` with `kube-system` in the commands below.
   {: .alert .alert-info}
   ```bash
   kubectl delete clusterrolebinding calico-install-ns
   kubectl delete clusterrole calico-install-ns
   kubectl delete rolebinding calico-install-token --namespace calico-system
   kubectl delete role calico-install-token --namespace calico-system
   ```
%>

{% endtabs %}

Congratulations! You now have a Kubernetes cluster with {{site.prodnameWindows}} and a Linux control node.

#### Install {{site.prodnameWindows}} using HostProcess containers

> **Note**: This installation method is a tech preview and should not be used for production clusters. Upgrades from a tech preview version of this
> installation method to the GA version might not be seamless.
{: .alert .alert-info}

With Kubernetes v1.22, a new Windows container type called "HostProcess containers" can run directly on the host with access to the host network namespace,
storage, and devices. With this feature, {{site.prodnameWindows}} can now be installed and managed using Kubernetes resources such as Daemonsets and ConfigMaps,
instead of needing to configure and install {{site.prodnameWindows}} manually on each node. Using this installation method, the {{site.prodnameWindows}}
services are no longer registered on the host. Instead, the services are run directly within HostProcess containers.

##### Requirements

In addition to the [{{site.prodnameWindows}} requirements]({{site.baseurl}}/getting-started/windows-calico/kubernetes/requirements),
this installation method has {% include open-new-window.html text='additional requirements' url='https://kubernetes.io/docs/tasks/configure-pod-container/create-hostprocess-pod/' %}:

- Kubernetes v1.22+
- HostProcess containers support enabled: for v1.22, HostProcess containers support has to be {% include open-new-window.html text='enabled' url='https://v1-22.docs.kubernetes.io/docs/tasks/configure-pod-container/create-hostprocess-pod/#before-you-begin-version-check' %}. For Kubernetes v1.23+, HostProcess containers are enabled by default.
- ContainerD 1.6.0+
- The Windows nodes have joined the cluster

To install ContainerD on the Windows node and configure the ContainerD service:
```powershell
Invoke-WebRequest {{ "/scripts/Install-Containerd.ps1" | absolute_url }} -OutFile c:\Install-Containerd.ps1
c:\Install-Containerd.ps1 -ContainerDVersion 1.6.2 -CNIConfigPath "c:/etc/cni/net.d" -CNIBinPath "c:/opt/cni/bin"
```

If you have an existing {{site.prodnameWindows}} installation using the manual method, your Windows nodes may have already joined the cluster.

To join a Windows node to a cluster provisioned with kubeadm:

- Install kubeadm and kubelet binaries and install the kubelet service
```powershell
Invoke-WebRequest {{ "/scripts/PrepareNode.ps1" | absolute_url }} -OutFile c:\PrepareNode.ps1
c:\PrepareNode.ps1 -KubernetesVersion v1.23.4 -ContainerRuntime ContainerD
```

- Run kubeadm on a control plane host and copy the join command
```bash
kubeadm token create --print-join-command
```

- Edit the join command by appending `--cri-socket "npipe:////./pipe/containerd-containerd"` and update the kubeadm.exe path to `c:\k\kubeadm.exe`.
  An example join command:
```
c:\k\kubeadm.exe join 172.16.101.139:6443 --token v8w2jt.jmc45acn85dbll1e --discovery-token-ca-cert-hash sha256:d0b7040a704d8deb805ba1f29f56bbc7cea8af6aafa78137a9338a62831739b4 --cri-socket "npipe:////./pipe/containerd-containerd"
```

- Run the join command on the Windows node. Shortly after it completes successfully, the Windows node will appear in `kubectl get nodes`.
  The new node's status will be NotReady since the Calico CNI has not yet been installed.

##### Migrating from {{site.prodnameWindows}} installed manually

If your Windows nodes already have {{site.prodnameWindows}} installed using the manual installation method, you can continue this quickstart guide
to migrate to a manifest-based installation. This installation process will uninstall any existing {{site.prodnameWindows}} services and overwrite the {{site.prodnameWindows}} installation files with those included in the `calico/windows` image. If `kubelet` and `kube-proxy` were installed using `{{site.rootDirWindows}}\kubernetes\install-kube-services.ps1`, those services will updated in-place and remain installed. If those services were running, they are restarted so those services
will be updated in place and remain installed.

> **Note**: Before proceeding, take note of the configuration parameters in `{{site.rootDirWindows}}\config.ps1`. These configuration parameters will be needed during the install.
{: .alert .alert-info}

##### Install

{% tabs %}
<label:Kubernetes VXLAN,active:true>
<%
{% include content/calico-windows-install.md networkingType="vxlan" %}
%>
<label:Kubernetes BGP>
<%
{% include content/calico-windows-install.md networkingType="windows-bgp" %}
%>
{% endtabs %}

Congratulations! You now have a Kubernetes cluster with {{site.prodnameWindows}} and a Linux control node.

#### Configure installation parameters

| **Parameter Name** | **Description**                                           | **Default** |
| ------------------ | --------------------------------------------------------- |-------------|
| KubeVersion        | Version of Kubernetes binaries to use. If the value is an empty string (default), the {{site.prodnameWindows}} installation script does not download Kubernetes binaries and run Kubernetes service. Use the default for managed public cloud. | "" |
| DownloadOnly       | Download without installing {{site.prodnameWindows}}. Set to `yes` to manually install and configure {{site.prodnameWindows}}. For example, {{site.prodnameWindows}} the hard way. | no |
| Datastore          | {{site.prodnameWindows}} datastore type [`kubernetes`] for reading endpoints and policy information. | kubernetes |
| ServiceCidr        | Service IP range of the Kubernetes cluster. Not required for most managed Kubernetes clusters. Note: EKS has non-default value. | 10.96.0.0/12 |
| DNSServerIPs       | Comma-delimited list of DNS service IPs used by Windows pod. Not required for most managed Kubernetes clusters. Note: EKS has a non-default value. | 10.96.0.10 |
| CalicoBackend      | Calico backend network type (`vxlan` or `bgp`). If the value is an empty string (default), backend network type is auto detected. | "" |


### Next steps

You can now use the {{site.prodname}} Linux-based docs site for your documentation. Before you continue, review the [Limitations and known issues]({{site.baseurl}}/getting-started/windows-calico/limitations) to understand the features (and sections of documentation) that do not apply to Windows.<|MERGE_RESOLUTION|>--- conflicted
+++ resolved
@@ -82,11 +82,8 @@
    ```bash
    kubectl patch installation default --type=merge -p '{"spec": {"calicoNetwork": {"bgp": "Disabled"}}}'
    ```
-<<<<<<< HEAD
-=======
    If you installed Calico using the manifest then BGP is already disabled.
 
->>>>>>> cd0908eb
 1. Prepare the directory for Kubernetes files on Windows node.
 
    ```powershell
