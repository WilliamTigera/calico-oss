---
title: Requirements 
description: Review requirements for the standard install for Calico Enterprise for Windows.
canonical_url: '/getting-started/windows-calico/kubernetes/requirements'
---

### About {{site.prodnameWindows}}

Because the Kubernetes and {{site.prodname}} control components do not run on Windows yet, a hybrid Linux/Windows cluster is required. The {{site.prodnameWindows}} standard installation is distributed as a **.zip archive**.

### What's supported in this release

✓ Install: Manifest install for Kubernetes clusters

✓ Platforms: Kubernetes, OpenShift, RKE, EKS, AKS

✓ Networking: 
  - Kubernetes, on-premises: Calico CNI with BGP or VXLAN
  - OpenShift: Calico CNI with BGP or VXLAN
  - Rancher Kubernetes Engine: Calico CNI with BGP or VXLAN
  - EKS: VPC CNI, or Calico CNI with BGP or VXLAN
  - AKS: Azure CNI

### Requirements

#### CNI and networking options

The following table summarizes the networking options and considerations.

| Networking              | Components                                                   | **Value/Content**                                            |
| ----------------------- | ------------------------------------------------------------ | ------------------------------------------------------------ |
| {{site.prodname}} BGP   | Windows CNI plugin:<br /><br />calico.exeLinux: {{site.prodname}} for policy and networking | {{site.prodname}}'s native networking approach, supports:<br/>- Auto-configured node-to-node BGP mesh over an L2 fabric<br/>- Peering with external routers for an L3 fabric<br/>- {{site.prodname}} IPAM and IP aggregation (with some limitations)<br/>- Route reflectors (including the new in-cluster route reflector introduced in {{site.prodname}} v3.3). **Note**: Windows node cannot act as route reflectors.<br/>- Kubernetes API datastore driver<br/><br />**AWS users**: If running on AWS, you must disable the source/dest check on your EC2 instances so that hosts can forward traffic on behalf of pods. |
| {{site.prodname}} VXLAN | Windows CNI plugin:<br/>calico.exe<br /><br />Linux: {{site.prodname}} for policy and networking | {{site.prodname}}'s VXLAN overlay, supports:<br/><br />- VXLAN overlay, which can traverse most networks.<br/>- Auto-configured node-to-node routing<br/>- {{site.prodname}} IPAM and IP aggregation (with some limitations)<br/>- Kubernetes API datastore driver<br/>**Note**: VXLAN runs on UDP port 4789 (this is the only port supported by Windows), remember to open that port between your {{site.prodname}} hosts in any firewalls / security groups. |
| Cloud provider          | Windows CNI plugin: win-bridge.exe<br /><br />Linux: {{site.prodname}} policy-only | A useful fallback, particularly if you have a Kubernetes cloud provider that automatically installs inter-host routes. {{site.prodname}} has been tested with the standard **win-bridge.exe** CNI plugin so it should work with any networking provider that ultimately uses win-bridge.exe to network the pod (such as the Azure CNI plugin and cloud provider). |

> **Note**: If Calico CNI with VXLAN is used, BGP must be disabled. See the [installation reference]({{site.baseurl}}/reference/installation/api#operator.tigera.io/v1.BGPOption).
{: .alert .alert-info}

#### Kubernetes version 

See the [Kubernetes requirements]({{site.baseurl}}/getting-started/kubernetes/requirements#kubernetes-requirements).
  
Earlier versions may work, but we do not actively test {{site.prodnameWindows}} against them, and they may have known issues and incompatibilities.

#### Linux platform requirements

- At least four Linux Kubernetes worker nodes to run {{site.prodname}}'s cluster-wide components that meets [Linux system requirements]({{site.baseurl}}/getting-started/kubernetes/requirements), and is installed with {{site.prodname}} v3.5.0+
- Must not be running in eBPF mode
- VXLAN or BGP without encapsulation is supported if using {{site.prodname}} CNI. IPIP ({{site.prodname}}'s default encapsulation mode) is not supported. Use the following command to turn off IPIP.
```bash
kubectl patch felixconfiguration default -p '{"spec":{"ipipEnabled":false}}'
```
- If using {{site.prodname}} IPAM, strict affinity of IPAM configuration must be set to `true`.
```bash
calicoctl ipam configure --strictaffinity=true
```

>**Note**: For operator-managed Linux {{site.prodname}} clusters, three Linux worker nodes are required in order to meet high-availability requirements for Typha.
{: .alert .alert-info}

#### Windows platform requirements

- Windows worker nodes should have at least 4 cores, 8GB RAM
- Windows versions:
<<<<<<< HEAD
  - Windows Server 1903 (AKA 19H1) build 18317 or greater
  - Windows Server 2019 / 1809 (RS5) or greater, with [some limitations]({{site.baseurl}}/getting-started/windows-calico/limitations)
  - Windows Server 2019 with DSR support:
    - OS 1809: Build 17763.1432, binary version: 10.0.17763.1432
    - OS 1903: Build 18362.1049, binary version: 10.0.18362.1049
    - OS 1909: Build 18363.1049, binary version: 10.0.18363.1049
- PowerShell for the installer
- Make sure {% include open-new-window.html text='Docker' url='https://docs.microsoft.com/en-us/virtualization/windowscontainers/quick-start/set-up-environment?tabs=Windows-Server' %} or {% include open-new-window.html text='containerd' url='https://kubernetes.io/docs/setup/production-environment/container-runtimes/#containerd' %} is installed and running.
=======
  - Windows Server 1809 (build Build 17763.1432 or greater)
  - Windows Server 20H2 (build 19042)

  > **Note**: Windows Server version support differs for each Kubernetes version. Review the {% include open-new-window.html text='Windows OS Version Support' url='https://kubernetes.io/docs/setup/production-environment/windows/intro-windows-in-kubernetes/#windows-os-version-support' %} table for the Windows Server versions supported by each Kubernetes version.
  {: .alert .alert-info}

- Be able to run commands as Administrator using PowerShell.
- Container runtime: {% include open-new-window.html text='Docker' url='https://docs.microsoft.com/en-us/virtualization/windowscontainers/quick-start/set-up-environment?tabs=Windows-Server' %} or {% include open-new-window.html text='containerd' url='https://kubernetes.io/docs/setup/production-environment/container-runtimes/#containerd' %} is installed and running. If containerd is running, it will be used as the container runtime otherwise Docker is assumed.
- Remote access to the Windows node via Remote Desktop Protocol (RDP) or Windows Remote Management (WinRM)
>>>>>>> d2aaa83d
- If you are using {{site.prodname}} BGP networking, the RemoteAccess service must be installed for the Windows BGP Router.
- Windows nodes support only a single IP pool type (so, if using a VXLAN pool, you should only use VXLAN throughout the cluster).
- TLS v1.2 enabled. For example:
```powershell
[Net.ServicePointManager]::SecurityProtocol = [Net.SecurityProtocolType]::Tls12
```

#### EKS requirements

- The VPC controllers must be installed to run Windows pods.
- An instance role on the Windows instance must have permissions to get `namespaces` and get `secrets` in the calico-system namespace (or kube-system namespace if you are using a non operator-managed {{site.prodname}} installation.)

#### AKS requirements

- {{site.prodnameWindows}} can be enabled only on newly created clusters.
- Available with Kubernetes version 1.20 or later

### Next steps

[Install {{site.prodnameWindows}}]({{site.baseurl}}/getting-started/windows-calico/kubernetes/standard)<|MERGE_RESOLUTION|>--- conflicted
+++ resolved
@@ -39,7 +39,7 @@
 #### Kubernetes version 
 
 See the [Kubernetes requirements]({{site.baseurl}}/getting-started/kubernetes/requirements#kubernetes-requirements).
-  
+
 Earlier versions may work, but we do not actively test {{site.prodnameWindows}} against them, and they may have known issues and incompatibilities.
 
 #### Linux platform requirements
@@ -60,18 +60,7 @@
 
 #### Windows platform requirements
 
-- Windows worker nodes should have at least 4 cores, 8GB RAM
 - Windows versions:
-<<<<<<< HEAD
-  - Windows Server 1903 (AKA 19H1) build 18317 or greater
-  - Windows Server 2019 / 1809 (RS5) or greater, with [some limitations]({{site.baseurl}}/getting-started/windows-calico/limitations)
-  - Windows Server 2019 with DSR support:
-    - OS 1809: Build 17763.1432, binary version: 10.0.17763.1432
-    - OS 1903: Build 18362.1049, binary version: 10.0.18362.1049
-    - OS 1909: Build 18363.1049, binary version: 10.0.18363.1049
-- PowerShell for the installer
-- Make sure {% include open-new-window.html text='Docker' url='https://docs.microsoft.com/en-us/virtualization/windowscontainers/quick-start/set-up-environment?tabs=Windows-Server' %} or {% include open-new-window.html text='containerd' url='https://kubernetes.io/docs/setup/production-environment/container-runtimes/#containerd' %} is installed and running.
-=======
   - Windows Server 1809 (build Build 17763.1432 or greater)
   - Windows Server 20H2 (build 19042)
 
@@ -81,7 +70,6 @@
 - Be able to run commands as Administrator using PowerShell.
 - Container runtime: {% include open-new-window.html text='Docker' url='https://docs.microsoft.com/en-us/virtualization/windowscontainers/quick-start/set-up-environment?tabs=Windows-Server' %} or {% include open-new-window.html text='containerd' url='https://kubernetes.io/docs/setup/production-environment/container-runtimes/#containerd' %} is installed and running. If containerd is running, it will be used as the container runtime otherwise Docker is assumed.
 - Remote access to the Windows node via Remote Desktop Protocol (RDP) or Windows Remote Management (WinRM)
->>>>>>> d2aaa83d
 - If you are using {{site.prodname}} BGP networking, the RemoteAccess service must be installed for the Windows BGP Router.
 - Windows nodes support only a single IP pool type (so, if using a VXLAN pool, you should only use VXLAN throughout the cluster).
 - TLS v1.2 enabled. For example:
