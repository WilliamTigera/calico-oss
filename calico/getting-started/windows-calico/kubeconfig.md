--- conflicted
+++ resolved
@@ -10,11 +10,7 @@
 
 ### How to
 
-<<<<<<< HEAD
-Because Kubernetes on Windows cannot run {{site.prodname}} in a pod with an auto-provisioned service account, {{site.prodname}} requires a kubeconfig file to access the API server. This section describes how to find an existing `calico-node` service account used by {{site.prodname}} on the Linux side, and export the service account token as a kubeconfig file for {{site.prodname}} to use.
-=======
 In a manual installation of {{site.prodnameWindows}}, {{site.prodname}} requires a kubeconfig file to access the API server. This section describes how to find an existing `calico-node` service account used by {{site.prodname}} on Linux side, and then to export the service account token as a kubeconfig file for {{site.prodname}} to use.
->>>>>>> 2fd5e119
 
 >**Note**: In general, the node kubeconfig as used by kubelet does not have enough permissions to access {{site.prodname}}-specific resources.
 {: .alert .alert-info}
