--- conflicted
+++ resolved
@@ -844,7 +844,6 @@
 
 .nightly {
   background-color: #f0ad4e;
-<<<<<<< HEAD
 }
 
 .bg-primary {
@@ -862,6 +861,4 @@
 .support_list > div.panel-body > span.badge {
   padding: 5px 8px 5px 8px;
   margin-top:5px;
-=======
->>>>>>> 90939763
 }