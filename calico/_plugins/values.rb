def gen_values(versions, _, imageRegistry, chart, forDocs)
    return gen_chart_specific_values(versions, imageRegistry, chart, forDocs)
end


def gen_chart_specific_values(versions, imageRegistry, chart, forDocs)
  docsOverrides = Hash.new("")
  if forDocs
    docsOverrides["core.apiserver.tls.crt"] = "<replace with base64 encoded certificate>"
    docsOverrides["core.apiserver.tls.key"] = "<replace with base64 encoded private key>"
    docsOverrides["core.apiserver.tls.cabundle"] = "<replace with base64 encoded Certificate Authority bundle>"
    docsOverrides["core.typha.tls.caBundle"] = "<replace with PEM-encoded (not base64) Certificate Authority bundle>"
    docsOverrides["core.typha.tls.typhaCrt"] = "<replace with base64-encoded Typha certificate>" 
    docsOverrides["core.typha.tls.typhaKey"] = "<replace with base64-encoded Typha private key>"
    docsOverrides["core.typha.tls.felixCrt"] = "<replace with base64-encoded Felix certificate>"
    docsOverrides["core.typha.tls.felixKey"] = "<replace with base64-encoded Felix private key>"
  end
  if chart == "tigera-secure-ee"
    versionsYml = <<~EOF
    runElasticsearchOperatorClusterAdmin: false
    createCustomResources: true
    
    # Configuration for setting up the manager UI.
    manager:
      image: #{imageRegistry}#{versions["cnx-manager"].image}
      tag: #{versions["cnx-manager"].version}
      # Authentication information for securing communications between TSEE manager and the web browser.
      # Leave blank to use self-signed certs.
      tls:
        crt:
        key:
      auth:
        # Auth type. TSEE supports Basic, OIDC, Token, and OAuth
        # type: (OIDC | Basic | Token | OAuth)
        type: Basic
        # The authority.  Required if authentication type is OIDC or OAuth.
        # OIDC  authority: "https://accounts.google.com"
        # OAuth authority: "https://<oauth-authority>/oauth/authorize"
        authority: ""
        # The client ID. Required if authentication type is OIDC or OAuth.
        # OIDC  clientID: "<oidc-client-id>"
        # OAuth clientID: "cnx-manager"
        clientID: ""
      env:
        # Optional environment variables for configuring the manager UI.
        # These should match the EnvVar spec of the corev1 Kubernetes API. For example:
        # - name: FOO
        #   value: bar
      # Configuration for the service which exposes the manager UI.
      service:
        type: ClusterIP
        nodePort:
        loadBalancerIP:
        clusterIP:
      # Optional configuration for setting resource limits on the manager container.
      resources:
        requests:
          cpu: #"100m"
          memory: #"128Mi"
        limits:
          cpu: #"2000m"
          memory: #"1024Mi"
      # kibanaURL is used to populate a link to Kibana from the Manager web UI.
      kibanaURL: 'https://127.0.0.1:30601'
 
    # Configuration for the manager UI proxy.
    voltron:
      image: #{imageRegistry}#{versions["voltron"].image}
      tag: #{versions["voltron"].version}
      env:
        # Optional environment variables for configuring the manager proxy.
        # These should match the EnvVar spec of the corev1 Kubernetes API. For example:
        # - name: FOO
        #   value: bar
      # Optional configuration for setting resource limits on the manager proxy container.
      resources:
        requests:
          cpu: #"100m"
          memory: #"128Mi"
        limits:
          cpu: #"500m"
          memory: #"1024Mi"

    # Configuration for the esProxy container.
    esProxy:
      image: #{imageRegistry}#{versions["es-proxy"].image}
      tag: #{versions["es-proxy"].version}
      env:
        # Optional environment variables for configuring the elasticsearch proxy container.
        # These should match the EnvVar spec of the corev1 Kubernetes API. For example:
        # - name: FOO
        #   value: bar
      # Optional configuration for setting resource limits on the esProxy container.
      resources:
        requests:
          cpu: #"100m"
          memory: #"128Mi"
        limits:
          cpu: #"500m"
          memory: #"1024Mi"
    
    # Configuration for the Tigera custom fluentd.
    fluentd:
      image: #{imageRegistry}#{versions["fluentd"].image}
      tag: #{versions["fluentd"].version}
      # Set to true to create a security context constraint for fluentd enabling
      # it to ingest logs volume-mounted from the host in environments where doing
      # so is restricted.
      runAsPrivileged: false
      # Optional configuration for changing the Fluentd mount path for kube audit log files to ingest.
      kubeAuditMountPath: "/var/log/calico"
    
      env:
        # Optional environment variables for configuring the Tigera fluentd.
        # These should match the EnvVar spec of the corev1 Kubernetes API. For example:
        # - name: FOO
        #   value: bar
      # Optional configuration for setting resource limits on the Tigera fluentd container.
      resources:
        requests:
          cpu: #"100m"
          memory: #"128Mi"
        limits:
          cpu: #"500m"
          memory: #"1024Mi"
    
    # Configuration for the Tigera elasticsearch curator.
    esCurator:
      image: #{imageRegistry}#{versions["es-curator"].image}
      tag: #{versions["es-curator"].version}
      env:
        # Optional environment variables for configuring the elasticsearch curator.
        # These should match the EnvVar spec of the corev1 Kubernetes API. For example:
        # - name: FOO
        #   value: bar
      # Optional configuration for setting resource limits on the elasticsearch curator container.
      resources:
        requests:
          cpu: #"100m"
          memory: #"128Mi"
        limits:
          cpu: #"500m"
          memory: #"1024Mi"
    
    # Configuration for the Tigera elasticsearch dashboard installer job.
    elasticTseeInstaller:
      enable: true
      image: #{imageRegistry}#{versions["elastic-tsee-installer"].image}
      tag: #{versions["elastic-tsee-installer"].version}
      env:
        # Optional environment variables for configuring the elasticsearch dashboard installer job.
        # These should match the EnvVar spec of the corev1 Kubernetes API. For example:
        # - name: FOO
        #   value: bar
      # Optional configuration for setting resource limits on the elasticsearch dashboard installer container.
      resources:
        requests:
          cpu: #"100m"
          memory: #"128Mi"
        limits:
          cpu: #"500m"
          memory: #"1024Mi"
    
    # Configuration for the compliance controller.
    complianceController:
      image: #{imageRegistry}#{versions["compliance-controller"].image}
      tag: #{versions["compliance-controller"].version}
      env:
        # Optional environment variables for configuring the compliance controller.
        # These should match the EnvVar spec of the corev1 Kubernetes API. For example:
        # - name: LOG_LEVEL
        #   value: "warning"
      # Optional configuration for setting resource limits on the compliance controller container.
      resources:
        requests:
          cpu: #"100m"
          memory: #"128Mi"
        limits:
          cpu: #"500m"
          memory: #"1024Mi" 
    
    # Configuration for the compliance reporter.
    complianceReporter:
      image: #{imageRegistry}#{versions["compliance-reporter"].image}
      tag: #{versions["compliance-reporter"].version}
      # Set to true to create a security context constraint for compliance reporter enabling
      # it to write report logs volume-mounted from the host in environments where doing
      # so is restricted.
      runAsPrivileged: false
      env:
        # Optional environment variables for configuring the compliance reporter.
        # These should match the EnvVar spec of the corev1 Kubernetes API. For example:
        # - name: LOG_LEVEL
        #   value: "warning"
      # Optional configuration for setting resource limits on the compliance reporter container.
      resources:
        requests:
          cpu: #"100m"
          memory: #"128Mi"
        limits:
          cpu: #"500m"
          memory: #"1024Mi"
    
    # Configuration for the compliance snapshotter.
    complianceSnapshotter:
      image: #{imageRegistry}#{versions["compliance-snapshotter"].image}
      tag: #{versions["compliance-snapshotter"].version}
      env:
        # Optional environment variables for configuring the compliance snapshotter.
        # These should match the EnvVar spec of the corev1 Kubernetes API. For example:
        # - name: LOG_LEVEL
        #   value: "warning"
      # Optional configuration for setting resource limits on the compliance snapshotter container.
      resources:
        requests:
          cpu: #"100m"
          memory: #"128Mi"
        limits:
          cpu: #"500m"
          memory: #"1024Mi"

    # Configuration for the compliance server.
    complianceServer:
      image: #{imageRegistry}#{versions["compliance-server"].image}
      tag: #{versions["compliance-server"].version}
      env:
        # Optional environment variables for configuring the compliance server.
        # These should match the EnvVar spec of the corev1 Kubernetes API. For example:
        # - name: LOG_LEVEL
        #   value: "warning"
      # Optional configuration for setting resource limits on the compliance server container.
      resources:
        requests:
          cpu: #"100m"
          memory: #"128Mi"
        limits:
          cpu: #"500m"
          memory: #"1024Mi"
    
    # Configuration for the compliance benchmarker.
    complianceBenchmarker:
      image: #{imageRegistry}#{versions["compliance-benchmarker"].image}
      tag: #{versions["compliance-benchmarker"].version}
      runAsPrivileged: false
      env:
        # Optional environment variables for configuring the compliance server.
        # These should match the EnvVar spec of the corev1 Kubernetes API. For example:
        # - name: LOG_LEVEL
        #   value: "warning"
      # Optional configuration for setting resource limits on the compliance server container.
      resources:
        requests:
          cpu: #"100m"
          memory: #"128Mi"
        limits:
          cpu: #"500m"
          memory: #"1024Mi"
    
    kibana:
      image: #{imageRegistry}#{versions["kibana"].image}
      tag: #{versions["kibana"].version}
      version: #{versions["eck-kibana"]}
      # The address of your kibana instance.
      host:
      # The port your kibana instance is listening on
      port: 5601
      # Configuration for the service which exposes your Kibana instance.
      service:
        type: ClusterIP
        nodePort:
        loadBalancerIP:
        clusterIP:

    elasticsearch:
      image: #{imageRegistry}#{versions["elasticsearch"].image}
      tag: #{versions["elasticsearch"].version}
      version: #{versions["eck-elasticsearch"]}
      # Information for configuring connections to a BYO elasticsearch cluster.
      # Leave all fields blank to deploy a self-hosted elasticsearch instance.
    
      # The address of your elasticsearch cluster.
      host:
      # The port your elasticsearch is listening on.
      port: 9200
      tls:
        # Authentication information for communications between es-proxy and BYO elasticsearch.
        # The CA used for authenticate es-proxy with elasticsearch.
        ca:
        # Leave blank to use self-signed certs.
        crt:
        key:
        selfSignedCertificate:
          dns: cluster.local
      fluentd:
        # The username and password fluentd should use when connecting to elasticsearch.
        username: tigera-ee-fluentd
        password: ""
      manager:
        # The username and password the manager should use when connecting to elasticsearch.
        username: tigera-ee-manager
        password: ""
      curator:
        # Username and password that the curator should use when connecting to elasticsearch.
        username: tigera-ee-curator
        password: ""
      compliance:
        benchmarker:
          # Username and password for the compliance benchmarker to authenticate with elasticsearch.
          username: tigera-ee-compliance-benchmarker
          password: ""
        controller:
          # Username and password for the compliance controller to authenticate with elasticsearch.
          username: tigera-ee-compliance-controller
          password: ""
        reporter:
          # Username and password for the compliance reporter to authenticate with elasticsearch.
          username: tigera-ee-compliance-reporter
          password: ""
        snapshotter:
          # Username and password for the compliance snpashotter to authenticate with elasticsearch.
          username: tigera-ee-compliance-snapshotter
          password: ""
        server:
          # Username and password for the compliance server to authenticate with elasticsearch.
          username: tigera-ee-compliance-server
          password: ""
      intrusionDetection:
        # Username and password for the intrusion detection controller to authenticate with elasticsearch.
        username: tigera-ee-intrusion-detection
        password: ""
      elasticInstaller:
        # Username and password for the job installer to authenticate with elasticsearch.
        username: tigera-ee-installer
        password: ""
      persistentVolume:
        capacity: 10Gi
      nodeCount: 1
      # Change this value to override the storage class used by Elasticsearch nodes. We recommend choosing a storage
      # class dedicated to Calico Enterprise only to ensure data retention after upgrades from versions before v2.8.0.
      storageClassName: tigera-elasticsearch
      # NodeSelector gives you more control over the nodes that Elasticsearch will run on. The contents of NodeSelector will
      # be added to the PodSpec of the Elasticsearch nodes. For the pod to be eligible to run on a node, the node must have
      # each of the indicated key-value pairs as labels.
      #
      # E.g.
      # nodeSelector:
      #   my-node: ssd-data-node
      nodeSelector: {}
    
    intrusionDetectionController:
      image: #{imageRegistry}#{versions["intrusion-detection-controller"].image}
      tag: #{versions["intrusion-detection-controller"].version}

    prometheusOperator:
      image: #{imageRegistry}#{versions["prometheus-operator"].image}
      tag: #{versions["prometheus-operator"].version}

    prometheusConfigReloader:
      image: #{imageRegistry}#{versions["prometheus-config-reloader"].image}
      tag: #{versions["prometheus-config-reloader"].version}

    elasticsearchOperator:
      image: #{versions["elasticsearch-operator"].registry}/#{versions["elasticsearch-operator"].image}
      tag: #{versions["elasticsearch-operator"].version}
    
    licenseAgent:
      image: #{imageRegistry}#{versions["license-agent"].image}
      tag: #{versions["license-agent"].version}

    firewallIntegration:
      image: #{imageRegistry}#{versions["firewall-integration"].image}
      tag: #{versions["firewall-integration"].version}

    # Optionally specify docker configuration to be used for imagePullSecrets. 
    # Default to an empty list. 
    #
    # E.g. 
    # imagePullSecrets:
    #   <secret_name>: <.docker/config.json contents>
    imagePullSecrets: {}
    EOF
  elsif chart == "tigera-operator"
    versionsYml = <<~EOF
    imagePullSecrets: {}

    installation:
      enabled: true
      variant: TigeraSecureEnterprise
      kubernetesProvider: ""

    apiServer:
      enabled: true

    intrusionDetection:
      enabled: true

    logCollector:
      enabled: true

    logStorage:
      enabled: true
      nodes:
        count: 1

    manager:
      enabled: true

    monitor:
      enabled: true

    compliance:
      enabled: true

    # Optional configuration for setting custom BGP templates where
    # key is the filename of the template and value is the contents of the template.
    bgp: {}

    certs:
      node:
        key:
        cert:
        commonName:
      typha:
        key:
        cert:
        commonName:
        caBundle:
      manager:
        key:
        cert:
      elasticsearch:
        key:
        cert:
      kibana:
        key:
        cert:
      apiServer:
        key:
        cert:
      compliance:
        key:
        cert:

    # Configuration for the tigera operator
    tigeraOperator:
      image: #{versions.fetch("tigera-operator").image}
      version: #{versions.fetch("tigera-operator").version}
      registry: #{versions.fetch("tigera-operator").registry}
      #{if forDocs then 'namespace: "tigera-operator"' end}

    calicoctl:
      enabled: false
      image: #{imageRegistry}#{versions["calicoctl"].image}
      tag: #{versions["calicoctl"].version}
      binPath: /bin

    techPreviewOptions:
      # set to name of desired apparmor policy for the calico-node container and
      # pod will be annotated with 'container.apparmor.security.beta.kubernetes.io/calico-node'
      nodeApparmorPolicyName: ""
    EOF
  elsif chart == "tigera-prometheus-operator"
    versionsYml = <<~EOF
    imagePullSecrets: {}

    installation:
      kubernetesProvider: ""

    prometheusOperator:
      image: #{imageRegistry}#{versions["prometheus-operator"].image}
      tag: #{versions["prometheus-operator"].version}

    prometheusConfigReloader:
      image: #{imageRegistry}#{versions["prometheus-config-reloader"].image}
      tag: #{versions["prometheus-config-reloader"].version}

    EOF
  else 
    versionsYml = <<~EOF
    # Configuration for federation controller
    federation:
      enabled: false
      # Optional configuration for setting resource limits on the federation controller container.
      resources:
        requests:
          cpu: #"100m"
          memory: #"128Mi"
        limits:
          cpu: #"2000m"
          memory: #"1024Mi"
    
    network: calico

    # controlPlaneNodeSelector is a dictionary of node selectors to apply to
    # all 'control-plane' components.
    controlPlaneNodeSelector: {}
    
    # initialPool configures the pool used by Calico when using calico-ipam.
    # Note that these settings are only applied during initial install.
    # Changing these settings post-install will have no effect.
    initialPool:
      # The default IPv4 pool to create on startup if none exists. Pod IPs will be
      # chosen from this range. Changing this value after installation will have
      # no effect. This should fall within `--cluster-cidr`.
      cidr: "192.168.0.0/16"
    
      # Can be "Never", "CrossSubnet", or "Always"
      ipIpMode: Always
    
    # Sets the ipam. Can be 'calico-ipam' or 'host-local'
    ipam: calico-ipam

    # Sets the mtu.
    mtu: 1440

    datastore: kubernetes
    app_layer_policy:
      enabled: false
      configured: false
    
    # Configuration for etcd
    etcd:
      # Endpoints for the etcd instances. This can be a comma separated list of endpoints.
      endpoints:
      # Authentication information for accessing secure etcd instances.
      tls:
        crt: null
        ca: null
        key: null
    # Sets the networking mode. Can be 'calico', 'flannel', or 'none'
    network: calico
    # Sets the ipam. Can be 'calico-ipam' or 'host-local'
    ipam: calico-ipam

    # Sets the mtu.
    mtu: "1440"

    node:
      image: #{imageRegistry}#{versions["cnx-node"].image}
      tag: #{versions["cnx-node"].version}

      # configure which port prometheus metrics are served on.
      # setting to a positive number will also annotate calico-node with the prometheus scrape autodiscovery annotations.
      # set to 0 to disable prometheus metrics altogether.
      prometheusMetricsPort: 9081
      logLevel: info
      env:
        # Optional environment variables for configuring Calico node.
        # These should match the EnvVar spec of the corev1 Kubernetes API. For example:
        # - name: FELIX_REPORTINGINTERVALSECS
        #   value: "500"
      # Optional configuration for setting resource limits on the Calico node container.
      resources:
        requests:
          cpu: #"250m"
          memory: #"128Mi"
        limits:
          cpu: #"2000m"
          memory: #"1024Mi"
      seccompProfile: ""
      appArmorProfile: ""
    
    # Configuration for setting up Calico CNI.
    cni:
      # cni does not use imageRegistry as it is an external OS image
      image: #{versions["tigera-cni"].registry}/#{versions["tigera-cni"].image}
      tag: #{versions["tigera-cni"].version}
      env:
        # Optional environment variables for configuring Calico CNI.
        # These should match the EnvVar spec of the corev1 Kubernetes API. For example:
        # - name: FOO
        #   value: bar
      seccompProfile: ""
      appArmorProfile: ""
    
    # Configuration for setting up Calico kube controllers
    kubeControllers:
      image: #{imageRegistry}#{versions["cnx-kube-controllers"].image}
      tag: #{versions["cnx-kube-controllers"].version}
      env:
        # Optional environment variables for configuring Calico kube controllers.
        # These should match the EnvVar spec of the corev1 Kubernetes API. For example:
        # - name: LOG_LEVEL
        #   value: debug
      # Optional configuration for setting resource limits on the Calico kube controllers container.
      resources:
        requests:
          cpu: #"100m"
          memory: #"128Mi"
        limits:
          cpu: #"2000m"
          memory: #"1024Mi"
      seccompProfile: ""
      appArmorProfile: ""
    
    # Configuration for setting up Typha
    typha:
      image: #{imageRegistry}#{versions["typha"].image}
      tag: #{versions["typha"].version}
      enabled: false
      env:
        # Optional environment variables for configuring Typha.
        # These should match the EnvVar spec of the corev1 Kubernetes API. For example:
        # - name: TYPHA_LOGSEVERITYSYS
        #   value: debug
      # Optional configuration for setting resource limits on the Typha container.
      resources:
        requests:
          cpu: #"100m"
          memory: #"128Mi"
        limits:
          cpu: #"2000m"
          memory: #"1024Mi"
      # Authentication information for securing communications between Typha and Felix.
      tls:
        # Leave these blank to use self-signed certs.
        caBundle: #{docsOverrides["core.typha.tls.caBundle"]}
        typhaCrt: #{docsOverrides["core.typha.tls.typhaCrt"]}
        typhaKey: #{docsOverrides["core.typha.tls.typhaKey"]}
        felixCrt: #{docsOverrides["core.typha.tls.felixCrt"]}
        felixKey: #{docsOverrides["core.typha.tls.felixKey"]}
        # Change these if you generated certs with different common names on them
        typhaCommonName: calico-typha
        felixCommonName: calico-felix
      seccompProfile: ""
      appArmorProfile: ""

    # Configuration for the Calico aggregated API server.
    apiserver:
      image: #{imageRegistry}#{versions["cnx-apiserver"].image}
      tag: #{versions["cnx-apiserver"].version}
      # Authentication information for securing communications between TSEE manager and TSEE apiserver.
      # Leave blank to use self-signed certs.
      tls:
        crt: #{docsOverrides["core.apiserver.tls.crt"]}
        key: #{docsOverrides["core.apiserver.tls.key"]}
        cabundle: #{docsOverrides["core.apiserver.tls.cabundle"]}
      runAsPrivileged: false
      env:
        # Optional environment variables for configuring the Calico API Server.
        # These should match the EnvVar spec of the corev1 Kubernetes API. For example:
        # - name: FOO
        #   value: bar
      # Optional configuration for setting resource limits on the API server container.
      resources:
        requests:
          cpu: #"100m"
          memory: #"128Mi"
        limits:
          cpu: #"2000m"
          memory: #"1024Mi"
      seccompProfile: ""
      appArmorProfile: ""
    
    # Configuration for the Calico query server.
    queryserver:
      image: #{imageRegistry}#{versions["cnx-queryserver"].image}
      tag: #{versions["cnx-queryserver"].version}
      env:
        # Optional environment variables for configuring the Calico query server.
        # These should match the EnvVar spec of the corev1 Kubernetes API. For example:
        # - name: FOO
        #   value: bar
      # Optional configuration for setting resource limits on the Calico query server container.
      resources:
        requests:
          cpu: #"100m"
          memory: #"128Mi"
        limits:
          cpu: #"2000m"
          memory: #"1024Mi"
      seccompProfile: ""
      appArmorProfile: ""

    calicoctl:
      enabled: false
      image: #{imageRegistry}#{versions["calicoctl"].image}
      tag: #{versions["calicoctl"].version}
      seccompProfile: ""
      appArmorProfile: ""
      binPath: /bin

    dikastes:
      image: #{imageRegistry}#{versions["dikastes"].image}
      tag: #{versions["dikastes"].version}

    flexvol:
<<<<<<< HEAD
      # flexvol does not use imageRegistry as it is an external OS image
      image: #{versions["flexvol"].registry}/#{versions["flexvol"].image}
      tag: #{versions["flexvol"].version}
=======
      image: #{imageRegistry}#{imageNames.fetch("flexvol")}
      tag: #{versions.fetch("flexvol")}
    csi-driver:
      image: #{imageRegistry}#{imageNames.fetch("csi-driver")}
      tag: #{versions.fetch("csi-driver")}
>>>>>>> 1b1e2565

    # Optional configuration for setting custom BGP templates where
    # key is the filename of the template and value is the contents of the template.
    bgp: {}
    
    # TODO: move to helpers
    rbac: ""
    platform: ""
    
    # Optionally specify docker configuration to be used for imagePullSecrets. 
    # Default to an empty list. 
    #
    # E.g. 
    # imagePullSecrets:
    #   <secret_name>: <.docker/config.json contents>
    imagePullSecrets: {}
    
    # Configuration for the Tigera Cloud Controllers.
    cloudControllers:
      image: #{imageRegistry}#{versions["cloud-controllers"].image}
      tag: #{versions["cloud-controllers"].version}
      enabled: false
      # Optional configuration for setting resource limits on the Cloud Controllers container.
      resources:
        requests:
          cpu: #"100m"
          memory: #"128Mi"
        limits:
          cpu: #"2000m"
          memory: #"1024Mi"
    EOF
  end
end


# Takes versions_yml which is structured as follows:
#
# {"v3.6"=>
#     ["components"=>
#        {"calico/node"=>{"version"=>"v3.6.0"},
#         "typha"=>{"version"=>"v3.6.0"}}]
#
# And for a given version, return a Hash of each components' version by component name e.g:
#
# {"calico/node"=>"v3.6.0",
#   "typha"=>"v3.6.0"}
#
#def parse_versions(versions_yml, version)
#  if not versions_yml.key?(version)
#    raise IndexError.new "requested version '#{version}' not present in versions.yml"
#  end
#
#  components = versions_yml[version][0]["components"].clone
#  return components.each { |key,val| components[key] = val["version"] }
#end<|MERGE_RESOLUTION|>--- conflicted
+++ resolved
@@ -685,17 +685,12 @@
       tag: #{versions["dikastes"].version}
 
     flexvol:
-<<<<<<< HEAD
       # flexvol does not use imageRegistry as it is an external OS image
       image: #{versions["flexvol"].registry}/#{versions["flexvol"].image}
       tag: #{versions["flexvol"].version}
-=======
-      image: #{imageRegistry}#{imageNames.fetch("flexvol")}
-      tag: #{versions.fetch("flexvol")}
     csi-driver:
       image: #{imageRegistry}#{imageNames.fetch("csi-driver")}
       tag: #{versions.fetch("csi-driver")}
->>>>>>> 1b1e2565
 
     # Optional configuration for setting custom BGP templates where
     # key is the filename of the template and value is the contents of the template.
