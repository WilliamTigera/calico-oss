--- conflicted
+++ resolved
@@ -37,7 +37,6 @@
 # Docs and manifests should use the image names in versions.yml instead.
 # IMPORTANT: These imageNames only apply to versions v2.5.x and before.
 imageNames:
-<<<<<<< HEAD
   node: tigera/cnx-node
   cnx-node: tigera/cnx-node
   calicoctl: tigera/calicoctl
@@ -52,16 +51,6 @@
   kubeControllers: tigera/kube-controllers
   calicoKubeControllers: calico/kube-controllers
   calico-upgrade: calico/upgrade
-=======
-  node: docker.io/calico/node
-  calicoctl: docker.io/calico/ctl
-  apiserver: docker.io/calico/apiserver
-  typha: docker.io/calico/typha
-  cni: docker.io/calico/cni
-  kubeControllers: docker.io/calico/kube-controllers
-  calico-upgrade: docker.io/calico/upgrade
-  calico/windows: docker.io/calico/windows
->>>>>>> bbcf8029
   flannel: quay.io/coreos/flannel
   dikastes: tigera/dikastes
   flannelMigration: calico/flannel-migration-controller
@@ -94,7 +83,8 @@
   prometheus: tigera/prometheus
   elasticsearchOperator: tigera/elasticsearch-operator
   prometheusOperator: tigera/prometheus-operator
-  windows: tigera/calico-windows-upgrader
+  windows: tigera/calico-windows
+  windows-upgrade: tigera/calico-windows-upgrade
   csi-driver: docker.io/calico/csi
 
 # List of files to exclude. These files won't get included in the deployed site.
@@ -169,7 +159,6 @@
         calico/cni: calico/cni
         calico/apiserver: calico/apiserver
         calico/kube-controllers: calico/kube-controllers
-<<<<<<< HEAD
         fluentd: tigera/fluentd
         es-proxy: tigera/es-proxy
         cloudControllers: tigera/cloud-controllers
@@ -204,14 +193,6 @@
         prometheus: tigera/prometheus
         elasticsearchOperator: tigera/elasticsearch-operator
         prometheusOperator: tigera/prometheus-operator
-        windows: tigera/calico-windows-upgrader
-=======
-        calico-upgrade: calico-upgrade
-        calico/windows: calico/windows
-        flannel: quay.io/coreos/flannel
-        flannelMigration: calico/flannel-migration-controller
-        calico/dikastes: calico/dikastes
-        pilot-webhook: calico/pilot-webhook
-        flexvol: calico/pod2daemon-flexvol
->>>>>>> bbcf8029
+        windows: tigera/calico-windows
+        windows-upgrade: tigera/calico-windows-upgrade
         csi-driver: calico/csi