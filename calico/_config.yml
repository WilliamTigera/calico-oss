--- conflicted
+++ resolved
@@ -122,10 +122,6 @@
       show_title: true
       show_read_time: true
       show_toc: true
-<<<<<<< HEAD
-      version: v3.22
-=======
->>>>>>> 30b279e6
       vppbranch: master  # The branch in vpp repo that these docs should point to for manifests, etc
       sitemap: true
       # The registry field should end in a trailing `/` to ensure images formed with
