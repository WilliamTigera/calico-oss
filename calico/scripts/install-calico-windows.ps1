--- conflicted
+++ resolved
@@ -20,7 +20,6 @@
 #>
 
 Param(
-<<<<<<< HEAD
 {%- if site.prodname == "Calico" %}
 {%- if site.url == "https://docs.projectcalico.org" %}
     [parameter(Mandatory = $false)] $ReleaseBaseURL="https://github.com/projectcalico/calico/releases/download/{{site.data.versions.first.components["calico/node"].version}}/",
@@ -29,12 +28,6 @@
     [parameter(Mandatory = $false)] $ReleaseBaseURL="{{site.url}}/files/windows/",
 {%- endif %}
 {%- endif %}
-=======
-    # Note: we don't publish a release artifact for the "master" branch. To test
-    # against master, build calico-windows.zip from projectcalico/node.
-    [parameter(Mandatory = $false)] $ReleaseBaseURL="https://github.com/projectcalico/calico/releases/download/master/",
-    [parameter(Mandatory = $false)] $ReleaseFile="calico-windows-master.zip",
->>>>>>> fd315571
     [parameter(Mandatory = $false)] $KubeVersion="",
     [parameter(Mandatory = $false)] $DownloadOnly="no",
     [parameter(Mandatory = $false)] $Datastore="kubernetes",
@@ -428,11 +421,7 @@
 }
 
 if ($DownloadOnly -EQ "yes") {
-<<<<<<< HEAD
     Write-Host "Downloaded {{installName}}. Update c:\{{rootDir}}\config.ps1 and run c:\CalicoWindows\install-calico.ps1"
-=======
-    Write-Host "Downloaded Calico for Windows. Update c:\CalicoWindows\config.ps1 and run c:\CalicoWindows\install-calico.ps1"
->>>>>>> fd315571
     Exit
 }
 
