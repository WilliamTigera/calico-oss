---
title: Felix configuration
description: API for this Calico Enterprise resource.
canonical_url: '/reference/resources/felixconfig'
---

A [Felix]({{ site.baseurl }}/reference/architecture/overview#felix) configuration resource (`FelixConfiguration`) represents Felix configuration options for the cluster.

For `kubectl` commands, the following case-insensitive aliases may be used to specify the resource type on the CLI: `felixconfiguration.projectcalico.org`, `felixconfigurations.projectcalico.org` as well as abbreviations such as `felixconfiguration.p` and `felixconfigurations.p`.

See [Configuring Felix]({{ site.baseurl }}/reference/felix/configuration) for more details.

### Sample YAML

```yaml
apiVersion: projectcalico.org/v3
kind: FelixConfiguration
metadata:
  name: default
spec:
  ipv6Support: false
  ipipMTU: 1400
  chainInsertMode: Append
```

### Felix configuration definition

#### Metadata

| Field       | Description                 | Accepted Values   | Schema |
|-------------|-----------------------------|-------------------|--------|
| name     | Unique name to describe this resource instance. Required. | Alphanumeric string with optional `.`, `_`, or `-`. | string |

- {{site.prodname}} automatically creates a resource named `default` containing the global default configuration settings for Felix. You can use [calicoctl]({{ site.baseurl }}/reference/calicoctl/overview) to view and edit these settings
- The resources with the name `node.<nodename>` contain the node-specific overrides, and will be applied to the node `<nodename>`. When deleting a node the FelixConfiguration resource associated with the node will also be deleted.

#### Spec

| Field                              | Description                 | Accepted Values | Schema | Default    |
|------------------------------------|-----------------------------|-----------------|--------|------------|
| awsSrcDstCheck                     | Controls automatically setting {% include open-new-window.html text='source-destination-check' url='https://docs.aws.amazon.com/vpc/latest/userguide/VPC_NAT_Instance.html#EIP_Disable_SrcDestCheck' %} on an AWS EC2 instance running Felix. Setting the value to `Enable` will set the check value in the instance description to `true`. For `Disable`, the check value will be `false`. Setting must be `Disable` if you want the EC2 instance to process traffic not matching the host interface IP address. For example, EKS cluster using Calico CNI with `VXLANMode=CrossSubnet`. Check [IAM role and profile configuration](#aws-iam-rolepolicy-for-source-destination-check-configuration) for setting the necessary permission for this setting to work.| DoNothing, Enable, Disable | string | `DoNothing` |
| awsSecondaryIPSupport              | Controls whether Felix will create secondary AWS ENIs for AWS-backed IP pools.  This feature is documented in the [egress gateways on AWS guide](../../networking/egress/egress-gateway-aws).  Should only be enabled on AWS. | `Enabled`, `EnabledENIPerWorkload`, `Disabled` | string | `Disabled` |
| awsSecondaryIPRoutingRulePriority  | Controls the priority of the policy-based routing rules used to implement AWS-backed IP addresses. Should only be changed to avoid conflicts if your nodes have additional policy based routing rules. | 0-4294967295 | int | 101 |
| awsRequestTimeout | Timeout used for communicating with the AWS API. | `5s`, `10s`, `1m` etc. | duration | `30s` |
| dropActionOverride | Controls what happens to each packet that is denied by the current {{site.prodname}} policy. Normally the `Drop` or `LogAndDrop` value should be used. However when experimenting or debugging a scenario that is not behaving as you expect, the `Accept` and `LogAndAccept` values can be useful: then the packet will be still be allowed through. When one of the `LogAnd...` values is set, each denied packet is logged in syslog.\* | `Drop`, `Accept`, `LogAndDrop`, `LogAndAccept` | string | `Drop` |
| chainInsertMode                    | Controls whether Felix hooks the kernel's top-level iptables chains by inserting a rule at the top of the chain or by appending a rule at the bottom. `Insert` is the safe default since it prevents {{site.prodname}}'s rules from being bypassed.  If you switch to `Append` mode, be sure that the other rules in the chains signal acceptance by falling through to the {{site.prodname}} rules, otherwise the {{site.prodname}} policy will be bypassed. | `Insert`, `Append` | string | `Insert` |
| healthTimeoutOverrides             | A list of overrides for Felix's internal liveness/readiness timeouts. | see [below](#health-timeout-overrides) | List of `HealthTimeoutOverride` objects | `[]` |
| dataplaneWatchdogTimeout           | Deprecated, use `healthTimeoutOverrides` instead.  Timeout before the main dataplane goroutine is determined to have hung and Felix will report non-live and non-ready.  Can be increased if the liveness check incorrectly fails (for example if Felix is running slowly on a heavily loaded system). | `90s`, `120s`, `10m` etc. | duration | `90s` |
| defaultEndpointToHostAction        | This parameter controls what happens to traffic that goes from a workload endpoint to the host itself (after the traffic hits the endpoint egress policy).  By default {{site.prodname}} blocks traffic from workload endpoints to the host itself with an iptables "DROP" action. If you want to allow some or all traffic from endpoint to host, set this parameter to `Return` or `Accept`.  Use `Return` if you have your own rules in the iptables "INPUT" chain; {{site.prodname}} will insert its rules at the top of that chain, then `Return` packets to the "INPUT" chain once it has completed processing workload endpoint egress policy.  Use `Accept` to unconditionally accept packets from workloads after processing workload endpoint egress policy. | Drop, Return, Accept | string | `Drop` |
| deviceRouteSourceAddress           | IPv4 address to set as the source hint for routes programmed by Felix. When not set the source address for local traffic from host to workload will be determined by the kernel. | IPv4 | string | `""` |
| deviceRouteSourceAddressIPv6       | IPv6 address to set as the source hint for routes programmed by Felix. When not set the source address for local traffic from host to workload will be determined by the kernel. | IPv6 | string | `""` |
| deviceRouteProtocol                | This defines the route protocol added to programmed device routes. | Protocol | int | RTPROT_BOOT |
| failsafeInboundHostPorts           | UDP/TCP/SCTP protocol/cidr/port groupings that Felix will allow incoming traffic to host endpoints on irrespective of the security policy. This is useful to avoid accidentally cutting off a host with incorrect configuration.  The default value allows SSH access, etcd, BGP, DHCP and the Kubernetes API. |  | List of [ProtoPort](#protoport) | {::nomarkdown}<p><code>- protocol: tcp<br>&nbsp;&nbsp;port: 22<br>- protocol: udp<br>&nbsp;&nbsp;port: 68<br>- protocol: tcp<br>&nbsp;&nbsp;port: 179<br>- protocol: tcp<br>&nbsp;&nbsp;port: 2379<br>- protocol: tcp<br>&nbsp;&nbsp;port: 2380<br>- protocol: tcp<br>&nbsp;&nbsp;port: 5473<br>- protocol: tcp<br>&nbsp;&nbsp;port: 6443<br>- protocol: tcp<br>&nbsp;&nbsp;port: 6666<br>- protocol: tcp<br>&nbsp;&nbsp;port: 6667</code></p>{:/} |
| failsafeOutboundHostPorts          | UDP/TCP/SCTP protocol/port groupings that Felix will allow outgoing traffic from host endpoints to irrespective of the security policy. This is useful to avoid accidentally cutting off a host with incorrect configuration.  The default value opens etcd's standard ports to ensure that Felix does not get cut off from etcd as well as allowing DHCP, DNS, BGP and the Kubernetes API. | | List of [ProtoPort](#protoport) | {::nomarkdown}<p><code>- protocol: udp<br>&nbsp;&nbsp;port: 53<br>- protocol: udp<br>&nbsp;&nbsp;port: 67<br>- protocol: tcp<br>&nbsp;&nbsp;port: 179<br>- protocol: tcp<br>&nbsp;&nbsp;port: 2379<br>- protocol: tcp<br>&nbsp;&nbsp;port: 2380<br>- protocol: tcp<br>&nbsp;&nbsp;port: 5473<br>- protocol: tcp<br>&nbsp;&nbsp;port: 6443<br>- protocol: tcp<br>&nbsp;&nbsp;port: 6666<br>- protocol: tcp<br>&nbsp;&nbsp;port: 6667</code></p>{:/} |
| featureDetectOverride              | Is used to override the feature detection. Values are specified in a comma separated list with no spaces, example; "SNATFullyRandom=true,MASQFullyRandom=false,RestoreSupportsLock=". "true" or "false" will force the feature, empty or omitted values are auto-detected. | string | string | `""` |
| genericXDPEnabled                  | When enabled, Felix can fallback to the non-optimized `generic` XDP mode. This should only be used for testing since it doesn't improve performance over the non-XDP mode. | true,false | boolean | `false` |
| interfaceExclude                   | A comma-separated list of interface names that should be excluded when Felix is resolving host endpoints.  The default value ensures that Felix ignores Kubernetes' internal `kube-ipvs0` device. If you want to exclude multiple interface names using a single value, the list supports regular expressions. For regular expressions you must wrap the value with `/`. For example having values `/^kube/,veth1` will exclude all interfaces that begin with `kube` and also the interface `veth1`. | string | string | `kube-ipvs0` |
| interfacePrefix                    | The interface name prefix that identifies workload endpoints and so distinguishes them from host endpoint interfaces.  Note: in environments other than bare metal, the orchestrators configure this appropriately.  For example our Kubernetes and Docker integrations set the 'cali' value, and our OpenStack integration sets the 'tap' value. | string | string | `cali` |
| ipipEnabled                        | Optional, you shouldn't need to change this setting as Felix calculates if IPIP should be enabled based on the existing IP Pools. When set, this overrides whether Felix should configure an IPinIP interface on the host. When explicitly disabled in FelixConfiguration, Felix will not clean up addresses from the `tunl0` interface (use this if you need to add addresses to that interface and don't want to have them removed). | `true`, `false`, unset | optional boolean | unset |
| ipipMTU                            | The MTU to set on the tunnel device. Zero value means auto-detect. See [Configuring MTU]({{ site.baseurl }}/networking/mtu) | int | int | `0` |
| ipsetsRefreshInterval              | Period at which Felix re-checks the IP sets in the dataplane to ensure that no other process has accidentally broken {{site.prodname}}'s rules. Set to 0 to disable IP sets refresh. | `5s`, `10s`, `1m` etc. | duration | `10s` |
| iptablesFilterAllowAction          | This parameter controls what happens to traffic that is accepted by a Felix policy chain in the iptables filter table (i.e. a normal policy chain). The default will immediately `Accept` the traffic. Use `Return` to send the traffic back up to the system chains for further processing.| Accept, Return |  string | `Accept` |
| iptablesBackend                    | This parameter controls which variant of iptables binary Felix uses.  If using Felix on a system that uses the netfilter-backed iptables binaries, set this to `NFT`. | Legacy, NFT | string | automatic detection |
| iptablesLockFilePath               | Location of the iptables lock file.  You may need to change this if the lock file is not in its standard location (for example if you have mapped it into Felix's container at a different path). | string | string | `/run/xtables.lock` |
| iptablesLockProbeInterval          | Time that Felix will wait between attempts to acquire the iptables lock if it is not available.  Lower values make Felix more responsive when the lock is contended, but use more CPU. | `5s`, `10s`, `1m` etc. | duration | `50ms` |
| iptablesLockTimeout                | Time that Felix will wait for the iptables lock, or 0, to disable.  To use this feature, Felix must share the iptables lock file with all other processes that also take the lock.  When running Felix inside a container, this requires the /run directory of the host to be mounted into the {{site.nodecontainer}} or calico/felix container. | `5s`, `10s`, `1m` etc. | duration | `0` (Disabled) |
| iptablesMangleAllowAction          | This parameter controls what happens to traffic that is accepted by a Felix policy chain in the iptables mangle table (i.e. a pre-DNAT policy chain). The default will immediately `Accept` the traffic. Use `Return` to send the traffic back up to the system chains for further processing. | `Accept`, `Return` |  string | `Accept` |
| iptablesMarkMask                   | Mask that Felix selects its IPTables Mark bits from. Should be a 32 bit hexadecimal number with at least 8 bits set, none of which clash with any other mark bits in use on the system. | netmask | netmask | `0xffff0000` |
| iptablesNATOutgoingInterfaceFilter | This parameter can be used to limit the host interfaces on which Calico will apply SNAT to traffic leaving a Calico IPAM pool with "NAT outgoing" enabled.  This can be useful if you have a main data interface, where traffic should be SNATted and a secondary device (such as the docker bridge) which is local to the host and doesn't require SNAT.  This parameter uses the iptables interface matching syntax, which allows `+` as a wildcard.  Most users will not need to set this.  Example: if your data interfaces are eth0 and eth1 and you want to exclude the docker bridge, you could set this to `eth+` | string | string | `""` |
| iptablesPostWriteCheckInterval     | Period after Felix has done a write to the dataplane that it schedules an extra read back in order to check the write was not clobbered by another process.  This should only occur if another application on the system doesn't respect the iptables lock. | `5s`, `10s`, `1m` etc. | duration | `1s` |
| iptablesRefreshInterval            | Period at which Felix re-checks all iptables state to ensure that no other process has accidentally broken {{site.prodname}}'s rules. Set to 0 to disable iptables refresh. | `5s`, `10s`, `1m` etc. | duration | `90s` |
| ipv6Support                        | IPv6 support for Felix | `true`, `false` | boolean | `true` |
| logFilePath                        | The full path to the Felix log. Set to `none` to disable file logging. | string | string | `/var/log/calico/felix.log` |
| logPrefix                          | The log prefix that Felix uses when rendering LOG rules. | string | string | `calico-packet` |
| logSeverityFile                    | The log severity above which logs are sent to the log file. | Same as logSeveritySys | string | `Info` |
| logSeverityScreen                  | The log severity above which logs are sent to the stdout. | Same as logSeveritySys | string | `Info` |
| logSeveritySys                     | The log severity above which logs are sent to the syslog. Set to `none` for no logging to syslog. | Debug, Info, Warning, Error, Fatal | string | `Info` |
| logDebugFilenameRegex              | controls which source code files have their Debug log output included in the logs.  Only logs from files with names that match the given regular expression are included.  The filter only applies to Debug level logs. | regex | string | `""` |
| maxIpsetSize                       | Maximum size for the ipsets used by Felix. Should be set to a number that is greater than the maximum number of IP addresses that are ever expected in a selector. | int | int | `1048576` |
| metadataAddr                       | The IP address or domain name of the server that can answer VM queries for cloud-init metadata. In OpenStack, this corresponds to the machine running nova-api (or in Ubuntu, nova-api-metadata). A value of `none` (case insensitive) means that Felix should not set up any NAT rule for the metadata path.  | IPv4, hostname, none | string | `127.0.0.1` |
| metadataPort                       | The port of the metadata server. This, combined with global.MetadataAddr (if not 'None'), is used to set up a NAT rule, from 169.254.169.254:80 to MetadataAddr:MetadataPort. In most cases this should not need to be changed. | int | int | `8775` |
| natOutgoingAddress                 | The source address to use for outgoing NAT. By default an iptables MASQUERADE rule determines the source address which will use the address on the host interface the traffic leaves on. | IPV4 | string | `""` |
| policySyncPathPrefix               | File system path where Felix notifies services of policy changes over Unix domain sockets. This is required only if you're configuring [L7 logs]({{site.baseurl}}/visibility/elastic/l7/configure), or [egress gateways]({{site.baseurl}}/networking/egress/). Set to `""` to disable. | string | string | `""` |
| prometheusGoMetricsEnabled         | Set to `false` to disable Go runtime metrics collection, which the Prometheus client does by default. This reduces the number of metrics reported, reducing Prometheus load. | boolean | boolean | `true` |
| prometheusMetricsEnabled           | Set to `true` to enable the experimental Prometheus metrics server in Felix. | boolean | boolean | `false` |
| prometheusMetricsHost              | TCP network address that the Prometheus metrics server should bind to. | IPv4, IPv6, Hostname | string | `""` |
| prometheusMetricsPort              | TCP port that the Prometheus metrics server should bind to. | int | int | `9091` |
| prometheusProcessMetricsEnabled    | Set to `false` to disable process metrics collection, which the Prometheus client does by default. This reduces the number of metrics reported, reducing Prometheus load. | boolean | boolean | `true` |
| prometheusReporterEnabled | Set to `true` to enable configure Felix to keep count of recently denied packets and publish these as Prometheus metrics. Note that denied packet metrics are independent of the `dropActionOverride` setting.  Specifically, if packets that would normally be denied are being allowed through by a setting of `Accept` or `LogAndAccept`, those packets still get counted as denied packets. | `true`, `false` | boolean | `false` |
| prometheusReporterPort | The TCP port on which to report denied packet metrics, if `prometheusReporterEnabled` is set to `true`. |  |  | `9092` |
| removeExternalRoutes               | Whether or not to remove device routes that have not been programmed by Felix. Disabling this will allow external applications to also add device routes. | bool | boolean | `true` |
| reportingInterval                  | Interval at which Felix reports its status into the datastore, or 0 to disable.  Must be non-zero in OpenStack deployments. | `5s`, `10s`, `1m` etc. | duration | `30s` |
| reportingTTL                       | Time-to-live setting for process-wide status reports. | `5s`, `10s`, `1m` etc. | duration | `90s` |
| routeRefreshInterval               | Period at which Felix re-checks the routes in the dataplane to ensure that no other process has accidentally broken {{site.prodname}}'s rules. Set to 0 to disable route refresh. | `5s`, `10s`, `1m` etc. | duration | `90s` |
| ipsecMode                  | Controls which mode IPsec is operating on. The only supported value is `PSK`. An empty value means IPsec is not enabled. | PSK | string | `""` |
| ipsecAllowUnsecuredTraffic | When set to `false`, only IPsec-protected traffic will be allowed on the packet paths where IPsec is supported.  When set to `true`, IPsec will be used but non-IPsec traffic will be accepted.  In general, setting this to `true` is less safe since it allows an attacker to inject packets.  However, it is useful when transitioning from non-IPsec to IPsec since it allows traffic to flow while the cluster negotiates the IPsec mesh.  | `true`, `false` | boolean | `false` |
| ipsecIKEAlgorithm          | IPsec IKE algorithm. Default is NIST suite B recommendation.| string | string | `aes128gcm16-prfsha256-ecp256` |
| ipsecESPAlgorithm          | IPsec ESP algorithm. Default is NIST suite B recommendation.| string | string | `aes128gcm16-ecp256`
| ipsecLogLevel              | Controls log level for IPsec components. Set to `None` for no logging. | `None`, `Notice`, `Info`, `Debug`, `Verbose` | string | `Info` |
| ipsecPSKFile               | The path to the pre shared key file for IPsec. | string | string | `""` |
| flowLogsFileEnabled   | Set to `true`, enables flow logs. If set to `false` no flow logging will occur. Flow logs are written to a file `flows.log` and sent to Elasticsearch. The location of this file can be configured using the `flowLogsFileDirectory` field. File rotation settings for this `flows.log` file can be configured using the fields `flowLogsFileMaxFiles` and `flowLogsFileMaxFileSizeMB`. Note that flow log exports to Elasticsearch are dependent on flow logs getting written to this file. Setting this parameter to `false` will disable flow logs. | `true`, `false` | boolean | `false` |
| flowLogsFileDirectory | Set the directory where flow logs files are stored on Linux nodes. This parameter only takes effect when `flowLogsFileEnabled` is set to `true`. | string | string | `/var/log/calico/flowlogs` |
| flowLogsPositionFilePath | Specify the position of the external pipeline that reads flow logs on Linux nodes. This parameter only takes effect when `FlowLogsDynamicAggregationEnabled` is set to `true`. | string | string | `/var/log/calico/flows.log.pos` |
| flowLogsFileMaxFiles  | Set the number of log files to keep. This parameter only takes effect when `flowLogsFileEnabled` is set to `true`. | int | int | `5` |
| flowLogsFileMaxFileSizeMB | Set the max size in MB of flow logs files before rotation. This parameter only takes effect when `flowLogsFileEnabled` is set to `true`. | int | int | `100` |
| flowLogsFlushInterval | The period, in seconds, at which Felix exports the flow logs. | int | int | `300s` |
| flowLogsFileAggregationKindForAllowed | How much to aggregate the flow logs sent to Elasticsearch for allowed traffic.  Bear in mind that changing this value may have a dramatic impact on the volume of flow logs sent to Elasticsearch. | 0-2 | [AggregationKind](#aggregationkind) | 2 |
| flowLogsFileAggregationKindForDenied | How much to aggregate the flow logs sent to Elasticsearch for denied traffic.  Bear in mind that changing this value may have a dramatic impact on the volume of flow logs sent to Elasticsearch. | 0-2 | [AggregationKind](#aggregationkind) | 1 |
| flowLogsFileIncludeService | When set to `true`, include destination service information in the aggregated flow log. Note that service information will only be included when the flow can be explicitly determined to be bound to a service (e.g. pre-DNAT destination matches a service ClusterIP). | `true`, `false` | boolean | `false` |
| flowLogsFileIncludeLabels | When set to `true`, include source and destination endpoint labels in the aggregated flow log. Note that only Kubernetes endpoints or network sets are included; arbitrary networks do not contain labels. | `true`, `false` | boolean | `false` |
| flowLogsFileIncludePolicies | When set to `true`, include all policies in the aggregated flow logs that acted upon and matches the flow log traffic. | `true`, `false` | boolean | `false` |
| flowLogsEnableNetworkSets | When set to `true`, include an arbitrary network set in the aggregated flow log that matches the IP address of the flow log endpoint. | `true`, `false` | boolean | `false` |
| flowLogsCollectProcessInfo | When set to `true`, Felix will load the kprobe BPF programs to collect process info. | `true`, `false` | boolean | `false` |
| flowLogsCollectTcpStats | When set to `true`, Felix will collect the TCP socket stats. | `true`, `false` | boolean | `true` |
| flowLogsCollectProcessPath | When set to `true`, along with flowLogsCollectProcessInfo, each flow log will include the full path of the executable and the arguments with which the executable was invoked. | `true`, `false` | boolean | `false` |
| flowLogsFilePerFlowProcessLimit | Specify the maximum number of flow log entries with distinct process information beyond which process information will be aggregated | int | int | `2` |
| flowLogsFileNatOutgoingPortLimit | Specify the maximum number of distinct post SNAT ports that will appear in the flowLogs | int | int | `3` |
| flowLogsFilePerFlowProcessArgsLimit | Specify the maximum number of unique arguments in the flowlogs beyond which process arguments will be aggregated | int | int | `5` |
| flowLogsFileDomainsLimit | Specify the maximum number of top-level domains to include in a flow log. This only applies to source reported flows to destinations external to the cluster. | int | int | `5` |
| statsDumpFilePath | Specify the position of the file used for dumping flow log statistics on Linux nodes. Note this is an internal setting that users shouldn't need to modify.| string | string | `/var/log/calico/stats/dump` |
| routeTableRange                    | *deprecated in favor of `RouteTableRanges`* Calico programs additional Linux route tables for various purposes. `RouteTableRange` specifies the indices of the route tables that Calico should use. |  | [RouteTableRanges](#routetablerange) | `""` |
| routeTableRanges                    | Calico programs additional Linux route tables for various purposes. `RouteTableRanges` specifies a set of table index ranges that Calico should use. Deprecates `RouteTableRange`, overrides `RouteTableRange` |  | [RouteTableRanges](#routetableranges) | `[{"min": 1, "max": 250}]` |
| routeSyncDisabled                  | Set to `true` to disable Calico programming routes to local workloads. | boolean | boolean | `false` |
| serviceLoopPrevention              | When [service IP advertisement is enabled]({{ site.baseurl }}/networking/advertise-service-ips), prevent routing loops to service IPs that are not in use, by dropping or rejecting packets that do not get DNAT'd by kube-proxy.  Unless set to "Disabled", in which case such routing loops continue to be allowed. | `Drop`, `Reject`, `Disabled` | string | `Drop` |
| workloadSourceSpoofing             | Controls whether pods can enable source IP address spoofing with the `cni.projectcalico.org/allowedSourcePrefixes` annotation. When set to `Any`, pods can use this annotation to send packets from any IP address. | `Any`, `Disabled` | string | `Disabled`
| sidecarAccelerationEnabled         | Enable experimental acceleration between application and proxy sidecar when using [application layer policy]({{ site.baseurl }}/security/app-layer-policy). [Default: `false`] | boolean | boolean | `false` |
| vxlanEnabled                       | Optional, you shouldn't need to change this setting as Felix calculates if VXLAN should be enabled based on the existing IP Pools. When set, this overrides whether Felix should create the VXLAN tunnel device for VXLAN networking. | `true`, `false`, unset | optional boolean | unset |
| vxlanMTU                           | MTU to use for the IPv4 VXLAN tunnel device. Zero value means auto-detect. Also controls NodePort MTU when eBPF enabled.                                                                                                              | int                  | int              | `0`   |
| vxlanMTUV6                         | MTU to use for the IPv6 VXLAN tunnel device. Zero value means auto-detect. Also controls NodePort MTU when eBPF enabled.                                                                                                              | int                  | int              | `0`   |
| vxlanPort                          | Port to use for VXLAN traffic. A value of `0` means "use the kernel default". | int | int | `4789` |
| vxlanVNI                           | Virtual network ID to use for VXLAN traffic. A value of `0` means "use the kernel default". | int | int | `4096` |
| allowVXLANPacketsFromWorkloads     | Set to `true` to allow VXLAN encapsulated traffic from workloads. | boolean | boolean | `false` |
| allowIPIPPacketsFromWorkloads      | Set to `true` to allow IPIP encapsulated traffic from workloads. | boolean | boolean | `false` |
| windowsFlowLogsFileDirectory | Set the directory where flow logs files are stored on Windows nodes. This parameter only takes effect when `flowLogsFileEnabled` is set to `true`. | string | string | `c:\\TigeraCalico\\flowlogs` |
| windowsFlowLogsPositionFilePath | Specify the position of the external pipeline that reads flow logs on Windows nodes. This parameter only takes effect when `FlowLogsDynamicAggregationEnabled` is set to `true`. | string | string | `c:\\TigeraCalico\\flowlogs\\flows.log.pos` |
| windowsStatsDumpFilePath | Specify the position of the file used for dumping flow log statistics on Windows nodes. Note this is an internal setting that users shouldn't need to modify.| string | string | `c:\\TigeraCalico\\stats\\dump` |
| windowsDNSCacheFile                | Specify the name of the file that Calico uses to preserve learnt DNS information when restarting. | string | string | `c:\\TigeraCalico\\felix-dns-cache.txt` |
| windowsDNSExtraTTL                 | Specify extra time in seconds to keep IPs and alias names that are learnt from DNS, in addition to each name or IP's advertised TTL. | int | int | `120` |
| wireguardEnabled                   | Enable encryption on WireGuard supported nodes in cluster. When enabled, pod to pod traffic will be sent over encrypted tunnels between the nodes. | `true`, `false` | boolean | `false` |
| wireguardEnabledV6                 | Enable encryption for IPv6 on WireGuard supported nodes in cluster. When enabled, pod to pod traffic will be sent over encrypted tunnels between the nodes. | `true`, `false` | boolean | `false` |
| wireguardInterfaceName             | Name of the WireGuard interface created by Felix. If you change the name, and want to clean up the previously-configured interface names on each node, this is a manual process. | string | string | wireguard.cali |
| wireguardInterfaceNameV6           | Name of the IPv6 WireGuard interface created by Felix. If you change the name, and want to clean up the previously-configured interface names on each node, this is a manual process. | string | string | wg-v6.cali |
| wireguardListeningPort             | Port used by WireGuard tunnels. Felix sets up WireGuard tunnel on each node specified by this port. Available for configuration only in the global FelixConfiguration resource; setting it per host, config-file or environment variable will not work. | 1-65535 | int | 51820 |
| wireguardListeningPortV6           | Port used by IPv6 WireGuard tunnels. Felix sets up an IPv6 WireGuard tunnel on each node specified by this port. Available for configuration only in the global FelixConfiguration resource; setting it per host, config-file or environment variable will not work. | 1-65535 | int | 51821 |
| wireguardMTU                       | MTU set on the WireGuard interface created by Felix. Zero value means auto-detect. See [Configuring MTU]({{ site.baseurl }}/networking/mtu). | int | int | 0 |
| wireguardMTUV6                     | MTU set on the IPv6 WireGuard interface created by Felix. Zero value means auto-detect. See [Configuring MTU]({{ site.baseurl }}/networking/mtu). | int | int | 0 |
| wireguardRoutingRulePriority       | WireGuard routing rule priority value set up by Felix. If you change the default value, set it to a value most appropriate to routing rules for your nodes. | 1-32765 | int | 99 |
| wireguardHostEncryptionEnabled     | **Experimental**: Adds host-namespace workload IP's to WireGuard's list of peers. Should **not** be enabled when WireGuard is enabled on a cluster's control-plane node, as networking deadlock can occur. | true, false | boolean | false |
| wireguardKeepAlive                 | WireguardKeepAlive controls Wireguard PersistentKeepalive option. Set 0 to disable. [Default: 0] | `5s`, `10s`, `1m` etc. | duration | `0` |
| xdpRefreshInterval                 | Period at which Felix re-checks the XDP state in the dataplane to ensure that no other process has accidentally broken {{site.prodname}}'s rules. Set to 0 to disable XDP refresh. | `5s`, `10s`, `1m` etc. | duration | `90s` |
| xdpEnabled                         | When `bpfEnabled` is `false`: enable XDP acceleration for host endpoint policies.  When `bpfEnabled` is `true`, XDP is automatically used for Calico policy where that makes sense, regardless of this setting.  [Default: `true`] | true,false | boolean | `true` |
| dnsCacheFile                       | The name of the file that Felix uses to preserve learnt DNS information when restarting. | file name | string | `/var/run/calico/felix-dns-cache.txt` |
| dnsCacheSaveInterval               | The period, in seconds, at which Felix saves learnt DNS information to the cache file. | `5s`, `10s`, `1m` etc. | duration | `60s` |
| dnsCacheEpoch                      | An arbitrary number that can be changed, at runtime, to tell Felix to discard all its learnt DNS information. | int | int | `0` |
| dnsExtraTTL                        | Extra time to keep IPs and alias names that are learnt from DNS, in addition to each name or IP's advertised TTL. | `5s`, `10s`, `1m` etc. | duration | `0s` |
| dnsTrustedServers                  | The DNS servers that Felix should trust. Each entry here must be `<ip>[:<port>]` - indicating an explicit DNS server IP - or `k8s-service:[<namespace>/]<name>[:port]` - indicating a Kubernetes DNS service. `<port>` defaults to the first service port, or 53 for an IP, and `<namespace>` to `kube-system`. An IPv6 address with a port must use the square brackets convention, for example `[fd00:83a6::12]:5353`. Note that Felix (calico-node) will need RBAC permission to read the details of each service specified by a `k8s-service:...` form. | IPs or service names | comma-separated strings | `k8s-service:kube-dns` |
| dnsLogsFileEnabled                 | Set to `true`, enables DNS logs. If set to `false` no DNS logging will occur. DNS logs are written to a file `dns.log` and sent to Elasticsearch. The location of this file can be configured using the `DNSLogsFileDirectory` field. File rotation settings for this `dns.log` file can be configured using the fields `DNSLogsFileMaxFiles` and `DNSLogsFileMaxFileSizeMB`. Note that DNS log exports to Elasticsearch are dependent on DNS logs getting written to this file. Setting this parameter to `false` will disable DNS logs. | `true`, `false` | boolean | `false` |
| dnsLogsFileDirectory               | The directory where DNS logs files are stored. This parameter only takes effect when `DNSLogsFileEnabled` is `true`. | directory | string | `/var/log/calico/dnslogs` |
| dnsLogsFileMaxFiles                | The number of files to keep when rotating DNS log files. This parameter only takes effect when `DNSLogsFileEnabled` is `true`. | int | int | `5` |
| dnsLogsFileMaxFileSizeMB           | The max size in MB of DNS log files before rotation. This parameter only takes effect when `DNSLogsFileEnabled` is `true`. | int | int | `100` |
| dnsLogsFlushInterval               | The period, in seconds, at which Felix exports DNS logs. | int | int | `300s` |
| dnsLogsFileAggregationKind         | How much to aggregate DNS logs.  Bear in mind that changing this value may have a dramatic impact on the volume of flow logs sent to Elasticsearch.  `0` means no aggregation, `1` means aggregate similar DNS logs from workloads in the same ReplicaSet. | `0`,`1` | int | `1` |
| dnsLogsFileIncludeLabels           | Whether to include client and server workload labels in DNS logs. | `true`, `false` | boolean | `true` |
| dnsLogsFilePerNodeLimit            | Limit on the number of DNS logs that can be emitted within each flush interval.  When this limit has been reached, Felix counts the number of unloggable DNS responses within the flush interval, and emits a WARNING log with that count at the same time as it flushes the buffered DNS logs. | int | int | `0` (no limit) |
| dnsLogsLatency                     | Indicates to include measurements of DNS request/response latency in each DNS log. | `true`, `false` | boolean | `true` |
| dnsPolicyMode                      | DNSPolicyMode specifies how DNS policy programming will be handled. | `NoDelay`, `DelayDNSResponse`, `DelayDeniedPacket` | [DNSPolicyMode](#dnspolicymode) | `DelayDeniedPacket` |   
| dnsPolicyNfqueueID                 | DNSPolicyNfqueueID is the NFQUEUE ID to use for DNS Policy re-evaluation when the domains IP hasn't been programmed to ipsets yet. This value can be changed to avoid conflicts with other users of NFQUEUEs. Used when `DNSPolicyMode` is `DelayDeniedPacket`. | 0-65535 | int | `100` |
| dnsPolicyNfqueueSize               | DNSPolicyNfqueueID is the size of the NFQUEUE for DNS policy re-evaluation. This is the maximum number of denied packets that may be queued up pending re-evaluation. Used when `DNSPolicyMode` is `DelayDeniedPacket`. | 0-65535 | int | `100` |
| dnsPacketsNfqueueID                | DNSPacketsNfqueueID is the NFQUEUE ID to use for capturing DNS packets to ensure programming IPSets occurs before the response is released. Used when `DNSPolicyMode` is `DelayDNSResponse`. | 0-65535 | int | `101` |
| dnsPacketsNfqueueSize              | DNSPacketsNfqueueSize is the size of the NFQUEUE for captured DNS packets. This is the maximum number of DNS packets that may be queued awaiting programming in the dataplane. Used when `DNSPolicyMode` is `DelayDNSResponse`. | 0-65535 | int | `100` |
| dnsPacketsNfqueueMaxHoldDuration   | DNSPacketsNfqueueMaxHoldDuration is the max length of time to hold on to a DNS response while waiting for the the dataplane to be programmed. Used when `DNSPolicyMode` is `DelayDNSResponse`. | `5s`, `10s`, `1m` etc. | duration | `3s` |
| bpfEnabled                         | Enable eBPF dataplane mode.  eBPF mode has some limitations, see the [HOWTO guide]({{ site.baseurl }}/maintenance/ebpf/enabling-ebpf) for more details. | true, false | boolean | false |
| bpfDisableUnprivileged             | If true, Felix sets the kernel.unprivileged_bpf_disabled sysctl to disable unprivileged use of BPF.  This ensures that unprivileged users cannot access Calico's BPF maps and cannot insert their own BPF programs to interfere with the ones that {{site.prodname}} installs. | true, false | boolean | true |
| bpfLogLevel                        | In eBPF dataplane mode, the log level used by the BPF programs.  The logs are emitted to the BPF trace pipe, accessible with the command `tc exec bpf debug`.  This is a tech preview feature and subject to change in future releases. | Off,Info,Debug | string | Off |
| bpfDataIfacePattern                | In eBPF dataplane mode, controls which interfaces Felix should attach BPF programs to in order to catch traffic to/from the external network.  This needs to match the interfaces that Calico workload traffic flows over as well as any interfaces that handle incoming traffic to NodePorts and services from outside the cluster.  It should not match the workload interfaces (usually named cali...)..  This is a tech preview feature and subject to change in future releases. | regular expression | string | ^(en.* &#124;eth.*&#124;tunl0$) |
| bpfL3IfacePattern                  | In eBPF dataplane mode, allows to list tunnel devices like wireguard or vxlan (i.e., L3 devices) in addition to BPFDataIfacePattern. That is, tunnel interfaces not created by Calico, that Calico workload traffic flows over as well as any interfaces that handle incoming traffic to nodeports and services from outside the cluster.| regular expression | string | "" |
| bpfConnectTimeLoadBalancingEnabled | In eBPF dataplane mode, controls whether Felix installs the connect-time load balancer.  In the current release, the connect-time load balancer is required for the host to reach kubernetes services.  This is a tech preview feature and subject to change in future releases. | true,false | boolean | true |
| bpfExternalServiceMode             | In eBPF dataplane mode, controls how traffic from outside the cluster to NodePorts and ClusterIPs is handled.  In Tunnel mode, packet is tunneled from the ingress host to the host with the backing pod and back again.  In DSR mode, traffic is tunneled to the host with the backing pod and then returned directly; this requires a network that allows direct return. | Tunnel,DSR | string | Tunnel |
| bpfKubeProxyIptablesCleanupEnabled | In eBPF dataplane mode, controls whether Felix will clean up the iptables rules created by the Kubernetes `kube-proxy`; should only be enabled if `kube-proxy` is not running. This is a tech preview feature and subject to change in future releases. | true,false| boolean | true |
| bpfKubeProxyMinSyncPeriod          | In eBPF dataplane mode, controls the minimum time between dataplane updates for Felix's embedded `kube-proxy` implementation. | `5s`, `10s`, `1m` etc. | duration | `1s` |
| BPFKubeProxyEndpointSlicesEnabled  | In eBPF dataplane mode, controls whether Felix's embedded kube-proxy derives its services from Kubernetes' EndpointSlices resources. Using EndpointSlices is more efficient but it requires EndpointSlices support to be enabled at the Kubernetes API server. | true,false | boolean | false |
| bpfMapSizeConntrack | In eBPF dataplane mode, controls the size of the conntrack map. | int | int | 512000 |
| bpfMapSizeIPSets | In eBPF dataplane mode, controls the size of the ipsets map. | int | int | 1048576 |
| bpfMapSizeNATAffinity | In eBPF dataplane mode, controls the size of the NAT affinity map. | int | int | 65536 |
| bpfMapSizeNATFrontend | In eBPF dataplane mode, controls the size of the NAT front end map. | int | int | 65536 |
| bpfMapSizeNATBackend | In eBPF dataplane mode, controls the size of the NAT back end map. | int | int | 262144 |
| bpfMapSizeRoute | In eBPF dataplane mode, controls the size of the route map. | int | int | 262144 |
| bpfPolicyDebugEnabled              | In eBPF dataplane mode, controls whether felix will collect policy dump for each interface. | true, false | boolean | true |
| routeSource                        | Where Felix gets is routing information from for VXLAN and the BPF dataplane. The CalicoIPAM setting is more efficient because it supports route aggregation, but it only works when Calico's IPAM or host-local IPAM is in use. Use the WorkloadIPs setting if you are using Calico's VXLAN or BPF dataplane and not using Calico IPAM or host-local IPAM. | CalicoIPAM,WorkloadIPs | string | `CalicoIPAM` |
<<<<<<< HEAD
| mtuIfacePattern                    | Pattern used to discover the host's interface for MTU auto-detection. | regex | string | ^((en&#124;wl&#124;ww&#124;sl&#124;ib)[opsx].* &#124;(eth&#124;wlan&#124;wwan).*) |
| egressIPSupport                    | Defines three different support modes for egress gateway function. `Disabled` means egress gateways are not supported. `EnabledPerNamespace` means egress gateway function is enabled and can be configured on a per-namespace basis (but per-pod egress annotations are ignored). `EnabledPerNamespaceOrPerPod` means egress gateway function is enabled and can be configured per-namespace or per-pod (with per-pod egress annotations overriding namespace annotations). | Disabled,<br/>EnabledPerNamespace,<br/>EnabledPerNamespaceOrPerPod | string | `Disabled` |
| egressIPVXLANPort                  | Port to use for egress gateway VXLAN traffic. A value of `0` means "use the kernel default". | int | int | `4790` |
| egressIPVXLANVNI                   | Virtual network ID to use for egress gateway VXLAN traffic. A value of `0` means "use the kernel default". | int | int | `4097` |
| egressIPRoutingRulePriority        | Controls the priority value to use for the egress gateway routing rule. | int | int | `100` |
| egressGatewayPollInterval          | Controls the interval at which Felix will poll remote egress gateways to check their health.  Only Egress Gateways with a named "health" port will be polled in this way.  Egress Gateways that fail the health check will be taken our of use as if they have been deleted. | `5s`, `10s`, `1m` etc. | duration | `10s` |
| egressGatewayPollFailureCount      | Controls the minimum number of poll failures before a remote Egress Gateway is considered to have failed. | int | int | `3` |
| captureDir                         | Controls the directory where packet capture files are stored. | string | string | `/var/log/calico/pcap` |
| captureMaxSizeBytes                | Controls the maximum size in bytes for a packet capture file before rotation. | int | int | `10000000` |
| captureRotationSeconds             | Controls the rotation period in seconds for a packet capture file. | int | int | `3600` |
| captureMaxFiles                    | Controls the maximum number rotated packet capture files. | int | int | `2` |

\* When `dropActionOverride` is set to `LogAndDrop` or `LogAndAccept`, the `syslog` entries look something like the following.
   ```
   May 18 18:42:44 ubuntu kernel: [ 1156.246182] calico-drop: IN=tunl0 OUT=cali76be879f658 MAC= SRC=192.168.128.30 DST=192.168.157.26 LEN=60 TOS=0x00 PREC=0x00 TTL=62 ID=56743 DF PROTO=TCP SPT=56248 DPT=80 WINDOW=29200 RES=0x00 SYN URGP=0 MARK=0xa000000
   ```
   {: .no-select-button}

\*\* Duration is denoted by the numerical amount followed by the unit of time. Valid units of time include nanoseconds (ns), microseconds (µs), milliseconds (ms), seconds (s), minutes (m), and hours (h). Units of time can also be used together e.g. `3m30s` to represent 3 minutes and 30 seconds. Any amounts of time that can be converted into larger units of time will be converted e.g. `90s` will become `1m30s`.
=======
| mtuIfacePattern                    | Pattern used to discover the host's interface for MTU auto-detection. | regex | string | ^((en&#124;wl&#124;ww&#124;sl&#124;ib)[copsx].* &#124;(eth&#124;wlan&#124;wwan).*) |
>>>>>>> 7c443a75

<br>

`genericXDPEnabled` and `xdpRefreshInterval` are only relevant when `bpfEnabled` is `false` and
`xdpEnabled` is `true`; in other words when XDP is being used to accelerate denial-of-service
prevention policies in the iptables dataplane.

When `bpfEnabled` is `true` the "xdp" settings all have no effect; in BPF mode the implementation of
policy is always accelerated, using the best available BPF technology.

#### Health Timeout Overrides

Felix has internal liveness and readiness watchdog timers that monitor its various loops.
If a loop fails to "check in" within the allotted timeout then Felix will report non-Ready
or non-Live on its health port (which is monitored by Kubelet in a Kubernetes system).
If Felix reports non-Live, this can result in the Pod being restarted.

In Kubernetes, if you see the calico-node Pod readiness or liveness checks fail 
intermittently, check the calico-node Pod log for a log from Felix that gives the 
overall health status (the list of components will depend on which features are enabled):

```
+---------------------------+---------+----------------+-----------------+--------+
|         COMPONENT         | TIMEOUT |    LIVENESS    |    READINESS    | DETAIL |
+---------------------------+---------+----------------+-----------------+--------+
| CalculationGraph          | 30s     | reporting live | reporting ready |        |
| FelixStartup              | 0s      | reporting live | reporting ready |        |
| InternalDataplaneMainLoop | 1m30s   | reporting live | reporting ready |        |
+---------------------------+---------+----------------+-----------------+--------+
```

If some health timeouts show as "timed out" it may help to apply an override
using the `healthTimeoutOverrides` field:

```
...
spec:
  healthTimeoutOverrides:
  - name: InternalDataplaneMainLoop
    timeout: "5m"
  - name: CalculationGraph
    timeout: "1m30s"
  ...
```

A timeout value of 0 disables the timeout.

#### ProtoPort

| Field    | Description          | Accepted Values                      | Schema |
|----------|----------------------|--------------------------------------|--------|
| port     | The exact port match | 0-65535                              | int    |
| protocol | The protocol match   | tcp, udp, sctp                       | string |
| net      | The CIDR match       | any valid CIDR (e.g. 192.168.0.0/16) | string |

#### AggregationKind

| Value | Description |
|-------|-------------|
| 0     | No aggregation |
| 1     | Aggregate all flows that share a source port on each node |
| 2     | Aggregate all flows that share source ports or are from the same ReplicaSet on each node |

#### DNSPolicyMode

| Value                  | Description              |
|------------------------|--------------------------|
| DelayDeniedPacket      | Felix delays any denied packet that traversed a policy that included egress domain matches, but did not match. The packet is released after a fixed time, or after the destination IP address was programmed. |
| DelayDNSResponse       | Felix delays any DNS response until related IPSets are programmed. This introduces some latency to all DNS packets (even when no IPSet programming is required), but it ensures policy hit statistics are accurate. This is the recommended setting when you are making use of staged policies or policy rule hit statistics. |
| NoDelay                | Felix does not introduce any delay to the packets. DNS rules may not have been programmed by the time the first packet traverses the policy rules. Client applications need to handle reconnection attempts if initial connection attempts fail. This may be problematic for some applications or for very low DNS TTLs. |

On Windows, or when using the eBPF dataplane, this setting is ignored and `NoDelay` is always used.

A linux kernel version of 3.13 or greater is required to use `DelayDNSResponse`. For earlier kernel versions, this value is modified to `DelayDeniedPacket`.

#### RouteTableRange
The `RouteTableRange` option is now deprecated in favor of [RouteTableRanges](#routetableranges).

| Field    | Description          | Accepted Values   | Schema |
|----------|----------------------|-------------------|--------|
| min      | Minimum index to use | 1-250             | int    |
| max      | Maximum index to use | 1-250             | int    |

#### RouteTableRanges
`RouteTableRanges` is a list of `RouteTableRange` objects:

| Field    | Description          | Accepted Values | Schema |
|----------|----------------------|-----------------|--------|
| min      | Minimum index to use | 1 - 4294967295  | int    |
| max      | Maximum index to use | 1 - 4294967295  | int    |

Each item in the `RouteTableRanges` list designates a range of routing tables available to Calico. By default, Calico will use a single range of `1-250`.  If a range spans Linux's reserved table range (`253-255`) then those tables are automatically excluded from the list. It's possible that other table ranges may also be reserved by third-party systems unknown to Calico. In that case, multiple ranges can be defined to target tables below and above the sensitive ranges:
```sh
# target tables 65-99, and 256-1000, skipping 100-255
calicoctl patch felixconfig default --type=merge -p '{"spec":{"routeTableRanges": [{"min": 65, "max": 99}, {"min": 256, "max": 1000}] }}
```

*Note*, for performance reasons, the maximum total number of routing tables that Felix will accept is 65535 (or 2*16).

Specifying both the `RouteTableRange` and `RouteTableRanges` arguments is not supported and will result in an error from the api.

#### AWS IAM Role/Policy for source-destination-check configuration

Setting `awsSrcDstCheck` to `Disable` will automatically disable source-destination-check on EC2 instances in a cluster, provided necessary IAM roles and policies are set. One of the policies assigned to IAM role of cluster nodes must contain a statement similar to the following:

```
{
    "Effect": "Allow",
        "Action": [
            "ec2:DescribeInstances",
            "ec2:ModifyNetworkInterfaceAttribute"
        ],
    "Resource": "*"
}
```

If there are no policies attached to node roles containing the above statement, attach a new policy. For example, if a node role is `test-cluster-nodeinstance-role`, click on the IAM role in AWS console. In the `Permission policies` list, add a new inline policy with the above statement to the new policy JSON definition. For detailed information, see {% include open-new-window.html text='AWS documentation' url='https://docs.aws.amazon.com/IAM/latest/UserGuide/access_policies_create.html?icmpid=docs_iam_console' %}.

For an EKS cluster, the necessary IAM role and policy is available by default. No further actions are needed.

### Supported operations

| Datastore type        | Create | Delete | Delete (Global `default`) | Update | Get/List | Notes |
|-----------------------|--------|--------|---------------------------|--------|----------|-------|
| Kubernetes API server | Yes    | Yes    | No                        | Yes    | Yes      |       |<|MERGE_RESOLUTION|>--- conflicted
+++ resolved
@@ -187,8 +187,7 @@
 | bpfMapSizeRoute | In eBPF dataplane mode, controls the size of the route map. | int | int | 262144 |
 | bpfPolicyDebugEnabled              | In eBPF dataplane mode, controls whether felix will collect policy dump for each interface. | true, false | boolean | true |
 | routeSource                        | Where Felix gets is routing information from for VXLAN and the BPF dataplane. The CalicoIPAM setting is more efficient because it supports route aggregation, but it only works when Calico's IPAM or host-local IPAM is in use. Use the WorkloadIPs setting if you are using Calico's VXLAN or BPF dataplane and not using Calico IPAM or host-local IPAM. | CalicoIPAM,WorkloadIPs | string | `CalicoIPAM` |
-<<<<<<< HEAD
-| mtuIfacePattern                    | Pattern used to discover the host's interface for MTU auto-detection. | regex | string | ^((en&#124;wl&#124;ww&#124;sl&#124;ib)[opsx].* &#124;(eth&#124;wlan&#124;wwan).*) |
+| mtuIfacePattern                    | Pattern used to discover the host's interface for MTU auto-detection. | regex | string | ^((en&#124;wl&#124;ww&#124;sl&#124;ib)[copsx].* &#124;(eth&#124;wlan&#124;wwan).*) |
 | egressIPSupport                    | Defines three different support modes for egress gateway function. `Disabled` means egress gateways are not supported. `EnabledPerNamespace` means egress gateway function is enabled and can be configured on a per-namespace basis (but per-pod egress annotations are ignored). `EnabledPerNamespaceOrPerPod` means egress gateway function is enabled and can be configured per-namespace or per-pod (with per-pod egress annotations overriding namespace annotations). | Disabled,<br/>EnabledPerNamespace,<br/>EnabledPerNamespaceOrPerPod | string | `Disabled` |
 | egressIPVXLANPort                  | Port to use for egress gateway VXLAN traffic. A value of `0` means "use the kernel default". | int | int | `4790` |
 | egressIPVXLANVNI                   | Virtual network ID to use for egress gateway VXLAN traffic. A value of `0` means "use the kernel default". | int | int | `4097` |
@@ -207,9 +206,6 @@
    {: .no-select-button}
 
 \*\* Duration is denoted by the numerical amount followed by the unit of time. Valid units of time include nanoseconds (ns), microseconds (µs), milliseconds (ms), seconds (s), minutes (m), and hours (h). Units of time can also be used together e.g. `3m30s` to represent 3 minutes and 30 seconds. Any amounts of time that can be converted into larger units of time will be converted e.g. `90s` will become `1m30s`.
-=======
-| mtuIfacePattern                    | Pattern used to discover the host's interface for MTU auto-detection. | regex | string | ^((en&#124;wl&#124;ww&#124;sl&#124;ib)[copsx].* &#124;(eth&#124;wlan&#124;wwan).*) |
->>>>>>> 7c443a75
 
 <br>
 
