--- conflicted
+++ resolved
@@ -6,16 +6,9 @@
 
 A [Felix]({{ site.baseurl }}/reference/architecture/overview#felix) configuration resource (`FelixConfiguration`) represents Felix configuration options for the cluster.
 
-<<<<<<< HEAD
-For `calicoctl` [commands]({{ site.baseurl }}/reference/calicoctl/overview) that specify a resource type on the CLI, the following
-aliases are supported (all case insensitive): `felixconfiguration`, `felixconfig`, `felixconfigurations`, `felixconfigs`.
-
 For `kubectl` commands, the following case-insensitive aliases may be used to specify the resource type on the CLI: `felixconfiguration.projectcalico.org`, `felixconfigurations.projectcalico.org` as well as abbreviations such as `felixconfiguration.p` and `felixconfigurations.p`.
 
-See [Configuring Felix]({{site.baseurl}}/reference/felix/configuration) for more details.
-=======
 See [Configuring Felix]({{ site.baseurl }}/reference/felix/configuration) for more details.
->>>>>>> bce7e525
 
 ### Sample YAML
 
