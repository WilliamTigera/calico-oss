---
title: Felix configuration
description: API for this Calico Enterprise resource.
canonical_url: '/reference/resources/felixconfig'
---

A [Felix]({{ site.baseurl }}/reference/architecture/overview#felix) configuration resource (`FelixConfiguration`) represents Felix configuration options for the cluster.

For `kubectl` commands, the following case-insensitive aliases may be used to specify the resource type on the CLI: `felixconfiguration.projectcalico.org`, `felixconfigurations.projectcalico.org` as well as abbreviations such as `felixconfiguration.p` and `felixconfigurations.p`.

See [Configuring Felix]({{ site.baseurl }}/reference/felix/configuration) for more details.

### Sample YAML

```yaml
apiVersion: projectcalico.org/v3
kind: FelixConfiguration
metadata:
  name: default
spec:
  ipv6Support: false
  ipipMTU: 1400
  chainInsertMode: Append
```

### Felix configuration definition

#### Metadata

| Field       | Description                 | Accepted Values   | Schema |
|-------------|-----------------------------|-------------------|--------|
| name     | Unique name to describe this resource instance. Required. | Alphanumeric string with optional `.`, `_`, or `-`. | string |

- {{site.prodname}} automatically creates a resource named `default` containing the global default configuration settings for Felix. You can use [calicoctl]({{ site.baseurl }}/reference/calicoctl/overview) to view and edit these settings
- The resources with the name `node.<nodename>` contain the node-specific overrides, and will be applied to the node `<nodename>`. When deleting a node the FelixConfiguration resource associated with the node will also be deleted.

#### Spec

| Field                              | Description                 | Accepted Values | Schema | Default    |
|------------------------------------|-----------------------------|-----------------|--------|------------|
| awsSrcDstCheck                     | Controls automatically setting {% include open-new-window.html text='source-destination-check' url='https://docs.aws.amazon.com/vpc/latest/userguide/VPC_NAT_Instance.html#EIP_Disable_SrcDestCheck' %} on an AWS EC2 instance running Felix. Setting the value to `Enable` will set the check value in the instance description to `true`. For `Disable`, the check value will be `false`. Setting must be `Disable` if you want the EC2 instance to process traffic not matching the host interface IP address. For example, EKS cluster using Calico CNI with `VXLANMode=CrossSubnet`. Check [IAM role and profile configuration](#aws-iam-rolepolicy-for-source-destination-check-configuration) for setting the necessary permission for this setting to work.| DoNothing, Enable, Disable | string | `DoNothing` |
| awsSecondaryIPSupport              | Controls whether Felix will create secondary AWS ENIs for AWS-backed IP pools.  This feature is documented in the [egress gateways on AWS guide](../../networking/egress/egress-gateway-aws).  Should only be enabled on AWS. | `Enabled`, `EnabledENIPerWorkload`, `Disabled` | string | `Disabled` |
| awsSecondaryIPRoutingRulePriority  | Controls the priority of the policy-based routing rules used to implement AWS-backed IP addresses. Should only be changed to avoid conflicts if your nodes have additional policy based routing rules. | 0-4294967295 | int | 101 |
| awsRequestTimeout | Timeout used for communicating with the AWS API. | `5s`, `10s`, `1m` etc. | duration | `30s` |
| dropActionOverride | Controls what happens to each packet that is denied by the current {{site.prodname}} policy. Normally the `Drop` or `LogAndDrop` value should be used. However when experimenting or debugging a scenario that is not behaving as you expect, the `Accept` and `LogAndAccept` values can be useful: then the packet will be still be allowed through. When one of the `LogAnd...` values is set, each denied packet is logged in syslog.\* | `Drop`, `Accept`, `LogAndDrop`, `LogAndAccept` | string | `Drop` |
| chainInsertMode                    | Controls whether Felix hooks the kernel's top-level iptables chains by inserting a rule at the top of the chain or by appending a rule at the bottom. `Insert` is the safe default since it prevents {{site.prodname}}'s rules from being bypassed.  If you switch to `Append` mode, be sure that the other rules in the chains signal acceptance by falling through to the {{site.prodname}} rules, otherwise the {{site.prodname}} policy will be bypassed. | `Insert`, `Append` | string | `Insert` |
| healthTimeoutOverrides             | A list of overrides for Felix's internal liveness/readiness timeouts. | see [below](#health-timeout-overrides) | List of `HealthTimeoutOverride` objects | `[]` |
| dataplaneWatchdogTimeout           | Deprecated, use `healthTimeoutOverrides` instead.  Timeout before the main dataplane goroutine is determined to have hung and Felix will report non-live and non-ready.  Can be increased if the liveness check incorrectly fails (for example if Felix is running slowly on a heavily loaded system). | `90s`, `120s`, `10m` etc. | duration | `90s` |
| defaultEndpointToHostAction        | This parameter controls what happens to traffic that goes from a workload endpoint to the host itself (after the traffic hits the endpoint egress policy).  By default {{site.prodname}} blocks traffic from workload endpoints to the host itself with an iptables "DROP" action. If you want to allow some or all traffic from endpoint to host, set this parameter to `Return` or `Accept`.  Use `Return` if you have your own rules in the iptables "INPUT" chain; {{site.prodname}} will insert its rules at the top of that chain, then `Return` packets to the "INPUT" chain once it has completed processing workload endpoint egress policy.  Use `Accept` to unconditionally accept packets from workloads after processing workload endpoint egress policy. | Drop, Return, Accept | string | `Drop` |
| deviceRouteSourceAddress           | IPv4 address to set as the source hint for routes programmed by Felix. When not set the source address for local traffic from host to workload will be determined by the kernel. | IPv4 | string | `""` |
| deviceRouteSourceAddressIPv6       | IPv6 address to set as the source hint for routes programmed by Felix. When not set the source address for local traffic from host to workload will be determined by the kernel. | IPv6 | string | `""` |
| deviceRouteProtocol                | This defines the route protocol added to programmed device routes. | Protocol | int | RTPROT_BOOT |
| failsafeInboundHostPorts           | UDP/TCP/SCTP protocol/cidr/port groupings that Felix will allow incoming traffic to host endpoints on irrespective of the security policy. This is useful to avoid accidentally cutting off a host with incorrect configuration.  The default value allows SSH access, etcd, BGP, DHCP and the Kubernetes API. |  | List of [ProtoPort](#protoport) | {::nomarkdown}<p><code>- protocol: tcp<br>&nbsp;&nbsp;port: 22<br>- protocol: udp<br>&nbsp;&nbsp;port: 68<br>- protocol: tcp<br>&nbsp;&nbsp;port: 179<br>- protocol: tcp<br>&nbsp;&nbsp;port: 2379<br>- protocol: tcp<br>&nbsp;&nbsp;port: 2380<br>- protocol: tcp<br>&nbsp;&nbsp;port: 5473<br>- protocol: tcp<br>&nbsp;&nbsp;port: 6443<br>- protocol: tcp<br>&nbsp;&nbsp;port: 6666<br>- protocol: tcp<br>&nbsp;&nbsp;port: 6667</code></p>{:/} |
| failsafeOutboundHostPorts          | UDP/TCP/SCTP protocol/port groupings that Felix will allow outgoing traffic from host endpoints to irrespective of the security policy. This is useful to avoid accidentally cutting off a host with incorrect configuration.  The default value opens etcd's standard ports to ensure that Felix does not get cut off from etcd as well as allowing DHCP, DNS, BGP and the Kubernetes API. | | List of [ProtoPort](#protoport) | {::nomarkdown}<p><code>- protocol: udp<br>&nbsp;&nbsp;port: 53<br>- protocol: udp<br>&nbsp;&nbsp;port: 67<br>- protocol: tcp<br>&nbsp;&nbsp;port: 179<br>- protocol: tcp<br>&nbsp;&nbsp;port: 2379<br>- protocol: tcp<br>&nbsp;&nbsp;port: 2380<br>- protocol: tcp<br>&nbsp;&nbsp;port: 5473<br>- protocol: tcp<br>&nbsp;&nbsp;port: 6443<br>- protocol: tcp<br>&nbsp;&nbsp;port: 6666<br>- protocol: tcp<br>&nbsp;&nbsp;port: 6667</code></p>{:/} |
| featureDetectOverride              | Is used to override the feature detection. Values are specified in a comma separated list with no spaces, example; "SNATFullyRandom=true,MASQFullyRandom=false,RestoreSupportsLock=". "true" or "false" will force the feature, empty or omitted values are auto-detected. | string | string | `""` |
| genericXDPEnabled                  | When enabled, Felix can fallback to the non-optimized `generic` XDP mode. This should only be used for testing since it doesn't improve performance over the non-XDP mode. | true,false | boolean | `false` |
| interfaceExclude                   | A comma-separated list of interface names that should be excluded when Felix is resolving host endpoints.  The default value ensures that Felix ignores Kubernetes' internal `kube-ipvs0` device. If you want to exclude multiple interface names using a single value, the list supports regular expressions. For regular expressions you must wrap the value with `/`. For example having values `/^kube/,veth1` will exclude all interfaces that begin with `kube` and also the interface `veth1`. | string | string | `kube-ipvs0` |
| interfacePrefix                    | The interface name prefix that identifies workload endpoints and so distinguishes them from host endpoint interfaces.  Note: in environments other than bare metal, the orchestrators configure this appropriately.  For example our Kubernetes and Docker integrations set the 'cali' value, and our OpenStack integration sets the 'tap' value. | string | string | `cali` |
| ipipEnabled                        | Optional, you shouldn't need to change this setting as Felix calculates if IPIP should be enabled based on the existing IP Pools. When set, this overrides whether Felix should configure an IPinIP interface on the host. When explicitly disabled in FelixConfiguration, Felix will not clean up addresses from the `tunl0` interface (use this if you need to add addresses to that interface and don't want to have them removed). | `true`, `false`, unset | optional boolean | unset |
| ipipMTU                            | The MTU to set on the tunnel device. Zero value means auto-detect. See [Configuring MTU]({{ site.baseurl }}/networking/mtu) | int | int | `0` |
| ipsetsRefreshInterval              | Period at which Felix re-checks the IP sets in the dataplane to ensure that no other process has accidentally broken {{site.prodname}}'s rules. Set to 0 to disable IP sets refresh. | `5s`, `10s`, `1m` etc. | duration | `10s` |
| iptablesFilterAllowAction          | This parameter controls what happens to traffic that is accepted by a Felix policy chain in the iptables filter table (i.e. a normal policy chain). The default will immediately `Accept` the traffic. Use `Return` to send the traffic back up to the system chains for further processing.| Accept, Return |  string | `Accept` |
<<<<<<< HEAD
=======
| iptablesFilterDenyAction           | This parameter controls what happens to traffic that is denied by a Felix policy chain in the iptables filter table (i.e. a normal policy chain). The default will immediately `Drop` the traffic. Use `Reject` to notify caller that path is disallowed. | Drop, Reject | string | `Drop` |
>>>>>>> dafddb90
| iptablesBackend                    | This parameter controls which variant of iptables binary Felix uses.  If using Felix on a system that uses the netfilter-backed iptables binaries, set this to `NFT`. | Legacy, NFT | string | automatic detection |
| iptablesLockFilePath               | Location of the iptables lock file.  You may need to change this if the lock file is not in its standard location (for example if you have mapped it into Felix's container at a different path). | string | string | `/run/xtables.lock` |
| iptablesLockProbeInterval          | Time that Felix will wait between attempts to acquire the iptables lock if it is not available.  Lower values make Felix more responsive when the lock is contended, but use more CPU. | `5s`, `10s`, `1m` etc. | duration | `50ms` |
| iptablesLockTimeout                | Time that Felix will wait for the iptables lock, or 0, to disable.  To use this feature, Felix must share the iptables lock file with all other processes that also take the lock.  When running Felix inside a container, this requires the /run directory of the host to be mounted into the {{site.nodecontainer}} or calico/felix container. | `5s`, `10s`, `1m` etc. | duration | `0` (Disabled) |
| iptablesMangleAllowAction          | This parameter controls what happens to traffic that is accepted by a Felix policy chain in the iptables mangle table (i.e. a pre-DNAT policy chain). The default will immediately `Accept` the traffic. Use `Return` to send the traffic back up to the system chains for further processing. | `Accept`, `Return` |  string | `Accept` |
| iptablesMarkMask                   | Mask that Felix selects its IPTables Mark bits from. Should be a 32 bit hexadecimal number with at least 8 bits set, none of which clash with any other mark bits in use on the system. | netmask | netmask | `0xffff0000` |
| iptablesNATOutgoingInterfaceFilter | This parameter can be used to limit the host interfaces on which Calico will apply SNAT to traffic leaving a Calico IPAM pool with "NAT outgoing" enabled.  This can be useful if you have a main data interface, where traffic should be SNATted and a secondary device (such as the docker bridge) which is local to the host and doesn't require SNAT.  This parameter uses the iptables interface matching syntax, which allows `+` as a wildcard.  Most users will not need to set this.  Example: if your data interfaces are eth0 and eth1 and you want to exclude the docker bridge, you could set this to `eth+` | string | string | `""` |
| iptablesPostWriteCheckInterval     | Period after Felix has done a write to the dataplane that it schedules an extra read back in order to check the write was not clobbered by another process.  This should only occur if another application on the system doesn't respect the iptables lock. | `5s`, `10s`, `1m` etc. | duration | `1s` |
| iptablesRefreshInterval            | Period at which Felix re-checks all iptables state to ensure that no other process has accidentally broken {{site.prodname}}'s rules. Set to 0 to disable iptables refresh. | `5s`, `10s`, `1m` etc. | duration | `90s` |
| ipv6Support                        | IPv6 support for Felix | `true`, `false` | boolean | `true` |
| logFilePath                        | The full path to the Felix log. Set to `none` to disable file logging. | string | string | `/var/log/calico/felix.log` |
| logPrefix                          | The log prefix that Felix uses when rendering LOG rules. | string | string | `calico-packet` |
| logSeverityFile                    | The log severity above which logs are sent to the log file. | Same as logSeveritySys | string | `Info` |
| logSeverityScreen                  | The log severity above which logs are sent to the stdout. | Same as logSeveritySys | string | `Info` |
| logSeveritySys                     | The log severity above which logs are sent to the syslog. Set to `none` for no logging to syslog. | Debug, Info, Warning, Error, Fatal | string | `Info` |
| logDebugFilenameRegex              | controls which source code files have their Debug log output included in the logs.  Only logs from files with names that match the given regular expression are included.  The filter only applies to Debug level logs. | regex | string | `""` |
| maxIpsetSize                       | Maximum size for the ipsets used by Felix. Should be set to a number that is greater than the maximum number of IP addresses that are ever expected in a selector. | int | int | `1048576` |
| metadataAddr                       | The IP address or domain name of the server that can answer VM queries for cloud-init metadata. In OpenStack, this corresponds to the machine running nova-api (or in Ubuntu, nova-api-metadata). A value of `none` (case insensitive) means that Felix should not set up any NAT rule for the metadata path.  | IPv4, hostname, none | string | `127.0.0.1` |
| metadataPort                       | The port of the metadata server. This, combined with global.MetadataAddr (if not 'None'), is used to set up a NAT rule, from 169.254.169.254:80 to MetadataAddr:MetadataPort. In most cases this should not need to be changed. | int | int | `8775` |
| natOutgoingAddress                 | The source address to use for outgoing NAT. By default an iptables MASQUERADE rule determines the source address which will use the address on the host interface the traffic leaves on. | IPV4 | string | `""` |
| policySyncPathPrefix               | File system path where Felix notifies services of policy changes over Unix domain sockets. This is required only if you're configuring [L7 logs]({{site.baseurl}}/visibility/elastic/l7/configure), or [egress gateways]({{site.baseurl}}/networking/egress/). Set to `""` to disable. | string | string | `""` |
| prometheusGoMetricsEnabled         | Set to `false` to disable Go runtime metrics collection, which the Prometheus client does by default. This reduces the number of metrics reported, reducing Prometheus load. | boolean | boolean | `true` |
| prometheusMetricsEnabled           | Set to `true` to enable the experimental Prometheus metrics server in Felix. | boolean | boolean | `false` |
| prometheusMetricsHost              | TCP network address that the Prometheus metrics server should bind to. | IPv4, IPv6, Hostname | string | `""` |
| prometheusMetricsPort              | TCP port that the Prometheus metrics server should bind to. | int | int | `9091` |
| prometheusProcessMetricsEnabled    | Set to `false` to disable process metrics collection, which the Prometheus client does by default. This reduces the number of metrics reported, reducing Prometheus load. | boolean | boolean | `true` |
| prometheusReporterEnabled | Set to `true` to enable configure Felix to keep count of recently denied packets and publish these as Prometheus metrics. Note that denied packet metrics are independent of the `dropActionOverride` setting.  Specifically, if packets that would normally be denied are being allowed through by a setting of `Accept` or `LogAndAccept`, those packets still get counted as denied packets. | `true`, `false` | boolean | `false` |
| prometheusReporterPort | The TCP port on which to report denied packet metrics, if `prometheusReporterEnabled` is set to `true`. |  |  | `9092` |
| removeExternalRoutes               | Whether or not to remove device routes that have not been programmed by Felix. Disabling this will allow external applications to also add device routes. | bool | boolean | `true` |
| reportingInterval                  | Interval at which Felix reports its status into the datastore, or 0 to disable.  Must be non-zero in OpenStack deployments. | `5s`, `10s`, `1m` etc. | duration | `30s` |
| reportingTTL                       | Time-to-live setting for process-wide status reports. | `5s`, `10s`, `1m` etc. | duration | `90s` |
| routeRefreshInterval               | Period at which Felix re-checks the routes in the dataplane to ensure that no other process has accidentally broken {{site.prodname}}'s rules. Set to 0 to disable route refresh. | `5s`, `10s`, `1m` etc. | duration | `90s` |
| ipsecMode                  | Controls which mode IPsec is operating on. The only supported value is `PSK`. An empty value means IPsec is not enabled. | PSK | string | `""` |
| ipsecAllowUnsecuredTraffic | When set to `false`, only IPsec-protected traffic will be allowed on the packet paths where IPsec is supported.  When set to `true`, IPsec will be used but non-IPsec traffic will be accepted.  In general, setting this to `true` is less safe since it allows an attacker to inject packets.  However, it is useful when transitioning from non-IPsec to IPsec since it allows traffic to flow while the cluster negotiates the IPsec mesh.  | `true`, `false` | boolean | `false` |
| ipsecIKEAlgorithm          | IPsec IKE algorithm. Default is NIST suite B recommendation.| string | string | `aes128gcm16-prfsha256-ecp256` |
| ipsecESPAlgorithm          | IPsec ESP algorithm. Default is NIST suite B recommendation.| string | string | `aes128gcm16-ecp256`
| ipsecLogLevel              | Controls log level for IPsec components. Set to `None` for no logging. | `None`, `Notice`, `Info`, `Debug`, `Verbose` | string | `Info` |
| ipsecPSKFile               | The path to the pre shared key file for IPsec. | string | string | `""` |
| flowLogsFileEnabled   | Set to `true`, enables flow logs. If set to `false` no flow logging will occur. Flow logs are written to a file `flows.log` and sent to Elasticsearch. The location of this file can be configured using the `flowLogsFileDirectory` field. File rotation settings for this `flows.log` file can be configured using the fields `flowLogsFileMaxFiles` and `flowLogsFileMaxFileSizeMB`. Note that flow log exports to Elasticsearch are dependent on flow logs getting written to this file. Setting this parameter to `false` will disable flow logs. | `true`, `false` | boolean | `false` |
| flowLogsFileDirectory | Set the directory where flow logs files are stored on Linux nodes. This parameter only takes effect when `flowLogsFileEnabled` is set to `true`. | string | string | `/var/log/calico/flowlogs` |
| flowLogsPositionFilePath | Specify the position of the external pipeline that reads flow logs on Linux nodes. This parameter only takes effect when `FlowLogsDynamicAggregationEnabled` is set to `true`. | string | string | `/var/log/calico/flows.log.pos` |
| flowLogsFileMaxFiles  | Set the number of log files to keep. This parameter only takes effect when `flowLogsFileEnabled` is set to `true`. | int | int | `5` |
| flowLogsFileMaxFileSizeMB | Set the max size in MB of flow logs files before rotation. This parameter only takes effect when `flowLogsFileEnabled` is set to `true`. | int | int | `100` |
| flowLogsFlushInterval | The period, in seconds, at which Felix exports the flow logs. | int | int | `300s` |
| flowLogsFileAggregationKindForAllowed | How much to aggregate the flow logs sent to Elasticsearch for allowed traffic.  Bear in mind that changing this value may have a dramatic impact on the volume of flow logs sent to Elasticsearch. | 0-2 | [AggregationKind](#aggregationkind) | 2 |
| flowLogsFileAggregationKindForDenied | How much to aggregate the flow logs sent to Elasticsearch for denied traffic.  Bear in mind that changing this value may have a dramatic impact on the volume of flow logs sent to Elasticsearch. | 0-2 | [AggregationKind](#aggregationkind) | 1 |
| flowLogsFileIncludeService | When set to `true`, include destination service information in the aggregated flow log. Note that service information will only be included when the flow can be explicitly determined to be bound to a service (e.g. pre-DNAT destination matches a service ClusterIP). | `true`, `false` | boolean | `false` |
| flowLogsFileIncludeLabels | When set to `true`, include source and destination endpoint labels in the aggregated flow log. Note that only Kubernetes endpoints or network sets are included; arbitrary networks do not contain labels. | `true`, `false` | boolean | `false` |
| flowLogsFileIncludePolicies | When set to `true`, include all policies in the aggregated flow logs that acted upon and matches the flow log traffic. | `true`, `false` | boolean | `false` |
| flowLogsEnableNetworkSets | When set to `true`, include an arbitrary network set in the aggregated flow log that matches the IP address of the flow log endpoint. | `true`, `false` | boolean | `false` |
| flowLogsCollectProcessInfo | When set to `true`, Felix will load the kprobe BPF programs to collect process info. | `true`, `false` | boolean | `false` |
| flowLogsCollectTcpStats | When set to `true`, Felix will collect the TCP socket stats. | `true`, `false` | boolean | `true` |
| flowLogsCollectProcessPath | When set to `true`, along with flowLogsCollectProcessInfo, each flow log will include the full path of the executable and the arguments with which the executable was invoked. | `true`, `false` | boolean | `false` |
| flowLogsFilePerFlowProcessLimit | Specify the maximum number of flow log entries with distinct process information beyond which process information will be aggregated | int | int | `2` |
| flowLogsFileNatOutgoingPortLimit | Specify the maximum number of distinct post SNAT ports that will appear in the flowLogs | int | int | `3` |
| flowLogsFilePerFlowProcessArgsLimit | Specify the maximum number of unique arguments in the flowlogs beyond which process arguments will be aggregated | int | int | `5` |
| flowLogsFileDomainsLimit | Specify the maximum number of top-level domains to include in a flow log. This only applies to source reported flows to destinations external to the cluster. | int | int | `5` |
| statsDumpFilePath | Specify the position of the file used for dumping flow log statistics on Linux nodes. Note this is an internal setting that users shouldn't need to modify.| string | string | `/var/log/calico/stats/dump` |
| routeTableRange                    | *deprecated in favor of `RouteTableRanges`* Calico programs additional Linux route tables for various purposes. `RouteTableRange` specifies the indices of the route tables that Calico should use. |  | [RouteTableRanges](#routetablerange) | `""` |
| routeTableRanges                    | Calico programs additional Linux route tables for various purposes. `RouteTableRanges` specifies a set of table index ranges that Calico should use. Deprecates `RouteTableRange`, overrides `RouteTableRange` |  | [RouteTableRanges](#routetableranges) | `[{"min": 1, "max": 250}]` |
| routeSyncDisabled                  | Set to `true` to disable Calico programming routes to local workloads. | boolean | boolean | `false` |
| serviceLoopPrevention              | When [service IP advertisement is enabled]({{ site.baseurl }}/networking/advertise-service-ips), prevent routing loops to service IPs that are not in use, by dropping or rejecting packets that do not get DNAT'd by kube-proxy.  Unless set to "Disabled", in which case such routing loops continue to be allowed. | `Drop`, `Reject`, `Disabled` | string | `Drop` |
| workloadSourceSpoofing             | Controls whether pods can enable source IP address spoofing with the `cni.projectcalico.org/allowedSourcePrefixes` annotation. When set to `Any`, pods can use this annotation to send packets from any IP address. | `Any`, `Disabled` | string | `Disabled`
| sidecarAccelerationEnabled         | Enable experimental acceleration between application and proxy sidecar when using [application layer policy]({{ site.baseurl }}/security/app-layer-policy). [Default: `false`] | boolean | boolean | `false` |
| vxlanEnabled                       | Optional, you shouldn't need to change this setting as Felix calculates if VXLAN should be enabled based on the existing IP Pools. When set, this overrides whether Felix should create the VXLAN tunnel device for VXLAN networking. | `true`, `false`, unset | optional boolean | unset |
| vxlanMTU                           | MTU to use for the IPv4 VXLAN tunnel device. Zero value means auto-detect. Also controls NodePort MTU when eBPF enabled.                                                                                                              | int                  | int              | `0`   |
| vxlanMTUV6                         | MTU to use for the IPv6 VXLAN tunnel device. Zero value means auto-detect. Also controls NodePort MTU when eBPF enabled.                                                                                                              | int                  | int              | `0`   |
| vxlanPort                          | Port to use for VXLAN traffic. A value of `0` means "use the kernel default". | int | int | `4789` |
| vxlanVNI                           | Virtual network ID to use for VXLAN traffic. A value of `0` means "use the kernel default". | int | int | `4096` |
| allowVXLANPacketsFromWorkloads     | Set to `true` to allow VXLAN encapsulated traffic from workloads. | boolean | boolean | `false` |
| allowIPIPPacketsFromWorkloads      | Set to `true` to allow IPIP encapsulated traffic from workloads. | boolean | boolean | `false` |
| windowsFlowLogsFileDirectory | Set the directory where flow logs files are stored on Windows nodes. This parameter only takes effect when `flowLogsFileEnabled` is set to `true`. | string | string | `c:\\TigeraCalico\\flowlogs` |
| windowsFlowLogsPositionFilePath | Specify the position of the external pipeline that reads flow logs on Windows nodes. This parameter only takes effect when `FlowLogsDynamicAggregationEnabled` is set to `true`. | string | string | `c:\\TigeraCalico\\flowlogs\\flows.log.pos` |
| windowsStatsDumpFilePath | Specify the position of the file used for dumping flow log statistics on Windows nodes. Note this is an internal setting that users shouldn't need to modify.| string | string | `c:\\TigeraCalico\\stats\\dump` |
| windowsDNSCacheFile                | Specify the name of the file that Calico uses to preserve learnt DNS information when restarting. | string | string | `c:\\TigeraCalico\\felix-dns-cache.txt` |
| windowsDNSExtraTTL                 | Specify extra time in seconds to keep IPs and alias names that are learnt from DNS, in addition to each name or IP's advertised TTL. | int | int | `120` |
| wireguardEnabled                   | Enable encryption on WireGuard supported nodes in cluster. When enabled, pod to pod traffic will be sent over encrypted tunnels between the nodes. | `true`, `false` | boolean | `false` |
| wireguardEnabledV6                 | Enable encryption for IPv6 on WireGuard supported nodes in cluster. When enabled, pod to pod traffic will be sent over encrypted tunnels between the nodes. | `true`, `false` | boolean | `false` |
| wireguardInterfaceName             | Name of the WireGuard interface created by Felix. If you change the name, and want to clean up the previously-configured interface names on each node, this is a manual process. | string | string | wireguard.cali |
| wireguardInterfaceNameV6           | Name of the IPv6 WireGuard interface created by Felix. If you change the name, and want to clean up the previously-configured interface names on each node, this is a manual process. | string | string | wg-v6.cali |
| wireguardListeningPort             | Port used by WireGuard tunnels. Felix sets up WireGuard tunnel on each node specified by this port. Available for configuration only in the global FelixConfiguration resource; setting it per host, config-file or environment variable will not work. | 1-65535 | int | 51820 |
| wireguardListeningPortV6           | Port used by IPv6 WireGuard tunnels. Felix sets up an IPv6 WireGuard tunnel on each node specified by this port. Available for configuration only in the global FelixConfiguration resource; setting it per host, config-file or environment variable will not work. | 1-65535 | int | 51821 |
| wireguardMTU                       | MTU set on the WireGuard interface created by Felix. Zero value means auto-detect. See [Configuring MTU]({{ site.baseurl }}/networking/mtu). | int | int | 0 |
| wireguardMTUV6                     | MTU set on the IPv6 WireGuard interface created by Felix. Zero value means auto-detect. See [Configuring MTU]({{ site.baseurl }}/networking/mtu). | int | int | 0 |
| wireguardRoutingRulePriority       | WireGuard routing rule priority value set up by Felix. If you change the default value, set it to a value most appropriate to routing rules for your nodes. | 1-32765 | int | 99 |
| wireguardHostEncryptionEnabled     | **Experimental**: Adds host-namespace workload IP's to WireGuard's list of peers. Should **not** be enabled when WireGuard is enabled on a cluster's control-plane node, as networking deadlock can occur. | true, false | boolean | false |
| wireguardKeepAlive                 | WireguardKeepAlive controls Wireguard PersistentKeepalive option. Set 0 to disable. [Default: 0] | `5s`, `10s`, `1m` etc. | duration | `0` |
| xdpRefreshInterval                 | Period at which Felix re-checks the XDP state in the dataplane to ensure that no other process has accidentally broken {{site.prodname}}'s rules. Set to 0 to disable XDP refresh. | `5s`, `10s`, `1m` etc. | duration | `90s` |
| xdpEnabled                         | When `bpfEnabled` is `false`: enable XDP acceleration for host endpoint policies.  When `bpfEnabled` is `true`, XDP is automatically used for Calico policy where that makes sense, regardless of this setting.  [Default: `true`] | true,false | boolean | `true` |
| dnsCacheFile                       | The name of the file that Felix uses to preserve learnt DNS information when restarting. | file name | string | `/var/run/calico/felix-dns-cache.txt` |
| dnsCacheSaveInterval               | The period, in seconds, at which Felix saves learnt DNS information to the cache file. | `5s`, `10s`, `1m` etc. | duration | `60s` |
| dnsCacheEpoch                      | An arbitrary number that can be changed, at runtime, to tell Felix to discard all its learnt DNS information. | int | int | `0` |
| dnsExtraTTL                        | Extra time to keep IPs and alias names that are learnt from DNS, in addition to each name or IP's advertised TTL. | `5s`, `10s`, `1m` etc. | duration | `0s` |
| dnsTrustedServers                  | The DNS servers that Felix should trust. Each entry here must be `<ip>[:<port>]` - indicating an explicit DNS server IP - or `k8s-service:[<namespace>/]<name>[:port]` - indicating a Kubernetes DNS service. `<port>` defaults to the first service port, or 53 for an IP, and `<namespace>` to `kube-system`. An IPv6 address with a port must use the square brackets convention, for example `[fd00:83a6::12]:5353`. Note that Felix (calico-node) will need RBAC permission to read the details of each service specified by a `k8s-service:...` form. | IPs or service names | comma-separated strings | `k8s-service:kube-dns` |
| dnsLogsFileEnabled                 | Set to `true`, enables DNS logs. If set to `false` no DNS logging will occur. DNS logs are written to a file `dns.log` and sent to Elasticsearch. The location of this file can be configured using the `DNSLogsFileDirectory` field. File rotation settings for this `dns.log` file can be configured using the fields `DNSLogsFileMaxFiles` and `DNSLogsFileMaxFileSizeMB`. Note that DNS log exports to Elasticsearch are dependent on DNS logs getting written to this file. Setting this parameter to `false` will disable DNS logs. | `true`, `false` | boolean | `false` |
| dnsLogsFileDirectory               | The directory where DNS logs files are stored. This parameter only takes effect when `DNSLogsFileEnabled` is `true`. | directory | string | `/var/log/calico/dnslogs` |
| dnsLogsFileMaxFiles                | The number of files to keep when rotating DNS log files. This parameter only takes effect when `DNSLogsFileEnabled` is `true`. | int | int | `5` |
| dnsLogsFileMaxFileSizeMB           | The max size in MB of DNS log files before rotation. This parameter only takes effect when `DNSLogsFileEnabled` is `true`. | int | int | `100` |
| dnsLogsFlushInterval               | The period, in seconds, at which Felix exports DNS logs. | int | int | `300s` |
| dnsLogsFileAggregationKind         | How much to aggregate DNS logs.  Bear in mind that changing this value may have a dramatic impact on the volume of flow logs sent to Elasticsearch.  `0` means no aggregation, `1` means aggregate similar DNS logs from workloads in the same ReplicaSet. | `0`,`1` | int | `1` |
| dnsLogsFileIncludeLabels           | Whether to include client and server workload labels in DNS logs. | `true`, `false` | boolean | `true` |
| dnsLogsFilePerNodeLimit            | Limit on the number of DNS logs that can be emitted within each flush interval.  When this limit has been reached, Felix counts the number of unloggable DNS responses within the flush interval, and emits a WARNING log with that count at the same time as it flushes the buffered DNS logs. | int | int | `0` (no limit) |
| dnsLogsLatency                     | Indicates to include measurements of DNS request/response latency in each DNS log. | `true`, `false` | boolean | `true` |
| dnsPolicyMode                      | DNSPolicyMode specifies how DNS policy programming will be handled. | `NoDelay`, `DelayDNSResponse`, `DelayDeniedPacket` | [DNSPolicyMode](#dnspolicymode) | `DelayDeniedPacket` |   
| dnsPolicyNfqueueID                 | DNSPolicyNfqueueID is the NFQUEUE ID to use for DNS Policy re-evaluation when the domains IP hasn't been programmed to ipsets yet. This value can be changed to avoid conflicts with other users of NFQUEUEs. Used when `DNSPolicyMode` is `DelayDeniedPacket`. | 0-65535 | int | `100` |
| dnsPolicyNfqueueSize               | DNSPolicyNfqueueID is the size of the NFQUEUE for DNS policy re-evaluation. This is the maximum number of denied packets that may be queued up pending re-evaluation. Used when `DNSPolicyMode` is `DelayDeniedPacket`. | 0-65535 | int | `100` |
| dnsPacketsNfqueueID                | DNSPacketsNfqueueID is the NFQUEUE ID to use for capturing DNS packets to ensure programming IPSets occurs before the response is released. Used when `DNSPolicyMode` is `DelayDNSResponse`. | 0-65535 | int | `101` |
| dnsPacketsNfqueueSize              | DNSPacketsNfqueueSize is the size of the NFQUEUE for captured DNS packets. This is the maximum number of DNS packets that may be queued awaiting programming in the dataplane. Used when `DNSPolicyMode` is `DelayDNSResponse`. | 0-65535 | int | `100` |
| dnsPacketsNfqueueMaxHoldDuration   | DNSPacketsNfqueueMaxHoldDuration is the max length of time to hold on to a DNS response while waiting for the the dataplane to be programmed. Used when `DNSPolicyMode` is `DelayDNSResponse`. | `5s`, `10s`, `1m` etc. | duration | `3s` |
| bpfEnabled                         | Enable eBPF dataplane mode.  eBPF mode has some limitations, see the [HOWTO guide]({{ site.baseurl }}/maintenance/ebpf/enabling-ebpf) for more details. | true, false | boolean | false |
| bpfDisableUnprivileged             | If true, Felix sets the kernel.unprivileged_bpf_disabled sysctl to disable unprivileged use of BPF.  This ensures that unprivileged users cannot access Calico's BPF maps and cannot insert their own BPF programs to interfere with the ones that {{site.prodname}} installs. | true, false | boolean | true |
| bpfLogLevel                        | In eBPF dataplane mode, the log level used by the BPF programs.  The logs are emitted to the BPF trace pipe, accessible with the command `tc exec bpf debug`.  This is a tech preview feature and subject to change in future releases. | Off,Info,Debug | string | Off |
| bpfDataIfacePattern                | In eBPF dataplane mode, controls which interfaces Felix should attach BPF programs to in order to catch traffic to/from the external network.  This needs to match the interfaces that Calico workload traffic flows over as well as any interfaces that handle incoming traffic to NodePorts and services from outside the cluster.  It should not match the workload interfaces (usually named cali...)..  This is a tech preview feature and subject to change in future releases. | regular expression | string | ^(en.* &#124;eth.*&#124;tunl0$) |
| bpfL3IfacePattern                  | In eBPF dataplane mode, allows to list tunnel devices like wireguard or vxlan (i.e., L3 devices) in addition to BPFDataIfacePattern. That is, tunnel interfaces not created by Calico, that Calico workload traffic flows over as well as any interfaces that handle incoming traffic to nodeports and services from outside the cluster.| regular expression | string | "" |
| bpfConnectTimeLoadBalancingEnabled | In eBPF dataplane mode, controls whether Felix installs the connect-time load balancer.  In the current release, the connect-time load balancer is required for the host to reach kubernetes services.  This is a tech preview feature and subject to change in future releases. | true,false | boolean | true |
| bpfExternalServiceMode             | In eBPF dataplane mode, controls how traffic from outside the cluster to NodePorts and ClusterIPs is handled.  In Tunnel mode, packet is tunneled from the ingress host to the host with the backing pod and back again.  In DSR mode, traffic is tunneled to the host with the backing pod and then returned directly; this requires a network that allows direct return. | Tunnel,DSR | string | Tunnel |
| bpfKubeProxyIptablesCleanupEnabled | In eBPF dataplane mode, controls whether Felix will clean up the iptables rules created by the Kubernetes `kube-proxy`; should only be enabled if `kube-proxy` is not running. This is a tech preview feature and subject to change in future releases. | true,false| boolean | true |
| bpfKubeProxyMinSyncPeriod          | In eBPF dataplane mode, controls the minimum time between dataplane updates for Felix's embedded `kube-proxy` implementation. | `5s`, `10s`, `1m` etc. | duration | `1s` |
| BPFKubeProxyEndpointSlicesEnabled  | In eBPF dataplane mode, controls whether Felix's embedded kube-proxy derives its services from Kubernetes' EndpointSlices resources. Using EndpointSlices is more efficient but it requires EndpointSlices support to be enabled at the Kubernetes API server. | true,false | boolean | false |
| bpfMapSizeConntrack | In eBPF dataplane mode, controls the size of the conntrack map. | int | int | 512000 |
| bpfMapSizeIPSets | In eBPF dataplane mode, controls the size of the ipsets map. | int | int | 1048576 |
| bpfMapSizeNATAffinity | In eBPF dataplane mode, controls the size of the NAT affinity map. | int | int | 65536 |
| bpfMapSizeNATFrontend | In eBPF dataplane mode, controls the size of the NAT front end map. | int | int | 65536 |
| bpfMapSizeNATBackend | In eBPF dataplane mode, controls the size of the NAT back end map. | int | int | 262144 |
| bpfMapSizeRoute | In eBPF dataplane mode, controls the size of the route map. | int | int | 262144 |
| bpfPolicyDebugEnabled              | In eBPF dataplane mode, controls whether felix will collect policy dump for each interface. | true, false | boolean | true |
| routeSource                        | Where Felix gets is routing information from for VXLAN and the BPF dataplane. The CalicoIPAM setting is more efficient because it supports route aggregation, but it only works when Calico's IPAM or host-local IPAM is in use. Use the WorkloadIPs setting if you are using Calico's VXLAN or BPF dataplane and not using Calico IPAM or host-local IPAM. | CalicoIPAM,WorkloadIPs | string | `CalicoIPAM` |
| mtuIfacePattern                    | Pattern used to discover the host's interface for MTU auto-detection. | regex | string | ^((en&#124;wl&#124;ww&#124;sl&#124;ib)[Pcopsx].* &#124;(eth&#124;wlan&#124;wwan).*) |
| egressIPSupport                    | Defines three different support modes for egress gateway function. `Disabled` means egress gateways are not supported. `EnabledPerNamespace` means egress gateway function is enabled and can be configured on a per-namespace basis (but per-pod egress annotations are ignored). `EnabledPerNamespaceOrPerPod` means egress gateway function is enabled and can be configured per-namespace or per-pod (with per-pod egress annotations overriding namespace annotations). | Disabled,<br/>EnabledPerNamespace,<br/>EnabledPerNamespaceOrPerPod | string | `Disabled` |
| egressIPVXLANPort                  | Port to use for egress gateway VXLAN traffic. A value of `0` means "use the kernel default". | int | int | `4790` |
| egressIPVXLANVNI                   | Virtual network ID to use for egress gateway VXLAN traffic. A value of `0` means "use the kernel default". | int | int | `4097` |
| egressIPRoutingRulePriority        | Controls the priority value to use for the egress gateway routing rule. | int | int | `100` |
| egressGatewayPollInterval          | Controls the interval at which Felix will poll remote egress gateways to check their health.  Only Egress Gateways with a named "health" port will be polled in this way.  Egress Gateways that fail the health check will be taken our of use as if they have been deleted. | `5s`, `10s`, `1m` etc. | duration | `10s` |
| egressGatewayPollFailureCount      | Controls the minimum number of poll failures before a remote Egress Gateway is considered to have failed. | int | int | `3` |
| captureDir                         | Controls the directory where packet capture files are stored. | string | string | `/var/log/calico/pcap` |
| captureMaxSizeBytes                | Controls the maximum size in bytes for a packet capture file before rotation. | int | int | `10000000` |
| captureRotationSeconds             | Controls the rotation period in seconds for a packet capture file. | int | int | `3600` |
| captureMaxFiles                    | Controls the maximum number rotated packet capture files. | int | int | `2` |

\* When `dropActionOverride` is set to `LogAndDrop` or `LogAndAccept`, the `syslog` entries look something like the following.
   ```
   May 18 18:42:44 ubuntu kernel: [ 1156.246182] calico-drop: IN=tunl0 OUT=cali76be879f658 MAC= SRC=192.168.128.30 DST=192.168.157.26 LEN=60 TOS=0x00 PREC=0x00 TTL=62 ID=56743 DF PROTO=TCP SPT=56248 DPT=80 WINDOW=29200 RES=0x00 SYN URGP=0 MARK=0xa000000
   ```
   {: .no-select-button}

\*\* Duration is denoted by the numerical amount followed by the unit of time. Valid units of time include nanoseconds (ns), microseconds (µs), milliseconds (ms), seconds (s), minutes (m), and hours (h). Units of time can also be used together e.g. `3m30s` to represent 3 minutes and 30 seconds. Any amounts of time that can be converted into larger units of time will be converted e.g. `90s` will become `1m30s`.

<br>

`genericXDPEnabled` and `xdpRefreshInterval` are only relevant when `bpfEnabled` is `false` and
`xdpEnabled` is `true`; in other words when XDP is being used to accelerate denial-of-service
prevention policies in the iptables dataplane.

When `bpfEnabled` is `true` the "xdp" settings all have no effect; in BPF mode the implementation of
policy is always accelerated, using the best available BPF technology.

#### Health Timeout Overrides

Felix has internal liveness and readiness watchdog timers that monitor its various loops.
If a loop fails to "check in" within the allotted timeout then Felix will report non-Ready
or non-Live on its health port (which is monitored by Kubelet in a Kubernetes system).
If Felix reports non-Live, this can result in the Pod being restarted.

In Kubernetes, if you see the calico-node Pod readiness or liveness checks fail 
intermittently, check the calico-node Pod log for a log from Felix that gives the 
overall health status (the list of components will depend on which features are enabled):

```
+---------------------------+---------+----------------+-----------------+--------+
|         COMPONENT         | TIMEOUT |    LIVENESS    |    READINESS    | DETAIL |
+---------------------------+---------+----------------+-----------------+--------+
| CalculationGraph          | 30s     | reporting live | reporting ready |        |
| FelixStartup              | 0s      | reporting live | reporting ready |        |
| InternalDataplaneMainLoop | 1m30s   | reporting live | reporting ready |        |
+---------------------------+---------+----------------+-----------------+--------+
```

If some health timeouts show as "timed out" it may help to apply an override
using the `healthTimeoutOverrides` field:

```
...
spec:
  healthTimeoutOverrides:
  - name: InternalDataplaneMainLoop
    timeout: "5m"
  - name: CalculationGraph
    timeout: "1m30s"
  ...
```

A timeout value of 0 disables the timeout.

#### ProtoPort

| Field    | Description          | Accepted Values                      | Schema |
|----------|----------------------|--------------------------------------|--------|
| port     | The exact port match | 0-65535                              | int    |
| protocol | The protocol match   | tcp, udp, sctp                       | string |
| net      | The CIDR match       | any valid CIDR (e.g. 192.168.0.0/16) | string |

#### AggregationKind

| Value | Description |
|-------|-------------|
| 0     | No aggregation |
| 1     | Aggregate all flows that share a source port on each node |
| 2     | Aggregate all flows that share source ports or are from the same ReplicaSet on each node |

#### DNSPolicyMode

| Value                  | Description              |
|------------------------|--------------------------|
| DelayDeniedPacket      | Felix delays any denied packet that traversed a policy that included egress domain matches, but did not match. The packet is released after a fixed time, or after the destination IP address was programmed. |
| DelayDNSResponse       | Felix delays any DNS response until related IPSets are programmed. This introduces some latency to all DNS packets (even when no IPSet programming is required), but it ensures policy hit statistics are accurate. This is the recommended setting when you are making use of staged policies or policy rule hit statistics. |
| NoDelay                | Felix does not introduce any delay to the packets. DNS rules may not have been programmed by the time the first packet traverses the policy rules. Client applications need to handle reconnection attempts if initial connection attempts fail. This may be problematic for some applications or for very low DNS TTLs. |

On Windows, or when using the eBPF dataplane, this setting is ignored and `NoDelay` is always used.

A linux kernel version of 3.13 or greater is required to use `DelayDNSResponse`. For earlier kernel versions, this value is modified to `DelayDeniedPacket`.

#### RouteTableRange
The `RouteTableRange` option is now deprecated in favor of [RouteTableRanges](#routetableranges).

| Field    | Description          | Accepted Values   | Schema |
|----------|----------------------|-------------------|--------|
| min      | Minimum index to use | 1-250             | int    |
| max      | Maximum index to use | 1-250             | int    |

#### RouteTableRanges
`RouteTableRanges` is a list of `RouteTableRange` objects:

| Field    | Description          | Accepted Values | Schema |
|----------|----------------------|-----------------|--------|
| min      | Minimum index to use | 1 - 4294967295  | int    |
| max      | Maximum index to use | 1 - 4294967295  | int    |

Each item in the `RouteTableRanges` list designates a range of routing tables available to Calico. By default, Calico will use a single range of `1-250`.  If a range spans Linux's reserved table range (`253-255`) then those tables are automatically excluded from the list. It's possible that other table ranges may also be reserved by third-party systems unknown to Calico. In that case, multiple ranges can be defined to target tables below and above the sensitive ranges:
```sh
# target tables 65-99, and 256-1000, skipping 100-255
calicoctl patch felixconfig default --type=merge -p '{"spec":{"routeTableRanges": [{"min": 65, "max": 99}, {"min": 256, "max": 1000}] }}
```

*Note*, for performance reasons, the maximum total number of routing tables that Felix will accept is 65535 (or 2*16).

Specifying both the `RouteTableRange` and `RouteTableRanges` arguments is not supported and will result in an error from the api.

#### AWS IAM Role/Policy for source-destination-check configuration

Setting `awsSrcDstCheck` to `Disable` will automatically disable source-destination-check on EC2 instances in a cluster, provided necessary IAM roles and policies are set. One of the policies assigned to IAM role of cluster nodes must contain a statement similar to the following:

```
{
    "Effect": "Allow",
        "Action": [
            "ec2:DescribeInstances",
            "ec2:ModifyNetworkInterfaceAttribute"
        ],
    "Resource": "*"
}
```

If there are no policies attached to node roles containing the above statement, attach a new policy. For example, if a node role is `test-cluster-nodeinstance-role`, click on the IAM role in AWS console. In the `Permission policies` list, add a new inline policy with the above statement to the new policy JSON definition. For detailed information, see {% include open-new-window.html text='AWS documentation' url='https://docs.aws.amazon.com/IAM/latest/UserGuide/access_policies_create.html?icmpid=docs_iam_console' %}.

For an EKS cluster, the necessary IAM role and policy is available by default. No further actions are needed.

### Supported operations

| Datastore type        | Create | Delete | Delete (Global `default`) | Update | Get/List | Notes |
|-----------------------|--------|--------|---------------------------|--------|----------|-------|
| Kubernetes API server | Yes    | Yes    | No                        | Yes    | Yes      |       |<|MERGE_RESOLUTION|>--- conflicted
+++ resolved
@@ -60,10 +60,7 @@
 | ipipMTU                            | The MTU to set on the tunnel device. Zero value means auto-detect. See [Configuring MTU]({{ site.baseurl }}/networking/mtu) | int | int | `0` |
 | ipsetsRefreshInterval              | Period at which Felix re-checks the IP sets in the dataplane to ensure that no other process has accidentally broken {{site.prodname}}'s rules. Set to 0 to disable IP sets refresh. | `5s`, `10s`, `1m` etc. | duration | `10s` |
 | iptablesFilterAllowAction          | This parameter controls what happens to traffic that is accepted by a Felix policy chain in the iptables filter table (i.e. a normal policy chain). The default will immediately `Accept` the traffic. Use `Return` to send the traffic back up to the system chains for further processing.| Accept, Return |  string | `Accept` |
-<<<<<<< HEAD
-=======
 | iptablesFilterDenyAction           | This parameter controls what happens to traffic that is denied by a Felix policy chain in the iptables filter table (i.e. a normal policy chain). The default will immediately `Drop` the traffic. Use `Reject` to notify caller that path is disallowed. | Drop, Reject | string | `Drop` |
->>>>>>> dafddb90
 | iptablesBackend                    | This parameter controls which variant of iptables binary Felix uses.  If using Felix on a system that uses the netfilter-backed iptables binaries, set this to `NFT`. | Legacy, NFT | string | automatic detection |
 | iptablesLockFilePath               | Location of the iptables lock file.  You may need to change this if the lock file is not in its standard location (for example if you have mapped it into Felix's container at a different path). | string | string | `/run/xtables.lock` |
 | iptablesLockProbeInterval          | Time that Felix will wait between attempts to acquire the iptables lock if it is not available.  Lower values make Felix more responsive when the lock is contended, but use more CPU. | `5s`, `10s`, `1m` etc. | duration | `50ms` |
