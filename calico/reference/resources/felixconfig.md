---
title: Felix configuration
description: API for this Calico Enterprise resource.
canonical_url: '/reference/resources/felixconfig'
---

A [Felix]({{ site.baseurl }}/reference/architecture/overview#felix) configuration resource (`FelixConfiguration`) represents Felix configuration options for the cluster.

For `kubectl` commands, the following case-insensitive aliases may be used to specify the resource type on the CLI: `felixconfiguration.projectcalico.org`, `felixconfigurations.projectcalico.org` as well as abbreviations such as `felixconfiguration.p` and `felixconfigurations.p`.

See [Configuring Felix]({{ site.baseurl }}/reference/felix/configuration) for more details.

### Sample YAML

```yaml
apiVersion: projectcalico.org/v3
kind: FelixConfiguration
metadata:
  name: default
spec:
  ipv6Support: false
  ipipMTU: 1400
  chainInsertMode: Append
```

### Felix configuration definition

#### Metadata

| Field       | Description                 | Accepted Values   | Schema |
|-------------|-----------------------------|-------------------|--------|
| name     | Unique name to describe this resource instance. Required. | Alphanumeric string with optional `.`, `_`, or `-`. | string |

- {{site.prodname}} automatically creates a resource named `default` containing the global default configuration settings for Felix. You can use [calicoctl]({{ site.baseurl }}/reference/calicoctl/overview) to view and edit these settings
- The resources with the name `node.<nodename>` contain the node-specific overrides, and will be applied to the node `<nodename>`. When deleting a node the FelixConfiguration resource associated with the node will also be deleted.

#### Spec

| Field                              | Description                 | Accepted Values   | Schema | Default    |
|------------------------------------|-----------------------------|-------------------|--------|------------|
| awsSrcDstCheck                     | Controls automatically setting {% include open-new-window.html text='source-destination-check' url='https://docs.aws.amazon.com/vpc/latest/userguide/VPC_NAT_Instance.html#EIP_Disable_SrcDestCheck' %} on an AWS EC2 instance running Felix. Setting the value to `Enable` will set the check value in the instance description to `true`. For `Disable`, the check value will be `false`. Setting must be `Disable` if you want the EC2 instance to process traffic not matching the host interface IP address. For example, EKS cluster using Calico CNI with `VXLANMode=CrossSubnet`. Check [IAM role and profile configuration](#aws-iam-rolepolicy-for-source-destination-check-configuration) for setting the necessary permission for this setting to work.| DoNothing, Enable, Disable | string | `DoNothing` |
| awsSecondaryIPSupport              | Controls whether Felix will create secondary AWS ENIs for AWS-backed IP pools.  This feature is documented in the [egress gateways on AWS guide](../../networking/egress/egress-gateway-aws).  Should only be enabled on AWS. | `Enabled`, `Disabled` | string | `Disabled` |
| awsSecondaryIPRoutingRulePriority  | Controls the priority of the policy-based routing rules used to implement AWS-backed IP addresses. Should only be changed to avoid conflicts if your nodes have additional policy based routing rules. | 0-4294967295 | int | 101 |
| awsRequestTimeout | Timeout used for communicating with the AWS API. | `5s`, `10s`, `1m` etc. | duration | `30s` |
| dropActionOverride | Controls what happens to each packet that is denied by the current {{site.prodname}} policy. Normally the `Drop` or `LogAndDrop` value should be used. However when experimenting or debugging a scenario that is not behaving as you expect, the `Accept` and `LogAndAccept` values can be useful: then the packet will be still be allowed through. When one of the `LogAnd...` values is set, each denied packet is logged in syslog.\* | `Drop`, `Accept`, `LogAndDrop`, `LogAndAccept` | string | `Drop` |
| chainInsertMode                    | Controls whether Felix hooks the kernel's top-level iptables chains by inserting a rule at the top of the chain or by appending a rule at the bottom. `Insert` is the safe default since it prevents {{site.prodname}}'s rules from being bypassed.  If you switch to `Append` mode, be sure that the other rules in the chains signal acceptance by falling through to the {{site.prodname}} rules, otherwise the {{site.prodname}} policy will be bypassed. | `Insert`, `Append` | string | `Insert` |
| defaultEndpointToHostAction        | This parameter controls what happens to traffic that goes from a workload endpoint to the host itself (after the traffic hits the endpoint egress policy).  By default {{site.prodname}} blocks traffic from workload endpoints to the host itself with an iptables "DROP" action. If you want to allow some or all traffic from endpoint to host, set this parameter to `Return` or `Accept`.  Use `Return` if you have your own rules in the iptables "INPUT" chain; {{site.prodname}} will insert its rules at the top of that chain, then `Return` packets to the "INPUT" chain once it has completed processing workload endpoint egress policy.  Use `Accept` to unconditionally accept packets from workloads after processing workload endpoint egress policy. | Drop, Return, Accept | string | `Drop` |
| deviceRouteSourceAddress           | IPv4 address to set as the source hint for routes programmed by Felix. When not set the source address for local traffic from host to workload will be determined by the kernel. | IPv4 | string | `""` |
| deviceRouteProtocol                | This defines the route protocol added to programmed device routes. | Protocol | int | RTPROT_BOOT |
| failsafeInboundHostPorts           | UDP/TCP/SCTP protocol/cidr/port groupings that Felix will allow incoming traffic to host endpoints on irrespective of the security policy. This is useful to avoid accidentally cutting off a host with incorrect configuration.  The default value allows SSH access, etcd, BGP, DHCP and the Kubernetes API. |  | List of [ProtoPort](#protoport) | {::nomarkdown}<p><code>- protocol: tcp<br>&nbsp;&nbsp;port: 22<br>- protocol: udp<br>&nbsp;&nbsp;port: 68<br>- protocol: tcp<br>&nbsp;&nbsp;port: 179<br>- protocol: tcp<br>&nbsp;&nbsp;port: 2379<br>- protocol: tcp<br>&nbsp;&nbsp;port: 2380<br>- protocol: tcp<br>&nbsp;&nbsp;port: 5473<br>- protocol: tcp<br>&nbsp;&nbsp;port: 6443<br>- protocol: tcp<br>&nbsp;&nbsp;port: 6666<br>- protocol: tcp<br>&nbsp;&nbsp;port: 6667</code></p>{:/} |
| failsafeOutboundHostPorts          | UDP/TCP/SCTP protocol/port groupings that Felix will allow outgoing traffic from host endpoints to irrespective of the security policy. This is useful to avoid accidentally cutting off a host with incorrect configuration.  The default value opens etcd's standard ports to ensure that Felix does not get cut off from etcd as well as allowing DHCP, DNS, BGP and the Kubernetes API. | | List of [ProtoPort](#protoport) | {::nomarkdown}<p><code>- protocol: udp<br>&nbsp;&nbsp;port: 53<br>- protocol: udp<br>&nbsp;&nbsp;port: 67<br>- protocol: tcp<br>&nbsp;&nbsp;port: 179<br>- protocol: tcp<br>&nbsp;&nbsp;port: 2379<br>- protocol: tcp<br>&nbsp;&nbsp;port: 2380<br>- protocol: tcp<br>&nbsp;&nbsp;port: 5473<br>- protocol: tcp<br>&nbsp;&nbsp;port: 6443<br>- protocol: tcp<br>&nbsp;&nbsp;port: 6666<br>- protocol: tcp<br>&nbsp;&nbsp;port: 6667</code></p>{:/} |
| featureDetectOverride              | Is used to override the feature detection. Values are specified in a comma separated list with no spaces, example; "SNATFullyRandom=true,MASQFullyRandom=false,RestoreSupportsLock=". "true" or "false" will force the feature, empty or omitted values are auto-detected. | string | string | `""` |
| genericXDPEnabled                  | When enabled, Felix can fallback to the non-optimized `generic` XDP mode. This should only be used for testing since it doesn't improve performance over the non-XDP mode. | true,false | boolean | `false` |
| interfaceExclude                   | A comma-separated list of interface names that should be excluded when Felix is resolving host endpoints.  The default value ensures that Felix ignores Kubernetes' internal `kube-ipvs0` device. If you want to exclude multiple interface names using a single value, the list supports regular expressions. For regular expressions you must wrap the value with `/`. For example having values `/^kube/,veth1` will exclude all interfaces that begin with `kube` and also the interface `veth1`. | string | string | `kube-ipvs0` |
| interfacePrefix                    | The interface name prefix that identifies workload endpoints and so distinguishes them from host endpoint interfaces.  Note: in environments other than bare metal, the orchestrators configure this appropriately.  For example our Kubernetes and Docker integrations set the 'cali' value, and our OpenStack integration sets the 'tap' value. | string | string | `cali` |
| ipipEnabled                        | Whether Felix should configure an IPinIP interface on the host. Set automatically to `true` by `{{site.nodecontainer}}` or `calicoctl` when you create an IPIP-enabled pool. | boolean | `false` |
| ipipMTU                            | The MTU to set on the tunnel device. Zero value means auto-detect. See [Configuring MTU]({{ site.baseurl }}/networking/mtu) | int | int | `0` |
| ipsetsRefreshInterval              | Period at which Felix re-checks the IP sets in the dataplane to ensure that no other process has accidentally broken {{site.prodname}}'s rules. Set to 0 to disable IP sets refresh.  Note: the default for this value is lower than the other refresh intervals as a workaround for a [Linux kernel bug](https://github.com/projectcalico/felix/issues/1347){:target="_blank"} that was fixed in kernel version 4.11. If you are using v4.11 or greater you may want to set this to a higher value to reduce Felix CPU usage. | `5s`, `10s`, `1m` etc. | duration | `10s` |
| iptablesFilterAllowAction          | This parameter controls what happens to traffic that is accepted by a Felix policy chain in the iptables filter table (i.e. a normal policy chain). The default will immediately `Accept` the traffic. Use `Return` to send the traffic back up to the system chains for further processing.| Accept, Return |  string | `Accept` |
| iptablesBackend                    | This parameter controls which variant of iptables binary Felix uses.  If using Felix on a system that uses the netfilter-backed iptables binaries, set this to `NFT`. | Legacy, NFT | string | automatic detection |
| iptablesLockFilePath               | Location of the iptables lock file.  You may need to change this if the lock file is not in its standard location (for example if you have mapped it into Felix's container at a different path). | string | string | `/run/xtables.lock` |
| iptablesLockProbeInterval          | Time that Felix will wait between attempts to acquire the iptables lock if it is not available.  Lower values make Felix more responsive when the lock is contended, but use more CPU. | `5s`, `10s`, `1m` etc. | duration | `50ms` |
| iptablesLockTimeout                | Time that Felix will wait for the iptables lock, or 0, to disable.  To use this feature, Felix must share the iptables lock file with all other processes that also take the lock.  When running Felix inside a container, this requires the /run directory of the host to be mounted into the {{site.nodecontainer}} or calico/felix container. | `5s`, `10s`, `1m` etc. | duration | `0` (Disabled) |
| iptablesMangleAllowAction          | This parameter controls what happens to traffic that is accepted by a Felix policy chain in the iptables mangle table (i.e. a pre-DNAT policy chain). The default will immediately `Accept` the traffic. Use `Return` to send the traffic back up to the system chains for further processing. | `Accept`, `Return` |  string | `Accept` |
| iptablesMarkMask                   | Mask that Felix selects its IPTables Mark bits from. Should be a 32 bit hexadecimal number with at least 8 bits set, none of which clash with any other mark bits in use on the system. | netmask | netmask | `0xffff0000` |
| iptablesNATOutgoingInterfaceFilter | This parameter can be used to limit the host interfaces on which Calico will apply SNAT to traffic leaving a Calico IPAM pool with "NAT outgoing" enabled.  This can be useful if you have a main data interface, where traffic should be SNATted and a secondary device (such as the docker bridge) which is local to the host and doesn't require SNAT.  This parameter uses the iptables interface matching syntax, which allows `+` as a wildcard.  Most users will not need to set this.  Example: if your data interfaces are eth0 and eth1 and you want to exclude the docker bridge, you could set this to `eth+` | string | string | `""` |
| iptablesPostWriteCheckInterval     | Period after Felix has done a write to the dataplane that it schedules an extra read back in order to check the write was not clobbered by another process.  This should only occur if another application on the system doesn't respect the iptables lock. | `5s`, `10s`, `1m` etc. | duration | `1s` |
| iptablesRefreshInterval            | Period at which Felix re-checks all iptables state to ensure that no other process has accidentally broken {{site.prodname}}'s rules. Set to 0 to disable iptables refresh. | `5s`, `10s`, `1m` etc. | duration | `90s` |
| ipv6Support                        | IPv6 support for Felix | `true`, `false` | boolean | `true` |
| logFilePath                        | The full path to the Felix log. Set to `none` to disable file logging. | string | string | `/var/log/calico/felix.log` |
| logPrefix                          | The log prefix that Felix uses when rendering LOG rules. | string | string | `calico-packet` |
| logSeverityFile                    | The log severity above which logs are sent to the log file. | Same as logSeveritySys | string | `Info` |
| logSeverityScreen                  | The log severity above which logs are sent to the stdout. | Same as logSeveritySys | string | `Info` |
| logSeveritySys                     | The log severity above which logs are sent to the syslog. Set to `none` for no logging to syslog. | Debug, Info, Warning, Error, Fatal | string | `Info` |
| logDebugFilenameRegex              | controls which source code files have their Debug log output included in the logs.  Only logs from files with names that match the given regular expression are included.  The filter only applies to Debug level logs. | regex | string | `""` |
| maxIpsetSize                       | Maximum size for the ipsets used by Felix. Should be set to a number that is greater than the maximum number of IP addresses that are ever expected in a selector. | int | int | `1048576` |
| metadataAddr                       | The IP address or domain name of the server that can answer VM queries for cloud-init metadata. In OpenStack, this corresponds to the machine running nova-api (or in Ubuntu, nova-api-metadata). A value of `none` (case insensitive) means that Felix should not set up any NAT rule for the metadata path.  | IPv4, hostname, none | string | `127.0.0.1` |
| metadataPort                       | The port of the metadata server. This, combined with global.MetadataAddr (if not 'None'), is used to set up a NAT rule, from 169.254.169.254:80 to MetadataAddr:MetadataPort. In most cases this should not need to be changed. | int | int | `8775` |
| natOutgoingAddress                 | The source address to use for outgoing NAT. By default an iptables MASQUERADE rule determines the source address which will use the address on the host interface the traffic leaves on. | IPV4 | string | `""` |
| policySyncPathPrefix               | File system path where Felix notifies services of policy changes over Unix domain sockets. This is only required if you're configuring [application layer policy]({{ site.baseurl }}/security/app-layer-policy), or [egress gateways]({{site.baseurl}}/networking/egress/). Set to `""` to disable. | string | string | `""` |
| prometheusGoMetricsEnabled         | Set to `false` to disable Go runtime metrics collection, which the Prometheus client does by default. This reduces the number of metrics reported, reducing Prometheus load. | boolean | boolean | `true` |
| prometheusMetricsEnabled           | Set to `true` to enable the experimental Prometheus metrics server in Felix. | boolean | boolean | `false` |
| prometheusMetricsHost              | TCP network address that the Prometheus metrics server should bind to. | IPv4, IPv6, Hostname | string | `""` |
| prometheusMetricsPort              | TCP port that the Prometheus metrics server should bind to. | int | int | `9091` |
| prometheusProcessMetricsEnabled    | Set to `false` to disable process metrics collection, which the Prometheus client does by default. This reduces the number of metrics reported, reducing Prometheus load. | boolean | boolean | `true` |
| prometheusReporterEnabled | Set to `true` to enable configure Felix to keep count of recently denied packets and publish these as Prometheus metrics. Note that denied packet metrics are independent of the `dropActionOverride` setting.  Specifically, if packets that would normally be denied are being allowed through by a setting of `Accept` or `LogAndAccept`, those packets still get counted as denied packets. | `true`, `false` | boolean | `false` |
| prometheusReporterPort | The TCP port on which to report denied packet metrics, if `prometheusReporterEnabled` is set to `true`. |  |  | `9092` |
| removeExternalRoutes               | Whether or not to remove device routes that have not been programmed by Felix. Disabling this will allow external applications to also add device routes. | bool | boolean | `true` |
| reportingInterval                  | Interval at which Felix reports its status into the datastore, or 0 to disable.  Must be non-zero in OpenStack deployments. | `5s`, `10s`, `1m` etc. | duration | `30s` |
| reportingTTL                       | Time-to-live setting for process-wide status reports. | `5s`, `10s`, `1m` etc. | duration | `90s` |
| routeRefreshInterval               | Period at which Felix re-checks the routes in the dataplane to ensure that no other process has accidentally broken {{site.prodname}}'s rules. Set to 0 to disable route refresh. | `5s`, `10s`, `1m` etc. | duration | `90s` |
<<<<<<< HEAD
| ipsecMode                  | Controls which mode IPsec is operating on. The only supported value is `PSK`. An empty value means IPsec is not enabled. | PSK | string | `""` |
| ipsecAllowUnsecuredTraffic | When set to `false`, only IPsec-protected traffic will be allowed on the packet paths where IPsec is supported.  When set to `true`, IPsec will be used but non-IPsec traffic will be accepted.  In general, setting this to `true` is less safe since it allows an attacker to inject packets.  However, it is useful when transitioning from non-IPsec to IPsec since it allows traffic to flow while the cluster negotiates the IPsec mesh.  | `true`, `false` | boolean | `false` |
| ipsecIKEAlgorithm          | IPsec IKE algorithm. Default is NIST suite B recommendation.| string  | string | `aes128gcm16-prfsha256-ecp256` |
| ipsecESPAlgorithm          | IPsec ESP algorithm. Default is NIST suite B recommendation.| string  | string | `aes128gcm16-ecp256`
| ipsecLogLevel              | Controls log level for IPsec components. Set to `None` for no logging. | `None`, `Notice`, `Info`, `Debug`, `Verbose` | string | `Info` |
| ipsecPSKFile               | The path to the pre shared key file for IPsec. | string | string | `""` |
| flowLogsFileEnabled   | Set to `true`, enables flow logs. If set to `false` no flow logging will occur. Flow logs are written to a file `flows.log` and sent to Elasticsearch. The location of this file can be configured using the `flowLogsFileDirectory` field. File rotation settings for this `flows.log` file can be configured using the fields `flowLogsFileMaxFiles` and `flowLogsFileMaxFileSizeMB`. Note that flow log exports to Elasticsearch are dependent on flow logs getting written to this file. Setting this parameter to `false` will disable flow logs. | `true`, `false` | boolean | `false` |
| flowLogsFileDirectory | Set the directory where flow logs files are stored on Linux nodes. This parameter only takes effect when `flowLogsFileEnabled` is set to `true`. | string | string | `/var/log/calico/flowlogs` |
| flowLogsPositionFilePath | Specify the position of the external pipeline that reads flow logs on Linux nodes. This parameter only takes effect when `FlowLogsDynamicAggregationEnabled` is set to `true`. | string | string | `/var/log/calico/flows.log.pos` |
| flowLogsFileMaxFiles  | Set the number of log files to keep. This parameter only takes effect when `flowLogsFileEnabled` is set to `true`. | int | int | `5` |
| flowLogsFileMaxFileSizeMB | Set the max size in MB of flow logs files before rotation. This parameter only takes effect when `flowLogsFileEnabled` is set to `true`. | int | int | `100` |
| flowLogsFlushInterval | The period, in seconds, at which Felix exports the flow logs. | int | int | `300s` |
| flowLogsFileAggregationKindForAllowed | How much to aggregate the flow logs sent to Elasticsearch for allowed traffic.  Bear in mind that changing this value may have a dramatic impact on the volume of flow logs sent to Elasticsearch. | 0-2 | [AggregationKind](#aggregationkind) | 2 |
| flowLogsFileAggregationKindForDenied | How much to aggregate the flow logs sent to Elasticsearch for denied traffic.  Bear in mind that changing this value may have a dramatic impact on the volume of flow logs sent to Elasticsearch. | 0-2 | [AggregationKind](#aggregationkind) | 1 |
| flowLogsFileIncludeService | When set to `true`, include destination service information in the aggregated flow log. Note that service information will only be included when the flow can be explicitly determined to be bound to a service (e.g. pre-DNAT destination matches a service ClusterIP). | `true`, `false` | boolean | `false` |
| flowLogsFileIncludeLabels | When set to `true`, include source and destination endpoint labels in the aggregated flow log. Note that only Kubernetes endpoints or network sets are included; arbitrary networks do not contain labels. | `true`, `false` | boolean | `false` |
| flowLogsFileIncludePolicies | When set to `true`, include all policies in the aggregated flow logs that acted upon and matches the flow log traffic. | `true`, `false` | boolean | `false` |
| flowLogsEnableNetworkSets | When set to `true`, include an arbitrary network set in the aggregated flow log that matches the IP address of the flow log endpoint. | `true`, `false` | boolean | `false` |
| flowLogsCollectProcessInfo | When set to `true`, Felix will load the kprobe BPF programs to collect process info. | `true`, `false` | boolean | `false` |
| flowLogsCollectTcpStats | When set to `true`, Felix will collect the TCP socket stats. | `true`, `false` | boolean | `true` |
| flowLogsCollectProcessPath | When set to `true`, along with flowLogsCollectProcessInfo, each flow log will include the full path of the executable and the arguments with which the executable was invoked. | `true`, `false` | boolean | `false` |
| flowLogsFilePerFlowProcessLimit | Specify the maximum number of flow log entries with distinct process information beyond which process information will be aggregated | int | int | `2` |
| flowLogsFileNatOutgoingPortLimit | Specify the maximum number of distinct post SNAT ports that will appear in the flowLogs | int | int | `3` |
| flowLogsFilePerFlowProcessArgsLimit | Specify the maximum number of unique arguments in the flowlogs beyond which process arguments will be aggregated | int | int | `5` |
| statsDumpFilePath | Specify the position of the file used for dumping flow log statistics on Linux nodes. Note this is an internal setting that users shouldn't need to modify.| string | string | `/var/log/calico/stats/dump` |
| routeTableRange                    | Calico programs additional Linux route tables for various purposes.  `RouteTableRange` specifies the indices of the route tables that Calico should use. |  | [RouteTableRange](#routetablerange) | `{Min: 1, Max: 250}` |
=======
| routeTableRange                    | *deprecated in favor of `RouteTableRanges`* Calico programs additional Linux route tables for various purposes. `RouteTableRange` specifies the indices of the route tables that Calico should use. |  | [RouteTableRanges](#routetablerange) | `""` |
| routeTableRanges                    | Calico programs additional Linux route tables for various purposes. `RouteTableRanges` specifies a set of table index ranges that Calico should use. Deprecates `RouteTableRange`, overrides `RouteTableRange` |  | [RouteTableRanges](#routetableranges) | `[{"Min": 1, "Max": 250}]` |
>>>>>>> 81888db8
| serviceLoopPrevention              | When [service IP advertisement is enabled]({{ site.baseurl }}/networking/advertise-service-ips), prevent routing loops to service IPs that are not in use, by dropping or rejecting packets that do not get DNAT'd by kube-proxy.  Unless set to "Disabled", in which case such routing loops continue to be allowed. | `Drop`, `Reject`, `Disabled` | string | `Drop` |
| sidecarAccelerationEnabled         | Enable experimental acceleration between application and proxy sidecar when using [application layer policy]({{ site.baseurl }}/security/app-layer-policy). [Default: `false`] | boolean | boolean | `false` |
| vxlanEnabled                       | Automatically set when needed, you shouldn't need to change this setting: whether Felix should create the VXLAN tunnel device for VXLAN networking. | boolean | boolean | `false` |
| vxlanMTU                           | MTU to use for the VXLAN tunnel device. Zero value means auto-detect. Also controls NodePort MTU when eBPF enabled. | int | int | `0` |
| vxlanPort                          | Port to use for VXLAN traffic. A value of `0` means "use the kernel default". | int | int | `4789` |
| vxlanVNI                           | Virtual network ID to use for VXLAN traffic. A value of `0` means "use the kernel default". | int | int | `4096` |
| allowVXLANPacketsFromWorkloads     | Set to `true` to allow VXLAN encapsulated traffic from workloads. | boolean | boolean | `false` |
| allowIPIPPacketsFromWorkloads      | Set to `true` to allow IPIP encapsulated traffic from workloads. | boolean | boolean | `false` |
| windowsFlowLogsFileDirectory | Set the directory where flow logs files are stored on Windows nodes. This parameter only takes effect when `flowLogsFileEnabled` is set to `true`. | string | string | `c:\\TigeraCalico\\flowlogs` |
| windowsFlowLogsPositionFilePath | Specify the position of the external pipeline that reads flow logs on Windows nodes. This parameter only takes effect when `FlowLogsDynamicAggregationEnabled` is set to `true`. | string | string | `c:\\TigeraCalico\\flowlogs\\flows.log.pos` |
| windowsStatsDumpFilePath | Specify the position of the file used for dumping flow log statistics on Windows nodes. Note this is an internal setting that users shouldn't need to modify.| string | string | `c:\\TigeraCalico\\stats\\dump` |
| windowsDNSCacheFile                | Specify the name of the file that Calico uses to preserve learnt DNS information when restarting. | string | string | `c:\\TigeraCalico\\felix-dns-cache.txt` |
| windowsDNSExtraTTL                 | Specify extra time in seconds to keep IPs and alias names that are learnt from DNS, in addition to each name or IP's advertised TTL. | int | int | `120` |
| wireguardEnabled                   | Enable encryption on WireGuard supported nodes in cluster. When enabled, pod to pod traffic will be sent over encrypted tunnels between the nodes. | `true`, `false` | boolean | `false` |
| wireguardInterfaceName             | Name of the WireGuard interface created by Felix. If you change the name, and want to clean up the previously-configured interface names on each node, this is a manual process. | string | string | wireguard.cali |
| wireguardListeningPort             | Port used by WireGuard tunnels. Felix sets up WireGuard tunnel on each node specified by this port. Available for configuration only in the global FelixConfiguration resource; setting it per host, config-file or environment variable will not work. | 1-65535 | int | 51820 |
| wireguardMTU                       | MTU set on the WireGuard interface created by Felix. Zero value means auto-detect. See [Configuring MTU]({{ site.baseurl }}/networking/mtu). | int | int | 0 |
| wireguardRoutingRulePriority       | WireGuard routing rule priority value set up by Felix. If you change the default value, set it to a value most appropriate to routing rules for your nodes. | 1-32765 | int | 99 |
| wireguardHostEncryptionEnabled     | **Experimental**: Adds host-namespace workload IP's to WireGuard's list of peers. Should **not** be enabled when WireGuard is enabled on a cluster's control-plane node, as networking deadlock can occur. | true, false | boolean | false |
| wireguardKeepAlive                 | WireguardKeepAlive controls Wireguard PersistentKeepalive option. Set 0 to disable. [Default: 0] | `5s`, `10s`, `1m` etc. | duration | `0` |
| xdpRefreshInterval                 | Period at which Felix re-checks the XDP state in the dataplane to ensure that no other process has accidentally broken {{site.prodname}}'s rules. Set to 0 to disable XDP refresh. | `5s`, `10s`, `1m` etc. | duration | `90s` |
| xdpEnabled                         | When `bpfEnabled` is `false`: enable XDP acceleration for host endpoint policies.  When `bpfEnabled` is `true`, XDP is automatically used for Calico policy where that makes sense, regardless of this setting.  [Default: `true`] | true,false | boolean | `true` |
| dnsCacheFile                       | The name of the file that Felix uses to preserve learnt DNS information when restarting. | file name | string | `/var/run/calico/felix-dns-cache.txt` |
| dnsCacheSaveInterval               | The period, in seconds, at which Felix saves learnt DNS information to the cache file. | `5s`, `10s`, `1m` etc. | duration | `60s` |
| dnsCacheEpoch                      | An arbitrary number that can be changed, at runtime, to tell Felix to discard all its learnt DNS information. | int | int | `0` |
| dnsExtraTTL                        | Extra time to keep IPs and alias names that are learnt from DNS, in addition to each name or IP's advertised TTL. | `5s`, `10s`, `1m` etc. | duration | `0s` |
| dnsTrustedServers                  | The DNS servers that Felix should trust. Each entry here must be `<ip>[:<port>]` - indicating an explicit DNS server IP - or `k8s-service:[<namespace>/]<name>[:port]` - indicating a Kubernetes DNS service. `<port>` defaults to the first service port, or 53 for an IP, and `<namespace>` to `kube-system`. An IPv6 address with a port must use the square brackets convention, for example `[fd00:83a6::12]:5353`. Note that Felix (calico-node) will need RBAC permission to read the details of each service specified by a `k8s-service:...` form. | IPs or service names | comma-separated strings | `k8s-service:kube-dns` |
| dnsLogsFileEnabled                 | Set to `true`, enables DNS logs. If set to `false` no DNS logging will occur. DNS logs are written to a file `dns.log` and sent to Elasticsearch. The location of this file can be configured using the `DNSLogsFileDirectory` field. File rotation settings for this `dns.log` file can be configured using the fields `DNSLogsFileMaxFiles` and `DNSLogsFileMaxFileSizeMB`. Note that DNS log exports to Elasticsearch are dependent on DNS logs getting written to this file. Setting this parameter to `false` will disable DNS logs. | `true`, `false` | boolean | `false` |
| dnsLogsFileDirectory               | The directory where DNS logs files are stored. This parameter only takes effect when `DNSLogsFileEnabled` is `true`. | directory | string | `/var/log/calico/dnslogs` |
| dnsLogsFileMaxFiles                | The number of files to keep when rotating DNS log files. This parameter only takes effect when `DNSLogsFileEnabled` is `true`. | int | int | `5` |
| dnsLogsFileMaxFileSizeMB           | The max size in MB of DNS log files before rotation. This parameter only takes effect when `DNSLogsFileEnabled` is `true`. | int | int | `100` |
| dnsLogsFlushInterval               | The period, in seconds, at which Felix exports DNS logs. | int | int | `300s` |
| dnsLogsFileAggregationKind         | How much to aggregate DNS logs.  Bear in mind that changing this value may have a dramatic impact on the volume of flow logs sent to Elasticsearch.  `0` means no aggregation, `1` means aggregate similar DNS logs from workloads in the same ReplicaSet. | `0`,`1` | int | `1` |
| dnsLogsFileIncludeLabels           | Whether to include client and server workload labels in DNS logs. | `true`, `false` | boolean | `true` |
| dnsLogsFilePerNodeLimit            | Limit on the number of DNS logs that can be emitted within each flush interval.  When this limit has been reached, Felix counts the number of unloggable DNS responses within the flush interval, and emits a WARNING log with that count at the same time as it flushes the buffered DNS logs. | int | int | `0` (no limit) |
| dnsLogsLatency                     | Indicates to include measurements of DNS request/response latency in each DNS log. | `true`, `false` | boolean | `true` |
| dnsPolicyNfqueueID                 | DNSPolicyNfqueueID is the NFQUEUE ID to use for DNS Policy re-evaluation when the domains IP hasn't been programmed to ipsets yet. This value can be changed to avoid conflicts with other users of NFQUEUEs. | 0-65535 | int | `100` |
| bpfEnabled                         | Enable eBPF dataplane mode.  eBPF mode has a number of limitations, see [Enable the eBPF dataplane]({{ site.baseurl }}/maintenance/ebpf/enabling-ebpf).  This is a tech preview feature and subject to change in future releases. | true, false | boolean | false |
| bpfDisableUnprivileged             | If true, Felix sets the kernel.unprivileged_bpf_disabled sysctl to disable unprivileged use of BPF.  This ensures that unprivileged users cannot access Calico's BPF maps and cannot insert their own BPF programs to interfere with the ones that {{site.prodname}} installs. | true, false | boolean | true |
| bpfLogLevel                        | In eBPF dataplane mode, the log level used by the BPF programs.  The logs are emitted to the BPF trace pipe, accessible with the command `tc exec bpf debug`.  This is a tech preview feature and subject to change in future releases. | Off,Info,Debug | string | Off |
| bpfDataIfacePattern                | In eBPF dataplane mode, controls which interfaces Felix should attach BPF programs to in order to catch traffic to/from the external network.  This needs to match the interfaces that Calico workload traffic flows over as well as any interfaces that handle incoming traffic to NodePorts and services from outside the cluster.  It should not match the workload interfaces (usually named cali...)..  This is a tech preview feature and subject to change in future releases. | regular expression | string | `^(en.*|eth.*|tunl0$)` |
| bpfConnectTimeLoadBalancingEnabled | In eBPF dataplane mode, controls whether Felix installs the connect-time load balancer.  In the current release, the connect-time load balancer is required for the host to reach kubernetes services.  This is a tech preview feature and subject to change in future releases. | true,false | boolean | true |
| bpfExternalServiceMode             | In eBPF dataplane mode, controls how traffic from outside the cluster to NodePorts and ClusterIPs is handled.  In Tunnel mode, packet is tunneled from the ingress host to the host with the backing pod and back again.  In DSR mode, traffic is tunneled to the host with the backing pod and then returned directly; this requires a network that allows direct return. | Tunnel,DSR | string | Tunnel |
| bpfKubeProxyIptablesCleanupEnabled | In eBPF dataplane mode, controls whether Felix will clean up the iptables rules created by the Kubernetes `kube-proxy`; should only be enabled if `kube-proxy` is not running. This is a tech preview feature and subject to change in future releases. | true,false| boolean | true |
| bpfKubeProxyMinSyncPeriod          | In eBPF dataplane mode, controls the minimum time between dataplane updates for Felix's embedded `kube-proxy` implementation. | `5s`, `10s`, `1m` etc. | duration | `1s` |
| BPFKubeProxyEndpointSlicesEnabled  | In eBPF dataplane mode, controls whether Felix's embedded kube-proxy derives its services from Kubernetes' EndpointSlices resources. Using EndpointSlices is more efficient but it requires EndpointSlices support to be enabled at the Kubernetes API server. | true,false | boolean | false |
| routeSource                        | Where Felix gets is routing information from for VXLAN and the BPF dataplane. The CalicoIPAM setting is more efficient because it supports route aggregation, but it only works when Calico's IPAM or host-local IPAM is in use. Use the WorkloadIPs setting if you are using Calico's VXLAN or BPF dataplane and not using Calico IPAM or host-local IPAM. | CalicoIPAM,WorkloadIPs | string | `CalicoIPAM` |
| mtuIfacePattern                    | Pattern used to discover the host's interface for MTU auto-detection. | regex | string | `^((en|wl|ww|sl|ib)[opsx].*|(eth|wlan|wwan).*)` |
| egressIPSupport                    | Defines three different support modes for egress gateway function. `Disabled` means egress gateways are not supported. `EnabledPerNamespace` means egress gateway function is enabled and can be configured on a per-namespace basis (but per-pod egress annotations are ignored). `EnabledPerNamespaceOrPerPod` means egress gateway function is enabled and can be configured per-namespace or per-pod (with per-pod egress annotations overriding namespace annotations). | Disabled,<br/>EnabledPerNamespace,<br/>EnabledPerNamespaceOrPerPod | string | `Disabled` |
| egressIPVXLANPort                  | Port to use for egress gateway VXLAN traffic. A value of `0` means "use the kernel default". | int | int | `4790` |
| egressIPVXLANVNI                   | Virtual network ID to use for egress gateway VXLAN traffic. A value of `0` means "use the kernel default". | int | int | `4097` |
| egressIPRoutingRulePriority        | Controls the priority value to use for the egress gateway routing rule. | int | int | `100` |
| captureDir                         | Controls the directory where packet capture files are stored. | string | string | `/var/log/calico/pcap` |
| captureMaxSizeBytes                | Controls the maximum size in bytes for a packet capture file before rotation. | int | int | `10000000` |
| captureRotationSeconds             | Controls the rotation period in seconds for a packet capture file. | int | int | `3600` |
| captureMaxFiles                    | Controls the maximum number rotated packet capture files. | int | int | `2` |

\* When `dropActionOverride` is set to `LogAndDrop` or `LogAndAccept`, the `syslog` entries look something like the following.
   ```
   May 18 18:42:44 ubuntu kernel: [ 1156.246182] calico-drop: IN=tunl0 OUT=cali76be879f658 MAC= SRC=192.168.128.30 DST=192.168.157.26 LEN=60 TOS=0x00 PREC=0x00 TTL=62 ID=56743 DF PROTO=TCP SPT=56248 DPT=80 WINDOW=29200 RES=0x00 SYN URGP=0 MARK=0xa000000
   ```
   {: .no-select-button}

\*\* Duration is denoted by the numerical amount followed by the unit of time. Valid units of time include nanoseconds (ns), microseconds (µs), milliseconds (ms), seconds (s), minutes (m), and hours (h). Units of time can also be used together e.g. `3m30s` to represent 3 minutes and 30 seconds. Any amounts of time that can be converted into larger units of time will be converted e.g. `90s` will become `1m30s`.

<br>

`genericXDPEnabled` and `xdpRefreshInterval` are only relevant when `bpfEnabled` is `false` and
`xdpEnabled` is `true`; in other words when XDP is being used to accelerate denial-of-service
prevention policies in the iptables dataplane.

When `bpfEnabled` is `true` the "xdp" settings all have no effect; in BPF mode the implementation of
policy is always accelerated, using the best available BPF technology.

#### ProtoPort

| Field    | Description          | Accepted Values                      | Schema |
|----------|----------------------|--------------------------------------|--------|
| port     | The exact port match | 0-65535                              | int    |
| protocol | The protocol match   | tcp, udp, sctp                       | string |
| net      | The CIDR match       | any valid CIDR (e.g. 192.168.0.0/16) | string |

<<<<<<< HEAD
#### AggregationKind

| Value | Description |
|-------|-------------|
| 0     | No aggregation |
| 1     | Aggregate all flows that share a source port on each node |
| 2     | Aggregate all flows that share source ports or are from the same ReplicaSet on each node |
=======
>>>>>>> 81888db8

#### RouteTableRange
The `RouteTableRange` option is now deprecated in favor of [RouteTableRanges](#routetableranges).

| Field    | Description          | Accepted Values   | Schema |
|----------|----------------------|-------------------|--------|
| min      | Minimum index to use | 1-250             | int    |
| max      | Maximum index to use | 1-250             | int    |

#### RouteTableRanges
`RouteTableRanges` is a list of `RouteTableRange` objects:

| Field    | Description          | Accepted Values | Schema |
|----------|----------------------|-----------------|--------|
| min      | Minimum index to use | 1 - 4294967295  | int    |
| max      | Maximum index to use | 1 - 4294967295  | int    |

Each item in the `RouteTableRanges` list designates a range of routing tables available to Calico. By default, Calico will use a single range of `1-250`.  If a range spans Linux's reserved table range (`253-255`) then those tables are automatically excluded from the list. It's possible that other table ranges may also be reserved by third-party systems unknown to Calico. In that case, multiple ranges can be defined to target tables below and above the sensitive ranges:
```sh
# target tables 65-99, and 256-1000, skipping 100-255
calicoctl patch felixconfig default --type=merge -p '{"spec":{"routeTableRanges": [{"Min": 65, "Max": 99}, {"Min": 256, "Max": 1000}] }}
```

*Note*, for performance reasons, the maximum total number of routing tables that Felix will accept is 65535 (or 2*16).

If both `RouteTableRanges` and `RouteTableRange` are set, `RouteTableRanges` takes precedence and `RouteTableRange` is ignored.

#### AWS IAM Role/Policy for source-destination-check configuration

Setting `awsSrcDstCheck` to `Disable` will automatically disable source-destination-check on EC2 instances in a cluster, provided necessary IAM roles and policies are set. One of the policies assigned to IAM role of cluster nodes must contain a statement similar to the following:

```
{
    "Effect": "Allow",
        "Action": [
            "ec2:DescribeInstances",
            "ec2:ModifyNetworkInterfaceAttribute"
        ],
    "Resource": "*"
}
```

If there are no policies attached to node roles containing the above statement, attach a new policy. For example, if a node role is `test-cluster-nodeinstance-role`, click on the IAM role in AWS console. In the `Permission policies` list, add a new inline policy with the above statement to the new policy JSON definition. For detailed information, see {% include open-new-window.html text='AWS documentation' url='https://docs.aws.amazon.com/IAM/latest/UserGuide/access_policies_create.html?icmpid=docs_iam_console' %}.

For an EKS cluster, the necessary IAM role and policy is available by default. No further actions are needed.

### Supported operations

| Datastore type        | Create  | Delete | Delete (Global `default`)  |  Update  | Get/List | Notes
|-----------------------|---------|--------|----------------------------|----------|----------|------
| Kubernetes API server | Yes     | Yes    | No                         | Yes      | Yes      |<|MERGE_RESOLUTION|>--- conflicted
+++ resolved
@@ -89,7 +89,6 @@
 | reportingInterval                  | Interval at which Felix reports its status into the datastore, or 0 to disable.  Must be non-zero in OpenStack deployments. | `5s`, `10s`, `1m` etc. | duration | `30s` |
 | reportingTTL                       | Time-to-live setting for process-wide status reports. | `5s`, `10s`, `1m` etc. | duration | `90s` |
 | routeRefreshInterval               | Period at which Felix re-checks the routes in the dataplane to ensure that no other process has accidentally broken {{site.prodname}}'s rules. Set to 0 to disable route refresh. | `5s`, `10s`, `1m` etc. | duration | `90s` |
-<<<<<<< HEAD
 | ipsecMode                  | Controls which mode IPsec is operating on. The only supported value is `PSK`. An empty value means IPsec is not enabled. | PSK | string | `""` |
 | ipsecAllowUnsecuredTraffic | When set to `false`, only IPsec-protected traffic will be allowed on the packet paths where IPsec is supported.  When set to `true`, IPsec will be used but non-IPsec traffic will be accepted.  In general, setting this to `true` is less safe since it allows an attacker to inject packets.  However, it is useful when transitioning from non-IPsec to IPsec since it allows traffic to flow while the cluster negotiates the IPsec mesh.  | `true`, `false` | boolean | `false` |
 | ipsecIKEAlgorithm          | IPsec IKE algorithm. Default is NIST suite B recommendation.| string  | string | `aes128gcm16-prfsha256-ecp256` |
@@ -115,11 +114,8 @@
 | flowLogsFileNatOutgoingPortLimit | Specify the maximum number of distinct post SNAT ports that will appear in the flowLogs | int | int | `3` |
 | flowLogsFilePerFlowProcessArgsLimit | Specify the maximum number of unique arguments in the flowlogs beyond which process arguments will be aggregated | int | int | `5` |
 | statsDumpFilePath | Specify the position of the file used for dumping flow log statistics on Linux nodes. Note this is an internal setting that users shouldn't need to modify.| string | string | `/var/log/calico/stats/dump` |
-| routeTableRange                    | Calico programs additional Linux route tables for various purposes.  `RouteTableRange` specifies the indices of the route tables that Calico should use. |  | [RouteTableRange](#routetablerange) | `{Min: 1, Max: 250}` |
-=======
 | routeTableRange                    | *deprecated in favor of `RouteTableRanges`* Calico programs additional Linux route tables for various purposes. `RouteTableRange` specifies the indices of the route tables that Calico should use. |  | [RouteTableRanges](#routetablerange) | `""` |
 | routeTableRanges                    | Calico programs additional Linux route tables for various purposes. `RouteTableRanges` specifies a set of table index ranges that Calico should use. Deprecates `RouteTableRange`, overrides `RouteTableRange` |  | [RouteTableRanges](#routetableranges) | `[{"Min": 1, "Max": 250}]` |
->>>>>>> 81888db8
 | serviceLoopPrevention              | When [service IP advertisement is enabled]({{ site.baseurl }}/networking/advertise-service-ips), prevent routing loops to service IPs that are not in use, by dropping or rejecting packets that do not get DNAT'd by kube-proxy.  Unless set to "Disabled", in which case such routing loops continue to be allowed. | `Drop`, `Reject`, `Disabled` | string | `Drop` |
 | sidecarAccelerationEnabled         | Enable experimental acceleration between application and proxy sidecar when using [application layer policy]({{ site.baseurl }}/security/app-layer-policy). [Default: `false`] | boolean | boolean | `false` |
 | vxlanEnabled                       | Automatically set when needed, you shouldn't need to change this setting: whether Felix should create the VXLAN tunnel device for VXLAN networking. | boolean | boolean | `false` |
@@ -202,7 +198,6 @@
 | protocol | The protocol match   | tcp, udp, sctp                       | string |
 | net      | The CIDR match       | any valid CIDR (e.g. 192.168.0.0/16) | string |
 
-<<<<<<< HEAD
 #### AggregationKind
 
 | Value | Description |
@@ -210,8 +205,6 @@
 | 0     | No aggregation |
 | 1     | Aggregate all flows that share a source port on each node |
 | 2     | Aggregate all flows that share source ports or are from the same ReplicaSet on each node |
-=======
->>>>>>> 81888db8
 
 #### RouteTableRange
 The `RouteTableRange` option is now deprecated in favor of [RouteTableRanges](#routetableranges).
