---
title: calicoctl datastore migrate lock
description: Command and options for locking a datastore for migration.
canonical_url: '/reference/calicoctl/datastore/migrate/lock'
---

This sections describes the `calicoctl datastore migrate lock` command.

Read the [calicoctl Overview]({{site.baseurl}}/reference/calicoctl/overview)
for a full list of calicoctl commands.

## Display the help text for 'calicoctl datastore migrate unlock' command

Run `calicoctl datastore migrate lock --help` to display the following help menu for the
command.

```
Usage:
  calicoctl datastore migrate lock [--config=<CONFIG>]

Options:
  -h --help                 Show this screen.
  -c --config=<CONFIG>      Path to the file containing connection
                            configuration in YAML or JSON format.
                            [default: /etc/calico/calicoctl.cfg]

Description:
  Lock the datastore to prepare it for migration. This prevents any new
  Calico resources from affecting the cluster but does not prevent updating
  or creating new Calico resources.
```
{: .no-select-button}

### Examples

Lock the datastore to prepare it for migration so that any changes to the
data will not affect the cluster during migration.

```bash
calicoctl datastore migrate lock
```

### General options

```
-c --config=<CONFIG>     Path to the file containing connection
                         configuration in YAML or JSON format.
                         [default: /etc/calico/calicoctl.cfg]
```
{: .no-select-button}

## See also

<<<<<<< HEAD
-  [Install calicoctl]({{site.baseurl}}/maintenance/clis/calicoctl/install)
-  [Resources]({{site.baseurl}}/reference/resources/overview) for details on all valid resources, including file format
=======
-  [Install calicoctl]({{ site.baseurl }}/maintenance/clis/calicoctl/install)
-  [Resources]({{ site.baseurl }}/reference/resources/overview) for details on all valid resources, including file format
>>>>>>> 50e0b155
   and schema<|MERGE_RESOLUTION|>--- conflicted
+++ resolved
@@ -51,11 +51,6 @@
 
 ## See also
 
-<<<<<<< HEAD
--  [Install calicoctl]({{site.baseurl}}/maintenance/clis/calicoctl/install)
--  [Resources]({{site.baseurl}}/reference/resources/overview) for details on all valid resources, including file format
-=======
 -  [Install calicoctl]({{ site.baseurl }}/maintenance/clis/calicoctl/install)
 -  [Resources]({{ site.baseurl }}/reference/resources/overview) for details on all valid resources, including file format
->>>>>>> 50e0b155
    and schema