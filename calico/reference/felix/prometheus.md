---
title: Prometheus statistics
description: Review metrics for the Felix component if you are using Prometheus.
canonical_url: '/reference/felix/prometheus'
---

Felix can be configured to report a number of metrics through Prometheus.  See the
[configuration reference](configuration) for how to enable metrics reporting.

## Metric reference

#### Felix specific

Felix exports a number of Prometheus metrics.  The current set is as follows.  Since some metrics
are tied to particular implementation choices inside Felix we can't make any hard guarantees that
metrics will persist across releases.  However, we aim not to make any spurious changes to
existing metrics.

| Name          | Description     |
| ------------- | --------------- |
| `felix_active_local_endpoints` | Number of active endpoints on this host. |
| `felix_active_local_policies` | Number of active policies on this host. |
| `felix_active_local_selectors` | Number of active selectors on this host. |
<<<<<<< HEAD
| `felix_active_local_tags` | Number of active tags on this host. |
| `felix_bpf_conntrack_cleaned` | Number of entries cleaned during a conntrack table sweep. |
| `felix_bpf_conntrack_cleaned_total` |Total number of entries cleaned during conntrack table sweeps, incremented for each clean individualy. |
| `felix_bpf_conntrack_expired` | Number of entries cleaned during a conntrack table sweep due to expiration. |
| `felix_bpf_conntrack_expired_total` | Total number of entries cleaned during conntrack table sweep due to expiration - by reason. |
| `felix_bpf_conntrack_inforeader_blocks` | Conntrack InfoReader would-blocks. |
| `felix_bpf_conntrack_stale_nat` | Number of entries cleaned during a conntrack table sweep due to stale NAT. |
| `felix_bpf_conntrack_stale_nat_total` | Total number of entries cleaned during conntrack table sweeps due to stale NAT. |
| `felix_bpf_conntrack_sweeps` | Number of contrack table sweeps made so far. |
| `felix_bpf_conntrack_used` | Number of used entries visited during a conntrack table sweep. |
| `felix_bpf_conntrack_sweep_duration` | Conntrack sweep execution time (ns). |
| `felix_bpf_num_ip_sets` | Number of BPF IP sets managed in the dataplane. |
=======
>>>>>>> 30b279e6
| `felix_calc_graph_output_events` | Number of events emitted by the calculation graph. |
| `felix_calc_graph_update_time_seconds` | Seconds to update calculation graph for each datastore OnUpdate call. |
| `felix_calc_graph_updates_processed` | Number of datastore updates processed by the calculation graph. |
| `felix_cluster_num_host_endpoints` | Total number of host endpoints cluster-wide. |
| `felix_cluster_num_hosts` | Total number of {{site.prodname}} hosts in the cluster. |
| `felix_cluster_num_policies` | Total number of policies in the cluster. |
| `felix_cluster_num_profiles` | Total number of profiles in the cluster. |
| `felix_cluster_num_tiers` | Total number of {{site.prodname}} tiers in the cluster. |
| `felix_cluster_num_workload_endpoints` | Total number of workload endpoints cluster-wide. |
| `felix_exec_time_micros` | Summary of time taken to fork/exec child processes |
| `felix_int_dataplane_addr_msg_batch_size` | Number of interface address messages processed in each batch. Higher values indicate we're doing more batching to try to keep up. |
| `felix_int_dataplane_apply_time_seconds` | Time in seconds that it took to apply a dataplane update. |
| `felix_int_dataplane_failures` | Number of times dataplane updates failed and will be retried. |
| `felix_int_dataplane_iface_msg_batch_size` | Number of interface state messages processed in each batch. Higher values indicate we're doing more batching to try to keep up. |
| `felix_int_dataplane_messages` | Number dataplane messages by type. |
| `felix_int_dataplane_msg_batch_size` | Number of messages processed in each batch. Higher values indicate we're doing more batching to try to keep up. |
| `felix_ipsec_bindings_total` | Total number of ipsec bindings. |
| `felix_ipsec_errors` | Number of ipsec command failures. |
| `felix_ipset_calls` | Number of ipset commands executed. |
| `felix_ipset_errors` | Number of ipset command failures. |
| `felix_ipset_lines_executed` | Number of ipset operations executed. |
| `felix_ipsets_calico` | Number of active {{site.prodname}} IP sets. |
| `felix_ipsets_total` | Total number of active IP sets. |
| `felix_iptables_chains` | Number of active iptables chains. |
| `felix_iptables_lines_executed` | Number of iptables rule updates executed. |
| `felix_iptables_lock_acquire_secs` | Time taken to acquire the iptables lock. |
| `felix_iptables_lock_retries` | Number of times the iptables lock was already held and felix had to retry to acquire it. |
| `felix_iptables_restore_calls` | Number of iptables-restore calls. |
| `felix_iptables_restore_errors` | Number of iptables-restore errors. |
| `felix_iptables_rules` | Number of active iptables rules. |
| `felix_iptables_save_calls` | Number of iptables-save calls. |
| `felix_iptables_save_errors` | Number of iptables-save errors. |
| `felix_log_errors` | Number of errors encountered while logging. |
| `felix_logs_dropped` | Number of logs dropped because the output stream was blocked. |
| `felix_reporter_log_errors` | Number of errors encountered while logging in the Syslog. |
| `felix_reporter_logs_dropped` | Number of logs dropped because the output was blocked in the the Syslog reporter. |
| `felix_resync_state` | Current datastore state. |
| `felix_resyncs_started` | Number of times Felix has started resyncing with the datastore. |
| `felix_route_table_list_seconds` | Time taken to list all the interfaces during a resync. |
| `felix_route_table_per_iface_sync_seconds` | Time taken to sync each interface |

Prometheus metrics are self-documenting, with metrics turned on, `curl` can be used to list the
metrics along with their help text and type information.

```bash
curl -s http://localhost:9091/metrics | head
```

Example response:

```
# HELP felix_active_local_endpoints Number of active endpoints on this host.
# TYPE felix_active_local_endpoints gauge
felix_active_local_endpoints 91
# HELP felix_active_local_policies Number of active policies on this host.
# TYPE felix_active_local_policies gauge
felix_active_local_policies 0
# HELP felix_active_local_selectors Number of active selectors on this host.
# TYPE felix_active_local_selectors gauge
felix_active_local_selectors 82
...
```
{: .no-select-button}

#### CPU / memory metrics

Felix also exports the default set of metrics that Prometheus makes available.  Currently, those
include:

| Name          | Description     |
| ------------- | --------------- |
| `go_gc_duration_seconds` | A summary of the GC invocation durations. |
| `go_goroutines` | Number of goroutines that currently exist. |
| `go_info` | Go version. |
| `go_memstats_alloc_bytes` | Number of bytes allocated and still in use. |
| `go_memstats_alloc_bytes_total` | Total number of bytes allocated, even if freed. |
| `go_memstats_buck_hash_sys_bytes` | Number of bytes used by the profiling bucket hash table. |
| `go_memstats_frees_total` | Total number of frees. |
| `go_memstats_gc_cpu_fraction` | The fraction of this program’s available CPU time used by the GC since the program started. |
| `go_memstats_gc_sys_bytes` | Number of bytes used for garbage collection system metadata. |
| `go_memstats_heap_alloc_bytes` | Number of heap bytes allocated and still in use. |
| `go_memstats_heap_idle_bytes` | Number of heap bytes waiting to be used. |
| `go_memstats_heap_inuse_bytes` | Number of heap bytes that are in use. |
| `go_memstats_heap_objects` | Number of allocated objects. |
| `go_memstats_heap_released_bytes` | Number of heap bytes released to OS. |
| `go_memstats_heap_sys_bytes` | Number of heap bytes obtained from system. |
| `go_memstats_last_gc_time_seconds` | Number of seconds since 1970 of last garbage collection. |
| `go_memstats_lookups_total` | Total number of pointer lookups. |
| `go_memstats_mallocs_total` | Total number of mallocs. |
| `go_memstats_mcache_inuse_bytes` | Number of bytes in use by mcache structures. |
| `go_memstats_mcache_sys_bytes` | Number of bytes used for mcache structures obtained from system. |
| `go_memstats_mspan_inuse_bytes` | Number of bytes in use by mspan structures. |
| `go_memstats_mspan_sys_bytes` | Number of bytes used for mspan structures obtained from system. |
| `go_memstats_next_gc_bytes` | Number of heap bytes when next garbage collection will take place. |
| `go_memstats_other_sys_bytes` | Number of bytes used for other system allocations. |
| `go_memstats_stack_inuse_bytes` | Number of bytes in use by the stack allocator. |
| `go_memstats_stack_sys_bytes` | Number of bytes obtained from system for stack allocator. |
| `go_memstats_sys_bytes` | Number of bytes obtained by system. Sum of all system allocations. |
| `go_threads` | Number of OS threads created. |
| `process_cpu_seconds_total` | Total user and system CPU time spent in seconds. |
| `process_max_fds` | Maximum number of open file descriptors. |
| `process_open_fds` | Number of open file descriptors. |
| `process_resident_memory_bytes` | Resident memory size in bytes. |
| `process_start_time_seconds` | Start time of the process since unix epoch in seconds. |
| `process_virtual_memory_bytes` | Virtual memory size in bytes. |
| `process_virtual_memory_max_bytes` | Maximum amount of virtual memory available in bytes. |


#### Wireguard Metrics

Felix also exports wireguard device stats if found/detected. Can be disabled via Felix configuration.


| Name          | Description     |
| ------------- | --------------- |
| `wireguard_meta` | Gauge. Device / interface information for a felix/calico node, values are in this metric's labels |
| `wireguard_bytes_rcvd` | Counter. Current bytes received from a peer identified by a peer public key and endpoint |
| `wireguard_bytes_sent` | Counter. Current bytes sent to a peer identified by a peer public key and endpoint |
| `wireguard_latest_handshake_seconds` | Gauge. Last handshake with a peer, unix timestamp in seconds. |<|MERGE_RESOLUTION|>--- conflicted
+++ resolved
@@ -21,7 +21,6 @@
 | `felix_active_local_endpoints` | Number of active endpoints on this host. |
 | `felix_active_local_policies` | Number of active policies on this host. |
 | `felix_active_local_selectors` | Number of active selectors on this host. |
-<<<<<<< HEAD
 | `felix_active_local_tags` | Number of active tags on this host. |
 | `felix_bpf_conntrack_cleaned` | Number of entries cleaned during a conntrack table sweep. |
 | `felix_bpf_conntrack_cleaned_total` |Total number of entries cleaned during conntrack table sweeps, incremented for each clean individualy. |
@@ -34,8 +33,6 @@
 | `felix_bpf_conntrack_used` | Number of used entries visited during a conntrack table sweep. |
 | `felix_bpf_conntrack_sweep_duration` | Conntrack sweep execution time (ns). |
 | `felix_bpf_num_ip_sets` | Number of BPF IP sets managed in the dataplane. |
-=======
->>>>>>> 30b279e6
 | `felix_calc_graph_output_events` | Number of events emitted by the calculation graph. |
 | `felix_calc_graph_update_time_seconds` | Seconds to update calculation graph for each datastore OnUpdate call. |
 | `felix_calc_graph_updates_processed` | Number of datastore updates processed by the calculation graph. |
