--- conflicted
+++ resolved
@@ -93,13 +93,9 @@
 | `TyphaK8sServiceName`             | `FELIX_TYPHAK8SSERVICENAME`             | Name of the Typha Kubernetes service | string |
 | `Ipv6Support`                     | `FELIX_IPV6SUPPORT`                     | Enable {{site.prodname}} networking and security for IPv6 traffic as well as for IPv4. | boolean |
 | `RouteSource`                     | `FELIX_ROUTESOURCE`                     | Where Felix gets is routing information from for VXLAN and the BPF dataplane. The CalicoIPAM setting is more efficient because it supports route aggregation, but it only works when Calico's IPAM or host-local IPAM is in use. Use the WorkloadIPs setting if you are using Calico's VXLAN or BPF dataplane and not using Calico IPAM or host-local IPAM. [Default: "CalicoIPAM"] | 'CalicoIPAM', or 'WorkloadIPs' |
-<<<<<<< HEAD
-| `mtuIfacePattern`                 | `FELIX_MTUIFACEPATTERN`                 | Pattern used to discover the host's interface for MTU auto-detection. [Default: `^((en|wl|ww|sl|ib)[opsx].*|(eth|wlan|wwan).*)` | regex |
+| `mtuIfacePattern`                 | `FELIX_MTUIFACEPATTERN`                 | Pattern used to discover the host's interface for MTU auto-detection. [Default: `^((en|wl|ww|sl|ib)[Pcopsx].*|(eth|wlan|wwan).*)` | regex |
 | `TPROXYMode`                      | `FELIX_TPROXYMODE`                      | Sets transparent proxying mode. [Default: "Disabled"] | 'Disabled', 'Enabled' |
 | `TPROXYPort`                      | `FELIX_TPROXYPORT`                      | What local ports is the proxied traffic sent to. [Default: `16001`] | int |
-=======
-| `mtuIfacePattern`                 | `FELIX_MTUIFACEPATTERN`                 | Pattern used to discover the host's interface for MTU auto-detection. [Default: `^((en|wl|ww|sl|ib)[Pcopsx].*|(eth|wlan|wwan).*)` | regex |
->>>>>>> ab90dde4
 | `FeatureDetectOverride`           | `FELIX_FEATUREDETECTOVERRIDE`           | Is used to override the feature detection. Values are specified in a comma separated list with no spaces, example; "SNATFullyRandom=true,MASQFullyRandom=false,RestoreSupportsLock=true,IPIPDeviceIsL3=true. "true" or "false" will force the feature, empty or omitted values are auto-detected. [Default: `""`] | string |
 
 #### etcd datastore configuration
