--- conflicted
+++ resolved
@@ -1,17 +1,12 @@
 kind: ClusterRoleBinding
 apiVersion: rbac.authorization.k8s.io/v1
 metadata:
-  name: {{ .Values.tigeraOperator.namespace | default "tigera-operator" }}
+  name: {{.Release.Namespace}}
 subjects:
 - kind: ServiceAccount
-<<<<<<< HEAD
-  name: {{ .Values.tigeraOperator.namespace | default "tigera-operator" }}
-  namespace: {{ .Values.tigeraOperator.namespace | default "tigera-operator" }}
-=======
-  name: tigera-operator
+  name: {{.Release.Namespace}}
   namespace: {{.Release.Namespace}}
->>>>>>> 629fc030
 roleRef:
   kind: ClusterRole
-  name: {{ .Values.tigeraOperator.namespace | default "tigera-operator" }}
+  name: {{.Release.Namespace}}
   apiGroup: rbac.authorization.k8s.io