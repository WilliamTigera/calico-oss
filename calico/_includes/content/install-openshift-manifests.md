--- conflicted
+++ resolved
@@ -2,10 +2,6 @@
 
 ```bash
 mkdir calico
-<<<<<<< HEAD
-wget -qO- {{ "/manifests/ocp.tgz" | absolute_url }} | tar xvz -C calico
-=======
 wget -qO- {{ "/manifests/ocp.tgz" | absolute_url }} | tar xvz --strip-components=1 -C calico
->>>>>>> 235dc03b
 cp calico/* manifests/
 ```