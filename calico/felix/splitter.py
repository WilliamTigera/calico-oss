# -*- coding: utf-8 -*-
# Copyright (c) 2015 Metaswitch Networks
# All Rights Reserved.
#
#    Licensed under the Apache License, Version 2.0 (the "License"); you may
#    not use this file except in compliance with the License. You may obtain
#    a copy of the License at
#
#         http://www.apache.org/licenses/LICENSE-2.0
#
#    Unless required by applicable law or agreed to in writing, software
#    distributed under the License is distributed on an "AS IS" BASIS, WITHOUT
#    WARRANTIES OR CONDITIONS OF ANY KIND, either express or implied. See the
#    License for the specific language governing permissions and limitations
#    under the License.
"""
felix.splitter
~~~~~~~~~~~~~

Function for fanning our updates to the IPv4 and IPv6 versions of
the manager classes.
"""
import logging
import os

import functools
import gevent

from calico.felix.actor import Actor, actor_message

_log = logging.getLogger(__name__)


class UpdateSplitter(object):
    """
    Fans out notifications for IPv4 and IPv6 to the relevant actors.

    Historical note: this used to be a fully-fledged Actor but that
    significantly increases the number of messages we send per update.

    Thread safety: this object is accessed from multiple threads,
    which is safe because it doesn't have any mutable state.
    """
    def __init__(self, managers):
        super(UpdateSplitter, self).__init__()
        self.managers = managers

        self.in_sync_mgrs = self._managers_with("on_datamodel_in_sync")
        self.rules_upd_mgrs = self._managers_with("on_rules_update")
        self.tags_upd_mgrs = self._managers_with("on_tags_update")
        self.iface_upd_mgrs = self._managers_with("on_interface_update")
        self.ep_upd_mgrs = self._managers_with("on_endpoint_update")
        self.ipam_upd_mgrs = self._managers_with("on_ipam_pool_updated")

    def _managers_with(self, method_name):
        return [m for m in self.managers if hasattr(m, method_name)]

    def on_datamodel_in_sync(self):
        """
        Called when the data-model is known to be in-sync.
        """
        for mgr in self.in_sync_mgrs:
            mgr.on_datamodel_in_sync(async=True)

<<<<<<< HEAD
        # Now we're in sync, give the managers some time to get their house in
        # order, then trigger the start-of-day cleanup.
        if not self._cleanup_scheduled:
            _log.info("No cleanup scheduled, scheduling one.")
            gevent.spawn_later(self.config.STARTUP_CLEANUP_DELAY,
                               functools.partial(self.trigger_cleanup,
                                                 async=True))
            self._cleanup_scheduled = True

    @actor_message()
    def trigger_cleanup(self):
        """
        Called from a separate greenlet, asks the managers to clean up
        unused ipsets and iptables.
        """
        self._cleanup_scheduled = False
        _log.info("Triggering a cleanup of orphaned ipsets/chains")
        # Need to clean up iptables first because they reference ipsets
        # and force them to stay alive.
        for ipt_updater in self.iptables_updaters:
            ipt_updater.cleanup(async=False)
        # It's still worth a try to clean up any ipsets that we can.
        for ipset_mgr in self.ipsets_mgrs:
            ipset_mgr.cleanup(async=False)

        # We've cleaned up any unused ipsets and iptables.   Let any plugins
        # know in case they want to take any action.
        for plugin_name, plugin in self.config.plugins.iteritems():
            _log.info("Invoking cleanup_complete for plugin %s",
                      plugin_name)
            plugin.cleanup_complete(self.config)

    @actor_message()
=======
>>>>>>> 9a4ac163
    def on_rules_update(self, profile_id, rules):
        """
        Process an update to the rules of the given profile.
        :param str profile_id: Profile ID in question
        :param dict[str,list[dict]] rules: New set of inbound/outbound rules
            or None if the rules have been deleted.
        """
        _log.info("Profile update: %s", profile_id)
        for mgr in self.rules_upd_mgrs:
            mgr.on_rules_update(profile_id, rules, async=True)

    def on_tags_update(self, profile_id, tags):
        """
        Called when the given tag list has changed or been deleted.
        :param str profile_id: Profile ID in question
        :param list[str] tags: List of tags for the given profile or None if
            deleted.
        """
        _log.info("Tags for profile %s updated", profile_id)
        for mgr in self.tags_upd_mgrs:
            mgr.on_tags_update(profile_id, tags, async=True)

    def on_interface_update(self, name, iface_up):
        """
        Called when an interface state has changed.

        :param str name: Interface name
        :param bool iface_up: True if the interface is up, False if notF.
        """
        _log.info("Interface %s state changed", name)
        for mgr in self.iface_upd_mgrs:
            mgr.on_interface_update(name, iface_up, async=True)

    def on_endpoint_update(self, endpoint_id, endpoint):
        """
        Process an update to the given endpoint.  endpoint may be None if
        the endpoint was deleted.

        :param EndpointId endpoint_id: EndpointId object in question
        :param dict endpoint: Endpoint data dict
        """
        _log.debug("Endpoint update for %s.", endpoint_id)
        for mgr in self.ep_upd_mgrs:
            mgr.on_endpoint_update(endpoint_id, endpoint, async=True)

    def on_ipam_pool_update(self, pool_id, pool):
        """
        Fan out an update to the given IPAM pool.

        :param pool_id: Opaque ID of the pool
        :param pool: Either a dict representing the pool or None for a
               deletion.
        """
        _log.info("IPAM pool %s updated", pool_id)
        for mgr in self.ipam_upd_mgrs:
            mgr.on_ipam_pool_updated(pool_id, pool, async=True)


class CleanupManager(Actor):
    """
    Manages the post-graceful restart cleanup scheduling.

    This is a pretty trivial Actor in that its only state is a
    single one-way flag but making it an Actor lets us re-use
    the UpdateSplitter logic to fan out the on_datamodel_in_sync()
    call.
    """
    def __init__(self, config, iptables_updaters, ipsets_mgrs):
        super(CleanupManager, self).__init__()
        self.config = config
        self.iptables_updaters = iptables_updaters
        self.ipsets_mgrs = ipsets_mgrs
        self._cleanup_done = False

    @actor_message()
    def on_datamodel_in_sync(self):
        if not self._cleanup_done:
            # Datamodel in sync for the first time.  Give the managers some
            # time to finish processing, then trigger cleanup.
            self._cleanup_done = True
            _log.info("No cleanup scheduled, scheduling one.")
            gevent.spawn_later(self.config.STARTUP_CLEANUP_DELAY,
                               functools.partial(self._do_cleanup,
                                                 async=True))
        self._cleanup_done = True

    @actor_message()
    def _do_cleanup(self):
        try:
            _log.info("Triggering a cleanup of orphaned ipsets/chains")
            # Need to clean up iptables first because they reference ipsets
            # and force them to stay alive.  Note: we use async=False to
            # ensure that the cleanup is complete before we start the
            # ipsets cleanup.
            for ipt_updater in self.iptables_updaters:
                ipt_updater.cleanup(async=False)
            _log.info("iptables cleanup complete, moving on to ipsets")
            for ipset_mgr in self.ipsets_mgrs:
                ipset_mgr.cleanup(async=False)
        except:
            _log.exception("Failed to cleanup iptables or ipsets state, "
                           "exiting")
            os._exit(1)
            raise  # Keep linter happy.<|MERGE_RESOLUTION|>--- conflicted
+++ resolved
@@ -62,42 +62,6 @@
         for mgr in self.in_sync_mgrs:
             mgr.on_datamodel_in_sync(async=True)
 
-<<<<<<< HEAD
-        # Now we're in sync, give the managers some time to get their house in
-        # order, then trigger the start-of-day cleanup.
-        if not self._cleanup_scheduled:
-            _log.info("No cleanup scheduled, scheduling one.")
-            gevent.spawn_later(self.config.STARTUP_CLEANUP_DELAY,
-                               functools.partial(self.trigger_cleanup,
-                                                 async=True))
-            self._cleanup_scheduled = True
-
-    @actor_message()
-    def trigger_cleanup(self):
-        """
-        Called from a separate greenlet, asks the managers to clean up
-        unused ipsets and iptables.
-        """
-        self._cleanup_scheduled = False
-        _log.info("Triggering a cleanup of orphaned ipsets/chains")
-        # Need to clean up iptables first because they reference ipsets
-        # and force them to stay alive.
-        for ipt_updater in self.iptables_updaters:
-            ipt_updater.cleanup(async=False)
-        # It's still worth a try to clean up any ipsets that we can.
-        for ipset_mgr in self.ipsets_mgrs:
-            ipset_mgr.cleanup(async=False)
-
-        # We've cleaned up any unused ipsets and iptables.   Let any plugins
-        # know in case they want to take any action.
-        for plugin_name, plugin in self.config.plugins.iteritems():
-            _log.info("Invoking cleanup_complete for plugin %s",
-                      plugin_name)
-            plugin.cleanup_complete(self.config)
-
-    @actor_message()
-=======
->>>>>>> 9a4ac163
     def on_rules_update(self, profile_id, rules):
         """
         Process an update to the rules of the given profile.
@@ -197,8 +161,16 @@
             _log.info("iptables cleanup complete, moving on to ipsets")
             for ipset_mgr in self.ipsets_mgrs:
                 ipset_mgr.cleanup(async=False)
+
+            # We've cleaned up any unused ipsets and iptables.   Let any plugins
+            # know in case they want to take any action.
+            for plugin_name, plugin in self.config.plugins.iteritems():
+                _log.info("Invoking cleanup_complete for plugin %s",
+                          plugin_name)
+                plugin.cleanup_complete(self.config)
         except:
             _log.exception("Failed to cleanup iptables or ipsets state, "
                            "exiting")
             os._exit(1)
-            raise  # Keep linter happy.+            raise  # Keep linter happy.
+
