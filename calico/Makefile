--- conflicted
+++ resolved
@@ -56,7 +56,6 @@
 include ../lib.Makefile
 
 ##############################################################################
-<<<<<<< HEAD
 # Always install the git hooks to prevent publishing closed source code to a non-private repo.
 hooks_installed:=$(shell ./install-git-hooks)
 
@@ -66,20 +65,13 @@
 	./install-git-hooks
 
 ## Serve a local view of your current site on port 4000
-serve: bin/helm3
-=======
 serve:
->>>>>>> 88a4e564
 	# We have to override JEKYLL_DOCKER_TAG which is usually set to 'pages'.
 	# When set to 'pages', jekyll starts in safe mode which means it will not
 	# load any plugins. Since we're no longer running in github-pages, but would
 	# like to use a docker image that comes preloaded with all the github-pages plugins,
 	# its ok to override this variable.
 	docker run --rm -it \
-<<<<<<< HEAD
-	  -v $(CURDIR)/bin/helm3:/usr/local/bin/helm:ro \
-=======
->>>>>>> 88a4e564
 	  -v $(CURDIR):/srv/jekyll \
 	  -v $(CURDIR)/../libcalico-go:/srv/libcalico-go \
 	  -e JEKYLL_DOCKER_TAG="" \
@@ -90,20 +82,11 @@
 DOCS_SOURCE=$(find . -name '*.md') $(find ../manifests -type f)
 
 .PHONY: build
-<<<<<<< HEAD
-_site build: bin/helm3
-	docker run --rm \
-	-e JEKYLL_DOCKER_TAG="" \
-	-e JEKYLL_UID=`id -u` \
-	-v $(CURDIR)/bin/helm3:/usr/local/bin/helm:ro \
-	-v $(CURDIR):/srv/jekyll \
-=======
 _site build: bin/ocp.tgz $(DOCS_SOURCE)
 	docker run --rm \
 	-e JEKYLL_DOCKER_TAG="" \
 	-e JEKYLL_UID=`id -u` \
 	-v $(CURDIR)/:/srv/jekyll \
->>>>>>> 88a4e564
 	-v $(CURDIR)/../libcalico-go:/srv/libcalico-go \
 	-v $(VERSIONS_FILE):/srv/jekyll/_data/versions.yml \
 	jekyll/jekyll:$(JEKYLL_VERSION) /bin/sh -c 'bundle update; jekyll build --incremental $(CONFIG)'
@@ -117,9 +100,6 @@
 bin/ocp.tgz:
 	mkdir -p bin
 	tar czvf $@ -C ../manifests/ ocp
-
-# Update the static manifests 
-gen-manifests: clean _site
 
 ## Clean enough that a new release build will be clean
 clean:
@@ -134,7 +114,6 @@
 ###############################################################################
 # CI / test targets
 ###############################################################################
-<<<<<<< HEAD
 .PHONY: docs_test.created
 docs_test.created:
 	docker build -t $(DOCS_TEST_CONTAINER) -f docs_test/Dockerfile.python .
@@ -154,10 +133,7 @@
 		--xunit-file='/code/tests/report/nosetests.xml' \
 		--with-timer $(EXTRA_NOSE_ARGS)"
 
-ci: clean htmlproofer kubeval
-=======
 ci: htmlproofer kubeval
->>>>>>> 88a4e564
 
 htmlproofer: _site
 	# Run htmlproofer, failing if we hit any errors.
@@ -183,16 +159,6 @@
 	! grep -C3 -P "invalid|\t\*" filtered.out
 	rm filtered.out
 
-<<<<<<< HEAD
-# TODO(doublek): These Helm tests are not valid for Enterprise since helm v3 isn't supported yet.
-helm-tests: bin/helm3 values.yaml
-	$(DOCKER_RUN) \
-		-v $(CURDIR)/bin/helm3:/usr/local/bin/helm \
-		$(CALICO_BUILD) \
-		sh -c "$(GIT_CONFIG_SSH) ginkgo -cover -r ./helm-tests -chart-path=./_includes/$(RELEASE_STREAM)/charts/calico $(GINKGO_ARGS)"
-
-=======
->>>>>>> 88a4e564
 ###############################################################################
 # Docs automation
 ###############################################################################
@@ -226,140 +192,6 @@
 	# Looks through all directories and replaces previous latest release version numbers in canonical URLs with new
 	python release-scripts/update-canonical-urls.py
 
-<<<<<<< HEAD
-# Copy a docs change from ORIG_VERSION (default master) to a specified version.
-# The docs change copied is all modifications from the master branch.
-backport_docs_change:
-ifndef VERSION
-	$(error VERSION is undefined - run using make backport_docs_change VERSION=vX.Y)
-endif
-ifndef ORIG_VERSION
-	# Backporting changes from master.
-	$(eval ORIG_VERSION = master)
-=======
-###############################################################################
-# Release targets
-###############################################################################
-release-build: .release-$(VERSION).created 
-.release-$(VERSION).created:
-	$(MAKE) clean chart _site
-	touch $@
-
-## Pushes a github release and release artifacts produced by `make release-build`.
-release-publish: release-prereqs .release-$(VERSION).published
-.release-$(VERSION).published:
-	$(MAKE) helm-index
-	touch $@
-
-## Kicks semaphore job which syncs github released helm charts with helm index file
-.PHONY: helm-index
-helm-index:
-	@echo "Triggering semaphore workflow to update helm index."
-	SEMAPHORE_PROJECT_ID=30f84ab3-1ea9-4fb0-8459-e877491f3dea SEMAPHORE_WORKFLOW_BRANCH=master SEMAPHORE_WORKFLOW_FILE=../releases/calico/helmindex/update_helm.yml $(MAKE) semaphore-run-workflow
-
-## Generates release notes for the given version.
-.PHONY: release-notes
-release-notes: #release-prereqs
-	VERSION=$(CALICO_VER) GITHUB_TOKEN=$(GITHUB_TOKEN) python2 ./release-scripts/generate-release-notes.py
-
-update-authors:
-ifndef GITHUB_TOKEN
-	$(error GITHUB_TOKEN must be set)
->>>>>>> 88a4e564
-endif
-	# (Note that ... indicates the diff from the merge-base.)
-	git diff master...HEAD -- $(ORIG_VERSION) > backport_main.patch
-	git diff master...HEAD -- _includes/$(ORIG_VERSION) > backport_includes.patch
-	git diff master...HEAD -- _data/`echo $(ORIG_VERSION) | tr . _` > backport_data.patch
-	git diff master...HEAD -- _plugins/$(ORIG_VERSION) > backport_helm_values.patch
-
-	-git apply --3way -p2 --directory=$(VERSION) backport_main.patch
-	-git apply --3way -p3 --directory=_includes/$(VERSION) backport_includes.patch
-	-git apply --3way -p3 --directory=_data/`echo $(VERSION) | tr . _` backport_data.patch
-	-git apply --3way -p3 --directory=_plugins/$(VERSION) backport_helm_values.patch
-	# "error: unrecognized input" can be ignored if you didn't modify those directories.
-	# "error: patch failed" means you will need to manually patch certain directories.
-
-###############################################################################
-# Utilities
-###############################################################################
-<<<<<<< HEAD
-HELM3_RELEASE=helm-v3.3.1-linux-amd64.tar.gz 
-
-helm-deps: bin/helm3
-bin/helm3:
-	mkdir -p bin
-	$(eval TMP := $(shell mktemp -d))
-	wget -q https://get.helm.sh/$(HELM3_RELEASE) -O $(TMP)/helm3.tar.gz
-	tar -zxvf $(TMP)/helm3.tar.gz -C $(TMP)
-	mv $(TMP)/linux-amd64/helm bin/helm3
-
-###############################################################################
-# Helm
-###############################################################################
-# Build values.yaml for all charts
-.PHONY: values.yaml
-values.yaml: _includes/charts/tigera-prometheus-operator/values.yaml _includes/charts/tigera-operator/values.yaml
-_includes/charts/%/values.yaml: _plugins/values.rb _plugins/helm.rb _data/versions.yml
-	docker run --rm \
-	  -v $(CURDIR):/calico \
-	  -w /calico \
-	  ruby:2.5 ruby ./hack/gen_values_yml.rb --registry $(REGISTRY) --chart $* > $@
-
-# The following chunk of conditionals sets the Version of the helm chart.
-# Note that helm requires strict semantic versioning, so we use v0.0 to represent 'master'.
-ifdef CHART_RELEASE
-chartVersion:=$(CALICO_VER)
-appVersion:=$(CALICO_VER)
-else
-# otherwise, it's a nightly build.
-ifeq ($(RELEASE_STREAM), master)
-# For master, helm requires semantic versioning, so use v0.0
-chartVersion:=v0.0
-appVersion:=$(CALICO_VER)-$(GIT_HASH)
-else
-chartVersion:=$(RELEASE_STREAM)
-appVersion:=$(CALICO_VER)-$(GIT_HASH)
-endif
-endif
-
-charts: bin/helm3 chart/tigera-prometheus-operator chart/tigera-operator
-chart/tigera-operator: _includes/charts/tigera-operator/charts/tigera-prometheus-operator.tgz
-chart/%: _includes/charts/%/values.yaml
-	mkdir -p bin
-	bin/helm3 package ./_includes/charts/$(@F) \
-	--destination ./bin/ \
-	--version $(chartVersion) \
-	--app-version $(appVersion)
-
-chart-release: charts
-ifndef CHART_RELEASE
-	$(error CHART_RELEASE is undefined)
-endif
-	mv ./bin/tigera-operator-$(CALICO_VER).tgz ./bin/tigera-operator-$(CALICO_VER)-$(CHART_RELEASE).tgz
-
-helm-install-gcs-plugin:
-	bin/helm3 plugin install https://github.com/viglesiasce/helm-gcs.git
-# Upload to Google tigera-helm-charts storage bucket.
-publish-charts:
-	bin/helm3 repo add tigera gs://tigera-helm-charts
-	for chart in ./bin/*.tgz; do \
-		bin/helm3 gcs push $$chart gs://tigera-helm-charts; \
-	done
-
-# Copy the prometheus-operator chart package as a sub-chart for tigera-operator for helm packaging.
-# After the changes in PR #3580, Tigera Operator doesn't depend on Prometheus/Alertmanager resources.
-# The symbolic link of tigera-prometheus-operator folder is also removed from the tigera-operator/charts
-# directory to keep the folder strucure clean. However, this causes a helm packaging issue that
-# prometheus-operator chart is not packaged as a sub-chart. Since we will always build the
-# prometheus-operator chart together with the tigera-operator chart, copying the prometheus-operator
-# chart package to the tigera-operator/charts directory fixes helm packaging.
-_includes/charts/tigera-operator/charts/tigera-prometheus-operator.tgz:
-	mkdir -p $(@D)
-	cp $$(pwd)/bin/tigera-prometheus-operator-$(chartVersion).tgz $@
-
-=======
->>>>>>> 88a4e564
 DOCS_TEST_CONTAINER=projectcalico/release-test
 .PHONY: release-test-image
 release-test-image:
@@ -417,8 +249,8 @@
 release-archive: $(RELEASE_DIR).tgz
 
 $(RELEASE_DIR).tgz: $(RELEASE_DIR) $(RELEASE_DIR_K8S_MANIFESTS) $(RELEASE_DIR)/README.md
-	# create folder structure in manifest archive for ocp
-	RELEASE_DIR=$(RELEASE_DIR) python3 ./release-scripts/generate-ocp-manifests.py
+	$(MAKE) bin/ocp.tgz
+
 	# find ignored manifests in the archive and delete them
 	$(foreach var,$(IGNORED_MANIFESTS), find $(RELEASE_DIR) -name $(var) -delete;)
 
