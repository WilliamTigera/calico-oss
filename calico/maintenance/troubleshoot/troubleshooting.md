--- conflicted
+++ resolved
@@ -82,13 +82,13 @@
 The procedure for configuring NetworkManager to ignore {{site.prodname}} interfaces
 varies by Linux distribution. The following steps work best on Ubuntu systems.
 
-<<<<<<< HEAD
 1. Create the following configuration file at `/etc/NetworkManager/conf.d/calico.conf`.
 
+   ```conf
+   [keyfile]
+   unmanaged-devices=interface-name:cali*;interface-name:tunl*;interface-name:vxlan.calico;interface-name:vxlan-v6.calico;interface-name:wireguard.cali;interface-name:wg-v6.cali
    ```
-   [keyfile]
-   unmanaged-devices=interface-name:cali*;interface-name:tunl*;interface-name:vxlan.calico;interface-name:wireguard.cali
-   ```
+
 
 1. Restart NetworkManager.
 
@@ -109,12 +109,6 @@
    are `unmanaged`.
 
    If this does not to prevent NetworkManager from interfering with {{site.prodname}} networking, try disabling NetworkManager. If disabling NetworkManager does not stop it from interfering with {{site.prodname}} networking, you may need to remove NetworkManager. This will require manual network configuration.
-=======
-```conf
-[keyfile]
-unmanaged-devices=interface-name:cali*;interface-name:tunl*;interface-name:vxlan.calico;interface-name:vxlan-v6.calico;interface-name:wireguard.cali;interface-name:wg-v6.cali
-```
->>>>>>> e7ddbb50
 
 ### Errors when running sudo calicoctl
 
