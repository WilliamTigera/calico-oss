--- conflicted
+++ resolved
@@ -46,12 +46,7 @@
 
 The container runtime may also display the CNI plugin logs within its own log output.
 
-<<<<<<< HEAD
-See [BGP Configuration Resource]({{site.baseurl}}/reference/resources/bgpconfig)
-for details on how to modify the logging level. For example:
-=======
 ### Configure BGP agent log level
->>>>>>> 7d6051a8
 
 BGP log level is configured via the [BGPConfiguration]({{site.baseurl}}/reference/resources/bgpconfig) API, and can be one of the following values:
 
@@ -66,11 +61,7 @@
 1. Get the current bgpconfig settings.
 
    ```bash
-<<<<<<< HEAD
    kubectl get bgpconfiguration.projectcalico.org -o yaml > bgp.yaml
-=======
-   kubectl get bgpconfig -o yaml > bgp.yaml
->>>>>>> 7d6051a8
    ```
 
 1. Modify logSeverityScreen to the desired value.
@@ -104,11 +95,7 @@
 1. Get the current felixconfig settings.
 
    ```bash
-<<<<<<< HEAD
    kubectl get felixconfiguration.projectcalico.org default -o yaml > felix.yaml
-=======
-   kubectl get felixconfig -o yaml > felixconfig.yaml
->>>>>>> 7d6051a8
    ```
 
 1. Modify logSeverityScreen to desired value.
@@ -123,22 +110,6 @@
 
 1. Replace the current felixconfig settings.
 
-   ```bash
-<<<<<<< HEAD
-   kubectl replace -f felix.yaml
    ```
-
-### confd
-
-The confd agent generates configuration files for Felix and Bird using
-configuration data present in the {{site.prodname}} datastore. The logs are output in the `confd` sub-directory of the `{{site.nodecontainer}}` logging directory.
-
-By default, the confd logging level is "debug" and cannot be changed without
-editing configuration within the node image.
-
-For more information on the allowed levels, see the
-[documentation](https://github.com/kelseyhightower/confd/blob/master/docs/configuration-guide.md){:target="_blank"}
-=======
    kubectl replace -f felixconfig.yaml
-   ```
->>>>>>> 7d6051a8
+   ```