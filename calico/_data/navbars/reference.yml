title: "Reference"
path: /reference/
order: 10
section:
- title: API
  path: /reference/api
- title: Installation API
  path: /reference/installation/api
- title: Anomaly detection
  path: /reference/anomaly-detection/all-detectors
- title: CLIs
  path: /reference/clis/
  section:
  - title: calicoctl
    path: /reference/calicoctl/
    section:
    - title: Overview
      path: /reference/calicoctl/overview
    - title: apply
      path: /reference/calicoctl/apply
    - title: bgp
      path: /reference/calicoctl/bgp/
      section:
      - title: Overview
        path: /reference/calicoctl/bgp/overview
      - title: peers
        path: /reference/calicoctl/bgp/peers
    - title: captured-packets
      path: /reference/calicoctl/captured-packets
    - title: cluster
      path: /reference/calicoctl/cluster/
      section:
      - title: Overview
        path: /reference/calicoctl/cluster/overview
      - title: peers
        path: /reference/calicoctl/cluster/diags
    - title: convert
      path: /reference/calicoctl/convert
    - title: create
      path: /reference/calicoctl/create
    - title: delete
      path: /reference/calicoctl/delete
    - title: get
      path: /reference/calicoctl/get
    - title: ipam
      path: /reference/calicoctl/ipam/
      section:
      - title: Overview
        path: /reference/calicoctl/ipam/overview
      - title: check
        path: /reference/calicoctl/ipam/check
      - title: release
        path: /reference/calicoctl/ipam/release
      - title: show
        path: /reference/calicoctl/ipam/show
      - title: configure
        path: /reference/calicoctl/ipam/configure
    - title: datastore
      path: /reference/calicoctl/datastore/
      section:
      - title: Overview
        path: /reference/calicoctl/datastore/overview
      - title: Migrate
        path: /reference/calicoctl/datastore/migrate/
        section:
        - title: Overview
          path: /reference/calicoctl/datastore/migrate/overview
        - title: lock
          path: /reference/calicoctl/datastore/migrate/lock
        - title: unlock
          path: /reference/calicoctl/datastore/migrate/unlock
    - title: label
      path: /reference/calicoctl/label
    - title: node
      path: /reference/calicoctl/node/
      section:
      - title: Overview
        path: /reference/calicoctl/node/overview
      - title: run
        path: /reference/calicoctl/node/run
      - title: status
        path: /reference/calicoctl/node/status
      - title: diags
        path: /reference/calicoctl/node/diags
      - title: checksystem
        path: /reference/calicoctl/node/checksystem
    - title: patch
      path: /reference/calicoctl/patch
    - title: replace
      path: /reference/calicoctl/replace
    - title: version
      path: /reference/calicoctl/version
  - title: calicoq
    path: /reference/calicoq/
    section:
    - title: Overview
      path: /reference/calicoq/overview
    - title: Selectors
      path: /reference/calicoq/selectors
    - title: Endpoint
      path: /reference/calicoq/endpoint
    - title: Eval
      path: /reference/calicoq/eval
    - title: Host
      path: /reference/calicoq/host
    - title: Policy
      path: /reference/calicoq/policy
    - title: Version
      path: /reference/calicoq/version
- title: Resource definitions
  path: /reference/resources/
  section:
  - title: Overview
    path: /reference/resources/overview
  - title: Alert exception
    path: /reference/resources/alertexception
  - title: BGP configuration
    path: /reference/resources/bgpconfig
  - title: BGP peer
    path: /reference/resources/bgppeer
  - title: Compliance reports
    path: /reference/compliance-reports/
    section:
    - title: Overview
      path: /reference/compliance-reports/overview
    - title: Inventory report
      path: /reference/compliance-reports/inventory
    - title: Network access report
      path: /reference/compliance-reports/network-access
    - title: Policy audit report
      path: /reference/compliance-reports/policy-audit
    - title: CIS Benchmark
      path: /reference/compliance-reports/cis-benchmark
  - title: Deep packet inspection
    path: /reference/resources/deeppacketinspection
  - title: Felix configuration
    path: /reference/resources/felixconfig
  - title: Global alert
    path: /reference/resources/globalalert
  - title: Global network policy
    path: /reference/resources/globalnetworkpolicy
  - title: Global network set
    path: /reference/resources/globalnetworkset
  - title: Global report
    path: /reference/resources/globalreport
  - title: Global threat feed
    path: /reference/resources/globalthreatfeed
  - title: Host endpoint
    path: /reference/resources/hostendpoint
  - title: IP pool
    path: /reference/resources/ippool
  - title: IP reservation
    path: /reference/resources/ipreservation
<<<<<<< HEAD
  - title: License key
    path: /reference/resources/licensekey
=======
  - title: IPAM configuration
    path: /reference/resources/ipamconfig
>>>>>>> 235dc03b
  - title: Kubernetes controllers configuration
    path: /reference/resources/kubecontrollersconfig
  - title: Managed cluster
    path: /reference/resources/managedcluster
  - title: Network policy
    path: /reference/resources/networkpolicy
  - title: Network set
    path: /reference/resources/networkset
  - title: Node
    path: /reference/resources/node
  - title: Packet capture
    path: /reference/resources/packetcapture
  - title: Profile
    path: /reference/resources/profile
  - title: Remote cluster configuration
    path: /reference/resources/remoteclusterconfiguration
  - title: Staged global network policy
    path: /reference/resources/stagedglobalnetworkpolicy
  - title: Staged Kubernetes network policy
    path: /reference/resources/stagedkubernetesnetworkpolicy
  - title: Staged network policy
    path: /reference/resources/stagednetworkpolicy
  - title: Tier
    path: /reference/resources/tier
  - title: Workload endpoint
    path: /reference/resources/workloadendpoint
- title: Architecture and network design
  path: /reference/architecture/
  section:
  - title: Component architecture
    path: /reference/architecture/overview
  - title: Data path
    path: /reference/architecture/data-path
  - title: Network design
    path: /reference/architecture/design/
    section:
    - title: Calico Enterprise over Ethernet fabrics
      path: /reference/architecture/design/l2-interconnect-fabric
    - title: Calico Enterprise over IP fabrics
      path: /reference/architecture/design/l3-interconnect-fabric
- title: Component resources
  path: /reference/component-resources/
  section:
  - title: Calico Enterprise CNI plugins
    path: /reference/cni-plugin/configuration
  - title: Calico Enterprise Kubernetes controllers
    path: /reference/kube-controllers/
    section:
    - title: Configuration
      path: /reference/kube-controllers/configuration
    - title: Prometheus statistics
      path: /reference/kube-controllers/prometheus
  - title: Calico Enterprise node (cnx-node)
    path: /reference/node/
    section:
    - title: cnx-node
      path: /reference/node/configuration
    - title: Felix
      path: /reference/felix/
      section:
      - title: Configuration
        path: /reference/felix/configuration
      - title: Prometheus statistics
        path: /reference/felix/prometheus
  - title: Typha for scaling
    path: /reference/typha/
    section:
    - title: Overview
      path: /reference/typha/overview
    - title: Configuration
      path: /reference/typha/configuration
- title: Configuration on public clouds
  path: /reference/public-cloud/
  section:
  - title: Amazon Web Services
    path: /reference/public-cloud/aws
  - title: Azure
    path: /reference/public-cloud/azure
  - title: Google Compute Engine
    path: /reference/public-cloud/gce
- title: Host endpoints
  path: /reference/host-endpoints/
  section:
  - title: Overview
    path: /reference/host-endpoints/overview
  - title: Creating policy for basic connectivity
    path: /reference/host-endpoints/connectivity
  - title: Creating host endpoint objects
    path: /reference/host-endpoints/objects
  - title: Selector-based policies
    path: /reference/host-endpoints/selector
  - title: Failsafe rules
    path: /reference/host-endpoints/failsafe
  - title: Pre-DNAT policy
    path: /reference/host-endpoints/pre-dnat
  - title: Apply on forwarded traffic
    path: /reference/host-endpoints/forwarded
  - title: Summary
    path: /reference/host-endpoints/summary
  - title: Connection tracking
    path: /reference/host-endpoints/conntrack
- title: Attribution
  path: /reference/attribution/attribution
- title: REST API
  path: /reference/apidocs/
- title: Frequently asked questions
  path: /reference/faq
- title: Platform support policy
  path: /reference/support-policy<|MERGE_RESOLUTION|>--- conflicted
+++ resolved
@@ -151,13 +151,10 @@
     path: /reference/resources/ippool
   - title: IP reservation
     path: /reference/resources/ipreservation
-<<<<<<< HEAD
+  - title: IPAM configuration
+    path: /reference/resources/ipamconfig
   - title: License key
     path: /reference/resources/licensekey
-=======
-  - title: IPAM configuration
-    path: /reference/resources/ipamconfig
->>>>>>> 235dc03b
   - title: Kubernetes controllers configuration
     path: /reference/resources/kubecontrollersconfig
   - title: Managed cluster
