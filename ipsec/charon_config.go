--- conflicted
+++ resolved
@@ -18,16 +18,10 @@
 	charonConfigRootDir  = "/etc/strongswan.d"
 	charonMainConfigFile = "charon.conf"
 
-<<<<<<< HEAD
-	charonFollowRedirects          = "charon.follow_redirects"
-	charonConfigItemStdoutLogLevel = "charon.filelog.stdout.default"
-	charonConfigItemStderrLogLevel = "charon.filelog.stderr.default"
-=======
 	CharonFollowRedirects          = "charon.follow_redirects"
 	CharonMakeBeforeBreak          = "charon.make_before_break"
 	CharonConfigItemStdoutLogLevel = "charon.filelog.stdout.default"
 	CharonConfigItemStderrLogLevel = "charon.filelog.stderr.default"
->>>>>>> c393255f
 )
 
 var (
