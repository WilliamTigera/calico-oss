#!/bin/bash

# This script updates the manifests in this directory using helm.
# Values files for the manifests in this directory can be found in 
# ../charts/tigera-operator/values.

# Helm binary to use. Default to the one installed by the Makefile.
HELM=${HELM:-../bin/helm}

# Get versions to install.
defaultCalicoVersion=master
CALICO_VERSION=${CALICO_VERSION:-$defaultCalicoVersion}

defaultRegistry=gcr.io/unique-caldron-775/cnx
REGISTRY=${REGISTRY:-$defaultRegistry}

# Versions retrieved from charts.
defaultOperatorVersion=$(cat ../charts/tigera-operator/values.yaml | grep version: | cut -d" " -f4)
OPERATOR_VERSION=${OPERATOR_VERSION:-$defaultOperatorVersion}

defaultOperatorRegistry=$(cat ../charts/tigera-operator/values.yaml | grep registry: | cut -d" " -f4)
OPERATOR_REGISTRY=${OPERATOR_REGISTRY:-$defaultOperatorRegistry}

# Images used in manifests that are not rendered by Helm.
NON_HELM_MANIFEST_IMAGES="calico/apiserver calico/windows calico/ctl calico/csi calico/node-driver-registrar"
NON_HELM_MANIFEST_IMAGES_ENT="tigera/compliance-reporter tigera/firewall-integration tigera/ingress-collector \
tigera/license-agent tigera/prometheus-operator tigera/prometheus-config-reloader tigera/anomaly_detection_jobs \
tigera/honeypod tigera/honeypod-controller tigera/honeypod-exp-service tigera/calico-windows tigera/calicoctl"
NON_HELM_MANIFEST_IMAGES+=" $NON_HELM_MANIFEST_IMAGES_ENT"

# yq binary to use for parsing component versions not found in charts. Default to the one installed by the Makefile.
YQ=${YQ:-../bin/yq}

# Version file used when components in non-helm manifests have unique image versions. Should only be set for hashreleases.
# Defaults to nil, which results in CALICO_VERSION being set as the version for all non-helm manifest images.
VERSIONS_FILE=${VERSIONS_FILE:-}

echo "Generating manifests for Calico=$CALICO_VERSION and tigera-operator=$OPERATOR_VERSION"

##########################################################################
# Build the operator manifest. 
##########################################################################
cat <<EOF > tigera-operator.yaml
apiVersion: v1
kind: Namespace
metadata:
  name: tigera-operator
  labels:
    name: tigera-operator
EOF

${HELM} -n tigera-operator template \
	--include-crds \
	--set installation.enabled=false \
	--set apiServer.enabled=false \
	--set apiServer.enabled=false \
	--set intrusionDetection.enabled=false \
	--set logCollector.enabled=false \
	--set logStorage.enabled=false \
	--set manager.enabled=false \
	--set monitor.enabled=false \
	--set compliance.enabled=false \
	--set tigeraOperator.version=$OPERATOR_VERSION \
	--set tigeraOperator.registry=$OPERATOR_REGISTRY \
	--set calicoctl.tag=$CALICO_VERSION \
	../charts/tigera-operator >> tigera-operator.yaml

##########################################################################
<<<<<<< HEAD
# Build other Tigera operator manifests.
=======
# Build CRD manifest.
#
# This manifest is used in "Calico the hard way" documentation.
##########################################################################
echo "# CustomResourceDefinitions for Calico the Hard Way" > crds.yaml
for FILE in $(ls ../charts/calico/crds); do
	${HELM} template ../charts/calico \
		--include-crds \
		--show-only $FILE \
	        --set version=$CALICO_VERSION \
		-f ../charts/values/calico.yaml >> crds.yaml
done

##########################################################################
# Build manifest which includes both Calico and Operator CRDs.
##########################################################################
echo "# CustomResourceDefinitions for Calico and Tigera operator" > operator-crds.yaml
for FILE in $(ls ../charts/tigera-operator/crds/*.yaml | xargs -n1 basename); do
	${HELM} -n tigera-operator template \
		--include-crds \
		--show-only $FILE \
	        --set version=$CALICO_VERSION \
	       ../charts/tigera-operator >> operator-crds.yaml
done
for FILE in $(ls ../charts/calico/crds); do
	${HELM} template ../charts/calico \
		--include-crds \
		--show-only $FILE \
	        --set version=$CALICO_VERSION \
		-f ../charts/values/calico.yaml >> operator-crds.yaml
done


##########################################################################
# Build Calico manifests.
>>>>>>> 5996425d
#
# To add a new manifest to this directory, define
# a new values file in ../charts/values/
##########################################################################
VALUES_FILES=$(cd ../charts/values && find . -type f -name "*.yaml")

for FILE in $VALUES_FILES; do
	echo "Generating manifest from charts/values/$FILE"
	# Default to using tigera-operator. However, some manifests use other namespaces instead,
	# as indicated by a comment at the top of the values file of the following form:
	# NS: <namespace-to-use>
	ns=$(cat ../charts/values/$FILE | grep -Po '# NS: \K(.*)')
	${HELM} -n ${ns:-"tigera-operator"} template \
		../charts/tigera-operator \
	        --set tigeraOperator.version=$OPERATOR_VERSION \
	        --set tigeraOperator.registry=$OPERATOR_REGISTRY \
	        --set calicoctl.tag=$CALICO_VERSION \
	        --include-crds \
		-f ../charts/values/$FILE > $FILE
done

##########################################################################
# Build CRDs files used in docs.
##########################################################################
echo "# Tigera Operator and Calico Enterprise CRDs" > operator-crds.yaml
for FILE in $(ls ../charts/tigera-operator/crds); do
        ${HELM} template ../charts/tigera-operator \
                --include-crds \
                --show-only $FILE >> operator-crds.yaml
done
for FILE in $(ls ../charts/tigera-operator/crds/calico); do
        ${HELM} template ../charts/tigera-operator \
                --include-crds \
                --show-only calico/$FILE >> operator-crds.yaml
done

echo "# ECK operator CRDs." > eck-operator-crds.yaml
for FILE in $(ls ../charts/tigera-operator/crds/eck); do
	${HELM} template ../charts/tigera-operator \
                --include-crds \
                --show-only eck/$FILE >> eck-operator-crds.yaml
done

echo "# Prometheus operator CRDs." > prometheus-operator-crds.yaml
for FILE in $(ls ../charts/tigera-prometheus-operator/crds); do
	${HELM} template ../charts/tigera-prometheus-operator \
                --include-crds \
                --show-only $FILE \
		-f ../charts/tigera-operator/values.yaml >> prometheus-operator-crds.yaml
done


##########################################################################
# Build tigera-operator manifests for OCP.
#
# OCP requires resources in their own yaml files, so output to a dir.
# Then do a bit of cleanup to reduce the directory depth to 1.
##########################################################################
${HELM} template --include-crds \
	-n tigera-operator \
	../charts/tigera-operator/ \
	--output-dir ocp \
	--set installation.kubernetesProvider=openshift \
	--set installation.enabled=false \
	--set apiServer.enabled=false \
	--set apiServer.enabled=false \
	--set intrusionDetection.enabled=false \
	--set logCollector.enabled=false \
	--set logStorage.enabled=false \
	--set manager.enabled=false \
	--set monitor.enabled=false \
	--set compliance.enabled=false \
	--set tigeraOperator.version=$OPERATOR_VERSION \
	--set tigeraOperator.registry=$OPERATOR_REGISTRY \
	--set imagePullSecrets.tigera-pull-secret=SECRET \
	--set calicoctl.image=$REGISTRY/tigera/calicoctl \
	--set calicoctl.tag=$CALICO_VERSION \
# The first two lines are a newline and a yaml separator - remove them.
find ocp/tigera-operator -name "*.yaml" | xargs sed -i -e 1,2d
mv $(find ocp/tigera-operator -name "*.yaml") ocp/ && rm -r ocp/tigera-operator
# The rendered pull secret base64 encodes our dummy value - restore it to ensure doc references are valid.
sed -i "s/U0VDUkVU/SECRET/g" ocp/02-pull-secret.yaml

##########################################################################
# Replace versions for "static" Calico Enterprise manifests.
##########################################################################
if [[ $CALICO_VERSION != master ]]; then
  echo "Replacing image tags for static enterprise manifests"
  for img in $NON_HELM_MANIFEST_IMAGES; do
    echo $img
    if [[ $VERSIONS_FILE ]]; then
      ver=$(cat $VERSIONS_FILE | $YQ '.[0].components.* | select(.image == "'$img'").version')
    else
      ver=$CALICO_VERSION
    fi
    find . -type f -exec sed -i "s;\(quay.io\|gcr.io/unique-caldron-775/cnx\)/$img:[A-Za-z0-9_.-]*;$REGISTRY/$img:$ver;g" {} \;
  done
fi<|MERGE_RESOLUTION|>--- conflicted
+++ resolved
@@ -66,23 +66,6 @@
 	../charts/tigera-operator >> tigera-operator.yaml
 
 ##########################################################################
-<<<<<<< HEAD
-# Build other Tigera operator manifests.
-=======
-# Build CRD manifest.
-#
-# This manifest is used in "Calico the hard way" documentation.
-##########################################################################
-echo "# CustomResourceDefinitions for Calico the Hard Way" > crds.yaml
-for FILE in $(ls ../charts/calico/crds); do
-	${HELM} template ../charts/calico \
-		--include-crds \
-		--show-only $FILE \
-	        --set version=$CALICO_VERSION \
-		-f ../charts/values/calico.yaml >> crds.yaml
-done
-
-##########################################################################
 # Build manifest which includes both Calico and Operator CRDs.
 ##########################################################################
 echo "# CustomResourceDefinitions for Calico and Tigera operator" > operator-crds.yaml
@@ -103,8 +86,7 @@
 
 
 ##########################################################################
-# Build Calico manifests.
->>>>>>> 5996425d
+# Build other Tigera operator manifests.
 #
 # To add a new manifest to this directory, define
 # a new values file in ../charts/values/
