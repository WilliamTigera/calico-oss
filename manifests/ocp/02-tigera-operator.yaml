apiVersion: apps/v1
kind: Deployment
metadata:
  name: tigera-operator
  namespace: tigera-operator
  labels:
    k8s-app: tigera-operator
spec:
  replicas: 1
  selector:
    matchLabels:
      name: tigera-operator
  template:
    metadata:
      labels:
        name: tigera-operator
        k8s-app: tigera-operator
    spec:
      nodeSelector:
        kubernetes.io/os: linux
      tolerations:
        - effect: NoExecute
          operator: Exists
        - effect: NoSchedule
          operator: Exists
      serviceAccountName: tigera-operator
      # Set the termination grace period to match how long the operator will wait for
      # resources to terminate when being uninstalled.
      terminationGracePeriodSeconds: 60
      hostNetwork: true
      # This must be set when hostNetwork is true or else the cluster services won't resolve
      dnsPolicy: ClusterFirstWithHostNet
      containers:
        - name: tigera-operator
          image: quay.io/tigera/operator:release-v3.28
          imagePullPolicy: IfNotPresent
          command:
            - operator
          volumeMounts:
            - name: var-lib-calico
              readOnly: true
              mountPath: /var/lib/calico
          securityContext:
            allowPrivilegeEscalation: false
            capabilities:
              drop:
              - ALL
            privileged: false
            runAsGroup: 10001
            runAsNonRoot: true
            runAsUser: 10001
            seccompProfile:
              type: RuntimeDefault
          env:
            - name: WATCH_NAMESPACE
              value: ""
            - name: POD_NAME
              valueFrom:
                fieldRef:
                  fieldPath: metadata.name
            - name: OPERATOR_NAME
              value: "tigera-operator"
<<<<<<< HEAD
=======
            - name: TIGERA_OPERATOR_INIT_IMAGE_VERSION
              value: release-v3.28
>>>>>>> b11c4ffb
          envFrom:
            - configMapRef:
                name: kubernetes-services-endpoint
                optional: true
      imagePullSecrets:
        - name: tigera-pull-secret
      volumes:
        - name: var-lib-calico
          hostPath:
            path: /var/lib/calico
        - name: calico-resources
          configMap:
            defaultMode: 0400
            name: calico-resources
        - name: install-resources-script
          configMap:
            defaultMode: 0777
            name: install-resources-script
      initContainers:
        - name: create-initial-resources
<<<<<<< HEAD
          image: gcr.io/unique-caldron-775/cnx/tigera/calicoctl:master
=======
          image: docker.io/calico/ctl:release-v3.28
>>>>>>> b11c4ffb
          env:
            - name: DATASTORE_TYPE
              value: kubernetes
          command:
            - calicoctl
          args:
            - --allow-version-mismatch
            - create
            - --skip-exists
            - --skip-empty
            - -f
            - /calico-resources
          volumeMounts:
            - name: calico-resources
              mountPath: /calico-resources<|MERGE_RESOLUTION|>--- conflicted
+++ resolved
@@ -60,11 +60,6 @@
                   fieldPath: metadata.name
             - name: OPERATOR_NAME
               value: "tigera-operator"
-<<<<<<< HEAD
-=======
-            - name: TIGERA_OPERATOR_INIT_IMAGE_VERSION
-              value: release-v3.28
->>>>>>> b11c4ffb
           envFrom:
             - configMapRef:
                 name: kubernetes-services-endpoint
@@ -85,11 +80,7 @@
             name: install-resources-script
       initContainers:
         - name: create-initial-resources
-<<<<<<< HEAD
           image: gcr.io/unique-caldron-775/cnx/tigera/calicoctl:master
-=======
-          image: docker.io/calico/ctl:release-v3.28
->>>>>>> b11c4ffb
           env:
             - name: DATASTORE_TYPE
               value: kubernetes
