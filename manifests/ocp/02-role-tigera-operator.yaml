# Permissions required when running the operator for a Calico cluster.
apiVersion: rbac.authorization.k8s.io/v1
kind: ClusterRole
metadata:
  name: tigera-operator
rules:
  - apiGroups:
      - ""
    resources:
      - namespaces
      - pods
      - podtemplates
      - services
      - endpoints
      - events
      - configmaps
      - secrets
      - serviceaccounts
      - resourcequotas
      - persistentvolumeclaims
    verbs:
      - create
      - get
      - list
      - update
      - delete
      - watch
  - apiGroups:
      - ""
    resources:
      - resourcequotas
    verbs:
      - list
      - get
      - watch
  - apiGroups:
      - ""
    resources:
      - resourcequotas
    verbs:
      - create
      - get
      - list
      - update
      - delete
      - watch
    resourceNames:
      - calico-critical-pods
      - tigera-critical-pods
  - apiGroups:
      - ""
    resources:
      - nodes
    verbs:
      # Need to update node labels when migrating nodes.
      - get
      - patch
      - list
      # We need this for Typha autoscaling
      - watch
  - apiGroups:
      - rbac.authorization.k8s.io
    resources:
      - clusterroles
      - clusterrolebindings
      - rolebindings
      - roles
    verbs:
      - create
      - get
      - list
      - update
      - delete
      - watch
      - bind
      - escalate
  - apiGroups:
      - apps
    resources:
      - deployments
      - daemonsets
      - statefulsets
    verbs:
      - create
      - get
      - list
      - patch
      - update
      - delete
      - watch
  - apiGroups:
      - apps
    resourceNames:
      - tigera-operator
    resources:
      - deployments/finalizers
    verbs:
      - update
  # The operator needs read and update permissions on the APIs that it controls.
  - apiGroups:
      - operator.tigera.io
    resources:
<<<<<<< HEAD
      - installations
      - installations/status
      - tigerastatuses
      - tigerastatuses/status
      - apiservers
      - apiservers/status
=======
      - amazoncloudintegrations
      - apiservers
      - apiservers/status
      - applicationlayers
      - applicationlayers/status
      - authentications
      - compliances
      - compliances/status
      - egressgateways
>>>>>>> 23518a8e
      - imagesets
      - installations
      - installations/status
      - intrusiondetections
      - intrusiondetections/status
      - logcollectors
      - logcollectors/status
      - logstorages
      - logstorages/status
      - managementclusterconnections
      - managementclusters
      - managers
      - managers/status
      - monitors
      - monitors/status
      - policyrecommendations
      - policyrecommendations/status
      - tigerastatuses
      - tigerastatuses/status
    verbs:
      - get
      - list
      - update
      - patch
      - watch
  # In addition to the above, the operator creates and deletes TigeraStatus resources.
  - apiGroups:
      - operator.tigera.io
    resources:
      - tigerastatuses
    verbs:
      - create
      - delete
  - apiGroups:
    - networking.k8s.io
    resources:
    - networkpolicies
    verbs:
      - create
      - update
      - delete
      - get
      - list
      - watch
  - apiGroups:
    - crd.projectcalico.org
    resources:
    - felixconfigurations
    verbs:
    - create
    - patch
    - list
    - get
    - watch
  - apiGroups:
    - crd.projectcalico.org
    resources:
    - ippools
    verbs:
    - create
    - patch
    - list
    - get
    - watch
    - update
  - apiGroups:
    - crd.projectcalico.org
    resources:
    - kubecontrollersconfigurations
    - bgpconfigurations
    - externalnetworks
    verbs:
    - get
    - list
    - watch
  - apiGroups:
    - projectcalico.org
    resources:
    - ipamconfigurations
    verbs:
    - get
    - list
    - watch
  - apiGroups:
    - projectcalico.org
    resources:
    - ipamconfigurations
    verbs:
    - get
    - list
    - watch
  - apiGroups:
      - scheduling.k8s.io
    resources:
      - priorityclasses
    verbs:
      - create
      - get
      - list
      - update
      - delete
      - watch
  - apiGroups:
      - monitoring.coreos.com
    resources:
      - alertmanagers
      - podmonitors
      - prometheuses
      - prometheusrules
      - servicemonitors
      - thanosrulers
    verbs:
      - list
      - watch
      - update
      - get
      - create
      - delete
  - apiGroups:
      - policy
    resources:
      - poddisruptionbudgets
    verbs:
      - create
      - get
      - list
      - update
      - delete
      - watch
  - apiGroups:
      - apiregistration.k8s.io
    resources:
      - apiservices
    verbs:
      - list
      - watch
      - create
      - update
  # Needed for operator lock
  - apiGroups:
      - coordination.k8s.io
    resources:
      - leases
    verbs:
      - create
      - get
      - list
      - update
      - delete
      - watch
  - apiGroups:
      - storage.k8s.io
    resources:
      - csidrivers
    verbs:
      - list
      - watch
      - update
      - get
      - create
      - delete
  # When running in OpenShift, we need to update networking config.
  - apiGroups:
      - config.openshift.io
    resources:
      - networks/status
    verbs:
      - get
      - list
      - update
  - apiGroups:
      - config.openshift.io
    resources:
      - networks
      - infrastructures
    verbs:
      - get
      - list
      - patch
      - watch
  # On OpenShift, we need to modify SCCs.
  - apiGroups:
      - security.openshift.io
    resources:
      - securitycontextconstraints
    verbs:
      - create
      - get
      - list
      - update
      - delete
      - watch
  # The following rule is only for operator certification purposes.
  # The operator normally runs in a namespace with openshift.io/run-level=0 which bypasses SCC.
  # However in certification tests, the operator is run in a normal namespace so this
  # rule is needed for host networking and hostPath volume access.
  - apiGroups:
      - security.openshift.io
    resources:
      - securitycontextconstraints
    resourceNames:
      - hostaccess
    verbs:
      - use
  # Need these permissions for the calicoctl init container.
  - apiGroups:
      - crd.projectcalico.org
    resources:
      - bgpconfigurations
      - bgppeers
      - felixconfigurations
      - kubecontrollersconfigurations
      - globalnetworkpolicies
      - globalnetworksets
      - hostendpoints
      - networkpolicies
      - networksets
    verbs:
      - create
  - apiGroups:
     - crd.projectcalico.org
    resources:
      - ipamblocks
    verbs:
      - list
  # Need this permission for the calicoctl version mismatch checking
  - apiGroups:
      - crd.projectcalico.org
    resources:
      - clusterinformations
    verbs:
      - get
  # For AWS security group setup.
  - apiGroups:
      - crd.projectcalico.org
    resources:
      - ippools
    verbs:
      - create
      - list
  - apiGroups:
     - crd.projectcalico.org
    resources:
      - ipamblocks
    verbs:
      - list
  # Permissions below this point are required for TSEE only.
  # For AWS security group setup. In enterprise, also needed for IDS installer and curator cronjob.
  - apiGroups:
      - batch
    resources:
      - jobs
      - cronjobs
    verbs:
      - '*'
  # The Tigera API server needs to be registered.
  - apiGroups:
      - apiregistration.k8s.io
    resources:
      - apiservices
    verbs:
      - get
      - create
      - update
  - apiGroups:
      - projectcalico.org
    resources:
      - globalreporttypes
      - licensekeys
      - globalalerts
      - globalalerttemplates
      - uisettingsgroups
      - uisettingsgroups/data
      - networkpolicies
      - globalnetworkpolicies
      - policyrecommendationscopes
    verbs:
      - '*'
  # For tiered network policy actions, tigera-apiserver requires that we authorize the operator for the tier.networkpolicies and tier.globalnetworkpolicies pseudo-kinds.
  - apiGroups:
      - projectcalico.org
    resourceNames:
      - allow-tigera.*
    resources:
      - tier.networkpolicies
      - tier.globalnetworkpolicies
    verbs:
      - list
      - watch
      - get
      - create
      - update
      - delete
  # For tiered network policy actions, tigera-apiserver requires get authorization on the associated tier.
  - apiGroups:
      - projectcalico.org
    resourceNames:
      - allow-tigera
    resources:
      - tiers
    verbs:
      - get
      - delete
      - update
  # Separated from the above rule since resourceNames does not support the create verb, and requires a field selector for list/watch verbs.
  - apiGroups:
      - projectcalico.org
    resources:
      - tiers
    verbs:
      - create
      - list
      - watch
  - apiGroups:
      - elasticsearch.k8s.elastic.co
    resources:
      - elasticsearches
    verbs:
      - '*'
  - apiGroups:
      - storage.k8s.io
    resources:
      - storageclasses
    verbs:
      - '*'
  - apiGroups:
      - kibana.k8s.elastic.co
    resources:
      - kibanas
    verbs:
      - '*'
  - apiGroups:
      - admissionregistration.k8s.io
    resources:
      - validatingwebhookconfigurations
    verbs:
      - '*'
  - apiGroups:
      - projectcalico.org
    resources:
      - deeppacketinspections
    verbs:
      - list
      - get
      - watch
  # Add the permissions to monitor the status of certificate signing requests when certificate management is enabled.
  - apiGroups:
      - certificates.k8s.io
    resources:
      - certificatesigningrequests
    verbs:
      - list
      - watch
  - apiGroups:
      - certificates.k8s.io
    resources:
      - certificatesigningrequests/approval
      - certificatesigningrequests/status
    verbs:
      - update
  - apiGroups:
      - certificates.k8s.io
    resourceNames:
      - tigera.io/operator-signer
    resources:
      - signers
    verbs:
      - approve
      - sign
  - apiGroups:
      - storage.k8s.io
    resources:
      - csidrivers
    verbs:
      - list
      - watch
      - update
      - get
      - create
      - delete<|MERGE_RESOLUTION|>--- conflicted
+++ resolved
@@ -100,14 +100,6 @@
   - apiGroups:
       - operator.tigera.io
     resources:
-<<<<<<< HEAD
-      - installations
-      - installations/status
-      - tigerastatuses
-      - tigerastatuses/status
-      - apiservers
-      - apiservers/status
-=======
       - amazoncloudintegrations
       - apiservers
       - apiservers/status
@@ -117,7 +109,6 @@
       - compliances
       - compliances/status
       - egressgateways
->>>>>>> 23518a8e
       - imagesets
       - installations
       - installations/status
