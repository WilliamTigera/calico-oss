apiVersion: v1
kind: ConfigMap
metadata:
  name: calico-windows-config
  namespace: calico-system
data:
  # Valid values for Calico networking are: "vxlan", "windows-bgp"
  # For non-Calico networking, the only value is "none".
  CALICO_NETWORKING_BACKEND: "windows-bgp"
  # The Kubernetes API server host and port. This is required to
  # bootstrap Calico for Windows.
  KUBERNETES_SERVICE_HOST: ""
  KUBERNETES_SERVICE_PORT: ""
  # The Kubernetes service clusterIP range configured in your cluster.
  # This must match the service-cluster-ip-range used by kube-apiserver.
  K8S_SERVICE_CIDR: "10.96.0.0/12"
  # The DNS nameservers that will be used in the CNI configuration.
  DNS_NAME_SERVERS: "10.96.0.10"
  # The CNI bin dir. This must match the containerd configuration on the Windows nodes.
  CNI_BIN_DIR: "c:\\opt\\cni\\bin"
  # The CNI conf dir. This must match the containerd configuration on the Windows nodes.
  CNI_CONF_DIR: "c:\\etc\\cni\\net.d"
  # Felix health must be enabled.
  FELIX_HEALTHENABLED: "true"

---

apiVersion: apps/v1
kind: DaemonSet
metadata:
  name: calico-node-windows
  namespace: calico-system
spec:
  selector:
    matchLabels:
      k8s-app: calico-node-windows
  updateStrategy:
    type: RollingUpdate
    rollingUpdate:
      maxUnavailable: 1
  template:
    metadata:
      labels:
        k8s-app: calico-node-windows
    spec:
      serviceAccountName: calico-node
      securityContext:
        windowsOptions:
          hostProcess: true
          runAsUserName: "NT AUTHORITY\\system"
      hostNetwork: true
      tolerations:
        # Make sure calico-node gets scheduled on all nodes.
        - effect: NoSchedule
          operator: Exists
        # Mark the pod as a critical add-on for rescheduling.
        - key: CriticalAddonsOnly
          operator: Exists
        - effect: NoExecute
          operator: Exists
      imagePullSecrets:
      - name: tigera-pull-secret
      initContainers:
      - name: install
<<<<<<< HEAD
<<<<<<< HEAD
        image: gcr.io/unique-caldron-775/cnx/tigera/calico-windows:master
=======
        image: calico/windows:release-v3.24
>>>>>>> 235dc03b48
=======
        image: calico/windows:v3.24.0
>>>>>>> 228488d6
        args:
          - ".\\host-process-install.ps1"
        imagePullPolicy: Always
        envFrom:
        - configMapRef:
            name: calico-windows-config
        # Calico needs to know the name of the node on which it is running.
        env:
        - name: NODENAME
          valueFrom:
            fieldRef:
              apiVersion: v1
              fieldPath: spec.nodeName
      containers:
      - name: node
<<<<<<< HEAD
<<<<<<< HEAD
        image: gcr.io/unique-caldron-775/cnx/tigera/calico-windows:master
=======
        image: calico/windows:release-v3.24
>>>>>>> 235dc03b48
=======
        image: calico/windows:v3.24.0
>>>>>>> 228488d6
        imagePullPolicy: Always
        args:
          - ".\\node\\node-service.ps1"
        # The node container's working dir is in c:\TigeraCalico on the host,
        # which is two-levels up from the CONTAINER_SANDBOX_MOUNT_POINT.
        workingDir: "..\\..\\TigeraCalico"
        envFrom:
        - configMapRef:
            name: calico-windows-config
        # Calico needs to know the name of the node on which it is running.
        env:
        - name: NODENAME
          valueFrom:
            fieldRef:
              apiVersion: v1
              fieldPath: spec.nodeName
      - name: felix
<<<<<<< HEAD
<<<<<<< HEAD
        image: gcr.io/unique-caldron-775/cnx/tigera/calico-windows:master
=======
        image: calico/windows:release-v3.24
>>>>>>> 235dc03b48
=======
        image: calico/windows:v3.24.0
>>>>>>> 228488d6
        imagePullPolicy: Always
        args:
        - ".\\felix\\felix-service.ps1"
        # The felix container's working dir is in c:\TigeraCalico on the host,
        # which is two-levels up from the CONTAINER_SANDBOX_MOUNT_POINT.
        workingDir: "..\\..\\TigeraCalico"
        envFrom:
        - configMapRef:
            name: calico-windows-config
        # Calico needs to know the name of the node on which it is running.
        env:
        - name: NODENAME
          valueFrom:
            fieldRef:
              apiVersion: v1
              fieldPath: spec.nodeName
        livenessProbe:
          exec:
            command:
            - c:\\TigeraCalico\\calico-node.exe
            - -felix-live
          periodSeconds: 10
          initialDelaySeconds: 10
          failureThreshold: 6
          timeoutSeconds: 10
        readinessProbe:
          exec:
            command:
            - c:\\TigeraCalico\\calico-node.exe
            - -felix-ready
          periodSeconds: 10
          timeoutSeconds: 10
      - name: confd
<<<<<<< HEAD
<<<<<<< HEAD
        image: gcr.io/unique-caldron-775/cnx/tigera/calico-windows:master
=======
        image: calico/windows:release-v3.24
>>>>>>> 235dc03b48
=======
        image: calico/windows:v3.24.0
>>>>>>> 228488d6
        imagePullPolicy: Always
        args:
          - ".\\confd\\confd-service.ps1"
        # The confd container's working dir is in c:\CalicoWindows on the host,
        # which is two-levels up from the CONTAINER_SANDBOX_MOUNT_POINT.
        workingDir: "..\\..\\TigeraCalico"
        envFrom:
        - configMapRef:
            name: calico-windows-config
        # Calico needs to know the name of the node on which it is running.
        env:
        - name: NODENAME
          valueFrom:
            fieldRef:
              apiVersion: v1
              fieldPath: spec.nodeName
      nodeSelector:
        kubernetes.io/os: windows
<|MERGE_RESOLUTION|>--- conflicted
+++ resolved
@@ -62,15 +62,7 @@
       - name: tigera-pull-secret
       initContainers:
       - name: install
-<<<<<<< HEAD
-<<<<<<< HEAD
         image: gcr.io/unique-caldron-775/cnx/tigera/calico-windows:master
-=======
-        image: calico/windows:release-v3.24
->>>>>>> 235dc03b48
-=======
-        image: calico/windows:v3.24.0
->>>>>>> 228488d6
         args:
           - ".\\host-process-install.ps1"
         imagePullPolicy: Always
@@ -86,15 +78,7 @@
               fieldPath: spec.nodeName
       containers:
       - name: node
-<<<<<<< HEAD
-<<<<<<< HEAD
         image: gcr.io/unique-caldron-775/cnx/tigera/calico-windows:master
-=======
-        image: calico/windows:release-v3.24
->>>>>>> 235dc03b48
-=======
-        image: calico/windows:v3.24.0
->>>>>>> 228488d6
         imagePullPolicy: Always
         args:
           - ".\\node\\node-service.ps1"
@@ -112,15 +96,7 @@
               apiVersion: v1
               fieldPath: spec.nodeName
       - name: felix
-<<<<<<< HEAD
-<<<<<<< HEAD
         image: gcr.io/unique-caldron-775/cnx/tigera/calico-windows:master
-=======
-        image: calico/windows:release-v3.24
->>>>>>> 235dc03b48
-=======
-        image: calico/windows:v3.24.0
->>>>>>> 228488d6
         imagePullPolicy: Always
         args:
         - ".\\felix\\felix-service.ps1"
@@ -154,15 +130,7 @@
           periodSeconds: 10
           timeoutSeconds: 10
       - name: confd
-<<<<<<< HEAD
-<<<<<<< HEAD
         image: gcr.io/unique-caldron-775/cnx/tigera/calico-windows:master
-=======
-        image: calico/windows:release-v3.24
->>>>>>> 235dc03b48
-=======
-        image: calico/windows:v3.24.0
->>>>>>> 228488d6
         imagePullPolicy: Always
         args:
           - ".\\confd\\confd-service.ps1"
