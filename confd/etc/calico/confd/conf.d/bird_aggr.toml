[template]
src = "bird_aggr.cfg.template"
dest = "/etc/calico/confd/config/bird_aggr.cfg"
<<<<<<< HEAD
prefix = "/calico"
keys = [
    "/ipam/v2/host//NODENAME/ipv4/block",
    "/staticroutes",
    "/resources/v3/projectcalico.org/externalnetworks",
=======
prefix = "/calico/"
keys = [
    "/bgp/v1/host",
    "/bgp/v1/global",
    "/ipam/v2/host//NODENAME/ipv4/block",
    "/staticroutes",
>>>>>>> 5f7d6090
]
reload_cmd = "sv hup bird || true"<|MERGE_RESOLUTION|>--- conflicted
+++ resolved
@@ -1,19 +1,12 @@
 [template]
 src = "bird_aggr.cfg.template"
 dest = "/etc/calico/confd/config/bird_aggr.cfg"
-<<<<<<< HEAD
-prefix = "/calico"
-keys = [
-    "/ipam/v2/host//NODENAME/ipv4/block",
-    "/staticroutes",
-    "/resources/v3/projectcalico.org/externalnetworks",
-=======
 prefix = "/calico/"
 keys = [
     "/bgp/v1/host",
     "/bgp/v1/global",
     "/ipam/v2/host//NODENAME/ipv4/block",
     "/staticroutes",
->>>>>>> 5f7d6090
+    "/resources/v3/projectcalico.org/externalnetworks",
 ]
 reload_cmd = "sv hup bird || true"