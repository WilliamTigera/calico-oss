// Copyright (c) 2017-2021 Tigera, Inc. All rights reserved.
//
// Licensed under the Apache License, Version 2.0 (the "License");
// you may not use this file except in compliance with the License.
// You may obtain a copy of the License at
//
//     http://www.apache.org/licenses/LICENSE-2.0
//
// Unless required by applicable law or agreed to in writing, software
// distributed under the License is distributed on an "AS IS" BASIS,
// WITHOUT WARRANTIES OR CONDITIONS OF ANY KIND, either express or implied.
// See the License for the specific language governing permissions and
// limitations under the License.
package calico

import (
	"context"
	"encoding/json"
	"fmt"
	"math"
	"net"
	"os"
	"regexp"
	"sort"
	"strconv"
	"strings"
	"sync"

	log "github.com/sirupsen/logrus"

	"github.com/projectcalico/calico/confd/pkg/buildinfo"
	"github.com/projectcalico/calico/confd/pkg/config"
	logutils "github.com/projectcalico/calico/confd/pkg/log"

	"github.com/projectcalico/calico/confd/pkg/resource/template"

	apiv3 "github.com/tigera/api/pkg/apis/projectcalico/v3"
	"github.com/tigera/api/pkg/lib/numorstring"

	"github.com/projectcalico/calico/libcalico-go/lib/apiconfig"
	libapiv3 "github.com/projectcalico/calico/libcalico-go/lib/apis/v3"
	"github.com/projectcalico/calico/libcalico-go/lib/backend/api"
	"github.com/projectcalico/calico/libcalico-go/lib/backend/model"
	"github.com/projectcalico/calico/libcalico-go/lib/backend/syncersv1/bgpsyncer"
	"github.com/projectcalico/calico/libcalico-go/lib/backend/syncersv1/updateprocessors"
	"github.com/projectcalico/calico/libcalico-go/lib/backend/watchersyncer"
	"github.com/projectcalico/calico/libcalico-go/lib/clientv3"
	lerr "github.com/projectcalico/calico/libcalico-go/lib/errors"
	cnet "github.com/projectcalico/calico/libcalico-go/lib/net"
	"github.com/projectcalico/calico/libcalico-go/lib/options"
	"github.com/projectcalico/calico/libcalico-go/lib/set"
	"github.com/projectcalico/calico/typha/pkg/syncclientutils"
	"github.com/projectcalico/calico/typha/pkg/syncproto"
)

const globalLogging = "/calico/bgp/v1/global/loglevel"

// Handle a few keys that we need to default if not specified.
var globalDefaults = map[string]string{
	"/calico/bgp/v1/global/as_num":    "64512",
	"/calico/bgp/v1/global/node_mesh": `{"enabled": true}`,
	globalLogging:                     "info",
}

var (
	globalConfigName        = "default"
	perNodeConfigNamePrefix = "node."
	nodeToNodeMeshEnabled   = "{\"enabled\":true}"
	nodeToNodeMeshDisabled  = "{\"enabled\":false}"
	standardCommunity       = regexp.MustCompile(`^(\d+):(\d+)$`)
	largeCommunity          = regexp.MustCompile(`^(\d+):(\d+):(\d+)$`)
)

var sensitiveValues = map[string]interface{}{
	"/calico/bgp/v1/global/node_mesh_password": nil,
}

// backendClientAccessor is an interface to access the backend client from the main v2 client.
type backendClientAccessor interface {
	Backend() api.Client
}

func NewCalicoClient(confdConfig *config.Config) (*client, error) {
	// Load the client clientCfg.  This loads from the environment if a filename
	// has not been specified.
	clientCfg, err := apiconfig.LoadClientConfig(confdConfig.CalicoConfig)
	if err != nil {
		log.Errorf("Failed to load Calico client configuration: %v", err)
		return nil, err
	}

	// Query the current BGP configuration to determine if the node to node mesh is enabled or
	// not.  If it is we need to monitor all node configuration.  If it is not enabled then we
	// only need to monitor our own node.  If this setting changes, we terminate confd (so that
	// when restarted it will start watching the correct resources).
	cc, err := clientv3.New(*clientCfg)
	if err != nil {
		log.Errorf("Failed to create main Calico client: %v", err)
		return nil, err
	}
	cfg, err := cc.BGPConfigurations().Get(
		context.Background(),
		globalConfigName,
		options.GetOptions{},
	)
	if _, ok := err.(lerr.ErrorResourceDoesNotExist); err != nil && !ok {
		// Failed to get the BGP configuration (and not because it doesn't exist).
		// Exit.
		log.Errorf("Failed to query current BGP settings: %v", err)
		return nil, err
	}
	nodeMeshEnabled := true
	if cfg != nil && cfg.Spec.NodeToNodeMeshEnabled != nil {
		nodeMeshEnabled = *cfg.Spec.NodeToNodeMeshEnabled
	}

	// We know the v2 client implements the backendClientAccessor interface.  Use it to
	// get the backend client.
	bc := cc.(backendClientAccessor).Backend()

	// Create the client.  Initialize the cache revision to 1 so that the watcher
	// code can handle the first iteration by always rendering.
	c := &client{
		client:            bc,
		cache:             make(map[string]string),
		peeringCache:      make(map[string]string),
		cacheRevision:     1,
		revisionsByPrefix: make(map[string]uint64),
		nodeMeshEnabled:   nodeMeshEnabled,
		nodeLabelManager:  newNodeLabelManager(),
		bgpPeers:          make(map[string]*apiv3.BGPPeer),
		sourceReady:       make(map[string]bool),
		nodeListenPorts:   make(map[string]uint16),
		globalBGPConfig:   cfg,

		// This channel, for the syncer calling OnUpdates and OnStatusUpdated, has 0
		// capacity so that the caller blocks in the same way as it did before when its
		// calls were processed synchronously.
		syncerC: make(chan interface{}),

		// This channel holds a trigger for existing BGP peerings to be recomputed.  We only
		// ever need 1 pending trigger, hence capacity 1.  recheckPeerConfig() does a
		// non-blocking write into this channel, so as not to block if a trigger is already
		// pending.
		recheckC: make(chan struct{}, 1),
	}
	for k, v := range globalDefaults {
		c.cache[k] = v
	}

	// Create secret watcher.  Must do this before the syncer, because updates from
	// the syncer can trigger calling c.secretWatcher.MarkStale().
	if c.secretWatcher, err = NewSecretWatcher(c); err != nil {
		log.WithError(err).Warning("Failed to create secret watcher, not running under Kubernetes?")
	}

	// Create a conditional that we use to wake up all of the watcher threads when there
	// may some actionable updates.
	c.watcherCond = sync.NewCond(&c.cacheLock)

	// Increment the waitForSync wait group.  This blocks the GetValues call until the
	// syncer has completed its initial snapshot and is in sync.
	c.waitForSync.Add(1)

	// Get cluster CIDRs. Prefer the env var, if specified.
	clusterCIDRs := []string{}
	if clusterCIDR := os.Getenv(envAdvertiseClusterIPs); len(clusterCIDR) != 0 {
		clusterCIDRs = []string{clusterCIDR}
	} else if cfg != nil && cfg.Spec.ServiceClusterIPs != nil {
		for _, c := range cfg.Spec.ServiceClusterIPs {
			clusterCIDRs = append(clusterCIDRs, c.CIDR)
		}
	}
	// Note: do this initial update before starting the syncer, so there's no chance of this
	// racing with syncer-derived updates.
	c.onClusterIPsUpdate(clusterCIDRs)

	// Get external IP CIDRs.
	externalCIDRs := []string{}
	if cfg != nil && cfg.Spec.ServiceExternalIPs != nil {
		for _, c := range cfg.Spec.ServiceExternalIPs {
			externalCIDRs = append(externalCIDRs, c.CIDR)
		}
	}
	// Note: do this initial update before starting the syncer, so there's no chance of this
	// racing with syncer-derived updates.
	c.onExternalIPsUpdate(externalCIDRs)

	// Get LoadBalancer CIDRs.
	lbCIDRs := []string{}
	if cfg != nil && cfg.Spec.ServiceLoadBalancerIPs != nil {
		for _, c := range cfg.Spec.ServiceLoadBalancerIPs {
			lbCIDRs = append(lbCIDRs, c.CIDR)
		}
	}
	// Note: do this initial update before starting the syncer, so there's no chance of this
	// racing with syncer-derived updates.
	c.onLoadBalancerIPsUpdate(lbCIDRs)

	// Start the main syncer loop.  If the node-to-node mesh is enabled then we need to
	// monitor all nodes.  If this setting changes (which we will monitor in the OnUpdates
	// callback) then we terminate confd - the calico/node init process will restart the
	// confd process.
	c.nodeLogKey = fmt.Sprintf("/calico/bgp/v1/host/%s/loglevel", template.NodeName)
	c.nodeIPv4Key = fmt.Sprintf("/calico/bgp/v1/host/%s/ip_addr_v4", template.NodeName)
	c.nodeIPv6Key = fmt.Sprintf("/calico/bgp/v1/host/%s/ip_addr_v6", template.NodeName)
	c.nodeV1Processor = updateprocessors.NewBGPNodeUpdateProcessor(clientCfg.Spec.K8sUsePodCIDR)
	if syncclientutils.MustStartSyncerClientIfTyphaConfigured(
		&confdConfig.Typha, syncproto.SyncerTypeBGP,
		buildinfo.GitVersion, template.NodeName, fmt.Sprintf("confd %s", buildinfo.GitVersion),
		c,
	) {
		log.Debug("Using typha syncclient")
	} else {
		// Use the syncer locally.
		log.Debug("Using local syncer")
		c.syncer = bgpsyncer.New(c.client, c, template.NodeName, clientCfg.Spec)
		c.syncer.Start()
	}

	if len(clusterCIDRs) != 0 || len(externalCIDRs) != 0 {
		// Create and start route generator, if configured to do so. This can either be through
		// environment variable, or the data store via BGPConfiguration.
		// We only turn it on if configured to do so, to avoid needing to watch services / endpoints.
		log.Info("Starting route generator for service advertisement")
		if c.rg, err = NewRouteGenerator(c); err != nil {
			log.WithError(err).Error("Failed to start route generator, routes will not be advertised")
			c.OnSyncChange(SourceRouteGenerator, true)
			c.rg = nil
		} else {
			c.rg.Start()
		}
	} else {
		c.OnSyncChange(SourceRouteGenerator, true)
	}

	// Start a goroutine to process updates in a way that's decoupled from their sources.
	go func() {
		for {
			select {
			case e := <-c.syncerC:
				switch event := e.(type) {
				case []api.Update:
					c.onUpdates(event, false)
				case api.SyncStatus:
					c.onStatusUpdated(event)
				default:
					log.Panicf("Unknown type %T in syncer channel", event)
				}
			case <-c.recheckC:
				log.Info("Recompute v1 BGP peerings")
				c.onUpdates(nil, true)
			}
		}
	}()

	return c, nil
}

var (
	SourceSyncer         string = "SourceSyncer"
	SourceRouteGenerator string = "SourceRouteGenerator"
)

// client implements the StoreClient interface for confd, and also implements the
// Calico api.SyncerCallbacks and api.SyncerParseFailCallbacks interfaces for the
// BGP Syncer.
type client struct {
	// The Calico backend client.
	client api.Client

	// The BGP syncer.
	syncer           api.Syncer
	nodeV1Processor  watchersyncer.SyncerUpdateProcessor
	nodeLabelManager nodeLabelManager
	bgpPeers         map[string]*apiv3.BGPPeer
	globalListenPort uint16
	nodeListenPorts  map[string]uint16

	// The route generator
	rg *routeGenerator

	// Readiness signals for individual data sources.
	sourceReady map[string]bool

	// Indicates whether all data sources have synced. We cannot start rendering until
	// all sources have synced, so we block calls to GetValues until this is true.
	syncedOnce  bool
	waitForSync sync.WaitGroup

	// Our internal cache of key/values, and our (internally defined) cache revision.
	cache         map[string]string
	peeringCache  map[string]string
	cacheRevision uint64

	// The current revision for each prefix.  A revision is updated when we have a sync
	// event that updates any keys with that prefix.
	revisionsByPrefix map[string]uint64

	// Lock used to synchronize access to any of the shared mutable data.
	cacheLock   sync.Mutex
	watcherCond *sync.Cond

	// Whether the node to node mesh is enabled or not.
	nodeMeshEnabled bool

	// This node's log level key.
	nodeLogKey string

	// Current values of <bgpconfig>.spec.serviceExternalIPs,
	// <bgpconfig>.spec.serviceLoadBalancerIPs, and <bgpconfig>.spec.serviceClusterIPs.
	externalIPs        []string
	externalIPNets     []*net.IPNet // same as externalIPs but parsed
	clusterCIDRs       []string
	loadBalancerIPs    []string
	loadBalancerIPNets []*net.IPNet // same as externalIPs but parsed

	// This node's IP address keys.
	nodeIPv4Key string
	nodeIPv6Key string

	// Subcomponent for accessing and watching secrets (that hold BGP passwords).
	secretWatcher *secretWatcher

	// Channels used to decouple update and status processing.
	syncerC  chan interface{}
	recheckC chan struct{}

	// Cached value of the default BGP configuration for node to node mesh BGP password lookup.
	globalBGPConfig *apiv3.BGPConfiguration
}

// SetPrefixes is called from confd to notify this client of the full set of prefixes that will
// be watched.
// This client uses this information to initialize the revision map used to keep track of the
// revision number of each prefix that the template is monitoring.
func (c *client) SetPrefixes(keys []string) error {
	c.cacheLock.Lock()
	defer c.cacheLock.Unlock()
	log.Debugf("Set prefixes called with: %v", keys)
	for _, k := range keys {
		// Initialise the revision that we are watching for this prefix.  This will be updated
		// if we receive any syncer events for keys with this prefix.  The Watcher function will
		// then check the revisions it is interested in to see if there is an updated revision
		// that it needs to process.
		c.revisionsByPrefix[k] = 0
	}

	return nil
}

// OnStatusUpdated is called from the BGP syncer to indicate that the sync status is updated.
// This client handles InSync and WaitForDatastore statuses. When we receive InSync, we unblock GetValues calls.
// When we receive WaitForDatastore and are already InSync, we reset the client's syncer status which blocks
// GetValues calls.
func (c *client) OnStatusUpdated(status api.SyncStatus) {
	c.syncerC <- status
}

func (c *client) onStatusUpdated(status api.SyncStatus) {
	log.Debugf("Got status update: %s", status)
	switch status {
	case api.InSync:
		c.OnSyncChange(SourceSyncer, true)
	case api.WaitForDatastore:
		c.OnSyncChange(SourceSyncer, false)
	}
}

// ExcludeServiceAdvertisement returns true if this node should be excluded from
// service advertisement based on node labels, and false if it is OK to advertise
// services from this node.
func (c *client) ExcludeServiceAdvertisement() bool {
	excludeLabel := "node.kubernetes.io/exclude-from-external-load-balancers"

	labels, ok := c.nodeLabelManager.labelsForNode(template.NodeName)
	if ok && labels[excludeLabel] == "true" {
		return true
	}
	return false
}

// OnInSync handles multiplexing in-sync messages from multiple data sources
// into a single representation of readiness.
func (c *client) OnSyncChange(source string, ready bool) {
	c.cacheLock.Lock()
	defer c.cacheLock.Unlock()

	if ready == c.sourceReady[source] {
		log.Debugf("No change for source %v, ready %v", source, ready)
		return
	}

	log.Infof("Source %v readiness changed, ready=%v", source, ready)

	// Check if we are fully in sync, before applying this change.
	oldFullSync := c.sourceReady[SourceSyncer] && c.sourceReady[SourceRouteGenerator]

	// Apply the change.
	c.sourceReady[source] = ready

	// Check if we are fully in sync now.
	newFullSync := c.sourceReady[SourceSyncer] && c.sourceReady[SourceRouteGenerator]

	if newFullSync == oldFullSync {
		log.Debugf("No change to full sync status (%v)", newFullSync)
		return
	}

	if newFullSync {
		// All data sources are ready.
		c.syncedOnce = true
		c.waitForSync.Done()
		log.Info("Data is now syncd, can start rendering templates")

		// Now that we're in-sync, check if we should update our log level
		// based on the datastore config.
		c.updateLogLevel()
	} else {
		log.Info("Full sync lost")
		c.waitForSync.Add(1)
	}
}

type bgpPeer struct {
	PeerIP            cnet.IP              `json:"ip"`
	ASNum             numorstring.ASNumber `json:"as_num,string"`
	RRClusterID       string               `json:"rr_cluster_id"`
	Extensions        map[string]string    `json:"extensions"`
	Password          *string              `json:"password"`
	SourceAddr        string               `json:"source_addr"`
	DirectlyConnected bool                 `json:"directly_connected"`
	RestartMode       string               `json:"restart_mode"`
	RestartTime       string               `json:"restart_time"`
	GatewayMode       string               `json:"gateway_mode"`
	EnableBFD         bool                 `json:"enable_bfd"`
	Port              uint16               `json:"port"`
	KeepNextHop       bool                 `json:"keep_next_hop"`
}

type bgpPrefix struct {
	CIDR        string   `json:"cidr"`
	Communities []string `json:"communities"`
}

func (c *client) getPassword(v3res *apiv3.BGPPeer) *string {
	if c.secretWatcher != nil && v3res.Spec.Password != nil && v3res.Spec.Password.SecretKeyRef != nil {
		password, err := c.secretWatcher.GetSecret(
			v3res.Spec.Password.SecretKeyRef.Name,
			v3res.Spec.Password.SecretKeyRef.Key,
		)
		if err == nil {
			return &password
		}
		log.WithError(err).Warningf("Can't read password for BGPPeer %v", v3res.Name)
	}
	return nil
}

func (c *client) updatePeersV1() {
	// A map that will contain the v1 peerings that should exist, with the same key and
	// value form as c.peeringCache.
	peersV1 := make(map[string]string)

	// Common subroutine for emitting both global and node-specific peerings.
	emit := func(key model.Key, peer *bgpPeer) {
		log.WithFields(log.Fields{"key": key, "peer": peer}).Debug("Maybe emit peering")

		// Compute etcd v1 path for this peering key.
		k, err := model.KeyToDefaultPath(key)
		if err != nil {
			log.Errorf("Ignoring update: unable to create path from Key %v: %v", key, err)
			return
		}

		// If we already have an entry for that path, it wins.  When we're
		// emitting reverse peerings to ensure symmetry, this is what ensures
		// that an explicit forwards peering is not overwritten by an implicit
		// reverse peering.
		if _, ok := peersV1[k]; ok {
			log.Debug("Peering already exists")
			return
		}

		// If we would be emitting a node-specific peering to a peer IP, and we
		// already have a global peering to that IP, skip emitting the node-specific
		// one.
		if nodeKey, ok := key.(model.NodeBGPPeerKey); ok {
			globalKey := model.GlobalBGPPeerKey{PeerIP: nodeKey.PeerIP, Port: nodeKey.Port}
			globalPath, _ := model.KeyToDefaultPath(globalKey)
			if _, ok = peersV1[globalPath]; ok {
				log.Debug("Global peering already exists")
				return
			}
		}

		// Serialize and store the value for this peering.
		value, err := json.Marshal(peer)
		if err != nil {
			log.Errorf("Ignoring update: unable to serialize value %v: %v", peer, err)
			return
		}
		peersV1[k] = string(value)
	}

	// Loop through v3 BGPPeers twice, first to emit global peerings, then for
	// node-specific ones.  The point here is to emit all of the possible global peerings
	// _first_, so that we can then skip emitting any node-specific peerings that would
	// duplicate those on particular nodes.
	for _, globalPass := range []bool{true, false} {
		for _, v3res := range c.bgpPeers {
			log.WithField("peer", v3res).Debug("Process v3 BGPPeer")
			if globalPass != ((v3res.Spec.NodeSelector == "") && (v3res.Spec.Node == "")) {
				log.WithField("globalPass", globalPass).Debug("Skip BGPPeer on this pass")
				continue
			}

			var localNodeNames []string
			if v3res.Spec.NodeSelector != "" {
				localNodeNames = c.nodeLabelManager.nodesMatching(v3res.Spec.NodeSelector)
			} else if v3res.Spec.Node != "" {
				localNodeNames = []string{v3res.Spec.Node}
			}
			log.Debugf("Local nodes %#v", localNodeNames)

			var peers []*bgpPeer
			if v3res.Spec.PeerSelector != "" {
				for _, peerNodeName := range c.nodeLabelManager.nodesMatching(v3res.Spec.PeerSelector) {
					peers = append(peers, c.nodeAsBGPPeers(peerNodeName)...)
				}
			} else {
				// Separate port from Ip if it uses <ip>:<port> format
				host, port := parseIPPort(v3res.Spec.PeerIP)
				ip := cnet.ParseIP(host)
				if ip == nil {
					log.Warning("PeerIP is not assigned or is malformed")
					continue
				}

				// If port is not set, we use the given value to peer.
				// If port is set, check if BGP Peer is a calico/node, and use its listenPort to peer.
				if port == 0 {
					// If port is empty, nodesWithIPPortAndAS() returns list of calico/node that matches IP and ASNumber.
					nodeNames := c.nodesWithIPPortAndAS(host, v3res.Spec.ASNumber, port)
					if len(nodeNames) != 0 {
						if nodePort, ok := c.nodeListenPorts[nodeNames[0]]; ok {
							port = nodePort
						} else if c.globalListenPort != 0 {
							port = c.globalListenPort
						}
					}
				}

				peers = append(peers, &bgpPeer{
					PeerIP:      *ip,
					ASNum:       v3res.Spec.ASNumber,
					SourceAddr:  string(v3res.Spec.SourceAddress),
					Port:        port,
					KeepNextHop: v3res.Spec.KeepOriginalNextHop,
				})
			}
			log.Debugf("Peers %#v", peers)

			if len(peers) == 0 {
				continue
			}

			c.setPeerConfigFieldsFromV3Resource(peers, v3res)

			for _, peer := range peers {
				log.Debugf("Peer: %#v", peer)
				if globalPass {
					key := model.GlobalBGPPeerKey{PeerIP: peer.PeerIP, Port: peer.Port}
					emit(key, peer)
				} else {
					for _, localNodeName := range localNodeNames {
						log.Debugf("Local node name: %#v", localNodeName)
						key := model.NodeBGPPeerKey{Nodename: localNodeName, PeerIP: peer.PeerIP, Port: peer.Port}
						emit(key, peer)
					}
				}
			}
		}
	}

	// Loop through v3 BGPPeers again to add in any missing reverse peerings.
	for _, v3res := range c.bgpPeers {
		log.WithField("peer", v3res).Debug("Second pass with v3 BGPPeer")

		// This time, the "local" nodes are actually those matching the remote fields
		// in BGPPeer, i.e. PeerIP, ASNumber and PeerSelector...
		var localNodeNames []string
		if v3res.Spec.PeerSelector != "" {
			localNodeNames = c.nodeLabelManager.nodesMatching(v3res.Spec.PeerSelector)
		} else {
			ip, port := parseIPPort(v3res.Spec.PeerIP)
			localNodeNames = c.nodesWithIPPortAndAS(ip, v3res.Spec.ASNumber, port)
		}
		log.Debugf("Local nodes %#v", localNodeNames)

		// Skip peer computation if there are no local nodes.
		if len(localNodeNames) == 0 {
			continue
		}

		// ...and the "peer" nodes are those matching the local fields in BGPPeer, i.e
		// Node and NodeSelector.
		var peerNodeNames []string
		if v3res.Spec.NodeSelector != "" {
			peerNodeNames = c.nodeLabelManager.nodesMatching(v3res.Spec.NodeSelector)
		} else if v3res.Spec.Node != "" {
			peerNodeNames = []string{v3res.Spec.Node}
		} else {
			peerNodeNames = c.nodeLabelManager.nodesMatching("all()")
		}
		log.Debugf("Peers %#v", peerNodeNames)

		if len(peerNodeNames) == 0 {
			continue
		}

		var peers []*bgpPeer
		for _, peerNodeName := range peerNodeNames {
			peers = append(peers, c.nodeAsBGPPeers(peerNodeName)...)
		}
		if len(peers) == 0 {
			continue
		}

		c.setPeerConfigFieldsFromV3Resource(peers, v3res)

		for _, peer := range peers {
			for _, localNodeName := range localNodeNames {
				key := model.NodeBGPPeerKey{Nodename: localNodeName, PeerIP: peer.PeerIP, Port: peer.Port}
				emit(key, peer)
			}
		}
	}

	// Now reconcile against the cache.
	for k, value := range c.peeringCache {
		newValue, ok := peersV1[k]
		if !ok {
			// This cache entry should be deleted.
			delete(c.peeringCache, k)
			c.keyUpdated(k)
		} else if newValue != value {
			// This cache entry should be updated.
			c.peeringCache[k] = newValue
			c.keyUpdated(k)
			delete(peersV1, k)
		} else {
			// Value in cache is already correct.  Delete from peersV1 so that we
			// don't generate a spurious keyUpdated for this key.
			delete(peersV1, k)
		}
	}
	// peersV1 now only contains peerings to add to the cache.
	for k, newValue := range peersV1 {
		c.peeringCache[k] = newValue
		c.keyUpdated(k)
	}
}

func parseIPPort(ipPort string) (string, uint16) {
	host, port, err := net.SplitHostPort(ipPort)
	if err != nil {
		log.Debug("No custom port set for peer.")
		return ipPort, 0
	}
	p, err := strconv.ParseUint(port, 0, 16)
	if err != nil {
		log.Warning("Error parsing port.")
		return ipPort, 0
	}
	return host, uint16(p)
}

func (c *client) nodesWithIPPortAndAS(ip string, asNum numorstring.ASNumber, port uint16) []string {
	globalAS := c.globalAS()
	var asStr string
	if asNum == numorstring.ASNumber(0) {
		asStr = globalAS
	} else {
		asStr = asNum.String()
	}
	nodeNames := []string{}

	for _, nodeName := range c.nodeLabelManager.listNodes() {
		nodeIPv4, nodeIPv6, nodeAS, _ := c.nodeToBGPFields(nodeName)
		if (nodeIPv4 != ip) && (nodeIPv6 != ip) {
			continue
		}
		if nodeAS == "" {
			nodeAS = globalAS
		}
		if nodeAS != asStr {
			continue
		}
		// Port in PeerIP is optional, do not compare with listenPort if it is not set.
		if port != 0 {
			if nodePort, ok := c.nodeListenPorts[nodeName]; ok && port != nodePort {
				continue
			} else if c.globalListenPort != 0 && c.globalListenPort != port {
				continue
			}
		}
		nodeNames = append(nodeNames, nodeName)
	}
	return nodeNames
}

func (c *client) nodeToBGPFields(nodeName string) (string, string, string, string) {
	ipv4Key, _ := model.KeyToDefaultPath(model.NodeBGPConfigKey{Nodename: nodeName, Name: "ip_addr_v4"})
	ipv6Key, _ := model.KeyToDefaultPath(model.NodeBGPConfigKey{Nodename: nodeName, Name: "ip_addr_v6"})
	asKey, _ := model.KeyToDefaultPath(model.NodeBGPConfigKey{Nodename: nodeName, Name: "as_num"})
	rrKey, _ := model.KeyToDefaultPath(model.NodeBGPConfigKey{Nodename: nodeName, Name: "rr_cluster_id"})
	return c.cache[ipv4Key], c.cache[ipv6Key], c.cache[asKey], c.cache[rrKey]
}

func (c *client) globalAS() string {
	asKey, _ := model.KeyToDefaultPath(model.GlobalBGPConfigKey{Name: "as_num"})
	return c.cache[asKey]
}

func (c *client) nodeAsBGPPeers(nodeName string) (peers []*bgpPeer) {
	ipv4Str, ipv6Str, asNum, rrClusterID := c.nodeToBGPFields(nodeName)
	for version, ipStr := range map[string]string{
		"IPv4": ipv4Str,
		"IPv6": ipv6Str,
	} {
		peer := &bgpPeer{}
		if ipStr == "" {
			log.Debugf("No %v for node %v", version, nodeName)
			continue
		}
		ip := cnet.ParseIP(ipStr)
		if ip == nil {
			log.Warningf("Couldn't parse %v %v for node %v", version, ipStr, nodeName)
			continue
		}
		peer.PeerIP = *ip

		// If peer node has listenPort set in BGPConfiguration, use that.
		if port, ok := c.nodeListenPorts[nodeName]; ok {
			peer.Port = port
		} else if c.globalListenPort != 0 {
			peer.Port = c.globalListenPort
		}

		var err error
		if asNum != "" {
			log.Debugf("ASNum for %v is %#v", nodeName, asNum)
			peer.ASNum, err = numorstring.ASNumberFromString(asNum)
			if err != nil {
				log.WithError(err).Warningf("Problem parsing AS number %v for node %v", asNum, nodeName)
			}
		} else {
			asNum = c.globalAS()
			log.Debugf("Global ASNum for %v is %#v", nodeName, asNum)
			peer.ASNum, err = numorstring.ASNumberFromString(asNum)
			if err != nil {
				log.WithError(err).Warningf("Problem parsing global AS number %v for node %v", asNum, nodeName)
			}
		}
		peer.RRClusterID = rrClusterID
		peers = append(peers, peer)
	}
	return
}

// OnUpdates is called from the BGP syncer to indicate that new updates are available from the
// Calico datastore.
// This client does the following:
// -  stores the updates in its local cache
// -  increments the revision number associated with each of the affected watch prefixes
// -  wakes up the watchers so that they can check if any of the prefixes they are
//    watching have been updated.
func (c *client) OnUpdates(updates []api.Update) {
	c.syncerC <- updates
}

func (c *client) onUpdates(updates []api.Update, needUpdatePeersV1 bool) {

	// Update our cache from the updates.
	c.cacheLock.Lock()
	defer c.cacheLock.Unlock()

	// Indicate that our cache has been updated.
	c.incrementCacheRevision()

	// Track whether these updates require BGP peerings to be recomputed.
	needUpdatePeersReasons := []string{}

	// Track whether these updates require service advertisement to be recomputed.
	needServiceAdvertisementUpdates := false

	log.WithField("cacheRevision", c.cacheRevision).Debug("Processing OnUpdates from syncer")
	for _, u := range updates {
		log.Debugf("Update: %#v", u)

		// confd now receives Nodes, BGPPeers and BGPConfig as v3 resources.
		//
		// For each Node, we save off the node's labels, then convert to v1 so that
		// the same etcd key/value pairs appear as before (so that existing confd
		// templates will continue to work).
		//
		// BGPPeers are saved off and then the whole set is processed to generate a
		// corresponding set of v1 BGPPeers, bearing in mind (a) the possible use of
		// v3 BGPPeer selector fields, and (b) that we fill in any reverse peerings
		// that are needed for symmetry between Calico nodes.  Each v1 BGPPeer then
		// generates etcd key/value pairs as expected by existing confd templates.
		//
		// For BGP configuration recalculate peers when we receive updates with AS number.
		v3key, ok := u.Key.(model.ResourceKey)
		if !ok {
			// Not a v3 resource.
			continue
		}

		// It's a v3 resource - we care about some of these.
		if v3key.Kind == libapiv3.KindNode {
			// Convert to v1 key/value pairs.
			log.Debugf("Node: %#v", u.Value)
			if u.Value != nil {
				log.Debugf("BGPSpec: %#v", u.Value.(*libapiv3.Node).Spec.BGP)
			}
			kvps, err := c.nodeV1Processor.Process(&u.KVPair)
			if err != nil {
				log.Errorf("Problem converting Node resource: %v", err)
				continue
			}
			for _, kvp := range kvps {
				log.Debugf("KVP: %#v", kvp)
				if kvp.Value == nil {
					if c.updateCache(api.UpdateTypeKVDeleted, kvp) {
						needUpdatePeersV1 = true
						needUpdatePeersReasons = append(needUpdatePeersReasons, fmt.Sprintf("%s deleted", kvp.Key.String()))
					}
				} else {
					if c.updateCache(u.UpdateType, kvp) {
						needUpdatePeersV1 = true
						needUpdatePeersReasons = append(needUpdatePeersReasons, fmt.Sprintf("%s updated", kvp.Key.String()))
					}
				}
			}

			// Update our cache of node labels.
			if u.Value == nil {
				// This was a delete - remove node labels.
				if c.nodeLabelManager.nodeExists(v3key.Name) {
					c.nodeLabelManager.deleteNode(v3key.Name)
					needUpdatePeersV1 = true
					needUpdatePeersReasons = append(needUpdatePeersReasons, v3key.Name+" deleted")
				}
			} else {
				// This was a create or update - update node labels.
				v3res, ok := u.Value.(*libapiv3.Node)
				if !ok {
					log.Warning("Bad value for Node resource")
					continue
				}

				if changed := c.nodeLabelManager.setLabels(v3key.Name, v3res.Labels); changed {
					needUpdatePeersV1 = true
					needUpdatePeersReasons = append(needUpdatePeersReasons, v3key.Name+" updated")

					if v3key.Name == template.NodeName && c.rg != nil {
						// If it was our own labels that changed, and service advertisement is enabled,
						// then we need to resync service advertisements as well, since a change in labels
						// may trigger whether this node is a valid service advertisement target.
						needServiceAdvertisementUpdates = true
					}

				}
			}
		}

		if v3key.Kind == apiv3.KindBGPPeer {
			// Update our cache of v3 BGPPeer resources.
			if u.Value == nil || u.UpdateType == api.UpdateTypeKVDeleted {
				delete(c.bgpPeers, v3key.Name)
			} else if v3res, ok := u.Value.(*apiv3.BGPPeer); ok {
				c.bgpPeers[v3key.Name] = v3res
			} else {
				log.Warning("Bad value for BGPPeer resource")
				continue
			}

			// Note need to recompute equivalent v1 peerings.
			needUpdatePeersV1 = true
			needUpdatePeersReasons = append(needUpdatePeersReasons, "BGP peer updated or deleted")
		}
	}

	// Update our cache from each of the individual updates, and keep track of
	// any of the prefixes that are impacted.
	for _, u := range updates {
		if v3key, ok := u.Key.(model.ResourceKey); ok && v3key.Kind == apiv3.KindBGPConfiguration {
			// Convert v3 BGPConfiguration to equivalent v1 cache values
			v3res, _ := u.KVPair.Value.(*apiv3.BGPConfiguration)
			c.updateBGPConfigCache(v3key.Name, v3res, &needServiceAdvertisementUpdates, &needUpdatePeersV1, &needUpdatePeersReasons)
		}
		c.updateCache(u.UpdateType, &u.KVPair)
	}

	// If configuration relevant to BGP peerings has changed, recalculate the set of v1
	// peerings that should exist, and update the cache accordingly.
	if needUpdatePeersV1 {
		// Mark currently watched secrets as stale, so that they can be cleaned up if no
		// longer needed.
		if c.secretWatcher != nil {
			c.secretWatcher.MarkStale()
		}

		log.Info("Recompute BGP peerings: " + strings.Join(needUpdatePeersReasons, "; "))
		c.updatePeersV1()

		// Also update BGP config passwords before removing old watched secrets
		if c.globalBGPConfig != nil {
			c.getNodeMeshPasswordKVPair(c.globalBGPConfig, model.GlobalBGPConfigKey{})
		}

		// Clean up any secrets that are no longer of interest.
		if c.secretWatcher != nil {
			c.secretWatcher.SweepStale()
		}
	}

	// If we need to update Service advertisement based on the updates, then do so.
	if needServiceAdvertisementUpdates {
		log.Info("Updates included service advertisement changes.")
		if c.rg == nil {
			// If this is the first time we've needed to start the route generator, then do so here.
			log.Info("Starting route generator due to service advertisement update")
			var err error
			if c.rg, err = NewRouteGenerator(c); err != nil {
				log.WithError(err).Error("Failed to start route generator, unable to advertise node-specific service routes")
				c.rg = nil
			} else {
				c.rg.Start()
			}
		}

		// Update external IP CIDRs. In v1 format, they are a single comma-separated
		// string. If the string isn't empty, split on the comma and pass a list of strings
		// to the route generator.  An empty string indicates a withdrawal of that set of
		// service IPs.
		var externalIPs []string
		if len(c.cache["/calico/bgp/v1/global/svc_external_ips"]) > 0 {
			externalIPs = strings.Split(c.cache["/calico/bgp/v1/global/svc_external_ips"], ",")
		}
		c.onExternalIPsUpdate(externalIPs)

		// Same for cluster CIDRs.
		var clusterIPs []string
		if len(c.cache["/calico/bgp/v1/global/svc_cluster_ips"]) > 0 {
			clusterIPs = strings.Split(c.cache["/calico/bgp/v1/global/svc_cluster_ips"], ",")
		}
		c.onClusterIPsUpdate(clusterIPs)

		// Same for loadbalancer CIDRs.
		var loadBalancerIPs []string
		if len(c.cache["/calico/bgp/v1/global/svc_loadbalancer_ips"]) > 0 {
			loadBalancerIPs = strings.Split(c.cache["/calico/bgp/v1/global/svc_loadbalancer_ips"], ",")
		}
		c.onLoadBalancerIPsUpdate(loadBalancerIPs)

		if c.rg != nil {
			// Trigger the route generator to recheck and advertise or withdraw
			// node-specific routes.
			c.rg.TriggerResync()
		}
	}

	// Notify watcher thread that we've received new updates.
	log.WithField("cacheRevision", c.cacheRevision).Debug("Done processing OnUpdates from syncer, notify watchers")
	c.onNewUpdates()
}

func (c *client) updateBGPConfigCache(resName string, v3res *apiv3.BGPConfiguration, svcAdvertisement *bool, updatePeersV1 *bool, updateReasons *[]string) {

	if resName == globalConfigName {
		c.getPrefixAdvertisementsKVPair(v3res, model.GlobalBGPConfigKey{})
		c.getListenPortKVPair(v3res, model.GlobalBGPConfigKey{}, updatePeersV1, updateReasons)
		c.getASNumberKVPair(v3res, model.GlobalBGPConfigKey{}, updatePeersV1, updateReasons)
		c.getServiceExternalIPsKVPair(v3res, model.GlobalBGPConfigKey{}, svcAdvertisement)
		c.getServiceClusterIPsKVPair(v3res, model.GlobalBGPConfigKey{}, svcAdvertisement)
		c.getServiceLoadBalancerIPsKVPair(v3res, model.GlobalBGPConfigKey{}, svcAdvertisement)
		c.getNodeToNodeMeshKVPair(v3res, model.GlobalBGPConfigKey{})
		c.getLogSeverityKVPair(v3res, model.GlobalBGPConfigKey{})
<<<<<<< HEAD
		c.getExtensionsKVPair(v3res, model.GlobalBGPConfigKey{})
=======
		c.getNodeMeshRestartTimeKVPair(v3res, model.GlobalBGPConfigKey{})
		c.getNodeMeshPasswordKVPair(v3res, model.GlobalBGPConfigKey{})

		// Cache the updated BGP configuration
		c.globalBGPConfig = v3res
>>>>>>> d6d1d605
	} else if strings.HasPrefix(resName, perNodeConfigNamePrefix) {
		// The name of a configuration resource has a strict format.  It is either "default"
		// for the global default values, or "node.<nodename>" for the node specific vales.
		nodeName := resName[len(perNodeConfigNamePrefix):]
		c.getPrefixAdvertisementsKVPair(v3res, model.NodeBGPConfigKey{Nodename: nodeName})
		c.getListenPortKVPair(v3res, model.NodeBGPConfigKey{Nodename: nodeName}, updatePeersV1, updateReasons)
		c.getLogSeverityKVPair(v3res, model.NodeBGPConfigKey{Nodename: nodeName})
		c.getExtensionsKVPair(v3res, model.NodeBGPConfigKey{Nodename: nodeName})
	} else {
		log.Warningf("Bad value for BGPConfiguration resource name: %s.", resName)
	}
}

func getBGPConfigKey(v1KeyName string, key interface{}) model.Key {
	switch k := key.(type) {
	case model.NodeBGPConfigKey:
		k.Name = v1KeyName
		return &k
	case model.GlobalBGPConfigKey:
		k.Name = v1KeyName
		return &k
	default:
		log.Warning("Bad value for BGP Configuration key.")
		return nil
	}
}

// Returns a model.KVPair for the given key and value. If no value is provided, returns model.KVPair with key.
func getKVPair(key model.Key, value ...string) *model.KVPair {
	if len(value) > 0 {
		return &model.KVPair{
			Key:   key,
			Value: value[0],
		}
	}
	return &model.KVPair{
		Key: key,
	}
}

func (c *client) getPrefixAdvertisementsKVPair(v3res *apiv3.BGPConfiguration, key interface{}) {
	ipv4Key := getBGPConfigKey("prefix_advertisements/ip_v4", key)
	ipv6Key := getBGPConfigKey("prefix_advertisements/ip_v6", key)

	if v3res != nil && v3res.Spec.PrefixAdvertisements != nil {
		definedCommunities := v3res.Spec.Communities
		var ipv4PrefixToAdvertise []bgpPrefix
		var ipv6PrefixToAdvertise []bgpPrefix
		for _, prefixAdvertisement := range v3res.Spec.PrefixAdvertisements {
			cidr := prefixAdvertisement.CIDR

			communitiesSet := set.New()
			for _, c := range prefixAdvertisement.Communities {
				isCommunity := isValidCommunity(c)
				// if c is a community value, use it directly, else get the community value from defined definedCommunities.
				if !isCommunity {
					for _, definedCommunity := range definedCommunities {
						if definedCommunity.Name == c {
							communitiesSet.Add(definedCommunity.Value)
							break
						}
					}
				} else {
					communitiesSet.Add(c)
				}
			}

			if strings.Contains(cidr, ":") {
				ipv6PrefixToAdvertise = append(ipv6PrefixToAdvertise, bgpPrefix{
					CIDR:        cidr,
					Communities: getCommunitiesArray(communitiesSet),
				})
			} else {
				ipv4PrefixToAdvertise = append(ipv4PrefixToAdvertise, bgpPrefix{
					CIDR:        cidr,
					Communities: getCommunitiesArray(communitiesSet),
				})
			}
		}

		ipv4Communities, ok := json.Marshal(ipv4PrefixToAdvertise)
		if ok != nil {
			log.Warningf("Error while marshalling BGP communities. %#v", ok)
		}
		c.updateCache(api.UpdateTypeKVUpdated, getKVPair(ipv4Key, string(ipv4Communities)))

		ipv6Communities, ok := json.Marshal(ipv6PrefixToAdvertise)
		if ok != nil {
			log.Warningf("Error while marshalling BGP communities. %#v", ok)
		}
		c.updateCache(api.UpdateTypeKVUpdated, getKVPair(ipv6Key, string(ipv6Communities)))
	} else {
		c.updateCache(api.UpdateTypeKVDeleted, getKVPair(ipv4Key))
		c.updateCache(api.UpdateTypeKVDeleted, getKVPair(ipv6Key))
	}
}

func (c *client) getListenPortKVPair(v3res *apiv3.BGPConfiguration, key interface{}, updatePeersV1 *bool, updateReasons *[]string) {
	listenPortKey := getBGPConfigKey("listen_port", key)

	if v3res != nil && v3res.Spec.ListenPort != 0 {
		switch key.(type) {
		case model.NodeBGPConfigKey:
			c.nodeListenPorts[getNodeName(v3res.Name)] = v3res.Spec.ListenPort
		case model.GlobalBGPConfigKey:
			c.globalListenPort = v3res.Spec.ListenPort
		}
		*updateReasons = append(*updateReasons, "listenPort updated.")
		c.updateCache(api.UpdateTypeKVUpdated, getKVPair(listenPortKey, strconv.Itoa(int(v3res.Spec.ListenPort))))
	} else {
		switch k := key.(type) {
		case model.NodeBGPConfigKey:
			delete(c.nodeListenPorts, getNodeName(k.Nodename))
		case model.GlobalBGPConfigKey:
			c.globalListenPort = 0
		}
		*updateReasons = append(*updateReasons, "listenPort deleted.")
		c.updateCache(api.UpdateTypeKVDeleted, getKVPair(listenPortKey))
	}
	*updatePeersV1 = true
}

func (c *client) getASNumberKVPair(v3res *apiv3.BGPConfiguration, key interface{}, updatePeersV1 *bool, updateReasons *[]string) {
	asNumberKey := getBGPConfigKey("as_num", key)
	if v3res != nil && v3res.Spec.ASNumber != nil {
		*updateReasons = append(*updateReasons, "AS number updated.")
		c.updateCache(api.UpdateTypeKVUpdated, getKVPair(asNumberKey, v3res.Spec.ASNumber.String()))
	} else {
		*updateReasons = append(*updateReasons, "AS number deleted.")
		c.updateCache(api.UpdateTypeKVDeleted, getKVPair(asNumberKey))
	}
	*updatePeersV1 = true
}

func (c *client) getServiceExternalIPsKVPair(v3res *apiv3.BGPConfiguration, key interface{}, svcAdvertisement *bool) {
	svcExternalIPKey := getBGPConfigKey("svc_external_ips", key)

	if v3res != nil && v3res.Spec.ServiceExternalIPs != nil && len(v3res.Spec.ServiceExternalIPs) != 0 {
		// We wrap each Service external IP in a ServiceExternalIPBlock struct to
		// achieve the desired API structure, unpack that.
		ipCidrs := make([]string, len(v3res.Spec.ServiceExternalIPs))
		for i, ipBlock := range v3res.Spec.ServiceExternalIPs {
			ipCidrs[i] = ipBlock.CIDR
		}
		c.updateCache(api.UpdateTypeKVUpdated, getKVPair(svcExternalIPKey, strings.Join(ipCidrs, ",")))
	} else {
		c.updateCache(api.UpdateTypeKVDeleted, getKVPair(svcExternalIPKey))
	}
	*svcAdvertisement = true
}

func (c *client) getServiceLoadBalancerIPsKVPair(v3res *apiv3.BGPConfiguration, key interface{}, svcAdvertisement *bool) {
	svcLoadBalancerIPKey := getBGPConfigKey("svc_loadbalancer_ips", key)

	if v3res != nil && v3res.Spec.ServiceLoadBalancerIPs != nil && len(v3res.Spec.ServiceLoadBalancerIPs) != 0 {
		ipCidrs := make([]string, len(v3res.Spec.ServiceLoadBalancerIPs))
		for i, ipBlock := range v3res.Spec.ServiceLoadBalancerIPs {
			ipCidrs[i] = ipBlock.CIDR
		}
		c.updateCache(api.UpdateTypeKVUpdated, getKVPair(svcLoadBalancerIPKey, strings.Join(ipCidrs, ",")))
	} else {
		c.updateCache(api.UpdateTypeKVDeleted, getKVPair(svcLoadBalancerIPKey))
	}
	*svcAdvertisement = true
}

func (c *client) getServiceClusterIPsKVPair(v3res *apiv3.BGPConfiguration, key interface{}, svcAdvertisement *bool) {
	svcInternalIPKey := getBGPConfigKey("svc_cluster_ips", key)

	if len(os.Getenv(envAdvertiseClusterIPs)) != 0 {
		// ClusterIPs are configurable through an environment variable. If specified,
		// that variable takes precedence over datastore config, so we should ignore the update.
		// Setting Spec.ServiceClusterIPs to nil, so we keep using the cache value set during startup.
		log.Infof("Ignoring serviceClusterIPs update due to environment variable %s", envAdvertiseClusterIPs)
	} else {
		if v3res != nil && v3res.Spec.ServiceClusterIPs != nil && len(v3res.Spec.ServiceClusterIPs) != 0 {
			// We wrap each Service Cluster IP in a ServiceClusterIPBlock to
			// achieve the desired API structure. This unpacks that.
			ipCidrs := make([]string, len(v3res.Spec.ServiceClusterIPs))
			for i, ipBlock := range v3res.Spec.ServiceClusterIPs {
				ipCidrs[i] = ipBlock.CIDR
			}
			c.updateCache(api.UpdateTypeKVUpdated, getKVPair(svcInternalIPKey, strings.Join(ipCidrs, ",")))
		} else {
			c.updateCache(api.UpdateTypeKVDeleted, getKVPair(svcInternalIPKey))
		}
		*svcAdvertisement = true
	}
}

func (c *client) getNodeToNodeMeshKVPair(v3res *apiv3.BGPConfiguration, key interface{}) {
	meshKey := getBGPConfigKey("node_mesh", key)

	if v3res != nil && v3res.Spec.NodeToNodeMeshEnabled != nil {
		enabled := *v3res.Spec.NodeToNodeMeshEnabled
		var val = nodeToNodeMeshEnabled
		if !enabled {
			val = nodeToNodeMeshDisabled
		}
		c.updateCache(api.UpdateTypeKVUpdated, getKVPair(meshKey, val))
	} else {
		c.updateCache(api.UpdateTypeKVDeleted, getKVPair(meshKey))
	}
}

func (c *client) getLogSeverityKVPair(v3res *apiv3.BGPConfiguration, key interface{}) {
	logLevelKey := getBGPConfigKey("loglevel", key)

	if v3res != nil && v3res.Spec.LogSeverityScreen != "" {
		// Bird log level currently only supports granularity of none, debug and info.  Debug/Info are
		// left unchanged, all others treated as none.
		l := strings.ToLower(v3res.Spec.LogSeverityScreen)
		switch l {
		case "debug", "info":
		default:
			l = "none"
		}
		c.updateCache(api.UpdateTypeKVUpdated, getKVPair(logLevelKey, l))
	} else {
		c.updateCache(api.UpdateTypeKVDeleted, getKVPair(logLevelKey))
	}
}

<<<<<<< HEAD
func (c *client) getExtensionsKVPair(v3res *apiv3.BGPConfiguration, key interface{}) {
	extensions := getBGPConfigKey("extensions", key)

	if v3res != nil {
		var ext string
		if v3res.Spec.Extensions == nil {
			ext = "{}"
		} else {
			vb, err := json.Marshal(v3res.Spec.Extensions)
			log.Infof("Error processing extensions: %#v", err)
			ext = string(vb)
		}
		c.updateCache(api.UpdateTypeKVUpdated, getKVPair(extensions, ext))
	} else {
		c.updateCache(api.UpdateTypeKVDeleted, getKVPair(extensions))
=======
func (c *client) getNodeMeshRestartTimeKVPair(v3res *apiv3.BGPConfiguration, key interface{}) {
	meshRestartKey := getBGPConfigKey("node_mesh_restart_time", key)

	if v3res != nil && v3res.Spec.NodeMeshMaxRestartTime != nil {
		restartTime := *v3res.Spec.NodeMeshMaxRestartTime
		c.updateCache(api.UpdateTypeKVUpdated, getKVPair(meshRestartKey, fmt.Sprintf("%v", int(math.Round(restartTime.Duration.Seconds())))))
	} else {
		c.updateCache(api.UpdateTypeKVDeleted, getKVPair(meshRestartKey))
	}
}

func (c *client) getNodeMeshPasswordKVPair(v3res *apiv3.BGPConfiguration, key interface{}) {
	meshPasswordKey := getBGPConfigKey("node_mesh_password", key)

	if c.secretWatcher != nil && v3res.Spec.NodeMeshPassword != nil && v3res.Spec.NodeMeshPassword.SecretKeyRef != nil {
		password, err := c.secretWatcher.GetSecret(
			v3res.Spec.NodeMeshPassword.SecretKeyRef.Name,
			v3res.Spec.NodeMeshPassword.SecretKeyRef.Key,
		)
		if err != nil {
			log.WithError(err).Warningf("Can't read password referenced by BGP Configuration %v in secret %s:%s", v3res.Name, v3res.Spec.NodeMeshPassword.SecretKeyRef.Name, v3res.Spec.NodeMeshPassword.SecretKeyRef.Key)
			// Skip updating the password if it is unreadable
			return
		}
		c.updateCache(api.UpdateTypeKVUpdated, getKVPair(meshPasswordKey, password))
	} else {
		c.updateCache(api.UpdateTypeKVDeleted, getKVPair(meshPasswordKey))
>>>>>>> d6d1d605
	}
}

func getNodeName(nodeName string) string {
	return strings.TrimPrefix(nodeName, perNodeConfigNamePrefix)
}

func getCommunitiesArray(communitiesSet set.Set) []string {
	var communityValue []string
	communitiesSet.Iter(func(item interface{}) error {
		communityValue = append(communityValue, item.(string))
		return nil
	})
	sort.Strings(communityValue)
	return communityValue
}

func (c *client) onExternalIPsUpdate(externalIPs []string) {
	if err := c.updateGlobalRoutes(c.externalIPs, externalIPs); err == nil {
		c.externalIPs = externalIPs
		c.externalIPNets = parseIPNets(c.externalIPs)
		log.Infof("Updated with new external IP CIDRs: %s", externalIPs)
	} else {
		log.WithError(err).Error("Failed to update external IP routes")
	}
}

func (c *client) onClusterIPsUpdate(clusterCIDRs []string) {
	if err := c.updateGlobalRoutes(c.clusterCIDRs, clusterCIDRs); err == nil {
		c.clusterCIDRs = clusterCIDRs
		log.Infof("Updated with new cluster IP CIDRs: %s", clusterCIDRs)
	} else {
		log.WithError(err).Error("Failed to update cluster CIDR routes")
	}
}

func (c *client) onLoadBalancerIPsUpdate(lbIPs []string) {
	if err := c.updateGlobalRoutes(c.loadBalancerIPs, lbIPs); err == nil {
		c.loadBalancerIPs = lbIPs
		c.loadBalancerIPNets = parseIPNets(c.loadBalancerIPs)
		log.Infof("Updated with new Loadbalancer IP CIDRs: %s", lbIPs)
	} else {
		log.WithError(err).Error("Failed to update external IP routes")
	}
}

func (c *client) AdvertiseClusterIPs() bool {
	c.cacheLock.Lock()
	defer c.cacheLock.Unlock()
	return len(c.clusterCIDRs) > 0
}

func (c *client) GetExternalIPs() []*net.IPNet {
	c.cacheLock.Lock()
	defer c.cacheLock.Unlock()
	return c.externalIPNets
}

func (c *client) GetLoadBalancerIPs() []*net.IPNet {
	c.cacheLock.Lock()
	defer c.cacheLock.Unlock()
	return c.loadBalancerIPNets
}

// "Global" here means the routes for cluster IP and external IP CIDRs that are advertised from
// every node in the cluster.
func (c *client) updateGlobalRoutes(current, new []string) error {
	for _, n := range new {
		_, _, err := net.ParseCIDR(n)
		if err != nil {
			// Shouldn't ever happen, given prior validation.
			return err
		}
	}

	// Find any currently advertised CIDRs that we should withdraw.
	withdraws := []string{}
	for _, existing := range current {
		if !contains(new, existing) {
			withdraws = append(withdraws, existing)
		}
	}

	if !c.ExcludeServiceAdvertisement() {
		// Withdraw the old CIDRs and add the new.
		log.Info("Advertise global service ranges from this node")
		c.addRoutesLockHeld(rejectKeyPrefix, rejectKeyPrefixV6, new)
		c.addRoutesLockHeld(routeKeyPrefix, routeKeyPrefixV6, new)
		c.deleteRoutesLockHeld(rejectKeyPrefix, rejectKeyPrefixV6, withdraws)
		c.deleteRoutesLockHeld(routeKeyPrefix, routeKeyPrefixV6, withdraws)
	} else {
		// If this node is excluded from service advertisement, we should not advertise any
		// routes. However, we should still program reject rules for the CIDR range so we do not
		// program any learned routes into the data plane.
		log.Info("Do not advertise global service ranges from this node")
		c.deleteRoutesLockHeld(rejectKeyPrefix, rejectKeyPrefixV6, current)
		c.deleteRoutesLockHeld(routeKeyPrefix, routeKeyPrefixV6, current)
		c.addRoutesLockHeld(rejectKeyPrefix, rejectKeyPrefixV6, new)
	}

	return nil
}

func (c *client) incrementCacheRevision() {
	// If we are in-sync then this is an incremental update, so increment our internal
	// cache revision.
	if c.syncedOnce {
		c.cacheRevision++
		log.Debugf("Processing new updates, revision is now: %d", c.cacheRevision)
	}
}

func (c *client) onNewUpdates() {
	if c.syncedOnce {
		// Wake up the watchers to let them know there may be some updates of interest.  We only
		// need to do this once we're synced because until that point all of the Watcher threads
		// will be blocked getting values.
		log.Debug("Notify watchers of new event data")
		c.watcherCond.Broadcast()
	}
}

func (c *client) recheckPeerConfig() {
	log.Info("Trigger to recheck BGP peers following possible password update")
	select {
	// Non-blocking write into the recheckC channel.  The idea here is that we don't need to add
	// a second trigger if there is already one pending.
	case c.recheckC <- struct{}{}:
	default:
	}
}

// updateCache will update a cache entry. It returns true if the entry was
// updated and false if there was an error or if the cache was already
// up-to-date.
func (c *client) updateCache(updateType api.UpdateType, kvp *model.KVPair) bool {
	// Update our cache of current entries.
	k, err := model.KeyToDefaultPath(kvp.Key)
	if err != nil {
		log.Errorf("Ignoring update: unable to create path from Key %v: %v", kvp.Key, err)
		return false
	}

	switch updateType {
	case api.UpdateTypeKVDeleted:
		// The bird templates that confd is used to render assume that some global
		// defaults are always configured.
		if globalDefault, ok := globalDefaults[k]; ok {
			if currentValue, hasKey := c.cache[k]; hasKey && currentValue == globalDefault {
				return false
			}
			c.cache[k] = globalDefault
		} else {
			if _, hasValue := c.cache[k]; !hasValue {
				return false
			}
			delete(c.cache, k)
		}
	case api.UpdateTypeKVNew, api.UpdateTypeKVUpdated:
		value, err := model.SerializeValue(kvp)
		if err != nil {
			log.Errorf("Ignoring update: unable to serialize value %v: %v", kvp.Value, err)
			return false
		}
		newValue := string(value)
		if currentValue, isSet := c.cache[k]; isSet && currentValue == newValue {
			return false
		}
		c.cache[k] = newValue
	}

	logVal := c.cache[k]
	if c.isSensitive(k) {
		logVal = "redacted"
	}
	log.Debugf("Cache entry updated from event type %d: %s=%s", updateType, k, logVal)
	if c.syncedOnce {
		c.keyUpdated(k)
	}
	return true
}

func isValidCommunity(communityValue string) bool {
	if standardCommunity.MatchString(communityValue) || largeCommunity.MatchString(communityValue) {
		return true
	}
	return false
}

// ParseFailed is called from the BGP syncer when an event could not be parsed.
// We use this purely for logging.
func (c *client) ParseFailed(rawKey string, rawValue string) {
	log.Errorf("Unable to parse datastore entry Key=%s; Value=%s", rawKey, rawValue)
}

// GetValues is called from confd to obtain the cached data for the required set of prefixes.
// We simply populate the values from our caches, only returning values which have the
// requested set of prefixes.
func (c *client) GetValues(keys []string) (map[string]string, error) {
	// We should block GetValues until we have the sync'd notification - until that point we
	// only have a partial snapshot and we should never write out partial config.
	c.waitForSync.Wait()

	log.Debugf("Requesting values for keys: %v", keys)

	// Lock the data and then populate the results from our caches, selecting the data
	// whose path matches the set of prefix keys.
	c.cacheLock.Lock()
	defer c.cacheLock.Unlock()
	values := map[string]string{}
	for k, v := range c.cache {
		if c.matchesPrefix(k, keys) {
			values[k] = v
		}
	}
	for k, v := range c.peeringCache {
		if c.matchesPrefix(k, keys) {
			values[k] = v
		}
	}

	log.Debugf("Returning %d results", len(values))

	return values, nil
}

// WatchPrefix is called from confd.  It blocks waiting for updates to the data which have any
// of the requested set of prefixes.
//
// Since we keep track of revisions per prefix, all we need to do is check the revisions for an
// update, and if there is no update we wait on the conditional which is woken by the OnUpdates
// thread after updating the cache.  If any of the watched revisions is greater than the waitIndex
// then exit to render.
func (c *client) WatchPrefix(prefix string, keys []string, lastRevision uint64, stopChan chan bool) (string, error) {
	log.WithFields(log.Fields{"prefix": prefix, "keys": keys}).Debug("WatchPrefix entry")
	c.cacheLock.Lock()
	defer c.cacheLock.Unlock()

	if lastRevision == 0 {
		// If this is the first iteration, we always exit to ensure we render with the initial
		// synced settings.
		log.Debug("First watch call for template - exiting to render template")
		return "", nil
	}

	for {
		// Loop through each key, if the revision associated with the key is higher than the lastRevision
		// then exit with the current cacheRevision and render with the current data.
		log.Debugf("Checking for updated key revisions, watching from rev %d", lastRevision)
		for _, key := range keys {
			rev, ok := c.revisionsByPrefix[key]
			if !ok {
				log.Fatalf("Watch prefix check for unknown prefix: %s", key)
			}
			log.Debugf("Found key prefix %s at rev %d", key, rev)
			if rev > lastRevision {
				log.Debug("Exiting to render template")
				return key, nil
			}
		}

		// No changes for this watcher, so wait until there are more syncer events.
		log.Debug("No updated keys for this template - waiting for event notification")
		c.watcherCond.Wait()
		log.WithFields(log.Fields{"prefix": prefix, "keys": keys}).Debug("WatchPrefix recheck")
	}
}

// GetCurrentRevision returns the current revision of the data in our cache.
func (c *client) GetCurrentRevision() uint64 {
	c.cacheLock.Lock()
	defer c.cacheLock.Unlock()
	log.Debugf("Current cache revision is %v", c.cacheRevision)
	return c.cacheRevision
}

// matchesPrefix returns true if the key matches any of the supplied prefixes.
func (c *client) matchesPrefix(key string, prefixes []string) bool {
	for _, p := range prefixes {
		if strings.HasPrefix(key, p) {
			return true
		}
	}
	return false
}

// Called when a key is updated.  This updates the revision associated with key prefixes
// affected by this key.
// The caller should be holding the cacheLock.
func (c *client) keyUpdated(key string) {
	for prefix, rev := range c.revisionsByPrefix {
		log.Debugf("Prefix %s has rev %d", prefix, rev)
		if rev != c.cacheRevision && strings.HasPrefix(key, prefix) {
			log.Debugf("Updating prefix to rev %d", c.cacheRevision)
			c.revisionsByPrefix[prefix] = c.cacheRevision

			// If this is a change to either the global log level, or the per-node
			// log level, then configure confd's log level to match.
			if strings.HasSuffix(key, "loglevel") {
				log.WithField("key", key).Info("Potential log level configuration change on key")
				c.updateLogLevel()
			}
		}
	}
}

func (c *client) updateLogLevel() {
	if envLevel := os.Getenv("BGP_LOGSEVERITYSCREEN"); envLevel != "" {
		logutils.SetLevel(envLevel)
	} else if nodeLevel := c.cache[c.nodeLogKey]; nodeLevel != "" {
		logutils.SetLevel(nodeLevel)
	} else if globalLogLevel := c.cache[globalLogging]; globalLogLevel != "" {
		logutils.SetLevel(globalLogLevel)
	} else {
		logutils.SetLevel("info")
	}
}

var routeKeyPrefix = "/calico/staticroutes/"
var rejectKeyPrefix = "/calico/rejectcidrs/"
var routeKeyPrefixV6 = "/calico/staticroutesv6/"
var rejectKeyPrefixV6 = "/calico/rejectcidrsv6/"

func (c *client) addRoutesLockHeld(prefixV4, prefixV6 string, cidrs []string) {
	for _, cidr := range cidrs {
		var k string
		if strings.Contains(cidr, ":") {
			k = prefixV6 + strings.Replace(cidr, "/", "-", 1)
		} else {
			k = prefixV4 + strings.Replace(cidr, "/", "-", 1)
		}
		c.cache[k] = cidr
		c.keyUpdated(k)
	}
}

func (c *client) deleteRoutesLockHeld(prefixV4, prefixV6 string, cidrs []string) {
	for _, cidr := range cidrs {
		var k string
		if strings.Contains(cidr, ":") {
			k = prefixV6 + strings.Replace(cidr, "/", "-", 1)
		} else {
			k = prefixV4 + strings.Replace(cidr, "/", "-", 1)
		}
		delete(c.cache, k)
		c.keyUpdated(k)
	}
}

// AddStaticRoutes adds the given CIDRs as static routes to be advertised from this node.
func (c *client) AddStaticRoutes(cidrs []string) {
	c.cacheLock.Lock()
	defer c.cacheLock.Unlock()

	c.incrementCacheRevision()
	c.addRoutesLockHeld(routeKeyPrefix, routeKeyPrefixV6, cidrs)
	c.onNewUpdates()
}

// DeleteStaticRoutes withdraws the given CIDRs from the set of static routes advertised
// from this node.
func (c *client) DeleteStaticRoutes(cidrs []string) {
	c.cacheLock.Lock()
	defer c.cacheLock.Unlock()

	c.incrementCacheRevision()
	c.deleteRoutesLockHeld(routeKeyPrefix, routeKeyPrefixV6, cidrs)
	c.onNewUpdates()
}

func (c *client) setPeerConfigFieldsFromV3Resource(peers []*bgpPeer, v3res *apiv3.BGPPeer) {

	// Get the password, if one is configured
	password := c.getPassword(v3res)

	// If the BGPPeer has SourceAddress UseNodeIP, a potential direct connection
	// subnet must also contain the node IP, so get those ready.
	var sourceIPv4, sourceIPv6 net.IP
	if v3res.Spec.SourceAddress == apiv3.SourceAddressUseNodeIP || v3res.Spec.SourceAddress == "" {
		if sourceIPv4Str := c.cache[c.nodeIPv4Key]; sourceIPv4Str != "" {
			sourceIPv4 = net.ParseIP(sourceIPv4Str)
			if sourceIPv4 == nil {
				log.Warnf("Failed to parse IPv4 %v", sourceIPv4Str)
			}
		}
		if sourceIPv6Str := c.cache[c.nodeIPv6Key]; sourceIPv6Str != "" {
			sourceIPv6 = net.ParseIP(sourceIPv6Str)
			if sourceIPv6 == nil {
				log.Warnf("Failed to parse IPv6 %v", sourceIPv6Str)
			}
		}
	}

	// To compute which peers are directly connected, first collect all of the subnets
	// associated with local interfaces, and which include the source IP if specified.
	var localSubnets []*net.IPNet
	if ifaces, err := net.Interfaces(); err == nil {
		for _, iface := range ifaces {
			addrs, err := iface.Addrs()
			if err != nil {
				log.Warnf("Cannot get interface %v address(es): %v", iface, err)
				continue
			}
			for _, addr := range addrs {
				addrStr := addr.String()
				_, ipNet, err := net.ParseCIDR(addrStr)
				if err != nil {
					log.WithError(err).WithField("Address", addrStr).Warning("Failed to parse CIDR")
					continue
				}
				if sourceIPv4 != nil && ipNet.IP.To4() != nil && !(*ipNet).Contains(sourceIPv4) {
					// IPv4 subnet does not contain the wanted source IP.
					continue
				}
				if sourceIPv6 != nil && ipNet.IP.To16() != nil && !(*ipNet).Contains(sourceIPv6) {
					// IPv6 subnet does not contain the wanted source IP.
					continue
				}
				localSubnets = append(localSubnets, ipNet)
			}
		}
	} else {
		log.WithError(err).Warnf("Failed to enumerate interfaces")
	}
	log.Infof("Local subnets for IPv4 %v and IPv6 %v are: %v", sourceIPv4, sourceIPv6, localSubnets)

	for _, peer := range peers {
		peer.Password = password
		peer.Extensions = v3res.Spec.Extensions
		peer.SourceAddr = withDefault(string(v3res.Spec.SourceAddress), string(apiv3.SourceAddressUseNodeIP))
		peer.RestartMode = withDefault(string(v3res.Spec.RestartMode), string(apiv3.RestartModeGracefulRestart))
		if v3res.Spec.MaxRestartTime != nil {
			peer.RestartTime = fmt.Sprintf("%v", int(math.Round(v3res.Spec.MaxRestartTime.Duration.Seconds())))
		}
		for _, subnet := range localSubnets {
			if subnet.Contains(peer.PeerIP.IP) {
				log.Infof("Local subnet %v contains peer IP %v", subnet, peer.PeerIP)
				peer.DirectlyConnected = true
				break
			}
		}
		if v3res.Spec.BIRDGatewayMode == apiv3.BIRDGatewayModeDirectIfDirectlyConnected && peer.DirectlyConnected {
			peer.GatewayMode = "direct"
		} else {
			peer.GatewayMode = "recursive"
		}
		if v3res.Spec.FailureDetectionMode == apiv3.FailureDetectionModeBFDIfDirectlyConnected && peer.DirectlyConnected {
			peer.EnableBFD = true
		}
	}
}

func withDefault(val, dflt string) string {
	if val != "" {
		return val
	}
	return dflt
}

// Checks whether or not a key references sensitive information (like a BGP password) so that
// logging output for the field can be redacted.
func (c *client) isSensitive(path string) bool {
	if _, ok := sensitiveValues[path]; ok {
		return true
	}
	return false
}<|MERGE_RESOLUTION|>--- conflicted
+++ resolved
@@ -989,15 +989,12 @@
 		c.getServiceLoadBalancerIPsKVPair(v3res, model.GlobalBGPConfigKey{}, svcAdvertisement)
 		c.getNodeToNodeMeshKVPair(v3res, model.GlobalBGPConfigKey{})
 		c.getLogSeverityKVPair(v3res, model.GlobalBGPConfigKey{})
-<<<<<<< HEAD
 		c.getExtensionsKVPair(v3res, model.GlobalBGPConfigKey{})
-=======
 		c.getNodeMeshRestartTimeKVPair(v3res, model.GlobalBGPConfigKey{})
 		c.getNodeMeshPasswordKVPair(v3res, model.GlobalBGPConfigKey{})
 
 		// Cache the updated BGP configuration
 		c.globalBGPConfig = v3res
->>>>>>> d6d1d605
 	} else if strings.HasPrefix(resName, perNodeConfigNamePrefix) {
 		// The name of a configuration resource has a strict format.  It is either "default"
 		// for the global default values, or "node.<nodename>" for the node specific vales.
@@ -1221,7 +1218,6 @@
 	}
 }
 
-<<<<<<< HEAD
 func (c *client) getExtensionsKVPair(v3res *apiv3.BGPConfiguration, key interface{}) {
 	extensions := getBGPConfigKey("extensions", key)
 
@@ -1237,7 +1233,9 @@
 		c.updateCache(api.UpdateTypeKVUpdated, getKVPair(extensions, ext))
 	} else {
 		c.updateCache(api.UpdateTypeKVDeleted, getKVPair(extensions))
-=======
+	}
+}
+
 func (c *client) getNodeMeshRestartTimeKVPair(v3res *apiv3.BGPConfiguration, key interface{}) {
 	meshRestartKey := getBGPConfigKey("node_mesh_restart_time", key)
 
@@ -1265,7 +1263,6 @@
 		c.updateCache(api.UpdateTypeKVUpdated, getKVPair(meshPasswordKey, password))
 	} else {
 		c.updateCache(api.UpdateTypeKVDeleted, getKVPair(meshPasswordKey))
->>>>>>> d6d1d605
 	}
 }
 
