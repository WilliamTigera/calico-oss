--- conflicted
+++ resolved
@@ -457,24 +457,6 @@
 	}
 }
 
-<<<<<<< HEAD
-=======
-type bgpPeer struct {
-	PeerIP          cnet.IP              `json:"ip"`
-	ASNum           numorstring.ASNumber `json:"as_num,string"`
-	RRClusterID     string               `json:"rr_cluster_id"`
-	Password        *string              `json:"password"`
-	SourceAddr      string               `json:"source_addr"`
-	Port            uint16               `json:"port"`
-	KeepNextHop     bool                 `json:"keep_next_hop"`
-	RestartTime     string               `json:"restart_time"`
-	CalicoNode      bool                 `json:"calico_node"`
-	NumAllowLocalAS int32                `json:"num_allow_local_as"`
-	TTLSecurity     uint8                `json:"ttl_security"`
-	ReachableBy     string               `json:"reachable_by"`
-}
-
->>>>>>> 147c7f2f
 type bgpPrefix struct {
 	CIDR        string   `json:"cidr"`
 	Communities []string `json:"communities"`
@@ -616,12 +598,7 @@
 					}
 					reachableBy = v3res.Spec.ReachableBy
 				}
-<<<<<<< HEAD
 				peers = append(peers, &backends.BGPPeer{
-=======
-
-				peers = append(peers, &bgpPeer{
->>>>>>> 147c7f2f
 					PeerIP:          *ip,
 					ASNum:           v3res.Spec.ASNumber,
 					SourceAddr:      string(v3res.Spec.SourceAddress),
@@ -1889,11 +1866,7 @@
 	c.onNewUpdates()
 }
 
-<<<<<<< HEAD
 func (c *client) setPeerConfigFieldsFromV3Resource(peers []*backends.BGPPeer, v3res *apiv3.BGPPeer) {
-=======
-func (c *client) setPeerConfigFieldsFromV3Resource(peers []*bgpPeer, v3res *apiv3.BGPPeer) {
->>>>>>> 147c7f2f
 	// Get the password, if one is configured
 	password := c.getPassword(v3res)
 
