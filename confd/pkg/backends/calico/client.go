--- conflicted
+++ resolved
@@ -473,11 +473,8 @@
 	CalicoNode        bool                 `json:"calico_node"`
 	NumAllowLocalAS   int32                `json:"num_allow_local_as"`
 	TTLSecurity       uint8                `json:"ttl_security"`
-<<<<<<< HEAD
 	ExternalNetwork   string               `json:"external_network"`
-=======
 	Filters           []string             `json:"filters"`
->>>>>>> cda5635e
 }
 
 type bgpPrefix struct {
@@ -615,11 +612,8 @@
 					KeepNextHop:     v3res.Spec.KeepOriginalNextHop,
 					CalicoNode:      isCalicoNode,
 					TTLSecurity:     ttlSecurityHopCount,
-<<<<<<< HEAD
 					ExternalNetwork: v3res.Spec.ExternalNetwork,
-=======
 					Filters:         v3res.Spec.Filters,
->>>>>>> cda5635e
 					NumAllowLocalAS: numLocalAS,
 				})
 			}
@@ -824,11 +818,8 @@
 			peer.TTLSecurity = *v3peer.Spec.TTLSecurity
 		}
 
-<<<<<<< HEAD
 		peer.ExternalNetwork = v3peer.Spec.ExternalNetwork
-=======
 		peer.Filters = v3peer.Spec.Filters
->>>>>>> cda5635e
 
 		// If peer node has listenPort set in BGPConfiguration, use that.
 		if port, ok := c.nodeListenPorts[nodeName]; ok {
@@ -1009,15 +1000,14 @@
 			needUpdatePeersReasons = append(needUpdatePeersReasons, "BGP peer updated or deleted")
 		}
 
-<<<<<<< HEAD
 		if v3key.Kind == apiv3.KindExternalNetwork {
 			needUpdatePeersV1 = true
 			needUpdatePeersReasons = append(needUpdatePeersReasons, "ExternalNetwork updated or deleted")
-=======
+		}
+
 		if v3key.Kind == apiv3.KindBGPFilter {
 			needUpdatePeersV1 = true
 			needUpdatePeersReasons = append(needUpdatePeersReasons, "BGPFilter updated or deleted")
->>>>>>> cda5635e
 		}
 	}
 
