--- conflicted
+++ resolved
@@ -457,25 +457,6 @@
 	}
 }
 
-<<<<<<< HEAD
-=======
-type bgpPeer struct {
-	PeerIP          cnet.IP              `json:"ip"`
-	ASNum           numorstring.ASNumber `json:"as_num,string"`
-	RRClusterID     string               `json:"rr_cluster_id"`
-	Password        *string              `json:"password"`
-	SourceAddr      string               `json:"source_addr"`
-	Port            uint16               `json:"port"`
-	KeepNextHop     bool                 `json:"keep_next_hop"`
-	RestartTime     string               `json:"restart_time"`
-	CalicoNode      bool                 `json:"calico_node"`
-	NumAllowLocalAS int32                `json:"num_allow_local_as"`
-	TTLSecurity     uint8                `json:"ttl_security"`
-	ReachableBy     string               `json:"reachable_by"`
-	Filters         []string             `json:"filters"`
-}
-
->>>>>>> 9f070586
 type bgpPrefix struct {
 	CIDR        string   `json:"cidr"`
 	Communities []string `json:"communities"`
@@ -625,10 +606,7 @@
 					KeepNextHop:     v3res.Spec.KeepOriginalNextHop,
 					CalicoNode:      isCalicoNode,
 					TTLSecurity:     ttlSecurityHopCount,
-<<<<<<< HEAD
 					ExternalNetwork: v3res.Spec.ExternalNetwork,
-=======
->>>>>>> 9f070586
 					Filters:         v3res.Spec.Filters,
 					NumAllowLocalAS: numLocalAS,
 					ReachableBy:     reachableBy,
@@ -1023,14 +1001,11 @@
 			needUpdatePeersReasons = append(needUpdatePeersReasons, "BGP peer updated or deleted")
 		}
 
-<<<<<<< HEAD
 		if v3key.Kind == apiv3.KindExternalNetwork {
 			needUpdatePeersV1 = true
 			needUpdatePeersReasons = append(needUpdatePeersReasons, "ExternalNetwork updated or deleted")
 		}
 
-=======
->>>>>>> 9f070586
 		if v3key.Kind == apiv3.KindBGPFilter {
 			needUpdatePeersV1 = true
 			needUpdatePeersReasons = append(needUpdatePeersReasons, "BGPFilter updated or deleted")
