--- conflicted
+++ resolved
@@ -322,46 +322,33 @@
 
 	Describe("resourceInformerHandlers", func() {
 		var (
-<<<<<<< HEAD
-			svc, svc2, svc3 *v1.Service
-			ep, ep2, ep3    *v1.Endpoints
-			svcInt          *v1.Service
-			epInt           *v1.Endpoints
-=======
 			svc, svc2, svc3, svc4 *v1.Service
 			ep, ep2, ep3, ep4     *v1.Endpoints
->>>>>>> c89284d3
+			svcInt                *v1.Service
+			epInt                 *v1.Endpoints
 		)
 
 		BeforeEach(func() {
 			svc, ep = buildSimpleExternalService()
 			svc2, ep2 = buildSimpleService2()
 			svc3, ep3 = buildSimpleService3()
-<<<<<<< HEAD
+			svc4, ep4 = buildSimpleService4()
 			svcInt, epInt = buildSimpleInternalService(true)
-=======
-			svc4, ep4 = buildSimpleService4()
->>>>>>> c89284d3
 
 			addEndpointSubset(ep, rg.nodeName)
 			addEndpointSubset(ep2, rg.nodeName)
 			addEndpointSubset(ep3, rg.nodeName)
-<<<<<<< HEAD
+			addEndpointSubset(ep4, rg.nodeName)
 			addEndpointSubset(epInt, rg.nodeName)
-=======
-			addEndpointSubset(ep4, rg.nodeName)
->>>>>>> c89284d3
 			err := rg.epIndexer.Add(ep)
 			Expect(err).NotTo(HaveOccurred())
 			err = rg.epIndexer.Add(ep2)
 			Expect(err).NotTo(HaveOccurred())
 			err = rg.epIndexer.Add(ep3)
 			Expect(err).NotTo(HaveOccurred())
-<<<<<<< HEAD
+			err = rg.epIndexer.Add(ep4)
+			Expect(err).NotTo(HaveOccurred())
 			err = rg.epIndexer.Add(epInt)
-=======
-			err = rg.epIndexer.Add(ep4)
->>>>>>> c89284d3
 			Expect(err).NotTo(HaveOccurred())
 			err = rg.svcIndexer.Add(svc)
 			Expect(err).NotTo(HaveOccurred())
@@ -369,11 +356,9 @@
 			Expect(err).NotTo(HaveOccurred())
 			err = rg.svcIndexer.Add(svc3)
 			Expect(err).NotTo(HaveOccurred())
-<<<<<<< HEAD
+			err = rg.svcIndexer.Add(svc4)
+			Expect(err).NotTo(HaveOccurred())
 			err = rg.svcIndexer.Add(svcInt)
-=======
-			err = rg.svcIndexer.Add(svc4)
->>>>>>> c89284d3
 			Expect(err).NotTo(HaveOccurred())
 		})
 
