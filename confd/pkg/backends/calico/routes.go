// Copyright (c) 2018-2024 Tigera, Inc. All rights reserved.
//
// Licensed under the Apache License, Version 2.0 (the "License");
// you may not use this file except in compliance with the License.
// You may obtain a copy of the License at
//
//	http://www.apache.org/licenses/LICENSE-2.0
//
// Unless required by applicable law or agreed to in writing, software
// distributed under the License is distributed on an "AS IS" BASIS,
// WITHOUT WARRANTIES OR CONDITIONS OF ANY KIND, either express or implied.
// See the License for the specific language governing permissions and
// limitations under the License.
package calico

import (
	"fmt"
	"net"
	"os"
	"strings"
	"sync"
	"time"

	log "github.com/sirupsen/logrus"
	v1 "k8s.io/api/core/v1"
	"k8s.io/apimachinery/pkg/fields"
	"k8s.io/client-go/kubernetes"
	"k8s.io/client-go/tools/cache"

	"github.com/projectcalico/calico/confd/pkg/resource/template"
	"github.com/projectcalico/calico/libcalico-go/lib/winutils"
)

const (
	envAdvertiseClusterIPs       = "CALICO_ADVERTISE_CLUSTER_IPS"
	advertiseClusterIPAnnotation = "projectcalico.org/AdvertiseClusterIP"
)

// routeGenerator defines the data fields
// necessary for monitoring the services/endpoints resources for
// valid service ips to advertise
type routeGenerator struct {
	sync.Mutex
	client                     *client
	nodeName                   string
	svcInformer, epInformer    cache.Controller
	svcIndexer, epIndexer      cache.Indexer
	svcRouteMap                map[string]map[string]bool
	routeAdvertisementRefCount map[string]int
	resyncKnownRoutesTrigger   chan struct{}
}

// NewRouteGenerator initializes a kube-api client and the informers
func NewRouteGenerator(c *client) (rg *routeGenerator, err error) {
	// Determine the node name we'll use to check for local endpoints.
	// This value should match the name of the node in the Kubernetes API.
	// Prefer CALICO_K8S_NODE_REF, and fall back to the Calico node name.
	nodename := template.NodeName
	if n := os.Getenv("CALICO_K8S_NODE_REF"); n != "" {
		nodename = n
	}
	log.Debugf("Route generator configured to use node name %s", nodename)

	// initialize empty route generator
	rg = &routeGenerator{
		client:                     c,
		nodeName:                   nodename,
		svcRouteMap:                make(map[string]map[string]bool),
		routeAdvertisementRefCount: make(map[string]int),
		resyncKnownRoutesTrigger:   make(chan struct{}, 1),
	}

	// set up k8s client
	// attempt 1: KUBECONFIG env var
	cfgFile := os.Getenv("KUBECONFIG")
	cfg, err := winutils.BuildConfigFromFlags("", cfgFile)
	if err != nil {
		log.WithError(err).Info("KUBECONFIG environment variable not found, attempting in-cluster")
		// attempt 2: in cluster config
		if cfg, err = winutils.GetInClusterConfig(); err != nil {
			return
		}
	}
	client, err := kubernetes.NewForConfig(cfg)
	if err != nil {
		return
	}

	// set up services informer
	svcWatcher := cache.NewListWatchFromClient(client.CoreV1().RESTClient(), "services", "", fields.Everything())
	svcHandler := cache.ResourceEventHandlerFuncs{AddFunc: rg.onSvcAdd, UpdateFunc: rg.onSvcUpdate, DeleteFunc: rg.onSvcDelete}
	rg.svcIndexer, rg.svcInformer = cache.NewIndexerInformer(svcWatcher, &v1.Service{}, 0, svcHandler, cache.Indexers{})

	// set up endpoints informer
	epWatcher := cache.NewListWatchFromClient(client.CoreV1().RESTClient(), "endpoints", "", fields.Everything())
	epHandler := cache.ResourceEventHandlerFuncs{AddFunc: rg.onEPAdd, UpdateFunc: rg.onEPUpdate, DeleteFunc: rg.onEPDelete}
	rg.epIndexer, rg.epInformer = cache.NewIndexerInformer(epWatcher, &v1.Endpoints{}, 0, epHandler, cache.Indexers{})

	return
}

// Start starts the RouteGenerator so that it will monitor Kubernetes services.
func (rg *routeGenerator) Start() {
	ch := make(chan struct{})
	go rg.svcInformer.Run(ch)
	go rg.epInformer.Run(ch)

	// Wait for informers to sync, then notify the main client.
	log.Info("Starting RouteGenerator for Kubernetes services")
	go func() {
		for !rg.svcInformer.HasSynced() || !rg.epInformer.HasSynced() {
			time.Sleep(100 * time.Millisecond)
		}

		// Notify the main client we're in sync now.
		rg.client.OnSyncChange(SourceRouteGenerator, true)
		log.Info("RouteGenerator in sync")

		// Loop waiting for trigger to recheck node-specific routes.
		for range rg.resyncKnownRoutesTrigger {
			rg.resyncKnownRoutes()
		}
	}()
}

// Called by the client to trigger us to recheck and advertise or withdraw node-specific routes.
// Must not block since this is called by the client while it holds its lock.
func (rg *routeGenerator) TriggerResync() {
	select {
	case rg.resyncKnownRoutesTrigger <- struct{}{}:
		log.Debug("Triggered route generator to resync known routes")
	default:
		log.Debug("Route generator already has pending resync trigger")
	}
}

// getServiceForEndpoints retrieves the corresponding svc for the given ep
func (rg *routeGenerator) getServiceForEndpoints(ep *v1.Endpoints) (*v1.Service, string) {
	// get key
	key, err := cache.MetaNamespaceKeyFunc(ep)
	if err != nil {
		log.WithField("ep", ep.Name).WithError(err).Warn("getServiceForEndpoints: error on retrieving key for endpoint, passing")
		return nil, ""
	}
	// get svc
	svcIface, exists, err := rg.svcIndexer.GetByKey(key)
	if err != nil {
		log.WithField("key", key).WithError(err).Warn("getServiceForEndpoints: error on retrieving service for key, passing")
		return nil, key
	} else if !exists {
		log.WithField("key", key).Debug("getServiceForEndpoints: service for key not found, passing")
		return nil, key
	}
	return svcIface.(*v1.Service), key
}

// getEndpointsForService retrieves the corresponding ep for the given svc
func (rg *routeGenerator) getEndpointsForService(svc *v1.Service) (*v1.Endpoints, string) {
	// get key
	key, err := cache.MetaNamespaceKeyFunc(svc)
	if err != nil {
		log.WithField("svc", svc.Name).WithError(err).Warn("getEndpointsForService: error on retrieving key for service, passing")
		return nil, ""
	}
	// get ep
	epIface, exists, err := rg.epIndexer.GetByKey(key)
	if err != nil {
		log.WithField("key", key).WithError(err).Warn("getEndpointsForService: error on retrieving endpoint for key, passing")
		return nil, key
	} else if !exists {
		log.WithField("key", key).Debug("getEndpointsForService: service for endpoint not found, passing")
		return nil, key
	}
	return epIface.(*v1.Endpoints), key
}

// setRouteForSvc handles the main logic to check if a specified service or endpoint
// should have its route advertised by the node running this code
func (rg *routeGenerator) setRouteForSvc(svc *v1.Service, ep *v1.Endpoints) {
	// ensure both are not nil
	if svc == nil && ep == nil {
		log.Error("setRouteForSvc: both service and endpoint cannot be nil, passing...")
		return
	}

	var key string
	if svc == nil {
		// ep received but svc nil
		if svc, key = rg.getServiceForEndpoints(ep); svc == nil {
			return
		}
	} else if ep == nil {
		// svc received but ep nil
		if ep, key = rg.getEndpointsForService(svc); ep == nil {
			return
		}
	}

	// see if any endpoints are on this node and advertise if so
	// else remove the route if it also already exists
	logCtx := log.WithField("svc", fmt.Sprintf("%s/%s", svc.Namespace, svc.Name))
	rg.Lock()
	defer rg.Unlock()

	advertise := rg.advertiseThisService(svc, ep)
	logCtx.WithField("advertise", advertise).Debug("Checking routes for service")
	if advertise {
		routes := rg.getAllRoutesForService(svc)
		rg.setRoutesForKey(key, routes)
	} else {
		routes := rg.getAdvertisedRoutes(key)
		rg.withdrawRoutesForKey(key, routes)
	}
}

func (rg *routeGenerator) resyncKnownRoutes() {
	// Get all the services that we know about and check if
	// we need to change advertisement for them.
	svcIfaces := rg.svcIndexer.List()
	for _, svcIface := range svcIfaces {
		svc, ok := svcIface.(*v1.Service)
		if !ok {
			log.Error("Type assertion failed for rg.svcIndexer result member. Will not process updates to routes advertised for service.")
			continue
		}
		// Update the routes advertised for this service
		rg.setRouteForSvc(svc, nil)
	}
}

// getAllRoutesForService returns all the routes that should be advertised
// for the given service.
func (rg *routeGenerator) getAllRoutesForService(svc *v1.Service) []string {
	routes := make([]string, 0)
	if rg.client.AdvertiseClusterIPs() {
		// Only advertise cluster IPs if we've been told to.
		routes = append(routes, svc.Spec.ClusterIP)
	}
	svcID := fmt.Sprintf("%s/%s", svc.Namespace, svc.Name)

	if svc.Spec.ExternalIPs != nil {
		for _, externalIP := range svc.Spec.ExternalIPs {
			// Only advertise allowed external IPs
			if !rg.isAllowedExternalIP(externalIP) {
				log.WithFields(log.Fields{"ip": externalIP, "svc": svcID}).Info("Cannot advertise External IP - not in allow list")
				continue
			}
			routes = append(routes, externalIP)
		}
	}

	if svc.Status.LoadBalancer.Ingress != nil {
		for _, lbIngress := range svc.Status.LoadBalancer.Ingress {
			if len(lbIngress.IP) > 0 {
				// Only advertise allowed LB IPs
				if !rg.isAllowedLoadBalancerIP(lbIngress.IP) {
					log.WithFields(log.Fields{"ip": lbIngress.IP, "svc": svcID}).Info("Cannot advertise LoadBalancer IP - not in allow list")
					continue
				}
				routes = append(routes, lbIngress.IP)
			}
		}
	}

	return addFullIPLength(routes)
}

// getAdvertisedRoutes returns the routes that are currently advertised and
// associated with the given key.
func (rg *routeGenerator) getAdvertisedRoutes(key string) []string {
	routes := make([]string, 0)

	if rg.svcRouteMap[key] != nil {
		for route := range rg.svcRouteMap[key] {
			routes = append(routes, route)
		}
	}

	return routes
}

// setRoutesForKey associates only the given routes with the given key,
// and advertises the given routes. It also withdraws any routes that are no
// longer associated with the given key.
func (rg *routeGenerator) setRoutesForKey(key string, routes []string) {
	advertisedRoutes := rg.svcRouteMap[key]
	if advertisedRoutes == nil {
		advertisedRoutes = make(map[string]bool)
	}
	log.WithFields(log.Fields{"key": key, "routes": routes}).Debug("Setting routes for key")

	// Withdraw any routes we are advertising that are no longer associated
	// with this key.
	for route := range advertisedRoutes {
		if !contains(routes, route) {
			rg.withdrawRoute(key, route)
		}
	}

	// Advertise all routes that are not already advertised.
	for _, route := range routes {
		// Advertise route if not already advertised for this key.
		if _, ok := advertisedRoutes[route]; !ok {
			rg.advertiseRoute(key, route)
		}
	}
}

// isAllowedExternalIP determines if the given IP is in the list of
// allowed External IP CIDRs given in the default bgpconfiguration.
func (rg *routeGenerator) isAllowedExternalIP(externalIP string) bool {
	if externalIP == "" {
		log.Debug("Skip empty service External IP")
		return false
	}
	ip := net.ParseIP(externalIP)
	if ip == nil {
		log.Errorf("Could not parse service External IP: %s", externalIP)
		return false
	}

	for _, allowedNet := range rg.client.GetExternalIPs() {
		if allowedNet.Contains(ip) {
			return true
		}
	}

	// Guilty until proven innocent
	return false
}

// isAllowedLoadBalancerIP determines if the given IP is in the list of
// allowed LoadBalancer CIDRs given in the default bgpconfiguration.
func (rg *routeGenerator) isAllowedLoadBalancerIP(loadBalancerIP string) bool {
	if loadBalancerIP == "" {
		log.Debug("Skip empty service LB IP")
		return false
	}
	ip := net.ParseIP(loadBalancerIP)
	if ip == nil {
		log.Errorf("Could not parse service LB IP: %s", loadBalancerIP)
		return false
	}

	for _, allowedNet := range rg.client.GetLoadBalancerIPs() {
		if allowedNet.Contains(ip) {
			return true
		}
	}

	// Guilty until proven innocent
	return false
}

// isSingleLoadBalancerIP determines if the given IP is in the list of
// allowed LoadBalancer CIDRs given in the default bgpconfiguration
// and is a single IP entry (/32 for IPV4 or /128 for IPV6)
func (rg *routeGenerator) isSingleLoadBalancerIP(loadBalancerIP string) bool {
	if loadBalancerIP == "" {
		log.Debug("Skip empty service LB IP")
		return false
	}
	ip := net.ParseIP(loadBalancerIP)
	if ip == nil {
		log.Errorf("Could not parse service LB IP: %s", loadBalancerIP)
		return false
	}

	for _, allowedNet := range rg.client.GetLoadBalancerIPs() {
		if allowedNet.Contains(ip) {
			if ones, bits := allowedNet.Mask.Size(); ones == bits {
				return true
			}
		}
	}

	// Guilty until proven innocent
	return false
}

// isSingleExternalIP determines if the given IP is in the list of
// allowed ExternalIP CIDRs given in the default bgpconfiguration
// and is a single IP entry (/32 for IPV4 or /128 for IPV6)
func (rg *routeGenerator) isSingleExternalIP(externalIP string) bool {
	if externalIP == "" {
		log.Debug("Skip empty service External IP")
		return false
	}
	ip := net.ParseIP(externalIP)
	if ip == nil {
		log.Errorf("Could not parse service External IP: %s", externalIP)
		return false
	}

	for _, allowedNet := range rg.client.GetExternalIPs() {
		if allowedNet.Contains(ip) {
			if ones, bits := allowedNet.Mask.Size(); ones == bits {
				return true
			}
		}
	}

	// Guilty until proven innocent
	return false
}

// addFullIPLength returns a new slice, with the full IP length appended onto every item.
func addFullIPLength(items []string) []string {
	res := make([]string, 0)
	for _, item := range items {
		if strings.Contains(item, ":") {
			res = append(res, item+"/128")
		} else {
			res = append(res, item+"/32")
		}
	}
	return res
}

// contains returns true if items contains the target.
func contains(items []string, target string) bool {
	for _, item := range items {
		if item == target {
			return true
		}
	}
	return false
}

// advertiseThisService returns true if this service should be advertised on this node,
// false otherwise.
func (rg *routeGenerator) advertiseThisService(svc *v1.Service, ep *v1.Endpoints) bool {
	logc := log.WithField("svc", fmt.Sprintf("%s/%s", svc.Namespace, svc.Name)).WithField("type", svc.Spec.Type)

	// Don't advertise routes if this node is explicitly excluded from load balancers.
	if rg.client.ExcludeServiceAdvertisement() {
		logc.Debug("Skipping service because node is explicitly excluded from load balancers")
		return false
	}

	// do nothing if the svc is not a relevant type
	if (svc.Spec.Type != v1.ServiceTypeClusterIP) && (svc.Spec.Type != v1.ServiceTypeNodePort) && (svc.Spec.Type != v1.ServiceTypeLoadBalancer) {
		logc.Debugf("Skipping service with type %s", svc.Spec.Type)
		return false
	}

	// also do nothing if the clusterIP is empty or None
	if svc.Spec.ClusterIP == "" || svc.Spec.ClusterIP == "None" {
		logc.Debug("Skipping service with no cluster IP")
		return false
	}

<<<<<<< HEAD
	// advertise the /32 of ClusterIP services only if they have an annotation override
	if svc.Spec.Type == v1.ServiceTypeClusterIP {
		if _, ok := svc.ObjectMeta.Annotations[advertiseClusterIPAnnotation]; !ok {
			logc.Debug("Skipping ClusterIP service without annotation override")
			return false
		}
	}

	// we need to announce single IPs for services of type LoadBalancer and externalTrafficPolicy Cluster
	if svc.Spec.Type == v1.ServiceTypeLoadBalancer && svc.Spec.ExternalTrafficPolicy == v1.ServiceExternalTrafficPolicyTypeCluster && rg.isSingleLoadBalancerIP(svc.Spec.LoadBalancerIP) {
		logc.Debug("Advertising load balancer of type cluster because of single IP definition")
		return true
=======
	// we need to announce single IPs for services of type externalTrafficPolicy Cluster.
	// There are 2 cases inside this type:
	// - LoadBalancer with a single IP.
	// - Any one of externalIPs in service of type LoadBalancer or NodePort with a single IP.
	if svc.Spec.ExternalTrafficPolicy == v1.ServiceExternalTrafficPolicyTypeCluster {
		if svc.Spec.Type == v1.ServiceTypeLoadBalancer && rg.isSingleLoadBalancerIP(svc.Spec.LoadBalancerIP) {
			logc.Debug("Advertising load balancer of type cluster because of single IP definition")
			return true
		}

		if svc.Spec.Type == v1.ServiceTypeLoadBalancer || svc.Spec.Type == v1.ServiceTypeNodePort {
			for _, extIP := range svc.Spec.ExternalIPs {
				if rg.isSingleExternalIP(extIP) {
					logc.Debug("Advertising external IP of type cluster because of single IP definition")
					return true
				}
			}
		}
>>>>>>> c89284d3
	}

	// advertise NodePort/LoadBalancer services only if their traffic policy is local, since we advertise the entire cluster IP range.
	if svc.Spec.Type != v1.ServiceTypeClusterIP && svc.Spec.ExternalTrafficPolicy != v1.ServiceExternalTrafficPolicyTypeLocal {
		logc.Debugf("Skipping service with non-local external traffic policy '%s'", svc.Spec.ExternalTrafficPolicy)
		return false
	}

	isIPv6 := func(ip string) bool { return strings.Contains(ip, ":") }

	svcIsIPv6 := isIPv6(svc.Spec.ClusterIP)

	// Otherwise, advertise if node contains at least one endpoint for svc
	for _, subset := range ep.Subsets {
		// not interested in subset.NotReadyAddresses
		for _, address := range subset.Addresses {
			if address.NodeName != nil && *address.NodeName == rg.nodeName && isIPv6(address.IP) == svcIsIPv6 {
				logc.Debugf("Advertising local service")
				return true
			}
		}
	}
	logc.Debugf("Skipping service with no local endpoints")
	return false
}

// unsetRouteForSvc removes the route from the svcClusterRouteMap
// but checks to see if it wasn't already deleted by its sibling resource
func (rg *routeGenerator) unsetRouteForSvc(obj interface{}) {
	// generate key
	key, err := cache.MetaNamespaceKeyFunc(obj)
	if err != nil {
		log.WithError(err).Warn("unsetRouteForSvc: error on retrieving key for object, passing")
		return
	}

	// mutex
	rg.Lock()
	defer rg.Unlock()

	routes := rg.getAdvertisedRoutes(key)
	rg.withdrawRoutesForKey(key, routes)
}

// advertiseRoute advertises a route associated with the given key and
// caches it.
func (rg *routeGenerator) advertiseRoute(key, route string) {
	if _, hasKey := rg.svcRouteMap[key]; !hasKey {
		rg.svcRouteMap[key] = make(map[string]bool)
	}
	rg.svcRouteMap[key][route] = true

	// We need to reference count routes. We may have multiple services that
	// trigger advertisement of this prefix, however we only ever want to send
	// a single static route advertisement as a result.
	if rg.routeAdvertisementRefCount[route] == 0 {
		// First time we've seen this route - advertise it.
		rg.client.AddStaticRoutes([]string{route})
	}

	// Increment the ref count.
	rg.routeAdvertisementRefCount[route]++
}

// withdrawRoute withdraws a route associated with the given key and
// removes it from the cache.
func (rg *routeGenerator) withdrawRoute(key, route string) {
	// Only remove the advertisement if there are no other reasons this route
	// should be advertised. For example, k8s will allow you to manually assign
	// the same External IP to two different services; assign an External IP to
	// a service which is the same as the service's cluster IP,
	// and assign the same External IP twice to a service. In all of these
	// scenarios, you would end up in a situation where the same route is
	// "legitimately" being advertised twice from a node.
	if rg.routeAdvertisementRefCount[route] == 1 {
		rg.client.DeleteStaticRoutes([]string{route})
		delete(rg.routeAdvertisementRefCount, route)
	} else {
		rg.routeAdvertisementRefCount[route]--
	}

	if rg.svcRouteMap[key] != nil {
		delete(rg.svcRouteMap[key], route)
		if len(rg.svcRouteMap[key]) == 0 {
			delete(rg.svcRouteMap, key)
		}
	}
}

// withdrawRoutesForKey withdraws the given routes associated with the given key
// and removes them from the cache.
func (rg *routeGenerator) withdrawRoutesForKey(key string, routes []string) {
	for _, route := range routes {
		rg.withdrawRoute(key, route)
	}
}

// onSvcAdd is called when a k8s service is created
func (rg *routeGenerator) onSvcAdd(obj interface{}) {
	svc, ok := obj.(*v1.Service)
	if !ok {
		log.Warn("onSvcAdd: failed to assert type to service, passing")
		return
	}
	rg.setRouteForSvc(svc, nil)
}

// onSvcUpdate is called when a k8s service is updated
func (rg *routeGenerator) onSvcUpdate(_, obj interface{}) {
	svc, ok := obj.(*v1.Service)
	if !ok {
		log.Warn("onSvcUpdate: failed to assert type to service, passing")
		return
	}
	rg.setRouteForSvc(svc, nil)
}

// onSvcUpdate is called when a k8s service is deleted
func (rg *routeGenerator) onSvcDelete(obj interface{}) {
	rg.unsetRouteForSvc(obj)
}

// onEPAdd is called when a k8s endpoint is created
func (rg *routeGenerator) onEPAdd(obj interface{}) {
	ep, ok := obj.(*v1.Endpoints)
	if !ok {
		log.Warn("onEPAdd: failed to assert type to endpoints, passing")
		return
	}
	rg.setRouteForSvc(nil, ep)
}

// onEPUpdate is called when a k8s endpoint is updated
func (rg *routeGenerator) onEPUpdate(_, obj interface{}) {
	ep, ok := obj.(*v1.Endpoints)
	if !ok {
		log.Warn("onEPUpdate: failed to assert type to endpoints, passing")
		return
	}
	rg.setRouteForSvc(nil, ep)
}

// onEPDelete is called when a k8s endpoint is deleted
func (rg *routeGenerator) onEPDelete(obj interface{}) {
	rg.unsetRouteForSvc(obj)
}

// parseIPNets takes a v1 formatted, comma separated string of CIDRs and
// returns a list of net.IPNet object pointers.
func parseIPNets(ipCIDRs []string) []*net.IPNet {
	ipNets := make([]*net.IPNet, 0)
	for _, CIDR := range ipCIDRs {
		_, ipNet, err := net.ParseCIDR(CIDR)
		if err != nil {
			log.WithError(err).Errorf("Failed to parse CIDR: %s.", CIDR)
			continue
		}

		ipNets = append(ipNets, ipNet)
	}

	return ipNets
}<|MERGE_RESOLUTION|>--- conflicted
+++ resolved
@@ -450,7 +450,6 @@
 		return false
 	}
 
-<<<<<<< HEAD
 	// advertise the /32 of ClusterIP services only if they have an annotation override
 	if svc.Spec.Type == v1.ServiceTypeClusterIP {
 		if _, ok := svc.ObjectMeta.Annotations[advertiseClusterIPAnnotation]; !ok {
@@ -459,11 +458,6 @@
 		}
 	}
 
-	// we need to announce single IPs for services of type LoadBalancer and externalTrafficPolicy Cluster
-	if svc.Spec.Type == v1.ServiceTypeLoadBalancer && svc.Spec.ExternalTrafficPolicy == v1.ServiceExternalTrafficPolicyTypeCluster && rg.isSingleLoadBalancerIP(svc.Spec.LoadBalancerIP) {
-		logc.Debug("Advertising load balancer of type cluster because of single IP definition")
-		return true
-=======
 	// we need to announce single IPs for services of type externalTrafficPolicy Cluster.
 	// There are 2 cases inside this type:
 	// - LoadBalancer with a single IP.
@@ -482,7 +476,6 @@
 				}
 			}
 		}
->>>>>>> c89284d3
 	}
 
 	// advertise NodePort/LoadBalancer services only if their traffic policy is local, since we advertise the entire cluster IP range.
