--- conflicted
+++ resolved
@@ -16,9 +16,6 @@
 	"strconv"
 	"strings"
 	"time"
-
-	"github.com/kelseyhightower/memkv"
-	v3 "github.com/tigera/api/pkg/apis/projectcalico/v3"
 )
 
 const (
@@ -47,13 +44,10 @@
 	m["base64Encode"] = Base64Encode
 	m["base64Decode"] = Base64Decode
 	m["hashToIPv4"] = hashToIPv4
-<<<<<<< HEAD
 	m["emitBIRDExternalNetworkConfig"] = EmitBIRDExternalNetworkConfig
 	m["emitExternalNetworkTableName"] = EmitExternalNetworkTableName
-=======
 	m["emitFunctionName"] = EmitFunctionName
 	m["emitBIRDBGPFilterFuncs"] = EmitBIRDBGPFilterFuncs
->>>>>>> cda5635e
 	return m
 }
 
@@ -63,7 +57,6 @@
 	}
 }
 
-<<<<<<< HEAD
 func EmitExternalNetworkTableName(name string) (string, error) {
 	// call truncateAndHashName here to normalize
 	pieces := []string{"T_", ""}
@@ -73,7 +66,10 @@
 	// }
 	// pieces[1] = resizedName
 	pieces[1] = name
-=======
+	fullName := strings.Join(pieces, "")
+	return fmt.Sprintf("'%s'", fullName), nil
+}
+
 func emitFilterStatement(matchOperator, cidr, action string) (string, error) {
 	matchOperatorLUT := map[string]string{
 		string(v3.Equal): "=",
@@ -109,12 +105,10 @@
 		return "", err
 	}
 	pieces[1] = resizedName
->>>>>>> cda5635e
 	fullName := strings.Join(pieces, "")
 	return fmt.Sprintf("'%s'", fullName), nil
 }
 
-<<<<<<< HEAD
 func EmitBIRDExternalNetworkConfig(externalNetworkKVPs memkv.KVPairs, globalPeersKVP memkv.KVPairs,
 	nodeSpecificPeersKVP memkv.KVPairs) ([]string, error) {
 	lines := []string{}
@@ -178,7 +172,10 @@
 		}
 
 		lines = append(lines, kernel...)
-=======
+	}
+	return lines, nil
+}
+
 // EmitBIRDBGPFilterFuncs generates a set of BIRD functions for BGPFilter resources that have been packaged into KVPairs.
 // By doing the formatting inside of this function we eliminate the need to copy and paste repeated blocks of golang
 // template code into our BIRD config templates that is both difficult to read and prone to errors
@@ -338,13 +335,10 @@
 	if len(lines) == 0 {
 		line = fmt.Sprintf("# No v%s BGPFilters configured", versionStr)
 		lines = append(lines, line)
->>>>>>> cda5635e
 	}
 	return lines, nil
 }
 
-<<<<<<< HEAD
-=======
 // The maximum length of a k8s resource (253 bytes) is longer than the maximum length of BIRD symbols (64 chars).
 // This function provides a way to map the k8s resource name to a BIRD symbol name that accounts
 // for the length difference in a way that minimizes the chance of collisions
@@ -371,7 +365,6 @@
 	return truncatedName, nil
 }
 
->>>>>>> cda5635e
 // hashToIPv4 hashes the given string and
 // formats the resulting 4 bytes as an IPv4 address.
 func hashToIPv4(nodeName string) string {
