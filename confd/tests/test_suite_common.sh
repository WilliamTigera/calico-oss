#!/bin/bash

trap 'echo "\nCaught signal, exiting...\n"; exit 1' SIGINT SIGTERM

: ${UPDATE_EXPECTED_DATA:=false}

CALICOCTL="calicoctl --allow-version-mismatch"

# Execute the suite of tests.  It is assumed the following environment variables will
# have been set up beforehand:
# -  DATASTORE_TYPE + other calico datastore envs
# -  LOGPATH
execute_test_suite() {
    # This is needed for two reasons:
    # -  to substitute for "NODENAME" in some of the cond TOML files
    # -  for the confd Calico client to select which node to listen to for key events.
    export NODENAME="kube-master"

    # Make sure the log and rendered templates paths are created and old test run data is
    # deleted.
    mkdir -p $LOGPATH
    mkdir -p $LOGPATH/rendered
    rm $LOGPATH/log* || true
    rm $LOGPATH/rendered/*.cfg || true

    if [ "$DATASTORE_TYPE" = kubernetes ]; then
<<<<<<< HEAD
        #run_extra_test test_node_mesh_bgp_password
        #run_extra_test test_bgp_password_deadlock
        #run_extra_test test_bgp_ttl_security
        run_extra_test test_externalnetworks
    fi

    if [ "$DATASTORE_TYPE" = etcdv3 ]; then
        #run_extra_test test_dual_tor
        #run_extra_test test_node_mesh_bgp_password
        #run_extra_test test_bgp_password
        #run_extra_test test_bgp_sourceaddr_gracefulrestart
        #run_extra_test test_node_deletion
        #run_extra_test test_idle_peers
        #run_extra_test test_router_id_hash
        #run_extra_test test_bgp_ttl_security
        #run_extra_test test_externalnetworks
=======
        run_extra_test test_node_mesh_bgp_password
        run_extra_test test_bgp_password_deadlock
        run_extra_test test_bgp_ttl_security
        run_extra_test test_bgp_filters
    fi

    if [ "$DATASTORE_TYPE" = etcdv3 ]; then
        run_extra_test test_dual_tor
        run_extra_test test_node_mesh_bgp_password
        run_extra_test test_bgp_password
        run_extra_test test_bgp_sourceaddr_gracefulrestart
        run_extra_test test_node_deletion
        run_extra_test test_idle_peers
        run_extra_test test_router_id_hash
        run_extra_test test_bgp_ttl_security
        run_extra_test test_bgp_filters
>>>>>>> cda5635e
        echo "Extra etcdv3 tests passed"
    fi

    # Run the set of tests using confd in oneshot mode.
    echo "Execute oneshot-mode tests"
    #execute_tests_oneshot
    echo "Oneshot-mode tests passed"

    # Now run a set of tests with confd running continuously.
    # Note that changes to the node to node mesh config option will result in a restart of
    # confd, so order the tests accordingly.  We'll start with a set of tests that use the
    # node mesh enabled, so turn it on now before we start confd.
    echo "Execute daemon-mode tests"
    #turn_mesh_on
    #for i in $(seq 1 2); do
    #    execute_tests_daemon
    #done
    echo "Daemon-mode tests passed"
}

run_extra_test() {
    test_fn=$1
    echo
    echo "Run test: $1"
    echo "==============================="
    eval $1
    echo "==============================="
}

test_static_routes() {
    export CALICO_ADVERTISE_CLUSTER_IPS=10.101.0.0/16
    run_individual_test_oneshot 'mesh/static-routes'
    export -n CALICO_ADVERTISE_CLUSTER_IPS
    unset CALICO_ADVERTISE_CLUSTER_IPS
}

test_bgp_password() {
    # Run confd as a background process.
    echo "Running confd as background process"
    NODENAME=node1 BGP_LOGSEVERITYSCREEN="debug" confd -confdir=/etc/calico/confd >$LOGPATH/logd1 2>&1 &
    CONFD_PID=$!
    echo "Running with PID " $CONFD_PID

    # Turn the node-mesh off.
    turn_mesh_off

    # Create 4 nodes with various password peerings.
    $CALICOCTL apply -f - <<EOF
kind: Node
apiVersion: projectcalico.org/v3
metadata:
  name: node1
  labels:
    node: yes
spec:
  bgp:
    ipv4Address: 10.24.0.1/24
---
kind: Node
apiVersion: projectcalico.org/v3
metadata:
  name: node2
  labels:
    node: yes
spec:
  bgp:
    ipv4Address: 10.24.0.2/24
---
kind: Node
apiVersion: projectcalico.org/v3
metadata:
  name: node3
  labels:
    node: yes
spec:
  bgp:
    ipv4Address: 10.24.0.3/24
---
kind: Node
apiVersion: projectcalico.org/v3
metadata:
  name: node4
  labels:
    node: yes
spec:
  bgp:
    ipv4Address: 10.24.0.4/24
---
kind: BGPPeer
apiVersion: projectcalico.org/v3
metadata:
  name: bgppeer-1
spec:
  nodeSelector: has(node)
  peerIP: 10.24.0.2
  asNumber: 64512
  password:
    secretKeyRef:
      name: my-secrets-1
      key: a
---
kind: BGPPeer
apiVersion: projectcalico.org/v3
metadata:
  name: bgppeer-2
spec:
  nodeSelector: has(node)
  peerIP: 10.24.0.3
  asNumber: 64512
  password:
    secretKeyRef:
      name: my-secrets-1
      key: b
---
kind: BGPPeer
apiVersion: projectcalico.org/v3
metadata:
  name: bgppeer-3
spec:
  node: node1
  peerIP: 10.24.10.10
  asNumber: 64512
  password:
    secretKeyRef:
      name: my-secrets-2
      key: c
EOF

    # Expect 3 peerings, all with no password because we haven't
    # created the secrets yet.
    test_confd_templates password/step1

    # Create my-secrets-1 secret with only one of the required keys.
    kubectl create -f - <<EOF
apiVersion: v1
kind: Secret
metadata:
  name: my-secrets-1
  namespace: kube-system
type: Opaque
stringData:
  b: password-b
EOF

    # Expect password now on the peering using my-secrets-1/b.
    test_confd_templates password/step2

    # Update my-secrets-1 secret with the other required key.
    kubectl replace -f - <<EOF
apiVersion: v1
kind: Secret
metadata:
  name: my-secrets-1
  namespace: kube-system
type: Opaque
stringData:
  b: password-b
  a: password-a
EOF

    # Also create my-secrets-2 secret.
    kubectl create -f - <<EOF
apiVersion: v1
kind: Secret
metadata:
  name: my-secrets-2
  namespace: kube-system
type: Opaque
stringData:
  c: password-c
EOF

    # Expect passwords on all peerings.
    test_confd_templates password/step3

    # Delete a secret.
    kubectl delete secret my-secrets-2 -n kube-system

    # Expect password-c to have disappeared.
    test_confd_templates password/step4

    # Change the passwords in the other secret.
    kubectl replace -f - <<EOF
apiVersion: v1
kind: Secret
metadata:
  name: my-secrets-1
  namespace: kube-system
type: Opaque
stringData:
  b: new-password-b
  a: new-password-a
EOF

    # Expect peerings to have new passwords.
    test_confd_templates password/step5

    # Delete one of the keys from that secret.
    kubectl replace -f - <<EOF
apiVersion: v1
kind: Secret
metadata:
  name: my-secrets-1
  namespace: kube-system
type: Opaque
stringData:
  b: new-password-b
EOF

    # Expect new-password-a to have disappeared.
    test_confd_templates password/step6

    # Delete the remaining secret.
    kubectl delete secret my-secrets-1 -n kube-system

    # Kill confd.
    kill -9 $CONFD_PID

    # Turn the node-mesh back on.
    turn_mesh_on

    # Delete remaining resources.
    $CALICOCTL delete node node1
    $CALICOCTL delete node node2
    $CALICOCTL delete node node3
    $CALICOCTL delete node node4
    $CALICOCTL delete bgppeer bgppeer-1
    $CALICOCTL delete bgppeer bgppeer-2

    # Check that passwords were not logged.
    password_logs="`grep 'password-' $LOGPATH/logd1 || true`"
    echo "$password_logs"
    if [ "$password_logs"  ]; then
        echo "ERROR: passwords were logged"
        return 1
    fi
}

test_bgp_password_deadlock() {
    # For this test we populate the datastore before starting confd.
    # Also we use Typha.
    start_typha

    # Clean up the output directory.
    rm -f /etc/calico/confd/config/*

    # Turn the node-mesh off.
    turn_mesh_off

    # Adjust this number until confd's iteration through BGPPeers
    # takes longer than 100ms.  That is what's needed to see the
    # deadlock.
    SCALE=99

    # Create $SCALE nodes and BGPPeer configs.
    for ii in `seq 1 $SCALE`; do
        kubectl apply -f - <<EOF
apiVersion: v1
kind: Node
metadata:
  annotations:
    node.alpha.kubernetes.io/ttl: "0"
    volumes.kubernetes.io/controller-managed-attach-detach: "true"
  labels:
    beta.kubernetes.io/arch: amd64
    beta.kubernetes.io/os: linux
    kubernetes.io/hostname: node$ii
  name: node$ii
  namespace: ""
spec:
  externalID: node$ii
EOF
        $CALICOCTL apply -f - <<EOF
kind: Node
apiVersion: projectcalico.org/v3
metadata:
  name: node$ii
  labels:
    node: yes
spec:
  bgp:
    ipv4Address: 10.24.0.$ii/24
---
kind: BGPPeer
apiVersion: projectcalico.org/v3
metadata:
  name: bgppeer-$ii
spec:
  node: node$ii
  peerIP: 10.24.0.2
  asNumber: 64512
  password:
    secretKeyRef:
      name: my-secrets-1
      key: a
EOF
    done

    # Create the required secret.
    kubectl create -f - <<EOF
apiVersion: v1
kind: Secret
metadata:
  name: my-secrets-1
  namespace: kube-system
type: Opaque
stringData:
  a: password-a
EOF

    # Run confd as a background process.
    echo "Running confd as background process"
    NODENAME=node1 BGP_LOGSEVERITYSCREEN="debug" confd -confdir=/etc/calico/confd >$LOGPATH/logd1 2>&1 &
    CONFD_PID=$!
    echo "Running with PID " $CONFD_PID

    # Expect BIRD config to be generated.
    test_confd_templates password-deadlock

    # Kill confd.
    kill -9 $CONFD_PID

    # Kill Typha.
    kill_typha

    # Turn the node-mesh back on.
    turn_mesh_on

    # Delete resources.
    kubectl delete secret my-secrets-1 -n kube-system
    for ii in `seq 1 $SCALE`; do
        $CALICOCTL delete bgppeer bgppeer-$ii
        kubectl delete node node$ii
    done
}

test_dual_tor() {
    # Run confd as a background process.
    echo "Running confd as background process"
    NODENAME=node1 BGP_LOGSEVERITYSCREEN="debug" confd -confdir=/etc/calico/confd >$LOGPATH/logd1 2>&1 &
    CONFD_PID=$!
    echo "Running with PID " $CONFD_PID

    # Turn the node-mesh off.
    turn_mesh_off

    # Create 2 nodes with IPs directly on a local subnet, and a
    # peering between them.
    calicoctl apply -f - <<EOF
kind: Node
apiVersion: projectcalico.org/v3
metadata:
  name: node1
spec:
  bgp:
    ipv4Address: 172.17.0.5/24
---
kind: Node
apiVersion: projectcalico.org/v3
metadata:
  name: node2
spec:
  bgp:
    ipv4Address: 172.17.0.6/24
---
kind: BGPPeer
apiVersion: projectcalico.org/v3
metadata:
  name: bgppeer-1
spec:
  node: node1
  peerIP: 172.17.0.6
  asNumber: 64512
EOF

    # Expect a "direct" peering.
    test_confd_templates dual_tor/step1

    # Change the peering to omit source address.
    calicoctl apply -f - <<EOF
kind: BGPPeer
apiVersion: projectcalico.org/v3
metadata:
  name: bgppeer-1
spec:
  node: node1
  peerIP: 172.17.0.6
  asNumber: 64512
  sourceAddress: None
EOF

    # Expect direct peering without source address.
    test_confd_templates dual_tor/step2

    # Change the peering to specify max restart time.
    calicoctl apply -f - <<EOF
kind: BGPPeer
apiVersion: projectcalico.org/v3
metadata:
  name: bgppeer-1
spec:
  node: node1
  peerIP: 172.17.0.6
  asNumber: 64512
  sourceAddress: None
  maxRestartTime: 10s
EOF

    # Expect "graceful restart time 10".
    test_confd_templates dual_tor/step3

    # Change the peering to specify LLGR.
    calicoctl apply -f - <<EOF
kind: BGPPeer
apiVersion: projectcalico.org/v3
metadata:
  name: bgppeer-1
spec:
  node: node1
  peerIP: 172.17.0.6
  asNumber: 64512
  sourceAddress: None
  maxRestartTime: 10s
  restartMode: LongLivedGracefulRestart
EOF

    # Expect LLGR config with stale time 10.
    test_confd_templates dual_tor/step4

    # Add BFD.
    calicoctl apply -f - <<EOF
kind: BGPPeer
apiVersion: projectcalico.org/v3
metadata:
  name: bgppeer-1
spec:
  node: node1
  peerIP: 172.17.0.6
  asNumber: 64512
  sourceAddress: None
  maxRestartTime: 10s
  restartMode: LongLivedGracefulRestart
  failureDetectionMode: BFDIfDirectlyConnected
EOF

    # Expect BFD to be enabled.
    test_confd_templates dual_tor/step5

    # Change peer IP so as not to be directly connected.
    calicoctl apply -f - <<EOF
kind: BGPPeer
apiVersion: projectcalico.org/v3
metadata:
  name: bgppeer-1
spec:
  node: node1
  peerIP: 192.17.0.6
  asNumber: 64512
  sourceAddress: None
  maxRestartTime: 10s
  restartMode: LongLivedGracefulRestart
  failureDetectionMode: BFDIfDirectlyConnected
EOF

    # Expect different peer IP and BFD not enabled.
    test_confd_templates dual_tor/step6

    # Add BIRDGatewayMode DirectIfDirectlyConnected.
    calicoctl apply -f - <<EOF
kind: BGPPeer
apiVersion: projectcalico.org/v3
metadata:
  name: bgppeer-1
spec:
  node: node1
  peerIP: 192.17.0.6
  asNumber: 64512
  sourceAddress: None
  maxRestartTime: 10s
  restartMode: LongLivedGracefulRestart
  failureDetectionMode: BFDIfDirectlyConnected
  birdGatewayMode: DirectIfDirectlyConnected
EOF

    # No change, because not directly connected.
    test_confd_templates dual_tor/step6

    # Change peer IP so as to be directly connected.
    calicoctl apply -f - <<EOF
kind: BGPPeer
apiVersion: projectcalico.org/v3
metadata:
  name: bgppeer-1
spec:
  node: node1
  peerIP: 172.17.0.6
  asNumber: 64512
  sourceAddress: None
  maxRestartTime: 10s
  restartMode: LongLivedGracefulRestart
  failureDetectionMode: BFDIfDirectlyConnected
  birdGatewayMode: DirectIfDirectlyConnected
EOF

    # Expect BFD and gateway direct.
    test_confd_templates dual_tor/step7

    # Kill confd.
    kill -9 $CONFD_PID

    # Turn the node-mesh back on.
    turn_mesh_on

    # Delete remaining resources.
    calicoctl delete node node1
    calicoctl delete node node2
}

test_node_deletion() {
    # Run confd as a background process.
    echo "Running confd as background process"
    NODENAME=node1 BGP_LOGSEVERITYSCREEN="debug" confd -confdir=/etc/calico/confd >$LOGPATH/logd1 2>&1 &
    CONFD_PID=$!
    echo "Running with PID " $CONFD_PID

    # Turn the node-mesh off.
    turn_mesh_off

    # Create 4 nodes with a mesh of peerings.
    $CALICOCTL apply -f - <<EOF
kind: Node
apiVersion: projectcalico.org/v3
metadata:
  name: node1
  labels:
    node: yes
spec:
  bgp:
    ipv4Address: 10.24.0.1/24
---
kind: Node
apiVersion: projectcalico.org/v3
metadata:
  name: node2
  labels:
    node: yes
spec:
  bgp:
    ipv4Address: 10.24.0.2/24
---
kind: Node
apiVersion: projectcalico.org/v3
metadata:
  name: node3
  labels:
    node: yes
spec:
  bgp:
    ipv4Address: 10.24.0.3/24
---
kind: Node
apiVersion: projectcalico.org/v3
metadata:
  name: node4
  labels:
    node: yes
spec:
  bgp:
    ipv4Address: 10.24.0.4/24
---
kind: BGPPeer
apiVersion: projectcalico.org/v3
metadata:
  name: bgppeer-1
spec:
  nodeSelector: has(node)
  peerSelector: has(node)
EOF

    # Expect 3 peerings.
    expect_peerings 3

    # Delete one of the nodes.
    $CALICOCTL delete node node3

    # Expect just 2 peerings.
    expect_peerings 2

    # Kill confd.
    kill -9 $CONFD_PID

    # Turn the node-mesh back on.
    turn_mesh_on

    # Delete remaining resources.
    $CALICOCTL delete node node1
    $CALICOCTL delete node node2
    $CALICOCTL delete node node4
    $CALICOCTL delete bgppeer bgppeer-1
}

# Test that when BGPPeers generate overlapping global and node-specific peerings, we reliably
# only see the global peerings in the v1 data model.
test_idle_peers() {
    # Run confd as a background process.
    echo "Running confd as background process"
    NODENAME=node1 BGP_LOGSEVERITYSCREEN="debug" confd -confdir=/etc/calico/confd >$LOGPATH/logd1 2>&1 &
    CONFD_PID=$!
    echo "Running with PID " $CONFD_PID

    # Turn the node-mesh off.
    turn_mesh_off

    # Create 2 nodes, a global peering between them, and a node-specific peering between them.
    $CALICOCTL apply -f - <<EOF
kind: Node
apiVersion: projectcalico.org/v3
metadata:
  name: node1
  labels:
    node: yes
spec:
  bgp:
    ipv4Address: 10.24.0.1/24
---
kind: Node
apiVersion: projectcalico.org/v3
metadata:
  name: node2
  labels:
    node: yes
spec:
  bgp:
    ipv4Address: 10.24.0.2/24
---
kind: BGPPeer
apiVersion: projectcalico.org/v3
metadata:
  name: node-specific
spec:
  node: node1
  peerSelector: has(node)
---
kind: BGPPeer
apiVersion: projectcalico.org/v3
metadata:
  name: global
spec:
  peerSelector: has(node)
EOF

    # Expect 1 peering.
    expect_peerings 1

    # 10 times, touch a Node resource to cause peerings to be recomputed, and check that we
    # always see just one peering.
    for n in `seq 1 10`; do
        $CALICOCTL apply -f - <<EOF
kind: Node
apiVersion: projectcalico.org/v3
metadata:
  name: node1
  labels:
    node: yes
spec:
  bgp:
    ipv4Address: 10.24.0.1/24
EOF
        sleep 0.25
        expect_peerings 1
    done

    # Kill confd.
    kill -9 $CONFD_PID

    # Turn the node-mesh back on.
    turn_mesh_on

    # Delete resources.  Note that deleting Node node1 also deletes the node-specific BGPPeer.
    $CALICOCTL delete node node1
    $CALICOCTL delete node node2
    $CALICOCTL delete bgppeer global
}

expect_peerings() {
    expected_count=$1
    attempts=0
    while sleep 1; do
        grep "protocol bgp" /etc/calico/confd/config/bird.cfg
        count=`grep "protocol bgp" /etc/calico/confd/config/bird.cfg | wc -l`
        if [ "$count" = "$expected_count" ]; then
            break
        fi
        let 'attempts += 1'
        echo Failed attempts = $attempts
        if [ "$attempts" -gt 5 ]; then
            echo Test failed
            cat /etc/calico/confd/config/bird.cfg
            return 2
        fi
    done
}

# Execute a set of tests using daemon mode.
execute_tests_daemon() {
    # For KDD, run Typha.
    if [ "$DATASTORE_TYPE" = kubernetes ]; then
        start_typha
    fi

    # Run confd as a background process.
    echo "Running confd as background process"
    BGP_LOGSEVERITYSCREEN="debug" confd -confdir=/etc/calico/confd >$LOGPATH/logd1 2>&1 &
    CONFD_PID=$!
    echo "Running with PID " $CONFD_PID

    # Run the node-mesh-enabled tests.
    for i in $(seq 1 2); do
        run_individual_test 'mesh/bgp-export'
        run_individual_test 'mesh/ipip-always'
        run_individual_test 'mesh/ipip-cross-subnet'
        run_individual_test 'mesh/ipip-off'
        run_individual_test 'mesh/route-reflector-mesh-enabled'
        run_individual_test 'mesh/static-routes'
        run_individual_test 'mesh/static-routes-exclude-node'
        run_individual_test 'mesh/communities'
        run_individual_test 'mesh/restart-time'

        run_edited_individual_test 'extensions/bgpconfig' "# Test Value: {{(json (getv \"/bgp/v1/global/extensions\")).testKey}}"
    done

    # Turn the node-mesh off.
    turn_mesh_off

    # Run the explicit peering tests.
    for i in $(seq 1 2); do
        run_individual_test 'explicit_peering/global'
        run_individual_test 'explicit_peering/global-external'
        run_individual_test 'explicit_peering/global-ipv6'
        run_individual_test 'explicit_peering/specific_node'
        run_edited_individual_test 'extensions/bgppeer/global' "# Test Value: {{(json (getv \"/bgp/v1/global/peer_v4/10.192.0.3\")).extensions.testKey}}"
        run_edited_individual_test 'extensions/bgppeer/specific_node' "# Test Value: {{(json (getv \"/bgp/v1/host/kube-master/peer_v4/10.192.0.3\")).extensions.testKey}}"
        run_individual_test 'explicit_peering/selectors'
        run_individual_test 'explicit_peering/route_reflector'
        run_individual_test 'explicit_peering/keepnexthop'
        run_individual_test 'explicit_peering/keepnexthop-global'
        run_individual_test 'explicit_peering/local-as'
        run_individual_test 'explicit_peering/local-as-global'
    done

    # Turn the node-mesh back on.
    turn_mesh_on

    # Kill confd.
    kill -9 $CONFD_PID

    # For KDD, kill Typha.
    if [ "$DATASTORE_TYPE" = kubernetes ]; then
        kill_typha
    fi
}

# Execute a set of tests using oneshot mode.
execute_tests_oneshot() {
    # Note that changes to the node to node mesh config option will result in a restart of
    # confd, so order the tests accordingly.  Since the default nodeToNodeMeshEnabled setting
    # is true, perform the mesh tests first.  Then run the explicit peering tests - we should
    # see confd terminate when we turn of the mesh.
    for i in $(seq 1 2); do
        run_individual_test_oneshot 'mesh/bgp-export'
        run_individual_test_oneshot 'mesh/ipip-always'
        run_individual_test_oneshot 'mesh/ipip-cross-subnet'
        run_individual_test_oneshot 'mesh/ipip-off'
        run_individual_test_oneshot 'mesh/vxlan-always'
        run_individual_test_oneshot 'explicit_peering/global'
        run_individual_test_oneshot 'explicit_peering/specific_node'
        run_edited_individual_test_oneshot 'extensions/bgpconfig' "# Test Value: {{(json (getv \"/bgp/v1/global/extensions\")).testKey}}"
        run_edited_individual_test_oneshot 'extensions/bgppeer/global' "# Test Value: {{(json (getv \"/bgp/v1/global/peer_v4/10.192.0.3\")).extensions.testKey}}"
        run_edited_individual_test_oneshot 'extensions/bgppeer/specific_node' "# Test Value: {{(json (getv \"/bgp/v1/host/kube-master/peer_v4/10.192.0.3\")).extensions.testKey}}"
        run_individual_test_oneshot 'explicit_peering/selectors'
        run_individual_test_oneshot 'explicit_peering/route_reflector'
        run_individual_test_oneshot 'explicit_peering/route_reflector_v6_by_ip'
        run_individual_test_oneshot 'mesh/static-routes'
        run_individual_test_oneshot 'mesh/static-routes-exclude-node'
        run_individual_test_oneshot 'mesh/communities'
        run_individual_test_oneshot 'mesh/restart-time'
        run_individual_test_oneshot 'explicit_peering/keepnexthop'
        run_individual_test_oneshot 'explicit_peering/keepnexthop-global'
        export CALICO_ROUTER_ID=10.10.10.10
        run_individual_test_oneshot 'mesh/static-routes-no-ipv4-address'
        export -n CALICO_ROUTER_ID
        unset CALICO_ROUTER_ID
    done
}


# Turn the node-to-node mesh off.
turn_mesh_off() {
    $CALICOCTL apply -f - <<EOF
kind: BGPConfiguration
apiVersion: projectcalico.org/v3
metadata:
  name: default
spec:
  nodeToNodeMeshEnabled: false
EOF
}

# Turn the node-to-node mesh on.
turn_mesh_on() {
    $CALICOCTL apply -f - <<EOF
kind: BGPConfiguration
apiVersion: projectcalico.org/v3
metadata:
  name: default
spec:
  nodeToNodeMeshEnabled: true
EOF
}

# Run an individual test using confd in daemon mode:
# - apply a set of resources using calicoctl
# - verify the templates generated by confd as a result.
run_individual_test() {
    testdir=$1
    testdir_save=$testdir

    # Populate Calico using calicoctl to load the input.yaml test data.
    echo "Populating calico with test data using calicoctl: " $testdir
    $CALICOCTL apply -f /tests/mock_data/calicoctl/${testdir}/input.yaml

    # Populate Kubernetes API with data if it exists for this test.
    if [[ -f /tests/mock_data/calicoctl/${testdir}/kubectl-input.yaml ]]; then
            KUBECONFIG=/home/user/certs/kubeconfig kubectl apply -f /tests/mock_data/calicoctl/${testdir}/kubectl-input.yaml
    fi

    # Check the confd templates are updated.
    test_confd_templates $testdir

    if [ -f /tests/mock_data/calicoctl/${testdir}/step2/input.yaml ]; then
        echo "Config changes for step 2"
        $CALICOCTL apply -f /tests/mock_data/calicoctl/${testdir}/step2/input.yaml

        # Check config changes as expected.
        test_confd_templates ${testdir}/step2

        # That changes testdir, so undo that change.
        testdir=$testdir_save
    fi

    # Remove any resource that does not need to be persisted due to test environment
    # limitations.
    echo "Preparing Calico data for next test"
    if [[ -f /tests/mock_data/calicoctl/${testdir}/kubectl-delete.yaml ]]; then
            KUBECONFIG=/home/user/certs/kubeconfig kubectl delete -f /tests/mock_data/calicoctl/${testdir}/kubectl-delete.yaml
    fi

    if [ -f /tests/mock_data/calicoctl/${testdir}/step2/delete.yaml ]; then
        $CALICOCTL delete -f /tests/mock_data/calicoctl/${testdir}/step2/delete.yaml
    fi
    $CALICOCTL delete -f /tests/mock_data/calicoctl/${testdir}/delete.yaml
}

# Run an individual test using confd in daemon mode:
# - edit the confd templates
# - apply a set of resources using calicoctl
# - verify the templates generated by confd as a result.
run_edited_individual_test() {
    testdir=$1
    testStatement=$2

    # Edit the confd template for bird.cfg to add an extensions field that should be picked up by confd
    echo $testStatement >> /etc/calico/confd/templates/bird.cfg.template

    run_individual_test $testdir

    # Unedit the template
    head -n -1 /etc/calico/confd/templates/bird.cfg.template > temp; mv temp /etc/calico/confd/templates/bird.cfg.template
}

# Run an individual test using oneshot mode:
# - applying a set of resources using calicoctl
# - run confd in oneshot mode
# - verify the templates generated by confd as a result.
run_individual_test_oneshot() {
    testdir=$1

    # Populate Calico using calicoctl to load the input.yaml test data.
    echo "Populating calico with test data using calicoctl: " $testdir
    $CALICOCTL apply -f /tests/mock_data/calicoctl/${testdir}/input.yaml

    # Populate Kubernetes API with data if it exists for this test.
    if [[ -f /tests/mock_data/calicoctl/${testdir}/kubectl-input.yaml ]]; then
            KUBECONFIG=/home/user/certs/kubeconfig kubectl apply -f /tests/mock_data/calicoctl/${testdir}/kubectl-input.yaml
    fi

    # For KDD, run Typha.
    if [ "$DATASTORE_TYPE" = kubernetes ]; then
        start_typha
    fi

    # Clean up the output directory.
    rm -f /etc/calico/confd/config/*

    # Run confd in oneshot mode.
    BGP_LOGSEVERITYSCREEN="debug" confd -confdir=/etc/calico/confd -onetime >$LOGPATH/logss 2>&1 || true

    # Check the confd templates are updated.
    test_confd_templates $testdir

    # For KDD, kill Typha.
    if [ "$DATASTORE_TYPE" = kubernetes ]; then
        kill_typha
    fi

    # Remove any resource that does not need to be persisted due to test environment
    # limitations.
    echo "Preparing Calico data for next test"
    if [[ -f /tests/mock_data/calicoctl/${testdir}/kubectl-delete.yaml ]]; then
            KUBECONFIG=/home/user/certs/kubeconfig kubectl delete -f /tests/mock_data/calicoctl/${testdir}/kubectl-delete.yaml
    fi
    $CALICOCTL delete -f /tests/mock_data/calicoctl/${testdir}/delete.yaml
}

# Run an individual test using oneshot mode:
# - editing confd templates
# - applying a set of resources using calicoctl
# - run confd in oneshot mode
# - verify the templates generated by confd as a result.
run_edited_individual_test_oneshot() {
    testdir=$1
    testStatement=$2

    # Edit the confd template for bird.cfg to add an extensions field that should be picked up by confd
    echo $testStatement >> /etc/calico/confd/templates/bird.cfg.template

    run_individual_test_oneshot $testdir

    # Unedit the template
    head -n -1 /etc/calico/confd/templates/bird.cfg.template > temp; mv temp /etc/calico/confd/templates/bird.cfg.template
}

start_typha() {
    echo "Starting Typha"
    TYPHA_DATASTORETYPE=kubernetes \
        KUBECONFIG=/home/user/certs/kubeconfig \
        TYPHA_LOGSEVERITYSCREEN=debug \
        TYPHA_LOGSEVERITYSYS=none \
        TYPHA_LOGFILEPATH=none \
        typha >$LOGPATH/typha 2>&1 &
    TYPHA_PID=$!

    # Set variables needed for confd to connect to Typha.
    export FELIX_TYPHAADDR=127.0.0.1:5473
    export FELIX_TYPHAREADTIMEOUT=50

    # Allow a little time for Typha to start up and start listening.
    #
    # If Typha isn't ready when confd tries to connect to it, confd drops a FATAL
    # log and exits.  You might think that confd should retry, but our general
    # design (e.g. what Felix also does) here is to exit and be restarted by the
    # surrounding service framework.
    sleep 0.25

    # Avoid getting bash's "Killed" message in the output when we kill Typha.
    disown %?typha
}

kill_typha() {
    echo "Killing Typha"
    kill -9 $TYPHA_PID 2>/dev/null
}

# Tests that confd generates the required set of templates for the test.
# $1 would be the tests you want to run e.g. mesh/global
test_confd_templates() {
    # Compare the templates until they match (for a max of 10s).
    testdir=$1
    for i in $(seq 1 10); do echo "comparing templates attempt $i" && compare_templates $testdir 0 false && break || sleep 1; done
    compare_templates $testdir 1 ${UPDATE_EXPECTED_DATA}
}

# Compares the generated templates against the known good templates
# $1 would be the tests you want to run e.g. mesh/global
# $2 is whether or not we should output the diff results (0=no)
compare_templates() {
    # Check the generated templates against known compiled templates.
    testdir=$1
    output=$2
    record=$3
    rc=0
    for f in `ls /tests/compiled_templates/${testdir}`; do
        if [ $f = step2 ]; then
            # Some tests have a "step2" subdirectory.  If so, the BIRD
            # config in that subdir will be used when
            # compare_templates is called again with ${testdir}/step2.
            # This time through, we should skip "step2" because there
            # is nothing matching it in the actual generated config at
            # /etc/calico/confd/config/.
            continue
        fi
        expected=/tests/compiled_templates/${testdir}/${f}
        actual=/etc/calico/confd/config/${f}
        if ! diff --ignore-blank-lines -q ${expected} ${actual} 1>/dev/null 2>&1; then
            if ! $record; then
                rc=1;
            fi
            if [ $output -ne 0 ]; then
                echo "Failed: $f templates do not match, showing diff of expected vs received"
                set +e
                diff ${expected} ${actual}
                if $record; then
                    echo "Updating expected result..."
                    cp ${actual} ${expected}
                else
                    echo "Copying confd rendered output to ${LOGPATH}/rendered/${f}"
                    cp ${actual} ${LOGPATH}/rendered/${f}
                    set -e
                    rc=2
                fi
            fi
        fi
    done

    if [ $rc -eq 2 ]; then
        echo "Recording failed testcase directory to ${LOGPATH}/testcase_directory.txt"
        echo "${testdir}" > ${LOGPATH}/testcase_directory.txt
        echo "Copying nodes to ${LOGPATH}/nodes.yaml"
        $CALICOCTL get nodes -o yaml > ${LOGPATH}/nodes.yaml
        echo "Copying bgp config to ${LOGPATH}/bgpconfig.yaml"
        $CALICOCTL get bgpconfigs -o yaml > ${LOGPATH}/bgpconfig.yaml
        echo "Copying bgp peers to ${LOGPATH}/bgppeers.yaml"
        $CALICOCTL get bgppeers -o yaml > ${LOGPATH}/bgppeers.yaml
<<<<<<< HEAD
        echo "Copying external networks to ${LOGPATH}/externalnetworks.yaml"
        $CALICOCTL get externalnetworks -o yaml > ${LOGPATH}/externalnetworks.yaml
=======
        echo "Copying bgp filters to ${LOGPATH}/bgpfilters.yaml"
        $CALICOCTL get bgpfilters -o yaml > ${LOGPATH}/bgpfilters.yaml
>>>>>>> cda5635e
        echo "Copying ip pools to ${LOGPATH}/ippools.yaml"
        $CALICOCTL get ippools -o yaml > ${LOGPATH}/ippools.yaml
        echo "Listing running processes"
        ps
    fi

    return $rc
}

test_router_id_hash() {
    export CALICO_ROUTER_ID=hash
    run_individual_test_oneshot 'mesh/hash'
    export -n CALICO_ROUTER_ID
    unset CALICO_ROUTER_ID
}

test_bgp_sourceaddr_gracefulrestart() {
    # Run confd as a background process.
    echo "Running confd as background process"
    NODENAME=node1 BGP_LOGSEVERITYSCREEN="debug" confd -confdir=/etc/calico/confd >$LOGPATH/logd1 2>&1 &
    CONFD_PID=$!
    echo "Running with PID " $CONFD_PID

    # Turn the node-mesh off.
    turn_mesh_off

    # Create 2 nodes with IPs directly on a local subnet, and a
    # peering between them.
    $CALICOCTL apply -f - <<EOF
kind: Node
apiVersion: projectcalico.org/v3
metadata:
  name: node1
spec:
  bgp:
    ipv4Address: 172.17.0.5/24
---
kind: Node
apiVersion: projectcalico.org/v3
metadata:
  name: node2
spec:
  bgp:
    ipv4Address: 172.17.0.6/24
---
kind: BGPPeer
apiVersion: projectcalico.org/v3
metadata:
  name: bgppeer-1
spec:
  node: node1
  peerIP: 172.17.0.6
  asNumber: 64512
EOF

    # Expect a "direct" peering.
    test_confd_templates sourceaddr_gracefulrestart/step1

    # Change the peering to omit source address.
    $CALICOCTL apply -f - <<EOF
kind: BGPPeer
apiVersion: projectcalico.org/v3
metadata:
  name: bgppeer-1
spec:
  node: node1
  peerIP: 172.17.0.6
  asNumber: 64512
  sourceAddress: None
EOF

    # Expect direct peering without source address.
    test_confd_templates sourceaddr_gracefulrestart/step2

    # Change the peering to specify max restart time.
    $CALICOCTL apply -f - <<EOF
kind: BGPPeer
apiVersion: projectcalico.org/v3
metadata:
  name: bgppeer-1
spec:
  node: node1
  peerIP: 172.17.0.6
  asNumber: 64512
  sourceAddress: None
  maxRestartTime: 10s
EOF

    # Expect "graceful restart time 10".
    test_confd_templates sourceaddr_gracefulrestart/step3

    # Kill confd.
    kill -9 $CONFD_PID

    # Turn the node-mesh back on.
    turn_mesh_on

    # Delete remaining resources.
    $CALICOCTL delete node node1
    $CALICOCTL delete node node2
}

test_node_mesh_bgp_password() {
    # For KDD, run Typha and clean up the output directory.
    if [ "$DATASTORE_TYPE" = kubernetes ]; then
        start_typha
        rm -f /etc/calico/confd/config/*
    fi

    # Run confd as a background process.
    echo "Running confd as background process"
    BGP_LOGSEVERITYSCREEN="debug" confd -confdir=/etc/calico/confd >$LOGPATH/logd1 2>&1 &
    CONFD_PID=$!
    echo "Running with PID " $CONFD_PID

    # Create 3 nodes and enable node mesh BGP password
    $CALICOCTL apply -f - <<EOF
kind: BGPConfiguration
apiVersion: projectcalico.org/v3
metadata:
  name: default
spec:
  logSeverityScreen: Info
  nodeToNodeMeshEnabled: true
  nodeMeshPassword:
    secretKeyRef:
      name: my-secrets-1
      key: a
---
kind: Node
apiVersion: projectcalico.org/v3
metadata:
  name: kube-master
spec:
  bgp:
    ipv4Address: 10.192.0.2/16
    ipv6Address: "2001::103/64"
---
kind: Node
apiVersion: projectcalico.org/v3
metadata:
  name: kube-node-1
spec:
  bgp:
    ipv4Address: 10.192.0.3/16
    ipv6Address: "2001::102/64"
---
kind: Node
apiVersion: projectcalico.org/v3
metadata:
  name: kube-node-2
spec:
  bgp:
    ipv4Address: 10.192.0.4/16
    ipv6Address: "2001::104/64"
---
kind: IPPool
apiVersion: projectcalico.org/v3
metadata:
  name: ippool-1
spec:
  cidr: 192.168.0.0/16
  ipipMode: Never
  natOutgoing: true
---
kind: IPPool
apiVersion: projectcalico.org/v3
metadata:
  name: ippool-2
spec:
  cidr: 2002::/64
  ipipMode: Never
  vxlanMode: Never
  natOutgoing: true
EOF

    # Expect 3 peerings, all with no password because we haven't
    # created the secrets yet.
    test_confd_templates mesh/password/step1

    # Create my-secrets-1 secret with only one of the required keys.
    kubectl create -f - <<EOF
apiVersion: v1
kind: Secret
metadata:
  name: my-secrets-1
  namespace: kube-system
type: Opaque
stringData:
  a: password-a
EOF

    # Expect the password now on all the peerings using my-secrets-1/a.
    test_confd_templates mesh/password/step2

    # Change the passwords in the other secret.
    kubectl replace -f - <<EOF
apiVersion: v1
kind: Secret
metadata:
  name: my-secrets-1
  namespace: kube-system
type: Opaque
stringData:
  a: new-password-a
EOF

    # Expect peerings to have new passwords.
    test_confd_templates mesh/password/step3

    # Change the password to an unreferenced key.
    kubectl replace -f - <<EOF
apiVersion: v1
kind: Secret
metadata:
  name: my-secrets-1
  namespace: kube-system
type: Opaque
stringData:
  b: password-b
EOF

    # Expect the password to have disappeared
    test_confd_templates mesh/password/step1

    # Delete a secret.
    kubectl delete secret my-secrets-1 -n kube-system

    # Expect password-a to still be gone.
    test_confd_templates mesh/password/step1

    # Kill confd.
    kill -9 $CONFD_PID

    # Delete remaining resources.
    # Only delete the ippools in KDD mode since calicoctl cannot remove the nodes
    $CALICOCTL delete ippool ippool-1
    $CALICOCTL delete ippool ippool-2
    if [ "$DATASTORE_TYPE" = etcdv3 ]; then
      $CALICOCTL delete node kube-master
      $CALICOCTL delete node kube-node-1
      $CALICOCTL delete node kube-node-2
    fi

    # For KDD, kill Typha.
    if [ "$DATASTORE_TYPE" = kubernetes ]; then
        kill_typha
    fi

    # Revert BGPConfig changes
    $CALICOCTL apply -f - <<EOF
kind: BGPConfiguration
apiVersion: projectcalico.org/v3
metadata:
  name: default
spec:
EOF

    # Check that passwords were not logged.
    password_logs="`grep 'password-' $LOGPATH/logd1 || true`"
    echo "$password_logs"
    if [ "$password_logs"  ]; then
        echo "ERROR: passwords were logged"
        return 1
    fi
}

test_bgp_ttl_security() {
  test_bgp_ttl_security_explicit_node
  test_bgp_ttl_security_peer_selector
  test_bgp_ttl_security_global
}

test_bgp_ttl_security_explicit_node() {

    # For KDD, run Typha and clean up the output directory.
    if [ "$DATASTORE_TYPE" = kubernetes ]; then
        start_typha
        rm -f /etc/calico/confd/config/*
    fi

    # Run confd as a background process.
    echo "Running confd as background process"
    NODENAME=kube-master BGP_LOGSEVERITYSCREEN="debug" confd -confdir=/etc/calico/confd >$LOGPATH/logd1 2>&1 &
    CONFD_PID=$!
    echo "Running with PID " $CONFD_PID

    # Turn the node-mesh off
    turn_mesh_off

    # Create 3 nodes and peer them with TTL security
    $CALICOCTL apply -f - <<EOF
kind: Node
apiVersion: projectcalico.org/v3
metadata:
  name: kube-master
spec:
  bgp:
    ipv4Address: 10.192.0.2/16
    ipv6Address: "2001::103/64"
---
kind: Node
apiVersion: projectcalico.org/v3
metadata:
  name: kube-node-1
spec:
  bgp:
    ipv4Address: 10.192.0.3/16
    ipv6Address: "2001::102/64"
---
kind: Node
apiVersion: projectcalico.org/v3
metadata:
  name: kube-node-2
spec:
  bgp:
    ipv4Address: 10.192.0.4/16
    ipv6Address: "2001::104/64"
---
kind: BGPPeer
apiVersion: projectcalico.org/v3
metadata:
  name: ttl-explicit-peer-1
spec:
  node: kube-master
  peerIP: 10.192.0.3
  asNumber: 64517
  ttlSecurity: 1
---
kind: BGPPeer
apiVersion: projectcalico.org/v3
metadata:
  name: ttl-explicit-peer-2
spec:
  node: kube-master
  peerIP: 10.192.0.4
  asNumber: 64517
  ttlSecurity: 2
EOF

    test_confd_templates ttl_security/explicit_node

    # Kill confd.
    kill -9 $CONFD_PID

    # Turn the node-mesh back on.
    turn_mesh_on

    # Delete remaining resources.
    $CALICOCTL delete bgppeer ttl-explicit-peer-1
    $CALICOCTL delete bgppeer ttl-explicit-peer-2
    if [ "$DATASTORE_TYPE" = etcdv3 ]; then
      $CALICOCTL delete node kube-master
      $CALICOCTL delete node kube-node-1
      $CALICOCTL delete node kube-node-2
    fi

    # For KDD, kill Typha.
    if [ "$DATASTORE_TYPE" = kubernetes ]; then
        kill_typha
    fi
}

test_bgp_ttl_security_peer_selector() {

    # For KDD, run Typha and clean up the output directory.
    if [ "$DATASTORE_TYPE" = kubernetes ]; then
        start_typha
        rm -f /etc/calico/confd/config/*
    fi

    # Run confd as a background process.
    echo "Running confd as background process"
    NODENAME=kube-master BGP_LOGSEVERITYSCREEN="debug" confd -confdir=/etc/calico/confd >$LOGPATH/logd1 2>&1 &
    CONFD_PID=$!
    echo "Running with PID " $CONFD_PID

    # Turn the node-mesh off
    turn_mesh_off

    # Create 3 nodes and peer them using a peer selector with TTL security
    $CALICOCTL apply -f - <<EOF
kind: Node
apiVersion: projectcalico.org/v3
metadata:
  name: kube-master
spec:
  bgp:
    ipv4Address: 10.192.0.2/16
    ipv6Address: "2001::103/64"
---
kind: Node
apiVersion: projectcalico.org/v3
metadata:
  name: kube-node-1
  labels:
    ttl-security-node: yes
spec:
  bgp:
    ipv4Address: 10.192.0.3/16
    ipv6Address: "2001::102/64"
---
kind: Node
apiVersion: projectcalico.org/v3
metadata:
  name: kube-node-2
  labels:
    ttl-security-node: yes
spec:
  bgp:
    ipv4Address: 10.192.0.4/16
    ipv6Address: "2001::104/64"
---
kind: BGPPeer
apiVersion: projectcalico.org/v3
metadata:
  name: ttl-selector-peers
spec:
  node: kube-master
  peerSelector: has(ttl-security-node)
  ttlSecurity: 1
EOF

    test_confd_templates ttl_security/peer_selector

    # Kill confd.
    kill -9 $CONFD_PID

    # Turn the node-mesh back on.
    turn_mesh_on

    # Delete remaining resources.
    $CALICOCTL delete bgppeer ttl-selector-peers
    if [ "$DATASTORE_TYPE" = etcdv3 ]; then
      $CALICOCTL delete node kube-master
      $CALICOCTL delete node kube-node-1
      $CALICOCTL delete node kube-node-2
    fi

    # For KDD, kill Typha.
    if [ "$DATASTORE_TYPE" = kubernetes ]; then
        kill_typha
    fi
}

test_bgp_ttl_security_global() {

    # For KDD, run Typha and clean up the output directory.
    if [ "$DATASTORE_TYPE" = kubernetes ]; then
        start_typha
        rm -f /etc/calico/confd/config/*
    fi

    # Run confd as a background process.
    echo "Running confd as background process"
    NODENAME=kube-master BGP_LOGSEVERITYSCREEN="debug" confd -confdir=/etc/calico/confd >$LOGPATH/logd1 2>&1 &
    CONFD_PID=$!
    echo "Running with PID " $CONFD_PID

    # Turn the node-mesh off
    turn_mesh_off

    # Create 3 nodes and peer them globally with TTL security
    $CALICOCTL apply -f - <<EOF
kind: Node
apiVersion: projectcalico.org/v3
metadata:
  name: kube-master
  labels:
    ttl-security-node: yes
spec:
  bgp:
    ipv4Address: 10.192.0.2/16
    ipv6Address: "2001::103/64"
---
kind: Node
apiVersion: projectcalico.org/v3
metadata:
  name: kube-node-1
  labels:
    ttl-security-node: yes
spec:
  bgp:
    ipv4Address: 10.192.0.3/16
    ipv6Address: "2001::102/64"
---
kind: Node
apiVersion: projectcalico.org/v3
metadata:
  name: kube-node-2
  labels:
    ttl-security-node: yes
spec:
  bgp:
    ipv4Address: 10.192.0.4/16
    ipv6Address: "2001::104/64"
---
kind: BGPPeer
apiVersion: projectcalico.org/v3
metadata:
  name: ttl-selector-peers
spec:
  peerSelector: has(ttl-security-node)
  ttlSecurity: 1
EOF

    test_confd_templates ttl_security/global

    # Kill confd.
    kill -9 $CONFD_PID

    # Turn the node-mesh back on.
    turn_mesh_on

    # Delete remaining resources.
    $CALICOCTL delete bgppeer ttl-selector-peers
    if [ "$DATASTORE_TYPE" = etcdv3 ]; then
      $CALICOCTL delete node kube-master
      $CALICOCTL delete node kube-node-1
      $CALICOCTL delete node kube-node-2
    fi

    # For KDD, kill Typha.
    if [ "$DATASTORE_TYPE" = kubernetes ]; then
        kill_typha
    fi
}

<<<<<<< HEAD
test_externalnetworks() {
=======
test_single_bgp_filter_with_global_peers() {
>>>>>>> cda5635e
    # For KDD, run Typha and clean up the output directory.
    if [ "$DATASTORE_TYPE" = kubernetes ]; then
        start_typha
        rm -f /etc/calico/confd/config/*
    fi

    # Run confd as a background process.
    echo "Running confd as background process"
    NODENAME=kube-master BGP_LOGSEVERITYSCREEN="debug" confd -confdir=/etc/calico/confd >$LOGPATH/logd1 2>&1 &
    CONFD_PID=$!
    echo "Running with PID " $CONFD_PID

    # Turn the node-mesh off
    turn_mesh_off

<<<<<<< HEAD
    # Create 3 nodes and an ExternalNetwork
=======
    # Create 3 nodes and a BGPFilter then globally pair the nodes all using the same filter
>>>>>>> cda5635e
    $CALICOCTL apply -f - <<EOF
kind: Node
apiVersion: projectcalico.org/v3
metadata:
  name: kube-master
<<<<<<< HEAD
spec:
  bgp:
    ipv4Address: 10.192.0.2/16
=======
  labels:
    global-peer: yes
spec:
  bgp:
    ipv4Address: 10.192.0.2/16
    ipv6Address: "2001::102/64"
---
kind: Node
apiVersion: projectcalico.org/v3
metadata:
  name: kube-node-1
  labels:
    global-peer: yes
spec:
  bgp:
    ipv4Address: 10.192.0.3/16
    ipv6Address: "2001::103/64"
---
kind: Node
apiVersion: projectcalico.org/v3
metadata:
  name: kube-node-2
  labels:
    global-peer: yes
spec:
  bgp:
    ipv4Address: 10.192.0.4/16
    ipv6Address: "2001::104/64"
---
kind: BGPFilter
apiVersion: projectcalico.org/v3
metadata:
  name: test-filter
spec:
  exportV4:
    - action: Accept
      matchOperator: In
      cidr: 77.0.0.0/16
    - action: Reject
      matchOperator: In
      cidr: 77.1.0.0/16
  importV4:
    - action: Accept
      matchOperator: In
      cidr: 44.0.0.0/16
    - action: Reject
      matchOperator: In
      cidr: 44.1.0.0/16
  exportV6:
    - action: Accept
      matchOperator: In
      cidr: 9000::0/64
    - action: Reject
      matchOperator: In
      cidr: 9000:1::0/64
  importV6:
    - action: Accept
      matchOperator: In
      cidr: 5000::0/64
    - action: Reject
      matchOperator: In
      cidr: 5000:1::0/64
---
kind: BGPPeer
apiVersion: projectcalico.org/v3
metadata:
  name: test-global-peer-with-filter
spec:
  peerSelector: has(global-peer)
  filters:
    - test-filter
EOF

    test_confd_templates bgpfilter/single_filter/global_peer

    # Kill confd.
    kill -9 $CONFD_PID

    # Turn the node-mesh back on.
    turn_mesh_on

    # Delete remaining resources.
    $CALICOCTL delete bgpfilter test-filter
    $CALICOCTL delete bgppeer test-global-peer-with-filter
    if [ "$DATASTORE_TYPE" = etcdv3 ]; then
      $CALICOCTL delete node kube-master
      $CALICOCTL delete node kube-node-1
      $CALICOCTL delete node kube-node-2
    fi

    # For KDD, kill Typha.
    if [ "$DATASTORE_TYPE" = kubernetes ]; then
        kill_typha
    fi
}

test_single_bgp_filter_with_explicit_peers() {
    # For KDD, run Typha and clean up the output directory.
    if [ "$DATASTORE_TYPE" = kubernetes ]; then
        start_typha
        rm -f /etc/calico/confd/config/*
    fi

    # Run confd as a background process.
    echo "Running confd as background process"
    NODENAME=kube-master BGP_LOGSEVERITYSCREEN="debug" confd -confdir=/etc/calico/confd >$LOGPATH/logd1 2>&1 &
    CONFD_PID=$!
    echo "Running with PID " $CONFD_PID

    # Turn the node-mesh off
    turn_mesh_off

    # Create 3 nodes, 2 BGPFilters, and 2 peerings that each use one of the filters
    $CALICOCTL apply -f - <<EOF
kind: Node
apiVersion: projectcalico.org/v3
metadata:
  name: kube-master
spec:
  bgp:
    ipv4Address: 10.192.0.2/16
    ipv6Address: "2001::102/64"
---
kind: Node
apiVersion: projectcalico.org/v3
metadata:
  name: kube-node-1
spec:
  bgp:
    ipv4Address: 10.192.0.3/16
    ipv6Address: "2001::103/64"
---
kind: Node
apiVersion: projectcalico.org/v3
metadata:
  name: kube-node-2
spec:
  bgp:
    ipv4Address: 10.192.0.4/16
    ipv6Address: "2001::104/64"
---
kind: BGPFilter
apiVersion: projectcalico.org/v3
metadata:
  name: test-filter-1
spec:
  exportV4:
    - action: Accept
      matchOperator: In
      cidr: 77.0.0.0/16
    - action: Reject
      matchOperator: In
      cidr: 77.1.0.0/16
  importV4:
    - action: Accept
      matchOperator: In
      cidr: 44.0.0.0/16
    - action: Reject
      matchOperator: In
      cidr: 44.1.0.0/16
  exportV6:
    - action: Accept
      matchOperator: In
      cidr: 9000::0/64
    - action: Reject
      matchOperator: In
      cidr: 9000:1::0/64
  importV6:
    - action: Accept
      matchOperator: In
      cidr: 5000::0/64
    - action: Reject
      matchOperator: In
      cidr: 5000:1::0/64
---
kind: BGPFilter
apiVersion: projectcalico.org/v3
metadata:
  name: test-filter-2
spec:
  exportV4:
    - action: Accept
      matchOperator: In
      cidr: 77.2.0.0/16
    - action: Reject
      matchOperator: In
      cidr: 77.3.0.0/16
  importV4:
    - action: Accept
      matchOperator: In
      cidr: 44.2.0.0/16
    - action: Reject
      matchOperator: In
      cidr: 44.3.0.0/16
  exportV6:
    - action: Accept
      matchOperator: In
      cidr: 9000:2::0/64
    - action: Reject
      matchOperator: In
      cidr: 9000:3::0/64
  importV6:
    - action: Accept
      matchOperator: In
      cidr: 5000:2::0/64
    - action: Reject
      matchOperator: In
      cidr: 5000:3::0/64
---
kind: BGPPeer
apiVersion: projectcalico.org/v3
metadata:
  name: test-explicit-peer-with-filter-1-v4
spec:
  node: kube-master
  peerIP: 10.192.0.3
  asNumber: 64517
  filters:
    - test-filter-1
---
kind: BGPPeer
apiVersion: projectcalico.org/v3
metadata:
  name: test-explicit-peer-with-filter-1-v6
spec:
  node: kube-master
  peerIP: 2001::103
  asNumber: 64517
  filters:
    - test-filter-1
---
kind: BGPPeer
apiVersion: projectcalico.org/v3
metadata:
  name: test-explicit-peer-with-filter-2-v4
spec:
  node: kube-master
  peerIP: 10.192.0.4
  asNumber: 64517
  filters:
    - test-filter-2
---
kind: BGPPeer
apiVersion: projectcalico.org/v3
metadata:
  name: test-explicit-peer-with-filter-2-v6
spec:
  node: kube-master
  peerIP: 2001::104
  asNumber: 64517
  filters:
    - test-filter-2
EOF

    test_confd_templates bgpfilter/single_filter/explicit_peer

    # Kill confd.
    kill -9 $CONFD_PID

    # Turn the node-mesh back on.
    turn_mesh_on

    # Delete remaining resources.
    $CALICOCTL delete bgpfilter test-filter-1
    $CALICOCTL delete bgpfilter test-filter-2
    $CALICOCTL delete bgppeer test-explicit-peer-with-filter-1-v4
    $CALICOCTL delete bgppeer test-explicit-peer-with-filter-1-v6
    $CALICOCTL delete bgppeer test-explicit-peer-with-filter-2-v4
    $CALICOCTL delete bgppeer test-explicit-peer-with-filter-2-v6
    if [ "$DATASTORE_TYPE" = etcdv3 ]; then
      $CALICOCTL delete node kube-master
      $CALICOCTL delete node kube-node-1
      $CALICOCTL delete node kube-node-2
    fi

    # For KDD, kill Typha.
    if [ "$DATASTORE_TYPE" = kubernetes ]; then
        kill_typha
    fi
}

test_multiple_bgp_filter_with_global_peers() {
    # For KDD, run Typha and clean up the output directory.
    if [ "$DATASTORE_TYPE" = kubernetes ]; then
        start_typha
        rm -f /etc/calico/confd/config/*
    fi

    # Run confd as a background process.
    echo "Running confd as background process"
    NODENAME=kube-master BGP_LOGSEVERITYSCREEN="debug" confd -confdir=/etc/calico/confd >$LOGPATH/logd1 2>&1 &
    CONFD_PID=$!
    echo "Running with PID " $CONFD_PID

    # Turn the node-mesh off
    turn_mesh_off

    # Create 3 nodes and 2 BGPFilters then globally pair the nodes all using the same 2 filters
    $CALICOCTL apply -f - <<EOF
kind: Node
apiVersion: projectcalico.org/v3
metadata:
  name: kube-master
  labels:
    global-peer: yes
spec:
  bgp:
    ipv4Address: 10.192.0.2/16
    ipv6Address: "2001::102/64"
---
kind: Node
apiVersion: projectcalico.org/v3
metadata:
  name: kube-node-1
  labels:
    global-peer: yes
spec:
  bgp:
    ipv4Address: 10.192.0.3/16
    ipv6Address: "2001::103/64"
---
kind: Node
apiVersion: projectcalico.org/v3
metadata:
  name: kube-node-2
  labels:
    global-peer: yes
spec:
  bgp:
    ipv4Address: 10.192.0.4/16
    ipv6Address: "2001::104/64"
---
kind: BGPFilter
apiVersion: projectcalico.org/v3
metadata:
  name: test-filter-1
spec:
  exportV4:
    - action: Accept
      matchOperator: In
      cidr: 77.0.0.0/16
    - action: Reject
      matchOperator: In
      cidr: 77.1.0.0/16
  importV4:
    - action: Accept
      matchOperator: In
      cidr: 44.0.0.0/16
    - action: Reject
      matchOperator: In
      cidr: 44.1.0.0/16
  exportV6:
    - action: Accept
      matchOperator: In
      cidr: 9000::0/64
    - action: Reject
      matchOperator: In
      cidr: 9000:1::0/64
  importV6:
    - action: Accept
      matchOperator: In
      cidr: 5000::0/64
    - action: Reject
      matchOperator: In
      cidr: 5000:1::0/64
---
kind: BGPFilter
apiVersion: projectcalico.org/v3
metadata:
  name: test-filter-2
spec:
  exportV4:
    - action: Accept
      matchOperator: In
      cidr: 77.2.0.0/16
    - action: Reject
      matchOperator: In
      cidr: 77.3.0.0/16
  importV4:
    - action: Accept
      matchOperator: In
      cidr: 44.2.0.0/16
    - action: Reject
      matchOperator: In
      cidr: 44.3.0.0/16
  exportV6:
    - action: Accept
      matchOperator: In
      cidr: 9000:2::0/64
    - action: Reject
      matchOperator: In
      cidr: 9000:3::0/64
  importV6:
    - action: Accept
      matchOperator: In
      cidr: 5000:2::0/64
    - action: Reject
      matchOperator: In
      cidr: 5000:3::0/64
---
kind: BGPPeer
apiVersion: projectcalico.org/v3
metadata:
  name: test-global-peer-with-multiple-filters
spec:
  peerSelector: has(global-peer)
  filters:
    - test-filter-1
    - test-filter-2
EOF

    test_confd_templates bgpfilter/multi_filter/global_peer

    # Kill confd.
    kill -9 $CONFD_PID

    # Turn the node-mesh back on.
    turn_mesh_on

    # Delete remaining resources.
    $CALICOCTL delete bgpfilter test-filter-1
    $CALICOCTL delete bgpfilter test-filter-2
    $CALICOCTL delete bgppeer test-global-peer-with-multiple-filters
    if [ "$DATASTORE_TYPE" = etcdv3 ]; then
      $CALICOCTL delete node kube-master
      $CALICOCTL delete node kube-node-1
      $CALICOCTL delete node kube-node-2
    fi

    # For KDD, kill Typha.
    if [ "$DATASTORE_TYPE" = kubernetes ]; then
        kill_typha
    fi
}

test_multiple_bgp_filter_with_explicit_peers() {
    # For KDD, run Typha and clean up the output directory.
    if [ "$DATASTORE_TYPE" = kubernetes ]; then
        start_typha
        rm -f /etc/calico/confd/config/*
    fi

    # Run confd as a background process.
    echo "Running confd as background process"
    NODENAME=kube-master BGP_LOGSEVERITYSCREEN="debug" confd -confdir=/etc/calico/confd >$LOGPATH/logd1 2>&1 &
    CONFD_PID=$!
    echo "Running with PID " $CONFD_PID

    # Turn the node-mesh off
    turn_mesh_off

    # Create 3 nodes and 2 BGPFilters then pair kube-master with each of the other 2 nodes with each peering using
    # both filters
    $CALICOCTL apply -f - <<EOF
kind: Node
apiVersion: projectcalico.org/v3
metadata:
  name: kube-master
spec:
  bgp:
    ipv4Address: 10.192.0.2/16
    ipv6Address: "2001::102/64"
---
kind: Node
apiVersion: projectcalico.org/v3
metadata:
  name: kube-node-1
spec:
  bgp:
    ipv4Address: 10.192.0.3/16
    ipv6Address: "2001::103/64"
---
kind: Node
apiVersion: projectcalico.org/v3
metadata:
  name: kube-node-2
spec:
  bgp:
    ipv4Address: 10.192.0.4/16
    ipv6Address: "2001::104/64"
---
kind: BGPFilter
apiVersion: projectcalico.org/v3
metadata:
  name: test-filter-1
spec:
  exportV4:
    - action: Accept
      matchOperator: In
      cidr: 77.0.0.0/16
    - action: Reject
      matchOperator: In
      cidr: 77.1.0.0/16
  importV4:
    - action: Accept
      matchOperator: In
      cidr: 44.0.0.0/16
    - action: Reject
      matchOperator: In
      cidr: 44.1.0.0/16
  exportV6:
    - action: Accept
      matchOperator: In
      cidr: 9000::0/64
    - action: Reject
      matchOperator: In
      cidr: 9000:1::0/64
  importV6:
    - action: Accept
      matchOperator: In
      cidr: 5000::0/64
    - action: Reject
      matchOperator: In
      cidr: 5000:1::0/64
---
kind: BGPFilter
apiVersion: projectcalico.org/v3
metadata:
  name: test-filter-2
spec:
  exportV4:
    - action: Accept
      matchOperator: In
      cidr: 77.2.0.0/16
    - action: Reject
      matchOperator: In
      cidr: 77.3.0.0/16
  importV4:
    - action: Accept
      matchOperator: In
      cidr: 44.2.0.0/16
    - action: Reject
      matchOperator: In
      cidr: 44.3.0.0/16
  exportV6:
    - action: Accept
      matchOperator: In
      cidr: 9000:2::0/64
    - action: Reject
      matchOperator: In
      cidr: 9000:3::0/64
  importV6:
    - action: Accept
      matchOperator: In
      cidr: 5000:2::0/64
    - action: Reject
      matchOperator: In
      cidr: 5000:3::0/64
---
kind: BGPPeer
apiVersion: projectcalico.org/v3
metadata:
  name: test-explicit-peer-with-multiple-filters-1-v4
spec:
  peerIP: 10.192.0.3
  asNumber: 64517
  filters:
    - test-filter-1
    - test-filter-2
---
kind: BGPPeer
apiVersion: projectcalico.org/v3
metadata:
  name: test-explicit-peer-with-multiple-filters-1-v6
spec:
  peerIP: 2001::103
  asNumber: 64517
  filters:
    - test-filter-1
    - test-filter-2
---
kind: BGPPeer
apiVersion: projectcalico.org/v3
metadata:
  name: test-explicit-peer-with-multiple-filters-2-v4
spec:
  peerIP: 10.192.0.4
  asNumber: 64517
  filters:
    - test-filter-1
    - test-filter-2
---
kind: BGPPeer
apiVersion: projectcalico.org/v3
metadata:
  name: test-explicit-peer-with-multiple-filters-2-v6
spec:
  peerIP: 2001::104
  asNumber: 64517
  filters:
    - test-filter-1
    - test-filter-2
EOF

    test_confd_templates bgpfilter/multi_filter/explicit_peer

    # Kill confd.
    kill -9 $CONFD_PID

    # Turn the node-mesh back on.
    turn_mesh_on

    # Delete remaining resources.
    $CALICOCTL delete bgpfilter test-filter-1
    $CALICOCTL delete bgpfilter test-filter-2
    $CALICOCTL delete bgppeer test-explicit-peer-with-multiple-filters-1-v4
    $CALICOCTL delete bgppeer test-explicit-peer-with-multiple-filters-1-v6
    $CALICOCTL delete bgppeer test-explicit-peer-with-multiple-filters-2-v4
    $CALICOCTL delete bgppeer test-explicit-peer-with-multiple-filters-2-v6
    if [ "$DATASTORE_TYPE" = etcdv3 ]; then
      $CALICOCTL delete node kube-master
      $CALICOCTL delete node kube-node-1
      $CALICOCTL delete node kube-node-2
    fi

    # For KDD, kill Typha.
    if [ "$DATASTORE_TYPE" = kubernetes ]; then
        kill_typha
    fi
}

test_bgp_filter_with_node_mesh_enabled() {
    # For KDD, run Typha and clean up the output directory.
    if [ "$DATASTORE_TYPE" = kubernetes ]; then
        start_typha
        rm -f /etc/calico/confd/config/*
    fi

    # Run confd as a background process.
    echo "Running confd as background process"
    NODENAME=kube-master BGP_LOGSEVERITYSCREEN="debug" confd -confdir=/etc/calico/confd >$LOGPATH/logd1 2>&1 &
    CONFD_PID=$!
    echo "Running with PID " $CONFD_PID

    # Turn the node-mesh on
    turn_mesh_on

    # Create 3 nodes and a BGPFilter
    $CALICOCTL apply -f - <<EOF
kind: Node
apiVersion: projectcalico.org/v3
metadata:
  name: kube-master
spec:
  bgp:
    ipv4Address: 10.192.0.2/16
    ipv6Address: "2001::102/64"
---
kind: Node
apiVersion: projectcalico.org/v3
metadata:
  name: kube-node-1
spec:
  bgp:
    ipv4Address: 10.192.0.3/16
    ipv6Address: "2001::103/64"
---
kind: Node
apiVersion: projectcalico.org/v3
metadata:
  name: kube-node-2
spec:
  bgp:
    ipv4Address: 10.192.0.4/16
    ipv6Address: "2001::104/64"
---
kind: BGPFilter
apiVersion: projectcalico.org/v3
metadata:
  name: test-filter
spec:
  exportV4:
    - action: Accept
      matchOperator: In
      cidr: 77.0.0.0/16
    - action: Reject
      matchOperator: In
      cidr: 77.1.0.0/16
  importV4:
    - action: Accept
      matchOperator: In
      cidr: 44.0.0.0/16
    - action: Reject
      matchOperator: In
      cidr: 44.1.0.0/16
  exportV6:
    - action: Accept
      matchOperator: In
      cidr: 9000::0/64
    - action: Reject
      matchOperator: In
      cidr: 9000:1::0/64
  importV6:
    - action: Accept
      matchOperator: In
      cidr: 5000::0/64
    - action: Reject
      matchOperator: In
      cidr: 5000:1::0/64
EOF

    test_confd_templates bgpfilter/node_mesh

    # Kill confd.
    kill -9 $CONFD_PID

    # Delete remaining resources.
    $CALICOCTL delete bgpfilter test-filter
    if [ "$DATASTORE_TYPE" = etcdv3 ]; then
      $CALICOCTL delete node kube-master
      $CALICOCTL delete node kube-node-1
      $CALICOCTL delete node kube-node-2
    fi

    # For KDD, kill Typha.
    if [ "$DATASTORE_TYPE" = kubernetes ]; then
        kill_typha
    fi
}

test_bgp_filter_deletion() {
    # For KDD, run Typha and clean up the output directory.
    if [ "$DATASTORE_TYPE" = kubernetes ]; then
        start_typha
        rm -f /etc/calico/confd/config/*
    fi

    # Run confd as a background process.
    echo "Running confd as background process"
    NODENAME=kube-master BGP_LOGSEVERITYSCREEN="debug" confd -confdir=/etc/calico/confd >$LOGPATH/logd1 2>&1 &
    CONFD_PID=$!
    echo "Running with PID " $CONFD_PID

    # Turn the node-mesh off
    turn_mesh_off

    # Create 3 nodes and a BGPFilter then globally pair the nodes all using the same filter
    $CALICOCTL apply -f - <<EOF
kind: Node
apiVersion: projectcalico.org/v3
metadata:
  name: kube-master
  labels:
    global-peer: yes
spec:
  bgp:
    ipv4Address: 10.192.0.2/16
    ipv6Address: "2001::102/64"
---
kind: Node
apiVersion: projectcalico.org/v3
metadata:
  name: kube-node-1
  labels:
    global-peer: yes
spec:
  bgp:
    ipv4Address: 10.192.0.3/16
    ipv6Address: "2001::103/64"
---
kind: Node
apiVersion: projectcalico.org/v3
metadata:
  name: kube-node-2
  labels:
    global-peer: yes
spec:
  bgp:
    ipv4Address: 10.192.0.4/16
    ipv6Address: "2001::104/64"
---
kind: BGPFilter
apiVersion: projectcalico.org/v3
metadata:
  name: test-filter
spec:
  exportV4:
    - action: Accept
      matchOperator: In
      cidr: 77.0.0.0/16
    - action: Reject
      matchOperator: In
      cidr: 77.1.0.0/16
  importV4:
    - action: Accept
      matchOperator: In
      cidr: 44.0.0.0/16
    - action: Reject
      matchOperator: In
      cidr: 44.1.0.0/16
  exportV6:
    - action: Accept
      matchOperator: In
      cidr: 9000::0/64
    - action: Reject
      matchOperator: In
      cidr: 9000:1::0/64
  importV6:
    - action: Accept
      matchOperator: In
      cidr: 5000::0/64
    - action: Reject
      matchOperator: In
      cidr: 5000:1::0/64
---
kind: BGPPeer
apiVersion: projectcalico.org/v3
metadata:
  name: test-global-peer-with-filter
spec:
  peerSelector: has(global-peer)
  filters:
    - test-filter
EOF

    test_confd_templates bgpfilter/filter_deletion/step1

    # Now delete the BGPFilter

    $CALICOCTL delete bgpfilter test-filter

    test_confd_templates bgpfilter/filter_deletion/step2

    # Kill confd.
    kill -9 $CONFD_PID

    # Turn the node-mesh back on.
    turn_mesh_on

    # Delete remaining resources.
    $CALICOCTL delete bgppeer test-global-peer-with-filter
    if [ "$DATASTORE_TYPE" = etcdv3 ]; then
      $CALICOCTL delete node kube-master
      $CALICOCTL delete node kube-node-1
      $CALICOCTL delete node kube-node-2
    fi

    # For KDD, kill Typha.
    if [ "$DATASTORE_TYPE" = kubernetes ]; then
        kill_typha
    fi
}

test_bgp_filter_match_operators() {
    # For KDD, run Typha and clean up the output directory.
    if [ "$DATASTORE_TYPE" = kubernetes ]; then
        start_typha
        rm -f /etc/calico/confd/config/*
    fi

    # Run confd as a background process.
    echo "Running confd as background process"
    NODENAME=kube-master BGP_LOGSEVERITYSCREEN="debug" confd -confdir=/etc/calico/confd >$LOGPATH/logd1 2>&1 &
    CONFD_PID=$!
    echo "Running with PID " $CONFD_PID

    # Turn the node-mesh off
    turn_mesh_off

    # Create 3 nodes and a BGPFilter then globally pair the nodes all using the same filter
    $CALICOCTL apply -f - <<EOF
kind: Node
apiVersion: projectcalico.org/v3
metadata:
  name: kube-master
  labels:
    global-peer: yes
spec:
  bgp:
    ipv4Address: 10.192.0.2/16
    ipv6Address: "2001::102/64"
---
kind: Node
apiVersion: projectcalico.org/v3
metadata:
  name: kube-node-1
  labels:
    global-peer: yes
spec:
  bgp:
    ipv4Address: 10.192.0.3/16
    ipv6Address: "2001::103/64"
---
kind: Node
apiVersion: projectcalico.org/v3
metadata:
  name: kube-node-2
  labels:
    global-peer: yes
spec:
  bgp:
    ipv4Address: 10.192.0.4/16
    ipv6Address: "2001::104/64"
---
kind: BGPFilter
apiVersion: projectcalico.org/v3
metadata:
  name: test-filter-match-operators
spec:
  exportV4:
    - action: Accept
      matchOperator: In
      cidr: 77.0.0.0/16
    - action: Reject
      matchOperator: NotIn
      cidr: 77.1.0.0/16
    - action: Accept
      matchOperator: Equal
      cidr: 77.2.0.0/16
    - action: Reject
      matchOperator: NotEqual
      cidr: 77.3.0.0/16
  importV4:
    - action: Accept
      matchOperator: In
      cidr: 44.0.0.0/16
    - action: Reject
      matchOperator: NotIn
      cidr: 44.1.0.0/16
    - action: Accept
      matchOperator: Equal
      cidr: 44.2.0.0/16
    - action: Reject
      matchOperator: NotEqual
      cidr: 44.3.0.0/16
  exportV6:
    - action: Accept
      matchOperator: In
      cidr: 9000:0::0/64
    - action: Reject
      matchOperator: NotIn
      cidr: 9000:1::0/64
    - action: Accept
      matchOperator: Equal
      cidr: 9000:2::0/64
    - action: Reject
      matchOperator: NotEqual
      cidr: 9000:3::0/64
  importV6:
    - action: Accept
      matchOperator: In
      cidr: 5000:0::0/64
    - action: Reject
      matchOperator: NotIn
      cidr: 5000:1::0/64
    - action: Accept
      matchOperator: Equal
      cidr: 5000:2::0/64
    - action: Reject
      matchOperator: NotEqual
      cidr: 5000:3::0/64
---
kind: BGPPeer
apiVersion: projectcalico.org/v3
metadata:
  name: test-global-peer-with-filter
spec:
  peerSelector: has(global-peer)
  filters:
    - test-filter-match-operators
EOF

    test_confd_templates bgpfilter/match_operators

    # Kill confd.
    kill -9 $CONFD_PID

    # Turn the node-mesh back on.
    turn_mesh_on

    # Delete remaining resources.
    $CALICOCTL delete bgpfilter test-filter-match-operators
    $CALICOCTL delete bgppeer test-global-peer-with-filter
    if [ "$DATASTORE_TYPE" = etcdv3 ]; then
      $CALICOCTL delete node kube-master
      $CALICOCTL delete node kube-node-1
      $CALICOCTL delete node kube-node-2
    fi

    # For KDD, kill Typha.
    if [ "$DATASTORE_TYPE" = kubernetes ]; then
        kill_typha
    fi
}

test_bgp_filter_names() {
    # For KDD, run Typha and clean up the output directory.
    if [ "$DATASTORE_TYPE" = kubernetes ]; then
        start_typha
        rm -f /etc/calico/confd/config/*
    fi

    # Run confd as a background process.
    echo "Running confd as background process"
    NODENAME=kube-master BGP_LOGSEVERITYSCREEN="debug" confd -confdir=/etc/calico/confd >$LOGPATH/logd1 2>&1 &
    CONFD_PID=$!
    echo "Running with PID " $CONFD_PID

    # Turn the node-mesh off
    turn_mesh_off

    # Create 3 nodes and a BGPFilter then globally pair the nodes all using the same filter that contains
    # a very long filter name with all possible characters (eg. '.' and '-'). The significance of 45 here is
    # that BIRD symbol names max out at 64 chars, so 45 is the maximum filter name size after subtracting our
    # boilerplate content eg. "bgp_" + "[ex | im]portFilterV[4 | 6]"
    $CALICOCTL apply -f - <<EOF
kind: Node
apiVersion: projectcalico.org/v3
metadata:
  name: kube-master
  labels:
    global-peer: yes
spec:
  bgp:
    ipv4Address: 10.192.0.2/16
    ipv6Address: "2001::102/64"
---
kind: Node
apiVersion: projectcalico.org/v3
metadata:
  name: kube-node-1
  labels:
    global-peer: yes
spec:
  bgp:
    ipv4Address: 10.192.0.3/16
    ipv6Address: "2001::103/64"
---
kind: Node
apiVersion: projectcalico.org/v3
metadata:
  name: kube-node-2
  labels:
    global-peer: yes
spec:
  bgp:
    ipv4Address: 10.192.0.4/16
    ipv6Address: "2001::104/64"
---
kind: BGPFilter
apiVersion: projectcalico.org/v3
metadata:
  name: 45characters.exactly.so.should.not.truncate-1
spec:
  exportV4:
    - action: Accept
      matchOperator: In
      cidr: 77.0.0.0/16
    - action: Reject
      matchOperator: In
      cidr: 77.1.0.0/16
  importV4:
    - action: Accept
      matchOperator: In
      cidr: 44.0.0.0/16
    - action: Reject
      matchOperator: In
      cidr: 44.1.0.0/16
  exportV6:
    - action: Accept
      matchOperator: In
      cidr: 9000::0/64
    - action: Reject
      matchOperator: In
      cidr: 9000:1::0/64
  importV6:
    - action: Accept
      matchOperator: In
      cidr: 5000::0/64
    - action: Reject
      matchOperator: In
      cidr: 5000:1::0/64
---
kind: BGPFilter
apiVersion: projectcalico.org/v3
metadata:
  name: 46characters.exactly.so.should.truncate-123456
spec:
  exportV4:
    - action: Accept
      matchOperator: In
      cidr: 77.2.0.0/16
    - action: Reject
      matchOperator: In
      cidr: 77.3.0.0/16
  importV4:
    - action: Accept
      matchOperator: In
      cidr: 44.2.0.0/16
    - action: Reject
      matchOperator: In
      cidr: 44.3.0.0/16
  exportV6:
    - action: Accept
      matchOperator: In
      cidr: 9000:2::0/64
    - action: Reject
      matchOperator: In
      cidr: 9000:3::0/64
  importV6:
    - action: Accept
      matchOperator: In
      cidr: 5000:2::0/64
    - action: Reject
      matchOperator: In
      cidr: 5000:3::0/64
---
kind: BGPFilter
apiVersion: projectcalico.org/v3
metadata:
  name: greater-than-64-characters.so.this.should.definitely.truncate-1234567890
spec:
  exportV4:
    - action: Accept
      matchOperator: In
      cidr: 77.4.0.0/16
    - action: Reject
      matchOperator: In
      cidr: 77.5.0.0/16
  importV4:
    - action: Accept
      matchOperator: In
      cidr: 44.4.0.0/16
    - action: Reject
      matchOperator: In
      cidr: 44.5.0.0/16
  exportV6:
    - action: Accept
      matchOperator: In
      cidr: 9000:4::0/64
    - action: Reject
      matchOperator: In
      cidr: 9000:5::0/64
  importV6:
    - action: Accept
      matchOperator: In
      cidr: 5000:4::0/64
    - action: Reject
      matchOperator: In
      cidr: 5000:5::0/64
---
kind: BGPPeer
apiVersion: projectcalico.org/v3
metadata:
  name: test-global-peer-with-truncated-filter-name
spec:
  peerSelector: has(global-peer)
  filters:
    - 45characters.exactly.so.should.not.truncate-1
    - 46characters.exactly.so.should.truncate-123456
    - greater-than-64-characters.so.this.should.definitely.truncate-1234567890
EOF

    test_confd_templates bgpfilter/filter_names/

    # Kill confd.
    kill -9 $CONFD_PID

    # Turn the node-mesh back on.
    turn_mesh_on

    # Delete remaining resources.
    $CALICOCTL delete bgpfilter 45characters.exactly.so.should.not.truncate-1
    $CALICOCTL delete bgpfilter 46characters.exactly.so.should.truncate-123456
    $CALICOCTL delete bgpfilter greater-than-64-characters.so.this.should.definitely.truncate-1234567890
    $CALICOCTL delete bgppeer test-global-peer-with-truncated-filter-name
    if [ "$DATASTORE_TYPE" = etcdv3 ]; then
      $CALICOCTL delete node kube-master
      $CALICOCTL delete node kube-node-1
      $CALICOCTL delete node kube-node-2
    fi

    # For KDD, kill Typha.
    if [ "$DATASTORE_TYPE" = kubernetes ]; then
        kill_typha
    fi
}

test_bgp_filter_import_only_explicit_peers() {
    # For KDD, run Typha and clean up the output directory.
    if [ "$DATASTORE_TYPE" = kubernetes ]; then
        start_typha
        rm -f /etc/calico/confd/config/*
    fi

    # Run confd as a background process.
    echo "Running confd as background process"
    NODENAME=kube-master BGP_LOGSEVERITYSCREEN="debug" confd -confdir=/etc/calico/confd >$LOGPATH/logd1 2>&1 &
    CONFD_PID=$!
    echo "Running with PID " $CONFD_PID

    # Turn the node-mesh off
    turn_mesh_off

    # Create 3 nodes, 2 BGPFilters, and 2 peerings that each use one of the filters
    $CALICOCTL apply -f - <<EOF
kind: Node
apiVersion: projectcalico.org/v3
metadata:
  name: kube-master
spec:
  bgp:
    ipv4Address: 10.192.0.2/16
    ipv6Address: "2001::102/64"
---
kind: Node
apiVersion: projectcalico.org/v3
metadata:
  name: kube-node-1
spec:
  bgp:
    ipv4Address: 10.192.0.3/16
    ipv6Address: "2001::103/64"
---
kind: Node
apiVersion: projectcalico.org/v3
metadata:
  name: kube-node-2
spec:
  bgp:
    ipv4Address: 10.192.0.4/16
    ipv6Address: "2001::104/64"
---
kind: BGPFilter
apiVersion: projectcalico.org/v3
metadata:
  name: import-only-filter-1
spec:
  importV4:
    - action: Accept
      matchOperator: In
      cidr: 44.0.0.0/16
    - action: Reject
      matchOperator: In
      cidr: 44.1.0.0/16
  importV6:
    - action: Accept
      matchOperator: In
      cidr: 5000::0/64
    - action: Reject
      matchOperator: In
      cidr: 5000:1::0/64
---
kind: BGPFilter
apiVersion: projectcalico.org/v3
metadata:
  name: import-only-filter-2
spec:
  importV4:
    - action: Accept
      matchOperator: In
      cidr: 44.2.0.0/16
    - action: Reject
      matchOperator: In
      cidr: 44.3.0.0/16
  importV6:
    - action: Accept
      matchOperator: In
      cidr: 5000:2::0/64
    - action: Reject
      matchOperator: In
      cidr: 5000:3::0/64
---
kind: BGPPeer
apiVersion: projectcalico.org/v3
metadata:
  name: test-explicit-peer-with-filter-1-v4
spec:
  node: kube-master
  peerIP: 10.192.0.3
  asNumber: 64517
  filters:
    - import-only-filter-1
---
kind: BGPPeer
apiVersion: projectcalico.org/v3
metadata:
  name: test-explicit-peer-with-filter-1-v6
spec:
  node: kube-master
  peerIP: 2001::103
  asNumber: 64517
  filters:
    - import-only-filter-1
---
kind: BGPPeer
apiVersion: projectcalico.org/v3
metadata:
  name: test-explicit-peer-with-filter-2-v4
spec:
  node: kube-master
  peerIP: 10.192.0.4
  asNumber: 64517
  filters:
    - import-only-filter-2
---
kind: BGPPeer
apiVersion: projectcalico.org/v3
metadata:
  name: test-explicit-peer-with-filter-2-v6
spec:
  node: kube-master
  peerIP: 2001::104
  asNumber: 64517
  filters:
    - import-only-filter-2
EOF

    test_confd_templates bgpfilter/import_only/explicit_peer

    # Kill confd.
    kill -9 $CONFD_PID

    # Turn the node-mesh back on.
    turn_mesh_on

    # Delete remaining resources.
    $CALICOCTL delete bgpfilter import-only-filter-1
    $CALICOCTL delete bgpfilter import-only-filter-2
    $CALICOCTL delete bgppeer test-explicit-peer-with-filter-1-v4
    $CALICOCTL delete bgppeer test-explicit-peer-with-filter-1-v6
    $CALICOCTL delete bgppeer test-explicit-peer-with-filter-2-v4
    $CALICOCTL delete bgppeer test-explicit-peer-with-filter-2-v6
    if [ "$DATASTORE_TYPE" = etcdv3 ]; then
      $CALICOCTL delete node kube-master
      $CALICOCTL delete node kube-node-1
      $CALICOCTL delete node kube-node-2
    fi

    # For KDD, kill Typha.
    if [ "$DATASTORE_TYPE" = kubernetes ]; then
        kill_typha
    fi
}

test_bgp_filter_import_only_global_peers() {
    # For KDD, run Typha and clean up the output directory.
    if [ "$DATASTORE_TYPE" = kubernetes ]; then
        start_typha
        rm -f /etc/calico/confd/config/*
    fi

    # Run confd as a background process.
    echo "Running confd as background process"
    NODENAME=kube-master BGP_LOGSEVERITYSCREEN="debug" confd -confdir=/etc/calico/confd >$LOGPATH/logd1 2>&1 &
    CONFD_PID=$!
    echo "Running with PID " $CONFD_PID

    # Turn the node-mesh off
    turn_mesh_off

    # Create 3 nodes and a BGPFilter then globally pair the nodes all using the same filter
    $CALICOCTL apply -f - <<EOF
kind: Node
apiVersion: projectcalico.org/v3
metadata:
  name: kube-master
  labels:
    global-peer: yes
spec:
  bgp:
    ipv4Address: 10.192.0.2/16
    ipv6Address: "2001::102/64"
---
kind: Node
apiVersion: projectcalico.org/v3
metadata:
  name: kube-node-1
  labels:
    global-peer: yes
spec:
  bgp:
    ipv4Address: 10.192.0.3/16
    ipv6Address: "2001::103/64"
---
kind: Node
apiVersion: projectcalico.org/v3
metadata:
  name: kube-node-2
  labels:
    global-peer: yes
spec:
  bgp:
    ipv4Address: 10.192.0.4/16
    ipv6Address: "2001::104/64"
---
kind: BGPFilter
apiVersion: projectcalico.org/v3
metadata:
  name: import-only-filter
spec:
  importV4:
    - action: Accept
      matchOperator: In
      cidr: 44.0.0.0/16
    - action: Reject
      matchOperator: In
      cidr: 44.1.0.0/16
  importV6:
    - action: Accept
      matchOperator: In
      cidr: 5000::0/64
    - action: Reject
      matchOperator: In
      cidr: 5000:1::0/64
---
kind: BGPPeer
apiVersion: projectcalico.org/v3
metadata:
  name: test-global-peer-with-filter
spec:
  peerSelector: has(global-peer)
  filters:
    - import-only-filter
EOF

    test_confd_templates bgpfilter/import_only/global_peer

    # Kill confd.
    kill -9 $CONFD_PID

    # Turn the node-mesh back on.
    turn_mesh_on

    # Delete remaining resources.
    $CALICOCTL delete bgpfilter import-only-filter
    $CALICOCTL delete bgppeer test-global-peer-with-filter
    if [ "$DATASTORE_TYPE" = etcdv3 ]; then
      $CALICOCTL delete node kube-master
      $CALICOCTL delete node kube-node-1
      $CALICOCTL delete node kube-node-2
    fi

    # For KDD, kill Typha.
    if [ "$DATASTORE_TYPE" = kubernetes ]; then
        kill_typha
    fi
}

test_bgp_filter_export_only_explicit_peers() {
    # For KDD, run Typha and clean up the output directory.
    if [ "$DATASTORE_TYPE" = kubernetes ]; then
        start_typha
        rm -f /etc/calico/confd/config/*
    fi

    # Run confd as a background process.
    echo "Running confd as background process"
    NODENAME=kube-master BGP_LOGSEVERITYSCREEN="debug" confd -confdir=/etc/calico/confd >$LOGPATH/logd1 2>&1 &
    CONFD_PID=$!
    echo "Running with PID " $CONFD_PID

    # Turn the node-mesh off
    turn_mesh_off

    # Create 3 nodes, 2 BGPFilters, and 2 peerings that each use one of the filters
    $CALICOCTL apply -f - <<EOF
kind: Node
apiVersion: projectcalico.org/v3
metadata:
  name: kube-master
spec:
  bgp:
    ipv4Address: 10.192.0.2/16
    ipv6Address: "2001::102/64"
---
kind: Node
apiVersion: projectcalico.org/v3
metadata:
  name: kube-node-1
spec:
  bgp:
    ipv4Address: 10.192.0.3/16
    ipv6Address: "2001::103/64"
---
kind: Node
apiVersion: projectcalico.org/v3
metadata:
  name: kube-node-2
spec:
  bgp:
    ipv4Address: 10.192.0.4/16
    ipv6Address: "2001::104/64"
---
kind: BGPFilter
apiVersion: projectcalico.org/v3
metadata:
  name: export-only-filter-1
spec:
  exportV4:
    - action: Accept
      matchOperator: In
      cidr: 44.0.0.0/16
    - action: Reject
      matchOperator: In
      cidr: 44.1.0.0/16
  exportV6:
    - action: Accept
      matchOperator: In
      cidr: 5000::0/64
    - action: Reject
      matchOperator: In
      cidr: 5000:1::0/64
---
kind: BGPFilter
apiVersion: projectcalico.org/v3
metadata:
  name: export-only-filter-2
spec:
  exportV4:
    - action: Accept
      matchOperator: In
      cidr: 44.2.0.0/16
    - action: Reject
      matchOperator: In
      cidr: 44.3.0.0/16
  exportV6:
    - action: Accept
      matchOperator: In
      cidr: 5000:2::0/64
    - action: Reject
      matchOperator: In
      cidr: 5000:3::0/64
---
kind: BGPPeer
apiVersion: projectcalico.org/v3
metadata:
  name: test-explicit-peer-with-filter-1-v4
spec:
  node: kube-master
  peerIP: 10.192.0.3
  asNumber: 64517
  filters:
    - export-only-filter-1
---
kind: BGPPeer
apiVersion: projectcalico.org/v3
metadata:
  name: test-explicit-peer-with-filter-1-v6
spec:
  node: kube-master
  peerIP: 2001::103
  asNumber: 64517
  filters:
    - export-only-filter-1
---
kind: BGPPeer
apiVersion: projectcalico.org/v3
metadata:
  name: test-explicit-peer-with-filter-2-v4
spec:
  node: kube-master
  peerIP: 10.192.0.4
  asNumber: 64517
  filters:
    - export-only-filter-2
---
kind: BGPPeer
apiVersion: projectcalico.org/v3
metadata:
  name: test-explicit-peer-with-filter-2-v6
spec:
  node: kube-master
  peerIP: 2001::104
  asNumber: 64517
  filters:
    - export-only-filter-2
EOF

    test_confd_templates bgpfilter/export_only/explicit_peer

    # Kill confd.
    kill -9 $CONFD_PID

    # Turn the node-mesh back on.
    turn_mesh_on

    # Delete remaining resources.
    $CALICOCTL delete bgpfilter export-only-filter-1
    $CALICOCTL delete bgpfilter export-only-filter-2
    $CALICOCTL delete bgppeer test-explicit-peer-with-filter-1-v4
    $CALICOCTL delete bgppeer test-explicit-peer-with-filter-1-v6
    $CALICOCTL delete bgppeer test-explicit-peer-with-filter-2-v4
    $CALICOCTL delete bgppeer test-explicit-peer-with-filter-2-v6
    if [ "$DATASTORE_TYPE" = etcdv3 ]; then
      $CALICOCTL delete node kube-master
      $CALICOCTL delete node kube-node-1
      $CALICOCTL delete node kube-node-2
    fi

    # For KDD, kill Typha.
    if [ "$DATASTORE_TYPE" = kubernetes ]; then
        kill_typha
    fi
}

test_bgp_filter_export_only_global_peers() {
    # For KDD, run Typha and clean up the output directory.
    if [ "$DATASTORE_TYPE" = kubernetes ]; then
        start_typha
        rm -f /etc/calico/confd/config/*
    fi

    # Run confd as a background process.
    echo "Running confd as background process"
    NODENAME=kube-master BGP_LOGSEVERITYSCREEN="debug" confd -confdir=/etc/calico/confd >$LOGPATH/logd1 2>&1 &
    CONFD_PID=$!
    echo "Running with PID " $CONFD_PID

    # Turn the node-mesh off
    turn_mesh_off

    # Create 3 nodes and a BGPFilter then globally pair the nodes all using the same filter
    $CALICOCTL apply -f - <<EOF
kind: Node
apiVersion: projectcalico.org/v3
metadata:
  name: kube-master
  labels:
    global-peer: yes
spec:
  bgp:
    ipv4Address: 10.192.0.2/16
    ipv6Address: "2001::102/64"
---
kind: Node
apiVersion: projectcalico.org/v3
metadata:
  name: kube-node-1
  labels:
    global-peer: yes
spec:
  bgp:
    ipv4Address: 10.192.0.3/16
    ipv6Address: "2001::103/64"
---
kind: Node
apiVersion: projectcalico.org/v3
metadata:
  name: kube-node-2
  labels:
    global-peer: yes
spec:
  bgp:
    ipv4Address: 10.192.0.4/16
    ipv6Address: "2001::104/64"
---
kind: BGPFilter
apiVersion: projectcalico.org/v3
metadata:
  name: export-only-filter
spec:
  exportV4:
    - action: Accept
      matchOperator: In
      cidr: 44.0.0.0/16
    - action: Reject
      matchOperator: In
      cidr: 44.1.0.0/16
  exportV6:
    - action: Accept
      matchOperator: In
      cidr: 5000::0/64
    - action: Reject
      matchOperator: In
      cidr: 5000:1::0/64
---
kind: BGPPeer
apiVersion: projectcalico.org/v3
metadata:
  name: test-global-peer-with-filter
spec:
  peerSelector: has(global-peer)
  filters:
    - export-only-filter
EOF

    test_confd_templates bgpfilter/export_only/global_peer

    # Kill confd.
    kill -9 $CONFD_PID

    # Turn the node-mesh back on.
    turn_mesh_on

    # Delete remaining resources.
    $CALICOCTL delete bgpfilter export-only-filter
    $CALICOCTL delete bgppeer test-global-peer-with-filter
    if [ "$DATASTORE_TYPE" = etcdv3 ]; then
      $CALICOCTL delete node kube-master
      $CALICOCTL delete node kube-node-1
      $CALICOCTL delete node kube-node-2
    fi

    # For KDD, kill Typha.
    if [ "$DATASTORE_TYPE" = kubernetes ]; then
        kill_typha
    fi
}

test_bgp_filter_v4_only_explicit_peers() {
    # For KDD, run Typha and clean up the output directory.
    if [ "$DATASTORE_TYPE" = kubernetes ]; then
        start_typha
        rm -f /etc/calico/confd/config/*
    fi

    # Run confd as a background process.
    echo "Running confd as background process"
    NODENAME=kube-master BGP_LOGSEVERITYSCREEN="debug" confd -confdir=/etc/calico/confd >$LOGPATH/logd1 2>&1 &
    CONFD_PID=$!
    echo "Running with PID " $CONFD_PID

    # Turn the node-mesh off
    turn_mesh_off

    # Create 3 nodes, 2 BGPFilters, and 2 peerings that each use one of the filters
    $CALICOCTL apply -f - <<EOF
kind: Node
apiVersion: projectcalico.org/v3
metadata:
  name: kube-master
spec:
  bgp:
    ipv4Address: 10.192.0.2/16
    ipv6Address: "2001::102/64"
---
kind: Node
apiVersion: projectcalico.org/v3
metadata:
  name: kube-node-1
spec:
  bgp:
    ipv4Address: 10.192.0.3/16
    ipv6Address: "2001::103/64"
---
kind: Node
apiVersion: projectcalico.org/v3
metadata:
  name: kube-node-2
spec:
  bgp:
    ipv4Address: 10.192.0.4/16
    ipv6Address: "2001::104/64"
---
kind: BGPFilter
apiVersion: projectcalico.org/v3
metadata:
  name: test-filter-1
spec:
  exportV4:
    - action: Accept
      matchOperator: In
      cidr: 77.0.0.0/16
    - action: Reject
      matchOperator: In
      cidr: 77.1.0.0/16
  importV4:
    - action: Accept
      matchOperator: In
      cidr: 44.0.0.0/16
    - action: Reject
      matchOperator: In
      cidr: 44.1.0.0/16
---
kind: BGPFilter
apiVersion: projectcalico.org/v3
metadata:
  name: test-filter-2
spec:
  exportV4:
    - action: Accept
      matchOperator: In
      cidr: 77.2.0.0/16
    - action: Reject
      matchOperator: In
      cidr: 77.3.0.0/16
  importV4:
    - action: Accept
      matchOperator: In
      cidr: 44.2.0.0/16
    - action: Reject
      matchOperator: In
      cidr: 44.3.0.0/16
---
kind: BGPPeer
apiVersion: projectcalico.org/v3
metadata:
  name: test-explicit-peer-with-filter-1-v4
spec:
  node: kube-master
  peerIP: 10.192.0.3
  asNumber: 64517
  filters:
    - test-filter-1
---
kind: BGPPeer
apiVersion: projectcalico.org/v3
metadata:
  name: test-explicit-peer-with-filter-1-v6
spec:
  node: kube-master
  peerIP: 2001::103
  asNumber: 64517
---
kind: BGPPeer
apiVersion: projectcalico.org/v3
metadata:
  name: test-explicit-peer-with-filter-2-v4
spec:
  node: kube-master
  peerIP: 10.192.0.4
  asNumber: 64517
  filters:
    - test-filter-2
---
kind: BGPPeer
apiVersion: projectcalico.org/v3
metadata:
  name: test-explicit-peer-with-filter-2-v6
spec:
  node: kube-master
  peerIP: 2001::104
  asNumber: 64517
EOF

    test_confd_templates bgpfilter/v4_only/explicit_peer

    # Kill confd.
    kill -9 $CONFD_PID

    # Turn the node-mesh back on.
    turn_mesh_on

    # Delete remaining resources.
    $CALICOCTL delete bgpfilter test-filter-1
    $CALICOCTL delete bgpfilter test-filter-2
    $CALICOCTL delete bgppeer test-explicit-peer-with-filter-1-v4
    $CALICOCTL delete bgppeer test-explicit-peer-with-filter-1-v6
    $CALICOCTL delete bgppeer test-explicit-peer-with-filter-2-v4
    $CALICOCTL delete bgppeer test-explicit-peer-with-filter-2-v6
    if [ "$DATASTORE_TYPE" = etcdv3 ]; then
      $CALICOCTL delete node kube-master
      $CALICOCTL delete node kube-node-1
      $CALICOCTL delete node kube-node-2
    fi

    # For KDD, kill Typha.
    if [ "$DATASTORE_TYPE" = kubernetes ]; then
        kill_typha
    fi
}

test_bgp_filter_v4_only_global_peers() {
    # For KDD, run Typha and clean up the output directory.
    if [ "$DATASTORE_TYPE" = kubernetes ]; then
        start_typha
        rm -f /etc/calico/confd/config/*
    fi

    # Run confd as a background process.
    echo "Running confd as background process"
    NODENAME=kube-master BGP_LOGSEVERITYSCREEN="debug" confd -confdir=/etc/calico/confd >$LOGPATH/logd1 2>&1 &
    CONFD_PID=$!
    echo "Running with PID " $CONFD_PID

    # Turn the node-mesh off
    turn_mesh_off

    # Create 3 nodes and a BGPFilter then globally pair the nodes all using the same filter
    $CALICOCTL apply -f - <<EOF
kind: Node
apiVersion: projectcalico.org/v3
metadata:
  name: kube-master
  labels:
    global-peer: yes
spec:
  bgp:
    ipv4Address: 10.192.0.2/16
    ipv6Address: "2001::102/64"
---
kind: Node
apiVersion: projectcalico.org/v3
metadata:
  name: kube-node-1
  labels:
    global-peer: yes
spec:
  bgp:
    ipv4Address: 10.192.0.3/16
>>>>>>> cda5635e
    ipv6Address: "2001::103/64"
---
kind: Node
apiVersion: projectcalico.org/v3
metadata:
<<<<<<< HEAD
=======
  name: kube-node-2
  labels:
    global-peer: yes
spec:
  bgp:
    ipv4Address: 10.192.0.4/16
    ipv6Address: "2001::104/64"
---
kind: BGPFilter
apiVersion: projectcalico.org/v3
metadata:
  name: test-filter
spec:
  exportV4:
    - action: Accept
      matchOperator: In
      cidr: 77.0.0.0/16
    - action: Reject
      matchOperator: In
      cidr: 77.1.0.0/16
  importV4:
    - action: Accept
      matchOperator: In
      cidr: 44.0.0.0/16
    - action: Reject
      matchOperator: In
      cidr: 44.1.0.0/16
---
kind: BGPPeer
apiVersion: projectcalico.org/v3
metadata:
  name: test-global-peer-with-filter
spec:
  peerSelector: has(global-peer)
  filters:
    - test-filter
EOF

    test_confd_templates bgpfilter/v4_only/global_peer

    # Kill confd.
    kill -9 $CONFD_PID

    # Turn the node-mesh back on.
    turn_mesh_on

    # Delete remaining resources.
    $CALICOCTL delete bgpfilter test-filter
    $CALICOCTL delete bgppeer test-global-peer-with-filter
    if [ "$DATASTORE_TYPE" = etcdv3 ]; then
      $CALICOCTL delete node kube-master
      $CALICOCTL delete node kube-node-1
      $CALICOCTL delete node kube-node-2
    fi

    # For KDD, kill Typha.
    if [ "$DATASTORE_TYPE" = kubernetes ]; then
        kill_typha
    fi
}

test_bgp_filter_v6_only_explicit_peers() {
    # For KDD, run Typha and clean up the output directory.
    if [ "$DATASTORE_TYPE" = kubernetes ]; then
        start_typha
        rm -f /etc/calico/confd/config/*
    fi

    # Run confd as a background process.
    echo "Running confd as background process"
    NODENAME=kube-master BGP_LOGSEVERITYSCREEN="debug" confd -confdir=/etc/calico/confd >$LOGPATH/logd1 2>&1 &
    CONFD_PID=$!
    echo "Running with PID " $CONFD_PID

    # Turn the node-mesh off
    turn_mesh_off

    # Create 3 nodes, 2 BGPFilters, and 2 peerings that each use one of the filters
    $CALICOCTL apply -f - <<EOF
kind: Node
apiVersion: projectcalico.org/v3
metadata:
  name: kube-master
spec:
  bgp:
    ipv4Address: 10.192.0.2/16
    ipv6Address: "2001::102/64"
---
kind: Node
apiVersion: projectcalico.org/v3
metadata:
>>>>>>> cda5635e
  name: kube-node-1
spec:
  bgp:
    ipv4Address: 10.192.0.3/16
<<<<<<< HEAD
=======
    ipv6Address: "2001::103/64"
---
kind: Node
apiVersion: projectcalico.org/v3
metadata:
  name: kube-node-2
spec:
  bgp:
    ipv4Address: 10.192.0.4/16
    ipv6Address: "2001::104/64"
---
kind: BGPFilter
apiVersion: projectcalico.org/v3
metadata:
  name: test-filter-1
spec:
  exportV6:
    - action: Accept
      matchOperator: In
      cidr: 9000::0/64
    - action: Reject
      matchOperator: In
      cidr: 9000:1::0/64
  importV6:
    - action: Accept
      matchOperator: In
      cidr: 5000::0/64
    - action: Reject
      matchOperator: In
      cidr: 5000:1::0/64
---
kind: BGPFilter
apiVersion: projectcalico.org/v3
metadata:
  name: test-filter-2
spec:
  exportV6:
    - action: Accept
      matchOperator: In
      cidr: 9000:2::0/64
    - action: Reject
      matchOperator: In
      cidr: 9000:3::0/64
  importV6:
    - action: Accept
      matchOperator: In
      cidr: 5000:2::0/64
    - action: Reject
      matchOperator: In
      cidr: 5000:3::0/64
---
kind: BGPPeer
apiVersion: projectcalico.org/v3
metadata:
  name: test-explicit-peer-with-filter-1-v4
spec:
  node: kube-master
  peerIP: 10.192.0.3
  asNumber: 64517
---
kind: BGPPeer
apiVersion: projectcalico.org/v3
metadata:
  name: test-explicit-peer-with-filter-1-v6
spec:
  node: kube-master
  peerIP: 2001::103
  asNumber: 64517
  filters:
    - test-filter-1
---
kind: BGPPeer
apiVersion: projectcalico.org/v3
metadata:
  name: test-explicit-peer-with-filter-2-v4
spec:
  node: kube-master
  peerIP: 10.192.0.4
  asNumber: 64517
---
kind: BGPPeer
apiVersion: projectcalico.org/v3
metadata:
  name: test-explicit-peer-with-filter-2-v6
spec:
  node: kube-master
  peerIP: 2001::104
  asNumber: 64517
  filters:
    - test-filter-2
EOF

    test_confd_templates bgpfilter/v6_only/explicit_peer

    # Kill confd.
    kill -9 $CONFD_PID

    # Turn the node-mesh back on.
    turn_mesh_on

    # Delete remaining resources.
    $CALICOCTL delete bgpfilter test-filter-1
    $CALICOCTL delete bgpfilter test-filter-2
    $CALICOCTL delete bgppeer test-explicit-peer-with-filter-1-v4
    $CALICOCTL delete bgppeer test-explicit-peer-with-filter-1-v6
    $CALICOCTL delete bgppeer test-explicit-peer-with-filter-2-v4
    $CALICOCTL delete bgppeer test-explicit-peer-with-filter-2-v6
    if [ "$DATASTORE_TYPE" = etcdv3 ]; then
      $CALICOCTL delete node kube-master
      $CALICOCTL delete node kube-node-1
      $CALICOCTL delete node kube-node-2
    fi

    # For KDD, kill Typha.
    if [ "$DATASTORE_TYPE" = kubernetes ]; then
        kill_typha
    fi
}

test_bgp_filter_v6_only_global_peers() {
    # For KDD, run Typha and clean up the output directory.
    if [ "$DATASTORE_TYPE" = kubernetes ]; then
        start_typha
        rm -f /etc/calico/confd/config/*
    fi

    # Run confd as a background process.
    echo "Running confd as background process"
    NODENAME=kube-master BGP_LOGSEVERITYSCREEN="debug" confd -confdir=/etc/calico/confd >$LOGPATH/logd1 2>&1 &
    CONFD_PID=$!
    echo "Running with PID " $CONFD_PID

    # Turn the node-mesh off
    turn_mesh_off

    # Create 3 nodes and a BGPFilter then globally pair the nodes all using the same filter
    $CALICOCTL apply -f - <<EOF
kind: Node
apiVersion: projectcalico.org/v3
metadata:
  name: kube-master
  labels:
    global-peer: yes
spec:
  bgp:
    ipv4Address: 10.192.0.2/16
>>>>>>> cda5635e
    ipv6Address: "2001::102/64"
---
kind: Node
apiVersion: projectcalico.org/v3
metadata:
<<<<<<< HEAD
  name: kube-node-2
=======
  name: kube-node-1
  labels:
    global-peer: yes
spec:
  bgp:
    ipv4Address: 10.192.0.3/16
    ipv6Address: "2001::103/64"
---
kind: Node
apiVersion: projectcalico.org/v3
metadata:
  name: kube-node-2
  labels:
    global-peer: yes
>>>>>>> cda5635e
spec:
  bgp:
    ipv4Address: 10.192.0.4/16
    ipv6Address: "2001::104/64"
---
<<<<<<< HEAD
kind: ExternalNetwork
apiVersion: projectcalico.org/v3
metadata:
  name: test-enet
spec:
  routeTableIndex: 7
EOF

    test_confd_templates externalnetwork
=======
kind: BGPFilter
apiVersion: projectcalico.org/v3
metadata:
  name: test-filter
spec:
  exportV6:
    - action: Accept
      matchOperator: In
      cidr: 9000::0/64
    - action: Reject
      matchOperator: In
      cidr: 9000:1::0/64
  importV6:
    - action: Accept
      matchOperator: In
      cidr: 5000::0/64
    - action: Reject
      matchOperator: In
      cidr: 5000:1::0/64
---
kind: BGPPeer
apiVersion: projectcalico.org/v3
metadata:
  name: test-global-peer-with-filter
spec:
  peerSelector: has(global-peer)
  filters:
    - test-filter
EOF

    test_confd_templates bgpfilter/v6_only/global_peer
>>>>>>> cda5635e

    # Kill confd.
    kill -9 $CONFD_PID

    # Turn the node-mesh back on.
    turn_mesh_on

    # Delete remaining resources.
<<<<<<< HEAD
    $CALICOCTL delete externalnetwork test-enet
=======
    $CALICOCTL delete bgpfilter test-filter
    $CALICOCTL delete bgppeer test-global-peer-with-filter
>>>>>>> cda5635e
    if [ "$DATASTORE_TYPE" = etcdv3 ]; then
      $CALICOCTL delete node kube-master
      $CALICOCTL delete node kube-node-1
      $CALICOCTL delete node kube-node-2
    fi

    # For KDD, kill Typha.
    if [ "$DATASTORE_TYPE" = kubernetes ]; then
        kill_typha
    fi
<<<<<<< HEAD
=======
}

test_bgp_filters() {
  test_single_bgp_filter_with_global_peers
  test_single_bgp_filter_with_explicit_peers
  test_multiple_bgp_filter_with_global_peers
  test_multiple_bgp_filter_with_explicit_peers
  test_bgp_filter_with_node_mesh_enabled
  test_bgp_filter_deletion
  test_bgp_filter_names
  test_bgp_filter_match_operators
  test_bgp_filter_import_only_explicit_peers
  test_bgp_filter_import_only_global_peers
  test_bgp_filter_export_only_explicit_peers
  test_bgp_filter_export_only_global_peers
  test_bgp_filter_v4_only_explicit_peers
  test_bgp_filter_v4_only_global_peers
  test_bgp_filter_v6_only_explicit_peers
  test_bgp_filter_v6_only_global_peers
>>>>>>> cda5635e
}<|MERGE_RESOLUTION|>--- conflicted
+++ resolved
@@ -24,10 +24,10 @@
     rm $LOGPATH/rendered/*.cfg || true
 
     if [ "$DATASTORE_TYPE" = kubernetes ]; then
-<<<<<<< HEAD
         #run_extra_test test_node_mesh_bgp_password
         #run_extra_test test_bgp_password_deadlock
         #run_extra_test test_bgp_ttl_security
+        #run_extra_test test_bgp_filters
         run_extra_test test_externalnetworks
     fi
 
@@ -40,25 +40,8 @@
         #run_extra_test test_idle_peers
         #run_extra_test test_router_id_hash
         #run_extra_test test_bgp_ttl_security
-        #run_extra_test test_externalnetworks
-=======
-        run_extra_test test_node_mesh_bgp_password
-        run_extra_test test_bgp_password_deadlock
-        run_extra_test test_bgp_ttl_security
-        run_extra_test test_bgp_filters
-    fi
-
-    if [ "$DATASTORE_TYPE" = etcdv3 ]; then
-        run_extra_test test_dual_tor
-        run_extra_test test_node_mesh_bgp_password
-        run_extra_test test_bgp_password
-        run_extra_test test_bgp_sourceaddr_gracefulrestart
-        run_extra_test test_node_deletion
-        run_extra_test test_idle_peers
-        run_extra_test test_router_id_hash
-        run_extra_test test_bgp_ttl_security
-        run_extra_test test_bgp_filters
->>>>>>> cda5635e
+        #run_extra_test test_bgp_filters
+        run_extra_test test_externalnetworks
         echo "Extra etcdv3 tests passed"
     fi
 
@@ -1092,13 +1075,10 @@
         $CALICOCTL get bgpconfigs -o yaml > ${LOGPATH}/bgpconfig.yaml
         echo "Copying bgp peers to ${LOGPATH}/bgppeers.yaml"
         $CALICOCTL get bgppeers -o yaml > ${LOGPATH}/bgppeers.yaml
-<<<<<<< HEAD
         echo "Copying external networks to ${LOGPATH}/externalnetworks.yaml"
         $CALICOCTL get externalnetworks -o yaml > ${LOGPATH}/externalnetworks.yaml
-=======
         echo "Copying bgp filters to ${LOGPATH}/bgpfilters.yaml"
         $CALICOCTL get bgpfilters -o yaml > ${LOGPATH}/bgpfilters.yaml
->>>>>>> cda5635e
         echo "Copying ip pools to ${LOGPATH}/ippools.yaml"
         $CALICOCTL get ippools -o yaml > ${LOGPATH}/ippools.yaml
         echo "Listing running processes"
@@ -1627,11 +1607,7 @@
     fi
 }
 
-<<<<<<< HEAD
-test_externalnetworks() {
-=======
 test_single_bgp_filter_with_global_peers() {
->>>>>>> cda5635e
     # For KDD, run Typha and clean up the output directory.
     if [ "$DATASTORE_TYPE" = kubernetes ]; then
         start_typha
@@ -1647,21 +1623,12 @@
     # Turn the node-mesh off
     turn_mesh_off
 
-<<<<<<< HEAD
-    # Create 3 nodes and an ExternalNetwork
-=======
     # Create 3 nodes and a BGPFilter then globally pair the nodes all using the same filter
->>>>>>> cda5635e
     $CALICOCTL apply -f - <<EOF
 kind: Node
 apiVersion: projectcalico.org/v3
 metadata:
   name: kube-master
-<<<<<<< HEAD
-spec:
-  bgp:
-    ipv4Address: 10.192.0.2/16
-=======
   labels:
     global-peer: yes
 spec:
@@ -3553,14 +3520,11 @@
 spec:
   bgp:
     ipv4Address: 10.192.0.3/16
->>>>>>> cda5635e
     ipv6Address: "2001::103/64"
 ---
 kind: Node
 apiVersion: projectcalico.org/v3
 metadata:
-<<<<<<< HEAD
-=======
   name: kube-node-2
   labels:
     global-peer: yes
@@ -3652,13 +3616,10 @@
 kind: Node
 apiVersion: projectcalico.org/v3
 metadata:
->>>>>>> cda5635e
   name: kube-node-1
 spec:
   bgp:
     ipv4Address: 10.192.0.3/16
-<<<<<<< HEAD
-=======
     ipv6Address: "2001::103/64"
 ---
 kind: Node
@@ -3805,15 +3766,11 @@
 spec:
   bgp:
     ipv4Address: 10.192.0.2/16
->>>>>>> cda5635e
     ipv6Address: "2001::102/64"
 ---
 kind: Node
 apiVersion: projectcalico.org/v3
 metadata:
-<<<<<<< HEAD
-  name: kube-node-2
-=======
   name: kube-node-1
   labels:
     global-peer: yes
@@ -3828,23 +3785,11 @@
   name: kube-node-2
   labels:
     global-peer: yes
->>>>>>> cda5635e
 spec:
   bgp:
     ipv4Address: 10.192.0.4/16
     ipv6Address: "2001::104/64"
 ---
-<<<<<<< HEAD
-kind: ExternalNetwork
-apiVersion: projectcalico.org/v3
-metadata:
-  name: test-enet
-spec:
-  routeTableIndex: 7
-EOF
-
-    test_confd_templates externalnetwork
-=======
 kind: BGPFilter
 apiVersion: projectcalico.org/v3
 metadata:
@@ -3876,7 +3821,6 @@
 EOF
 
     test_confd_templates bgpfilter/v6_only/global_peer
->>>>>>> cda5635e
 
     # Kill confd.
     kill -9 $CONFD_PID
@@ -3885,12 +3829,8 @@
     turn_mesh_on
 
     # Delete remaining resources.
-<<<<<<< HEAD
-    $CALICOCTL delete externalnetwork test-enet
-=======
     $CALICOCTL delete bgpfilter test-filter
     $CALICOCTL delete bgppeer test-global-peer-with-filter
->>>>>>> cda5635e
     if [ "$DATASTORE_TYPE" = etcdv3 ]; then
       $CALICOCTL delete node kube-master
       $CALICOCTL delete node kube-node-1
@@ -3901,8 +3841,6 @@
     if [ "$DATASTORE_TYPE" = kubernetes ]; then
         kill_typha
     fi
-<<<<<<< HEAD
-=======
 }
 
 test_bgp_filters() {
@@ -3922,5 +3860,79 @@
   test_bgp_filter_v4_only_global_peers
   test_bgp_filter_v6_only_explicit_peers
   test_bgp_filter_v6_only_global_peers
->>>>>>> cda5635e
+}
+
+test_externalnetworks() {
+# For KDD, run Typha and clean up the output directory.
+    if [ "$DATASTORE_TYPE" = kubernetes ]; then
+        start_typha
+        rm -f /etc/calico/confd/config/*
+    fi
+
+    # Run confd as a background process.
+    echo "Running confd as background process"
+    NODENAME=kube-master BGP_LOGSEVERITYSCREEN="debug" confd -confdir=/etc/calico/confd >$LOGPATH/logd1 2>&1 &
+    CONFD_PID=$!
+    echo "Running with PID " $CONFD_PID
+
+    # Turn the node-mesh off
+    turn_mesh_off
+
+    # Create 3 nodes and an ExternalNetwork
+    $CALICOCTL apply -f - <<EOF
+kind: Node
+apiVersion: projectcalico.org/v3
+metadata:
+  name: kube-master
+spec:
+  bgp:
+    ipv4Address: 10.192.0.2/16
+    ipv6Address: "2001::103/64"
+---
+kind: Node
+apiVersion: projectcalico.org/v3
+metadata:
+  name: kube-node-1
+spec:
+  bgp:
+    ipv4Address: 10.192.0.3/16
+    ipv6Address: "2001::102/64"
+---
+kind: Node
+apiVersion: projectcalico.org/v3
+metadata:
+  name: kube-node-2
+spec:
+  bgp:
+    ipv4Address: 10.192.0.4/16
+    ipv6Address: "2001::104/64"
+---
+kind: ExternalNetwork
+apiVersion: projectcalico.org/v3
+metadata:
+  name: test-enet
+spec:
+  routeTableIndex: 7
+EOF
+
+    test_confd_templates externalnetwork
+
+    # Kill confd.
+    kill -9 $CONFD_PID
+
+    # Turn the node-mesh back on.
+    turn_mesh_on
+
+    # Delete remaining resources.
+    $CALICOCTL delete externalnetwork test-enet
+    if [ "$DATASTORE_TYPE" = etcdv3 ]; then
+      $CALICOCTL delete node kube-master
+      $CALICOCTL delete node kube-node-1
+      $CALICOCTL delete node kube-node-2
+    fi
+
+    # For KDD, kill Typha.
+    if [ "$DATASTORE_TYPE" = kubernetes ]; then
+        kill_typha
+    fi
 }