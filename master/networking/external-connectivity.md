--- conflicted
+++ resolved
@@ -1,11 +1,7 @@
 ---
 title: External connectivity
-<<<<<<< HEAD
+description: Connect Calico endpoints and hosts outside the cluster.
 canonical_url: 'https://docs.tigera.io/v2.3/usage/external-connectivity'
-=======
-description: Connect Calico endpoints and hosts outside the cluster.
-canonical_url: 'https://docs.projectcalico.org/v3.9/networking/external-connectivity'
->>>>>>> 599b6875
 ---
 
 {{site.prodname}} creates a routed network on which your containers look like normal IP
@@ -79,11 +75,7 @@
 If you have a small number of hosts, you can configure BGP sessions between your router and each {{site.prodname}}-enabled host. With many hosts, you may wish to use a
 route reflector or set up a Layer 3 topology.
 
-<<<<<<< HEAD
-There's further advice on network topologies in [{{site.prodname}} over Ethernet fabrics]({{site.url}}/{{page.version}}/networking/design/l2-interconnect-fabric).
-=======
 There's further advice on network topologies in [{{site.prodname}} over Ethernet fabrics]({{site.baseurl}}/{{page.version}}/reference/architecture/design/l2-interconnect-fabric).
->>>>>>> 599b6875
 We'd also encourage you to [get in touch](https://www.projectcalico.org/contact/)
 to discuss your environment.
 
