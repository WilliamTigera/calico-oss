---
title: Configure MTU to maximize network performance
<<<<<<< HEAD
canonical_url: 'https://docs.tigera.io/master/networking/mtu'
=======
Description: Optimize network performance for workloads by configuring the MTU in Calico to best suit your underlying network.
canonical_url: 'https://docs.projectcalico.org/v3.9/networking/mtu'
>>>>>>> 599b6875
---

### Big picture

Configure the maximum transmission unit (MTU) for your {{site.prodname}} environment.

### Value

Optimize network performance for workloads by configuring the MTU in {{site.prodname}} to best suit your underlying network.

<<<<<<< HEAD
Increasing the MTU can improve performance, and decreasing the MTU when it is too high can resolve packet loss and fragmentation problems.

### Concepts

#### MTU and {{site.prodname}} defaults

The maximum transmission unit (MTU) setting determines the largest packet size that can be transmitted through your network.
MTU is configured on the veth attached to each workload, and tunnel devices (if you enable IP in IP and/or VXLAN).
The workload MTU should not be larger than the tunnel devices' MTU.

In general, maximum performance is achieved by using the highest MTU value that does not cause fragmentation or drop packets on the path.
Maximum bandwidth increases, and CPU consumption for a given traffic rate may drop.
The improvement is often more significant when pod to pod traffic is being encapsulated (IP in IP or VXLAN), and splitting and combining such traffic cannot be offloaded to your NICs.

For example, if you are using AWS, you may be able to use jumbo frames up to 9000 bytes.
If you are using {{site.prodname}} overlay networks, you may need to adjust the MTU settings to ensure packets aren’t dropped because of an MTU that is too large for the network.

### Before you begin...

For help using IP in IP and/or VXLAN overlays, see [Configure overlay networking]({{site.baseurl}}/{{page.version}}/networking/vxlan-ipip).

### How to

- [Determine MTU size](#determine-mtu-size)
- [Configure MTU](#configure-mtu)

#### Determine MTU size

The default MTU set by {{site.prodname}} is 1410, which may or may not be suitable for your environment.
The following table lists common MTU sizes for {{site.prodname}} environments.
Because MTU is a global property of the network path between endpoints, you should set the MTU to the minimum MTU of any path that packets may take.

**Common MTU sizes**

| Network MTU            | {{site.prodname}} MTU | {{site.prodname}} MTU with IP-in-IP (IPv4) | {{site.prodname}} MTU with VXLAN (IPv4) |
| ---------------------- | --------------------- | ------------------------------------------ | --------------------------------------- |
| 1500                   | 1500                  | 1480                                       | 1450                                    |
| 9000                   | 9000                  | 8980                                       | 8950                                    |
| 1460 (GCE)             | 1460                  | 1440                                       | 1410                                    |
| 9001 (AWS Jumbo)       | 9001                  | 8981                                       | 8951                                    |
| 1450 (OpenStack VXLAN) | 1450                  | 1430                                       | 1400                                    |

##### Recommended MTU for overlay networking

The extra overlay header used in IP in IP and VXLAN protocols, reduces the minimum MTU by the size of the header. (IP in IP uses a 20-byte header, and VXLAN uses a 50-byte header).
Therefore, we recommend the following:

- If you use VXLAN anywhere in your pod network, configure MTU size as "physical network MTU size minus 50".
- If you use only IP in IP, configure MTU size as "physical network MTU size minus 20"
- Set the workload endpoint MTU and the tunnel MTUs to the same value (so all paths have the same MTU)

##### MTU for flannel networking

When using flannel for networking, the MTU for network interfaces should match the MTU of the flannel interface.
If using flannel with VXLAN, use the "{{site.prodname}} MTU with VXLAN" column in the table above for common sizes.

#### Configure MTU

Update the MTU by patching the Installation resource:

```
kubectl patch installation default --type merge -p \
  '{"spec": {"calicoNetwork": {"mtu": NEW_MTU}}}'
```

where `NEW_MTU` is an integer.

For more information on configuration options available in this manifest, see [the installation reference](/{{page.version}}/reference/installation/api).

> Note: When you set the MTU it applies to new workloads. To apply MTU changes to existing workloads, you must restart those workloads.

##### View existing tunnel MTU values

To view the existing tunnel size, use the command:

=======
Increasing the MTU can improve performance, and decreasing the MTU can resolve packet loss and fragmentation problems when it is too high.

### Features

This how-to guide uses the following {{site.prodname}} features:

- **FelixConfiguration** resource

### Concepts

#### MTU and {{site.prodname}} defaults

The maximum transmission unit (MTU) setting determines the largest packet size that can be transmitted through your network. MTU is configured on the veth attached to each workload, and tunnel devices (if you enable IP in IP and/or VXLAN).

In general, maximum performance is achieved by using the highest MTU value that does not cause fragmentation or drop packets on the path.  Maximum bandwidth increases and CPU consumption may drop for a given traffic rate.  The improvement is often more significant when pod to pod traffic is being encapsulated (IP in IP or VXLAN), and splitting and combining such traffic cannot be offloaded to your NICs.

For example, if you are using AWS, you may be able to use jumbo frames up to 9000 bytes. If you are using {{site.prodname}} overlay networks, you may need to adjust the MTU settings to ensure packets aren’t lost or dropped from the size is being too high.

### Before you begin...

For help using IP in IP and/or VXLAN overlays, see [Configure overlay networking]({{site.baseurl}}/{{page.version}}/networking/vxlan-ipip).

### How to

- [Determine MTU size](#determine-mtu-size)
- [Configure MTU for workloads](#configure-mtu-for-workloads)
- [Configure MTU for overlay networking](#configure-mtu-for-overlay-networking)
- [View current tunnel MTU values](#view-current-tunnel-mtu-values)

#### Determine MTU size

The following table lists common MTU sizes for {{site.prodname}} environments. Because MTU is a global property of the network path between endpoints, you should set the MTU to the minimum MTU of any path that packets may take. 

**Common MTU sizes**

| Network MTU            | {{site.prodname}} MTU | {{site.prodname}} MTU with IP-in-IP (IPv4) | {{site.prodname}} MTU with VXLAN (IPv4) |
| ---------------------- | --------------------- | ------------------------------------------ | --------------------------------------- |
| 1500                   | 1500                  | 1480                                       | 1450                                    |
| 9000                   | 9000                  | 8980                                       | 8950                                    |
| 1460 (GCE)             | 1460                  | 1440                                       | 1410                                    |
| 9001 (AWS Jumbo)       | 9001                  | 8981                                       | 8951                                    |
| 1450 (OpenStack VXLAN) | 1450                  | 1430                                       | 1400                                    |

**Recommended MTU for overlay networking**

The extra overlay header used in IP in IP and VXLAN protocols, reduces the minimum MTU by the size of the header. (IP in IP uses a 20-byte header, and VXLAN uses a 50-byte header). Therefore, we recommend the following:

- If you use VXLAN anywhere in your pod network, configure MTU size as “physical network MTU size minus 50”. 
- If you use only IP in IP, configure MTU size as “physical network MTU size minus 20”
- Set the workload endpoint MTU and the tunnel MTUs to the same value (so all paths have the same MTU)

**MTU for flannel networking**

When using flannel for networking, the MTU for network interfaces should match the MTU of the flannel interface. If using flannel with VXLAN, use the “{{site.prodname}} MTU with VXLAN” column in the table above for common sizes. 

#### Configure MTU for workloads
  
When you set the MTU, it applies to new workloads. To apply MTU changes to existing workloads, you must restart calico nodes. Restarting the calico/node pods takes values from the ConfigMap and starts rolling updates for any {{site.prodname}} tunnel network interfaces on the node. 

Edit the `calico-config` ConfigMap to set values in FelixConfiguration. For example:

```
kubectl patch configmap/{{site.prodname}}-config -n kube-system --type merge \
  -p '{"data":{"veth_mtu": "1440"}}'
```

#### Configure MTU for overlay networking

If you are using IP in IP and/or VXLAN for {{site.prodname}} overlay networking, set the tunnel MTU to match the value that you configured for the veth MTU. 

Edit `calico-config ConfigMap` to set the MTU tunnel values in FelixConfiguration. For example: 

```
# Configure the MTU to use
veth_mtu: "1440" 
```

#### View current tunnel MTU values

To view the current tunnel size, use the following command: 

>>>>>>> 599b6875
`ip link show`

The IP in IP tunnel appears as tunlx (for example, tunl0), along with the MTU size. For example:

<<<<<<< HEAD
![Tunnel MTU]({{site.baseurl}}/images/tunnel.png)
=======
![Tunnel MTU]({{site.baseurl}}/images/tunnel.png)
>>>>>>> 599b6875
<|MERGE_RESOLUTION|>--- conflicted
+++ resolved
@@ -1,11 +1,7 @@
 ---
 title: Configure MTU to maximize network performance
-<<<<<<< HEAD
-canonical_url: 'https://docs.tigera.io/master/networking/mtu'
-=======
 Description: Optimize network performance for workloads by configuring the MTU in Calico to best suit your underlying network.
-canonical_url: 'https://docs.projectcalico.org/v3.9/networking/mtu'
->>>>>>> 599b6875
+canonical_url: 'https://docs.tigera.io/v2.6/networking/mtu'
 ---
 
 ### Big picture
@@ -16,83 +12,6 @@
 
 Optimize network performance for workloads by configuring the MTU in {{site.prodname}} to best suit your underlying network.
 
-<<<<<<< HEAD
-Increasing the MTU can improve performance, and decreasing the MTU when it is too high can resolve packet loss and fragmentation problems.
-
-### Concepts
-
-#### MTU and {{site.prodname}} defaults
-
-The maximum transmission unit (MTU) setting determines the largest packet size that can be transmitted through your network.
-MTU is configured on the veth attached to each workload, and tunnel devices (if you enable IP in IP and/or VXLAN).
-The workload MTU should not be larger than the tunnel devices' MTU.
-
-In general, maximum performance is achieved by using the highest MTU value that does not cause fragmentation or drop packets on the path.
-Maximum bandwidth increases, and CPU consumption for a given traffic rate may drop.
-The improvement is often more significant when pod to pod traffic is being encapsulated (IP in IP or VXLAN), and splitting and combining such traffic cannot be offloaded to your NICs.
-
-For example, if you are using AWS, you may be able to use jumbo frames up to 9000 bytes.
-If you are using {{site.prodname}} overlay networks, you may need to adjust the MTU settings to ensure packets aren’t dropped because of an MTU that is too large for the network.
-
-### Before you begin...
-
-For help using IP in IP and/or VXLAN overlays, see [Configure overlay networking]({{site.baseurl}}/{{page.version}}/networking/vxlan-ipip).
-
-### How to
-
-- [Determine MTU size](#determine-mtu-size)
-- [Configure MTU](#configure-mtu)
-
-#### Determine MTU size
-
-The default MTU set by {{site.prodname}} is 1410, which may or may not be suitable for your environment.
-The following table lists common MTU sizes for {{site.prodname}} environments.
-Because MTU is a global property of the network path between endpoints, you should set the MTU to the minimum MTU of any path that packets may take.
-
-**Common MTU sizes**
-
-| Network MTU            | {{site.prodname}} MTU | {{site.prodname}} MTU with IP-in-IP (IPv4) | {{site.prodname}} MTU with VXLAN (IPv4) |
-| ---------------------- | --------------------- | ------------------------------------------ | --------------------------------------- |
-| 1500                   | 1500                  | 1480                                       | 1450                                    |
-| 9000                   | 9000                  | 8980                                       | 8950                                    |
-| 1460 (GCE)             | 1460                  | 1440                                       | 1410                                    |
-| 9001 (AWS Jumbo)       | 9001                  | 8981                                       | 8951                                    |
-| 1450 (OpenStack VXLAN) | 1450                  | 1430                                       | 1400                                    |
-
-##### Recommended MTU for overlay networking
-
-The extra overlay header used in IP in IP and VXLAN protocols, reduces the minimum MTU by the size of the header. (IP in IP uses a 20-byte header, and VXLAN uses a 50-byte header).
-Therefore, we recommend the following:
-
-- If you use VXLAN anywhere in your pod network, configure MTU size as "physical network MTU size minus 50".
-- If you use only IP in IP, configure MTU size as "physical network MTU size minus 20"
-- Set the workload endpoint MTU and the tunnel MTUs to the same value (so all paths have the same MTU)
-
-##### MTU for flannel networking
-
-When using flannel for networking, the MTU for network interfaces should match the MTU of the flannel interface.
-If using flannel with VXLAN, use the "{{site.prodname}} MTU with VXLAN" column in the table above for common sizes.
-
-#### Configure MTU
-
-Update the MTU by patching the Installation resource:
-
-```
-kubectl patch installation default --type merge -p \
-  '{"spec": {"calicoNetwork": {"mtu": NEW_MTU}}}'
-```
-
-where `NEW_MTU` is an integer.
-
-For more information on configuration options available in this manifest, see [the installation reference](/{{page.version}}/reference/installation/api).
-
-> Note: When you set the MTU it applies to new workloads. To apply MTU changes to existing workloads, you must restart those workloads.
-
-##### View existing tunnel MTU values
-
-To view the existing tunnel size, use the command:
-
-=======
 Increasing the MTU can improve performance, and decreasing the MTU can resolve packet loss and fragmentation problems when it is too high.
 
 ### Features
@@ -174,13 +93,8 @@
 
 To view the current tunnel size, use the following command: 
 
->>>>>>> 599b6875
 `ip link show`
 
 The IP in IP tunnel appears as tunlx (for example, tunl0), along with the MTU size. For example:
 
-<<<<<<< HEAD
-![Tunnel MTU]({{site.baseurl}}/images/tunnel.png)
-=======
-![Tunnel MTU]({{site.baseurl}}/images/tunnel.png)
->>>>>>> 599b6875
+![Tunnel MTU]({{site.baseurl}}/images/tunnel.png)