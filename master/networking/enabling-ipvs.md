---
title: Enable IPVS in Kubernetes
<<<<<<< HEAD
canonical_url: 'https://docs.tigera.io/v2.3/usage/enabling-ipvs'
=======
description: Use IPVS kube-proxy for load balancing traffic across pods
canonical_url: 'https://docs.projectcalico.org/v3.9/networking/enabling-ipvs'
>>>>>>> 599b6875
---

{{site.prodname}} has support for `kube-proxy`'s `ipvs` proxy mode.
{{site.prodname}} `ipvs` support is activated automatically if {{site.prodname}}
detects that `kube-proxy` is running in that mode.

`ipvs` mode provides greater scale and performance vs `iptables` mode.
However, it comes with some limitations.  In IPVS mode:

- {{site.prodname}} requires [additional `iptables` packet mark bits](../reference/felix/configuration#ipvs-bits)
  in order to track packets as they pass through IPVS.
- {{site.prodname}} needs to be [configured](../reference/felix/configuration#ipvs-portranges)
  with the port range that is assigned to Kubernetes NodePorts.  If services
  do use NodePorts outside {{site.prodname}}'s expected range,
  {{site.prodname}} will treat traffic to those ports as host traffic instead
  of pod traffic.
- {{site.prodname}} does not support Kubernetes services that make use of a
  locally-assigned `ExternalIP` for Kubernetes v1.10. This is due to a kube-proxy issue
  and has been fixed in Kubernetes v1.11.

 {{site.prodname}} will detect if you change `kube-proxy`'s proxy mode after
 {{site.prodname}} has been deployed. Any Kubernetes `ipvs`-specific configuration
 needs to be [configured](../reference/felix/configuration#ipvs-portranges)
 before changing the `kube-proxy` proxy mode to `ipvs`.<|MERGE_RESOLUTION|>--- conflicted
+++ resolved
@@ -1,11 +1,7 @@
 ---
 title: Enable IPVS in Kubernetes
-<<<<<<< HEAD
+description: Use IPVS kube-proxy for load balancing traffic across pods
 canonical_url: 'https://docs.tigera.io/v2.3/usage/enabling-ipvs'
-=======
-description: Use IPVS kube-proxy for load balancing traffic across pods
-canonical_url: 'https://docs.projectcalico.org/v3.9/networking/enabling-ipvs'
->>>>>>> 599b6875
 ---
 
 {{site.prodname}} has support for `kube-proxy`'s `ipvs` proxy mode.
