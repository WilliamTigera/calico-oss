---
title: IP Interconnect Fabrics in CNX
lead_text: 'Where large-scale IP networks and hardware collide'
canonical_url: 'https://docs.projectcalico.org/v3.0/reference/private-cloud/l3-interconnect-fabric'
---


{{site.prodname}} provides an end-to-end IP network that interconnects the
endpoints [^1] in a scale-out or cloud environment. To do that, it needs
an *interconnect fabric* to provide the physical networking layer on
which {{site.prodname}} operates [^2].

While {{site.prodname}} is designed to work with any underlying interconnect fabric
that can support IP traffic, the fabric that has the least
considerations attached to its implementation is an Ethernet fabric as
discussed in our earlier [technical note]({{site.baseurl}}/{{page.version}}/reference/private-cloud/l2-interconnect-fabric).

In most cases, the Ethernet fabric is the appropriate choice, but there
are infrastructures where L3 (an IP fabric) has already been deployed,
or will be deployed, and it makes sense for {{site.prodname}} to operate in those
environments.

However, since {{site.prodname}} is, itself, a routed infrastructure, there are
more engineering, architecture, and operations considerations that have
to be weighed when running {{site.prodname}} with an IP routed interconnection
fabric. We will briefly outline those in the rest of this post. That
said, {{site.prodname}} operates equally well with Ethernet or IP interconnect
fabrics.

## In this post
{: .no_toc}

* TOC
{:toc}

## Background

### Basic {{site.prodname}} architecture overview

A description of the {{site.prodname}} architecture can be found in our
[architectural overview]({{site.baseurl}}/{{page.version}}/reference/architecture).
However, a brief discussion of the routing and data paths is useful for
the discussion.

In a {{site.prodname}} network, each compute server acts as a router for all of the
endpoints that are hosted on that compute server. We call that function
a vRouter. The data path is provided by the Linux kernel, the control
plane by a BGP protocol server, and management plane by {{site.prodname}}'s
on-server agent, *Felix*.

Each endpoint can only communicate through its local vRouter, and the
first and last *hop* in any {{site.prodname}} packet flow is an IP router hop
through a vRouter. Each vRouter announces all of the endpoints it is
attached to to all the other vRouters and other routers on the
infrastructure fabric, using BGP, usually with BGP route reflectors to
increase scale. A discussion of why we use BGP can be found in the [Why
BGP?](https://www.projectcalico.org/why-bgp/) blog post.

Access control lists (ACLs) enforce security (and other) policy as
directed by whatever cloud orchestrator is in use. There are other
components in the {{site.prodname}} architecture, but they are irrelevant to the
interconnect network fabric discussion.

### Overview of current common IP scale-out fabric architectures

There are two approaches to building an IP fabric for a scale-out
infrastructure. However, all of them, to date, have assumed that the
edge router in the infrastructure is the top of rack (TOR) switch. In
the {{site.prodname}} model, that function is pushed to the compute server itself.

Furthermore, in most current virtualized environments, the actual
endpoint is not addressed by the fabric. If it is a VM, it is usually
encapsulated in an overlay, and if it is a container, it may be
encapsulated in an overlay, or NATed by some form of proxy, such as is
done in the [weave](http://www.weave.works/) project network model, or
the router in standard [docker](http://www.docker.io/) networking.

The two approaches are outlined below, in this technical note, we will
cover the second option, as it is more common in the scale-out world. If
there is interest in the first approach, please contact Project Calico,
and we can discuss, and if there is enough interest, maybe we will do
another technical note on that approach. If you know of other approaches
in use, we would be happy to host a guest technical note.

1.  The routing infrastructure is based on some form of IGP. Due to the
    limitations in scale of IGP networks (see the [why BGP
    post](https://www.projectcalico.org/why-bgp/) for discussion of this
    topic), the Project Calico team does not believe that using an IGP
    to distribute endpoint reachability information will adequately
    scale in a {{site.prodname}} environment. However, it is possible to use a
    combination of IGP and BGP in the interconnect fabric, where an IGP
    communicates the path to the *next-hop* router (in {{site.prodname}}, this is
    often the destination compute server) and BGP is used to distribute
    the actual next-hop for a given endpoint. This is a valid model,
    and, in fact is the most common approach in a widely distributed IP
    network (say a carrier's backbone network). The design of these
    networks is somewhat complex though, and will not be addressed
    further in this technical note. [^3]
2.  The other model, and the one that this note concerns itself with, is
    one where the routing infrastructure is based entirely on BGP. In
    this model, the IP network is "tight enough" or has a small enough
    diameter that BGP can be used to distribute endpoint routes, and the
    paths to the next-hops for those routes is known to all of the
    routers in the network (in a {{site.prodname}} network this includes the
    compute servers). This is the network model that this note
    will address.

### BGP-only interconnect fabrics

There are multiple methods to build a BGP-only interconnect fabric. We
will focus on three models, each with two widely viable variations.
There are other options, and we will briefly touch on why we didn't
include some of them in the [Other Options appendix](#other-options).

The two methods are:

1.  A BGP fabric where each of the TOR switches (and their subsidiary
    compute servers) are a unique [Autonomous
    System (AS)](https://en.wikipedia.org/wiki/Autonomous_System_(Internet))
    and they are interconnected via either an Ethernet switching plane
    provided by the spine switches in a
    [leaf/spine](http://bradhedlund.com/2012/10/24/video-a-basic-introduction-to-the-leafspine-data-center-networking-fabric-design/)
    architecture, or via a set of spine switches, each of which is also
    a unique AS. We'll refer to this as the *AS per rack* model. This
<<<<<<< HEAD
    model is detailed in [this IETF RFC](https://tools.ietf.org/search/rfc7938).
=======
    model is detailed in [IETF RFC 7938](https://tools.ietf.org/search/rfc7938).
>>>>>>> 6077f559
2.  A BGP fabric where each of the compute servers is a unique AS, and
    the TOR switches make up a transit AS. We'll refer to this as the
    *AS per server* model.

Each of these models can either have an Ethernet or IP spine. In the
case of an Ethernet spine, each spine switch provides an isolated
Ethernet connection *plane* as in the {{site.prodname}} Ethernet interconnect
fabric model and each TOR switch is connected to each spine switch.

Another model is where each spine switch is a unique AS, and each TOR
switch BGP peers with each spine switch. In both cases, the TOR switches
use ECMP to load-balance traffic between all available spine switches.

### Some BGP network design considerations

Contrary to popular opinion, BGP is actually a fairly simple protocol.
For example, the BGP configuration on a {{site.prodname}} compute server is
approximately sixty lines long, not counting comments. The perceived
complexity is due to the things that you can *do* with BGP. Many uses of
BGP involve complex policy rules, where the behavior of BGP can be
modified to meet technical (or business, financial, political, *etc.*)
requirements. A default {{site.prodname}} network does not venture into those
areas, [^4] and therefore is fairly straight forward.

That said, there are a few design rules for BGP that need to be kept in
mind when designing an IP fabric that will interconnect nodes in a
{{site.prodname}} network. These BGP design requirements *can* be worked around, if
necessary, but doing so takes the designer out of the standard BGP
*envelope* and should only be done by an implementer who is *very*
comfortable with advanced BGP design.

These considerations are:

AS continuity

:   or *AS puddling* Any router in an AS *must* be able to communicate
    with any other router in that same AS without transiting another AS.

Next hop behavior

:   By default BGP routers do not change the *next hop* of a route if it
    is peering with another router in its same AS. The inverse is also
    true, a BGP router will set itself as the *next hop* of a route if
    it is peering with a router in another AS.

Route reflection

:   All BGP routers in a given AS must *peer* with all the other routers
    in that AS. This is referred to a *complete BGP mesh*. This can
    become problematic as the number of routers in the AS scales up. The
    use of *route reflectors* reduce the need for the complete BGP mesh.
    However, route reflectors also have scaling considerations.

Endpoints

:   In a {{site.prodname}} network, each endpoint is a route. Hardware networking
    platforms are constrained by the number of routes they can learn.
    This is usually in range of 10,000's or 100,000's of routes. Route
    aggregation can help, but that is usually dependent on the
    capabilities of the scheduler used by the orchestration software
    (*e.g.* OpenStack).

A deeper discussion of these considerations can be found in the IP
Fabric Design Considerations\_ appendix.

The designs discussed below address these considerations.

### The *AS Per Rack* model

This model is the closest to the model suggested by [IETF RFC 7938](https://tools.ietf.org/search/rfc7938).

As mentioned earlier, there are two versions of this model, one with an
set of Ethernet planes interconnecting the ToR switches, and the other
where the core planes are also routers. The following diagrams may be
useful for the discussion.

![]({{site.baseurl}}/images/l3-fabric-diagrams-as-rack-l2-spine.png)

The diagram above shows the *AS per rack model* where the ToR switches are
physically meshed via a set of Ethernet switching planes.

![]({{site.baseurl}}/images/l3-fabric-diagrams-as-rack-l3-spine.png)

The diagram above shows the *AS per rack model* where the ToR switches are
physically meshed via a set of discrete BGP spine routers, each in
their own AS.

In this approach, every ToR-ToR or ToR-Spine (in the case of an AS per
spine) link is an eBGP peering which means that there is no
route-reflection possible (using standard BGP route reflectors) *north*
of the ToR switches.

If the L2 spine option is used, the result of this is that each ToR must
either peer with every other ToR switch in the cluster (which could be
hundreds of peers).

If the AS per spine option is used, then each ToR only has to peer with
each spine (there are usually somewhere between two and sixteen spine
switches in a pod). However, the spine switches must peer with all ToR
switches (again, that would be hundreds, but most spine switches have
more control plane capacity than the average ToR, so this might be more
scalable in many circumstances).

Within the rack, the configuration is the same for both variants, and is
somewhat different than the configuration north of the ToR.

Every router within the rack, which, in the case of {{site.prodname}} is every
compute server, shares the same AS as the ToR that they are connected
to. That connection is in the form of an Ethernet switching layer. Each
router in the rack must be directly connected to enable the AS to remain
contiguous. The ToR's *router* function is then connected to that
Ethernet switching layer as well. The actual configuration of this is
dependent on the ToR in use, but usually it means that the ports that
are connected to the compute servers are treated as *subnet* or
*segment* ports, and then the ToR's *router* function has a single
interface into that subnet.

This configuration allows each compute server to connect to each other
compute server in the rack without going through the ToR router, but it
will, of course, go through the ToR switching function. The compute
servers and the ToR router could all be directly meshed, or a route
reflector could be used within the rack, either hosted on the ToR
itself, or as a virtual function hosted on one or more compute servers
within the rack.

The ToR, as the eBGP router redistributes all of the routes from other
ToRs as well as routes external to the data center to the compute
servers that are in its AS, and announces all of the routes from within
the AS (rack) to the other ToRs and the larger world. This means that
each compute server will see the ToR as the next hop for all external
routes, and the individual compute servers are the next hop for all
routes internal to the rack.

### The *AS per Compute Server* model

This model takes the concept of an AS per rack to its logical
conclusion. In the earlier referenced [IETF RFC 7938](https://tools.ietf.org/search/rfc7938)
the assumption in the overall model is that the ToR is first tier
aggregating and routing element. In {{site.prodname}}, the ToR, if it is an L3
router, is actually the second tier. Remember, in {{site.prodname}}, the compute
server is always the first/last router for an endpoint, and is also the
first/last point of aggregation.

Therefore, if we follow the architecture of the draft, the compute
server, not the ToR should be the AS boundary. The differences can be
seen in the following two diagrams.

![]({{site.baseurl}}/images/l3-fabric-diagrams-as-server-l2-spine.png)

The diagram above shows the *AS per compute server model* where the ToR
switches are physically meshed via a set of Ethernet switching planes.

![]({{site.baseurl}}/images/l3-fabric-diagrams-as-server-l3-spine.png)

The diagram above shows the *AS per compute server model* where the ToR
switches are physically connected to a set of independent routing
planes.

As can be seen in these diagrams, there are still the same two variants
as in the *AS per rack* model, one where the spine switches provide a
set of independent Ethernet planes to interconnect the ToR switches, and
the other where that is done by a set of independent routers.

The real difference in this model, is that the compute servers as well
as the ToR switches are all independent autonomous systems. To make this
work at scale, the use of four byte AS numbers as discussed in
[RFC 4893](http://www.faqs.org/rfcs/rfc4893.html "RFC 4893"). Without
using four byte AS numbering, the total number of ToRs and compute
servers in a {{site.prodname}} fabric would be limited to the approximately five
thousand available private AS [^5] numbers. If four byte AS numbers are
used, there are approximately ninety-two million private AS numbers
available. This should be sufficient for any given {{site.prodname}} fabric.

The other difference in this model *vs.* the AS per rack model, is that
there are no route reflectors used, as all BGP peerings are eBGP. In
this case, each compute server in a given rack peers with its ToR switch
which is also acting as an eBGP router. For two servers within the same
rack to communicate, they will be routed through the ToR. Therefore,
each server will have one peering to each ToR it is connected to, and
each ToR will have a peering with each compute server that it is
connected to (normally, all the compute servers in the rack).

The inter-ToR connectivity considerations are the same in scale and
scope as in the AS per rack model.

### The *Downward Default* model

The final model is a bit different. Whereas, in the previous models, all
of the routers in the infrastructure carry full routing tables, and
leave their AS paths intact, this model [^6] removes the AS numbers at
each stage of the routing path. This is to prevent routes from other
nodes in the network from not being installed due to it coming from the
*local* AS (since they share the source and dest of the route share the
same AS).

The following diagram will show the AS relationships in this model.

![]({{site.baseurl}}/images/l3-fabric-downward-default.png)

In the diagram above, we are showing that all {{site.prodname}} nodes share the same
AS number, as do all ToR switches. However, those ASs are different
(*A1* is not the same network as *A2*, even though the both share the
same AS number *A* ).

While the use of a single AS for all ToR switches, and another for all
compute servers simplifies deployment (standardized configuration), the
real benefit comes in the offloading of the routing tables in the ToR
switches.

In this model, each router announces all of its routes to its upstream
peer (the {{site.prodname}} routers to their ToR, the ToRs to the spine switches).
However, in return, the upstream router only announces a default route.
In this case, a given {{site.prodname}} router only has routes for the endpoints
that are locally hosted on it, as well as the default from the ToR.
Since the ToR is the only route for the {{site.prodname}} network the rest of the
network, this matches reality. The same happens between the ToR switches
and the spine. This means that the ToR only has to install the routes
that are for endpoints that are hosted on its downstream {{site.prodname}} nodes.
Even if we were to host 200 endpoints per {{site.prodname}} node, and stuff 80
{{site.prodname}} nodes in each rack, that would still limit the routing table on
the ToR to a maximum of 16,000 entries (well within the capabilities of
even the most modest of switches).

Since the default is originated by the Spine (originally) there is no
chance for a downward announced route to originate from the recipient's
AS, preventing the *AS puddling* problem.

There is one (minor) drawback to this model, in that all traffic that is
destined for an invalid destination (the destination IP does not exist)
will be forwarded to the spine switches before they are dropped.

It should also be noted that the spine switches do need to carry all of
the {{site.prodname}} network routes, just as they do in the routed spines in the
previous examples. In short, this model imposes no more load on the
spines than they already would have, and substantially reduces the
amount of routing table space used on the ToR switches. It also reduces
the number of routes in the {{site.prodname}} nodes, but, as we have discussed
before, that is not a concern in most deployments as the amount of
memory consumed by a full routing table in {{site.prodname}} is a fraction of the
total memory available on a modern compute server.

## Recommendation

The Project Calico team recommends the use of the [AS per rack](#the-as-per-rack-model) model if
the resultant routing table size can be accommodated by the ToR and
spine switches, remembering to account for projected growth.

If there is concern about the route table size in the ToR switches, the
team recommends the [Downward Default](#the-downward-default-model) model.

If there are concerns about both the spine and ToR switch route table
capacity, or there is a desire to run a very simple L2 fabric to connect
the {{site.prodname}} nodes, then the user should consider the Ethernet fabric as
detailed in [this post]({{site.baseurl}}/{{page.version}}/reference/private-cloud/l2-interconnect-fabric).

If a {{site.prodname}} user is interested in the AS per compute server, the Project
Calico team would be very interested in discussing the deployment of
that model.

## Appendix

### Other Options

The way the physical and logical connectivity is laid out in this note,
and the [Ethernet fabric note]({{site.baseurl}}/{{page.version}}/reference/private-cloud/l2-interconnect-fabric),
The next hop router for a given route is always directly connected to
the router receiving that route. This makes the need for another
protocol to distribute the next hop routes unnecessary.

However, in many (or most) WAN BGP networks, the routers within a given
AS may not be directly adjacent. Therefore, a router may receive a route
with a next hop address that it is not directly adjacent to. In those
cases, an IGP, such as OSPF or IS-IS, is used by the routers within a
given AS to determine the path to the BGP next hop route.

There may be {{site.prodname}} architectures where there are similar models where
the routers within a given AS are not directly adjacent. In those
models, the use of an IGP in {{site.prodname}} may be warranted. The configuration
of those protocols are, however, beyond the scope of this technical
note.

### IP Fabric Design Considerations

#### AS puddling

The first consideration is that an AS must be kept contiguous. This
means that any two nodes in a given AS must be able to communicate
without traversing any other AS. If this rule is not observed, the
effect is often referred to as *AS puddling* and the network will *not*
function correctly.

A corollary of that rule is that any two administrative regions that
share the same AS number, are in the same AS, even if that was not the
desire of the designer. BGP has no way of identifying if an AS is local
or foreign other than the AS number. Therefore re-use of an AS number
for two *networks* that are not directly connected, but only connected
through another *network* or AS number will not work without a lot of
policy changes to the BGP routers.

Another corollary of that rule is that a BGP router will not propagate a
route to a peer if the route has an AS in its path that is the same AS
as the peer. This prevents loops from forming in the network. The effect
of this prevents two routers in the same AS from transiting another
router (either in that AS or not).

#### Next hop behavior

Another consideration is based on the differences between iBGP and eBGP.
BGP operates in two modes, if two routers are BGP peers, but share the
same AS number, then they are considered to be in an *internal* BGP (or
iBGP) peering relationship. If they are members of different AS's, then
they are in an *external* or eBGP relationship.

BGP's original design model was that all BGP routers within a given AS
would know how to get to one another (via static routes, IGP [^7]
routing protocols, or the like), and that routers in different ASs would
not know how to reach one another unless they were directly connected.

Based on that design point, routers in an iBGP peering relationship
assume that they do not transit traffic for other iBGP routers in a
given AS (i.e. A can communicate with C, and therefore will not need to
route through B), and therefore, do not change the *next hop* attribute
in BGP [^8].

A router with an eBGP peering, on the other hand, assumes that its eBGP
peer will not know how to reach the next hop route, and then will
substitute its own address in the next hop field. This is often referred
to as *next hop self*.

In the {{site.prodname}} [Ethernet fabric]({{site.baseurl}}/{{page.version}}/reference/private-cloud/l2-interconnect-fabric)
model, all of the compute servers (the routers in a {{site.prodname}} network) are
directly connected over one or more Ethernet network(s) and therefore
are directly reachable. In this case, a router in the {{site.prodname}} network
does not need to set *next hop self* within the {{site.prodname}} fabric.

The models we present in this technical note insure that all routes that
may traverse a non-{{site.prodname}} router are eBGP routes, and therefore *next
hop self* is automatically set correctly. If a deployment of {{site.prodname}} in
an IP interconnect fabric does not satisfy that constraint, then *next
hop self* must be appropriately configured.

#### Route reflection

As mentioned above, BGP expects that all of the iBGP routers in a
network can see (and speak) directly to one another, this is referred to
as a *BGP full mesh*. In small networks this is not a problem, but it
does become interesting as the number of routers increases. For example,
if you have 99 BGP routers in an AS and wish to add one more, you would
have to configure the peering to that new router on each of the 99
existing routers. Not only is this a problem at configuration time, it
means that each router is maintaining 100 protocol adjacencies, which
can start being a drain on constrained resources in a router. While this
might be *interesting* at 100 routers, it becomes an impossible task
with 1000's or 10,000's of routers (the potential size of a {{site.prodname}}
network).

Conveniently, large scale/Internet scale networks solved this problem
almost 20 years ago by deploying BGP route reflection as described in
[RFC 1966](http://www.faqs.org/rfcs/rfc1966.html "RFC 1966"). This is a
technique supported by almost all BGP routers today. In a large network,
a number of route reflectors [^9] are evenly distributed and each iBGP
router is *peered* with one or more route reflectors (usually 2 or 3).
Each route reflector can handle 10's or 100's of route reflector clients
(in {{site.prodname}}'s case, the compute server), depending on the route reflector
being used. Those route reflectors are, in turn, peered with each other.
This means that there are an order of magnitude less route reflectors
that need to be completely meshed, and each route reflector client is
only configured to peer to 2 or 3 route reflectors. This is much easier
to manage.

Other route reflector architectures are possible, but those are beyond
the scope of this document.

#### Endpoints

The final consideration is the number of endpoints in a {{site.prodname}} network.
In the [Ethernet fabric]({{site.baseurl}}/{{page.version}}/reference/private-cloud/l2-interconnect-fabric)
case the number of endpoints is not constrained by the interconnect
fabric, as the interconnect fabric does not *see* the actual endpoints,
it only *sees* the actual vRouters, or compute servers. This is not the
case in an IP fabric, however. IP networks forward by using the
destination IP address in the packet, which, in {{site.prodname}}'s case, is the
destination endpoint. That means that the IP fabric nodes (ToR switches
and/or spine switches, for example) must know the routes to each
endpoint in the network. They learn this by participating as route
reflector clients in the BGP mesh, just as the {{site.prodname}} vRouter/compute
server does.

However, unlike a compute server which has a relatively unconstrained
amount of memory, a physical switch is either memory constrained, or
quite expensive. This means that the physical switch has a limit on how
many *routes* it can handle. The current industry standard for modern
commodity switches is in the range of 128,000 routes. This means that,
without other routing *tricks*, such as aggregation, a {{site.prodname}}
installation that uses an IP fabric will be limited to the routing table
size of its constituent network hardware, with a reasonable upper limit
today of 128,000 endpoints.

[^1]: In {{site.prodname}}'s terminology, an endpoint is an IP address and
    interface. It could refer to a VM, a container, or even a process
    bound to an IP address running on a bare metal server.

[^2]: This interconnect fabric provides the connectivity between the
    {{site.prodname}} (v)Router (in almost all cases, the compute servers) nodes,
    as well as any other elements in the fabric (*e.g.* bare metal
    servers, border routers, and appliances).

[^3]: If there is interest in a discussion of this approach, please let
    us know. The Project Calico team could either arrange a discussion,
    or if there was enough interest, publish a follow-up tech note.

[^4]: However those tools are available if a given {{site.prodname}} instance needs
    to utilize those policy constructs.

[^5]: The two byte AS space reserves approximately the last five
    thousand AS numbers for private use. There is no technical reason
    why other AS numbers could not be used. However the re-use of global
    scope AS numbers within a private infrastructure is strongly
    discouraged. The chance for routing system failure or incorrect
    routing is substantial, and not restricted to the entity that is
    doing the reuse.

[^6]: We first saw this design in a customer's lab, and thought it
    innovative enough to share (we asked them first, of course). Similar
    *AS Path Stripping* approaches are used in ISP networks, however.

[^7]: An Interior Gateway Protocol is a local routing protocol that does
    not cross an AS boundary. The primary IGPs in use today are OSPF and
    IS-IS. While complex iBGP networks still use IGP routing protocols,
    a data center is normally a fairly simple network, even if it has
    many routers in it. Therefore, in the data center case, the use of
    an IGP can often be disposed of.

[^8]: A Next hop is an attribute of a route announced by a routing
    protocol. In simple terms a route is defined by a *target*, or the
    destination that is to be reached, and a *next hop*, which is the
    next router in the path to reach that target. There are many other
    characteristics in a route, but those are well beyond the scope of
    this post.

[^9]: A route reflector may be a physical router, a software appliance,
    or simply a BGP daemon. It only processes routing messages, and does
    not pass actual data plane traffic. However, some route reflectors
    are co-resident on regular routers that do pass data plane traffic.
    While they may sit on one platform, the functions are distinct.<|MERGE_RESOLUTION|>--- conflicted
+++ resolved
@@ -122,11 +122,7 @@
     [leaf/spine](http://bradhedlund.com/2012/10/24/video-a-basic-introduction-to-the-leafspine-data-center-networking-fabric-design/)
     architecture, or via a set of spine switches, each of which is also
     a unique AS. We'll refer to this as the *AS per rack* model. This
-<<<<<<< HEAD
-    model is detailed in [this IETF RFC](https://tools.ietf.org/search/rfc7938).
-=======
     model is detailed in [IETF RFC 7938](https://tools.ietf.org/search/rfc7938).
->>>>>>> 6077f559
 2.  A BGP fabric where each of the compute servers is a unique AS, and
     the TOR switches make up a transit AS. We'll refer to this as the
     *AS per server* model.
