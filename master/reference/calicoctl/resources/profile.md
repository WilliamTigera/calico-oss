--- conflicted
+++ resolved
@@ -1,9 +1,5 @@
 ---
 title: Profile Resource (Profile)
-<<<<<<< HEAD
-=======
-canonical_url: 'https://docs.projectcalico.org/v3.2/reference/calicoctl/resources/profile'
->>>>>>> a799263c
 ---
 
 A profile resource (`Profile`) represents a set of rules which are applied
