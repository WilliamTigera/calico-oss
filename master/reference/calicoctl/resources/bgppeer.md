---
title: BGP Peer Resource (BGPPeer)
<<<<<<< HEAD
=======
canonical_url: 'https://docs.projectcalico.org/v3.2/reference/calicoctl/resources/bgppeer'
>>>>>>> a799263c
---

A BGP peer resource (`BGPPeer`) represents a remote BGP peer with
which the node(s) in a {{site.prodname}} cluster will peer.
Configuring BGP peers allows you to peer a {{site.prodname}} network
with your datacenter fabric (e.g. ToR). For more
information on cluster layouts, see {{site.prodname}}'s documentation on
[L3 Topologies]({{site.baseurl}}/{{page.version}}/reference/private-cloud/l3-interconnect-fabric).

For `calicoctl` [commands]({{site.baseurl}}/{{page.version}}/reference/calicoctl/commands/) that specify a resource type on the CLI, the following
aliases are supported (all case insensitive): `bgppeer`, `bgppeers`, `bgpp`, `bgpps`, `bp`, `bps`.

### Sample YAML

```yaml
apiVersion: projectcalico.org/v3
kind: BGPPeer
metadata:
  name: some.name
spec:
  node: rack1-host1
  peerIP: 192.168.1.1
  asNumber: 63400
```

### BGP Peer Definition

#### Metadata

| Field       | Description                 | Accepted Values   | Schema |
|-------------|-----------------------------|-------------------|--------|
| name     | Unique name to describe this resource instance. Must be specified.| Alphanumeric string with optional `.`, `_`, or `-`. | string |

#### Spec

| Field       | Description                 | Accepted Values   | Schema | Default    |
|-------------|-----------------------------|-------------------|--------|------------|
| node     | If specified, the scope is node level, otherwise the scope is global. | The hostname of the node to which this peer applies. | string | |
| peerIP   | The IP address of this peer. | Valid IPv4 or IPv6 address.  | string | |
<<<<<<< HEAD
| asNumber | The AS Number of this peer. | A valid AS Number, may be specified in dotted notation. | integer/string |
| extensions | Additional mapping of keys and values. Used for setting values in custom BGP configurations. | valid strings for both keys and values | map | |
=======
| asNumber | The remote AS Number of the peer. | A valid AS Number, may be specified in dotted notation. | integer/string |

> **Tip**: the cluster-wide default local AS number used when speaking with a peer is controlled by the
> [BGPConfiguration resource](./bgpconfig).  That value can be overriden per-node by using the `bgp` field of
> the [Node resource](./node).
{: .alert .alert-success}
>>>>>>> a799263c

### Peer Scopes

BGP Peers can exist at either a global scope or a node scope. A peer's scope
determines which `{{site.nodecontainer}}` will attempt to establish a BGP session with that peer.

#### Global Peer

To assign a BGP peer a global scope, omit the `node` field. All nodes in
the cluster will attempt to establish BGP connections with it

#### Node Peer

A BGP peer can also be added at the node scope. When the node field is included, only the specified node
will peer with it. BGP peer resources of this nature must specify a `node` to inform {{site.prodname}} which node
this peer is targeting.

### Supported operations

| Datastore type        | Create/Delete | Update | Get/List | Notes
|-----------------------|---------------|--------|----------|------
| etcdv3                | Yes           | Yes    | Yes      |
| Kubernetes API server | Yes           | Yes    | Yes      |<|MERGE_RESOLUTION|>--- conflicted
+++ resolved
@@ -1,9 +1,5 @@
 ---
 title: BGP Peer Resource (BGPPeer)
-<<<<<<< HEAD
-=======
-canonical_url: 'https://docs.projectcalico.org/v3.2/reference/calicoctl/resources/bgppeer'
->>>>>>> a799263c
 ---
 
 A BGP peer resource (`BGPPeer`) represents a remote BGP peer with
@@ -43,17 +39,13 @@
 |-------------|-----------------------------|-------------------|--------|------------|
 | node     | If specified, the scope is node level, otherwise the scope is global. | The hostname of the node to which this peer applies. | string | |
 | peerIP   | The IP address of this peer. | Valid IPv4 or IPv6 address.  | string | |
-<<<<<<< HEAD
-| asNumber | The AS Number of this peer. | A valid AS Number, may be specified in dotted notation. | integer/string |
+| asNumber | The remote AS Number of the peer. | A valid AS Number, may be specified in dotted notation. | integer/string |
 | extensions | Additional mapping of keys and values. Used for setting values in custom BGP configurations. | valid strings for both keys and values | map | |
-=======
-| asNumber | The remote AS Number of the peer. | A valid AS Number, may be specified in dotted notation. | integer/string |
 
 > **Tip**: the cluster-wide default local AS number used when speaking with a peer is controlled by the
 > [BGPConfiguration resource](./bgpconfig).  That value can be overriden per-node by using the `bgp` field of
 > the [Node resource](./node).
 {: .alert .alert-success}
->>>>>>> a799263c
 
 ### Peer Scopes
 
