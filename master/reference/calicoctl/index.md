---
title: calicoctl user reference
<<<<<<< HEAD
canonical_url: https://docs.tigera.io/v2.3/reference/calicoctl/
=======
description: The command line interface tool (CLI) to manage Calico network and security policy.
canonical_url: 'https://docs.projectcalico.org/v3.9/reference/calicoctl/index'
>>>>>>> 599b6875
---

The command line tool, `calicoctl`, makes it easy to manage {{site.prodname}}
network and security policy, as well as other {{site.prodname}} configurations.

The full list of commands is described in the
[Command reference]({{site.url}}/{{page.version}}/reference/calicoctl/)
section.

> **Note**: This section provides full reference information for `calicoctl`. To learn
> how to install and configure `calicoctl`, refer to
> [Installing calicoctl]({{site.baseurl}}/{{page.version}}/getting-started/calicoctl/install).
{: .alert .alert-info}

The calicoctl command line interface provides a number of resource management
commands to allow you to create, modify, delete, and view the different
{{site.prodname}} resources. This section is a command line reference for
`calicoctl`, organized based on the command hierarchy.

## Top level help

Run `calicoctl --help` to display the following help menu for the top level
calicoctl commands.

```
Usage:
  calicoctl [options] <command> [<args>...]

    create    Create a resource by filename or stdin.
    replace   Replace a resource by filename or stdin.
    apply     Apply a resource by filename or stdin.  This creates a resource
              if it does not exist, and replaces a resource if it does exists.
    patch     Patch a pre-exisiting resource in place.
    delete    Delete a resource identified by file, stdin or resource type and
              name.
    get       Get a resource identified by file, stdin or resource type and
              name.
    label     Add or update labels of resources.
    convert   Convert config files between different API versions.
    ipam      IP address management.
    node      Calico node management.
    version   Display the version of calicoctl.

Options:
  -h --help               Show this screen.
  -l --log-level=<level>  Set the log level (one of panic, fatal, error,
                          warn, info, debug) [default: panic]

Description:
  The calicoctl command line tool is used to manage Calico network and security
  policy, to view and manage endpoint configuration, and to manage a Calico
  node instance.

  See 'calicoctl <command> --help' to read about a specific subcommand.
```
{: .no-select-button}

## Top level command line options

Details on the `calicoctl` commands are described in the documents linked below
organized by top level command.

-  [calicoctl create]({{site.baseurl}}/{{page.version}}/reference/calicoctl/create)
-  [calicoctl replace]({{site.baseurl}}/{{page.version}}/reference/calicoctl/replace)
-  [calicoctl apply]({{site.baseurl}}/{{page.version}}/reference/calicoctl/apply)
-  [calicoctl patch]({{site.baseurl}}/{{page.version}}/reference/calicoctl/patch)
-  [calicoctl delete]({{site.baseurl}}/{{page.version}}/reference/calicoctl/delete)
-  [calicoctl get]({{site.baseurl}}/{{page.version}}/reference/calicoctl/get)
-  [calicoctl label]({{site.baseurl}}/{{page.version}}/reference/calicoctl/label)
-  [calicoctl convert]({{site.baseurl}}/{{page.version}}/reference/calicoctl/convert)
-  [calicoctl ipam]({{site.baseurl}}/{{page.version}}/reference/calicoctl/ipam)
-  [calicoctl node]({{site.baseurl}}/{{page.version}}/reference/calicoctl/node)
-  [calicoctl version]({{site.baseurl}}/{{page.version}}/reference/calicoctl/version)

## Modifying low-level component configurations

In order to update low-level Felix or BGP settings (`FelixConfiguration` and `BGPConfiguration` resource types):
1. Get the appropriate resource and store the yaml output in a file using `calicoctl get <resource type> <resource name> -o yaml --export > config.yaml`.
1. Modify the saved resource file.
1. Update the resource using `apply` or `replace` command: `calicoctl replace -f config.yaml`.

See [Configuring Felix]({{site.baseurl}}/{{page.version}}/reference/felix/configuration) for more details.<|MERGE_RESOLUTION|>--- conflicted
+++ resolved
@@ -1,11 +1,7 @@
 ---
 title: calicoctl user reference
-<<<<<<< HEAD
-canonical_url: https://docs.tigera.io/v2.3/reference/calicoctl/
-=======
-description: The command line interface tool (CLI) to manage Calico network and security policy.
-canonical_url: 'https://docs.projectcalico.org/v3.9/reference/calicoctl/index'
->>>>>>> 599b6875
+description: The command line interface tool (CLI) to manage Calico Enterprise network and security policy.
+canonical_url: https://docs.tigera.io/v2.6/reference/calicoctl/
 ---
 
 The command line tool, `calicoctl`, makes it easy to manage {{site.prodname}}
