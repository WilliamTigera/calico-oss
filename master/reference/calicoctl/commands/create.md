--- conflicted
+++ resolved
@@ -1,19 +1,15 @@
 ---
 title: calicoctl create
-<<<<<<< HEAD
-=======
-canonical_url: 'https://docs.projectcalico.org/v3.1/reference/calicoctl/commands/create'
->>>>>>> 652f49c1
 ---
 
 This sections describes the `calicoctl create` command.
 
-Read the [calicoctl command line interface user reference]({{site.baseurl}}/{{page.version}}/reference/calicoctl/) 
+Read the [calicoctl command line interface user reference]({{site.baseurl}}/{{page.version}}/reference/calicoctl/)
 for a full list of calicoctl commands.
 
-> **Note**: The available actions for a specific resource type may be 
-> limited based on the datastore used for {{site.prodname}} (etcdv3 / Kubernetes API). 
-> Please refer to the 
+> **Note**: The available actions for a specific resource type may be
+> limited based on the datastore used for {{site.prodname}} (etcdv3 / Kubernetes API).
+> Please refer to the
 > [Resources section]({{site.baseurl}}/{{page.version}}/reference/calicoctl/resources/)
 > for details about each resource type.
 {: .alert .alert-info}
@@ -21,7 +17,7 @@
 
 ## Displaying the help text for 'calicoctl create' command
 
-Run `calicoctl create --help` to display the following help menu for the 
+Run `calicoctl create --help` to display the following help menu for the
 command.
 
 ```
@@ -88,7 +84,7 @@
 Successfully created 8 resource(s)
 
 # Create the same set of resources reading from stdin.
-# Results indicate failure because the first resource (in this case a Profile) 
+# Results indicate failure because the first resource (in this case a Profile)
 # already exists.
 $ cat resources.yaml | calicoctl apply -f -
 Failed to create any resources: resource already exists: Profile(name=profile1)
