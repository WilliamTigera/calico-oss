--- conflicted
+++ resolved
@@ -1,19 +1,15 @@
 ---
 title: calicoctl get
-<<<<<<< HEAD
-=======
-canonical_url: 'https://docs.projectcalico.org/v3.1/reference/calicoctl/commands/get'
->>>>>>> 652f49c1
 ---
 
 This sections describes the `calicoctl get` command.
 
-Read the [calicoctl command line interface user reference]({{site.baseurl}}/{{page.version}}/reference/calicoctl/) 
+Read the [calicoctl command line interface user reference]({{site.baseurl}}/{{page.version}}/reference/calicoctl/)
 for a full list of calicoctl commands.
 
-> **Note**: The available actions for a specific resource type may be 
-> limited based on the datastore used for {{site.prodname}} (etcdv3 / Kubernetes API). 
-> Please refer to the 
+> **Note**: The available actions for a specific resource type may be
+> limited based on the datastore used for {{site.prodname}} (etcdv3 / Kubernetes API).
+> Please refer to the
 > [Resources section]({{site.baseurl}}/{{page.version}}/reference/calicoctl/resources/)
 > for details about each resource type.
 {: .alert .alert-info}
@@ -21,7 +17,7 @@
 
 ## Displaying the help text for 'calicoctl get' command
 
-Run `calicoctl get --help` to display the following help menu for the 
+Run `calicoctl get --help` to display the following help menu for the
 command.
 
 ```
@@ -50,7 +46,7 @@
   -n --namespace=<NS>          Namespace of the resource.
                                Only applicable to NetworkPolicy and WorkloadEndpoint.
                                Uses the default namespace if not specified.
-  -a --all-namespaces          If present, list the requested object(s) across 
+  -a --all-namespaces          If present, list the requested object(s) across
                                all namespaces.
   --export                     If present, returns the requested object(s) stripped of
                                cluster-specific information. This flag will be ignored
@@ -122,7 +118,7 @@
 -n --namespace=<NS>          Namespace of the resource.
                              Only applicable to NetworkPolicy and WorkloadEndpoint.
                              Uses the default namespace if not specified.
--a --all-namespaces          If present, list the requested object(s) across 
+-a --all-namespaces          If present, list the requested object(s) across
                              all namespaces.
 --export                     If present, returns the requested object(s) stripped of
                              cluster-specific information. This flag will be ignored
@@ -150,7 +146,7 @@
 Example
 ```
 $ calicoctl get hostEndpoint
-NAME          NODE       
+NAME          NODE
 endpoint1     host1
 myhost-eth0   myhost
 ```
@@ -180,7 +176,7 @@
 $ calicoctl get hostEndpoint --output=custom-columns=NAME,IPS
 NAME        IPS
 endpoint1   1.2.3.4,0:bb::aa
-myhost-eth0                           
+myhost-eth0
 ```
 
 #### `yaml / json`
@@ -221,7 +217,7 @@
 
 The `go-template` and `go-template-file` options display the output using a golang template specified as a string
 on the CLI, or defined in a separate file.
-When writing a template, be aware that the data passed to the template is a golang slice of resource-lists.  The 
+When writing a template, be aware that the data passed to the template is a golang slice of resource-lists.  The
 resource-lists are defined in the [libcalico API]({{site.baseurl}}/{{page.version}}/reference/calicoctl/resources/) and there is a resource-list defined for
 each resource type.  A resource-list contains an Items field which is itself a slice of resources.  Thus, to output
 the "Name" field from the supplied data, it is necessary to enumerate over the slice of resource-lists and the items
