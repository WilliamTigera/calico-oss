---
title: calicoctl node
<<<<<<< HEAD
=======
canonical_url: 'https://docs.projectcalico.org/v3.1/reference/calicoctl/commands/node/'
>>>>>>> 652f49c1
---

This section describes the `calicoctl node` commands.

Read the [calicoctl Overview]({{site.baseurl}}/{{page.version}}/reference/calicoctl/)
for a full list of calicoctl commands.

Note that if you run `calicoctl` in a container, `calicoctl node ...` commands will 
not work (they need access to parts of the host filesystem).

## Displaying the help text for 'calicoctl node' commands

Run `calicoctl node --help` to display the following help menu for the
commands.

```
Usage:
  calicoctl node <command> [<args>...]

    status       View the current status of a Calico node.
    diags        Gather a diagnostics bundle for a Calico node.
    checksystem  Verify the compute host is able to run a Calico node instance.

Options:
  -h --help      Show this screen.

Description:
  Node specific commands for calicoctl.  These commands must be run directly on
  the compute host running the Calico node instance.
  
  See 'calicoctl node <command> --help' to read about a specific subcommand.
```

## Node specific commands

Details on the `calicoctl node` commands are described in the documents linked below
organized by sub command.

-  [calicoctl node status]({{site.baseurl}}/{{page.version}}/reference/calicoctl/commands/node/status)
-  [calicoctl node diags]({{site.baseurl}}/{{page.version}}/reference/calicoctl/commands/node/diags)
-  [calicoctl node checksystem]({{site.baseurl}}/{{page.version}}/reference/calicoctl/commands/node/checksystem)<|MERGE_RESOLUTION|>--- conflicted
+++ resolved
@@ -1,9 +1,5 @@
 ---
 title: calicoctl node
-<<<<<<< HEAD
-=======
-canonical_url: 'https://docs.projectcalico.org/v3.1/reference/calicoctl/commands/node/'
->>>>>>> 652f49c1
 ---
 
 This section describes the `calicoctl node` commands.
@@ -11,7 +7,7 @@
 Read the [calicoctl Overview]({{site.baseurl}}/{{page.version}}/reference/calicoctl/)
 for a full list of calicoctl commands.
 
-Note that if you run `calicoctl` in a container, `calicoctl node ...` commands will 
+Note that if you run `calicoctl` in a container, `calicoctl node ...` commands will
 not work (they need access to parts of the host filesystem).
 
 ## Displaying the help text for 'calicoctl node' commands
@@ -33,7 +29,7 @@
 Description:
   Node specific commands for calicoctl.  These commands must be run directly on
   the compute host running the Calico node instance.
-  
+
   See 'calicoctl node <command> --help' to read about a specific subcommand.
 ```
 
