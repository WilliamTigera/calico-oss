---
title: Getting Involved
---

Calico is an open source project, and we'd love you to get involved.
Whether that might be by reading and participating on our slack,
or by diving into the code to propose enhancements or integrate with
other systems. To see the options for getting involved with Calico the
project, please take a look at the following.

## Join us on Slack

Our [public slack](https://slack.projectcalico.org) is the quickest way to get
in touch for help debugging any issues with Calico.

## Read the Source, Luke!

All of Calico's code is on [GitHub](https://github.com/projectcalico).  The following
list contains the most commonly encountered repositories:

Repository                                                              | Description
------------------------------------------------------------------------|----------------------------
[Calico](https://github.com/projectcalico/calico)                       | Calico release artifacts and documentation
<<<<<<< HEAD
[calicoctl](https://github.com/projectcalico/calicoctl)                 | calico/node and calicoctl components
[cni-plugin](https://github.com/projectcalico/cni-plugin)               | Calico CNI plugin
[felix](https://github.com/projectcalico/felix)                         | felix policy enforcement agent
[k8s-policy](https://github.com/projectcalico/k8s-policy)               | Kubernetes policy controller
[libcalico](https://github.com/projectcalico/libcalico)                 | Python Calico library
=======
[calicoctl](https://github.com/projectcalico/calicoctl)                 | calicoctl CLI tool
[cni-plugin](https://github.com/projectcalico/cni-plugin)               | Calico CNI plugin
[felix](https://github.com/projectcalico/felix)                         | felix policy enforcement agent
[kube-controllers](https://github.com/projectcalico/kube-controllers)   | Kubernetes controllers
>>>>>>> a145d128
[libcalico-go](https://github.com/projectcalico/libcalico-go)           | Golang Calico library
[libnetwork-plugin](https://github.com/projectcalico/libnetwork-plugin) | Calico libnetwork plugin for Docker

## Contributing

Calico follows the "Fork & Pull" model of collaborative development,
with changes being offered to the main Calico codebase via pull
requests. So you can contribute a fix, change, or enhancement by forking
one of our repositories and making a GitHub pull request. If you're
interested in doing that:

-   Thanks!
-   See the [GitHub docs](https://help.github.com/articles/using-pull-requests) for how
    to create a pull request.
-   Check the contribution guidelines at the root of each repo for more details.<|MERGE_RESOLUTION|>--- conflicted
+++ resolved
@@ -21,18 +21,10 @@
 Repository                                                              | Description
 ------------------------------------------------------------------------|----------------------------
 [Calico](https://github.com/projectcalico/calico)                       | Calico release artifacts and documentation
-<<<<<<< HEAD
 [calicoctl](https://github.com/projectcalico/calicoctl)                 | calico/node and calicoctl components
 [cni-plugin](https://github.com/projectcalico/cni-plugin)               | Calico CNI plugin
 [felix](https://github.com/projectcalico/felix)                         | felix policy enforcement agent
-[k8s-policy](https://github.com/projectcalico/k8s-policy)               | Kubernetes policy controller
-[libcalico](https://github.com/projectcalico/libcalico)                 | Python Calico library
-=======
-[calicoctl](https://github.com/projectcalico/calicoctl)                 | calicoctl CLI tool
-[cni-plugin](https://github.com/projectcalico/cni-plugin)               | Calico CNI plugin
-[felix](https://github.com/projectcalico/felix)                         | felix policy enforcement agent
 [kube-controllers](https://github.com/projectcalico/kube-controllers)   | Kubernetes controllers
->>>>>>> a145d128
 [libcalico-go](https://github.com/projectcalico/libcalico-go)           | Golang Calico library
 [libnetwork-plugin](https://github.com/projectcalico/libnetwork-plugin) | Calico libnetwork plugin for Docker
 
