---
title: Configuring the Calico CNI plugins
<<<<<<< HEAD
=======
canonical_url: 'https://docs.projectcalico.org/v3.1/reference/cni-plugin/configuration'
>>>>>>> 652f49c1
---

The Calico CNI plugin is configured through the standard CNI
[configuration mechanism](https://github.com/containernetworking/cni/blob/master/SPEC.md#network-configuration)

A minimal configuration file that uses {{site.prodname}} for networking
and IPAM looks like this

```json
{
    "name": "any_name",
    "cniVersion": "0.1.0",
    "type": "calico",
    "ipam": {
        "type": "calico-ipam"
    }
}
```

If the `{{site.nodecontainer}}` container on a node registered with a `NODENAME` other than the node hostname, the CNI plugin on this node must be configured with the same `nodename`:

```json
{
    "name": "any_name",
    "nodename": "<NODENAME>",
    "type": "calico",
    "ipam": {
        "type": "calico-ipam"
    }
}
```

Additional configuration can be added as detailed below.

## Generic

### Datastore type

The following option allows configuration of the {{site.prodname}} datastore type.

* `datastore_type` (default: etcdv3)

The Calico CNI plugin supports the following datastore types:

* etcdv3 (default)
* kubernetes

### Etcd location

The following options are valid when `datastore_type` is `etcdv3`.

Configure access to your etcd cluster using the following options

* `etcd_endpoints` (no default. Format is comma separated list of etcd servers e.g. `http://1.2.3.4:2379,http://5.6.7.8:2379`)
* `etcd_key_file` (no default. Format is an absolute path to a file)
* `etcd_cert_file` (no default. Format is an absolute path to a file)
* `etcd_ca_cert_file` (no default. Format is an absolute path to a file)

The following deprecated options are also supported

* `etcd_authority` (default is `127.0.0.1:2379`)
  * If `etcd_authority` is set at the same time as `etcd_endpoints` then `etcd_endpoints` is used.
* `etcd_scheme` (default is `http`)

### Logging

* Logging is always to `stderr`
* Logging level can be controlled by setting `"log_level"` in the netconf. Allowed levels are
  * `WARNING` - the default.
  * `INFO` - Enables some additional logging from the CNI plugin.
  * `DEBUG` - Enables lots of debug logging from both the CNI plugin and the underlying libcalico library.

```json
{
    "name": "any_name",
    "cniVersion": "0.1.0",
    "type": "calico",
    "log_level": "DEBUG",
    "ipam": {
        "type": "calico-ipam"
    }
}
```

### IPAM

When using {{site.prodname}} IPAM, the following flags determine what IP addresses should be assigned. NOTE: These flags are strings and not boolean values.

* `assign_ipv4` (default: `"true"`)
* `assign_ipv6` (default: `"false"`)

A specific IP address can be chosen by using [`CNI_ARGS`](https://github.com/appc/cni/blob/master/SPEC.md#parameters) and setting `IP` to the desired value.

By default, {{site.prodname}} IPAM will assign IP addresses from all the available IP pools.

Optionally, the list of possible IPv4 and IPv6 pools can also be specified via the following properties:

* `ipv4_pools`: An array of CIDR strings (e.g. `"ipv4_pools": ["10.0.0.0/24", "20.0.0.0/16"]`)
* `ipv6_pools`: An array of CIDR strings (e.g. `"ipv6_pools": ["2001:db8::1/120"]`)

Example CNI config:

```json
{
    "name": "any_name",
    "cniVersion": "0.1.0",
    "type": "calico",
    "ipam": {
        "type": "calico-ipam",
        "assign_ipv4": "true",
        "assign_ipv6": "true",
        "ipv4_pools": ["10.0.0.0/24", "20.0.0.0/16"],
        "ipv6_pools": ["2001:db8::1/120"]
    }
}
```

> **Note**: `ipv6_pools` will be respected only when `assign_ipv6` is set to `"true"`.
{: .alert .alert-info}

Any IP pools specified in the CNI config must have already been created. It is an error to specify IP pools in the config that do not exist.

### Container settings

The following options allow configuration of settings within the container namespace.

* allow_ip_forwarding (default is `false`)

```json
{
    "name": "any_name",
    "cniVersion": "0.1.0",
    "type": "calico",
    "ipam": {
        "type": "calico-ipam"
    },
    "container_settings": {
        "allow_ip_forwarding": true
    }
}
```

## Kubernetes specific

When using the Calico CNI plugin with Kubernetes, the plugin must be able to access the Kubernetes API server in order to find the labels assigned to the Kubernetes pods. The recommended way to configure access is through a `kubeconfig` file specified in the `kubernetes` section of the network config. e.g.

```json
{
    "name": "any_name",
    "cniVersion": "0.1.0",
    "type": "calico",
    "kubernetes": {
        "kubeconfig": "/path/to/kubeconfig"
    },
    "ipam": {
        "type": "calico-ipam"
    }
}
```

As a convenience, the API location location can also be configured directly, e.g.

```json
{
    "name": "any_name",
    "cniVersion": "0.1.0",
    "type": "calico",
    "kubernetes": {
        "k8s_api_root": "http://127.0.0.1:8080"
    },
    "ipam": {
        "type": "calico-ipam"
    }
}
```

### Enabling Kubernetes Policy

If you wish to use the Kubernetes `NetworkPolicy` resource then you must set a policy type in the network config.
There is a single supported policy type, `k8s`. When set,
you must also run calico/kube-controllers with the policy, profile, and workloadendpoint controllers enabled.

```json
{
    "name": "any_name",
    "cniVersion": "0.1.0",
    "type": "calico",
    "policy": {
      "type": "k8s"
    },
    "kubernetes": {
        "kubeconfig": "/path/to/kubeconfig"
    },
    "ipam": {
        "type": "calico-ipam"
    }
}
```

When using `type: k8s`, the Calico CNI plugin requires read-only Kubernetes API access to the `Pods` resource in all namespaces.

## IPAM

When using the CNI `host-local` IPAM plugin, a special value `usePodCidr` is allowed for the subnet field.  This tells the plugin to determine the subnet to use from the Kubernetes API based on the Node.podCIDR field.

* `node_name`
    * The node name to use when looking up the `usePodCidr` value (defaults to current hostname)

```json
{
    "name": "any_name",
    "cniVersion": "0.1.0",
    "type": "calico",
    "kubernetes": {
        "kubeconfig": "/path/to/kubeconfig",
        "node_name": "node-name-in-k8s"
    },
    "ipam": {
        "type": "host-local",
        "subnet": "usePodCidr"
    }
}
```

When making use of the `usePodCidr` option, the {{site.prodname}} CNI plugin requires read-only Kubernetes API access to the `Nodes` resource.

### IPAM Manipulation with Kubernetes Annotations

#### Specifying IP pools on a per-Pod basis

In addition to specifying IP pools in the CNI config as discussed above, {{site.prodname}} IPAM supports specifying IP pools per-Pod using the following [Kubernetes annotations](https://kubernetes.io/docs/user-guide/annotations/).

- `cni.projectcalico.org/ipv4pools`: A list of configured IPv4 Pools from which to choose an address for the Pod.

   Example:

   ```yaml
   annotations:
      "cni.projectcalico.org/ipv4pools": "[\"192.168.0.0/16\"]"
   ```

- `cni.projectcalico.org/ipv6pools`: A list of configured IPv6 Pools from which to choose an address for the Pod.

   Example:

   ```yaml
   annotations:
      "cni.projectcalico.org/ipv6pools": "[\"2001:db8::1/120\"]"
   ```

If provided, these IP pools will override any IP pools specified in the CNI config.


> **Note**: This requires the IP pools to exist before `ipv4pools` or
> `ipv6pools` annotations are used. Requesting a subset of an IP pool
> is not supported. IP pools requested in the annotations must exactly
> match a configured [IPPool]({{site.baseurl}}/{{page.version}}/reference/calicoctl/resources/ippool) resource.
{: .alert .alert-info}


#### Requesting a Specific IP address

You can also request a specific IP address through [Kubernetes annotations](https://kubernetes.io/docs/user-guide/annotations/) with {{site.prodname}} IPAM.
There are two annotations to request a specific IP address:

- `cni.projectcalico.org/ipAddrs`: A list of IPv4 and/or IPv6 addresses to assign to the Pod. The requested IP addresses will be assigned from {{site.prodname}} IPAM and must exist within a configured IP pool.

  Example:

   ```yaml
   annotations:
        "cni.projectcalico.org/ipAddrs": "[\"192.168.0.1\"]"
   ```

- `cni.projectcalico.org/ipAddrsNoIpam`: A list of IPv4 and/or IPv6 addresses to assign to the Pod, bypassing IPAM. Any IP conflicts and routing have to be taken care of manually or by some other system.
{{site.prodname}} will only distribute routes to a Pod if its IP address falls within a {{site.prodname}} IP pool. If you assign an IP address that is not in a {{site.prodname}} IP pool, you must ensure that routing to that IP address is taken care of through another mechanism.

  Example:

   ```yaml
   annotations:
        "cni.projectcalico.org/ipAddrsNoIpam": "[\"10.0.0.1\"]"
   ```

   The ipAddrsNoIpam feature is disabled by default. It can be enabled in the feature_control section of the CNI network config:

   ```json
   {
        "name": "any_name",
        "cniVersion": "0.1.0",
        "type": "calico",
        "ipam": {
            "type": "calico-ipam"
        },
       "feature_control": {
           "ip_addrs_no_ipam": true
       }
   }
   ```

   > **Warning**: This feature allows for the bypassing of network policy via IP spoofing.
   > Users should make sure the proper admission control is in place to prevent users from selecting arbitrary IP addresses.
   {: .alert .alert-danger}

> **Note**:
> - The `ipAddrs` and `ipAddrsNoIpam` annotations can't be used together.
> - You can only specify one IPv4/IPv6 or one IPv4 and one IPv6 address with these annotations.
> - When `ipAddrs` or `ipAddrsNoIpam` is used with `ipv4pools` or `ipv6pools`, `ipAddrs` / `ipAddrsNoIpam` take priority.
{: .alert .alert-info}<|MERGE_RESOLUTION|>--- conflicted
+++ resolved
@@ -1,9 +1,5 @@
 ---
 title: Configuring the Calico CNI plugins
-<<<<<<< HEAD
-=======
-canonical_url: 'https://docs.projectcalico.org/v3.1/reference/cni-plugin/configuration'
->>>>>>> 652f49c1
 ---
 
 The Calico CNI plugin is configured through the standard CNI
