---
title: Container install
<<<<<<< HEAD
=======
canonical_url: 'https://docs.projectcalico.org/v3.2/getting-started/bare-metal/installation/container'
>>>>>>> a799263c
---

If you want to run under Docker, you can use `calicoctl node run --node-image={{site.imageNames["node"]}}:{{site.data.versions[page.version].first.title}}` 
to start the `{{site.nodecontainer}}` container image. This container packages 
up the core {{site.prodname}} components to provide both {{site.prodname}} 
networking and network policy. Running the container automatically pre-initializes 
the etcd database (which the other installations methods do not). See the
[`calicoctl node run`]({{site.baseurl}}/{{page.version}}/reference/calicoctl/commands/node/run)
guide for details.<|MERGE_RESOLUTION|>--- conflicted
+++ resolved
@@ -1,15 +1,11 @@
 ---
 title: Container install
-<<<<<<< HEAD
-=======
-canonical_url: 'https://docs.projectcalico.org/v3.2/getting-started/bare-metal/installation/container'
->>>>>>> a799263c
 ---
 
-If you want to run under Docker, you can use `calicoctl node run --node-image={{site.imageNames["node"]}}:{{site.data.versions[page.version].first.title}}` 
-to start the `{{site.nodecontainer}}` container image. This container packages 
-up the core {{site.prodname}} components to provide both {{site.prodname}} 
-networking and network policy. Running the container automatically pre-initializes 
+If you want to run under Docker, you can use `calicoctl node run --node-image={{site.imageNames["node"]}}:{{site.data.versions[page.version].first.title}}`
+to start the `{{site.nodecontainer}}` container image. This container packages
+up the core {{site.prodname}} components to provide both {{site.prodname}}
+networking and network policy. Running the container automatically pre-initializes
 the etcd database (which the other installations methods do not). See the
 [`calicoctl node run`]({{site.baseurl}}/{{page.version}}/reference/calicoctl/commands/node/run)
 guide for details.