---
<<<<<<< HEAD
title: Enabling application layer policy
canonical_url: https://docs.tigera.io/v2.5/getting-started/kubernetes/installation/app-layer-policy
=======
title: Enabling application layer policy for Istio
description: Enforce application layer network policy for Istio using Calico network policy.
canonical_url: 'https://docs.projectcalico.org/v3.9/getting-started/kubernetes/installation/app-layer-policy'
>>>>>>> 599b6875
---

### Big picture

Enable {{site.prodname}} application layer network policy in Istio service mesh.

### Value

{{site.prodname}} application layer policy lets you enforce application layer attributes like HTTP methods or paths, and cryptographically secure identities for Istio-enabled apps.

<<<<<<< HEAD
**Prerequisites**:

 - [{{site.prodname}} installed](/{{page.version}}/getting-started/)
=======
### Concepts

#### Mitigate threats with {{site.prodname}} network policy
>>>>>>> 599b6875

Although Istio policy is ideal for operational goals, security inside and outside the cluster requires {{site.prodname}} network policy. {{site.prodname}} supports a special integration for Istio, called **application layer policy**. This policy lets you restrict ingress traffic inside and outside pods, and mitigate common threats to Istio-enabled apps.

<<<<<<< HEAD
```bash
kubectl patch felixconfiguration default --type='merge' -p '{"spec":{"policySyncPathPrefix":"/var/run/nodeagent"}}'
```

If you have installed {{site.prodname}} using the manual or helm installation methods, the {{site.prodname}} Manager must also have application layer policy support enabled. This can be accomplished with the following commands:

```bash
kubectl patch configmap tigera-cnx-manager-config -n calico-monitoring -p '{"data":{"tigera.cnx-manager.alp-support":"true"}}'
kubectl delete pod -n calico-monitoring -l "k8s-app=cnx-manager"
```
=======
For a tutorial on how application layer policy provides second-factor authentication for the mythical Yao Bank, see [Enforce network policy using Istio]({{site.url}}/{{page.version}}/security/tutorials/app-layer-policy/enforce-policy-istio).

### Before you begin...

**Required**

- [Calico is installed]({{site.url}}/{{page.version}}/getting-started/)
- [calicoctl is installed and configured]({{site.url}}/{{page.version}}/getting-started/calicoctl/install)
- Kubernetes 1.15 or older (Istio 1.1.7 does not support Kubernetes 1.16+).
See this [issue](https://github.com/projectcalico/calico/issues/2943) for details and workaround.

### How to
>>>>>>> 599b6875

1. [Enable application layer policy](#enable-application-layer-policy)
1. [Install Istio](#install-istio)
1. [Update Istio sidecar injector](#update-istio-sidecar-injector)
1. [Add Calico authorization services to the mesh](#add-calico-authorization-services-to-the-mesh)
1. [Add namespace labels](#add-namespace-labels)

#### Enable application layer policy

To enable the application layer policy, you must enable the **Policy Sync API** on Felix cluster-wide.

In the default **FelixConfiguration**, set the field, `policySyncPathPrefix` to `/var/run/nodeagent`:

```bash
calicoctl patch FelixConfiguration default --patch \
   '{"spec": {"policySyncPathPrefix": "/var/run/nodeagent"}}'
```

#### Install Istio

1. Verify [application layer policy requirements]({{site.url}}/{{page.version}}/getting-started/kubernetes/requirements#application-layer-policy-requirements).
1. Install Istio using the [Istio project documentation](https://archive.istio.io/v1.3/docs/setup/install/) making sure to enable mutual TLS authentication. For example:

```bash
curl -L https://git.io/getLatestIstio | ISTIO_VERSION=1.4.2 sh -
cd $(ls -d istio-*)
./bin/istioctl manifest apply --set values.global.mtls.enabled=true --set values.global.controlPlaneSecurityEnabled=true
```

#### Update Istio sidecar injector

The sidecar injector automatically modifies pods as they are created to work with Istio. This step modifies the injector configuration to add Dikastes (a {{site.prodname}} component), as sidecar containers.

1. Follow the [Automatic sidecar injection instructions](https://archive.istio.io/v1.3/docs/setup/additional-setup/sidecar-injection/#automatic-sidecar-injection) to install the sidecar injector and enable it in your chosen namespace(s).
1. Patch the istio-sidecar-injector `ConfigMap` to enable injection of Dikastes alongside Envoy.

<<<<<<< HEAD
   > **Note**: You can also
   > [view the manifest in your browser]({{site.url}}/{{page.version}}/manifests/alp/istio-inject-configmap-1.1.7.yaml){:target="_blank"}.
   {: .alert .alert-info}

## Adding {{site.prodname}} authorization services to the mesh
=======
```
curl {{site.url}}/{{page.version}}/manifests/alp/istio-inject-configmap-1.4.2.yaml -o istio-inject-configmap.yaml
kubectl patch configmap -n istio-system istio-sidecar-injector --patch "$(cat istio-inject-configmap.yaml)"
```
[View sample manifest]({{site.url}}/{{page.version}}/manifests/alp/istio-inject-configmap-1.3.5.yaml){:target="_blank"}

If you installed a different version of Istio, substitute 1.4.2 in the above URL for your Istio version. We have predefined `ConfigMaps` for Istio versions 1.1.0 through 1.1.17, 1.2.0 through 1.2.9, 1.3.0 through 1.3.5, and 1.4.0 through 1.4.2. To customize the standard sidecar injector `ConfigMap` or understand the changes we have made, see [Customizing the manifests]({{site.url}}/{{page.version}}/getting-started/kubernetes/installation/config-options).

#### Add Calico authorization services to the mesh
>>>>>>> 599b6875

Apply the following manifest to configure Istio to query {{site.prodname}} for application layer policy authorization decisions.

```
kubectl apply -f {{site.url}}/{page.version}}/manifests/alp/istio-app-layer-policy.yaml
```

[View sample manifest]({{site.url}}/{{page.version}}/manifests/alp/istio-app-layer-policy.yaml){:target="_blank"}

#### Add namespace labels

You can control enforcement of application layer policy on a per-namespace basis. However, this only works on pods that are started with the Envoy and {{site.prodname}} Dikastes sidecars (as noted in the step, Update Istio sidecar injector). Pods that do not have the {{site.prodname}} sidecars, enforce only standard {{site.prodname}} network policy.

To enable Istio and application layer policy in a namespace, add the label `istio-injection=enabled`.

```
kubectl label namespace <your namespace name> istio-injection=enabled
```

If the namespace already has pods in it, you must recreate them for this to take effect.

>**Note**: Envoy must be able to communicate with the `istio-pilot.istio-system service`. If you apply any egress policies to your pods, you *must* enable access. For example, you could [apply a network policy]({{site.url}}/{{page.version}}/getting-started/kubernetes/installation/manifests/app-layer-policy/allow-istio-pilot.yaml).
{: .alert .alert-info}

### Above and beyond

- [Enforce network policy using Istio tutorial]({{site.url}}/{{page.version}}/security/tutorials/app-layer-policy/enforce-policy-istio)
- [Enforce network policy using Istio]({{site.url}}/{{page.version}}/security/enforce-policy-istio)
- [Use HTTP methods and paths in policy rules]({{site.url}}/{{page.version}}/security/http-methods)<|MERGE_RESOLUTION|>--- conflicted
+++ resolved
@@ -1,12 +1,7 @@
 ---
-<<<<<<< HEAD
-title: Enabling application layer policy
-canonical_url: https://docs.tigera.io/v2.5/getting-started/kubernetes/installation/app-layer-policy
-=======
 title: Enabling application layer policy for Istio
-description: Enforce application layer network policy for Istio using Calico network policy.
-canonical_url: 'https://docs.projectcalico.org/v3.9/getting-started/kubernetes/installation/app-layer-policy'
->>>>>>> 599b6875
+description: Enforce application layer network policy for Istio using Calico Enterprise network policy.
+canonical_url: https://docs.tigera.io/v2.6/getting-started/kubernetes/installation/app-layer-policy
 ---
 
 ### Big picture
@@ -17,30 +12,12 @@
 
 {{site.prodname}} application layer policy lets you enforce application layer attributes like HTTP methods or paths, and cryptographically secure identities for Istio-enabled apps.
 
-<<<<<<< HEAD
-**Prerequisites**:
-
- - [{{site.prodname}} installed](/{{page.version}}/getting-started/)
-=======
 ### Concepts
 
 #### Mitigate threats with {{site.prodname}} network policy
->>>>>>> 599b6875
 
 Although Istio policy is ideal for operational goals, security inside and outside the cluster requires {{site.prodname}} network policy. {{site.prodname}} supports a special integration for Istio, called **application layer policy**. This policy lets you restrict ingress traffic inside and outside pods, and mitigate common threats to Istio-enabled apps.
 
-<<<<<<< HEAD
-```bash
-kubectl patch felixconfiguration default --type='merge' -p '{"spec":{"policySyncPathPrefix":"/var/run/nodeagent"}}'
-```
-
-If you have installed {{site.prodname}} using the manual or helm installation methods, the {{site.prodname}} Manager must also have application layer policy support enabled. This can be accomplished with the following commands:
-
-```bash
-kubectl patch configmap tigera-cnx-manager-config -n calico-monitoring -p '{"data":{"tigera.cnx-manager.alp-support":"true"}}'
-kubectl delete pod -n calico-monitoring -l "k8s-app=cnx-manager"
-```
-=======
 For a tutorial on how application layer policy provides second-factor authentication for the mythical Yao Bank, see [Enforce network policy using Istio]({{site.url}}/{{page.version}}/security/tutorials/app-layer-policy/enforce-policy-istio).
 
 ### Before you begin...
@@ -53,7 +30,6 @@
 See this [issue](https://github.com/projectcalico/calico/issues/2943) for details and workaround.
 
 ### How to
->>>>>>> 599b6875
 
 1. [Enable application layer policy](#enable-application-layer-policy)
 1. [Install Istio](#install-istio)
@@ -90,13 +66,6 @@
 1. Follow the [Automatic sidecar injection instructions](https://archive.istio.io/v1.3/docs/setup/additional-setup/sidecar-injection/#automatic-sidecar-injection) to install the sidecar injector and enable it in your chosen namespace(s).
 1. Patch the istio-sidecar-injector `ConfigMap` to enable injection of Dikastes alongside Envoy.
 
-<<<<<<< HEAD
-   > **Note**: You can also
-   > [view the manifest in your browser]({{site.url}}/{{page.version}}/manifests/alp/istio-inject-configmap-1.1.7.yaml){:target="_blank"}.
-   {: .alert .alert-info}
-
-## Adding {{site.prodname}} authorization services to the mesh
-=======
 ```
 curl {{site.url}}/{{page.version}}/manifests/alp/istio-inject-configmap-1.4.2.yaml -o istio-inject-configmap.yaml
 kubectl patch configmap -n istio-system istio-sidecar-injector --patch "$(cat istio-inject-configmap.yaml)"
@@ -106,7 +75,6 @@
 If you installed a different version of Istio, substitute 1.4.2 in the above URL for your Istio version. We have predefined `ConfigMaps` for Istio versions 1.1.0 through 1.1.17, 1.2.0 through 1.2.9, 1.3.0 through 1.3.5, and 1.4.0 through 1.4.2. To customize the standard sidecar injector `ConfigMap` or understand the changes we have made, see [Customizing the manifests]({{site.url}}/{{page.version}}/getting-started/kubernetes/installation/config-options).
 
 #### Add Calico authorization services to the mesh
->>>>>>> 599b6875
 
 Apply the following manifest to configure Istio to query {{site.prodname}} for application layer policy authorization decisions.
 
