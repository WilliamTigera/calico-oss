--- conflicted
+++ resolved
@@ -6,39 +6,10 @@
 gives an overview of the most popular approaches, and provides links to each for more detailed
 information.
 
-<<<<<<< HEAD
-## Requirements
-
-{{site.prodname}} can run on any Kubernetes cluster which meets the following criteria.
-
-- The kubelet must be configured to use CNI network plugins (e.g `--network-plugin=cni`).
-- kube-proxy must be started in one of the following modes:
-
-   - `iptables` the default as of Kubernetes v1.2.0
-   - `ipvs` {{site.prodname}} supports this at the beta level with
-     [some limitations](#kube-proxy-ipvs-mode). Requires Kubernetes v1.9.3 or later due to
-     critical bugs in earlier releases.
-
-- For kube-proxy `ipvs` mode, Kubernetes v1.9.3 or above is required due to
-  critical bugs in earlier releases.
-- The kube-proxy must be started without the `--masquerade-all` flag, which conflicts with {{site.prodname}} policy.
-- The Kubernetes `NetworkPolicy` API requires at least Kubernetes version v1.3.0.
-- When RBAC is enabled, the proper accounts, roles, and bindings must be defined
-  and utilized by the {{site.prodname}} components.  Examples exist for both the [etcd](rbac.yaml) and
-  [kubernetes api](hosted/rbac-kdd.yaml) datastores.
-- The cluster must be able to load the Tigera CNX docker images - see following section.
-- Public clouds require special configuration. Refer to [AWS](../../../reference/public-cloud/aws), [Azure](../../../reference/public-cloud/azure), and [GCE](../../../reference/public-cloud/gce) configuration guides for details.
-
-## [{{site.prodname}} Hosted Install](hosted)
-
-Installs the {{site.prodname}} components as a DaemonSet entirely using Kubernetes manifests through a single
-kubectl command.
-=======
 ## [{{site.prodname}} Hosted Install](hosted)
 
 Installs the {{site.prodname}} components as a DaemonSet entirely using Kubernetes manifests through a single
 kubectl command. 
->>>>>>> 5bf7cc48
 
 ## [Custom Installation](integration)
 
