---
title: kubeadm Hosted Install
canonical_url: 'https://docs.projectcalico.org/v3.0/getting-started/kubernetes/installation/hosted/kubeadm/'
---

<<<<<<< HEAD
This document outlines how to install {{site.prodname}} on a cluster initialized with
[kubeadm](http://kubernetes.io/docs/getting-started-guides/kubeadm/).  

## Requirements

For {{site.prodname}} to be compatible with your kubeadm-created cluster:

* It must be running at least Kubernetes `v1.8.0`

* There should be no other CNI network configurations installed in /etc/cni/net.d (or equivalent directory)

* The kubeadm flag `--pod-network-cidr` must be set when creating the cluster with `kubeadm init`
  and the CIDR(s) specified with the flag must match {{site.prodname}}'s IP pools. The default
  IP pool configured in {{site.prodname}}'s manifests is `192.168.0.0/16`

* The CIDR specified with the kubeadm flag `--service-cidr` must not overlap with
  {{site.prodname}}'s IP pools

  * The default CIDR for `--service-cidr` is `10.96.0.0/12`

  * The default IP pool configured in {{site.prodname}}'s manifests is `192.168.0.0/16`

{% include {{page.version}}/cnx-k8s-apiserver-requirements.md %}

Note that kubeadm enables the aggregation layer by default. 

You can create a cluster compatible with these manifests by following [the official kubeadm guide](http://kubernetes.io/docs/getting-started-guides/kubeadm/).
=======
This document outlines how to install {{site.prodname}} on a cluster initialized with 
[kubeadm](http://kubernetes.io/docs/getting-started-guides/kubeadm/).  
>>>>>>> 5bf7cc48

{% include {{page.version}}/load-docker-intro.md %}

{% include {{page.version}}/load-docker-our-reg.md yaml="calico" %}

<<<<<<< HEAD
{% include {{page.version}}/load-docker.md yaml="calico" orchestrator="kubernetes" %}

## Installing {{site.prodname}}
=======
1. If you have an existing cluster, ensure that it meets the {{site.prodname}} [system requirements](../../../requirements). Otherwise, you can create a cluster compatible with these manifests by following [the official kubeadm guide](http://kubernetes.io/docs/getting-started-guides/kubeadm/).
>>>>>>> 5bf7cc48

### Installing {{site.prodname}} with a Kubernetes-hosted etcd

As a non-production quick start, to install Calico with a single-node dedicated etcd cluster, running as a Kubernetes pod:

1. [Open calico.yaml in a new tab](1.7/calico.yaml){:target="_blank"}.

1. Copy the contents, paste them into a new file, and save the file as calico.yaml.

{% include {{page.version}}/cnx-cred-sed.md yaml="calico" %}
   
   > **Note**: Refer to [Configuration options](../index#configuration-options) for additional
   > settings that can be modified in the manifest.
   {: .alert .alert-info}

1. Then apply the manifest.

   ```shell
   kubectl apply -f calico.yaml
   ```
1. Continue to [Installing the CNX Manager](#installing-the-cnx-manager)

### Installing {{site.prodname}} with an existing etcd datastore

To install {{site.prodname}}, configured to use an etcd that you have already set-up:

1. Ensure your cluster meets the {{site.prodname}} [system requirements](../../../requirements) (or recreate it if not).

2. Follow [the main etcd datastore instructions](../hosted).

1. Continue to [Installing the CNX Manager](#installing-the-cnx-manager)

<<<<<<< HEAD
### Installing {{site.prodname}} with the Kubernetes API datastore
=======
## Kubernetes API datastore
>>>>>>> 5bf7cc48

To install {{site.prodname}}, configured to use the Kubernetes API as its sole data source:

1. Ensure your cluster meets the {{site.prodname}} [system requirements](../../../requirements) (or recreate it if not).

2. Follow [the main Kubernetes datastore instructions](../kubernetes-datastore).

1. Continue to [Installing the CNX Manager](#installing-the-cnx-manager)

## Installing the CNX Manager

1. [Open cnx-etcd.yaml in a new tab](../cnx/1.7/cnx-etcd.yaml){:target="_blank"}.

1. Copy the contents, paste them into a new file, and save the file as cnx.yaml.
   This is what subsequent instructions will refer to.
   
{% include {{page.version}}/cnx-mgr-install.md %}

{% include {{page.version}}/cnx-monitor-install.md %}

<<<<<<< HEAD
{% include {{page.version}}/gs-next-steps.md %}
=======
The simplest way to use calicoctl in kubeadm is by running it as a pod.
See [Installing calicoctl](/{{page.version}}/usage/calicoctl/install) for more information.
>>>>>>> 5bf7cc48
<|MERGE_RESOLUTION|>--- conflicted
+++ resolved
@@ -3,50 +3,18 @@
 canonical_url: 'https://docs.projectcalico.org/v3.0/getting-started/kubernetes/installation/hosted/kubeadm/'
 ---
 
-<<<<<<< HEAD
-This document outlines how to install {{site.prodname}} on a cluster initialized with
-[kubeadm](http://kubernetes.io/docs/getting-started-guides/kubeadm/).  
-
-## Requirements
-
-For {{site.prodname}} to be compatible with your kubeadm-created cluster:
-
-* It must be running at least Kubernetes `v1.8.0`
-
-* There should be no other CNI network configurations installed in /etc/cni/net.d (or equivalent directory)
-
-* The kubeadm flag `--pod-network-cidr` must be set when creating the cluster with `kubeadm init`
-  and the CIDR(s) specified with the flag must match {{site.prodname}}'s IP pools. The default
-  IP pool configured in {{site.prodname}}'s manifests is `192.168.0.0/16`
-
-* The CIDR specified with the kubeadm flag `--service-cidr` must not overlap with
-  {{site.prodname}}'s IP pools
-
-  * The default CIDR for `--service-cidr` is `10.96.0.0/12`
-
-  * The default IP pool configured in {{site.prodname}}'s manifests is `192.168.0.0/16`
-
-{% include {{page.version}}/cnx-k8s-apiserver-requirements.md %}
-
-Note that kubeadm enables the aggregation layer by default. 
-
-You can create a cluster compatible with these manifests by following [the official kubeadm guide](http://kubernetes.io/docs/getting-started-guides/kubeadm/).
-=======
 This document outlines how to install {{site.prodname}} on a cluster initialized with 
 [kubeadm](http://kubernetes.io/docs/getting-started-guides/kubeadm/).  
->>>>>>> 5bf7cc48
 
 {% include {{page.version}}/load-docker-intro.md %}
 
 {% include {{page.version}}/load-docker-our-reg.md yaml="calico" %}
 
-<<<<<<< HEAD
 {% include {{page.version}}/load-docker.md yaml="calico" orchestrator="kubernetes" %}
 
 ## Installing {{site.prodname}}
-=======
+
 1. If you have an existing cluster, ensure that it meets the {{site.prodname}} [system requirements](../../../requirements). Otherwise, you can create a cluster compatible with these manifests by following [the official kubeadm guide](http://kubernetes.io/docs/getting-started-guides/kubeadm/).
->>>>>>> 5bf7cc48
 
 ### Installing {{site.prodname}} with a Kubernetes-hosted etcd
 
@@ -79,11 +47,7 @@
 
 1. Continue to [Installing the CNX Manager](#installing-the-cnx-manager)
 
-<<<<<<< HEAD
-### Installing {{site.prodname}} with the Kubernetes API datastore
-=======
 ## Kubernetes API datastore
->>>>>>> 5bf7cc48
 
 To install {{site.prodname}}, configured to use the Kubernetes API as its sole data source:
 
@@ -104,9 +68,4 @@
 
 {% include {{page.version}}/cnx-monitor-install.md %}
 
-<<<<<<< HEAD
-{% include {{page.version}}/gs-next-steps.md %}
-=======
-The simplest way to use calicoctl in kubeadm is by running it as a pod.
-See [Installing calicoctl](/{{page.version}}/usage/calicoctl/install) for more information.
->>>>>>> 5bf7cc48
+{% include {{page.version}}/gs-next-steps.md %}