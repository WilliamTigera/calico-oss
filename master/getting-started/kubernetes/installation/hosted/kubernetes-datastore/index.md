--- conflicted
+++ resolved
@@ -22,17 +22,11 @@
 You must have a cluster which meets the following requirements:
 
 - You are running Kubernetes `v1.7.0` or higher.
-<<<<<<< HEAD
 - You have a Kubernetes cluster configured to use CNI network plugins (i.e. by passing `--network-plugin=cni` to the kubelet)
 - Your Kubernetes controller manager is configured to allocate pod CIDRs (i.e. by passing `--allocate-node-cidrs=true` to the controller manager)
 - Your Kubernetes controller manager has been provided a cluster-cidr (i.e. by passing `--cluster-cidr=192.168.0.0/16`, which the manifest expects by default).
 - Your Kubernetes API server is configured to [support the aggregation layer](https://kubernetes.io/docs/tasks/access-kubernetes-api/configure-aggregation-layer/).
 - Your Kubernetes API server is configured to use a supported authentication method
-=======
-- You have a Kubernetes cluster configured to use CNI network plugins (i.e., by passing `--network-plugin=cni` to the kubelet)
-- Your Kubernetes controller manager is configured to allocate pod CIDRs (i.e., by passing `--allocate-node-cidrs=true` to the controller manager)
-- Your Kubernetes controller manager has been provided a cluster-cidr (i.e., by passing `--cluster-cidr=192.168.0.0/16`, which the manifest expects by default).
->>>>>>> 6fc0fe32
 
 Ensure that the kube-apiserver has been started with the appropriate flags.
 - Refer to the Kubernetes documentation to
@@ -95,13 +89,8 @@
 With Kubernetes as the {{site.prodname}} datastore, {{site.prodname}} has beta support for {{site.prodname}} networking.  This provides BGP-based
 networking with a full node-to-node mesh and/or explicit configuration of peers.
 
-<<<<<<< HEAD
-To install Calico with Calico networking, run the following command based on your Kubernetes version.
-This will install Calico and will initially create a full node-to-node mesh.
-=======
 To install {{site.prodname}} with {{site.prodname}} networking, run one of the commands below based on your Kubernetes version.
 This will install {{site.prodname}} and will initially create a full node-to-node mesh.
->>>>>>> 6fc0fe32
 
 > **Note**: Calico v2.5.0 or later with Kubernetes backend requires Kubernetes
 > v1.7.0 or higher.
@@ -218,8 +207,4 @@
 The above manifest deploys {{site.prodname}} such that Felix uses the Kubernetes API directly to learn the required information to enforce policy,
 removing {{site.prodname}}'s dependency on etcd and the need for the Kubernetes controllers.
 
-<<<<<<< HEAD
-The Calico CNI plugin is still required to configure each pod's virtual ethernet device and network namespace.
-=======
-The CNI plugin is still required to configure each pod's virtual ethernet device and network namespace.
->>>>>>> 6fc0fe32
+The CNI plugin is still required to configure each pod's virtual ethernet device and network namespace.