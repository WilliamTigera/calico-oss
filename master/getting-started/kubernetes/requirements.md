--- conflicted
+++ resolved
@@ -13,48 +13,46 @@
 - 1.9
 - 1.10
 
-Other versions are likely to work, but we do not actively test {{site.prodname}} 
+Other versions are likely to work, but we do not actively test {{site.prodname}}
 {{page.version}} against them.
 
 Application Layer Policy requires Kubernetes 1.9 or later.
 
 #### CNI plug-in enabled
 
-{{site.prodname}} is installed as a CNI plugin. The kubelet must be configured 
-to use CNI networking by passing the `--network-plugin=cni` argument. (On 
+{{site.prodname}} is installed as a CNI plugin. The kubelet must be configured
+to use CNI networking by passing the `--network-plugin=cni` argument. (On
 kubeadm, this is the default.)
 
 #### Other network providers
 
 {{site.prodname}} must be the only network provider in each cluster. We do
-not currently support migrating a cluster with another network provider to 
+not currently support migrating a cluster with another network provider to
 use {{site.prodname}} networking.
-  
+
 #### Supported kube-proxy modes
 
 {{site.prodname}} supports the following kube-proxy modes:
 - `iptables` (default)
-- `ipvs` (beta) Requires Kubernetes >=v1.9.3. Refer to 
+- `ipvs` (beta) Requires Kubernetes >=v1.9.3. Refer to
   [Enabling IPVS in Kubernetes](../../usage/enabling-ipvs) for more details.
 
 #### IP pool configuration
 
-The IP range selected for pod IP addresses cannot overlap with any other 
+The IP range selected for pod IP addresses cannot overlap with any other
 IP ranges in your network, including:
 
 - The Kubernetes service cluster IP range
-- The range from which host IPs are allocated 
+- The range from which host IPs are allocated
 
-Our manifests default to `192.168.0.0/16` for the pod IP range. Refer to 
+Our manifests default to `192.168.0.0/16` for the pod IP range. Refer to
 [Configuring the pod IP range](./installation/config-options#configuring-the-pod-ip-range)
 for information on modifying the defaults.
 
-<<<<<<< HEAD
 {% include {{page.version}}/cnx-k8s-apiserver-requirements.md %}
-=======
+
 #### Mutating webhooks
 
 Application Layer Policy requires [Mutating Webhooks](https://kubernetes.io/docs/admin/admission-controllers/#mutatingadmissionwebhook-beta-in-19) to be enabled.
->>>>>>> 652f49c1
 
 {% include {{page.version}}/reqs-kernel.md %}