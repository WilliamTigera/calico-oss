--- conflicted
+++ resolved
@@ -3,30 +3,18 @@
 canonical_url: 'https://docs.projectcalico.org/v3.0/usage/routereflector/bird-rr-config'
 ---
 
-<<<<<<< HEAD
-For many {{site.prodname}} deployments, the use of a Route Reflector is not required.
-=======
 For many {{site.prodname}} deployments, the use of a route reflector is not required.
->>>>>>> 6077f559
 However, for large scale deployments a full mesh of BGP peerings between each
 of your {{site.prodname}} nodes may become untenable.  In this case, route reflectors
 allow you to remove the full mesh and scale up the size of the cluster.
 
 These instructions will take you through installing BIRD as a BGP route
 reflector, and updating your other BIRD instances to speak to your new
-<<<<<<< HEAD
-route reflector.  The instructions that are are valid for both Ubuntu 14.04 and
-RHEL 7.
-
-For a container-based deployment, using the `{{site.nodecontainer}}` container, check
-out the [{{site.prodname}} BIRD Route Reflector container](calico-routereflector).
-=======
 route reflector.  The instructions are valid for both Ubuntu and Red Hat
 Enterprise Linux (RHEL).
 
 For a container-based deployment, using the `{{site.nodecontainer}}` container, check
 out the [{{site.prodname}} BIRD route reflector container](calico-routereflector).
->>>>>>> 6077f559
 
 ## Prerequisites
 
@@ -196,22 +184,6 @@
     systemctl enable bird6
 
 ### Step 5: Reconfigure compute nodes
-<<<<<<< HEAD
-=======
-
-#### Openstack deployments
-
-If you used the `calico-gen-bird-conf.sh` script to configure your
-compute hosts, and you used the route reflector IP when you did, you do
-not need to do anything further.
-
-Otherwise, on each of your compute nodes, edit `/etc/bird/bird.conf`
-(and, if you're using IPv6, `/etc/bird/bird6.conf`) to remove all their
-peer relationships (the blocks beginning with `protocol bgp`) except for
-one. Edit that one's `neighbor` field IP address to be the IP address of
-the route reflector (either IPv4 or IPv6). Then, restart their BIRD
-instances as detailed in step 4.
->>>>>>> 6077f559
 
 #### Container-based deployments
 
