---
title: Installing calicoctl
<<<<<<< HEAD
=======
canonical_url: 'https://docs.projectcalico.org/v3.2/usage/calicoctl/install'
>>>>>>> a799263c
---

## About installing calicoctl

`calicoctl` allows you to create, read, update, and delete {{site.prodname}} objects
from the command line. These objects represent the networking and policy
of your cluster.

You should limit access to `calicoctl` and your {{site.prodname}} datastore to
trusted administrators. We discuss methods of limiting access to the 
{{site.prodname}} datastore in the [configuration section](/{{page.version}}/usage/calicoctl/configure/).

You can run `calicoctl` on any host with network access to the
{{site.prodname}} datastore as either a binary or a container.
For step-by-step instructions, refer to the section that
corresponds to your desired deployment.

- [As a binary on a single host](#installing-calicoctl-as-a-binary-on-a-single-host)

- [As a container on a single host](#installing-calicoctl-as-a-container-on-a-single-host)

- [As a Kubernetes pod](#installing-calicoctl-as-a-kubernetes-pod)


## Installing calicoctl as a binary on a single host

{% include {{page.version}}/ctl-binary-install.md cli="calicoctl" codepath="/calicoctl" %}

**Next step**:

[Configure `calicoctl` to connect to your datastore](/{{page.version}}/usage/calicoctl/configure/).

{% include {{page.version}}/ctl-container-install.md cli="calicoctl" %}

**Next step**:

[Configure `calicoctl` to connect to your datastore](/{{page.version}}/usage/calicoctl/configure/).<|MERGE_RESOLUTION|>--- conflicted
+++ resolved
@@ -1,9 +1,5 @@
 ---
 title: Installing calicoctl
-<<<<<<< HEAD
-=======
-canonical_url: 'https://docs.projectcalico.org/v3.2/usage/calicoctl/install'
->>>>>>> a799263c
 ---
 
 ## About installing calicoctl
@@ -13,7 +9,7 @@
 of your cluster.
 
 You should limit access to `calicoctl` and your {{site.prodname}} datastore to
-trusted administrators. We discuss methods of limiting access to the 
+trusted administrators. We discuss methods of limiting access to the
 {{site.prodname}} datastore in the [configuration section](/{{page.version}}/usage/calicoctl/configure/).
 
 You can run `calicoctl` on any host with network access to the
