---
title: Configuring calicoctl to connect to an etcd datastore
<<<<<<< HEAD
---

{% include {{page.version}}/cli-config-etcd.md cli="calicoctl" %}

=======
canonical_url: 'https://docs.projectcalico.org/v3.2/usage/calicoctl/configure/etcd'
---

## Complete list of etcd configuration options

| Configuration file option | Environment variable | Description                                                                           | Schema
| --------------------------| -------------------- | ------------------------------------------------------------------------------------- | ------
| `datastoreType`           | `DATASTORE_TYPE`     | Indicates the datastore to use. If unspecified, defaults to `etcdv3`. (optional)      | `kubernetes`, `etcdv3`
| `etcdEndpoints`           | `ETCD_ENDPOINTS`     | A comma-separated list of etcd endpoints. Example: `http://127.0.0.1:2379,http://127.0.0.2:2379` (required) | string
| `etcdUsername`            | `ETCD_USERNAME`      | User name for RBAC. Example: `user` (optional)                                        | string
| `etcdPassword`            | `ETCD_PASSWORD`      | Password for the given user name. Example: `password` (optional)                      | string
| `etcdKeyFile`             | `ETCD_KEY_FILE`      | Path to the file containing the private key matching the `calicoctl` client certificate. Enables `calicoctl` to participate in mutual TLS authentication and identify itself to the etcd server. Example: `/etc/calicoctl/key.pem` (optional) | string
| `etcdCertFile`            | `ETCD_CERT_FILE`     | Path to the file containing the client certificate issued to `calicoctl`. Enables `calicoctl` to participate in mutual TLS authentication and identify itself to the etcd server. Example: `/etc/calicoctl/cert.pem` (optional) | string
| `etcdCACertFile`          | `ETCD_CA_CERT_FILE`  | Path to the file containing the root certificate of the certificate authority (CA) that issued the etcd server certificate. Configures `calicoctl` to trust the CA that signed the root certificate. The file may contain multiple root certificates, causing `calicoctl` to trust each of the CAs included. Example: `/etc/calicoctl/ca.pem` (optional) | string

> **Note**:
> - If you are running with TLS enabled, ensure your endpoint addresses use HTTPS.
> - When specifying through environment variables, the `DATASTORE_TYPE` environment
>   is not required for etcdv3.
> - All environment variables may also be prefixed with `CALICO_`, for example
>   `CALICO_DATASTORE_TYPE` and `CALICO_ETCD_ENDPOINTS` etc. may also be used.
>   This is useful if the non-prefixed names clash with existing environment
>   variables defined on your system
> - Previous versions of `calicoctl` supported `ETCD_SCHEME` and `ETC_AUTHORITY` environment
>   variables as a mechanism for specifying the etcd endpoints. These variables are
>   no longer supported. Use `ETCD_ENDPOINTS` instead.
> - In kubeadm deployments, {{site.prodname}} is not configured to use the etcd run by kubeadm
>   on the Kubernetes master. Instead, it launches its own instance of etcd as a pod,
>   available at `http://10.96.232.136:6666`. Ensure you are connecting to the correct etcd
>   or you will not see any of the expected data.
{: .alert .alert-info}
>>>>>>> a799263c

## Examples

#### Example configuration file

```yaml
apiVersion: projectcalico.org/v3
kind: CalicoAPIConfig
metadata:
spec:
  etcdEndpoints: https://etcd1:2379,https://etcd2:2379,https://etcd3:2379
  etcdKeyFile: /etc/calico/key.pem
  etcdCertFile: /etc/calico/cert.pem
  etcdCACertFile: /etc/calico/ca.pem
```

#### Example using environment variables

```
ETCD_ENDPOINTS=http://myhost1:2379 calicoctl get bgppeers
```

#### Example using IPv6

Create a single node etcd cluster listening on IPv6 localhost `[::1]`.

```
etcd --listen-client-urls=http://[::1]:2379 --advertise-client-urls=http://[::1]:2379
```

Use the etcd IPv6 cluster:

```
ETCD_ENDPOINTS=http://[::1]:2379 calicoctl get bgppeers
```

#### Example using mixed IPv4/IPv6

Create a single node etcd cluster listening on IPv4 and IPv6 localhost `[::1]`.

```
etcd --listen-client-urls=http://[::1]:2379,http://127.0.0.1:2379 --advertise-client-urls=http://[::1]:2379
```

Use the IPv6 endpoint:

```
ETCD_ENDPOINTS=http://[::1]:2379 calicoctl get bgppeers
```

Use the IPv4 endpoint:

```
ETCD_ENDPOINTS=http://127.0.0.1:2379 calicoctl get bgppeers
```

## {{site.nodecontainer}}

It is important to note that not only will calicoctl will use the specified keys directly
on the host to access etcd, **it will also pass on these environment variables
and volume mount the keys into the started `{{site.noderunning}}` container.**

Therefore, configuring `{{site.nodecontainer}}` for etcd is easily accomplished by running
`calicoctl node run` with the parameters set correctly.


### Checking the configuration

Here is a simple command to check that the installation and configuration is
correct.

```
calicoctl get nodes
```

A correct setup will yield a list of the nodes that have registered.  If an
empty list is returned you are either pointed at the wrong datastore or no
nodes have registered.  If an error is returned then attempt to correct the
issue then try again.

### Next steps

Now you are ready to read and configure most aspects of {{site.prodname}}.  You can
find the full list of commands in the
[Command Reference]({{site.baseurl}}/{{page.version}}/reference/calicoctl/commands/).

The full list of resources that can be managed, including a description of each,
can be found in the
[Resource Definitions]({{site.baseurl}}/{{page.version}}/reference/calicoctl/resources/).<|MERGE_RESOLUTION|>--- conflicted
+++ resolved
@@ -1,12 +1,5 @@
 ---
 title: Configuring calicoctl to connect to an etcd datastore
-<<<<<<< HEAD
----
-
-{% include {{page.version}}/cli-config-etcd.md cli="calicoctl" %}
-
-=======
-canonical_url: 'https://docs.projectcalico.org/v3.2/usage/calicoctl/configure/etcd'
 ---
 
 ## Complete list of etcd configuration options
@@ -37,7 +30,6 @@
 >   available at `http://10.96.232.136:6666`. Ensure you are connecting to the correct etcd
 >   or you will not see any of the expected data.
 {: .alert .alert-info}
->>>>>>> a799263c
 
 ## Examples
 
