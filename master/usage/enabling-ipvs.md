--- conflicted
+++ resolved
@@ -1,9 +1,5 @@
 ---
 title: Enabling IPVS in Kubernetes
-<<<<<<< HEAD
-=======
-canonical_url: 'https://docs.projectcalico.org/v3.2/usage/enabling-ipvs'
->>>>>>> a799263c
 ---
 
 {{site.prodname}} has support for `kube-proxy`'s `ipvs` proxy mode.
@@ -24,7 +20,7 @@
   locally-assigned ExternalIP.  {{site.prodname}} does support ExternalIPs that
   are implemented via an external load balancer.
 
- {{site.prodname}} will detect if you change `kube-proxy`'s proxy mode after 
- {{site.prodname}} has been deployed. Any Kubernetes `ipvs`-specific configuration 
- needs to be [configured](../reference/felix/configuration#ipvs-portranges) 
+ {{site.prodname}} will detect if you change `kube-proxy`'s proxy mode after
+ {{site.prodname}} has been deployed. Any Kubernetes `ipvs`-specific configuration
+ needs to be [configured](../reference/felix/configuration#ipvs-portranges)
  before changing the `kube-proxy` proxy mode to `ipvs`.