# This Makefile builds Felix and packages it in various forms:
#
#                                                                      Go install
#                                                                         Glide
#                                                                           |
#                                                                           |
#                                                                           |
#                                                    +-------+              v
#                                                    | Felix |   +---------------------+
#                                                    |  Go   |   | calico/go-build     |
#                                                    |  code |   +---------------------+
#                                                    +-------+         /
#                                                           \         /
#                                                            \       /
#                                                             \     /
#                                                             go build
#                                                                 \
#                                                                  \
#                                                                   \
# +----------------------+                                           :
# | calico-build/centos7 |                                           v
# | calico-build/xenial  |                                 +------------------+
# | calico-build/trusty  |                                 | bin/calico-felix |
# +----------------------+                                 +------------------+
#                     \                                          /   /
#                      \             .--------------------------'   /
#                       \           /                              /
#                        \         /                      .-------'
#                         \       /                      /
#                     rpm/build-rpms                    /
#                   debian/build-debs                  /
#                           |                         /
#                           |                   docker build
#                           v                         |
#            +----------------------------+           |
#            |  RPM packages for Centos7  |           |
#            |  RPM packages for Centos6  |           v
#            | Debian packages for Xenial |    +--------------+
#            | Debian packages for Trusty |    | tigera/felix |
#            +----------------------------+    +--------------+
#
#
#
###############################################################################
# Shortcut targets
default: build

## Build binary for current platform
all: build

## Run the tests for the current platform/architecture
test: ut fv

###############################################################################
# Both native and cross architecture builds are supported.
# The target architecture is select by setting the ARCH variable.
# When ARCH is undefined it is set to the detected host architecture.
# When ARCH differs from the host architecture a crossbuild will be performed.
ARCHES=$(patsubst docker-image/Dockerfile.%,%,$(wildcard docker-image/Dockerfile.*))

# BUILDARCH is the host architecture
# ARCH is the target architecture
# we need to keep track of them separately
BUILDARCH ?= $(shell uname -m)
BUILDOS ?= $(shell uname -s | tr A-Z a-z)

# canonicalized names for host architecture
ifeq ($(BUILDARCH),aarch64)
        BUILDARCH=arm64
endif
ifeq ($(BUILDARCH),x86_64)
        BUILDARCH=amd64
endif

# unless otherwise set, I am building for my own architecture, i.e. not cross-compiling
ARCH ?= $(BUILDARCH)

# canonicalized names for target architecture
ifeq ($(ARCH),aarch64)
        override ARCH=arm64
endif
ifeq ($(ARCH),x86_64)
    override ARCH=amd64
endif

# Targets used when cross building.
.PHONY: native register
native:
ifneq ($(BUILDARCH),$(ARCH))
	@echo "Target $(MAKECMDGOALS)" is not supported when cross building! && false
endif

# Enable binfmt adding support for miscellaneous binary formats.
# This is only needed when running non-native binaries.
register:
ifneq ($(BUILDARCH),$(ARCH))
	docker run --rm --privileged multiarch/qemu-user-static:register || true
endif


# list of arches *not* to build when doing *-all
#    until s390x works correctly
EXCLUDEARCH ?= s390x
VALIDARCHES = $(filter-out $(EXCLUDEARCH),$(ARCHES))

###############################################################################
CONTAINER_NAME=tigera/felix
PACKAGE_NAME?=github.com/projectcalico/felix

GO_BUILD_VER?=v0.17
# For building, we use the go-build image for the *host* architecture, even if the target is different
# the one for the host should contain all the necessary cross-compilation tools
# we do not need to use the arch since go-build:v0.15 now is multi-arch manifest
<<<<<<< HEAD
CALICO_BUILD = calico/go-build:$(GO_BUILD_VER)
ETCD_VERSION?=v3.2.5
K8S_VERSION?=v1.7.5
PROTOC_VER ?= v0.1
PROTOC_CONTAINER ?= calico/protoc:$(PROTOC_VER)-$(BUILDARCH)
=======
CALICO_BUILD=calico/go-build:$(GO_BUILD_VER)
ETCD_VERSION?=v3.3.7
K8S_VERSION?=v1.10.4
PROTOC_VER?=v0.1
PROTOC_CONTAINER ?=calico/protoc:$(PROTOC_VER)-$(BUILDARCH)
>>>>>>> 9b4afc2b

FV_ETCDIMAGE ?= quay.io/coreos/etcd:$(ETCD_VERSION)-$(BUILDARCH)
FV_K8SIMAGE ?= gcr.io/google_containers/hyperkube-$(BUILDARCH):$(K8S_VERSION)
FV_TYPHAIMAGE ?= tigera/typha:latest-$(BUILDARCH)
FV_FELIXIMAGE ?= tigera/felix:latest-$(BUILDARCH)

# If building on amd64 omit the arch in the container name.  Fixme!
ifeq ($(BUILDARCH),amd64)
        FV_ETCDIMAGE=quay.io/coreos/etcd:$(ETCD_VERSION)
        FV_K8SIMAGE=gcr.io/google_containers/hyperkube:$(K8S_VERSION)
        FV_TYPHAIMAGE=gcr.io/unique-caldron-775/cnx/tigera/typha:master
endif

# Total number of ginkgo batches to run.  The CI system sets this according to the number
# of jobs that it divides the FVs into.
FV_NUM_BATCHES?=3
# Space-delimited list of FV batches to run in parallel.  Defaults to running all batches
# in parallel on this host.  The CI system runs a subset of batches in each parallel job.
FV_BATCHES_TO_RUN?=$(shell seq $(FV_NUM_BATCHES))
FV_SLOW_SPEC_THRESH=90

# Figure out version information.  To support builds from release tarballs, we default to
# <unknown> if this isn't a git checkout.
GIT_COMMIT:=$(shell git rev-parse HEAD || echo '<unknown>')
BUILD_ID:=$(shell git rev-parse HEAD || uuidgen | sed 's/-//g')
GIT_DESCRIPTION:=$(shell git describe --tags || echo '<unknown>')

# Calculate a timestamp for any build artefacts.
DATE:=$(shell date -u +'%FT%T%z')

# Linker flags for building Felix.
#
# We use -X to insert the version information into the placeholder variables
# in the buildinfo package.
#
# We use -B to insert a build ID note into the executable, without which, the
# RPM build tools complain.
LDFLAGS:=-ldflags "\
        -X $(PACKAGE_NAME)/buildinfo.GitVersion=$(GIT_DESCRIPTION) \
        -X $(PACKAGE_NAME)/buildinfo.BuildDate=$(DATE) \
        -X $(PACKAGE_NAME)/buildinfo.GitRevision=$(GIT_COMMIT) \
        -B 0x$(BUILD_ID)"

# List of Go files that are generated by the build process.  Builds should
# depend on these, clean removes them.
GENERATED_GO_FILES:=proto/felixbackend.pb.go

# All Felix go files.
SRC_FILES:=$(shell find . $(foreach dir,$(NON_FELIX_DIRS),-path ./$(dir) -prune -o) -type f -name '*.go' -print) $(GENERATED_GO_FILES)

# Figure out the users UID/GID.  These are needed to run docker containers
# as the current user and ensure that files built inside containers are
# owned by the current user.
LOCAL_USER_ID:=$(shell id -u)
LOCAL_GROUP_ID:=$(shell id -g)

# Allow libcalico-go and the ssh auth sock to be mapped into the build container.
ifdef LIBCALICOGO_PATH
  EXTRA_DOCKER_ARGS += -v $(LIBCALICOGO_PATH):/go/src/github.com/projectcalico/libcalico-go:ro
endif
ifdef SSH_AUTH_SOCK
  EXTRA_DOCKER_ARGS += -v $(SSH_AUTH_SOCK):/ssh-agent --env SSH_AUTH_SOCK=/ssh-agent
endif
DOCKER_GO_BUILD := mkdir -p .go-pkg-cache && \
                   docker run --rm \
                              --net=host \
                              $(EXTRA_DOCKER_ARGS) \
                              -e LOCAL_USER_ID=$(LOCAL_USER_ID) \
                              -v $(CURDIR):/go/src/$(PACKAGE_NAME):rw \
                              -v $(CURDIR)/.go-pkg-cache:/go/pkg:rw \
                              -w /go/src/$(PACKAGE_NAME) \
                              -e GOARCH=$(ARCH) \
                              $(CALICO_BUILD)

.PHONY: clean
clean:
	rm -rf bin \
	       docker-image/bin \
	       dist \
	       build \
	       fv/fv.test \
	       $(GENERATED_GO_FILES) \
	       go/docs/calc.pdf \
	       .glide \
	       vendor \
	       .go-pkg-cache \
	       check-licenses/dependency-licenses.txt \
	       release-notes-*
	find . -name "junit.xml" -type f -delete
	find . -name "*.coverprofile" -type f -delete
	find . -name "coverage.xml" -type f -delete
	find . -name ".coverage" -type f -delete
	find . -name "*.pyc" -type f -delete

###############################################################################
# Building the binary
###############################################################################
build: bin/calico-felix
build-all: $(addprefix sub-build-,$(VALIDARCHES))
sub-build-%:
	$(MAKE) build ARCH=$*

# Update the vendored dependencies with the latest upstream versions matching
# our glide.yaml.  If there area any changes, this updates glide.lock
# as a side effect.  Unless you're adding/updating a dependency, you probably
# want to use the vendor target to install the versions from glide.lock.
VENDOR_REMADE := false
.PHONY: update-vendor
update-vendor glide.lock:
	mkdir -p $$HOME/.glide
	$(DOCKER_GO_BUILD) glide up --strip-vendor
	touch vendor/.up-to-date
	# Optimization: since glide up does the job of glide install, flag to the
	# vendor target that it doesn't need to do anything.
	$(eval VENDOR_REMADE := true)

# vendor is a shortcut for force rebuilding the go vendor directory.
.PHONY: vendor
vendor vendor/.up-to-date: glide.lock
	if ! $(VENDOR_REMADE); then \
	  mkdir -p $$HOME/.glide && \
	  $(DOCKER_GO_BUILD) glide install --strip-vendor && \
	  touch vendor/.up-to-date; \
	fi

# Default the typha repo and version but allow them to be overridden
TYPHA_REPO?=github.com/projectcalico/typha
TYPHA_VERSION?=$(shell git ls-remote git@github.com:projectcalico/typha master 2>/dev/null | cut -f 1)

## Update typha pin in glide.yaml
update-typha:
	    $(DOCKER_GO_BUILD) sh -c '\
        echo "Updating typha to $(TYPHA_VERSION) from $(TYPHA_REPO)"; \
        export OLD_VER=$$(grep --after 50 typha glide.yaml |grep --max-count=1 --only-matching --perl-regexp "version:\s*\K[\.0-9a-z]+") ;\
        echo "Old version: $$OLD_VER";\
        if [ $(TYPHA_VERSION) != $$OLD_VER ]; then \
          sed -i "s/$$OLD_VER/$(TYPHA_VERSION)/" glide.yaml && \
          OUTPUT=`mktemp`;\
          glide up --strip-vendor; glide up --strip-vendor 2>&1 | tee $$OUTPUT; \
          if ! grep -v "github.com/onsi/gomega" $$OUTPUT | grep -v "golang.org/x/sys" | grep -v "github.com/onsi/ginkgo" | grep "\[WARN\]"; then true; else false; fi; \
        fi'

bin/calico-felix: bin/calico-felix-$(ARCH)
	ln -f bin/calico-felix-$(ARCH) bin/calico-felix

bin/calico-felix-$(ARCH): $(SRC_FILES) vendor/.up-to-date
	@echo Building felix for $(ARCH) on $(BUILDARCH)
	mkdir -p bin
	$(DOCKER_GO_BUILD) \
	   sh -c 'go build -v -i -o $@ -v $(LDFLAGS) "$(PACKAGE_NAME)/cmd/calico-felix" && \
		( ldd $@ 2>&1 | grep -q -e "Not a valid dynamic program" \
		-e "not a dynamic executable" || \
		( echo "Error: $@ was not statically linked"; false ) )'

# Cross-compile Felix for Windows
bin/calico-felix.exe: $(SRC_FILES) vendor/.up-to-date
	@echo Building felix for Windows...
	mkdir -p bin
	$(DOCKER_GO_BUILD) \
           sh -c 'GOOS=windows go build -v -o $@ -v $(LDFLAGS) "$(PACKAGE_NAME)/cmd/calico-felix" && \
		( ldd $@ 2>&1 | grep -q "Not a valid dynamic program" || \
		( echo "Error: $@ was not statically linked"; false ) )'

# Generate the protobuf bindings for go. The proto/felixbackend.pb.go file is included in SRC_FILES
protobuf proto/felixbackend.pb.go: proto/felixbackend.proto
	docker run --rm --user $(LOCAL_USER_ID):$(LOCAL_GROUP_ID) \
                  -v $(CURDIR):/code -v $(CURDIR)/proto:/src:rw \
	              $(PROTOC_CONTAINER) \
	              --gogofaster_out=plugins=grpc:. \
	              felixbackend.proto

###############################################################################
# Building the image
###############################################################################
# Build the tigera/felix docker image, which contains only Felix.
.PHONY: tigera/felix tigera/felix-$(ARCH)

# by default, build the image for the target architecture
.PHONY: image-all
image-all: $(addprefix sub-image-,$(VALIDARCHES))
sub-image-%:
	$(MAKE) image ARCH=$*

image: tigera/felix
tigera/felix: tigera/felix-$(ARCH)
tigera/felix-$(ARCH): bin/calico-felix-$(ARCH) register
	rm -rf docker-image/bin
	mkdir -p docker-image/bin
	cp bin/calico-felix-$(ARCH) docker-image/bin/
<<<<<<< HEAD
	docker build --pull -t tigera/felix:latest-$(ARCH) --file ./docker-image/Dockerfile.$(ARCH) docker-image
=======
	docker build --pull -t calico/felix:latest-$(ARCH) --build-arg QEMU_IMAGE=$(CALICO_BUILD) --file ./docker-image/Dockerfile.$(ARCH) docker-image
>>>>>>> 9b4afc2b
ifeq ($(ARCH),amd64)
	docker tag tigera/felix:latest-$(ARCH) tigera/felix:latest
endif

imagetag:
ifndef IMAGETAG
	$(error IMAGETAG is undefined - run using make <target> IMAGETAG=X.Y.Z)
endif

## push all arches
push-all: imagetag $(addprefix sub-push-,$(VALIDARCHES))
sub-push-%:
	$(MAKE) push ARCH=$* IMAGETAG=$(IMAGETAG)

## push one arch
push: imagetag
	docker push $(CONTAINER_NAME):$(IMAGETAG)-$(ARCH)
	docker push quay.io/$(CONTAINER_NAME):$(IMAGETAG)-$(ARCH)
ifeq ($(ARCH),amd64)
	docker push $(CONTAINER_NAME):$(IMAGETAG)
	docker push quay.io/$(CONTAINER_NAME):$(IMAGETAG)
endif

## tag images of one arch
tag-images: imagetag
	docker tag $(CONTAINER_NAME):latest-$(ARCH) $(CONTAINER_NAME):$(IMAGETAG)-$(ARCH)
	docker tag $(CONTAINER_NAME):latest-$(ARCH) quay.io/$(CONTAINER_NAME):$(IMAGETAG)-$(ARCH)
ifeq ($(ARCH),amd64)
	docker tag $(CONTAINER_NAME):latest-$(ARCH) $(CONTAINER_NAME):$(IMAGETAG)
	docker tag $(CONTAINER_NAME):latest-$(ARCH) quay.io/$(CONTAINER_NAME):$(IMAGETAG)
endif

## tag images of all archs
tag-images-all: imagetag $(addprefix sub-tag-images-,$(VALIDARCHES))
sub-tag-images-%:
	$(MAKE) tag-images ARCH=$* IMAGETAG=$(IMAGETAG)

###############################################################################
# Building OS Packages (debs/RPMS)
###############################################################################
# Build all the debs.
.PHONY: deb
deb: bin/calico-felix
ifeq ($(GIT_COMMIT),<unknown>)
	$(error Package builds must be done from a git working copy in order to calculate version numbers.)
endif
	$(MAKE) calico-build/trusty
	$(MAKE) calico-build/xenial
	$(MAKE) calico-build/bionic
	utils/make-packages.sh deb

# Build RPMs.
.PHONY: rpm
rpm: bin/calico-felix
ifeq ($(GIT_COMMIT),<unknown>)
	$(error Package builds must be done from a git working copy in order to calculate version numbers.)
endif
	$(MAKE) calico-build/centos7
ifneq ("$(ARCH)","ppc64le") # no ppc64le support in centos6
	$(MAKE) calico-build/centos6
endif
	utils/make-packages.sh rpm

# Build a docker image used for building debs for trusty.
.PHONY: calico-build/trusty
calico-build/trusty:
	cd docker-build-images && docker build -f ubuntu-trusty-build.Dockerfile.$(ARCH) -t calico-build/trusty .

# Build a docker image used for building debs for xenial.
.PHONY: calico-build/xenial
calico-build/xenial:
	cd docker-build-images && docker build -f ubuntu-xenial-build.Dockerfile.$(ARCH) -t calico-build/xenial .

# Build a docker image used for building debs for bionic.
.PHONY: calico-build/bionic
calico-build/bionic:
	cd docker-build-images && docker build -f ubuntu-bionic-build.Dockerfile.$(ARCH) -t calico-build/bionic .

# Construct a docker image for building Centos 7 RPMs.
.PHONY: calico-build/centos7
calico-build/centos7:
	cd docker-build-images && \
	  docker build \
	  --build-arg=UID=$(LOCAL_USER_ID) \
	  --build-arg=GID=$(LOCAL_GROUP_ID) \
	  -f centos7-build.Dockerfile.$(ARCH) \
	  -t calico-build/centos7 .

ifeq ("$(ARCH)","ppc64le")
	# Some commands that would typically be run at container build time must be run in a privileged container.
	@-docker rm -f centos7Tmp
	docker run --privileged --name=centos7Tmp calico-build/centos7 \
		/bin/bash -c "/setup-user; /install-centos-build-deps"
	docker commit centos7Tmp calico-build/centos7:latest
endif

# Construct a docker image for building Centos 6 RPMs.
.PHONY: calico-build/centos6
calico-build/centos6:
	cd docker-build-images && \
	  docker build \
	  --build-arg=UID=$(LOCAL_USER_ID) \
	  --build-arg=GID=$(LOCAL_GROUP_ID) \
	  -f centos6-build.Dockerfile.$(ARCH) \
	  -t calico-build/centos6 .

###############################################################################
# Static checks
###############################################################################
.PHONY: static-checks
static-checks:
	$(MAKE) check-typha-pins go-meta-linter check-licenses

bin/check-licenses: $(SRC_FILES)
	$(DOCKER_GO_BUILD) go build -v -i -o $@ "$(PACKAGE_NAME)/check-licenses"

.PHONY: check-licenses
check-licenses: check-licenses/dependency-licenses.txt bin/check-licenses
	@echo Checking dependency licenses
	$(DOCKER_GO_BUILD) bin/check-licenses

check-licenses/dependency-licenses.txt: vendor/.up-to-date
	$(DOCKER_GO_BUILD) sh -c 'licenses ./cmd/calico-felix > check-licenses/dependency-licenses.txt'

.PHONY: go-meta-linter
go-meta-linter: vendor/.up-to-date $(GENERATED_GO_FILES)
	# Run staticcheck stand-alone since gometalinter runs concurrent copies, which
	# uses a lot of RAM.
	$(DOCKER_GO_BUILD) sh -c 'glide nv | xargs -n 3 staticcheck'
	$(DOCKER_GO_BUILD) gometalinter --deadline=300s \
	                                --disable-all \
	                                --enable=goimports \
	                                --vendor ./...

# Run go fmt on all our go files.
.PHONY: go-fmt goimports fix
fix go-fmt goimports:
	$(DOCKER_GO_BUILD) sh -c 'glide nv -x | \
      grep -v -e "^\\.$$" | \
      xargs goimports -w -local github.com/projectcalico/ *.go'


.PHONY: check-typha-pins
check-typha-pins: vendor/.up-to-date
	@echo "Checking Typha's libcalico-go pin matches ours (so that any datamodel"
	@echo "changes are reflected in the Typha-Felix API)."
	@echo
	@echo "Felix's libcalico-go pin:"
	@grep libcalico-go glide.lock -A 5 | grep 'version:' | head -n 1
	@echo "Typha's libcalico-go pin:"
	@grep libcalico-go vendor/github.com/projectcalico/typha/glide.lock -A 5 | grep 'version:' | head -n 1
	if [ "`grep libcalico-go glide.lock -A 5 | grep 'version:' | head -n 1`" != \
	     "`grep libcalico-go vendor/github.com/projectcalico/typha/glide.lock -A 5 | grep 'version:' | head -n 1`" ]; then \
	     echo "Typha and Felix libcalico-go pins differ."; \
	     false; \
	fi

.PHONY: pre-commit
pre-commit:
	$(DOCKER_GO_BUILD) git-hooks/pre-commit-in-container

.PHONY: install-git-hooks
## Install Git hooks
install-git-hooks:
	./install-git-hooks

###############################################################################
# Unit Tests
###############################################################################
.PHONY: ut
ut combined.coverprofile: vendor/.up-to-date $(SRC_FILES)
	@echo Running Go UTs.
	$(DOCKER_GO_BUILD) ./utils/run-coverage $(GINKGO_ARGS)

.PHONY: upload-to-coveralls
upload-to-coveralls: combined.coverprofile
ifndef COVERALLS_REPO_TOKEN
	$(error COVERALLS_REPO_TOKEN is undefined - run using make upload-to-coveralls COVERALLS_REPO_TOKEN=abcd)
endif
	$(DOCKER_GO_BUILD) goveralls -repotoken=$(COVERALLS_REPO_TOKEN) -coverprofile=combined.coverprofile

###############################################################################
# FV Tests
###############################################################################
fv/fv.test: vendor/.up-to-date $(SRC_FILES)
	# We pre-build the FV test binaries so that we can run them
	# outside a container and allow them to interact with docker.
	$(DOCKER_GO_BUILD) go test ./$(shell dirname $@) -c --tags fvtests -o $@

.PHONY: fv
<<<<<<< HEAD
fv fv/latency.log: tigera/felix bin/iptables-locker bin/test-workload bin/test-connection fv/fv.test
=======
# runs all of the fv tests
# to run it in parallel, decide how many parallel engines you will run, and in each one call:
#         $(MAKE) fv FV_BATCHES_TO_RUN="<num>" FV_NUM_BATCHES=<num>
# where
#         FV_NUM_BATCHES = total parallel batches
#         FV_BATCHES_TO_RUN = which number this is
# e.g. to run it in 10 parallel runs:
#         $(MAKE) fv FV_BATCHES_TO_RUN="1" FV_NUM_BATCHES=10     # the first 1/10
#         $(MAKE) fv FV_BATCHES_TO_RUN="2" FV_NUM_BATCHES=10     # the second 1/10
#         $(MAKE) fv FV_BATCHES_TO_RUN="3" FV_NUM_BATCHES=10     # the third 1/10
#         ...
#         $(MAKE) fv FV_BATCHES_TO_RUN="10" FV_NUM_BATCHES=10    # the tenth 1/10
#         etc.
fv fv/latency.log: calico/felix bin/iptables-locker bin/test-workload bin/test-connection fv/fv.test
>>>>>>> 9b4afc2b
	cd fv && \
	  FV_FELIXIMAGE=$(FV_FELIXIMAGE) \
	  FV_ETCDIMAGE=$(FV_ETCDIMAGE) \
	  FV_TYPHAIMAGE=$(FV_TYPHAIMAGE) \
	  FV_K8SIMAGE=$(FV_K8SIMAGE) \
	  FV_NUM_BATCHES=$(FV_NUM_BATCHES) \
	  FV_BATCHES_TO_RUN="$(FV_BATCHES_TO_RUN)" \
	  PRIVATE_KEY=`pwd`/private.key \
	  GINKGO_ARGS='$(GINKGO_ARGS)' \
	  GINKGO_FOCUS="$(GINKGO_FOCUS)" \
	  ./run-batches
	@if [ -e fv/latency.log ]; then \
	   echo; \
	   echo "Latency results:"; \
	   echo; \
	   cat fv/latency.log; \
	fi

###############################################################################
# K8SFV Tests
###############################################################################
# Targets for Felix testing with the k8s backend and a k8s API server,
# with k8s model resources being injected by a separate test client.
GET_CONTAINER_IP := docker inspect --format='{{range .NetworkSettings.Networks}}{{.IPAddress}}{{end}}'
GRAFANA_VERSION=4.1.2
PROMETHEUS_DATA_DIR := $$HOME/prometheus-data
K8SFV_PROMETHEUS_DATA_DIR := $(PROMETHEUS_DATA_DIR)/k8sfv
$(K8SFV_PROMETHEUS_DATA_DIR):
	mkdir -p $@

# Directories that aren't part of the main Felix program,
# e.g. standalone test programs.
K8SFV_DIR:=k8sfv
NON_FELIX_DIRS:=$(K8SFV_DIR)
# Files for the Felix+k8s backend test program.
K8SFV_GO_FILES:=$(shell find ./$(K8SFV_DIR) -name prometheus -prune -o -type f -name '*.go' -print)

.PHONY: k8sfv-test k8sfv-test-existing-felix
# Run k8sfv test with Felix built from current code.
<<<<<<< HEAD
k8sfv-test: tigera/felix k8sfv-test-existing-felix
# Run k8sfv test with whatever is the existing 'tigera/felix:latest'
=======
# control whether or not we use typha with USE_TYPHA=true or USE_TYPHA=false
# e.g.
#       $(MAKE) k8sfv-test JUST_A_MINUTE=true USE_TYPHA=true
#       $(MAKE) k8sfv-test JUST_A_MINUTE=true USE_TYPHA=false
k8sfv-test: calico/felix k8sfv-test-existing-felix
# Run k8sfv test with whatever is the existing 'calico/felix:latest'
>>>>>>> 9b4afc2b
# container image.  To use some existing Felix version other than
# 'latest', do 'FELIX_VERSION=<...> make k8sfv-test-existing-felix'.
k8sfv-test-existing-felix: bin/k8sfv.test
	FV_ETCDIMAGE=$(FV_ETCDIMAGE) \
	FV_TYPHAIMAGE=$(FV_TYPHAIMAGE) \
	FV_FELIXIMAGE=$(FV_FELIXIMAGE) \
	FV_K8SIMAGE=$(FV_K8SIMAGE) \
	PRIVATE_KEY=`pwd`/fv/private.key \
	k8sfv/run-test

bin/k8sfv.test: $(K8SFV_GO_FILES) vendor/.up-to-date
	@echo Building $@...
	$(DOCKER_GO_BUILD) \
	    sh -c 'go test -c -o $@ ./k8sfv && \
		( ldd $@ 2>&1 | grep -q -e "Not a valid dynamic program" \
		-e "not a dynamic executable" || \
		( echo "Error: $@ was not statically linked"; false ) )'

.PHONY: run-prometheus run-grafana stop-prometheus stop-grafana
run-prometheus: stop-prometheus $(K8SFV_PROMETHEUS_DATA_DIR)
	FELIX_IP=`$(GET_CONTAINER_IP) k8sfv-felix` && \
	sed "s/__FELIX_IP__/$${FELIX_IP}/" < $(K8SFV_DIR)/prometheus/prometheus.yml.in > $(K8SFV_DIR)/prometheus/prometheus.yml
	docker run --detach --name k8sfv-prometheus \
	-v $(CURDIR)/$(K8SFV_DIR)/prometheus/prometheus.yml:/etc/prometheus.yml \
	-v $(K8SFV_PROMETHEUS_DATA_DIR):/prometheus \
	prom/prometheus \
	-config.file=/etc/prometheus.yml \
	-storage.local.path=/prometheus

stop-prometheus:
	@-docker rm -f k8sfv-prometheus
	sleep 2

run-grafana: stop-grafana run-prometheus
	docker run --detach --name k8sfv-grafana -p 3000:3000 \
	-v $(CURDIR)/$(K8SFV_DIR)/grafana:/etc/grafana \
	-v $(CURDIR)/$(K8SFV_DIR)/grafana-dashboards:/etc/grafana-dashboards \
	grafana/grafana:$(GRAFANA_VERSION) --config /etc/grafana/grafana.ini
	# Wait for it to get going.
	sleep 5
	# Configure prometheus data source.
	PROMETHEUS_IP=`$(GET_CONTAINER_IP) k8sfv-prometheus` && \
	sed "s/__PROMETHEUS_IP__/$${PROMETHEUS_IP}/" < $(K8SFV_DIR)/grafana-datasources/my-prom.json.in | \
	curl 'http://admin:admin@127.0.0.1:3000/api/datasources' -X POST \
	    -H 'Content-Type: application/json;charset=UTF-8' --data-binary @-

stop-grafana:
	@-docker rm -f k8sfv-grafana
	sleep 2

bin/iptables-locker: $(SRC_FILES) vendor/.up-to-date
	@echo Building iptables-locker...
	mkdir -p bin
	$(DOCKER_GO_BUILD) \
	    sh -c 'go build -v -i -o $@ -v $(LDFLAGS) "$(PACKAGE_NAME)/fv/iptables-locker"'

bin/test-workload: $(SRC_FILES) vendor/.up-to-date
	@echo Building test-workload...
	mkdir -p bin
	$(DOCKER_GO_BUILD) \
	    sh -c 'go build -v -i -o $@ -v $(LDFLAGS) "$(PACKAGE_NAME)/fv/test-workload"'

bin/test-connection: $(SRC_FILES) vendor/.up-to-date
	@echo Building test-connection...
	mkdir -p bin
	$(DOCKER_GO_BUILD) \
	    sh -c 'go build -v -i -o $@ -v $(LDFLAGS) "$(PACKAGE_NAME)/fv/test-connection"'

###############################################################################
# CI/CD
###############################################################################
.PHONY: ci cd

## run CI cycle - build, test, etc.
ci: image-all bin/calico-felix.exe ut upload-to-coveralls static-checks
ifeq (,$(filter fv, $(EXCEPT)))
	@$(MAKE) fv
endif
ifeq (,$(filter k8sfv-test, $(EXCEPT)))
	@$(MAKE) k8sfv-test JUST_A_MINUTE=true USE_TYPHA=true
	@$(MAKE) k8sfv-test JUST_A_MINUTE=true USE_TYPHA=false
endif

## Deploy images to registry
cd:
ifndef CONFIRM
	$(error CONFIRM is undefined - run using make <target> CONFIRM=true)
endif
ifndef BRANCH_NAME
	$(error BRANCH_NAME is undefined - run using make <target> BRANCH_NAME=var or set an environment variable)
endif
	$(MAKE) tag-images-all push-all IMAGETAG=$(BRANCH_NAME) EXCLUDEARCH="$(EXCLUDEARCH)"
	$(MAKE) tag-images-all push-all IMAGETAG=$(shell git describe --tags --dirty --always --long) EXCLUDEARCH="$(EXCLUDEARCH)"


###############################################################################
# Release
###############################################################################
PREVIOUS_RELEASE=$(shell git describe --tags --abbrev=0)
GIT_VERSION?=$(shell git describe --tags --dirty)

## Tags and builds a release from start to finish.
release: release-prereqs
	$(MAKE) VERSION=$(VERSION) release-tag
	$(MAKE) VERSION=$(VERSION) release-build
	$(MAKE) VERSION=$(VERSION) release-verify

	@echo ""
	@echo "Release build complete. Next, push the produced images."
	@echo ""
	@echo "  make VERSION=$(VERSION) release-publish"
	@echo ""

## Produces a git tag for the release.
release-tag: release-prereqs release-notes
	git tag $(VERSION) -F release-notes-$(VERSION)
	@echo ""
	@echo "Now you can build the release:"
	@echo ""
	@echo "  make VERSION=$(VERSION) release-build"
	@echo ""

## Produces a clean build of release artifacts at the specified version.
release-build: release-prereqs clean
# Check that the correct code is checked out.
ifneq ($(VERSION), $(GIT_VERSION))
	$(error Attempt to build $(VERSION) from $(GIT_VERSION))
endif

	$(MAKE) image
	$(MAKE) tag-images IMAGETAG=$(VERSION)
	# Generate the `latest` images.
	$(MAKE) tag-images IMAGETAG=latest

## Verifies the release artifacts produces by `make release-build` are correct.
release-verify: release-prereqs
	# Check the reported version is correct for each release artifact.
	for img in $(CONTAINER_NAME):$(VERSION)-$(ARCH) quay.io/$(CONTAINER_NAME):$(VERSION)-$(ARCH); do \
	  if docker run $$img calico-felix --version | grep -q '$(VERSION)$$'; \
	  then \
	    echo "Check successful. ($$img)"; \
	  else \
	    echo "Incorrect version in docker image $$img!"; \
	    result=false; \
	  fi \
	done; \

	# Run FV tests against the produced image. We only run the subset tagged as release tests.
	$(MAKE) CONTAINER_NAME=$(CONTAINER_NAME):$(VERSION) GINKGO_FOCUS="Release" fv

## Generates release notes based on commits in this version.
release-notes: release-prereqs
	mkdir -p dist
	echo "# Changelog" > release-notes-$(VERSION)
	sh -c "git cherry -v $(PREVIOUS_RELEASE) | cut '-d ' -f 2- | sed 's/^/- /' >> release-notes-$(VERSION)"

## Pushes a github release and release artifacts produced by `make release-build`.
release-publish: release-prereqs
	# Push the git tag.
	git push origin $(VERSION)

	# Push images.
	$(MAKE) push IMAGETAG=$(VERSION) ARCH=$(ARCH)

	@echo "Finalize the GitHub release based on the pushed tag."
	@echo ""
	@echo "  https://$(PACKAGE_NAME)/releases/tag/$(VERSION)"
	@echo ""
	@echo "Build and publish the debs and rpms for this release."
	@echo ""
	@echo "If this is the latest stable release, then run the following to push 'latest' images."
	@echo ""
	@echo "  make VERSION=$(VERSION) release-publish-latest"
	@echo ""

# WARNING: Only run this target if this release is the latest stable release. Do NOT
# run this target for alpha / beta / release candidate builds, or patches to earlier Calico versions.
## Pushes `latest` release images. WARNING: Only run this for latest stable releases.
release-publish-latest: release-prereqs
	# Check latest versions match.
	for img in $(CONTAINER_NAME):latest-$(ARCH) quay.io/$(CONTAINER_NAME):latest-$(ARCH); do \
	  if docker run $$img calico-felix --version | grep -q '$(VERSION)$$'; \
	  then \
	    echo "Check successful. ($$img)"; \
	  else \
	    echo "Incorrect version in docker image $$img!"; \
	    result=false; \
	  fi \
	done; \

	$(MAKE) push IMAGETAG=latest ARCH=$(ARCH)

# release-prereqs checks that the environment is configured properly to create a release.
release-prereqs:
ifndef VERSION
	$(error VERSION is undefined - run using make release VERSION=vX.Y.Z)
endif

###############################################################################
# Developer helper scripts (not used by build or test)
###############################################################################
.PHONY: ut-no-cover
ut-no-cover: vendor/.up-to-date $(SRC_FILES)
	@echo Running Go UTs without coverage.
	$(DOCKER_GO_BUILD) ginkgo -r -skipPackage fv,k8sfv,windows $(GINKGO_ARGS)

.PHONY: ut-watch
ut-watch: vendor/.up-to-date $(SRC_FILES)
	@echo Watching go UTs for changes...
	$(DOCKER_GO_BUILD) ginkgo watch -r -skipPackage fv,k8sfv,windows $(GINKGO_ARGS)

# Launch a browser with Go coverage stats for the whole project.
.PHONY: cover-browser
cover-browser: combined.coverprofile
	go tool cover -html="combined.coverprofile"

.PHONY: cover-report
cover-report: combined.coverprofile
	# Print the coverage.  We use sed to remove the verbose prefix and trim down
	# the whitespace.
	@echo
	@echo ======== All coverage =========
	@echo
	@$(DOCKER_GO_BUILD) sh -c 'go tool cover -func combined.coverprofile | \
	                           sed 's=$(PACKAGE_NAME)/==' | \
	                           column -t'
	@echo
	@echo ======== Missing coverage only =========
	@echo
	@$(DOCKER_GO_BUILD) sh -c "go tool cover -func combined.coverprofile | \
	                           sed 's=$(PACKAGE_NAME)/==' | \
	                           column -t | \
	                           grep -v '100\.0%'"

bin/calico-felix.transfer-url: bin/calico-felix
	$(DOCKER_GO_BUILD) sh -c 'curl --upload-file bin/calico-felix https://transfer.sh/calico-felix > $@'

.PHONY: patch-script
patch-script: bin/calico-felix.transfer-url
	$(DOCKER_GO_BUILD) bash -c 'utils/make-patch-script.sh $$(cat bin/calico-felix.transfer-url)'

# Generate a diagram of Felix's internal calculation graph.
docs/calc.pdf: docs/calc.dot
	cd docs/ && dot -Tpdf calc.dot -o calc.pdf

# Install or update the tools used by the build
.PHONY: update-tools
update-tools:
	go get -u github.com/Masterminds/glide
	go get -u github.com/onsi/ginkgo/ginkgo

help:
	@echo "Felix Makefile"
	@echo
	@echo "Dependencies: docker 1.12+; go 1.7+"
	@echo
	@echo "Note: initial builds can be slow because they generate docker-based"
	@echo "build environments."
	@echo
	@echo "For any target, set ARCH=<target> to build for a given target."
	@echo "For example, to build for arm64:"
	@echo
	@echo "  make build ARCH=arm64"
	@echo
	@echo "To generate a docker image for arm64:"
	@echo
	@echo "  make image ARCH=arm64"
	@echo
	@echo "By default, builds for the architecture on which it is running. Cross-building is supported"
	@echo "only on amd64, i.e. building for other architectures when running on amd64."
	@echo "Supported target ARCH options:       $(ARCHES)"
	@echo
	@echo "Initial set-up:"
	@echo
	@echo "  make update-tools  Update/install the go build dependencies."
	@echo
	@echo "Builds:"
	@echo
	@echo "  make all                    Build all the binary packages."
	@echo "  make deb                    Build debs in ./dist."
	@echo "  make rpm                    Build rpms in ./dist."
	@echo "  make build                  Build binary."
	@echo "  make image                  Build docker image."
	@echo "  make build-all              Build binary for all supported architectures."
	@echo "  make image-all              Build docker images for all supported architectures."
	@echo "  make push IMAGETAG=tag      Deploy docker image with the tag IMAGETAG for the given ARCH, e.g. tigera/felix:<IMAGETAG>-<ARCH>."
	@echo "  make push-all IMAGETAG=tag  Deploy docker images with the tag IMAGETAG all supported architectures"
	@echo
	@echo "Tests:"
	@echo
	@echo "  make ut                Run UTs."
	@echo "  make go-cover-browser  Display go code coverage in browser."
	@echo
	@echo "Maintenance:"
	@echo
	@echo "  make update-vendor  Update the vendor directory with new "
	@echo "                      versions of upstream packages.  Record results"
	@echo "                      in glide.lock."
	@echo "  make go-fmt        Format our go code."
	@echo "  make clean         Remove binary files."
	@echo "-----------------------------------------"
	@echo "ARCH (target):          $(ARCH)"
	@echo "BUILDARCH (host):       $(BUILDARCH)"
	@echo "CALICO_BUILD:           $(CALICO_BUILD)"
	@echo "PROTOC_CONTAINER:       $(PROTOC_CONTAINER)"
	@echo "FV_ETCDIMAGE:           $(FV_ETCDIMAGE)"
	@echo "FV_K8SIMAGE:            $(FV_K8SIMAGE)"
	@echo "FV_TYPHAIMAGE:          $(FV_TYPHAIMAGE)"
	@echo "-----------------------------------------"<|MERGE_RESOLUTION|>--- conflicted
+++ resolved
@@ -111,19 +111,11 @@
 # For building, we use the go-build image for the *host* architecture, even if the target is different
 # the one for the host should contain all the necessary cross-compilation tools
 # we do not need to use the arch since go-build:v0.15 now is multi-arch manifest
-<<<<<<< HEAD
-CALICO_BUILD = calico/go-build:$(GO_BUILD_VER)
-ETCD_VERSION?=v3.2.5
-K8S_VERSION?=v1.7.5
-PROTOC_VER ?= v0.1
-PROTOC_CONTAINER ?= calico/protoc:$(PROTOC_VER)-$(BUILDARCH)
-=======
 CALICO_BUILD=calico/go-build:$(GO_BUILD_VER)
 ETCD_VERSION?=v3.3.7
 K8S_VERSION?=v1.10.4
 PROTOC_VER?=v0.1
 PROTOC_CONTAINER ?=calico/protoc:$(PROTOC_VER)-$(BUILDARCH)
->>>>>>> 9b4afc2b
 
 FV_ETCDIMAGE ?= quay.io/coreos/etcd:$(ETCD_VERSION)-$(BUILDARCH)
 FV_K8SIMAGE ?= gcr.io/google_containers/hyperkube-$(BUILDARCH):$(K8S_VERSION)
@@ -313,11 +305,7 @@
 	rm -rf docker-image/bin
 	mkdir -p docker-image/bin
 	cp bin/calico-felix-$(ARCH) docker-image/bin/
-<<<<<<< HEAD
-	docker build --pull -t tigera/felix:latest-$(ARCH) --file ./docker-image/Dockerfile.$(ARCH) docker-image
-=======
-	docker build --pull -t calico/felix:latest-$(ARCH) --build-arg QEMU_IMAGE=$(CALICO_BUILD) --file ./docker-image/Dockerfile.$(ARCH) docker-image
->>>>>>> 9b4afc2b
+	docker build --pull -t tigera/felix:latest-$(ARCH) --build-arg QEMU_IMAGE=$(CALICO_BUILD) --file ./docker-image/Dockerfile.$(ARCH) docker-image
 ifeq ($(ARCH),amd64)
 	docker tag tigera/felix:latest-$(ARCH) tigera/felix:latest
 endif
@@ -508,9 +496,6 @@
 	$(DOCKER_GO_BUILD) go test ./$(shell dirname $@) -c --tags fvtests -o $@
 
 .PHONY: fv
-<<<<<<< HEAD
-fv fv/latency.log: tigera/felix bin/iptables-locker bin/test-workload bin/test-connection fv/fv.test
-=======
 # runs all of the fv tests
 # to run it in parallel, decide how many parallel engines you will run, and in each one call:
 #         $(MAKE) fv FV_BATCHES_TO_RUN="<num>" FV_NUM_BATCHES=<num>
@@ -524,8 +509,7 @@
 #         ...
 #         $(MAKE) fv FV_BATCHES_TO_RUN="10" FV_NUM_BATCHES=10    # the tenth 1/10
 #         etc.
-fv fv/latency.log: calico/felix bin/iptables-locker bin/test-workload bin/test-connection fv/fv.test
->>>>>>> 9b4afc2b
+fv fv/latency.log: tigera/felix bin/iptables-locker bin/test-workload bin/test-connection fv/fv.test
 	cd fv && \
 	  FV_FELIXIMAGE=$(FV_FELIXIMAGE) \
 	  FV_ETCDIMAGE=$(FV_ETCDIMAGE) \
@@ -565,17 +549,12 @@
 
 .PHONY: k8sfv-test k8sfv-test-existing-felix
 # Run k8sfv test with Felix built from current code.
-<<<<<<< HEAD
-k8sfv-test: tigera/felix k8sfv-test-existing-felix
-# Run k8sfv test with whatever is the existing 'tigera/felix:latest'
-=======
 # control whether or not we use typha with USE_TYPHA=true or USE_TYPHA=false
 # e.g.
 #       $(MAKE) k8sfv-test JUST_A_MINUTE=true USE_TYPHA=true
 #       $(MAKE) k8sfv-test JUST_A_MINUTE=true USE_TYPHA=false
-k8sfv-test: calico/felix k8sfv-test-existing-felix
-# Run k8sfv test with whatever is the existing 'calico/felix:latest'
->>>>>>> 9b4afc2b
+k8sfv-test: tigera/felix k8sfv-test-existing-felix
+# Run k8sfv test with whatever is the existing 'tigera/felix:latest'
 # container image.  To use some existing Felix version other than
 # 'latest', do 'FELIX_VERSION=<...> make k8sfv-test-existing-felix'.
 k8sfv-test-existing-felix: bin/k8sfv.test
