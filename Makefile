--- conflicted
+++ resolved
@@ -39,12 +39,9 @@
 endif
 
 BIN=bin/$(ARCH)
-<<<<<<< HEAD
 GO_BUILD_VER ?= v0.24
 CALICO_BUILD=calico/go-build:$(GO_BUILD_VER)
 PACKAGE_NAME?=github.com/projectcalico/cni-plugin
-=======
->>>>>>> c8b33c71
 
 # Figure out the users UID/GID.  These are needed to run docker containers
 # as the current user and ensure that files built inside containers are
@@ -71,21 +68,7 @@
 	EXTRA_DOCKER_ARGS += -v $(SSH_AUTH_SOCK):/ssh-agent --env SSH_AUTH_SOCK=/ssh-agent
 endif
 
-<<<<<<< HEAD
 EXTRA_DOCKER_ARGS	+= -v $(GOMOD_CACHE):/go/pkg/mod:rw
-=======
-DOCKER_RUN := mkdir -p .go-pkg-cache $(GOMOD_CACHE) $(BIN) && \
-        docker run --rm \
-                --net=host \
-                $(EXTRA_DOCKER_ARGS) \
-                -e LOCAL_USER_ID=$(LOCAL_USER_ID) \
-                -e GOCACHE=/go-cache \
-                -e GOARCH=$(ARCH) \
-                -e GOPATH=/go \
-                -v $(CURDIR):/go/src/$(PACKAGE_NAME):rw \
-                -v $(CURDIR)/.go-pkg-cache:/go-cache:rw \
-                -w /go/src/$(PACKAGE_NAME)
->>>>>>> c8b33c71
 
 # Build mounts for running in "local build" mode. This allows an easy build using local development code,
 # assuming that there is a local checkout of libcalico in the same directory as this repo.
@@ -209,44 +192,6 @@
 sub-build-%:
 	$(MAKE) build ARCH=$*
 
-<<<<<<< HEAD
-=======
-# Default the libcalico repo and version but allow them to be overridden
-LIBCALICO_BRANCH?=$(shell git rev-parse --abbrev-ref HEAD)
-LIBCALICO_REPO?=github.com/projectcalico/libcalico-go
-LIBCALICO_VERSION?=$(shell git ls-remote git@github.com:projectcalico/libcalico-go $(LIBCALICO_BRANCH) 2>/dev/null | cut -f 1)
-LIBCALICO_OLDVER?=$(shell $(DOCKER_RUN) $(CALICO_BUILD) go list -m -f "{{.Version}}" github.com/projectcalico/libcalico-go)
-
-## Update libcalico pin in go.mod
-update-libcalico:
-	$(DOCKER_RUN) -i $(CALICO_BUILD) sh -c '\
-	if [[ ! -z "$(LIBCALICO_VERSION)" ]] && [[ "$(LIBCALICO_VERSION)" != "$(LIBCALICO_OLDVER)" ]]; then \
-		echo "Updating libcalico version $(LIBCALICO_OLDVER) to $(LIBCALICO_VERSION) from $(LIBCALICO_REPO)"; \
-		go mod edit -droprequire github.com/projectcalico/libcalico-go; \
-		go get $(LIBCALICO_REPO)@$(LIBCALICO_VERSION); \
-		if [ $(LIBCALICO_REPO) != "github.com/projectcalico/libcalico-go" ]; then \
-			go mod edit -replace github.com/projectcalico/typha=$(LIBCALICO_REPO)@$(LIBCALICO_VERSION); \
-		fi;\
-	fi'
-
-git-status:
-	git status --porcelain
-
-git-config:
-ifdef CONFIRM
-	git config --global user.name "Semaphore Automatic Update"
-	git config --global user.email "marvin@tigera.io"
-endif
-
-git-commit:
-	git diff --quiet || git commit -m "Semaphore Automatic Update" go.mod go.sum
-
-git-push:
-	git push
-
-commit-pin-updates: update-libcalico git-status ci git-config git-commit git-push
-
->>>>>>> c8b33c71
 ## Build the Calico network plugin and ipam plugins
 $(BIN)/calico $(BIN)/calico-ipam: local_build $(SRC_FILES)
 	$(DOCKER_RUN) \
@@ -558,12 +503,7 @@
 	-$(DOCKER_RUN) $(CALICO_BUILD) sh -c '$(GIT_CONFIG_SSH); go mod download'
 
 .PHONY: ci
-<<<<<<< HEAD
-ci: clean mod-download static-checks build test-cni-versions image-all test-install-cni
-=======
-## Run what CI runs
-ci: clean build assert-not-dirty static-checks test-cni-versions image-all test-install-cni
->>>>>>> c8b33c71
+ci: clean mod-download static-checks build assert-not-dirty test-cni-versions image-all test-install-cni
 
 ## Deploys images to registry
 cd:
@@ -576,17 +516,14 @@
 	$(MAKE) tag-images-all push-all push-manifests push-non-manifests  IMAGETAG=${BRANCH_NAME} EXCLUDEARCH="$(EXCLUDEARCH)"
 	$(MAKE) tag-images-all push-all push-manifests push-non-manifests  IMAGETAG=$(shell git describe --tags --dirty --always --long) EXCLUDEARCH="$(EXCLUDEARCH)"
 
-<<<<<<< HEAD
 ## Build fv binary for Windows
 $(BIN)/win-fv.exe: local_build $(WINFV_SRCFILES)
 	$(DOCKER_RUN) -e GOOS=windows $(CALICO_BUILD) sh -c '$(GIT_CONFIG_SSH) && go test ./win_tests -c -o $(BIN)/win-fv.exe'
-=======
 
 # Assert no local changes after a clean build. This helps catch errors resulting from
 # misconfigured go.mod / go.sum / gitignore, etc.
-assert-not-dirty: 
+assert-not-dirty:
 	@./hack/check-dirty.sh
->>>>>>> c8b33c71
 
 ###############################################################################
 # Release
