PACKAGE_NAME=github.com/kelseyhightower/confd
<<<<<<< HEAD
GO_BUILD_VER=v0.32

GIT_USE_SSH = true
=======
GO_BUILD_VER=v0.31
>>>>>>> bb84a570

###############################################################################
# Download and include Makefile.common
#   Additions to EXTRA_DOCKER_ARGS need to happen before the include since
#   that variable is evaluated when we declare DOCKER_RUN and siblings.
###############################################################################
MAKE_BRANCH?=$(GO_BUILD_VER)
MAKE_REPO?=https://raw.githubusercontent.com/projectcalico/go-build/$(MAKE_BRANCH)

Makefile.common: Makefile.common.$(MAKE_BRANCH)
	cp "$<" "$@"
Makefile.common.$(MAKE_BRANCH):
	# Clean up any files downloaded from other branches so they don't accumulate.
	rm -f Makefile.common.*
	curl --fail $(MAKE_REPO)/Makefile.common -o "$@"

EXTRA_DOCKER_ARGS += -e GOPRIVATE=github.com/tigera/*

# Build mounts for running in "local build" mode. This allows an easy build using local development code,
# assuming that there is a local checkout of libcalico in the same directory as this repo.
ifdef LOCAL_BUILD
PHONY: set-up-local-build
LOCAL_BUILD_DEP:=set-up-local-build

EXTRA_DOCKER_ARGS+=-v $(CURDIR)/../libcalico-go-private:/go/src/github.com/projectcalico/libcalico-go:rw \
	-v $(CURDIR)/../typha-private:/go/src/github.com/projectcalico/typha:rw

$(LOCAL_BUILD_DEP):
	$(DOCKER_RUN) $(CALICO_BUILD) go mod edit -replace=github.com/projectcalico/libcalico-go=../libcalico-go \
		-replace=github.com/projectcalico/typha=../typha
endif

include Makefile.common

# Override K8S_VERSION
K8S_VERSION=v1.17.0

###############################################################################

test: ut test-kdd test-etcd

CALICOCTL_VER=master
CALICOCTL_CONTAINER_NAME=gcr.io/unique-caldron-775/cnx/tigera/calicoctl:$(CALICOCTL_VER)-$(ARCH)
BIRD_VER=v0.3.3-138-ge37e4770
BIRD_CONTAINER_NAME=calico/bird:$(BIRD_VER)-$(ARCH)
TYPHA_VER=master
TYPHA_CONTAINER_NAME=gcr.io/unique-caldron-775/cnx/tigera/typha:$(TYPHA_VER)-$(ARCH)
K8S_VERSION?=v1.16.3
ETCD_VER?=v3.3.7
LOCAL_IP_ENV?=$(shell ip route get 8.8.8.8 | head -1 | awk '{print $$7}')

LDFLAGS=-ldflags "-X $(PACKAGE_NAME)/pkg/buildinfo.GitVersion=$(GIT_DESCRIPTION)"

# All go files.
SRC_FILES:=$(shell find . -name '*.go' -not -path "./vendor/*" )

.PHONY: clean
clean:
	rm -rf vendor
	rm -rf bin/*
	rm -rf tests/logs

###############################################################################
# Updating pins
###############################################################################
LIBCALICO_REPO=github.com/tigera/libcalico-go-private
TYPHA_REPO=github.com/tigera/typha-private

update-pins: replace-libcalico-pin replace-typha-pin

###############################################################################
# Building the binary
###############################################################################
build: $(LOCAL_BUILD_DEP) bin/confd
build-all: $(addprefix sub-build-,$(VALIDARCHES))
sub-build-%:
	$(MAKE) build ARCH=$*

bin/confd-$(ARCH): $(SRC_FILES)
	$(DOCKER_RUN) $(CALICO_BUILD) sh -c '$(GIT_CONFIG_SSH) \
		go build -v -i -o $@ $(LDFLAGS) "$(PACKAGE_NAME)" && \
		( ldd bin/confd-$(ARCH) 2>&1 | grep -q -e "Not a valid dynamic program" -e "not a dynamic executable" || \
		( echo "Error: bin/confd was not statically linked"; false ) )'

bin/confd: bin/confd-$(ARCH)
ifeq ($(ARCH),amd64)
	ln -f bin/confd-$(ARCH) bin/confd
endif

# Cross-compile confd for Windows
windows-packaging/tigera-confd.exe: $(SRC_FILES)
	@echo Building confd for Windows...
	$(DOCKER_RUN) $(CALICO_BUILD) sh -c '$(GIT_CONFIG_SSH) \
		GOOS=windows go build -v -o $@ -v $(LDFLAGS) "$(PACKAGE_NAME)" && \
		( ldd $@ 2>&1 | grep -q "Not a valid dynamic program" || \
		( echo "Error: $@ was not statically linked"; false ) )'

###############################################################################
# Updating pins
###############################################################################
LICENSING_BRANCH?=$(PIN_BRANCH)
LICENSING_REPO?=github.com/tigera/licensing
TYPHA_BRANCH?=$(PIN_BRANCH)
TYPHA_REPO?=github.com/tigera/typha-private

update-licensing-pin:
	$(call update_pin,github.com/tigera/licensing,$(LICENSING_REPO),$(LICENSING_BRANCH))

update-pins: update-licensing-pin replace-typha-pin

###############################################################################
# Unit Tests
###############################################################################
# Set to true when calling test-xxx to update the rendered templates instead of
# checking them.
UPDATE_EXPECTED_DATA?=false

.PHONY: test-kdd
## Run template tests against KDD
test-kdd: bin/confd bin/kubectl bin/bird bin/bird6 bin/calico-node bin/calicoctl bin/typha run-k8s-apiserver
	-git clean -fx etc/calico/confd
	-mkdir tests/logs
	docker run --rm --net=host \
	        $(EXTRA_DOCKER_ARGS) \
		-v $(CURDIR)/tests/:/tests/ \
		-v $(CURDIR)/bin:/calico/bin/ \
		-v $(CURDIR)/etc/calico:/etc/calico/ \
		-v $(CURDIR):/go/src/$(PACKAGE_NAME):rw \
		-e GOPATH=/go \
		-e LOCAL_USER_ID=0 \
		-e FELIX_TYPHAADDR=127.0.0.1:5473 \
		-e FELIX_TYPHAREADTIMEOUT=50 \
		-e UPDATE_EXPECTED_DATA=$(UPDATE_EXPECTED_DATA) \
		-e KUBECONFIG=/tests/confd_kubeconfig \
		-w /go/src/$(PACKAGE_NAME) \
		$(CALICO_BUILD) /bin/bash -c '$(GIT_CONFIG_SSH) /tests/test_suite_kdd.sh || \
	{ \
	    echo; \
	    echo === confd single-shot log:; \
	    cat tests/logs/kdd/logss || true; \
	    echo; \
	    echo === confd daemon log:; \
	    cat tests/logs/kdd/logd1 || true; \
	    echo; \
	    echo === Typha log:; \
	    cat tests/logs/kdd/typha || true; \
	    echo; \
	    false; \
	}'
	-git clean -fx etc/calico/confd

.PHONY: test-etcd
## Run template tests against etcd
test-etcd: bin/confd bin/etcdctl bin/bird bin/bird6 bin/calico-node bin/kubectl bin/calicoctl run-etcd run-k8s-apiserver
	-git clean -fx etc/calico/confd
	-mkdir tests/logs
	docker run --rm --net=host \
	        $(EXTRA_DOCKER_ARGS) \
		-v $(CURDIR)/tests/:/tests/ \
		-v $(CURDIR)/bin:/calico/bin/ \
		-v $(CURDIR)/etc/calico:/etc/calico/ \
		-v $(CURDIR):/go/src/$(PACKAGE_NAME):rw \
		-e GOPATH=/go \
		-e LOCAL_USER_ID=0 \
		-v $$SSH_AUTH_SOCK:/ssh-agent --env SSH_AUTH_SOCK=/ssh-agent \
		-e UPDATE_EXPECTED_DATA=$(UPDATE_EXPECTED_DATA) \
		-e GO111MODULE=on \
		-e ETCD_ENDPOINTS=http://$(LOCAL_IP_ENV):2379 \
		-e ETCDCTL_ENDPOINTS=http://$(LOCAL_IP_ENV):2379 \
		-e KUBECONFIG=/tests/confd_kubeconfig \
		$(CALICO_BUILD) /bin/bash -c '$(GIT_CONFIG_SSH) /tests/test_suite_etcd.sh'
	-git clean -fx etc/calico/confd

.PHONY: ut
## Run the fast set of unit tests in a container.
ut: $(LOCAL_BUILD_DEP) test-kdd test-etcd
	$(DOCKER_RUN) --privileged $(CALICO_BUILD) sh -c '$(GIT_CONFIG_SSH) cd /go/src/$(PACKAGE_NAME) && ginkgo -r .'

## Etcd is used by the kubernetes
# NOTE: https://quay.io/repository/coreos/etcd is available *only* for the following archs with the following tags:
# amd64: 3.2.5
# arm64: 3.2.5-arm64
# ppc64le: 3.2.5-ppc64le
# s390x is not available
COREOS_ETCD ?= quay.io/coreos/etcd:$(ETCD_VERSION)-$(ARCH)
ifeq ($(ARCH),amd64)
COREOS_ETCD = quay.io/coreos/etcd:$(ETCD_VERSION)
endif
run-etcd: stop-etcd
	docker run --detach \
	-e GO111MODULE=on \
	--net=host \
	--name calico-etcd $(COREOS_ETCD) \
	etcd \
	--advertise-client-urls "http://$(LOCAL_IP_ENV):2379,http://127.0.0.1:2379,http://$(LOCAL_IP_ENV):4001,http://127.0.0.1:4001" \
	--listen-client-urls "http://0.0.0.0:2379,http://0.0.0.0:4001"

## Stops calico-etcd containers
stop-etcd:
	@-docker rm -f calico-etcd

.PHONY: tests/confd_kubeconfig
tests/confd_kubeconfig: tests/confd_kubeconfig.in
	sed s/@@LOCAL_IP_ENV@@/$(LOCAL_IP_ENV)/ < tests/confd_kubeconfig.in > tests/confd_kubeconfig

## Kubernetes apiserver used for tests
run-k8s-apiserver: stop-k8s-apiserver run-etcd tests/confd_kubeconfig
	docker run --detach --net=host \
	  --name calico-k8s-apiserver \
	gcr.io/google_containers/hyperkube-$(ARCH):$(K8S_VERSION) \
<<<<<<< HEAD
		  /hyperkube apiserver --etcd-servers=http://$(LOCAL_IP_ENV):2379 \
		  --service-cluster-ip-range=10.101.0.0/16 --insecure-bind-address=$(LOCAL_IP_ENV)
=======
		  kube-apiserver --etcd-servers=http://$(LOCAL_IP_ENV):2379 \
		  --feature-gates IPv6DualStack=true \
		  --service-cluster-ip-range=10.101.0.0/16,fd00:96::/112
>>>>>>> bb84a570
	# Wait until the apiserver is accepting requests.
	docker cp tests/confd_kubeconfig calico-k8s-apiserver:/kubeconfig
	while ! docker exec calico-k8s-apiserver kubectl --kubeconfig=/kubeconfig get nodes; do echo "Waiting for apiserver to come up..."; sleep 2; done

## Stop Kubernetes apiserver
stop-k8s-apiserver:
	@-docker rm -f calico-k8s-apiserver

bin/kubectl:
	curl -sSf -L --retry 5 https://storage.googleapis.com/kubernetes-release/release/$(K8S_VERSION)/bin/linux/$(ARCH)/kubectl -o $@
	chmod +x $@

bin/bird bin/bird6:
	-docker rm -f calico-bird
	# Latest BIRD binaries are stored in automated builds of calico/bird.
	# To get them, we create (but don't start) a container from that image.
	docker pull $(BIRD_CONTAINER_NAME)
	docker create --name calico-bird $(BIRD_CONTAINER_NAME) /bin/sh
	# Then we copy the files out of the container.  Since docker preserves
	# mtimes on its copy, check the file really did appear, then touch it
	# to make sure that downstream targets get rebuilt.
	docker cp calico-bird:/bird bin/ && \
	docker cp calico-bird:/bird6 bin/ && \
	  test -e $@ && \
	  touch $@
	-docker rm -f calico-bird

bin/calico-node:
	cp fakebinary $@
	chmod +x $@

bin/etcdctl:
	curl -sSf -L --retry 5  https://github.com/coreos/etcd/releases/download/$(ETCD_VERSION)/etcd-$(ETCD_VERSION)-linux-$(ARCH).tar.gz | tar -xz -C bin --strip-components=1 etcd-$(ETCD_VERSION)-linux-$(ARCH)/etcdctl

bin/calicoctl:
	-docker rm -f calico-ctl
	# Latest calicoctl binaries are stored in automated builds of calico/ctl.
	# To get them, we create (but don't start) a container from that image.
	docker pull $(CALICOCTL_CONTAINER_NAME)
	docker create --name calico-ctl $(CALICOCTL_CONTAINER_NAME)
	# Then we copy the files out of the container.  Since docker preserves
	# mtimes on its copy, check the file really did appear, then touch it
	# to make sure that downstream targets get rebuilt.
	docker cp calico-ctl:/calicoctl $@ && \
	  test -e $@ && \
	  touch $@
	-docker rm -f calico-ctl

bin/typha:
	-docker rm -f confd-typha
	docker pull $(TYPHA_CONTAINER_NAME)
	docker create --name confd-typha $(TYPHA_CONTAINER_NAME)
	# Then we copy the files out of the container.  Since docker preserves
	# mtimes on its copy, check the file really did appear, then touch it
	# to make sure that downstream targets get rebuilt.
	docker cp confd-typha:/code/calico-typha $@ && \
	  test -e $@ && \
	  touch $@
	-docker rm -f confd-typha

fv st:
	@echo "No FVs or STs available."

###############################################################################
# CI
###############################################################################
.PHONY: ci
ci: mod-download static-checks test

###############################################################################
# Release
###############################################################################
PREVIOUS_RELEASE=$(shell git describe --tags --abbrev=0)
GIT_VERSION?=$(shell git describe --tags --dirty)

## Tags and builds a release from start to finish.
release: release-prereqs
	$(MAKE) VERSION=$(VERSION) release-tag
	$(MAKE) VERSION=$(VERSION) release-windows-archive

## Produces a git tag for the release.
release-tag: release-prereqs release-notes
	git tag $(VERSION) -F release-notes-$(VERSION)
	@echo ""
	@echo "Now you can publish the release:"
	@echo ""
	@echo "  make VERSION=$(VERSION) release-publish"
	@echo ""

## Generates release notes based on commits in this version.
release-notes: release-prereqs
	mkdir -p dist
	echo "# Changelog" > release-notes-$(VERSION)
	sh -c "git cherry -v $(PREVIOUS_RELEASE) | cut '-d ' -f 2- | sed 's/^/- /' >> release-notes-$(VERSION)"

## Pushes a github release and release artifacts produced by `make release-build`.
release-publish: release-prereqs
	# Push the git tag.
	git push origin $(VERSION)

	@echo "Confirm that the release was published at the following URL."
	@echo ""
	@echo "  https://$(PACKAGE_NAME)/releases/tag/$(VERSION)"
	@echo ""

# release-prereqs checks that the environment is configured properly to create a release.
release-prereqs:
ifndef VERSION
	$(error VERSION is undefined - run using make release VERSION=vX.Y.Z)
endif

# Files to include in the Windows ZIP archive.
WINDOWS_BUILT_FILES := windows-packaging/tigera-confd.exe
# Name of the Windows release ZIP archive.
WINDOWS_ARCHIVE := dist/tigera-confd-windows-$(VERSION).zip

## Produces the Windows ZIP archive for the release.
release-windows-archive $(WINDOWS_ARCHIVE): release-prereqs $(WINDOWS_BUILT_FILES)
	-rm -f $(WINDOWS_ARCHIVE)
	mkdir -p dist
	cd windows-packaging && zip -r ../$(WINDOWS_ARCHIVE) .<|MERGE_RESOLUTION|>--- conflicted
+++ resolved
@@ -1,11 +1,7 @@
 PACKAGE_NAME=github.com/kelseyhightower/confd
-<<<<<<< HEAD
 GO_BUILD_VER=v0.32
 
 GIT_USE_SSH = true
-=======
-GO_BUILD_VER=v0.31
->>>>>>> bb84a570
 
 ###############################################################################
 # Download and include Makefile.common
@@ -216,14 +212,9 @@
 	docker run --detach --net=host \
 	  --name calico-k8s-apiserver \
 	gcr.io/google_containers/hyperkube-$(ARCH):$(K8S_VERSION) \
-<<<<<<< HEAD
-		  /hyperkube apiserver --etcd-servers=http://$(LOCAL_IP_ENV):2379 \
-		  --service-cluster-ip-range=10.101.0.0/16 --insecure-bind-address=$(LOCAL_IP_ENV)
-=======
 		  kube-apiserver --etcd-servers=http://$(LOCAL_IP_ENV):2379 \
 		  --feature-gates IPv6DualStack=true \
-		  --service-cluster-ip-range=10.101.0.0/16,fd00:96::/112
->>>>>>> bb84a570
+		  --service-cluster-ip-range=10.101.0.0/16,fd00:96::/112 --insecure-bind-address=$(LOCAL_IP_ENV)
 	# Wait until the apiserver is accepting requests.
 	docker cp tests/confd_kubeconfig calico-k8s-apiserver:/kubeconfig
 	while ! docker exec calico-k8s-apiserver kubectl --kubeconfig=/kubeconfig get nodes; do echo "Waiting for apiserver to come up..."; sleep 2; done
