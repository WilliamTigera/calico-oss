# Shortcut targets
default: build

## Build binary for current platform
all: build

## Run the tests for the current platform/architecture
test: ut test-install-cni

###############################################################################
# Both native and cross architecture builds are supported.
# The target architecture is select by setting the ARCH variable.
# When ARCH is undefined it is set to the detected host architecture.
# When ARCH differs from the host architecture a crossbuild will be performed.
ARCHES=$(patsubst Dockerfile.%,%,$(wildcard Dockerfile.*))

# BUILDARCH is the host architecture
# ARCH is the target architecture
# we need to keep track of them separately
BUILDARCH ?= $(shell uname -m)

# canonicalized names for host architecture
ifeq ($(BUILDARCH),aarch64)
        BUILDARCH=arm64
endif
ifeq ($(BUILDARCH),x86_64)
        BUILDARCH=amd64
endif

# unless otherwise set, I am building for my own architecture, i.e. not cross-compiling
ARCH ?= $(BUILDARCH)

# canonicalized names for target architecture
ifeq ($(ARCH),aarch64)
        override ARCH=arm64
endif
ifeq ($(ARCH),x86_64)
        override ARCH=amd64
endif

# Build mounts for running in "local build" mode. Mount in libcalico, but null out
# the vendor directory. This allows an easy build using local development code,
# assuming that there is a local checkout of libcalico in the same directory as this repo.
LOCAL_BUILD_MOUNTS ?=
ifeq ($(LOCAL_BUILD),true)
LOCAL_BUILD_MOUNTS = -v $(CURDIR)/../libcalico-go:/go/src/$(PACKAGE_NAME)/vendor/github.com/projectcalico/libcalico-go:ro \
	-v $(CURDIR)/.empty:/go/src/$(PACKAGE_NAME)/vendor/github.com/projectcalico/libcalico-go/vendor:ro
endif

# we want to be able to run the same recipe on multiple targets keyed on the image name
# to do that, we would use the entire image name, e.g. calico/node:abcdefg, as the stem, or '%', in the target
# however, make does **not** allow the usage of invalid filename characters - like / and : - in a stem, and thus errors out
# to get around that, we "escape" those characters by converting all : to --- and all / to ___ , so that we can use them
# in the target, we then unescape them back
escapefs = $(subst :,---,$(subst /,___,$(1)))
unescapefs = $(subst ---,:,$(subst ___,/,$(1)))

# these macros create a list of valid architectures for pushing manifests
space :=
space +=
comma := ,
prefix_linux = $(addprefix linux/,$(strip $1))
join_platforms = $(subst $(space),$(comma),$(call prefix_linux,$(strip $1)))

###############################################################################
<<<<<<< HEAD
GO_BUILD_VER ?= v0.17
FOSSA_GO_BUILD_VER ?= v0.18
=======
GO_BUILD_VER ?= v0.20
>>>>>>> 0e78cd69

SRCFILES=$(shell find pkg cmd internal -name '*.go')
TEST_SRCFILES=$(shell find tests win_tests -name '*.go')
WINFV_SRCFILES=$(shell find win_tests -name '*.go')
LOCAL_IP_ENV?=$(shell ip route get 8.8.8.8 | head -1 | awk '{print $$7}')

# fail if unable to download
CURL=curl -sSf

K8S_VERSION?=v1.11.3
CNI_VERSION=v0.7.1

# Get version from git.
GIT_VERSION:=$(shell git describe --tags --dirty --always)
ifeq ($(LOCAL_BUILD),true)
	GIT_VERSION = $(shell git describe --tags --dirty --always)-dev-build
endif

BUILD_IMAGE_ORG?=calico

# By default set the CNI_SPEC_VERSION to 0.3.1 for tests.
CNI_SPEC_VERSION?=0.3.1

BIN=bin/$(ARCH)
# Ensure that the bin directory is always created
MAKE_SURE_BIN_EXIST := $(shell mkdir -p $(BIN))
CALICO_BUILD?=$(BUILD_IMAGE_ORG)/go-build:$(GO_BUILD_VER)
# Special go-build version for fossa license checks.
# This is a workaround for failing static-checks that need to be fixed with v0.18.
FOSSA_CALICO_BUILD?=$(BUILD_IMAGE_ORG)/go-build:$(FOSSA_GO_BUILD_VER)

PACKAGE_NAME?=github.com/projectcalico/cni-plugin

BUILD_IMAGE?=tigera/cni
DEPLOY_CONTAINER_MARKER=cni_deploy_container-$(ARCH).created

PUSH_IMAGES?=gcr.io/unique-caldron-775/cnx/tigera/cni
RELEASE_IMAGES?=
PACKAGE_NAME?=github.com/projectcalico/cni-plugin

# If this is a release, also tag and push additional images.
ifeq ($(RELEASE),true)
PUSH_IMAGES+=$(RELEASE_IMAGES)
endif

# remove from the list to push to manifest any registries that do not support multi-arch
EXCLUDE_MANIFEST_REGISTRIES ?= quay.io/
PUSH_MANIFEST_IMAGES=$(PUSH_IMAGES:$(EXCLUDE_MANIFEST_REGISTRIES)%=)
PUSH_NONMANIFEST_IMAGES=$(filter-out $(PUSH_MANIFEST_IMAGES),$(PUSH_IMAGES))

# location of docker credentials to push manifests
DOCKER_CONFIG ?= $(HOME)/.docker/config.json

# list of arches *not* to build when doing *-all
#    until s390x works correctly
EXCLUDEARCH ?= s390x
VALIDARCHES = $(filter-out $(EXCLUDEARCH),$(ARCHES))

ETCD_VER=v3.3.7
ETCD_CONTAINER ?= quay.io/coreos/etcd:$(ETCD_VER)-$(BUILDARCH)
# If building on amd64 omit the arch in the container name.
ifeq ($(BUILDARCH),amd64)
        ETCD_CONTAINER=quay.io/coreos/etcd:$(ETCD_VER)
endif

LIBCALICOGO_PATH?=none

LOCAL_USER_ID?=$(shell id -u $$USER)

.PHONY: clean
clean:
	rm -rf $(BIN) bin/github vendor $(DEPLOY_CONTAINER_MARKER) .go-pkg-cache k8s-install/scripts/install_cni.test
	rm -f *.created

###############################################################################
# Building the binary
###############################################################################
build: $(BIN)/calico $(BIN)/calico-ipam
ifeq ($(ARCH),amd64)
# Go only supports amd64 for Windows builds.
build: $(BIN)/calico.exe $(BIN)/calico-ipam.exe
endif
build-all: $(addprefix sub-build-,$(VALIDARCHES))
sub-build-%:
	$(MAKE) build ARCH=$*

## Create the vendor directory
vendor: glide.yaml
	# Ensure that the glide cache directory exists.
	mkdir -p $(HOME)/.glide

	# To build without Docker just run "glide install -strip-vendor"
	if [ "$(LIBCALICOGO_PATH)" != "none" ]; then \
	  EXTRA_DOCKER_BIND="-v $(LIBCALICOGO_PATH):/go/src/github.com/projectcalico/libcalico-go:ro"; \
	fi; \
	if [ -n "$(SSH_AUTH_SOCK)" ]; then \
		EXTRA_DOCKER_ARGS="-v $(SSH_AUTH_SOCK):/ssh-agent --env SSH_AUTH_SOCK=/ssh-agent"; \
	fi; \
    docker run --rm -i \
	  $$EXTRA_DOCKER_ARGS \
      -v $(CURDIR):/go/src/$(PACKAGE_NAME):rw $$EXTRA_DOCKER_BIND \
      -v $(HOME)/.glide:/home/user/.glide:rw \
      -e LOCAL_USER_ID=$(LOCAL_USER_ID) \
      -w /go/src/$(PACKAGE_NAME) \
      $(CALICO_BUILD) glide install -strip-vendor

# Default the libcalico repo and version but allow them to be overridden
LIBCALICO_BRANCH?=$(shell git rev-parse --abbrev-ref HEAD)
LIBCALICO_REPO?=github.com/tigera/libcalico-go-private
LIBCALICO_VERSION?=$(shell git ls-remote git@github.com:tigera/libcalico-go-private $(LIBCALICO_BRANCH) 2>/dev/null | cut -f 1)

## Update libcalico pin in glide.yaml
update-libcalico:
	if [ -n "$(SSH_AUTH_SOCK)" ]; then \
		EXTRA_DOCKER_ARGS="-v $(SSH_AUTH_SOCK):/ssh-agent --env SSH_AUTH_SOCK=/ssh-agent"; \
	fi; \
	docker run --rm -i \
	  $$EXTRA_DOCKER_ARGS \
      -v $(CURDIR):/go/src/$(PACKAGE_NAME):rw $$EXTRA_DOCKER_BIND \
      -v $(HOME)/.glide:/home/user/.glide:rw \
      -e LOCAL_USER_ID=$(LOCAL_USER_ID) \
      -w /go/src/$(PACKAGE_NAME) \
      $(CALICO_BUILD) /bin/sh -c ' \
        echo "Updating libcalico to $(LIBCALICO_VERSION) from $(LIBCALICO_REPO)"; \
        export OLD_VER=$$(grep --after 50 libcalico-go glide.yaml |grep --max-count=1 --only-matching --perl-regexp "version:\s*\K[^\s]+") ;\
        echo "Old version: $$OLD_VER";\
        if [ $(LIBCALICO_VERSION) != $$OLD_VER ]; then \
            sed -i "s/$$OLD_VER/$(LIBCALICO_VERSION)/" glide.yaml && \
            if [ $(LIBCALICO_REPO) != "github.com/tigera/libcalico-go-private" ]; then \
	          glide mirror set https://github.com/tigera/libcalico-go-private $(LIBCALICO_REPO) --vcs git; glide mirror list; \
	        fi;\
	      glide up --strip-vendor || glide up --strip-vendor; \
	    fi'

GO_BUILD_ARGS:=-ldflags "-X main.VERSION=$(GIT_VERSION) -s -w"
DOCKER_BUILD_ARGS:= \
	 --rm \
	-e ARCH=$(ARCH) \
	-e GOARCH=$(ARCH) \
	-e LOCAL_USER_ID=$(LOCAL_USER_ID) \
	-v $(CURDIR):/go/src/$(PACKAGE_NAME):ro \
	-v $(CURDIR)/$(BIN):/go/src/$(PACKAGE_NAME)/$(BIN):rw \
	-v $(CURDIR)/.go-pkg-cache:/go-cache/:rw \
	$(LOCAL_BUILD_MOUNTS) \
	-w /go/src/$(PACKAGE_NAME) \
	-e GOCACHE=/go-cache \

## Build the Calico network plugin and ipam plugins
$(BIN)/calico $(BIN)/calico-ipam: $(SRCFILES) vendor
	-mkdir -p .go-pkg-cache
	-mkdir -p $(BIN)
	docker run $(DOCKER_BUILD_ARGS) $(CALICO_BUILD) sh -c '\
			go build -v -o $(BIN)/calico $(GO_BUILD_ARGS) ./cmd/calico && \
            go build -v -o $(BIN)/calico-ipam $(GO_BUILD_ARGS) ./cmd/calico-ipam'

## Build the Calico network plugin and ipam plugins for Windows
$(BIN)/calico.exe $(BIN)/calico-ipam.exe: $(SRCFILES) vendor
	-mkdir -p .go-pkg-cache
	-mkdir -p $(BIN)
	docker run -e GOOS=windows $(DOCKER_BUILD_ARGS) $(CALICO_BUILD) sh -c '\
	  go build -v -o $(BIN)/calico.exe $(GO_BUILD_ARGS) ./cmd/calico && \
	  go build -v -o $(BIN)/calico-ipam.exe $(GO_BUILD_ARGS) ./cmd/calico-ipam'

###############################################################################
# Building the image
###############################################################################
image: $(DEPLOY_CONTAINER_MARKER)
image-all: $(addprefix sub-image-,$(VALIDARCHES))
sub-image-%:
	$(MAKE) image ARCH=$*

# ensure we have a real imagetag
imagetag:
ifndef IMAGETAG
	$(error IMAGETAG is undefined - run using make <target> IMAGETAG=X.Y.Z)
endif

## push one arch
push: imagetag $(addprefix sub-single-push-,$(call escapefs,$(PUSH_IMAGES)))
sub-single-push-%:
	docker push $(call unescapefs,$*:$(IMAGETAG)-$(ARCH))

push-all: imagetag $(addprefix sub-push-,$(VALIDARCHES))
sub-push-%:
	$(MAKE) push ARCH=$* IMAGETAG=$(IMAGETAG)

## push multi-arch manifest where supported
push-manifests: imagetag  $(addprefix sub-manifest-,$(call escapefs,$(PUSH_MANIFEST_IMAGES)))
sub-manifest-%:
	# Docker login to hub.docker.com required before running this target as we are using $(DOCKER_CONFIG) holds the docker login credentials
	# path to credentials based on manifest-tool's requirements here https://github.com/estesp/manifest-tool#sample-usage
	docker run -t --entrypoint /bin/sh -v $(DOCKER_CONFIG):/root/.docker/config.json $(CALICO_BUILD) -c "/usr/bin/manifest-tool push from-args --platforms $(call join_platforms,$(VALIDARCHES)) --template $(call unescapefs,$*:$(IMAGETAG))-ARCH --target $(call unescapefs,$*:$(IMAGETAG))"

## push default amd64 arch where multi-arch manifest is not supported
push-non-manifests: imagetag $(addprefix sub-non-manifest-,$(call escapefs,$(PUSH_NONMANIFEST_IMAGES)))
sub-non-manifest-%:
ifeq ($(ARCH),amd64)
	docker push $(call unescapefs,$*:$(IMAGETAG))
else
	$(NOECHO) $(NOOP)
endif

## tag images of one arch
tag-images: imagetag $(addprefix sub-single-tag-images-arch-,$(call escapefs,$(PUSH_IMAGES))) $(addprefix sub-single-tag-images-non-manifest-,$(call escapefs,$(PUSH_NONMANIFEST_IMAGES)))

sub-single-tag-images-arch-%:
	docker tag $(BUILD_IMAGE):latest-$(ARCH) $(call unescapefs,$*:$(IMAGETAG)-$(ARCH))

# because some still do not support multi-arch manifest
sub-single-tag-images-non-manifest-%:
ifeq ($(ARCH),amd64)
	docker tag $(BUILD_IMAGE):latest-$(ARCH) $(call unescapefs,$*:$(IMAGETAG))
else
	$(NOECHO) $(NOOP)
endif

## tag images of all archs
tag-images-all: imagetag $(addprefix sub-tag-images-,$(VALIDARCHES))
sub-tag-images-%:
	$(MAKE) tag-images ARCH=$* IMAGETAG=$(IMAGETAG)

$(DEPLOY_CONTAINER_MARKER): Dockerfile.$(ARCH) build fetch-cni-bins
	docker build -t $(BUILD_IMAGE):latest-$(ARCH) --build-arg QEMU_IMAGE=$(CALICO_BUILD) -f Dockerfile.$(ARCH) .
ifeq ($(ARCH),amd64)
	# Need amd64 builds tagged as :latest because Semaphore depends on that
	docker tag $(BUILD_IMAGE):latest-$(ARCH) $(BUILD_IMAGE):latest
endif
	touch $@

.PHONY: fetch-cni-bins
fetch-cni-bins: $(BIN)/flannel $(BIN)/loopback $(BIN)/host-local $(BIN)/portmap $(BIN)/tuning

$(BIN)/flannel $(BIN)/loopback $(BIN)/host-local $(BIN)/portmap $(BIN)/tuning:
	mkdir -p $(BIN)
	$(CURL) -L --retry 5 https://github.com/containernetworking/plugins/releases/download/$(CNI_VERSION)/cni-plugins-$(ARCH)-$(CNI_VERSION).tgz | tar -xz -C $(BIN) ./flannel ./loopback ./host-local ./portmap ./tuning

###############################################################################
# Static checks
###############################################################################
.PHONY: static-checks
## Perform static checks on the code.
static-checks: vendor
	docker run --rm \
		-e LOCAL_USER_ID=$(LOCAL_USER_ID) \
		-v $(CURDIR):/go/src/$(PACKAGE_NAME) \
		$(CALICO_BUILD) sh -c '\
			cd  /go/src/$(PACKAGE_NAME) && \
			gometalinter --deadline=300s --disable-all --enable=goimports --enable=vet --enable=errcheck --vendor -s test_utils ./...'

.PHONY: fix
## Fix static checks
fix:
	goimports -w $(SRCFILES) $(TEST_SRCFILES)

# Always install the git hooks to prevent publishing closed source code to a non-private repo.
hooks_installed:=$(shell ./install-git-hooks)

.PHONY: install-git-hooks
## Install Git hooks
install-git-hooks:
	./install-git-hooks

foss-checks: vendor
	@echo Running $@...
	@docker run --rm -v $(CURDIR):/go/src/$(PACKAGE_NAME):rw \
	  -e LOCAL_USER_ID=$(LOCAL_USER_ID) \
	  -e FOSSA_API_KEY=$(FOSSA_API_KEY) \
	  -w /go/src/$(PACKAGE_NAME) \
<<<<<<< HEAD
	  $(FOSSA_CALICO_BUILD) /usr/local/bin/fossa
=======
	  $(CALICO_BUILD) /usr/local/bin/fossa
>>>>>>> 0e78cd69

###############################################################################
# Unit Tests
###############################################################################
## Run the unit tests.
ut: run-k8s-controller build $(BIN)/host-local
	$(MAKE) ut-datastore DATASTORE_TYPE=etcdv3
	$(MAKE) ut-datastore DATASTORE_TYPE=kubernetes

ut-datastore:
	# The tests need to run as root
	docker run --rm -t --privileged --net=host \
	-e ETCD_IP=$(LOCAL_IP_ENV) \
	-e LOCAL_USER_ID=0 \
	-e ARCH=$(ARCH) \
	-e PLUGIN=calico \
	-e BIN=/go/src/$(PACKAGE_NAME)/$(BIN) \
	-e CNI_SPEC_VERSION=$(CNI_SPEC_VERSION) \
	-e DATASTORE_TYPE=$(DATASTORE_TYPE) \
	-e ETCD_ENDPOINTS=http://$(LOCAL_IP_ENV):2379 \
	-e K8S_API_ENDPOINT=http://127.0.0.1:8080 \
	-v $(CURDIR):/go/src/$(PACKAGE_NAME):rw \
	$(LOCAL_BUILD_MOUNTS) \
	$(CALICO_BUILD) sh -c '\
			cd  /go/src/$(PACKAGE_NAME) && \
			ginkgo -cover -r -skipPackage vendor -skipPackage k8s-install $(GINKGO_ARGS)'

ut-etcd: run-k8s-controller build $(BIN)/host-local
	$(MAKE) ut-datastore DATASTORE_TYPE=etcdv3
	make stop-etcd
	make stop-k8s-controller

ut-kdd: run-k8s-controller build $(BIN)/host-local
	$(MAKE) ut-datastore DATASTORE_TYPE=kubernetes
	make stop-etcd
	make stop-k8s-controller

## Run the tests in a container (as root) for different CNI spec versions
## to make sure we don't break backwards compatibility.
.PHONY: test-cni-versions
test-cni-versions:
	for cniversion in "0.2.0" "0.3.1" ; do \
		make ut CNI_SPEC_VERSION=$$cniversion; \
	done

## Kubernetes apiserver used for tests
run-k8s-apiserver: stop-k8s-apiserver run-etcd
	docker run --detach --net=host \
	  --name calico-k8s-apiserver \
	  -v `pwd`/vendor/github.com/projectcalico/libcalico-go/test/crds.yaml:/crds.yaml \
	  -v `pwd`/internal/pkg/testutils/private.key:/private.key \
	  gcr.io/google_containers/hyperkube-$(ARCH):$(K8S_VERSION) \
	  /hyperkube apiserver \
	    --etcd-servers=http://$(LOCAL_IP_ENV):2379 \
	    --service-cluster-ip-range=10.101.0.0/16 \
	    --service-account-key-file=/private.key
	# Wait until the apiserver is accepting requests.
	while ! docker exec calico-k8s-apiserver kubectl get nodes; do echo "Waiting for apiserver to come up..."; sleep 2; done
	docker exec calico-k8s-apiserver kubectl apply -f /crds.yaml

## Kubernetes controller manager used for tests
run-k8s-controller: stop-k8s-controller run-k8s-apiserver
	docker run --detach --net=host \
	  --name calico-k8s-controller \
	  -v `pwd`/internal/pkg/testutils/private.key:/private.key \
	  gcr.io/google_containers/hyperkube-$(ARCH):$(K8S_VERSION) \
	  /hyperkube controller-manager \
	    --master=127.0.0.1:8080 \
	    --min-resync-period=3m \
	    --allocate-node-cidrs=true \
	    --cluster-cidr=192.168.0.0/16 \
	    --v=5 \
	    --service-account-private-key-file=/private.key

## Stop Kubernetes apiserver
stop-k8s-apiserver:
	@-docker rm -f calico-k8s-apiserver

## Stop Kubernetes controller manager
stop-k8s-controller:
	@-docker rm -f calico-k8s-controller

## Etcd is used by the tests
run-etcd: stop-etcd
	docker run --detach \
	  -p 2379:2379 \
	  --name calico-etcd $(ETCD_CONTAINER) \
	  etcd \
	  --advertise-client-urls "http://$(LOCAL_IP_ENV):2379,http://127.0.0.1:2379,http://$(LOCAL_IP_ENV):4001,http://127.0.0.1:4001" \
	  --listen-client-urls "http://0.0.0.0:2379,http://0.0.0.0:4001"

## Stops calico-etcd containers
stop-etcd:
	@-docker rm -f calico-etcd

###############################################################################
# Install test
###############################################################################
# We pre-build the test binary so that we can run it outside a container and allow it
# to interact with docker.
k8s-install/scripts/install_cni.test: vendor k8s-install/scripts/*.go
	-mkdir -p .go-pkg-cache
	docker run --rm \
	-e LOCAL_USER_ID=$(LOCAL_USER_ID) \
	-v $(CURDIR):/go/src/$(PACKAGE_NAME):rw \
	-v $(CURDIR)/.go-pkg-cache:/go/pkg/:rw \
		$(CALICO_BUILD) sh -c '\
			cd /go/src/$(PACKAGE_NAME) && \
			go test ./k8s-install/scripts -c --tags install_cni_test -o ./k8s-install/scripts/install_cni.test'

.PHONY: test-install-cni
## Test the install-cni.sh script
test-install-cni: image k8s-install/scripts/install_cni.test
	cd k8s-install/scripts && CONTAINER_NAME=$(BUILD_IMAGE) ./install_cni.test

###############################################################################
# CI/CD
###############################################################################
.PHONY: ci
## Run what CI runs
ci: clean static-checks build test-cni-versions image-all test-install-cni

## Deploys images to registry
cd:
ifndef CONFIRM
	$(error CONFIRM is undefined - run using make <target> CONFIRM=true)
endif
ifndef BRANCH_NAME
	$(error BRANCH_NAME is undefined - run using make <target> BRANCH_NAME=var or set an environment variable)
endif
	$(MAKE) tag-images-all push-all push-manifests push-non-manifests  IMAGETAG=${BRANCH_NAME} EXCLUDEARCH="$(EXCLUDEARCH)"
	$(MAKE) tag-images-all push-all push-manifests push-non-manifests  IMAGETAG=$(shell git describe --tags --dirty --always --long) EXCLUDEARCH="$(EXCLUDEARCH)"


## Build fv binary for Windows
$(BIN)/win-fv.exe: $(WINFV_SRCFILES) vendor
	docker run -e GOOS=windows $(DOCKER_BUILD_ARGS) $(CALICO_BUILD) sh -c '\
	  go test ./win_tests -c -o $(BIN)/win-fv.exe'

###############################################################################
# Release
###############################################################################
PREVIOUS_RELEASE=$(shell git describe --tags --abbrev=0)

## Tags and builds a release from start to finish.
release: release-prereqs
	$(MAKE) VERSION=$(VERSION) release-tag
	$(MAKE) VERSION=$(VERSION) release-build
	$(MAKE) VERSION=$(VERSION) release-verify

	@echo ""
	@echo "Release build complete. Next, push the produced images."
	@echo ""
	@echo "  make VERSION=$(VERSION) release-publish"
	@echo ""

## Produces a git tag for the release.
release-tag: release-prereqs release-notes
	git tag $(VERSION) -F release-notes-$(VERSION)
	@echo ""
	@echo "Now you can build the release:"
	@echo ""
	@echo "  make VERSION=$(VERSION) release-build"
	@echo ""

## Produces a clean build of release artifacts at the specified version.
release-build: release-prereqs clean
# Check that the correct code is checked out.
ifneq ($(VERSION), $(GIT_VERSION))
	$(error Attempt to build $(VERSION) from $(GIT_VERSION))
endif
	$(MAKE) image-all
	$(MAKE) tag-images-all RELEASE=true IMAGETAG=$(VERSION)
	$(MAKE) tag-images-all RELEASE=true IMAGETAG=latest

	# Copy artifacts for upload to GitHub.
	mkdir -p bin/github
	$(foreach var,$(VALIDARCHES), cp bin/$(var)/calico bin/github/calico-$(var);)
	$(foreach var,$(VALIDARCHES), cp bin/$(var)/calico-ipam bin/github/calico-ipam-$(var);)

## Verifies the release artifacts produces by `make release-build` are correct.
release-verify: release-prereqs
	# Check the reported version is correct for each release artifact.
	docker run --rm $(BUILD_IMAGE):$(VERSION)-$(ARCH) calico -v | grep -x $(VERSION) || ( echo "Reported version:" `docker run --rm $(BUILD_IMAGE):$(VERSION)-$(ARCH) calico -v` "\nExpected version: $(VERSION)" && exit 1 )
	docker run --rm $(BUILD_IMAGE):$(VERSION)-$(ARCH) calico-ipam -v | grep -x $(VERSION) || ( echo "Reported version:" `docker run --rm $(BUILD_IMAGE):$(VERSION)-$(ARCH) calico-ipam -v | grep -x $(VERSION)` "\nExpected version: $(VERSION)" && exit 1 )

	# TODO: Some sort of quick validation of the produced binaries.

## Generates release notes based on commits in this version.
release-notes: release-prereqs
	mkdir -p dist
	echo "# Changelog" > release-notes-$(VERSION)
	sh -c "git cherry -v $(PREVIOUS_RELEASE) | cut '-d ' -f 2- | sed 's/^/- /' >> release-notes-$(VERSION)"

## Pushes a github release and release artifacts produced by `make release-build`.
release-publish: release-prereqs
	# Push the git tag.
	git push origin $(VERSION)

	# Push images.
	$(MAKE) push-all push-manifests push-non-manifests RELEASE=true IMAGETAG=$(VERSION)

	# Push binaries to GitHub release.
	# Requires ghr: https://github.com/tcnksm/ghr
	# Requires GITHUB_TOKEN environment variable set.
<<<<<<< HEAD
	ghr -u tigera -r cni-plugin-private \
=======
	ghr -u projectcalico -r cni-plugin \
>>>>>>> 0e78cd69
		-b "Release notes can be found at https://docs.projectcalico.org" \
		-n $(VERSION) \
		$(VERSION) ./bin/github/

	@echo "Confirm that the release was published at the following URL."
	@echo ""
	@echo "  https://github.com/tigera/cni-plugin/releases/tag/$(VERSION)"
	@echo ""
	@echo "If this is the latest stable release, then run the following to push 'latest' images."
	@echo ""
	@echo "  make VERSION=$(VERSION) release-publish-latest"
	@echo ""

# WARNING: Only run this target if this release is the latest stable release. Do NOT
# run this target for alpha / beta / release candidate builds, or patches to earlier Calico versions.
## Pushes `latest` release images. WARNING: Only run this for latest stable releases.
release-publish-latest: release-prereqs
	# Check latest versions match.
	if ! docker run $(BUILD_IMAGE):latest-$(ARCH) calico -v | grep '^$(VERSION)$$'; then echo "Reported version:" `docker run $(BUILD_IMAGE):latest-$(ARCH) calico -v` "\nExpected version: $(VERSION)"; false; else echo "\nVersion check passed\n"; fi

	$(MAKE) push-all push-manifests push-non-manifests RELEASE=true IMAGETAG=latest

# release-prereqs checks that the environment is configured properly to create a release.
release-prereqs:
ifndef VERSION
	$(error VERSION is undefined - run using make release VERSION=vX.Y.Z)
endif
ifdef LOCAL_BUILD
	$(error LOCAL_BUILD must not be set for a release)
endif
ifndef GITHUB_TOKEN
	$(error GITHUB_TOKEN must be set for a release)
endif
ifeq (, $(shell which ghr))
	$(error Unable to find `ghr` in PATH, run this: go get -u github.com/tcnksm/ghr)
endif

###############################################################################
# Developer helper scripts (not used by build or test)
###############################################################################
## Run kube-proxy
run-kube-proxy:
	-docker rm -f calico-kube-proxy
	docker run --name calico-kube-proxy -d --net=host --privileged gcr.io/google_containers/hyperkube:$(K8S_VERSION) /hyperkube proxy --master=http://127.0.0.1:8080 --v=2

.PHONY: test-watch
## Run the unit tests, watching for changes.
test-watch: $(BIN)/calico $(BIN)/calico-ipam run-etcd run-k8s-apiserver
	# The tests need to run as root
	CGO_ENABLED=0 ETCD_IP=127.0.0.1 PLUGIN=calico GOPATH=$(GOPATH) $(shell which ginkgo) watch -skipPackage k8s-install -skipPackage vendor

.PHONY: help
help: # Some kind of magic from https://gist.github.com/rcmachado/af3db315e31383502660
	$(info Available targets)
	@awk '/^[a-zA-Z\-\_0-9\/]+:/ {                                      \
	        nb = sub( /^## /, "", helpMsg );                                \
	        if(nb == 0) {                                                   \
	                helpMsg = $$0;                                              \
	                nb = sub( /^[^:]*:.* ## /, "", helpMsg );                   \
	        }                                                               \
	        if (nb)                                                         \
	                printf "\033[1;31m%-" width "s\033[0m %s\n", $$1, helpMsg;  \
	}                                                                   \
	{ helpMsg = $$0 }'                                                  \
	width=20                                                            \
	$(MAKEFILE_LIST)<|MERGE_RESOLUTION|>--- conflicted
+++ resolved
@@ -63,12 +63,7 @@
 join_platforms = $(subst $(space),$(comma),$(call prefix_linux,$(strip $1)))
 
 ###############################################################################
-<<<<<<< HEAD
-GO_BUILD_VER ?= v0.17
-FOSSA_GO_BUILD_VER ?= v0.18
-=======
 GO_BUILD_VER ?= v0.20
->>>>>>> 0e78cd69
 
 SRCFILES=$(shell find pkg cmd internal -name '*.go')
 TEST_SRCFILES=$(shell find tests win_tests -name '*.go')
@@ -96,9 +91,6 @@
 # Ensure that the bin directory is always created
 MAKE_SURE_BIN_EXIST := $(shell mkdir -p $(BIN))
 CALICO_BUILD?=$(BUILD_IMAGE_ORG)/go-build:$(GO_BUILD_VER)
-# Special go-build version for fossa license checks.
-# This is a workaround for failing static-checks that need to be fixed with v0.18.
-FOSSA_CALICO_BUILD?=$(BUILD_IMAGE_ORG)/go-build:$(FOSSA_GO_BUILD_VER)
 
 PACKAGE_NAME?=github.com/projectcalico/cni-plugin
 
@@ -337,11 +329,7 @@
 	  -e LOCAL_USER_ID=$(LOCAL_USER_ID) \
 	  -e FOSSA_API_KEY=$(FOSSA_API_KEY) \
 	  -w /go/src/$(PACKAGE_NAME) \
-<<<<<<< HEAD
-	  $(FOSSA_CALICO_BUILD) /usr/local/bin/fossa
-=======
 	  $(CALICO_BUILD) /usr/local/bin/fossa
->>>>>>> 0e78cd69
 
 ###############################################################################
 # Unit Tests
@@ -547,11 +535,7 @@
 	# Push binaries to GitHub release.
 	# Requires ghr: https://github.com/tcnksm/ghr
 	# Requires GITHUB_TOKEN environment variable set.
-<<<<<<< HEAD
 	ghr -u tigera -r cni-plugin-private \
-=======
-	ghr -u projectcalico -r cni-plugin \
->>>>>>> 0e78cd69
 		-b "Release notes can be found at https://docs.projectcalico.org" \
 		-n $(VERSION) \
 		$(VERSION) ./bin/github/
