--- conflicted
+++ resolved
@@ -292,32 +292,6 @@
 .PHONY: ci
 ## Run what CI runs
 ci: clean check-glide-warnings static-checks test
-<<<<<<< HEAD
-
-# Branch to use when building repos. Default to the current branch.
-RELEASE_BRANCH?=$(shell git rev-parse --abbrev-ref HEAD)
-
-# The list of repos that use libcalico (that support being tests in this way)
-LIBCALICO_REPOS=cni-plugin calicoctl typha kube-controllers
-
-# Checkout the repos into the "checkouts" directory
-DIRS := $(addprefix checkouts/,$(LIBCALICO_REPOS))
-$(DIRS):
-	@mkdir -p $(@D)
-	git clone -b $(RELEASE_BRANCH) --single-branch git@github.com:projectcalico/$(@F).git $@
-
-## Build all projects that depend on libcalico-go using this version of libcalico-go
-build-libcalico-users: $(addsuffix -libcalico-build, $(DIRS))
-$(addsuffix -libcalico-build, $(DIRS)): %-libcalico-build: %
-	@export NEW_VER=$$(git rev-parse HEAD) ;\
-	cd $<; \
-	export OLD_VER=$$(grep --after 50 libcalico-go glide.yaml |grep --max-count=1 --only-matching --perl-regexp "version:\s*\K[\.0-9a-z]+") ;\
-	echo "Old: $$OLD_VER\nNew: $$NEW_VER";\
-	if [ $$NEW_VER != $$OLD_VER ]; then \
-		make clean; make update-libcalico build LIBCALICO_REPO=file:///libcalico-go LIBCALICO_VERSION=$$NEW_VER EXTRA_DOCKER_BIND="-v $(CURDIR):/libcalico-go";\
-	fi
-=======
->>>>>>> f69d6144
 
 .PHONY: help
 ## Display this help text
