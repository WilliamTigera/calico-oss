--- conflicted
+++ resolved
@@ -7,69 +7,12 @@
 ## Run the tests for the current platform/architecture
 test: ut
 
-<<<<<<< HEAD
+ORGANIZATION=tigera
 SEMAPHORE_PROJECT_ID?=$(SEMAPHORE_APP_POLICY_PRIVATE_PROJECT_ID)
 
 ###############################################################################
-# Both native and cross architecture builds are supported.
-# The target architecture is select by setting the ARCH variable.
-# When ARCH is undefined it is set to the detected host architecture.
-# When ARCH differs from the host architecture a crossbuild will be performed.
-ARCHES=$(patsubst Dockerfile.%,%,$(wildcard Dockerfile.*))
-
-# BUILDARCH is the host architecture
-# ARCH is the target architecture
-# we need to keep track of them separately
-BUILDARCH ?= $(shell uname -m)
-
-# canonicalized names for host architecture
-ifeq ($(BUILDARCH),aarch64)
-	BUILDARCH=arm64
-endif
-ifeq ($(BUILDARCH),x86_64)
-	BUILDARCH=amd64
-endif
-
-# unless otherwise set, I am building for my own architecture, i.e. not cross-compiling
-ARCH ?= $(BUILDARCH)
-
-# canonicalized names for target architecture
-ifeq ($(ARCH),aarch64)
-	override ARCH=arm64
-endif
-ifeq ($(ARCH),x86_64)
-	override ARCH=amd64
-endif
-
-# we want to be able to run the same recipe on multiple targets keyed on the image name
-# to do that, we would use the entire image name, e.g. calico/node:abcdefg, as the stem, or '%', in the target
-# however, make does **not** allow the usage of invalid filename characters - like / and : - in a stem, and thus errors out
-# to get around that, we "escape" those characters by converting all : to --- and all / to ___ , so that we can use them
-# in the target, we then unescape them back
-escapefs = $(subst :,---,$(subst /,___,$(1)))
-unescapefs = $(subst ---,:,$(subst ___,/,$(1)))
-
-# these macros create a list of valid architectures for pushing manifests
-space :=
-space +=
-comma := ,
-prefix_linux = $(addprefix linux/,$(strip $1))
-join_platforms = $(subst $(space),$(comma),$(call prefix_linux,$(strip $1)))
-
-# list of arches *not* to build when doing *-all
-#    until s390x works correctly
-EXCLUDEARCH ?= s390x
-VALIDARCHES = $(filter-out $(EXCLUDEARCH),$(ARCHES))
-
-###############################################################################
-GO_BUILD_VER?=v0.50
-=======
-ORGANIZATION=projectcalico
-SEMAPHORE_PROJECT_ID?=$(SEMAPHORE_APP_POLICY_PROJECT_ID)
-
-###############################################################################
 GO_BUILD_VER?=v0.51
->>>>>>> 2aee5eca
+
 CALICO_BUILD?=calico/go-build:$(GO_BUILD_VER)
 PROTOC_VER?=v0.1
 PROTOC_CONTAINER?=calico/protoc:$(PROTOC_VER)-$(BUILDARCH)
@@ -119,8 +62,6 @@
 LIBCALICO_REPO   = github.com/tigera/libcalico-go-private
 GIT_USE_SSH?=true
 
-GIT_USE_SSH?=true
-
 # If this is a release, also tag and push additional images.
 ifeq ($(RELEASE),true)
 PUSH_IMAGES+=$(RELEASE_IMAGES)
@@ -144,16 +85,12 @@
 	@echo "Building app-policy-private"
 endif
 
-<<<<<<< HEAD
 EXTRA_DOCKER_ARGS += -e GOPRIVATE=github.com/tigera/*
 
 include Makefile.common
 
 # Always install the git hooks to prevent publishing closed source code to a non-private repo.
 hooks_installed:=$(shell ./install-git-hooks)
-=======
-include Makefile.common
->>>>>>> 2aee5eca
 
 .PHONY: clean
 ## Clean enough that a new release build will be clean
@@ -168,11 +105,6 @@
 	-docker rmi $(BUILD_IMAGE):$(VERSION)
 endif
 
-<<<<<<< HEAD
-=======
-update-pins: update-libcalico-pin
-
->>>>>>> 2aee5eca
 ###############################################################################
 # Building the binary
 ###############################################################################
@@ -251,64 +183,6 @@
 endif
 	touch $@
 
-<<<<<<< HEAD
-# ensure we have a real imagetag
-imagetag:
-ifndef IMAGETAG
-	$(error IMAGETAG is undefined - run using make <target> IMAGETAG=X.Y.Z)
-endif
-
-## push one arch
-push: imagetag $(addprefix sub-single-push-,$(call escapefs,$(PUSH_IMAGES)))
-sub-single-push-%:
-	docker push $(call unescapefs,$*:$(IMAGETAG)-$(ARCH))
-
-push-all: imagetag $(addprefix sub-push-,$(VALIDARCHES))
-sub-push-%:
-	$(MAKE) push ARCH=$* IMAGETAG=$(IMAGETAG)
-
-## push multi-arch manifest where supported
-push-manifests: imagetag  $(addprefix sub-manifest-,$(call escapefs,$(PUSH_MANIFEST_IMAGES)))
-sub-manifest-%:
-	# Docker login to hub.docker.com required before running this target as we are using $(DOCKER_CONFIG) holds the docker login credentials
-# path to credentials based on manifest-tool's requirements here https://github.com/estesp/manifest-tool#sample-usage
-	docker run -t --entrypoint /bin/sh -v $(DOCKER_CONFIG):/root/.docker/config.json $(CALICO_BUILD) -c "/usr/bin/manifest-tool push from-args --platforms $(call join_platforms,$(VALIDARCHES)) --template $(call unescapefs,$*:$(IMAGETAG))-ARCH --target $(call unescapefs,$*:$(IMAGETAG))"
-
-## push default amd64 arch where multi-arch manifest is not supported
-push-non-manifests: imagetag $(addprefix sub-non-manifest-,$(call escapefs,$(PUSH_NONMANIFEST_IMAGES)))
-sub-non-manifest-%:
-ifeq ($(ARCH),amd64)
-	docker push $(call unescapefs,$*:$(IMAGETAG))
-else
-	$(NOECHO) $(NOOP)
-endif
-
-## tag images of one arch
-tag-images: imagetag $(addprefix sub-single-tag-images-arch-,$(call escapefs,$(PUSH_IMAGES))) $(addprefix sub-single-tag-images-non-manifest-,$(call escapefs,$(PUSH_NONMANIFEST_IMAGES)))
-
-sub-single-tag-images-arch-%:
-	docker tag $(BUILD_IMAGE):latest-$(ARCH) $(call unescapefs,$*:$(IMAGETAG)-$(ARCH))
-
-# because some still do not support multi-arch manifest
-sub-single-tag-images-non-manifest-%:
-ifeq ($(ARCH),amd64)
-	docker tag $(BUILD_IMAGE):latest-$(ARCH) $(call unescapefs,$*:$(IMAGETAG))
-else
-	$(NOECHO) $(NOOP)
-endif
-
-## tag images of all archs
-tag-images-all: imagetag $(addprefix sub-tag-images-,$(VALIDARCHES))
-sub-tag-images-%:
-	$(MAKE) tag-images ARCH=$* IMAGETAG=$(IMAGETAG)
-
-update-pins: proto/felixbackend.pb.go proto/healthz.pb.go replace-libcalico-pin
-
-## Update dependency pins to their latest changeset, committing and pushing it.
-commit-pin-updates: update-pins git-status ci git-config git-commit git-push
-
-=======
->>>>>>> 2aee5eca
 ###############################################################################
 # UTs
 ###############################################################################
@@ -316,15 +190,7 @@
 ## Run the tests in a container. Useful for CI, Mac dev
 ut: local_build proto
 	mkdir -p report
-<<<<<<< HEAD
 	$(DOCKER_RUN) $(CALICO_BUILD) /bin/bash -c "$(GIT_CONFIG_SSH) go test -v $(GINKGO_ARGS) ./... | go-junit-report > ./report/tests.xml"
-=======
-	$(DOCKER_RUN) $(CALICO_BUILD) /bin/bash -c "go test -v $(GINKGO_ARGS) ./... | go-junit-report > ./report/tests.xml"
-
-###############################################################################
-# CI
-###############################################################################
->>>>>>> 2aee5eca
 
 .PHONY: ci
 ci: mod-download build-all static-checks ut
@@ -350,19 +216,7 @@
 ###############################################################################
 .PHONY: cd
 ## Deploys images to registry
-<<<<<<< HEAD
-cd: image-all check-dirty
-ifndef CONFIRM
-	$(error CONFIRM is undefined - run using make <target> CONFIRM=true)
-endif
-ifndef BRANCH_NAME
-	$(error BRANCH_NAME is undefined - run using make <target> BRANCH_NAME=var or set an environment variable)
-endif
-	$(MAKE) tag-images-all push-all push-manifests push-non-manifests IMAGETAG=${BRANCH_NAME} EXCLUDEARCH="$(EXCLUDEARCH)"
-	$(MAKE) tag-images-all push-all push-manifests push-non-manifests IMAGETAG=$(shell git describe --tags --dirty --always --long --abbrev=12) EXCLUDEARCH="$(EXCLUDEARCH)"
-=======
-cd: image-all cd-common
->>>>>>> 2aee5eca
+cd: image-all check-dirty cd-common
 
 ###############################################################################
 # Release
