--- conflicted
+++ resolved
@@ -106,17 +106,6 @@
 # location of docker credentials to push manifests
 DOCKER_CONFIG ?= $(HOME)/.docker/config.json
 
-<<<<<<< HEAD
-=======
-BUILD_FLAGS		+= -mod=vendor
-GINKGO_ARGS		+= -mod=vendor
-
-# Allow the ssh auth sock to be mapped into the build container.
-ifdef SSH_AUTH_SOCK
-	EXTRA_DOCKER_ARGS += -v $(SSH_AUTH_SOCK):/ssh-agent --env SSH_AUTH_SOCK=/ssh-agent
-endif
-
->>>>>>> c1a12b9b
 # Volume-mount gopath into the build container to cache go module's packages. If the environment is using multiple
 # comma-separated directories for gopath, use the first one, as that is the default one used by go modules.
 ifneq ($(GOPATH),)
@@ -128,7 +117,6 @@
 	GOMOD_CACHE = $(HOME)/go/pkg/mod
 endif
 
-<<<<<<< HEAD
 EXTRA_DOCKER_ARGS	+= -v $(GOMOD_CACHE):/go/pkg/mod:rw
 BUILD_FLAGS		+= -mod=vendor
 GINKGO_ARGS		+= -mod=vendor
@@ -139,21 +127,6 @@
 # Allow the ssh auth sock to be mapped into the build container.
 ifdef SSH_AUTH_SOCK
 	EXTRA_DOCKER_ARGS += -v $(SSH_AUTH_SOCK):/ssh-agent --env SSH_AUTH_SOCK=/ssh-agent
-=======
-EXTRA_DOCKER_ARGS	+= -e GO111MODULE=on -v $(GOMOD_CACHE):/go/pkg/mod:rw
-
-# Build mounts for running in "local build" mode. This allows an easy build using local development code,
-# assuming that there is a local checkout of libcalico in the same directory as this repo.
-PHONY:local_build
-
-ifdef LOCAL_BUILD
-EXTRA_DOCKER_ARGS+=-v $(CURDIR)/../libcalico-go:/go/src/github.com/projectcalico/libcalico-go:rw
-local_build:
-	$(DOCKER_RUN) $(CALICO_BUILD) go mod edit -replace=github.com/projectcalico/libcalico-go=../libcalico-go
-else
-local_build:
-	@echo "Building app-policy"
->>>>>>> c1a12b9b
 endif
 
 # Build mounts for running in "local build" mode. This allows an easy build using local development code,
@@ -229,52 +202,6 @@
 endif
 
 ###############################################################################
-# Updating pins
-###############################################################################
-PIN_BRANCH?=$(shell git rev-parse --abbrev-ref HEAD)
-
-define get_remote_version
-	$(shell git ls-remote http://$(1) $(2) 2>/dev/null | cut -f 1)
-endef
-
-# update_pin updates the given package's version to the latest available in the specified repo and branch.
-# $(1) should be the name of the package, $(2) and $(3) the repository and branch from which to update it.
-define update_pin
-	$(eval new_ver := $(call get_remote_version,$(2),$(3)))
-
-	$(DOCKER_RUN) $(CALICO_BUILD) sh -c '\
-		if [[ ! -z "$(new_ver)" ]]; then \
-			go get $(1)@$(new_ver); \
-			go mod download; \
-		fi'
-endef
-
-LIBCALICO_BRANCH?=$(PIN_BRANCH)
-LIBCALICO_REPO?=github.com/projectcalico/libcalico-go
-
-update-libcalico-pin:
-	$(call update_pin,github.com/projectcalico/libcalico-go,$(LIBCALICO_REPO),$(LIBCALICO_BRANCH))
-
-git-status:
-	git status --porcelain
-
-git-config:
-ifdef CONFIRM
-	git config --global user.name "Semaphore Automatic Update"
-	git config --global user.email "marvin@tigera.io"
-endif
-
-git-commit:
-	git diff --quiet HEAD || git commit -m "Semaphore Automatic Update" go.mod go.sum
-
-git-push:
-	git push
-
-update-pins: update-libcalico-pin
-
-commit-pin-updates: update-pins git-status ci git-config git-commit git-push
-
-###############################################################################
 # Building the binary
 ###############################################################################
 .PHONY: build-all
@@ -287,7 +214,6 @@
 
 ## Create the vendor directory
 vendor: go.mod go.sum
-<<<<<<< HEAD
 	$(DOCKER_RUN) $(CALICO_BUILD) sh -c '$(GIT_CONFIG_SSH); \
 		go mod download; \
 		go mod vendor; \
@@ -300,35 +226,13 @@
 		cp -fr `go list -m -f "{{.Dir}}" github.com/lyft/protoc-gen-validate` vendor/github.com/lyft/protoc-gen-validate; \
 		cp -fr `go list -m -f "{{.Dir}}" github.com/golang/protobuf`/* vendor/github.com/golang/protobuf'
 	chmod -R +w vendor
-=======
-	$(DOCKER_RUN) $(CALICO_BUILD) bash -c ' \
-	go mod download; \
-	go mod vendor; \
-	# We need to checkout go.mod and go.sum since the vendor command \
-	# can sometimes modify these files, causing a dirty tree. \
-	git checkout go.mod go.sum; \
-	mkdir -p vendor/github.com/envoyproxy; \
-	mkdir -p vendor/github.com/gogo; \
-	mkdir -p vendor/github.com/lyft; \
-	mkdir -p vendor/github.com/golang; \
-	cp -fr `go list -m -f "{{.Dir}}" github.com/gogo/protobuf`/* vendor/github.com/gogo/protobuf; \
-	cp -fr `go list -m -f "{{.Dir}}" github.com/envoyproxy/data-plane-api` vendor/github.com/envoyproxy/data-plane-api; \
-	cp -fr `go list -m -f "{{.Dir}}" github.com/lyft/protoc-gen-validate` vendor/github.com/lyft/protoc-gen-validate; \
-	cp -fr `go list -m -f "{{.Dir}}" github.com/golang/protobuf`/* vendor/github.com/golang/protobuf'
-	chmod -R +w vendor/github.com
->>>>>>> c1a12b9b
 
 bin/dikastes-amd64: ARCH=amd64
 bin/dikastes-arm64: ARCH=arm64
 bin/dikastes-ppc64le: ARCH=ppc64le
 bin/dikastes-s390x: ARCH=s390x
 bin/dikastes-%: local_build vendor proto $(SRC_FILES)
-<<<<<<< HEAD
 	$(DOCKER_RUN_RO) -ti \
-=======
-	mkdir -p bin
-	$(DOCKER_RUN_RO) \
->>>>>>> c1a12b9b
 	  -v $(CURDIR)/bin:/go/src/$(PACKAGE_NAME)/bin \
 	  $(CALICO_BUILD) sh -c '$(GIT_CONFIG_SSH); go build $(BUILD_FLAGS) -ldflags "-X main.VERSION=$(GIT_VERSION) -s -w" -v -o bin/dikastes-$(ARCH) ./cmd/dikastes'
 
@@ -337,13 +241,7 @@
 bin/healthz-ppc64le: ARCH=ppc64le
 bin/healthz-s390x: ARCH=s390x
 bin/healthz-%: local_build vendor proto $(SRC_FILES)
-<<<<<<< HEAD
 	$(DOCKER_RUN_RO) -ti \
-=======
-	mkdir -p bin || true
-	-mkdir -p .go-pkg-cache $(GOMOD_CACHE) || true
-	$(DOCKER_RUN_RO) \
->>>>>>> c1a12b9b
 	  -v $(CURDIR)/bin:/go/src/$(PACKAGE_NAME)/bin \
 	  $(CALICO_BUILD) sh -c '$(GIT_CONFIG_SSH); go build $(BUILD_FLAGS) -ldflags "-X main.VERSION=$(GIT_VERSION) -s -w" -v -o bin/healthz-$(ARCH) ./cmd/healthz'
 
@@ -429,7 +327,7 @@
 
 $(BUILD_IMAGE): $(CONTAINER_CREATED)
 $(CONTAINER_CREATED): Dockerfile.$(ARCH) bin/dikastes-$(ARCH) bin/healthz-$(ARCH)
-	docker build -t $(BUILD_IMAGE):latest-$(ARCH) --build-arg QEMU_IMAGE=$(CALICO_BUILD) --build-arg GIT_VERSION=$(GIT_VERSION) -f Dockerfile.$(ARCH) .
+	docker build -t $(BUILD_IMAGE):latest-$(ARCH) --build-arg QEMU_IMAGE=$(CALICO_BUILD) -f Dockerfile.$(ARCH) .
 ifeq ($(ARCH),amd64)
 	docker tag $(BUILD_IMAGE):latest-$(ARCH) $(BUILD_IMAGE):latest
 endif
@@ -488,25 +386,39 @@
 ###############################################################################
 # Updating pins
 ###############################################################################
-<<<<<<< HEAD
 PIN_BRANCH?=$(shell git rev-parse --abbrev-ref HEAD)
 
 define get_remote_version
-	$(shell git ls-remote ssh://git@$(1) $(2) 2>/dev/null | cut -f 1)
+        $(shell $(DOCKER_RUN) $(CALICO_BUILD) sh -c '$(GIT_CONFIG_SSH); git ls-remote https://$(1) $(2) | cut -f1')
+endef
+
+# update_pin updates the given package's version to the latest available in the specified repo and branch.
+# $(1) should be the name of the package, $(2) and $(3) the repository and branch from which to update it.
+define update_pin
+        $(eval new_ver := $(call get_remote_version,$(2),$(3)))
+
+        $(DOCKER_RUN) -i $(CALICO_BUILD) sh -c '\
+                if [[ ! -z "$(new_ver)" ]]; then \
+                        $(GIT_CONFIG_SSH); \
+                        go get $(1)@$(new_ver); \
+                        go mod download; \
+                fi'
 endef
 
 # update_replace_pin updates the given package's version to the latest available in the specified repo and branch.
 # This routine can only be used for packages being replaced in go.mod, such as private versions of open-source packages.
 # $(1) should be the name of the package, $(2) and $(3) the repository and branch from which to update it.
 define update_replace_pin
-	$(eval new_ver := $(call get_remote_version,$(2),$(3)))
-
-	$(DOCKER_RUN) -i $(CALICO_BUILD) sh -c '$(GIT_CONFIG_SSH); \
-		if [[ ! -z "$(new_ver)" ]]; then \
-			go mod edit -replace $(1)=$(2)@$(new_ver); \
-			go mod download; \
-		fi'
+        $(eval new_ver := $(call get_remote_version,$(2),$(3)))
+
+        $(DOCKER_RUN) -i $(CALICO_BUILD) sh -c '\
+                if [ ! -z "$(new_ver)" ]; then \
+                        $(GIT_CONFIG_SSH); \
+                        go mod edit -replace $(1)=$(2)@$(new_ver); \
+                        go mod download; \
+                fi'
 endef
+
 
 guard-ssh-forwarding-bug:
 	@if [ "$(shell uname)" = "Darwin" ]; then \
@@ -522,23 +434,22 @@
 	$(call update_replace_pin,github.com/projectcalico/libcalico-go,$(LIBCALICO_REPO),$(LIBCALICO_BRANCH))
 
 git-status:
-	git status --porcelain
+        git status --porcelain
 
 git-config:
 ifdef CONFIRM
-	git config --global user.name "Semaphore Automatic Update"
-	git config --global user.email "marvin@tigera.io"
+        git config --global user.name "Semaphore Automatic Update"
+        git config --global user.email "marvin@projectcalico.io"
 endif
 
 git-commit:
-	git diff --quiet HEAD || git commit -m "Semaphore Automatic Update" go.mod go.sum
+        git diff --quiet HEAD || git commit -m "Semaphore Automatic Update" go.mod go.sum
 
 git-push:
-	git push
-
-update-pins: update-libcalico-pin
-
-commit-pin-updates: update-pins git-status ci git-config git-commit git-push
+        git push
+
+## Update dependency pins to their latest changeset, committing and pushing it.
+commit-pin-updates: update-pins build git-status git-config git-commit ci git-push
 
 ###############################################################################
 # Static checks
@@ -547,23 +458,13 @@
 LINT_ARGS := --deadline 5m --max-issues-per-linter 0 --max-same-issues 0
 static-checks: build
 	$(DOCKER_RUN) $(CALICO_BUILD) sh -c '$(GIT_CONFIG_SSH); GO111MODULE=off golangci-lint run $(LINT_ARGS)'
-=======
-.PHONY: static-checks
-LINT_ARGS := --deadline 5m --max-issues-per-linter 0 --max-same-issues 0
-static-checks: build
-	$(DOCKER_RUN) $(CALICO_BUILD) sh -c 'GO111MODULE=off golangci-lint run $(LINT_ARGS)'
->>>>>>> c1a12b9b
 
 .PHONY: fix
 fix:
 	goimports -w $(SRC_FILES)
 
 foss-checks: build-all
-<<<<<<< HEAD
 	$(DOCKER_RUN) -e FOSSA_API_KEY=$(FOSSA_API_KEY) $(CALICO_BUILD) sh -c '$(GIT_CONFIG_SSH); /usr/local/bin/fossa'
-=======
-	  $(DOCKER_RUN) -e FOSSA_API_KEY=$(FOSSA_API_KEY) $(CALICO_BUILD) /usr/local/bin/fossa
->>>>>>> c1a12b9b
 
 ###############################################################################
 # UTs
@@ -579,11 +480,7 @@
 ###############################################################################
 .PHONY: mod-download
 mod-download:
-<<<<<<< HEAD
 	-$(DOCKER_RUN) $(CALICO_BUILD) sh -c '$(GIT_CONFIG_SSH); go mod download'
-=======
-	-$(DOCKER_RUN) $(CALICO_BUILD) go mod download
->>>>>>> c1a12b9b
 
 .PHONY: ci
 ci: clean mod-download build-all static-checks ut
