--- conflicted
+++ resolved
@@ -215,13 +215,8 @@
 	@echo Building felix for $(ARCH) on $(BUILDARCH)
 	mkdir -p bin
 	if [ "$(SEMAPHORE)" != "true" -o ! -e $@ ] ; then \
-<<<<<<< HEAD
 	  $(DOCKER_GO_BUILD_CGO) sh -c '$(GIT_CONFIG_SSH) \
-	     go build -v -i -o $@ -v $(BUILD_FLAGS) $(LDFLAGS) "$(PACKAGE_NAME)/cmd/calico-felix"'; \
-=======
-	  $(DOCKER_GO_BUILD_CGO) \
-	     sh -c 'go build -v -o $@ -v $(BUILD_FLAGS) $(LDFLAGS) "$(PACKAGE_NAME)/cmd/calico-felix"'; \
->>>>>>> c08e640b
+	     go build -v -o $@ -v $(BUILD_FLAGS) $(LDFLAGS) "$(PACKAGE_NAME)/cmd/calico-felix"'; \
 	fi
 
 # Cross-compile Felix for Windows
@@ -626,14 +621,8 @@
 
 bin/calico-bpf: $(SRC_FILES) $(LOCAL_BUILD_DEP)
 	@echo Building calico-bpf...
-<<<<<<< HEAD
 	$(DOCKER_GO_BUILD_CGO) sh -c '$(GIT_CONFIG_SSH) \
-	    go build -v -i -o $@ -v $(BUILD_FLAGS) $(LDFLAGS) "$(PACKAGE_NAME)/cmd/calico-bpf"'
-=======
-	mkdir -p bin
-	$(DOCKER_GO_BUILD_CGO) \
-	    sh -c 'go build -v -o $@ -v $(BUILD_FLAGS) $(LDFLAGS) "$(PACKAGE_NAME)/cmd/calico-bpf"'
->>>>>>> c08e640b
+	    go build -v -o $@ -v $(BUILD_FLAGS) $(LDFLAGS) "$(PACKAGE_NAME)/cmd/calico-bpf"'
 
 bin/pktgen: $(SRC_FILES) $(FV_SRC_FILES) $(LOCAL_BUILD_DEP)
 	@echo Building pktgen...
@@ -643,36 +632,19 @@
 
 bin/iptables-locker: $(LOCAL_BUILD_DEP) go.mod $(shell find iptables -type f -name '*.go' -print)
 	@echo Building iptables-locker...
-<<<<<<< HEAD
 	$(DOCKER_GO_BUILD) sh -c '$(GIT_CONFIG_SSH) \
-	    go build -v -i -o $@ -v $(BUILD_FLAGS) $(LDFLAGS) "$(PACKAGE_NAME)/fv/iptables-locker"'
+	    go build -v -o $@ -v $(BUILD_FLAGS) $(LDFLAGS) "$(PACKAGE_NAME)/fv/iptables-locker"'
 
 bin/test-workload: $(LOCAL_BUILD_DEP) go.mod fv/cgroup/cgroup.go fv/utils/utils.go fv/connectivity/*.go fv/test-workload/*.go
 	@echo Building test-workload...
 	$(DOCKER_GO_BUILD) sh -c '$(GIT_CONFIG_SSH) \
-	    go build -v -i -o $@ -v $(BUILD_FLAGS) $(LDFLAGS) "$(PACKAGE_NAME)/fv/test-workload"'
-=======
-	mkdir -p bin
-	$(DOCKER_GO_BUILD) \
-	    sh -c 'go build -v -o $@ -v $(BUILD_FLAGS) $(LDFLAGS) "$(PACKAGE_NAME)/fv/iptables-locker"'
-
-bin/test-workload: $(LOCAL_BUILD_DEP) go.mod fv/cgroup/cgroup.go fv/utils/utils.go fv/connectivity/*.go fv/test-workload/*.go
-	@echo Building test-workload...
-	mkdir -p bin
-	$(DOCKER_GO_BUILD) \
-	    sh -c 'go build -v -o $@ -v $(BUILD_FLAGS) $(LDFLAGS) "$(PACKAGE_NAME)/fv/test-workload"'
->>>>>>> c08e640b
+	    go build -v -o $@ -v $(BUILD_FLAGS) $(LDFLAGS) "$(PACKAGE_NAME)/fv/test-workload"'
 
 bin/test-connection: $(LOCAL_BUILD_DEP) go.mod fv/cgroup/cgroup.go fv/utils/utils.go fv/connectivity/*.go fv/test-connection/*.go
 	@echo Building test-connection...
 	mkdir -p bin
-<<<<<<< HEAD
 	$(DOCKER_GO_BUILD) sh -c '$(GIT_CONFIG_SSH) \
-	    go build -v -i -o $@ -v $(BUILD_FLAGS) $(LDFLAGS) "$(PACKAGE_NAME)/fv/test-connection"'
-=======
-	$(DOCKER_GO_BUILD) \
-	    sh -c 'go build -v -o $@ -v $(BUILD_FLAGS) $(LDFLAGS) "$(PACKAGE_NAME)/fv/test-connection"'
->>>>>>> c08e640b
+	    go build -v -o $@ -v $(BUILD_FLAGS) $(LDFLAGS) "$(PACKAGE_NAME)/fv/test-connection"'
 
 st:
 	@echo "No STs available"
