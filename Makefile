--- conflicted
+++ resolved
@@ -299,13 +299,7 @@
 	mkdir -p docker-image/bpf/bin
 	# Copy only the files we're explicitly expecting (in case we have left overs after switching branch).
 	cp $(ALL_BPF_PROGS) docker-image/bpf/bin
-<<<<<<< HEAD
-	if [ "$(SEMAPHORE)" != "true" -o "$$(docker images -q $(BUILD_IMAGE_NAME):latest-$(ARCH) 2> /dev/null)" = "" ] ; then \
-	  docker build --pull -t $(BUILD_IMAGE):latest-$(ARCH) --build-arg QEMU_IMAGE=$(CALICO_BUILD) --file ./docker-image/Dockerfile.$(ARCH) docker-image; \
-	fi
-=======
 	docker build --pull -t $(BUILD_IMAGE):latest-$(ARCH) --build-arg QEMU_IMAGE=$(CALICO_BUILD) --file ./docker-image/Dockerfile.$(ARCH) docker-image;
->>>>>>> 7452123f
 ifeq ($(ARCH),amd64)
 	docker tag $(BUILD_IMAGE):latest-$(ARCH) $(BUILD_IMAGE):latest
 endif
