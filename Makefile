--- conflicted
+++ resolved
@@ -32,12 +32,9 @@
 	$(MAKE) -C node clean
 	$(MAKE) -C pod2daemon clean
 	$(MAKE) -C typha clean
-<<<<<<< HEAD
 	$(MAKE) -C calico clean
+	rm -rf ./bin
 	rm -f $(SUB_CHARTS)
-=======
-	rm -rf ./bin
->>>>>>> 80ef48dc
 
 generate:
 	$(MAKE) gen-semaphore-yaml
