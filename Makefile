--- conflicted
+++ resolved
@@ -382,13 +382,8 @@
 	docker run -t --entrypoint /bin/sh -v $(DOCKER_CONFIG):/root/.docker/config.json $(CALICO_BUILD) -c "/usr/bin/manifest-tool push from-args --platforms $(call join_platforms,$(VALIDARCHES)) --template $(call unescapefs,$*$(BUILD_IMAGE_SNAPSHOTTER):$(IMAGETAG))-ARCH --target $(call unescapefs,$*$(BUILD_IMAGE_SNAPSHOTTER):$(IMAGETAG))"
 	docker run -t --entrypoint /bin/sh -v $(DOCKER_CONFIG):/root/.docker/config.json $(CALICO_BUILD) -c "/usr/bin/manifest-tool push from-args --platforms $(call join_platforms,$(VALIDARCHES)) --template $(call unescapefs,$*$(BUILD_IMAGE_REPORTER):$(IMAGETAG))-ARCH --target $(call unescapefs,$*$(BUILD_IMAGE_REPORTER):$(IMAGETAG))"
 
-<<<<<<< HEAD
-## push default amd64 arch where multi-arch manifest is not supported
-push-non-manifests: imagetag $(addprefix sub-non-manifest-,$(call escapefs,$(PUSH_NONMANIFEST_IMAGES)))
-=======
  ## push default amd64 arch where multi-arch manifest is not supported
 push-non-manifests: imagetag $(addprefix sub-non-manifest-,$(call escapefs,$(PUSH_NONMANIFEST_IMAGE_PREFIXES)))
->>>>>>> 47f3878e
 sub-non-manifest-%:
 ifeq ($(ARCH),amd64)
 	docker push $(call unescapefs,$*$(BUILD_IMAGE_SERVER):$(IMAGETAG))
@@ -648,13 +643,13 @@
 	# Print the coverage.  We use sed to remove the verbose prefix and trim down
 	# the whitespace.
 	@echo
-	@echo ======== All coverage =========
+	@echo -------- All coverage ---------
 	@echo
 	@$(DOCKER_RUN) $(CALICO_BUILD) sh -c 'go tool cover -func combined.coverprofile | \
 	                           sed 's=$(PACKAGE_NAME)/==' | \
 	                           column -t'
 	@echo
-	@echo ======== Missing coverage only =========
+	@echo -------- Missing coverage only ---------
 	@echo
 	@$(DOCKER_RUN) $(CALICO_BUILD) sh -c "go tool cover -func combined.coverprofile | \
 	                           sed 's=$(PACKAGE_NAME)/==' | \
