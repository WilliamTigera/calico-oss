--- conflicted
+++ resolved
@@ -240,14 +240,6 @@
 	@docker images --format "{{.CreatedAt}}\tID:{{.ID}}\t{{.Repository}}:{{.Tag}}" $(CTL_CONTAINER_NAME)
 	@docker images --format "{{.CreatedAt}}\tID:{{.ID}}\t{{.Repository}}:{{.Tag}}" gcr.io/tigera-dev/$(CTL_CONTAINER_NAME)-essentials:$(VERSION)
 
-<<<<<<< HEAD
-	@echo "\nNow push the tag and images. Then create a release on Github and"
-	@echo "attach dist/calicoctl, dist/calicoctl-darwin-amd64, and dist/calicoctl-windows-amd64.exe binaries"
-	@echo "\nAdd release notes for calicoctl. Use this command"
-	@echo "to find commit messages for this release: git log --oneline <old_release_version>...$(VERSION)"
-	@echo "git push origin $(VERSION)"
-	@echo "gcloud docker -- push gcr.io/tigera-dev/calico/ctl-essentials:$(VERSION)"
-=======
 	@echo ""
 	@echo "# Push the created tag to GitHub"
 	@echo "  git push origin $(VERSION)"
@@ -259,15 +251,12 @@
 	@echo "# To find commit messages for the release notes:  git log --oneline <old_release_version>...$(VERSION)"
 	@echo ""
 	@echo "# Now push the newly created release images."
-	@echo "  docker push calico/ctl:$(VERSION)"
-	@echo "  docker push quay.io/calico/ctl:$(VERSION)"
+	@echo "  gcloud docker -- push gcr.io/tigera-dev/calico/ctl-essentials:$(VERSION)"
 	@echo ""
 	@echo "# For the final release only, push the latest tag"
 	@echo "# DO NOT PUSH THESE IMAGES FOR RELEASE CANDIDATES OR ALPHA RELEASES" 
-	@echo "  docker push calico/ctl:latest"
-	@echo "  docker push quay.io/calico/ctl:latest"
-	@echo ""
->>>>>>> 2b700a3a
+	@echo "  gcloud docker -- push gcr.io/tigera-dev/calico/ctl-essentials:latest"
+	@echo ""
 	@echo "See RELEASING.md for detailed instructions."
 
 ## Clean enough that a new release build will be clean
