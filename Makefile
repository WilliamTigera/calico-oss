--- conflicted
+++ resolved
@@ -35,12 +35,9 @@
 ###############################################################################
 PACKAGE_NAME?=github.com/projectcalico/felix
 GO_BUILD_VER?=v0.38
-<<<<<<< HEAD
 
 GIT_USE_SSH = true
 LOCAL_CHECKS = check-typha-pins
-=======
->>>>>>> de927b0e
 
 ###############################################################################
 # Download and include Makefile.common
@@ -82,7 +79,6 @@
 PUSH_IMAGES?=gcr.io/unique-caldron-775/cnx/$(BUILD_IMAGE)
 RELEASE_IMAGES?=
 
-<<<<<<< HEAD
 # If this is a release, also tag and push additional images.
 ifeq ($(RELEASE),true)
 PUSH_IMAGES+=$(RELEASE_IMAGES)
@@ -91,13 +87,7 @@
 FV_ETCDIMAGE ?= quay.io/coreos/etcd:$(ETCD_VERSION)-$(BUILDARCH)
 FV_K8SIMAGE ?= gcr.io/google_containers/hyperkube-$(BUILDARCH):$(K8S_VERSION)
 FV_TYPHAIMAGE ?= tigera/typha:latest-$(BUILDARCH)
-FV_FELIXIMAGE ?= tigera/felix:latest-$(BUILDARCH)
-=======
-FV_ETCDIMAGE?=quay.io/coreos/etcd:$(ETCD_VERSION)-$(BUILDARCH)
-FV_K8SIMAGE?=gcr.io/google_containers/hyperkube-$(BUILDARCH):$(K8S_VERSION)
-FV_TYPHAIMAGE?=calico/typha:master-$(BUILDARCH)
 FV_FELIXIMAGE?=$(BUILD_IMAGE)-test:latest-$(BUILDARCH)
->>>>>>> de927b0e
 
 # If building on amd64 omit the arch in the container name.  Fixme!
 ifeq ($(BUILDARCH),amd64)
@@ -309,13 +299,8 @@
 	mkdir -p docker-image/bpf/bin
 	# Copy only the files we're explicitly expecting (in case we have left overs after switching branch).
 	cp $(ALL_BPF_PROGS) docker-image/bpf/bin
-<<<<<<< HEAD
-	if [ "$(SEMAPHORE)" != "true" -o "$$(docker images -q $(BUILD_IMAGE):latest-$(ARCH) 2> /dev/null)" = "" ] ; then \
+	if [ "$(SEMAPHORE)" != "true" -o "$$(docker images -q $(BUILD_IMAGE_NAME):latest-$(ARCH) 2> /dev/null)" = "" ] ; then \
 	  docker build --pull -t $(BUILD_IMAGE):latest-$(ARCH) --build-arg QEMU_IMAGE=$(CALICO_BUILD) --file ./docker-image/Dockerfile.$(ARCH) docker-image; \
-=======
-	if [ "$(SEMAPHORE)" != "true" -o "$$(docker images -q $(BUILD_IMAGE_NAME):latest-$(ARCH) 2> /dev/null)" = "" ] ; then \
- 	  docker build --pull -t $(BUILD_IMAGE):latest-$(ARCH) --build-arg QEMU_IMAGE=$(CALICO_BUILD) --file ./docker-image/Dockerfile.$(ARCH) docker-image; \
->>>>>>> de927b0e
 	fi
 ifeq ($(ARCH),amd64)
 	docker tag $(BUILD_IMAGE):latest-$(ARCH) $(BUILD_IMAGE):latest
@@ -474,17 +459,13 @@
 #	 ...
 #	 $(MAKE) fv FV_BATCHES_TO_RUN="10" FV_NUM_BATCHES=10    # the tenth 1/10
 #	 etc.
-<<<<<<< HEAD
 #
 # To only run specific fv tests, set GINGKO_FOCUS to the desired Describe{}, Context{}
 # or It{} description string. For example, to only run dns_test.go, type:
 # 	GINKGO_FOCUS="DNS Policy" make fv
 #
-fv fv/latency.log: $(REMOTE_DEPS) $(BUILD_IMAGE) bin/iptables-locker bin/test-workload bin/test-connection bin/calico-bpf fv/fv.test
+fv fv/latency.log: $(REMOTE_DEPS) image-test bin/iptables-locker bin/test-workload bin/test-connection bin/calico-bpf fv/fv.test
 	docker build -t tigera-test/scapy fv/scapy
-=======
-fv fv/latency.log: $(REMOTE_DEPS) image-test bin/iptables-locker bin/test-workload bin/test-connection bin/calico-bpf fv/fv.test
->>>>>>> de927b0e
 	cd fv && \
 	  FV_FELIXIMAGE=$(FV_FELIXIMAGE) \
 	  FV_ETCDIMAGE=$(FV_ETCDIMAGE) \
@@ -532,13 +513,8 @@
 # e.g.
 #       $(MAKE) k8sfv-test JUST_A_MINUTE=true USE_TYPHA=true
 #       $(MAKE) k8sfv-test JUST_A_MINUTE=true USE_TYPHA=false
-<<<<<<< HEAD
-k8sfv-test: $(BUILD_IMAGE) k8sfv-test-existing-felix
+k8sfv-test: image-test k8sfv-test-existing-felix
 # Run k8sfv test with whatever is the existing 'tigera/felix:latest'
-=======
-k8sfv-test: image-test  k8sfv-test-existing-felix
-# Run k8sfv test with whatever is the existing 'calico/felix:latest'
->>>>>>> de927b0e
 # container image.  To use some existing Felix version other than
 # 'latest', do 'FELIX_VERSION=<...> make k8sfv-test-existing-felix'.
 k8sfv-test-existing-felix: $(REMOTE_DEPS) bin/k8sfv.test
