--- conflicted
+++ resolved
@@ -218,21 +218,21 @@
 # Variables for building the local binaries that go into the image
 MAKE_SURE_BIN_EXIST := $(shell mkdir -p dist .go-pkg-cache $(NODE_CONTAINER_BIN_DIR))
 NODE_CONTAINER_FILES=$(shell find ./filesystem -type f)
-<<<<<<< HEAD
-SRCFILES=$(shell find ./pkg -name '*.go')
 LDFLAGS=-ldflags "-X github.com/projectcalico/node/pkg/startup.CNXVERSION=$(CNX_GIT_VER) -X github.com/projectcalico/node/pkg/startup.CALICOVERSION=$(CALICO_GIT_VER) \
                   -X main.VERSION=$(CALICO_GIT_VER) \
-=======
-LOCAL_USER_ID?=$(shell id -u $$USER)
-
-LDFLAGS=-ldflags "-X github.com/projectcalico/node/pkg/startup.VERSION=$(CALICO_GIT_VER) \
->>>>>>> ff39966d
                   -X github.com/projectcalico/node/vendor/github.com/projectcalico/felix/buildinfo.GitVersion=$(CALICO_GIT_VER) \
                   -X github.com/projectcalico/node/vendor/github.com/projectcalico/felix/buildinfo.GitRevision=$(shell git rev-parse HEAD || echo '<unknown>')"
 PACKAGE_NAME?=github.com/projectcalico/node
 LIBCALICOGO_PATH?=none
 
-<<<<<<< HEAD
+SRC_FILES=$(shell find ./pkg -name '*.go')
+
+# If local build is set, then always build the binary since we might not
+# detect when another local repository has been modified.
+ifeq ($(LOCAL_BUILD),true)
+.PHONY: $(SRC_FILES)
+endif
+
 # Always install the git hooks to prevent publishing closed source code to a non-private repo.
 hooks_installed:=$(shell ./install-git-hooks)
 
@@ -240,32 +240,20 @@
 ## Install Git hooks
 install-git-hooks:
 	./install-git-hooks
-=======
-SRC_FILES=$(shell find ./pkg -name '*.go')
-
-# If local build is set, then always build the binary since we might not
-# detect when another local repository has been modified.
-ifeq ($(LOCAL_BUILD),true)
-.PHONY: $(SRC_FILES)
-endif
->>>>>>> ff39966d
 
 ## Clean enough that a new release build will be clean
 clean:
 	find . -name '*.created' -exec rm -f {} +
 	find . -name '*.pyc' -exec rm -f {} +
 	rm -rf certs *.tar vendor $(NODE_CONTAINER_BIN_DIR)
-<<<<<<< HEAD
 	rm -f $(WINDOWS_ARCHIVE_BINARY) $(WINDOWS_BINARY)
 	rm -f $(WINDOWS_ARCHIVE_ROOT)/confd/config-bgp*
 	rm -f $(WINDOWS_ARCHIVE_ROOT)/confd/conf.d/*
 	rm -f $(WINDOWS_ARCHIVE_ROOT)/confd/templates/*
 	rm -f $(WINDOWS_ARCHIVE_ROOT)/libs/hns/hns.psm1
 	rm -f $(WINDOWS_ARCHIVE_ROOT)/libs/hns/License.txt
-=======
 	rm -rf dist
 
->>>>>>> ff39966d
 	# Delete images that we built in this repo
 	docker rmi $(BUILD_IMAGE):latest-$(ARCH) || true
 	docker rmi $(TEST_CONTAINER_NAME) || true
@@ -353,16 +341,12 @@
 	$(MAKE) image ARCH=$*
 
 $(BUILD_IMAGE): $(NODE_CONTAINER_CREATED)
-<<<<<<< HEAD
 $(NODE_CONTAINER_CREATED): ./Dockerfile.$(ARCH) $(NODE_CONTAINER_FILES) $(NODE_CONTAINER_BINARY)
 	$(MAKE) register
-=======
-$(NODE_CONTAINER_CREATED): register ./Dockerfile.$(ARCH) $(NODE_CONTAINER_FILES) $(NODE_CONTAINER_BINARY)
 ifeq ($(LOCAL_BUILD),true)
 	# If doing a local build, copy in local confd templates in case there are changes.
 	cp -r ../confd/etc/calico/confd/templates vendor/github.com/kelseyhightower/confd/etc/calico/confd
 endif
->>>>>>> ff39966d
 	# Check versions of the binaries that we're going to use to build the image.
 	# Since the binaries are built for Linux, run them in a container to allow the
 	# make target to be run on different platforms (e.g. MacOS).
