PACKAGE_NAME = github.com/projectcalico/calico

include metadata.mk
include lib.Makefile

DOCKER_RUN := mkdir -p ./.go-pkg-cache bin $(GOMOD_CACHE) && \
	docker run --rm \
		--net=host \
		--init \
		$(EXTRA_DOCKER_ARGS) \
		-e LOCAL_USER_ID=$(LOCAL_USER_ID) \
		-e GOCACHE=/go-cache \
		$(GOARCH_FLAGS) \
		-e GOPATH=/go \
		-e OS=$(BUILDOS) \
		-e GOOS=$(BUILDOS) \
		-e GOFLAGS=$(GOFLAGS) \
		-v $(CURDIR):/go/src/github.com/projectcalico/calico:rw \
		-v $(CURDIR)/.go-pkg-cache:/go-cache:rw \
		-w /go/src/$(PACKAGE_NAME)

clean:
	$(MAKE) -C api clean
	$(MAKE) -C apiserver clean
	$(MAKE) -C app-policy clean
	$(MAKE) -C calicoctl clean
	$(MAKE) -C cni-plugin clean
	$(MAKE) -C confd clean
	$(MAKE) -C felix clean
	$(MAKE) -C kube-controllers clean
	$(MAKE) -C libcalico-go clean
	$(MAKE) -C node clean
	$(MAKE) -C pod2daemon clean
	$(MAKE) -C typha clean
	rm -rf ./bin
	rm -f $(SUB_CHARTS)

ci-preflight-checks:
<<<<<<< HEAD
	$(MAKE) check-gotchas
	$(MAKE) check-language || true # Enterprise hasn't been cleaned up yet.
	$(MAKE) generate
	$(MAKE) check-dirty

check-gotchas:
	@if grep github.com/projectcalico/api go.mod; then \
	  echo; \
	  echo "calico-private go.mod should not reference github.com/projectcalico/api"; \
	  echo "Perhaps an import was merged across from open source without being"; \
	  echo "updated to github.com/tigera/api ?"; \
	  echo; \
	  exit 1; \
	fi

=======
	$(MAKE) check-dockerfiles
	$(MAKE) check-language
	$(MAKE) generate
	$(MAKE) check-dirty

check-dockerfiles:
	./hack/check-dockerfiles.sh
>>>>>>> 02cfa12e

check-language:
	./hack/check-language.sh

generate:
	$(MAKE) gen-semaphore-yaml
	$(MAKE) -C api gen-files
	$(MAKE) -C libcalico-go gen-files
	$(MAKE) -C felix gen-files
	$(MAKE) -C calicoctl gen-crds
	$(MAKE) -C app-policy protobuf
	$(MAKE) gen-manifests

gen-manifests: bin/helm bin/yq
	# TODO: Ideally we don't need to do this, but the sub-charts
	# mess up manifest generation if they are present.
	rm -f $(SUB_CHARTS)
	cd ./manifests && ./generate.sh

# The following CRDs are modal, in that for most clusters they are Cluster scoped but for multi-tenant clusters they are namespace scoped.
MULTI_TENANCY_CRDS_FILE_CHANGES = "operator.tigera.io_managers.yaml" "operator.tigera.io_policyrecommendations.yaml" "calico/crd.projectcalico.org_managedclusters.yaml"
# Get operator CRDs from the operator repo, OPERATOR_BRANCH_NAME must be set
get-operator-crds: var-require-all-OPERATOR_BRANCH_NAME
	cd ./charts/tigera-operator/crds/ && \
	for file in operator.tigera.io_*.yaml; do echo "downloading $$file from operator repo" && curl -fsSL https://raw.githubusercontent.com/tigera/operator/$(OPERATOR_BRANCH_NAME)/pkg/crds/operator/$${file} -o $${file}; done
	cd ./manifests/ocp/ && \
	for file in operator.tigera.io_*.yaml; do echo "downloading $$file from operator repo for ocp" && curl -fsSL https://raw.githubusercontent.com/tigera/operator/$(OPERATOR_BRANCH_NAME)/pkg/crds/operator/$${file} -o $${file}; done
	cp -vLR ./charts/tigera-operator/crds/ ./charts/multi-tenant-crds/. && \
	cd ./charts/multi-tenant-crds/crds && \
	curl -fsSOL https://raw.githubusercontent.com/tigera/operator/$(OPERATOR_BRANCH_NAME)/pkg/crds/operator/operator.tigera.io_tenants.yaml && \
	for file in $(MULTI_TENANCY_CRDS_FILE_CHANGES); do \
		echo "Update CRD $$file to be Namespaced"; \
		sed -i 's/scope: Cluster/scope: Namespaced/g' $$file; \
	done

gen-semaphore-yaml:
	cd .semaphore && ./generate-semaphore-yaml.sh

# Build the tigera-operator helm chart.
ifdef CHART_RELEASE
chartVersion:=$(RELEASE_STREAM)
appVersion:=$(RELEASE_STREAM)
else
chartVersion:=$(GIT_VERSION)
appVersion:=$(GIT_VERSION)
endif

chart-release: var-require-all-CHART_RELEASE-RELEASE_STREAM chart
	mv ./bin/tigera-operator-$(RELEASE_STREAM).tgz ./bin/tigera-operator-$(RELEASE_STREAM)-$(CHART_RELEASE).tgz

publish-release-archive: release-archive
	$(MAKE) -f release-archive.mk publish-release-archive
release-archive: manifests/ocp.tgz
	$(MAKE) -f release-archive.mk release-archive

SUB_CHARTS=charts/tigera-operator/charts/tigera-prometheus-operator.tgz
chart: tigera-operator-release tigera-operator-master multi-tenant-crds-release

tigera-operator-release: bin/tigera-operator-$(chartVersion).tgz

# Build the multi-tenant-crds helm chart.
multi-tenant-crds-release: bin/multi-tenant-crds-$(chartVersion).tgz
bin/multi-tenant-crds-$(chartVersion).tgz:
	bin/helm package ./charts/multi-tenant-crds \
	--destination ./bin/ \
	--version $(chartVersion) \
	--app-version $(appVersion)

# If we run CD as master from semaphore, we want to also publish bin/tigera-operator-v0.0.tgz for the master docs.
tigera-operator-master:
ifeq ($(SEMAPHORE_GIT_BRANCH), master)
	$(MAKE) bin/tigera-operator-v0.0.tgz
endif

bin/tigera-operator-%.tgz: bin/helm $(shell find ./charts/tigera-operator -type f) $(SUB_CHARTS)
	bin/helm package ./charts/tigera-operator \
	--destination ./bin/ \
	--version $(@:bin/tigera-operator-%.tgz=%) \
	--app-version $(@:bin/tigera-operator-%.tgz=%)

# Build the tigera-prometheus-operator.tgz helm chart.
bin/tigera-prometheus-operator-$(chartVersion).tgz:
	bin/helm package ./charts/tigera-prometheus-operator \
	--destination ./bin/ \
	--version $(chartVersion) \
	--app-version $(appVersion)

# Include the tigera-prometheus-operator helm chart as a sub-chart.
charts/tigera-operator/charts/tigera-prometheus-operator.tgz: bin/tigera-prometheus-operator-$(chartVersion).tgz
	mkdir -p $(@D)
	cp bin/tigera-prometheus-operator-$(chartVersion).tgz $@

# Build all Calico images for the current architecture.
image:
	$(MAKE) -C pod2daemon image IMAGETAG=$(GIT_VERSION) VALIDARCHES=$(ARCH)
	$(MAKE) -C calicoctl image IMAGETAG=$(GIT_VERSION) VALIDARCHES=$(ARCH)
	$(MAKE) -C cni-plugin image IMAGETAG=$(GIT_VERSION) VALIDARCHES=$(ARCH)
	$(MAKE) -C apiserver image IMAGETAG=$(GIT_VERSION) VALIDARCHES=$(ARCH)
	$(MAKE) -C kube-controllers image IMAGETAG=$(GIT_VERSION) VALIDARCHES=$(ARCH)
	$(MAKE) -C app-policy image IMAGETAG=$(GIT_VERSION) VALIDARCHES=$(ARCH)
	$(MAKE) -C typha image IMAGETAG=$(GIT_VERSION) VALIDARCHES=$(ARCH)
	$(MAKE) -C node image IMAGETAG=$(GIT_VERSION) VALIDARCHES=$(ARCH)

###############################################################################
# Run local e2e smoke test against the checked-out code
# using a local kind cluster.
###############################################################################
E2E_FOCUS ?= "sig-network.*Conformance"
e2e-test:
	$(MAKE) -C e2e build
	$(MAKE) -C node kind-k8st-setup
	KUBECONFIG=$(KIND_KUBECONFIG) ./e2e/bin/e2e.test -ginkgo.focus=$(E2E_FOCUS)

# Merge OSS branch.
# Expects the following arguments:
# - OSS_REMOTE: Git remote to use for OSS.
# - OSS_BRANCH: OSS branch to merge.
OSS_REMOTE?=open-source
PRIVATE_REMOTE?=origin
OSS_BRANCH?=master
PRIVATE_BRANCH?=master
merge-open:
	git fetch $(OSS_REMOTE)
	git branch -D $(USER)-merge-oss; git checkout -B $(USER)-merge-oss-$(OSS_BRANCH)
	git merge $(OSS_REMOTE)/$(OSS_BRANCH)
	@echo "==========================================================="
	@echo "Resolve any conflicts, push to private, and submit a PR"
	@echo "==========================================================="

os-merge-status:
	@git fetch $(OSS_REMOTE)
	@echo "==============================================================================================================="
	@echo "Showing unmerged commits from calico/$(OSS_BRANCH) that are not in calico-private/$(PRIVATE_BRANCH):"
	@echo ""
	@git --no-pager log --pretty='format:%C(auto)%h %aD: %an: %s' --first-parent  $(PRIVATE_REMOTE)/$(PRIVATE_BRANCH)..$(OSS_REMOTE)/$(OSS_BRANCH)
	@echo ""
	@echo "==============================================================================================================="

# Currently our openstack builds either build *or* build and publish,
# hence why we have two separate jobs here that do almost the same thing.
build-openstack: bin/yq
	$(eval VERSION=$(shell bin/yq '.version' charts/calico/values.yaml))
	$(info Building openstack packages for version $(VERSION))
	$(MAKE) -C hack/release/packaging release VERSION=$(VERSION)

publish-openstack: bin/yq
	$(eval VERSION=$(shell bin/yq '.version' charts/calico/values.yaml))
	$(info Publishing openstack packages for version $(VERSION))
	$(MAKE) -C hack/release/packaging release-publish VERSION=$(VERSION)

## Kicks semaphore job which syncs github released helm charts with helm index file
.PHONY: helm-index
helm-index:
	@echo "Triggering semaphore workflow to update helm index."
	SEMAPHORE_PROJECT_ID=30f84ab3-1ea9-4fb0-8459-e877491f3dea \
			     SEMAPHORE_WORKFLOW_BRANCH=master \
			     SEMAPHORE_WORKFLOW_FILE=../releases/calico/helmindex/update_helm.yml \
			     $(MAKE) semaphore-run-workflow

# Creates the tar file used for installing Calico on OpenShift.
# Excludes manifests that should be applied after cluster creation.
manifests/ocp.tgz: bin/yq
	rm -f $@
	mkdir -p ocp-tmp
	cp -r manifests/ocp ocp-tmp/
	$(DOCKER_RUN) $(CALICO_BUILD) /bin/bash -c " \
		for file in ocp-tmp/ocp/* ; \
        	do bin/yq -i 'del(.. | select(select(has(\"description\")).description|type == \"!!str\").description)' \$$file ; \
        done"
	tar czvf $@ -C ocp-tmp \
		--exclude=tigera-enterprise-resources.yaml \
		--exclude=tigera-prometheus-operator.yaml \
		ocp
	rm -rf ocp-tmp

## Generates release notes for the given version.
.PHONY: release-notes
release-notes:
ifndef GITHUB_TOKEN
	$(error GITHUB_TOKEN must be set)
endif
ifndef VERSION
	$(error VERSION must be set)
endif
	VERSION=$(VERSION) GITHUB_TOKEN=$(GITHUB_TOKEN) python2 ./hack/release/generate-release-notes.py

# Create updates for pre-release
release-prep: var-require-all-RELEASE_VERSION-HELM_RELEASE-OPERATOR_VERSION-CALICO_VERSION-REGISTRY var-require-one-of-CONFIRM-DRYRUN
	@cd calico && \
		$(YQ_V4) ".[0].title = \"$(RELEASE_VERSION)\" | .[0].helmRelease = $(HELM_RELEASE)" -i _data/versions.yml && \
		$(YQ_V4) ".[0].tigera-operator.version = \"$(OPERATOR_VERSION)\" | .[0].calico.minor_version = \"$(shell echo "$(CALICO_VERSION)" | awk -F  "." '{print $$1"."$$2}')\"" -i _data/versions.yml && \
		$(YQ_V4) ".[0].components |= with_entries(select(.key | test(\"^(eck-|coreos-).*\") | not)) |= with(.[]; .version = \"$(RELEASE_VERSION)\")" -i _data/versions.yml
	@cd charts && \
		$(YQ_V4) ".tigeraOperator.version = \"$(OPERATOR_VERSION)\" | .calicoctl.tag = \"$(RELEASE_VERSION)\"" -i tigera-operator/values.yaml && \
		$(YQ_V4) ". |= with_entries(select(.key | test(\"^prometheus.*\"))) |= with(.[]; .tag = \"$(RELEASE_VERSION)\")" -i tigera-prometheus-operator/values.yaml && \
		sed -i "s/gcr.io.*\/tigera/quay.io\/tigera/g" tigera*-operator/values.yaml
	$(MAKE) generate CALICO_VERSION=$(RELEASE_VERSION)
	$(eval RELEASE_UPDATE_BRANCH = $(if $(SEMAPHORE),semaphore-,)auto-build-updates-$(RELEASE_VERSION))
	GIT_PR_BRANCH_BASE=$(if $(SEMAPHORE),$(SEMAPHORE_GIT_BRANCH),) RELEASE_UPDATE_BRANCH=$(RELEASE_UPDATE_BRANCH) \
	GIT_PR_BRANCH_HEAD=$(if $(GIT_FORK_USER),$(GIT_FORK_USER):$(RELEASE_UPDATE_BRANCH),$(RELEASE_UPDATE_BRANCH)) GIT_REPO_SLUG=$(if $(SEMAPHORE),$(SEMAPHORE_GIT_REPO_SLUG),) \
	$(MAKE) release-prep/create-and-push-branch release-prep/create-pr release-prep/set-pr-labels


ifneq ($(if $(GIT_REPO_SLUG),$(shell dirname $(GIT_REPO_SLUG)),), $(shell dirname `git config remote.$(GIT_REMOTE).url | cut -d: -f2`))
GIT_FORK_USER:=$(shell dirname `git config remote.$(GIT_REMOTE).url | cut -d: -f2`)
endif
release-prep/create-and-push-branch:
ifeq ($(shell git rev-parse --abbrev-ref HEAD),$(RELEASE_UPDATE_BRANCH))
	$(error Current branch is pull request head, cannot set it up.)
endif
	-git branch -D $(RELEASE_UPDATE_BRANCH)
	-$(GIT) push $(GIT_REMOTE) --delete $(RELEASE_UPDATE_BRANCH)
	git checkout -b $(RELEASE_UPDATE_BRANCH)
	$(GIT) add calico/_data/versions.yml charts/**/values.yaml manifests/*
	$(GIT) commit -m "Automatic version updates for $(RELEASE_VERSION) release"
	$(GIT) push $(GIT_REMOTE) $(RELEASE_UPDATE_BRANCH)

release-prep/create-pr:
	$(call github_pr_create,$(GIT_REPO_SLUG),[$(GIT_PR_BRANCH_BASE)] $(if $(SEMAPHORE),Semaphore ,)Auto Release Update for $(RELEASE_VERSION),$(GIT_PR_BRANCH_HEAD),$(GIT_PR_BRANCH_BASE))
	echo 'Created release update pull request for $(RELEASE_VERSION): $(PR_NUMBER)'

release-prep/set-pr-labels:
	$(call github_pr_add_comment,$(GIT_REPO_SLUG),$(PR_NUMBER),/merge-when-ready delete-branch release-note-not-required docs-not-required)
	echo "Added labels to pull request $(PR_NUMBER): merge-when-ready, release-note-not-required, docs-not-required & delete-branch"

## Update the AUTHORS.md file.
update-authors:
ifndef GITHUB_TOKEN
	$(error GITHUB_TOKEN must be set)
endif
	@echo "# Calico authors" > AUTHORS.md
	@echo "" >> AUTHORS.md
	@echo "This file is auto-generated based on commit records reported" >> AUTHORS.md
	@echo "by git for the projectcalico/calico repository. It is ordered alphabetically." >> AUTHORS.md
	@echo "" >> AUTHORS.md
	@docker run -ti --rm --net=host \
		-v $(REPO_ROOT):/code \
		-w /code \
		-e GITHUB_TOKEN=$(GITHUB_TOKEN) \
		python:3 \
		bash -c '/usr/local/bin/python hack/release/get-contributors.py >> /code/AUTHORS.md'

hack/release/release:
	$(call build_binary, hack/release/cmd/main.go, $@)

bin/metadata.yaml: hack/release/release
	mkdir -p bin
	./hack/release/release -metadata -dir bin/

###############################################################################
# Post-release validation
###############################################################################
POSTRELEASE_IMAGE=calico/postrelease
POSTRELEASE_IMAGE_CREATED=.calico.postrelease.created
$(POSTRELEASE_IMAGE_CREATED):
	cd hack/postrelease && docker build -t $(POSTRELEASE_IMAGE) .
	touch $@

postrelease-checks: $(POSTRELEASE_IMAGE_CREATED)
	$(DOCKER_RUN) \
		-v /var/run/docker.sock:/var/run/docker.sock \
		-e VERSION=$(VERSION) \
		-e FLANNEL_VERSION=$(FLANNEL_VERSION) \
		-e VPP_VERSION=$(VPP_VERSION) \
		-e OPERATOR_VERSION=$(OPERATOR_VERSION) \
		$(POSTRELEASE_IMAGE) \
		sh -c "nosetests hack/postrelease -e "$(EXCLUDE_REGEX)" -s -v --with-xunit --xunit-file='postrelease-checks.xml' --with-timer $(EXTRA_NOSE_ARGS)"<|MERGE_RESOLUTION|>--- conflicted
+++ resolved
@@ -36,7 +36,7 @@
 	rm -f $(SUB_CHARTS)
 
 ci-preflight-checks:
-<<<<<<< HEAD
+	$(MAKE) check-dockerfiles
 	$(MAKE) check-gotchas
 	$(MAKE) check-language || true # Enterprise hasn't been cleaned up yet.
 	$(MAKE) generate
@@ -52,15 +52,8 @@
 	  exit 1; \
 	fi
 
-=======
-	$(MAKE) check-dockerfiles
-	$(MAKE) check-language
-	$(MAKE) generate
-	$(MAKE) check-dirty
-
 check-dockerfiles:
 	./hack/check-dockerfiles.sh
->>>>>>> 02cfa12e
 
 check-language:
 	./hack/check-language.sh
