# Shortcut targets
default: build

## Build binary for current platform
all: build

## Run the tests for the current platform/architecture
test: ut

###############################################################################
# Both native and cross architecture builds are supported.
# The target architecture is select by setting the ARCH variable.
# When ARCH is undefined it is set to the detected host architecture.
# When ARCH differs from the host architecture a crossbuild will be performed.
ARCHES=$(patsubst Dockerfile.%,%,$(wildcard Dockerfile.*))

# BUILDARCH is the host architecture
# ARCH is the target architecture
# we need to keep track of them separately
BUILDARCH ?= $(shell uname -m)

# canonicalized names for host architecture
ifeq ($(BUILDARCH),aarch64)
	BUILDARCH=arm64
endif
ifeq ($(BUILDARCH),x86_64)
	BUILDARCH=amd64
endif

# unless otherwise set, I am building for my own architecture, i.e. not cross-compiling
ARCH ?= $(BUILDARCH)

# canonicalized names for target architecture
ifeq ($(ARCH),aarch64)
	override ARCH=arm64
endif
ifeq ($(ARCH),x86_64)
	override ARCH=amd64
endif

# we want to be able to run the same recipe on multiple targets keyed on the image name
# to do that, we would use the entire image name, e.g. calico/node:abcdefg, as the stem, or '%', in the target
# however, make does **not** allow the usage of invalid filename characters - like / and : - in a stem, and thus errors out
# to get around that, we "escape" those characters by converting all : to --- and all / to ___ , so that we can use them
# in the target, we then unescape them back
escapefs = $(subst :,---,$(subst /,___,$(1)))
unescapefs = $(subst ---,:,$(subst ___,/,$(1)))

# these macros create a list of valid architectures for pushing manifests
space :=
space +=
comma := ,
prefix_linux = $(addprefix linux/,$(strip $1))
join_platforms = $(subst $(space),$(comma),$(call prefix_linux,$(strip $1)))

# list of arches *not* to build when doing *-all
#    until s390x works correctly
EXCLUDEARCH ?= s390x
VALIDARCHES = $(filter-out $(EXCLUDEARCH),$(ARCHES))

###############################################################################
GO_BUILD_VER?=v0.24
CALICO_BUILD?=calico/go-build:$(GO_BUILD_VER)
PROTOC_VER?=v0.1
PROTOC_CONTAINER?=calico/protoc:$(PROTOC_VER)-$(BUILDARCH)

#This is a version with known container with compatible versions of sed/grep etc.
TOOLING_BUILD?=calico/go-build:v0.24


# Get version from git - used for releases.
GIT_VERSION?=$(shell git describe --tags --dirty --always)
ifeq ($(LOCAL_BUILD),true)
	GIT_VERSION = $(shell git describe --tags --dirty --always)-dev-build
endif

# Figure out the users UID/GID.  These are needed to run docker containers
# as the current user and ensure that files built inside containers are
# owned by the current user.
LOCAL_USER_ID:=$(shell id -u)
MY_GID:=$(shell id -g)

SRC_FILES=$(shell find . -name '*.go' |grep -v vendor)

# If local build is set, then always build the binary since we might not
# detect when another local repository has been modified.
ifeq ($(LOCAL_BUILD),true)
.PHONY: $(SRC_FILES)
endif

############################################################################
BUILD_IMAGE?=gcr.io/unique-caldron-775/cnx/tigera/dikastes
PUSH_IMAGES?=$(BUILD_IMAGE)
RELEASE_IMAGES?=quay.io/tigera/dikastes
PACKAGE_NAME?=github.com/projectcalico/app-policy

# If this is a release, also tag and push additional images.
ifeq ($(RELEASE),true)
PUSH_IMAGES+=$(RELEASE_IMAGES)
endif

# remove from the list to push to manifest any registries that do not support multi-arch
EXCLUDE_MANIFEST_REGISTRIES ?= quay.io/
PUSH_MANIFEST_IMAGES=$(PUSH_IMAGES:$(EXCLUDE_MANIFEST_REGISTRIES)%=)
PUSH_NONMANIFEST_IMAGES=$(filter-out $(PUSH_MANIFEST_IMAGES),$(PUSH_IMAGES))

# location of docker credentials to push manifests
DOCKER_CONFIG ?= $(HOME)/.docker/config.json

<<<<<<< HEAD
# Volume-mount gopath into the build container to cache go module's packages. If the environment is using multiple
# comma-separated directories for gopath, use the first one, as that is the default one used by go modules.
ifneq ($(GOPATH),)
    # If the environment is using multiple comma-separated directories for gopath, use the first one, as that
    # is the default one used by go modules.
    GOMOD_CACHE = $(shell echo $(GOPATH) | cut -d':' -f1)/pkg/mod
else
    # If gopath is empty, default to $(HOME)/go.
    GOMOD_CACHE = $$HOME/go/pkg/mod
endif

EXTRA_DOCKER_ARGS += -v $(GOMOD_CACHE):/go/pkg/mod:rw
=======
EXTRA_DOCKER_ARGS       += -e GO111MODULE=on
BUILD_FLAGS	     += -mod=vendor
GINKGO_ARGS	     += -mod=vendor
>>>>>>> 116bb31f

# Allow libcalico-go and the ssh auth sock to be mapped into the build container.
ifdef LIBCALICOGO_PATH
  EXTRA_DOCKER_ARGS += -v $(LIBCALICOGO_PATH):/go/src/github.com/projectcalico/libcalico-go:ro
endif
ifdef SSH_AUTH_SOCK
  EXTRA_DOCKER_ARGS += -v $(SSH_AUTH_SOCK):/ssh-agent --env SSH_AUTH_SOCK=/ssh-agent
endif

<<<<<<< HEAD

DOCKER_RUN := mkdir -p .go-pkg-cache $(GOMOD_CACHE) && \
              docker run --rm \
                         --net=host \
                         $(EXTRA_DOCKER_ARGS) \
                         -e LOCAL_USER_ID=$(LOCAL_USER_ID) \
                         -e GOCACHE=/go-cache \
                         -e GO111MODULE=off \
                         -v $${PWD}:/go/src/$(PACKAGE_NAME):rw \
                         -v $${PWD}/.go-pkg-cache:/go-cache:rw \
                         -w /go/src/$(PACKAGE_NAME)

 # Pre-configured docker run command that runs as this user with the repo
 # checked out to /code, uses the --rm flag to avoid leaving the container
 # around afterwards.
DOCKER_RUN_RM:=docker run --rm \
               $(EXTRA_DOCKER_ARGS) \
               --user $(LOCAL_USER_ID):$(MY_GID) -v $(CURDIR):/code
=======
# Volume-mount gopath into the build container to cache go module's packages. If the environment is using multiple
# comma-separated directories for gopath, use the first one, as that is the default one used by go modules.
ifneq ($(GOPATH),)
	# If the environment is using multiple comma-separated directories for gopath, use the first one, as that
	# is the default one used by go modules.
	GOMOD_CACHE = $(shell echo $(GOPATH) | cut -d':' -f1)/pkg/mod
else
	# If gopath is empty, default to $(HOME)/go.
	GOMOD_CACHE = $(HOME)/go/pkg/mod
endif

EXTRA_DOCKER_ARGS += -v $(GOMOD_CACHE):/go/pkg/mod:rw

DOCKER_RUN := mkdir -p .go-pkg-cache $(GOMOD_CACHE) && \
	docker run --rm \
		--net=host \
		$(EXTRA_DOCKER_ARGS) \
		-e LOCAL_USER_ID=$(LOCAL_USER_ID) \
		-e GOCACHE=/go-cache \
		-e GOARCH=$(ARCH) \
		-e GOPATH=/go \
		-v $(CURDIR):/go/src/$(PACKAGE_NAME):rw \
		-v $(CURDIR)/.go-pkg-cache:/go-cache:rw \
		-w /go/src/$(PACKAGE_NAME)

DOCKER_RUN_RO := mkdir -p .go-pkg-cache $(GOMOD_CACHE) && \
	docker run --rm \
		--net=host \
		$(EXTRA_DOCKER_ARGS) \
		-e LOCAL_USER_ID=$(LOCAL_USER_ID) \
		-e GOCACHE=/go-cache \
		-e GOARCH=$(ARCH) \
		-e GOPATH=/go \
		-v $(CURDIR):/go/src/$(PACKAGE_NAME):ro \
		-v $(CURDIR)/.go-pkg-cache:/go-cache:rw \
		-w /go/src/$(PACKAGE_NAME)

DOCKER_RUN_PB := docker run --rm \
		$(EXTRA_DOCKER_ARGS) \
		--user $(LOCAL_USER_ID):$(MY_GID) \
		-v $(CURDIR):/code

# Build mounts for running in "local build" mode. This allows an easy build using local development code,
# assuming that there is a local checkout of libcalico in the same directory as this repo.
PHONY:local_build

ifdef LOCAL_BUILD
EXTRA_DOCKER_ARGS+=-v $(CURDIR)/../libcalico-go:/go/src/github.com/projectcalico/libcalico-go:rw
local_build:
	$(DOCKER_RUN) $(CALICO_BUILD) go mod edit -replace=github.com/projectcalico/libcalico-go=../libcalico-go
else
local_build:
	-$(DOCKER_RUN) $(CALICO_BUILD) go mod edit -dropreplace=github.com/projectcalico/libcalico-go
endif
>>>>>>> 116bb31f

ENVOY_API=vendor/github.com/envoyproxy/data-plane-api
EXT_AUTH=$(ENVOY_API)/envoy/service/auth/v2/
EXT_AUTH_V2_ALPHA=$(ENVOY_API)/envoy/service/auth/v2alpha/
ADDRESS=$(ENVOY_API)/envoy/api/v2/core/address
V2_BASE=$(ENVOY_API)/envoy/api/v2/core/base
HTTP_STATUS=$(ENVOY_API)/envoy/type/http_status
PERCENT=$(ENVOY_API)/envoy/type/percent

# Always install the git hooks to prevent publishing closed source code to a non-private repo.
hooks_installed:=$(shell ./install-git-hooks)

.PHONY: clean
## Clean enough that a new release build will be clean
clean:
	rm -rf .go-pkg-cache
	find . -name '*.created-$(ARCH)' -exec rm -f {} +
	rm -rf report vendor
	# Only one pb.go file exists outside the vendor dir
	rm -rf bin vendor proto/felixbackend.pb.go
	-docker rmi $(BUILD_IMAGE):latest-$(ARCH)
	-docker rmi $(BUILD_IMAGE):$(VERSION)-$(ARCH)
ifeq ($(ARCH),amd64)
	-docker rmi $(BUILD_IMAGE):latest
	-docker rmi $(BUILD_IMAGE):$(VERSION)
endif
###############################################################################
# Building the binary
###############################################################################
.PHONY: build-all
## Build the binaries for all architectures and platforms
build-all: $(addprefix bin/dikastes-,$(VALIDARCHES))

.PHONY: build
## Build the binary for the current architecture and platform
build: bin/dikastes-$(ARCH) bin/healthz-$(ARCH)

## Create the vendor directory
<<<<<<< HEAD
vendor: glide.yaml
	# Ensure that the glide cache directory exists.
	mkdir -p $(HOME)/.glide

	# To build without Docker just run "glide install -strip-vendor"
	docker run --rm -i \
      -v $(CURDIR):/go/src/$(PACKAGE_NAME):rw \
      -v $(HOME)/.glide:/home/user/.glide:rw \
      -e LOCAL_USER_ID=$(LOCAL_USER_ID) \
      -w /go/src/$(PACKAGE_NAME) \
      $(EXTRA_DOCKER_ARGS) \
      $(CALICO_BUILD) glide install -strip-vendor

=======
vendor: go.mod go.sum
	$(DOCKER_RUN) $(CALICO_BUILD) bash -c ' \
	go mod download; \
	go mod vendor; \
	# We need to checkout go.mod and go.sum since the vendor command \
	# can sometimes modify these files, causing a dirty tree. \
	git checkout go.mod go.sum; \
	mkdir -p vendor/github.com/envoyproxy; \
	mkdir -p vendor/github.com/gogo; \
	mkdir -p vendor/github.com/lyft; \
	mkdir -p vendor/github.com/golang; \
	cp -fr `go list -m -f "{{.Dir}}" github.com/gogo/protobuf`/* vendor/github.com/gogo/protobuf; \
	cp -fr `go list -m -f "{{.Dir}}" github.com/envoyproxy/data-plane-api` vendor/github.com/envoyproxy/data-plane-api; \
	cp -fr `go list -m -f "{{.Dir}}" github.com/lyft/protoc-gen-validate` vendor/github.com/lyft/protoc-gen-validate; \
	cp -fr `go list -m -f "{{.Dir}}" github.com/golang/protobuf`/* vendor/github.com/golang/protobuf'
	chmod -R +w vendor/github.com

# Default the libcalico repo and version but allow them to be overridden
LIBCALICO_BRANCH?=$(shell git rev-parse --abbrev-ref HEAD)
LIBCALICO_REPO?=github.com/projectcalico/libcalico-go
LIBCALICO_VERSION?=$(shell git ls-remote git@github.com:projectcalico/libcalico-go $(LIBCALICO_BRANCH) 2>/dev/null | cut -f 1)
LIBCALICO_OLDVER?=$(shell $(DOCKER_RUN) $(CALICO_BUILD) go list -m -f "{{.Version}}" github.com/projectcalico/libcalico-go)

## Update libcalico pin in glide.yaml
update-libcalico:
	$(DOCKER_RUN) -i $(CALICO_BUILD) sh -c '\
	if [[ ! -z "$(LIBCALICO_VERSION)" ]] && [[ "$(LIBCALICO_VERSION)" != "$(LIBCALICO_OLDVER)" ]]; then \
		echo "Updating libcalico version $(LIBCALICO_OLDVER) to $(LIBCALICO_VERSION) from $(LIBCALICO_REPO)"; \
		go mod edit -droprequire github.com/projectcalico/libcalico-go; \
		go get $(LIBCALICO_REPO)@$(LIBCALICO_VERSION); \
		if [ "$(LIBCALICO_REPO)" != "github.com/projectcalico/libcalico-go" ]; then \
			go mod edit -replace github.com/projectcalico/libcalico-go=$(LIBCALICO_REPO)@$(LIBCALICO_VERSION); \
		fi;\
		go mod vendor; \
	fi'

git-status:
	git status --porcelain

git-config:
ifdef CONFIRM
	git config --global user.name "Semaphore Automatic Update"
	git config --global user.email "marvin@tigera.io"
endif

git-commit:
	git diff-index --quiet HEAD || git commit -m "Semaphore Automatic Update" go.mod go.sum

git-push:
	git push

commit-pin-updates: update-libcalico git-status ci git-config git-commit git-push
>>>>>>> 116bb31f

bin/dikastes-amd64: ARCH=amd64
bin/dikastes-arm64: ARCH=arm64
bin/dikastes-ppc64le: ARCH=ppc64le
bin/dikastes-s390x: ARCH=s390x
bin/dikastes-%: local_build vendor proto $(SRC_FILES)
	mkdir -p bin
	$(DOCKER_RUN_RO) -ti \
	  -v $(CURDIR)/bin:/go/src/$(PACKAGE_NAME)/bin \
<<<<<<< HEAD
	  -v $(CURDIR)/.go-pkg-cache:/go-cache/:rw \
	  $(LOCAL_BUILD_MOUNTS) \
	  -e LOCAL_USER_ID=$(LOCAL_USER_ID) \
	  -e GOCACHE=/go-cache \
	  -w /go/src/$(PACKAGE_NAME) \
	  $(EXTRA_DOCKER_ARGS) \
	  $(CALICO_BUILD) go build -ldflags "-X main.VERSION=$(GIT_VERSION) -s -w" -v -o bin/dikastes-$(ARCH) ./cmd/dikastes
=======
	  $(CALICO_BUILD) go build $(BUILD_FLAGS) -ldflags "-X main.VERSION=$(GIT_VERSION) -s -w" -v -o bin/dikastes-$(ARCH) ./cmd/dikastes
>>>>>>> 116bb31f

bin/healthz-amd64: ARCH=amd64
bin/healthz-arm64: ARCH=arm64
bin/healthz-ppc64le: ARCH=ppc64le
bin/healthz-s390x: ARCH=s390x
bin/healthz-%: local_build vendor proto $(SRC_FILES)
	mkdir -p bin || true
	-mkdir -p .go-pkg-cache $(GOMOD_CACHE) || true
	$(DOCKER_RUN_RO) -ti \
	  -v $(CURDIR)/bin:/go/src/$(PACKAGE_NAME)/bin \
<<<<<<< HEAD
	  -v $(CURDIR)/.go-pkg-cache:/go-cache/:rw \
	  $(LOCAL_BUILD_MOUNTS) \
	  -e LOCAL_USER_ID=$(LOCAL_USER_ID) \
	  -e GOCACHE=/go-cache \
	  -w /go/src/$(PACKAGE_NAME) \
	  $(EXTRA_DOCKER_ARGS) \
	  $(CALICO_BUILD) go build -ldflags "-X main.VERSION=$(GIT_VERSION) -s -w" -v -o bin/healthz-$(ARCH) ./cmd/healthz
=======
	  $(CALICO_BUILD) go build $(BUILD_FLAGS) -ldflags "-X main.VERSION=$(GIT_VERSION) -s -w" -v -o bin/healthz-$(ARCH) ./cmd/healthz
>>>>>>> 116bb31f

# We use gogofast for protobuf compilation.  Regular gogo is incompatible with
# gRPC, since gRPC uses golang/protobuf for marshalling/unmarshalling in that
# case.  See https://github.com/gogo/protobuf/issues/386 for more details.
# Note that we cannot seem to use gogofaster because of incompatibility with
# Envoy's validation library.
# When importing, we must use gogo versions of google/protobuf and
# google/rpc (aka googleapis).
PROTOC_IMPORTS =  -I $(ENVOY_API) \
		  -I vendor/github.com/gogo/protobuf/protobuf \
		  -I vendor/github.com/gogo/protobuf \
		  -I vendor/github.com/lyft/protoc-gen-validate\
		  -I vendor/github.com/gogo/googleapis\
		  -I proto\
		  -I ./
# Also remap the output modules to gogo versions of google/protobuf and google/rpc
PROTOC_MAPPINGS = Menvoy/api/v2/core/address.proto=github.com/envoyproxy/data-plane-api/envoy/api/v2/core,Menvoy/api/v2/core/base.proto=github.com/envoyproxy/data-plane-api/envoy/api/v2/core,Menvoy/type/http_status.proto=github.com/envoyproxy/data-plane-api/envoy/type,Menvoy/type/percent.proto=github.com/envoyproxy/data-plane-api/envoy/type,Mgogoproto/gogo.proto=github.com/gogo/protobuf/gogoproto,Mgoogle/protobuf/any.proto=github.com/gogo/protobuf/types,Mgoogle/protobuf/duration.proto=github.com/gogo/protobuf/types,Mgoogle/protobuf/struct.proto=github.com/gogo/protobuf/types,Mgoogle/protobuf/timestamp.proto=github.com/gogo/protobuf/types,Mgoogle/protobuf/wrappers.proto=github.com/gogo/protobuf/types,Mgoogle/rpc/status.proto=github.com/gogo/googleapis/google/rpc,Menvoy/service/auth/v2/external_auth.proto=github.com/envoyproxy/data-plane-api/envoy/service/auth/v2

proto: $(EXT_AUTH)external_auth.pb.go $(EXT_AUTH_V2_ALPHA)external_auth.pb.go $(ADDRESS).pb.go $(V2_BASE).pb.go $(HTTP_STATUS).pb.go $(PERCENT).pb.go $(EXT_AUTH)attribute_context.pb.go proto/felixbackend.pb.go proto/healthz.proto

$(EXT_AUTH)external_auth.pb.go $(EXT_AUTH)attribute_context.pb.go: $(EXT_AUTH)external_auth.proto $(EXT_AUTH)attribute_context.proto
	$(DOCKER_RUN_PB) -v $(CURDIR):/src:rw \
		      $(PROTOC_CONTAINER) \
		      $(PROTOC_IMPORTS) \
		      $(EXT_AUTH)*.proto \
		      --gogofast_out=plugins=grpc,$(PROTOC_MAPPINGS):$(ENVOY_API)

$(EXT_AUTH_V2_ALPHA)external_auth.pb.go: $(EXT_AUTH_V2_ALPHA)external_auth.proto
	$(DOCKER_RUN_PB) -v $(CURDIR):/src:rw \
		      $(PROTOC_CONTAINER) \
		      $(PROTOC_IMPORTS) \
		      $(EXT_AUTH_V2_ALPHA)*.proto \
		      --gogofast_out=plugins=grpc,$(PROTOC_MAPPINGS):$(ENVOY_API)

$(ADDRESS).pb.go $(V2_BASE).pb.go: $(ADDRESS).proto $(V2_BASE).proto
	$(DOCKER_RUN_PB) -v $(CURDIR):/src:rw \
		      $(PROTOC_CONTAINER) \
		      $(PROTOC_IMPORTS) \
		      $(ADDRESS).proto $(V2_BASE).proto \
		      --gogofast_out=plugins=grpc,$(PROTOC_MAPPINGS):$(ENVOY_API)

$(HTTP_STATUS).pb.go: $(HTTP_STATUS).proto
	$(DOCKER_RUN_PB) -v $(CURDIR):/src:rw \
		      $(PROTOC_CONTAINER) \
		      $(PROTOC_IMPORTS) \
		      $(HTTP_STATUS).proto \
		      --gogofast_out=plugins=grpc,$(PROTOC_MAPPINGS):$(ENVOY_API)

$(PERCENT).pb.go: $(PERCENT).proto
	$(DOCKER_RUN_PB) -v $(CURDIR):/src:rw \
		      $(PROTOC_CONTAINER) \
		      $(PROTOC_IMPORTS) \
		      $(PERCENT).proto \
		      --gogofast_out=plugins=grpc,$(PROTOC_MAPPINGS):$(ENVOY_API)

$(EXT_AUTH)external_auth.proto $(EXT_AUTH_V2_ALPHA)external_auth.proto $(ADDRESS).proto $(V2_BASE).proto $(HTTP_STATUS).proto $(PERCENT).proto $(EXT_AUTH)attribute_context.proto: vendor

proto/felixbackend.pb.go: proto/felixbackend.proto
	$(DOCKER_RUN_PB) -v $(CURDIR):/src:rw \
		      $(PROTOC_CONTAINER) \
		      $(PROTOC_IMPORTS) \
		      proto/*.proto \
		      --gogofast_out=plugins=grpc,$(PROTOC_MAPPINGS):proto

proto/healthz.pb.go: proto/healthz.proto
	$(DOCKER_RUN_PB) -v $(CURDIR):/src:rw \
		      $(PROTOC_CONTAINER) \
		      $(PROTOC_IMPORTS) \
		      proto/*.proto \
		      --gogofast_out=plugins=grpc,$(PROTOC_MAPPINGS):proto


# Building the image
###############################################################################
CONTAINER_CREATED=.dikastes.created-$(ARCH)
.PHONY: image $(BUILD_IMAGE)
image: $(BUILD_IMAGE)
image-all: $(addprefix sub-image-,$(VALIDARCHES))
sub-image-%:
	$(MAKE) image ARCH=$*

$(BUILD_IMAGE): $(CONTAINER_CREATED)
$(CONTAINER_CREATED): Dockerfile.$(ARCH) bin/dikastes-$(ARCH) bin/healthz-$(ARCH)
	docker build -t $(BUILD_IMAGE):latest-$(ARCH) --build-arg QEMU_IMAGE=$(CALICO_BUILD) -f Dockerfile.$(ARCH) .
ifeq ($(ARCH),amd64)
	docker tag $(BUILD_IMAGE):latest-$(ARCH) $(BUILD_IMAGE):latest
endif
	touch $@

# ensure we have a real imagetag
imagetag:
ifndef IMAGETAG
	$(error IMAGETAG is undefined - run using make <target> IMAGETAG=X.Y.Z)
endif

## push one arch
push: imagetag $(addprefix sub-single-push-,$(call escapefs,$(PUSH_IMAGES)))
sub-single-push-%:
	docker push $(call unescapefs,$*:$(IMAGETAG)-$(ARCH))

push-all: imagetag $(addprefix sub-push-,$(VALIDARCHES))
sub-push-%:
	$(MAKE) push ARCH=$* IMAGETAG=$(IMAGETAG)

## push multi-arch manifest where supported
push-manifests: imagetag  $(addprefix sub-manifest-,$(call escapefs,$(PUSH_MANIFEST_IMAGES)))
sub-manifest-%:
	# Docker login to hub.docker.com required before running this target as we are using $(DOCKER_CONFIG) holds the docker login credentials
# path to credentials based on manifest-tool's requirements here https://github.com/estesp/manifest-tool#sample-usage
	docker run -t --entrypoint /bin/sh -v $(DOCKER_CONFIG):/root/.docker/config.json $(CALICO_BUILD) -c "/usr/bin/manifest-tool push from-args --platforms $(call join_platforms,$(VALIDARCHES)) --template $(call unescapefs,$*:$(IMAGETAG))-ARCH --target $(call unescapefs,$*:$(IMAGETAG))"

## push default amd64 arch where multi-arch manifest is not supported
push-non-manifests: imagetag $(addprefix sub-non-manifest-,$(call escapefs,$(PUSH_NONMANIFEST_IMAGES)))
sub-non-manifest-%:
ifeq ($(ARCH),amd64)
	docker push $(call unescapefs,$*:$(IMAGETAG))
else
	$(NOECHO) $(NOOP)
endif

## tag images of one arch
tag-images: imagetag $(addprefix sub-single-tag-images-arch-,$(call escapefs,$(PUSH_IMAGES))) $(addprefix sub-single-tag-images-non-manifest-,$(call escapefs,$(PUSH_NONMANIFEST_IMAGES)))

sub-single-tag-images-arch-%:
	docker tag $(BUILD_IMAGE):latest-$(ARCH) $(call unescapefs,$*:$(IMAGETAG)-$(ARCH))

# because some still do not support multi-arch manifest
sub-single-tag-images-non-manifest-%:
ifeq ($(ARCH),amd64)
	docker tag $(BUILD_IMAGE):latest-$(ARCH) $(call unescapefs,$*:$(IMAGETAG))
else
	$(NOECHO) $(NOOP)
endif

## tag images of all archs
tag-images-all: imagetag $(addprefix sub-tag-images-,$(VALIDARCHES))
sub-tag-images-%:
	$(MAKE) tag-images ARCH=$* IMAGETAG=$(IMAGETAG)



###############################################################################
# Managing the upstream library pins
#
# If you're updating the pins with a non-release branch checked out,
# set PIN_BRANCH to the parent branch, e.g.:
#
#     PIN_BRANCH=release-v2.5 make update-pins
#        - or -
#     PIN_BRANCH=master make update-pins
#
###############################################################################

## Update dependency pins in glide.yaml
update-pins: update-libcalico-pin
	docker run --rm \
        -v $(CURDIR):/go/src/$(PACKAGE_NAME):rw $$EXTRA_DOCKER_BIND \
        -v $(HOME)/.glide:/home/user/.glide:rw \
        -v $$SSH_AUTH_SOCK:/ssh-agent --env SSH_AUTH_SOCK=/ssh-agent \
        -e LOCAL_USER_ID=$(LOCAL_USER_ID) \
        -w /go/src/$(PACKAGE_NAME) \
        $(CALICO_BUILD) glide up --strip-vendor

## Guard so we don't run this on osx because of ssh-agent to docker forwarding bug
guard-ssh-forwarding-bug:
	@if [ "$(shell uname)" = "Darwin" ]; then \
		echo "ERROR: This target requires ssh-agent to docker key forwarding and is not compatible with OSX/Mac OS"; \
		echo "$(MAKECMDGOALS)"; \
		exit 1; \
	fi;

###############################################################################
## Set the default upstream repo branch to the current repo's branch,
## e.g. "master" or "release-vX.Y", but allow it to be overridden.
PIN_BRANCH?=$(shell git rev-parse --abbrev-ref HEAD)

###############################################################################
## libcalico

## Set the default LIBCALICO source for this project
LIBCALICO_PROJECT_DEFAULT=tigera/libcalico-go-private.git
LIBCALICO_GLIDE_LABEL=projectcalico/libcalico-go

LIBCALICO_BRANCH?=$(PIN_BRANCH)
LIBCALICO_REPO?=github.com/$(LIBCALICO_PROJECT_DEFAULT)
LIBCALICO_VERSION?=$(shell git ls-remote git@github.com:$(LIBCALICO_PROJECT_DEFAULT) $(LIBCALICO_BRANCH) 2>/dev/null | cut -f 1)

## Guard to ensure LIBCALICO repo and branch are reachable
guard-git-libcalico:
	@_scripts/functions.sh ensure_can_reach_repo_branch $(LIBCALICO_PROJECT_DEFAULT) "master" "Ensure your ssh keys are correct and that you can access github" ;
	@_scripts/functions.sh ensure_can_reach_repo_branch $(LIBCALICO_PROJECT_DEFAULT) "$(LIBCALICO_BRANCH)" "Ensure the branch exists, or set LIBCALICO_BRANCH variable";
	@$(DOCKER_RUN) $(CALICO_BUILD) sh -c '_scripts/functions.sh ensure_can_reach_repo_branch $(LIBCALICO_PROJECT_DEFAULT) "master" "Build container error, ensure ssh-agent is forwarding the correct keys."';
	@$(DOCKER_RUN) $(CALICO_BUILD) sh -c '_scripts/functions.sh ensure_can_reach_repo_branch $(LIBCALICO_PROJECT_DEFAULT) "$(LIBCALICO_BRANCH)" "Build container error, ensure ssh-agent is forwarding the correct keys."';
	@if [ "$(strip $(LIBCALICO_VERSION))" = "" ]; then \
		echo "ERROR: LIBCALICO version could not be determined"; \
		exit 1; \
	fi;

## Update libary pin in glide.yaml
update-libcalico-pin: guard-ssh-forwarding-bug guard-git-libcalico
	@$(DOCKER_RUN) $(TOOLING_BUILD) /bin/sh -c '\
		LABEL="$(LIBCALICO_GLIDE_LABEL)" \
		REPO="$(LIBCALICO_REPO)" \
		VERSION="$(LIBCALICO_VERSION)" \
		DEFAULT_REPO="$(LIBCALICO_PROJECT_DEFAULT)" \
		BRANCH="$(LIBCALICO_BRANCH)" \
		GLIDE="glide.yaml" \
		_scripts/update-pin.sh '



###############################################################################
# Static checks
###############################################################################
## Perform static checks on the code.
<<<<<<< HEAD
# TODO: re-enable these linters !
LINT_ARGS := --disable gosimple,govet,structcheck,errcheck,goimports,unused,ineffassign,staticcheck,deadcode,typecheck

.PHONY: static-checks
static-checks: guard-ssh-forwarding-bug vendor
	$(DOCKER_RUN) \
	  $(CALICO_BUILD) \
	  golangci-lint run --deadline 5m $(LINT_ARGS)
=======

.PHONY: static-checks
static-checks: build
	$(DOCKER_RUN) $(CALICO_BUILD) sh -c 'GO111MODULE=off golangci-lint run --deadline 5m'
>>>>>>> 116bb31f

.PHONY: fix
## Fix static checks
fix:
	goimports -w $(SRC_FILES)

foss-checks: build-all
	@echo Running $@...
	@docker run --rm -v $(CURDIR):/go/src/$(PACKAGE_NAME):rw \
	  -e LOCAL_USER_ID=$(LOCAL_USER_ID) \
	  -e FOSSA_API_KEY=$(FOSSA_API_KEY) \
	  -e GO111MODULE=on \
	  -w /go/src/$(PACKAGE_NAME) \
	  $(CALICO_BUILD) /usr/local/bin/fossa

###############################################################################
# UTs
###############################################################################
.PHONY: ut
## Run the tests in a container. Useful for CI, Mac dev
ut: local_build proto
	mkdir -p report
	$(DOCKER_RUN) $(CALICO_BUILD) /bin/bash -c "go test -v $(GINKGO_ARGS) ./... | go-junit-report > ./report/tests.xml"

###############################################################################
# CI
###############################################################################
.PHONY: ci
## Run what CI runs
ci: clean build-all static-checks ut

###############################################################################
# CD
###############################################################################
.PHONY: cd
## Deploys images to registry
cd: image-all
ifndef CONFIRM
	$(error CONFIRM is undefined - run using make <target> CONFIRM=true)
endif
ifndef BRANCH_NAME
	$(error BRANCH_NAME is undefined - run using make <target> BRANCH_NAME=var or set an environment variable)
endif
	$(MAKE) tag-images-all push-all push-manifests push-non-manifests IMAGETAG=${BRANCH_NAME} EXCLUDEARCH="$(EXCLUDEARCH)"
	$(MAKE) tag-images-all push-all push-manifests push-non-manifests IMAGETAG=$(shell git describe --tags --dirty --always --long) EXCLUDEARCH="$(EXCLUDEARCH)"

###############################################################################
# Release
###############################################################################
PREVIOUS_RELEASE=$(shell git describe --tags --abbrev=0)

## Tags and builds a release from start to finish.
release: release-prereqs
	$(MAKE) VERSION=$(VERSION) release-tag
	$(MAKE) VERSION=$(VERSION) release-build
	$(MAKE) VERSION=$(VERSION) release-verify

	@echo ""
	@echo "Release build complete. Next, push the produced images."
	@echo ""
	@echo "  make VERSION=$(VERSION) release-publish"
	@echo ""

## Produces a git tag for the release.
release-tag: release-prereqs release-notes
	git tag $(VERSION) -F release-notes-$(VERSION)
	@echo ""
	@echo "Now you can build the release:"
	@echo ""
	@echo "  make VERSION=$(VERSION) release-build"
	@echo ""

## Produces a clean build of release artifacts at the specified version.
release-build: release-prereqs clean
# Check that the correct code is checked out.
ifneq ($(VERSION), $(GIT_VERSION))
	$(error Attempt to build $(VERSION) from $(GIT_VERSION))
endif

	$(MAKE) image-all
	$(MAKE) tag-images-all IMAGETAG=$(VERSION)
	# Generate the `latest` images.
	$(MAKE) tag-images-all IMAGETAG=latest

## Verifies the release artifacts produces by `make release-build` are correct.
release-verify: release-prereqs
	# Check the reported version is correct for each release artifact.
	if ! docker run $(BUILD_IMAGE):$(VERSION)-$(ARCH) /dikastes --version | grep '^$(VERSION)$$'; then \
	  echo "Reported version:" `docker run $(BUILD_IMAGE):$(VERSION)-$(ARCH) /dikastes --version` "\nExpected version: $(VERSION)"; \
	  false; \
	else \
	  echo "Version check passed\n"; \
	fi

## Generates release notes based on commits in this version.
release-notes: release-prereqs
	mkdir -p dist
	echo "# Changelog" > release-notes-$(VERSION)
	sh -c "git cherry -v $(PREVIOUS_RELEASE) | cut '-d ' -f 2- | sed 's/^/- /' >> release-notes-$(VERSION)"

## Pushes a github release and release artifacts produced by `make release-build`.
release-publish: release-prereqs
	# Push the git tag.
	git push origin $(VERSION)

	# Push images.
	$(MAKE) push-all push-manifests push-non-manifests IMAGETAG=$(VERSION)

	@echo "Finalize the GitHub release based on the pushed tag."
	@echo ""
	@echo "  https://$(PACKAGE_NAME)/releases/tag/$(VERSION)"
	@echo ""
	@echo "If this is the latest stable release, then run the following to push 'latest' images."
	@echo ""
	@echo "  make VERSION=$(VERSION) release-publish-latest"
	@echo ""

# WARNING: Only run this target if this release is the latest stable release. Do NOT
# run this target for alpha / beta / release candidate builds, or patches to earlier Calico versions.
## Pushes `latest` release images. WARNING: Only run this for latest stable releases.
release-publish-latest: release-prereqs
	$(MAKE) push-all push-manifests push-non-manifests IMAGETAG=latest

# release-prereqs checks that the environment is configured properly to create a release.
release-prereqs:
ifndef VERSION
	$(error VERSION is undefined - run using make release VERSION=vX.Y.Z)
endif
ifdef LOCAL_BUILD
	$(error LOCAL_BUILD must not be set for a release)
endif

###############################################################################
# Developer helper scripts (not used by build or test)
###############################################################################
.PHONY: help
## Display this help text
help: # Some kind of magic from https://gist.github.com/rcmachado/af3db315e31383502660
	@awk '/^[a-zA-Z\-\_0-9\/]+:/ {				      \
		nb = sub( /^## /, "", helpMsg );				\
		if(nb == 0) {						   \
			helpMsg = $$0;					      \
			nb = sub( /^[^:]*:.* ## /, "", helpMsg );		   \
		}							       \
		if (nb)							 \
			printf "\033[1;31m%-" width "s\033[0m %s\n", $$1, helpMsg;  \
	}								   \
	{ helpMsg = $$0 }'						  \
	width=20							    \
	$(MAKEFILE_LIST)

.PHONY: install-git-hooks
## Install Git hooks
install-git-hooks:
	./install-git-hooks<|MERGE_RESOLUTION|>--- conflicted
+++ resolved
@@ -67,7 +67,6 @@
 #This is a version with known container with compatible versions of sed/grep etc.
 TOOLING_BUILD?=calico/go-build:v0.24
 
-
 # Get version from git - used for releases.
 GIT_VERSION?=$(shell git describe --tags --dirty --always)
 ifeq ($(LOCAL_BUILD),true)
@@ -107,7 +106,6 @@
 # location of docker credentials to push manifests
 DOCKER_CONFIG ?= $(HOME)/.docker/config.json
 
-<<<<<<< HEAD
 # Volume-mount gopath into the build container to cache go module's packages. If the environment is using multiple
 # comma-separated directories for gopath, use the first one, as that is the default one used by go modules.
 ifneq ($(GOPATH),)
@@ -116,15 +114,15 @@
     GOMOD_CACHE = $(shell echo $(GOPATH) | cut -d':' -f1)/pkg/mod
 else
     # If gopath is empty, default to $(HOME)/go.
-    GOMOD_CACHE = $$HOME/go/pkg/mod
-endif
-
-EXTRA_DOCKER_ARGS += -v $(GOMOD_CACHE):/go/pkg/mod:rw
-=======
-EXTRA_DOCKER_ARGS       += -e GO111MODULE=on
-BUILD_FLAGS	     += -mod=vendor
-GINKGO_ARGS	     += -mod=vendor
->>>>>>> 116bb31f
+    GOMOD_CACHE = $(HOME)/go/pkg/mod
+endif
+
+EXTRA_DOCKER_ARGS	+= -v $(GOMOD_CACHE):/go/pkg/mod:rw
+BUILD_FLAGS		+= -mod=vendor
+GINKGO_ARGS		+= -mod=vendor
+
+EXTRA_DOCKER_ARGS       += -e GO111MODULE=on -e GOPRIVATE=github.com/tigera/*
+GIT_CONFIG_SSH	  ?= git config --global url."ssh://git@github.com/".insteadOf "https://github.com/"
 
 # Allow libcalico-go and the ssh auth sock to be mapped into the build container.
 ifdef LIBCALICOGO_PATH
@@ -134,40 +132,20 @@
   EXTRA_DOCKER_ARGS += -v $(SSH_AUTH_SOCK):/ssh-agent --env SSH_AUTH_SOCK=/ssh-agent
 endif
 
-<<<<<<< HEAD
-
-DOCKER_RUN := mkdir -p .go-pkg-cache $(GOMOD_CACHE) && \
-              docker run --rm \
-                         --net=host \
-                         $(EXTRA_DOCKER_ARGS) \
-                         -e LOCAL_USER_ID=$(LOCAL_USER_ID) \
-                         -e GOCACHE=/go-cache \
-                         -e GO111MODULE=off \
-                         -v $${PWD}:/go/src/$(PACKAGE_NAME):rw \
-                         -v $${PWD}/.go-pkg-cache:/go-cache:rw \
-                         -w /go/src/$(PACKAGE_NAME)
-
- # Pre-configured docker run command that runs as this user with the repo
- # checked out to /code, uses the --rm flag to avoid leaving the container
- # around afterwards.
-DOCKER_RUN_RM:=docker run --rm \
-               $(EXTRA_DOCKER_ARGS) \
-               --user $(LOCAL_USER_ID):$(MY_GID) -v $(CURDIR):/code
-=======
-# Volume-mount gopath into the build container to cache go module's packages. If the environment is using multiple
-# comma-separated directories for gopath, use the first one, as that is the default one used by go modules.
-ifneq ($(GOPATH),)
-	# If the environment is using multiple comma-separated directories for gopath, use the first one, as that
-	# is the default one used by go modules.
-	GOMOD_CACHE = $(shell echo $(GOPATH) | cut -d':' -f1)/pkg/mod
+# Build mounts for running in "local build" mode. This allows an easy build using local development code,
+# assuming that there is a local checkout of libcalico in the same directory as this repo.
+PHONY:local_build
+
+ifdef LOCAL_BUILD
+EXTRA_DOCKER_ARGS+=-v $(CURDIR)/../libcalico-go:/go/src/github.com/projectcalico/libcalico-go:rw
+local_build:
+	$(DOCKER_RUN) $(CALICO_BUILD) sh -c '$(GIT_CONFIG_SSH); go mod edit -replace=github.com/projectcalico/libcalico-go=../libcalico-go'
 else
-	# If gopath is empty, default to $(HOME)/go.
-	GOMOD_CACHE = $(HOME)/go/pkg/mod
-endif
-
-EXTRA_DOCKER_ARGS += -v $(GOMOD_CACHE):/go/pkg/mod:rw
-
-DOCKER_RUN := mkdir -p .go-pkg-cache $(GOMOD_CACHE) && \
+local_build:
+	@echo This is not a local build.
+endif
+
+DOCKER_RUN := mkdir -p .go-pkg-cache $(GOMOD_CACHE) bin && \
 	docker run --rm \
 		--net=host \
 		$(EXTRA_DOCKER_ARGS) \
@@ -179,7 +157,7 @@
 		-v $(CURDIR)/.go-pkg-cache:/go-cache:rw \
 		-w /go/src/$(PACKAGE_NAME)
 
-DOCKER_RUN_RO := mkdir -p .go-pkg-cache $(GOMOD_CACHE) && \
+DOCKER_RUN_RO := mkdir -p .go-pkg-cache $(GOMOD_CACHE) bin && \
 	docker run --rm \
 		--net=host \
 		$(EXTRA_DOCKER_ARGS) \
@@ -196,20 +174,6 @@
 		--user $(LOCAL_USER_ID):$(MY_GID) \
 		-v $(CURDIR):/code
 
-# Build mounts for running in "local build" mode. This allows an easy build using local development code,
-# assuming that there is a local checkout of libcalico in the same directory as this repo.
-PHONY:local_build
-
-ifdef LOCAL_BUILD
-EXTRA_DOCKER_ARGS+=-v $(CURDIR)/../libcalico-go:/go/src/github.com/projectcalico/libcalico-go:rw
-local_build:
-	$(DOCKER_RUN) $(CALICO_BUILD) go mod edit -replace=github.com/projectcalico/libcalico-go=../libcalico-go
-else
-local_build:
-	-$(DOCKER_RUN) $(CALICO_BUILD) go mod edit -dropreplace=github.com/projectcalico/libcalico-go
-endif
->>>>>>> 116bb31f
-
 ENVOY_API=vendor/github.com/envoyproxy/data-plane-api
 EXT_AUTH=$(ENVOY_API)/envoy/service/auth/v2/
 EXT_AUTH_V2_ALPHA=$(ENVOY_API)/envoy/service/auth/v2alpha/
@@ -220,6 +184,10 @@
 
 # Always install the git hooks to prevent publishing closed source code to a non-private repo.
 hooks_installed:=$(shell ./install-git-hooks)
+
+.PHONY: pre-commit
+pre-commit:
+	$(DOCKER_RUN) $(CALICO_BUILD) git-hooks/pre-commit-in-container
 
 .PHONY: clean
 ## Clean enough that a new release build will be clean
@@ -235,6 +203,7 @@
 	-docker rmi $(BUILD_IMAGE):latest
 	-docker rmi $(BUILD_IMAGE):$(VERSION)
 endif
+
 ###############################################################################
 # Building the binary
 ###############################################################################
@@ -247,115 +216,41 @@
 build: bin/dikastes-$(ARCH) bin/healthz-$(ARCH)
 
 ## Create the vendor directory
-<<<<<<< HEAD
-vendor: glide.yaml
-	# Ensure that the glide cache directory exists.
-	mkdir -p $(HOME)/.glide
-
-	# To build without Docker just run "glide install -strip-vendor"
-	docker run --rm -i \
-      -v $(CURDIR):/go/src/$(PACKAGE_NAME):rw \
-      -v $(HOME)/.glide:/home/user/.glide:rw \
-      -e LOCAL_USER_ID=$(LOCAL_USER_ID) \
-      -w /go/src/$(PACKAGE_NAME) \
-      $(EXTRA_DOCKER_ARGS) \
-      $(CALICO_BUILD) glide install -strip-vendor
-
-=======
 vendor: go.mod go.sum
-	$(DOCKER_RUN) $(CALICO_BUILD) bash -c ' \
-	go mod download; \
-	go mod vendor; \
-	# We need to checkout go.mod and go.sum since the vendor command \
-	# can sometimes modify these files, causing a dirty tree. \
-	git checkout go.mod go.sum; \
-	mkdir -p vendor/github.com/envoyproxy; \
-	mkdir -p vendor/github.com/gogo; \
-	mkdir -p vendor/github.com/lyft; \
-	mkdir -p vendor/github.com/golang; \
-	cp -fr `go list -m -f "{{.Dir}}" github.com/gogo/protobuf`/* vendor/github.com/gogo/protobuf; \
-	cp -fr `go list -m -f "{{.Dir}}" github.com/envoyproxy/data-plane-api` vendor/github.com/envoyproxy/data-plane-api; \
-	cp -fr `go list -m -f "{{.Dir}}" github.com/lyft/protoc-gen-validate` vendor/github.com/lyft/protoc-gen-validate; \
-	cp -fr `go list -m -f "{{.Dir}}" github.com/golang/protobuf`/* vendor/github.com/golang/protobuf'
-	chmod -R +w vendor/github.com
-
-# Default the libcalico repo and version but allow them to be overridden
-LIBCALICO_BRANCH?=$(shell git rev-parse --abbrev-ref HEAD)
-LIBCALICO_REPO?=github.com/projectcalico/libcalico-go
-LIBCALICO_VERSION?=$(shell git ls-remote git@github.com:projectcalico/libcalico-go $(LIBCALICO_BRANCH) 2>/dev/null | cut -f 1)
-LIBCALICO_OLDVER?=$(shell $(DOCKER_RUN) $(CALICO_BUILD) go list -m -f "{{.Version}}" github.com/projectcalico/libcalico-go)
-
-## Update libcalico pin in glide.yaml
-update-libcalico:
-	$(DOCKER_RUN) -i $(CALICO_BUILD) sh -c '\
-	if [[ ! -z "$(LIBCALICO_VERSION)" ]] && [[ "$(LIBCALICO_VERSION)" != "$(LIBCALICO_OLDVER)" ]]; then \
-		echo "Updating libcalico version $(LIBCALICO_OLDVER) to $(LIBCALICO_VERSION) from $(LIBCALICO_REPO)"; \
-		go mod edit -droprequire github.com/projectcalico/libcalico-go; \
-		go get $(LIBCALICO_REPO)@$(LIBCALICO_VERSION); \
-		if [ "$(LIBCALICO_REPO)" != "github.com/projectcalico/libcalico-go" ]; then \
-			go mod edit -replace github.com/projectcalico/libcalico-go=$(LIBCALICO_REPO)@$(LIBCALICO_VERSION); \
-		fi;\
+	$(DOCKER_RUN) $(CALICO_BUILD) bash -c '$(GIT_CONFIG_SSH); \
+		go mod download; \
 		go mod vendor; \
-	fi'
-
-git-status:
-	git status --porcelain
-
-git-config:
-ifdef CONFIRM
-	git config --global user.name "Semaphore Automatic Update"
-	git config --global user.email "marvin@tigera.io"
-endif
-
-git-commit:
-	git diff-index --quiet HEAD || git commit -m "Semaphore Automatic Update" go.mod go.sum
-
-git-push:
-	git push
-
-commit-pin-updates: update-libcalico git-status ci git-config git-commit git-push
->>>>>>> 116bb31f
+		mkdir -p vendor/github.com/envoyproxy; \
+		mkdir -p vendor/github.com/gogo; \
+		mkdir -p vendor/github.com/lyft; \
+		mkdir -p vendor/github.com/golang; \
+		cp -fr `go list -m -f "{{.Dir}}" github.com/gogo/protobuf`/* vendor/github.com/gogo/protobuf; \
+		cp -fr `go list -m -f "{{.Dir}}" github.com/envoyproxy/data-plane-api` vendor/github.com/envoyproxy/data-plane-api; \
+		cp -fr `go list -m -f "{{.Dir}}" github.com/lyft/protoc-gen-validate` vendor/github.com/lyft/protoc-gen-validate; \
+		cp -fr `go list -m -f "{{.Dir}}" github.com/golang/protobuf`/* vendor/github.com/golang/protobuf'
+	chmod -R +w vendor
+ifdef CI
+	# We need to checkout go.mod and go.sum since the vendor command can sometimes modify these files, causing a dirty tree.
+	git checkout go.mod go.sum
+endif
 
 bin/dikastes-amd64: ARCH=amd64
 bin/dikastes-arm64: ARCH=arm64
 bin/dikastes-ppc64le: ARCH=ppc64le
 bin/dikastes-s390x: ARCH=s390x
 bin/dikastes-%: local_build vendor proto $(SRC_FILES)
-	mkdir -p bin
 	$(DOCKER_RUN_RO) -ti \
 	  -v $(CURDIR)/bin:/go/src/$(PACKAGE_NAME)/bin \
-<<<<<<< HEAD
-	  -v $(CURDIR)/.go-pkg-cache:/go-cache/:rw \
-	  $(LOCAL_BUILD_MOUNTS) \
-	  -e LOCAL_USER_ID=$(LOCAL_USER_ID) \
-	  -e GOCACHE=/go-cache \
-	  -w /go/src/$(PACKAGE_NAME) \
-	  $(EXTRA_DOCKER_ARGS) \
-	  $(CALICO_BUILD) go build -ldflags "-X main.VERSION=$(GIT_VERSION) -s -w" -v -o bin/dikastes-$(ARCH) ./cmd/dikastes
-=======
-	  $(CALICO_BUILD) go build $(BUILD_FLAGS) -ldflags "-X main.VERSION=$(GIT_VERSION) -s -w" -v -o bin/dikastes-$(ARCH) ./cmd/dikastes
->>>>>>> 116bb31f
+	  $(CALICO_BUILD) sh -c '$(GIT_CONFIG_SSH); go build $(BUILD_FLAGS) -ldflags "-X main.VERSION=$(GIT_VERSION) -s -w" -v -o bin/dikastes-$(ARCH) ./cmd/dikastes'
 
 bin/healthz-amd64: ARCH=amd64
 bin/healthz-arm64: ARCH=arm64
 bin/healthz-ppc64le: ARCH=ppc64le
 bin/healthz-s390x: ARCH=s390x
 bin/healthz-%: local_build vendor proto $(SRC_FILES)
-	mkdir -p bin || true
-	-mkdir -p .go-pkg-cache $(GOMOD_CACHE) || true
 	$(DOCKER_RUN_RO) -ti \
 	  -v $(CURDIR)/bin:/go/src/$(PACKAGE_NAME)/bin \
-<<<<<<< HEAD
-	  -v $(CURDIR)/.go-pkg-cache:/go-cache/:rw \
-	  $(LOCAL_BUILD_MOUNTS) \
-	  -e LOCAL_USER_ID=$(LOCAL_USER_ID) \
-	  -e GOCACHE=/go-cache \
-	  -w /go/src/$(PACKAGE_NAME) \
-	  $(EXTRA_DOCKER_ARGS) \
-	  $(CALICO_BUILD) go build -ldflags "-X main.VERSION=$(GIT_VERSION) -s -w" -v -o bin/healthz-$(ARCH) ./cmd/healthz
-=======
-	  $(CALICO_BUILD) go build $(BUILD_FLAGS) -ldflags "-X main.VERSION=$(GIT_VERSION) -s -w" -v -o bin/healthz-$(ARCH) ./cmd/healthz
->>>>>>> 116bb31f
+	  $(CALICO_BUILD) sh -c '$(GIT_CONFIG_SSH); go build $(BUILD_FLAGS) -ldflags "-X main.VERSION=$(GIT_VERSION) -s -w" -v -o bin/healthz-$(ARCH) ./cmd/healthz'
 
 # We use gogofast for protobuf compilation.  Regular gogo is incompatible with
 # gRPC, since gRPC uses golang/protobuf for marshalling/unmarshalling in that
@@ -427,7 +322,7 @@
 		      proto/*.proto \
 		      --gogofast_out=plugins=grpc,$(PROTOC_MAPPINGS):proto
 
-
+###############################################################################
 # Building the image
 ###############################################################################
 CONTAINER_CREATED=.dikastes.created-$(ARCH)
@@ -495,8 +390,6 @@
 sub-tag-images-%:
 	$(MAKE) tag-images ARCH=$* IMAGETAG=$(IMAGETAG)
 
-
-
 ###############################################################################
 # Managing the upstream library pins
 #
@@ -504,22 +397,32 @@
 # set PIN_BRANCH to the parent branch, e.g.:
 #
 #     PIN_BRANCH=release-v2.5 make update-pins
-#        - or -
+#	- or -
 #     PIN_BRANCH=master make update-pins
 #
 ###############################################################################
-
-## Update dependency pins in glide.yaml
-update-pins: update-libcalico-pin
-	docker run --rm \
-        -v $(CURDIR):/go/src/$(PACKAGE_NAME):rw $$EXTRA_DOCKER_BIND \
-        -v $(HOME)/.glide:/home/user/.glide:rw \
-        -v $$SSH_AUTH_SOCK:/ssh-agent --env SSH_AUTH_SOCK=/ssh-agent \
-        -e LOCAL_USER_ID=$(LOCAL_USER_ID) \
-        -w /go/src/$(PACKAGE_NAME) \
-        $(CALICO_BUILD) glide up --strip-vendor
-
-## Guard so we don't run this on osx because of ssh-agent to docker forwarding bug
+# Set the default upstream repo branch to the current repo's branch,
+## e.g. "master" or "release-vX.Y", but allow it to be overridden.
+PIN_BRANCH?=$(shell git rev-parse --abbrev-ref HEAD)
+
+define get_remote_version
+$(shell git ls-remote ssh://git@$(1) $(2) 2>/dev/null | cut -f 1)
+endef
+
+# update_replace_pin updates the given package's version to the latest available in the specified repo and branch.
+# This routine can only be used for packages being replaced in go.mod, such as private versions of open-source packages.
+# $(1) should be the name of the package, $(2) and $(3) the repository and branch from which to update it.
+define update_replace_pin
+	$(eval new_ver := $(call get_remote_version,$(2),$(3)))
+
+	$(DOCKER_RUN) -i $(CALICO_BUILD) sh -c '$(GIT_CONFIG_SSH); \
+		if [[ ! -z "$(new_ver)" ]]; then \
+			echo "Updating $(1) to version $(new_ver) from $(2):$(3)"; \
+			go mod edit -replace $(1)=$(2)@$(new_ver); \
+			go mod download; \
+		fi'
+endef
+
 guard-ssh-forwarding-bug:
 	@if [ "$(shell uname)" = "Darwin" ]; then \
 		echo "ERROR: This target requires ssh-agent to docker key forwarding and is not compatible with OSX/Mac OS"; \
@@ -527,65 +430,38 @@
 		exit 1; \
 	fi;
 
-###############################################################################
-## Set the default upstream repo branch to the current repo's branch,
-## e.g. "master" or "release-vX.Y", but allow it to be overridden.
-PIN_BRANCH?=$(shell git rev-parse --abbrev-ref HEAD)
-
-###############################################################################
-## libcalico
-
-## Set the default LIBCALICO source for this project
-LIBCALICO_PROJECT_DEFAULT=tigera/libcalico-go-private.git
-LIBCALICO_GLIDE_LABEL=projectcalico/libcalico-go
-
 LIBCALICO_BRANCH?=$(PIN_BRANCH)
-LIBCALICO_REPO?=github.com/$(LIBCALICO_PROJECT_DEFAULT)
-LIBCALICO_VERSION?=$(shell git ls-remote git@github.com:$(LIBCALICO_PROJECT_DEFAULT) $(LIBCALICO_BRANCH) 2>/dev/null | cut -f 1)
-
-## Guard to ensure LIBCALICO repo and branch are reachable
-guard-git-libcalico:
-	@_scripts/functions.sh ensure_can_reach_repo_branch $(LIBCALICO_PROJECT_DEFAULT) "master" "Ensure your ssh keys are correct and that you can access github" ;
-	@_scripts/functions.sh ensure_can_reach_repo_branch $(LIBCALICO_PROJECT_DEFAULT) "$(LIBCALICO_BRANCH)" "Ensure the branch exists, or set LIBCALICO_BRANCH variable";
-	@$(DOCKER_RUN) $(CALICO_BUILD) sh -c '_scripts/functions.sh ensure_can_reach_repo_branch $(LIBCALICO_PROJECT_DEFAULT) "master" "Build container error, ensure ssh-agent is forwarding the correct keys."';
-	@$(DOCKER_RUN) $(CALICO_BUILD) sh -c '_scripts/functions.sh ensure_can_reach_repo_branch $(LIBCALICO_PROJECT_DEFAULT) "$(LIBCALICO_BRANCH)" "Build container error, ensure ssh-agent is forwarding the correct keys."';
-	@if [ "$(strip $(LIBCALICO_VERSION))" = "" ]; then \
-		echo "ERROR: LIBCALICO version could not be determined"; \
-		exit 1; \
-	fi;
-
-## Update libary pin in glide.yaml
-update-libcalico-pin: guard-ssh-forwarding-bug guard-git-libcalico
-	@$(DOCKER_RUN) $(TOOLING_BUILD) /bin/sh -c '\
-		LABEL="$(LIBCALICO_GLIDE_LABEL)" \
-		REPO="$(LIBCALICO_REPO)" \
-		VERSION="$(LIBCALICO_VERSION)" \
-		DEFAULT_REPO="$(LIBCALICO_PROJECT_DEFAULT)" \
-		BRANCH="$(LIBCALICO_BRANCH)" \
-		GLIDE="glide.yaml" \
-		_scripts/update-pin.sh '
-
-
+LIBCALICO_REPO?=github.com/tigera/libcalico-go-private
+
+update-libcalico-pin: guard-ssh-forwarding-bug
+	$(call update_replace_pin,github.com/projectcalico/libcalico-go,$(LIBCALICO_REPO),$(LIBCALICO_BRANCH))
+
+git-status:
+	git status --porcelain
+
+git-config:
+ifdef CONFIRM
+	git config --global user.name "Semaphore Automatic Update"
+	git config --global user.email "marvin@tigera.io"
+endif
+
+git-commit:
+	git diff-index --quiet HEAD || git commit -m "Semaphore Automatic Update" go.mod go.sum
+
+git-push:
+	git push
+
+update-pins: update-libcalico-pin
+
+commit-pin-updates: update-pins git-status ci git-config git-commit git-push
 
 ###############################################################################
 # Static checks
 ###############################################################################
 ## Perform static checks on the code.
-<<<<<<< HEAD
-# TODO: re-enable these linters !
-LINT_ARGS := --disable gosimple,govet,structcheck,errcheck,goimports,unused,ineffassign,staticcheck,deadcode,typecheck
-
-.PHONY: static-checks
-static-checks: guard-ssh-forwarding-bug vendor
-	$(DOCKER_RUN) \
-	  $(CALICO_BUILD) \
-	  golangci-lint run --deadline 5m $(LINT_ARGS)
-=======
-
 .PHONY: static-checks
 static-checks: build
 	$(DOCKER_RUN) $(CALICO_BUILD) sh -c 'GO111MODULE=off golangci-lint run --deadline 5m'
->>>>>>> 116bb31f
 
 .PHONY: fix
 ## Fix static checks
@@ -593,13 +469,7 @@
 	goimports -w $(SRC_FILES)
 
 foss-checks: build-all
-	@echo Running $@...
-	@docker run --rm -v $(CURDIR):/go/src/$(PACKAGE_NAME):rw \
-	  -e LOCAL_USER_ID=$(LOCAL_USER_ID) \
-	  -e FOSSA_API_KEY=$(FOSSA_API_KEY) \
-	  -e GO111MODULE=on \
-	  -w /go/src/$(PACKAGE_NAME) \
-	  $(CALICO_BUILD) /usr/local/bin/fossa
+	$(DOCKER_RUN) -e FOSSA_API_KEY=$(FOSSA_API_KEY) $(CALICO_BUILD) sh -c '$(GIT_CONFIG_SSH); /usr/local/bin/fossa'
 
 ###############################################################################
 # UTs
@@ -608,7 +478,7 @@
 ## Run the tests in a container. Useful for CI, Mac dev
 ut: local_build proto
 	mkdir -p report
-	$(DOCKER_RUN) $(CALICO_BUILD) /bin/bash -c "go test -v $(GINKGO_ARGS) ./... | go-junit-report > ./report/tests.xml"
+	$(DOCKER_RUN) $(CALICO_BUILD) /bin/bash -c "$(GIT_CONFIG_SSH); go test -v $(GINKGO_ARGS) ./... | go-junit-report > ./report/tests.xml"
 
 ###############################################################################
 # CI
