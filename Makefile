# Shortcut targets
default: build

## Build binary for current platform
all: build

## Run the tests for the current platform/architecture
test: test-kdd test-etcd

###############################################################################
# Both native and cross architecture builds are supported.
# The target architecture is select by setting the ARCH variable.
# When ARCH is undefined it is set to the detected host architecture.
# When ARCH differs from the host architecture a crossbuild will be performed.
ARCHES=$(patsubst Dockerfile.%,%,$(wildcard Dockerfile.*))

# BUILDARCH is the host architecture
# ARCH is the target architecture
# we need to keep track of them separately
BUILDARCH ?= $(shell uname -m)
BUILDOS ?= $(shell uname -s | tr A-Z a-z)

# canonicalized names for host architecture
ifeq ($(BUILDARCH),aarch64)
        BUILDARCH=arm64
endif
ifeq ($(BUILDARCH),x86_64)
        BUILDARCH=amd64
endif

# unless otherwise set, I am building for my own architecture, i.e. not cross-compiling
ARCH ?= $(BUILDARCH)

# canonicalized names for target architecture
ifeq ($(ARCH),aarch64)
        override ARCH=arm64
endif
ifeq ($(ARCH),x86_64)
    override ARCH=amd64
endif

###############################################################################
GO_BUILD_VER?=v0.17

# Select which release branch to test.
RELEASE_BRANCH?=master

CALICO_BUILD = calico/go-build:$(GO_BUILD_VER)

CALICOCTL_VER=master
<<<<<<< HEAD
# No multiarch support till we start pushing multiarch calicoctl images
CALICOCTL_CONTAINER_NAME=gcr.io/unique-caldron-775/cnx/tigera/calicoctl:$(CALICOCTL_VER)
K8S_VERSION?=v1.10.4
=======
CALICOCTL_CONTAINER_NAME=calico/ctl:$(CALICOCTL_VER)-$(ARCH)
TYPHA_VER=master
TYPHA_CONTAINER_NAME=calico/typha:$(TYPHA_VER)-$(ARCH)
K8S_VERSION?=v1.11.3
>>>>>>> 7c21b122
ETCD_VER?=v3.3.7
BIRD_VER=v0.3.1
LOCAL_IP_ENV?=$(shell ip route get 8.8.8.8 | head -1 | awk '{print $$7}')

GIT_DESCRIPTION:=$(shell git describe --tags || echo '<unknown>')
LDFLAGS=-ldflags "-X $(PACKAGE_NAME)/pkg/buildinfo.GitVersion=$(GIT_DESCRIPTION)"

# Ensure that the bin directory is always created
MAKE_SURE_BIN_EXIST := $(shell mkdir -p bin)

# Figure out the users UID.  This is needed to run docker containers
# as the current user and ensure that files built inside containers are
# owned by the current user.
LOCAL_USER_ID?=$(shell id -u $$USER)

PACKAGE_NAME?=github.com/kelseyhightower/confd

# All go files.
SRC_FILES:=$(shell find . -name '*.go' -not -path "./vendor/*" )

DOCKER_GO_BUILD := mkdir -p .go-pkg-cache && \
                   docker run --rm \
                              --net=host \
                              $(EXTRA_DOCKER_ARGS) \
                              -e LOCAL_USER_ID=$(LOCAL_USER_ID) \
                              -e GOARCH=$(ARCH) \
                              -v ${CURDIR}:/go/src/$(PACKAGE_NAME):rw \
                              -v ${CURDIR}/.go-pkg-cache:/go/pkg:rw \
                              -v $$SSH_AUTH_SOCK:/ssh-agent --env SSH_AUTH_SOCK=/ssh-agent \
                              -w /go/src/$(PACKAGE_NAME) \
                              $(CALICO_BUILD)

.PHONY: clean
clean:
	rm -rf bin/*
	rm -rf tests/logs

###############################################################################
# Building the binary
###############################################################################
build: bin/confd
build-all: $(addprefix sub-build-,$(VALIDARCHES))
sub-build-%:
	$(MAKE) build ARCH=$*

## Create the vendor directory
vendor: glide.lock
	# Ensure that the glide cache directory exists.
	mkdir -p $(HOME)/.glide
	$(DOCKER_GO_BUILD) glide install -strip-vendor

# Default the libcalico repo and version but allow them to be overridden
LIBCALICO_REPO?=github.com/projectcalico/libcalico-go
LIBCALICO_VERSION?=$(shell git ls-remote git@github.com:projectcalico/libcalico-go master 2>/dev/null | cut -f 1)

## Update libcalico pin in glide.yaml
update-libcalico:
	$(DOCKER_GO_BUILD) sh -c '\
        echo "Updating libcalico to $(LIBCALICO_VERSION) from $(LIBCALICO_REPO)"; \
        export OLD_VER=$$(grep --after 50 libcalico-go glide.yaml |grep --max-count=1 --only-matching --perl-regexp "version:\s*\K[^\s]+") ;\
        echo "Old version: $$OLD_VER";\
        if [ $(LIBCALICO_VERSION) != $$OLD_VER ]; then \
            sed -i "s/$$OLD_VER/$(LIBCALICO_VERSION)/" glide.yaml && \
            if [ $(LIBCALICO_REPO) != "github.com/projectcalico/libcalico-go" ]; then \
              glide mirror set https://github.com/projectcalico/libcalico-go $(LIBCALICO_REPO) --vcs git; glide mirror list; \
            fi;\
          OUTPUT=`mktemp`;\
          glide up --strip-vendor; glide up --strip-vendor 2>&1 | tee $$OUTPUT; \
          if ! grep "\[WARN\]" $$OUTPUT; then true; else false; fi; \
        fi'

# Default the typha repo and version but allow them to be overridden
TYPHA_REPO?=github.com/projectcalico/typha
TYPHA_VERSION?=$(shell git ls-remote git@github.com:projectcalico/typha master 2>/dev/null | cut -f 1)

## Update typha pin in glide.yaml
update-typha:
	$(DOCKER_GO_BUILD) sh -c '\
        echo "Updating typha to $(TYPHA_VERSION) from $(TYPHA_REPO)"; \
        export OLD_VER=$$(grep --after 50 typha glide.yaml |grep --max-count=1 --only-matching --perl-regexp "version:\s*\K[^\s]+") ;\
        echo "Old version: $$OLD_VER";\
        if [ $(TYPHA_VERSION) != $$OLD_VER ]; then \
            sed -i "s/$$OLD_VER/$(TYPHA_VERSION)/" glide.yaml && \
            if [ $(TYPHA_REPO) != "github.com/projectcalico/typha" ]; then \
              glide mirror set https://github.com/projectcalico/typha $(TYPHA_REPO) --vcs git; glide mirror list; \
            fi;\
          OUTPUT=`mktemp`;\
          glide up --strip-vendor; glide up --strip-vendor 2>&1 | tee $$OUTPUT; \
          if ! grep "\[WARN\]" $$OUTPUT; then true; else false; fi; \
        fi'

bin/confd-$(ARCH): $(SRC_FILES) vendor
	$(DOCKER_GO_BUILD) \
	    sh -c 'go build -v -i -o $@ $(LDFLAGS) "$(PACKAGE_NAME)" && \
		( ldd bin/confd-$(ARCH) 2>&1 | grep -q -e "Not a valid dynamic program" \
			-e "not a dynamic executable" || \
	             ( echo "Error: bin/confd was not statically linked"; false ) )'

bin/confd: bin/confd-$(ARCH)
ifeq ($(ARCH),amd64)
	ln -f bin/confd-$(ARCH) bin/confd
endif

###############################################################################
# Static checks
###############################################################################
.PHONY: static-checks
## Perform static checks on the code.
static-checks: vendor
	docker run --rm \
		-e LOCAL_USER_ID=$(LOCAL_USER_ID) \
		-v $(CURDIR):/go/src/$(PACKAGE_NAME) \
		-w /go/src/$(PACKAGE_NAME) \
		$(CALICO_BUILD) \
		gometalinter --deadline=300s --disable-all --enable=vet --enable=errcheck  --enable=goimports --vendor ./...

.PHONY: fix
## Fix static checks
fix:
	goimports -w $(SRC_FILES)

###############################################################################
# Unit Tests
###############################################################################
.PHONY: test-kdd
## Run template tests against KDD
test-kdd: bin/confd bin/kubectl bin/bird bin/bird6 bin/calico-node bin/calicoctl run-k8s-apiserver
	-docker rm -f confd-typha
	docker run -d --rm --net=host --name=confd-typha \
		-v $(CURDIR)/tests/:/tests/ \
		-e TYPHA_DATASTORETYPE=kubernetes \
		-e KUBECONFIG=/tests/confd_kubeconfig \
                 $(TYPHA_CONTAINER_NAME)
	docker run --rm --net=host \
		-v $(CURDIR)/tests/:/tests/ \
		-v $(CURDIR)/bin:/calico/bin/ \
		-e RELEASE_BRANCH=$(RELEASE_BRANCH) \
		-e LOCAL_USER_ID=0 \
<<<<<<< HEAD
		-v $$SSH_AUTH_SOCK:/ssh-agent --env SSH_AUTH_SOCK=/ssh-agent \
=======
		-e FELIX_TYPHAADDR=127.0.0.1:5473 \
		-e FELIX_TYPHAREADTIMEOUT=50 \
>>>>>>> 7c21b122
		$(CALICO_BUILD) /tests/test_suite_kdd.sh
	docker rm -f confd-typha

.PHONY: test-etcd
## Run template tests against etcd
test-etcd: bin/confd bin/etcdctl bin/bird bin/bird6 bin/calico-node bin/calicoctl run-etcd
	docker run --rm --net=host \
		-v $(CURDIR)/tests/:/tests/ \
		-v $(CURDIR)/bin:/calico/bin/ \
		-e RELEASE_BRANCH=$(RELEASE_BRANCH) \
		-e LOCAL_USER_ID=0 \
		-v $$SSH_AUTH_SOCK:/ssh-agent --env SSH_AUTH_SOCK=/ssh-agent \
		$(CALICO_BUILD) /tests/test_suite_etcd.sh

## Etcd is used by the kubernetes
# NOTE: https://quay.io/repository/coreos/etcd is available *only* for the following archs with the following tags:
# amd64: 3.2.5
# arm64: 3.2.5-arm64
# ppc64le: 3.2.5-ppc64le
# s390x is not available
COREOS_ETCD ?= quay.io/coreos/etcd:$(ETCD_VER)-$(ARCH)
ifeq ($(ARCH),amd64)
COREOS_ETCD = quay.io/coreos/etcd:$(ETCD_VER)
endif
run-etcd: stop-etcd
	docker run --detach \
	--net=host \
	--name calico-etcd $(COREOS_ETCD) \
	etcd \
	--advertise-client-urls "http://$(LOCAL_IP_ENV):2379,http://127.0.0.1:2379,http://$(LOCAL_IP_ENV):4001,http://127.0.0.1:4001" \
	--listen-client-urls "http://0.0.0.0:2379,http://0.0.0.0:4001"

## Stops calico-etcd containers
stop-etcd:
	@-docker rm -f calico-etcd

## Kubernetes apiserver used for tests
run-k8s-apiserver: stop-k8s-apiserver run-etcd
	docker run --detach --net=host \
	  --name calico-k8s-apiserver \
	gcr.io/google_containers/hyperkube-$(ARCH):$(K8S_VERSION) \
		  /hyperkube apiserver --etcd-servers=http://$(LOCAL_IP_ENV):2379 \
		  --service-cluster-ip-range=10.101.0.0/16

## Stop Kubernetes apiserver
stop-k8s-apiserver:
	@-docker rm -f calico-k8s-apiserver

bin/kubectl:
	curl -sSf -L --retry 5 https://storage.googleapis.com/kubernetes-release/release/$(K8S_VERSION)/bin/linux/$(ARCH)/kubectl -o $@
	chmod +x $@

bin/bird:
	curl -sSf -L --retry 5 https://github.com/projectcalico/bird/releases/download/$(BIRD_VER)/bird -o $@
	chmod +x $@

bin/bird6:
	curl -sSf -L --retry 5 https://github.com/projectcalico/bird/releases/download/$(BIRD_VER)/bird6 -o $@
	chmod +x $@

bin/calico-node:
	cp fakebinary $@
	chmod +x $@

bin/etcdctl:
	curl -sSf -L --retry 5  https://github.com/coreos/etcd/releases/download/$(ETCD_VER)/etcd-$(ETCD_VER)-linux-$(ARCH).tar.gz | tar -xz -C bin --strip-components=1 etcd-$(ETCD_VER)-linux-$(ARCH)/etcdctl

bin/calicoctl:
	-docker rm -f calico-ctl
	# Latest calicoctl binaries are stored in automated builds of calico/ctl.
	# To get them, we create (but don't start) a container from that image.
	docker pull $(CALICOCTL_CONTAINER_NAME)
	docker create --name calico-ctl $(CALICOCTL_CONTAINER_NAME)
	# Then we copy the files out of the container.  Since docker preserves
	# mtimes on its copy, check the file really did appear, then touch it
	# to make sure that downstream targets get rebuilt.
	docker cp calico-ctl:/calicoctl $@ && \
	  test -e $@ && \
	  touch $@
	-docker rm -f calico-ctl

###############################################################################
# CI
###############################################################################
.PHONY: ci
## Run what CI runs
ci: clean static-checks test

###############################################################################
# Release
###############################################################################
PREVIOUS_RELEASE=$(shell git describe --tags --abbrev=0)
GIT_VERSION?=$(shell git describe --tags --dirty)

## Tags and builds a release from start to finish.
release: release-prereqs
	$(MAKE) VERSION=$(VERSION) release-tag

## Produces a git tag for the release.
release-tag: release-prereqs release-notes
	git tag $(VERSION) -F release-notes-$(VERSION)
	@echo ""
	@echo "Now you can publish the release:"
	@echo ""
	@echo "  make VERSION=$(VERSION) release-publish"
	@echo ""

## Generates release notes based on commits in this version.
release-notes: release-prereqs
	mkdir -p dist
	echo "# Changelog" > release-notes-$(VERSION)
	sh -c "git cherry -v $(PREVIOUS_RELEASE) | cut '-d ' -f 2- | sed 's/^/- /' >> release-notes-$(VERSION)"

## Pushes a github release and release artifacts produced by `make release-build`.
release-publish: release-prereqs
	# Push the git tag.
	git push origin $(VERSION)

	@echo "Finalize the GitHub release based on the pushed tag."
	@echo ""
	@echo "  https://github.com/projectcalico/confd/releases/tag/$(VERSION)"
	@echo ""

# release-prereqs checks that the environment is configured properly to create a release.
release-prereqs:
ifndef VERSION
	$(error VERSION is undefined - run using make release VERSION=vX.Y.Z)
endif

###############################################################################
# Developer helper scripts (not used by build or test)
###############################################################################
help:
	@echo "confd Makefile"
	@echo
	@echo "Dependencies: docker 1.12+; go 1.8+"
	@echo
	@echo "For any target, set ARCH=<target> to build for a given target."
	@echo "For example, to build for arm64:"
	@echo
	@echo "  make build ARCH=arm64"
	@echo
	@echo "Initial set-up:"
	@echo
	@echo "  make vendor  Update/install the go build dependencies."
	@echo
	@echo "Builds:"
	@echo
	@echo "  make build           Build the binary."
	@echo
	@echo "Tests:"
	@echo
	@echo "  make test                Run all tests."
	@echo "  make test-kdd            Run kdd tests."
	@echo "  make test-etcd           Run etcd tests."
	@echo
	@echo "Maintenance:"
	@echo "  make clean         Remove binary files and docker images."
	@echo "-----------------------------------------"
	@echo "ARCH (target):          $(ARCH)"
	@echo "BUILDARCH (host):       $(BUILDARCH)"
	@echo "CALICO_BUILD:     $(CALICO_BUILD)"
	@echo "-----------------------------------------"<|MERGE_RESOLUTION|>--- conflicted
+++ resolved
@@ -48,16 +48,10 @@
 CALICO_BUILD = calico/go-build:$(GO_BUILD_VER)
 
 CALICOCTL_VER=master
-<<<<<<< HEAD
-# No multiarch support till we start pushing multiarch calicoctl images
-CALICOCTL_CONTAINER_NAME=gcr.io/unique-caldron-775/cnx/tigera/calicoctl:$(CALICOCTL_VER)
-K8S_VERSION?=v1.10.4
-=======
-CALICOCTL_CONTAINER_NAME=calico/ctl:$(CALICOCTL_VER)-$(ARCH)
+CALICOCTL_CONTAINER_NAME=gcr.io/unique-caldron-775/cnx/tigera/calicoctl:$(CALICOCTL_VER)-$(ARCH)
 TYPHA_VER=master
-TYPHA_CONTAINER_NAME=calico/typha:$(TYPHA_VER)-$(ARCH)
+TYPHA_CONTAINER_NAME=tigera/typha:$(TYPHA_VER)-$(ARCH)
 K8S_VERSION?=v1.11.3
->>>>>>> 7c21b122
 ETCD_VER?=v3.3.7
 BIRD_VER=v0.3.1
 LOCAL_IP_ENV?=$(shell ip route get 8.8.8.8 | head -1 | awk '{print $$7}')
@@ -109,29 +103,9 @@
 	mkdir -p $(HOME)/.glide
 	$(DOCKER_GO_BUILD) glide install -strip-vendor
 
-# Default the libcalico repo and version but allow them to be overridden
-LIBCALICO_REPO?=github.com/projectcalico/libcalico-go
-LIBCALICO_VERSION?=$(shell git ls-remote git@github.com:projectcalico/libcalico-go master 2>/dev/null | cut -f 1)
-
-## Update libcalico pin in glide.yaml
-update-libcalico:
-	$(DOCKER_GO_BUILD) sh -c '\
-        echo "Updating libcalico to $(LIBCALICO_VERSION) from $(LIBCALICO_REPO)"; \
-        export OLD_VER=$$(grep --after 50 libcalico-go glide.yaml |grep --max-count=1 --only-matching --perl-regexp "version:\s*\K[^\s]+") ;\
-        echo "Old version: $$OLD_VER";\
-        if [ $(LIBCALICO_VERSION) != $$OLD_VER ]; then \
-            sed -i "s/$$OLD_VER/$(LIBCALICO_VERSION)/" glide.yaml && \
-            if [ $(LIBCALICO_REPO) != "github.com/projectcalico/libcalico-go" ]; then \
-              glide mirror set https://github.com/projectcalico/libcalico-go $(LIBCALICO_REPO) --vcs git; glide mirror list; \
-            fi;\
-          OUTPUT=`mktemp`;\
-          glide up --strip-vendor; glide up --strip-vendor 2>&1 | tee $$OUTPUT; \
-          if ! grep "\[WARN\]" $$OUTPUT; then true; else false; fi; \
-        fi'
-
 # Default the typha repo and version but allow them to be overridden
-TYPHA_REPO?=github.com/projectcalico/typha
-TYPHA_VERSION?=$(shell git ls-remote git@github.com:projectcalico/typha master 2>/dev/null | cut -f 1)
+TYPHA_REPO?=github.com/tigera/typha-private
+TYPHA_VERSION?=$(shell git ls-remote git@github.com:tigera/typha-private master 2>/dev/null | cut -f 1)
 
 ## Update typha pin in glide.yaml
 update-typha:
@@ -141,8 +115,8 @@
         echo "Old version: $$OLD_VER";\
         if [ $(TYPHA_VERSION) != $$OLD_VER ]; then \
             sed -i "s/$$OLD_VER/$(TYPHA_VERSION)/" glide.yaml && \
-            if [ $(TYPHA_REPO) != "github.com/projectcalico/typha" ]; then \
-              glide mirror set https://github.com/projectcalico/typha $(TYPHA_REPO) --vcs git; glide mirror list; \
+            if [ $(TYPHA_REPO) != "github.com/tigera/typha-private" ]; then \
+              glide mirror set https://github.com/tigera/typha-private $(TYPHA_REPO) --vcs git; glide mirror list; \
             fi;\
           OUTPUT=`mktemp`;\
           glide up --strip-vendor; glide up --strip-vendor 2>&1 | tee $$OUTPUT; \
@@ -196,12 +170,9 @@
 		-v $(CURDIR)/bin:/calico/bin/ \
 		-e RELEASE_BRANCH=$(RELEASE_BRANCH) \
 		-e LOCAL_USER_ID=0 \
-<<<<<<< HEAD
 		-v $$SSH_AUTH_SOCK:/ssh-agent --env SSH_AUTH_SOCK=/ssh-agent \
-=======
 		-e FELIX_TYPHAADDR=127.0.0.1:5473 \
 		-e FELIX_TYPHAREADTIMEOUT=50 \
->>>>>>> 7c21b122
 		$(CALICO_BUILD) /tests/test_suite_kdd.sh
 	docker rm -f confd-typha
 
