--- conflicted
+++ resolved
@@ -1,47 +1,7 @@
-<<<<<<< HEAD
-# Shortcut targets
-default: build
-
-## Build binary for current platform
-all: build
-
-## Run the tests for the current platform/architecture
-test: ut fv st
-
-###############################################################################
-# Both native and cross architecture builds are supported.
-# The target architecture is select by setting the ARCH variable.
-# When ARCH is undefined it is set to the detected host architecture.
-# When ARCH differs from the host architecture a crossbuild will be performed.
-ARCHES=$(patsubst Dockerfile.%,%,$(wildcard Dockerfile.*))
-
-# BUILDARCH is the host architecture
-# ARCH is the target architecture
-# we need to keep track of them separately
-BUILDARCH ?= $(shell uname -m)
-BUILDOS ?= $(shell uname -s | tr A-Z a-z)
-
-# canonicalized names for host architecture
-ifeq ($(BUILDARCH),aarch64)
-	BUILDARCH=arm64
-endif
-ifeq ($(BUILDARCH),x86_64)
-	BUILDARCH=amd64
-endif
-
-# unless otherwise set, I am building for my own architecture, i.e. not cross-compiling
-ARCH ?= $(BUILDARCH)
-
-# canonicalized names for target architecture
-ifeq ($(ARCH),aarch64)
-	override ARCH=arm64
-endif
-ifeq ($(ARCH),x86_64)
-	override ARCH=amd64
-endif
-=======
 PACKAGE_NAME?=github.com/projectcalico/node
-GO_BUILD_VER?=v0.28
+GO_BUILD_VER?=v0.32
+
+GIT_USE_SSH = true
 
 ###############################################################################
 # Download and include Makefile.common
@@ -50,7 +10,6 @@
 ###############################################################################
 MAKE_BRANCH?=$(GO_BUILD_VER)
 MAKE_REPO?=https://raw.githubusercontent.com/projectcalico/go-build/$(MAKE_BRANCH)
->>>>>>> 38d9c3ee
 
 Makefile.common: Makefile.common.$(MAKE_BRANCH)
 	cp "$<" "$@"
@@ -59,6 +18,8 @@
 	rm -f Makefile.common.*
 	curl --fail $(MAKE_REPO)/Makefile.common -o "$@"
 
+EXTRA_DOCKER_ARGS += -e GOPRIVATE=github.com/tigera/*
+
 # Build mounts for running in "local build" mode. This allows an easy build using local development code,
 # assuming that there is a local checkout of libcalico in the same directory as this repo.
 ifdef LOCAL_BUILD
@@ -68,77 +29,34 @@
 EXTRA_DOCKER_ARGS+=-v $(CURDIR)/../libcalico-go:/go/src/github.com/projectcalico/libcalico-go:rw \
 	-v $(CURDIR)/../felix:/go/src/github.com/projectcalico/felix:rw \
 	-v $(CURDIR)/../typha:/go/src/github.com/projectcalico/typha:rw \
-	-v $(CURDIR)/../confd:/go/src/github.com/projectcalico/confd:rw
+	-v $(CURDIR)/../confd:/go/src/github.com/projectcalico/confd:rw \
+	-v $(CURDIR)/../confd:/go/src/github.com/projectcalico/cni-plugin:rw
 
 $(LOCAL_BUILD_DEP):
 	$(DOCKER_RUN) $(CALICO_BUILD) go mod edit -replace=github.com/projectcalico/libcalico-go=../libcalico-go \
 		-replace=github.com/projectcalico/felix=../felix \
 		-replace=github.com/projectcalico/typha=../typha \
-		-replace=github.com/kelseyhightower/confd=../confd
+		-replace=github.com/kelseyhightower/confd=../confd \
+		-replace=github.com/projectcalico/cni-plugin=../cni-plugin
 endif
 
 include Makefile.common
 
 ###############################################################################
-<<<<<<< HEAD
 CNX_REPOSITORY?=gcr.io/unique-caldron-775/cnx
 BUILD_IMAGE?=tigera/cnx-node
 PUSH_IMAGES?=$(CNX_REPOSITORY)/tigera/cnx-node
 RELEASE_IMAGES?=
 
-# If this is a release, also tag and push additional images.
-ifeq ($(RELEASE),true)
-PUSH_IMAGES+=$(RELEASE_IMAGES)
-endif
-
-LOCAL_USER_ID?=$(shell id -u $$USER)
-
-# remove from the list to push to manifest any registries that do not support multi-arch
-EXCLUDE_MANIFEST_REGISTRIES ?= quay.io/
-PUSH_MANIFEST_IMAGES=$(PUSH_IMAGES:$(EXCLUDE_MANIFEST_REGISTRIES)%=)
-PUSH_NONMANIFEST_IMAGES=$(filter-out $(PUSH_MANIFEST_IMAGES),$(PUSH_IMAGES))
-
-GO_BUILD_VER?=v0.24
-CALICO_BUILD?=calico/go-build:$(GO_BUILD_VER)
-PACKAGE_NAME?=github.com/projectcalico/node
-
-EXTRA_DOCKER_ARGS	+= -e GO111MODULE=on -e GOPRIVATE=github.com/tigera/*
-GIT_CONFIG_SSH		?= git config --global url."ssh://git@github.com/".insteadOf "https://github.com/"
-
-# Allow the ssh auth sock to be mapped into the build container.
-ifdef SSH_AUTH_SOCK
-	EXTRA_DOCKER_ARGS += -v $(SSH_AUTH_SOCK):/ssh-agent --env SSH_AUTH_SOCK=/ssh-agent
-endif
-
-# location of docker credentials to push manifests
-DOCKER_CONFIG ?= $(HOME)/.docker/config.json
-
-# Version of this repository as reported by git.
-CALICO_GIT_VER=v3.10.0
-CNX_GIT_VER := $(shell git describe --tags --dirty --always)
-ifeq ($(LOCAL_BUILD),true)
-	CNX_GIT_VER = $(shell git describe --tags --dirty --always)-dev-build
-endif
-
-# Versions and location of dependencies used in the build.
-BIRD_VER?=v0.3.3-147-g1c33c691
-BIRD_IMAGE ?= calico/bird:$(BIRD_VER)-$(ARCH)
-=======
-
-BUILD_IMAGE?=calico/node
-PUSH_IMAGES?=$(BUILD_IMAGE) quay.io/calico/node
-RELEASE_IMAGES?=gcr.io/projectcalico-org/node eu.gcr.io/projectcalico-org/node asia.gcr.io/projectcalico-org/node us.gcr.io/projectcalico-org/node
-
 # Versions and location of dependencies used in the build.
 BIRD_VERSION=v0.3.3-147-g1c33c691
 BIRD_IMAGE ?= calico/bird:$(BIRD_VERSION)-$(ARCH)
->>>>>>> 38d9c3ee
 
 # Versions and locations of dependencies used in tests.
-CALICOCTL_VER?=release-v3.11
-CNI_VER?=master
+CALICOCTL_VERSION?=master
+CNI_VERSION?=master
 TEST_CONTAINER_NAME_VER?=latest
-CTL_CONTAINER_NAME?=$(CNX_REPOSITORY)/tigera/calicoctl:$(CALICOCTL_VER)-$(ARCH)
+CTL_CONTAINER_NAME?=$(CNX_REPOSITORY)/tigera/calicoctl:$(CALICOCTL_VERSION)-$(ARCH)
 TEST_CONTAINER_NAME?=calico/test:$(TEST_CONTAINER_NAME_VER)-$(ARCH)
 # If building on amd64 omit the arch in the container name.  Fixme!
 ETCD_IMAGE?=quay.io/coreos/etcd:$(ETCD_VERSION)
@@ -207,96 +125,17 @@
 ST_OPTIONS?=
 
 # Variables for building the local binaries that go into the image
-MAKE_SURE_BIN_EXIST := $(shell mkdir -p dist $(NODE_CONTAINER_BIN_DIR))
 NODE_CONTAINER_FILES=$(shell find ./filesystem -type f)
-
-# Calculate a timestamp for any build artefacts.
-DATE:=$(shell date -u +'%FT%T%z')
-
-<<<<<<< HEAD
-# Figure out version information.  To support builds from release tarballs, we default to
-# <unknown> if this isn't a git checkout.
-GIT_COMMIT:=$(shell git rev-parse HEAD || echo '<unknown>')
-GIT_DESCRIPTION:=$(shell git describe --tags --dirty --always || echo '<unknown>')
-ifeq ($(LOCAL_BUILD),true)
-	GIT_DESCRIPTION = $(shell git describe --tags --dirty --always || echo '<unknown>')-dev-build
-endif
 
 LDFLAGS=-ldflags "\
 	-X $(PACKAGE_NAME)/pkg/startup.CNXVERSION=$(CNX_GIT_VER) -X $(PACKAGE_NAME)/pkg/startup.CALICOVERSION=$(CALICO_GIT_VER) \
 	-X main.VERSION=$(CALICO_GIT_VER) \
-=======
-LDFLAGS=-ldflags "\
-	-X $(PACKAGE_NAME)/pkg/startup.VERSION=$(GIT_VERSION) \
->>>>>>> 38d9c3ee
 	-X $(PACKAGE_NAME)/buildinfo.GitVersion=$(GIT_DESCRIPTION) \
 	-X $(PACKAGE_NAME)/buildinfo.BuildDate=$(DATE) \
 	-X $(PACKAGE_NAME)/buildinfo.GitRevision=$(GIT_COMMIT)"
 
 SRC_FILES=$(shell find ./pkg -name '*.go')
 
-<<<<<<< HEAD
-# Volume-mount gopath into the build container to cache go module's packages. If the environment is using multiple
-# comma-separated directories for gopath, use the first one, as that is the default one used by go modules.
-ifneq ($(GOPATH),)
-	# If the environment is using multiple comma-separated directories for gopath, use the first one, as that
-	# is the default one used by go modules.
-	GOMOD_CACHE = $(shell echo $(GOPATH) | cut -d':' -f1)/pkg/mod
-else
-	# If gopath is empty, default to $(HOME)/go.
-	GOMOD_CACHE = $(HOME)/go/pkg/mod
-endif
-
-EXTRA_DOCKER_ARGS	+= -v $(GOMOD_CACHE):/go/pkg/mod:rw
-
-# Build mounts for running in "local build" mode. This allows an easy build using local development code,
-# assuming that there is a local checkout of libcalico in the same directory as this repo.
-PHONY:local_build
-
-ifdef LOCAL_BUILD
-EXTRA_DOCKER_ARGS+=-v $(CURDIR)/../libcalico-go-private:/go/src/github.com/projectcalico/libcalico-go:rw \
-	-v $(CURDIR)/../typha-private:/go/src/github.com/projectcalico/typha:rw \
-	-v $(CURDIR)/../felix-private:/go/src/github.com/projectcalico/felix:rw \
-	-v $(CURDIR)/../cni-plugin-private:/go/src/github.com/projectcalico/cni-plugin:rw \
-	-v $(CURDIR)/../confd-private:/go/src/github.com/projectcalico/confd:rw
-local_build:
-	$(DOCKER_RUN) $(CALICO_BUILD) go mod edit -replace=github.com/projectcalico/libcalico-go=../libcalico-go
-	$(DOCKER_RUN) $(CALICO_BUILD) go mod edit -replace=github.com/projectcalico/typha=../typha
-	$(DOCKER_RUN) $(CALICO_BUILD) go mod edit -replace=github.com/projectcalico/felix=../felix
-	$(DOCKER_RUN) $(CALICO_BUILD) go mod edit -replace=github.com/projectcalico/cni-plugin=../cni-plugin
-	$(DOCKER_RUN) $(CALICO_BUILD) go mod edit -replace=github.com/kelseyhightower/confd=../confd
-else
-local_build:
-	@echo "Building node-private"
-endif
-
-DOCKER_RUN := mkdir -p .go-pkg-cache $(GOMOD_CACHE) && \
-	docker run --rm \
-		--net=host \
-		$(EXTRA_DOCKER_ARGS) \
-		-e LOCAL_USER_ID=$(LOCAL_USER_ID) \
-		-e GOCACHE=/go-cache \
-		-e GOARCH=$(ARCH) \
-		-e GOPATH=/go \
-		-v $(CURDIR):/go/src/$(PACKAGE_NAME):rw \
-		-v $(CURDIR)/.go-pkg-cache:/go-cache:rw \
-		-w /go/src/$(PACKAGE_NAME)
-
-# If local build is set, then always build the binary since we might not
-# detect when another local repository has been modified.
-ifeq ($(LOCAL_BUILD),true)
-.PHONY: $(SRC_FILES)
-endif
-
-# Always install the git hooks to prevent publishing closed source code to a non-private repo.
-hooks_installed:=$(shell ./install-git-hooks)
-
-.PHONY: install-git-hooks
-install-git-hooks:
-	./install-git-hooks
-
-=======
->>>>>>> 38d9c3ee
 ## Clean enough that a new release build will be clean
 clean:
 	find . -name '*.created' -exec rm -f {} +
@@ -318,28 +157,33 @@
 ###############################################################################
 # Updating pins
 ###############################################################################
-update-pins: update-libcalico-pin update-felix-pin update-confd-pin
+LIBCALICO_REPO=github.com/tigera/libcalico-go-private
+CONFD_REPO=github.com/tigera/confd-private
+FELIX_REPO=github.com/tigera/felix-private
+TYPHA_REPO=github.com/tigera/typha-private
+CNI_PLUGIN_REPO=github.com/tigera/cni-plugin-private
+
+update-pins: replace-libcalico-pin update-confd-pin replace-felix-pin replace-typha-pin replace-cni-pin
 
 ###############################################################################
 # Building the binary
 ###############################################################################
 build:  $(NODE_CONTAINER_BINARY)
 
-<<<<<<< HEAD
 .PHONY: remote-deps
 remote-deps:
 	mkdir -p filesystem/etc/calico/confd vendor/github.com/tigera vendor/github.com/Microsoft
-	$(DOCKER_RUN) $(CALICO_BUILD) sh -c '$(GIT_CONFIG_SSH); \
-	go mod download; \
-	cp `go list -m -f "{{.Dir}}" github.com/projectcalico/libcalico-go`/test/crds.yaml crds.yaml; \
-	cp -r `go list -m -f "{{.Dir}}" github.com/kelseyhightower/confd`/etc/calico/confd/conf.d filesystem/etc/calico/confd/; \
-	cp -r `go list -m -f "{{.Dir}}" github.com/kelseyhightower/confd`/etc/calico/confd/config filesystem/etc/calico/confd/config; \
-	cp -r `go list -m -f "{{.Dir}}" github.com/kelseyhightower/confd`/etc/calico/confd/templates filesystem/etc/calico/confd/templates; \
-	cp -r `go list -m -f "{{.Dir}}" github.com/kelseyhightower/confd` vendor/github.com/tigera/confd-private; \
-	cp -r `go list -m -f "{{.Dir}}" github.com/Microsoft/SDN` vendor/github.com/Microsoft/SDN; \
-	chmod -R +w filesystem/etc/calico/confd/ crds.yaml vendor'
-
-$(NODE_CONTAINER_BINARY): local_build $(SRC_FILES)
+	$(DOCKER_RUN) $(CALICO_BUILD) sh -c '$(GIT_CONFIG_SSH) \
+		go mod download; \
+		cp `go list -m -f "{{.Dir}}" github.com/projectcalico/libcalico-go`/test/crds.yaml crds.yaml; \
+		cp -r `go list -m -f "{{.Dir}}" github.com/kelseyhightower/confd`/etc/calico/confd/conf.d filesystem/etc/calico/confd/; \
+		cp -r `go list -m -f "{{.Dir}}" github.com/kelseyhightower/confd`/etc/calico/confd/config filesystem/etc/calico/confd/config; \
+		cp -r `go list -m -f "{{.Dir}}" github.com/kelseyhightower/confd`/etc/calico/confd/templates filesystem/etc/calico/confd/templates; \
+		cp -r `go list -m -f "{{.Dir}}" github.com/kelseyhightower/confd` vendor/github.com/tigera/confd-private; \
+		cp -r `go list -m -f "{{.Dir}}" github.com/Microsoft/SDN` vendor/github.com/Microsoft/SDN; \
+		chmod -R +w filesystem/etc/calico/confd/ crds.yaml vendor'
+
+$(NODE_CONTAINER_BINARY): $(LOCAL_BUILD_DEP) $(SRC_FILES)
 	mkdir -p .go-pkg-cache $(GOMOD_CACHE)
 	docker run --rm \
 		$(EXTRA_DOCKER_ARGS) \
@@ -350,42 +194,29 @@
 		-e GOCACHE=/go-cache \
 		-v $(CURDIR):/go/src/$(PACKAGE_NAME) \
 		-w /go/src/$(PACKAGE_NAME) \
-		$(CALICO_BUILD) sh -c '$(GIT_CONFIG_SSH) && \
+		$(CALICO_BUILD) sh -c '$(GIT_CONFIG_SSH) \
 		go build -v -o $@ $(BUILD_FLAGS) $(LDFLAGS) ./cmd/calico-node/main.go'
 
 $(WINDOWS_BINARY):
 	$(DOCKER_RUN) \
 		-e GOOS=windows \
 		$(LOCAL_BUILD_MOUNTS) \
-		$(CALICO_BUILD) sh -c '$(GIT_CONFIG_SSH) && \
+		$(CALICO_BUILD) sh -c '$(GIT_CONFIG_SSH) \
 		go build -v -o $@ $(LDFLAGS) ./cmd/calico-node/main.go'
 
 $(WINDOWS_ARCHIVE_ROOT)/cni/calico.exe:
 	$(DOCKER_RUN) \
 		-e GOOS=windows \
 		$(LOCAL_BUILD_MOUNTS) \
-		$(CALICO_BUILD) sh -c '$(GIT_CONFIG_SSH) && \
+		$(CALICO_BUILD) sh -c '$(GIT_CONFIG_SSH) \
 		go build -v -o $@ $(LDFLAGS) ./cmd/calico'
 
 $(WINDOWS_ARCHIVE_ROOT)/cni/calico-ipam.exe:
 	$(DOCKER_RUN) \
 		-e GOOS=windows \
 		$(LOCAL_BUILD_MOUNTS) \
-		$(CALICO_BUILD) sh -c '$(GIT_CONFIG_SSH) && \
+		$(CALICO_BUILD) sh -c '$(GIT_CONFIG_SSH) \
 		go build -v -o $@ $(LDFLAGS) ./cmd/calico-ipam'
-=======
-remote-deps: mod-download
-	mkdir -p filesystem/etc/calico/confd
-	$(DOCKER_RUN) $(CALICO_BUILD) sh -c ' \
-		cp -r `go list -m -f "{{.Dir}}" github.com/kelseyhightower/confd`/etc/calico/confd/conf.d filesystem/etc/calico/confd/conf.d; \
-		cp -r `go list -m -f "{{.Dir}}" github.com/kelseyhightower/confd`/etc/calico/confd/config filesystem/etc/calico/confd/config; \
-		cp -r `go list -m -f "{{.Dir}}" github.com/kelseyhightower/confd`/etc/calico/confd/templates filesystem/etc/calico/confd/templates; \
-		cp `go list -m -f "{{.Dir}}" github.com/projectcalico/libcalico-go`/test/crds.yaml crds.yaml; \
-		chmod -R +w filesystem/etc/calico/confd/ crds.yaml'
-
-$(NODE_CONTAINER_BINARY): $(LOCAL_BUILD_DEP) $(SRC_FILES)
-	$(DOCKER_RUN) $(CALICO_BUILD) go build -v -o $@ $(BUILD_FLAGS) $(LDFLAGS) ./cmd/calico-node/main.go
->>>>>>> 38d9c3ee
 
 ###############################################################################
 # Building the image
@@ -413,226 +244,12 @@
 	docker build --pull -t $(BUILD_IMAGE):latest-$(ARCH) . --build-arg BIRD_IMAGE=$(BIRD_IMAGE) --build-arg QEMU_IMAGE=$(CALICO_BUILD) --build-arg GIT_VERSION=$(GIT_VERSION) -f ./Dockerfile.$(ARCH)
 	touch $@
 
-<<<<<<< HEAD
-# ensure we have a real imagetag
-imagetag:
-ifndef IMAGETAG
-	$(error IMAGETAG is undefined - run using make <target> IMAGETAG=X.Y.Z)
-endif
-
-## push one arch
-push: imagetag $(addprefix sub-single-push-,$(call escapefs,$(PUSH_IMAGES)))
-
-sub-single-push-%:
-	docker push $(call unescapefs,$*:$(IMAGETAG)-$(ARCH))
-
-## push all supported arches
-push-all: imagetag $(addprefix sub-push-,$(VALIDARCHES))
-sub-push-%:
-	$(MAKE) push ARCH=$* IMAGETAG=$(IMAGETAG)
-
-## push multi-arch manifest where supported
-push-manifests: imagetag  $(addprefix sub-manifest-,$(call escapefs,$(PUSH_MANIFEST_IMAGES)))
-sub-manifest-%:
-	# Docker login to hub.docker.com required before running this target as we are using $(DOCKER_CONFIG) holds the docker login credentials
-	# path to credentials based on manifest-tool's requirements here https://github.com/estesp/manifest-tool#sample-usage
-	docker run -t --entrypoint /bin/sh -v $(DOCKER_CONFIG):/root/.docker/config.json $(CALICO_BUILD) -c "/usr/bin/manifest-tool push from-args --platforms $(call join_platforms,$(VALIDARCHES)) --template $(call unescapefs,$*:$(IMAGETAG))-ARCH --target $(call unescapefs,$*:$(IMAGETAG))"
-
-## push default amd64 arch where multi-arch manifest is not supported
-push-non-manifests: imagetag $(addprefix sub-non-manifest-,$(call escapefs,$(PUSH_NONMANIFEST_IMAGES)))
-sub-non-manifest-%:
-ifeq ($(ARCH),amd64)
-	docker push $(call unescapefs,$*:$(IMAGETAG))
-else
-	$(NOECHO) $(NOOP)
-endif
-
-## tag images of one arch for all supported registries
-tag-images: imagetag $(addprefix sub-single-tag-images-arch-,$(call escapefs,$(PUSH_IMAGES))) $(addprefix sub-single-tag-images-non-manifest-,$(call escapefs,$(PUSH_NONMANIFEST_IMAGES)))
-
-sub-single-tag-images-arch-%:
-	docker tag $(BUILD_IMAGE):latest-$(ARCH) $(call unescapefs,$*:$(IMAGETAG)-$(ARCH))
-
-# because some still do not support multi-arch manifest
-sub-single-tag-images-non-manifest-%:
-ifeq ($(ARCH),amd64)
-	docker tag $(BUILD_IMAGE):latest-$(ARCH) $(call unescapefs,$*:$(IMAGETAG))
-else
-	$(NOECHO) $(NOOP)
-endif
-
-## tag images of all archs
-tag-images-all: imagetag $(addprefix sub-tag-images-,$(VALIDARCHES))
-sub-tag-images-%:
-	$(MAKE) tag-images ARCH=$* IMAGETAG=$(IMAGETAG)
-
-
-## tag version number build images i.e.  tigera/node:latest-amd64 -> tigera/node:v1.1.1-amd64
-tag-base-images-all: $(addprefix sub-base-tag-images-,$(VALIDARCHES))
-sub-base-tag-images-%:
-	docker tag $(BUILD_IMAGE):latest-$* $(call unescapefs,$(BUILD_IMAGE):$(VERSION)-$*)
-
-
-
-###############################################################################
-# Windows packaging
-###############################################################################
-# Pull the BGP configuration scripts and templates from the confd repo.
-$(WINDOWS_VENDORED_FILES): remote-deps
-
-$(WINDOWS_ARCHIVE_ROOT)/confd/config-bgp%: ./vendor/github.com/tigera/confd-private/windows-packaging/config-bgp%
-	cp $< $@
-
-$(WINDOWS_ARCHIVE_ROOT)/confd/conf.d/%: ./vendor/github.com/tigera/confd-private/windows-packaging/conf.d/%
-	cp $< $@
-
-$(WINDOWS_ARCHIVE_ROOT)/confd/templates/%: ./vendor/github.com/tigera/confd-private/windows-packaging/templates/%
-	cp $< $@
-
-$(WINDOWS_ARCHIVE_ROOT)/libs/hns/hns.psm1: ./vendor/github.com/Microsoft/SDN/Kubernetes/windows/hns.psm1
-	cp $< $@
-
-$(WINDOWS_ARCHIVE_ROOT)/libs/hns/License.txt: ./vendor/github.com/Microsoft/SDN/License.txt
-	cp $< $@
-
-## Download NSSM.
-windows-packaging/nssm-$(WINDOWS_NSSM_VERSION).zip:
-	wget -O windows-packaging/nssm-$(WINDOWS_NSSM_VERSION).zip https://nssm.cc/release/nssm-$(WINDOWS_NSSM_VERSION).zip
-
-build-windows-archive: $(WINDOWS_ARCHIVE_FILES) windows-packaging/nssm-$(WINDOWS_NSSM_VERSION).zip
-	# To be as atomic as possible, we re-do work like unpacking NSSM here.
-	-rm -f "$(WINDOWS_ARCHIVE)"
-	-rm -rf $(WINDOWS_ARCHIVE_ROOT)/nssm-$(WINDOWS_NSSM_VERSION)
-	mkdir -p dist
-	cd windows-packaging && \
-	sha256sum --check nssm.sha256sum && \
-	cd TigeraCalico && \
-	unzip  ../nssm-$(WINDOWS_NSSM_VERSION).zip \
-	       -x 'nssm-$(WINDOWS_NSSM_VERSION)/src/*' && \
-	cd .. && \
-	zip -r "../$(WINDOWS_ARCHIVE)" TigeraCalico -x '*.git*'
-	@echo
-	@echo "Windows archive built at $(WINDOWS_ARCHIVE)"
-
-$(WINDOWS_ARCHIVE_BINARY): $(WINDOWS_BINARY)
-	cp $< $@
-
-###############################################################################
-# Updating pins
-###############################################################################
-PIN_BRANCH?=$(shell git rev-parse --abbrev-ref HEAD)
-
-define get_remote_version
-	$(shell git ls-remote ssh://git@$(1) $(2) 2>/dev/null | cut -f 1)
-endef
-
-# update_pin updates the given package's version to the latest available in the specified repo and branch.
-# $(1) should be the name of the package, $(2) and $(3) the repository and branch from which to update it.
-define update_pin
-	$(eval new_ver := $(call get_remote_version,$(2),$(3)))
-
-	$(DOCKER_RUN) -i $(CALICO_BUILD) sh -c '$(GIT_CONFIG_SSH); \
-		if [[ ! -z "$(new_ver)" ]]; then \
-			go get $(1)@$(new_ver); \
-			go mod download; \
-		fi'
-endef
-
-# update_replace_pin updates the given package's version to the latest available in the specified repo and branch.
-# This routine can only be used for packages being replaced in go.mod, such as private versions of open-source packages.
-# $(1) should be the name of the package, $(2) and $(3) the repository and branch from which to update it.
-define update_replace_pin
-	$(eval new_ver := $(call get_remote_version,$(2),$(3)))
-
-	$(DOCKER_RUN) -i $(CALICO_BUILD) sh -c '$(GIT_CONFIG_SSH); \
-		if [[ ! -z "$(new_ver)" ]]; then \
-			go mod edit -replace $(1)=$(2)@$(new_ver); \
-			go mod download; \
-		fi'
-endef
-
-guard-ssh-forwarding-bug:
-	@if [ "$(shell uname)" = "Darwin" ]; then \
-		echo "ERROR: This target requires ssh-agent to docker key forwarding and is not compatible with OSX/Mac OS"; \
-		echo "$(MAKECMDGOALS)"; \
-		exit 1; \
-	fi;
-
-LIBCALICO_BRANCH?=$(PIN_BRANCH)
-LIBCALICO_REPO?=github.com/tigera/libcalico-go-private
-LICENSING_BRANCH?=$(PIN_BRANCH)
-LICENSING_REPO?=github.com/tigera/licensing
-FELIX_BRANCH?=$(PIN_BRANCH)
-FELIX_REPO?=github.com/tigera/felix-private
-CONFD_BRANCH?=$(PIN_BRANCH)
-CONFD_REPO?=github.com/tigera/confd-private
-CNI_BRANCH?=$(PIN_BRANCH)
-CNI_REPO?=github.com/tigera/cni-plugin-private
-
-update-libcalico-pin: guard-ssh-forwarding-bug
-	$(call update_replace_pin,github.com/projectcalico/libcalico-go,$(LIBCALICO_REPO),$(LIBCALICO_BRANCH))
-
-update-licensing-pin: guard-ssh-forwarding-bug
-	$(call update_pin,github.com/tigera/licensing,$(LICENSING_REPO),$(LICENSING_BRANCH))
-
-update-felix-pin: guard-ssh-forwarding-bug
-	$(call update_replace_pin,github.com/projectcalico/felix,$(FELIX_REPO),$(FELIX_BRANCH))
-
-update-confd-pin: guard-ssh-forwarding-bug
-	$(call update_replace_pin,github.com/kelseyhightower/confd,$(CONFD_REPO),$(CONFD_BRANCH))
-
-update-cni-pin: guard-ssh-forwarding-bug
-	$(call update_replace_pin,github.com/projectcalico/cni-plugin,$(CNI_REPO),$(CNI_BRANCH))
-
-git-status:
-	git status --porcelain
-
-git-config:
-ifdef CONFIRM
-	git config --global user.name "Semaphore Automatic Update"
-	git config --global user.email "marvin@tigera.io"
-endif
-
-git-commit:
-	git diff --quiet HEAD || git commit -m "Semaphore Automatic Update" go.mod go.sum
-
-git-push:
-	git push
-
-update-felix-confd update-pins: update-libcalico-pin update-licensing-pin update-felix-pin update-confd-pin update-cni-pin
-
-commit-pin-updates: update-pins git-status ci-no-assert git-config git-commit git-push
-
-###############################################################################
-# Static checks
-###############################################################################
-.PHONY: static-checks
-LINT_ARGS := --deadline 5m --max-issues-per-linter 0 --max-same-issues 0
-static-checks:
-	$(DOCKER_RUN) $(CALICO_BUILD) sh -c '$(GIT_CONFIG_SSH); GOGC=50 golangci-lint run $(LINT_ARGS)'
-
-.PHONY: fix
-fix:
-	goimports -w $(SRC_FILES)
-
-foss-checks:
-	$(DOCKER_RUN) -e FOSSA_API_KEY=$(FOSSA_API_KEY) $(CALICO_BUILD) sh -c '$(GIT_CONFIG_SSH); /usr/local/bin/fossa'
-
-###############################################################################
-# Unit tests
-###############################################################################
-## Run the ginkgo UTs.
-ut:
-	$(DOCKER_RUN) $(CALICO_BUILD) sh -c '$(GIT_CONFIG_SSH); ginkgo -cover -r cmd/calico $(GINKGO_ARGS)'
-
-=======
->>>>>>> 38d9c3ee
 ###############################################################################
 # FV Tests
 ###############################################################################
 ## Run the ginkgo FVs
 fv: run-k8s-apiserver
-	 $(DOCKER_RUN) -e ETCD_ENDPOINTS=http://$(LOCAL_IP_ENV):2379 $(CALICO_BUILD) sh -c '$(GIT_CONFIG_SSH); \
+	 $(DOCKER_RUN) -e ETCD_ENDPOINTS=http://$(LOCAL_IP_ENV):2379 $(CALICO_BUILD) sh -c '$(GIT_CONFIG_SSH) \
 		ginkgo -cover -r -skipPackage vendor pkg/startup pkg/allocateip $(GINKGO_ARGS)'
 
 # etcd is used by the STs
@@ -708,8 +325,8 @@
 
 dist/calico-cni-plugin dist/calico-ipam-plugin:
 	-docker rm -f calico-cni
-	docker pull $(CNX_REPOSITORY)/tigera/cni:$(CNI_VER)
-	docker create --name calico-cni $(CNX_REPOSITORY)/tigera/cni:$(CNI_VER)
+	docker pull $(CNX_REPOSITORY)/tigera/cni:$(CNI_VERSION)
+	docker create --name calico-cni $(CNX_REPOSITORY)/tigera/cni:$(CNI_VERSION)
 	docker cp calico-cni:/opt/cni/bin/calico dist/calico-cni-plugin && \
 	  test -e dist/calico-cni-plugin && \
 	  touch dist/calico-cni-plugin
@@ -851,11 +468,7 @@
 	    --privileged \
 	    --net host \
 	$(TEST_CONTAINER_NAME) \
-<<<<<<< HEAD
-	    sh -c 'cp /root/.kubeadm-dind-cluster/kubectl /bin/kubectl && cd /code/tests/k8st && \
-=======
 	    sh -c 'cp /root/.kubeadm-dind-cluster/kubectl /bin/kubectl && ls -ltr /bin/kubectl && which kubectl && cd /code/tests/k8st && \
->>>>>>> 38d9c3ee
 		   nosetests $(K8ST_TO_RUN) -v --with-xunit --xunit-file="/code/report/k8s-tests.xml" --with-timer'
 
 # Needed for Semaphore CI (where disk space is a real issue during k8s-test)
@@ -898,19 +511,10 @@
 ###############################################################################
 # CI/CD
 ###############################################################################
-.PHONY: mod-download
-mod-download:
-	-$(DOCKER_RUN) $(CALICO_BUILD) sh -c '$(GIT_CONFIG_SSH); go mod download'
-
 .PHONY: ci
-<<<<<<< HEAD
 ci: clean mod-download static-checks ut fv image-all assert-not-dirty build-windows-archive st
 
 # use this target to run all but assert-not-dirty target to use with commit-pin-updates.
-ci-no-assert: clean mod-download static-checks ut fv image-all build-windows-archive st
-=======
-ci: mod-download static-checks fv image-all st
->>>>>>> 38d9c3ee
 
 ## Deploys images to registry
 cd:
@@ -922,11 +526,6 @@
 endif
 	$(MAKE) tag-images-all push-all push-manifests push-non-manifests IMAGETAG=${BRANCH_NAME} EXCLUDEARCH="$(EXCLUDEARCH)"
 	$(MAKE) tag-images-all push-all push-manifests push-non-manifests IMAGETAG=$(shell git describe --tags --dirty --always --long) EXCLUDEARCH="$(EXCLUDEARCH)"
-
-# Assert no local changes after a clean build. This helps catch errors resulting from
-# misconfigured go.mod / go.sum / gitignore, etc.
-assert-not-dirty:
-	@./hack/check-dirty.sh
 
 ###############################################################################
 # Release
@@ -1030,24 +629,6 @@
 ###############################################################################
 # Image build/push
 ###############################################################################
-<<<<<<< HEAD
-.PHONY: help
-## Display this help text
-help: # Some kind of magic from https://gist.github.com/rcmachado/af3db315e31383502660
-	$(info Available targets)
-	@awk '/^[a-zA-Z\-\_0-9\/]+:/ {				      \
-		nb = sub( /^## /, "", helpMsg );				\
-		if(nb == 0) {						   \
-			helpMsg = $$0;					      \
-			nb = sub( /^[^:]*:.* ## /, "", helpMsg );		   \
-		}							       \
-		if (nb)							 \
-			printf "\033[1;31m%-" width "s\033[0m %s\n", $$1, helpMsg;  \
-	}								   \
-	{ helpMsg = $$0 }'						  \
-	width=20							    \
-	$(MAKEFILE_LIST)
-=======
 # we want to be able to run the same recipe on multiple targets keyed on the image name
 # to do that, we would use the entire image name, e.g. calico/node:abcdefg, as the stem, or '%', in the target
 # however, make does **not** allow the usage of invalid filename characters - like / and : - in a stem, and thus errors out
@@ -1067,7 +648,6 @@
 ifndef IMAGETAG
 	$(error IMAGETAG is undefined - run using make <target> IMAGETAG=X.Y.Z)
 endif
->>>>>>> 38d9c3ee
 
 ## push one arch
 push: imagetag $(addprefix sub-single-push-,$(call escapefs,$(PUSH_IMAGES)))
@@ -1123,7 +703,7 @@
 $(info $(shell printf "%-21s = %-10s\n" "BIRD_VERSION" $(BIRD_VERSION)))
 
 $(info "Test dependency versions")
-$(info $(shell printf "%-21s = %-10s\n" "CNI_VER" $(CNI_VER)))
+$(info $(shell printf "%-21s = %-10s\n" "CNI_VERSION" $(CNI_VERSION)))
 
 $(info "Calico git version")
 $(info $(shell printf "%-21s = %-10s\n" "GIT_VERSION" $(GIT_VERSION)))