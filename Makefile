--- conflicted
+++ resolved
@@ -1,16 +1,12 @@
 PACKAGE_NAME?=github.com/projectcalico/typha
 GO_BUILD_VER=v0.47
 
-<<<<<<< HEAD
-SEMAPHORE_PROJECT_ID=$(SEMAPHORE_TYPHA_PRIVATE_PROJECT_ID)
+SEMAPHORE_PROJECT_ID?=$(SEMAPHORE_TYPHA_PRIVATE_PROJECT_ID)
+
+# Used so semaphore can trigger the update pin pipelines in projects that have this project as a dependency.
+SEMAPHORE_AUTO_PIN_UPDATE_PROJECT_IDS=$(SEMAPHORE_FELIX_PRIVATE_PROJECT_ID)
 
 GIT_USE_SSH = true
-=======
-SEMAPHORE_PROJECT_ID?=$(SEMAPHORE_TYPHA_PROJECT_ID)
-
-# Used so semaphore can trigger the update pin pipelines in projects that have this project as a dependency.
-SEMAPHORE_AUTO_PIN_UPDATE_PROJECT_IDS=$(SEMAPHORE_FELIX_PROJECT_ID)
->>>>>>> 9f96aeb2
 
 # This needs to be evaluated before the common makefile is included.
 # This var contains some default values that the common makefile may append to.
