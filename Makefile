--- conflicted
+++ resolved
@@ -251,13 +251,8 @@
 	       dist \
 	       build \
 	       fv/fv.test \
-<<<<<<< HEAD
-	       $(GENERATED_GO_FILES) \
+	       $(GENERATED_FILES) \
 	       docs/*.pdf \
-=======
-	       $(GENERATED_FILES) \
-	       go/docs/calc.pdf \
->>>>>>> 355f98a6
 	       .glide \
 	       vendor \
 	       .go-pkg-cache \
