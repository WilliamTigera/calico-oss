CALICO_DIR=$(shell git rev-parse --show-toplevel)
GIT_HASH=$(shell git rev-parse --short=9 HEAD)
VERSIONS_FILE?=$(CALICO_DIR)/_data/versions.yml
IMAGES_FILE=
JEKYLL_VERSION=pages
HP_VERSION=v0.2
DEV?=false
CONFIG=--config _config.yml
ifeq ($(DEV),true)
	CONFIG:=$(CONFIG),_config_dev.yml
endif
ifneq ($(IMAGES_FILE),)
	CONFIG:=$(CONFIG),/config_images.yml
endif

# Set DEV_NULL=true to enable the Null Converter which renders the docs site as markdown. 
# This is useful for comparing changes to templates & includes.
ifeq ($(DEV_NULL),true)
	CONFIG:=$(CONFIG),_config_null.yml
endif

GO_BUILD_VER?=v0.22
CALICO_BUILD?=calico/go-build:$(GO_BUILD_VER)
LOCAL_USER_ID?=$(shell id -u $$USER)
PACKAGE_NAME?=github.com/projectcalico/calico

GO_BUILD_VER?=v0.20
CALICO_BUILD?=calico/go-build:$(GO_BUILD_VER)
LOCAL_USER_ID?=$(shell id -u $$USER)
PACKAGE_NAME?=github.com/projectcalico/calico

# Determine whether there's a local yaml installed or use dockerized version.
# Note in order to install local (faster) yaml: "go get github.com/mikefarah/yq.v2"
YAML_CMD:=$(shell which yq.v2 || echo docker run --rm -i calico/yaml)

# Local directories to ignore when running htmlproofer
HP_IGNORE_LOCAL_DIRS="/v2.0/"

##############################################################################
# Version information used for cutting a release.
RELEASE_STREAM?=

CHART?=calico
REGISTRY?=gcr.io/unique-caldron-775/cnx/
DOCS_TEST_CONTAINER?=tigera/docs-test

# Use := so that these V_ variables are computed only once per make run.
CALICO_VER := $(shell cat $(VERSIONS_FILE) | $(YAML_CMD) read - '[0].title')
NODE_VER := $(shell cat $(VERSIONS_FILE) | $(YAML_CMD) read - '[0].components.cnx-node.version')
CTL_VER := $(shell cat $(VERSIONS_FILE) | $(YAML_CMD) read - '[0].components.calicoctl.version')
CNI_VER := $(shell cat $(VERSIONS_FILE) | $(YAML_CMD) read - '[0].components.calico/cni.version')
KUBE_CONTROLLERS_VER := $(shell cat $(VERSIONS_FILE) | $(YAML_CMD) read - '[0].components.calico/kube-controllers.version')
POD2DAEMON_VER := $(shell cat $(VERSIONS_FILE) | $(YAML_CMD) read - '[0].components.flexvol.version')
DIKASTES_VER := $(shell cat $(VERSIONS_FILE) | $(YAML_CMD) read - '[0].components.calico/dikastes.version')
FLANNEL_MIGRATION_VER := $(shell cat $(VERSIONS_FILE) | $(YAML_CMD) read - '[0].components.calico/flannel-migration-controller.version')
TYPHA_VER := $(shell cat $(VERSIONS_FILE) | $(YAML_CMD) read - '[0].components.typha.version')

##############################################################################

# Always install the git hooks to prevent publishing closed source code to a non-private repo.
hooks_installed:=$(shell ./install-git-hooks)

.PHONY: install-git-hooks
## Install Git hooks
install-git-hooks:
	./install-git-hooks
	
## Serve a local view of your current site on port 4000
serve: bin/helm
	# We have to override JEKYLL_DOCKER_TAG which is usually set to 'pages'.
	# When set to 'pages', jekyll starts in safe mode which means it will not
	# load any plugins. Since we're no longer running in github-pages, but would
	# like to use a docker image that comes preloaded with all the github-pages plugins,
	# its ok to override this variable.
	docker run --rm \
	  -v $$PWD/bin/helm:/usr/local/bin/helm:ro \
	  -v $$PWD:/srv/jekyll \
	  -e JEKYLL_DOCKER_TAG="" \
	  -e JEKYLL_UID=`id -u` \
	  -p 4000:4000 \
	  jekyll/jekyll:$(JEKYLL_VERSION) jekyll serve --incremental $(CONFIG)

.PHONY: build
_site build: bin/helm
	docker run --rm \
	-e JEKYLL_DOCKER_TAG="" \
	-e JEKYLL_UID=`id -u` \
	-v $$PWD/bin/helm:/usr/local/bin/helm:ro \
	-v $$PWD:/srv/jekyll \
	-v $(VERSIONS_FILE):/srv/jekyll/_data/versions.yml \
	-v $(IMAGES_FILE):/config_images.yml \
	jekyll/jekyll:$(JEKYLL_VERSION) jekyll build --incremental $(CONFIG)

## Clean enough that a new release build will be clean
clean:
	rm -rf _output _site .jekyll-metadata stderr.out filtered.out docs_test.created bin pinned_versions.yaml

########################################################################################################################
# Builds locally checked out code using local versions of libcalico, felix, and confd.
#
# Example commands:
#
#	# Make a build of your locally checked out code with custom registry.
#	make dev-clean dev-image REGISTRY=caseydavenport
#
#	# Build a set of manifests using the produced images.
#	make dev-manifests REGISTRY=caseydavenport
#
#	# Push the built images.
#	make dev-push REGISTRY=caseydavenport
#
#	# Make a build using a specific tag, e.g. calico/node:mytag-amd64.
#	make dev-clean dev-image TAG_COMMAND='echo mytag'
#
########################################################################################################################
RELEASE_REPOS=felix typha kube-controllers calicoctl cni-plugin app-policy pod2daemon node
RELEASE_BRANCH_REPOS=$(sort $(RELEASE_REPOS) libcalico-go confd)
TAG_COMMAND=git describe --tags --dirty --always --long
REGISTRY?=calico
LOCAL_BUILD=true
.PHONY: dev-image dev-test dev-clean
## Build a local version of Calico based on the checked out codebase.
dev-image: $(addsuffix -dev-image, $(filter-out calico felix, $(RELEASE_REPOS)))
$(addsuffix -dev-image,$(RELEASE_REPOS)): %-dev-image: ../%
	@cd $< && export TAG=$$($(TAG_COMMAND)); make image tag-images \
		BUILD_IMAGE=$(REGISTRY)/$* \
		PUSH_IMAGES=$(REGISTRY)/$* \
		LOCAL_BUILD=$(LOCAL_BUILD) \
		IMAGETAG=$$TAG

## Push locally built images.
dev-push: $(addsuffix -dev-push, $(filter-out calico felix, $(RELEASE_REPOS)))
$(addsuffix -dev-push,$(RELEASE_REPOS)): %-dev-push: ../%
	@cd $< && export TAG=$$($(TAG_COMMAND)); make push \
		BUILD_IMAGE=$(REGISTRY)/$* \
		PUSH_IMAGES=$(REGISTRY)/$* \
		LOCAL_BUILD=$(LOCAL_BUILD) \
		IMAGETAG=$$TAG

## Run all tests against currently checked out code. WARNING: This takes a LONG time.
dev-test:  $(addsuffix -dev-test, $(filter-out calico, $(RELEASE_REPOS)))
$(addsuffix -dev-test,$(RELEASE_REPOS)): %-dev-test: ../%
	@cd $< && make test LOCAL_BUILD=$(LOCAL_BUILD)

## Run `make clean` across all repos.
dev-clean: $(addsuffix -dev-clean, $(filter-out calico felix, $(RELEASE_REPOS)))
$(addsuffix -dev-clean,$(RELEASE_REPOS)): %-dev-clean: ../%
	@cd $< && export TAG=$$($(TAG_COMMAND)); make clean \
		BUILD_IMAGE=$(REGISTRY)/$* \
		PUSH_IMAGES=$(REGISTRY)/$* \
		LOCAL_BUILD=$(LOCAL_BUILD) \
		IMAGETAG=$$TAG

dev-manifests: dev-versions-yaml dev-images-file
	@make bin/helm
	@make clean _site \
		VERSIONS_FILE="$$PWD/pinned_versions.yml" \
		IMAGES_FILE="$$PWD/pinned_images.yml" \
		DEV=true
	@mkdir -p _output
	@cp -r _site/master/manifests _output/dev-manifests

# Builds an images file for help in building the docs manifests. We need this in order
# to override the default images file with the desired registry and image names as
# produced by the `dev-image` target.
dev-images-file:
	@echo "imageNames:" > pinned_images.yml
	@echo "  node: $(REGISTRY)/node" >> pinned_images.yml
	@echo "  calicoctl: $(REGISTRY)/calicoctl" >> pinned_images.yml
	@echo "  typha: $(REGISTRY)/typha" >> pinned_images.yml
	@echo "  cni: $(REGISTRY)/cni-plugin" >> pinned_images.yml
	@echo "  kubeControllers: $(REGISTRY)/kube-controllers" >> pinned_images.yml
	@echo "  calico-upgrade: $(REGISTRY)/upgrade" >> pinned_images.yml
	@echo "  flannel: quay.io/coreos/flannel" >> pinned_images.yml
	@echo "  dikastes: $(REGISTRY)/app-policy" >> pinned_images.yml
	@echo "  pilot-webhook: $(REGISTRY)/pilot-webhook" >> pinned_images.yml
	@echo "  flexvol: $(REGISTRY)/pod2daemon" >> pinned_images.yml


# Builds a versions.yaml file that corresponds to the versions produced by the `dev-image` target.
dev-versions-yaml:
	@export TYPHA_VER=`cd ../typha && $(TAG_COMMAND)`-amd64; \
	export CTL_VER=`cd ../calicoctl && $(TAG_COMMAND)`-amd64; \
	export NODE_VER=`cd ../node && $(TAG_COMMAND)`-amd64; \
	export CNI_VER=`cd ../cni-plugin && $(TAG_COMMAND)`-amd64; \
	export KUBE_CONTROLLERS_VER=`cd ../kube-controllers && $(TAG_COMMAND)`-amd64; \
	export APP_POLICY_VER=`cd ../app-policy && $(TAG_COMMAND)`-amd64; \
	export POD2DAEMON_VER=`cd ../pod2daemon && $(TAG_COMMAND)`-amd64; \
	/bin/echo -e \
"- title: \"dev-build\"\\n"\
"  note: \"Developer build\"\\n"\
"  components:\\n"\
"     typha:\\n"\
"      version: $$TYPHA_VER\\n"\
"     calicoctl:\\n"\
"      version:  $$CTL_VER\\n"\
"     calico/node:\\n"\
"      version:  $$NODE_VER\\n"\
"     calico/cni:\\n"\
"      version:  $$CNI_VER\\n"\
"     calico/kube-controllers:\\n"\
"      version: $$KUBE_CONTROLLERS_VER\\n"\
"     networking-calico:\\n"\
"      version: master\\n"\
"     flannel:\\n"\
"      version: v0.11.1\\n"\
"     dikastes:\\n"\
"      version: $$APP_POLICY_VER\\n"\
"     flexvol:\\n"\
"      version: $$POD2DAEMON_VER\\n" > pinned_versions.yml;

###############################################################################
# CI / test targets
###############################################################################
docs_test.created:
	docker build -t $(DOCS_TEST_CONTAINER) -f docs_test/Dockerfile.python .
	touch docs_test.created

test: docs_test.created
	docker run --rm \
        -v $(PWD):/code \
        -e RELEASE_STREAM=$(RELEASE_STREAM) \
	-e QUAY_API_TOKEN=$(QUAY_API_TOKEN) \
	-e DOCS_URL=$(DOCS_URL) \
	-e GIT_HASH=$(GIT_HASH) \
	$(DOCS_TEST_CONTAINER) sh -c \
	"nosetests . $(EXCLUDE_PARAMS) -v --nocapture --with-xunit \
	--xunit-file='/code/tests/report/nosetests.xml' \
	--with-timer"

ci: clean htmlproofer kubeval helm-tests

htmlproofer: _site
	# Run htmlproofer, failing if we hit any errors.
	./htmlproofer.sh

kubeval: _site
	# Run kubeval to check master manifests are valid Kubernetes resources.
	-docker run -v $$PWD:/calico --entrypoint /bin/sh garethr/kubeval:0.7.3 -c 'ok=true; for f in `find /calico/_site/master -name "*.yaml" |grep -v "\(patch-cnx-manager-configmap\|kube-controllers-patch\|config\|allow-istio-pilot\|30-policy\|cnx-policy\|crds-only\|istio-app-layer-policy\|patch-flow-logs\|upgrade-calico\|upgrade-calico-3.10\|-cf\).yaml"`; do echo Running kubeval on $$f; /kubeval $$f || ok=false; done; $$ok' 1>stderr.out 2>&1

	# Filter out error loading schema for non-standard resources.
	-grep -v "Could not read schema from HTTP, response status is 404 Not Found" stderr.out > filtered.out

	# Filter out error reading empty secrets (which we use for e.g. etcd secrets and seem to work).
	-grep -v "invalid Secret" filtered.out > filtered.out

	# Filter out error reading calico networkpolicy since kubeval thinks they're kubernetes networkpolicies and
	# complains when it doesn't have a podSelector. Unfortunately, this also filters out networkpolicy failures.
	# TODO: don't filter out k8s networkpolicy errors
	-grep -v "invalid NetworkPolicy" filtered.out > filtered.out

	# Display the errors with context and fail if there were any.
	-rm stderr.out
	! grep -C3 -P "invalid|\t\*" filtered.out
	rm filtered.out

helm-tests: vendor bin/helm values.yaml
ifndef RELEASE_STREAM
	# Default the version to master if not set
	$(eval RELEASE_STREAM = master)
endif
	mkdir -p .go-pkg-cache && \
		docker run --rm \
		--net=host \
		-v $$(pwd):/go/src/$(PACKAGE_NAME):rw \
		-v $$(pwd)/.go-pkg-cache:/go/pkg:rw \
		-v $$(pwd)/bin/helm:/usr/local/bin/helm \
		-e LOCAL_USER_ID=$(LOCAL_USER_ID) \
		-w /go/src/$(PACKAGE_NAME) \
		$(CALICO_BUILD) ginkgo -cover -r -skipPackage vendor ./helm-tests -chart-path=./_includes/$(RELEASE_STREAM)/charts/calico,./_includes/$(RELEASE_STREAM)/charts/tigera-secure-ee $(GINKGO_ARGS)

###############################################################################
# Docs automation
###############################################################################

# URLs to ignore when checking external links.
HP_IGNORE_URLS=/docs.openshift.org/

check_external_links: _site
	docker run -ti -e JEKYLL_UID=`id -u` --rm -v $(PWD)/_site:/_site/ quay.io/calico/htmlproofer:$(HP_VERSION) /_site --external_only --file-ignore $(HP_IGNORE_LOCAL_DIRS) --assume-extension --url-ignore $(HP_IGNORE_URLS) --internal_domains "docs.tigera.io"

strip_redirects:
	find \( -name '*.md' -o -name '*.html' \) -exec sed -i'' '/redirect_from:/d' '{}' \;

add_redirects_for_latest: strip_redirects
ifndef VERSION
	$(error VERSION is undefined - run using make add_redirects_for_latest VERSION=vX.Y)
endif
	# Check that the VERSION directory already exists
	@test -d $(VERSION)

	# Add the redirect line - look at .md files only and add "redirect_from: XYZ" on a new line after each "title:"
	find $(VERSION) \( -name '*.md' -o -name '*.html' \) -exec sed -i 's#^title:.*#&\nredirect_from: {}#' '{}' \;

	# Check the redirect_from lines and update the version to be "latest"
	find $(VERSION) \( -name '*.md' -o -name '*.html' \) -exec sed -i 's#^\(redirect_from: \)$(VERSION)#\1latest#' '{}' \;

	# Check the redirect_from lines and strip the .md from the URL
	find $(VERSION) \( -name '*.md' -o -name '*.html' \) -exec sed -i 's#^\(redirect_from:.*\)\.md#\1#' '{}' \;

update_canonical_urls:
	# Looks through all directories and replaces previous latest release version numbers in canonical URLs with new
	python release-scripts/update-canonical-urls.py

# Copy a docs change from ORIG_VERSION (default master) to a specified version.
# The docs change copied is all modifications from the master branch.
backport_docs_change:
ifndef VERSION
	$(error VERSION is undefined - run using make backport_docs_change VERSION=vX.Y)
endif  
ifndef ORIG_VERSION
	# Backporting changes from master.
	$(eval ORIG_VERSION = master)
endif
	# (Note that ... indicates the diff from the merge-base.)
	git diff master...HEAD -- $(ORIG_VERSION) > backport_main.patch
	git diff master...HEAD -- _includes/$(ORIG_VERSION) > backport_includes.patch
	git diff master...HEAD -- _data/`echo $(ORIG_VERSION) | tr . _` > backport_data.patch
	git diff master...HEAD -- _plugins/$(ORIG_VERSION) > backport_helm_values.patch

	-git apply --3way -p2 --directory=$(VERSION) backport_main.patch
	-git apply --3way -p3 --directory=_includes/$(VERSION) backport_includes.patch
	-git apply --3way -p3 --directory=_data/`echo $(VERSION) | tr . _` backport_data.patch
	-git apply --3way -p3 --directory=_plugins/$(VERSION) backport_helm_values.patch
	# "error: unrecognized input" can be ignored if you didn't modify those directories.
	# "error: patch failed" means you will need to manually patch certain directories.

###############################################################################
# Release targets
###############################################################################

## Tags and builds a release from start to finish.
release: release-prereqs
	$(MAKE) release-tag
	$(MAKE) release-build
	$(MAKE) release-verify

	@echo ""
	@echo "Release build complete. Next, push the release."
	@echo ""
	@echo "  make RELEASE_STREAM=$(RELEASE_STREAM) release-publish"
	@echo ""

## Produces a git tag for the release.
release-tag: release-prereqs
	git tag $(CALICO_VER)

## Produces a clean build of release artifacts at the specified version.
release-build: release-prereqs clean
	# Create the release archive.
	$(MAKE) release-archive

## Verifies the release artifacts produces by `make release-build` are correct.
release-verify: release-prereqs
	@echo "TODO: Implement release tar verification"

ifneq (,$(findstring $(RELEASE_STREAM),v3.5 v3.4 v3.3 v3.2 v3.1 v3.0 v2.6))
    # Found: this is an older release.
    REL_NOTES_PATH:=releases
else
    # Not found: this is a newer release.
    REL_NOTES_PATH:=release-notes
endif

## Pushes a github release and release artifacts produced by `make release-build`.
release-publish: release-prereqs
	# Push the git tag.
	git push origin $(CALICO_VER)

	# Push binaries to GitHub release.
	# Requires ghr: https://github.com/tcnksm/ghr
	# Requires GITHUB_TOKEN environment variable set.
	ghr -u projectcalico -r calico \
		-b 'Release notes can be found at https://docs.projectcalico.org/$(RELEASE_STREAM)/$(REL_NOTES_PATH)/' \
		-n $(CALICO_VER) \
		$(CALICO_VER) $(RELEASE_DIR).tgz

	@echo "Verify the GitHub release based on the pushed tag."
	@echo ""
	@echo "  https://github.com/projectcalico/calico/releases/tag/$(CALICO_VER)"
	@echo ""

## Generates release notes for the given version.
release-notes: #release-prereqs
	VERSION=$(CALICO_VER) GITHUB_TOKEN=$(GITHUB_TOKEN) python2 ./release-scripts/generate-release-notes.py

update-authors:
ifndef GITHUB_TOKEN
	$(error GITHUB_TOKEN must be set)
endif
	@echo "# Calico authors" > AUTHORS.md
	@echo "" >> AUTHORS.md
	@echo "This file is auto-generated based on contribution records reported" >> AUTHORS.md
	@echo "by GitHub for the core repositories within the projectcalico/ organization. It is ordered alphabetically." >> AUTHORS.md
	@echo "" >> AUTHORS.md
	@docker run -ti --rm -v $(PWD):/code -e GITHUB_TOKEN=$(GITHUB_TOKEN) python:3 \
		bash -c 'pip install pygithub && /usr/local/bin/python /code/release-scripts/get-contributors.py >> /code/AUTHORS.md'

# release-prereqs checks that the environment is configured properly to create a release.
release-prereqs:
ifndef RELEASE_STREAM
	$(error RELEASE_STREAM is undefined - run using make release RELEASE_STREAM=vX.Y)
endif
	@if [ $(CALICO_VER) != $(NODE_VER) ]; then \
		echo "Expected CALICO_VER $(CALICO_VER) to equal NODE_VER $(NODE_VER)"; \
		exit 1; fi
ifeq (, $(shell which ghr))
	$(error Unable to find `ghr` in PATH, run this: go get -u github.com/tcnksm/ghr)
endif

OUTPUT_DIR?=_output
RELEASE_DIR_NAME?=release-$(CALICO_VER)
RELEASE_DIR?=$(OUTPUT_DIR)/$(RELEASE_DIR_NAME)
RELEASE_DIR_K8S_MANIFESTS?=$(RELEASE_DIR)/k8s-manifests
RELEASE_DIR_IMAGES?=$(RELEASE_DIR)/images
RELEASE_DIR_BIN?=$(RELEASE_DIR)/bin

# Determine where the manifests live. For older versions we used
# a different location, but we still need to package them up for patch
# releases.
DEFAULT_MANIFEST_SRC=./_site/$(RELEASE_STREAM)/manifests
OLD_VERSIONS := v2.0 v2.1 v2.2 v2.3 v2.4 
ifneq ($(filter $(RELEASE_STREAM),$(OLD_VERSIONS)),)
DEFAULT_MANIFEST_SRC=./_site/$(RELEASE_STREAM)/getting-started/kubernetes/installation
endif
MANIFEST_SRC?=$(DEFAULT_MANIFEST_SRC)

## Create an archive that contains a complete "Calico" release
release-archive: release-prereqs $(RELEASE_DIR).tgz

$(RELEASE_DIR).tgz: $(RELEASE_DIR) $(RELEASE_DIR_K8S_MANIFESTS) $(RELEASE_DIR_IMAGES) $(RELEASE_DIR_BIN) $(RELEASE_DIR)/README
	tar -czvf $(RELEASE_DIR).tgz -C $(OUTPUT_DIR) $(RELEASE_DIR_NAME)

$(RELEASE_DIR_IMAGES): $(RELEASE_DIR_IMAGES)/calico-node.tar $(RELEASE_DIR_IMAGES)/calico-typha.tar $(RELEASE_DIR_IMAGES)/calico-cni.tar $(RELEASE_DIR_IMAGES)/calico-kube-controllers.tar $(RELEASE_DIR_IMAGES)/calico-pod2daemon-flexvol.tar $(RELEASE_DIR_IMAGES)/calico-dikastes.tar $(RELEASE_DIR_IMAGES)/calico-flannel-migration-controller.tar


$(RELEASE_DIR_BIN): $(RELEASE_DIR_BIN)/calicoctl $(RELEASE_DIR_BIN)/calicoctl-windows-amd64.exe $(RELEASE_DIR_BIN)/calicoctl-darwin-amd64

$(RELEASE_DIR)/README:
	@echo "This directory contains a complete release of Calico $(CALICO_VER)" >> $@
	@echo "Documentation for this release can be found at http://docs.projectcalico.org/$(RELEASE_STREAM)" >> $@
	@echo "" >> $@
	@echo "Docker images (under 'images'). Load them with 'docker load'" >> $@
	@echo "* The calico/node docker image  (version $(NODE_VERS))" >> $@
	@echo "* The calico/typha docker image  (version $(TYPHA_VER))" >> $@
	@echo "* The calico/cni docker image  (version $(CNI_VERS))" >> $@
	@echo "* The calico/kube-controllers docker image (version $(KUBE_CONTROLLERS_VER))" >> $@
	@echo "* The calico/dikastes docker image (version $(DIKASTES_VER))" >> $@
	@echo "* The calico/pod2daemon-flexvol docker image (version $(POD2DAEMON_VER))" >> $@
	@echo "* The calico/flannel-migration-controller docker image (version $(FLANNEL_MIGRATION_VER))" >> $@
	@echo "" >> $@
	@echo "Binaries (for amd64) (under 'bin')" >> $@
	@echo "* The calicoctl binary (for Linux) (version $(CTL_VER))" >> $@
	@echo "* The calicoctl-windows-amd64.exe binary (for Windows) (version $(CTL_VER))" >> $@
	@echo "* The calicoctl-darwin-amd64 binary (for Mac) (version $(CTL_VER))" >> $@
	@echo "" >> $@
	@echo "Kubernetes manifests (under 'k8s-manifests directory')" >> $@

$(RELEASE_DIR):
	mkdir -p $(RELEASE_DIR)

$(RELEASE_DIR_K8S_MANIFESTS):
	# Ensure that the docs site is generated
	rm -rf ../_site
	$(MAKE) _site

	# Find all the hosted manifests and copy them into the release dir. Use xargs to mkdir the destination directory structure before copying them.
	# -printf "%P\n" prints the file name and directory structure with the search dir stripped off
	find $(MANIFEST_SRC) -name  '*.yaml' -printf "%P\n" | \
	  xargs -I FILE sh -c \
	    'mkdir -p $(RELEASE_DIR_K8S_MANIFESTS)/`dirname FILE`;\
	    cp $(MANIFEST_SRC)/FILE $(RELEASE_DIR_K8S_MANIFESTS)/`dirname FILE`;'

$(RELEASE_DIR_IMAGES)/calico-node.tar:
	mkdir -p $(RELEASE_DIR_IMAGES)
	docker pull calico/node:$(NODE_VER)
	docker save --output $@ calico/node:$(NODE_VER)

$(RELEASE_DIR_IMAGES)/calico-typha.tar:
	mkdir -p $(RELEASE_DIR_IMAGES)
	docker pull calico/typha:$(TYPHA_VER)
	docker save --output $@ calico/typha:$(TYPHA_VER)

$(RELEASE_DIR_IMAGES)/calico-cni.tar:
	mkdir -p $(RELEASE_DIR_IMAGES)
	docker pull calico/cni:$(CNI_VER)
	docker save --output $@ calico/cni:$(CNI_VER)

$(RELEASE_DIR_IMAGES)/calico-kube-controllers.tar:
	mkdir -p $(RELEASE_DIR_IMAGES)
	docker pull calico/kube-controllers:$(KUBE_CONTROLLERS_VER)
	docker save --output $@ calico/kube-controllers:$(KUBE_CONTROLLERS_VER)

$(RELEASE_DIR_IMAGES)/calico-pod2daemon-flexvol.tar:
	mkdir -p $(RELEASE_DIR_IMAGES)
	docker pull calico/pod2daemon-flexvol:$(POD2DAEMON_VER)
	docker save --output $@ calico/pod2daemon-flexvol:$(POD2DAEMON_VER)

$(RELEASE_DIR_IMAGES)/calico-dikastes.tar:
	mkdir -p $(RELEASE_DIR_IMAGES)
	docker pull calico/dikastes:$(DIKASTES_VER)
	docker save --output $@ calico/dikastes:$(DIKASTES_VER)

$(RELEASE_DIR_IMAGES)/calico-flannel-migration-controller.tar:
	mkdir -p $(RELEASE_DIR_IMAGES)
	docker pull calico/flannel-migration-controller:$(FLANNEL_MIGRATION_VER)
	docker save --output $@ calico/flannel-migration-controller:$(FLANNEL_MIGRATION_VER)

$(RELEASE_DIR_BIN)/%:
	mkdir -p $(RELEASE_DIR_BIN)
	wget https://github.com/projectcalico/calicoctl/releases/download/$(CTL_VER)/$(@F) -O $@
	chmod +x $@

###############################################################################
# Utilities
###############################################################################
HELM_RELEASE=helm-v2.11.0-linux-amd64.tar.gz
bin/helm:
	mkdir -p bin
	$(eval TMP := $(shell mktemp -d))
	wget -q https://storage.googleapis.com/kubernetes-helm/$(HELM_RELEASE) -O $(TMP)/$(HELM_RELEASE)
	tar -zxvf $(TMP)/$(HELM_RELEASE) -C $(TMP)
	mv $(TMP)/linux-amd64/helm bin/helm

###############################################################################
# Helm
###############################################################################
# Build values.yaml for all charts
.PHONY: values.yaml
<<<<<<< HEAD
values.yaml: values.yaml/tigera-secure-ee-core values.yaml/tigera-secure-ee
values.yaml/%:
ifndef RELEASE_STREAM
	# Default the version to master if not set
	$(eval RELEASE_STREAM = master)
endif
	docker run --rm \
	  -v $$PWD:/calico \
	  -w /calico \
	  ruby:2.5 ruby ./hack/gen_values_yml.rb --registry $(REGISTRY) --chart $(@F) > _includes/charts/$(@F)/values.yaml

# The following chunk of conditionals sets the Version of the helm chart. 
# Helm requires strict semantic versioning.
# There are several use cases this code seeks to accomodate:
# - For master directory, we hardcode the version to v0.0.0
# - For master branch of any other directory, we should append '-pre' to the
#   latest revision release (CALICO_VER) if it's not already appended,
#   e.g. 'v2.4.0-pre'
# - When building release artifacts, allow the ability to override '-pre' with an
#   integer, e.g. 'v2.4.0-1'
ifeq ($(RELEASE_STREAM), master)
# For master, helm requires semantic versioning, so use v0.0.0
chartVersion:=v0.0.0
appVersion:=master-$(GIT_HASH)
else ifdef CHART_RELEASE
# When cutting a final package, use CHART_RELEASE to append a increasing integer.
# eg. 'make charts.yaml RELEASE_STREAM=v2.4 CHART_RELEASE=0' would produce v2.4.0-0
chartVersion=$(CALICO_VER)-$(CHART_RELEASE)
appVersion:=$(CALICO_VER)
else
# Lastly, for builds of the master branch, we want to append a '-pre',
# but not to any release name that already has one.
chartVersion:=$(subst -pre,,$(CALICO_VER))-pre
appVersion=$(CALICO_VER)-$(GIT_HASH)
endif

charts: values.yaml chart/tigera-secure-ee-core chart/tigera-secure-ee
chart/%:
	mkdir -p bin
	helm package ./_includes/charts/$(@F) \
	--save=false \
	--destination ./bin/ \
	--version $(chartVersion) \
	--app-version $(appVersion)
=======
values.yaml: values.yaml/calico values.yaml/tigera-operator
values.yaml/%:
	docker run --rm \
	  -v $$PWD:/calico \
	  -w /calico \
	  ruby:2.5 ruby ./hack/gen_values_yml.rb --chart $(@F) > _includes/charts/$(@F)/values.yaml
>>>>>>> b9da0143

 ## Create the vendor directory
vendor: glide.yaml
	# Ensure that the glide cache directory exists.
	mkdir -p $(HOME)/.glide

	docker run --rm -i \
	  -v $(CURDIR):/go/src/$(PACKAGE_NAME):rw \
	  -v $(HOME)/.glide:/home/user/.glide:rw \
	  -e LOCAL_USER_ID=$(LOCAL_USER_ID) \
	  -w /go/src/$(PACKAGE_NAME) \
	  $(CALICO_BUILD) glide install -strip-vendor

.PHONY: help
## Display this help text
help: # Some kind of magic from https://gist.github.com/rcmachado/af3db315e31383502660
	$(info Available targets)
	@awk '/^[a-zA-Z\-\_0-9\/]+:/ {                                      \
		nb = sub( /^## /, "", helpMsg );                                \
		if(nb == 0) {                                                   \
			helpMsg = $$0;                                              \
			nb = sub( /^[^:]*:.* ## /, "", helpMsg );                   \
		}                                                               \
		if (nb)                                                         \
			printf "\033[1;31m%-" width "s\033[0m %s\n", $$1, helpMsg;  \
	}                                                                   \
	{ helpMsg = $$0 }'                                                  \
	width=20                                                            \
	$(MAKEFILE_LIST)

DOCS_TEST_CONTAINER=projectcalico/release-test
.PHONY: release-test-image
release-test-image:
	cd release-scripts/tests && docker build -t $(DOCS_TEST_CONTAINER) . && cd -

.PHONY: release-test
release-test: release-test-image
	docker run --rm \
	-v $(PWD):/docs \
	-e RELEASE_STREAM=$(RELEASE_STREAM) \
	$(DOCS_TEST_CONTAINER) sh -c \
	"nosetests . -e "$(EXCLUDE_REGEX)" \
	-s -v --with-xunit \
	--xunit-file='/docs/nosetests.xml' \
	--with-timer $(EXTRA_NOSE_ARGS)"<|MERGE_RESOLUTION|>--- conflicted
+++ resolved
@@ -527,8 +527,7 @@
 ###############################################################################
 # Build values.yaml for all charts
 .PHONY: values.yaml
-<<<<<<< HEAD
-values.yaml: values.yaml/tigera-secure-ee-core values.yaml/tigera-secure-ee
+values.yaml: values.yaml/tigera-secure-ee-core values.yaml/tigera-secure-ee values.yaml/tigera-operator
 values.yaml/%:
 ifndef RELEASE_STREAM
 	# Default the version to master if not set
@@ -572,14 +571,6 @@
 	--destination ./bin/ \
 	--version $(chartVersion) \
 	--app-version $(appVersion)
-=======
-values.yaml: values.yaml/calico values.yaml/tigera-operator
-values.yaml/%:
-	docker run --rm \
-	  -v $$PWD:/calico \
-	  -w /calico \
-	  ruby:2.5 ruby ./hack/gen_values_yml.rb --chart $(@F) > _includes/charts/$(@F)/values.yaml
->>>>>>> b9da0143
 
  ## Create the vendor directory
 vendor: glide.yaml
