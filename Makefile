--- conflicted
+++ resolved
@@ -18,7 +18,6 @@
 
 API_SERVER_IMAGE      ?=tigera/cnx-apiserver
 BUILD_IMAGES          ?=$(API_SERVER_IMAGE)
-<<<<<<< HEAD
 DEV_REGISTRIES        ?=gcr.io/unique-caldron-775/cnx
 RELEASE_REGISTRIES    ?=quay.io
 RELEASE_BRANCH_PREFIX ?=release-calient
@@ -33,12 +32,6 @@
 else
 local_build:
 endif
-=======
-DEV_REGISTRIES        ?=quay.io docker.io
-RELEASE_REGISTRIES    ?=$(DEV_REGISTRIES)
-RELEASE_BRANCH_PREFIX ?=release
-DEV_TAG_SUFFIX        ?=0.dev
->>>>>>> 8fdf9d0d
 
 # Allow libcalico-go to be mapped into the build container.
 # Please note, this will change go.mod.
@@ -360,107 +353,6 @@
 	rm -rf hack/lib/
 
 ###############################################################################
-# Release
-###############################################################################
-PREVIOUS_RELEASE=$(shell git describe --tags --abbrev=0)
-
-## Tags and builds a release from start to finish.
-release: release-prereqs
-	$(MAKE) VERSION=$(VERSION) release-tag
-	$(MAKE) VERSION=$(VERSION) release-build
-	$(MAKE) VERSION=$(VERSION) release-verify
-
-	@echo ""
-	@echo "Release build complete. Next, push the produced images."
-	@echo ""
-	@echo "  make VERSION=$(VERSION) release-publish"
-	@echo ""
-
-## Produces a git tag for the release.
-release-tag: release-prereqs release-notes
-	git tag $(VERSION) -F release-notes-$(VERSION)
-	@echo ""
-	@echo "Now you can build the release:"
-	@echo ""
-	@echo "  make VERSION=$(VERSION) release-build"
-	@echo ""
-
-## Produces a clean build of release artifacts at the specified version.
-release-build: release-prereqs clean
-# Check that the correct code is checked out.
-ifneq ($(VERSION), $(GIT_VERSION))
-	$(error Attempt to build $(VERSION) from $(GIT_VERSION))
-endif
-
-<<<<<<< HEAD
-	$(MAKE) image
-	$(MAKE) retag-build-images-with-registries IMAGETAG=$(VERSION)
-	# Generate the `latest` images.
-	$(MAKE) retag-build-images-with-registries IMAGETAG=latest
-=======
-	$(MAKE) image RELEASE=true
-	$(MAKE) retag-build-images-with-registries IMAGETAG=$(VERSION) RELEASE=true
-	# Generate the `latest` images.
-	$(MAKE) retag-build-images-with-registries IMAGETAG=latest RELEASE=true
->>>>>>> 8fdf9d0d
-
-## Verifies the release artifacts produces by `make release-build` are correct.
-release-verify: release-prereqs
-	# Check the reported version is correct for each release artifact.
-	if ! docker run tigera/cnx-apiserver | grep 'Version:\s*$(VERSION)$$'; then \
-	  echo "Reported version:" `docker run tigera/cnx-apiserver` "\nExpected version: $(VERSION)"; \
-	  false; \
-	else \
-	  echo "Version check passed\n"; \
-	fi
-
-## Generates release notes based on commits in this version.
-release-notes: release-prereqs
-	mkdir -p dist
-	echo "# Changelog" > release-notes-$(VERSION)
-	sh -c "git cherry -v $(PREVIOUS_RELEASE) | cut '-d ' -f 2- | sed 's/^/- /' >> release-notes-$(VERSION)"
-
-## Pushes a github release and release artifacts produced by `make release-build`.
-release-publish: release-prereqs
-	# Push the git tag.
-	git push origin $(VERSION)
-
-	# Push images.
-<<<<<<< HEAD
-	$(MAKE) push-images-to-registries push-manifests IMAGETAG=$(VERSION)
-=======
-	$(MAKE) push-images-to-registries push-manifests IMAGETAG=$(VERSION) RELEASE=true CONFIRM=true
->>>>>>> 8fdf9d0d
-
-	@echo "Finalize the GitHub release based on the pushed tag."
-	@echo ""
-	@echo "  https://$(PACKAGE_NAME)/releases/tag/$(VERSION)"
-	@echo ""
-	@echo "If this is the latest stable release, then run the following to push 'latest' images."
-	@echo ""
-	@echo "  make VERSION=$(VERSION) release-publish-latest"
-	@echo ""
-
-# WARNING: Only run this target if this release is the latest stable release. Do NOT
-# run this target for alpha / beta / release candidate builds, or patches to earlier Calico versions.
-## Pushes `latest` release images. WARNING: Only run this for latest stable releases.
-release-publish-latest: release-prereqs
-<<<<<<< HEAD
-	$(MAKE) push-images-to-registries push-manifests IMAGETAG=latest
-=======
-	$(MAKE) push-images-to-registries push-manifests IMAGETAG=latest RELEASE=true CONFIRM=true
->>>>>>> 8fdf9d0d
-
-# release-prereqs checks that the environment is configured properly to create a release.
-release-prereqs:
-ifndef VERSION
-	$(error VERSION is undefined - run using make release VERSION=vX.Y.Z)
-endif
-ifdef LOCAL_BUILD
-	$(error LOCAL_BUILD must not be set for a release)
-endif
-
-###############################################################################
 # Utils
 ###############################################################################
 # this is not a linked target, available for convenience.
