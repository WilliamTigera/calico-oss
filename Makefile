# Shortcut targets
default: build

## Build binary for current platform
all: build

## Run the tests for the current platform/architecture
test: ut test-kdd test-etcd

###############################################################################
# Both native and cross architecture builds are supported.
# The target architecture is select by setting the ARCH variable.
# When ARCH is undefined it is set to the detected host architecture.
# When ARCH differs from the host architecture a crossbuild will be performed.
ARCHES=$(patsubst Dockerfile.%,%,$(wildcard Dockerfile.*))

# BUILDARCH is the host architecture
# ARCH is the target architecture
# we need to keep track of them separately
BUILDARCH ?= $(shell uname -m)
BUILDOS ?= $(shell uname -s | tr A-Z a-z)

# canonicalized names for host architecture
ifeq ($(BUILDARCH),aarch64)
	BUILDARCH=arm64
endif
ifeq ($(BUILDARCH),x86_64)
	BUILDARCH=amd64
endif

# unless otherwise set, I am building for my own architecture, i.e. not cross-compiling
ARCH ?= $(BUILDARCH)

# canonicalized names for target architecture
ifeq ($(ARCH),aarch64)
	override ARCH=arm64
endif
ifeq ($(ARCH),x86_64)
    override ARCH=amd64
endif

###############################################################################
GO_BUILD_VER?=v0.23

CALICO_BUILD = calico/go-build:$(GO_BUILD_VER)

#This is a version with known container with compatible versions of sed/grep etc.
TOOLING_BUILD?=calico/go-build:v0.20


CALICOCTL_VER=master
CALICOCTL_CONTAINER_NAME=gcr.io/unique-caldron-775/cnx/tigera/calicoctl:$(CALICOCTL_VER)-$(ARCH)
TYPHA_VER=master
TYPHA_CONTAINER_NAME=gcr.io/unique-caldron-775/cnx/tigera/typha:$(TYPHA_VER)-$(ARCH)
K8S_VERSION?=v1.14.1
ETCD_VER?=v3.3.7
BIRD_VER=v0.3.1
LOCAL_IP_ENV?=$(shell ip route get 8.8.8.8 | head -1 | awk '{print $$7}')

GIT_SHORT_COMMIT:=$(shell git rev-parse --short HEAD || echo '<unknown>')
GIT_DESCRIPTION:=$(shell git describe --tags || echo '<unknown>')
LDFLAGS=-ldflags "-X $(PACKAGE_NAME)/pkg/buildinfo.GitVersion=$(GIT_DESCRIPTION)"

# Ensure that the bin directory is always created
MAKE_SURE_BIN_EXIST := $(shell mkdir -p bin)

# Figure out the users UID.  This is needed to run docker containers
# as the current user and ensure that files built inside containers are
# owned by the current user.
LOCAL_USER_ID?=$(shell id -u $$USER)

PACKAGE_NAME?=github.com/kelseyhightower/confd

# All go files.
SRC_FILES:=$(shell find . -name '*.go' -not -path "./vendor/*" )

<<<<<<< HEAD
# Files to include in the Windows ZIP archive.
WINDOWS_BUILT_FILES := windows-packaging/tigera-confd.exe
# Name of the Windows release ZIP archive.
WINDOWS_ARCHIVE := dist/tigera-confd-windows-$(VERSION).zip

# Allow libcalico-go and the ssh auth sock to be mapped into the build container.
ifdef LIBCALICOGO_PATH
  EXTRA_DOCKER_ARGS += -v $(LIBCALICOGO_PATH):/go/src/github.com/projectcalico/libcalico-go:ro
endif
ifdef SSH_AUTH_SOCK
  EXTRA_DOCKER_ARGS += -v $(SSH_AUTH_SOCK):/ssh-agent --env SSH_AUTH_SOCK=/ssh-agent
endif


DOCKER_RUN := mkdir -p .go-pkg-cache && \
                   docker run --rm \
                              --net=host \
                              $(EXTRA_DOCKER_ARGS) \
                              -e LOCAL_USER_ID=$(LOCAL_USER_ID) \
                              -v $(HOME)/.glide:/home/user/.glide:rw \
                              -v $(CURDIR):/go/src/$(PACKAGE_NAME):rw \
                              -v $(CURDIR)/.go-pkg-cache:/go/pkg:rw \
                              -w /go/src/$(PACKAGE_NAME) \
                              -e GOARCH=$(ARCH)

=======
EXTRA_DOCKER_ARGS	:= -e GO111MODULE=on

# Volume-mount gopath into the build container to cache go module's packages. If the environment is using multiple
# comma-separated directories for gopath, use the first one, as that is the default one used by go modules.
ifneq ($(GOPATH),)
	# If the environment is using multiple comma-separated directories for gopath, use the first one, as that
	# is the default one used by go modules.
	GOMOD_CACHE = $(shell echo $(GOPATH) | cut -d':' -f1)/pkg/mod
else
	# If gopath is empty, default to $(HOME)/go.
	GOMOD_CACHE = $(HOME)/go/pkg/mod
endif

EXTRA_DOCKER_ARGS += -v $(GOMOD_CACHE):/go/pkg/mod:rw

DOCKER_RUN := mkdir -p .go-pkg-cache $(GOMOD_CACHE) && \
	docker run --rm \
		--net=host \
		$(EXTRA_DOCKER_ARGS) \
		-e LOCAL_USER_ID=$(LOCAL_USER_ID) \
		-e GOCACHE=/go-cache \
		-e GOARCH=$(ARCH) \
		-e GOPATH=/go \
		-v $(CURDIR):/go/src/$(PACKAGE_NAME):rw \
		-v $(CURDIR)/.go-pkg-cache:/go-cache:rw \
		-w /go/src/$(PACKAGE_NAME)
>>>>>>> 12a25699

.PHONY: clean
clean:
	rm -rf vendor
	rm -rf bin/*
	rm -rf tests/logs

# Always install the git hooks to prevent publishing closed source code to a non-private repo.
hooks_installed:=$(shell ./install-git-hooks)

.PHONY: install-git-hooks
## Install Git hooks
install-git-hooks:
	./install-git-hooks

###############################################################################
# Building the binary
###############################################################################
build: bin/confd
build-all: $(addprefix sub-build-,$(VALIDARCHES))
sub-build-%:
	$(MAKE) build ARCH=$*

<<<<<<< HEAD
## Create the vendor directory
vendor: glide.lock
	# Ensure that the glide cache directory exists.
	mkdir -p $(HOME)/.glide
	$(DOCKER_RUN) $(CALICO_BUILD) glide install -strip-vendor


bin/confd-$(ARCH): $(SRC_FILES) vendor
	$(DOCKER_RUN) $(CALICO_BUILD) \
	    sh -c 'go build -v -i -o $@ $(LDFLAGS) "$(PACKAGE_NAME)" && \
=======
# Default the typha repo and version but allow them to be overridden
TYPHA_BRANCH?=$(shell git rev-parse --abbrev-ref HEAD)
TYPHA_REPO?=github.com/projectcalico/typha
TYPHA_VERSION?=$(shell git ls-remote git@github.com:projectcalico/typha $(TYPHA_BRANCH) 2>/dev/null | cut -f 1)
TYPHA_OLDVER?=$(shell $(DOCKER_RUN) $(CALICO_BUILD) go list -m -f "{{.Version}}" github.com/projectcalico/typha)

## Update typha pin in go.mod
update-typha:
	$(DOCKER_RUN) $(CALICO_BUILD) sh -c '\
	if [[ ! -z "$(TYPHA_VERSION)" ]] && [[ "$(TYPHA_VERSION)" != "$(TYPHA_OLDVER)" ]]; then \
        	echo "Updating typha version $(TYPHA_OLDVER) to $(TYPHA_VERSION) from $(TYPHA_REPO)"; \
                go mod edit -droprequire github.com/projectcalico/typha; \
                go get $(TYPHA_REPO)@$(TYPHA_VERSION); \
	fi'

git-status:
	git status --porcelain

git-config:
ifdef CONFIRM
	git config --global user.name "Semaphore Automatic Update"
	git config --global user.email "marvin@tigera.io"
endif

git-commit:
	git diff-index --quiet HEAD || git commit -m "Semaphore Automatic Update" go.mod go.sum

git-push:
	git push

commit-pin-updates: update-typha git-status ci git-config git-commit git-push

bin/confd-$(ARCH): $(SRC_FILES)
	$(DOCKER_RUN) $(CALICO_BUILD) sh -c 'go build -v -i -o $@ $(LDFLAGS) "$(PACKAGE_NAME)" && \
>>>>>>> 12a25699
		( ldd bin/confd-$(ARCH) 2>&1 | grep -q -e "Not a valid dynamic program" \
			-e "not a dynamic executable" || \
		     ( echo "Error: bin/confd was not statically linked"; false ) )'

bin/confd: bin/confd-$(ARCH)
ifeq ($(ARCH),amd64)
	ln -f bin/confd-$(ARCH) bin/confd
endif

# Cross-compile confd for Windows
windows-packaging/tigera-confd.exe: $(SRC_FILES) vendor
	@echo Building confd for Windows...
	mkdir -p bin
	$(DOCKER_RUN) $(CALICO_BUILD) \
           sh -c 'GOOS=windows go build -v -o $@ -v $(LDFLAGS) "$(PACKAGE_NAME)" && \
		( ldd $@ 2>&1 | grep -q "Not a valid dynamic program" || \
		( echo "Error: $@ was not statically linked"; false ) )'



###############################################################################
# Managing the upstream library pins
#
# If you're updating the pins with a non-release branch checked out,
# set PIN_BRANCH to the parent branch, e.g.:
#
#     PIN_BRANCH=release-v2.5 make update-pins
#        - or -
#     PIN_BRANCH=master make update-pins
#
###############################################################################

## Update dependency pins in glide.yaml
update-pins: update-typha-pin
	docker run --rm \
        -v $(CURDIR):/go/src/$(PACKAGE_NAME):rw $$EXTRA_DOCKER_BIND \
        -v $(HOME)/.glide:/home/user/.glide:rw \
        -v $$SSH_AUTH_SOCK:/ssh-agent --env SSH_AUTH_SOCK=/ssh-agent \
        -e LOCAL_USER_ID=$(LOCAL_USER_ID) \
        -w /go/src/$(PACKAGE_NAME) \
        $(CALICO_BUILD) glide up --strip-vendor

## Guard so we don't run this on osx because of ssh-agent to docker forwarding bug
guard-ssh-forwarding-bug:
	@if [ "$(shell uname)" = "Darwin" ]; then \
		echo "ERROR: This target requires ssh-agent to docker key forwarding and is not compatible with OSX/Mac OS"; \
		echo "$(MAKECMDGOALS)"; \
		exit 1; \
	fi;

###############################################################################
## Set the default upstream repo branch to the current repo's branch,
## e.g. "master" or "release-vX.Y", but allow it to be overridden.
PIN_BRANCH?=$(shell git rev-parse --abbrev-ref HEAD)


###############################################################################
## typha

## Set the default TYPHA source for this project
TYPHA_PROJECT_DEFAULT=tigera/typha-private.git
TYPHA_GLIDE_LABEL=projectcalico/typha

TYPHA_BRANCH?=$(PIN_BRANCH)
TYPHA_REPO?=github.com/$(TYPHA_PROJECT_DEFAULT)
TYPHA_VERSION?=$(shell git ls-remote git@github.com:$(TYPHA_PROJECT_DEFAULT) $(TYPHA_BRANCH) 2>/dev/null | cut -f 1)

## Guard to ensure TYPHA repo and branch are reachable
guard-git-typha:
	@_scripts/functions.sh ensure_can_reach_repo_branch $(TYPHA_PROJECT_DEFAULT) "master" "Ensure your ssh keys are correct and that you can access github" ;
	@_scripts/functions.sh ensure_can_reach_repo_branch $(TYPHA_PROJECT_DEFAULT) "$(TYPHA_BRANCH)" "Ensure the branch exists, or set TYPHA_BRANCH variable";
	@$(DOCKER_RUN) $(CALICO_BUILD) sh -c '_scripts/functions.sh ensure_can_reach_repo_branch $(TYPHA_PROJECT_DEFAULT) "master" "Build container error, ensure ssh-agent is forwarding the correct keys."';
	@$(DOCKER_RUN) $(CALICO_BUILD) sh -c '_scripts/functions.sh ensure_can_reach_repo_branch $(TYPHA_PROJECT_DEFAULT) "$(TYPHA_BRANCH)" "Build container error, ensure ssh-agent is forwarding the correct keys."';
	@if [ "$(strip $(TYPHA_VERSION))" = "" ]; then \
		echo "ERROR: TYPHA version could not be determined"; \
		exit 1; \
	fi;

## Update libary pin in glide.yaml
update-typha-pin: guard-ssh-forwarding-bug guard-git-typha
	@$(DOCKER_RUN) $(TOOLING_BUILD) /bin/sh -c '\
		LABEL="$(TYPHA_GLIDE_LABEL)" \
		REPO="$(TYPHA_REPO)" \
		VERSION="$(TYPHA_VERSION)" \
		DEFAULT_REPO="$(TYPHA_PROJECT_DEFAULT)" \
		BRANCH="$(TYPHA_BRANCH)" \
		GLIDE="glide.yaml" \
		_scripts/update-pin.sh '


###############################################################################
# Static checks
###############################################################################
.PHONY: static-checks
static-checks:
	$(DOCKER_RUN) $(CALICO_BUILD) golangci-lint run --deadline 5m

.PHONY: fix
## Fix static checks
fix:
	goimports -w $(SRC_FILES)

###############################################################################
# Unit Tests
###############################################################################

# Set to true when calling test-xxx to update the rendered templates instead of
# checking them.
UPDATE_EXPECTED_DATA?=false

.PHONY: test-kdd
## Run template tests against KDD
test-kdd: bin/confd bin/kubectl bin/bird bin/bird6 bin/calico-node bin/calicoctl bin/typha run-k8s-apiserver
	-git clean -fx etc/calico/confd
	docker run --rm --net=host \
		-v $(CURDIR)/tests/:/tests/ \
		-v $(CURDIR)/bin:/calico/bin/ \
		-v $(CURDIR)/etc/calico:/etc/calico/ \
		-v $(CURDIR):/go/src/$(PACKAGE_NAME):rw \
		-e GOPATH=/go \
		-e LOCAL_USER_ID=0 \
		-v $$SSH_AUTH_SOCK:/ssh-agent --env SSH_AUTH_SOCK=/ssh-agent \
		-e FELIX_TYPHAADDR=127.0.0.1:5473 \
		-e FELIX_TYPHAREADTIMEOUT=50 \
		-e UPDATE_EXPECTED_DATA=$(UPDATE_EXPECTED_DATA) \
		-e GO111MODULE=on \
		-w /go/src/$(PACKAGE_NAME) \
		$(CALICO_BUILD) /tests/test_suite_kdd.sh || \
	{ \
	    echo; \
	    echo === confd single-shot log:; \
	    cat tests/logs/kdd/logss || true; \
	    echo; \
	    echo === confd daemon log:; \
	    cat tests/logs/kdd/logd1 || true; \
	    echo; \
	    echo === Typha log:; \
	    cat tests/logs/kdd/typha || true; \
	    echo; \
	    false; \
	}
	-git clean -fx etc/calico/confd

.PHONY: test-etcd
## Run template tests against etcd
test-etcd: bin/confd bin/etcdctl bin/bird bin/bird6 bin/calico-node bin/kubectl bin/calicoctl run-etcd run-k8s-apiserver
	-git clean -fx etc/calico/confd
	docker run --rm --net=host \
		-v $(CURDIR)/tests/:/tests/ \
		-v $(CURDIR)/bin:/calico/bin/ \
		-v $(CURDIR)/etc/calico:/etc/calico/ \
		-v $(CURDIR):/go/src/$(PACKAGE_NAME):rw \
		-e GOPATH=/go \
		-e LOCAL_USER_ID=0 \
		-v $$SSH_AUTH_SOCK:/ssh-agent --env SSH_AUTH_SOCK=/ssh-agent \
		-e UPDATE_EXPECTED_DATA=$(UPDATE_EXPECTED_DATA) \
		-e GO111MODULE=on \
		$(CALICO_BUILD) /tests/test_suite_etcd.sh
	-git clean -fx etc/calico/confd

.PHONY: ut
## Run the fast set of unit tests in a container.
ut:
	$(DOCKER_RUN) --privileged $(CALICO_BUILD) sh -c 'cd /go/src/$(PACKAGE_NAME) && ginkgo -r .'

## Etcd is used by the kubernetes
# NOTE: https://quay.io/repository/coreos/etcd is available *only* for the following archs with the following tags:
# amd64: 3.2.5
# arm64: 3.2.5-arm64
# ppc64le: 3.2.5-ppc64le
# s390x is not available
COREOS_ETCD ?= quay.io/coreos/etcd:$(ETCD_VER)-$(ARCH)
ifeq ($(ARCH),amd64)
COREOS_ETCD = quay.io/coreos/etcd:$(ETCD_VER)
endif
run-etcd: stop-etcd
	docker run --detach \
	-e GO111MODULE=on \
	--net=host \
	--name calico-etcd $(COREOS_ETCD) \
	etcd \
	--advertise-client-urls "http://$(LOCAL_IP_ENV):2379,http://127.0.0.1:2379,http://$(LOCAL_IP_ENV):4001,http://127.0.0.1:4001" \
	--listen-client-urls "http://0.0.0.0:2379,http://0.0.0.0:4001"

## Stops calico-etcd containers
stop-etcd:
	@-docker rm -f calico-etcd

## Kubernetes apiserver used for tests
run-k8s-apiserver: stop-k8s-apiserver run-etcd
	docker run --detach --net=host \
	  --name calico-k8s-apiserver \
	gcr.io/google_containers/hyperkube-$(ARCH):$(K8S_VERSION) \
		  /hyperkube apiserver --etcd-servers=http://$(LOCAL_IP_ENV):2379 \
		  --service-cluster-ip-range=10.101.0.0/16
	# Wait until the apiserver is accepting requests.
	while ! docker exec calico-k8s-apiserver kubectl get nodes; do echo "Waiting for apiserver to come up..."; sleep 2; done

## Stop Kubernetes apiserver
stop-k8s-apiserver:
	@-docker rm -f calico-k8s-apiserver

bin/kubectl:
	curl -sSf -L --retry 5 https://storage.googleapis.com/kubernetes-release/release/$(K8S_VERSION)/bin/linux/$(ARCH)/kubectl -o $@
	chmod +x $@

bin/bird:
	curl -sSf -L --retry 5 https://github.com/projectcalico/bird/releases/download/$(BIRD_VER)/bird -o $@
	chmod +x $@

bin/bird6:
	curl -sSf -L --retry 5 https://github.com/projectcalico/bird/releases/download/$(BIRD_VER)/bird6 -o $@
	chmod +x $@

bin/calico-node:
	cp fakebinary $@
	chmod +x $@

bin/etcdctl:
	curl -sSf -L --retry 5  https://github.com/coreos/etcd/releases/download/$(ETCD_VER)/etcd-$(ETCD_VER)-linux-$(ARCH).tar.gz | tar -xz -C bin --strip-components=1 etcd-$(ETCD_VER)-linux-$(ARCH)/etcdctl

bin/calicoctl:
	-docker rm -f calico-ctl
	# Latest calicoctl binaries are stored in automated builds of calico/ctl.
	# To get them, we create (but don't start) a container from that image.
	docker pull $(CALICOCTL_CONTAINER_NAME)
	docker create --name calico-ctl $(CALICOCTL_CONTAINER_NAME)
	# Then we copy the files out of the container.  Since docker preserves
	# mtimes on its copy, check the file really did appear, then touch it
	# to make sure that downstream targets get rebuilt.
	docker cp calico-ctl:/calicoctl $@ && \
	  test -e $@ && \
	  touch $@
	-docker rm -f calico-ctl

bin/typha:
	-docker rm -f confd-typha
	docker pull $(TYPHA_CONTAINER_NAME)
	docker create --name confd-typha $(TYPHA_CONTAINER_NAME)
	# Then we copy the files out of the container.  Since docker preserves
	# mtimes on its copy, check the file really did appear, then touch it
	# to make sure that downstream targets get rebuilt.
	docker cp confd-typha:/code/calico-typha $@ && \
	  test -e $@ && \
	  touch $@
	-docker rm -f confd-typha

foss-checks:
	@echo Running $@...
	@docker run --rm -v $(CURDIR):/go/src/$(PACKAGE_NAME):rw \
	  -e LOCAL_USER_ID=$(LOCAL_USER_ID) \
	  -e FOSSA_API_KEY=$(FOSSA_API_KEY) \
	  -e GO111MODULE=on \
	  -w /go/src/$(PACKAGE_NAME) \
	  $(CALICO_BUILD) /usr/local/bin/fossa

###############################################################################
# CI
###############################################################################
.PHONY: ci
## Run what CI runs
ci: clean static-checks test

###############################################################################
# Release
###############################################################################
PREVIOUS_RELEASE=$(shell git describe --tags --abbrev=0)
GIT_VERSION?=$(shell git describe --tags --dirty)

## Tags and builds a release from start to finish.
release: release-prereqs
	$(MAKE) VERSION=$(VERSION) release-tag
	$(MAKE) VERSION=$(VERSION) release-windows-archive

## Produces a git tag for the release.
release-tag: release-prereqs release-notes
	git tag $(VERSION) -F release-notes-$(VERSION)
	@echo ""
	@echo "Now you can publish the release:"
	@echo ""
	@echo "  make VERSION=$(VERSION) release-publish"
	@echo ""

## Generates release notes based on commits in this version.
release-notes: release-prereqs
	mkdir -p dist
	echo "# Changelog" > release-notes-$(VERSION)
	sh -c "git cherry -v $(PREVIOUS_RELEASE) | cut '-d ' -f 2- | sed 's/^/- /' >> release-notes-$(VERSION)"

## Pushes a github release and release artifacts produced by `make release-build`.
release-publish: release-prereqs
	# Push the git tag.
	git push origin $(VERSION)

	@echo "Finalize the GitHub release based on the pushed tag."
	@echo ""
	@echo "  https://github.com/projectcalico/confd/releases/tag/$(VERSION)"
	@echo ""

# release-prereqs checks that the environment is configured properly to create a release.
release-prereqs:
ifndef VERSION
	$(error VERSION is undefined - run using make release VERSION=vX.Y.Z)
endif

## Produces the Windows ZIP archive for the release.
release-windows-archive $(WINDOWS_ARCHIVE): release-prereqs $(WINDOWS_BUILT_FILES)
	-rm -f $(WINDOWS_ARCHIVE)
	mkdir -p dist
	cd windows-packaging && zip -r ../$(WINDOWS_ARCHIVE) .

###############################################################################
# Developer helper scripts (not used by build or test)
###############################################################################
help:
	@echo "confd Makefile"
	@echo
	@echo "Dependencies: docker 1.12+; go 1.8+"
	@echo
	@echo "For any target, set ARCH=<target> to build for a given target."
	@echo "For example, to build for arm64:"
	@echo
	@echo "  make build ARCH=arm64"
	@echo
	@echo "Builds:"
	@echo
	@echo "  make build	Build the binary."
	@echo
	@echo "Tests:"
	@echo
	@echo "  make test	Run all tests."
	@echo "  make test-kdd	Run kdd tests."
	@echo "  make test-etcd	Run etcd tests."
	@echo
	@echo "Maintenance:"
	@echo "  make clean	Remove binary files and docker images."
	@echo "-----------------------------------------"
	@echo "ARCH (target):	$(ARCH)"
	@echo "BUILDARCH (host):$(BUILDARCH)"
	@echo "CALICO_BUILD:	$(CALICO_BUILD)"
	@echo "-----------------------------------------"<|MERGE_RESOLUTION|>--- conflicted
+++ resolved
@@ -39,14 +39,10 @@
     override ARCH=amd64
 endif
 
-###############################################################################
-GO_BUILD_VER?=v0.23
-
+BIN=bin/$(ARCH)
+
+GO_BUILD_VER?=v0.24
 CALICO_BUILD = calico/go-build:$(GO_BUILD_VER)
-
-#This is a version with known container with compatible versions of sed/grep etc.
-TOOLING_BUILD?=calico/go-build:v0.20
-
 
 CALICOCTL_VER=master
 CALICOCTL_CONTAINER_NAME=gcr.io/unique-caldron-775/cnx/tigera/calicoctl:$(CALICOCTL_VER)-$(ARCH)
@@ -57,28 +53,20 @@
 BIRD_VER=v0.3.1
 LOCAL_IP_ENV?=$(shell ip route get 8.8.8.8 | head -1 | awk '{print $$7}')
 
-GIT_SHORT_COMMIT:=$(shell git rev-parse --short HEAD || echo '<unknown>')
 GIT_DESCRIPTION:=$(shell git describe --tags || echo '<unknown>')
 LDFLAGS=-ldflags "-X $(PACKAGE_NAME)/pkg/buildinfo.GitVersion=$(GIT_DESCRIPTION)"
-
-# Ensure that the bin directory is always created
-MAKE_SURE_BIN_EXIST := $(shell mkdir -p bin)
 
 # Figure out the users UID.  This is needed to run docker containers
 # as the current user and ensure that files built inside containers are
 # owned by the current user.
 LOCAL_USER_ID?=$(shell id -u $$USER)
 
-PACKAGE_NAME?=github.com/kelseyhightower/confd
+EXTRA_DOCKER_ARGS	+= -e GO111MODULE=on -e GOPRIVATE=github.com/tigera/*
+GIT_CONFIG_SSH		?= git config --global url."ssh://git@github.com/".insteadOf "https://github.com/"
+PACKAGE_NAME		?= github.com/kelseyhightower/confd
 
 # All go files.
 SRC_FILES:=$(shell find . -name '*.go' -not -path "./vendor/*" )
-
-<<<<<<< HEAD
-# Files to include in the Windows ZIP archive.
-WINDOWS_BUILT_FILES := windows-packaging/tigera-confd.exe
-# Name of the Windows release ZIP archive.
-WINDOWS_ARCHIVE := dist/tigera-confd-windows-$(VERSION).zip
 
 # Allow libcalico-go and the ssh auth sock to be mapped into the build container.
 ifdef LIBCALICOGO_PATH
@@ -87,21 +75,6 @@
 ifdef SSH_AUTH_SOCK
   EXTRA_DOCKER_ARGS += -v $(SSH_AUTH_SOCK):/ssh-agent --env SSH_AUTH_SOCK=/ssh-agent
 endif
-
-
-DOCKER_RUN := mkdir -p .go-pkg-cache && \
-                   docker run --rm \
-                              --net=host \
-                              $(EXTRA_DOCKER_ARGS) \
-                              -e LOCAL_USER_ID=$(LOCAL_USER_ID) \
-                              -v $(HOME)/.glide:/home/user/.glide:rw \
-                              -v $(CURDIR):/go/src/$(PACKAGE_NAME):rw \
-                              -v $(CURDIR)/.go-pkg-cache:/go/pkg:rw \
-                              -w /go/src/$(PACKAGE_NAME) \
-                              -e GOARCH=$(ARCH)
-
-=======
-EXTRA_DOCKER_ARGS	:= -e GO111MODULE=on
 
 # Volume-mount gopath into the build container to cache go module's packages. If the environment is using multiple
 # comma-separated directories for gopath, use the first one, as that is the default one used by go modules.
@@ -116,7 +89,7 @@
 
 EXTRA_DOCKER_ARGS += -v $(GOMOD_CACHE):/go/pkg/mod:rw
 
-DOCKER_RUN := mkdir -p .go-pkg-cache $(GOMOD_CACHE) && \
+DOCKER_RUN := mkdir -p .go-pkg-cache $(GOMOD_CACHE) $(BIN) && \
 	docker run --rm \
 		--net=host \
 		$(EXTRA_DOCKER_ARGS) \
@@ -127,16 +100,20 @@
 		-v $(CURDIR):/go/src/$(PACKAGE_NAME):rw \
 		-v $(CURDIR)/.go-pkg-cache:/go-cache:rw \
 		-w /go/src/$(PACKAGE_NAME)
->>>>>>> 12a25699
-
-.PHONY: clean
-clean:
-	rm -rf vendor
-	rm -rf bin/*
-	rm -rf tests/logs
-
-# Always install the git hooks to prevent publishing closed source code to a non-private repo.
-hooks_installed:=$(shell ./install-git-hooks)
+
+# TODO: re-enable local builds
+# Build mounts for running in "local build" mode. This allows an easy build using local development code,
+# assuming that there is a local checkout of libcalico in the same directory as this repo.
+PHONY:local_build
+
+ifdef LOCAL_BUILD
+EXTRA_DOCKER_ARGS+=-v $(CURDIR)/../libcalico-go:/go/src/github.com/projectcalico/libcalico-go:rw
+local_build:
+	@echo Local builds are currently not supported.
+else
+local_build:
+	@echo This is not a local build.
+endif
 
 .PHONY: install-git-hooks
 ## Install Git hooks
@@ -151,56 +128,11 @@
 sub-build-%:
 	$(MAKE) build ARCH=$*
 
-<<<<<<< HEAD
-## Create the vendor directory
-vendor: glide.lock
-	# Ensure that the glide cache directory exists.
-	mkdir -p $(HOME)/.glide
-	$(DOCKER_RUN) $(CALICO_BUILD) glide install -strip-vendor
-
-
-bin/confd-$(ARCH): $(SRC_FILES) vendor
-	$(DOCKER_RUN) $(CALICO_BUILD) \
-	    sh -c 'go build -v -i -o $@ $(LDFLAGS) "$(PACKAGE_NAME)" && \
-=======
-# Default the typha repo and version but allow them to be overridden
-TYPHA_BRANCH?=$(shell git rev-parse --abbrev-ref HEAD)
-TYPHA_REPO?=github.com/projectcalico/typha
-TYPHA_VERSION?=$(shell git ls-remote git@github.com:projectcalico/typha $(TYPHA_BRANCH) 2>/dev/null | cut -f 1)
-TYPHA_OLDVER?=$(shell $(DOCKER_RUN) $(CALICO_BUILD) go list -m -f "{{.Version}}" github.com/projectcalico/typha)
-
-## Update typha pin in go.mod
-update-typha:
-	$(DOCKER_RUN) $(CALICO_BUILD) sh -c '\
-	if [[ ! -z "$(TYPHA_VERSION)" ]] && [[ "$(TYPHA_VERSION)" != "$(TYPHA_OLDVER)" ]]; then \
-        	echo "Updating typha version $(TYPHA_OLDVER) to $(TYPHA_VERSION) from $(TYPHA_REPO)"; \
-                go mod edit -droprequire github.com/projectcalico/typha; \
-                go get $(TYPHA_REPO)@$(TYPHA_VERSION); \
-	fi'
-
-git-status:
-	git status --porcelain
-
-git-config:
-ifdef CONFIRM
-	git config --global user.name "Semaphore Automatic Update"
-	git config --global user.email "marvin@tigera.io"
-endif
-
-git-commit:
-	git diff-index --quiet HEAD || git commit -m "Semaphore Automatic Update" go.mod go.sum
-
-git-push:
-	git push
-
-commit-pin-updates: update-typha git-status ci git-config git-commit git-push
-
 bin/confd-$(ARCH): $(SRC_FILES)
-	$(DOCKER_RUN) $(CALICO_BUILD) sh -c 'go build -v -i -o $@ $(LDFLAGS) "$(PACKAGE_NAME)" && \
->>>>>>> 12a25699
-		( ldd bin/confd-$(ARCH) 2>&1 | grep -q -e "Not a valid dynamic program" \
-			-e "not a dynamic executable" || \
-		     ( echo "Error: bin/confd was not statically linked"; false ) )'
+	$(DOCKER_RUN) $(CALICO_BUILD) sh -c '$(GIT_CONFIG_SSH) && \
+		go build -v -i -o $@ $(LDFLAGS) "$(PACKAGE_NAME)" && \
+		( ldd bin/confd-$(ARCH) 2>&1 | grep -q -e "Not a valid dynamic program" -e "not a dynamic executable" || \
+		( echo "Error: bin/confd was not statically linked"; false ) )'
 
 bin/confd: bin/confd-$(ARCH)
 ifeq ($(ARCH),amd64)
@@ -208,37 +140,12 @@
 endif
 
 # Cross-compile confd for Windows
-windows-packaging/tigera-confd.exe: $(SRC_FILES) vendor
+windows-packaging/tigera-confd.exe: $(SRC_FILES)
 	@echo Building confd for Windows...
-	mkdir -p bin
-	$(DOCKER_RUN) $(CALICO_BUILD) \
-           sh -c 'GOOS=windows go build -v -o $@ -v $(LDFLAGS) "$(PACKAGE_NAME)" && \
+	$(DOCKER_RUN) $(CALICO_BUILD) sh -c '$(GIT_CONFIG_SSH) && \
+		GOOS=windows go build -v -o $@ -v $(LDFLAGS) "$(PACKAGE_NAME)" && \
 		( ldd $@ 2>&1 | grep -q "Not a valid dynamic program" || \
 		( echo "Error: $@ was not statically linked"; false ) )'
-
-
-
-###############################################################################
-# Managing the upstream library pins
-#
-# If you're updating the pins with a non-release branch checked out,
-# set PIN_BRANCH to the parent branch, e.g.:
-#
-#     PIN_BRANCH=release-v2.5 make update-pins
-#        - or -
-#     PIN_BRANCH=master make update-pins
-#
-###############################################################################
-
-## Update dependency pins in glide.yaml
-update-pins: update-typha-pin
-	docker run --rm \
-        -v $(CURDIR):/go/src/$(PACKAGE_NAME):rw $$EXTRA_DOCKER_BIND \
-        -v $(HOME)/.glide:/home/user/.glide:rw \
-        -v $$SSH_AUTH_SOCK:/ssh-agent --env SSH_AUTH_SOCK=/ssh-agent \
-        -e LOCAL_USER_ID=$(LOCAL_USER_ID) \
-        -w /go/src/$(PACKAGE_NAME) \
-        $(CALICO_BUILD) glide up --strip-vendor
 
 ## Guard so we don't run this on osx because of ssh-agent to docker forwarding bug
 guard-ssh-forwarding-bug:
@@ -249,44 +156,41 @@
 	fi;
 
 ###############################################################################
-## Set the default upstream repo branch to the current repo's branch,
-## e.g. "master" or "release-vX.Y", but allow it to be overridden.
-PIN_BRANCH?=$(shell git rev-parse --abbrev-ref HEAD)
-
-
-###############################################################################
 ## typha
 
-## Set the default TYPHA source for this project
-TYPHA_PROJECT_DEFAULT=tigera/typha-private.git
-TYPHA_GLIDE_LABEL=projectcalico/typha
-
-TYPHA_BRANCH?=$(PIN_BRANCH)
-TYPHA_REPO?=github.com/$(TYPHA_PROJECT_DEFAULT)
-TYPHA_VERSION?=$(shell git ls-remote git@github.com:$(TYPHA_PROJECT_DEFAULT) $(TYPHA_BRANCH) 2>/dev/null | cut -f 1)
-
-## Guard to ensure TYPHA repo and branch are reachable
-guard-git-typha:
-	@_scripts/functions.sh ensure_can_reach_repo_branch $(TYPHA_PROJECT_DEFAULT) "master" "Ensure your ssh keys are correct and that you can access github" ;
-	@_scripts/functions.sh ensure_can_reach_repo_branch $(TYPHA_PROJECT_DEFAULT) "$(TYPHA_BRANCH)" "Ensure the branch exists, or set TYPHA_BRANCH variable";
-	@$(DOCKER_RUN) $(CALICO_BUILD) sh -c '_scripts/functions.sh ensure_can_reach_repo_branch $(TYPHA_PROJECT_DEFAULT) "master" "Build container error, ensure ssh-agent is forwarding the correct keys."';
-	@$(DOCKER_RUN) $(CALICO_BUILD) sh -c '_scripts/functions.sh ensure_can_reach_repo_branch $(TYPHA_PROJECT_DEFAULT) "$(TYPHA_BRANCH)" "Build container error, ensure ssh-agent is forwarding the correct keys."';
-	@if [ "$(strip $(TYPHA_VERSION))" = "" ]; then \
-		echo "ERROR: TYPHA version could not be determined"; \
-		exit 1; \
-	fi;
-
 ## Update libary pin in glide.yaml
-update-typha-pin: guard-ssh-forwarding-bug guard-git-typha
-	@$(DOCKER_RUN) $(TOOLING_BUILD) /bin/sh -c '\
-		LABEL="$(TYPHA_GLIDE_LABEL)" \
-		REPO="$(TYPHA_REPO)" \
-		VERSION="$(TYPHA_VERSION)" \
-		DEFAULT_REPO="$(TYPHA_PROJECT_DEFAULT)" \
-		BRANCH="$(TYPHA_BRANCH)" \
-		GLIDE="glide.yaml" \
-		_scripts/update-pin.sh '
-
+update-typha-pin: guard-ssh-forwarding-bug
+
+# Default the typha repo and version but allow them to be overridden
+TYPHA_BRANCH?=$(shell git rev-parse --abbrev-ref HEAD)
+TYPHA_REPO?=github.com/projectcalico/typha
+TYPHA_VERSION?=$(shell git ls-remote git@github.com:tigera/typha-private $(TYPHA_BRANCH) 2>/dev/null | cut -f 1)
+TYPHA_OLDVER?=$(shell $(DOCKER_RUN) $(CALICO_BUILD) go list -m -f "{{.Version}}" github.com/projectcalico/typha)
+
+## Update typha pin in go.mod
+update-typha:
+	$(DOCKER_RUN) $(CALICO_BUILD) sh -c '$(GIT_CONFIG_SSH) && \
+	if [[ ! -z "$(TYPHA_VERSION)" ]] && [[ "$(TYPHA_VERSION)" != "$(TYPHA_OLDVER)" ]]; then \
+        	echo "Updating typha version $(TYPHA_OLDVER) to $(TYPHA_VERSION) from $(TYPHA_REPO)"; \
+                go get $(TYPHA_REPO)@$(TYPHA_VERSION); \
+	fi'
+
+git-status:
+	git status --porcelain
+
+git-config:
+ifdef CONFIRM
+	git config --global user.name "Semaphore Automatic Update"
+	git config --global user.email "marvin@tigera.io"
+endif
+
+git-commit:
+	git diff-index --quiet HEAD || git commit -m "Semaphore Automatic Update" go.mod go.sum
+
+git-push:
+	git push
+
+commit-pin-updates: update-typha git-status ci git-config git-commit git-push
 
 ###############################################################################
 # Static checks
@@ -299,6 +203,10 @@
 ## Fix static checks
 fix:
 	goimports -w $(SRC_FILES)
+
+.PHONY: foss-checks
+foss-checks:
+	$(DOCKER_RUN) -e FOSSA_API_KEY=$(FOSSA_API_KEY) $(CALICO_BUILD) /usr/local/bin/fossa
 
 ###############################################################################
 # Unit Tests
@@ -361,7 +269,7 @@
 .PHONY: ut
 ## Run the fast set of unit tests in a container.
 ut:
-	$(DOCKER_RUN) --privileged $(CALICO_BUILD) sh -c 'cd /go/src/$(PACKAGE_NAME) && ginkgo -r .'
+	$(DOCKER_RUN) --privileged $(CALICO_BUILD) sh -c '$(GIT_CONFIG_SSH) && cd /go/src/$(PACKAGE_NAME) && ginkgo -r .'
 
 ## Etcd is used by the kubernetes
 # NOTE: https://quay.io/repository/coreos/etcd is available *only* for the following archs with the following tags:
@@ -445,15 +353,6 @@
 	  touch $@
 	-docker rm -f confd-typha
 
-foss-checks:
-	@echo Running $@...
-	@docker run --rm -v $(CURDIR):/go/src/$(PACKAGE_NAME):rw \
-	  -e LOCAL_USER_ID=$(LOCAL_USER_ID) \
-	  -e FOSSA_API_KEY=$(FOSSA_API_KEY) \
-	  -e GO111MODULE=on \
-	  -w /go/src/$(PACKAGE_NAME) \
-	  $(CALICO_BUILD) /usr/local/bin/fossa
-
 ###############################################################################
 # CI
 ###############################################################################
@@ -492,9 +391,9 @@
 	# Push the git tag.
 	git push origin $(VERSION)
 
-	@echo "Finalize the GitHub release based on the pushed tag."
+	@echo "Confirm that the release was published at the following URL."
 	@echo ""
-	@echo "  https://github.com/projectcalico/confd/releases/tag/$(VERSION)"
+	@echo "  https://$(PACKAGE_NAME)/releases/tag/$(VERSION)"
 	@echo ""
 
 # release-prereqs checks that the environment is configured properly to create a release.
@@ -502,6 +401,11 @@
 ifndef VERSION
 	$(error VERSION is undefined - run using make release VERSION=vX.Y.Z)
 endif
+
+# Files to include in the Windows ZIP archive.
+WINDOWS_BUILT_FILES := windows-packaging/tigera-confd.exe
+# Name of the Windows release ZIP archive.
+WINDOWS_ARCHIVE := dist/tigera-confd-windows-$(VERSION).zip
 
 ## Produces the Windows ZIP archive for the release.
 release-windows-archive $(WINDOWS_ARCHIVE): release-prereqs $(WINDOWS_BUILT_FILES)
