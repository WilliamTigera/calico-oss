# Shortcut targets
default: build

## Build binary for current platform
all: build

## Run the tests for the current platform/architecture
test: test-kdd test-etcd

###############################################################################
# Both native and cross architecture builds are supported.
# The target architecture is select by setting the ARCH variable.
# When ARCH is undefined it is set to the detected host architecture.
# When ARCH differs from the host architecture a crossbuild will be performed.
ARCHES=$(patsubst Dockerfile.%,%,$(wildcard Dockerfile.*))

# BUILDARCH is the host architecture
# ARCH is the target architecture
# we need to keep track of them separately
BUILDARCH ?= $(shell uname -m)
BUILDOS ?= $(shell uname -s | tr A-Z a-z)

# canonicalized names for host architecture
ifeq ($(BUILDARCH),aarch64)
        BUILDARCH=arm64
endif
ifeq ($(BUILDARCH),x86_64)
        BUILDARCH=amd64
endif

# unless otherwise set, I am building for my own architecture, i.e. not cross-compiling
ARCH ?= $(BUILDARCH)

# canonicalized names for target architecture
ifeq ($(ARCH),aarch64)
        override ARCH=arm64
endif
ifeq ($(ARCH),x86_64)
    override ARCH=amd64
endif

###############################################################################
GO_BUILD_VER?=v0.18

CALICO_BUILD = calico/go-build:$(GO_BUILD_VER)

CALICOCTL_VER=master
CALICOCTL_CONTAINER_NAME=gcr.io/unique-caldron-775/cnx/tigera/calicoctl:$(CALICOCTL_VER)-$(ARCH)
TYPHA_VER=master
TYPHA_CONTAINER_NAME=gcr.io/unique-caldron-775/cnx/tigera/typha:$(TYPHA_VER)-$(ARCH)
K8S_VERSION?=v1.11.3
ETCD_VER?=v3.3.7
BIRD_VER=v0.3.1
LOCAL_IP_ENV?=$(shell ip route get 8.8.8.8 | head -1 | awk '{print $$7}')

GIT_SHORT_COMMIT:=$(shell git rev-parse --short HEAD || echo '<unknown>')
GIT_DESCRIPTION:=$(shell git describe --tags || echo '<unknown>')
LDFLAGS=-ldflags "-X $(PACKAGE_NAME)/pkg/buildinfo.GitVersion=$(GIT_DESCRIPTION)"

# Ensure that the bin directory is always created
MAKE_SURE_BIN_EXIST := $(shell mkdir -p bin)

# Figure out the users UID.  This is needed to run docker containers
# as the current user and ensure that files built inside containers are
# owned by the current user.
LOCAL_USER_ID?=$(shell id -u $$USER)

PACKAGE_NAME?=github.com/kelseyhightower/confd

# All go files.
SRC_FILES:=$(shell find . -name '*.go' -not -path "./vendor/*" )

# Files to include in the Windows ZIP archive.
WINDOWS_BUILT_FILES := windows-packaging/tigera-confd.exe
# Name of the Windows release ZIP archive.
WINDOWS_ARCHIVE := dist/tigera-confd-windows-$(VERSION).zip

DOCKER_GO_BUILD := mkdir -p .go-pkg-cache && \
                   docker run --rm \
                              --net=host \
                              $(EXTRA_DOCKER_ARGS) \
                              -e LOCAL_USER_ID=$(LOCAL_USER_ID) \
                              -e GOARCH=$(ARCH) \
                              -v $(HOME)/.glide:/home/user/.glide:rw \
                              -v ${CURDIR}:/go/src/$(PACKAGE_NAME):rw \
                              -v ${CURDIR}/.go-pkg-cache:/go/pkg:rw \
                              -v $$SSH_AUTH_SOCK:/ssh-agent --env SSH_AUTH_SOCK=/ssh-agent \
                              -w /go/src/$(PACKAGE_NAME) \
                              $(CALICO_BUILD)

.PHONY: clean
clean:
	rm -rf bin/*
	rm -rf tests/logs

###############################################################################
# Building the binary
###############################################################################
build: bin/confd
build-all: $(addprefix sub-build-,$(VALIDARCHES))
sub-build-%:
	$(MAKE) build ARCH=$*

## Create the vendor directory
vendor: glide.lock
	# Ensure that the glide cache directory exists.
	mkdir -p $(HOME)/.glide
	$(DOCKER_GO_BUILD) glide install -strip-vendor

<<<<<<< HEAD
=======
# Default the libcalico repo and version but allow them to be overridden
LIBCALICO_REPO?=github.com/projectcalico/libcalico-go
LIBCALICO_VERSION?=$(shell git ls-remote git@github.com:projectcalico/libcalico-go master 2>/dev/null | cut -f 1)

## Update libcalico pin in glide.yaml
update-libcalico:
	$(DOCKER_GO_BUILD) sh -c '\
        echo "Updating libcalico to $(LIBCALICO_VERSION) from $(LIBCALICO_REPO)"; \
        export OLD_VER=$$(grep --after 50 libcalico-go glide.yaml |grep --max-count=1 --only-matching --perl-regexp "version:\s*\K[^\s]+") ;\
        echo "Old version: $$OLD_VER";\
        if [ $(LIBCALICO_VERSION) != $$OLD_VER ]; then \
            sed -i "s/$$OLD_VER/$(LIBCALICO_VERSION)/" glide.yaml && \
            if [ $(LIBCALICO_REPO) != "github.com/projectcalico/libcalico-go" ]; then \
              glide mirror set https://github.com/projectcalico/libcalico-go $(LIBCALICO_REPO) --vcs git; glide mirror list; \
            fi;\
          glide up --strip-vendor || glide up --strip-vendor; \
        fi'

>>>>>>> 2044650c
# Default the typha repo and version but allow them to be overridden
TYPHA_REPO?=github.com/tigera/typha-private
TYPHA_VERSION?=$(shell git ls-remote git@github.com:tigera/typha-private master 2>/dev/null | cut -f 1)

## Update typha pin in glide.yaml
update-typha:
	$(DOCKER_GO_BUILD) sh -c '\
        echo "Updating typha to $(TYPHA_VERSION) from $(TYPHA_REPO)"; \
        export OLD_VER=$$(grep --after 50 typha glide.yaml |grep --max-count=1 --only-matching --perl-regexp "version:\s*\K[^\s]+") ;\
        echo "Old version: $$OLD_VER";\
        if [ $(TYPHA_VERSION) != $$OLD_VER ]; then \
            sed -i "s/$$OLD_VER/$(TYPHA_VERSION)/" glide.yaml && \
            if [ $(TYPHA_REPO) != "github.com/tigera/typha-private" ]; then \
              glide mirror set https://github.com/tigera/typha-private $(TYPHA_REPO) --vcs git; glide mirror list; \
            fi;\
          glide up --strip-vendor || glide up --strip-vendor; \
        fi'

bin/confd-$(ARCH): $(SRC_FILES) vendor
	$(DOCKER_GO_BUILD) \
	    sh -c 'go build -v -i -o $@ $(LDFLAGS) "$(PACKAGE_NAME)" && \
		( ldd bin/confd-$(ARCH) 2>&1 | grep -q -e "Not a valid dynamic program" \
			-e "not a dynamic executable" || \
	             ( echo "Error: bin/confd was not statically linked"; false ) )'

bin/confd: bin/confd-$(ARCH)
ifeq ($(ARCH),amd64)
	ln -f bin/confd-$(ARCH) bin/confd
endif

# Cross-compile confd for Windows
windows-packaging/tigera-confd.exe: $(SRC_FILES) vendor
	@echo Building confd for Windows...
	mkdir -p bin
	$(DOCKER_GO_BUILD) \
           sh -c 'GOOS=windows go build -v -o $@ -v $(LDFLAGS) "$(PACKAGE_NAME)" && \
		( ldd $@ 2>&1 | grep -q "Not a valid dynamic program" || \
		( echo "Error: $@ was not statically linked"; false ) )'

###############################################################################
# Static checks
###############################################################################
.PHONY: static-checks
## Perform static checks on the code.
static-checks: vendor
	docker run --rm \
		-e LOCAL_USER_ID=$(LOCAL_USER_ID) \
		-v $(CURDIR):/go/src/$(PACKAGE_NAME) \
		-w /go/src/$(PACKAGE_NAME) \
		$(CALICO_BUILD) \
		gometalinter --deadline=300s --disable-all --enable=vet --enable=errcheck  --enable=goimports --vendor ./...

.PHONY: fix
## Fix static checks
fix:
	goimports -w $(SRC_FILES)

###############################################################################
# Unit Tests
###############################################################################

# Set to true when calling test-xxx to update the rendered templates instead of
# checking them.
UPDATE_EXPECTED_DATA?=false

.PHONY: test-kdd
## Run template tests against KDD
test-kdd: bin/confd bin/kubectl bin/bird bin/bird6 bin/calico-node bin/calicoctl bin/typha run-k8s-apiserver
	-git clean -fx etc/calico/confd
	docker run --rm --net=host \
		-v $(CURDIR)/tests/:/tests/ \
		-v $(CURDIR)/bin:/calico/bin/ \
		-v $(CURDIR)/etc/calico:/etc/calico/ \
		-e LOCAL_USER_ID=0 \
		-v $$SSH_AUTH_SOCK:/ssh-agent --env SSH_AUTH_SOCK=/ssh-agent \
		-e FELIX_TYPHAADDR=127.0.0.1:5473 \
		-e FELIX_TYPHAREADTIMEOUT=50 \
		-e UPDATE_EXPECTED_DATA=$(UPDATE_EXPECTED_DATA) \
		$(CALICO_BUILD) /tests/test_suite_kdd.sh || \
	{ \
	    echo; \
	    echo === confd single-shot log:; \
	    cat tests/logs/kdd/logss || true; \
	    echo; \
	    echo === confd daemon log:; \
	    cat tests/logs/kdd/logd1 || true; \
	    echo; \
	    echo === Typha log:; \
	    cat tests/logs/kdd/typha || true; \
	    echo; \
            false; \
        }
	-git clean -fx etc/calico/confd

.PHONY: test-etcd
## Run template tests against etcd
test-etcd: bin/confd bin/etcdctl bin/bird bin/bird6 bin/calico-node bin/calicoctl run-etcd
	-git clean -fx etc/calico/confd
	docker run --rm --net=host \
		-v $(CURDIR)/tests/:/tests/ \
		-v $(CURDIR)/bin:/calico/bin/ \
		-v $(CURDIR)/etc/calico:/etc/calico/ \
		-e LOCAL_USER_ID=0 \
		-v $$SSH_AUTH_SOCK:/ssh-agent --env SSH_AUTH_SOCK=/ssh-agent \
		-e UPDATE_EXPECTED_DATA=$(UPDATE_EXPECTED_DATA) \
		$(CALICO_BUILD) /tests/test_suite_etcd.sh
	-git clean -fx etc/calico/confd

## Etcd is used by the kubernetes
# NOTE: https://quay.io/repository/coreos/etcd is available *only* for the following archs with the following tags:
# amd64: 3.2.5
# arm64: 3.2.5-arm64
# ppc64le: 3.2.5-ppc64le
# s390x is not available
COREOS_ETCD ?= quay.io/coreos/etcd:$(ETCD_VER)-$(ARCH)
ifeq ($(ARCH),amd64)
COREOS_ETCD = quay.io/coreos/etcd:$(ETCD_VER)
endif
run-etcd: stop-etcd
	docker run --detach \
	--net=host \
	--name calico-etcd $(COREOS_ETCD) \
	etcd \
	--advertise-client-urls "http://$(LOCAL_IP_ENV):2379,http://127.0.0.1:2379,http://$(LOCAL_IP_ENV):4001,http://127.0.0.1:4001" \
	--listen-client-urls "http://0.0.0.0:2379,http://0.0.0.0:4001"

## Stops calico-etcd containers
stop-etcd:
	@-docker rm -f calico-etcd

## Kubernetes apiserver used for tests
run-k8s-apiserver: stop-k8s-apiserver run-etcd
	docker run --detach --net=host \
	  --name calico-k8s-apiserver \
	gcr.io/google_containers/hyperkube-$(ARCH):$(K8S_VERSION) \
		  /hyperkube apiserver --etcd-servers=http://$(LOCAL_IP_ENV):2379 \
		  --service-cluster-ip-range=10.101.0.0/16

## Stop Kubernetes apiserver
stop-k8s-apiserver:
	@-docker rm -f calico-k8s-apiserver

bin/kubectl:
	curl -sSf -L --retry 5 https://storage.googleapis.com/kubernetes-release/release/$(K8S_VERSION)/bin/linux/$(ARCH)/kubectl -o $@
	chmod +x $@

bin/bird:
	curl -sSf -L --retry 5 https://github.com/projectcalico/bird/releases/download/$(BIRD_VER)/bird -o $@
	chmod +x $@

bin/bird6:
	curl -sSf -L --retry 5 https://github.com/projectcalico/bird/releases/download/$(BIRD_VER)/bird6 -o $@
	chmod +x $@

bin/calico-node:
	cp fakebinary $@
	chmod +x $@

bin/etcdctl:
	curl -sSf -L --retry 5  https://github.com/coreos/etcd/releases/download/$(ETCD_VER)/etcd-$(ETCD_VER)-linux-$(ARCH).tar.gz | tar -xz -C bin --strip-components=1 etcd-$(ETCD_VER)-linux-$(ARCH)/etcdctl

bin/calicoctl:
	-docker rm -f calico-ctl
	# Latest calicoctl binaries are stored in automated builds of calico/ctl.
	# To get them, we create (but don't start) a container from that image.
	docker pull $(CALICOCTL_CONTAINER_NAME)
	docker create --name calico-ctl $(CALICOCTL_CONTAINER_NAME)
	# Then we copy the files out of the container.  Since docker preserves
	# mtimes on its copy, check the file really did appear, then touch it
	# to make sure that downstream targets get rebuilt.
	docker cp calico-ctl:/calicoctl $@ && \
	  test -e $@ && \
	  touch $@
	-docker rm -f calico-ctl

bin/typha:
	-docker rm -f confd-typha
	docker pull $(TYPHA_CONTAINER_NAME)
	docker create --name confd-typha $(TYPHA_CONTAINER_NAME)
	# Then we copy the files out of the container.  Since docker preserves
	# mtimes on its copy, check the file really did appear, then touch it
	# to make sure that downstream targets get rebuilt.
	docker cp confd-typha:/code/calico-typha $@ && \
	  test -e $@ && \
	  touch $@
	-docker rm -f confd-typha

foss-checks: vendor
	@echo Running $@...
	@docker run --rm -v $(CURDIR):/go/src/$(PACKAGE_NAME):rw \
	  -e LOCAL_USER_ID=$(LOCAL_USER_ID) \
	  -e FOSSA_API_KEY=$(FOSSA_API_KEY) \
	  -w /go/src/$(PACKAGE_NAME) \
	  $(CALICO_BUILD) /usr/local/bin/fossa

###############################################################################
# CI
###############################################################################
.PHONY: ci
## Run what CI runs
ci: clean static-checks test

###############################################################################
# Release
###############################################################################
PREVIOUS_RELEASE=$(shell git describe --tags --abbrev=0)
GIT_VERSION?=$(shell git describe --tags --dirty)

## Tags and builds a release from start to finish.
release: release-prereqs
	$(MAKE) VERSION=$(VERSION) release-tag
	$(MAKE) VERSION=$(VERSION) release-windows-archive

## Produces a git tag for the release.
release-tag: release-prereqs release-notes
	git tag $(VERSION) -F release-notes-$(VERSION)
	@echo ""
	@echo "Now you can publish the release:"
	@echo ""
	@echo "  make VERSION=$(VERSION) release-publish"
	@echo ""

## Generates release notes based on commits in this version.
release-notes: release-prereqs
	mkdir -p dist
	echo "# Changelog" > release-notes-$(VERSION)
	sh -c "git cherry -v $(PREVIOUS_RELEASE) | cut '-d ' -f 2- | sed 's/^/- /' >> release-notes-$(VERSION)"

## Pushes a github release and release artifacts produced by `make release-build`.
release-publish: release-prereqs
	# Push the git tag.
	git push origin $(VERSION)

	@echo "Finalize the GitHub release based on the pushed tag."
	@echo ""
	@echo "  https://github.com/projectcalico/confd/releases/tag/$(VERSION)"
	@echo ""

# release-prereqs checks that the environment is configured properly to create a release.
release-prereqs:
ifndef VERSION
	$(error VERSION is undefined - run using make release VERSION=vX.Y.Z)
endif

## Produces the Windows ZIP archive for the release.
release-windows-archive $(WINDOWS_ARCHIVE): release-prereqs $(WINDOWS_BUILT_FILES)
	-rm -f $(WINDOWS_ARCHIVE)
	mkdir -p dist
	cd windows-packaging && zip -r ../$(WINDOWS_ARCHIVE) .

###############################################################################
# Developer helper scripts (not used by build or test)
###############################################################################
help:
	@echo "confd Makefile"
	@echo
	@echo "Dependencies: docker 1.12+; go 1.8+"
	@echo
	@echo "For any target, set ARCH=<target> to build for a given target."
	@echo "For example, to build for arm64:"
	@echo
	@echo "  make build ARCH=arm64"
	@echo
	@echo "Initial set-up:"
	@echo
	@echo "  make vendor  Update/install the go build dependencies."
	@echo
	@echo "Builds:"
	@echo
	@echo "  make build           Build the binary."
	@echo
	@echo "Tests:"
	@echo
	@echo "  make test                Run all tests."
	@echo "  make test-kdd            Run kdd tests."
	@echo "  make test-etcd           Run etcd tests."
	@echo
	@echo "Maintenance:"
	@echo "  make clean         Remove binary files and docker images."
	@echo "-----------------------------------------"
	@echo "ARCH (target):          $(ARCH)"
	@echo "BUILDARCH (host):       $(BUILDARCH)"
	@echo "CALICO_BUILD:     $(CALICO_BUILD)"
	@echo "-----------------------------------------"<|MERGE_RESOLUTION|>--- conflicted
+++ resolved
@@ -107,27 +107,6 @@
 	mkdir -p $(HOME)/.glide
 	$(DOCKER_GO_BUILD) glide install -strip-vendor
 
-<<<<<<< HEAD
-=======
-# Default the libcalico repo and version but allow them to be overridden
-LIBCALICO_REPO?=github.com/projectcalico/libcalico-go
-LIBCALICO_VERSION?=$(shell git ls-remote git@github.com:projectcalico/libcalico-go master 2>/dev/null | cut -f 1)
-
-## Update libcalico pin in glide.yaml
-update-libcalico:
-	$(DOCKER_GO_BUILD) sh -c '\
-        echo "Updating libcalico to $(LIBCALICO_VERSION) from $(LIBCALICO_REPO)"; \
-        export OLD_VER=$$(grep --after 50 libcalico-go glide.yaml |grep --max-count=1 --only-matching --perl-regexp "version:\s*\K[^\s]+") ;\
-        echo "Old version: $$OLD_VER";\
-        if [ $(LIBCALICO_VERSION) != $$OLD_VER ]; then \
-            sed -i "s/$$OLD_VER/$(LIBCALICO_VERSION)/" glide.yaml && \
-            if [ $(LIBCALICO_REPO) != "github.com/projectcalico/libcalico-go" ]; then \
-              glide mirror set https://github.com/projectcalico/libcalico-go $(LIBCALICO_REPO) --vcs git; glide mirror list; \
-            fi;\
-          glide up --strip-vendor || glide up --strip-vendor; \
-        fi'
-
->>>>>>> 2044650c
 # Default the typha repo and version but allow them to be overridden
 TYPHA_REPO?=github.com/tigera/typha-private
 TYPHA_VERSION?=$(shell git ls-remote git@github.com:tigera/typha-private master 2>/dev/null | cut -f 1)
