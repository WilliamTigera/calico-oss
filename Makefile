# This Makefile builds Felix and packages it in various forms:
#
#                                                                      Go install
#                                                                         Glide
#                                                                           |
#                                                                           |
#                                                                           |
#                                                    +-------+              v
#                                                    | Felix |   +---------------------+
#                                                    |  Go   |   | calico/go-build     |
#                                                    |  code |   +---------------------+
#                                                    +-------+         /
#                                                           \         /
#                                                            \       /
#                                                             \     /
#                                                             go build
#                                                                 \
#                                                                  \
#                                                                   \
# +----------------------+                                           :
# | calico-build/centos7 |                                           v
# | calico-build/xenial  |                                 +------------------+
# | calico-build/trusty  |                                 | bin/calico-felix |
# +----------------------+                                 +------------------+
#                     \                                          /   /
#                      \             .--------------------------'   /
#                       \           /                              /
#                        \         /                      .-------'
#                         \       /                      /
#                     rpm/build-rpms                    /
#                   debian/build-debs                  /
#                           |                         /
#                           |                   docker build
#                           v                         |
#            +----------------------------+           |
#            |  RPM packages for Centos7  |           |
#            |  RPM packages for Centos6  |           v
#            | Debian packages for Xenial |    +--------------+
#            | Debian packages for Trusty |    | tigera/felix |
#            +----------------------------+    +--------------+
#
#
#
###############################################################################
# Shortcut targets
default: build

## Build binary for current platform
all: build

## Run the tests for the current platform/architecture
test: ut fv

###############################################################################
# Both native and cross architecture builds are supported.
# The target architecture is select by setting the ARCH variable.
# When ARCH is undefined it is set to the detected host architecture.
# When ARCH differs from the host architecture a crossbuild will be performed.
ARCHES=$(patsubst docker-image/Dockerfile.%,%,$(wildcard docker-image/Dockerfile.*))

# BUILDARCH is the host architecture
# ARCH is the target architecture
# we need to keep track of them separately
BUILDARCH ?= $(shell uname -m)
BUILDOS ?= $(shell uname -s | tr A-Z a-z)

# canonicalized names for host architecture
ifeq ($(BUILDARCH),aarch64)
        BUILDARCH=arm64
endif
ifeq ($(BUILDARCH),x86_64)
        BUILDARCH=amd64
endif

# unless otherwise set, I am building for my own architecture, i.e. not cross-compiling
ARCH ?= $(BUILDARCH)

# canonicalized names for target architecture
ifeq ($(ARCH),aarch64)
        override ARCH=arm64
endif
ifeq ($(ARCH),x86_64)
    override ARCH=amd64
endif

# Build mounts for running in "local build" mode. Mount in libcalico, but null out
# the vendor directory. This allows an easy build using local development code,
# assuming that there is a local checkout of libcalico in the same directory as this repo.
LOCAL_BUILD_MOUNTS ?=
ifeq ($(LOCAL_BUILD),true)
LOCAL_BUILD_MOUNTS = -v $(CURDIR)/../libcalico-go:/go/src/$(PACKAGE_NAME)/vendor/github.com/projectcalico/libcalico-go:ro \
	-v $(CURDIR)/.empty:/go/src/$(PACKAGE_NAME)/vendor/github.com/projectcalico/libcalico-go/vendor:ro \
	-v $(CURDIR)/../typha:/go/src/$(PACKAGE_NAME)/vendor/github.com/projectcalico/typha:ro \
	-v $(CURDIR)/.empty:/go/src/$(PACKAGE_NAME)/vendor/github.com/projectcalico/typha/vendor:ro
endif

# we want to be able to run the same recipe on multiple targets keyed on the image name
# to do that, we would use the entire image name, e.g. calico/node:abcdefg, as the stem, or '%', in the target
# however, make does **not** allow the usage of invalid filename characters - like / and : - in a stem, and thus errors out
# to get around that, we "escape" those characters by converting all : to --- and all / to ___ , so that we can use them
# in the target, we then unescape them back
escapefs = $(subst :,---,$(subst /,___,$(1)))
unescapefs = $(subst ---,:,$(subst ___,/,$(1)))

# these macros create a list of valid architectures for pushing manifests
space :=
space +=
comma := ,
prefix_linux = $(addprefix linux/,$(strip $1))
join_platforms = $(subst $(space),$(comma),$(call prefix_linux,$(strip $1)))

# Targets used when cross building.
.PHONY: native register
native:
ifneq ($(BUILDARCH),$(ARCH))
	@echo "Target $(MAKECMDGOALS)" is not supported when cross building! && false
endif

# Enable binfmt adding support for miscellaneous binary formats.
# This is only needed when running non-native binaries.
register:
ifneq ($(BUILDARCH),$(ARCH))
	docker run --rm --privileged multiarch/qemu-user-static:register || true
endif

# list of arches *not* to build when doing *-all
#    until s390x works correctly
EXCLUDEARCH ?= s390x
VALIDARCHES = $(filter-out $(EXCLUDEARCH),$(ARCHES))

###############################################################################
BUILD_IMAGE?=tigera/felix
PUSH_IMAGES?=gcr.io/unique-caldron-775/cnx/$(BUILD_IMAGE)
RELEASE_IMAGES?=
PACKAGE_NAME?=github.com/projectcalico/felix

# If this is a release, also tag and push additional images.
ifeq ($(RELEASE),true)
PUSH_IMAGES+=$(RELEASE_IMAGES)
endif

# remove from the list to push to manifest any registries that do not support multi-arch
EXCLUDE_MANIFEST_REGISTRIES ?= quay.io/
PUSH_MANIFEST_IMAGES=$(PUSH_IMAGES:$(EXCLUDE_MANIFEST_REGISTRIES)%=)
PUSH_NONMANIFEST_IMAGES=$(filter-out $(PUSH_MANIFEST_IMAGES),$(PUSH_IMAGES))

# location of docker credentials to push manifests
DOCKER_CONFIG ?= $(HOME)/.docker/config.json

GO_BUILD_VER?=v0.18
# For building, we use the go-build image for the *host* architecture, even if the target is different
# the one for the host should contain all the necessary cross-compilation tools
# we do not need to use the arch since go-build:v0.15 now is multi-arch manifest
CALICO_BUILD=calico/go-build:$(GO_BUILD_VER)
ETCD_VERSION?=v3.3.7
K8S_VERSION?=v1.11.3
PROTOC_VER?=v0.1
PROTOC_CONTAINER ?=calico/protoc:$(PROTOC_VER)-$(BUILDARCH)

FV_ETCDIMAGE ?= quay.io/coreos/etcd:$(ETCD_VERSION)-$(BUILDARCH)
FV_K8SIMAGE ?= gcr.io/google_containers/hyperkube-$(BUILDARCH):$(K8S_VERSION)
FV_TYPHAIMAGE ?= tigera/typha:latest-$(BUILDARCH)
FV_FELIXIMAGE ?= tigera/felix:latest-$(BUILDARCH)

# If building on amd64 omit the arch in the container name.  Fixme!
ifeq ($(BUILDARCH),amd64)
        FV_ETCDIMAGE=quay.io/coreos/etcd:$(ETCD_VERSION)
        FV_K8SIMAGE=gcr.io/google_containers/hyperkube:$(K8S_VERSION)
        FV_TYPHAIMAGE=gcr.io/unique-caldron-775/cnx/tigera/typha:master
endif

# Total number of ginkgo batches to run.  The CI system sets this according to the number
# of jobs that it divides the FVs into.
FV_NUM_BATCHES?=3
# Space-delimited list of FV batches to run in parallel.  Defaults to running all batches
# in parallel on this host.  The CI system runs a subset of batches in each parallel job.
FV_BATCHES_TO_RUN?=$(shell seq $(FV_NUM_BATCHES))
FV_SLOW_SPEC_THRESH=90

# Figure out version information.  To support builds from release tarballs, we default to
# <unknown> if this isn't a git checkout.
GIT_COMMIT:=$(shell git rev-parse HEAD || echo '<unknown>')
GIT_SHORT_COMMIT:=$(shell git rev-parse --short HEAD || echo '<unknown>')
BUILD_ID:=$(shell git rev-parse HEAD || uuidgen | sed 's/-//g')
GIT_DESCRIPTION:=$(shell git describe --tags --dirty --always || echo '<unknown>')
ifeq ($(LOCAL_BUILD),true)
	GIT_DESCRIPTION = $(shell git describe --tags --dirty --always || echo '<unknown>')-dev-build
endif

# Calculate a timestamp for any build artefacts.
DATE:=$(shell date -u +'%FT%T%z')

# Linker flags for building Felix.
#
# We use -X to insert the version information into the placeholder variables
# in the buildinfo package.
#
# We use -B to insert a build ID note into the executable, without which, the
# RPM build tools complain.
LDFLAGS:=-ldflags "\
        -X $(PACKAGE_NAME)/buildinfo.GitVersion=$(GIT_DESCRIPTION) \
        -X $(PACKAGE_NAME)/buildinfo.BuildDate=$(DATE) \
        -X $(PACKAGE_NAME)/buildinfo.GitRevision=$(GIT_COMMIT) \
        -B 0x$(BUILD_ID)"

# List of Go files that are generated by the build process.  Builds should
# depend on these, clean removes them.
GENERATED_GO_FILES:=proto/felixbackend.pb.go

# All Felix go files.
SRC_FILES:=$(shell find . $(foreach dir,$(NON_FELIX_DIRS),-path ./$(dir) -prune -o) -type f -name '*.go' -print) $(GENERATED_GO_FILES)

# Files to include in the Windows ZIP archive.
WINDOWS_ARCHIVE_FILES := bin/tigera-felix.exe windows-packaging/README.txt windows-packaging/*.ps1
# Name of the Windows release ZIP archive.
WINDOWS_ARCHIVE := dist/tigera-felix-windows-$(VERSION).zip

# Figure out the users UID/GID.  These are needed to run docker containers
# as the current user and ensure that files built inside containers are
# owned by the current user.
LOCAL_USER_ID:=$(shell id -u)
LOCAL_GROUP_ID:=$(shell id -g)

# Allow libcalico-go and the ssh auth sock to be mapped into the build container.
ifdef LIBCALICOGO_PATH
  EXTRA_DOCKER_ARGS += -v $(LIBCALICOGO_PATH):/go/src/github.com/projectcalico/libcalico-go:ro
endif
ifdef SSH_AUTH_SOCK
  EXTRA_DOCKER_ARGS += -v $(SSH_AUTH_SOCK):/ssh-agent --env SSH_AUTH_SOCK=/ssh-agent
endif
DOCKER_RUN := mkdir -p .go-pkg-cache && \
                   docker run --rm \
                              --net=host \
                              $(EXTRA_DOCKER_ARGS) \
                              -e LOCAL_USER_ID=$(LOCAL_USER_ID) \
                              -e GOCACHE=/gocache \
                              -v $(CURDIR):/go/src/$(PACKAGE_NAME):rw \
                              -v $(CURDIR)/.go-pkg-cache:/gocache:rw \
                              -w /go/src/$(PACKAGE_NAME) \
                              -e GOARCH=$(ARCH)

.PHONY: clean
clean:
	rm -rf bin \
	       docker-image/bin \
	       dist \
	       build \
	       fv/fv.test \
	       $(GENERATED_GO_FILES) \
	       go/docs/calc.pdf \
	       .glide \
	       vendor \
	       .go-pkg-cache \
	       check-licenses/dependency-licenses.txt \
	       release-notes-*
	find . -name "junit.xml" -type f -delete
	find . -name "*.coverprofile" -type f -delete
	find . -name "coverage.xml" -type f -delete
	find . -name ".coverage" -type f -delete
	find . -name "*.pyc" -type f -delete

###############################################################################
# Building the binary
###############################################################################
build: bin/calico-felix
build-all: $(addprefix sub-build-,$(VALIDARCHES))
sub-build-%:
	$(MAKE) build ARCH=$*

# Update the vendored dependencies with the latest upstream versions matching
# our glide.yaml.  If there area any changes, this updates glide.lock
# as a side effect.  Unless you're adding/updating a dependency, you probably
# want to use the vendor target to install the versions from glide.lock.
VENDOR_REMADE := false
.PHONY: update-vendor
update-vendor glide.lock:
	mkdir -p $$HOME/.glide
	$(DOCKER_RUN) $(CALICO_BUILD) glide up --strip-vendor
	touch vendor/.up-to-date
	# Optimization: since glide up does the job of glide install, flag to the
	# vendor target that it doesn't need to do anything.
	$(eval VENDOR_REMADE := true)

# vendor is a shortcut for force rebuilding the go vendor directory.
.PHONY: vendor
vendor vendor/.up-to-date: glide.lock
	if ! $(VENDOR_REMADE); then \
	  mkdir -p $$HOME/.glide && \
	  $(DOCKER_RUN) $(CALICO_BUILD) glide install --strip-vendor && \
	  touch vendor/.up-to-date; \
	fi

# Default the typha repo and version but allow them to be overridden
TYPHA_REPO?=github.com/tigera/typha-private
TYPHA_VERSION?=$(shell git ls-remote git@github.com:tigera/typha-private master 2>/dev/null | cut -f 1)

## Update typha pin in glide.yaml
update-typha:
	    $(DOCKER_RUN) $(CALICO_BUILD) sh -c '\
        echo "Updating typha to $(TYPHA_VERSION) from $(TYPHA_REPO)"; \
        export OLD_VER=$$(grep --after 50 typha glide.yaml |grep --max-count=1 --only-matching --perl-regexp "version:\s*\K[^\s]+") ;\
        echo "Old version: $$OLD_VER";\
        if [ $(TYPHA_VERSION) != $$OLD_VER ]; then \
          sed -i "s/$$OLD_VER/$(TYPHA_VERSION)/" glide.yaml && \
          OUTPUT=`mktemp`;\
          glide up --strip-vendor; glide up --strip-vendor 2>&1 | tee $$OUTPUT; \
          if ! grep -v "github.com/onsi/gomega" $$OUTPUT | grep -v "golang.org/x/sys" | grep -v "github.com/onsi/ginkgo" | grep "\[WARN\]"; then true; else false; fi; \
        fi'

bin/calico-felix: bin/calico-felix-$(ARCH)
	ln -f bin/calico-felix-$(ARCH) bin/calico-felix

bin/calico-felix-$(ARCH): $(SRC_FILES) vendor/.up-to-date
	@echo Building felix for $(ARCH) on $(BUILDARCH)
	mkdir -p bin
	$(DOCKER_RUN) $(LOCAL_BUILD_MOUNTS) $(CALICO_BUILD) \
	   sh -c 'go build -v -i -o $@ -v $(LDFLAGS) "$(PACKAGE_NAME)/cmd/calico-felix" && \
		( ldd $@ 2>&1 | grep -q -e "Not a valid dynamic program" \
		-e "not a dynamic executable" || \
		( echo "Error: $@ was not statically linked"; false ) )'

# Cross-compile Felix for Windows
bin/calico-felix.exe: $(SRC_FILES) vendor/.up-to-date
	@echo Building felix for Windows...
	mkdir -p bin
	$(DOCKER_RUN) $(LOCAL_BUILD_MOUNTS) $(CALICO_BUILD) \
           sh -c 'GOOS=windows go build -v -o $@ -v $(LDFLAGS) "$(PACKAGE_NAME)/cmd/calico-felix" && \
		( ldd $@ 2>&1 | grep -q "Not a valid dynamic program" || \
		( echo "Error: $@ was not statically linked"; false ) )'

bin/tigera-felix.exe: bin/calico-felix.exe
	cp $< $@

%.url: % utils/make-azure-blob.sh
	utils/make-azure-blob.sh $< $(notdir $(basename $<))-$(GIT_SHORT_COMMIT)$(suffix $<) \
	    felix-test-uploads felixtestuploads felixtestuploads > $@.tmp
	mv $@.tmp $@

windows-felix-url: bin/tigera-felix.exe.url
	@echo
	@echo calico-felix.exe download link:
	@cat $<
	@echo
	@echo Powershell download command:
	@echo "Invoke-WebRequest '`cat $<`' -O tigera-felix-$(GIT_SHORT_COMMIT).exe"

windows-zip-url:
ifndef VERSION
	$(MAKE) windows-zip-url VERSION=dev
else
	$(MAKE) $(WINDOWS_ARCHIVE).url VERSION=dev
	@echo
	@echo $(WINDOWS_ARCHIVE) download link:
	@cat $(WINDOWS_ARCHIVE).url
	@echo
	@echo Powershell download command:
	@echo "Invoke-WebRequest '`cat $(WINDOWS_ARCHIVE).url`' -O tigera-felix.zip"
endif

# Generate the protobuf bindings for go. The proto/felixbackend.pb.go file is included in SRC_FILES
protobuf proto/felixbackend.pb.go: proto/felixbackend.proto
	docker run --rm --user $(LOCAL_USER_ID):$(LOCAL_GROUP_ID) \
                  -v $(CURDIR):/code -v $(CURDIR)/proto:/src:rw \
	              $(PROTOC_CONTAINER) \
	              --gogofaster_out=plugins=grpc:. \
	              felixbackend.proto

###############################################################################
# Building the image
###############################################################################
# Build the tigera/felix docker image, which contains only Felix.
.PHONY: $(BUILD_IMAGE) $(BUILD_IMAGE)-$(ARCH)

# by default, build the image for the target architecture
.PHONY: image-all
image-all: $(addprefix sub-image-,$(VALIDARCHES))
sub-image-%:
	$(MAKE) image ARCH=$*

image: $(BUILD_IMAGE)
$(BUILD_IMAGE): $(BUILD_IMAGE)-$(ARCH)
$(BUILD_IMAGE)-$(ARCH): bin/calico-felix-$(ARCH) register
	rm -rf docker-image/bin
	mkdir -p docker-image/bin
	cp bin/calico-felix-$(ARCH) docker-image/bin/
	docker build --pull -t $(BUILD_IMAGE):latest-$(ARCH) --build-arg QEMU_IMAGE=$(CALICO_BUILD) --file ./docker-image/Dockerfile.$(ARCH) docker-image
ifeq ($(ARCH),amd64)
	docker tag $(BUILD_IMAGE):latest-$(ARCH) $(BUILD_IMAGE):latest
endif

imagetag:
ifndef IMAGETAG
	$(error IMAGETAG is undefined - run using make <target> IMAGETAG=X.Y.Z)
endif

## push one arch
push: imagetag $(addprefix sub-single-push-,$(call escapefs,$(PUSH_IMAGES)))

sub-single-push-%:
	docker push $(call unescapefs,$*:$(IMAGETAG)-$(ARCH))

## push all arches
push-all: imagetag $(addprefix sub-push-,$(VALIDARCHES))
sub-push-%:
	$(MAKE) push ARCH=$* IMAGETAG=$(IMAGETAG)

## push multi-arch manifest where supported
push-manifests: imagetag  $(addprefix sub-manifest-,$(call escapefs,$(PUSH_MANIFEST_IMAGES)))
sub-manifest-%:
	# Docker login to hub.docker.com required before running this target as we are using $(DOCKER_CONFIG) holds the docker login credentials
	# path to credentials based on manifest-tool's requirements here https://github.com/estesp/manifest-tool#sample-usage
	docker run -t --entrypoint /bin/sh -v $(DOCKER_CONFIG):/root/.docker/config.json $(CALICO_BUILD) -c "/usr/bin/manifest-tool push from-args --platforms $(call join_platforms,$(VALIDARCHES)) --template $(call unescapefs,$*:$(IMAGETAG))-ARCH --target $(call unescapefs,$*:$(IMAGETAG))"

## push default amd64 arch where multi-arch manifest is not supported
push-non-manifests: imagetag $(addprefix sub-non-manifest-,$(call escapefs,$(PUSH_NONMANIFEST_IMAGES)))
sub-non-manifest-%:
ifeq ($(ARCH),amd64)
	docker push $(call unescapefs,$*:$(IMAGETAG))
else
	$(NOECHO) $(NOOP)
endif

## tag images of one arch for all supported registries
tag-images: imagetag $(addprefix sub-single-tag-images-arch-,$(call escapefs,$(PUSH_IMAGES))) $(addprefix sub-single-tag-images-non-manifest-,$(call escapefs,$(PUSH_NONMANIFEST_IMAGES)))

sub-single-tag-images-arch-%:
	docker tag $(BUILD_IMAGE):latest-$(ARCH) $(call unescapefs,$*:$(IMAGETAG)-$(ARCH))

# because some still do not support multi-arch manifest
sub-single-tag-images-non-manifest-%:
ifeq ($(ARCH),amd64)
	docker tag $(BUILD_IMAGE):latest-$(ARCH) $(call unescapefs,$*:$(IMAGETAG))
else
	$(NOECHO) $(NOOP)
endif

## tag images of all archs
tag-images-all: imagetag $(addprefix sub-tag-images-,$(VALIDARCHES))
sub-tag-images-%:
	$(MAKE) tag-images ARCH=$* IMAGETAG=$(IMAGETAG)

###############################################################################
# Building OS Packages (debs/RPMS)
###############################################################################
# Build all the debs.
.PHONY: deb
deb: bin/calico-felix
ifeq ($(GIT_COMMIT),<unknown>)
	$(error Package builds must be done from a git working copy in order to calculate version numbers.)
endif
	$(MAKE) calico-build/trusty
	$(MAKE) calico-build/xenial
	$(MAKE) calico-build/bionic
	utils/make-packages.sh deb

# Build RPMs.
.PHONY: rpm
rpm: bin/calico-felix
ifeq ($(GIT_COMMIT),<unknown>)
	$(error Package builds must be done from a git working copy in order to calculate version numbers.)
endif
	$(MAKE) calico-build/centos7
ifneq ("$(ARCH)","ppc64le") # no ppc64le support in centos6
	$(MAKE) calico-build/centos6
endif
	utils/make-packages.sh rpm

# Build a docker image used for building debs for trusty.
.PHONY: calico-build/trusty
calico-build/trusty:
	cd docker-build-images && docker build -f ubuntu-trusty-build.Dockerfile.$(ARCH) -t calico-build/trusty .

# Build a docker image used for building debs for xenial.
.PHONY: calico-build/xenial
calico-build/xenial:
	cd docker-build-images && docker build -f ubuntu-xenial-build.Dockerfile.$(ARCH) -t calico-build/xenial .

# Build a docker image used for building debs for bionic.
.PHONY: calico-build/bionic
calico-build/bionic:
	cd docker-build-images && docker build -f ubuntu-bionic-build.Dockerfile.$(ARCH) -t calico-build/bionic .

# Construct a docker image for building Centos 7 RPMs.
.PHONY: calico-build/centos7
calico-build/centos7:
	cd docker-build-images && \
	  docker build \
	  --build-arg=UID=$(LOCAL_USER_ID) \
	  --build-arg=GID=$(LOCAL_GROUP_ID) \
	  -f centos7-build.Dockerfile.$(ARCH) \
	  -t calico-build/centos7 .

ifeq ("$(ARCH)","ppc64le")
	# Some commands that would typically be run at container build time must be run in a privileged container.
	@-docker rm -f centos7Tmp
	docker run --privileged --name=centos7Tmp calico-build/centos7 \
		/bin/bash -c "/setup-user; /install-centos-build-deps"
	docker commit centos7Tmp calico-build/centos7:latest
endif

# Construct a docker image for building Centos 6 RPMs.
.PHONY: calico-build/centos6
calico-build/centos6:
	cd docker-build-images && \
	  docker build \
	  --build-arg=UID=$(LOCAL_USER_ID) \
	  --build-arg=GID=$(LOCAL_GROUP_ID) \
	  -f centos6-build.Dockerfile.$(ARCH) \
	  -t calico-build/centos6 .

###############################################################################
# Static checks
###############################################################################
.PHONY: static-checks
static-checks:
	$(MAKE) check-typha-pins go-meta-linter check-licenses

bin/check-licenses: $(SRC_FILES)
	$(DOCKER_RUN) $(LOCAL_BUILD_MOUNTS) $(CALICO_BUILD) go build -v -i -o $@ "$(PACKAGE_NAME)/check-licenses"

.PHONY: check-licenses
check-licenses: check-licenses/dependency-licenses.txt bin/check-licenses
	@echo Checking dependency licenses
	$(DOCKER_RUN) $(CALICO_BUILD) bin/check-licenses

check-licenses/dependency-licenses.txt: vendor/.up-to-date
	$(DOCKER_RUN) $(CALICO_BUILD) sh -c 'licenses ./cmd/calico-felix > check-licenses/dependency-licenses.txt'

.PHONY: go-meta-linter
go-meta-linter: vendor/.up-to-date $(GENERATED_GO_FILES)
	# Run staticcheck stand-alone since gometalinter runs concurrent copies, which
	# uses a lot of RAM.
	$(DOCKER_RUN) $(CALICO_BUILD) sh -c 'glide nv | xargs -n 3 staticcheck'
	$(DOCKER_RUN) $(CALICO_BUILD) gometalinter --deadline=300s \
	                                --disable-all \
	                                --enable=goimports \
	                                --vendor ./...

# Run go fmt on all our go files.
.PHONY: go-fmt goimports fix
fix go-fmt goimports:
	$(DOCKER_RUN) $(CALICO_BUILD) sh -c 'glide nv -x | \
      grep -v -e "^\\.$$" | \
      xargs goimports -w -local github.com/projectcalico/'
<<<<<<< HEAD

=======
>>>>>>> bc9660c9

.PHONY: check-typha-pins
check-typha-pins: vendor/.up-to-date
	@echo "Checking Typha's libcalico-go pin matches ours (so that any datamodel"
	@echo "changes are reflected in the Typha-Felix API)."
	@echo
	@echo "Felix's libcalico-go pin:"
	@grep libcalico-go glide.lock -A 5 | grep 'version:' | head -n 1
	@echo "Typha's libcalico-go pin:"
	@grep libcalico-go vendor/github.com/projectcalico/typha/glide.lock -A 5 | grep 'version:' | head -n 1
	if [ "`grep libcalico-go glide.lock -A 5 | grep 'version:' | head -n 1`" != \
	     "`grep libcalico-go vendor/github.com/projectcalico/typha/glide.lock -A 5 | grep 'version:' | head -n 1`" ]; then \
	     echo "Typha and Felix libcalico-go pins differ."; \
	     false; \
	fi

.PHONY: pre-commit
pre-commit:
	$(DOCKER_RUN) $(CALICO_BUILD) git-hooks/pre-commit-in-container

.PHONY: install-git-hooks
## Install Git hooks
install-git-hooks:
	./install-git-hooks

foss-checks: vendor
	@echo Running $@...
	@docker run --rm -v $(CURDIR):/go/src/$(PACKAGE_NAME):rw \
	  -e LOCAL_USER_ID=$(LOCAL_USER_ID) \
	  -e FOSSA_API_KEY=$(FOSSA_API_KEY) \
	  -w /go/src/$(PACKAGE_NAME) \
	  $(CALICO_BUILD) /usr/local/bin/fossa

###############################################################################
# Unit Tests
###############################################################################
.PHONY: ut
ut combined.coverprofile: vendor/.up-to-date $(SRC_FILES)
	@echo Running Go UTs.
	$(DOCKER_RUN) $(LOCAL_BUILD_MOUNTS) $(CALICO_BUILD) ./utils/run-coverage $(GINKGO_ARGS)

###############################################################################
# FV Tests
###############################################################################
fv/fv.test: vendor/.up-to-date $(SRC_FILES)
	# We pre-build the FV test binaries so that we can run them
	# outside a container and allow them to interact with docker.
	$(DOCKER_RUN) $(LOCAL_BUILD_MOUNTS) $(CALICO_BUILD) go test ./$(shell dirname $@) -c --tags fvtests -o $@

.PHONY: fv
# runs all of the fv tests
# to run it in parallel, decide how many parallel engines you will run, and in each one call:
#         $(MAKE) fv FV_BATCHES_TO_RUN="<num>" FV_NUM_BATCHES=<num>
# where
#         FV_NUM_BATCHES = total parallel batches
#         FV_BATCHES_TO_RUN = which number this is
# e.g. to run it in 10 parallel runs:
#         $(MAKE) fv FV_BATCHES_TO_RUN="1" FV_NUM_BATCHES=10     # the first 1/10
#         $(MAKE) fv FV_BATCHES_TO_RUN="2" FV_NUM_BATCHES=10     # the second 1/10
#         $(MAKE) fv FV_BATCHES_TO_RUN="3" FV_NUM_BATCHES=10     # the third 1/10
#         ...
#         $(MAKE) fv FV_BATCHES_TO_RUN="10" FV_NUM_BATCHES=10    # the tenth 1/10
#         etc.
fv fv/latency.log: $(BUILD_IMAGE) bin/iptables-locker bin/test-workload bin/test-connection fv/fv.test
	cd fv && \
	  FV_FELIXIMAGE=$(FV_FELIXIMAGE) \
	  FV_ETCDIMAGE=$(FV_ETCDIMAGE) \
	  FV_TYPHAIMAGE=$(FV_TYPHAIMAGE) \
	  FV_K8SIMAGE=$(FV_K8SIMAGE) \
	  FV_NUM_BATCHES=$(FV_NUM_BATCHES) \
	  FV_BATCHES_TO_RUN="$(FV_BATCHES_TO_RUN)" \
	  PRIVATE_KEY=`pwd`/private.key \
	  GINKGO_ARGS='$(GINKGO_ARGS)' \
	  GINKGO_FOCUS="$(GINKGO_FOCUS)" \
	  ./run-batches
	@if [ -e fv/latency.log ]; then \
	   echo; \
	   echo "Latency results:"; \
	   echo; \
	   cat fv/latency.log; \
	fi

###############################################################################
# K8SFV Tests
###############################################################################
# Targets for Felix testing with the k8s backend and a k8s API server,
# with k8s model resources being injected by a separate test client.
GET_CONTAINER_IP := docker inspect --format='{{range .NetworkSettings.Networks}}{{.IPAddress}}{{end}}'
GRAFANA_VERSION=4.1.2
PROMETHEUS_DATA_DIR := $$HOME/prometheus-data
K8SFV_PROMETHEUS_DATA_DIR := $(PROMETHEUS_DATA_DIR)/k8sfv
$(K8SFV_PROMETHEUS_DATA_DIR):
	mkdir -p $@

# Directories that aren't part of the main Felix program,
# e.g. standalone test programs.
K8SFV_DIR:=k8sfv
NON_FELIX_DIRS:=$(K8SFV_DIR)
# Files for the Felix+k8s backend test program.
K8SFV_GO_FILES:=$(shell find ./$(K8SFV_DIR) -name prometheus -prune -o -type f -name '*.go' -print)

.PHONY: k8sfv-test k8sfv-test-existing-felix
# Run k8sfv test with Felix built from current code.
# control whether or not we use typha with USE_TYPHA=true or USE_TYPHA=false
# e.g.
#       $(MAKE) k8sfv-test JUST_A_MINUTE=true USE_TYPHA=true
#       $(MAKE) k8sfv-test JUST_A_MINUTE=true USE_TYPHA=false
k8sfv-test: $(BUILD_IMAGE) k8sfv-test-existing-felix
# Run k8sfv test with whatever is the existing 'tigera/felix:latest'
# container image.  To use some existing Felix version other than
# 'latest', do 'FELIX_VERSION=<...> make k8sfv-test-existing-felix'.
k8sfv-test-existing-felix: bin/k8sfv.test
	FV_ETCDIMAGE=$(FV_ETCDIMAGE) \
	FV_TYPHAIMAGE=$(FV_TYPHAIMAGE) \
	FV_FELIXIMAGE=$(FV_FELIXIMAGE) \
	FV_K8SIMAGE=$(FV_K8SIMAGE) \
	PRIVATE_KEY=`pwd`/fv/private.key \
	k8sfv/run-test

bin/k8sfv.test: $(K8SFV_GO_FILES) vendor/.up-to-date
	@echo Building $@...
	$(DOCKER_RUN) $(LOCAL_BUILD_MOUNTS) $(CALICO_BUILD) \
	    sh -c 'go test -c -o $@ ./k8sfv && \
		( ldd $@ 2>&1 | grep -q -e "Not a valid dynamic program" \
		-e "not a dynamic executable" || \
		( echo "Error: $@ was not statically linked"; false ) )'

.PHONY: run-prometheus run-grafana stop-prometheus stop-grafana
run-prometheus: stop-prometheus $(K8SFV_PROMETHEUS_DATA_DIR)
	FELIX_IP=`$(GET_CONTAINER_IP) k8sfv-felix` && \
	sed "s/__FELIX_IP__/$${FELIX_IP}/" < $(K8SFV_DIR)/prometheus/prometheus.yml.in > $(K8SFV_DIR)/prometheus/prometheus.yml
	docker run --detach --name k8sfv-prometheus \
	-v $(CURDIR)/$(K8SFV_DIR)/prometheus/prometheus.yml:/etc/prometheus.yml \
	-v $(K8SFV_PROMETHEUS_DATA_DIR):/prometheus \
	prom/prometheus \
	-config.file=/etc/prometheus.yml \
	-storage.local.path=/prometheus

stop-prometheus:
	@-docker rm -f k8sfv-prometheus
	sleep 2

run-grafana: stop-grafana run-prometheus
	docker run --detach --name k8sfv-grafana -p 3000:3000 \
	-v $(CURDIR)/$(K8SFV_DIR)/grafana:/etc/grafana \
	-v $(CURDIR)/$(K8SFV_DIR)/grafana-dashboards:/etc/grafana-dashboards \
	grafana/grafana:$(GRAFANA_VERSION) --config /etc/grafana/grafana.ini
	# Wait for it to get going.
	sleep 5
	# Configure prometheus data source.
	PROMETHEUS_IP=`$(GET_CONTAINER_IP) k8sfv-prometheus` && \
	sed "s/__PROMETHEUS_IP__/$${PROMETHEUS_IP}/" < $(K8SFV_DIR)/grafana-datasources/my-prom.json.in | \
	curl 'http://admin:admin@127.0.0.1:3000/api/datasources' -X POST \
	    -H 'Content-Type: application/json;charset=UTF-8' --data-binary @-

stop-grafana:
	@-docker rm -f k8sfv-grafana
	sleep 2

bin/iptables-locker: $(SRC_FILES) vendor/.up-to-date
	@echo Building iptables-locker...
	mkdir -p bin
	$(DOCKER_RUN) $(LOCAL_BUILD_MOUNTS) $(CALICO_BUILD) \
	    sh -c 'go build -v -i -o $@ -v $(LDFLAGS) "$(PACKAGE_NAME)/fv/iptables-locker"'

bin/test-workload: $(SRC_FILES) vendor/.up-to-date
	@echo Building test-workload...
	mkdir -p bin
	$(DOCKER_RUN) $(LOCAL_BUILD_MOUNTS) $(CALICO_BUILD) \
	    sh -c 'go build -v -i -o $@ -v $(LDFLAGS) "$(PACKAGE_NAME)/fv/test-workload"'

bin/test-connection: $(SRC_FILES) vendor/.up-to-date
	@echo Building test-connection...
	mkdir -p bin
	$(DOCKER_RUN) $(LOCAL_BUILD_MOUNTS) $(CALICO_BUILD) \
	    sh -c 'go build -v -i -o $@ -v $(LDFLAGS) "$(PACKAGE_NAME)/fv/test-connection"'

###############################################################################
# CI/CD
###############################################################################
.PHONY: ci cd

## run CI cycle - build, test, etc.
ci: image-all bin/calico-felix.exe ut static-checks
ifeq (,$(filter fv, $(EXCEPT)))
	@$(MAKE) fv
endif
ifeq (,$(filter k8sfv-test, $(EXCEPT)))
	@$(MAKE) k8sfv-test JUST_A_MINUTE=true USE_TYPHA=true
	@$(MAKE) k8sfv-test JUST_A_MINUTE=true USE_TYPHA=false
endif

## Deploy images to registry
cd:
ifndef CONFIRM
	$(error CONFIRM is undefined - run using make <target> CONFIRM=true)
endif
ifndef BRANCH_NAME
	$(error BRANCH_NAME is undefined - run using make <target> BRANCH_NAME=var or set an environment variable)
endif
	$(MAKE) tag-images-all push-all push-manifests push-non-manifests IMAGETAG=$(BRANCH_NAME) EXCLUDEARCH="$(EXCLUDEARCH)"
	$(MAKE) tag-images-all push-all push-manifests push-non-manifests IMAGETAG=$(shell git describe --tags --dirty --always --long) EXCLUDEARCH="$(EXCLUDEARCH)"

###############################################################################
# Release
###############################################################################
PREVIOUS_RELEASE=$(shell git describe --tags --abbrev=0)
GIT_VERSION?=$(shell git describe --tags --dirty)

## Tags and builds a release from start to finish.
release: release-prereqs
	$(MAKE) VERSION=$(VERSION) release-tag
	$(MAKE) VERSION=$(VERSION) release-build
	$(MAKE) VERSION=$(VERSION) release-windows-archive
	$(MAKE) VERSION=$(VERSION) release-verify

	@echo ""
	@echo "Release build complete. Next, push the produced images."
	@echo ""
	@echo "  make VERSION=$(VERSION) release-publish"
	@echo ""
	@echo "Then, archive the Windows ZIP file, created at $(WINDOWS_ARCHIVE)."

## Produces a git tag for the release.
release-tag: release-prereqs release-notes
	git tag $(VERSION) -F release-notes-$(VERSION)
	@echo ""
	@echo "Now you can build the release:"
	@echo ""
	@echo "  make VERSION=$(VERSION) release-build"
	@echo ""

## Produces a clean build of release artifacts at the specified version.
release-build: release-prereqs clean
# Check that the correct code is checked out.
ifneq ($(VERSION), $(GIT_VERSION))
	$(error Attempt to build $(VERSION) from $(GIT_VERSION))
endif

	$(MAKE) image-all
	$(MAKE) tag-images-all IMAGETAG=$(VERSION)
	# Generate the `latest` images.
	$(MAKE) tag-images-all IMAGETAG=latest

## Produces the Windows ZIP archive for the release.
release-windows-archive $(WINDOWS_ARCHIVE): release-prereqs $(WINDOWS_ARCHIVE_FILES)
	-rm -f "$(WINDOWS_ARCHIVE)"
	mkdir -p dist
	zip --junk-paths "$(WINDOWS_ARCHIVE)" $(WINDOWS_ARCHIVE_FILES)

## Verifies the release artifacts produces by `make release-build` are correct.
release-verify: release-prereqs
	# Check the reported version is correct for each release artifact.
	for img in $(BUILD_IMAGE):$(VERSION)-$(ARCH) quay.io/$(BUILD_IMAGE):$(VERSION)-$(ARCH); do \
	  if docker run $$img calico-felix --version | grep -q '$(VERSION)$$'; \
	  then \
	    echo "Check successful. ($$img)"; \
	  else \
	    echo "Incorrect version in docker image $$img!"; \
	    result=false; \
	  fi \
	done; \

## Generates release notes based on commits in this version.
release-notes: release-prereqs
	mkdir -p dist
	echo "# Changelog" > release-notes-$(VERSION)
	sh -c "git cherry -v $(PREVIOUS_RELEASE) | cut '-d ' -f 2- | sed 's/^/- /' >> release-notes-$(VERSION)"

## Pushes a github release and release artifacts produced by `make release-build`.
release-publish: release-prereqs
	# Push the git tag.
	git push origin $(VERSION)

	# Push images.
	# Disabling for now since no-one is consuming the images.
	# $(MAKE) push-all IMAGETAG=$(VERSION)

	@echo "Finalize the GitHub release based on the pushed tag."
	@echo ""
	@echo "  https://$(PACKAGE_NAME)/releases/tag/$(VERSION)"
	@echo ""
	@echo "Build and publish the debs and rpms for this release."
	@echo ""
	@echo "If this is the latest stable release, then run the following to push 'latest' images."
	@echo ""
	@echo "  make VERSION=$(VERSION) release-publish-latest"
	@echo ""

# WARNING: Only run this target if this release is the latest stable release. Do NOT
# run this target for alpha / beta / release candidate builds, or patches to earlier Calico versions.
## Pushes `latest` release images. WARNING: Only run this for latest stable releases.
release-publish-latest: release-prereqs
	# Check latest versions match.
	for img in $(BUILD_IMAGE):latest-$(ARCH) quay.io/$(BUILD_IMAGE):latest-$(ARCH); do \
	  if docker run $$img calico-felix --version | grep -q '$(VERSION)$$'; \
	  then \
	    echo "Check successful. ($$img)"; \
	  else \
	    echo "Incorrect version in docker image $$img!"; \
	    result=false; \
	  fi \
	done; \

	# Disabling for now since no-one is consuming the images.
	# $(MAKE) push-all IMAGETAG=latest

# release-prereqs checks that the environment is configured properly to create a release.
release-prereqs:
ifndef VERSION
	$(error VERSION is undefined - run using make release VERSION=vX.Y.Z)
endif
ifdef LOCAL_BUILD
	$(error LOCAL_BUILD must not be set for a release)
endif

###############################################################################
# Developer helper scripts (not used by build or test)
###############################################################################
.PHONY: ut-no-cover
ut-no-cover: vendor/.up-to-date $(SRC_FILES)
	@echo Running Go UTs without coverage.
	$(DOCKER_RUN) $(CALICO_BUILD) ginkgo -r -skipPackage fv,k8sfv,windows $(GINKGO_ARGS)

.PHONY: ut-watch
ut-watch: vendor/.up-to-date $(SRC_FILES)
	@echo Watching go UTs for changes...
	$(DOCKER_RUN) $(CALICO_BUILD) ginkgo watch -r -skipPackage fv,k8sfv,windows $(GINKGO_ARGS)

# Launch a browser with Go coverage stats for the whole project.
.PHONY: cover-browser
cover-browser: combined.coverprofile
	go tool cover -html="combined.coverprofile"

.PHONY: cover-report
cover-report: combined.coverprofile
	# Print the coverage.  We use sed to remove the verbose prefix and trim down
	# the whitespace.
	@echo
	@echo ======== All coverage =========
	@echo
	@$(DOCKER_RUN) $(CALICO_BUILD) sh -c 'go tool cover -func combined.coverprofile | \
	                           sed 's=$(PACKAGE_NAME)/==' | \
	                           column -t'
	@echo
	@echo ======== Missing coverage only =========
	@echo
	@$(DOCKER_RUN) $(CALICO_BUILD) sh -c "go tool cover -func combined.coverprofile | \
	                           sed 's=$(PACKAGE_NAME)/==' | \
	                           column -t | \
	                           grep -v '100\.0%'"

bin/calico-felix.transfer-url: bin/calico-felix
	$(DOCKER_RUN) $(CALICO_BUILD) sh -c 'curl --upload-file bin/calico-felix https://transfer.sh/calico-felix > $@'

.PHONY: patch-script
patch-script: bin/calico-felix.transfer-url
	$(DOCKER_RUN) $(CALICO_BUILD) bash -c 'utils/make-patch-script.sh $$(cat bin/calico-felix.transfer-url)'

# Generate a diagram of Felix's internal calculation graph.
docs/calc.pdf: docs/calc.dot
	cd docs/ && dot -Tpdf calc.dot -o calc.pdf

# Install or update the tools used by the build
.PHONY: update-tools
update-tools:
	go get -u github.com/Masterminds/glide
	go get -u github.com/onsi/ginkgo/ginkgo

help:
	@echo "Felix Makefile"
	@echo
	@echo "Dependencies: docker 1.12+; go 1.7+"
	@echo
	@echo "Note: initial builds can be slow because they generate docker-based"
	@echo "build environments."
	@echo
	@echo "For any target, set ARCH=<target> to build for a given target."
	@echo "For example, to build for arm64:"
	@echo
	@echo "  make build ARCH=arm64"
	@echo
	@echo "To generate a docker image for arm64:"
	@echo
	@echo "  make image ARCH=arm64"
	@echo
	@echo "By default, builds for the architecture on which it is running. Cross-building is supported"
	@echo "only on amd64, i.e. building for other architectures when running on amd64."
	@echo "Supported target ARCH options:       $(ARCHES)"
	@echo
	@echo "Initial set-up:"
	@echo
	@echo "  make update-tools  Update/install the go build dependencies."
	@echo
	@echo "Builds:"
	@echo
	@echo "  make all                    Build all the binary packages."
	@echo "  make deb                    Build debs in ./dist."
	@echo "  make rpm                    Build rpms in ./dist."
	@echo "  make build                  Build binary."
	@echo "  make image                  Build docker image."
	@echo "  make build-all              Build binary for all supported architectures."
	@echo "  make image-all              Build docker images for all supported architectures."
	@echo "  make push IMAGETAG=tag      Deploy docker image with the tag IMAGETAG for the given ARCH, e.g. $(BUILD_IMAGE)<IMAGETAG>-<ARCH>."
	@echo "  make push-all IMAGETAG=tag  Deploy docker images with the tag IMAGETAG all supported architectures"
	@echo
	@echo "Tests:"
	@echo
	@echo "  make ut                Run UTs."
	@echo "  make go-cover-browser  Display go code coverage in browser."
	@echo
	@echo "Maintenance:"
	@echo
	@echo "  make update-vendor  Update the vendor directory with new "
	@echo "                      versions of upstream packages.  Record results"
	@echo "                      in glide.lock."
	@echo "  make go-fmt        Format our go code."
	@echo "  make clean         Remove binary files."
	@echo "-----------------------------------------"
	@echo "ARCH (target):          $(ARCH)"
	@echo "BUILDARCH (host):       $(BUILDARCH)"
	@echo "CALICO_BUILD:           $(CALICO_BUILD)"
	@echo "PROTOC_CONTAINER:       $(PROTOC_CONTAINER)"
	@echo "FV_ETCDIMAGE:           $(FV_ETCDIMAGE)"
	@echo "FV_K8SIMAGE:            $(FV_K8SIMAGE)"
	@echo "FV_TYPHAIMAGE:          $(FV_TYPHAIMAGE)"
	@echo "-----------------------------------------"<|MERGE_RESOLUTION|>--- conflicted
+++ resolved
@@ -542,10 +542,6 @@
 	$(DOCKER_RUN) $(CALICO_BUILD) sh -c 'glide nv -x | \
       grep -v -e "^\\.$$" | \
       xargs goimports -w -local github.com/projectcalico/'
-<<<<<<< HEAD
-
-=======
->>>>>>> bc9660c9
 
 .PHONY: check-typha-pins
 check-typha-pins: vendor/.up-to-date
