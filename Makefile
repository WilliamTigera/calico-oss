.PHONY: all test

default: all
all: test
test: ut

# Define some constants
#######################
K8S_VERSION       = v1.8.1
<<<<<<< HEAD
GO_BUILD_VER     ?= v0.9
=======
GO_BUILD_VER     ?= v0.12
>>>>>>> 5646fa11
CALICO_BUILD     ?= calico/go-build:$(GO_BUILD_VER)
PACKAGE_NAME     ?= projectcalico/libcalico-go
LOCAL_USER_ID    ?= $(shell id -u $$USER)
BINDIR           ?= bin
LIBCALICO-GO_PKG  = github.com/projectcalico/libcalico-go
MY_UID           := $(shell id -u)

DOCKER_GO_BUILD := mkdir -p .go-pkg-cache && \
                   docker run --rm \
                              --net=host \
                              $(EXTRA_DOCKER_ARGS) \
                              -e LOCAL_USER_ID=$(LOCAL_USER_ID) \
                              -v $(HOME)/.glide:/home/user/.glide:rw \
                              -v $(CURDIR):/go/src/github.com/$(PACKAGE_NAME):rw \
                              -v $(CURDIR)/.go-pkg-cache:/go/pkg:rw \
                              -w /go/src/github.com/$(PACKAGE_NAME) \
                              $(CALICO_BUILD)

VENDOR_REMADE := false

.PHONY: static-checks
static-checks: check-format check-gen-files

.PHONY: check-gen-files
check-gen-files: gen-files
	git diff --exit-code || (echo "The generated targets changed, please 'make gen-files' and commit the results"; exit 1)

.PHONY: check-format
# Depends on the vendor directory because goimports needs to be able to resolve the imports.
check-format: vendor/.up-to-date
	@if $(DOCKER_GO_BUILD) goimports -l lib | grep -v zz_generated | grep .; then \
	  echo "Some files in ./lib are not goimported"; \
	  false; \
	else \
	  echo "All files in ./lib are goimported"; \
	fi

.PHONY: goimports go-fmt format-code
# Format the code using goimports.  Depends on the vendor directory because goimports needs
# to be able to resolve the imports.
goimports go-fmt format-code: vendor/.up-to-date
	$(DOCKER_GO_BUILD) goimports -w lib

.PHONY: update-vendor
# Update the pins in glide.lock to reflect the updated glide.yaml.
# Note: no dependency on glide.yaml so we don't automatically update glide.lock without
# developer intervention.
update-vendor glide.lock:
	$(DOCKER_GO_BUILD) glide up --strip-vendor
	touch vendor/.up-to-date
	# Optimization: since glide up does the job of glide install, flag to the
	# vendor target that it doesn't need to do anything.
	$(eval VENDOR_REMADE := true)

.PHONY: vendor
# Rebuild the vendor directory.
vendor vendor/.up-to-date: glide.lock
	# To update upstream dependencies, delete the glide.lock file first
	# or run make update-vendor.
	# To build without Docker just run "glide install -strip-vendor"
	if ! $(VENDOR_REMADE); then \
	    $(DOCKER_GO_BUILD) glide install --strip-vendor && \
	    touch vendor/.up-to-date; \
	fi

.PHONY: ut
## Run the UTs locally.  This requires a local etcd and local kubernetes master to be running.
ut: vendor/.up-to-date
	./run-uts

.PHONY: test-containerized
## Run the tests in a container. Useful for CI, Mac dev.
test-containerized: vendor/.up-to-date run-etcd run-kubernetes-master
	-mkdir -p .go-pkg-cache
	docker run --rm --privileged --net=host \
    -e LOCAL_USER_ID=$(LOCAL_USER_ID) \
    -v $(CURDIR)/.go-pkg-cache:/go/pkg/:rw \
    -v $(CURDIR):/go/src/github.com/$(PACKAGE_NAME):rw \
    $(CALICO_BUILD) sh -c 'cd /go/src/github.com/$(PACKAGE_NAME) && make WHAT=$(WHAT) SKIP=$(SKIP) ut'

## Run etcd as a container (calico-etcd)
run-etcd: stop-etcd
	docker run --detach \
	--net=host \
	--entrypoint=/usr/local/bin/etcd \
	--name calico-etcd quay.io/coreos/etcd:v3.1.7 \
	--advertise-client-urls "http://$(LOCAL_IP_ENV):2379,http://127.0.0.1:2379,http://$(LOCAL_IP_ENV):4001,http://127.0.0.1:4001" \
	--listen-client-urls "http://0.0.0.0:2379,http://0.0.0.0:4001"

## Run a local kubernetes master with API via hyperkube
run-kubernetes-master: stop-kubernetes-master
	# Run a Kubernetes apiserver using Docker.
	docker run \
		--net=host --name st-apiserver \
		--detach \
		gcr.io/google_containers/hyperkube-amd64:${K8S_VERSION} \
		/hyperkube apiserver \
			--bind-address=0.0.0.0 \
			--insecure-bind-address=0.0.0.0 \
	        	--etcd-servers=http://127.0.0.1:2379 \
			--admission-control=NamespaceLifecycle,LimitRanger,DefaultStorageClass,ResourceQuota \
			--service-cluster-ip-range=10.101.0.0/16 \
			--v=10 \
			--logtostderr=true

	# Wait until the apiserver is accepting requests.
	while ! docker exec st-apiserver kubectl get nodes; do echo "Waiting for apiserver to come up..."; sleep 2; done

	# And run the controller manager.
	docker run \
		--net=host --name st-controller-manager \
		--detach \
		gcr.io/google_containers/hyperkube-amd64:${K8S_VERSION} \
		/hyperkube controller-manager \
                        --master=127.0.0.1:8080 \
                        --min-resync-period=3m \
                        --allocate-node-cidrs=true \
                        --cluster-cidr=10.10.0.0/16 \
                        --v=5

	# Create CustomResourceDefinition (CRD) for Calico resources
	# from the manifest crds.yaml
	docker run \
	    --net=host \
	    --rm \
		-v  $(CURDIR):/manifests \
		lachlanevenson/k8s-kubectl:${K8S_VERSION} \
		--server=http://127.0.0.1:8080 \
		apply -f manifests/test/crds.yaml

	# Create a Node in the API for the tests to use.
	docker run \
	    --net=host \
	    --rm \
		-v  $(CURDIR):/manifests \
		lachlanevenson/k8s-kubectl:${K8S_VERSION} \
		--server=http://127.0.0.1:8080 \
		apply -f manifests/test/mock-node.yaml

	# Create Namespaces required by namespaced Calico `NetworkPolicy`
	# tests from the manifests namespaces.yaml.
	docker run \
	    --net=host \
	    --rm \
		-v  $(CURDIR):/manifests \
		lachlanevenson/k8s-kubectl:${K8S_VERSION} \
		--server=http://localhost:8080 \
		apply -f manifests/test/namespaces.yaml

## Stop the local kubernetes master
stop-kubernetes-master:
	# Delete the cluster role binding.
	-docker exec st-apiserver kubectl delete clusterrolebinding anonymous-admin

	# Stop master components.
	-docker rm -f st-apiserver st-controller-manager

## Stop the etcd container (calico-etcd)
stop-etcd:
	-docker rm -f calico-etcd

.PHONY: clean
## Removes all .coverprofile files, the vendor dir, and .go-pkg-cache
clean:
	find . -name '*.coverprofile' -type f -delete
	rm -rf vendor .go-pkg-cache
	rm -rf $(BINDIR)

.PHONY: clean-gen-files
## Convenience target for devs to remove generated files and related utilities
clean-gen-files:
	rm -f $(BINDIR)/deepcopy-gen
	rm -f ./lib/apis/v3/zz_generated.deepcopy.go \
	      ./lib/apis/v3/openapi_generated.go
	rm -f ./lib/upgrade/migrator/clients/v1/k8s/custom/zz_generated.deepcopy.go

.PHONY: help
## Display this help text
help: # Some kind of magic from https://gist.github.com/rcmachado/af3db315e31383502660
	$(info Available targets)
	@awk '/^[a-zA-Z\-\_0-9\/]+:/ {                                      \
		nb = sub( /^## /, "", helpMsg );                                \
		if(nb == 0) {                                                   \
			helpMsg = $$0;                                              \
			nb = sub( /^[^:]*:.* ## /, "", helpMsg );                   \
		}                                                               \
		if (nb)                                                         \
			printf "\033[1;31m%-" width "s\033[0m %s\n", $$1, helpMsg;  \
	}                                                                   \
	{ helpMsg = $$0 }'                                                  \
	width=23                                                            \
	$(MAKEFILE_LIST)

DOCKER_GO_BUILD := \
	mkdir -p .go-pkg-cache && \
	docker run --rm \
		--net=host \
		$(EXTRA_DOCKER_ARGS) \
		-e LOCAL_USER_ID=$(MY_UID) \
		-v $${PWD}:/go/src/github.com/projectcalico/libcalico-go \
		-v $${PWD}/.go-pkg-cache:/go/pkg:rw \
		-w /go/src/github.com/projectcalico/libcalico-go \
		$(CALICO_BUILD)

$(BINDIR)/deepcopy-gen: vendor/.up-to-date
	$(DOCKER_GO_BUILD) \
		sh -c 'go build -o $@ $(LIBCALICO-GO_PKG)/vendor/k8s.io/code-generator/cmd/deepcopy-gen'

$(BINDIR)/openapi-gen: vendor/.up-to-date
	$(DOCKER_GO_BUILD) \
    		sh -c 'go build -o $@ $(LIBCALICO-GO_PKG)/vendor/k8s.io/code-generator/cmd/openapi-gen'

# Create a list of files upon which the generated file depends, skip the generated file itself
UPGRADE_SRCS := $(filter-out ./lib/upgrade/migrator/clients/v1/k8s/custom/zz_generated.deepcopy.go, \
                             $(wildcard ./lib/upgrade/migrator/clients/v1/k8s/custom/*.go))

./lib/upgrade/migrator/clients/v1/k8s/custom/zz_generated.deepcopy.go: ${UPGRADE_SRCS}
	$(DOCKER_GO_BUILD) \
		sh -c '$(BINDIR)/deepcopy-gen \
			--v 1 --logtostderr \
			--go-header-file "./docs/boilerplate.go.txt" \
			--input-dirs "$(LIBCALICO-GO_PKG)/lib/upgrade/migrator/clients/v1/k8s/custom" \
			--bounding-dirs "github.com/projectcalico/libcalico-go" \
			--output-file-base zz_generated.deepcopy'

# Create a list of filesupon which the generated files depend on, skip the generated files itself
APIS_SRCS := $(filter-out ./lib/apis/v3/zz_generated.deepcopy.go ./lib/apis/v3/openapi_generated.go, $(wildcard ./lib/apis/v3/*.go))

./lib/apis/v3/zz_generated.deepcopy.go: ${APIS_SRCS}
	$(DOCKER_GO_BUILD) \
		sh -c '$(BINDIR)/deepcopy-gen \
			--v 1 --logtostderr \
			--go-header-file "./docs/boilerplate.go.txt" \
			--input-dirs "$(LIBCALICO-GO_PKG)/lib/apis/v3" \
			--bounding-dirs "github.com/projectcalico/libcalico-go" \
			--output-file-base zz_generated.deepcopy'

./lib/apis/v3/openapi_generated.go: ${APIS_SRCS}
	# Generate OpenAPI spec
	$(DOCKER_GO_BUILD) \
	   sh -c '$(BINDIR)/openapi-gen \
		--v 1 --logtostderr \
		--go-header-file "./docs/boilerplate.go.txt" \
		--input-dirs "$(LIBCALICO-GO_PKG)/lib/apis/v3,$(LIBCALICO-GO_PKG)/lib/apis/v1,$(LIBCALICO-GO_PKG)/lib/numorstring" \
		--output-package "$(LIBCALICO-GO_PKG)/lib/apis/v3"'

	$(DOCKER_GO_BUILD) \
	   sh -c '$(BINDIR)/openapi-gen \
		--v 1 --logtostderr \
		--go-header-file "./docs/boilerplate.go.txt" \
		--input-dirs "$(LIBCALICO-GO_PKG)/lib/apis/v1,$(LIBCALICO-GO_PKG)/lib/numorstring" \
		--output-package "$(LIBCALICO-GO_PKG)/lib/apis/v1"'

	$(DOCKER_GO_BUILD) \
	   sh -c '$(BINDIR)/openapi-gen \
		--v 1 --logtostderr \
		--go-header-file "./docs/boilerplate.go.txt" \
		--input-dirs "$(LIBCALICO-GO_PKG)/lib/numorstring" \
		--output-package "$(LIBCALICO-GO_PKG)/lib/numorstring"'

.PHONY: gen-files
## Build generated-go utilities (e.g. deepcopy_gen) and generated files
gen-files: $(BINDIR)/deepcopy-gen $(BINDIR)/openapi-gen \
           ./lib/apis/v3/zz_generated.deepcopy.go \
           ./lib/upgrade/migrator/clients/v1/k8s/custom/zz_generated.deepcopy.go \
           ./lib/apis/v3/openapi_generated.go<|MERGE_RESOLUTION|>--- conflicted
+++ resolved
@@ -7,11 +7,7 @@
 # Define some constants
 #######################
 K8S_VERSION       = v1.8.1
-<<<<<<< HEAD
-GO_BUILD_VER     ?= v0.9
-=======
 GO_BUILD_VER     ?= v0.12
->>>>>>> 5646fa11
 CALICO_BUILD     ?= calico/go-build:$(GO_BUILD_VER)
 PACKAGE_NAME     ?= projectcalico/libcalico-go
 LOCAL_USER_ID    ?= $(shell id -u $$USER)
@@ -222,7 +218,7 @@
 
 $(BINDIR)/openapi-gen: vendor/.up-to-date
 	$(DOCKER_GO_BUILD) \
-    		sh -c 'go build -o $@ $(LIBCALICO-GO_PKG)/vendor/k8s.io/code-generator/cmd/openapi-gen'
+		sh -c 'go build -o $@ $(LIBCALICO-GO_PKG)/vendor/k8s.io/code-generator/cmd/openapi-gen'
 
 # Create a list of files upon which the generated file depends, skip the generated file itself
 UPGRADE_SRCS := $(filter-out ./lib/upgrade/migrator/clients/v1/k8s/custom/zz_generated.deepcopy.go, \
