--- conflicted
+++ resolved
@@ -45,7 +45,36 @@
 SEMAPHORE_AUTO_PIN_UPDATE_PROJECT_IDS=$(SEMAPHORE_NODE_PRIVATE_PROJECT_ID) $(SEMAPHORE_KUBE_CONTROLLERS_PRIVATE_PROJECT_ID) \
 	$(SEMAPHORE_TS_QUERYSERVER_PROJECT_ID) $(SEMAPHORE_CALICOQ_PROJECT_ID) $(SEMAPHORE_CLOUD_CONTROLLERS_PRIVATE_PROJECT_ID)
 
-<<<<<<< HEAD
+# Build mounts for running in "local build" mode. This allows an easy build using local development code,
+# assuming that there is a local checkout of libcalico in the same directory as this repo.
+ifdef LOCAL_BUILD
+PHONY: set-up-local-build
+LOCAL_BUILD_DEP:=set-up-local-build
+
+EXTRA_DOCKER_ARGS+=-v $(CURDIR)/../libcalico-go-private:/go/src/github.com/projectcalico/libcalico-go-private:rw \
+	-v $(CURDIR)/../typha-private:/go/src/github.com/projectcalico/typha-private:rw \
+	-v $(CURDIR)/../pod2daemon:/go/src/github.com/projectcalico/pod2daemon:rw
+
+EXTRA_DOCKER_ARGS += --init -e GOPRIVATE=github.com/tigera/*
+
+$(LOCAL_BUILD_DEP):
+	$(DOCKER_GO_BUILD) go mod edit -replace=github.com/projectcalico/libcalico-go=../libcalico-go-private \
+	-replace=github.com/projectcalico/typha=../typha-private \
+	-replace=github.com/projectcalico/pod2daemon=../pod2daemon
+endif
+
+FELIX_IMAGE        ?=tigera/felix
+BUILD_IMAGES       ?=$(FELIX_IMAGE)
+DEV_REGISTRIES     ?=gcr.io/unique-caldron-775/cnx
+RELEASE_REGISTRIES ?=quay.io
+RELEASE_BRANCH_PREFIX ?= release-calient
+DEV_TAG_SUFFIX        ?= calient-0.dev
+
+# All Felix go files.
+SRC_FILES:=$(shell find . $(foreach dir,$(NON_FELIX_DIRS) fv,-path ./$(dir) -prune -o) -type f -name '*.go' -print) $(GENERATED_FILES)
+FV_SRC_FILES:=$(shell find fv -type f -name '*.go' -print)
+EXTRA_DOCKER_ARGS+=--init -v $(CURDIR)/../pod2daemon:/go/src/github.com/projectcalico/pod2daemon:rw
+
 ###############################################################################
 # Download and include Makefile.common
 #   Additions to EXTRA_DOCKER_ARGS need to happen before the include since
@@ -61,72 +90,12 @@
 	rm -f Makefile.common.*
 	curl --fail $(MAKE_REPO)/Makefile.common -o "$@"
 
-EXTRA_DOCKER_ARGS += --init -e GOPRIVATE=github.com/tigera/*
-
-=======
->>>>>>> feec8fab
-# Build mounts for running in "local build" mode. This allows an easy build using local development code,
-# assuming that there is a local checkout of libcalico in the same directory as this repo.
-ifdef LOCAL_BUILD
-PHONY: set-up-local-build
-LOCAL_BUILD_DEP:=set-up-local-build
-
-EXTRA_DOCKER_ARGS+=-v $(CURDIR)/../libcalico-go-private:/go/src/github.com/projectcalico/libcalico-go-private:rw \
-	-v $(CURDIR)/../typha-private:/go/src/github.com/projectcalico/typha-private:rw \
-	-v $(CURDIR)/../pod2daemon:/go/src/github.com/projectcalico/pod2daemon:rw
-
-$(LOCAL_BUILD_DEP):
-	$(DOCKER_GO_BUILD) go mod edit -replace=github.com/projectcalico/libcalico-go=../libcalico-go-private \
-	-replace=github.com/projectcalico/typha=../typha-private \
-	-replace=github.com/projectcalico/pod2daemon=../pod2daemon
-endif
-
-FELIX_IMAGE    ?=calico/felix
-BUILD_IMAGES   ?=$(FELIX_IMAGE)
-DEV_REGISTRIES ?=$(DOCKERHUB_REGISTRY) quay.io
-
-# All Felix go files.
-SRC_FILES:=$(shell find . $(foreach dir,$(NON_FELIX_DIRS) fv,-path ./$(dir) -prune -o) -type f -name '*.go' -print) $(GENERATED_FILES)
-FV_SRC_FILES:=$(shell find fv -type f -name '*.go' -print)
-EXTRA_DOCKER_ARGS+=--init -v $(CURDIR)/../pod2daemon:/go/src/github.com/projectcalico/pod2daemon:rw
-
-###############################################################################
-<<<<<<< HEAD
-BUILD_IMAGE?=tigera/felix
-PUSH_IMAGES?=gcr.io/unique-caldron-775/cnx/$(BUILD_IMAGE)
-RELEASE_IMAGES?=
-
-# If this is a release, also tag and push additional images.
-ifeq ($(RELEASE),true)
-PUSH_IMAGES+=$(RELEASE_IMAGES)
-endif
-
-FV_ETCDIMAGE ?= quay.io/coreos/etcd:$(ETCD_VERSION)-$(BUILDARCH)
-FV_K8SIMAGE ?= gcr.io/google_containers/hyperkube-$(BUILDARCH):$(K8S_VERSION)
-FV_TYPHAIMAGE ?= tigera/typha:latest-$(BUILDARCH)
-FV_FELIXIMAGE?=$(BUILD_IMAGE)-test:latest-$(BUILDARCH)
-=======
-# Download and include Makefile.common
-#   Additions to EXTRA_DOCKER_ARGS need to happen before the include since
-#   that variable is evaluated when we declare DOCKER_RUN and siblings.
-###############################################################################
-MAKE_BRANCH?=$(GO_BUILD_VER)
-MAKE_REPO?=https://raw.githubusercontent.com/projectcalico/go-build/$(MAKE_BRANCH)
-
-Makefile.common: Makefile.common.$(MAKE_BRANCH)
-	cp "$<" "$@"
-Makefile.common.$(MAKE_BRANCH):
-	# Clean up any files downloaded from other branches so they don't accumulate.
-	rm -f Makefile.common.*
-	curl --fail $(MAKE_REPO)/Makefile.common -o "$@"
-
 include Makefile.common
 
-FV_ETCDIMAGE?=quay.io/coreos/etcd:$(ETCD_VERSION)-$(BUILDARCH)
-FV_K8SIMAGE?=gcr.io/google_containers/hyperkube-$(BUILDARCH):$(K8S_VERSION)
-FV_TYPHAIMAGE?=calico/typha:master-$(BUILDARCH)
-FV_FELIXIMAGE?=$(FELIX_IMAGE)-test:latest-$(BUILDARCH)
->>>>>>> feec8fab
+FV_ETCDIMAGE  ?=quay.io/coreos/etcd:$(ETCD_VERSION)-$(BUILDARCH)
+FV_K8SIMAGE   ?=gcr.io/google_containers/hyperkube-$(BUILDARCH):$(K8S_VERSION)
+FV_TYPHAIMAGE ?=calico/typha:master-$(BUILDARCH)
+FV_FELIXIMAGE ?=$(FELIX_IMAGE)-test:latest-$(BUILDARCH)
 
 # If building on amd64 omit the arch in the container name.  Fixme!
 ifeq ($(BUILDARCH),amd64)
@@ -167,18 +136,11 @@
 # depend on these, clean removes them.
 GENERATED_FILES:=proto/felixbackend.pb.go bpf/asm/opcode_string.go
 
-<<<<<<< HEAD
-# All Felix go files.
-SRC_FILES:=$(shell find . $(foreach dir,$(NON_FELIX_DIRS) fv,-path ./$(dir) -prune -o) -type f -name '*.go' -print) $(GENERATED_FILES)
-FV_SRC_FILES:=$(shell find fv -type f -name '*.go' -print)
-
 # Files to include in the Windows ZIP archive.
 WINDOWS_ARCHIVE_FILES := bin/tigera-felix.exe windows-packaging/README.txt windows-packaging/*.ps1
 # Name of the Windows release ZIP archive.
 WINDOWS_ARCHIVE := dist/tigera-felix-windows-$(VERSION).zip
 
-=======
->>>>>>> feec8fab
 .PHONY: clean
 clean:
 	rm -rf bin \
@@ -341,13 +303,8 @@
 ###############################################################################
 # Building the image
 ###############################################################################
-<<<<<<< HEAD
-# Build the tigera/felix docker image, which contains only Felix.
-.PHONY: $(BUILD_IMAGE) $(BUILD_IMAGE)-$(ARCH)
-=======
 # Build the calico/felix docker image, which contains only Felix.
 .PHONY: $(FELIX_IMAGE) $(FELIX_IMAGE)-$(ARCH)
->>>>>>> feec8fab
 
 # by default, build the image for the target architecture
 .PHONY: image-all
@@ -645,134 +602,6 @@
 	@echo "vendoring not required for gomod"
 
 ###############################################################################
-# Release
-###############################################################################
-PREVIOUS_RELEASE=$(shell git describe --tags --abbrev=0)
-GIT_VERSION?=$(shell git describe --tags --dirty)
-
-## Tags and builds a release from start to finish.
-release: release-prereqs
-	$(MAKE) VERSION=$(VERSION) release-tag
-	$(MAKE) VERSION=$(VERSION) release-build
-	$(MAKE) VERSION=$(VERSION) release-windows-archive
-	$(MAKE) VERSION=$(VERSION) tag-base-images-all
-	$(MAKE) VERSION=$(VERSION) release-verify
-
-	@echo ""
-	@echo "Release build complete. Next, push the produced images."
-	@echo ""
-	@echo "  make VERSION=$(VERSION) release-publish"
-	@echo ""
-	@echo "Then, archive the Windows ZIP file, created at $(WINDOWS_ARCHIVE)."
-
-## Produces a git tag for the release.
-release-tag: release-prereqs release-notes
-	git tag $(VERSION) -F release-notes-$(VERSION)
-	@echo ""
-	@echo "Now you can build the release:"
-	@echo ""
-	@echo "  make VERSION=$(VERSION) release-build"
-	@echo ""
-
-## Produces a clean build of release artifacts at the specified version.
-release-build: release-prereqs clean
-# Check that the correct code is checked out.
-ifneq ($(VERSION), $(GIT_VERSION))
-	$(error Attempt to build $(VERSION) from $(GIT_VERSION))
-endif
-
-	$(MAKE) image-all
-	$(MAKE) tag-images-all IMAGETAG=$(VERSION)
-	# Generate the `latest` images.
-	$(MAKE) tag-images-all IMAGETAG=latest
-
-## Produces the Windows ZIP archive for the release.
-release-windows-archive $(WINDOWS_ARCHIVE): release-prereqs $(WINDOWS_ARCHIVE_FILES)
-	-rm -f "$(WINDOWS_ARCHIVE)"
-	mkdir -p dist
-	zip --junk-paths "$(WINDOWS_ARCHIVE)" $(WINDOWS_ARCHIVE_FILES)
-
-## Verifies the release artifacts produces by `make release-build` are correct.
-release-verify: release-prereqs
-	# Check the reported version is correct for each release artifact.
-	for img in $(FELIX_IMAGE):$(VERSION)-$(ARCH) quay.io/$(FELIX_IMAGE):$(VERSION)-$(ARCH); do \
-	  if docker run $$img calico-felix --version | grep -q '$(VERSION)$$'; \
-	  then \
-	    echo "Check successful. ($$img)"; \
-	  else \
-	    echo "Incorrect version in docker image $$img!"; \
-	    result=false; \
-	  fi \
-	done; \
-
-## Generates release notes based on commits in this version.
-release-notes: release-prereqs
-	mkdir -p dist
-	echo "# Changelog" > release-notes-$(VERSION)
-	sh -c "git cherry -v $(PREVIOUS_RELEASE) | cut '-d ' -f 2- | sed 's/^/- /' >> release-notes-$(VERSION)"
-
-## Pushes a github release and release artifacts produced by `make release-build`.
-release-publish: release-prereqs
-	# Push the git tag.
-	git push origin $(VERSION)
-
-	# Push images.
-	# Disabling for now since no-one is consuming the images.
-	# $(MAKE) push-all IMAGETAG=$(VERSION)
-
-	# Push binaries to GitHub release.
-	# Requires ghr: https://github.com/tcnksm/ghr
-	# Requires GITHUB_TOKEN environment variable set.
-	ghr -u tigera -r felix-private \
-		-b "Release notes can be found at https://docs.projectcalico.org" \
-		-n $(VERSION) \
-		$(VERSION) ./bin/
-
-	@echo "Confirm that the release was published at the following URL."
-	@echo ""
-	@echo "  https://$(PACKAGE_NAME)/releases/tag/$(VERSION)"
-	@echo ""
-	@echo "Build and publish the debs and rpms for this release."
-	@echo ""
-	@echo "If this is the latest stable release, then run the following to push 'latest' images."
-	@echo ""
-	@echo "  make VERSION=$(VERSION) release-publish-latest"
-	@echo ""
-
-# WARNING: Only run this target if this release is the latest stable release. Do NOT
-# run this target for alpha / beta / release candidate builds, or patches to earlier Calico versions.
-## Pushes `latest` release images. WARNING: Only run this for latest stable releases.
-release-publish-latest: release-prereqs
-	# Check latest versions match.
-	for img in $(FELIX_IMAGE):latest-$(ARCH) quay.io/$(FELIX_IMAGE):latest-$(ARCH); do \
-	  if docker run $$img calico-felix --version | grep -q '$(VERSION)$$'; \
-	  then \
-	    echo "Check successful. ($$img)"; \
-	  else \
-	    echo "Incorrect version in docker image $$img!"; \
-	    result=false; \
-	  fi \
-	done; \
-
-	# Disabling for now since no-one is consuming the images.
-	# $(MAKE) push-all IMAGETAG=latest
-
-## release-prereqs checks that the environment is configured properly to create a release.
-release-prereqs:
-ifndef VERSION
-	$(error VERSION is undefined - run using make release VERSION=vX.Y.Z)
-endif
-ifdef LOCAL_BUILD
-	$(error LOCAL_BUILD must not be set for a release)
-endif
-ifndef GITHUB_TOKEN
-	$(error GITHUB_TOKEN must be set for a release)
-endif
-ifeq (, $(shell which ghr))
-	$(error Unable to find `ghr` in PATH, run this: go get -u github.com/tcnksm/ghr)
-endif
-
-###############################################################################
 # Developer helper scripts (not used by build or test)
 ###############################################################################
 .PHONY: ut-no-cover
