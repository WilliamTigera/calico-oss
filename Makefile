--- conflicted
+++ resolved
@@ -12,21 +12,13 @@
 K8S_VERSION      ?= v1.16.0
 ETCD_VERSION     ?= v3.3.7
 COREDNS_VERSION  ?= 1.5.2
-<<<<<<< HEAD
 GO_BUILD_VER     ?= v0.25
-=======
-GO_BUILD_VER     ?= v0.24
->>>>>>> 1ba69f71
 CALICO_BUILD     ?= calico/go-build:$(GO_BUILD_VER)
 PACKAGE_NAME     ?= github.com/projectcalico/libcalico-go
 LOCAL_USER_ID    ?= $(shell id -u $$USER)
 BINDIR           ?= bin
 TOP_SRC_DIR       = lib
 MY_UID           := $(shell id -u)
-<<<<<<< HEAD
-=======
-GINKGO_ARGS      := -mod=vendor
->>>>>>> 1ba69f71
 
 # Volume-mount gopath into the build container to cache go module's packages. If the environment is using multiple
 # comma-separated directories for gopath, use the first one, as that is the default one used by go modules.
@@ -39,13 +31,9 @@
 	GOMOD_CACHE = $(HOME)/go/pkg/mod
 endif
 
-<<<<<<< HEAD
-EXTRA_DOCKER_ARGS       += -e GO111MODULE=on -e GOPRIVATE=github.com/tigera/*
+EXTRA_DOCKER_ARGS       += -e GO111MODULE=on -e GOPRIVATE=github.com/tigera/* -v $(GOMOD_CACHE):/go/pkg/mod:rw
 GIT_CONFIG_SSH          ?= git config --global url."ssh://git@github.com/".insteadOf "https://github.com/"
 GINKGO_ARGS		:= -mod=vendor
-=======
-EXTRA_DOCKER_ARGS += -e GO111MODULE=on -v $(GOMOD_CACHE):/go/pkg/mod:rw
->>>>>>> 1ba69f71
 
 DOCKER_RUN := mkdir -p .go-pkg-cache $(GOMOD_CACHE) && \
 	docker run --rm \
@@ -90,7 +78,7 @@
 
 $(BINDIR)/openapi-gen: vendor
 	$(DOCKER_GO_BUILD) \
-		sh -c '$(GIT_CONFIG_SSH); go build -mod=vendor -o $@ $(LIBCALICO-GO_PKG)/vendor/k8s.io/code-generator/cmd/openapi-gen'
+		sh -c '$(GIT_CONFIG_SSH); go build -mod=vendor -o $@ $(PACKAGE_NAME)/vendor/k8s.io/code-generator/cmd/openapi-gen'
 
 .PHONY: gen-files
 ## Force rebuild generated go utilities (e.g. deepcopy-gen) and generated files
@@ -99,21 +87,13 @@
 	$(MAKE) $(GENERATED_FILES)
 
 $(BINDIR)/deepcopy-gen: vendor
-<<<<<<< HEAD
-	$(DOCKER_GO_BUILD) sh -c '$(GIT_CONFIG_SSH); go build -mod=vendor -o $@ $(LIBCALICO-GO_PKG)/vendor/k8s.io/code-generator/cmd/deepcopy-gen'
-=======
-	$(DOCKER_GO_BUILD) sh -c 'go build -mod=vendor -o $@ $(PACKAGE_NAME)/vendor/k8s.io/code-generator/cmd/deepcopy-gen'
->>>>>>> 1ba69f71
+	$(DOCKER_GO_BUILD) sh -c '$(GIT_CONFIG_SSH); go build -mod=vendor -o $@ $(PACKAGE_NAME)/vendor/k8s.io/code-generator/cmd/deepcopy-gen'
 
 ./lib/upgrade/migrator/clients/v1/k8s/custom/zz_generated.deepcopy.go: $(UPGRADE_SRCS) $(BINDIR)/deepcopy-gen
 	$(DOCKER_GO_BUILD) sh -c '$(BINDIR)/deepcopy-gen \
 		--v 1 --logtostderr \
 		--go-header-file "./docs/boilerplate.go.txt" \
-<<<<<<< HEAD
-		--input-dirs "$(LIBCALICO-GO_PKG)/lib/upgrade/migrator/clients/v1/k8s/custom" \
-=======
 		--input-dirs "$(PACKAGE_NAME)/lib/upgrade/migrator/clients/v1/k8s/custom" \
->>>>>>> 1ba69f71
 		--bounding-dirs "github.com/projectcalico/libcalico-go" \
 		--output-file-base zz_generated.deepcopy'
 
@@ -121,11 +101,7 @@
 	$(DOCKER_GO_BUILD) sh -c '$(BINDIR)/deepcopy-gen \
 		--v 1 --logtostderr \
 		--go-header-file "./docs/boilerplate.go.txt" \
-<<<<<<< HEAD
-		--input-dirs "$(LIBCALICO-GO_PKG)/lib/apis/v3" \
-=======
 		--input-dirs "$(PACKAGE_NAME)/lib/apis/v3" \
->>>>>>> 1ba69f71
 		--bounding-dirs "github.com/projectcalico/libcalico-go" \
 		--output-file-base zz_generated.deepcopy'
 
@@ -135,22 +111,22 @@
 	   sh -c '$(BINDIR)/openapi-gen \
 		--v 1 --logtostderr \
 		--go-header-file "./docs/boilerplate.go.txt" \
-		--input-dirs "$(LIBCALICO-GO_PKG)/lib/apis/v3,$(LIBCALICO-GO_PKG)/lib/apis/v1,$(LIBCALICO-GO_PKG)/lib/numorstring" \
-		--output-package "$(LIBCALICO-GO_PKG)/lib/apis/v3"'
+		--input-dirs "$(PACKAGE_NAME)/lib/apis/v3,$(PACKAGE_NAME)/lib/apis/v1,$(PACKAGE_NAME)/lib/numorstring" \
+		--output-package "$(PACKAGE_NAME)/lib/apis/v3"'
 
 	$(DOCKER_GO_BUILD) \
 	   sh -c '$(BINDIR)/openapi-gen \
 		--v 1 --logtostderr \
 		--go-header-file "./docs/boilerplate.go.txt" \
-		--input-dirs "$(LIBCALICO-GO_PKG)/lib/apis/v1,$(LIBCALICO-GO_PKG)/lib/numorstring" \
-		--output-package "$(LIBCALICO-GO_PKG)/lib/apis/v1"'
+		--input-dirs "$(PACKAGE_NAME)/lib/apis/v1,$(PACKAGE_NAME)/lib/numorstring" \
+		--output-package "$(PACKAGE_NAME)/lib/apis/v1"'
 
 	$(DOCKER_GO_BUILD) \
 	   sh -c '$(BINDIR)/openapi-gen \
 		--v 1 --logtostderr \
 		--go-header-file "./docs/boilerplate.go.txt" \
-		--input-dirs "$(LIBCALICO-GO_PKG)/lib/numorstring" \
-		--output-package "$(LIBCALICO-GO_PKG)/lib/numorstring"; \
+		--input-dirs "$(PACKAGE_NAME)/lib/numorstring" \
+		--output-package "$(PACKAGE_NAME)/lib/numorstring"; \
 		sed -i "/numorstring /d" ./lib/numorstring/openapi_generated.go'
 		# Above 'sed' to workaround a bug in openapi-gen which ends up
 		# importing "numorstring github.com/.../lib/numorstring" causing eventual build error
@@ -351,7 +327,6 @@
 ## Display this help text
 help: # Some kind of magic from https://gist.github.com/rcmachado/af3db315e31383502660
 	$(info Available targets)
-	@echo
 	@awk '/^[a-zA-Z\-\_0-9\/]+:/ {                                      \
 		nb = sub( /^## /, "", helpMsg );                                \
 		if(nb == 0) {                                                   \
