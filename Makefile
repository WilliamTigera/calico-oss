<<<<<<< HEAD
PACKAGE_NAME    ?= github.com/tigera/api
GO_BUILD_VER    ?= v0.57
=======
PACKAGE_NAME    ?= github.com/projectcalico/api
GO_BUILD_VER    ?= v0.59
>>>>>>> 356e1052
GOMOD_VENDOR    := false
GIT_USE_SSH      = true
LOCAL_CHECKS     = lint-cache-dir goimports check-copyright

BINDIR ?= bin
BUILD_DIR ?= build
TOP_SRC_DIRS = pkg

ORGANIZATION=tigera
SEMAPHORE_PROJECT_ID?=$(SEMAPHORE_API_TIGERA_PROJECT_ID)

RELEASE_BRANCH_PREFIX ?= release-calient
DEV_TAG_SUFFIX        ?= calient-0.dev

# Used so semaphore can trigger the update pin pipelines in projects that have this project as a dependency.
SEMAPHORE_AUTO_PIN_UPDATE_PROJECT_IDS=$(SEMAPHORE_LICENSING_PROJECT_ID) $(SEMAPHORE_LIBCALICO_GO_PRIVATE_PROJECT_ID)

##############################################################################
# Download and include Makefile.common before anything else
#   Additions to EXTRA_DOCKER_ARGS need to happen before the include since
#   that variable is evaluated when we declare DOCKER_RUN and siblings.
##############################################################################
MAKE_BRANCH?=$(GO_BUILD_VER)
MAKE_REPO?=https://raw.githubusercontent.com/projectcalico/go-build/$(MAKE_BRANCH)

Makefile.common: Makefile.common.$(MAKE_BRANCH)
	cp "$<" "$@"
Makefile.common.$(MAKE_BRANCH):
	# Clean up any files downloaded from other branches so they don't accumulate.
	rm -f Makefile.common.*
	curl --fail $(MAKE_REPO)/Makefile.common -o "$@"

include Makefile.common

build: gen-files examples

###############################################################################
# This section contains the code generation stuff
###############################################################################
# Regenerate all files if the gen exes changed or any "types.go" files changed
.PHONY: gen-files
gen-files .generate_files: lint-cache-dir clean-generated
	# Generate defaults
	$(DOCKER_RUN) $(CALICO_BUILD) \
	   sh -c '$(GIT_CONFIG_SSH) defaulter-gen \
		--v 1 --logtostderr \
		--go-header-file "/go/src/$(PACKAGE_NAME)/hack/boilerplate/boilerplate.go.txt" \
		--input-dirs "$(PACKAGE_NAME)/pkg/apis/projectcalico/v3" \
		--extra-peer-dirs "$(PACKAGE_NAME)/pkg/apis/projectcalico/v3" \
		--output-file-base "zz_generated.defaults"'
	# Generate deep copies
	$(DOCKER_RUN) $(CALICO_BUILD) \
	   sh -c '$(GIT_CONFIG_SSH) deepcopy-gen \
		--v 1 --logtostderr \
		--go-header-file "/go/src/$(PACKAGE_NAME)/hack/boilerplate/boilerplate.go.txt" \
		--input-dirs "$(PACKAGE_NAME)/pkg/apis/projectcalico/v3" \
		--bounding-dirs $(PACKAGE_NAME) \
		--output-file-base zz_generated.deepcopy'

	# generate all pkg/client contents
	$(DOCKER_RUN) $(CALICO_BUILD) \
	   sh -c '$(GIT_CONFIG_SSH) $(BUILD_DIR)/update-client-gen.sh'

	# generate openapi
	$(DOCKER_RUN) $(CALICO_BUILD) \
	   sh -c '$(GIT_CONFIG_SSH) openapi-gen \
		--v 1 --logtostderr \
		--go-header-file "/go/src/$(PACKAGE_NAME)/hack/boilerplate/boilerplate.go.txt" \
		--input-dirs "$(PACKAGE_NAME)/pkg/apis/projectcalico/v3,k8s.io/api/core/v1,k8s.io/api/networking/v1,k8s.io/apimachinery/pkg/apis/meta/v1,k8s.io/apimachinery/pkg/version,k8s.io/apimachinery/pkg/runtime,k8s.io/apimachinery/pkg/util/intstr,$(PACKAGE_NAME)/pkg/lib/numorstring" \
		--output-package "$(PACKAGE_NAME)/pkg/openapi"'

	touch .generate_files
	$(MAKE) fix

.PHONY: lint-cache-dir
lint-cache-dir:
	mkdir -p $(CURDIR)/.lint-cache

.PHONY: check-copyright
check-copyright:
	@hack/check-copyright.sh

.PHONY: clean
clean: clean-bin
	rm -rf .lint-cache Makefile.common*

clean-generated:
	rm -f .generate_files
	find $(TOP_SRC_DIRS) -name zz_generated* -exec rm {} \;
	# rollback changes to the generated clientset directories
	# find $(TOP_SRC_DIRS) -type d -name *_generated -exec rm -rf {} \;
	rm -rf pkg/client/clientset_generated pkg/client/informers_generated pkg/client/listers_generated pkg/openapi pkg/lib/numorstring/openapi_generated.go

clean-bin:
	rm -rf $(BINDIR) \
	    .generate_execs \

.PHONY: examples
examples: bin/list-gnp

bin/list-gnp: examples/list-gnp/main.go
	@echo Building list-gnp example binary...
	mkdir -p bin
	$(DOCKER_GO_BUILD) sh -c '$(GIT_CONFIG_SSH) \
	   	go build -v -o $@ -v $(LDFLAGS) "examples/list-gnp/main.go"' 

WHAT?=.
GINKGO_FOCUS?=.*

.PHONY:ut
ut:
	$(DOCKER_RUN) --privileged $(CALICO_BUILD) \
		sh -c 'cd /go/src/$(PACKAGE_NAME) && ginkgo -r -focus="$(GINKGO_FOCUS)" $(WHAT)'

## Check if generated files are out of date
.PHONY: check-generated-files
check-generated-files: .generate_files
	if (git describe --tags --dirty | grep -c dirty >/dev/null); then \
	  echo "Generated files are out of date."; \
	  false; \
	else \
	  echo "Generated files are up to date."; \
	fi

###############################################################################
# Static checks
###############################################################################
## Perform static checks on the code.
# TODO: re-enable these linters !
LINT_ARGS := --disable gosimple,govet,structcheck,errcheck,goimports,unused,ineffassign,staticcheck,deadcode,typecheck --timeout 5m

###############################################################################
# CI
###############################################################################
.PHONY: ci
## Run what CI runs
ci: clean check-generated-files static-checks ut<|MERGE_RESOLUTION|>--- conflicted
+++ resolved
@@ -1,10 +1,5 @@
-<<<<<<< HEAD
 PACKAGE_NAME    ?= github.com/tigera/api
-GO_BUILD_VER    ?= v0.57
-=======
-PACKAGE_NAME    ?= github.com/projectcalico/api
 GO_BUILD_VER    ?= v0.59
->>>>>>> 356e1052
 GOMOD_VENDOR    := false
 GIT_USE_SSH      = true
 LOCAL_CHECKS     = lint-cache-dir goimports check-copyright
