--- conflicted
+++ resolved
@@ -1,10 +1,6 @@
 CALICO_DIR=$(shell git rev-parse --show-toplevel)
 VERSIONS_FILE?=$(CALICO_DIR)/_data/versions.yml
 JEKYLL_VERSION=pages
-<<<<<<< HEAD
-JEKYLL_UID?=`id -u`
-=======
->>>>>>> 04c7e6c9
 HP_VERSION=v0.2
 DEV?=false
 CONFIG=--config _config.yml
@@ -17,11 +13,7 @@
 YAML_CMD:=$(shell which yaml || echo docker run --rm -i calico/yaml)
 
 # Local directories to ignore when running htmlproofer
-<<<<<<< HEAD
 HP_IGNORE_LOCAL_DIRS="/v2.0/"
-=======
-HP_IGNORE_LOCAL_DIRS="/v1.5/,/v1.6/,/v2.0/,/v2.1/,/v2.2/,/v2.3/,/v2.4/,/v2.5/,/v2.6/,/v3.0/"
->>>>>>> 04c7e6c9
 
 ##############################################################################
 # Version information used for cutting a release.
@@ -42,7 +34,6 @@
 $(info $(shell printf "%-21s = %-10s\n" "TYPHA_VER" $(TYPHA_VER)))
 ##############################################################################
 
-<<<<<<< HEAD
 # Always install the git hooks to prevent publishing closed source code to a non-private repo.
 hooks_installed:=$(shell ./install-git-hooks)
 
@@ -51,13 +42,6 @@
 install-git-hooks:
 	./install-git-hooks
 
-serve:
-	docker run --rm -e JEKYLL_UID=$(JEKYLL_UID) -p 4000:4000 -v $$PWD:/srv/jekyll jekyll/jekyll:$(JEKYLL_VERSION) jekyll serve --incremental $(CONFIG)
-
-.PHONY: build
-_site build:
-	docker run --rm -e JEKYLL_UID=$(JEKYLL_UID) -v $$PWD:/srv/jekyll jekyll/jekyll:$(JEKYLL_VERSION) jekyll build --incremental $(CONFIG)
-=======
 serve: bin/helm
 	# We have to override JEKYLL_DOCKER_TAG which is usually set to 'pages'. 
 	# When set to 'pages', jekyll starts in safe mode which means it will not
@@ -80,7 +64,6 @@
 	-v $$PWD/bin/helm:/usr/local/bin/helm:ro \
 	-v $$PWD:/srv/jekyll \
 	jekyll/jekyll:$(JEKYLL_VERSION) jekyll build --incremental $(CONFIG)
->>>>>>> 04c7e6c9
 
 ## Clean enough that a new release build will be clean
 clean:
@@ -91,7 +74,6 @@
 ###############################################################################
 
 ci: htmlproofer kubeval
-<<<<<<< HEAD
 htmlproofer: clean _site
 	# Run htmlproofer, failing if we hit any errors.
 	./htmlproofer.sh
@@ -100,16 +82,6 @@
 	# Run kubeval to check master manifests are valid Kubernetes resources.
 	-docker run -v $$PWD:/calico --entrypoint /bin/sh garethr/kubeval:0.7.3 -c 'ok=true; for f in `find /calico/_site/master -name "*.yaml" |grep -v "\(patch-cnx-manager-configmap\|kube-controllers-patch\|config\|allow-istio-pilot\|30-policy\|cnx-policy\|crds-only\|istio-app-layer-policy\|patch-flow-logs\|upgrade-calico\|-cf\).yaml"`; do echo Running kubeval on $$f; /kubeval $$f || ok=false; done; $$ok' 1>stderr.out 2>&1
 	
-=======
-
-htmlproofer: _site
-	docker run -ti -e JEKYLL_UID=`id -u` --rm -v $(PWD)/_site:/_site/ quay.io/calico/htmlproofer:$(HP_VERSION) /_site --assume-extension --check-html --empty-alt-ignore --file-ignore $(HP_IGNORE_LOCAL_DIRS) --internal_domains "docs.projectcalico.org" --disable_external --allow-hash-href
-
-kubeval: _site
-	# Run kubeval to check master manifests are valid Kubernetes resources.
-	-docker run -v $$PWD:/calico --entrypoint /bin/sh garethr/kubeval:0.7.3 -c 'ok=true; for f in `find /calico/_site/master -name "*.yaml" |grep -v "\(config\|allow-istio-pilot\|30-policy\istio-app-layer-policy\|-cf\).yaml"`; do echo Running kubeval on $$f; /kubeval $$f || ok=false; done; $$ok' 1>stderr.out 2>&1
-
->>>>>>> 04c7e6c9
 	# Filter out error loading schema for non-standard resources.
 	# Filter out error reading empty secrets (which we use for e.g. etcd secrets and seem to work).
 	-grep -v "Could not read schema from HTTP, response status is 404 Not Found" stderr.out | grep -v "invalid Secret" > filtered.out
@@ -127,11 +99,7 @@
 HP_IGNORE_URLS=/docs.openshift.org/
 
 check_external_links: _site
-<<<<<<< HEAD
 	docker run -ti -e JEKYLL_UID=`id -u` --rm -v $(PWD)/_site:/_site/ quay.io/calico/htmlproofer:$(HP_VERSION) /_site --external_only --file-ignore $(HP_IGNORE_LOCAL_DIRS) --assume-extension --url-ignore $(HP_IGNORE_URLS) --internal_domains "docs.tigera.io"
-=======
-	docker run -ti -e JEKYLL_UID=`id -u` --rm -v $(PWD)/_site:/_site/ quay.io/calico/htmlproofer:$(HP_VERSION) /_site --external_only --file-ignore $(HP_IGNORE_LOCAL_DIRS) --assume-extension --url-ignore $(HP_IGNORE_URLS) --internal_domains "docs.projectcalico.org"
->>>>>>> 04c7e6c9
 
 strip_redirects:
 	find \( -name '*.md' -o -name '*.html' \) -exec sed -i'' '/redirect_from:/d' '{}' \;
