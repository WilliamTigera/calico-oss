# Shortcut targets
default: build

## Build binary for current platform
all: build

## Run the tests for the current platform/architecture
test: fv st

##############################################################################
# The build architecture is select by setting the ARCH variable.
# # For example: When building on ppc64le you could use ARCH=ppc64le make <....>.
# # When ARCH is undefined it defaults to amd64.
ARCH?=amd64
ifeq ($(ARCH),amd64)
	ARCHTAG?=
endif

ifeq ($(ARCH),ppc64le)
	ARCHTAG:=-ppc64le
endif

ifeq ($(ARCH),s390x)
	ARCHTAG:=-s390x
endif
###############################################################################
GO_BUILD_VER?=v0.17
CALICO_BUILD?=calico/go-build:$(GO_BUILD_VER)

# CNX specific variables
CNX_REPOSITORY?=gcr.io/unique-caldron-775/cnx
CALICO_GIT_VER?=v3.1.1

# Version of this repository as reported by git.
CNX_GIT_VER := $(shell git describe --tags --dirty --always)

<<<<<<< HEAD
# Versions of dependencies used in the build.
CONFD_VER?=master
FELIX_VER?=master
=======
# Versions and location of dependencies used in the build.
>>>>>>> 263eedda
BIRD_VER?=v0.3.2
BIRD_URL?=https://github.com/projectcalico/calico-bird/releases/download/$(BIRD_VER)/bird
BIRD6_URL?=https://github.com/projectcalico/calico-bird/releases/download/$(BIRD_VER)/bird6
BIRDCL_URL?=https://github.com/projectcalico/calico-bird/releases/download/$(BIRD_VER)/birdcl

<<<<<<< HEAD
# Versions of dependencies used in tests.
CALICOQ_VER?=master
=======
# Versions and locations of dependencies used in tests.
>>>>>>> 263eedda
CALICOCTL_VER?=master
CNI_VER?=master
RR_VER?=master
TEST_CONTAINER_NAME_VER?=latest
CTL_CONTAINER_NAME?=calico/ctl$(ARCHTAG):$(CALICOCTL_VER)
RR_CONTAINER_NAME?=calico/routereflector$(ARCHTAG)
TEST_CONTAINER_NAME?=calico/test$(ARCHTAG):$(TEST_CONTAINER_NAME_VER)
ETCD_VERSION?=v3.3.7
ETCD_IMAGE?=quay.io/coreos/etcd:$(ETCD_VERSION)$(ARCHTAG)
K8S_VERSION?=v1.10.4
HYPERKUBE_IMAGE?=gcr.io/google_containers/hyperkube-$(ARCH):$(K8S_VERSION)
TEST_CONTAINER_FILES=$(shell find tests/ -type f ! -name '*.created')

# Variables used by the tests
CRD_PATH=$(CURDIR)/vendor/github.com/projectcalico/libcalico-go/test/
LOCAL_IP_ENV?=$(shell ip route get 8.8.8.8 | head -1 | awk '{print $$7}')
ST_TO_RUN?=tests/st/
# Can exclude the slower tests with "-a '!slow'"
ST_OPTIONS?=
# curl should failed on 404
CURL=curl -sSf

<<<<<<< HEAD
###############################################################################
# calico/node build. Contains the following areas
# - Populate the calico_node/filesystem
# - Build the container itself
###############################################################################
NODE_CONTAINER_NAME?=tigera/cnx-node$(ARCHTAG)
NODE_CONTAINER_CREATED=.cnx_node.created
NODE_CONTAINER_BIN_DIR=./filesystem/bin
NODE_CONTAINER_BINARIES=startup readiness allocate-ipip-addr calico-felix bird calico-bgp-daemon confd

FELIX_REPO?=tigera/felix
FELIX_CONTAINER_NAME?=$(FELIX_REPO)$(ARCHTAG):$(FELIX_VER)
CONFD_REPO?=tigera/confd
CONFD_CONTAINER_NAME?=$(CONFD_REPO)$(ARCHTAG):$(CONFD_VER)
=======
# Variables controlling the calico/node image
NODE_CONTAINER_NAME?=calico/node$(ARCHTAG)
NODE_CONTAINER_CREATED=.calico_node.created
NODE_CONTAINER_BIN_DIR=./filesystem/bin
NODE_CONTAINER_BINARIES=bird bird6 birdcl calico-node
>>>>>>> 263eedda

# Variables for building the local binaries that go into calico/node
MAKE_SURE_BIN_EXIST := $(shell mkdir -p dist .go-pkg-cache $(NODE_CONTAINER_BIN_DIR))
NODE_CONTAINER_FILES=$(shell find ./filesystem -type f)
SRCFILES=$(shell find ./pkg -name '*.go')
LOCAL_USER_ID?=$(shell id -u $$USER)
<<<<<<< HEAD

LDFLAGS=-ldflags "-X main.CNXVERSION=$(CNX_GIT_VER) -X main.CALICOVERSION=$(CALICO_GIT_VER)"

=======
LDFLAGS=-ldflags "-X main.VERSION=$(CALICO_GIT_VER)"
>>>>>>> 263eedda
PACKAGE_NAME?=github.com/projectcalico/node
LIBCALICOGO_PATH?=none

# Variables for controlling image tagging and pushing.
DOCKER_REPOS=calico quay.io/calico
ifeq ($(RELEASE),true)
# If this is a release, also tag and push GCR images. 
DOCKER_REPOS+=gcr.io/projectcalico-org eu.gcr.io/projectcalico-org asia.gcr.io/projectcalico.org us.gcr.io/projectcalico.org
endif

## Clean enough that a new release build will be clean
clean:
	find . -name '*.created' -exec rm -f {} +
	find . -name '*.pyc' -exec rm -f {} +
	rm -rf certs *.tar vendor $(NODE_CONTAINER_BIN_DIR)

	# Delete images that we built in this repo
	docker rmi $(NODE_CONTAINER_NAME):latest-$(ARCH) || true
	docker rmi $(TEST_CONTAINER_NAME) || true
ifeq ($(ARCH),amd64)
	docker rmi $(NODE_CONTAINER_NAME):latest || true
	docker rmi $(NODE_CONTAINER_NAME):$(VERSION) || true
endif

###############################################################################
# Building the binary
###############################################################################
build:  $(NODE_CONTAINER_BIN_DIR)/calico-node 
# Use this to populate the vendor directory after checking out the repository.
# To update upstream dependencies, delete the glide.lock file first.
vendor: glide.lock
	# Ensure that the glide cache directory exists.
	mkdir -p $(HOME)/.glide

	# To build without Docker just run "glide install -strip-vendor"
	if [ "$(LIBCALICOGO_PATH)" != "none" ]; then \
          EXTRA_DOCKER_BIND="-v $(LIBCALICOGO_PATH):/go/src/github.com/projectcalico/libcalico-go:ro"; \
	fi; \

	docker run --rm \
		-v $(CURDIR):/go/src/$(PACKAGE_NAME):rw $$EXTRA_DOCKER_BIND \
		-v $(HOME)/.glide:/home/user/.glide:rw \
		-v $$SSH_AUTH_SOCK:/ssh-agent --env SSH_AUTH_SOCK=/ssh-agent \
		-e LOCAL_USER_ID=$(LOCAL_USER_ID) \
		-w /go/src/$(PACKAGE_NAME) \
		$(CALICO_BUILD) glide install -strip-vendor


## Default the repos and versions but allow them to be overridden
LIBCALICO_REPO?=github.com/projectcalico/libcalico-go
LIBCALICO_VERSION?=$(shell git ls-remote git@github.com:projectcalico/libcalico-go master 2>/dev/null | cut -f 1)
FELIX_REPO?=github.com/projectcalico/felix
FELIX_VERSION?=$(shell git ls-remote git@github.com:projectcalico/felix master 2>/dev/null | cut -f 1)
CONFD_REPO?=github.com/projectcalico/confd
CONFD_VERSION?=$(shell git ls-remote git@github.com:projectcalico/confd master 2>/dev/null | cut -f 1)

### Update pins in glide.yaml
update-felix-confd-libcalico:
	docker run --rm \
        -v $(CURDIR):/go/src/$(PACKAGE_NAME):rw $$EXTRA_DOCKER_BIND \
        -v $(HOME)/.glide:/home/user/.glide:rw \
        -w /go/src/$(PACKAGE_NAME) \
        -e LOCAL_USER_ID=$(LOCAL_USER_ID) \
        $(CALICO_BUILD) sh -c '\
          echo "Updating libcalico to $(LIBCALICO_VERSION) from $(LIBCALICO_REPO)"; \
          echo "Updating felix to $(FELIX_VERSION) from $(FELIX_REPO)"; \
          echo "Updating confd to $(CONFD_VERSION) from $(CONFD_REPO)"; \
          export OLD_LIBCALICO_VER=$$(grep --after 50 libcalico glide.yaml |grep --max-count=1 --only-matching --perl-regexp "version:\s*\K[\.0-9a-z]+") ;\
          export OLD_FELIX_VER=$$(grep --after 50 felix glide.yaml |grep --max-count=1 --only-matching --perl-regexp "version:\s*\K[\.0-9a-z]+") ;\
          export OLD_CONFD_VER=$$(grep --after 50 confd glide.yaml |grep --max-count=1 --only-matching --perl-regexp "version:\s*\K[\.0-9a-z]+") ;\
          echo "Old libcalico version: $$OLD_LIBCALICO_VER";\
          echo "Old felix version: $$OLD_FELIX_VER";\
          echo "Old confid version: $$OLD_CONFD_VER";\
          if [ $(LIBCALICO_VERSION) != $$OLD_LIBCALICO_VER ] || [ $(FELIX_VERSION) != $$OLD_FELIX_VER ] || [ $(CONFD_VERSION) != $$OLD_CONFD_VER ]; then \
            sed -i "s/$$OLD_LIBCALICO_VER/$(LIBCALICO_VERSION)/" glide.yaml && \
            sed -i "s/$$OLD_FELIX_VER/$(FELIX_VERSION)/" glide.yaml && \
            sed -i "s/$$OLD_CONFD_VER/$(CONFD_VERSION)/" glide.yaml && \
            OUTPUT=`mktemp`;\
            glide up --strip-vendor; glide up --strip-vendor 2>&1 | tee $$OUTPUT; \
            if ! grep "\[WARN\]" $$OUTPUT; then true; else false; fi; \
          fi'

$(NODE_CONTAINER_BIN_DIR)/calico-node: vendor
	docker run --rm \
		-e GOARCH=$(ARCH) \
		-e GOOS=linux \
		-e LOCAL_USER_ID=$(LOCAL_USER_ID) \
		-v $(CURDIR)/.go-pkg-cache:/go-cache/:rw \
		-e GOCACHE=/go-cache \
		-v $(CURDIR):/go/src/$(PACKAGE_NAME) \
		-w /go/src/$(PACKAGE_NAME) \
		$(CALICO_BUILD) go build -v -o $@ $(LDFLAGS) ./cmd/calico-node/main.go

###############################################################################
# Building the image
###############################################################################
## Create the calico/node image.
<<<<<<< HEAD
tigera/cnx-node: $(NODE_CONTAINER_NAME)
=======
image: $(NODE_CONTAINER_NAME)
>>>>>>> 263eedda
$(NODE_CONTAINER_NAME): $(NODE_CONTAINER_CREATED)
$(NODE_CONTAINER_CREATED): ./Dockerfile$(ARCHTAG) $(NODE_CONTAINER_FILES) $(addprefix $(NODE_CONTAINER_BIN_DIR)/,$(NODE_CONTAINER_BINARIES))
	# Check versions of the binaries that we're going to use to build calico/node.
	# Since the binaries are built for Linux, run them in a container to allow the
	# make target to be run on different platforms (e.g. MacOS).
	docker run --rm -v $(CURDIR)/$(NODE_CONTAINER_BIN_DIR):/go/bin:rw $(CALICO_BUILD) /bin/sh -c "\
	  echo; echo calico-node -v;         /go/bin/calico-node -v; \
	  echo; echo bird --version;         /go/bin/bird --version; \
	"
	docker build --pull -t $(NODE_CONTAINER_NAME):latest-$(ARCH) . --build-arg ver=$(CALICO_GIT_VER) -f ./Dockerfile$(ARCHTAG)
ifeq ($(ARCH),amd64)
	docker tag $(NODE_CONTAINER_NAME):latest-$(ARCH) $(NODE_CONTAINER_NAME):latest
endif
	touch $@

<<<<<<< HEAD
# Get felix binaries
.PHONY: update-felix
$(NODE_CONTAINER_BIN_DIR)/calico-felix update-felix:
	-docker rm -f calico-felix
	# Latest felix binaries are stored in automated builds of calico/felix.
	# To get them, we create (but don't start) a container from that image.
	# Check if need to pull calico/felix from private repo or if it was built locally
	if [ "$(docker images -q $$(FELIX_CONTAINER_NAME))" = "" ]; then \
	  gcloud auth configure-docker; \
	  docker pull $(CNX_REPOSITORY)/$(FELIX_CONTAINER_NAME); \
	  docker tag $(CNX_REPOSITORY)/$(FELIX_CONTAINER_NAME) $(FELIX_CONTAINER_NAME); \
	fi;
	docker create --name calico-felix $(FELIX_CONTAINER_NAME)
	# Then we copy the files out of the container.  Since docker preserves
	# mtimes on its copy, check the file really did appear, then touch it
	# to make sure that downstream targets get rebuilt.
	docker cp calico-felix:/code/. $(NODE_CONTAINER_BIN_DIR) && \
	  test -e $(NODE_CONTAINER_BIN_DIR)/calico-felix && \
	  touch $(NODE_CONTAINER_BIN_DIR)/calico-felix
	-docker rm -f calico-felix

# Get the confd binary
$(NODE_CONTAINER_BIN_DIR)/confd:
	-docker rm -f calico-confd
	# Latest confd binaries are stored in automated builds of calico/confd.
	# To get them, we create (but don't start) a container from that image.
	# Check if need to pull tigera/confd from private repo or if it was built locally
	if ["$(docker images -q $$(CONFD_CONTAINER_NAME))" = ""]; then \
	  gcloud auth configure-docker; \
	  docker pull $(CNX_REPOSITORY)/$(CONFD_CONTAINER_NAME); \
	  docker tag $(CNX_REPOSITORY)/$(CONFD_CONTAINER_NAME) $(CONFD_CONTAINER_NAME); \
	fi;
	docker create --name calico-confd $(CONFD_CONTAINER_NAME)
	# Then we copy the files out of the container.  Since docker preserves
	# mtimes on its copy, check the file really did appear, then touch it
	# to make sure that downstream targets get rebuilt.
	docker cp calico-confd:/bin/confd $(NODE_CONTAINER_BIN_DIR) && \
	  test -e $(NODE_CONTAINER_BIN_DIR)/confd && \
	  touch $(NODE_CONTAINER_BIN_DIR)/confd
	-docker rm -f calico-confd
	chmod +x $@

# Get the calico-bgp-daemon binary
$(NODE_CONTAINER_BIN_DIR)/calico-bgp-daemon:
	$(CURL) -L $(CALICO_BGP_DAEMON_URL) -o $@
	chmod +x $(@D)/*

=======
>>>>>>> 263eedda
# Get bird binaries
$(NODE_CONTAINER_BIN_DIR)/bird:
	$(CURL) -L $(BIRD_URL) -o $@
	chmod +x $(@D)/*
$(NODE_CONTAINER_BIN_DIR)/bird6:
	$(CURL) -L $(BIRD6_URL) -o $(@D)/bird6
	chmod +x $(@D)/*
$(NODE_CONTAINER_BIN_DIR)/birdcl:
	$(CURL) -L $(BIRDCL_URL) -o $(@D)/birdcl
	chmod +x $(@D)/*

# ensure we have a real imagetag
imagetag:
ifndef IMAGETAG
	$(error IMAGETAG is undefined - run using make <target> IMAGETAG=X.Y.Z)
endif

<<<<<<< HEAD
# Build startup.go
dist/startup: $(STARTUP_FILES) vendor
	mkdir -p dist
	mkdir -p .go-pkg-cache
	docker run --rm \
		-e ARCH=$(ARCH) \
		-e LOCAL_USER_ID=$(LOCAL_USER_ID) \
		-v $(CURDIR)/.go-pkg-cache:/go/pkg/:rw \
		-v $(CURDIR):/go/src/$(PACKAGE_NAME):ro \
		-v $(CURDIR)/dist:/go/src/$(PACKAGE_NAME)/dist \
	  	$(CALICO_BUILD) sh -c '\
			cd /go/src/$(PACKAGE_NAME) && \
			make CNX_GIT_VER=$(CNX_GIT_VER) startup'

# Build readiness.go
dist/readiness: $(HEALTHCHECK_FILES) vendor
	mkdir -p dist
	mkdir -p .go-pkg-cache
	docker run --rm \
		-e ARCH=$(ARCH) \
		-e LOCAL_USER_ID=$(LOCAL_USER_ID) \
		-v $(CURDIR)/.go-pkg-cache:/go/pkg/:rw \
		-v $(CURDIR):/go/src/$(PACKAGE_NAME):ro \
		-v $(CURDIR)/dist:/go/src/$(PACKAGE_NAME)/dist \
	  	$(CALICO_BUILD) sh -c '\
			cd /go/src/$(PACKAGE_NAME) && \
			make CNX_GIT_VER=$(CNX_GIT_VER) readiness'

# Build allocate_ipip_addr.go
dist/allocate-ipip-addr: $(ALLOCATE_IPIP_FILES) vendor
	mkdir -p dist
	mkdir -p .go-pkg-cache
	docker run --rm \
	-e ARCH=$(ARCH) \
	-e LOCAL_USER_ID=$(LOCAL_USER_ID) \
	-v $(CURDIR)/.go-pkg-cache:/go/pkg/:rw \
	-v $(CURDIR):/go/src/$(PACKAGE_NAME):ro \
	-v $(CURDIR)/dist:/go/src/$(PACKAGE_NAME)/dist \
	  $(CALICO_BUILD) sh -c '\
		cd /go/src/$(PACKAGE_NAME) && \
		make CNX_GIT_VER=$(CNX_GIT_VER) allocate-ipip-addr'
=======
## push one arch
push: imagetag
	for r in $(DOCKER_REPOS); do docker push $$r/node:$(IMAGETAG)-$(ARCH); done
ifeq ($(ARCH),amd64)
	for r in $(DOCKER_REPOS); do docker push $$r/node:$(IMAGETAG); done
endif
>>>>>>> 263eedda

push-all: imagetag $(addprefix sub-push-,$(ARCHES))
sub-push-%:
	$(MAKE) push ARCH=$* IMAGETAG=$(IMAGETAG)

## tag images of one arch
tag-images: imagetag
	for r in $(DOCKER_REPOS); do docker tag $(NODE_CONTAINER_NAME):latest-$(ARCH) $$r/node:$(IMAGETAG)-$(ARCH); done
ifeq ($(ARCH),amd64)
	for r in $(DOCKER_REPOS); do docker tag $(NODE_CONTAINER_NAME):latest-$(ARCH) $$r/node:$(IMAGETAG); done
endif

## tag images of all archs
tag-images-all: imagetag $(addprefix sub-tag-images-,$(ARCHES))
sub-tag-images-%:
	$(MAKE) tag-images ARCH=$* IMAGETAG=$(IMAGETAG)

###############################################################################
# Static checks
###############################################################################
<<<<<<< HEAD
# Common build variables
# Path to the sources.
# Default value: directory with Makefile
SOURCE_DIR?=$(dir $(lastword $(MAKEFILE_LIST)))
SOURCE_DIR:=$(abspath $(SOURCE_DIR))
CRD_PATH=$(CURDIR)/vendor/github.com/projectcalico/libcalico-go/test/
LOCAL_IP_ENV?=$(shell ip route get 8.8.8.8 | head -1 | awk '{print $$7}')
K8S_VERSION=v1.7.4
ST_TO_RUN?=tests/st/

CTL_CONTAINER_NAME?=tigera/calicoctl$(ARCHTAG):$(CALICOCTL_VER)
RR_CONTAINER_NAME?=calico/routereflector$(ARCHTAG)

# CNX specific variables
CTL_PRIVATE_IMAGE?=$(CNX_REPOSITORY)/$(CTL_CONTAINER_NAME)
CALICOQ_CONTAINER_NAME?=tigera/calicoq:$(CALICOQ_VER)
CALICOQ_PRIVATE_IMAGE?=$(CNX_REPOSITORY)/$(CALICOQ_CONTAINER_NAME)

# Can exclude the slower tests with "-a '!slow'"
ST_OPTIONS?=
HOST_CHECKOUT_DIR?=$(shell pwd)

# curl should failed on 404
CURL=curl -sSf

certs/cfssl certs/cfssljson:
	mkdir -p certs
	$(CURL) -L "https://github.com/projectcalico/cfssl/releases/download/1.2.1/cfssl" -o certs/cfssl
	$(CURL) -L "https://github.com/projectcalico/cfssl/releases/download/1.2.1/cfssljson" -o certs/cfssljson
	chmod a+x certs/cfssl
	chmod a+x certs/cfssljson

## Generate the keys and certificates for running etcd with SSL.
ssl-certs: certs/.certificates.created
certs/.certificates.created: certs/cfssl certs/cfssljson
	certs/cfssl gencert -initca tests/st/ssl-config/ca-csr.json | certs/cfssljson -bare certs/ca
	certs/cfssl gencert \
	  -ca certs/ca.pem \
	  -ca-key certs/ca-key.pem \
	  -config tests/st/ssl-config/ca-config.json \
	  tests/st/ssl-config/req-csr.json | certs/cfssljson -bare certs/client
	certs/cfssl gencert \
	  -ca certs/ca.pem \
	  -ca-key certs/ca-key.pem \
	  -config tests/st/ssl-config/ca-config.json \
	  tests/st/ssl-config/req-csr.json | certs/cfssljson -bare certs/server

	touch certs/.certificates.created

busybox.tar:
	docker pull $(ARCH)/busybox:latest
	docker save --output busybox.tar $(ARCH)/busybox:latest

routereflector.tar:
	-docker pull calico/routereflector$(ARCHTAG):$(RR_VER)
	docker save --output routereflector.tar calico/routereflector$(ARCHTAG):$(RR_VER)
=======
.PHONY: static-checks
## Perform static checks on the code.
static-checks: vendor
	docker run --rm \
		-e LOCAL_USER_ID=$(LOCAL_USER_ID) \
		-v $(CURDIR):/go/src/$(PACKAGE_NAME) \
		-w /go/src/$(PACKAGE_NAME) \
		$(CALICO_BUILD) gometalinter --deadline=300s --disable-all --enable=vet --enable=errcheck --enable=goimports --vendor pkg/...
>>>>>>> 263eedda

.PHONY: fix
## Fix static checks
fix:
	goimports -w $(SRCFILES)

###############################################################################
# FV Tests
###############################################################################
## Run the ginkgo FVs
fv: vendor run-k8s-apiserver
	docker run --rm \
	-v $(CURDIR):/go/src/$(PACKAGE_NAME):rw \
	-e LOCAL_USER_ID=$(LOCAL_USER_ID) \
	-e ETCD_ENDPOINTS=http://$(LOCAL_IP_ENV):2379 \
	--net=host \
	-w /go/src/$(PACKAGE_NAME) \
	$(CALICO_BUILD) ginkgo -cover -r -skipPackage vendor pkg/startup pkg/allocateipip

# etcd is used by the STs
.PHONY: run-etcd
run-etcd:
	@-docker rm -f calico-etcd
	docker run --detach \
	--net=host \
	--name calico-etcd $(ETCD_IMAGE) \
	etcd \
	--advertise-client-urls "http://$(LOCAL_IP_ENV):2379,http://127.0.0.1:2379" \
	--listen-client-urls "http://0.0.0.0:2379"

# Kubernetes apiserver used for tests
run-k8s-apiserver: stop-k8s-apiserver run-etcd
	docker run \
		--net=host --name st-apiserver \
		-v  $(CRD_PATH):/manifests \
		--detach \
		${HYPERKUBE_IMAGE} \
		/hyperkube apiserver \
			--bind-address=0.0.0.0 \
			--insecure-bind-address=0.0.0.0 \
				--etcd-servers=http://127.0.0.1:2379 \
			--admission-control=NamespaceLifecycle,LimitRanger,DefaultStorageClass,ResourceQuota \
			--authorization-mode=RBAC \
			--service-cluster-ip-range=10.101.0.0/16 \
			--v=10 \
			--logtostderr=true

	# Wait until we can configure a cluster role binding which allows anonymous auth.
	while ! docker exec st-apiserver kubectl create \
		clusterrolebinding anonymous-admin \
		--clusterrole=cluster-admin \
		--user=system:anonymous; \
		do echo "Trying to create ClusterRoleBinding"; \
		sleep 1; \
		done

	# Create CustomResourceDefinition (CRD) for Calico resources
	# from the manifest crds.yaml
	while ! docker exec st-apiserver kubectl \
		apply -f /manifests/crds.yaml; \
		do echo "Trying to create CRDs"; \
		sleep 1; \
		done

# Stop Kubernetes apiserver
stop-k8s-apiserver:
	@-docker rm -f st-apiserver

###############################################################################
# System tests
# - Support for running etcd (both securely and insecurely)
###############################################################################
# Pull calicoctl and CNI plugin binaries with versions as per XXX_VER
# variables.  These are used for the STs.
dist/calicoctl:
	-docker rm -f calicoctl
	if [ "$(docker images -q $$(CTL_CONTAINER_NAME))" = "" ]; then \
	  gcloud auth configure-docker; \
	  docker pull $(CTL_PRIVATE_IMAGE); \
	  docker tag $(CTL_PRIVATE_IMAGE) $(CTL_CONTAINER_NAME); \
	fi;
	docker create --name calicoctl $(CTL_CONTAINER_NAME)
	docker cp calicoctl:calicoctl dist/calicoctl && \
	  test -e dist/calicoctl && \
	  touch dist/calicoctl
	-docker rm -f calicoctl

dist/calico-cni-plugin dist/calico-ipam-plugin:
	-docker rm -f calico-cni
	docker pull calico/cni:$(CNI_VER)
	docker create --name calico-cni calico/cni:$(CNI_VER)
	docker cp calico-cni:/opt/cni/bin/calico dist/calico-cni-plugin && \
	  test -e dist/calico-cni-plugin && \
	  touch dist/calico-cni-plugin
	docker cp calico-cni:/opt/cni/bin/calico-ipam dist/calico-ipam-plugin && \
	  test -e dist/calico-ipam-plugin && \
	  touch dist/calico-ipam-plugin
	-docker rm -f calico-cni
# Pull the latest calicoq binary. Not used for STs yet.
dist/calicoq:
	-docker rm -f calicoq
	if [ "$(docker images -q $$(CALICOQ_CONTAINER_NAME))" = "" ]; then \
	  gcloud auth configure-docker; \
	  docker pull $(CALICOQ_PRIVATE_IMAGE); \
	  docker tag $(CALICOQ_PRIVATE_IMAGE) $(CALICOQ_CONTAINER_NAME); \
	fi;
	docker create --name calicoq $(CALICOQ_CONTAINER_NAME)
	docker cp calicoq:calicoq dist/calicoq && \
	  test -e dist/calicoq && \
	  touch dist/calicoq
	-docker rm -f calicoq

# Create images for containers used in the tests
busybox.tar:
	docker pull $(ARCH)/busybox:latest
	docker save --output busybox.tar $(ARCH)/busybox:latest

routereflector.tar:
	-docker pull calico/routereflector$(ARCHTAG):$(RR_VER)
	docker save --output routereflector.tar calico/routereflector$(ARCHTAG):$(RR_VER)

workload.tar:
	cd workload && docker build -t workload -f Dockerfile$(ARCHTAG) .
	docker save --output workload.tar workload

stop-etcd:
	@-docker rm -f calico-etcd

IPT_ALLOW_ETCD:=-A INPUT -i docker0 -p tcp --dport 2379 -m comment --comment "calico-st-allow-etcd" -j ACCEPT

# Create the calico/test image
test_image: calico_test.created
calico_test.created: $(TEST_CONTAINER_FILES)
	cd calico_test && docker build -f Dockerfile$(ARCHTAG).calico_test -t $(TEST_CONTAINER_NAME) .
	touch calico_test.created

cnx-node.tar: $(NODE_CONTAINER_CREATED)
	# Check versions of the Calico binaries that will be in cnx-node.tar.
	# Since the binaries are built for Linux, run them in a container to allow the
	# make target to be run on different platforms (e.g. MacOS).
	docker run --rm $(NODE_CONTAINER_NAME):latest-$(ARCH) /bin/sh -c "\
	  echo bird --version;         /bin/bird --version; \
	"
<<<<<<< HEAD
	docker save --output $@ $(NODE_CONTAINER_NAME)

# Build ACI (the APPC image file format) of calico/node.
# Requires docker2aci installed on host: https://github.com/appc/docker2aci
cnx-node-latest.aci: cnx-node.tar
	docker2aci $<
=======
	docker save --output $@ $(NODE_CONTAINER_NAME):latest-$(ARCH)
>>>>>>> 263eedda

.PHONY: st-checks
st-checks:
	# Check that we're running as root.
	test `id -u` -eq '0' || { echo "STs must be run as root to allow writes to /proc"; false; }

	# Insert an iptables rule to allow access from our test containers to etcd
	# running on the host.
	iptables-save | grep -q 'calico-st-allow-etcd' || iptables $(IPT_ALLOW_ETCD)

.PHONY: st
<<<<<<< HEAD
## Run the system tests
st: dist/calicoq dist/calicoctl dist/calicoctl-v1.0.2 busybox.tar routereflector.tar cnx-node.tar workload.tar run-etcd calico_test.created dist/calico-cni-plugin dist/calico-ipam-plugin
=======
## Run the system tests 
st: dist/calicoctl busybox.tar routereflector.tar calico-node.tar workload.tar run-etcd calico_test.created dist/calico-cni-plugin dist/calico-ipam-plugin
>>>>>>> 263eedda
	# Check versions of Calico binaries that ST execution will use.
	docker run --rm -v $(CURDIR)/dist:/go/bin:rw $(CALICO_BUILD) /bin/sh -c "\
	  echo; echo calicoctl --version;        /go/bin/calicoctl --version; \
	  echo; echo calico-cni-plugin -v;       /go/bin/calico-cni-plugin -v; \
	  echo; echo calico-ipam-plugin -v;      /go/bin/calico-ipam-plugin -v; echo; \
	"
	# Use the host, PID and network namespaces from the host.
	# Privileged is needed since 'calico node' write to /proc (to enable ip_forwarding)
	# Map the docker socket in so docker can be used from inside the container
	# HOST_CHECKOUT_DIR is used for volume mounts on containers started by this one.
	# All of code under test is mounted into the container.
	#   - This also provides access to calicoctl and the docker client
	# $(MAKE) st-checks
	docker run --uts=host \
	           --pid=host \
	           --net=host \
	           --privileged \
	           -v $(CURDIR):/code \
	           -e HOST_CHECKOUT_DIR=$(CURDIR) \
	           -e DEBUG_FAILURES=$(DEBUG_FAILURES) \
	           -e MY_IP=$(LOCAL_IP_ENV) \
	           -e NODE_CONTAINER_NAME=$(NODE_CONTAINER_NAME):latest-$(ARCH) \
	           -e RR_CONTAINER_NAME=$(RR_CONTAINER_NAME):$(RR_VER) \
	           --rm -t \
	           -v /var/run/docker.sock:/var/run/docker.sock \
	           $(TEST_CONTAINER_NAME) \
	           sh -c 'nosetests $(ST_TO_RUN) -sv --nologcapture  --with-xunit --xunit-file="/code/nosetests.xml" --with-timer $(ST_OPTIONS)'
	$(MAKE) stop-etcd

<<<<<<< HEAD
# Run the STs in a container using etcd with SSL certificate/key/CA verification.
.PHONY: st-ssl
st-ssl: run-etcd-ssl dist/calicoctl busybox.tar cnx-node.tar routereflector.tar workload.tar calico_test.created
	# Use the host, PID and network namespaces from the host.
	# Privileged is needed since 'calico node' write to /proc (to enable ip_forwarding)
	# Map the docker socket in so docker can be used from inside the container
	# HOST_CHECKOUT_DIR is used for volume mounts on containers started by this one.
	# All of code under test is mounted into the container.
	#   - This also provides access to calicoctl and the docker client
	# Mount the full path to the etcd certs directory.
	#   - docker copies this directory directly from the host, but the
	#     calicoctl node command reads the files from the test container
	$(MAKE) st-checks
	docker run --uts=host \
	           --pid=host \
	           --net=host \
	           --privileged \
	           -e HOST_CHECKOUT_DIR=$(HOST_CHECKOUT_DIR) \
	           -e DEBUG_FAILURES=$(DEBUG_FAILURES) \
	           -e MY_IP=$(LOCAL_IP_ENV) \
	           -e NODE_CONTAINER_NAME=$(NODE_CONTAINER_NAME) \
		   -e RR_CONTAINER_NAME=$(RR_CONTAINER_NAME):$(RR_VER) \
	           -e ETCD_SCHEME=https \
	           -e ETCD_CA_CERT_FILE=$(SOURCE_DIR)/certs/ca.pem \
	           -e ETCD_CERT_FILE=$(SOURCE_DIR)/certs/client.pem \
	           -e ETCD_KEY_FILE=$(SOURCE_DIR)/certs/client-key.pem \
	           --rm -t \
	           -v /var/run/docker.sock:/var/run/docker.sock \
	           -v $(SOURCE_DIR):/code \
	           -v $(SOURCE_DIR)/certs:$(SOURCE_DIR)/certs \
	           $(SYSTEMTEST_CONTAINER) \
	           sh -c 'nosetests $(ST_TO_RUN) -sv --nologcapture --with-xunit --xunit-file="/code/nosetests.xml" --with-timer $(ST_OPTIONS)'
	$(MAKE) stop-etcd

.PHONY: add-ssl-hostname
add-ssl-hostname:
	# Set "LOCAL_IP etcd-authority-ssl" in /etc/hosts to use as a hostname for etcd with ssl
	if ! grep -q "etcd-authority-ssl" /etc/hosts; then \
	  echo "\n# Host used by Calico's ETCD with SSL\n$(LOCAL_IP_ENV) etcd-authority-ssl" >> /etc/hosts; \
	fi

###############################################################################
# Test targets
###############################################################################
.PHONY: fv
# Run the Functional Verification tests locally, must have local etcd running
run-fvs:
	# Run tests in random order find tests recursively (-r).
	ginkgo -cover -r -skipPackage vendor pkg/startup pkg/allocateipip pkg/calicoclient

	@echo
	@echo '+==============+'
	@echo '| All coverage |'
	@echo '+==============+'
	@echo
	@find . -iname '*.coverprofile' | xargs -I _ go tool cover -func=_

	@echo
	@echo '+==================+'
	@echo '| Missing coverage |'
	@echo '+==================+'
	@echo
	@find . -iname '*.coverprofile' | xargs -I _ go tool cover -func=_ | grep -v '100.0%'

PHONY: fv
## Run the ginkgo FVs
fv: vendor run-etcd run-k8s-apiserver
	docker run --rm \
	-v $(CURDIR):/go/src/$(PACKAGE_NAME):rw \
	-e LOCAL_USER_ID=$(LOCAL_USER_ID) \
	-e ETCD_ENDPOINTS=http://$(LOCAL_IP_ENV):2379 \
	--net=host \
	$(CALICO_BUILD) sh -c 'cd /go/src/$(PACKAGE_NAME) && make run-fvs'

	# Tear down k8s apiserver afterwards.
	$(MAKE) stop-k8s-apiserver stop-etcd

=======
###############################################################################
# CI/CD
###############################################################################
>>>>>>> 263eedda
.PHONY: ci
## Run what CI runs
ci: static-checks fv $(NODE_CONTAINER_NAME) st

## Deploys images to registry
cd:
ifndef CONFIRM
	$(error CONFIRM is undefined - run using make <target> CONFIRM=true)
endif
ifndef BRANCH_NAME
	$(error BRANCH_NAME is undefined - run using make <target> BRANCH_NAME=var or set an environment variable)
endif
	$(MAKE) tag-images push IMAGETAG=${BRANCH_NAME}
	$(MAKE) tag-images push IMAGETAG=$(shell git describe --tags --dirty --always --long)

###############################################################################
<<<<<<< HEAD
# Release targets
###############################################################################
release: clean release-prereqs
	git tag $(VERSION)

	# Build the calico/node images.
	$(MAKE) $(NODE_CONTAINER_NAME)

	# Retag images with corect version and quay
	docker tag $(NODE_CONTAINER_NAME) $(NODE_CONTAINER_NAME):$(VERSION)
	docker tag $(NODE_CONTAINER_NAME) quay.io/$(NODE_CONTAINER_NAME):$(VERSION)
	docker tag $(NODE_CONTAINER_NAME) quay.io/$(NODE_CONTAINER_NAME):latest

	# Create the release archive
	$(MAKE) release-archive

	# Check that images were created recently and that the IDs of the versioned and latest images match
	@docker images --format "{{.CreatedAt}}\tID:{{.ID}}\t{{.Repository}}:{{.Tag}}" $(NODE_CONTAINER_NAME)
	@docker images --format "{{.CreatedAt}}\tID:{{.ID}}\t{{.Repository}}:{{.Tag}}" $(NODE_CONTAINER_NAME):$(VERSION)

	# Check that the images container the right sub-components
	docker run $(NODE_CONTAINER_NAME) calico-felix --version
=======
# Release
###############################################################################
GIT_VERSION?=$(shell git describe --tags --dirty)
PREVIOUS_RELEASE=$(shell git describe --tags --abbrev=0)

## Tags and builds a release from start to finish.
release: release-prereqs
	$(MAKE) VERSION=$(VERSION) release-tag
	$(MAKE) VERSION=$(VERSION) release-build
	$(MAKE) VERSION=$(VERSION) release-verify

	@echo ""
	@echo "Release build complete. Next, push the produced images."
	@echo ""
	@echo "  make VERSION=$(VERSION) release-publish"
	@echo ""

## Produces a git tag for the release.
release-tag: release-prereqs release-notes
	git tag $(VERSION) -F release-notes-$(VERSION)
	@echo ""
	@echo "Now you can build the release:"
	@echo ""
	@echo "  make VERSION=$(VERSION) release-build"
	@echo ""

## Produces a clean build of release artifacts at the specified version.
release-build: release-prereqs clean
# Check that the correct code is checked out.
ifneq ($(VERSION), $(GIT_VERSION))
	$(error Attempt to build $(VERSION) from $(GIT_VERSION))
endif
>>>>>>> 263eedda

	$(MAKE) image
	$(MAKE) tag-images RELEASE=true IMAGETAG=$(VERSION)
	# Generate the `latest` images.
	$(MAKE) tag-images RELEASE=true IMAGETAG=latest

## Verifies the release artifacts produces by `make release-build` are correct.
release-verify: release-prereqs
	# Check the reported version is correct for each release artifact.
	if ! docker run $(NODE_CONTAINER_NAME):$(VERSION) versions | grep '^calico\/node $(VERSION)'; then echo "Reported version:" `docker run $(NODE_CONTAINER_NAME):$(VERSION) versions` "\nExpected version: $(VERSION)"; false; else echo "\nVersion check passed\n"; fi
	if ! docker run quay.io/$(NODE_CONTAINER_NAME):$(VERSION) versions | grep '^calico\/node $(VERSION)'; then echo "Reported version:" `docker run quay.io/$(NODE_CONTAINER_NAME):$(VERSION) versions` "\nExpected version: $(VERSION)"; false; else echo "\nVersion check passed\n"; fi

## Generates release notes based on commits in this version.
release-notes: release-prereqs
	mkdir -p dist
	echo "# Changelog" > release-notes-$(VERSION)
	echo "" > release-notes-$(VERSION)
	sh -c "git cherry -v $(PREVIOUS_RELEASE) | cut '-d ' -f 2- | sed 's/^/- /' >> release-notes-$(VERSION)"

## Pushes a github release and release artifacts produced by `make release-build`.
release-publish: release-prereqs
	# Push the git tag.
	git push origin $(VERSION)

	# Push images.
	$(MAKE) push RELEASE=true IMAGETAG=$(VERSION) ARCH=$(ARCH)

	@echo "Finalize the GitHub release based on the pushed tag."
	@echo ""
	@echo "  https://$(PACKAGE_NAME)/releases/tag/$(VERSION)"
	@echo ""
	@echo "If this is the latest stable release, then run the following to push 'latest' images."
	@echo ""
	@echo "  make VERSION=$(VERSION) release-publish-latest"
	@echo ""

# WARNING: Only run this target if this release is the latest stable release. Do NOT
# run this target for alpha / beta / release candidate builds, or patches to earlier Calico versions.
## Pushes `latest` release images. WARNING: Only run this for latest stable releases.
release-publish-latest: release-prereqs
	# Check latest versions match.
	if ! docker run $(NODE_CONTAINER_NAME):latest-$(ARCH) versions | grep '^calico\/node $(VERSION)'; then echo "Reported version:" `docker run $(NODE_CONTAINER_NAME):latest-$(ARCH) versions` "\nExpected version: $(VERSION)"; false; else echo "\nVersion check passed\n"; fi
	if ! docker run quay.io/$(NODE_CONTAINER_NAME):latest-$(ARCH) versions | grep '^calico\/node $(VERSION)'; then echo "Reported version:" `docker run quay.io/$(NODE_CONTAINER_NAME):latest-$(ARCH) versions` "\nExpected version: $(VERSION)"; false; else echo "\nVersion check passed\n"; fi

	$(MAKE) push RELEASE=true IMAGETAG=latest ARCH=$(ARCH)

.PHONY: node-test-at
# Run calico/node docker-image acceptance tests
<<<<<<< HEAD
node-test-at: release-prereq
	docker run -v $(CALICO_NODE_DIR)tests/at/calico_node_goss.yaml:/tmp/goss.yaml \
        -e CALICO_BGP_DAEMON_VER=$(GOBGPD_VER) \
        -e CALICO_FELIX_VER=$(FELIX_VER) \
        -e CONFD_VER=$(CONFD_VER) \
	tigera/cnx-node:$(VERSION) /bin/sh -c 'apk --no-cache add wget ca-certificates && \
=======
node-test-at: release-prereqs
	docker run -v $(PWD)/tests/at/calico_node_goss.yaml:/tmp/goss.yaml \
	calico/node:$(VERSION) /bin/sh -c 'apk --no-cache add wget ca-certificates && \
>>>>>>> 263eedda
	wget -q -O /tmp/goss \
	https://github.com/aelsabbahy/goss/releases/download/v0.3.4/goss-linux-amd64 && \
	chmod +rx /tmp/goss && \
	/tmp/goss --gossfile /tmp/goss.yaml validate'

# release-prereqs checks that the environment is configured properly to create a release.
release-prereqs:
ifndef VERSION
	$(error VERSION is undefined - run using make release VERSION=vX.Y.Z)
endif

###############################################################################
# Utilities
###############################################################################
.PHONY: help
## Display this help text
help: # Some kind of magic from https://gist.github.com/rcmachado/af3db315e31383502660
	$(info Available targets)
	@awk '/^[a-zA-Z\-\_0-9\/]+:/ {                                      \
		nb = sub( /^## /, "", helpMsg );                                \
		if(nb == 0) {                                                   \
			helpMsg = $$0;                                              \
			nb = sub( /^[^:]*:.* ## /, "", helpMsg );                   \
		}                                                               \
		if (nb)                                                         \
			printf "\033[1;31m%-" width "s\033[0m %s\n", $$1, helpMsg;  \
	}                                                                   \
	{ helpMsg = $$0 }'                                                  \
	width=20                                                            \
	$(MAKEFILE_LIST)


$(info "Build dependency versions")
$(info $(shell printf "%-21s = %-10s\n" "BIRD_VER" $(BIRD_VER)))

$(info "Test dependency versions")
$(info $(shell printf "%-21s = %-10s\n" "CNI_VER" $(CNI_VER)))
$(info $(shell printf "%-21s = %-10s\n" "RR_VER" $(RR_VER)))

$(info "Calico git version")
$(info $(shell printf "%-21s = %-10s\n" "CALICO_GIT_VER" $(CALICO_GIT_VER)))<|MERGE_RESOLUTION|>--- conflicted
+++ resolved
@@ -34,24 +34,15 @@
 # Version of this repository as reported by git.
 CNX_GIT_VER := $(shell git describe --tags --dirty --always)
 
-<<<<<<< HEAD
-# Versions of dependencies used in the build.
-CONFD_VER?=master
-FELIX_VER?=master
-=======
-# Versions and location of dependencies used in the build.
->>>>>>> 263eedda
+# Versions and locationof dependencies used in the build.
+
 BIRD_VER?=v0.3.2
 BIRD_URL?=https://github.com/projectcalico/calico-bird/releases/download/$(BIRD_VER)/bird
 BIRD6_URL?=https://github.com/projectcalico/calico-bird/releases/download/$(BIRD_VER)/bird6
 BIRDCL_URL?=https://github.com/projectcalico/calico-bird/releases/download/$(BIRD_VER)/birdcl
 
-<<<<<<< HEAD
-# Versions of dependencies used in tests.
+# Versions and locations of dependencies used in tests.
 CALICOQ_VER?=master
-=======
-# Versions and locations of dependencies used in tests.
->>>>>>> 263eedda
 CALICOCTL_VER?=master
 CNI_VER?=master
 RR_VER?=master
@@ -74,48 +65,25 @@
 # curl should failed on 404
 CURL=curl -sSf
 
-<<<<<<< HEAD
-###############################################################################
-# calico/node build. Contains the following areas
-# - Populate the calico_node/filesystem
-# - Build the container itself
-###############################################################################
+# Variables controlling the calico/node image
 NODE_CONTAINER_NAME?=tigera/cnx-node$(ARCHTAG)
 NODE_CONTAINER_CREATED=.cnx_node.created
 NODE_CONTAINER_BIN_DIR=./filesystem/bin
-NODE_CONTAINER_BINARIES=startup readiness allocate-ipip-addr calico-felix bird calico-bgp-daemon confd
-
-FELIX_REPO?=tigera/felix
-FELIX_CONTAINER_NAME?=$(FELIX_REPO)$(ARCHTAG):$(FELIX_VER)
-CONFD_REPO?=tigera/confd
-CONFD_CONTAINER_NAME?=$(CONFD_REPO)$(ARCHTAG):$(CONFD_VER)
-=======
-# Variables controlling the calico/node image
-NODE_CONTAINER_NAME?=calico/node$(ARCHTAG)
-NODE_CONTAINER_CREATED=.calico_node.created
-NODE_CONTAINER_BIN_DIR=./filesystem/bin
 NODE_CONTAINER_BINARIES=bird bird6 birdcl calico-node
->>>>>>> 263eedda
 
 # Variables for building the local binaries that go into calico/node
 MAKE_SURE_BIN_EXIST := $(shell mkdir -p dist .go-pkg-cache $(NODE_CONTAINER_BIN_DIR))
 NODE_CONTAINER_FILES=$(shell find ./filesystem -type f)
 SRCFILES=$(shell find ./pkg -name '*.go')
 LOCAL_USER_ID?=$(shell id -u $$USER)
-<<<<<<< HEAD
-
 LDFLAGS=-ldflags "-X main.CNXVERSION=$(CNX_GIT_VER) -X main.CALICOVERSION=$(CALICO_GIT_VER)"
-
-=======
-LDFLAGS=-ldflags "-X main.VERSION=$(CALICO_GIT_VER)"
->>>>>>> 263eedda
 PACKAGE_NAME?=github.com/projectcalico/node
 LIBCALICOGO_PATH?=none
 
 # Variables for controlling image tagging and pushing.
 DOCKER_REPOS=calico quay.io/calico
 ifeq ($(RELEASE),true)
-# If this is a release, also tag and push GCR images. 
+# If this is a release, also tag and push GCR images.
 DOCKER_REPOS+=gcr.io/projectcalico-org eu.gcr.io/projectcalico-org asia.gcr.io/projectcalico.org us.gcr.io/projectcalico.org
 endif
 
@@ -136,7 +104,7 @@
 ###############################################################################
 # Building the binary
 ###############################################################################
-build:  $(NODE_CONTAINER_BIN_DIR)/calico-node 
+build:  $(NODE_CONTAINER_BIN_DIR)/calico-node
 # Use this to populate the vendor directory after checking out the repository.
 # To update upstream dependencies, delete the glide.lock file first.
 vendor: glide.lock
@@ -206,11 +174,8 @@
 # Building the image
 ###############################################################################
 ## Create the calico/node image.
-<<<<<<< HEAD
 tigera/cnx-node: $(NODE_CONTAINER_NAME)
-=======
 image: $(NODE_CONTAINER_NAME)
->>>>>>> 263eedda
 $(NODE_CONTAINER_NAME): $(NODE_CONTAINER_CREATED)
 $(NODE_CONTAINER_CREATED): ./Dockerfile$(ARCHTAG) $(NODE_CONTAINER_FILES) $(addprefix $(NODE_CONTAINER_BIN_DIR)/,$(NODE_CONTAINER_BINARIES))
 	# Check versions of the binaries that we're going to use to build calico/node.
@@ -226,56 +191,6 @@
 endif
 	touch $@
 
-<<<<<<< HEAD
-# Get felix binaries
-.PHONY: update-felix
-$(NODE_CONTAINER_BIN_DIR)/calico-felix update-felix:
-	-docker rm -f calico-felix
-	# Latest felix binaries are stored in automated builds of calico/felix.
-	# To get them, we create (but don't start) a container from that image.
-	# Check if need to pull calico/felix from private repo or if it was built locally
-	if [ "$(docker images -q $$(FELIX_CONTAINER_NAME))" = "" ]; then \
-	  gcloud auth configure-docker; \
-	  docker pull $(CNX_REPOSITORY)/$(FELIX_CONTAINER_NAME); \
-	  docker tag $(CNX_REPOSITORY)/$(FELIX_CONTAINER_NAME) $(FELIX_CONTAINER_NAME); \
-	fi;
-	docker create --name calico-felix $(FELIX_CONTAINER_NAME)
-	# Then we copy the files out of the container.  Since docker preserves
-	# mtimes on its copy, check the file really did appear, then touch it
-	# to make sure that downstream targets get rebuilt.
-	docker cp calico-felix:/code/. $(NODE_CONTAINER_BIN_DIR) && \
-	  test -e $(NODE_CONTAINER_BIN_DIR)/calico-felix && \
-	  touch $(NODE_CONTAINER_BIN_DIR)/calico-felix
-	-docker rm -f calico-felix
-
-# Get the confd binary
-$(NODE_CONTAINER_BIN_DIR)/confd:
-	-docker rm -f calico-confd
-	# Latest confd binaries are stored in automated builds of calico/confd.
-	# To get them, we create (but don't start) a container from that image.
-	# Check if need to pull tigera/confd from private repo or if it was built locally
-	if ["$(docker images -q $$(CONFD_CONTAINER_NAME))" = ""]; then \
-	  gcloud auth configure-docker; \
-	  docker pull $(CNX_REPOSITORY)/$(CONFD_CONTAINER_NAME); \
-	  docker tag $(CNX_REPOSITORY)/$(CONFD_CONTAINER_NAME) $(CONFD_CONTAINER_NAME); \
-	fi;
-	docker create --name calico-confd $(CONFD_CONTAINER_NAME)
-	# Then we copy the files out of the container.  Since docker preserves
-	# mtimes on its copy, check the file really did appear, then touch it
-	# to make sure that downstream targets get rebuilt.
-	docker cp calico-confd:/bin/confd $(NODE_CONTAINER_BIN_DIR) && \
-	  test -e $(NODE_CONTAINER_BIN_DIR)/confd && \
-	  touch $(NODE_CONTAINER_BIN_DIR)/confd
-	-docker rm -f calico-confd
-	chmod +x $@
-
-# Get the calico-bgp-daemon binary
-$(NODE_CONTAINER_BIN_DIR)/calico-bgp-daemon:
-	$(CURL) -L $(CALICO_BGP_DAEMON_URL) -o $@
-	chmod +x $(@D)/*
-
-=======
->>>>>>> 263eedda
 # Get bird binaries
 $(NODE_CONTAINER_BIN_DIR)/bird:
 	$(CURL) -L $(BIRD_URL) -o $@
@@ -293,56 +208,12 @@
 	$(error IMAGETAG is undefined - run using make <target> IMAGETAG=X.Y.Z)
 endif
 
-<<<<<<< HEAD
-# Build startup.go
-dist/startup: $(STARTUP_FILES) vendor
-	mkdir -p dist
-	mkdir -p .go-pkg-cache
-	docker run --rm \
-		-e ARCH=$(ARCH) \
-		-e LOCAL_USER_ID=$(LOCAL_USER_ID) \
-		-v $(CURDIR)/.go-pkg-cache:/go/pkg/:rw \
-		-v $(CURDIR):/go/src/$(PACKAGE_NAME):ro \
-		-v $(CURDIR)/dist:/go/src/$(PACKAGE_NAME)/dist \
-	  	$(CALICO_BUILD) sh -c '\
-			cd /go/src/$(PACKAGE_NAME) && \
-			make CNX_GIT_VER=$(CNX_GIT_VER) startup'
-
-# Build readiness.go
-dist/readiness: $(HEALTHCHECK_FILES) vendor
-	mkdir -p dist
-	mkdir -p .go-pkg-cache
-	docker run --rm \
-		-e ARCH=$(ARCH) \
-		-e LOCAL_USER_ID=$(LOCAL_USER_ID) \
-		-v $(CURDIR)/.go-pkg-cache:/go/pkg/:rw \
-		-v $(CURDIR):/go/src/$(PACKAGE_NAME):ro \
-		-v $(CURDIR)/dist:/go/src/$(PACKAGE_NAME)/dist \
-	  	$(CALICO_BUILD) sh -c '\
-			cd /go/src/$(PACKAGE_NAME) && \
-			make CNX_GIT_VER=$(CNX_GIT_VER) readiness'
-
-# Build allocate_ipip_addr.go
-dist/allocate-ipip-addr: $(ALLOCATE_IPIP_FILES) vendor
-	mkdir -p dist
-	mkdir -p .go-pkg-cache
-	docker run --rm \
-	-e ARCH=$(ARCH) \
-	-e LOCAL_USER_ID=$(LOCAL_USER_ID) \
-	-v $(CURDIR)/.go-pkg-cache:/go/pkg/:rw \
-	-v $(CURDIR):/go/src/$(PACKAGE_NAME):ro \
-	-v $(CURDIR)/dist:/go/src/$(PACKAGE_NAME)/dist \
-	  $(CALICO_BUILD) sh -c '\
-		cd /go/src/$(PACKAGE_NAME) && \
-		make CNX_GIT_VER=$(CNX_GIT_VER) allocate-ipip-addr'
-=======
 ## push one arch
 push: imagetag
 	for r in $(DOCKER_REPOS); do docker push $$r/node:$(IMAGETAG)-$(ARCH); done
 ifeq ($(ARCH),amd64)
 	for r in $(DOCKER_REPOS); do docker push $$r/node:$(IMAGETAG); done
 endif
->>>>>>> 263eedda
 
 push-all: imagetag $(addprefix sub-push-,$(ARCHES))
 sub-push-%:
@@ -363,64 +234,6 @@
 ###############################################################################
 # Static checks
 ###############################################################################
-<<<<<<< HEAD
-# Common build variables
-# Path to the sources.
-# Default value: directory with Makefile
-SOURCE_DIR?=$(dir $(lastword $(MAKEFILE_LIST)))
-SOURCE_DIR:=$(abspath $(SOURCE_DIR))
-CRD_PATH=$(CURDIR)/vendor/github.com/projectcalico/libcalico-go/test/
-LOCAL_IP_ENV?=$(shell ip route get 8.8.8.8 | head -1 | awk '{print $$7}')
-K8S_VERSION=v1.7.4
-ST_TO_RUN?=tests/st/
-
-CTL_CONTAINER_NAME?=tigera/calicoctl$(ARCHTAG):$(CALICOCTL_VER)
-RR_CONTAINER_NAME?=calico/routereflector$(ARCHTAG)
-
-# CNX specific variables
-CTL_PRIVATE_IMAGE?=$(CNX_REPOSITORY)/$(CTL_CONTAINER_NAME)
-CALICOQ_CONTAINER_NAME?=tigera/calicoq:$(CALICOQ_VER)
-CALICOQ_PRIVATE_IMAGE?=$(CNX_REPOSITORY)/$(CALICOQ_CONTAINER_NAME)
-
-# Can exclude the slower tests with "-a '!slow'"
-ST_OPTIONS?=
-HOST_CHECKOUT_DIR?=$(shell pwd)
-
-# curl should failed on 404
-CURL=curl -sSf
-
-certs/cfssl certs/cfssljson:
-	mkdir -p certs
-	$(CURL) -L "https://github.com/projectcalico/cfssl/releases/download/1.2.1/cfssl" -o certs/cfssl
-	$(CURL) -L "https://github.com/projectcalico/cfssl/releases/download/1.2.1/cfssljson" -o certs/cfssljson
-	chmod a+x certs/cfssl
-	chmod a+x certs/cfssljson
-
-## Generate the keys and certificates for running etcd with SSL.
-ssl-certs: certs/.certificates.created
-certs/.certificates.created: certs/cfssl certs/cfssljson
-	certs/cfssl gencert -initca tests/st/ssl-config/ca-csr.json | certs/cfssljson -bare certs/ca
-	certs/cfssl gencert \
-	  -ca certs/ca.pem \
-	  -ca-key certs/ca-key.pem \
-	  -config tests/st/ssl-config/ca-config.json \
-	  tests/st/ssl-config/req-csr.json | certs/cfssljson -bare certs/client
-	certs/cfssl gencert \
-	  -ca certs/ca.pem \
-	  -ca-key certs/ca-key.pem \
-	  -config tests/st/ssl-config/ca-config.json \
-	  tests/st/ssl-config/req-csr.json | certs/cfssljson -bare certs/server
-
-	touch certs/.certificates.created
-
-busybox.tar:
-	docker pull $(ARCH)/busybox:latest
-	docker save --output busybox.tar $(ARCH)/busybox:latest
-
-routereflector.tar:
-	-docker pull calico/routereflector$(ARCHTAG):$(RR_VER)
-	docker save --output routereflector.tar calico/routereflector$(ARCHTAG):$(RR_VER)
-=======
 .PHONY: static-checks
 ## Perform static checks on the code.
 static-checks: vendor
@@ -429,7 +242,6 @@
 		-v $(CURDIR):/go/src/$(PACKAGE_NAME) \
 		-w /go/src/$(PACKAGE_NAME) \
 		$(CALICO_BUILD) gometalinter --deadline=300s --disable-all --enable=vet --enable=errcheck --enable=goimports --vendor pkg/...
->>>>>>> 263eedda
 
 .PHONY: fix
 ## Fix static checks
@@ -573,16 +385,7 @@
 	docker run --rm $(NODE_CONTAINER_NAME):latest-$(ARCH) /bin/sh -c "\
 	  echo bird --version;         /bin/bird --version; \
 	"
-<<<<<<< HEAD
-	docker save --output $@ $(NODE_CONTAINER_NAME)
-
-# Build ACI (the APPC image file format) of calico/node.
-# Requires docker2aci installed on host: https://github.com/appc/docker2aci
-cnx-node-latest.aci: cnx-node.tar
-	docker2aci $<
-=======
 	docker save --output $@ $(NODE_CONTAINER_NAME):latest-$(ARCH)
->>>>>>> 263eedda
 
 .PHONY: st-checks
 st-checks:
@@ -594,13 +397,8 @@
 	iptables-save | grep -q 'calico-st-allow-etcd' || iptables $(IPT_ALLOW_ETCD)
 
 .PHONY: st
-<<<<<<< HEAD
 ## Run the system tests
-st: dist/calicoq dist/calicoctl dist/calicoctl-v1.0.2 busybox.tar routereflector.tar cnx-node.tar workload.tar run-etcd calico_test.created dist/calico-cni-plugin dist/calico-ipam-plugin
-=======
-## Run the system tests 
-st: dist/calicoctl busybox.tar routereflector.tar calico-node.tar workload.tar run-etcd calico_test.created dist/calico-cni-plugin dist/calico-ipam-plugin
->>>>>>> 263eedda
+st: dist/calicoq dist/calicoctl busybox.tar routereflector.tar cnx-node.tar workload.tar run-etcd calico_test.created dist/calico-cni-plugin dist/calico-ipam-plugin
 	# Check versions of Calico binaries that ST execution will use.
 	docker run --rm -v $(CURDIR)/dist:/go/bin:rw $(CALICO_BUILD) /bin/sh -c "\
 	  echo; echo calicoctl --version;        /go/bin/calicoctl --version; \
@@ -630,89 +428,9 @@
 	           sh -c 'nosetests $(ST_TO_RUN) -sv --nologcapture  --with-xunit --xunit-file="/code/nosetests.xml" --with-timer $(ST_OPTIONS)'
 	$(MAKE) stop-etcd
 
-<<<<<<< HEAD
-# Run the STs in a container using etcd with SSL certificate/key/CA verification.
-.PHONY: st-ssl
-st-ssl: run-etcd-ssl dist/calicoctl busybox.tar cnx-node.tar routereflector.tar workload.tar calico_test.created
-	# Use the host, PID and network namespaces from the host.
-	# Privileged is needed since 'calico node' write to /proc (to enable ip_forwarding)
-	# Map the docker socket in so docker can be used from inside the container
-	# HOST_CHECKOUT_DIR is used for volume mounts on containers started by this one.
-	# All of code under test is mounted into the container.
-	#   - This also provides access to calicoctl and the docker client
-	# Mount the full path to the etcd certs directory.
-	#   - docker copies this directory directly from the host, but the
-	#     calicoctl node command reads the files from the test container
-	$(MAKE) st-checks
-	docker run --uts=host \
-	           --pid=host \
-	           --net=host \
-	           --privileged \
-	           -e HOST_CHECKOUT_DIR=$(HOST_CHECKOUT_DIR) \
-	           -e DEBUG_FAILURES=$(DEBUG_FAILURES) \
-	           -e MY_IP=$(LOCAL_IP_ENV) \
-	           -e NODE_CONTAINER_NAME=$(NODE_CONTAINER_NAME) \
-		   -e RR_CONTAINER_NAME=$(RR_CONTAINER_NAME):$(RR_VER) \
-	           -e ETCD_SCHEME=https \
-	           -e ETCD_CA_CERT_FILE=$(SOURCE_DIR)/certs/ca.pem \
-	           -e ETCD_CERT_FILE=$(SOURCE_DIR)/certs/client.pem \
-	           -e ETCD_KEY_FILE=$(SOURCE_DIR)/certs/client-key.pem \
-	           --rm -t \
-	           -v /var/run/docker.sock:/var/run/docker.sock \
-	           -v $(SOURCE_DIR):/code \
-	           -v $(SOURCE_DIR)/certs:$(SOURCE_DIR)/certs \
-	           $(SYSTEMTEST_CONTAINER) \
-	           sh -c 'nosetests $(ST_TO_RUN) -sv --nologcapture --with-xunit --xunit-file="/code/nosetests.xml" --with-timer $(ST_OPTIONS)'
-	$(MAKE) stop-etcd
-
-.PHONY: add-ssl-hostname
-add-ssl-hostname:
-	# Set "LOCAL_IP etcd-authority-ssl" in /etc/hosts to use as a hostname for etcd with ssl
-	if ! grep -q "etcd-authority-ssl" /etc/hosts; then \
-	  echo "\n# Host used by Calico's ETCD with SSL\n$(LOCAL_IP_ENV) etcd-authority-ssl" >> /etc/hosts; \
-	fi
-
-###############################################################################
-# Test targets
-###############################################################################
-.PHONY: fv
-# Run the Functional Verification tests locally, must have local etcd running
-run-fvs:
-	# Run tests in random order find tests recursively (-r).
-	ginkgo -cover -r -skipPackage vendor pkg/startup pkg/allocateipip pkg/calicoclient
-
-	@echo
-	@echo '+==============+'
-	@echo '| All coverage |'
-	@echo '+==============+'
-	@echo
-	@find . -iname '*.coverprofile' | xargs -I _ go tool cover -func=_
-
-	@echo
-	@echo '+==================+'
-	@echo '| Missing coverage |'
-	@echo '+==================+'
-	@echo
-	@find . -iname '*.coverprofile' | xargs -I _ go tool cover -func=_ | grep -v '100.0%'
-
-PHONY: fv
-## Run the ginkgo FVs
-fv: vendor run-etcd run-k8s-apiserver
-	docker run --rm \
-	-v $(CURDIR):/go/src/$(PACKAGE_NAME):rw \
-	-e LOCAL_USER_ID=$(LOCAL_USER_ID) \
-	-e ETCD_ENDPOINTS=http://$(LOCAL_IP_ENV):2379 \
-	--net=host \
-	$(CALICO_BUILD) sh -c 'cd /go/src/$(PACKAGE_NAME) && make run-fvs'
-
-	# Tear down k8s apiserver afterwards.
-	$(MAKE) stop-k8s-apiserver stop-etcd
-
-=======
 ###############################################################################
 # CI/CD
 ###############################################################################
->>>>>>> 263eedda
 .PHONY: ci
 ## Run what CI runs
 ci: static-checks fv $(NODE_CONTAINER_NAME) st
@@ -729,30 +447,6 @@
 	$(MAKE) tag-images push IMAGETAG=$(shell git describe --tags --dirty --always --long)
 
 ###############################################################################
-<<<<<<< HEAD
-# Release targets
-###############################################################################
-release: clean release-prereqs
-	git tag $(VERSION)
-
-	# Build the calico/node images.
-	$(MAKE) $(NODE_CONTAINER_NAME)
-
-	# Retag images with corect version and quay
-	docker tag $(NODE_CONTAINER_NAME) $(NODE_CONTAINER_NAME):$(VERSION)
-	docker tag $(NODE_CONTAINER_NAME) quay.io/$(NODE_CONTAINER_NAME):$(VERSION)
-	docker tag $(NODE_CONTAINER_NAME) quay.io/$(NODE_CONTAINER_NAME):latest
-
-	# Create the release archive
-	$(MAKE) release-archive
-
-	# Check that images were created recently and that the IDs of the versioned and latest images match
-	@docker images --format "{{.CreatedAt}}\tID:{{.ID}}\t{{.Repository}}:{{.Tag}}" $(NODE_CONTAINER_NAME)
-	@docker images --format "{{.CreatedAt}}\tID:{{.ID}}\t{{.Repository}}:{{.Tag}}" $(NODE_CONTAINER_NAME):$(VERSION)
-
-	# Check that the images container the right sub-components
-	docker run $(NODE_CONTAINER_NAME) calico-felix --version
-=======
 # Release
 ###############################################################################
 GIT_VERSION?=$(shell git describe --tags --dirty)
@@ -785,7 +479,6 @@
 ifneq ($(VERSION), $(GIT_VERSION))
 	$(error Attempt to build $(VERSION) from $(GIT_VERSION))
 endif
->>>>>>> 263eedda
 
 	$(MAKE) image
 	$(MAKE) tag-images RELEASE=true IMAGETAG=$(VERSION)
@@ -834,18 +527,9 @@
 
 .PHONY: node-test-at
 # Run calico/node docker-image acceptance tests
-<<<<<<< HEAD
-node-test-at: release-prereq
-	docker run -v $(CALICO_NODE_DIR)tests/at/calico_node_goss.yaml:/tmp/goss.yaml \
-        -e CALICO_BGP_DAEMON_VER=$(GOBGPD_VER) \
-        -e CALICO_FELIX_VER=$(FELIX_VER) \
-        -e CONFD_VER=$(CONFD_VER) \
-	tigera/cnx-node:$(VERSION) /bin/sh -c 'apk --no-cache add wget ca-certificates && \
-=======
 node-test-at: release-prereqs
 	docker run -v $(PWD)/tests/at/calico_node_goss.yaml:/tmp/goss.yaml \
-	calico/node:$(VERSION) /bin/sh -c 'apk --no-cache add wget ca-certificates && \
->>>>>>> 263eedda
+	tigera/cnx-node:$(VERSION) /bin/sh -c 'apk --no-cache add wget ca-certificates && \
 	wget -q -O /tmp/goss \
 	https://github.com/aelsabbahy/goss/releases/download/v0.3.4/goss-linux-amd64 && \
 	chmod +rx /tmp/goss && \
