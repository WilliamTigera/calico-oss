--- conflicted
+++ resolved
@@ -59,29 +59,9 @@
 MY_GID:=$(shell id -g)
 
 SRC_FILES=$(shell find -name '*.go' |grep -v vendor)
-<<<<<<< HEAD
 
 ############################################################################
 CONTAINER_NAME?=tigera/dikastes
-PACKAGE_NAME?=github.com/projectcalico/app-policy
-
-# Allow libcalico-go and the ssh auth sock to be mapped into the build container.
-ifdef LIBCALICOGO_PATH
-  EXTRA_DOCKER_ARGS += -v $(LIBCALICOGO_PATH):/go/src/github.com/projectcalico/libcalico-go:ro
-endif
-ifdef SSH_AUTH_SOCK
-  EXTRA_DOCKER_ARGS += -v $(SSH_AUTH_SOCK):/ssh-agent --env SSH_AUTH_SOCK=/ssh-agent
-endif
-# Pre-configured docker run command that runs as this user with the repo
-# checked out to /code, uses the --rm flag to avoid leaving the container
-# around afterwards.
-DOCKER_RUN_RM:=docker run --rm \
-		$(EXTRA_DOCKER_ARGS) \
-		--user $(LOCAL_USER_ID):$(MY_GID) -v $(CURDIR):/code
-=======
-
-############################################################################
-CONTAINER_NAME?=calico/dikastes
 PACKAGE_NAME?=github.com/projectcalico/app-policy
 
 # Allow libcalico-go and the ssh auth sock to be mapped into the build container.
@@ -99,7 +79,6 @@
                $(EXTRA_DOCKER_ARGS) \
                --user $(LOCAL_USER_ID):$(MY_GID) -v $(CURDIR):/code
 
->>>>>>> 96c236c4
 
 ENVOY_API=vendor/github.com/envoyproxy/data-plane-api
 EXT_AUTH=$(ENVOY_API)/envoy/service/auth/v2alpha/
@@ -183,12 +162,8 @@
       -v $(CURDIR)/.go-pkg-cache:/go-cache/:rw \
       -e GOCACHE=/go-cache \
       -w /go/src/$(PACKAGE_NAME) \
-<<<<<<< HEAD
       $(EXTRA_DOCKER_ARGS) \
-	    $(GO_BUILD_CONTAINER) go build -v -o bin/dikastes-$(ARCH)
-=======
 	    $(GO_BUILD_CONTAINER) go build -ldflags "-X main.VERSION=$(GIT_VERSION) -s -w" -v -o bin/dikastes-$(ARCH)
->>>>>>> 96c236c4
 
 # We use gogofast for protobuf compilation.  Regular gogo is incompatible with
 # gRPC, since gRPC uses golang/protobuf for marshalling/unmarshalling in that
