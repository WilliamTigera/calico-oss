PACKAGE_NAME=github.com/projectcalico/libcalico-go
GO_BUILD_VER=v0.50

# Used so semaphore can trigger the update pin pipelines in projects that have this project as a dependency.
SEMAPHORE_AUTO_PIN_UPDATE_PROJECT_IDS=$(SEMAPHORE_TYPHA_PRIVATE_PROJECT_ID) $(SEMAPHORE_LICENSING_PROJECT_ID) \
	$(SEMAPHORE_CNI_PLUGIN_PRIVATE_PROJECT_ID) $(SEMAPHORE_LMA_PROJECT_ID) $(SEMAPHORE_APP_POLICY_PRIVATE_PROJECT_ID) \
	$(SEMAPHORE_LICENSE_AGENT_PROJECT_ID)

<<<<<<< HEAD
# libcalico-go still relies on vendoring
GOMOD_VENDOR = true
LOCAL_CHECKS = vendor goimports check-gen-files
GIT_USE_SSH = true
=======
GOMOD_VENDOR = false
LOCAL_CHECKS = goimports check-gen-files
>>>>>>> eef86048

###############################################################################
# Download and include Makefile.common
#   Additions to EXTRA_DOCKER_ARGS need to happen before the include since
#   that variable is evaluated when we declare DOCKER_RUN and siblings.
###############################################################################
MAKE_BRANCH?=$(GO_BUILD_VER)
MAKE_REPO?=https://raw.githubusercontent.com/projectcalico/go-build/$(MAKE_BRANCH)

Makefile.common: Makefile.common.$(MAKE_BRANCH)
	cp "$<" "$@"
Makefile.common.$(MAKE_BRANCH):
	# Clean up any files downloaded from other branches so they don't accumulate.
	rm -f Makefile.common.*
	curl --fail $(MAKE_REPO)/Makefile.common -o "$@"

EXTRA_DOCKER_ARGS += -e GOPRIVATE=github.com/tigera/*

include Makefile.common

###############################################################################

BINDIR?=bin

# Create a list of files upon which the generated file depends, skip the generated file itself
UPGRADE_SRCS := $(filter-out ./lib/upgrade/migrator/clients/v1/k8s/custom/zz_generated.deepcopy.go, \
			     $(wildcard ./lib/upgrade/migrator/clients/v1/k8s/custom/*.go))

# Create a list of filesupon which the generated files depend on, skip the generated files itself
APIS_SRCS := $(filter-out ./lib/apis/v3/zz_generated.deepcopy.go ./lib/apis/v3/openapi_generated.go, $(wildcard ./lib/apis/v3/*.go))


# The path, inside libcalico-go, to the cert files required for etcdv3 fv test
TEST_CERT_PATH := test/etcd-ut-certs/

.PHONY: clean
clean:
	rm -rf .go-pkg-cache $(BINDIR) checkouts Makefile.common*
	find . -name '*.coverprofile' -type f -delete

###############################################################################
# Building the binary
###############################################################################
<<<<<<< HEAD
# Build the vendor directory.
vendor: mod-download
	$(DOCKER_GO_BUILD) sh -c '$(GIT_CONFIG_SSH) go mod vendor'

GENERATED_FILES:=./lib/apis/v3/zz_generated.deepcopy.go \
	   ./lib/upgrade/migrator/clients/v1/k8s/custom/zz_generated.deepcopy.go \
	   ./lib/apis/v3/openapi_generated.go \
	   ./lib/numorstring/openapi_generated.go

$(BINDIR)/openapi-gen: vendor
	$(DOCKER_GO_BUILD) \
		sh -c '$(GIT_CONFIG_SSH) go build -mod=vendor -o $@ $(PACKAGE_NAME)/vendor/k8s.io/code-generator/cmd/openapi-gen'
=======
GENERATED_FILES:=./lib/apis/v3/zz_generated.deepcopy.go \
	./lib/upgrade/migrator/clients/v1/k8s/custom/zz_generated.deepcopy.go \
	./lib/apis/v3/openapi_generated.go \
	./lib/apis/v1/openapi_generated.go \
	./lib/numorstring/openapi_generated.go
>>>>>>> eef86048

.PHONY: gen-files
## Force rebuild generated go utilities (e.g. deepcopy-gen) and generated files
gen-files: gen-crds
	rm -rf $(GENERATED_FILES)
	$(MAKE) $(GENERATED_FILES)

## Force a rebuild of custom resource definition yamls
gen-crds: bin/controller-gen
	rm -rf config
	$(DOCKER_RUN) $(CALICO_BUILD) sh -c './bin/controller-gen  crd:crdVersions=v1 paths=./lib/apis/... output:crd:dir=config/crd/'
	@rm config/crd/_.yaml
	patch -s -p0 < ./config.patch

# Used for generating CRD files.
$(BINDIR)/controller-gen:
	# Download a version of controller-gen that has been hacked to support additional types (e.g., float).
	# We can remove this once we update the Calico v3 APIs to use only types which are supported by the upstream controller-gen
	# tooling. Some examples: float, all the types in the numorstring package, etc.
	mkdir -p bin
	wget -O $@ https://github.com/caseydavenport/controller-tools/releases/download/float-support/controller-gen && chmod +x $@

<<<<<<< HEAD
$(BINDIR)/deepcopy-gen: vendor
	$(DOCKER_GO_BUILD) sh -c '$(GIT_CONFIG_SSH) go build -mod=vendor -o $@ $(PACKAGE_NAME)/vendor/k8s.io/code-generator/cmd/deepcopy-gen'
=======
$(BINDIR)/openapi-gen: 
	$(DOCKER_GO_BUILD) sh -c "GOBIN=/go/src/$(PACKAGE_NAME)/$(BINDIR) go install k8s.io/code-generator/cmd/openapi-gen"

$(BINDIR)/deepcopy-gen: 
	$(DOCKER_GO_BUILD) sh -c "GOBIN=/go/src/$(PACKAGE_NAME)/$(BINDIR) go install k8s.io/code-generator/cmd/deepcopy-gen"
>>>>>>> eef86048

./lib/upgrade/migrator/clients/v1/k8s/custom/zz_generated.deepcopy.go: $(UPGRADE_SRCS) $(BINDIR)/deepcopy-gen
	$(DOCKER_GO_BUILD) sh -c '$(BINDIR)/deepcopy-gen \
		--v 1 --logtostderr \
		--go-header-file "./docs/boilerplate.go.txt" \
		--input-dirs "$(PACKAGE_NAME)/lib/upgrade/migrator/clients/v1/k8s/custom" \
		--bounding-dirs "github.com/projectcalico/libcalico-go" \
		--output-file-base zz_generated.deepcopy'

./lib/apis/v3/zz_generated.deepcopy.go: $(APIS_SRCS) $(BINDIR)/deepcopy-gen
	$(DOCKER_GO_BUILD) sh -c '$(BINDIR)/deepcopy-gen \
		--v 1 --logtostderr \
		--go-header-file "./docs/boilerplate.go.txt" \
		--input-dirs "$(PACKAGE_NAME)/lib/apis/v3" \
		--bounding-dirs "github.com/projectcalico/libcalico-go" \
		--output-file-base zz_generated.deepcopy'

<<<<<<< HEAD
./lib/apis/v3/openapi_generated.go: $(APIS_SRCS) $(BINDIR)/openapi-gen
	# Generate OpenAPI spec
	$(DOCKER_GO_BUILD) \
	   sh -c '$(BINDIR)/openapi-gen \
		--v 1 --logtostderr \
		--go-header-file "./docs/boilerplate.go.txt" \
		--input-dirs "$(PACKAGE_NAME)/lib/apis/v3,$(PACKAGE_NAME)/lib/apis/v1,$(PACKAGE_NAME)/lib/numorstring" \
		--output-package "$(PACKAGE_NAME)/lib/apis/v3"'

	$(DOCKER_GO_BUILD) \
	   sh -c '$(BINDIR)/openapi-gen \
		--v 1 --logtostderr \
		--go-header-file "./docs/boilerplate.go.txt" \
		--input-dirs "$(PACKAGE_NAME)/lib/apis/v1,$(PACKAGE_NAME)/lib/numorstring" \
		--output-package "$(PACKAGE_NAME)/lib/apis/v1"'

	$(DOCKER_GO_BUILD) \
	   sh -c '$(BINDIR)/openapi-gen \
		--v 1 --logtostderr \
		--go-header-file "./docs/boilerplate.go.txt" \
		--input-dirs "$(PACKAGE_NAME)/lib/numorstring" \
		--output-package "$(PACKAGE_NAME)/lib/numorstring"; \
		sed -i "/numorstring /d" ./lib/numorstring/openapi_generated.go'
		# Above 'sed' to workaround a bug in openapi-gen which ends up
		# importing "numorstring github.com/.../lib/numorstring" causing eventual build error

=======
# Generate OpenAPI spec
./lib/apis/v3/openapi_generated.go: $(APIS_SRCS) $(BINDIR)/openapi-gen
	$(DOCKER_GO_BUILD) \
           sh -c '$(BINDIR)/openapi-gen \
                --v 1 --logtostderr \
                --go-header-file "./docs/boilerplate.go.txt" \
                --input-dirs "$(PACKAGE_NAME)/lib/apis/v3,$(PACKAGE_NAME)/lib/apis/v1,$(PACKAGE_NAME)/lib/numorstring" \
                --output-package "$(PACKAGE_NAME)/lib/apis/v3"'

	$(DOCKER_GO_BUILD) \
           sh -c '$(BINDIR)/openapi-gen \
                --v 1 --logtostderr \
                --go-header-file "./docs/boilerplate.go.txt" \
                --input-dirs "$(PACKAGE_NAME)/lib/apis/v1,$(PACKAGE_NAME)/lib/numorstring" \
                --output-package "$(PACKAGE_NAME)/lib/apis/v1"'

	$(DOCKER_GO_BUILD) \
           sh -c '$(BINDIR)/openapi-gen \
                --v 1 --logtostderr \
                --go-header-file "./docs/boilerplate.go.txt" \
                --input-dirs "$(PACKAGE_NAME)/lib/numorstring" \
                --output-package "$(PACKAGE_NAME)/lib/numorstring"; \
                sed -i "/numorstring /d" ./lib/numorstring/openapi_generated.go'
                # Above 'sed' to workaround a bug in openapi-gen which ends up
                # importing "numorstring github.com/.../lib/numorstring" causing eventual build error
>>>>>>> eef86048

###############################################################################
# Static checks
###############################################################################
# TODO: re-enable all linters
LINT_ARGS += --disable gosimple,unused,structcheck,errcheck,deadcode,varcheck,ineffassign,staticcheck,govet

.PHONY: check-gen-files
check-gen-files: $(GENERATED_FILES)
	git diff --exit-code -- $(GENERATED_FILES) || (echo "The generated targets changed, please 'make gen-files' and commit the results"; exit 1)

.PHONY: check-format
check-format:
	@if $(DOCKER_GO_BUILD) goimports -l lib | grep -v zz_generated | grep .; then \
	  echo "Some files in ./lib are not goimported"; \
	  false ;\
	else \
	  echo "All files in ./lib are goimported"; \
	fi

###############################################################################
# Tests
###############################################################################
.PHONY: ut-cover
## Run the UTs natively with code coverage.  This requires a local etcd and local kubernetes master to be running.
ut-cover:
	./run-uts

WHAT?=.
GINKGO_FOCUS?=.*

.PHONY:ut
## Run the fast set of unit tests in a container.
<<<<<<< HEAD
ut: vendor
	$(DOCKER_RUN) --privileged $(CALICO_BUILD) sh -c '$(GIT_CONFIG_SSH) \
		cd /go/src/$(PACKAGE_NAME) && ginkgo -r --skipPackage vendor -skip "\[Datastore\]" -focus="$(GINKGO_FOCUS)" $(GINKGO_ARGS) $(WHAT)'
=======
ut:
	$(DOCKER_RUN) --privileged $(CALICO_BUILD) \
		sh -c 'cd /go/src/$(PACKAGE_NAME) && ginkgo -r -skip "\[Datastore\]" -focus="$(GINKGO_FOCUS)" $(WHAT)'
>>>>>>> eef86048

.PHONY:fv
## Run functional tests against a real datastore in a container.
fv: run-etcd run-etcd-tls run-kubernetes-master run-coredns
	$(DOCKER_RUN) --privileged --dns \
		$(shell docker inspect -f '{{range .NetworkSettings.Networks}}{{.IPAddress}}{{end}}' coredns) \
<<<<<<< HEAD
		$(CALICO_BUILD) sh -c '$(GIT_CONFIG_SSH) cd /go/src/$(PACKAGE_NAME) && ginkgo -r --skipPackage vendor -focus "$(GINKGO_FOCUS).*\[Datastore\]|\[Datastore\].*$(GINKGO_FOCUS)" $(GINKGO_ARGS) $(WHAT)'
=======
		$(CALICO_BUILD) sh -c 'cd /go/src/$(PACKAGE_NAME) && ginkgo -r -focus "$(GINKGO_FOCUS).*\[Datastore\]|\[Datastore\].*$(GINKGO_FOCUS)" $(WHAT)'
>>>>>>> eef86048
	$(MAKE) stop-etcd-tls

## Run etcd, with tls enabled, as a container (calico-etcd-tls)
run-etcd-tls: stop-etcd-tls
	docker run --detach \
		-v `pwd`/$(TEST_CERT_PATH):/root/etcd-certificates/ \
		--net=host \
		--entrypoint=/usr/local/bin/etcd \
		--name calico-etcd-tls quay.io/coreos/etcd:$(ETCD_VERSION)  \
		--listen-peer-urls https://127.0.0.1:5008 \
		--peer-cert-file=/root/etcd-certificates/server.crt \
		--peer-key-file=/root/etcd-certificates/server.key \
		--advertise-client-urls https://127.0.0.1:5007 \
		--listen-client-urls https://0.0.0.0:5007 \
		--trusted-ca-file=/root/etcd-certificates/ca.crt \
		--cert-file=/root/etcd-certificates/server.crt \
		--key-file=/root/etcd-certificates/server.key \
		--client-cert-auth=true \
		--data-dir=/var/lib/etcd

## Stop etcd with name calico-etcd-tls
stop-etcd-tls:
	-docker rm -f calico-etcd-tls

## Run etcd as a container (calico-etcd)
run-etcd: stop-etcd
	docker run --detach \
	--net=host \
	--entrypoint=/usr/local/bin/etcd \
	--name calico-etcd quay.io/coreos/etcd:$(ETCD_VERSION) \
	--advertise-client-urls "http://$(LOCAL_IP_ENV):2379,http://127.0.0.1:2379,http://$(LOCAL_IP_ENV):4001,http://127.0.0.1:4001" \
	--listen-client-urls "http://0.0.0.0:2379,http://0.0.0.0:4001"

## Run a local kubernetes master with API via hyperkube
run-kubernetes-master: stop-kubernetes-master
	# Run a Kubernetes apiserver using Docker.
	docker run \
		--net=host --name st-apiserver \
		--detach \
		gcr.io/google_containers/hyperkube-amd64:${K8S_VERSION} kube-apiserver \
			--bind-address=0.0.0.0 \
			--insecure-bind-address=0.0.0.0 \
			--etcd-servers=http://127.0.0.1:2379 \
			--admission-control=NamespaceLifecycle,LimitRanger,DefaultStorageClass,ResourceQuota \
			--service-cluster-ip-range=10.101.0.0/16 \
			--v=10 \
			--logtostderr=true

	# Wait until the apiserver is accepting requests.
	while ! docker exec st-apiserver kubectl get nodes; do echo "Waiting for apiserver to come up..."; sleep 2; done

	# And run the controller manager.
	docker run \
		--net=host --name st-controller-manager \
		--detach \
		gcr.io/google_containers/hyperkube-amd64:${K8S_VERSION} kube-controller-manager \
                        --master=127.0.0.1:8080 \
                        --min-resync-period=3m \
                        --allocate-node-cidrs=true \
                        --cluster-cidr=10.10.0.0/16 \
                        --v=5

	# Create CustomResourceDefinition (CRD) for Calico resources.
	while ! docker run \
	    --net=host \
	    --rm \
		-v  $(CURDIR):/manifests \
		gcr.io/google_containers/hyperkube-amd64:${K8S_VERSION} kubectl \
		--server=http://127.0.0.1:8080 \
		apply -f /manifests/config/crd; do echo "Waiting for CRDs to apply..."; sleep 2; done

	# Create a Node in the API for the tests to use.
	docker run \
	    --net=host \
	    --rm \
		-v  $(CURDIR):/manifests \
		gcr.io/google_containers/hyperkube-amd64:${K8S_VERSION} kubectl \
		--server=http://127.0.0.1:8080 \
		apply -f /manifests/test/mock-node.yaml

	# Create Namespaces required by namespaced Calico `NetworkPolicy`
	# tests from the manifests namespaces.yaml.
	docker run \
	    --net=host \
	    --rm \
		-v  $(CURDIR):/manifests \
		gcr.io/google_containers/hyperkube-amd64:${K8S_VERSION} kubectl \
		--server=http://localhost:8080 \
		apply -f /manifests/test/namespaces.yaml

	# Wait until some resources we expect to exist are present.
	while ! docker exec st-apiserver kubectl get serviceaccount default; do echo "Waiting for default serviceaccount to be created..."; sleep 2; done

## Stop the local kubernetes master
stop-kubernetes-master:
	# Delete the cluster role binding.
	-docker exec st-apiserver kubectl delete clusterrolebinding anonymous-admin

	# Stop master components.
	-docker rm -f st-apiserver st-controller-manager

## Stop the etcd container (calico-etcd)
stop-etcd:
	-docker rm -f calico-etcd

run-coredns: stop-coredns
	docker run \
		--detach \
		--name coredns \
		--rm \
		-v $(shell pwd)/test/coredns:/etc/coredns \
		-w /etc/coredns \
		coredns/coredns:$(COREDNS_VERSION)

stop-coredns:
	-docker rm -f coredns

st:
	@echo "No STs available"

###############################################################################
# CI
###############################################################################
.PHONY: ci
## Run what CI runs
ci: clean static-checks test<|MERGE_RESOLUTION|>--- conflicted
+++ resolved
@@ -6,15 +6,8 @@
 	$(SEMAPHORE_CNI_PLUGIN_PRIVATE_PROJECT_ID) $(SEMAPHORE_LMA_PROJECT_ID) $(SEMAPHORE_APP_POLICY_PRIVATE_PROJECT_ID) \
 	$(SEMAPHORE_LICENSE_AGENT_PROJECT_ID)
 
-<<<<<<< HEAD
-# libcalico-go still relies on vendoring
-GOMOD_VENDOR = true
-LOCAL_CHECKS = vendor goimports check-gen-files
-GIT_USE_SSH = true
-=======
 GOMOD_VENDOR = false
 LOCAL_CHECKS = goimports check-gen-files
->>>>>>> eef86048
 
 ###############################################################################
 # Download and include Makefile.common
@@ -58,26 +51,11 @@
 ###############################################################################
 # Building the binary
 ###############################################################################
-<<<<<<< HEAD
-# Build the vendor directory.
-vendor: mod-download
-	$(DOCKER_GO_BUILD) sh -c '$(GIT_CONFIG_SSH) go mod vendor'
-
-GENERATED_FILES:=./lib/apis/v3/zz_generated.deepcopy.go \
-	   ./lib/upgrade/migrator/clients/v1/k8s/custom/zz_generated.deepcopy.go \
-	   ./lib/apis/v3/openapi_generated.go \
-	   ./lib/numorstring/openapi_generated.go
-
-$(BINDIR)/openapi-gen: vendor
-	$(DOCKER_GO_BUILD) \
-		sh -c '$(GIT_CONFIG_SSH) go build -mod=vendor -o $@ $(PACKAGE_NAME)/vendor/k8s.io/code-generator/cmd/openapi-gen'
-=======
 GENERATED_FILES:=./lib/apis/v3/zz_generated.deepcopy.go \
 	./lib/upgrade/migrator/clients/v1/k8s/custom/zz_generated.deepcopy.go \
 	./lib/apis/v3/openapi_generated.go \
 	./lib/apis/v1/openapi_generated.go \
 	./lib/numorstring/openapi_generated.go
->>>>>>> eef86048
 
 .PHONY: gen-files
 ## Force rebuild generated go utilities (e.g. deepcopy-gen) and generated files
@@ -100,16 +78,11 @@
 	mkdir -p bin
 	wget -O $@ https://github.com/caseydavenport/controller-tools/releases/download/float-support/controller-gen && chmod +x $@
 
-<<<<<<< HEAD
-$(BINDIR)/deepcopy-gen: vendor
-	$(DOCKER_GO_BUILD) sh -c '$(GIT_CONFIG_SSH) go build -mod=vendor -o $@ $(PACKAGE_NAME)/vendor/k8s.io/code-generator/cmd/deepcopy-gen'
-=======
 $(BINDIR)/openapi-gen: 
 	$(DOCKER_GO_BUILD) sh -c "GOBIN=/go/src/$(PACKAGE_NAME)/$(BINDIR) go install k8s.io/code-generator/cmd/openapi-gen"
 
 $(BINDIR)/deepcopy-gen: 
 	$(DOCKER_GO_BUILD) sh -c "GOBIN=/go/src/$(PACKAGE_NAME)/$(BINDIR) go install k8s.io/code-generator/cmd/deepcopy-gen"
->>>>>>> eef86048
 
 ./lib/upgrade/migrator/clients/v1/k8s/custom/zz_generated.deepcopy.go: $(UPGRADE_SRCS) $(BINDIR)/deepcopy-gen
 	$(DOCKER_GO_BUILD) sh -c '$(BINDIR)/deepcopy-gen \
@@ -127,34 +100,6 @@
 		--bounding-dirs "github.com/projectcalico/libcalico-go" \
 		--output-file-base zz_generated.deepcopy'
 
-<<<<<<< HEAD
-./lib/apis/v3/openapi_generated.go: $(APIS_SRCS) $(BINDIR)/openapi-gen
-	# Generate OpenAPI spec
-	$(DOCKER_GO_BUILD) \
-	   sh -c '$(BINDIR)/openapi-gen \
-		--v 1 --logtostderr \
-		--go-header-file "./docs/boilerplate.go.txt" \
-		--input-dirs "$(PACKAGE_NAME)/lib/apis/v3,$(PACKAGE_NAME)/lib/apis/v1,$(PACKAGE_NAME)/lib/numorstring" \
-		--output-package "$(PACKAGE_NAME)/lib/apis/v3"'
-
-	$(DOCKER_GO_BUILD) \
-	   sh -c '$(BINDIR)/openapi-gen \
-		--v 1 --logtostderr \
-		--go-header-file "./docs/boilerplate.go.txt" \
-		--input-dirs "$(PACKAGE_NAME)/lib/apis/v1,$(PACKAGE_NAME)/lib/numorstring" \
-		--output-package "$(PACKAGE_NAME)/lib/apis/v1"'
-
-	$(DOCKER_GO_BUILD) \
-	   sh -c '$(BINDIR)/openapi-gen \
-		--v 1 --logtostderr \
-		--go-header-file "./docs/boilerplate.go.txt" \
-		--input-dirs "$(PACKAGE_NAME)/lib/numorstring" \
-		--output-package "$(PACKAGE_NAME)/lib/numorstring"; \
-		sed -i "/numorstring /d" ./lib/numorstring/openapi_generated.go'
-		# Above 'sed' to workaround a bug in openapi-gen which ends up
-		# importing "numorstring github.com/.../lib/numorstring" causing eventual build error
-
-=======
 # Generate OpenAPI spec
 ./lib/apis/v3/openapi_generated.go: $(APIS_SRCS) $(BINDIR)/openapi-gen
 	$(DOCKER_GO_BUILD) \
@@ -180,7 +125,6 @@
                 sed -i "/numorstring /d" ./lib/numorstring/openapi_generated.go'
                 # Above 'sed' to workaround a bug in openapi-gen which ends up
                 # importing "numorstring github.com/.../lib/numorstring" causing eventual build error
->>>>>>> eef86048
 
 ###############################################################################
 # Static checks
@@ -214,26 +158,16 @@
 
 .PHONY:ut
 ## Run the fast set of unit tests in a container.
-<<<<<<< HEAD
-ut: vendor
-	$(DOCKER_RUN) --privileged $(CALICO_BUILD) sh -c '$(GIT_CONFIG_SSH) \
-		cd /go/src/$(PACKAGE_NAME) && ginkgo -r --skipPackage vendor -skip "\[Datastore\]" -focus="$(GINKGO_FOCUS)" $(GINKGO_ARGS) $(WHAT)'
-=======
 ut:
 	$(DOCKER_RUN) --privileged $(CALICO_BUILD) \
 		sh -c 'cd /go/src/$(PACKAGE_NAME) && ginkgo -r -skip "\[Datastore\]" -focus="$(GINKGO_FOCUS)" $(WHAT)'
->>>>>>> eef86048
 
 .PHONY:fv
 ## Run functional tests against a real datastore in a container.
 fv: run-etcd run-etcd-tls run-kubernetes-master run-coredns
 	$(DOCKER_RUN) --privileged --dns \
 		$(shell docker inspect -f '{{range .NetworkSettings.Networks}}{{.IPAddress}}{{end}}' coredns) \
-<<<<<<< HEAD
-		$(CALICO_BUILD) sh -c '$(GIT_CONFIG_SSH) cd /go/src/$(PACKAGE_NAME) && ginkgo -r --skipPackage vendor -focus "$(GINKGO_FOCUS).*\[Datastore\]|\[Datastore\].*$(GINKGO_FOCUS)" $(GINKGO_ARGS) $(WHAT)'
-=======
 		$(CALICO_BUILD) sh -c 'cd /go/src/$(PACKAGE_NAME) && ginkgo -r -focus "$(GINKGO_FOCUS).*\[Datastore\]|\[Datastore\].*$(GINKGO_FOCUS)" $(WHAT)'
->>>>>>> eef86048
 	$(MAKE) stop-etcd-tls
 
 ## Run etcd, with tls enabled, as a container (calico-etcd-tls)
