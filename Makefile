--- conflicted
+++ resolved
@@ -1,5 +1,7 @@
 PACKAGE_NAME=github.com/kelseyhightower/confd
-GO_BUILD_VER=v0.27
+GO_BUILD_VER=v0.28
+
+GIT_USE_SSH = true
 
 ###############################################################################
 # Download and include Makefile.common
@@ -16,6 +18,8 @@
 	rm -f Makefile.common.*
 	curl --fail $(MAKE_REPO)/Makefile.common -o "$@"
 
+EXTRA_DOCKER_ARGS += -e GOPRIVATE=github.com/tigera/*
+
 # Build mounts for running in "local build" mode. This allows an easy build using local development code,
 # assuming that there is a local checkout of libcalico in the same directory as this repo.
 ifdef LOCAL_BUILD
@@ -29,119 +33,33 @@
 		-replace=github.com/projectcalico/typha=../typha
 endif
 
-<<<<<<< HEAD
-# unless otherwise set, I am building for my own architecture, i.e. not cross-compiling
-ARCH ?= $(BUILDARCH)
-
-# canonicalized names for target architecture
-ifeq ($(ARCH),aarch64)
-	override ARCH=arm64
-endif
-ifeq ($(ARCH),x86_64)
-	override ARCH=amd64
-endif
-
-BIN=bin/$(ARCH)
-
-GO_BUILD_VER?=v0.26
-CALICO_BUILD = calico/go-build:$(GO_BUILD_VER)
-PACKAGE_NAME ?= github.com/projectcalico/confd
-=======
 include Makefile.common
 
 ###############################################################################
 
 test: ut test-kdd test-etcd
->>>>>>> 57e76735
 
 CALICOCTL_VER=master
 CALICOCTL_CONTAINER_NAME=gcr.io/unique-caldron-775/cnx/tigera/calicoctl:$(CALICOCTL_VER)-$(ARCH)
 BIRD_VER=v0.3.3-138-ge37e4770
 BIRD_CONTAINER_NAME=calico/bird:$(BIRD_VER)-$(ARCH)
 TYPHA_VER=master
-<<<<<<< HEAD
 TYPHA_CONTAINER_NAME=gcr.io/unique-caldron-775/cnx/tigera/typha:$(TYPHA_VER)-$(ARCH)
-K8S_VERSION?=v1.14.1
+K8S_VERSION?=v1.16.3
 ETCD_VER?=v3.3.7
-=======
-TYPHA_CONTAINER_NAME=calico/typha:$(TYPHA_VER)-$(ARCH)
->>>>>>> 57e76735
 LOCAL_IP_ENV?=$(shell ip route get 8.8.8.8 | head -1 | awk '{print $$7}')
 
 LDFLAGS=-ldflags "-X $(PACKAGE_NAME)/pkg/buildinfo.GitVersion=$(GIT_DESCRIPTION)"
-
-<<<<<<< HEAD
-# Figure out the users UID.  This is needed to run docker containers
-# as the current user and ensure that files built inside containers are
-# owned by the current user.
-LOCAL_USER_ID?=$(shell id -u $$USER)
-
-EXTRA_DOCKER_ARGS	+= -e GO111MODULE=on -e GOPRIVATE=github.com/tigera/*
-GIT_CONFIG_SSH		?= git config --global url."ssh://git@github.com/".insteadOf "https://github.com/"
 
 # All go files.
 SRC_FILES:=$(shell find . -name '*.go' -not -path "./vendor/*" )
 
-# Allow the ssh auth sock to be mapped into the build container.
-ifdef SSH_AUTH_SOCK
-	EXTRA_DOCKER_ARGS += -v $(SSH_AUTH_SOCK):/ssh-agent --env SSH_AUTH_SOCK=/ssh-agent
-endif
-
-# Volume-mount gopath into the build container to cache go module's packages. If the environment is using multiple
-# comma-separated directories for gopath, use the first one, as that is the default one used by go modules.
-ifneq ($(GOPATH),)
-	# If the environment is using multiple comma-separated directories for gopath, use the first one, as that
-	# is the default one used by go modules.
-	GOMOD_CACHE = $(shell echo $(GOPATH) | cut -d':' -f1)/pkg/mod
-else
-	# If gopath is empty, default to $(HOME)/go.
-	GOMOD_CACHE = $(HOME)/go/pkg/mod
-endif
-
-EXTRA_DOCKER_ARGS	+= -v $(GOMOD_CACHE):/go/pkg/mod:rw
-
-# Build mounts for running in "local build" mode. This allows an easy build using local development code,
-# assuming that there is a local checkout of libcalico in the same directory as this repo.
-PHONY:local_build
-
-ifdef LOCAL_BUILD
-EXTRA_DOCKER_ARGS+=-v $(CURDIR)/../libcalico-go-private:/go/src/github.com/projectcalico/libcalico-go:rw \
-	-v $(CURDIR)/../typha-private:/go/src/github.com/projectcalico/typha:rw
-local_build:
-	$(DOCKER_RUN) $(CALICO_BUILD) go mod edit -replace=github.com/projectcalico/libcalico-go=../libcalico-go
-	$(DOCKER_RUN) $(CALICO_BUILD) go mod edit -replace=github.com/projectcalico/typha=../typha
-else
-local_build:
-	@echo "Building confd-private"
-endif
-
-DOCKER_RUN := mkdir -p .go-pkg-cache $(GOMOD_CACHE) $(BIN) tests/logs && \
-	docker run --rm \
-		--net=host \
-		$(EXTRA_DOCKER_ARGS) \
-		-e LOCAL_USER_ID=$(LOCAL_USER_ID) \
-		-e GOCACHE=/go-cache \
-		-e GOARCH=$(ARCH) \
-		-e GOPATH=/go \
-		-v $(CURDIR):/go/src/$(PACKAGE_NAME):rw \
-		-v $(CURDIR)/.go-pkg-cache:/go-cache:rw \
-		-w /go/src/$(PACKAGE_NAME)
-
-=======
-# All go files.
-SRC_FILES:=$(shell find . -name '*.go' -not -path "./vendor/*" )
-
->>>>>>> 57e76735
 .PHONY: clean
 clean:
 	rm -rf vendor
 	rm -rf bin/*
 	rm -rf tests/logs
 
-.PHONY: install-git-hooks
-install-git-hooks:
-	./install-git-hooks
-
 ###############################################################################
 # Updating pins
 ###############################################################################
@@ -150,33 +68,21 @@
 ###############################################################################
 # Building the binary
 ###############################################################################
-<<<<<<< HEAD
-build: local_build bin/confd
-=======
 build: $(LOCAL_BUILD_DEP) bin/confd
->>>>>>> 57e76735
 build-all: $(addprefix sub-build-,$(VALIDARCHES))
 sub-build-%:
 	$(MAKE) build ARCH=$*
 
 bin/confd-$(ARCH): $(SRC_FILES)
-<<<<<<< HEAD
 	$(DOCKER_RUN) $(CALICO_BUILD) sh -c '$(GIT_CONFIG_SSH) && \
 		go build -v -i -o $@ $(LDFLAGS) "$(PACKAGE_NAME)" && \
 		( ldd bin/confd-$(ARCH) 2>&1 | grep -q -e "Not a valid dynamic program" -e "not a dynamic executable" || \
 		( echo "Error: bin/confd was not statically linked"; false ) )'
-=======
-	$(DOCKER_RUN) $(CALICO_BUILD) sh -c 'go build -v -i -o $@ $(LDFLAGS) "$(PACKAGE_NAME)" && \
-		( ldd bin/confd-$(ARCH) 2>&1 | grep -q -e "Not a valid dynamic program" \
-			-e "not a dynamic executable" || \
-		     ( echo "Error: bin/confd was not statically linked"; false ) )'
->>>>>>> 57e76735
 
 bin/confd: bin/confd-$(ARCH)
 ifeq ($(ARCH),amd64)
 	ln -f bin/confd-$(ARCH) bin/confd
 endif
-<<<<<<< HEAD
 
 # Cross-compile confd for Windows
 windows-packaging/tigera-confd.exe: $(SRC_FILES)
@@ -189,94 +95,17 @@
 ###############################################################################
 # Updating pins
 ###############################################################################
-PIN_BRANCH?=$(shell git rev-parse --abbrev-ref HEAD)
-
-define get_remote_version
-	$(shell git ls-remote ssh://git@$(1) $(2) 2>/dev/null | cut -f 1)
-endef
-
-# update_pin updates the given package's version to the latest available in the specified repo and branch.
-# $(1) should be the name of the package, $(2) and $(3) the repository and branch from which to update it.
-define update_pin
-	$(eval new_ver := $(call get_remote_version,$(2),$(3)))
-
-	$(DOCKER_RUN) $(CALICO_BUILD) sh -c '$(GIT_CONFIG_SSH); \
-		if [[ ! -z "$(new_ver)" ]]; then \
-			go get $(1)@$(new_ver); \
-			go mod download; \
-		fi'
-endef
-
-# update_replace_pin updates the given package's version to the latest available in the specified repo and branch.
-# This routine can only be used for packages being replaced in go.mod, such as private versions of open-source packages.
-# $(1) should be the name of the package, $(2) and $(3) the repository and branch from which to update it.
-define update_replace_pin
-	$(eval new_ver := $(call get_remote_version,$(2),$(3)))
-	$(DOCKER_RUN) -i $(CALICO_BUILD) sh -c '$(GIT_CONFIG_SSH); \
-		if [[ ! -z "$(new_ver)" ]]; then \
-			go mod edit -replace $(1)=$(2)@$(new_ver); \
-			go mod download; \
-		fi'
-endef
-
-guard-ssh-forwarding-bug:
-	@if [ "$(shell uname)" = "Darwin" ]; then \
-		echo "ERROR: This target requires ssh-agent to docker key forwarding and is not compatible with OSX/Mac OS"; \
-		echo "$(MAKECMDGOALS)"; \
-		exit 1; \
-	fi;
-
 LICENSING_BRANCH?=$(PIN_BRANCH)
 LICENSING_REPO?=github.com/tigera/licensing
 TYPHA_BRANCH?=$(PIN_BRANCH)
 TYPHA_REPO?=github.com/tigera/typha-private
 
-update-licensing-pin: guard-ssh-forwarding-bug
+update-licensing-pin:
 	$(call update_pin,github.com/tigera/licensing,$(LICENSING_REPO),$(LICENSING_BRANCH))
 
-update-typha-pin: guard-ssh-forwarding-bug
-	$(call update_replace_pin,github.com/projectcalico/typha,$(TYPHA_REPO),$(TYPHA_BRANCH))
-
-git-status:
-	git status --porcelain
-
-git-config:
-ifdef CONFIRM
-	git config --global user.name "Semaphore Automatic Update"
-	git config --global user.email "marvin@tigera.io"
-endif
-
-git-commit:
-	git diff --quiet HEAD || git commit -m "Semaphore Automatic Update" go.mod go.sum
-
-git-push:
-	git push
-
-update-pins: update-licensing-pin update-typha-pin
-
-commit-pin-updates: update-pins git-status ci git-config git-commit git-push
-
-###############################################################################
-# Static checks
-###############################################################################
-.PHONY: static-checks
-LINT_ARGS := --deadline 5m --max-issues-per-linter 0 --max-same-issues 0
-static-checks:
-	$(DOCKER_RUN) $(CALICO_BUILD) sh -c '$(GIT_CONFIG_SSH); golangci-lint run $(LINT_ARGS)'
-
-.PHONY: fix
-fix:
-	goimports -w $(SRC_FILES)
-
-.PHONY: foss-checks
-foss-checks:
-	$(DOCKER_RUN) -e FOSSA_API_KEY=$(FOSSA_API_KEY) $(CALICO_BUILD) /usr/local/bin/fossa
-
-###############################################################################
-=======
-
-###############################################################################
->>>>>>> 57e76735
+update-pins: update-licensing-pin replace-typha-pin
+
+###############################################################################
 # Unit Tests
 ###############################################################################
 # Set to true when calling test-xxx to update the rendered templates instead of
@@ -287,13 +116,9 @@
 ## Run template tests against KDD
 test-kdd: bin/confd bin/kubectl bin/bird bin/bird6 bin/calico-node bin/calicoctl bin/typha run-k8s-apiserver
 	-git clean -fx etc/calico/confd
-<<<<<<< HEAD
-	docker run --rm \
-	        $(EXTRA_DOCKER_ARGS) \
-=======
 	-mkdir tests/logs
 	docker run --rm --net=host \
->>>>>>> 57e76735
+	        $(EXTRA_DOCKER_ARGS) \
 		-v $(CURDIR)/tests/:/tests/ \
 		-v $(CURDIR)/bin:/calico/bin/ \
 		-v $(CURDIR)/etc/calico:/etc/calico/ \
@@ -305,7 +130,7 @@
 		-e UPDATE_EXPECTED_DATA=$(UPDATE_EXPECTED_DATA) \
 		-e KUBECONFIG=/tests/confd_kubeconfig \
 		-w /go/src/$(PACKAGE_NAME) \
-		$(CALICO_BUILD) /bin/bash -c '$(GIT_CONFIG_SSH); /tests/test_suite_kdd.sh || \
+		$(CALICO_BUILD) /bin/bash -c '$(GIT_CONFIG_SSH) /tests/test_suite_kdd.sh || \
 	{ \
 	    echo; \
 	    echo === confd single-shot log:; \
@@ -325,12 +150,9 @@
 ## Run template tests against etcd
 test-etcd: bin/confd bin/etcdctl bin/bird bin/bird6 bin/calico-node bin/kubectl bin/calicoctl run-etcd run-k8s-apiserver
 	-git clean -fx etc/calico/confd
-<<<<<<< HEAD
-	docker run --rm \
-=======
 	-mkdir tests/logs
 	docker run --rm --net=host \
->>>>>>> 57e76735
+	        $(EXTRA_DOCKER_ARGS) \
 		-v $(CURDIR)/tests/:/tests/ \
 		-v $(CURDIR)/bin:/calico/bin/ \
 		-v $(CURDIR)/etc/calico:/etc/calico/ \
@@ -343,18 +165,13 @@
 		-e ETCD_ENDPOINTS=http://$(LOCAL_IP_ENV):2379 \
 		-e ETCDCTL_ENDPOINTS=http://$(LOCAL_IP_ENV):2379 \
 		-e KUBECONFIG=/tests/confd_kubeconfig \
-		$(CALICO_BUILD) /bin/bash -c '$(GIT_CONFIG_SSH); /tests/test_suite_etcd.sh'
+		$(CALICO_BUILD) /bin/bash -c '$(GIT_CONFIG_SSH) /tests/test_suite_etcd.sh'
 	-git clean -fx etc/calico/confd
 
 .PHONY: ut
 ## Run the fast set of unit tests in a container.
-<<<<<<< HEAD
-ut: local_build
+ut: $(LOCAL_BUILD_DEP) test-kdd test-etcd
 	$(DOCKER_RUN) --privileged $(CALICO_BUILD) sh -c '$(GIT_CONFIG_SSH) && cd /go/src/$(PACKAGE_NAME) && ginkgo -r .'
-=======
-ut: $(LOCAL_BUILD_DEP) test-kdd test-etcd
-	$(DOCKER_RUN) --privileged $(CALICO_BUILD) sh -c 'cd /go/src/$(PACKAGE_NAME) && ginkgo -r .'
->>>>>>> 57e76735
 
 ## Etcd is used by the kubernetes
 # NOTE: https://quay.io/repository/coreos/etcd is available *only* for the following archs with the following tags:
@@ -372,7 +189,7 @@
 	--net=host \
 	--name calico-etcd $(COREOS_ETCD) \
 	etcd \
-	--advertise-client-urls "http://$(LOCAL_IP_ENV):2379,http://$(LOCAL_IP_ENV):4001" \
+	--advertise-client-urls "http://$(LOCAL_IP_ENV):2379,http://127.0.0.1:2379,http://$(LOCAL_IP_ENV):4001,http://127.0.0.1:4001" \
 	--listen-client-urls "http://0.0.0.0:2379,http://0.0.0.0:4001"
 
 ## Stops calico-etcd containers
@@ -402,7 +219,6 @@
 	curl -sSf -L --retry 5 https://storage.googleapis.com/kubernetes-release/release/$(K8S_VERSION)/bin/linux/$(ARCH)/kubectl -o $@
 	chmod +x $@
 
-<<<<<<< HEAD
 bin/bird bin/bird6:
 	-docker rm -f calico-bird
 	# Latest BIRD binaries are stored in automated builds of calico/bird.
@@ -417,15 +233,6 @@
 	  test -e $@ && \
 	  touch $@
 	-docker rm -f calico-bird
-=======
-bin/bird:
-	curl -sSf -L --retry 5 https://github.com/projectcalico/bird/releases/download/$(BIRD_VERSION)/bird -o $@
-	chmod +x $@
-
-bin/bird6:
-	curl -sSf -L --retry 5 https://github.com/projectcalico/bird/releases/download/$(BIRD_VERSION)/bird6 -o $@
-	chmod +x $@
->>>>>>> 57e76735
 
 bin/calico-node:
 	cp fakebinary $@
@@ -460,19 +267,12 @@
 	  touch $@
 	-docker rm -f confd-typha
 
-<<<<<<< HEAD
-=======
 fv st:
 	@echo "No FVs or STs available."
 
->>>>>>> 57e76735
 ###############################################################################
 # CI
 ###############################################################################
-.PHONY: mod-download
-mod-download:
-	-$(DOCKER_RUN) $(CALICO_BUILD) sh -c '$(GIT_CONFIG_SSH); go mod download'
-
 .PHONY: ci
 ci: clean mod-download static-checks test
 
@@ -516,7 +316,6 @@
 release-prereqs:
 ifndef VERSION
 	$(error VERSION is undefined - run using make release VERSION=vX.Y.Z)
-<<<<<<< HEAD
 endif
 
 # Files to include in the Windows ZIP archive.
@@ -528,38 +327,4 @@
 release-windows-archive $(WINDOWS_ARCHIVE): release-prereqs $(WINDOWS_BUILT_FILES)
 	-rm -f $(WINDOWS_ARCHIVE)
 	mkdir -p dist
-	cd windows-packaging && zip -r ../$(WINDOWS_ARCHIVE) .
-
-###############################################################################
-# Developer helper scripts (not used by build or test)
-###############################################################################
-help:
-	@echo "confd Makefile"
-	@echo
-	@echo "Dependencies: docker 1.12+; go 1.8+"
-	@echo
-	@echo "For any target, set ARCH=<target> to build for a given target."
-	@echo "For example, to build for arm64:"
-	@echo
-	@echo "  make build ARCH=arm64"
-	@echo
-	@echo "Builds:"
-	@echo
-	@echo "  make build	Build the binary."
-	@echo
-	@echo "Tests:"
-	@echo
-	@echo "  make test	Run all tests."
-	@echo "  make test-kdd	Run kdd tests."
-	@echo "  make test-etcd	Run etcd tests."
-	@echo
-	@echo "Maintenance:"
-	@echo "  make clean	Remove binary files and docker images."
-	@echo "-----------------------------------------"
-	@echo "ARCH (target):	$(ARCH)"
-	@echo "BUILDARCH (host):$(BUILDARCH)"
-	@echo "CALICO_BUILD:	$(CALICO_BUILD)"
-	@echo "-----------------------------------------"
-=======
-endif
->>>>>>> 57e76735
+	cd windows-packaging && zip -r ../$(WINDOWS_ARCHIVE) .