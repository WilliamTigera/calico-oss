PACKAGE_NAME=github.com/projectcalico/cni-plugin
GO_BUILD_VER=v0.49

GIT_USE_SSH = true

# This excludes deprecation checks. libcalico-go-private has deprecated VethNameForWorkload but libcalico-go has not, so
# to the drift between public and private to a minimum we just disable the deprecation checks.
LINT_ARGS = --max-issues-per-linter 0 --max-same-issues 0 --deadline 5m --exclude SA1019

# This needs to be evaluated before the common makefile is included.
# This var contains some default values that the common makefile may append to.
PUSH_IMAGES?=gcr.io/unique-caldron-775/cnx/tigera/cni

SEMAPHORE_PROJECT_ID?=$(SEMAPHORE_CNI_PLUGIN_PRIVATE_PROJECT_ID)

# Used so semaphore can trigger the update pin pipelines in projects that have this project as a dependency.
SEMAPHORE_AUTO_PIN_UPDATE_PROJECT_IDS=$(SEMAPHORE_NODE_PRIVATE_PROJECT_ID)

###############################################################################
# Download and include Makefile.common
#   Additions to EXTRA_DOCKER_ARGS need to happen before the include since
#   that variable is evaluated when we declare DOCKER_RUN and siblings.
###############################################################################
MAKE_BRANCH?=$(GO_BUILD_VER)
MAKE_REPO?=https://raw.githubusercontent.com/projectcalico/go-build/$(MAKE_BRANCH)

Makefile.common: Makefile.common.$(MAKE_BRANCH)
	cp "$<" "$@"
Makefile.common.$(MAKE_BRANCH):
	# Clean up any files downloaded from other branches so they don't accumulate.
	rm -f Makefile.common.*
	curl --fail $(MAKE_REPO)/Makefile.common -o "$@"

EXTRA_DOCKER_ARGS += -e GOPRIVATE=github.com/tigera/*

# Build mounts for running in "local build" mode. This allows an easy build using local development code,
# assuming that there is a local checkout of libcalico in the same directory as this repo.
ifdef LOCAL_BUILD
PHONY: set-up-local-build
LOCAL_BUILD_DEP:=set-up-local-build

EXTRA_DOCKER_ARGS+=-v $(CURDIR)/../libcalico-go:/go/src/github.com/projectcalico/libcalico-go:rw
$(LOCAL_BUILD_DEP):
	$(DOCKER_RUN) $(CALICO_BUILD) go mod edit -replace=github.com/projectcalico/libcalico-go=../libcalico-go
endif

include Makefile.common

###############################################################################
BIN=bin/$(ARCH)
SRC_FILES=$(shell find pkg cmd internal -name '*.go')
TEST_SRC_FILES=$(shell find tests -name '*.go')
WINFV_SRCFILES=$(shell find win_tests -name '*.go')
LOCAL_IP_ENV?=$(shell ip route get 8.8.8.8 | head -1 | awk '{print $$7}')

# fail if unable to download
CURL=curl -C - -sSf

CNI_VERSION=v0.8.6

BUILD_IMAGE_ORG?=calico

# By default set the CNI_SPEC_VERSION to 0.3.1 for tests.
CNI_SPEC_VERSION?=0.3.1

CALICO_BUILD?=$(BUILD_IMAGE_ORG)/go-build:$(GO_BUILD_VER)

BUILD_IMAGE?=tigera/cni
DEPLOY_CONTAINER_MARKER=cni_deploy_container-$(ARCH).created

RELEASE_IMAGES?=

ETCD_CONTAINER ?= quay.io/coreos/etcd:$(ETCD_VERSION)-$(BUILDARCH)
# If building on amd64 omit the arch in the container name.
ifeq ($(BUILDARCH),amd64)
	ETCD_CONTAINER=quay.io/coreos/etcd:$(ETCD_VERSION)
endif

.PHONY: clean
clean:
	rm -rf $(BIN) bin $(DEPLOY_CONTAINER_MARKER) .go-pkg-cache pkg/install/install.test 
	rm -f *.created
	rm -f crds.yaml
	rm -rf config/
	# If the vendor directory exists then the build fails with golang 1.14, and this folder exists in semaphore v1 but it's
	# empty
	rm -rf vendor/
	rm Makefile.common*

###############################################################################
# Updating pins
###############################################################################
LICENSING_BRANCH?=$(PIN_BRANCH)
LICENSING_REPO?=github.com/tigera/licensing
LIBCALICO_REPO=github.com/tigera/libcalico-go-private

update-licensing-pin:
	$(call update_pin,github.com/tigera/licensing,$(LICENSING_REPO),$(LICENSING_BRANCH))

update-pins: update-licensing-pin replace-libcalico-pin

###############################################################################
# Building the binary
###############################################################################
BIN=bin/$(ARCH)
build: $(BIN)/install $(BIN)/calico $(BIN)/calico-ipam
ifeq ($(ARCH),amd64)
# Go only supports amd64 for Windows builds.
BIN_WIN=bin/windows
build: $(BIN_WIN)/calico.exe $(BIN_WIN)/calico-ipam.exe
endif
build-all: $(addprefix sub-build-,$(VALIDARCHES))
sub-build-%:
	$(MAKE) build ARCH=$*
	
## Build the Calico network plugin and ipam plugins
$(BIN)/install binary: $(LOCAL_BUILD_DEP) $(SRC_FILES)
	-mkdir -p .go-pkg-cache
	-mkdir -p $(BIN)
	$(DOCKER_RUN) \
	-e ARCH=$(ARCH) \
	-e GOARCH=$(ARCH) \
	-e LOCAL_USER_ID=$(LOCAL_USER_ID) \
	-v $(CURDIR):/go/src/$(PACKAGE_NAME):rw \
	-v $(CURDIR)/$(BIN):/go/src/$(PACKAGE_NAME)/$(BIN):rw \
	$(LOCAL_BUILD_MOUNTS) \
	-w /go/src/$(PACKAGE_NAME) \
	-e GOCACHE=/go-cache \
	    $(CALICO_BUILD) sh -c '$(GIT_CONFIG_SSH) \
		go build -v -o $(BIN)/install -ldflags "-X main.VERSION=$(GIT_VERSION) -s -w" $(PACKAGE_NAME)/cmd/calico'

## Build the Calico network plugin and ipam plugins for Windows
$(BIN_WIN)/calico.exe $(BIN_WIN)/calico-ipam.exe: $(LOCAL_BUILD_DEP) $(SRC_FILES)
	$(DOCKER_RUN) \
	-e GOOS=windows \
	    $(CALICO_BUILD) sh -c '$(GIT_CONFIG_SSH) \
		go build -v -o $(BIN_WIN)/calico.exe -ldflags "-X main.VERSION=$(GIT_VERSION) -s -w" $(PACKAGE_NAME)/cmd/calico && \
		go build -v -o $(BIN_WIN)/calico-ipam.exe -ldflags "-X main.VERSION=$(GIT_VERSION) -s -w" $(PACKAGE_NAME)/cmd/calico'


###############################################################################
# Building the image
###############################################################################
image: $(DEPLOY_CONTAINER_MARKER)
image-all: $(addprefix sub-image-,$(VALIDARCHES))
sub-image-%:
	$(MAKE) image ARCH=$*

$(DEPLOY_CONTAINER_MARKER): Dockerfile.$(ARCH) build fetch-cni-bins
	GO111MODULE=on docker build -t $(BUILD_IMAGE):latest-$(ARCH) --build-arg QEMU_IMAGE=$(CALICO_BUILD) --build-arg GIT_VERSION=$(GIT_VERSION) -f Dockerfile.$(ARCH) .
ifeq ($(ARCH),amd64)
	# Need amd64 builds tagged as :latest because Semaphore depends on that
	docker tag $(BUILD_IMAGE):latest-$(ARCH) $(BUILD_IMAGE):latest
endif
	touch $@

.PHONY: fetch-cni-bins
fetch-cni-bins: $(BIN)/flannel $(BIN)/loopback $(BIN)/host-local $(BIN)/portmap $(BIN)/tuning $(BIN)/bandwidth

$(BIN)/flannel $(BIN)/loopback $(BIN)/host-local $(BIN)/portmap $(BIN)/tuning $(BIN)/bandwidth:
	mkdir -p $(BIN)
	$(CURL) -L --retry 5 https://github.com/containernetworking/plugins/releases/download/$(CNI_VERSION)/cni-plugins-linux-$(ARCH)-$(CNI_VERSION).tgz | tar -xz -C $(BIN) ./flannel ./loopback ./host-local ./portmap ./tuning ./bandwidth

###############################################################################
# Image build/push
###############################################################################
# we want to be able to run the same recipe on multiple targets keyed on the image name
# to do that, we would use the entire image name, e.g. calico/node:abcdefg, as the stem, or '%', in the target
# however, make does **not** allow the usage of invalid filename characters - like / and : - in a stem, and thus errors out
# to get around that, we "escape" those characters by converting all : to --- and all / to ___ , so that we can use them
# in the target, we then unescape them back
escapefs = $(subst :,---,$(subst /,___,$(1)))
unescapefs = $(subst ---,:,$(subst ___,/,$(1)))

# these macros create a list of valid architectures for pushing manifests
space :=
space +=
comma := ,
prefix_linux = $(addprefix linux/,$(strip $1))
join_platforms = $(subst $(space),$(comma),$(call prefix_linux,$(strip $1)))

imagetag:
ifndef IMAGETAG
	$(error IMAGETAG is undefined - run using make <target> IMAGETAG=X.Y.Z)
endif

## push one arch
push: imagetag $(addprefix sub-single-push-,$(call escapefs,$(PUSH_IMAGES)))

sub-single-push-%:
	docker push $(call unescapefs,$*:$(IMAGETAG)-$(ARCH))

## push all arches
push-all: imagetag $(addprefix sub-push-,$(VALIDARCHES))
sub-push-%:
	$(MAKE) push ARCH=$* IMAGETAG=$(IMAGETAG)

## push multi-arch manifest where supported
push-manifests: imagetag  $(addprefix sub-manifest-,$(call escapefs,$(PUSH_MANIFEST_IMAGES)))
sub-manifest-%:
	# Docker login to hub.docker.com required before running this target as we are using
	# $(DOCKER_CONFIG) holds the docker login credentials path to credentials based on
	# manifest-tool's requirements here https://github.com/estesp/manifest-tool#sample-usage
	docker run -t --entrypoint /bin/sh -v $(DOCKER_CONFIG):/root/.docker/config.json $(CALICO_BUILD) -c "/usr/bin/manifest-tool push from-args --platforms $(call join_platforms,$(VALIDARCHES)) --template $(call unescapefs,$*:$(IMAGETAG))-ARCH --target $(call unescapefs,$*:$(IMAGETAG))"

## push default amd64 arch where multi-arch manifest is not supported
push-non-manifests: imagetag $(addprefix sub-non-manifest-,$(call escapefs,$(PUSH_NONMANIFEST_IMAGES)))
sub-non-manifest-%:
ifeq ($(ARCH),amd64)
	docker push $(call unescapefs,$*:$(IMAGETAG))
else
	$(NOECHO) $(NOOP)
endif

## tag images of one arch
tag-images: imagetag $(addprefix sub-single-tag-images-arch-,$(call escapefs,$(PUSH_IMAGES))) $(addprefix sub-single-tag-images-non-manifest-,$(call escapefs,$(PUSH_NONMANIFEST_IMAGES)))

sub-single-tag-images-arch-%:
	docker tag $(BUILD_IMAGE):latest-$(ARCH) $(call unescapefs,$*:$(IMAGETAG)-$(ARCH))

# because some still do not support multi-arch manifest
sub-single-tag-images-non-manifest-%:
ifeq ($(ARCH),amd64)
	docker tag $(BUILD_IMAGE):latest-$(ARCH) $(call unescapefs,$*:$(IMAGETAG))
else
	$(NOECHO) $(NOOP)
endif

## tag version number build images i.e.  tigera/cni:latest-amd64 -> tigera/cni:v1.1.1-amd64
tag-base-images-all: $(addprefix sub-base-tag-images-,$(VALIDARCHES))
sub-base-tag-images-%:
	docker tag $(BUILD_IMAGE):latest-$* $(call unescapefs,$(BUILD_IMAGE):$(VERSION)-$*)

## tag images of all archs
tag-images-all: imagetag $(addprefix sub-tag-images-,$(VALIDARCHES))
sub-tag-images-%:
	$(MAKE) tag-images ARCH=$* IMAGETAG=$(IMAGETAG)

###############################################################################
# Static checks
###############################################################################
hooks_installed:=$(shell ./install-git-hooks)

###############################################################################
# Unit Tests
###############################################################################
## Run the unit tests.
ut: run-k8s-controller $(BIN)/install $(BIN)/host-local $(BIN)/calico-ipam $(BIN)/calico
	$(MAKE) ut-datastore DATASTORE_TYPE=etcdv3
	$(MAKE) ut-datastore DATASTORE_TYPE=kubernetes

$(BIN)/calico-ipam $(BIN)/calico: $(BIN)/install
	cp "$<" "$@"

ut-datastore: $(LOCAL_BUILD_DEP)
	# The tests need to run as root
	docker run --rm -t --privileged --net=host \
	$(EXTRA_DOCKER_ARGS) \
	-e ETCD_IP=$(LOCAL_IP_ENV) \
	-e LOCAL_USER_ID=$(LOCAL_USER_ID) \
	-e RUN_AS_ROOT=true \
	-e ARCH=$(ARCH) \
	-e PLUGIN=calico \
	-e BIN=/go/src/$(PACKAGE_NAME)/$(BIN) \
	-e CNI_SPEC_VERSION=$(CNI_SPEC_VERSION) \
	-e DATASTORE_TYPE=$(DATASTORE_TYPE) \
	-e ETCD_ENDPOINTS=http://$(LOCAL_IP_ENV):2379 \
	-e K8S_API_ENDPOINT=http://127.0.0.1:8080 \
	-v $(CURDIR):/go/src/$(PACKAGE_NAME):rw \
	$(CALICO_BUILD) sh -c '$(GIT_CONFIG_SSH) \
			cd  /go/src/$(PACKAGE_NAME) && \
			ginkgo -cover -r -skipPackage pkg/install $(GINKGO_ARGS)'

ut-etcd: run-k8s-controller build $(BIN)/host-local
	$(MAKE) ut-datastore DATASTORE_TYPE=etcdv3
	make stop-etcd
	make stop-k8s-controller

ut-kdd: run-k8s-controller build $(BIN)/host-local
	$(MAKE) ut-datastore DATASTORE_TYPE=kubernetes
	make stop-etcd
	make stop-k8s-controller

## Run the tests in a container (as root) for different CNI spec versions
## to make sure we don't break backwards compatibility.
.PHONY: test-cni-versions
test-cni-versions:
	for cniversion in "0.2.0" "0.3.1" ; do \
		make ut CNI_SPEC_VERSION=$$cniversion; \
	done

config/crd: mod-download
	mkdir -p config/crd
	$(DOCKER_GO_BUILD) sh -c ' \
		cp -r `go list -m -f "{{.Dir}}" github.com/projectcalico/libcalico-go`/config/crd/* config/crd; \
		chmod +w config/crd/*'

## Kubernetes apiserver used for tests
run-k8s-apiserver: config/crd stop-k8s-apiserver run-etcd
	docker run --detach --net=host \
	  --name calico-k8s-apiserver \
	  -v `pwd`/config:/config \
	  -v `pwd`/internal/pkg/testutils/private.key:/private.key \
	  gcr.io/google_containers/hyperkube-$(ARCH):$(K8S_VERSION) kube-apiserver \
	    --etcd-servers=http://$(LOCAL_IP_ENV):2379 \
	    --service-cluster-ip-range=10.101.0.0/16 \
	    --service-account-key-file=/private.key
	# Wait until the apiserver is accepting requests.
	while ! docker exec calico-k8s-apiserver kubectl get nodes; do echo "Waiting for apiserver to come up..."; sleep 2; done
	while ! docker exec calico-k8s-apiserver kubectl apply -f /config/crd; do echo "Waiting for CRDs..."; sleep 2; done

## Kubernetes controller manager used for tests
run-k8s-controller: stop-k8s-controller run-k8s-apiserver
	docker run --detach --net=host \
	  --name calico-k8s-controller \
	  -v `pwd`/internal/pkg/testutils/private.key:/private.key \
	  gcr.io/google_containers/hyperkube-$(ARCH):$(K8S_VERSION) kube-controller-manager \
	    --master=127.0.0.1:8080 \
	    --min-resync-period=3m \
	    --allocate-node-cidrs=true \
	    --cluster-cidr=192.168.0.0/16 \
	    --v=5 \
	    --service-account-private-key-file=/private.key

## Stop Kubernetes apiserver
stop-k8s-apiserver:
	@-docker rm -f calico-k8s-apiserver

## Stop Kubernetes controller manager
stop-k8s-controller:
	@-docker rm -f calico-k8s-controller

## Etcd is used by the tests
run-etcd: stop-etcd
	docker run --detach \
	  -p 2379:2379 \
	  --name calico-etcd $(ETCD_CONTAINER) \
	  etcd \
	  --advertise-client-urls "http://$(LOCAL_IP_ENV):2379,http://127.0.0.1:2379,http://$(LOCAL_IP_ENV):4001,http://127.0.0.1:4001" \
	  --listen-client-urls "http://0.0.0.0:2379,http://0.0.0.0:4001"

## Stops calico-etcd containers
stop-etcd:
	@-docker rm -f calico-etcd

###############################################################################
# Install test
###############################################################################
# We pre-build the test binary so that we can run it outside a container and allow it
# to interact with docker.
pkg/install/install.test: pkg/install/*.go
	-mkdir -p .go-pkg-cache
	$(DOCKER_RUN) \
	-e LOCAL_USER_ID=$(LOCAL_USER_ID) \
	-v $(CURDIR):/go/src/$(PACKAGE_NAME):rw \
	-v $(CURDIR)/.go-pkg-cache:/go/pkg/:rw \
		$(CALICO_BUILD) sh -c '$(GIT_CONFIG_SSH) \
			cd /go/src/$(PACKAGE_NAME) && \
			go test ./pkg/install -c --tags install_test -o ./pkg/install/install.test'

.PHONY: test-install-cni
## Test the install
test-install-cni: image pkg/install/install.test
	cd pkg/install && CONTAINER_NAME=$(BUILD_IMAGE) ./install.test

###############################################################################
# CI/CD
###############################################################################
.PHONY: ci
ci: clean mod-download build static-checks test-cni-versions image-all test-install-cni

## Avoid unplanned go.sum updates
.PHONY: undo-go-sum check-dirty
undo-go-sum:
	@echo "Undoing go.sum update..."
	git checkout -- go.sum

## Check if generated image is dirty
check-dirty: undo-go-sum
	@if (git describe --tags --dirty | grep -c dirty >/dev/null); then \
	  echo "Generated image is dirty:"; \
	  git status --porcelain; \
	  false; \
	fi

## Deploys images to registry
<<<<<<< HEAD
cd: check-dirty
=======
cd: image-all
>>>>>>> 1fe5b1e6
ifndef CONFIRM
	$(error CONFIRM is undefined - run using make <target> CONFIRM=true)
endif
ifndef BRANCH_NAME
	$(error BRANCH_NAME is undefined - run using make <target> BRANCH_NAME=var or set an environment variable)
endif
	$(MAKE) tag-images-all push-all push-manifests push-non-manifests  IMAGETAG=${BRANCH_NAME} EXCLUDEARCH="$(EXCLUDEARCH)"
	$(MAKE) tag-images-all push-all push-manifests push-non-manifests  IMAGETAG=$(shell git describe --tags --dirty --always --long) EXCLUDEARCH="$(EXCLUDEARCH)"

## Build fv binary for Windows
$(BIN_WIN)/win-fv.exe: $(LOCAL_BUILD_DEP) $(WINFV_SRCFILES)
	$(DOCKER_RUN) -e GOOS=windows $(CALICO_BUILD) sh -c '$(GIT_CONFIG_SSH) go test ./win_tests -c -o $(BIN_WIN)/win-fv.exe'

###############################################################################
# Release
###############################################################################
PREVIOUS_RELEASE=$(shell git describe --tags --abbrev=0)

## Tags and builds a release from start to finish.
release: release-prereqs
	$(MAKE) VERSION=$(VERSION) release-tag
	$(MAKE) VERSION=$(VERSION) release-build
	$(MAKE) VERSION=$(VERSION) tag-base-images-all
	$(MAKE) VERSION=$(VERSION) release-verify

	@echo ""
	@echo "Release build complete. Next, push the produced images."
	@echo ""
	@echo "  make VERSION=$(VERSION) release-publish"
	@echo ""

## Produces a git tag for the release.
release-tag: release-prereqs release-notes
	git tag $(VERSION) -F release-notes-$(VERSION)
	@echo ""
	@echo "Now you can build the release:"
	@echo ""
	@echo "  make VERSION=$(VERSION) release-build"
	@echo ""

## Produces a clean build of release artifacts at the specified version.
release-build: release-prereqs clean
# Check that the correct code is checked out.
ifneq ($(VERSION), $(GIT_VERSION))
	$(error Attempt to build $(VERSION) from $(GIT_VERSION))
endif
	$(MAKE) image-all
	$(MAKE) tag-images-all RELEASE=true IMAGETAG=$(VERSION)
	$(MAKE) tag-images-all RELEASE=true IMAGETAG=latest

	# Copy artifacts for upload to GitHub.
	mkdir -p bin/github
	$(foreach var,$(VALIDARCHES), cp bin/$(var)/calico bin/github/calico-$(var);)
	$(foreach var,$(VALIDARCHES), cp bin/$(var)/calico-ipam bin/github/calico-ipam-$(var);)

## Verifies the release artifacts produces by `make release-build` are correct.
release-verify: release-prereqs
	# Check the reported version is correct for each release artifact.
	docker run --rm $(BUILD_IMAGE):$(VERSION)-$(ARCH) calico -v | grep -x $(VERSION) || ( echo "Reported version:" `docker run --rm $(BUILD_IMAGE):$(VERSION)-$(ARCH) calico -v` "\nExpected version: $(VERSION)" && exit 1 )
	docker run --rm $(BUILD_IMAGE):$(VERSION)-$(ARCH) calico-ipam -v | grep -x $(VERSION) || ( echo "Reported version:" `docker run --rm $(BUILD_IMAGE):$(VERSION)-$(ARCH) calico-ipam -v | grep -x $(VERSION)` "\nExpected version: $(VERSION)" && exit 1 )

	# TODO: Some sort of quick validation of the produced binaries.

## Generates release notes based on commits in this version.
release-notes: release-prereqs
	mkdir -p dist
	echo "# Changelog" > release-notes-$(VERSION)
	sh -c "git cherry -v $(PREVIOUS_RELEASE) | cut '-d ' -f 2- | sed 's/^/- /' >> release-notes-$(VERSION)"

## Pushes a github release and release artifacts produced by `make release-build`.
release-publish: release-prereqs
	# Push the git tag.
	git push origin $(VERSION)

	# Push images.
	$(MAKE) push-all push-manifests push-non-manifests RELEASE=true IMAGETAG=$(VERSION)

	# Push binaries to GitHub release.
	# Requires ghr: https://github.com/tcnksm/ghr
	# Requires GITHUB_TOKEN environment variable set.
	ghr -u tigera -r cni-plugin-private \
		-b "Release notes can be found at https://docs.projectcalico.org" \
		-n $(VERSION) \
		$(VERSION) ./bin/github/

	@echo "Confirm that the release was published at the following URL."
	@echo ""
	@echo "  https://github.com/tigera/cni-plugin/releases/tag/$(VERSION)"
	@echo ""
	@echo "If this is the latest stable release, then run the following to push 'latest' images."
	@echo ""
	@echo "  make VERSION=$(VERSION) release-publish-latest"
	@echo ""

# WARNING: Only run this target if this release is the latest stable release. Do NOT
# run this target for alpha / beta / release candidate builds, or patches to earlier Calico versions.
## Pushes `latest` release images. WARNING: Only run this for latest stable releases.
release-publish-latest: release-prereqs
	# Check latest versions match.
	if ! docker run $(BUILD_IMAGE):latest-$(ARCH) calico -v | grep '^$(VERSION)$$'; then echo "Reported version:" `docker run $(BUILD_IMAGE):latest-$(ARCH) calico -v` "\nExpected version: $(VERSION)"; false; else echo "\nVersion check passed\n"; fi

	$(MAKE) push-all push-manifests push-non-manifests RELEASE=true IMAGETAG=latest

# release-prereqs checks that the environment is configured properly to create a release.
release-prereqs:
ifndef VERSION
	$(error VERSION is undefined - run using make release VERSION=vX.Y.Z)
endif
ifdef LOCAL_BUILD
	$(error LOCAL_BUILD must not be set for a release)
endif
ifndef GITHUB_TOKEN
	$(error GITHUB_TOKEN must be set for a release)
endif
ifeq (, $(shell which ghr))
	$(error Unable to find `ghr` in PATH, run this: go get -u github.com/tcnksm/ghr)
endif

###############################################################################
# Developer helper scripts (not used by build or test)
###############################################################################
## Run kube-proxy
run-kube-proxy:
	-docker rm -f calico-kube-proxy
	docker run --name calico-kube-proxy -d --net=host --privileged gcr.io/google_containers/hyperkube:$(K8S_VERSION) kube-proxy --master=http://127.0.0.1:8080 --v=2

.PHONY: test-watch
## Run the unit tests, watching for changes.
test-watch: $(BIN)/install run-etcd run-k8s-apiserver
	# The tests need to run as root
	CGO_ENABLED=0 ETCD_IP=127.0.0.1 PLUGIN=calico GOPATH=$(GOPATH) $(shell which ginkgo) watch -skipPackage pkg/install<|MERGE_RESOLUTION|>--- conflicted
+++ resolved
@@ -384,11 +384,7 @@
 	fi
 
 ## Deploys images to registry
-<<<<<<< HEAD
-cd: check-dirty
-=======
-cd: image-all
->>>>>>> 1fe5b1e6
+cd: check-dirty image-all
 ifndef CONFIRM
 	$(error CONFIRM is undefined - run using make <target> CONFIRM=true)
 endif
