PACKAGE_NAME=github.com/projectcalico/cni-plugin
GO_BUILD_VER=v0.58

GIT_USE_SSH = true

# This excludes deprecation checks. libcalico-go-private has deprecated VethNameForWorkload but libcalico-go has not, so
# to the drift between public and private to a minimum we just disable the deprecation checks.
LINT_ARGS = --max-issues-per-linter 0 --max-same-issues 0 --deadline 5m --exclude SA1019

ORGANIZATION=tigera
SEMAPHORE_PROJECT_ID?=$(SEMAPHORE_CNI_PLUGIN_PRIVATE_PROJECT_ID)

# Used so semaphore can trigger the update pin pipelines in projects that have this project as a dependency.
SEMAPHORE_AUTO_PIN_UPDATE_PROJECT_IDS=$(SEMAPHORE_NODE_PRIVATE_PROJECT_ID) $(SEMAPHORE_KUBE_CONTROLLERS_PRIVATE_PROJECT_ID)

CNI_PLUGIN_IMAGE      ?=tigera/cni
BUILD_IMAGES          ?=$(CNI_PLUGIN_IMAGE)
DEV_REGISTRIES        ?=gcr.io/unique-caldron-775/cnx
RELEASE_REGISTRIES    ?=quay.io
RELEASE_BRANCH_PREFIX ?=release-calient
DEV_TAG_SUFFIX        ?=calient-0.dev

###############################################################################
# Download and include Makefile.common
#   Additions to EXTRA_DOCKER_ARGS need to happen before the include since
#   that variable is evaluated when we declare DOCKER_RUN and siblings.
###############################################################################
MAKE_BRANCH?=$(GO_BUILD_VER)
MAKE_REPO?=https://raw.githubusercontent.com/projectcalico/go-build/$(MAKE_BRANCH)

Makefile.common: Makefile.common.$(MAKE_BRANCH)
	cp "$<" "$@"
Makefile.common.$(MAKE_BRANCH):
	# Clean up any files downloaded from other branches so they don't accumulate.
	rm -f Makefile.common.*
	curl --fail $(MAKE_REPO)/Makefile.common -o "$@"

EXTRA_DOCKER_ARGS += -e GOPRIVATE=github.com/tigera/*

# Build mounts for running in "local build" mode. This allows an easy build using local development code,
# assuming that there is a local checkout of libcalico in the same directory as this repo.
ifdef LOCAL_BUILD
PHONY: set-up-local-build
LOCAL_BUILD_DEP:=set-up-local-build

EXTRA_DOCKER_ARGS+=-v $(CURDIR)/../libcalico-go:/go/src/github.com/projectcalico/libcalico-go:rw
$(LOCAL_BUILD_DEP):
	$(DOCKER_RUN) $(CALICO_BUILD) go mod edit -replace=github.com/projectcalico/libcalico-go=../libcalico-go
endif

# Add in local static-checks
LOCAL_CHECKS=check-boring-ssl

include Makefile.common

###############################################################################
BIN=bin/$(ARCH)
SRC_FILES=$(shell find pkg cmd internal -name '*.go')
TEST_SRC_FILES=$(shell find tests -name '*.go')
WINFV_SRCFILES=$(shell find win_tests -name '*.go')
LOCAL_IP_ENV?=$(shell ip route get 8.8.8.8 | head -1 | awk '{print $$7}')

# fail if unable to download
CURL=curl -C - -sSf

CNI_VERSION=v1.0.0

# By default set the CNI_SPEC_VERSION to 0.3.1 for tests.
CNI_SPEC_VERSION?=0.3.1

DEPLOY_CONTAINER_MARKER=cni_deploy_container-$(ARCH).created

ETCD_CONTAINER ?= quay.io/coreos/etcd:$(ETCD_VERSION)-$(BUILDARCH)
# If building on amd64 omit the arch in the container name.
ifeq ($(BUILDARCH),amd64)
	ETCD_CONTAINER=quay.io/coreos/etcd:$(ETCD_VERSION)
endif

# We need CGO to leverage Boring SSL.  However, the cross-compile doesn't support CGO yet.
ifeq ($(ARCH), $(filter $(ARCH),amd64))
CGO_ENABLED=1
CHECK_BORINGSSL=go tool nm $(BIN)/install > $(BIN)/tags.txt && grep '_Cfunc__goboringcrypto_' $(BIN)/tags.txt 1> /dev/null
else
CGO_ENABLED=0
CHECK_BORINGSSL=echo 'Skipping boringSSL check for $(ARCH)'
endif

.PHONY: clean
clean:
	rm -rf $(BIN) bin $(DEPLOY_CONTAINER_MARKER) .go-pkg-cache pkg/install/install.test 
	rm -f *.created
	rm -f crds.yaml
	rm -rf config/
	# If the vendor directory exists then the build fails with golang 1.14, and this folder exists in semaphore v1 but it's
	# empty
	rm -rf vendor/
	rm Makefile.common*

###############################################################################
# Updating pins
###############################################################################
LICENSING_BRANCH?=$(PIN_BRANCH)
LICENSING_REPO?=github.com/tigera/licensing
LIBCALICO_REPO=github.com/tigera/libcalico-go-private
API_REPO=github.com/tigera/api

update-licensing-pin:
	$(call update_pin,github.com/tigera/licensing,$(LICENSING_REPO),$(LICENSING_BRANCH))

update-pins: update-api-pin update-licensing-pin replace-libcalico-pin

###############################################################################
# Building the binary
###############################################################################
BIN=bin/$(ARCH)
build: $(BIN)/install $(BIN)/calico $(BIN)/calico-ipam
ifeq ($(ARCH),amd64)
# Go only supports amd64 for Windows builds.
BIN_WIN=bin/windows
build: $(BIN_WIN)/calico.exe $(BIN_WIN)/calico-ipam.exe
endif
# If ARCH is arm based, find the requested version/variant
ifeq ($(word 1,$(subst v, ,$(ARCH))),arm)
ARM_VERSION := $(word 2,$(subst v, ,$(ARCH)))
endif
# Define go architecture flags to support arm variants
GOARCH_FLAGS :=-e GOARCH=$(ARCH)
ifdef ARM_VERSION
GOARCH_FLAGS :=-e GOARCH=arm -e GOARM=$(ARM_VERSION)
endif

build-all: $(addprefix sub-build-,$(VALIDARCHES))
sub-build-%:
	$(MAKE) build ARCH=$*
	
## Build the Calico network plugin and ipam plugins
$(BIN)/install binary: $(LOCAL_BUILD_DEP) $(SRC_FILES)
	-mkdir -p .go-pkg-cache
	-mkdir -p $(BIN)
	$(DOCKER_RUN) -e CGO_ENABLED=$(CGO_ENABLED) $(CALICO_BUILD) sh -c '\
		$(GIT_CONFIG_SSH) go build -v -o $(BIN)/install -ldflags "-X main.VERSION=$(GIT_VERSION) -w" $(PACKAGE_NAME)/cmd/calico && \
<<<<<<< HEAD
		go tool nm $(BIN)/install > $(BIN)/tags.txt && grep '_Cfunc__goboringcrypto_' $(BIN)/tags.txt 1> /dev/null'
=======
		$(CHECK_BORINGSSL)
>>>>>>> 17b86908

## Build the Calico network plugin and ipam plugins for Windows
$(BIN_WIN)/calico.exe $(BIN_WIN)/calico-ipam.exe: $(LOCAL_BUILD_DEP) $(SRC_FILES)
	$(DOCKER_RUN) \
	-e GOOS=windows \
	-e CGO_ENABLED=1 \
	    $(CALICO_BUILD) sh -c '$(GIT_CONFIG_SSH) \
		go build -v -o $(BIN_WIN)/calico.exe -ldflags "-X main.VERSION=$(GIT_VERSION) -s -w" $(PACKAGE_NAME)/cmd/calico && \
		go build -v -o $(BIN_WIN)/calico-ipam.exe -ldflags "-X main.VERSION=$(GIT_VERSION) -s -w" $(PACKAGE_NAME)/cmd/calico'


###############################################################################
# Building the image
###############################################################################
image: $(DEPLOY_CONTAINER_MARKER)
image-all: $(addprefix sub-image-,$(VALIDARCHES))
sub-image-%:
	$(MAKE) image ARCH=$*

$(DEPLOY_CONTAINER_MARKER): Dockerfile.$(ARCH) build fetch-cni-bins
	GO111MODULE=on docker build -t $(CNI_PLUGIN_IMAGE):latest-$(ARCH) --build-arg QEMU_IMAGE=$(CALICO_BUILD) --build-arg GIT_VERSION=$(GIT_VERSION) -f Dockerfile.$(ARCH) .
ifeq ($(ARCH),amd64)
	# Need amd64 builds tagged as :latest because Semaphore depends on that
	docker tag $(CNI_PLUGIN_IMAGE):latest-$(ARCH) $(CNI_PLUGIN_IMAGE):latest
endif
	touch $@

.PHONY: fetch-cni-bins
fetch-cni-bins: $(BIN)/flannel $(BIN)/loopback $(BIN)/host-local $(BIN)/portmap $(BIN)/tuning $(BIN)/bandwidth

$(BIN)/loopback $(BIN)/host-local $(BIN)/portmap $(BIN)/tuning $(BIN)/bandwidth:
	mkdir -p $(BIN)
	$(CURL) -L --retry 5 https://github.com/containernetworking/plugins/releases/download/$(CNI_VERSION)/cni-plugins-linux-$(subst v7,,$(ARCH))-$(CNI_VERSION).tgz | tar -xz -C $(BIN) ./loopback ./host-local ./portmap ./tuning ./bandwidth

$(BIN)/flannel:
	# Flannel was removed from v1.0.0 CNI plugins, but doesn't yet have its own release.
	# For now, just pull the older version of the binary hosted at containernetworking/plugins.
	# Eventually, replace with a release from https://github.com/flannel-io/cni-plugin
	mkdir -p $(BIN)
	$(CURL) -L --retry 5 https://github.com/containernetworking/plugins/releases/download/v0.9.1/cni-plugins-linux-$(subst v7,,$(ARCH))-v0.9.1.tgz | tar -xz -C $(BIN) ./flannel

###############################################################################
# Static checks
###############################################################################
hooks_installed:=$(shell ./install-git-hooks)

###############################################################################
# Unit Tests
###############################################################################
## Run the unit tests.
ut: run-k8s-controller $(BIN)/install $(BIN)/host-local $(BIN)/calico-ipam $(BIN)/calico
	$(MAKE) ut-datastore DATASTORE_TYPE=etcdv3
	$(MAKE) ut-datastore DATASTORE_TYPE=kubernetes

check-boring-ssl: $(BIN)/install
	$(DOCKER_RUN) -e CGO_ENABLED=$(CGO_ENABLED) $(CALICO_BUILD) $(CHECK_BORINGSSL)
	-rm -f $(BIN)/tags.txt

$(BIN)/calico-ipam $(BIN)/calico: $(BIN)/install
	cp "$<" "$@"

ut-datastore: $(LOCAL_BUILD_DEP)
	# The tests need to run as root
	docker run --rm -t --privileged --net=host \
	$(EXTRA_DOCKER_ARGS) \
	-e ETCD_IP=$(LOCAL_IP_ENV) \
	-e LOCAL_USER_ID=$(LOCAL_USER_ID) \
	-e RUN_AS_ROOT=true \
	-e ARCH=$(ARCH) \
	-e PLUGIN=calico \
	-e BIN=/go/src/$(PACKAGE_NAME)/$(BIN) \
	-e CNI_SPEC_VERSION=$(CNI_SPEC_VERSION) \
	-e DATASTORE_TYPE=$(DATASTORE_TYPE) \
	-e ETCD_ENDPOINTS=http://$(LOCAL_IP_ENV):2379 \
	-e KUBECONFIG=/home/user/certs/kubeconfig \
	-v $(CURDIR):/go/src/$(PACKAGE_NAME):rw \
	-v $(CURDIR)/tests/certs:/home/user/certs \
	$(CALICO_BUILD) sh -c '$(GIT_CONFIG_SSH) \
			cd  /go/src/$(PACKAGE_NAME) && \
			ginkgo -cover -r -skipPackage pkg/install $(GINKGO_ARGS)'

ut-etcd: run-k8s-controller build $(BIN)/host-local
	$(MAKE) ut-datastore DATASTORE_TYPE=etcdv3
	make stop-etcd
	make stop-k8s-controller

ut-kdd: run-k8s-controller build $(BIN)/host-local
	$(MAKE) ut-datastore DATASTORE_TYPE=kubernetes
	make stop-etcd
	make stop-k8s-controller

## Run the tests in a container (as root) for different CNI spec versions
## to make sure we don't break backwards compatibility.
.PHONY: test-cni-versions
test-cni-versions:
	for cniversion in "0.2.0" "0.3.1" ; do \
		make ut CNI_SPEC_VERSION=$$cniversion; \
	done

config/crd: mod-download
	mkdir -p config/crd
	$(DOCKER_GO_BUILD) sh -c ' \
		cp -r `go list -m -f "{{.Dir}}" github.com/projectcalico/libcalico-go`/config/crd/* config/crd; \
		chmod +w config/crd/*'

## Kubernetes apiserver used for tests
run-k8s-apiserver: config/crd stop-k8s-apiserver run-etcd
	docker run --detach --net=host \
	  --name calico-k8s-apiserver \
	  -v $(CURDIR)/config:/config \
	  -v $(CURDIR)/tests/certs:/home/user/certs \
	  -e KUBECONFIG=/home/user/certs/kubeconfig \
	  $(CALICO_BUILD) kube-apiserver \
	    --etcd-servers=http://$(LOCAL_IP_ENV):2379 \
	    --service-cluster-ip-range=10.101.0.0/16 \
            --authorization-mode=RBAC \
            --service-account-key-file=/home/user/certs/service-account.pem \
            --service-account-signing-key-file=/home/user/certs/service-account-key.pem \
            --service-account-issuer=https://localhost:443 \
            --api-audiences=kubernetes.default \
            --client-ca-file=/home/user/certs/ca.pem \
            --tls-cert-file=/home/user/certs/kubernetes.pem \
            --tls-private-key-file=/home/user/certs/kubernetes-key.pem \
            --enable-priority-and-fairness=false \
            --max-mutating-requests-inflight=0 \
            --max-requests-inflight=0

	# Wait until the apiserver is accepting requests.
	while ! docker exec calico-k8s-apiserver kubectl get nodes; do echo "Waiting for apiserver to come up..."; sleep 2; done
	while ! docker exec calico-k8s-apiserver kubectl apply -f /config/crd; do echo "Waiting for CRDs..."; sleep 2; done

## Kubernetes controller manager used for tests
run-k8s-controller: stop-k8s-controller run-k8s-apiserver
	docker run --detach --net=host \
	  --name calico-k8s-controller \
	  -v $(PWD)/tests/certs:/home/user/certs \
	  $(CALICO_BUILD) kube-controller-manager \
            --master=https://127.0.0.1:6443 \
            --kubeconfig=/home/user/certs/kube-controller-manager.kubeconfig \
            --min-resync-period=3m \
            --allocate-node-cidrs=true \
            --cluster-cidr=192.168.0.0/16 \
            --v=5 \
            --service-account-private-key-file=/home/user/certs/service-account-key.pem \
            --root-ca-file=/home/user/certs/ca.pem

## Stop Kubernetes apiserver
stop-k8s-apiserver:
	@-docker rm -f calico-k8s-apiserver

## Stop Kubernetes controller manager
stop-k8s-controller:
	@-docker rm -f calico-k8s-controller

## Etcd is used by the tests
run-etcd: stop-etcd
	docker run --detach \
	  -p 2379:2379 \
	  --name calico-etcd $(ETCD_CONTAINER) \
	  etcd \
	  --advertise-client-urls "http://$(LOCAL_IP_ENV):2379,http://127.0.0.1:2379,http://$(LOCAL_IP_ENV):4001,http://127.0.0.1:4001" \
	  --listen-client-urls "http://0.0.0.0:2379,http://0.0.0.0:4001"

## Stops calico-etcd containers
stop-etcd:
	@-docker rm -f calico-etcd

###############################################################################
# Install test
###############################################################################
# We pre-build the test binary so that we can run it outside a container and allow it
# to interact with docker.
pkg/install/install.test: pkg/install/*.go
	-mkdir -p .go-pkg-cache
	$(DOCKER_RUN) \
	-e LOCAL_USER_ID=$(LOCAL_USER_ID) \
	-v $(CURDIR):/go/src/$(PACKAGE_NAME):rw \
	-v $(CURDIR)/.go-pkg-cache:/go/pkg/:rw \
		$(CALICO_BUILD) sh -c '$(GIT_CONFIG_SSH) \
			cd /go/src/$(PACKAGE_NAME) && \
			go test ./pkg/install -c --tags install_test -o ./pkg/install/install.test'

.PHONY: test-install-cni
## Test the install
test-install-cni: image pkg/install/install.test
	cd pkg/install && CONTAINER_NAME=$(CNI_PLUGIN_IMAGE) ./install.test

###############################################################################
# CI/CD
###############################################################################
.PHONY: ci
ci: clean mod-download build static-checks test-cni-versions image-all test-install-cni

## Avoid unplanned go.sum updates
.PHONY: undo-go-sum check-dirty
undo-go-sum:
	@echo "Undoing go.sum update..."
	git checkout -- go.sum

## Check if generated image is dirty
check-dirty: undo-go-sum
	@if (git describe --tags --dirty | grep -c dirty >/dev/null); then \
	  echo "Generated image is dirty:"; \
	  git status --porcelain; \
	  false; \
	fi

## Deploys images to registry
cd: check-dirty image-all cd-common

## Build fv binary for Windows
$(BIN_WIN)/win-fv.exe: $(LOCAL_BUILD_DEP) $(WINFV_SRCFILES)
	$(DOCKER_RUN) -e GOOS=windows $(CALICO_BUILD) sh -c '$(GIT_CONFIG_SSH) go test ./win_tests -c -o $(BIN_WIN)/win-fv.exe'

###############################################################################
# Developer helper scripts (not used by build or test)
###############################################################################
.PHONY: test-watch
## Run the unit tests, watching for changes.
test-watch: $(BIN)/install run-etcd run-k8s-apiserver
	# The tests need to run as root
	CGO_ENABLED=0 ETCD_IP=127.0.0.1 PLUGIN=calico GOPATH=$(GOPATH) $(shell which ginkgo) watch -skipPackage pkg/install<|MERGE_RESOLUTION|>--- conflicted
+++ resolved
@@ -139,11 +139,7 @@
 	-mkdir -p $(BIN)
 	$(DOCKER_RUN) -e CGO_ENABLED=$(CGO_ENABLED) $(CALICO_BUILD) sh -c '\
 		$(GIT_CONFIG_SSH) go build -v -o $(BIN)/install -ldflags "-X main.VERSION=$(GIT_VERSION) -w" $(PACKAGE_NAME)/cmd/calico && \
-<<<<<<< HEAD
-		go tool nm $(BIN)/install > $(BIN)/tags.txt && grep '_Cfunc__goboringcrypto_' $(BIN)/tags.txt 1> /dev/null'
-=======
-		$(CHECK_BORINGSSL)
->>>>>>> 17b86908
+		$(CHECK_BORINGSSL)'
 
 ## Build the Calico network plugin and ipam plugins for Windows
 $(BIN_WIN)/calico.exe $(BIN_WIN)/calico-ipam.exe: $(LOCAL_BUILD_DEP) $(SRC_FILES)
