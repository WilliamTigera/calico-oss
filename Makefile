--- conflicted
+++ resolved
@@ -1,11 +1,7 @@
 PACKAGE_NAME=github.com/kelseyhightower/confd
-<<<<<<< HEAD
-GO_BUILD_VER=v0.32
+GO_BUILD_VER=v0.40
 
 GIT_USE_SSH = true
-=======
-GO_BUILD_VER=v0.40
->>>>>>> e6e85149
 
 ###############################################################################
 # Download and include Makefile.common
@@ -169,12 +165,8 @@
 		-v $(CURDIR)/etc/calico:/etc/calico/ \
 		-v $(CURDIR):/go/src/$(PACKAGE_NAME):rw \
 		-e GOPATH=/go \
-<<<<<<< HEAD
-		-e LOCAL_USER_ID=0 \
+		-e LOCAL_USER_ID=$(LOCAL_USER_ID) \
 		-v $$SSH_AUTH_SOCK:/ssh-agent --env SSH_AUTH_SOCK=/ssh-agent \
-=======
-		-e LOCAL_USER_ID=$(LOCAL_USER_ID) \
->>>>>>> e6e85149
 		-e UPDATE_EXPECTED_DATA=$(UPDATE_EXPECTED_DATA) \
 		-e GO111MODULE=on \
 		-e ETCD_ENDPOINTS=http://$(LOCAL_IP_ENV):2379 \
@@ -186,11 +178,7 @@
 .PHONY: ut
 ## Run the fast set of unit tests in a container.
 ut: $(LOCAL_BUILD_DEP)
-<<<<<<< HEAD
-	$(DOCKER_RUN) --privileged $(CALICO_BUILD) sh -c '$(GIT_CONFIG_SSH) cd /go/src/$(PACKAGE_NAME) && ginkgo -r .'
-=======
-	$(DOCKER_RUN) $(CALICO_BUILD) sh -c 'cd /go/src/$(PACKAGE_NAME) && ginkgo -r .'
->>>>>>> e6e85149
+	$(DOCKER_RUN) $(CALICO_BUILD) sh -c '$(GIT_CONFIG_SSH) cd /go/src/$(PACKAGE_NAME) && ginkgo -r .'
 
 ## Etcd is used by the kubernetes
 # NOTE: https://quay.io/repository/coreos/etcd is available *only* for the following archs with the following tags:
