# This Makefile builds Felix and releases it in various forms:
#
#					 		     Go install
#							         |
#					    +-------+	         v
#					    | Felix |   +-----------------+
#					    |  Go   |   | calico/go-build |
#					    |  code |   +-----------------+
#					    +-------+	    /
#						    \      /
#						     \    /
#						     go build
# +----------------------+				|
# | calico-build/centos7 |				v
# | calico-build/xenial  |			 +------------------+
# | calico-build/trusty  |			 | bin/calico-felix |
# +----------------------+			 +------------------+
#		     \				  /	|
#		      \	     	   --------------/	|
#		       \	  /			|
#			\	 /			|
#			 \      /			|
#		     rpm/build-rpms			|
#		   debian/build-debs			|
#			   |				|
#			   |			  docker build
#			   v				|
#	    +----------------------------+		|
#	    |  RPM packages for Centos7  |		|
#	    |  RPM packages for Centos6  |		v
#	    | Debian packages for Xenial |      +--------------+
#	    | Debian packages for Trusty |      | tigera/felix |
#	    +----------------------------+      +--------------+
#
###############################################################################
PACKAGE_NAME?=github.com/projectcalico/felix
GO_BUILD_VER?=v0.45

GIT_USE_SSH = true
LOCAL_CHECKS = check-typha-pins

###############################################################################
# Download and include Makefile.common
#   Additions to EXTRA_DOCKER_ARGS need to happen before the include since
#   that variable is evaluated when we declare DOCKER_RUN and siblings.
###############################################################################
MAKE_BRANCH?=$(GO_BUILD_VER)
MAKE_REPO?=https://raw.githubusercontent.com/projectcalico/go-build/$(MAKE_BRANCH)

Makefile.common: Makefile.common.$(MAKE_BRANCH)
	cp "$<" "$@"
Makefile.common.$(MAKE_BRANCH):
	# Clean up any files downloaded from other branches so they don't accumulate.
	rm -f Makefile.common.*
	curl --fail $(MAKE_REPO)/Makefile.common -o "$@"

EXTRA_DOCKER_ARGS += --init -e GOPRIVATE=github.com/tigera/*

# Build mounts for running in "local build" mode. This allows an easy build using local development code,
# assuming that there is a local checkout of libcalico in the same directory as this repo.
ifdef LOCAL_BUILD
PHONY: set-up-local-build
LOCAL_BUILD_DEP:=set-up-local-build

EXTRA_DOCKER_ARGS+=-v $(CURDIR)/../libcalico-go-private:/go/src/github.com/projectcalico/libcalico-go-private:rw \
	-v $(CURDIR)/../typha-private:/go/src/github.com/projectcalico/typha-private:rw \
	-v $(CURDIR)/../pod2daemon:/go/src/github.com/projectcalico/pod2daemon:rw

$(LOCAL_BUILD_DEP):
	$(DOCKER_GO_BUILD) go mod edit -replace=github.com/projectcalico/libcalico-go=../libcalico-go-private \
	-replace=github.com/projectcalico/typha=../typha-private \
	-replace=github.com/projectcalico/pod2daemon=../pod2daemon
endif

include Makefile.common

###############################################################################
BUILD_IMAGE?=tigera/felix
PUSH_IMAGES?=gcr.io/unique-caldron-775/cnx/$(BUILD_IMAGE)
RELEASE_IMAGES?=

# If this is a release, also tag and push additional images.
ifeq ($(RELEASE),true)
PUSH_IMAGES+=$(RELEASE_IMAGES)
endif

FV_ETCDIMAGE ?= quay.io/coreos/etcd:$(ETCD_VERSION)-$(BUILDARCH)
FV_K8SIMAGE ?= gcr.io/google_containers/hyperkube-$(BUILDARCH):$(K8S_VERSION)
FV_TYPHAIMAGE ?= tigera/typha:latest-$(BUILDARCH)
FV_FELIXIMAGE?=$(BUILD_IMAGE)-test:latest-$(BUILDARCH)

# If building on amd64 omit the arch in the container name.  Fixme!
ifeq ($(BUILDARCH),amd64)
	FV_ETCDIMAGE=quay.io/coreos/etcd:$(ETCD_VERSION)
	FV_K8SIMAGE=gcr.io/google_containers/hyperkube:$(K8S_VERSION)
	FV_TYPHAIMAGE=gcr.io/unique-caldron-775/cnx/tigera/typha:master
endif

# Total number of batches to split the tests into.  In CI we set this to say 5 batches,
# and run a single batch on each test VM.
FV_NUM_BATCHES?=1
# Space-delimited list of FV batches to run in parallel.  Defaults to running all batches
# in parallel on this host.  The CI system runs a subset of batches in each parallel job.
#
# To run multiple batches in parallel in order to speed up local runs (on a powerful
# developer machine), set FV_NUM_BATCHES to say 3, then this value will be automatically
# calculated.  Note: the tests tend to flake more when run in parallel even though they
# were designed to be isolated; if you hit a failure, try running the tests sequentially
# (with FV_NUM_BATCHES=1) to check that it's not a flake.
FV_BATCHES_TO_RUN?=$(shell seq $(FV_NUM_BATCHES))
FV_SLOW_SPEC_THRESH=90
FV_RACE_DETECTOR_ENABLED?=false

# Linker flags for building Felix.
#
# We use -X to insert the version information into the placeholder variables
# in the buildinfo package.
#
# We use -B to insert a build ID note into the executable, without which, the
# RPM build tools complain.
LDFLAGS=-ldflags "\
	-X $(PACKAGE_NAME)/buildinfo.GitVersion=$(GIT_DESCRIPTION) \
	-X $(PACKAGE_NAME)/buildinfo.BuildDate=$(DATE) \
	-X $(PACKAGE_NAME)/buildinfo.GitRevision=$(GIT_COMMIT) \
	-B 0x$(BUILD_ID)"

# List of Go files that are generated by the build process.  Builds should
# depend on these, clean removes them.
GENERATED_FILES:=proto/felixbackend.pb.go bpf/asm/opcode_string.go

# All Felix go files.
SRC_FILES:=$(shell find . $(foreach dir,$(NON_FELIX_DIRS),-path ./$(dir) -prune -o) -type f -name '*.go' -print) $(GENERATED_FILES)

# Files to include in the Windows ZIP archive.
WINDOWS_ARCHIVE_FILES := bin/tigera-felix.exe windows-packaging/README.txt windows-packaging/*.ps1
# Name of the Windows release ZIP archive.
WINDOWS_ARCHIVE := dist/tigera-felix-windows-$(VERSION).zip

.PHONY: clean
clean:
	rm -rf bin \
	       docker-image/bin \
	       dist \
	       build \
	       fv/fv.test \
	       $(GENERATED_FILES) \
	       go/docs/calc.pdf \
	       release-notes-* \
	       fv/infrastructure/crds/ \
<<<<<<< HEAD
	       docs/*.pdf \
	       .go-pkg-cache
=======
	       vendor
>>>>>>> 3d9637b6
	find . -name "junit.xml" -type f -delete
	find . -name "*.coverprofile" -type f -delete
	find . -name "coverage.xml" -type f -delete
	find . -name ".coverage" -type f -delete
	find . -name "*.pyc" -type f -delete
	$(DOCKER_GO_BUILD) make -C bpf-apache clean
	$(DOCKER_GO_BUILD) make -C bpf-gpl clean
	-docker rmi $(BUILD_IMAGE)-wgtool:latest-amd64
	-docker rmi $(BUILD_IMAGE)-wgtool:latest

###############################################################################
# Updating pins
###############################################################################
LICENSING_BRANCH?=$(PIN_BRANCH)
LICENSING_REPO?=github.com/tigera/licensing
LIBCALICO_REPO=github.com/tigera/libcalico-go-private
TYPHA_REPO=github.com/tigera/typha-private

update-licensing-pin:
	$(call update_pin,github.com/tigera/licensing,$(LICENSING_REPO),$(LICENSING_BRANCH))

update-pins: update-licensing-pin update-pod2daemon-pin replace-libcalico-pin replace-typha-pin

POD2DAEMON_BRANCH?=$(PIN_BRANCH)
POD2DAEMON_REPO?=github.com/projectcalico/pod2daemon

update-pod2daemon-pin:
	$(call update_pin,github.com/projectcalico/pod2daemon,$(POD2DAEMON_REPO),$(POD2DAEMON_BRANCH))

###############################################################################
# Building the binary
###############################################################################
build: bin/calico-felix build-bpf
build-all: $(addprefix sub-build-,$(VALIDARCHES))
sub-build-%:
	$(MAKE) build ARCH=$*

bin/calico-felix: bin/calico-felix-$(ARCH)
	ln -f bin/calico-felix-$(ARCH) bin/calico-felix

ifeq ($(ARCH), amd64)
CGO_ENABLED=1
else
CGO_ENABLED=0
endif

DOCKER_GO_BUILD_CGO=$(DOCKER_RUN) -e CGO_ENABLED=$(CGO_ENABLED) $(CALICO_BUILD)

bin/calico-felix-$(ARCH): $(SRC_FILES) $(LOCAL_BUILD_DEP)
	@echo Building felix for $(ARCH) on $(BUILDARCH)
	mkdir -p bin
	if [ "$(SEMAPHORE)" != "true" -o ! -e $@ ] ; then \
	  $(DOCKER_GO_BUILD_CGO) sh -c '$(GIT_CONFIG_SSH) \
	     go build -v -i -o $@ -v $(BUILD_FLAGS) $(LDFLAGS) "$(PACKAGE_NAME)/cmd/calico-felix"'; \
	fi

# Cross-compile Felix for Windows
bin/calico-felix.exe: $(SRC_FILES)
	@echo Building felix for Windows...
	mkdir -p bin
	$(DOCKER_RUN) $(LOCAL_BUILD_MOUNTS) $(CALICO_BUILD) sh -c '$(GIT_CONFIG_SSH) \
	   	GOOS=windows go build -v -o $@ -v $(LDFLAGS) "$(PACKAGE_NAME)/cmd/calico-felix" && \
		( ldd $@ 2>&1 | grep -q "Not a valid dynamic program\|not a dynamic executable" || \
		( echo "Error: $@ was not statically linked"; false ) )'

bin/tigera-felix.exe: $(REMOTE_DEPS) bin/calico-felix.exe
	cp $< $@

%.url: % utils/make-azure-blob.sh
	utils/make-azure-blob.sh $< $(notdir $(basename $<))-$(GIT_SHORT_COMMIT)$(suffix $<) \
	    felix-test-uploads felixtestuploads felixtestuploads > $@.tmp
	mv $@.tmp $@

windows-felix-url: bin/tigera-felix.exe.url
	@echo
	@echo calico-felix.exe download link:
	@cat $<
	@echo
	@echo Powershell download command:
	@echo "Invoke-WebRequest '`cat $<`' -O tigera-felix-$(GIT_SHORT_COMMIT).exe"

windows-zip-url:
ifndef VERSION
	$(MAKE) windows-zip-url VERSION=dev
else
	$(MAKE) $(WINDOWS_ARCHIVE).url VERSION=dev
	@echo
	@echo $(WINDOWS_ARCHIVE) download link:
	@cat $(WINDOWS_ARCHIVE).url
	@echo
	@echo Powershell download command:
	@echo "Invoke-WebRequest '`cat $(WINDOWS_ARCHIVE).url`' -O tigera-felix.zip"
endif

bin/calico-felix-race-$(ARCH): $(SRC_FILES) $(LOCAL_BUILD_DEP)
	@echo Building felix with race detector enabled for $(ARCH) on $(BUILDARCH)
	mkdir -p bin
	if [ "$(SEMAPHORE)" != "true" -o ! -e $@ ] ; then \
	  $(DOCKER_GO_BUILD_CGO) \
	     sh -c 'go build -v -race -i -o $@ -v $(BUILD_FLAGS) $(LDFLAGS) "$(PACKAGE_NAME)/cmd/calico-felix"'; \
	fi

# Generate the protobuf bindings for go. The proto/felixbackend.pb.go file is included in SRC_FILES
protobuf proto/felixbackend.pb.go: proto/felixbackend.proto
	docker run --rm --user $(LOCAL_USER_ID):$(LOCAL_GROUP_ID) \
		  -v $(CURDIR):/code -v $(CURDIR)/proto:/src:rw \
		      $(PROTOC_CONTAINER) \
		      --gogofaster_out=plugins=grpc:. \
		      felixbackend.proto
	# Make sure the generated code won't cause a static-checks failure.
	$(MAKE) fix

# We pre-build lots of different variants of the TC programs, defer to the script.
BPF_GPL_O_FILES:=$(addprefix bpf-gpl/,$(shell bpf-gpl/list-objs))

# There's a one-to-one mapping from UT C files to objects and the same for the apache programs..
BPF_GPL_UT_O_FILES:=$(BPF_GPL_UT_C_FILES:.c=.o) $(addprefix bpf-gpl/,$(shell bpf-gpl/list-ut-objs))
BPF_APACHE_C_FILES:=$(wildcard bpf-apache/*.c)
BPF_APACHE_O_FILES:=$(addprefix bpf-apache/bin/,$(notdir $(BPF_APACHE_C_FILES:.c=.o)))

ALL_BPF_PROGS=$(BPF_GPL_O_FILES) $(BPF_APACHE_O_FILES)

# Mark the BPF programs phony so we'll always defer to their own makefile.  This is OK as long as
# we're only depending on the BPF programs from other phony targets.  (Otherwise, we'd do
# unnecessary rebuilds of anything that depends on the BPF prgrams.)
.PHONY: build-bpf clean-bpf
build-bpf:
	$(DOCKER_GO_BUILD) sh -c "make -j -C bpf-apache all && \
	                          make -j -C bpf-gpl all ut-objs"

clean-bpf:
	$(DOCKER_GO_BUILD) sh -c "make -j -C bpf-apache clean && \
	                          make -j -C bpf-gpl clean"

bpf/asm/opcode_string.go: bpf/asm/asm.go
	$(DOCKER_GO_BUILD) go generate ./bpf/asm/

###############################################################################
# Building the image
###############################################################################
# Build the tigera/felix docker image, which contains only Felix.
.PHONY: $(BUILD_IMAGE) $(BUILD_IMAGE)-$(ARCH)

# by default, build the image for the target architecture
.PHONY: image-all
image-all: $(addprefix sub-image-,$(VALIDARCHES))
sub-image-%:
	$(MAKE) image ARCH=$*

image: $(BUILD_IMAGE)
$(BUILD_IMAGE): $(BUILD_IMAGE)-$(ARCH)
$(BUILD_IMAGE)-$(ARCH): bin/calico-felix-$(ARCH) \
                        bin/calico-bpf \
                        build-bpf \
                        docker-image/calico-felix-wrapper \
                        docker-image/felix.cfg \
                        docker-image/Dockerfile* \
                        register
	# Reconstruct the bin and bpf directories because we don't want to accidentally add
	# leftover files (say from a build on another branch) into the docker image.
	rm -rf docker-image/bin
	mkdir -p docker-image/bin
	cp bin/calico-felix-$(ARCH) docker-image/bin/
	cp bin/calico-bpf docker-image/bin/
	rm -rf docker-image/bpf
	mkdir -p docker-image/bpf/bin
	# Copy only the files we're explicitly expecting (in case we have left overs after switching branch).
	cp $(ALL_BPF_PROGS) docker-image/bpf/bin
	docker build --pull -t $(BUILD_IMAGE):latest-$(ARCH) --build-arg QEMU_IMAGE=$(CALICO_BUILD) --file ./docker-image/Dockerfile.$(ARCH) docker-image;
ifeq ($(ARCH),amd64)
	docker tag $(BUILD_IMAGE):latest-$(ARCH) $(BUILD_IMAGE):latest
endif

ifeq ($(FV_RACE_DETECTOR_ENABLED),true)
FV_BINARY=calico-felix-race-amd64
else
FV_BINARY=calico-felix-amd64
endif

image-test: image fv/Dockerfile.test.amd64 bin/pktgen bin/test-workload bin/test-connection bin/$(FV_BINARY) image-wgtool
	docker build -t $(BUILD_IMAGE)-test:latest-$(ARCH) --build-arg FV_BINARY=$(FV_BINARY) --file ./fv/Dockerfile.test.$(ARCH) bin;
ifeq ($(ARCH),amd64)
	docker tag $(BUILD_IMAGE)-test:latest-$(ARCH) $(BUILD_IMAGE)-test:latest
endif

image-wgtool: fv/Dockerfile.wgtool.amd64
	docker build -t $(BUILD_IMAGE)-wgtool:latest-$(ARCH) --file ./fv/Dockerfile.wgtool.$(ARCH) fv;
ifeq ($(ARCH),amd64)
	docker tag $(BUILD_IMAGE)-wgtool:latest-$(ARCH) $(BUILD_IMAGE)-wgtool:latest
endif

###############################################################################
# Image build/push
###############################################################################
# we want to be able to run the same recipe on multiple targets keyed on the image name
# to do that, we would use the entire image name, e.g. calico/node:abcdefg, as the stem, or '%', in the target
# however, make does **not** allow the usage of invalid filename characters - like / and : - in a stem, and thus errors out
# to get around that, we "escape" those characters by converting all : to --- and all / to ___ , so that we can use them
# in the target, we then unescape them back
escapefs = $(subst :,---,$(subst /,___,$(1)))
unescapefs = $(subst ---,:,$(subst ___,/,$(1)))

# these macros create a list of valid architectures for pushing manifests
space :=
space +=
comma := ,
prefix_linux = $(addprefix linux/,$(strip $1))
join_platforms = $(subst $(space),$(comma),$(call prefix_linux,$(strip $1)))

imagetag:
ifndef IMAGETAG
	$(error IMAGETAG is undefined - run using make <target> IMAGETAG=X.Y.Z)
endif

## push one arch
push: imagetag $(addprefix sub-single-push-,$(call escapefs,$(PUSH_IMAGES)))

sub-single-push-%:
	docker push $(call unescapefs,$*:$(IMAGETAG)-$(ARCH))

## push all arches
push-all: imagetag $(addprefix sub-push-,$(VALIDARCHES))
sub-push-%:
	$(MAKE) push ARCH=$* IMAGETAG=$(IMAGETAG)

## push multi-arch manifest where supported
push-manifests: imagetag  $(addprefix sub-manifest-,$(call escapefs,$(PUSH_MANIFEST_IMAGES)))
sub-manifest-%:
	# Docker login to hub.docker.com required before running this target as we are using
	# $(DOCKER_CONFIG) holds the docker login credentials path to credentials based on
	# manifest-tool's requirements here https://github.com/estesp/manifest-tool#sample-usage
	docker run -t --entrypoint /bin/sh -v $(DOCKER_CONFIG):/root/.docker/config.json $(CALICO_BUILD) -c "/usr/bin/manifest-tool push from-args --platforms $(call join_platforms,$(VALIDARCHES)) --template $(call unescapefs,$*:$(IMAGETAG))-ARCH --target $(call unescapefs,$*:$(IMAGETAG))"

 ## push default amd64 arch where multi-arch manifest is not supported
push-non-manifests: imagetag $(addprefix sub-non-manifest-,$(call escapefs,$(PUSH_NONMANIFEST_IMAGES)))
sub-non-manifest-%:
ifeq ($(ARCH),amd64)
	docker push $(call unescapefs,$*:$(IMAGETAG))
else
	$(NOECHO) $(NOOP)
endif

## tag images of one arch for all supported registries
tag-images: imagetag $(addprefix sub-single-tag-images-arch-,$(call escapefs,$(PUSH_IMAGES))) $(addprefix sub-single-tag-images-non-manifest-,$(call escapefs,$(PUSH_NONMANIFEST_IMAGES)))

sub-single-tag-images-arch-%:
	docker tag $(BUILD_IMAGE):latest-$(ARCH) $(call unescapefs,$*:$(IMAGETAG)-$(ARCH))

# because some still do not support multi-arch manifest
sub-single-tag-images-non-manifest-%:
ifeq ($(ARCH),amd64)
	docker tag $(BUILD_IMAGE):latest-$(ARCH) $(call unescapefs,$*:$(IMAGETAG))
else
	$(NOECHO) $(NOOP)
endif

## tag images of all archs
tag-images-all: imagetag $(addprefix sub-tag-images-,$(VALIDARCHES))
sub-tag-images-%:
	$(MAKE) tag-images ARCH=$* IMAGETAG=$(IMAGETAG)

## tag version number build images i.e.  tigera/felix:latest-amd64 -> tigera/felix:v1.1.1-amd64
tag-base-images-all: $(addprefix sub-base-tag-images-,$(VALIDARCHES))
sub-base-tag-images-%:
	docker tag $(BUILD_IMAGE):latest-$* $(call unescapefs,$(BUILD_IMAGE):$(VERSION)-$*)
	docker tag $(BUILD_IMAGE):latest-$* $(call unescapefs,quay.io/$(BUILD_IMAGE):$(VERSION)-$*)

###############################################################################
# Static checks
###############################################################################
# FIXME re-enable linting once we figure out why the linter barfs on this repo.
LINT_ARGS = --disable gosimple,unused,staticcheck,govet,errcheck,structcheck,varcheck,deadcode,ineffassign

LOCAL_CHECKS = check-typha-pins

LIBCALICO_FELIX?=$(shell $(DOCKER_GO_BUILD) sh -c '$(GIT_CONFIG_SSH) go mod download; go list -m -f "{{.Replace.Version}}" github.com/projectcalico/libcalico-go')
TYPHA_GOMOD_DIR?=$(shell $(DOCKER_GO_BUILD) sh -c '$(GIT_CONFIG_SSH) go mod download; go list -m -f "{{.Dir}}" github.com/projectcalico/typha')
ifneq ($(TYPHA_GOMOD_DIR),)
	LIBCALICO_TYPHA?=$(shell $(DOCKER_RUN) $(CALICO_BUILD) sh -c '$(GIT_CONFIG_SSH) go mod download; (cd $(TYPHA_GOMOD_DIR); go list -m -f "{{.Replace.Version}}" github.com/projectcalico/libcalico-go)')
endif

.PHONY: check-typha-pins
check-typha-pins:
	@echo "Checking Typha's libcalico-go pin matches ours (so that any datamodel"
	@echo "changes are reflected in the Typha-Felix API)."
	@echo
	@echo "Felix's libcalico-go pin: $(LIBCALICO_FELIX)"
	@echo "Typha's libcalico-go pin: $(LIBCALICO_TYPHA)"
	if [ "$(LIBCALICO_FELIX)" != "$(LIBCALICO_TYPHA)" ]; then \
	     echo "Typha and Felix libcalico-go pins differ."; \
	     false; \
	fi

# Always install the git hooks to prevent publishing closed source code to a non-private repo.
hooks_installed:=$(shell ./install-git-hooks)

###############################################################################
# Unit Tests
###############################################################################

UT_PACKAGES_TO_SKIP?=fv,k8sfv,bpf/ut

.PHONY: ut
ut combined.coverprofile: $(SRC_FILES) build-bpf
	@echo Running Go UTs.
	$(DOCKER_GO_BUILD) ./utils/run-coverage -skipPackage $(UT_PACKAGES_TO_SKIP) $(GINKGO_ARGS)

###############################################################################
# FV Tests
###############################################################################
fv/fv.test: $(SRC_FILES)
	# We pre-build the FV test binaries so that we can run them
	# outside a container and allow them to interact with docker.
	$(DOCKER_GO_BUILD) sh -c '$(GIT_CONFIG_SSH) go test $(BUILD_FLAGS) ./$(shell dirname $@) -c --tags fvtests -o $@'

REMOTE_DEPS=fv/infrastructure/crds

fv/infrastructure/crds: go.mod go.sum $(LOCAL_BUILD_DEP)
	$(DOCKER_GO_BUILD) sh -c '$(GIT_CONFIG_SSH) \
	go list all; \
	cp -r `go list -m -f "{{.Dir}}" github.com/projectcalico/libcalico-go`/config/crd fv/infrastructure/crds; \
	chmod +w fv/infrastructure/crds/'

.PHONY: fv
# runs all of the fv tests
# to run it in parallel, decide how many parallel engines you will run, and in each one call:
#	 $(MAKE) fv FV_BATCHES_TO_RUN="<num>" FV_NUM_BATCHES=<num>
# where
#	 FV_NUM_BATCHES = total parallel batches
#	 FV_BATCHES_TO_RUN = which number this is
# e.g. to run it in 10 parallel runs:
#	 $(MAKE) fv FV_BATCHES_TO_RUN="1" FV_NUM_BATCHES=10     # the first 1/10
#	 $(MAKE) fv FV_BATCHES_TO_RUN="2" FV_NUM_BATCHES=10     # the second 1/10
#	 $(MAKE) fv FV_BATCHES_TO_RUN="3" FV_NUM_BATCHES=10     # the third 1/10
#	 ...
#	 $(MAKE) fv FV_BATCHES_TO_RUN="10" FV_NUM_BATCHES=10    # the tenth 1/10
#	 etc.
#
# To only run specific fv tests, set GINGKO_FOCUS to the desired Describe{}, Context{}
# or It{} description string. For example, to only run dns_test.go, type:
# 	GINKGO_FOCUS="DNS Policy" make fv
#
fv fv/latency.log fv/data-races.log: $(REMOTE_DEPS) image-test bin/iptables-locker bin/test-workload bin/test-connection bin/calico-bpf fv/fv.test
	rm -f fv/data-races.log fv/latency.log
	docker build -t tigera-test/scapy fv/scapy
	cd fv && \
	  FV_FELIXIMAGE=$(FV_FELIXIMAGE) \
	  FV_ETCDIMAGE=$(FV_ETCDIMAGE) \
	  FV_TYPHAIMAGE=$(FV_TYPHAIMAGE) \
	  FV_K8SIMAGE=$(FV_K8SIMAGE) \
	  FV_NUM_BATCHES=$(FV_NUM_BATCHES) \
	  FV_BATCHES_TO_RUN="$(FV_BATCHES_TO_RUN)" \
	  PRIVATE_KEY=`pwd`/private.key \
	  GINKGO_ARGS='$(GINKGO_ARGS)' \
	  GINKGO_FOCUS="$(GINKGO_FOCUS)" \
	  FELIX_FV_ENABLE_BPF="$(FELIX_FV_ENABLE_BPF)" \
	  FV_RACE_DETECTOR_ENABLED=$(FV_RACE_DETECTOR_ENABLED) \
	  FELIX_FV_WIREGUARD_AVAILABLE=`./wireguard-available >/dev/null && echo true || echo false` \
	  ./run-batches
	@if [ -e fv/latency.log ]; then \
	   echo; \
	   echo "Latency results:"; \
	   echo; \
	   cat fv/latency.log; \
	fi

fv-bpf:
	$(MAKE) fv FELIX_FV_ENABLE_BPF=true

check-wireguard:
	fv/wireguard-available || ( echo "WireGuard not available."; exit 1 )

###############################################################################
# K8SFV Tests
###############################################################################
# Targets for Felix testing with the k8s backend and a k8s API server,
# with k8s model resources being injected by a separate test client.
GET_CONTAINER_IP := docker inspect --format='{{range .NetworkSettings.Networks}}{{.IPAddress}}{{end}}'
GRAFANA_VERSION=4.1.2
PROMETHEUS_DATA_DIR := $$HOME/prometheus-data
K8SFV_PROMETHEUS_DATA_DIR := $(PROMETHEUS_DATA_DIR)/k8sfv
$(K8SFV_PROMETHEUS_DATA_DIR):
	mkdir -p $@

# Directories that aren't part of the main Felix program,
# e.g. standalone test programs.
K8SFV_DIR:=k8sfv
NON_FELIX_DIRS:=$(K8SFV_DIR)
# Files for the Felix+k8s backend test program.
K8SFV_GO_FILES:=$(shell find ./$(K8SFV_DIR) -name prometheus -prune -o -type f -name '*.go' -print)

.PHONY: k8sfv-test k8sfv-test-existing-felix
# Run k8sfv test with Felix built from current code.
# control whether or not we use typha with USE_TYPHA=true or USE_TYPHA=false
# e.g.
#       $(MAKE) k8sfv-test JUST_A_MINUTE=true USE_TYPHA=true
#       $(MAKE) k8sfv-test JUST_A_MINUTE=true USE_TYPHA=false
k8sfv-test: image-test k8sfv-test-existing-felix
# Run k8sfv test with whatever is the existing 'tigera/felix:latest'
# container image.  To use some existing Felix version other than
# 'latest', do 'FELIX_VERSION=<...> make k8sfv-test-existing-felix'.
k8sfv-test-existing-felix: $(REMOTE_DEPS) bin/k8sfv.test
	FV_ETCDIMAGE=$(FV_ETCDIMAGE) \
	FV_TYPHAIMAGE=$(FV_TYPHAIMAGE) \
	FV_FELIXIMAGE=$(FV_FELIXIMAGE) \
	FV_K8SIMAGE=$(FV_K8SIMAGE) \
	PRIVATE_KEY=`pwd`/fv/private.key \
	k8sfv/run-test

bin/k8sfv.test: $(K8SFV_GO_FILES)
	@echo Building $@...
	$(DOCKER_GO_BUILD) sh -c '$(GIT_CONFIG_SSH) \
		go test -c $(BUILD_FLAGS) -o $@ ./k8sfv'

.PHONY: run-prometheus run-grafana stop-prometheus stop-grafana
run-prometheus: stop-prometheus $(K8SFV_PROMETHEUS_DATA_DIR)
	FELIX_IP=`$(GET_CONTAINER_IP) k8sfv-felix` && \
	sed "s/__FELIX_IP__/$${FELIX_IP}/" < $(K8SFV_DIR)/prometheus/prometheus.yml.in > $(K8SFV_DIR)/prometheus/prometheus.yml
	docker run --detach --name k8sfv-prometheus \
	-v $(CURDIR)/$(K8SFV_DIR)/prometheus/prometheus.yml:/etc/prometheus.yml \
	-v $(K8SFV_PROMETHEUS_DATA_DIR):/prometheus \
	prom/prometheus \
	-config.file=/etc/prometheus.yml \
	-storage.local.path=/prometheus

stop-prometheus:
	@-docker rm -f k8sfv-prometheus
	sleep 2

run-grafana: stop-grafana run-prometheus
	docker run --detach --name k8sfv-grafana -p 3000:3000 \
	-v $(CURDIR)/$(K8SFV_DIR)/grafana:/etc/grafana \
	-v $(CURDIR)/$(K8SFV_DIR)/grafana-dashboards:/etc/grafana-dashboards \
	grafana/grafana:$(GRAFANA_VERSION) --config /etc/grafana/grafana.ini
	# Wait for it to get going.
	sleep 5
	# Configure prometheus data source.
	PROMETHEUS_IP=`$(GET_CONTAINER_IP) k8sfv-prometheus` && \
	sed "s/__PROMETHEUS_IP__/$${PROMETHEUS_IP}/" < $(K8SFV_DIR)/grafana-datasources/my-prom.json.in | \
	curl 'http://admin:admin@127.0.0.1:3000/api/datasources' -X POST \
	    -H 'Content-Type: application/json;charset=UTF-8' --data-binary @-

stop-grafana:
	@-docker rm -f k8sfv-grafana
	sleep 2

bin/calico-bpf: $(SRC_FILES) $(LOCAL_BUILD_DEP)
	@echo Building calico-bpf...
	$(DOCKER_GO_BUILD_CGO) sh -c '$(GIT_CONFIG_SSH) \
	    go build -v -i -o $@ -v $(BUILD_FLAGS) $(LDFLAGS) "$(PACKAGE_NAME)/cmd/calico-bpf"'

bin/pktgen: $(SRC_FILES) $(LOCAL_BUILD_DEP)
	@echo Building pktgen...
	mkdir -p bin
	$(DOCKER_GO_BUILD) \
	    sh -c 'go build -v -i -o $@ -v $(BUILD_FLAGS) $(LDFLAGS) "$(PACKAGE_NAME)/fv/pktgen"'

bin/iptables-locker: $(LOCAL_BUILD_DEP) go.mod $(shell find iptables -type f -name '*.go' -print)
	@echo Building iptables-locker...
	$(DOCKER_GO_BUILD) sh -c '$(GIT_CONFIG_SSH) \
	    go build -v -i -o $@ -v $(BUILD_FLAGS) $(LDFLAGS) "$(PACKAGE_NAME)/fv/iptables-locker"'

bin/test-workload: $(LOCAL_BUILD_DEP) go.mod fv/cgroup/cgroup.go fv/utils/utils.go fv/connectivity/*.go fv/test-workload/*.go
	@echo Building test-workload...
	$(DOCKER_GO_BUILD) sh -c '$(GIT_CONFIG_SSH) \
	    go build -v -i -o $@ -v $(BUILD_FLAGS) $(LDFLAGS) "$(PACKAGE_NAME)/fv/test-workload"'

bin/test-connection: $(LOCAL_BUILD_DEP) go.mod fv/cgroup/cgroup.go fv/utils/utils.go fv/connectivity/*.go fv/test-connection/*.go
	@echo Building test-connection...
	mkdir -p bin
	$(DOCKER_GO_BUILD) sh -c '$(GIT_CONFIG_SSH) \
	    go build -v -i -o $@ -v $(BUILD_FLAGS) $(LDFLAGS) "$(PACKAGE_NAME)/fv/test-connection"'

st:
	@echo "No STs available"

###############################################################################
# CI/CD
###############################################################################
.PHONY: ci cd

ci: mod-download image-all ut
ifeq (,$(filter fv, $(EXCEPT)))
	@$(MAKE) fv
endif
ifeq (,$(filter k8sfv-test, $(EXCEPT)))
	@$(MAKE) k8sfv-test JUST_A_MINUTE=true USE_TYPHA=true
	@$(MAKE) k8sfv-test JUST_A_MINUTE=true USE_TYPHA=false
endif

## Deploy images to registry
cd:
ifndef CONFIRM
	$(error CONFIRM is undefined - run using make <target> CONFIRM=true)
endif
ifndef BRANCH_NAME
	$(error BRANCH_NAME is undefined - run using make <target> BRANCH_NAME=var or set an environment variable)
endif
	$(MAKE) tag-images-all push-all push-manifests push-non-manifests IMAGETAG=$(BRANCH_NAME) EXCLUDEARCH="$(EXCLUDEARCH)"
	$(MAKE) tag-images-all push-all push-manifests push-non-manifests IMAGETAG=$(shell git describe --tags --dirty --always --long) EXCLUDEARCH="$(EXCLUDEARCH)"

## Vendor is now a no-op, but kept in place for backwards compatibility in our semaphore jobs.
.PHONY: vendor
vendor:
	@echo "vendoring not required for gomod"

###############################################################################
# Release
###############################################################################
PREVIOUS_RELEASE=$(shell git describe --tags --abbrev=0)
GIT_VERSION?=$(shell git describe --tags --dirty)

## Tags and builds a release from start to finish.
release: release-prereqs
	$(MAKE) VERSION=$(VERSION) release-tag
	$(MAKE) VERSION=$(VERSION) release-build
	$(MAKE) VERSION=$(VERSION) release-windows-archive
	$(MAKE) VERSION=$(VERSION) tag-base-images-all
	$(MAKE) VERSION=$(VERSION) release-verify

	@echo ""
	@echo "Release build complete. Next, push the produced images."
	@echo ""
	@echo "  make VERSION=$(VERSION) release-publish"
	@echo ""
	@echo "Then, archive the Windows ZIP file, created at $(WINDOWS_ARCHIVE)."

## Produces a git tag for the release.
release-tag: release-prereqs release-notes
	git tag $(VERSION) -F release-notes-$(VERSION)
	@echo ""
	@echo "Now you can build the release:"
	@echo ""
	@echo "  make VERSION=$(VERSION) release-build"
	@echo ""

## Produces a clean build of release artifacts at the specified version.
release-build: release-prereqs clean
# Check that the correct code is checked out.
ifneq ($(VERSION), $(GIT_VERSION))
	$(error Attempt to build $(VERSION) from $(GIT_VERSION))
endif

	$(MAKE) image-all
	$(MAKE) tag-images-all IMAGETAG=$(VERSION)
	# Generate the `latest` images.
	$(MAKE) tag-images-all IMAGETAG=latest

## Produces the Windows ZIP archive for the release.
release-windows-archive $(WINDOWS_ARCHIVE): release-prereqs $(WINDOWS_ARCHIVE_FILES)
	-rm -f "$(WINDOWS_ARCHIVE)"
	mkdir -p dist
	zip --junk-paths "$(WINDOWS_ARCHIVE)" $(WINDOWS_ARCHIVE_FILES)

## Verifies the release artifacts produces by `make release-build` are correct.
release-verify: release-prereqs
	# Check the reported version is correct for each release artifact.
	for img in $(BUILD_IMAGE):$(VERSION)-$(ARCH) quay.io/$(BUILD_IMAGE):$(VERSION)-$(ARCH); do \
	  if docker run $$img calico-felix --version | grep -q '$(VERSION)$$'; \
	  then \
	    echo "Check successful. ($$img)"; \
	  else \
	    echo "Incorrect version in docker image $$img!"; \
	    result=false; \
	  fi \
	done; \

## Generates release notes based on commits in this version.
release-notes: release-prereqs
	mkdir -p dist
	echo "# Changelog" > release-notes-$(VERSION)
	sh -c "git cherry -v $(PREVIOUS_RELEASE) | cut '-d ' -f 2- | sed 's/^/- /' >> release-notes-$(VERSION)"

## Pushes a github release and release artifacts produced by `make release-build`.
release-publish: release-prereqs
	# Push the git tag.
	git push origin $(VERSION)

	# Push images.
	# Disabling for now since no-one is consuming the images.
	# $(MAKE) push-all IMAGETAG=$(VERSION)

	# Push binaries to GitHub release.
	# Requires ghr: https://github.com/tcnksm/ghr
	# Requires GITHUB_TOKEN environment variable set.
	ghr -u tigera -r felix-private \
		-b "Release notes can be found at https://docs.projectcalico.org" \
		-n $(VERSION) \
		$(VERSION) ./bin/

	@echo "Confirm that the release was published at the following URL."
	@echo ""
	@echo "  https://$(PACKAGE_NAME)/releases/tag/$(VERSION)"
	@echo ""
	@echo "Build and publish the debs and rpms for this release."
	@echo ""
	@echo "If this is the latest stable release, then run the following to push 'latest' images."
	@echo ""
	@echo "  make VERSION=$(VERSION) release-publish-latest"
	@echo ""

# WARNING: Only run this target if this release is the latest stable release. Do NOT
# run this target for alpha / beta / release candidate builds, or patches to earlier Calico versions.
## Pushes `latest` release images. WARNING: Only run this for latest stable releases.
release-publish-latest: release-prereqs
	# Check latest versions match.
	for img in $(BUILD_IMAGE):latest-$(ARCH) quay.io/$(BUILD_IMAGE):latest-$(ARCH); do \
	  if docker run $$img calico-felix --version | grep -q '$(VERSION)$$'; \
	  then \
	    echo "Check successful. ($$img)"; \
	  else \
	    echo "Incorrect version in docker image $$img!"; \
	    result=false; \
	  fi \
	done; \

	# Disabling for now since no-one is consuming the images.
	# $(MAKE) push-all IMAGETAG=latest

## release-prereqs checks that the environment is configured properly to create a release.
release-prereqs:
ifndef VERSION
	$(error VERSION is undefined - run using make release VERSION=vX.Y.Z)
endif
ifdef LOCAL_BUILD
	$(error LOCAL_BUILD must not be set for a release)
endif
ifndef GITHUB_TOKEN
	$(error GITHUB_TOKEN must be set for a release)
endif
ifeq (, $(shell which ghr))
	$(error Unable to find `ghr` in PATH, run this: go get -u github.com/tcnksm/ghr)
endif

###############################################################################
# Developer helper scripts (not used by build or test)
###############################################################################
.PHONY: ut-no-cover
ut-no-cover: $(SRC_FILES)
	@echo Running Go UTs without coverage.
	$(DOCKER_GO_BUILD) ginkgo -r -skipPackage $(UT_PACKAGES_TO_SKIP) $(GINKGO_ARGS)

.PHONY: ut-watch
ut-watch: $(SRC_FILES)
	@echo Watching go UTs for changes...
	$(DOCKER_GO_BUILD) ginkgo watch -r -skipPackage $(UT_PACKAGES_TO_SKIP) $(GINKGO_ARGS)

.PHONY: bin/bpf.test
bin/bpf.test: $(GENERATED_FILES) $(shell find bpf/ -name '*.go')
	$(DOCKER_GO_BUILD_CGO) go test $(BUILD_FLAGS) ./bpf/ -c -o $@

.PHONY: bin/bpf_ut.test
bin/bpf_ut.test: $(GENERATED_FILES) $(shell find bpf/ -name '*.go')
	$(DOCKER_GO_BUILD_CGO) go test $(BUILD_FLAGS) ./bpf/ut -c -o $@

# Build debug version of bpf.test for use with the delve debugger.
.PHONY: bin/bpf_debug.test
bin/bpf_debug.test: $(GENERATED_FILES) $(shell find bpf/ -name '*.go')
	$(DOCKER_GO_BUILD_CGO) go test $(BUILD_FLAGS) ./bpf/ut -c -gcflags="-N -l" -o $@

.PHONY: ut-bpf
ut-bpf: bin/bpf_ut.test bin/bpf.test build-bpf
	$(DOCKER_RUN) \
		--privileged \
		-e RUN_AS_ROOT=true \
		$(CALICO_BUILD) sh -c ' \
		mount bpffs /sys/fs/bpf -t bpf && \
		cd /go/src/$(PACKAGE_NAME)/bpf/ && \
		BPF_FORCE_REAL_LIB=true ../bin/bpf.test -test.v -test.run "$(FOCUS)"'
	$(DOCKER_RUN) \
		--privileged \
		-e RUN_AS_ROOT=true \
		-v `pwd`:/code \
		-v `pwd`/bpf-gpl/bin:/usr/lib/calico/bpf \
		$(CALICO_BUILD) sh -c ' \
		mount bpffs /sys/fs/bpf -t bpf && \
		cd /go/src/$(PACKAGE_NAME)/bpf/ut && \
		../../bin/bpf_ut.test -test.v -test.run "$(FOCUS)"'

## Launch a browser with Go coverage stats for the whole project.
.PHONY: cover-browser
cover-browser: combined.coverprofile
	go tool cover -html="combined.coverprofile"

.PHONY: cover-report
cover-report: combined.coverprofile
	# Print the coverage.  We use sed to remove the verbose prefix and trim down
	# the whitespace.
	@echo
	@echo ======== All coverage =========
	@echo
	@$(DOCKER_GO_BUILD) sh -c 'go tool cover -func combined.coverprofile | \
				   sed 's=$(PACKAGE_NAME)/==' | \
				   column -t'
	@echo
	@echo ======== Missing coverage only =========
	@echo
	@$(DOCKER_GO_BUILD) sh -c "go tool cover -func combined.coverprofile | \
				   sed 's=$(PACKAGE_NAME)/==' | \
				   column -t | \
				   grep -v '100\.0%'"

bin/calico-felix.transfer-url: bin/calico-felix
	$(DOCKER_GO_BUILD) sh -c 'curl --upload-file bin/calico-felix https://transfer.sh/calico-felix > $@'

.PHONY: patch-script
patch-script: bin/calico-felix.transfer-url
	$(DOCKER_GO_BUILD) bash -c 'utils/make-patch-script.sh $$(cat bin/calico-felix.transfer-url)'

# Generate diagrams showing Felix internals:
# - docs/calc.pdf: Felix's internal calculation graph.
# - docs/flowlogs.pdf: Structures involved in flow log processing.
# - docs/dnslogs.pdf: Structures involved in DNS log processing.
docs/%.pdf: docs/%.dot
	cd docs/ && dot -Tpdf $*.dot -o $*.pdf

## Install or update the tools used by the build
.PHONY: update-tools
update-tools:
	go get -u github.com/onsi/ginkgo/ginkgo<|MERGE_RESOLUTION|>--- conflicted
+++ resolved
@@ -147,12 +147,9 @@
 	       go/docs/calc.pdf \
 	       release-notes-* \
 	       fv/infrastructure/crds/ \
-<<<<<<< HEAD
 	       docs/*.pdf \
-	       .go-pkg-cache
-=======
+	       .go-pkg-cache \
 	       vendor
->>>>>>> 3d9637b6
 	find . -name "junit.xml" -type f -delete
 	find . -name "*.coverprofile" -type f -delete
 	find . -name "coverage.xml" -type f -delete
