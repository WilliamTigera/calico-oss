--- conflicted
+++ resolved
@@ -103,14 +103,11 @@
 # location of docker credentials to push manifests
 DOCKER_CONFIG ?= $(HOME)/.docker/config.json
 
-<<<<<<< HEAD
-=======
 # Allow the ssh auth sock to be mapped into the build container.
 ifdef SSH_AUTH_SOCK
 	EXTRA_DOCKER_ARGS += -v $(SSH_AUTH_SOCK):/ssh-agent --env SSH_AUTH_SOCK=/ssh-agent
 endif
 
->>>>>>> 32a8493b
 # Volume-mount gopath into the build container to cache go module's packages. If the environment is using multiple
 # comma-separated directories for gopath, use the first one, as that is the default one used by go modules.
 ifneq ($(GOPATH),)
@@ -123,8 +120,6 @@
 endif
 
 EXTRA_DOCKER_ARGS	+= -v $(GOMOD_CACHE):/go/pkg/mod:rw
-BUILD_FLAGS			+= -mod=vendor
-GINKGO_ARGS			+= -mod=vendor
 
 EXTRA_DOCKER_ARGS	+= -e GO111MODULE=on -e GOPRIVATE=github.com/tigera/*
 GIT_CONFIG_SSH		?= git config --global url."ssh://git@github.com/".insteadOf "https://github.com/"
@@ -176,15 +171,6 @@
 		--user $(LOCAL_USER_ID):$(MY_GID) \
 		-v $(CURDIR):/code
 
-<<<<<<< HEAD
-ENVOY_API=vendor/github.com/envoyproxy/data-plane-api
-EXT_AUTH=$(ENVOY_API)/envoy/service/auth/v2/
-EXT_AUTH_V2_ALPHA=$(ENVOY_API)/envoy/service/auth/v2alpha/
-ADDRESS=$(ENVOY_API)/envoy/api/v2/core/address
-V2_BASE=$(ENVOY_API)/envoy/api/v2/core/base
-HTTP_STATUS=$(ENVOY_API)/envoy/type/http_status
-PERCENT=$(ENVOY_API)/envoy/type/percent
-
 # Always install the git hooks to prevent publishing closed source code to a non-private repo.
 hooks_installed:=$(shell ./install-git-hooks)
 
@@ -192,8 +178,6 @@
 pre-commit:
 	$(DOCKER_RUN) $(CALICO_BUILD) git-hooks/pre-commit-in-container
 
-=======
->>>>>>> 32a8493b
 .PHONY: clean
 ## Clean enough that a new release build will be clean
 clean:
@@ -219,39 +203,13 @@
 ## Build the binary for the current architecture and platform
 build: bin/dikastes-$(ARCH) bin/healthz-$(ARCH)
 
-<<<<<<< HEAD
-## Create the vendor directory
-vendor: go.mod go.sum
-	$(DOCKER_RUN) $(CALICO_BUILD) sh -c '$(GIT_CONFIG_SSH); \
-		go mod download; \
-		go mod vendor; \
-		# We need to checkout go.mod and go.sum since the vendor command \
-		# can sometimes modify these files, causing a dirty tree. \
-		git checkout go.mod go.sum; \
-		mkdir -p vendor/github.com/envoyproxy; \
-		mkdir -p vendor/github.com/gogo; \
-		mkdir -p vendor/github.com/lyft; \
-		mkdir -p vendor/github.com/golang; \
-		cp -fr `go list -m -f "{{.Dir}}" github.com/gogo/protobuf`/* vendor/github.com/gogo/protobuf; \
-		cp -fr `go list -m -f "{{.Dir}}" github.com/envoyproxy/data-plane-api` vendor/github.com/envoyproxy/data-plane-api; \
-		cp -fr `go list -m -f "{{.Dir}}" github.com/lyft/protoc-gen-validate` vendor/github.com/lyft/protoc-gen-validate; \
-		cp -fr `go list -m -f "{{.Dir}}" github.com/golang/protobuf`/* vendor/github.com/golang/protobuf'
-		chmod -R +w vendor/github.com
-
-=======
->>>>>>> 32a8493b
 bin/dikastes-amd64: ARCH=amd64
 bin/dikastes-arm64: ARCH=arm64
 bin/dikastes-ppc64le: ARCH=ppc64le
 bin/dikastes-s390x: ARCH=s390x
-<<<<<<< HEAD
-bin/dikastes-%: local_build vendor proto $(SRC_FILES)
-	$(DOCKER_RUN_RO) -ti \
-=======
 bin/dikastes-%: local_build proto $(SRC_FILES)
 	mkdir -p bin
 	$(DOCKER_RUN_RO) \
->>>>>>> 32a8493b
 	  -v $(CURDIR)/bin:/go/src/$(PACKAGE_NAME)/bin \
 	  $(CALICO_BUILD) sh -c '$(GIT_CONFIG_SSH); go build $(BUILD_FLAGS) -ldflags "-X main.VERSION=$(GIT_VERSION) -s -w" -v -o bin/dikastes-$(ARCH) ./cmd/dikastes'
 
@@ -259,15 +217,10 @@
 bin/healthz-arm64: ARCH=arm64
 bin/healthz-ppc64le: ARCH=ppc64le
 bin/healthz-s390x: ARCH=s390x
-<<<<<<< HEAD
-bin/healthz-%: local_build vendor proto $(SRC_FILES)
-	$(DOCKER_RUN_RO) -ti \
-=======
 bin/healthz-%: local_build proto $(SRC_FILES)
 	mkdir -p bin || true
 	-mkdir -p .go-pkg-cache $(GOMOD_CACHE) || true
 	$(DOCKER_RUN_RO) \
->>>>>>> 32a8493b
 	  -v $(CURDIR)/bin:/go/src/$(PACKAGE_NAME)/bin \
 	  $(CALICO_BUILD) sh -c '$(GIT_CONFIG_SSH); go build $(BUILD_FLAGS) -ldflags "-X main.VERSION=$(GIT_VERSION) -s -w" -v -o bin/healthz-$(ARCH) ./cmd/healthz'
 
@@ -424,11 +377,7 @@
 # See .golangci.yml for golangci-lint config
 LINT_ARGS +=
 static-checks: build
-<<<<<<< HEAD
-	$(DOCKER_RUN) $(CALICO_BUILD) sh -c '$(GIT_CONFIG_SSH); GO111MODULE=off golangci-lint run $(LINT_ARGS)'
-=======
 	$(DOCKER_RUN) $(CALICO_BUILD) golangci-lint run $(LINT_ARGS)
->>>>>>> 32a8493b
 
 .PHONY: fix
 fix:
