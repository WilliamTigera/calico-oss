# This Makefile builds Felix and packages it in various forms:
#
#                                                                      Go install
#                                                                         Glide
#                                                                           |
#                                                                           |
#                                                                           |
#                                                    +-------+              v
#                                                    | Felix |   +---------------------+
#                                                    |  Go   |   | calico/go-build     |
#                                                    |  code |   +---------------------+
#                                                    +-------+         /
#                                                           \         /
#                                                            \       /
#                                                             \     /
#                                                             go build
#                                                                 \
#                                                                  \
#                                                                   \
# +----------------------+                                           :
# | calico-build/centos7 |                                           v
# | calico-build/xenial  |                                 +------------------+
# | calico-build/trusty  |                                 | bin/calico-felix |
# +----------------------+                                 +------------------+
#                     \                                          /   /
#                      \             .--------------------------'   /
#                       \           /                              /
#                        \         /                      .-------'
#                         \       /                      /
#                     rpm/build-rpms                    /
#                   debian/build-debs                  /
#                           |                         /
#                           |                   docker build
#                           v                         |
#            +----------------------------+           |
#            |  RPM packages for Centos7  |           |
#            |  RPM packages for Centos6  |           v
#            | Debian packages for Xenial |    +--------------+
#            | Debian packages for Trusty |    | tigera/felix |
#            +----------------------------+    +--------------+
#
#
#
###############################################################################
# The build architecture is select by setting the ARCH variable.
# For example: When building on ppc64le you could use ARCH=ppc64le make <....>.
# When ARCH is undefined it defaults to amd64.
ARCH?=amd64
ifeq ($(ARCH),amd64)
	ARCHTAG?=
	GO_BUILD_VER?=v0.9
<<<<<<< HEAD
	FV_TYPHAIMAGE?=gcr.io/unique-caldron-775/cnx/tigera/typha:master
=======
	PROTOC_VER?=v0.1
	FV_TYPHAIMAGE?=calico/typha:v0.6.0-beta1-16-g512a0f2
>>>>>>> 2ece19dd
endif

ifeq ($(ARCH),ppc64le)
	ARCHTAG:=-ppc64le
	GO_BUILD_VER?=latest
	PROTOC_VER?=latest
	FV_TYPHAIMAGE?=calico/typha-ppc64le:latest
endif

GO_BUILD_CONTAINER?=calico/go-build$(ARCHTAG):$(GO_BUILD_VER)
PROTOC_CONTAINER?=calico/protoc$(ARCHTAG):$(PROTOC_VER)

# Name used to tag the Felix container image when building.
FELIX_IMAGE_NAME?=calico/felix$(ARCHTAG):latest

# Name of the images to run FV tests against.
FV_FELIXIMAGE?=$(FELIX_IMAGE_NAME)
FV_ETCDIMAGE?=quay.io/coreos/etcd:v3.2.5$(ARCHTAG)
FV_K8SIMAGE?=gcr.io/google_containers/hyperkube$(ARCHTAG):v1.7.5
FV_GINKGO_NODES?=4

help:
	@echo "Felix Makefile"
	@echo
	@echo "Dependencies: docker 1.12+; go 1.7+"
	@echo
	@echo "Note: initial builds can be slow because they generate docker-based"
	@echo "build environments."
	@echo
	@echo "Initial set-up:"
	@echo
	@echo "  make update-tools  Update/install the go build dependencies."
	@echo
	@echo "Builds:"
	@echo
	@echo "  make all           Build all the binary packages."
	@echo "  make deb           Build debs in ./dist."
	@echo "  make rpm           Build rpms in ./dist."
	@echo "  make tigera/felix  Build tigera/felix docker image."
	@echo
	@echo "Tests:"
	@echo
	@echo "  make ut                Run UTs."
	@echo "  make go-cover-browser  Display go code coverage in browser."
	@echo
	@echo "Maintenance:"
	@echo
	@echo "  make update-vendor  Update the vendor directory with new "
	@echo "                      versions of upstream packages.  Record results"
	@echo "                      in glide.lock."
	@echo "  make go-fmt        Format our go code."
	@echo "  make clean         Remove binary files."

TOPDIR:=$(shell pwd)

# Disable make's implicit rules, which are not useful for golang, and slow down the build
# considerably.
.SUFFIXES:

all: deb rpm tigera/felix
test: ut fv

# Figure out version information.  To support builds from release tarballs, we default to
# <unknown> if this isn't a git checkout.
GIT_COMMIT:=$(shell git rev-parse HEAD || echo '<unknown>')
BUILD_ID:=$(shell git rev-parse HEAD || uuidgen | sed 's/-//g')
GIT_DESCRIPTION:=$(shell git describe --tags || echo '<unknown>')

# Calculate a timestamp for any build artefacts.
DATE:=$(shell date -u +'%FT%T%z')

# List of Go files that are generated by the build process.  Builds should
# depend on these, clean removes them.
GENERATED_GO_FILES:=proto/felixbackend.pb.go

# Directories that aren't part of the main Felix program,
# e.g. standalone test programs.
K8SFV_DIR:=k8sfv
NON_FELIX_DIRS:=$(K8SFV_DIR)

# All Felix go files.
FELIX_GO_FILES:=$(shell find . $(foreach dir,$(NON_FELIX_DIRS),-path ./$(dir) -prune -o) -type f -name '*.go' -print) $(GENERATED_GO_FILES)

# Files for the Felix+k8s backend test program.
K8SFV_GO_FILES:=$(shell find ./$(K8SFV_DIR) -name prometheus -prune -o -type f -name '*.go' -print)

# Figure out the users UID/GID.  These are needed to run docker containers
# as the current user and ensure that files built inside containers are
# owned by the current user.
MY_UID:=$(shell id -u)
MY_GID:=$(shell id -g)

# Build a docker image used for building debs for trusty.
.PHONY: calico-build/trusty
calico-build/trusty:
	cd docker-build-images && docker build -f ubuntu-trusty-build.Dockerfile$(ARCHTAG) -t calico-build/trusty .

# Build a docker image used for building debs for xenial.
.PHONY: calico-build/xenial
calico-build/xenial:
	cd docker-build-images && docker build -f ubuntu-xenial-build.Dockerfile$(ARCHTAG) -t calico-build/xenial .

# Construct a docker image for building Centos 7 RPMs.
.PHONY: calico-build/centos7
calico-build/centos7:
	cd docker-build-images && \
	  docker build \
	  --build-arg=UID=$(MY_UID) \
	  --build-arg=GID=$(MY_GID) \
	  -f centos7-build.Dockerfile$(ARCHTAG) \
	  -t calico-build/centos7 .

ifeq ("$(ARCH)","ppc64le")
	# Some commands that would typically be run at container build time must be run in a privileged container.
	@-docker rm -f centos7Tmp
	docker run --privileged --name=centos7Tmp calico-build/centos7 \
		/bin/bash -c "/setup-user; /install-centos-build-deps"
	docker commit centos7Tmp calico-build/centos7:latest
endif

# Construct a docker image for building Centos 6 RPMs.
.PHONY: calico-build/centos6
calico-build/centos6:
	cd docker-build-images && \
	  docker build \
	  --build-arg=UID=$(MY_UID) \
	  --build-arg=GID=$(MY_GID) \
	  -f centos6-build.Dockerfile$(ARCHTAG) \
	  -t calico-build/centos6 .

# Build the tigera/felix docker image, which contains only Felix.
.PHONY: tigera/felix
tigera/felix: bin/calico-felix
	rm -rf docker-image/bin
	mkdir -p docker-image/bin
	cp bin/calico-felix docker-image/bin/
<<<<<<< HEAD
	docker build -t tigera/felix$(ARCHTAG) --file ./docker-image/Dockerfile$(ARCHTAG) docker-image
=======
	docker build --pull -t $(FELIX_IMAGE_NAME) --file ./docker-image/Dockerfile$(ARCHTAG) docker-image
>>>>>>> 2ece19dd

# Targets for Felix testing with the k8s backend and a k8s API server,
# with k8s model resources being injected by a separate test client.
GET_CONTAINER_IP := docker inspect --format='{{range .NetworkSettings.Networks}}{{.IPAddress}}{{end}}'
GRAFANA_VERSION=4.1.2
.PHONY: k8sfv-test k8sfv-test-existing-felix
# Run k8sfv test with Felix built from current code.
k8sfv-test: tigera/felix k8sfv-test-existing-felix
# Run k8sfv test with whatever is the existing 'tigera/felix:latest'
# container image.  To use some existing Felix version other than
# 'latest', do 'FELIX_VERSION=<...> make k8sfv-test-existing-felix'.
k8sfv-test-existing-felix: bin/k8sfv.test
	FV_ETCDIMAGE=$(FV_ETCDIMAGE) \
	FV_TYPHAIMAGE=$(FV_TYPHAIMAGE) \
	FV_K8SIMAGE=$(FV_K8SIMAGE) \
	k8sfv/run-test

PROMETHEUS_DATA_DIR := $$HOME/prometheus-data
K8SFV_PROMETHEUS_DATA_DIR := $(PROMETHEUS_DATA_DIR)/k8sfv

$(K8SFV_PROMETHEUS_DATA_DIR):
	mkdir -p $@

.PHONY: run-prometheus run-grafana stop-prometheus stop-grafana
run-prometheus: stop-prometheus $(K8SFV_PROMETHEUS_DATA_DIR)
	FELIX_IP=`$(GET_CONTAINER_IP) k8sfv-felix` && \
	sed "s/__FELIX_IP__/$${FELIX_IP}/" < $(K8SFV_DIR)/prometheus/prometheus.yml.in > $(K8SFV_DIR)/prometheus/prometheus.yml
	docker run --detach --name k8sfv-prometheus \
	-v $${PWD}/$(K8SFV_DIR)/prometheus/prometheus.yml:/etc/prometheus.yml \
	-v $(K8SFV_PROMETHEUS_DATA_DIR):/prometheus \
	prom/prometheus \
	-config.file=/etc/prometheus.yml \
	-storage.local.path=/prometheus

stop-prometheus:
	@-docker rm -f k8sfv-prometheus
	sleep 2

run-grafana: stop-grafana run-prometheus
	docker run --detach --name k8sfv-grafana -p 3000:3000 \
	-v $${PWD}/$(K8SFV_DIR)/grafana:/etc/grafana \
	-v $${PWD}/$(K8SFV_DIR)/grafana-dashboards:/etc/grafana-dashboards \
	grafana/grafana:$(GRAFANA_VERSION) --config /etc/grafana/grafana.ini
	# Wait for it to get going.
	sleep 5
	# Configure prometheus data source.
	PROMETHEUS_IP=`$(GET_CONTAINER_IP) k8sfv-prometheus` && \
	sed "s/__PROMETHEUS_IP__/$${PROMETHEUS_IP}/" < $(K8SFV_DIR)/grafana-datasources/my-prom.json.in | \
	curl 'http://admin:admin@127.0.0.1:3000/api/datasources' -X POST \
	    -H 'Content-Type: application/json;charset=UTF-8' --data-binary @-

stop-grafana:
	@-docker rm -f k8sfv-grafana
	sleep 2

# Pre-configured docker run command that runs as this user with the repo
# checked out to /code, uses the --rm flag to avoid leaving the container
# around afterwards.
DOCKER_RUN_RM:=docker run --rm --user $(MY_UID):$(MY_GID) -v $${PWD}:/code
DOCKER_RUN_RM_ROOT:=docker run --rm -v $${PWD}:/code

# Allow libcalico-go and the ssh auth sock to be mapped into the build container.
ifdef LIBCALICOGO_PATH
  EXTRA_DOCKER_ARGS += -v $(LIBCALICOGO_PATH):/go/src/github.com/projectcalico/libcalico-go:ro
endif
ifdef SSH_AUTH_SOCK
  EXTRA_DOCKER_ARGS += -v $(SSH_AUTH_SOCK):/ssh-agent --env SSH_AUTH_SOCK=/ssh-agent
endif
DOCKER_GO_BUILD := mkdir -p .go-pkg-cache && \
                   docker run --rm \
                              --net=host \
                              $(EXTRA_DOCKER_ARGS) \
                              -e LOCAL_USER_ID=$(MY_UID) \
                              -e WHAT=$(WHAT) \
                              -v $${PWD}:/go/src/github.com/projectcalico/felix:rw \
                              -v $${PWD}/.go-pkg-cache:/go/pkg:rw \
                              -w /go/src/github.com/projectcalico/felix \
                              $(GO_BUILD_CONTAINER)

# Build all the debs.
.PHONY: deb
deb: dist/calico-felix/calico-felix
ifeq ($(GIT_COMMIT),<unknown>)
	$(error Package builds must be done from a git working copy in order to calculate version numbers.)
endif
	$(MAKE) calico-build/trusty
	$(MAKE) calico-build/xenial
	utils/make-packages.sh deb

# Build RPMs.
.PHONY: rpm
rpm: dist/calico-felix/calico-felix
ifeq ($(GIT_COMMIT),<unknown>)
	$(error Package builds must be done from a git working copy in order to calculate version numbers.)
endif
	$(MAKE) calico-build/centos7
ifneq ("$(ARCH)","ppc64le") # no ppc64le support in centos6
	$(MAKE) calico-build/centos6
endif
	utils/make-packages.sh rpm

.PHONY: protobuf
protobuf: proto/felixbackend.pb.go

# Generate the protobuf bindings for go.
proto/felixbackend.pb.go: proto/felixbackend.proto
	$(DOCKER_RUN_RM) -v $${PWD}/proto:/src:rw \
	              $(PROTOC_CONTAINER) \
	              --gogofaster_out=. \
	              felixbackend.proto

# Update the vendored dependencies with the latest upstream versions matching
# our glide.yaml.  If there area any changes, this updates glide.lock
# as a side effect.  Unless you're adding/updating a dependency, you probably
# want to use the vendor target to install the versions from glide.lock.
VENDOR_REMADE := false
.PHONY: update-vendor
update-vendor glide.lock:
	mkdir -p $$HOME/.glide
	$(DOCKER_GO_BUILD) glide up --strip-vendor
	touch vendor/.up-to-date
	# Optimization: since glide up does the job of glide install, flag to the
	# vendor target that it doesn't need to do anything.
	$(eval VENDOR_REMADE := true)

# vendor is a shortcut for force rebuilding the go vendor directory.
.PHONY: vendor
vendor vendor/.up-to-date: glide.lock
	if ! $(VENDOR_REMADE); then \
	  mkdir -p $$HOME/.glide && \
	  $(DOCKER_GO_BUILD) glide install --strip-vendor && \
	  touch vendor/.up-to-date; \
	fi

# Linker flags for building Felix.
#
# We use -X to insert the version information into the placeholder variables
# in the buildinfo package.
#
# We use -B to insert a build ID note into the executable, without which, the
# RPM build tools complain.
LDFLAGS:=-ldflags "\
        -X github.com/projectcalico/felix/buildinfo.GitVersion=$(GIT_DESCRIPTION) \
        -X github.com/projectcalico/felix/buildinfo.BuildDate=$(DATE) \
        -X github.com/projectcalico/felix/buildinfo.GitRevision=$(GIT_COMMIT) \
        -B 0x$(BUILD_ID)"

bin/calico-felix: $(FELIX_GO_FILES) vendor/.up-to-date
	@echo Building felix...
	mkdir -p bin
	$(DOCKER_GO_BUILD) \
	   sh -c 'go build -v -i -o $@ -v $(LDFLAGS) "github.com/projectcalico/felix" && \
		( ldd bin/calico-felix 2>&1 | grep -q -e "Not a valid dynamic program" \
		-e "not a dynamic executable" || \
		( echo "Error: bin/calico-felix was not statically linked"; false ) )'

bin/iptables-locker: $(FELIX_GO_FILES) vendor/.up-to-date
	@echo Building iptables-locker...
	mkdir -p bin
	$(DOCKER_GO_BUILD) \
	    sh -c 'go build -v -i -o $@ -v $(LDFLAGS) "github.com/projectcalico/felix/fv/iptables-locker"'

bin/test-workload: $(FELIX_GO_FILES) vendor/.up-to-date
	@echo Building test-workload...
	mkdir -p bin
	$(DOCKER_GO_BUILD) \
	    sh -c 'go build -v -i -o $@ -v $(LDFLAGS) "github.com/projectcalico/felix/fv/test-workload"'

bin/test-connection: $(FELIX_GO_FILES) vendor/.up-to-date
	@echo Building test-connection...
	mkdir -p bin
	$(DOCKER_GO_BUILD) \
	    sh -c 'go build -v -i -o $@ -v $(LDFLAGS) "github.com/projectcalico/felix/fv/test-connection"'

bin/k8sfv.test: $(K8SFV_GO_FILES) vendor/.up-to-date
	@echo Building $@...
	$(DOCKER_GO_BUILD) \
	    sh -c 'go test -c -o $@ ./k8sfv && \
		( ldd $@ 2>&1 | grep -q -e "Not a valid dynamic program" \
		-e "not a dynamic executable" || \
		( echo "Error: $@ was not statically linked"; false ) )'

dist/calico-felix/calico-felix: bin/calico-felix
	mkdir -p dist/calico-felix/
	cp bin/calico-felix dist/calico-felix/calico-felix

# Cross-compile Felix for Windows
bin/calico-felix.exe: $(FELIX_GO_FILES) vendor/.up-to-date
	@echo Building felix for Windows...
	mkdir -p bin
	$(DOCKER_GO_BUILD) \
           sh -c 'GOOS=windows go build -v -o $@ -v $(LDFLAGS) "github.com/projectcalico/felix" && \
		( ldd $@ 2>&1 | grep -q "Not a valid dynamic program" || \
		( echo "Error: $@ was not statically linked"; false ) )'

# Install or update the tools used by the build
.PHONY: update-tools
update-tools:
	go get -u github.com/Masterminds/glide
	go get -u github.com/onsi/ginkgo/ginkgo

# Run go fmt on all our go files.
.PHONY: go-fmt goimports
go-fmt goimports:
	$(DOCKER_GO_BUILD) sh -c 'glide nv -x | \
	                          grep -v -e "^\\.$$" | \
	                          xargs goimports -w -local github.com/projectcalico/ *.go'

check-licenses/dependency-licenses.txt: vendor/.up-to-date
	$(DOCKER_GO_BUILD) sh -c 'licenses . > check-licenses/dependency-licenses.txt'

.PHONY: ut
ut combined.coverprofile: vendor/.up-to-date $(FELIX_GO_FILES)
	@echo Running Go UTs.
	$(DOCKER_GO_BUILD) ./utils/run-coverage

FV_TESTS=$(subst _suite_test.go,.test,$(shell find fv -name "*_suite_test.go"))

$(FV_TESTS): vendor/.up-to-date $(FELIX_GO_FILES)
	# We pre-build the FV test binaries so that we can run them
	# outside a container and allow them to interact with docker.
	$(DOCKER_GO_BUILD) go test ./$(shell dirname $@) -c --tags fvtests -o $@

.PHONY: fv
<<<<<<< HEAD
fv: tigera/felix bin/iptables-locker bin/test-workload bin/test-connection $(FV_TESTS)
=======
fv fv/latency.log: calico/felix bin/iptables-locker bin/test-workload bin/test-connection $(FV_TESTS)
>>>>>>> 2ece19dd
	# Copy the ginkgo binary out of the container since we need to run the fv tests directly
	# on the host (because they need to be able to manipulate docker).  It'd be even nicer
	# if we could give the build container access to the docker API but we've so-far struggled
	# to get that working.
	@echo Running Go FVs.
	$(DOCKER_GO_BUILD) cp /go/bin/ginkgo bin/ginkgo
<<<<<<< HEAD
	# fv.test is not expecting a container name with an ARCHTAG.
	-docker tag tigera/felix$(ARCHTAG) tigera/felix
=======
	rm -rf fv/latency.log
>>>>>>> 2ece19dd
	for t in $(FV_TESTS); do \
	    cd $(TOPDIR)/`dirname $$t` && \
	    FV_FELIXIMAGE=$(FV_FELIXIMAGE) \
	    FV_ETCDIMAGE=$(FV_ETCDIMAGE) \
	    FV_TYPHAIMAGE=$(FV_TYPHAIMAGE) \
	    FV_K8SIMAGE=$(FV_K8SIMAGE) \
	    $(TOPDIR)/bin/ginkgo $(GINKGO_ARGS) -slowSpecThreshold 80 -nodes $(FV_GINKGO_NODES) ./`basename $$t` || exit; \
	done
	@echo
	@echo "Latency results:"
	@echo
	-@cat fv/latency.log

bin/check-licenses: $(FELIX_GO_FILES)
	$(DOCKER_GO_BUILD) go build -v -i -o $@ "github.com/projectcalico/felix/check-licenses"

.PHONY: check-licenses
check-licenses: check-licenses/dependency-licenses.txt bin/check-licenses
	@echo Checking dependency licenses
	$(DOCKER_GO_BUILD) bin/check-licenses

.PHONY: go-meta-linter
go-meta-linter: vendor/.up-to-date $(GENERATED_GO_FILES)
	# Run staticcheck stand-alone since gometalinter runs concurrent copies, which
	# uses a lot of RAM.
	$(DOCKER_GO_BUILD) sh -c 'glide nv | xargs -n 3 staticcheck'
	$(DOCKER_GO_BUILD) gometalinter --deadline=300s \
	                                --disable-all \
	                                --enable=goimports \
	                                --vendor ./...

.PHONY: check-typha-pins
check-typha-pins: vendor/.up-to-date
	@echo "Checking Typha's libcalico-go pin matches ours (so that any datamodel"
	@echo "changes are reflected in the Typha-Felix API)."
	@echo
	@echo "Felix's libcalico-go pin:"
	@grep libcalico-go glide.lock -A 5 | grep 'version:' | head -n 1
	@echo "Typha's libcalico-go pin:"
	@grep libcalico-go vendor/github.com/projectcalico/typha/glide.lock -A 5 | grep 'version:' | head -n 1
	if [ "`grep libcalico-go glide.lock -A 5 | grep 'version:' | head -n 1`" != \
	     "`grep libcalico-go vendor/github.com/projectcalico/typha/glide.lock -A 5 | grep 'version:' | head -n 1`" ]; then \
	     echo "Typha and Felix libcalico-go pins differ."; \
	     false; \
	fi

.PHONY: static-checks
static-checks:
	$(MAKE) check-typha-pins go-meta-linter check-licenses

.PHONY: ut-no-cover
ut-no-cover: vendor/.up-to-date $(FELIX_GO_FILES)
	@echo Running Go UTs without coverage.
	$(DOCKER_GO_BUILD) ginkgo -r -skipPackage fv,k8sfv,windows $(GINKGO_OPTIONS)

.PHONY: ut-watch
ut-watch: vendor/.up-to-date $(FELIX_GO_FILES)
	@echo Watching go UTs for changes...
	$(DOCKER_GO_BUILD) ginkgo watch -r -skipPackage fv,k8sfv,windows $(GINKGO_OPTIONS)

# Launch a browser with Go coverage stats for the whole project.
.PHONY: cover-browser
cover-browser: combined.coverprofile
	go tool cover -html="combined.coverprofile"

.PHONY: cover-report
cover-report: combined.coverprofile
	# Print the coverage.  We use sed to remove the verbose prefix and trim down
	# the whitespace.
	@echo
	@echo ======== All coverage =========
	@echo
	@$(DOCKER_GO_BUILD) sh -c 'go tool cover -func combined.coverprofile | \
	                           sed 's=github.com/projectcalico/felix/==' | \
	                           column -t'
	@echo
	@echo ======== Missing coverage only =========
	@echo
	@$(DOCKER_GO_BUILD) sh -c "go tool cover -func combined.coverprofile | \
	                           sed 's=github.com/projectcalico/felix/==' | \
	                           column -t | \
	                           grep -v '100\.0%'"

.PHONY: upload-to-coveralls
upload-to-coveralls: combined.coverprofile
ifndef COVERALLS_REPO_TOKEN
	$(error COVERALLS_REPO_TOKEN is undefined - run using make upload-to-coveralls COVERALLS_REPO_TOKEN=abcd)
endif
	$(DOCKER_GO_BUILD) goveralls -repotoken=$(COVERALLS_REPO_TOKEN) -coverprofile=combined.coverprofile

bin/calico-felix.transfer-url: bin/calico-felix
	$(DOCKER_GO_BUILD) sh -c 'curl --upload-file bin/calico-felix https://transfer.sh/calico-felix > $@'

.PHONY: patch-script
patch-script: bin/calico-felix.transfer-url
	$(DOCKER_GO_BUILD) bash -c 'utils/make-patch-script.sh $$(cat bin/calico-felix.transfer-url)'

# Generate a diagram of Felix's internal calculation graph.
docs/calc.pdf: docs/calc.dot
	cd docs/ && dot -Tpdf calc.dot -o calc.pdf

.PHONY: clean
clean:
	rm -rf bin \
	       docker-image/bin \
	       dist \
	       build \
	       fv/fv.test \
	       $(GENERATED_GO_FILES) \
	       go/docs/calc.pdf \
	       .glide \
	       vendor \
	       .go-pkg-cache \
	       check-licenses/dependency-licenses.txt \
	       release-notes-*
	find . -name "junit.xml" -type f -delete
	find . -name "*.coverprofile" -type f -delete
	find . -name "coverage.xml" -type f -delete
	find . -name ".coverage" -type f -delete
	find . -name "*.pyc" -type f -delete

.PHONY: release release-once-tagged
release: clean
ifndef VERSION
	$(error VERSION is undefined - run using make release VERSION=X.Y.Z)
endif
ifeq ($(GIT_COMMIT),<unknown>)
	$(error git commit ID couldn't be determined, releases must be done from a git working copy)
endif
	$(DOCKER_GO_BUILD) utils/tag-release.sh $(VERSION)

.PHONY: continue-release
continue-release:
	@echo "Edited release notes are:"
	@echo
	@cat ./release-notes-$(VERSION)
	@echo
	@echo "Hit Return to go ahead and create the tag, or Ctrl-C to cancel."
	@bash -c read
	# Create annotated release tag.
	git tag $(VERSION) -F ./release-notes-$(VERSION)
	rm ./release-notes-$(VERSION)

	# Now decouple onto another make invocation, as we want some variables
	# (GIT_DESCRIPTION and BUNDLE_FILENAME) to be recalculated based on the
	# new tag.
	$(MAKE) release-once-tagged

	@echo
	@echo "Will now build release artifacts..."
	@echo
	$(MAKE) bin/calico-felix tigera/felix
	docker tag tigera/felix:latest gcr.io/unique-caldron-775/cnx/tigera/felix:latest
	docker tag tigera/felix:latest tigera/felix:$(VERSION)
	docker tag tigera/felix:latest gcr.io/unique-caldron-775/cnx/tigera/felix:$(VERSION)
	@echo
	@echo "Checking built felix has correct version..."
	@result=true; \
	for img in tigera/felix:latest gcr.io/unique-caldron-775/cnx/tigera/felix:latest tigera/felix:$(VERSION) gcr.io/unique-caldron-775/cnx/tigera/felix:$(VERSION); do \
	  if docker run $$img calico-felix --version | grep -q '$(VERSION)$$'; \
	  then \
	    echo "Check successful. ($$img)"; \
	  else \
	    echo "Incorrect version in docker image $$img!"; \
	    result=false; \
	  fi \
	done; \
	$$result
	@echo
	@echo "Felix release artifacts have been built:"
	@echo
	@echo "- Binary:                 bin/calico-felix"
	@echo "- Docker container image: tigera/felix:$(VERSION)"
	@echo "- Same, tagged for GCR private registry:  gcr.io/unique-caldron-775/cnx/tigera/felix:$(VERSION)"
	@echo
	@echo "Now to publish this release to Github:"
	@echo
	@echo "- Push the new tag ($(VERSION)) to https://github.com/tigera/felix-private"
	@echo "- Go to https://github.com/tigera/felix-private/releases/tag/$(VERSION)"
	@echo "- Copy the tag content (release notes) shown on that page"
	@echo "- Go to https://github.com/tigera/felix-private/releases/new?tag=$(VERSION)"
	@echo "- Name the GitHub release:"
	@echo "  - For a stable release: 'Felix $(VERSION)'"
	@echo "  - For a test release:   'Felix $(VERSION) pre-release for testing'"
	@echo "- Paste the copied tag content into the large textbox"
	@echo "- Add an introduction message and, for a significant release,"
	@echo "  append information about where to get the release.  (See the 2.2.0"
	@echo "  release for an example.)"
	@echo "- Attach the binary"
	@echo "- Click the 'This is a pre-release' checkbox, if appropriate"
	@echo "- Click 'Publish release'"
	@echo
	@echo "Then, push the versioned docker images to GCR ONLY:"
	@echo
	@echo "- gcloud docker -- push gcr.io/unique-caldron-775/cnx/tigera/felix:$(VERSION)"
	@echo
	@echo "If you also want to build Debian/Ubuntu and RPM packages for"
	@echo "the new release, use 'make deb' and 'make rpm'."
	@echo<|MERGE_RESOLUTION|>--- conflicted
+++ resolved
@@ -49,12 +49,8 @@
 ifeq ($(ARCH),amd64)
 	ARCHTAG?=
 	GO_BUILD_VER?=v0.9
-<<<<<<< HEAD
 	FV_TYPHAIMAGE?=gcr.io/unique-caldron-775/cnx/tigera/typha:master
-=======
 	PROTOC_VER?=v0.1
-	FV_TYPHAIMAGE?=calico/typha:v0.6.0-beta1-16-g512a0f2
->>>>>>> 2ece19dd
 endif
 
 ifeq ($(ARCH),ppc64le)
@@ -191,11 +187,7 @@
 	rm -rf docker-image/bin
 	mkdir -p docker-image/bin
 	cp bin/calico-felix docker-image/bin/
-<<<<<<< HEAD
 	docker build -t tigera/felix$(ARCHTAG) --file ./docker-image/Dockerfile$(ARCHTAG) docker-image
-=======
-	docker build --pull -t $(FELIX_IMAGE_NAME) --file ./docker-image/Dockerfile$(ARCHTAG) docker-image
->>>>>>> 2ece19dd
 
 # Targets for Felix testing with the k8s backend and a k8s API server,
 # with k8s model resources being injected by a separate test client.
@@ -420,23 +412,16 @@
 	$(DOCKER_GO_BUILD) go test ./$(shell dirname $@) -c --tags fvtests -o $@
 
 .PHONY: fv
-<<<<<<< HEAD
-fv: tigera/felix bin/iptables-locker bin/test-workload bin/test-connection $(FV_TESTS)
-=======
-fv fv/latency.log: calico/felix bin/iptables-locker bin/test-workload bin/test-connection $(FV_TESTS)
->>>>>>> 2ece19dd
+fv fv/latency.log: tigera/felix bin/iptables-locker bin/test-workload bin/test-connection $(FV_TESTS)
 	# Copy the ginkgo binary out of the container since we need to run the fv tests directly
 	# on the host (because they need to be able to manipulate docker).  It'd be even nicer
 	# if we could give the build container access to the docker API but we've so-far struggled
 	# to get that working.
 	@echo Running Go FVs.
 	$(DOCKER_GO_BUILD) cp /go/bin/ginkgo bin/ginkgo
-<<<<<<< HEAD
 	# fv.test is not expecting a container name with an ARCHTAG.
 	-docker tag tigera/felix$(ARCHTAG) tigera/felix
-=======
 	rm -rf fv/latency.log
->>>>>>> 2ece19dd
 	for t in $(FV_TESTS); do \
 	    cd $(TOPDIR)/`dirname $$t` && \
 	    FV_FELIXIMAGE=$(FV_FELIXIMAGE) \
