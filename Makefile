PACKAGE_NAME?=github.com/projectcalico/typha
GO_BUILD_VER=v0.28

###############################################################################
<<<<<<< HEAD
# Both native and cross architecture builds are supported.
# The target architecture is select by setting the ARCH variable.
# When ARCH is undefined it is set to the detected host architecture.
# When ARCH differs from the host architecture a crossbuild will be performed.
ARCHES=$(patsubst docker-image/Dockerfile.%,%,$(wildcard docker-image/Dockerfile.*))

# BUILDARCH is the host architecture
# ARCH is the target architecture
# we need to keep track of them separately
BUILDARCH ?= $(shell uname -m)
BUILDOS ?= $(shell uname -s | tr A-Z a-z)

# canonicalized names for host architecture
ifeq ($(BUILDARCH),aarch64)
	BUILDARCH=arm64
endif
ifeq ($(BUILDARCH),x86_64)
	BUILDARCH=amd64
endif

# unless otherwise set, I am building for my own architecture, i.e. not cross-compiling
ARCH ?= $(BUILDARCH)

# canonicalized names for target architecture
ifeq ($(ARCH),aarch64)
	override ARCH=arm64
endif
ifeq ($(ARCH),x86_64)
	override ARCH=amd64
endif
=======
# Download and include Makefile.common
#   Additions to EXTRA_DOCKER_ARGS need to happen before the include since
#   that variable is evaluated when we declare DOCKER_RUN and siblings.
###############################################################################
MAKE_BRANCH?=$(GO_BUILD_VER)
MAKE_REPO?=https://raw.githubusercontent.com/projectcalico/go-build/$(MAKE_BRANCH)
>>>>>>> b817ace0

Makefile.common: Makefile.common.$(MAKE_BRANCH)
	cp "$<" "$@"
Makefile.common.$(MAKE_BRANCH):
	# Clean up any files downloaded from other branches so they don't accumulate.
	rm -f Makefile.common.*
	curl --fail $(MAKE_REPO)/Makefile.common -o "$@"

# Build mounts for running in "local build" mode. This allows an easy build using local development code,
# assuming that there is a local checkout of libcalico in the same directory as this repo.
ifdef LOCAL_BUILD
PHONY: set-up-local-build
LOCAL_BUILD_DEP:=set-up-local-build

EXTRA_DOCKER_ARGS+=-v $(CURDIR)/../libcalico-go:/go/src/github.com/projectcalico/libcalico-go:rw

$(LOCAL_BUILD_DEP):
	$(DOCKER_RUN) $(CALICO_BUILD) go mod edit -replace=github.com/projectcalico/libcalico-go=../libcalico-go
endif

include Makefile.common

###############################################################################
<<<<<<< HEAD
BUILD_IMAGE=tigera/typha
=======

BUILD_IMAGE=calico/typha
>>>>>>> b817ace0

PUSH_IMAGES?=gcr.io/unique-caldron-775/cnx/tigera/typha
RELEASE_IMAGES?=

<<<<<<< HEAD
# If this is a release, also tag and push additional images.
ifeq ($(RELEASE),true)
PUSH_IMAGES+=$(RELEASE_IMAGES)
endif

# remove from the list to push to manifest any registries that do not support multi-arch
EXCLUDE_MANIFEST_REGISTRIES ?= quay.io/
PUSH_MANIFEST_IMAGES=$(PUSH_IMAGES:$(EXCLUDE_MANIFEST_REGISTRIES)%=)
PUSH_NONMANIFEST_IMAGES=$(filter-out $(PUSH_MANIFEST_IMAGES),$(PUSH_IMAGES))

# location of docker credentials to push manifests
DOCKER_CONFIG ?= $(HOME)/.docker/config.json

GO_BUILD_VER?=v0.24
CALICO_BUILD=calico/go-build:$(GO_BUILD_VER)

# Figure out version information.  To support builds from release tarballs, we default to
# <unknown> if this isn't a git checkout.
GIT_COMMIT:=$(shell git rev-parse HEAD || echo '<unknown>')
BUILD_ID:=$(shell git rev-parse HEAD || uuidgen | sed 's/-//g')
GIT_DESCRIPTION:=$(shell git describe --tags || echo '<unknown>')

# Calculate a timestamp for any build artefacts.
DATE:=$(shell date -u +'%FT%T%z')

=======
>>>>>>> b817ace0
# Linker flags for building Typha.
#
# We use -X to insert the version information into the placeholder variables
# in the buildinfo package.
#
# We use -B to insert a build ID note into the executable, without which, the
# RPM build tools complain.
LDFLAGS:=-ldflags "\
	-X $(PACKAGE_NAME)/pkg/buildinfo.GitVersion=$(GIT_DESCRIPTION) \
	-X $(PACKAGE_NAME)/pkg/buildinfo.BuildDate=$(DATE) \
	-X $(PACKAGE_NAME)/pkg/buildinfo.GitRevision=$(GIT_COMMIT) \
	-B 0x$(BUILD_ID)"

# All Typha go files.
SRC_FILES:=$(shell find . $(foreach dir,$(NON_TYPHA_DIRS),-path ./$(dir) -prune -o) -type f -name '*.go' -print)

<<<<<<< HEAD
# If local build is set, then always build the binary since we might not
# detect when another local repository has been modified.
ifeq ($(LOCAL_BUILD),true)
.PHONY: $(SRC_FILES)
endif

# Figure out the users UID/GID.  These are needed to run docker containers
# as the current user and ensure that files built inside containers are
# owned by the current user.
LOCAL_USER_ID:=$(shell id -u)
LOCAL_GROUP_ID:=$(shell id -g)

EXTRA_DOCKER_ARGS	+= -e GO111MODULE=on -e GOPRIVATE=github.com/tigera/*
GIT_CONFIG_SSH		?= git config --global url."ssh://git@github.com/".insteadOf "https://github.com/"

# Volume-mount gopath into the build container to cache go module's packages. If the environment is using multiple
# comma-separated directories for gopath, use the first one, as that is the default one used by go modules.
ifneq ($(GOPATH),)
	# If the environment is using multiple comma-separated directories for gopath, use the first one, as that
	# is the default one used by go modules.
	GOMOD_CACHE = $(shell echo $(GOPATH) | cut -d':' -f1)/pkg/mod
else
	# If gopath is empty, default to $(HOME)/go.
	GOMOD_CACHE = $(HOME)/go/pkg/mod
endif

EXTRA_DOCKER_ARGS	+= -v $(GOMOD_CACHE):/go/pkg/mod:rw

# Allow the ssh auth sock to be mapped into the build container.
ifdef SSH_AUTH_SOCK
	EXTRA_DOCKER_ARGS += -v $(SSH_AUTH_SOCK):/ssh-agent --env SSH_AUTH_SOCK=/ssh-agent
endif

# Build mounts for running in "local build" mode. This allows an easy build using local development code,
# assuming that there is a local checkout of libcalico in the same directory as this repo.
PHONY:local_build

ifdef LOCAL_BUILD
EXTRA_DOCKER_ARGS+=-v $(CURDIR)/../libcalico-go-private:/go/src/github.com/projectcalico/libcalico-go:rw
local_build:
	$(DOCKER_RUN) $(CALICO_BUILD) go mod edit -replace=github.com/projectcalico/libcalico-go=../libcalico-go
else
local_build:
	@echo "Building typha-private"
endif

DOCKER_RUN := mkdir -p .go-pkg-cache $(GOMOD_CACHE) && \
	docker run --rm \
		--net=host \
		$(EXTRA_DOCKER_ARGS) \
		-e LOCAL_USER_ID=$(LOCAL_USER_ID) \
		-e GOCACHE=/go-cache \
		-e GOARCH=$(ARCH) \
		-e GOPATH=/go \
		-v $(CURDIR):/go/src/$(PACKAGE_NAME):rw \
		-v $(CURDIR)/.go-pkg-cache:/go-cache:rw \
		-w /go/src/$(PACKAGE_NAME)

=======
>>>>>>> b817ace0
.PHONY: clean
clean:
	rm -rf .go-pkg-cache \
		bin \
		docker-image/bin \
		build \
		report/*.xml \
		release-notes-*
	find . -name "*.coverprofile" -type f -delete
	find . -name "coverage.xml" -type f -delete
	find . -name ".coverage" -type f -delete
	find . -name "*.pyc" -type f -delete

###############################################################################
# Updating pins
<<<<<<< HEAD
###############################################################################
PIN_BRANCH?=$(shell git rev-parse --abbrev-ref HEAD)

define get_remote_version
	$(shell git ls-remote ssh://git@$(1) $(2) 2>/dev/null | cut -f 1)
endef

# update_replace_pin updates the given package's version to the latest available in the specified repo and branch.
# This routine can only be used for packages being replaced in go.mod, such as private versions of open-source packages.
# $(1) should be the name of the package, $(2) and $(3) the repository and branch from which to update it.
define update_replace_pin
	$(eval new_ver := $(call get_remote_version,$(2),$(3)))

	$(DOCKER_RUN) -i $(CALICO_BUILD) sh -c '$(GIT_CONFIG_SSH); \
		if [[ ! -z "$(new_ver)" ]]; then \
			go mod edit -replace $(1)=$(2)@$(new_ver); \
			go mod download; \
		fi'
endef

guard-ssh-forwarding-bug:
	@if [ "$(shell uname)" = "Darwin" ]; then \
		echo "ERROR: This target requires ssh-agent to docker key forwarding and is not compatible with OSX/Mac OS"; \
		echo "$(MAKECMDGOALS)"; \
		exit 1; \
	fi;

LIBCALICO_BRANCH?=$(PIN_BRANCH)
LIBCALICO_REPO?=github.com/tigera/libcalico-go-private

update-libcalico-pin: guard-ssh-forwarding-bug
	$(call update_replace_pin,github.com/projectcalico/libcalico-go,$(LIBCALICO_REPO),$(LIBCALICO_BRANCH))

git-status:
	git status --porcelain

git-config:
ifdef CONFIRM
	git config --global user.name "Semaphore Automatic Update"
	git config --global user.email "marvin@tigera.io"
endif

git-commit:
	git diff --quiet HEAD || git commit -m "Semaphore Automatic Update" go.mod go.sum

git-push:
	git push

update-pins: update-libcalico-pin

commit-pin-updates: update-pins git-status ci git-config git-commit git-push

###############################################################################
# Building the binary
###############################################################################
=======
###############################################################################
update-pins: update-libcalico-pin

###############################################################################
# Building the binary
###############################################################################
>>>>>>> b817ace0
build: bin/calico-typha
build-all: $(addprefix sub-build-,$(VALIDARCHES))
sub-build-%:
	$(MAKE) build ARCH=$*

bin/calico-typha: bin/calico-typha-$(ARCH)
	ln -f bin/calico-typha-$(ARCH) bin/calico-typha

bin/calico-typha-$(ARCH): $(SRC_FILES) $(LOCAL_BUILD_DEP)
	mkdir -p bin
	$(DOCKER_RUN) $(CALICO_BUILD) sh -c '$(GIT_CONFIG_SSH) && \
		go build -v -i -o $@ -v $(LDFLAGS) "$(PACKAGE_NAME)/cmd/calico-typha" && \
		( ldd $@ 2>&1 | grep -q -e "Not a valid dynamic program" \
		-e "not a dynamic executable" || \
		( echo "Error: bin/calico-typha was not statically linked"; false ) )'

bin/typha-client-$(ARCH): $(SRC_FILES) $(LOCAL_BUILD_DEP)
	@echo Building typha client...
	mkdir -p bin
	$(DOCKER_RUN) $(CALICO_BUILD) sh -c '$(GIT_CONFIG_SSH) && \
		GO111MODULE=on go build -v -i -o $@ -v $(LDFLAGS) "$(PACKAGE_NAME)/cmd/typha-client" && \
		( ldd $@ 2>&1 | grep -q -e "Not a valid dynamic program" \
		-e "not a dynamic executable" || \
		( echo "Error: bin/typha-client was not statically linked"; false ) )'

###############################################################################
# Building the image
###############################################################################
# Build the calico/typha docker image, which contains only typha.
.PHONY: $(BUILD_IMAGE) $(BUILD_IMAGE)-$(ARCH)
image: $(BUILD_IMAGE)

# Build the image for the target architecture
.PHONY: image-all
image-all: $(addprefix sub-image-,$(VALIDARCHES))
sub-image-%:
	$(MAKE) image ARCH=$*

# Build the calico/typha docker image, which contains only Typha.
.PHONY: image $(BUILD_IMAGE)
$(BUILD_IMAGE): bin/calico-typha-$(ARCH) register
	rm -rf docker-image/bin
	mkdir -p docker-image/bin
	cp bin/calico-typha-$(ARCH) docker-image/bin/
	docker build --pull -t $(BUILD_IMAGE):latest-$(ARCH) --build-arg QEMU_IMAGE=$(CALICO_BUILD) --file ./docker-image/Dockerfile.$(ARCH) docker-image
ifeq ($(ARCH),amd64)
	docker tag $(BUILD_IMAGE):latest-$(ARCH) $(BUILD_IMAGE):latest
endif

###############################################################################
# Image build/push
###############################################################################
# we want to be able to run the same recipe on multiple targets keyed on the image name
# to do that, we would use the entire image name, e.g. calico/node:abcdefg, as the stem, or '%', in the target
# however, make does **not** allow the usage of invalid filename characters - like / and : - in a stem, and thus errors out
# to get around that, we "escape" those characters by converting all : to --- and all / to ___ , so that we can use them
# in the target, we then unescape them back
escapefs = $(subst :,---,$(subst /,___,$(1)))
unescapefs = $(subst ---,:,$(subst ___,/,$(1)))

# these macros create a list of valid architectures for pushing manifests
space :=
space +=
comma := ,
prefix_linux = $(addprefix linux/,$(strip $1))
join_platforms = $(subst $(space),$(comma),$(call prefix_linux,$(strip $1)))

imagetag:
ifndef IMAGETAG
	$(error IMAGETAG is undefined - run using make <target> IMAGETAG=X.Y.Z)
endif

## push one arch
push: imagetag $(addprefix sub-single-push-,$(call escapefs,$(PUSH_IMAGES)))

sub-single-push-%:
	docker push $(call unescapefs,$*:$(IMAGETAG)-$(ARCH))

## push all arches
push-all: imagetag $(addprefix sub-push-,$(VALIDARCHES))
sub-push-%:
	$(MAKE) push ARCH=$* IMAGETAG=$(IMAGETAG)

## push multi-arch manifest where supported
push-manifests: imagetag  $(addprefix sub-manifest-,$(call escapefs,$(PUSH_MANIFEST_IMAGES)))
sub-manifest-%:
	# Docker login to hub.docker.com required before running this target as we are using
	# $(DOCKER_CONFIG) holds the docker login credentials path to credentials based on
	# manifest-tool's requirements here https://github.com/estesp/manifest-tool#sample-usage
	docker run -t --entrypoint /bin/sh -v $(DOCKER_CONFIG):/root/.docker/config.json $(CALICO_BUILD) -c "/usr/bin/manifest-tool push from-args --platforms $(call join_platforms,$(VALIDARCHES)) --template $(call unescapefs,$*:$(IMAGETAG))-ARCH --target $(call unescapefs,$*:$(IMAGETAG))"

 ## push default amd64 arch where multi-arch manifest is not supported
push-non-manifests: imagetag $(addprefix sub-non-manifest-,$(call escapefs,$(PUSH_NONMANIFEST_IMAGES)))
sub-non-manifest-%:
ifeq ($(ARCH),amd64)
	docker push $(call unescapefs,$*:$(IMAGETAG))
else
	$(NOECHO) $(NOOP)
endif

## tag images of one arch for all supported registries
tag-images: imagetag $(addprefix sub-single-tag-images-arch-,$(call escapefs,$(PUSH_IMAGES))) $(addprefix sub-single-tag-images-non-manifest-,$(call escapefs,$(PUSH_NONMANIFEST_IMAGES)))

sub-single-tag-images-arch-%:
	docker tag $(BUILD_IMAGE):latest-$(ARCH) $(call unescapefs,$*:$(IMAGETAG)-$(ARCH))

# because some still do not support multi-arch manifest
sub-single-tag-images-non-manifest-%:
ifeq ($(ARCH),amd64)
	docker tag $(BUILD_IMAGE):latest-$(ARCH) $(call unescapefs,$*:$(IMAGETAG))
else
	$(NOECHO) $(NOOP)
endif

## tag images of all archs
tag-images-all: imagetag $(addprefix sub-tag-images-,$(VALIDARCHES))
sub-tag-images-%:
	$(MAKE) tag-images ARCH=$* IMAGETAG=$(IMAGETAG)

## tag version number build images i.e.  tigera/typha:latest-amd64 -> tigera/typha:v1.1.1-amd64
tag-base-images-all: $(addprefix sub-base-tag-images-,$(VALIDARCHES))
sub-base-tag-images-%:
	docker tag $(BUILD_IMAGE):latest-$* $(call unescapefs,$(BUILD_IMAGE):$(VERSION)-$*)

###############################################################################
<<<<<<< HEAD
# Static checks
###############################################################################
.PHONY: static-checks
LINT_ARGS := --deadline 5m --max-issues-per-linter 0 --max-same-issues 0
static-checks:
	@echo "Linting is currently disabled."
	#$(DOCKER_RUN) $(CALICO_BUILD) golangci-lint run $(LINT_ARGS)

foss-checks:
	$(DOCKER_RUN) -e FOSSA_API_KEY=$(FOSSA_API_KEY) $(CALICO_BUILD) /usr/local/bin/fossa

.PHONY: go-fmt goimports fix
go-fmt goimports fix:
	$(DOCKER_RUN) $(CALICO_BUILD) sh -c 'ls -1d */ | grep -v -e "^\\.$$" | xargs goimports -w -local github.com/projectcalico/'

# Always install the git hooks to prevent publishing closed source code to a non-private repo.
hooks_installed:=$(shell ./install-git-hooks)

.PHONY: install-git-hooks
install-git-hooks:
	./install-git-hooks

###############################################################################
=======
>>>>>>> b817ace0
# Unit Tests
###############################################################################
.PHONY: ut
ut combined.coverprofile: $(SRC_FILES)
	@echo Running Go UTs.
	$(DOCKER_RUN) $(CALICO_BUILD) sh -c '$(GIT_CONFIG_SSH) && ./utils/run-coverage'

###############################################################################
# CI/CD
###############################################################################
<<<<<<< HEAD
.PHONY: mod-download
mod-download:
	-$(DOCKER_RUN) $(CALICO_BUILD) sh -c '$(GIT_CONFIG_SSH); go mod download'

.PHONY: cd ci version

version: image
	docker run --rm $(BUILD_IMAGE):latest-$(ARCH) calico-typha --version

ci: clean mod-download image-all assert-not-dirty version static-checks ut
=======
.PHONY: cd ci version
version: image
	docker run --rm $(BUILD_IMAGE):latest-$(ARCH) calico-typha --version

ci: mod-download image-all version static-checks ut
>>>>>>> b817ace0
ifeq (,$(filter k8sfv-test, $(EXCEPT)))
	@$(MAKE) k8sfv-test
endif

## Deploys images to registry
cd:
ifndef CONFIRM
	$(error CONFIRM is undefined - run using make <target> CONFIRM=true)
endif
ifndef BRANCH_NAME
	$(error BRANCH_NAME is undefined - run using make <target> BRANCH_NAME=var or set an environment variable)
endif
	$(MAKE) tag-images-all push-all push-manifests push-non-manifests IMAGETAG=$(BRANCH_NAME) EXCLUDEARCH="$(EXCLUDEARCH)"
	$(MAKE) tag-images-all push-all push-manifests push-non-manifests IMAGETAG=$(shell git describe --tags --dirty --always --long) EXCLUDEARCH="$(EXCLUDEARCH)"

fv: k8sfv-test

k8sfv-test: image
	cd .. && git clone https://github.com/projectcalico/felix.git && cd felix; \
	[ ! -e ../typha/semaphore-felix-branch ] || git checkout $(cat ../typha/semaphore-felix-branch); \
	JUST_A_MINUTE=true USE_TYPHA=true FV_TYPHAIMAGE=$(BUILD_IMAGE):latest TYPHA_VERSION=latest $(MAKE) k8sfv-test

<<<<<<< HEAD
# Assert no local changes after a clean build. This helps catch errors resulting from
# misconfigured go.mod / go.sum / gitignore, etc.
assert-not-dirty:
	@./hack/check-dirty.sh
=======
st:
	@echo "No STs available."
>>>>>>> b817ace0

###############################################################################
# Release
###############################################################################
PREVIOUS_RELEASE=$(shell git describe --tags --abbrev=0)
GIT_VERSION?=$(shell git describe --tags --dirty)

## Tags and builds a release from start to finish.
release: release-prereqs
	$(MAKE) VERSION=$(VERSION) release-tag
	$(MAKE) VERSION=$(VERSION) release-build
	$(MAKE) VERSION=$(VERSION) tag-base-images-all
	$(MAKE) VERSION=$(VERSION) release-verify

	@echo ""
	@echo "Release build complete. Next, push the produced images."
	@echo ""
	@echo "  make VERSION=$(VERSION) release-publish"
	@echo ""

## Produces a git tag for the release.
release-tag: release-prereqs release-notes
	git tag $(VERSION) -F release-notes-$(VERSION)
	@echo ""
	@echo "Now you can build the release:"
	@echo ""
	@echo "  make VERSION=$(VERSION) release-build"
	@echo ""

## Produces a clean build of release artifacts at the specified version.
release-build: release-prereqs clean
# Check that the correct code is checked out.
ifneq ($(VERSION), $(GIT_VERSION))
	$(error Attempt to build $(VERSION) from $(GIT_VERSION))
endif
	$(MAKE) image-all
	$(MAKE) tag-images-all RELEASE=true IMAGETAG=$(VERSION)
	$(MAKE) tag-images-all RELEASE=true IMAGETAG=latest

## Verifies the release artifacts produces by `make release-build` are correct.
release-verify: release-prereqs
	# Check the reported version is correct for each release artifact.
	docker run --rm $(BUILD_IMAGE):$(VERSION)-$(ARCH) calico-typha --version | grep $(VERSION) || ( echo "Reported version:" `docker run --rm $(BUILD_IMAGE):$(VERSION)-$(ARCH) calico-typha --version` "\nExpected version: $(VERSION)" && exit 1 )

	# TODO: Some sort of quick validation of the produced binaries.

## Generates release notes based on commits in this version.
release-notes: release-prereqs
	mkdir -p dist
	echo "# Changelog" > release-notes-$(VERSION)
	echo "" >> release-notes-$(VERSION)
	sh -c "git cherry -v $(PREVIOUS_RELEASE) | cut '-d ' -f 2- | sed 's/^/- /' >> release-notes-$(VERSION)"

## Pushes a github release and release artifacts produced by `make release-build`.
release-publish: release-prereqs
	# Push the git tag.
	git push origin $(VERSION)

	# Push images.
	$(MAKE) push-all push-manifests push-non-manifests RELEASE=true IMAGETAG=$(VERSION)

	@echo "Finalize the GitHub release based on the pushed tag."
	@echo "Attach the $(DIST)/calico-typha-amd64 binary."
	@echo ""
	@echo "  https://$(PACKAGE_NAME)/releases/tag/$(VERSION)"
	@echo ""
	@echo "If this is the latest stable release, then run the following to push 'latest' images."
	@echo ""
	@echo "  make VERSION=$(VERSION) release-publish-latest"
	@echo ""

# WARNING: Only run this target if this release is the latest stable release. Do NOT
# run this target for alpha / beta / release candidate builds, or patches to earlier Calico versions.
## Pushes `latest` release images. WARNING: Only run this for latest stable releases.
release-publish-latest: release-prereqs
	# Check latest versions match.
	if ! docker run $(BUILD_IMAGE):latest-$(ARCH) calico-typha --version | grep '$(VERSION)'; then echo "Reported version:" `docker run $(BUILD_IMAGE):latest-$(ARCH) calico-typha --version` "\nExpected version: $(VERSION)"; false; else echo "\nVersion check passed\n"; fi

	$(MAKE) push-all push-manifests push-non-manifests RELEASE=true IMAGETAG=latest

# release-prereqs checks that the environment is configured properly to create a release.
release-prereqs:
ifndef VERSION
	$(error VERSION is undefined - run using make release VERSION=vX.Y.Z)
endif
ifeq ($(GIT_COMMIT),<unknown>)
	$(error git commit ID could not be determined, releases must be done from a git working copy)
endif
ifdef LOCAL_BUILD
	$(error LOCAL_BUILD must not be set for a release)
endif

###############################################################################
# Developer helper scripts (not used by build or test)
###############################################################################
.PHONY: ut-no-cover
ut-no-cover: $(SRC_FILES)
	@echo Running Go UTs without coverage.
	$(DOCKER_RUN) $(LOCAL_BUILD_MOUNTS) $(CALICO_BUILD) ginkgo -r

.PHONY: ut-watch
ut-watch: $(SRC_FILES)
	@echo Watching go UTs for changes...
	$(DOCKER_RUN) $(LOCAL_BUILD_MOUNTS) $(CALICO_BUILD) ginkgo watch -r

# Launch a browser with Go coverage stats for the whole project.
.PHONY: cover-browser
cover-browser: combined.coverprofile
	go tool cover -html="combined.coverprofile"

.PHONY: cover-report
cover-report: combined.coverprofile
	# Print the coverage.  We use sed to remove the verbose prefix and trim down
	# the whitespace.
	@echo
	@echo ======== All coverage =========
	@echo
	@$(DOCKER_RUN) $(CALICO_BUILD) sh -c 'go tool cover -func combined.coverprofile | \
				   sed 's=$(PACKAGE_NAME)/==' | \
				   column -t'
	@echo
	@echo ======== Missing coverage only =========
	@echo
	@$(DOCKER_RUN) $(CALICO_BUILD) sh -c "go tool cover -func combined.coverprofile | \
				   sed 's=$(PACKAGE_NAME)/==' | \
				   column -t | \
				   grep -v '100\.0%'"

bin/calico-typha.transfer-url: bin/calico-typha-$(ARCH)
	$(DOCKER_RUN) $(CALICO_BUILD) sh -c 'curl --upload-file bin/calico-typha-$(ARCH) https://transfer.sh/calico-typha > $@'

# Install or update the tools used by the build
.PHONY: update-tools
update-tools:
<<<<<<< HEAD
	go get -u github.com/onsi/ginkgo/ginkgo

help:
	@echo "Typha Makefile"
	@echo
	@echo "Dependencies: docker 1.12+; go 1.8+"
	@echo
	@echo "For any target, set ARCH=<target> to build for a given target."
	@echo "For example, to build for arm64:"
	@echo
	@echo "  make build ARCH=arm64"
	@echo
	@echo "Initial set-up:"
	@echo
	@echo "  make update-tools  Update/install the go build dependencies."
	@echo
	@echo "Builds:"
	@echo
	@echo "  make all	   Build all the binary packages."
	@echo "  make image	 Build $(BUILD_IMAGE) docker image."
	@echo
	@echo "Tests:"
	@echo
	@echo "  make ut		Run UTs."
	@echo "  make go-cover-browser  Display go code coverage in browser."
	@echo
	@echo "Maintenance:"
	@echo
	@echo "  make go-fmt	Format our go code."
	@echo "  make clean	 Remove binary files."
	@echo "-----------------------------------------"
	@echo "ARCH (target):	  $(ARCH)"
	@echo "BUILDARCH (host):       $(BUILDARCH)"
	@echo "CALICO_BUILD:     $(CALICO_BUILD)"
	@echo "-----------------------------------------"
=======
	go get -u github.com/onsi/ginkgo/ginkgo
>>>>>>> b817ace0
<|MERGE_RESOLUTION|>--- conflicted
+++ resolved
@@ -1,46 +1,15 @@
 PACKAGE_NAME?=github.com/projectcalico/typha
 GO_BUILD_VER=v0.28
 
-###############################################################################
-<<<<<<< HEAD
-# Both native and cross architecture builds are supported.
-# The target architecture is select by setting the ARCH variable.
-# When ARCH is undefined it is set to the detected host architecture.
-# When ARCH differs from the host architecture a crossbuild will be performed.
-ARCHES=$(patsubst docker-image/Dockerfile.%,%,$(wildcard docker-image/Dockerfile.*))
-
-# BUILDARCH is the host architecture
-# ARCH is the target architecture
-# we need to keep track of them separately
-BUILDARCH ?= $(shell uname -m)
-BUILDOS ?= $(shell uname -s | tr A-Z a-z)
-
-# canonicalized names for host architecture
-ifeq ($(BUILDARCH),aarch64)
-	BUILDARCH=arm64
-endif
-ifeq ($(BUILDARCH),x86_64)
-	BUILDARCH=amd64
-endif
-
-# unless otherwise set, I am building for my own architecture, i.e. not cross-compiling
-ARCH ?= $(BUILDARCH)
-
-# canonicalized names for target architecture
-ifeq ($(ARCH),aarch64)
-	override ARCH=arm64
-endif
-ifeq ($(ARCH),x86_64)
-	override ARCH=amd64
-endif
-=======
+GIT_USE_SSH = true
+
+###############################################################################
 # Download and include Makefile.common
 #   Additions to EXTRA_DOCKER_ARGS need to happen before the include since
 #   that variable is evaluated when we declare DOCKER_RUN and siblings.
 ###############################################################################
 MAKE_BRANCH?=$(GO_BUILD_VER)
 MAKE_REPO?=https://raw.githubusercontent.com/projectcalico/go-build/$(MAKE_BRANCH)
->>>>>>> b817ace0
 
 Makefile.common: Makefile.common.$(MAKE_BRANCH)
 	cp "$<" "$@"
@@ -49,59 +18,31 @@
 	rm -f Makefile.common.*
 	curl --fail $(MAKE_REPO)/Makefile.common -o "$@"
 
+EXTRA_DOCKER_ARGS += -e GOPRIVATE=github.com/tigera/*
+
 # Build mounts for running in "local build" mode. This allows an easy build using local development code,
-# assuming that there is a local checkout of libcalico in the same directory as this repo.
+# assuming that there is a local checkout of libcalico-go-private in the same directory as this repo.
 ifdef LOCAL_BUILD
 PHONY: set-up-local-build
 LOCAL_BUILD_DEP:=set-up-local-build
 
-EXTRA_DOCKER_ARGS+=-v $(CURDIR)/../libcalico-go:/go/src/github.com/projectcalico/libcalico-go:rw
+EXTRA_DOCKER_ARGS+=-v $(CURDIR)/../libcalico-go-private:/go/src/github.com/projectcalico/libcalico-go-private:rw
 
 $(LOCAL_BUILD_DEP):
-	$(DOCKER_RUN) $(CALICO_BUILD) go mod edit -replace=github.com/projectcalico/libcalico-go=../libcalico-go
+	$(DOCKER_RUN) $(CALICO_BUILD) go mod edit -replace=github.com/projectcalico/libcalico-go=../libcalico-go-private
 endif
 
 include Makefile.common
 
 ###############################################################################
-<<<<<<< HEAD
 BUILD_IMAGE=tigera/typha
-=======
-
-BUILD_IMAGE=calico/typha
->>>>>>> b817ace0
 
 PUSH_IMAGES?=gcr.io/unique-caldron-775/cnx/tigera/typha
 RELEASE_IMAGES?=
 
-<<<<<<< HEAD
-# If this is a release, also tag and push additional images.
-ifeq ($(RELEASE),true)
-PUSH_IMAGES+=$(RELEASE_IMAGES)
-endif
-
-# remove from the list to push to manifest any registries that do not support multi-arch
-EXCLUDE_MANIFEST_REGISTRIES ?= quay.io/
-PUSH_MANIFEST_IMAGES=$(PUSH_IMAGES:$(EXCLUDE_MANIFEST_REGISTRIES)%=)
-PUSH_NONMANIFEST_IMAGES=$(filter-out $(PUSH_MANIFEST_IMAGES),$(PUSH_IMAGES))
-
-# location of docker credentials to push manifests
-DOCKER_CONFIG ?= $(HOME)/.docker/config.json
-
-GO_BUILD_VER?=v0.24
-CALICO_BUILD=calico/go-build:$(GO_BUILD_VER)
-
-# Figure out version information.  To support builds from release tarballs, we default to
-# <unknown> if this isn't a git checkout.
-GIT_COMMIT:=$(shell git rev-parse HEAD || echo '<unknown>')
-BUILD_ID:=$(shell git rev-parse HEAD || uuidgen | sed 's/-//g')
-GIT_DESCRIPTION:=$(shell git describe --tags || echo '<unknown>')
-
-# Calculate a timestamp for any build artefacts.
-DATE:=$(shell date -u +'%FT%T%z')
-
-=======
->>>>>>> b817ace0
+PUSH_IMAGES?=gcr.io/unique-caldron-775/cnx/tigera/typha
+RELEASE_IMAGES?=
+
 # Linker flags for building Typha.
 #
 # We use -X to insert the version information into the placeholder variables
@@ -118,67 +59,6 @@
 # All Typha go files.
 SRC_FILES:=$(shell find . $(foreach dir,$(NON_TYPHA_DIRS),-path ./$(dir) -prune -o) -type f -name '*.go' -print)
 
-<<<<<<< HEAD
-# If local build is set, then always build the binary since we might not
-# detect when another local repository has been modified.
-ifeq ($(LOCAL_BUILD),true)
-.PHONY: $(SRC_FILES)
-endif
-
-# Figure out the users UID/GID.  These are needed to run docker containers
-# as the current user and ensure that files built inside containers are
-# owned by the current user.
-LOCAL_USER_ID:=$(shell id -u)
-LOCAL_GROUP_ID:=$(shell id -g)
-
-EXTRA_DOCKER_ARGS	+= -e GO111MODULE=on -e GOPRIVATE=github.com/tigera/*
-GIT_CONFIG_SSH		?= git config --global url."ssh://git@github.com/".insteadOf "https://github.com/"
-
-# Volume-mount gopath into the build container to cache go module's packages. If the environment is using multiple
-# comma-separated directories for gopath, use the first one, as that is the default one used by go modules.
-ifneq ($(GOPATH),)
-	# If the environment is using multiple comma-separated directories for gopath, use the first one, as that
-	# is the default one used by go modules.
-	GOMOD_CACHE = $(shell echo $(GOPATH) | cut -d':' -f1)/pkg/mod
-else
-	# If gopath is empty, default to $(HOME)/go.
-	GOMOD_CACHE = $(HOME)/go/pkg/mod
-endif
-
-EXTRA_DOCKER_ARGS	+= -v $(GOMOD_CACHE):/go/pkg/mod:rw
-
-# Allow the ssh auth sock to be mapped into the build container.
-ifdef SSH_AUTH_SOCK
-	EXTRA_DOCKER_ARGS += -v $(SSH_AUTH_SOCK):/ssh-agent --env SSH_AUTH_SOCK=/ssh-agent
-endif
-
-# Build mounts for running in "local build" mode. This allows an easy build using local development code,
-# assuming that there is a local checkout of libcalico in the same directory as this repo.
-PHONY:local_build
-
-ifdef LOCAL_BUILD
-EXTRA_DOCKER_ARGS+=-v $(CURDIR)/../libcalico-go-private:/go/src/github.com/projectcalico/libcalico-go:rw
-local_build:
-	$(DOCKER_RUN) $(CALICO_BUILD) go mod edit -replace=github.com/projectcalico/libcalico-go=../libcalico-go
-else
-local_build:
-	@echo "Building typha-private"
-endif
-
-DOCKER_RUN := mkdir -p .go-pkg-cache $(GOMOD_CACHE) && \
-	docker run --rm \
-		--net=host \
-		$(EXTRA_DOCKER_ARGS) \
-		-e LOCAL_USER_ID=$(LOCAL_USER_ID) \
-		-e GOCACHE=/go-cache \
-		-e GOARCH=$(ARCH) \
-		-e GOPATH=/go \
-		-v $(CURDIR):/go/src/$(PACKAGE_NAME):rw \
-		-v $(CURDIR)/.go-pkg-cache:/go-cache:rw \
-		-w /go/src/$(PACKAGE_NAME)
-
-=======
->>>>>>> b817ace0
 .PHONY: clean
 clean:
 	rm -rf .go-pkg-cache \
@@ -194,70 +74,12 @@
 
 ###############################################################################
 # Updating pins
-<<<<<<< HEAD
-###############################################################################
-PIN_BRANCH?=$(shell git rev-parse --abbrev-ref HEAD)
-
-define get_remote_version
-	$(shell git ls-remote ssh://git@$(1) $(2) 2>/dev/null | cut -f 1)
-endef
-
-# update_replace_pin updates the given package's version to the latest available in the specified repo and branch.
-# This routine can only be used for packages being replaced in go.mod, such as private versions of open-source packages.
-# $(1) should be the name of the package, $(2) and $(3) the repository and branch from which to update it.
-define update_replace_pin
-	$(eval new_ver := $(call get_remote_version,$(2),$(3)))
-
-	$(DOCKER_RUN) -i $(CALICO_BUILD) sh -c '$(GIT_CONFIG_SSH); \
-		if [[ ! -z "$(new_ver)" ]]; then \
-			go mod edit -replace $(1)=$(2)@$(new_ver); \
-			go mod download; \
-		fi'
-endef
-
-guard-ssh-forwarding-bug:
-	@if [ "$(shell uname)" = "Darwin" ]; then \
-		echo "ERROR: This target requires ssh-agent to docker key forwarding and is not compatible with OSX/Mac OS"; \
-		echo "$(MAKECMDGOALS)"; \
-		exit 1; \
-	fi;
-
-LIBCALICO_BRANCH?=$(PIN_BRANCH)
-LIBCALICO_REPO?=github.com/tigera/libcalico-go-private
-
-update-libcalico-pin: guard-ssh-forwarding-bug
-	$(call update_replace_pin,github.com/projectcalico/libcalico-go,$(LIBCALICO_REPO),$(LIBCALICO_BRANCH))
-
-git-status:
-	git status --porcelain
-
-git-config:
-ifdef CONFIRM
-	git config --global user.name "Semaphore Automatic Update"
-	git config --global user.email "marvin@tigera.io"
-endif
-
-git-commit:
-	git diff --quiet HEAD || git commit -m "Semaphore Automatic Update" go.mod go.sum
-
-git-push:
-	git push
-
-update-pins: update-libcalico-pin
-
-commit-pin-updates: update-pins git-status ci git-config git-commit git-push
+###############################################################################
+update-pins: replace-libcalico-pin
 
 ###############################################################################
 # Building the binary
 ###############################################################################
-=======
-###############################################################################
-update-pins: update-libcalico-pin
-
-###############################################################################
-# Building the binary
-###############################################################################
->>>>>>> b817ace0
 build: bin/calico-typha
 build-all: $(addprefix sub-build-,$(VALIDARCHES))
 sub-build-%:
@@ -268,7 +90,7 @@
 
 bin/calico-typha-$(ARCH): $(SRC_FILES) $(LOCAL_BUILD_DEP)
 	mkdir -p bin
-	$(DOCKER_RUN) $(CALICO_BUILD) sh -c '$(GIT_CONFIG_SSH) && \
+	$(DOCKER_RUN) $(CALICO_BUILD) sh -c '$(GIT_CONFIG_SSH) \
 		go build -v -i -o $@ -v $(LDFLAGS) "$(PACKAGE_NAME)/cmd/calico-typha" && \
 		( ldd $@ 2>&1 | grep -q -e "Not a valid dynamic program" \
 		-e "not a dynamic executable" || \
@@ -277,7 +99,7 @@
 bin/typha-client-$(ARCH): $(SRC_FILES) $(LOCAL_BUILD_DEP)
 	@echo Building typha client...
 	mkdir -p bin
-	$(DOCKER_RUN) $(CALICO_BUILD) sh -c '$(GIT_CONFIG_SSH) && \
+	$(DOCKER_RUN) $(CALICO_BUILD) sh -c '$(GIT_CONFIG_SSH) \
 		GO111MODULE=on go build -v -i -o $@ -v $(LDFLAGS) "$(PACKAGE_NAME)/cmd/typha-client" && \
 		( ldd $@ 2>&1 | grep -q -e "Not a valid dynamic program" \
 		-e "not a dynamic executable" || \
@@ -336,7 +158,7 @@
 sub-single-push-%:
 	docker push $(call unescapefs,$*:$(IMAGETAG)-$(ARCH))
 
-## push all arches
+## push all archs
 push-all: imagetag $(addprefix sub-push-,$(VALIDARCHES))
 sub-push-%:
 	$(MAKE) push ARCH=$* IMAGETAG=$(IMAGETAG)
@@ -344,9 +166,8 @@
 ## push multi-arch manifest where supported
 push-manifests: imagetag  $(addprefix sub-manifest-,$(call escapefs,$(PUSH_MANIFEST_IMAGES)))
 sub-manifest-%:
-	# Docker login to hub.docker.com required before running this target as we are using
-	# $(DOCKER_CONFIG) holds the docker login credentials path to credentials based on
-	# manifest-tool's requirements here https://github.com/estesp/manifest-tool#sample-usage
+	# Docker login to hub.docker.com required before running this target as we are using $(DOCKER_CONFIG) holds the docker login credentials
+	# path to credentials based on manifest-tool's requirements here https://github.com/estesp/manifest-tool#sample-usage
 	docker run -t --entrypoint /bin/sh -v $(DOCKER_CONFIG):/root/.docker/config.json $(CALICO_BUILD) -c "/usr/bin/manifest-tool push from-args --platforms $(call join_platforms,$(VALIDARCHES)) --template $(call unescapefs,$*:$(IMAGETAG))-ARCH --target $(call unescapefs,$*:$(IMAGETAG))"
 
  ## push default amd64 arch where multi-arch manifest is not supported
@@ -382,61 +203,23 @@
 sub-base-tag-images-%:
 	docker tag $(BUILD_IMAGE):latest-$* $(call unescapefs,$(BUILD_IMAGE):$(VERSION)-$*)
 
-###############################################################################
-<<<<<<< HEAD
-# Static checks
-###############################################################################
-.PHONY: static-checks
-LINT_ARGS := --deadline 5m --max-issues-per-linter 0 --max-same-issues 0
-static-checks:
-	@echo "Linting is currently disabled."
-	#$(DOCKER_RUN) $(CALICO_BUILD) golangci-lint run $(LINT_ARGS)
-
-foss-checks:
-	$(DOCKER_RUN) -e FOSSA_API_KEY=$(FOSSA_API_KEY) $(CALICO_BUILD) /usr/local/bin/fossa
-
-.PHONY: go-fmt goimports fix
-go-fmt goimports fix:
-	$(DOCKER_RUN) $(CALICO_BUILD) sh -c 'ls -1d */ | grep -v -e "^\\.$$" | xargs goimports -w -local github.com/projectcalico/'
-
-# Always install the git hooks to prevent publishing closed source code to a non-private repo.
-hooks_installed:=$(shell ./install-git-hooks)
-
-.PHONY: install-git-hooks
-install-git-hooks:
-	./install-git-hooks
-
-###############################################################################
-=======
->>>>>>> b817ace0
+
+###############################################################################
 # Unit Tests
 ###############################################################################
 .PHONY: ut
 ut combined.coverprofile: $(SRC_FILES)
 	@echo Running Go UTs.
-	$(DOCKER_RUN) $(CALICO_BUILD) sh -c '$(GIT_CONFIG_SSH) && ./utils/run-coverage'
+	$(DOCKER_RUN) $(CALICO_BUILD) sh -c '$(GIT_CONFIG_SSH) ./utils/run-coverage'
 
 ###############################################################################
 # CI/CD
 ###############################################################################
-<<<<<<< HEAD
-.PHONY: mod-download
-mod-download:
-	-$(DOCKER_RUN) $(CALICO_BUILD) sh -c '$(GIT_CONFIG_SSH); go mod download'
-
-.PHONY: cd ci version
-
-version: image
-	docker run --rm $(BUILD_IMAGE):latest-$(ARCH) calico-typha --version
-
-ci: clean mod-download image-all assert-not-dirty version static-checks ut
-=======
 .PHONY: cd ci version
 version: image
 	docker run --rm $(BUILD_IMAGE):latest-$(ARCH) calico-typha --version
 
 ci: mod-download image-all version static-checks ut
->>>>>>> b817ace0
 ifeq (,$(filter k8sfv-test, $(EXCEPT)))
 	@$(MAKE) k8sfv-test
 endif
@@ -459,15 +242,8 @@
 	[ ! -e ../typha/semaphore-felix-branch ] || git checkout $(cat ../typha/semaphore-felix-branch); \
 	JUST_A_MINUTE=true USE_TYPHA=true FV_TYPHAIMAGE=$(BUILD_IMAGE):latest TYPHA_VERSION=latest $(MAKE) k8sfv-test
 
-<<<<<<< HEAD
-# Assert no local changes after a clean build. This helps catch errors resulting from
-# misconfigured go.mod / go.sum / gitignore, etc.
-assert-not-dirty:
-	@./hack/check-dirty.sh
-=======
 st:
 	@echo "No STs available."
->>>>>>> b817ace0
 
 ###############################################################################
 # Release
@@ -602,42 +378,4 @@
 # Install or update the tools used by the build
 .PHONY: update-tools
 update-tools:
-<<<<<<< HEAD
-	go get -u github.com/onsi/ginkgo/ginkgo
-
-help:
-	@echo "Typha Makefile"
-	@echo
-	@echo "Dependencies: docker 1.12+; go 1.8+"
-	@echo
-	@echo "For any target, set ARCH=<target> to build for a given target."
-	@echo "For example, to build for arm64:"
-	@echo
-	@echo "  make build ARCH=arm64"
-	@echo
-	@echo "Initial set-up:"
-	@echo
-	@echo "  make update-tools  Update/install the go build dependencies."
-	@echo
-	@echo "Builds:"
-	@echo
-	@echo "  make all	   Build all the binary packages."
-	@echo "  make image	 Build $(BUILD_IMAGE) docker image."
-	@echo
-	@echo "Tests:"
-	@echo
-	@echo "  make ut		Run UTs."
-	@echo "  make go-cover-browser  Display go code coverage in browser."
-	@echo
-	@echo "Maintenance:"
-	@echo
-	@echo "  make go-fmt	Format our go code."
-	@echo "  make clean	 Remove binary files."
-	@echo "-----------------------------------------"
-	@echo "ARCH (target):	  $(ARCH)"
-	@echo "BUILDARCH (host):       $(BUILDARCH)"
-	@echo "CALICO_BUILD:     $(CALICO_BUILD)"
-	@echo "-----------------------------------------"
-=======
-	go get -u github.com/onsi/ginkgo/ginkgo
->>>>>>> b817ace0
+	go get -u github.com/onsi/ginkgo/ginkgo