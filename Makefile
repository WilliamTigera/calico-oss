--- conflicted
+++ resolved
@@ -68,13 +68,8 @@
 VALIDARCHES = $(filter-out $(EXCLUDEARCH),$(ARCHES))
 
 ###############################################################################
-<<<<<<< HEAD
-GO_BUILD_VER?=v0.18
-GO_BUILD_CONTAINER?=calico/go-build:$(GO_BUILD_VER)
-=======
 GO_BUILD_VER?=v0.20
 CALICO_BUILD?=calico/go-build:$(GO_BUILD_VER)
->>>>>>> d0055eba
 PROTOC_VER?=v0.1
 PROTOC_CONTAINER?=calico/protoc:$(PROTOC_VER)-$(BUILDARCH)
 
@@ -93,13 +88,9 @@
 SRC_FILES=$(shell find -name '*.go' |grep -v vendor)
 
 ############################################################################
-<<<<<<< HEAD
-CONTAINER_NAME?=gcr.io/unique-caldron-775/cnx/tigera/dikastes
-=======
-BUILD_IMAGE?=calico/dikastes
+BUILD_IMAGE?=gcr.io/unique-caldron-775/cnx/tigera/dikastes
 PUSH_IMAGES?=$(BUILD_IMAGE) quay.io/calico/dikastes
 RELEASE_IMAGES?=gcr.io/projectcalico-org/dikastes eu.gcr.io/projectcalico-org/dikastes asia.gcr.io/projectcalico-org/dikastes us.gcr.io/projectcalico-org/dikastes
->>>>>>> d0055eba
 PACKAGE_NAME?=github.com/projectcalico/app-policy
 
 # If this is a release, also tag and push additional images.
@@ -179,21 +170,13 @@
       -v $(HOME)/.glide:/home/user/.glide:rw \
       -e LOCAL_USER_ID=$(LOCAL_USER_ID) \
       -w /go/src/$(PACKAGE_NAME) \
-<<<<<<< HEAD
       $(EXTRA_DOCKER_ARGS) \
-      $(GO_BUILD_CONTAINER) glide install -strip-vendor
-
-# Default the libcalico repo and version but allow them to be overridden
-LIBCALICO_REPO?=github.com/tigera/libcalico-go-private
-LIBCALICO_VERSION?=$(shell git ls-remote git@github.com:tigera/libcalico-go-private master 2>/dev/null | cut -f 1)
-=======
       $(CALICO_BUILD) glide install -strip-vendor
 
 # Default the libcalico repo and version but allow them to be overridden
 LIBCALICO_BRANCH?=$(shell git rev-parse --abbrev-ref HEAD)
-LIBCALICO_REPO?=github.com/projectcalico/libcalico-go
-LIBCALICO_VERSION?=$(shell git ls-remote git@github.com:projectcalico/libcalico-go $(LIBCALICO_BRANCH) 2>/dev/null | cut -f 1)
->>>>>>> d0055eba
+LIBCALICO_REPO?=github.com/tigera/libcalico-go-private
+LIBCALICO_VERSION?=$(shell git ls-remote git@github.com:tigera/libcalico-go-private $(LIBCALICO_BRANCH) 2>/dev/null | cut -f 1)
 
 ## Update libcalico pin in glide.yaml
 update-libcalico:
@@ -202,12 +185,8 @@
           -v $(HOME)/.glide:/home/user/.glide:rw \
           -e LOCAL_USER_ID=$(LOCAL_USER_ID) \
           -w /go/src/$(PACKAGE_NAME) \
-<<<<<<< HEAD
           $(EXTRA_DOCKER_ARGS) \
-          $(GO_BUILD_CONTAINER) sh -c '\
-=======
           $(CALICO_BUILD) sh -c '\
->>>>>>> d0055eba
         echo "Updating libcalico to $(LIBCALICO_VERSION) from $(LIBCALICO_REPO)"; \
         export OLD_VER=$$(grep --after 50 libcalico-go glide.yaml |grep --max-count=1 --only-matching --perl-regexp "version:\s*\K[\.0-9a-z]+") ;\
         echo "Old version: $$OLD_VER";\
@@ -231,21 +210,13 @@
 	docker run --rm -ti \
 	  -v $(CURDIR):/go/src/$(PACKAGE_NAME):ro \
 	  -v $(CURDIR)/bin:/go/src/$(PACKAGE_NAME)/bin \
-<<<<<<< HEAD
-      -e LOCAL_USER_ID=$(LOCAL_USER_ID) \
-      -v $(CURDIR)/.go-pkg-cache:/go-cache/:rw \
-      -e GOCACHE=/go-cache \
-      -w /go/src/$(PACKAGE_NAME) \
-      $(EXTRA_DOCKER_ARGS) \
-	    $(GO_BUILD_CONTAINER) go build -ldflags "-X main.VERSION=$(GIT_VERSION) -s -w" -v -o bin/dikastes-$(ARCH)
-=======
 	  -v $(CURDIR)/.go-pkg-cache:/go-cache/:rw \
 	  $(LOCAL_BUILD_MOUNTS) \
 	  -e LOCAL_USER_ID=$(LOCAL_USER_ID) \
 	  -e GOCACHE=/go-cache \
 	  -w /go/src/$(PACKAGE_NAME) \
+	  $(EXTRA_DOCKER_ARGS) \
 	  $(CALICO_BUILD) go build -ldflags "-X main.VERSION=$(GIT_VERSION) -s -w" -v -o bin/dikastes-$(ARCH)
->>>>>>> d0055eba
 
 # We use gogofast for protobuf compilation.  Regular gogo is incompatible with
 # gRPC, since gRPC uses golang/protobuf for marshalling/unmarshalling in that
@@ -321,18 +292,9 @@
 endif
 
 ## push one arch
-<<<<<<< HEAD
-push: imagetag
-	docker push $(CONTAINER_NAME):$(IMAGETAG)-$(ARCH)
-
-ifeq ($(ARCH),amd64)
-	docker push $(CONTAINER_NAME):$(IMAGETAG)
-endif
-=======
 push: imagetag $(addprefix sub-single-push-,$(call escapefs,$(PUSH_IMAGES)))
 sub-single-push-%:
 	docker push $(call unescapefs,$*:$(IMAGETAG)-$(ARCH))
->>>>>>> d0055eba
 
 push-all: imagetag $(addprefix sub-push-,$(VALIDARCHES))
 sub-push-%:
@@ -355,12 +317,6 @@
 endif
 
 ## tag images of one arch
-<<<<<<< HEAD
-tag-images: imagetag
-	docker tag $(CONTAINER_NAME):latest-$(ARCH) $(CONTAINER_NAME):$(IMAGETAG)-$(ARCH)
-ifeq ($(ARCH),amd64)
-	docker tag $(CONTAINER_NAME):latest-$(ARCH) $(CONTAINER_NAME):$(IMAGETAG)
-=======
 tag-images: imagetag $(addprefix sub-single-tag-images-arch-,$(call escapefs,$(PUSH_IMAGES))) $(addprefix sub-single-tag-images-non-manifest-,$(call escapefs,$(PUSH_NONMANIFEST_IMAGES)))
 
 sub-single-tag-images-arch-%:
@@ -372,7 +328,6 @@
 	docker tag $(BUILD_IMAGE):latest-$(ARCH) $(call unescapefs,$*:$(IMAGETAG))
 else
 	$(NOECHO) $(NOOP)
->>>>>>> d0055eba
 endif
 
 ## tag images of all archs
@@ -403,11 +358,7 @@
 	  -e LOCAL_USER_ID=$(LOCAL_USER_ID) \
 	  -e FOSSA_API_KEY=$(FOSSA_API_KEY) \
 	  -w /go/src/$(PACKAGE_NAME) \
-<<<<<<< HEAD
-	  $(GO_BUILD_CONTAINER) /usr/local/bin/fossa
-=======
 	  $(CALICO_BUILD) /usr/local/bin/fossa
->>>>>>> d0055eba
 
 ###############################################################################
 # UTs
