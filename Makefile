PACKAGE_NAME?=github.com/projectcalico/typha
GO_BUILD_VER=v0.53

ORGANIZATION=tigera
SEMAPHORE_PROJECT_ID?=$(SEMAPHORE_TYPHA_PRIVATE_PROJECT_ID)

# Used so semaphore can trigger the update pin pipelines in projects that have this project as a dependency.
SEMAPHORE_AUTO_PIN_UPDATE_PROJECT_IDS=$(SEMAPHORE_FELIX_PRIVATE_PROJECT_ID) $(SEMAPHORE_CONFD_PRIVATE_PROJECT_ID)

GIT_USE_SSH = true

<<<<<<< HEAD
# This needs to be evaluated before the common makefile is included.
# This var contains some default values that the common makefile may append to.
PUSH_IMAGES?=gcr.io/unique-caldron-775/cnx/tigera/typha

BUILD_IMAGE=tigera/typha

RELEASE_IMAGES?=
=======
RELEASE_REGISTRIES    ?= gcr.io/projectcalico-org eu.gcr.io/projectcalico-org asia.gcr.io/projectcalico-org us.gcr.io/projectcalico-org
RELEASE_BRANCH_PREFIX ?= release
DEV_TAG_SUFFIX        ?= 0.dev

# If this is a release, also tag and push additional images.
ifeq ($(RELEASE),true)
TYPHA_IMAGE    ?=typha
DEV_REGISTRIES ?=quay.io/calico calico $(RELEASE_REGISTRIES)
else
TYPHA_IMAGE    ?=calico/typha
DEV_REGISTRIES ?=quay.io registry.hub.docker.com
endif

BUILD_IMAGES   ?=$(TYPHA_IMAGE)
>>>>>>> f32c23e5

###############################################################################
# Download and include Makefile.common
#   Additions to EXTRA_DOCKER_ARGS need to happen before the include since
#   that variable is evaluated when we declare DOCKER_RUN and siblings.
###############################################################################
MAKE_BRANCH?=$(GO_BUILD_VER)
MAKE_REPO?=https://raw.githubusercontent.com/projectcalico/go-build/$(MAKE_BRANCH)

Makefile.common: Makefile.common.$(MAKE_BRANCH)
	cp "$<" "$@"
Makefile.common.$(MAKE_BRANCH):
	# Clean up any files downloaded from other branches so they don't accumulate.
	rm -f Makefile.common.*
	curl --fail $(MAKE_REPO)/Makefile.common -o "$@"

EXTRA_DOCKER_ARGS += -e GOPRIVATE=github.com/tigera/*

# Build mounts for running in "local build" mode. This allows an easy build using local development code,
# assuming that there is a local checkout of libcalico-go-private in the same directory as this repo.
ifdef LOCAL_BUILD
PHONY: set-up-local-build
LOCAL_BUILD_DEP:=set-up-local-build

EXTRA_DOCKER_ARGS+=-v $(CURDIR)/../libcalico-go-private:/go/src/github.com/projectcalico/libcalico-go:rw

$(LOCAL_BUILD_DEP):
	$(DOCKER_RUN) $(CALICO_BUILD) go mod edit -replace=github.com/projectcalico/libcalico-go=../libcalico-go
endif

include Makefile.common

###############################################################################

# Linker flags for building Typha.
#
# We use -X to insert the version information into the placeholder variables
# in the buildinfo package.
#
# We use -B to insert a build ID note into the executable, without which, the
# RPM build tools complain.
LDFLAGS:=-ldflags "\
	-X $(PACKAGE_NAME)/pkg/buildinfo.GitVersion=$(GIT_DESCRIPTION) \
	-X $(PACKAGE_NAME)/pkg/buildinfo.BuildDate=$(DATE) \
	-X $(PACKAGE_NAME)/pkg/buildinfo.GitRevision=$(GIT_COMMIT) \
	-B 0x$(BUILD_ID)"

# All Typha go files.
SRC_FILES:=$(shell find . $(foreach dir,$(NON_TYPHA_DIRS),-path ./$(dir) -prune -o) -type f -name '*.go' -print)

.PHONY: clean
clean:
	rm -rf .go-pkg-cache \
		bin \
		docker-image/bin \
		build \
		report/*.xml \
		release-notes-* \
		vendor \
		Makefile.common*
	find . -name "*.coverprofile" -type f -delete
	find . -name "coverage.xml" -type f -delete
	find . -name ".coverage" -type f -delete
	find . -name "*.pyc" -type f -delete

###############################################################################
# Updating pins
###############################################################################
LIBCALICO_REPO=github.com/tigera/libcalico-go-private

update-pins: replace-libcalico-pin

###############################################################################
# Building the binary
###############################################################################
build: bin/calico-typha
build-all: $(addprefix sub-build-,$(VALIDARCHES))
sub-build-%:
	$(MAKE) build ARCH=$*

bin/calico-typha: bin/calico-typha-$(ARCH)
	ln -f bin/calico-typha-$(ARCH) bin/calico-typha

bin/wrapper: bin/wrapper-$(ARCH)
	ln -f bin/wrapper-$(ARCH) bin/wrapper

bin/calico-typha-$(ARCH): $(SRC_FILES) $(LOCAL_BUILD_DEP)
	mkdir -p bin
	$(DOCKER_RUN) $(CALICO_BUILD) sh -c '$(GIT_CONFIG_SSH) \
		go build -v -i -o $@ -v $(LDFLAGS) "$(PACKAGE_NAME)/cmd/calico-typha" && \
		( ldd $@ 2>&1 | grep -q -e "Not a valid dynamic program" \
		-e "not a dynamic executable" || \
		( echo "Error: bin/calico-typha was not statically linked"; false ) )'

bin/wrapper-$(ARCH): $(SRC_FILES) $(LOCAL_BUILD_DEP)
	mkdir -p bin
	$(DOCKER_RUN) $(CALICO_BUILD) sh -c '$(GIT_CONFIG_SSH) \
		go build -v -i -o $@ -v $(LDFLAGS) "$(PACKAGE_NAME)/cmd/wrapper" && \
		( ldd $@ 2>&1 | grep -q -e "Not a valid dynamic program" \
		-e "not a dynamic executable" || \
		( echo "Error: bin/wrapper was not statically linked"; false ) )'

bin/typha-client-$(ARCH): $(SRC_FILES) $(LOCAL_BUILD_DEP)
	@echo Building typha client...
	mkdir -p bin
	$(DOCKER_RUN) $(CALICO_BUILD) sh -c '$(GIT_CONFIG_SSH) \
		GO111MODULE=on go build -v -i -o $@ -v $(LDFLAGS) "$(PACKAGE_NAME)/cmd/typha-client" && \
		( ldd $@ 2>&1 | grep -q -e "Not a valid dynamic program" \
		-e "not a dynamic executable" || \
		( echo "Error: bin/typha-client was not statically linked"; false ) )'

###############################################################################
# Building the image
###############################################################################
# Build the calico/typha docker image, which contains only typha.
.PHONY: $(TYPHA_IMAGE) $(TYPHA_IMAGE)-$(ARCH)
image: $(BUILD_IMAGES)

# Build the image for the target architecture
.PHONY: image-all
image-all: $(addprefix sub-image-,$(VALIDARCHES))
sub-image-%:
	$(MAKE) image ARCH=$*

# Build the calico/typha docker image, which contains only Typha.
<<<<<<< HEAD
.PHONY: image $(BUILD_IMAGE)
$(BUILD_IMAGE): bin/calico-typha-$(ARCH) bin/wrapper-$(ARCH) register
=======
.PHONY: image $(TYPHA_IMAGE)
$(TYPHA_IMAGE): bin/calico-typha-$(ARCH) register
>>>>>>> f32c23e5
	rm -rf docker-image/bin
	mkdir -p docker-image/bin
	cp bin/calico-typha-$(ARCH) docker-image/bin/
	cp bin/wrapper-$(ARCH) docker-image/bin/
	cp LICENSE docker-image/
	docker build --pull -t $(TYPHA_IMAGE):latest-$(ARCH) --build-arg QEMU_IMAGE=$(CALICO_BUILD) --build-arg GIT_VERSION=$(GIT_VERSION) --file ./docker-image/Dockerfile.$(ARCH) docker-image
ifeq ($(ARCH),amd64)
	docker tag $(TYPHA_IMAGE):latest-$(ARCH) $(TYPHA_IMAGE):latest
endif

## tag version number build images i.e.  tigera/typha:latest-amd64 -> tigera/typha:v1.1.1-amd64
tag-base-images-all: $(addprefix sub-base-tag-images-,$(VALIDARCHES))
sub-base-tag-images-%:
	docker tag $(BUILD_IMAGE):latest-$* $(call unescapefs,$(BUILD_IMAGE):$(VERSION)-$*)


###############################################################################
# Unit Tests
###############################################################################
.PHONY: ut
ut combined.coverprofile: $(SRC_FILES)
	@echo Running Go UTs.
	$(DOCKER_RUN) $(CALICO_BUILD) sh -c '$(GIT_CONFIG_SSH) ./utils/run-coverage'

###############################################################################
# CI/CD
###############################################################################
.PHONY: cd ci version
version: image
	docker run --rm $(TYPHA_IMAGE):latest-$(ARCH) calico-typha --version

ci: mod-download image-all version static-checks ut
ifeq (,$(filter k8sfv-test, $(EXCEPT)))
	@$(MAKE) k8sfv-test
endif

## Avoid unplanned go.sum updates
.PHONY: undo-go-sum check-dirty
undo-go-sum:
	@echo "Undoing go.sum update..."
	git checkout -- go.sum

## Check if generated image is dirty
check-dirty: undo-go-sum
	@if (git describe --tags --dirty | grep -c dirty >/dev/null); then \
	  echo "Generated image is dirty:"; \
	  git status --porcelain; \
	  false; \
	fi

## Deploys images to registry
cd: check-dirty cd-common

fv: k8sfv-test

k8sfv-test: image
	cd .. && git clone https://github.com/projectcalico/felix.git && cd felix; \
	[ ! -e ../typha/semaphore-felix-branch ] || git checkout $(cat ../typha/semaphore-felix-branch); \
	JUST_A_MINUTE=true USE_TYPHA=true FV_TYPHAIMAGE=$(TYPHA_IMAGE):latest TYPHA_VERSION=latest $(MAKE) k8sfv-test

st:
	@echo "No STs available."

###############################################################################
# Release
###############################################################################
PREVIOUS_RELEASE=$(shell git describe --tags --abbrev=0)

## Tags and builds a release from start to finish.
release: release-prereqs
	$(MAKE) VERSION=$(VERSION) release-tag
	$(MAKE) VERSION=$(VERSION) release-build
	$(MAKE) VERSION=$(VERSION) tag-base-images-all
	$(MAKE) VERSION=$(VERSION) release-verify

	@echo ""
	@echo "Release build complete. Next, push the produced images."
	@echo ""
	@echo "  make VERSION=$(VERSION) release-publish"
	@echo ""

## Produces a git tag for the release.
release-tag: release-prereqs release-notes
	git tag $(VERSION) -F release-notes-$(VERSION)
	@echo ""
	@echo "Now you can build the release:"
	@echo ""
	@echo "  make VERSION=$(VERSION) release-build"
	@echo ""

## Produces a clean build of release artifacts at the specified version.
release-build: release-prereqs clean
# Check that the correct code is checked out.
ifneq ($(VERSION), $(GIT_VERSION))
	$(error Attempt to build $(VERSION) from $(GIT_VERSION))
endif
	$(MAKE) image-all
	$(MAKE) tag-images-all RELEASE=true IMAGETAG=$(VERSION)
	$(MAKE) tag-images-all RELEASE=true IMAGETAG=latest

## Verifies the release artifacts produces by `make release-build` are correct.
release-verify: release-prereqs
	# Check the reported version is correct for each release artifact.
<<<<<<< HEAD
	docker run --rm $(BUILD_IMAGE):$(VERSION)-$(ARCH) calico-typha --version | grep $(VERSION) || ( echo "Reported version:" `docker run --rm $(BUILD_IMAGE):$(VERSION)-$(ARCH) calico-typha --version` "\nExpected version: $(VERSION)" && exit 1 )
=======
	docker run --rm $(TYPHA_IMAGE):$(VERSION)-$(ARCH) calico-typha --version | grep $(VERSION) || ( echo "Reported version:" `docker run --rm $(TYPHA_IMAGE):$(VERSION)-$(ARCH) calico-typha --version` "\nExpected version: $(VERSION)" && exit 1 )
	docker run --rm quay.io/$(TYPHA_IMAGE):$(VERSION)-$(ARCH) calico-typha --version | grep $(VERSION) || ( echo "Reported version:" `docker run --rm quay.io/$(TYPHA_IMAGE):$(VERSION)-$(ARCH) calico-typha --version | grep -x $(VERSION)` "\nExpected version: $(VERSION)" && exit 1 )
>>>>>>> f32c23e5

	# TODO: Some sort of quick validation of the produced binaries.

## Generates release notes based on commits in this version.
release-notes: release-prereqs
	mkdir -p dist
	echo "# Changelog" > release-notes-$(VERSION)
	echo "" >> release-notes-$(VERSION)
	sh -c "git cherry -v $(PREVIOUS_RELEASE) | cut '-d ' -f 2- | sed 's/^/- /' >> release-notes-$(VERSION)"

## Pushes a github release and release artifacts produced by `make release-build`.
release-publish: release-prereqs
	# Push the git tag.
	git push origin $(VERSION)

	# Push images.
	$(MAKE) push-all push-manifests push-non-manifests RELEASE=true IMAGETAG=$(VERSION)

	@echo "Finalize the GitHub release based on the pushed tag."
	@echo "Attach the $(DIST)/calico-typha-amd64 binary."
	@echo ""
	@echo "  https://$(PACKAGE_NAME)/releases/tag/$(VERSION)"
	@echo ""
	@echo "If this is the latest stable release, then run the following to push 'latest' images."
	@echo ""
	@echo "  make VERSION=$(VERSION) release-publish-latest"
	@echo ""

# WARNING: Only run this target if this release is the latest stable release. Do NOT
# run this target for alpha / beta / release candidate builds, or patches to earlier Calico versions.
## Pushes `latest` release images. WARNING: Only run this for latest stable releases.
release-publish-latest: release-prereqs
	# Check latest versions match.
<<<<<<< HEAD
	if ! docker run $(BUILD_IMAGE):latest-$(ARCH) calico-typha --version | grep '$(VERSION)'; then echo "Reported version:" `docker run $(BUILD_IMAGE):latest-$(ARCH) calico-typha --version` "\nExpected version: $(VERSION)"; false; else echo "\nVersion check passed\n"; fi
=======
	if ! docker run $(TYPHA_IMAGE):latest-$(ARCH) calico-typha --version | grep '$(VERSION)'; then echo "Reported version:" `docker run $(TYPHA_IMAGE):latest-$(ARCH) calico-typha --version` "\nExpected version: $(VERSION)"; false; else echo "\nVersion check passed\n"; fi
	if ! docker run quay.io/$(TYPHA_IMAGE):latest-$(ARCH) calico-typha --version | grep '$(VERSION)'; then echo "Reported version:" `docker run quay.io/$(TYPHA_IMAGE):latest-$(ARCH) calico-typha --version` "\nExpected version: $(VERSION)"; false; else echo "\nVersion check passed\n"; fi
>>>>>>> f32c23e5

	$(MAKE) push-all push-manifests push-non-manifests RELEASE=true IMAGETAG=latest

# release-prereqs checks that the environment is configured properly to create a release.
release-prereqs:
ifndef VERSION
	$(error VERSION is undefined - run using make release VERSION=vX.Y.Z)
endif
ifeq ($(GIT_COMMIT),<unknown>)
	$(error git commit ID could not be determined, releases must be done from a git working copy)
endif
ifdef LOCAL_BUILD
	$(error LOCAL_BUILD must not be set for a release)
endif

###############################################################################
# Developer helper scripts (not used by build or test)
###############################################################################
.PHONY: ut-no-cover
ut-no-cover: $(SRC_FILES)
	@echo Running Go UTs without coverage.
	$(DOCKER_RUN) $(LOCAL_BUILD_MOUNTS) $(CALICO_BUILD) ginkgo -r

.PHONY: ut-watch
ut-watch: $(SRC_FILES)
	@echo Watching go UTs for changes...
	$(DOCKER_RUN) $(LOCAL_BUILD_MOUNTS) $(CALICO_BUILD) ginkgo watch -r

# Launch a browser with Go coverage stats for the whole project.
.PHONY: cover-browser
cover-browser: combined.coverprofile
	go tool cover -html="combined.coverprofile"

.PHONY: cover-report
cover-report: combined.coverprofile
	# Print the coverage.  We use sed to remove the verbose prefix and trim down
	# the whitespace.
	@echo
	@echo ======== All coverage =========
	@echo
	@$(DOCKER_RUN) $(CALICO_BUILD) sh -c 'go tool cover -func combined.coverprofile | \
				   sed 's=$(PACKAGE_NAME)/==' | \
				   column -t'
	@echo
	@echo ======== Missing coverage only =========
	@echo
	@$(DOCKER_RUN) $(CALICO_BUILD) sh -c "go tool cover -func combined.coverprofile | \
				   sed 's=$(PACKAGE_NAME)/==' | \
				   column -t | \
				   grep -v '100\.0%'"

bin/calico-typha.transfer-url: bin/calico-typha-$(ARCH)
	$(DOCKER_RUN) $(CALICO_BUILD) sh -c 'curl --upload-file bin/calico-typha-$(ARCH) https://transfer.sh/calico-typha > $@'

# Install or update the tools used by the build
.PHONY: update-tools
update-tools:
	go get -u github.com/onsi/ginkgo/ginkgo<|MERGE_RESOLUTION|>--- conflicted
+++ resolved
@@ -9,30 +9,12 @@
 
 GIT_USE_SSH = true
 
-<<<<<<< HEAD
-# This needs to be evaluated before the common makefile is included.
-# This var contains some default values that the common makefile may append to.
-PUSH_IMAGES?=gcr.io/unique-caldron-775/cnx/tigera/typha
-
-BUILD_IMAGE=tigera/typha
-
-RELEASE_IMAGES?=
-=======
-RELEASE_REGISTRIES    ?= gcr.io/projectcalico-org eu.gcr.io/projectcalico-org asia.gcr.io/projectcalico-org us.gcr.io/projectcalico-org
-RELEASE_BRANCH_PREFIX ?= release
-DEV_TAG_SUFFIX        ?= 0.dev
-
-# If this is a release, also tag and push additional images.
-ifeq ($(RELEASE),true)
-TYPHA_IMAGE    ?=typha
-DEV_REGISTRIES ?=quay.io/calico calico $(RELEASE_REGISTRIES)
-else
-TYPHA_IMAGE    ?=calico/typha
-DEV_REGISTRIES ?=quay.io registry.hub.docker.com
-endif
-
-BUILD_IMAGES   ?=$(TYPHA_IMAGE)
->>>>>>> f32c23e5
+TYPHA_IMAGE           ?=tigera/typha
+BUILD_IMAGES          ?=$(TYPHA_IMAGE)
+DEV_REGISTRIES        ?=gcr.io/unique-caldron-775/cnx
+RELEASE_REGISTRIES    ?= quay.io
+RELEASE_BRANCH_PREFIX ?= release-calient
+DEV_TAG_SUFFIX        ?= calient-0.dev
 
 ###############################################################################
 # Download and include Makefile.common
@@ -158,13 +140,8 @@
 	$(MAKE) image ARCH=$*
 
 # Build the calico/typha docker image, which contains only Typha.
-<<<<<<< HEAD
-.PHONY: image $(BUILD_IMAGE)
-$(BUILD_IMAGE): bin/calico-typha-$(ARCH) bin/wrapper-$(ARCH) register
-=======
 .PHONY: image $(TYPHA_IMAGE)
-$(TYPHA_IMAGE): bin/calico-typha-$(ARCH) register
->>>>>>> f32c23e5
+$(TYPHA_IMAGE): bin/calico-typha-$(ARCH) bin/wrapper-$(ARCH) register
 	rm -rf docker-image/bin
 	mkdir -p docker-image/bin
 	cp bin/calico-typha-$(ARCH) docker-image/bin/
@@ -178,7 +155,7 @@
 ## tag version number build images i.e.  tigera/typha:latest-amd64 -> tigera/typha:v1.1.1-amd64
 tag-base-images-all: $(addprefix sub-base-tag-images-,$(VALIDARCHES))
 sub-base-tag-images-%:
-	docker tag $(BUILD_IMAGE):latest-$* $(call unescapefs,$(BUILD_IMAGE):$(VERSION)-$*)
+	docker tag $(TYPHA_IMAGE:latest-$* $(call unescapefs,$(TYPHA_IMAGE:$(VERSION)-$*)
 
 
 ###############################################################################
@@ -246,88 +223,6 @@
 	@echo "  make VERSION=$(VERSION) release-publish"
 	@echo ""
 
-## Produces a git tag for the release.
-release-tag: release-prereqs release-notes
-	git tag $(VERSION) -F release-notes-$(VERSION)
-	@echo ""
-	@echo "Now you can build the release:"
-	@echo ""
-	@echo "  make VERSION=$(VERSION) release-build"
-	@echo ""
-
-## Produces a clean build of release artifacts at the specified version.
-release-build: release-prereqs clean
-# Check that the correct code is checked out.
-ifneq ($(VERSION), $(GIT_VERSION))
-	$(error Attempt to build $(VERSION) from $(GIT_VERSION))
-endif
-	$(MAKE) image-all
-	$(MAKE) tag-images-all RELEASE=true IMAGETAG=$(VERSION)
-	$(MAKE) tag-images-all RELEASE=true IMAGETAG=latest
-
-## Verifies the release artifacts produces by `make release-build` are correct.
-release-verify: release-prereqs
-	# Check the reported version is correct for each release artifact.
-<<<<<<< HEAD
-	docker run --rm $(BUILD_IMAGE):$(VERSION)-$(ARCH) calico-typha --version | grep $(VERSION) || ( echo "Reported version:" `docker run --rm $(BUILD_IMAGE):$(VERSION)-$(ARCH) calico-typha --version` "\nExpected version: $(VERSION)" && exit 1 )
-=======
-	docker run --rm $(TYPHA_IMAGE):$(VERSION)-$(ARCH) calico-typha --version | grep $(VERSION) || ( echo "Reported version:" `docker run --rm $(TYPHA_IMAGE):$(VERSION)-$(ARCH) calico-typha --version` "\nExpected version: $(VERSION)" && exit 1 )
-	docker run --rm quay.io/$(TYPHA_IMAGE):$(VERSION)-$(ARCH) calico-typha --version | grep $(VERSION) || ( echo "Reported version:" `docker run --rm quay.io/$(TYPHA_IMAGE):$(VERSION)-$(ARCH) calico-typha --version | grep -x $(VERSION)` "\nExpected version: $(VERSION)" && exit 1 )
->>>>>>> f32c23e5
-
-	# TODO: Some sort of quick validation of the produced binaries.
-
-## Generates release notes based on commits in this version.
-release-notes: release-prereqs
-	mkdir -p dist
-	echo "# Changelog" > release-notes-$(VERSION)
-	echo "" >> release-notes-$(VERSION)
-	sh -c "git cherry -v $(PREVIOUS_RELEASE) | cut '-d ' -f 2- | sed 's/^/- /' >> release-notes-$(VERSION)"
-
-## Pushes a github release and release artifacts produced by `make release-build`.
-release-publish: release-prereqs
-	# Push the git tag.
-	git push origin $(VERSION)
-
-	# Push images.
-	$(MAKE) push-all push-manifests push-non-manifests RELEASE=true IMAGETAG=$(VERSION)
-
-	@echo "Finalize the GitHub release based on the pushed tag."
-	@echo "Attach the $(DIST)/calico-typha-amd64 binary."
-	@echo ""
-	@echo "  https://$(PACKAGE_NAME)/releases/tag/$(VERSION)"
-	@echo ""
-	@echo "If this is the latest stable release, then run the following to push 'latest' images."
-	@echo ""
-	@echo "  make VERSION=$(VERSION) release-publish-latest"
-	@echo ""
-
-# WARNING: Only run this target if this release is the latest stable release. Do NOT
-# run this target for alpha / beta / release candidate builds, or patches to earlier Calico versions.
-## Pushes `latest` release images. WARNING: Only run this for latest stable releases.
-release-publish-latest: release-prereqs
-	# Check latest versions match.
-<<<<<<< HEAD
-	if ! docker run $(BUILD_IMAGE):latest-$(ARCH) calico-typha --version | grep '$(VERSION)'; then echo "Reported version:" `docker run $(BUILD_IMAGE):latest-$(ARCH) calico-typha --version` "\nExpected version: $(VERSION)"; false; else echo "\nVersion check passed\n"; fi
-=======
-	if ! docker run $(TYPHA_IMAGE):latest-$(ARCH) calico-typha --version | grep '$(VERSION)'; then echo "Reported version:" `docker run $(TYPHA_IMAGE):latest-$(ARCH) calico-typha --version` "\nExpected version: $(VERSION)"; false; else echo "\nVersion check passed\n"; fi
-	if ! docker run quay.io/$(TYPHA_IMAGE):latest-$(ARCH) calico-typha --version | grep '$(VERSION)'; then echo "Reported version:" `docker run quay.io/$(TYPHA_IMAGE):latest-$(ARCH) calico-typha --version` "\nExpected version: $(VERSION)"; false; else echo "\nVersion check passed\n"; fi
->>>>>>> f32c23e5
-
-	$(MAKE) push-all push-manifests push-non-manifests RELEASE=true IMAGETAG=latest
-
-# release-prereqs checks that the environment is configured properly to create a release.
-release-prereqs:
-ifndef VERSION
-	$(error VERSION is undefined - run using make release VERSION=vX.Y.Z)
-endif
-ifeq ($(GIT_COMMIT),<unknown>)
-	$(error git commit ID could not be determined, releases must be done from a git working copy)
-endif
-ifdef LOCAL_BUILD
-	$(error LOCAL_BUILD must not be set for a release)
-endif
-
 ###############################################################################
 # Developer helper scripts (not used by build or test)
 ###############################################################################
