--- conflicted
+++ resolved
@@ -1,9 +1,5 @@
 PACKAGE_NAME?=github.com/projectcalico/node
-<<<<<<< HEAD
-GO_BUILD_VER?=v0.55
-=======
 GO_BUILD_VER?=v0.57
->>>>>>> f558bf04
 
 GIT_USE_SSH = true
 
@@ -95,14 +91,9 @@
 	ETCD_IMAGE=$(ETCD_IMAGE)-$(ARCH)
 endif
 
-<<<<<<< HEAD
-HYPERKUBE_IMAGE?=gcr.io/google_containers/hyperkube-$(ARCH):$(K8S_VERSION)
-TEST_CONTAINER_FILES=$(shell find tests/ -type f ! -name '*.created' ! -name '*.pyc')
-=======
 # TODO: Update this to use newer version of Kubernetes.
 HYPERKUBE_IMAGE?=gcr.io/google_containers/hyperkube-$(ARCH):v1.17.0
-TEST_CONTAINER_FILES=$(shell find tests/ -type f ! -name '*.created')
->>>>>>> f558bf04
+TEST_CONTAINER_FILES=$(shell find tests/ -type f ! -name '*.created' ! -name '*.pyc')
 
 # Variables controlling the image
 NODE_CONTAINER_CREATED=.calico_node.created-$(ARCH)
@@ -521,6 +512,9 @@
 	"
 	docker save --output $@ $(NODE_IMAGE):latest-$(ARCH)
 
+calico-node.tar: cnx-node.tar
+	cp cnx-node.tar calico-node.tar
+
 .PHONY: st-checks
 st-checks:
 	# Check that we're running as root.
@@ -581,13 +575,7 @@
 ## --nocapture --nologcapture" to K8ST_TO_RUN.  For example:
 ##
 ## make k8s-test K8ST_TO_RUN="tests/test_dns_policy.py -s --nocapture --nologcapture"
-##
-## K8ST_RIG can be "dual_stack" or "vanilla".  "dual_stack" means set
-## up for dual stack testing; it requires KIND changes that have not
-## yet been merged to master, and runs kube-proxy in IPVS mode.
-## "vanilla" means use vanilla upstream master KIND.
-K8ST_RIG?=dual_stack
-K8ST_TO_RUN?=-A $(K8ST_RIG)
+
 .PHONY: k8s-test
 k8s-test:
 	$(MAKE) kind-k8st-setup
@@ -595,18 +583,7 @@
 	$(MAKE) kind-k8st-cleanup
 
 .PHONY: kind-k8st-setup
-<<<<<<< HEAD
-kind-k8st-setup: cnx-node.tar
-	cp cnx-node.tar calico-node.tar
-	curl -LO https://storage.googleapis.com/kubernetes-release/release/v1.17.0/bin/linux/amd64/kubectl
-	chmod +x ./kubectl
-	GCR_IO_PULL_SECRET=$(GCR_IO_PULL_SECRET) \
-	TSEE_TEST_LICENSE=$(TSEE_TEST_LICENSE) \
-	K8ST_RIG=$(K8ST_RIG) \
-	tests/k8st/create_kind_cluster.sh
-=======
 kind-k8st-setup: calico-node.tar cluster-create
->>>>>>> f558bf04
 
 .PHONY: kind-k8st-run-test
 kind-k8st-run-test: calico_test.created $(KUBECONFIG)
@@ -616,7 +593,6 @@
 	    -v $(CURDIR)/$(KUBECONFIG):/root/.kube/config \
 	    -v $(CURDIR)/$(BINDIR)/kubectl:/bin/kubectl \
 	    -e ROUTER_IMAGE=$(BIRD_IMAGE) \
-	    -e K8ST_RIG=$(K8ST_RIG) \
 	    --privileged \
 	    --net host \
 	${TEST_CONTAINER_NAME} \
@@ -634,11 +610,7 @@
 
 .PHONY: st
 ## Run the system tests
-<<<<<<< HEAD
-st: image-all remote-deps dist/calicoctl busybox.tar cnx-node.tar workload.tar run-etcd calico_test.created dist/calico dist/calico-ipam
-=======
-st: image remote-deps dist/calicoctl busybox.tar calico-node.tar workload.tar run-etcd calico_test.created dist/calico dist/calico-ipam
->>>>>>> f558bf04
+st: image remote-deps dist/calicoctl busybox.tar cnx-node.tar workload.tar run-etcd calico_test.created dist/calico dist/calico-ipam
 	# Check versions of Calico binaries that ST execution will use.
 	docker run --rm -v $(CURDIR)/dist:/go/bin:rw $(CALICO_BUILD) /bin/sh -c "\
 	  echo; echo calicoctl version;	  /go/bin/calicoctl version; \
