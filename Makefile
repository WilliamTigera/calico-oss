--- conflicted
+++ resolved
@@ -1,16 +1,10 @@
 PACKAGE_NAME=github.com/projectcalico/kube-controllers
-<<<<<<< HEAD
-GO_BUILD_VER=v0.50
-
+GO_BUILD_VER=v0.51
+
+ORGANIZATION=tigera
 SEMAPHORE_PROJECT_ID=$(SEMAPHORE_KUBE_CONTROLLERS_PRIVATE_PROJECT_ID)
 
 GIT_USE_SSH = true
-=======
-GO_BUILD_VER=v0.51
-
-ORGANIZATION=projectcalico
-SEMAPHORE_PROJECT_ID?=$(SEMAPHORE_KUBE_CONTROLLERS_PROJECT_ID)
->>>>>>> 35461e9c
 
 ###############################################################################
 # Download and include Makefile.common
@@ -162,63 +156,6 @@
 		cp `go list -m -f "{{.Dir}}" github.com/projectcalico/libcalico-go`/config/crd/* tests/crds/; \
 		chmod +w tests/crds/*'
 
-<<<<<<< HEAD
-###############################################################################
-# Image build/push
-###############################################################################
-# we want to be able to run the same recipe on multiple targets keyed on the image name
-# to do that, we would use the entire image name, e.g. calico/node:abcdefg, as the stem, or '%', in the target
-# however, make does **not** allow the usage of invalid filename characters - like / and : - in a stem, and thus errors out
-# to get around that, we "escape" those characters by converting all : to --- and all / to ___ , so that we can use them
-# in the target, we then unescape them back
-escapefs = $(subst :,---,$(subst /,___,$(1)))
-unescapefs = $(subst ---,:,$(subst ___,/,$(1)))
-
-# these macros create a list of valid architectures for pushing manifests
-space :=
-space +=
-comma := ,
-prefix_linux = $(addprefix linux/,$(strip $1))
-join_platforms = $(subst $(space),$(comma),$(call prefix_linux,$(strip $1)))
-
-imagetag:
-ifndef IMAGETAG
-	$(error IMAGETAG is undefined - run using make <target> IMAGETAG=X.Y.Z)
-endif
-
-## push one arch
-push: imagetag $(addprefix sub-single-push-,$(call escapefs,$(PUSH_IMAGES)))
-
-sub-single-push-%:
-	docker push $(call unescapefs,$*:$(IMAGETAG)-$(ARCH))
-
-## push all arches
-push-all: imagetag $(addprefix sub-push-,$(VALIDARCHES))
-sub-push-%:
-	$(MAKE) push ARCH=$* IMAGETAG=$(IMAGETAG)
-
-## push multi-arch manifest where supported
-push-manifests: imagetag  $(addprefix sub-manifest-,$(call escapefs,$(PUSH_MANIFEST_IMAGES)))
-sub-manifest-%:
-	# Docker login to hub.docker.com required before running this target as we are using
-	# $(DOCKER_CONFIG) holds the docker login credentials path to credentials based on
-	# manifest-tool's requirements here https://github.com/estesp/manifest-tool#sample-usage
-	docker run -t --entrypoint /bin/sh -v $(DOCKER_CONFIG):/root/.docker/config.json $(CALICO_BUILD) -c "/usr/bin/manifest-tool push from-args --platforms $(call join_platforms,$(VALIDARCHES)) --template $(call unescapefs,$*:$(IMAGETAG))-ARCH --target $(call unescapefs,$*:$(IMAGETAG))"
-
- ## push default amd64 arch where multi-arch manifest is not supported
-push-non-manifests: imagetag $(addprefix sub-non-manifest-,$(call escapefs,$(PUSH_NONMANIFEST_IMAGES)))
-sub-non-manifest-%:
-ifeq ($(ARCH),amd64)
-	docker push $(call unescapefs,$*:$(IMAGETAG))
-else
-	$(NOECHO) $(NOOP)
-endif
-
-## tag images of one arch
-tag-images: imagetag $(addprefix sub-single-tag-images-arch-,$(call escapefs,$(PUSH_IMAGES))) $(addprefix sub-single-tag-images-non-manifest-,$(call escapefs,$(PUSH_NONMANIFEST_IMAGES)))
-
-=======
->>>>>>> 35461e9c
 sub-single-tag-images-arch-%:
 	@if echo $* | grep -q "$(call escapefs,$(FLANNEL_MIGRATION_BUILD_IMAGE))"; then \
 		echo "docker tag $(FLANNEL_MIGRATION_BUILD_IMAGE):latest-$(ARCH) $(call unescapefs,$*:$(IMAGETAG)-$(ARCH))"; \
@@ -242,19 +179,11 @@
 	$(NOECHO) $(NOOP)
 endif
 
-<<<<<<< HEAD
-## tag images of all archs
-tag-images-all: imagetag $(addprefix sub-tag-images-,$(VALIDARCHES))
-sub-tag-images-%:
-	$(MAKE) tag-images ARCH=$* IMAGETAG=$(IMAGETAG)
-
 ## tag version number build images i.e.  tigera/kube-controllers:latest-amd64 -> tigera/kube-controllers:v1.1.1-amd64
 tag-base-images-all: $(addprefix sub-base-tag-images-,$(VALIDARCHES))
 sub-base-tag-images-%:
 	docker tag $(BUILD_IMAGE):latest-$* $(call unescapefs,$(BUILD_IMAGE):$(VERSION)-$*)
 
-=======
->>>>>>> 35461e9c
 ###############################################################################
 # Static checks
 ###############################################################################
@@ -314,19 +243,7 @@
 ###############################################################################
 .PHONY: cd
 ## Deploys images to registry
-<<<<<<< HEAD
-cd: check-dirty
-ifndef CONFIRM
-	$(error CONFIRM is undefined - run using make <target> CONFIRM=true)
-endif
-ifndef BRANCH_NAME
-	$(error BRANCH_NAME is undefined - run using make <target> BRANCH_NAME=var or set an environment variable)
-endif
-	$(MAKE) tag-images-all push-all push-manifests push-non-manifests IMAGETAG=${BRANCH_NAME} EXCLUDEARCH="$(EXCLUDEARCH)"
-	$(MAKE) tag-images-all push-all push-manifests push-non-manifests IMAGETAG=$(shell git describe --tags --dirty --always --long --abbrev=12) EXCLUDEARCH="$(EXCLUDEARCH)"
-=======
-cd: cd-common
->>>>>>> 35461e9c
+cd: check-dirty cd-common
 
 ###############################################################################
 # Release
