--- conflicted
+++ resolved
@@ -1,9 +1,5 @@
 PACKAGE_NAME=github.com/projectcalico/libcalico-go
-<<<<<<< HEAD
-GO_BUILD_VER=v0.30
-=======
 GO_BUILD_VER=v0.40
->>>>>>> 35eb09f7
 
 # libcalico-go still relies on vendoring
 GOMOD_VENDOR = true
@@ -31,12 +27,7 @@
 
 ###############################################################################
 
-<<<<<<< HEAD
-K8S_VERSION	?= v1.16.3
-BINDIR		?= bin
-=======
 BINDIR?=bin
->>>>>>> 35eb09f7
 
 # Create a list of files upon which the generated file depends, skip the generated file itself
 UPGRADE_SRCS := $(filter-out ./lib/upgrade/migrator/clients/v1/k8s/custom/zz_generated.deepcopy.go, \
@@ -232,22 +223,12 @@
 	docker run \
 		--net=host --name st-controller-manager \
 		--detach \
-<<<<<<< HEAD
-		gcr.io/google_containers/hyperkube-amd64:${K8S_VERSION} \
-		/hyperkube kube-controller-manager \
-			--master=127.0.0.1:8080 \
-			--min-resync-period=3m \
-			--allocate-node-cidrs=true \
-			--cluster-cidr=10.10.0.0/16 \
-			--v=5
-=======
 		gcr.io/google_containers/hyperkube-amd64:${K8S_VERSION} kube-controller-manager \
                         --master=127.0.0.1:8080 \
                         --min-resync-period=3m \
                         --allocate-node-cidrs=true \
                         --cluster-cidr=10.10.0.0/16 \
                         --v=5
->>>>>>> 35eb09f7
 
 	# Create CustomResourceDefinition (CRD) for Calico resources.
 	while ! docker run \
