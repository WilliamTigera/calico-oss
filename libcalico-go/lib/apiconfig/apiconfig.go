// Copyright (c) 2016-2017,2019-2020 Tigera, Inc. All rights reserved.

// Licensed under the Apache License, Version 2.0 (the "License");
// you may not use this file except in compliance with the License.
// You may obtain a copy of the License at
//
//     http://www.apache.org/licenses/LICENSE-2.0
//
// Unless required by applicable law or agreed to in writing, software
// distributed under the License is distributed on an "AS IS" BASIS,
// WITHOUT WARRANTIES OR CONDITIONS OF ANY KIND, either express or implied.
// See the License for the specific language governing permissions and
// limitations under the License.

package apiconfig

import (
	"strings"

	metav1 "k8s.io/apimachinery/pkg/apis/meta/v1"

	apiv3 "github.com/tigera/api/pkg/apis/projectcalico/v3"
)

type DatastoreType string

const (
	EtcdV3              DatastoreType = "etcdv3"
	Kubernetes          DatastoreType = "kubernetes"
	KindCalicoAPIConfig               = "CalicoAPIConfig"
)

// CalicoAPIConfig contains the connection information for a Calico CalicoAPIConfig resource
type CalicoAPIConfig struct {
	metav1.TypeMeta `json:",inline"`
	// Standard object's metadata.
	metav1.ObjectMeta `json:"metadata,omitempty"`
	// Specification of the BGPConfiguration.
	Spec CalicoAPIConfigSpec `json:"spec,omitempty"`
}

// CalicoAPIConfigSpec contains the specification for a Calico CalicoAPIConfig resource.
type CalicoAPIConfigSpec struct {
<<<<<<< HEAD
	DatastoreType      DatastoreType `json:"datastoreType" envconfig:"DATASTORE_TYPE"`
	MultiTenantEnabled bool          `json:"multiTenantEnabled" envconfig:"MULTI_TENANT_ENABLED" default:"false"`
	// Inline the ectd config fields
=======
	DatastoreType DatastoreType `json:"datastoreType" envconfig:"DATASTORE_TYPE"`
	// Inline the etcd config fields
>>>>>>> 615b2bdd
	EtcdConfig
	// Inline the k8s config fields.
	KubeConfig
}

type EtcdConfig struct {
	EtcdEndpoints    string `json:"etcdEndpoints" envconfig:"ETCD_ENDPOINTS"`
	EtcdDiscoverySrv string `json:"etcdDiscoverySrv" envconfig:"ETCD_DISCOVERY_SRV"`
	EtcdUsername     string `json:"etcdUsername" envconfig:"ETCD_USERNAME"`
	EtcdPassword     string `json:"etcdPassword" envconfig:"ETCD_PASSWORD"`
	EtcdKeyFile      string `json:"etcdKeyFile" envconfig:"ETCD_KEY_FILE"`
	EtcdCertFile     string `json:"etcdCertFile" envconfig:"ETCD_CERT_FILE"`
	EtcdCACertFile   string `json:"etcdCACertFile" envconfig:"ETCD_CA_CERT_FILE"`

	// These config file parameters are to support inline certificates, keys and CA / Trusted certificate.
	// There are no corresponding environment variables to avoid accidental exposure.
	EtcdKey    string `json:"etcdKey" ignored:"true"`
	EtcdCert   string `json:"etcdCert" ignored:"true"`
	EtcdCACert string `json:"etcdCACert" ignored:"true"`

	EtcdFIPSModeEnabled bool `json:"etcdFIPSModeEnabled" envconfig:"ETCD_FIPS_MODE_ENABLED"`
}

type KubeConfig struct {
	Kubeconfig               string `json:"kubeconfig" envconfig:"KUBECONFIG" default:""`
	K8sAPIEndpoint           string `json:"k8sAPIEndpoint" envconfig:"K8S_API_ENDPOINT" default:""`
	K8sKeyFile               string `json:"k8sKeyFile" envconfig:"K8S_KEY_FILE" default:""`
	K8sCertFile              string `json:"k8sCertFile" envconfig:"K8S_CERT_FILE" default:""`
	K8sCAFile                string `json:"k8sCAFile" envconfig:"K8S_CA_FILE" default:""`
	K8sAPIToken              string `json:"k8sAPIToken" ignore:"true"`
	K8sInsecureSkipTLSVerify bool   `json:"k8sInsecureSkipTLSVerify" envconfig:"K8S_INSECURE_SKIP_TLS_VERIFY" default:""`
	K8sDisableNodePoll       bool   `json:"k8sDisableNodePoll" envconfig:"K8S_DISABLE_NODE_POLL" default:""`

	// K8sUsePodCIDR controls whether or not IPAM blocks are generated based on Node.Spec.PodCIDR. Set this
	// to true when using host-local IPAM, and set to false when using calico-ipam.
	K8sUsePodCIDR bool `json:"usePodCIDR" envconfig:"USE_POD_CIDR" default:""`
	// This is an alternative to Kubeconfig and if specified overrides Kubeconfig.
	// This contains the contents that would normally be in the file pointed at by Kubeconfig.
	KubeconfigInline string `json:"kubeconfigInline" ignored:"true"`
	// K8sClientQPS overrides the QPS for the Kube client.
	K8sClientQPS float32 `json:"k8sClientQPS"`
	// K8sCurrentContext provides a context override for kubeconfig.
	K8sCurrentContext string `json:"k8sCurrentContext" envconfig:"K8S_CURRENT_CONTEXT" default:""`
}

// NewCalicoAPIConfig creates a new (zeroed) CalicoAPIConfig struct with the
// TypeMetadata initialised to the current version.
func NewCalicoAPIConfig() *CalicoAPIConfig {
	return &CalicoAPIConfig{
		TypeMeta: metav1.TypeMeta{
			Kind:       KindCalicoAPIConfig,
			APIVersion: apiv3.GroupVersionCurrent,
		},
	}
}

// IsAlphaFeatureSet checks if the comma separated features have the
// name set in it.
func IsAlphaFeatureSet(features, name string) bool {

	fs := strings.Split(features, ",")
	for _, f := range fs {
		if f == name {
			return true
		}
	}

	return false
}<|MERGE_RESOLUTION|>--- conflicted
+++ resolved
@@ -41,14 +41,9 @@
 
 // CalicoAPIConfigSpec contains the specification for a Calico CalicoAPIConfig resource.
 type CalicoAPIConfigSpec struct {
-<<<<<<< HEAD
 	DatastoreType      DatastoreType `json:"datastoreType" envconfig:"DATASTORE_TYPE"`
 	MultiTenantEnabled bool          `json:"multiTenantEnabled" envconfig:"MULTI_TENANT_ENABLED" default:"false"`
-	// Inline the ectd config fields
-=======
-	DatastoreType DatastoreType `json:"datastoreType" envconfig:"DATASTORE_TYPE"`
 	// Inline the etcd config fields
->>>>>>> 615b2bdd
 	EtcdConfig
 	// Inline the k8s config fields.
 	KubeConfig
