// Copyright (c) 2016-2021 Tigera, Inc. All rights reserved.
//
// Licensed under the Apache License, Version 2.0 (the "License");
// you may not use this file except in compliance with the License.
// You may obtain a copy of the License at
//
//     http://www.apache.org/licenses/LICENSE-2.0
//
// Unless required by applicable law or agreed to in writing, software
// distributed under the License is distributed on an "AS IS" BASIS,
// WITHOUT WARRANTIES OR CONDITIONS OF ANY KIND, either express or implied.
// See the License for the specific language governing permissions and
// limitations under the License.

package ipam

import (
	"context"
	"errors"
	"fmt"
	"math/bits"
	"runtime"
	"strings"

	log "github.com/sirupsen/logrus"
	"golang.org/x/sync/semaphore"

	v3 "github.com/tigera/api/pkg/apis/projectcalico/v3"

	libapiv3 "github.com/projectcalico/calico/libcalico-go/lib/apis/v3"
	bapi "github.com/projectcalico/calico/libcalico-go/lib/backend/api"
	"github.com/projectcalico/calico/libcalico-go/lib/backend/model"
	cerrors "github.com/projectcalico/calico/libcalico-go/lib/errors"
	"github.com/projectcalico/calico/libcalico-go/lib/names"
	"github.com/projectcalico/calico/libcalico-go/lib/net"
	"github.com/projectcalico/calico/libcalico-go/lib/options"
	"github.com/projectcalico/calico/libcalico-go/lib/set"
)

const (
	// Number of retries when we have an error writing data
	// to etcd.
	datastoreRetries  = 100
	ipamKeyErrRetries = 3

	// Common attributes which may be set on allocations by clients.  Moved to the model package so they can be used
	// by the AllocationBlock code too.
<<<<<<< HEAD
	AttributePod              = model.IPAMBlockAttributePod
	AttributeNamespace        = model.IPAMBlockAttributeNamespace
	AttributeNode             = model.IPAMBlockAttributeNode
	AttributeTimestamp        = model.IPAMBlockAttributeTimestamp
	AttributeType             = model.IPAMBlockAttributeType
	AttributeTypeIPIP         = model.IPAMBlockAttributeTypeIPIP
	AttributeTypeVXLAN        = model.IPAMBlockAttributeTypeVXLAN
	AttributeTypeVXLANV6      = model.IPAMBlockAttributeTypeVXLANV6
	AttributeTypeWireguard    = model.IPAMBlockAttributeTypeWireguard
	AttributeTypeAWSSecondary = model.IPAMBlockAttributeTypeAWSSecondary
=======
	AttributePod             = model.IPAMBlockAttributePod
	AttributeNamespace       = model.IPAMBlockAttributeNamespace
	AttributeNode            = model.IPAMBlockAttributeNode
	AttributeTimestamp       = model.IPAMBlockAttributeTimestamp
	AttributeType            = model.IPAMBlockAttributeType
	AttributeTypeIPIP        = model.IPAMBlockAttributeTypeIPIP
	AttributeTypeVXLAN       = model.IPAMBlockAttributeTypeVXLAN
	AttributeTypeVXLANV6     = model.IPAMBlockAttributeTypeVXLANV6
	AttributeTypeWireguard   = model.IPAMBlockAttributeTypeWireguard
	AttributeTypeWireguardV6 = model.IPAMBlockAttributeTypeWireguardV6
>>>>>>> c041eec3
)

var (
	ErrBlockLimit      = errors.New("cannot allocate new block due to per host block limit")
	ErrNoQualifiedPool = errors.New("cannot find a qualified ippool")
	ErrStrictAffinity  = errors.New("global strict affinity should not be false for Windows node")
)

// IPReservationInterface is the subset of clientv3.IPReservationInterface that we need.
type IPReservationInterface interface {
	List(ctx context.Context, opts options.ListOptions) (*v3.IPReservationList, error)
}

// NewIPAMClient returns a new ipamClient, which implements Interface.
// Consumers of the Calico API should not create this directly, but should
// access IPAM through the main client IPAM accessor (e.g. clientv3.IPAM())
func NewIPAMClient(client bapi.Client, pools PoolAccessorInterface, reservations IPReservationInterface) Interface {
	return &ipamClient{
		client:       client,
		pools:        pools,
		reservations: reservations,
		blockReaderWriter: blockReaderWriter{
			client: client,
			pools:  pools,
		},
	}
}

// ipamClient implements Interface
type ipamClient struct {
	client            bapi.Client
	pools             PoolAccessorInterface
	blockReaderWriter blockReaderWriter
	reservations      IPReservationInterface
}

// AutoAssign automatically assigns one or more IP addresses as specified by the
// provided AutoAssignArgs.  AutoAssign returns the list of the assigned IPv4 addresses,
// and the list of the assigned IPv6 addresses.
//
// In case of error, returns the IPs allocated so far along with the error.
func (c ipamClient) AutoAssign(ctx context.Context, args AutoAssignArgs) (*IPAMAssignments, *IPAMAssignments, error) {
	// Determine the hostname to use - prefer the provided hostname if
	// non-nil, otherwise use the hostname reported by os.
	hostname, err := decideHostname(args.Hostname)
	if err != nil {
		return nil, nil, err
	}
	log.Infof("Auto-assign %d ipv4, %d ipv6 addrs for host '%s'", args.Num4, args.Num6, hostname)

	var v4ia, v6ia *IPAMAssignments

	if args.Num4 != 0 {
		// Assign IPv4 addresses.
		log.Debugf("Assigning IPv4 addresses")
		for _, pool := range args.IPv4Pools {
			if pool.IP.To4() == nil {
				return nil, nil, fmt.Errorf("provided IPv4 IPPools list contains one or more IPv6 IPPools")
			}
		}
		v4ia, err = c.autoAssign(ctx, args.Num4, args.HandleID, args.Attrs, args.IPv4Pools, 4, hostname, args.MaxBlocksPerHost, args.HostReservedAttrIPv4s, args.IntendedUse, args.AWSSubnetIDs)
		if err != nil {
			log.Errorf("Error assigning IPV4 addresses: %v", err)
			return v4ia, nil, err
		}
	}

	if args.Num6 != 0 {
		// If no err assigning V4, try to assign any V6.
		log.Debugf("Assigning IPv6 addresses")
		for _, pool := range args.IPv6Pools {
			if pool.IP.To4() != nil {
				return nil, nil, fmt.Errorf("provided IPv6 IPPools list contains one or more IPv4 IPPools")
			}
		}
		v6ia, err = c.autoAssign(ctx, args.Num6, args.HandleID, args.Attrs, args.IPv6Pools, 6, hostname, args.MaxBlocksPerHost, args.HostReservedAttrIPv6s, args.IntendedUse, args.AWSSubnetIDs)
		if err != nil {
			log.Errorf("Error assigning IPV6 addresses: %v", err)
			return v4ia, v6ia, err
		}
	}

	return v4ia, v6ia, nil
}

// getBlockFromAffinity returns the block referenced by the given affinity, attempting to create it if
// it does not exist. getBlockFromAffinity will delete the provided affinity if it does not match the actual
// affinity of the block.
func (c ipamClient) getBlockFromAffinity(ctx context.Context, aff *model.KVPair, rsvdAttr *HostReservedAttr) (*model.KVPair, error) {
	// Parse out affinity data.
	cidr := aff.Key.(model.BlockAffinityKey).CIDR
	host := aff.Key.(model.BlockAffinityKey).Host
	state := aff.Value.(*model.BlockAffinity).State
	logCtx := log.WithFields(log.Fields{"host": host, "cidr": cidr})

	// Get the block referenced by this affinity.
	logCtx.Info("Attempting to load block")
	b, err := c.blockReaderWriter.queryBlock(ctx, cidr, "")
	if err != nil {
		if _, ok := err.(cerrors.ErrorResourceDoesNotExist); ok {
			// The block referenced by the affinity doesn't exist. Try to create it.
			logCtx.Info("The referenced block doesn't exist, trying to create it")
			aff.Value.(*model.BlockAffinity).State = model.StatePending
			aff, err = c.blockReaderWriter.updateAffinity(ctx, aff)
			if err != nil {
				logCtx.WithError(err).Warn("Error updating block affinity")
				return nil, err
			}
			logCtx.Info("Wrote affinity as pending")

			cfg, err := c.GetIPAMConfig(ctx)
			if err != nil {
				logCtx.WithError(err).Errorf("Error getting IPAM Config")
				return nil, err
			}

			// Claim the block, which will also confirm the affinity.
			logCtx.Info("Attempting to claim the block")
			b, err := c.blockReaderWriter.claimAffineBlock(ctx, aff, *cfg, rsvdAttr)
			if err != nil {
				logCtx.WithError(err).Warn("Error claiming block")
				return nil, err
			}
			return b, nil
		}
		logCtx.WithError(err).Error("Error getting block")
		return nil, err
	}

	// If the block doesn't match the affinity, it means we've got a stale affinity hanging around.
	// We should remove it.
	blockAffinity := b.Value.(*model.AllocationBlock).Affinity
	if blockAffinity == nil || *blockAffinity != fmt.Sprintf("host:%s", host) {
		logCtx.WithField("blockAffinity", blockAffinity).Warn("Block does not match the provided affinity, deleting stale affinity")
		err := c.blockReaderWriter.deleteAffinity(ctx, aff)
		if err != nil {
			logCtx.WithError(err).Warn("Error deleting stale affinity")
			return nil, err
		}
		return nil, errStaleAffinity(fmt.Sprintf("Affinity is stale: %+v", aff))
	}

	// If the block does match the affinity but the affinity has not been confirmed,
	// try to confirm it. Treat empty string as confirmed for compatibility with older data.
	if state != model.StateConfirmed && state != "" {
		// Write the affinity as pending.
		logCtx.Info("Affinity has not been confirmed - attempt to confirm it")
		aff.Value.(*model.BlockAffinity).State = model.StatePending
		aff, err = c.blockReaderWriter.updateAffinity(ctx, aff)
		if err != nil {
			logCtx.WithError(err).Warn("Error marking affinity as pending as part of confirmation process")
			return nil, err
		}

		// CAS the block to get a new revision and invalidate any other instances
		// that might be trying to operate on the block.
		logCtx.Info("Writing block to get a new revision")
		b, err = c.blockReaderWriter.updateBlock(ctx, b)
		if err != nil {
			logCtx.WithError(err).Debug("Error writing block")
			return nil, err
		}

		// Confirm the affinity.
		logCtx.Info("Attempting to confirm affinity")
		aff.Value.(*model.BlockAffinity).State = model.StateConfirmed
		aff, err = c.blockReaderWriter.updateAffinity(ctx, aff)
		if err != nil {
			logCtx.WithError(err).Debug("Error confirming affinity")
			return nil, err
		}
		logCtx.Info("Affinity confirmed successfully")
	}
	logCtx.Info("Affinity is confirmed and block has been loaded")
	return b, nil
}

// function to check if context has associated OS parameter
// fallback to GOOS in other case
func detectOS(ctx context.Context) string {
	if osOverride := ctx.Value("windowsHost"); osOverride != nil {
		return osOverride.(string)
	}
	return runtime.GOOS
}

// determinePools compares a list of requested pools with the enabled pools and returns the intersect.
// If any requested pool does not exist, or is not enabled, an error is returned.
// If no pools are requested, all enabled pools are returned.
// Also applies selector logic on node labels to determine if the pool is a match.
// Returns the set of matching pools as well as the full set of ip pools.
func (c ipamClient) determinePools(ctx context.Context, requestedPoolNets []net.IPNet, version int, node libapiv3.Node, maxPrefixLen int) (matchingPools, enabledPools []v3.IPPool, err error) {
	// Get all the enabled IP pools from the datastore.
	enabledPools, err = c.pools.GetEnabledPools(version)
	if err != nil {
		log.WithError(err).Errorf("Error getting IP pools")
		return
	}
	log.Debugf("enabled pools: %v", enabledPools)
	log.Debugf("requested pools: %v", requestedPoolNets)

	// Build a map so we can lookup existing pools.
	pm := map[string]v3.IPPool{}

	var cidr *net.IPNet
	for _, p := range enabledPools {
		if p.Spec.BlockSize > maxPrefixLen {
			log.Warningf("skipping pool %v due to blockSize %d bigger than %d", p, p.Spec.BlockSize, maxPrefixLen)
			continue
		}
		_, cidr, err = net.ParseCIDR(p.Spec.CIDR)
		if err != nil {
			log.WithError(err).Errorf("Pool %s has invalid CIDR %s", p.Name, p.Spec.CIDR)
			return
		}
		pm[cidr.String()] = p
	}

	if len(pm) == 0 {
		// None of the enabled pools are qualified.
		err = ErrNoQualifiedPool
		return
	}

	// Build a list of requested IP pool objects based on the provided CIDRs, validating
	// that each one actually exists and is enabled for IPAM.
	requestedPools := []v3.IPPool{}
	for _, rp := range requestedPoolNets {
		cidr := rp.Network()
		if pool, ok := pm[cidr.String()]; !ok {
			// The requested pool doesn't exist.
			err = fmt.Errorf("the given pool (%s) does not exist, or is not enabled", cidr.String())
			return
		} else {
			requestedPools = append(requestedPools, pool)
		}
	}

	// If requested IP pools are provided, use those unconditionally. We will ignore
	// IP pool selectors in this case. We need this for backwards compatibility, since IP pool
	// node selectors have not always existed.
	if len(requestedPools) > 0 {
		log.Debugf("Using the requested IP pools")
		matchingPools = requestedPools
		return
	}

	// At this point, we've determined the set of enabled IP pools which are valid for use.
	// We only want to use IP pools which actually match this node, so do a filter based on
	// selector.
	for _, pool := range enabledPools {
		var matches bool
		matches, err = SelectsNode(pool, node)
		if err != nil {
			log.WithError(err).WithField("pool", pool).Error("failed to determine if node matches pool")
			return
		}
		if !matches {
			// Do not consider pool enabled if the nodeSelector doesn't match the node's labels.
			log.Debugf("IP pool does not match this node: %s", pool.Name)
			continue
		}
		log.Debugf("IP pool matches this node: %s", pool.Name)
		matchingPools = append(matchingPools, pool)
	}

	return
}

// prepareAffinityBlocksForHost returns a list of blocks affine to a node based on requested IP pools.
// It also releases any emptied blocks still affine to this host but no longer part of an IP Pool which
// selects this node. It returns matching pools, list of host-affine blocks and any error encountered.
func (c ipamClient) prepareAffinityBlocksForHost(ctx context.Context, requestedPools []net.IPNet, version int, host string, rsvdAttr *HostReservedAttr, use v3.IPPoolAllowedUse, awsSubnetIDs []string) ([]v3.IPPool, []net.IPNet, error) {
	// Retrieve node for given hostname to use for ip pool node selection
	node, err := c.client.Get(ctx, model.ResourceKey{Kind: libapiv3.KindNode, Name: host}, "")
	if err != nil {
		log.WithError(err).WithField("node", host).Error("failed to get node for host")
		return nil, nil, err
	}

	// Make sure the returned value is OK.
	v3n, ok := node.Value.(*libapiv3.Node)
	if !ok {
		return nil, nil, fmt.Errorf("Datastore returned malformed node object")
	}

	maxPrefixLen, err := getMaxPrefixLen(version, rsvdAttr)
	if err != nil {
		return nil, nil, err
	}

	// Determine the correct set of IP pools to use for this request.
	poolsSelectingNode, allPools, err := c.determinePools(ctx, requestedPools, version, *v3n, maxPrefixLen)
	if err != nil {
		return nil, nil, err
	}
	if len(poolsSelectingNode) == 0 {
		return nil, nil, fmt.Errorf("no configured Calico pools for node %s", host)
	}

	// Figure out what subset of the selecting pools we're allowed to use for the request according to the
	// pool's allowed use.
	poolsAllowedByUse := filterPoolsByUse(poolsSelectingNode, use)
	log.Debugf("Pools filtered by allowed use: %v", poolsAllowedByUse)

	// If there are no allowed pools, we cannot assign addresses.
	if len(poolsAllowedByUse) == 0 {
		return nil, nil, fmt.Errorf("%w, no pools match the required use (%v)", ErrNoQualifiedPool, use)
	}

	// Further, filter the pools by the AWS subnet ID.  (Reusing variable name here to avoid introducing conflicts
	// with OS.)
	poolsAllowedByUse = filterPoolsByAWSSubnetID(poolsAllowedByUse, awsSubnetIDs)
	log.Debugf("Pools filtered by AWS subnet ID: %v", poolsAllowedByUse)
	if len(poolsAllowedByUse) == 0 {
		return nil, nil, fmt.Errorf("%w, no pools match the required AWS subnets (%v)", ErrNoQualifiedPool, awsSubnetIDs)
	}

	logCtx := log.WithFields(log.Fields{"host": host})

	// Look for any existing affine blocks.
	logCtx.Info("Looking up existing affinities for host")
	allAffBlocks, err := c.blockReaderWriter.getAffineBlocks(ctx, host, version)
	if err != nil {
		return nil, nil, err
	}

	// Split the blocks into ones that we're allowed to use and ones that we're not allowed to use for this
	// allocation.
	allowedAffBlocks, nonAllowedAffBlocks, err := filterBlocksByPools(allAffBlocks, poolsAllowedByUse)
	if err != nil {
		return nil, nil, err
	}
	// Further, split the non-allowed blocks into ones that are from pools that select this node and pools that
	// don't select this node.  We'll try to release the latter below.
	_, affBlocksToRelease, err := filterBlocksByPools(nonAllowedAffBlocks, poolsSelectingNode)
	if err != nil {
		return nil, nil, err
	}

	// Release any emptied blocks still affine to this host but no longer part of an IP Pool which selects this node.
	for _, block := range affBlocksToRelease {
		// Determine the pool for each block.
		pool, err := c.blockReaderWriter.getPoolForIP(net.IP{IP: block.IP}, allPools)
		if err != nil {
			log.WithError(err).Warnf("Failed to get pool for IP")
			continue
		}
		if pool == nil {
			logCtx.WithFields(log.Fields{"block": block}).Warn("No pool found for block, skipping")
			continue
		}

		// Determine if the pool selects the current node, refusing to release this particular block affinity if so.
		blockSelectsNode, err := SelectsNode(*pool, *v3n)
		if err != nil {
			logCtx.WithError(err).WithField("pool", pool).Error("Failed to determine if node matches pool, skipping")
			continue
		}
		if blockSelectsNode {
			logCtx.WithFields(log.Fields{"pool": pool, "block": block}).Debug("Block's pool still selects node, refusing to remove affinity")
			continue
		}

		// Release the block affinity, requiring it to be empty.
		for i := 0; i < datastoreRetries; i++ {
			if err = c.blockReaderWriter.releaseBlockAffinity(ctx, host, block, true); err != nil {
				if _, ok := err.(errBlockClaimConflict); ok {
					// Not claimed by this host - ignore.
				} else if _, ok := err.(errBlockNotEmpty); ok {
					// Block isn't empty - ignore.
				} else if _, ok := err.(cerrors.ErrorResourceDoesNotExist); ok {
					// Block does not exist - ignore.
				} else {
					logCtx.WithError(err).WithField("block", block).Warn("Error occurred releasing block, trying again")
					continue
				}
			}
			logCtx.WithField("block", block).Info("Released affine block that no longer selects this host")
			break
		}
	}

	return poolsAllowedByUse, allowedAffBlocks, nil
}

// filterPoolsByUse returns a slice containing the subset of the input pools that are allowed for the given use.
// Handles defaulting of the allowed uses if not specified on the pool.
func filterPoolsByUse(pools []v3.IPPool, use v3.IPPoolAllowedUse) []v3.IPPool {
	var filteredPools []v3.IPPool
	for _, p := range pools {
		for _, allowed := range p.Spec.AllowedUses {
			if allowed == use {
				filteredPools = append(filteredPools, p)
				break
			}
		}
	}
	return filteredPools
}

// filterPoolsByAWSSubnetID returns a slice containing the subset of the input pools that correspond to the given AWS
// subnets (if specified); or, if awsSubnetIDs is empty, only returns non-AWS pools.
func filterPoolsByAWSSubnetID(pools []v3.IPPool, awsSubnetIDs []string) []v3.IPPool {
	var filteredPools []v3.IPPool

	if len(awsSubnetIDs) == 0 {
		// Filter _out_ AWS pools.
		log.Debug("No AWS Subnet IDs specified on IPAM request, only returning non-AWS-backed pools.")
		for _, p := range pools {
			if p.Spec.AWSSubnetID != "" {
				continue
			}
			filteredPools = append(filteredPools, p)
		}
	} else {
		// Filter _in_ matching pools.
		log.Debug("AWS Subnet IDs specified on IPAM request, only returning matching AWS-backed pools.")
		for _, p := range pools {
			if p.Spec.AWSSubnetID == "" {
				continue
			}
			for _, id := range awsSubnetIDs {
				if p.Spec.AWSSubnetID == id {
					filteredPools = append(filteredPools, p)
					break
				}
			}
		}
	}

	return filteredPools
}

// blockAssignState manages the state in relation to the request of finding or claiming a block for a host.
type blockAssignState struct {
	client                ipamClient
	version               int
	host                  string
	pools                 []v3.IPPool
	remainingAffineBlocks []net.IPNet
	hostReservedAttr      *HostReservedAttr
	allowNewClaim         bool
	reservations          addrFilter

	// For UT purpose, how many times datastore retry has been triggered.
	datastoreRetryCount int
}

// Given a list of host-affine blocks, findOrClaimBlock returns one block with minimum free ips.
// It tries to use one of the current host-affine blocks first and if not found, it will claim a new block
// and assign affinity.
// It returns a block, a boolean if block is newly claimed and any error encountered.
func (s *blockAssignState) findOrClaimBlock(ctx context.Context, minFreeIps int) (*model.KVPair, bool, error) {
	logCtx := log.WithFields(log.Fields{"host": s.host})

	// First, we try to find a block from one of the existing host-affine blocks.
	for len(s.remainingAffineBlocks) > 0 {
		// Pop first cidr.
		cidr := s.remainingAffineBlocks[0]
		s.remainingAffineBlocks = s.remainingAffineBlocks[1:]

		if s.reservations.MatchesWholeCIDR(&cidr) {
			log.WithField("cidr", cidr).Debug("Ignoring block, it is entirely reserved.")
			continue
		}

		// Checking this block - if we hit a CAS error, we'll try this block again.
		// For any other error, we'll break out and try the next affine block.
		for i := 0; i < datastoreRetries; i++ {
			// Get the affinity.
			logCtx.Infof("Trying affinity for %s", cidr)
			aff, err := s.client.blockReaderWriter.queryAffinity(ctx, s.host, cidr, "")
			if err != nil {
				logCtx.WithError(err).Warnf("Error getting affinity")
				break
			}

			// Get the block which is referenced by the affinity, creating it if necessary.
			b, err := s.client.getBlockFromAffinity(ctx, aff, s.hostReservedAttr)
			if err != nil {
				// Couldn't get a block for this affinity.
				if _, ok := err.(cerrors.ErrorResourceUpdateConflict); ok {
					logCtx.WithError(err).Debug("CAS error getting affine block - retry")
					continue
				}
				logCtx.WithError(err).Warn("Couldn't get block for affinity, try next one")
				break
			}

			// Pull out the block.
			block := allocationBlock{b.Value.(*model.AllocationBlock)}
			numFreeAddresses := block.NumFreeAddresses(s.reservations)
			if numFreeAddresses >= minFreeIps {
				logCtx.Debugf("Block '%s' has %d free ips which is more than %d ips required.", cidr.String(), numFreeAddresses, minFreeIps)
				return b, false, nil
			} else {
				logCtx.Debugf("Block '%s' has %d free ips which is less than %d ips required.", cidr.String(), numFreeAddresses, minFreeIps)
				break
			}
		}
	}

	logCtx.Infof("Ran out of existing affine blocks for host")

	if !s.allowNewClaim {
		return nil, false, ErrBlockLimit
	}

	// Find unclaimed block if AutoAllocateBlocks is true.
	config, err := s.client.GetIPAMConfig(ctx)
	if err != nil {
		return nil, false, err
	}
	logCtx.Debugf("Allocate new blocks? Config: %+v", config)
	if config.AutoAllocateBlocks {
		for i := 0; i < datastoreRetries; i++ {
			// First, try to find a usable block. findUsableBlock will usually return a new block, or in rare scenarios an already
			// allocated affine block. This may happen due to a race condition where another process on the host allocates a new block
			// after we decide that a new block is required to satisfy this request, but before we actually allocate a new block.
			logCtx.Info("Tried all affine blocks. Looking for an affine block with space, or a new unclaimed block")
			subnet, err := s.client.blockReaderWriter.findUsableBlock(ctx, s.host, s.version, s.pools, s.reservations, *config)
			if err != nil {
				if _, ok := err.(noFreeBlocksError); ok {
					// No free blocks.  Break.
					logCtx.Info("No free blocks available for allocation")
				} else {
					log.WithError(err).Error("Failed to find an unclaimed block")
				}
				return nil, false, err
			}
			logCtx := log.WithFields(log.Fields{"host": s.host, "subnet": subnet})
			logCtx.Info("Found unclaimed block")

			for j := 0; j < datastoreRetries; j++ {
				// We found an unclaimed block - claim affinity for it.
				pa, err := s.client.blockReaderWriter.getPendingAffinity(ctx, s.host, *subnet)
				if err != nil {
					if _, ok := err.(cerrors.ErrorResourceUpdateConflict); ok {
						logCtx.WithError(err).Debug("CAS error claiming pending affinity, retry")
						continue
					}
					logCtx.WithError(err).Errorf("Error claiming pending affinity")
					return nil, false, err
				}

				// We have an affinity - try to get the block.
				b, err := s.client.getBlockFromAffinity(ctx, pa, s.hostReservedAttr)
				if err != nil {
					if _, ok := err.(cerrors.ErrorResourceUpdateConflict); ok {
						logCtx.WithError(err).Debug("CAS error getting block, retry")
						continue
					} else if _, ok := err.(errBlockClaimConflict); ok {
						logCtx.WithError(err).Debug("Block taken by someone else, find a new one")
						break
					} else if _, ok := err.(errStaleAffinity); ok {
						logCtx.WithError(err).Debug("Affinity is stale, find a new one")
						break
					}
					logCtx.WithError(err).Errorf("Error getting block for affinity")
					return nil, false, err
				}

				// Claim successful.
				block := allocationBlock{b.Value.(*model.AllocationBlock)}
				numFree := block.NumFreeAddresses(s.reservations)
				if numFree >= minFreeIps {
					logCtx.Infof("Block '%s' has %d free ips which is more than %d ips required.",
						b.Key.(model.BlockKey).CIDR, numFree, minFreeIps)
					return b, true, nil
				} else {
					errString := fmt.Sprintf("Block '%s' has %d free ips which is less than %d ips required.",
						b.Key.(model.BlockKey).CIDR, numFree, minFreeIps)
					logCtx.Errorf(errString)
					return nil, false, errors.New(errString)
				}
			}
			s.datastoreRetryCount++
		}
		return nil, false, errors.New("Max retries hit - excessive concurrent IPAM requests")
	}

	return nil, false, errors.New("failed to find or claim a block")
}

type IPAMAssignments struct {
	IPs              []net.IPNet       // assigned IP addresses
	IPVersion        int               // IP version (4 or 6)
	NumRequested     int               // number of requested IP addresses (not all may be assigned)
	HostReservedAttr *HostReservedAttr // reserved addresses at start and/or end of blocks
	Msgs             []string          // warning/error messages to be rendered in case there are any issues with the assignment
}

func (i *IPAMAssignments) AddMsg(msg string) {
	for _, m := range i.Msgs {
		if msg == m {
			// Don't add duplicate msgs
			return
		}
	}
	i.Msgs = append(i.Msgs, msg)
}

func (i *IPAMAssignments) PartialFulfillmentError() error {
	if len(i.IPs) < i.NumRequested {
		var b strings.Builder

		fmt.Fprintf(&b, "Assigned %d out of %d requested IPv%d addresses", len(i.IPs), i.NumRequested, i.IPVersion)

		for _, m := range i.Msgs {
			fmt.Fprintf(&b, "; %v", m)
		}

		if i.HostReservedAttr != nil {
			fmt.Fprintf(&b, "; HostReservedAttr: %v", i.HostReservedAttr.Handle)
		}

		return errors.New(b.String())
	}
	return nil
}

var ErrUseRequired = errors.New("must specify the intended use when assigning an IP")

func (c ipamClient) autoAssign(ctx context.Context, num int, handleID *string, attrs map[string]string, requestedPools []net.IPNet, version int, host string, maxNumBlocks int, rsvdAttr *HostReservedAttr, use v3.IPPoolAllowedUse, awsSubnetIDs []string) (*IPAMAssignments, error) {
	// Default parameters.
	if use == "" {
		log.Error("Attempting to auto-assign an IP without specifying intended use.")
		return nil, ErrUseRequired
	}

	// Load the set of reserved IPs/CIDRs.
	reservations, err := c.getReservedIPs(ctx)
	if err != nil {
		return nil, fmt.Errorf("failed to look up reserved IPs: %w", err)
	}

	// Get the existing host-affine blocks.
	logCtx := log.WithFields(log.Fields{"host": host})
	if handleID != nil {
		logCtx = logCtx.WithField("handle", *handleID)
	}
	logCtx.Info("Looking up existing affinities for host")
	pools, affBlocks, err := c.prepareAffinityBlocksForHost(ctx, requestedPools, version, host, rsvdAttr, use, awsSubnetIDs)
	if err != nil {
		return nil, err
	}

	logCtx.Debugf("Found %d affine IPv%d blocks for host: %v", len(affBlocks), version, affBlocks)

	// Record how many blocks we own so we can check against the limit later.
	numBlocksOwned := len(affBlocks)

	config, err := c.GetIPAMConfig(ctx)
	if err != nil {
		return nil, err
	}

	// Merge in any global config, if it exists. We use the more restrictive value between
	// the global max block limit, and the limit provided on this particular request.
	if config.MaxBlocksPerHost > 0 && maxNumBlocks > 0 && maxNumBlocks > config.MaxBlocksPerHost {
		// The global config is more restrictive, so use it instead.
		logCtx.Debugf("Global per-node block limit (%d) is more restrictive than per-request limit (%d), use it.", config.MaxBlocksPerHost, maxNumBlocks)
		maxNumBlocks = config.MaxBlocksPerHost
	} else if maxNumBlocks == 0 {
		// No per-request value, so use the global one.
		logCtx.Debug("No per-request block limit, using global value.")
		maxNumBlocks = config.MaxBlocksPerHost
	}

	if maxNumBlocks == 0 {
		// maxNumblocks is not defined. Default to a reasonable limit to act as a safeguard
		// against runaway block allocation. This limit can be overridden via config.
		logCtx.Debug("No max block config, defaulting to reasonable limit")
		maxNumBlocks = 20
	}
	logCtx.Debugf("Host must not use more than %d blocks", maxNumBlocks)

	ia := &IPAMAssignments{
		IPVersion:        version,
		NumRequested:     num,
		HostReservedAttr: rsvdAttr,
	}

	s := &blockAssignState{
		client:                c,
		version:               version,
		host:                  host,
		pools:                 pools,
		remainingAffineBlocks: affBlocks,
		hostReservedAttr:      rsvdAttr,
		allowNewClaim:         true,
		reservations:          reservations,
	}

	// Allocate the IPs.
	for len(ia.IPs) < num {
		var b *model.KVPair

		rem := num - len(ia.IPs)
		if maxNumBlocks > 0 && numBlocksOwned >= maxNumBlocks {
			s.allowNewClaim = false
		}

		b, newlyClaimed, err := s.findOrClaimBlock(ctx, 1)
		if err != nil {
			if _, ok := err.(noFreeBlocksError); ok {
				if config.StrictAffinity {
					ia.AddMsg("No more free affine blocks and strict affinity enabled")
				}

				// Skip to check non-affine blocks
				break
			}
			if errors.Is(err, ErrBlockLimit) {
				log.Warnf("Unable to allocate a new IPAM block; host already has %v blocks but "+
					"blocks per host limit is %v", numBlocksOwned, maxNumBlocks)
				ia.AddMsg(fmt.Sprintf("Need to allocate an IPAM block but could not - limit of %d blocks reached for this node", maxNumBlocks))
				return ia, ErrBlockLimit
			}
			return ia, err
		}

		if newlyClaimed {
			numBlocksOwned++
		}

		// We have got a block b.
		for i := 0; i < datastoreRetries; i++ {
			newIPs, err := c.assignFromExistingBlock(ctx, b, rem, handleID, attrs, host, config.StrictAffinity, reservations)
			if err != nil {
				if _, ok := err.(cerrors.ErrorResourceUpdateConflict); ok {
					log.WithError(err).Debug("CAS Error assigning from new block - retry")

					// At this point, block b's Unallocated field has been reduced already.
					// We should get the original block from datastore again.
					blockCIDR := b.Key.(model.BlockKey).CIDR
					b, err = c.blockReaderWriter.queryBlock(ctx, blockCIDR, "")
					if err != nil {
						logCtx.WithError(err).Warn("Failed to get block again after update conflict")
						break
					}

					// Block b is in sync with datastore. Retry assigning IP.
					continue
				}
				logCtx.WithError(err).Warningf("Failed to assign IPs in newly allocated block")
				ia.AddMsg("Failed to assign IPs in newly allocated block")
				break
			}
			logCtx.Debugf("Assigned IPs from new block: %s", newIPs)
			ia.IPs = append(ia.IPs, newIPs...)
			rem = num - len(ia.IPs)
			break
		}
	}

	// If there are still addresses to allocate, we've now tried all blocks
	// with some affinity to us, and tried (and failed) to allocate new
	// ones.  If we do not require strict host affinity, our last option is
	// a random hunt through any blocks we haven't yet tried.
	//
	// Note that this processing simply takes all of the IP pools and breaks
	// them up into block-sized CIDRs, then shuffles and searches through each
	// CIDR.  This algorithm does not work if we disallow auto-allocation of
	// blocks because the allocated blocks may be sparsely populated in the
	// pools resulting in a very slow search for free addresses.
	//
	// If we need to support non-strict affinity and no auto-allocation of
	// blocks, then we should query the actual allocation blocks and assign
	// from those.
	rem := num - len(ia.IPs)
	if config.StrictAffinity != true && rem != 0 {
		logCtx.Infof("Attempting to assign %d more addresses from non-affine blocks", rem)

		// Iterate over pools and assign addresses until we either run out of pools,
		// or the request has been satisfied.
		logCtx.Info("Looking for blocks with free IP addresses")
		exhaustedPools := []string{}
		for _, p := range pools {
			logCtx.Debugf("Assigning from non-affine blocks in pool %s", p.Spec.CIDR)
			newBlockCIDR := randomBlockGenerator(p, host)
			for rem > 0 {
				// Grab a new random block.
				blockCIDR := newBlockCIDR()
				if blockCIDR == nil {
					exhaustedPools = append(exhaustedPools, p.Spec.CIDR)
					logCtx.Warningf("All addresses exhausted in pool %s", p.Spec.CIDR)
					break
				}

				if reservations.MatchesWholeCIDR(blockCIDR) {
					log.WithField("cidr", blockCIDR).Debug("Skipping over reserved block")
					continue
				}

				for i := 0; i < datastoreRetries; i++ {
					b, err := c.blockReaderWriter.queryBlock(ctx, *blockCIDR, "")
					if err != nil {
						logCtx.WithError(err).Warn("Failed to get non-affine block")
						break
					}

					// Attempt to assign from the block.
					logCtx.Infof("Attempting to assign IPs from non-affine block %s", blockCIDR.String())
					newIPs, err := c.assignFromExistingBlock(ctx, b, rem, handleID, attrs, host, false, reservations)
					if err != nil {
						if _, ok := err.(cerrors.ErrorResourceUpdateConflict); ok {
							logCtx.WithError(err).Debug("CAS error assigning from non-affine block - retry")
							continue
						}
						logCtx.WithError(err).Warningf("Failed to assign IPs from non-affine block in pool %s", p.Spec.CIDR)
						break
					}
					if len(newIPs) == 0 {
						break
					}
					logCtx.Infof("Successfully assigned IPs from non-affine block %s", blockCIDR.String())
					ia.IPs = append(ia.IPs, newIPs...)
					rem = num - len(ia.IPs)
					break
				}
			}
		}
		if len(exhaustedPools) > 0 {
			ia.AddMsg(fmt.Sprintf("No IPs available in pools: %v", exhaustedPools))
		}
	}

	logCtx.Infof("Auto-assigned %d out of %d IPv%ds: %v", len(ia.IPs), num, version, ia.IPs)
	return ia, nil
}

// AssignIP assigns the provided IP address to the provided host.  The IP address
// must fall within a configured pool.  AssignIP will claim block affinity as needed
// in order to satisfy the assignment.  An error will be returned if the IP address
// is already assigned, or if StrictAffinity is enabled and the address is within
// a block that does not have affinity for the given host.
func (c ipamClient) AssignIP(ctx context.Context, args AssignIPArgs) error {
	hostname, err := decideHostname(args.Hostname)
	if err != nil {
		return err
	}
	log.Infof("Assigning IP %s to host: %s", args.IP, hostname)

	pool, err := c.blockReaderWriter.getPoolForIP(args.IP, nil)
	if err != nil {
		return err
	}
	if pool == nil {
		return errors.New("The provided IP address is not in a configured pool\n")
	}

	cfg, err := c.GetIPAMConfig(ctx)
	if err != nil {
		log.Errorf("Error getting IPAM Config: %v", err)
		return err
	}

	blockCIDR := getBlockCIDRForAddress(args.IP, pool)
	log.Debugf("IP %s is in block '%s'", args.IP.String(), blockCIDR.String())
	for i := 0; i < datastoreRetries; i++ {
		obj, err := c.blockReaderWriter.queryBlock(ctx, blockCIDR, "")
		if err != nil {
			if _, ok := err.(cerrors.ErrorResourceDoesNotExist); !ok {
				log.WithError(err).Error("Error getting block")
				return err
			}

			log.Debugf("Block for IP %s does not yet exist, creating", args.IP)
			cfg, err = c.GetIPAMConfig(ctx)
			if err != nil {
				log.Errorf("Error getting IPAM Config: %v", err)
				return err
			}

			pa, err := c.blockReaderWriter.getPendingAffinity(ctx, hostname, blockCIDR)
			if err != nil {
				if _, ok := err.(cerrors.ErrorResourceUpdateConflict); ok {
					log.WithError(err).Debug("CAS error claiming affinity for block - retry")
					continue
				}
				return err
			}

			obj, err = c.blockReaderWriter.claimAffineBlock(ctx, pa, *cfg, args.HostReservedAttr)
			if err != nil {
				if _, ok := err.(*errBlockClaimConflict); ok {
					log.Warningf("Someone else claimed block %s before us", blockCIDR.String())
					continue
				} else if _, ok := err.(cerrors.ErrorResourceUpdateConflict); ok {
					log.WithError(err).Debug("CAS error claiming affine block - retry")
					continue
				}
				log.WithError(err).Error("Error claiming block")
				return err
			}
			log.Infof("Claimed new block: %s", blockCIDR)
		}

		block := allocationBlock{obj.Value.(*model.AllocationBlock)}
		err = block.assign(cfg.StrictAffinity, args.IP, args.HandleID, args.Attrs, hostname)
		if err != nil {
			log.Errorf("Failed to assign address %v: %v", args.IP, err)
			return err
		}

		// Increment handle.
		if args.HandleID != nil {
			c.incrementHandle(ctx, *args.HandleID, blockCIDR, 1)
		}

		// Update the block using the original KVPair to do a CAS.  No need to
		// update the Value since we have been manipulating the Value pointed to
		// in the KVPair.
		_, err = c.blockReaderWriter.updateBlock(ctx, obj)
		if err != nil {
			if _, ok := err.(cerrors.ErrorResourceUpdateConflict); ok {
				log.WithError(err).Debug("CAS error assigning IP - retry")
				continue
			}

			log.WithError(err).Warningf("Update failed on block %s", block.CIDR.String())
			if args.HandleID != nil {
				if err := c.decrementHandle(ctx, *args.HandleID, blockCIDR, 1, nil); err != nil {
					log.WithError(err).Warn("Failed to decrement handle")
				}
			}
			return err
		}
		return nil
	}
	return errors.New("Max retries hit - excessive concurrent IPAM requests")
}

// ReleaseIPs releases any of the given IP addresses that are currently assigned,
// so that they are available to be used in another assignment.
func (c ipamClient) ReleaseIPs(ctx context.Context, ips ...ReleaseOptions) ([]net.IP, error) {
	for i := 0; i < len(ips); i++ {
		// Validate the input.
		if ips[i].Address == "" {
			return nil, fmt.Errorf("No IP address specified in options: %+v", ips[i])
		}

		// Sanitize any handles.
		ips[i].Handle = sanitizeHandle(ips[i].Handle)
	}

	log.Debugf("Releasing IP addresses: %v", ips)
	unallocated := []net.IP{}

	// Get IP pools up front so we don't need to query for each IP address.
	v4Pools, err := c.pools.GetEnabledPools(4)
	if err != nil {
		return nil, err
	}
	v6Pools, err := c.pools.GetEnabledPools(6)
	if err != nil {
		return nil, err
	}

	// Group IP addresses by block to minimize the number of writes
	// to the datastore required to release the given addresses.
	ipsByBlock := map[string][]ReleaseOptions{}
	for _, opts := range ips {
		var blockCIDR string

		ip, err := opts.AsNetIP()
		if err != nil {
			return nil, err
		}

		// Find the IP pools for this address in the enabled pools if possible.
		var pool *v3.IPPool
		switch ip.Version() {
		case 4:
			pool, err = c.blockReaderWriter.getPoolForIP(*ip, v4Pools)
			if err != nil {
				log.WithError(err).Warnf("Failed to get pool for IP")
				return nil, err
			}
		case 6:
			pool, err = c.blockReaderWriter.getPoolForIP(*ip, v6Pools)
			if err != nil {
				log.WithError(err).Warnf("Failed to get pool for IP")
				return nil, err
			}
		}

		if pool == nil {
			if cidr, err := c.blockReaderWriter.getBlockForIP(ctx, *ip); err != nil {
				return nil, err
			} else {
				if cidr == nil {
					// The IP isn't in any block so it's already unallocated.
					unallocated = append(unallocated, *ip)

					// Move on to the next IP
					continue
				}
				blockCIDR = cidr.String()
			}
		} else {
			blockCIDR = getBlockCIDRForAddress(*ip, pool).String()
		}

		// Check if we've already got an entry for this block.
		if _, exists := ipsByBlock[blockCIDR]; !exists {
			// Entry does not exist, create it.
			ipsByBlock[blockCIDR] = []ReleaseOptions{}
		}

		// Append to the list.
		ipsByBlock[blockCIDR] = append(ipsByBlock[blockCIDR], opts)
	}

	handleMap := map[string]*model.KVPair{}

	// If we're being asked to release several IP addresses, query all handles in order to
	// populate a cache. This reduces the number of queries required per-address.
	//
	// If we only have a handful of addresses to release, then we don't need to pre-fetch. It's
	// efficient enough to read each individually. Performing a List() of all handles (which can potentially
	// be very large) is more work than a few individual Get() requests, but less work than many Get() requests.
	if len(ips) > 2 {
		// List all handles, so we don't need to query them individually, and populate the map.
		allHandles, err := c.blockReaderWriter.listHandles(ctx, "")
		if err != nil {
			return unallocated, err
		}
		for _, h := range allHandles.KVPairs {
			handleMap[sanitizeHandle(h.Key.(model.IPAMHandleKey).HandleID)] = h
		}
	}

	// Release IPs for each block. These don't typically compete for resources, so we can do them in parallel
	// in order to move quickly. We start at most GOMAXPROCS goroutines at a time, each serving a single block.
	type retVal struct {
		Error       error
		Unallocated []net.IP
	}
	resultChan := make(chan retVal, len(ipsByBlock))
	sem := semaphore.NewWeighted(int64(runtime.GOMAXPROCS(-1)))
	for blockCIDR, ips := range ipsByBlock {
		if err := sem.Acquire(ctx, 1); err != nil {
			// Should only happen if the context finishes.
			log.WithError(err).Panic("Failed to acquire semaphore")
		}

		_, cidr, _ := net.ParseCIDR(blockCIDR)
		go func(cidr net.IPNet, ips []ReleaseOptions, hm map[string]*model.KVPair) {
			defer sem.Release(1)
			r := retVal{}
			unalloc, err := c.releaseIPsFromBlock(ctx, hm, ips, cidr)
			if err != nil {
				log.Errorf("Error releasing IPs: %v", err)
				r.Error = err
			}
			r.Unallocated = unalloc
			resultChan <- r
		}(*cidr, ips, handleMap)
	}

	// Read the response from each goroutine.
	err = nil
	for i := 0; i < len(ipsByBlock); i++ {
		r := <-resultChan
		log.Debugf("Received response #%d from release goroutine: %v", i, r)
		if r.Error != nil && err == nil {
			err = r.Error
		}
		unallocated = append(unallocated, r.Unallocated...)
	}
	return unallocated, err
}

func (c ipamClient) releaseIPsFromBlock(ctx context.Context, handleMap map[string]*model.KVPair, ips []ReleaseOptions, blockCIDR net.IPNet) ([]net.IP, error) {
	logCtx := log.WithField("cidr", blockCIDR)
	for i := 0; i < datastoreRetries; i++ {
		logCtx.Debug("Getting block so we can release IPs")

		// Get allocation block for cidr.
		obj, err := c.blockReaderWriter.queryBlock(ctx, blockCIDR, "")
		if err != nil {
			if _, ok := err.(cerrors.ErrorResourceDoesNotExist); ok {
				// The block does not exist - all addresses must be unassigned.
				unassigned := []net.IP{}
				for _, o := range ips {
					parsed := net.ParseIP(o.Address)
					if parsed == nil {
						return nil, fmt.Errorf("failed to parse the given IP: %s", o.Address)
					}
					unassigned = append(unassigned, *parsed)
				}
				return unassigned, nil
			} else {
				// Unexpected error reading block.
				return nil, err
			}
		}

		// Release the IPs.
		b := allocationBlock{obj.Value.(*model.AllocationBlock)}
		unallocated, handles, err2 := b.release(ips)
		if err2 != nil {
			return nil, err2
		}
		if len(ips) == len(unallocated) {
			// All the given IP addresses are already unallocated.
			// Just return.
			logCtx.Debug("No IPs need to be released")
			return unallocated, nil
		}

		// If the block is empty and has no affinity, we can delete it.
		// Otherwise, update the block using CAS.  There is no need to update
		// the Value since we have updated the structure pointed to in the
		// KVPair.
		var updateErr error
		if b.empty() && b.Affinity == nil {
			logCtx.Info("Deleting non-affine block")
			updateErr = c.blockReaderWriter.deleteBlock(ctx, obj)
		} else {
			logCtx.Info("Updating assignments in block")
			_, updateErr = c.blockReaderWriter.updateBlock(ctx, obj)
		}

		if updateErr != nil {
			if _, ok := updateErr.(cerrors.ErrorResourceUpdateConflict); ok {
				// Comparison error - retry.
				logCtx.Warningf("Failed to update block - retry #%d", i)
				continue
			} else {
				// Something else - return the error.
				logCtx.WithError(updateErr).Errorf("Error updating block")
				return nil, updateErr
			}
		}

		// Success - decrement handles.
		logCtx.Debugf("Decrementing handles: %v", handles)
		for handleID, amount := range handles {
			if err := c.decrementHandle(ctx, handleID, blockCIDR, amount, handleMap[handleID]); err != nil {
				logCtx.WithError(err).Warn("Failed to decrement handle")
			}
		}

		// Determine whether or not the block's pool still matches the node.
		if err := c.ensureConsistentAffinity(ctx, obj.Value.(*model.AllocationBlock)); err != nil {
			logCtx.WithError(err).Warn("Error ensuring consistent affinity but IP already released. Returning no error.")
		}
		return unallocated, nil
	}
	return nil, errors.New("Max retries hit - excessive concurrent IPAM requests")
}

func (c ipamClient) assignFromExistingBlock(ctx context.Context, block *model.KVPair, num int, handleID *string, attrs map[string]string, host string, affCheck bool, reservations addrFilter) ([]net.IPNet, error) {
	blockCIDR := block.Key.(model.BlockKey).CIDR
	logCtx := log.WithFields(log.Fields{"host": host, "block": blockCIDR})
	if handleID != nil {
		logCtx = logCtx.WithField("handle", *handleID)
	}
	logCtx.Infof("Attempting to assign %d addresses from block", num)

	// Pull out the block.
	b := allocationBlock{block.Value.(*model.AllocationBlock)}

	ips, err := b.autoAssign(num, handleID, host, attrs, affCheck, reservations)
	if err != nil {
		logCtx.WithError(err).Errorf("Error in auto assign")
		return nil, err
	}
	if len(ips) == 0 {
		logCtx.Infof("Block is full")
		return []net.IPNet{}, nil
	}

	// Increment handle count.
	if handleID != nil {
		logCtx.Debug("Incrementing handle")
		c.incrementHandle(ctx, *handleID, blockCIDR, num)
	}

	// Update the block using CAS by passing back the original
	// KVPair.
	logCtx.Info("Writing block in order to claim IPs")
	block.Value = b.AllocationBlock
	_, err = c.blockReaderWriter.updateBlock(ctx, block)
	if err != nil {
		logCtx.WithError(err).Infof("Failed to update block")
		if handleID != nil {
			logCtx.Debug("Decrementing handle since we failed to allocate IP(s)")
			if err := c.decrementHandle(ctx, *handleID, blockCIDR, num, nil); err != nil {
				logCtx.WithError(err).Warnf("Failed to decrement handle")
			}
		}
		return nil, err
	}
	logCtx.Infof("Successfully claimed IPs: %v", ips)
	return ips, nil
}

// ClaimAffinity makes a best effort to claim affinity to the given host for all blocks
// within the given CIDR.  The given CIDR must fall within a configured
// pool.  Returns a list of blocks that were claimed, as well as a
// list of blocks that were claimed by another host.
// If an empty string is passed as the host, then the hostname is automatically detected.
func (c ipamClient) ClaimAffinity(ctx context.Context, cidr net.IPNet, host string) ([]net.IPNet, []net.IPNet, error) {
	logCtx := log.WithFields(log.Fields{"host": host, "cidr": cidr})

	// Verify the requested CIDR falls within a configured pool.
	pool, err := c.blockReaderWriter.getPoolForIP(net.IP{IP: cidr.IP}, nil)
	if err != nil {
		return nil, nil, err
	}
	if pool == nil {
		estr := fmt.Sprintf("The requested CIDR (%s) is not within any configured pools.", cidr.String())
		return nil, nil, errors.New(estr)
	}

	// Validate that the given CIDR is at least as big as a block.
	if !largerThanOrEqualToBlock(cidr, pool) {
		estr := fmt.Sprintf("The requested CIDR (%s) is smaller than the minimum.", cidr.String())
		return nil, nil, invalidSizeError(estr)
	}

	// Determine the hostname to use.
	hostname, err := decideHostname(host)
	if err != nil {
		return nil, nil, err
	}

	failed := []net.IPNet{}
	claimed := []net.IPNet{}

	// Get IPAM config.
	cfg, err := c.GetIPAMConfig(ctx)
	if err != nil {
		logCtx.Errorf("Failed to get IPAM Config: %v", err)
		return nil, nil, err
	}

	// Claim all blocks within the given cidr.
	blocks := blockGenerator(pool, cidr)
	for blockCIDR := blocks(); blockCIDR != nil; blockCIDR = blocks() {
		for i := 0; i < datastoreRetries; i++ {
			// First, claim a pending affinity.
			pa, err := c.blockReaderWriter.getPendingAffinity(ctx, hostname, *blockCIDR)
			if err != nil {
				if _, ok := err.(cerrors.ErrorResourceUpdateConflict); ok {
					logCtx.WithError(err).Debug("CAS error getting pending affinity - retry")
					continue
				}
				return claimed, failed, err
			}

			// Once we have the affinity, claim the block, which will confirm the affinity.
			_, err = c.blockReaderWriter.claimAffineBlock(ctx, pa, *cfg, nil)
			if err != nil {
				if _, ok := err.(cerrors.ErrorResourceUpdateConflict); ok {
					logCtx.WithError(err).Debug("CAS error claiming affine block - retry")
					continue
				} else if _, ok := err.(errBlockClaimConflict); ok {
					logCtx.Debugf("Block %s is claimed by another host", blockCIDR.String())
					failed = append(failed, *blockCIDR)
				} else {
					logCtx.Errorf("Failed to claim block: %v", err)
					return claimed, failed, err
				}
			} else {
				logCtx.Debugf("Claimed CIDR %s", blockCIDR.String())
				claimed = append(claimed, *blockCIDR)
			}
			break
		}
	}
	return claimed, failed, nil
}

// ReleaseAffinity releases affinity for all blocks within the given CIDR
// on the given host.  If a block does not have affinity for the given host,
// its affinity will not be released and no error will be returned.
// If an empty string is passed as the host, then the hostname is automatically detected.
func (c ipamClient) ReleaseAffinity(ctx context.Context, cidr net.IPNet, host string, mustBeEmpty bool) error {
	// Verify the requested CIDR falls within a configured pool.
	fields := log.Fields{"cidr": cidr.String(), "host": host, "mustBeEmpty": mustBeEmpty}
	log.WithFields(fields).Debugf("Releasing affinity for CIDR")
	pool, err := c.blockReaderWriter.getPoolForIP(net.IP{IP: cidr.IP}, nil)
	if pool == nil {
		estr := fmt.Sprintf("The requested CIDR (%s) is not within any configured pools.", cidr.String())
		return errors.New(estr)
	}

	// Validate that the given CIDR is at least as big as a block.
	if !largerThanOrEqualToBlock(cidr, pool) {
		estr := fmt.Sprintf("The requested CIDR (%s) is smaller than the minimum.", cidr.String())
		return invalidSizeError(estr)
	}

	// Determine the hostname to use.
	hostname, err := decideHostname(host)
	if err != nil {
		return err
	}

	// Release all blocks within the given cidr.
	blocks := blockGenerator(pool, cidr)
	for blockCIDR := blocks(); blockCIDR != nil; blockCIDR = blocks() {
		logCtx := log.WithField("cidr", blockCIDR)
		for i := 0; i < datastoreRetries; i++ {
			err := c.blockReaderWriter.releaseBlockAffinity(ctx, hostname, *blockCIDR, mustBeEmpty)
			if err != nil {
				if _, ok := err.(errBlockClaimConflict); ok {
					// Not claimed by this host - ignore.
				} else if _, ok := err.(cerrors.ErrorResourceDoesNotExist); ok {
					// Block does not exist - ignore.
				} else if _, ok := err.(cerrors.ErrorResourceUpdateConflict); ok {
					logCtx.WithError(err).Debug("CAS error releasing block affinity - retry")
					continue
				} else {
					logCtx.WithError(err).Errorf("Error releasing affinity")
					return err
				}
			}
			break
		}
	}
	return nil
}

// Releases the affinity for the given block.
func (c ipamClient) ReleaseBlockAffinity(ctx context.Context, block *model.AllocationBlock, mustBeEmpty bool) error {
	blockCIDR := block.CIDR.String()
	logCtx := log.WithField("cidr", blockCIDR)

	if block.Affinity == nil {
		logCtx.Info("Block is already released")
		return nil
	}
	hostname := getHostAffinity(block)

	err := c.blockReaderWriter.releaseBlockAffinity(ctx, hostname, block.CIDR, mustBeEmpty)
	if err != nil {
		if _, ok := err.(errBlockClaimConflict); ok {
			// Not claimed by this host - ignore.
		} else if _, ok := err.(cerrors.ErrorResourceDoesNotExist); ok {
			// Block does not exist - ignore.
		} else {
			logCtx.WithError(err).Errorf("Failed to release block affinity")
			return err
		}
	}
	return nil
}

// ReleaseHostAffinities releases affinity for all blocks that are affine
// to the given host.  If an empty string is passed as the host,
// then the hostname is automatically detected.
func (c ipamClient) ReleaseHostAffinities(ctx context.Context, host string, mustBeEmpty bool) error {
	log.Debugf("Releasing affinities for host %s. MustBeEmpty? %v", host, mustBeEmpty)
	hostname, err := decideHostname(host)
	if err != nil {
		return err
	}

	var storedError error
	versions := []int{4, 6}
	for _, version := range versions {
		blockCIDRs, err := c.blockReaderWriter.getAffineBlocks(ctx, hostname, version)
		if err != nil {
			return err
		}

		for _, blockCIDR := range blockCIDRs {
			logCtx := log.WithField("cidr", blockCIDR)
			for i := 0; i < datastoreRetries; i++ {
				err := c.blockReaderWriter.releaseBlockAffinity(ctx, host, blockCIDR, mustBeEmpty)
				if err != nil {
					if _, ok := err.(errBlockClaimConflict); ok {
						// Claimed by a different host. Move to next block.
					} else if _, ok := err.(cerrors.ErrorResourceDoesNotExist); ok {
						// Block does not exist - move to next block.
					} else if _, ok := err.(cerrors.ErrorResourceUpdateConflict); ok {
						logCtx.WithError(err).Debug("CAS error releasing block affinity - retry")
						continue
					} else {
						// Store the error for later so we can return it.
						// We don't want to return just yet so we can do a best-effort
						// attempt at releasing the other CIDRs for this host.
						storedError = err
					}
				}

				// Break out of the inner retry loop.
				break
			}
		}
	}
	return storedError
}

// ReleasePoolAffinities releases affinity for all blocks within
// the specified pool across all hosts.
func (c ipamClient) ReleasePoolAffinities(ctx context.Context, pool net.IPNet) error {
	log.Infof("Releasing block affinities within pool '%s'", pool.String())
	for i := 0; i < ipamKeyErrRetries; i++ {
		retry := false
		pairs, err := c.hostBlockPairs(ctx, pool)
		if err != nil {
			return err
		}

		if len(pairs) == 0 {
			log.Debugf("No blocks have affinity")
			return nil
		}

		for blockString, host := range pairs {
			_, blockCIDR, _ := net.ParseCIDR(blockString)
			logCtx := log.WithField("cidr", blockCIDR)
			for i := 0; i < datastoreRetries; i++ {
				err = c.blockReaderWriter.releaseBlockAffinity(ctx, host, *blockCIDR, false)
				if err != nil {
					if _, ok := err.(errBlockClaimConflict); ok {
						retry = true
					} else if _, ok := err.(cerrors.ErrorResourceDoesNotExist); ok {
						logCtx.Debugf("No such block")
						break
					} else if _, ok := err.(cerrors.ErrorResourceUpdateConflict); ok {
						logCtx.WithError(err).Debug("CAS error releasing block affinity - retry")
						continue
					} else {
						logCtx.WithError(err).Errorf("Error releasing affinity")
						return err
					}
				}
				break
			}
		}

		if !retry {
			return nil
		}
	}
	return errors.New("Max retries hit - excessive concurrent IPAM requests")
}

// RemoveIPAMHost releases affinity for all blocks on the given host,
// and removes all host-specific IPAM data from the datastore.
// RemoveIPAMHost does not release any IP addresses claimed on the given host.
// If an empty string is passed as the host, then the hostname is automatically detected.
func (c ipamClient) RemoveIPAMHost(ctx context.Context, host string) error {
	// Determine the hostname to use.
	hostname, err := decideHostname(host)
	if err != nil {
		return err
	}
	logCtx := log.WithField("host", hostname)
	logCtx.Debug("Removing IPAM data for host")

	for i := 0; i < datastoreRetries; i++ {
		// Release affinities for this host.
		logCtx.Debug("Releasing IPAM affinities for host")
		if err := c.ReleaseHostAffinities(ctx, hostname, false); err != nil {
			logCtx.WithError(err).Errorf("Failed to release IPAM affinities for host")
			return err
		}

		// Get the IPAM host.
		logCtx.Debug("Querying IPAM host tree in data store")
		k := model.IPAMHostKey{Host: hostname}
		kvp, err := c.client.Get(ctx, k, "")
		if err != nil {
			if _, ok := err.(cerrors.ErrorOperationNotSupported); ok {
				// KDD mode doesn't have this object - this is a no-op.
				logCtx.Debugf("No need to remove IPAM host for this datastore")
				return nil
			}
			if _, ok := err.(cerrors.ErrorResourceDoesNotExist); !ok {
				logCtx.WithError(err).Errorf("Failed to get IPAM host")
				return err
			}

			// Resource does not exist, no need to remove it.
			logCtx.Debug("IPAM host data does not exist")
			return nil
		}

		// Remove the host tree from the datastore.
		logCtx.Debug("Deleting IPAM host tree from data store")
		_, err = c.client.Delete(ctx, k, kvp.Revision)
		if err != nil {
			if _, ok := err.(cerrors.ErrorResourceUpdateConflict); ok {
				// We hit a compare-and-delete error - retry.
				continue
			}

			// Return the error unless the resource does not exist.
			if _, ok := err.(cerrors.ErrorResourceDoesNotExist); !ok {
				logCtx.Errorf("Error removing IPAM host: %v", err)
				return err
			}
		}
		logCtx.Debug("Successfully deleted IPAM host data")
		return nil
	}

	return errors.New("Max retries hit")
}

func (c ipamClient) hostBlockPairs(ctx context.Context, pool net.IPNet) (map[string]string, error) {
	pairs := map[string]string{}

	// Get all blocks and their affinities.
	objs, err := c.client.List(ctx, model.BlockAffinityListOptions{}, "")
	if err != nil {
		log.Errorf("Error querying block affinities: %v", err)
		return nil, err
	}

	// Iterate through each block affinity and build up a mapping
	// of blockCidr -> host.
	log.Debugf("Getting block -> host mappings")
	for _, o := range objs.KVPairs {
		k := o.Key.(model.BlockAffinityKey)

		// Only add the pair to the map if the block belongs to the pool.
		if pool.Contains(k.CIDR.IPNet.IP) {
			pairs[k.CIDR.String()] = k.Host
		}
		log.Debugf("Block %s -> %s", k.CIDR.String(), k.Host)
	}

	return pairs, nil
}

// IpsByHandle returns a list of all IP addresses that have been
// assigned using the provided handle.
func (c ipamClient) IPsByHandle(ctx context.Context, handleID string) ([]net.IP, error) {
	obj, err := c.blockReaderWriter.queryHandle(ctx, handleID, "")
	if err != nil {
		return nil, err
	}
	handle := allocationHandle{obj.Value.(*model.IPAMHandle)}

	assignments := []net.IP{}
	for k := range handle.Block {
		_, blockCIDR, _ := net.ParseCIDR(k)
		obj, err := c.blockReaderWriter.queryBlock(ctx, *blockCIDR, "")
		if err != nil {
			log.WithError(err).Warningf("Couldn't read block %s referenced by handle %s", blockCIDR, handleID)
			continue
		}

		// Pull out the allocationBlock and get all the assignments from it.
		b := allocationBlock{obj.Value.(*model.AllocationBlock)}
		assignments = append(assignments, b.ipsByHandle(handleID)...)
	}
	return assignments, nil
}

// ReleaseByHandle releases all IP addresses that have been assigned
// using the provided handle.
func (c ipamClient) ReleaseByHandle(ctx context.Context, handleID string) error {
	handleID = sanitizeHandle(handleID)
	log.Debugf("Releasing all IPs with handle '%s'", handleID)
	obj, err := c.blockReaderWriter.queryHandle(ctx, handleID, "")
	if err != nil {
		return err
	}
	handle := allocationHandle{obj.Value.(*model.IPAMHandle)}

	for blockStr := range handle.Block {
		_, blockCIDR, _ := net.ParseCIDR(blockStr)
		if err := c.releaseByHandle(ctx, *blockCIDR, ReleaseOptions{Handle: handleID}); err != nil {
			return err
		}
	}
	return nil
}

func (c ipamClient) releaseByHandle(ctx context.Context, blockCIDR net.IPNet, opts ReleaseOptions) error {
	logCtx := log.WithFields(log.Fields{"handle": opts.Handle, "cidr": blockCIDR})
	for i := 0; i < datastoreRetries; i++ {
		logCtx.Debug("Querying block so we can release IPs by handle")
		obj, err := c.blockReaderWriter.queryBlock(ctx, blockCIDR, "")
		if err != nil {
			if _, ok := err.(cerrors.ErrorResourceDoesNotExist); ok {
				// Block doesn't exist, so all addresses are already
				// unallocated.  This can happen when a handle is
				// overestimating the number of assigned addresses.
				return nil
			} else {
				return err
			}
		}

		// Release the IP by handle.
		block := allocationBlock{obj.Value.(*model.AllocationBlock)}
		num := block.releaseByHandle(opts)
		if num == 0 {
			// Block has no addresses with this handle, so
			// all addresses are already unallocated.
			logCtx.Debug("Block has no addresses with the given handle")
			return nil
		}
		logCtx.Debugf("Block has %d IPs with the given handle", num)

		if block.empty() && block.Affinity == nil {
			logCtx.Info("Deleting block because it is now empty and has no affinity")
			err = c.blockReaderWriter.deleteBlock(ctx, obj)
			if err != nil {
				if _, ok := err.(cerrors.ErrorResourceUpdateConflict); ok {
					logCtx.Debug("CAD error deleting block - retry")
					continue
				}

				// Return the error unless the resource does not exist.
				if _, ok := err.(cerrors.ErrorResourceDoesNotExist); !ok {
					logCtx.Errorf("Error deleting block: %v", err)
					return err
				}
			}
			logCtx.Info("Successfully deleted empty block")
		} else {
			// Compare and swap the AllocationBlock using the original
			// KVPair read from before.  No need to update the Value since we
			// have been directly manipulating the value referenced by the KVPair.
			logCtx.Debug("Updating block to release IPs")
			_, err = c.blockReaderWriter.updateBlock(ctx, obj)
			if err != nil {
				if _, ok := err.(cerrors.ErrorResourceUpdateConflict); ok {
					// Comparison failed - retry.
					logCtx.Warningf("CAS error for block, retry #%d: %v", i, err)
					continue
				} else {
					// Something else - return the error.
					logCtx.Errorf("Error updating block '%s': %v", block.CIDR.String(), err)
					return err
				}
			}
			logCtx.Debug("Successfully released IPs from block")
		}
		if err = c.decrementHandle(ctx, opts.Handle, blockCIDR, num, nil); err != nil {
			logCtx.WithError(err).Warn("Failed to decrement handle")
		}

		// Determine whether or not the block's pool still matches the node.
		if err = c.ensureConsistentAffinity(ctx, block.AllocationBlock); err != nil {
			logCtx.WithError(err).Warn("Error ensuring consistent affinity but IP already released. Returning no error.")
		}
		return nil
	}
	return errors.New("Hit max retries")
}

func (c ipamClient) incrementHandle(ctx context.Context, handleID string, blockCIDR net.IPNet, num int) error {
	var obj *model.KVPair
	var err error
	for i := 0; i < datastoreRetries; i++ {
		obj, err = c.blockReaderWriter.queryHandle(ctx, handleID, "")
		if err != nil {
			if _, ok := err.(cerrors.ErrorResourceDoesNotExist); ok {
				// Handle doesn't exist - create it.
				log.Infof("Creating new handle: %s", handleID)
				bh := model.IPAMHandle{
					HandleID: handleID,
					Block:    map[string]int{},
				}
				obj = &model.KVPair{
					Key:   model.IPAMHandleKey{HandleID: handleID},
					Value: &bh,
				}
			} else {
				// Unexpected error reading handle.
				return err
			}
		}

		// Get the handle from the KVPair.
		handle := allocationHandle{obj.Value.(*model.IPAMHandle)}

		// Increment the handle for this block.
		handle.incrementBlock(blockCIDR, num)

		// Compare and swap the handle using the KVPair from above.  We've been
		// manipulating the structure in the KVPair, so pass straight back to
		// apply the changes.
		if obj.Revision != "" {
			// This is an existing handle - update it.
			_, err = c.blockReaderWriter.updateHandle(ctx, obj)
			if err != nil {
				log.WithError(err).Warning("Failed to update handle, retry")
				continue
			}
		} else {
			// This is a new handle - create it.
			_, err = c.client.Create(ctx, obj)
			if err != nil {
				log.WithError(err).Warning("Failed to create handle, retry")
				continue
			}
		}
		return nil
	}
	return errors.New("Max retries hit - excessive concurrent IPAM requests")
}

func (c ipamClient) decrementHandle(ctx context.Context, handleID string, blockCIDR net.IPNet, num int, obj *model.KVPair) error {
	for i := 0; i < datastoreRetries; i++ {
		var err error
		// Query the handle if either of these conditions is true:
		// - This is the first iteration, and the caller did not provide the current handle.
		// - This is a retry.
		if (i == 0 && obj == nil) || i != 0 {
			obj, err = c.blockReaderWriter.queryHandle(ctx, handleID, "")
			if err != nil {
				return err
			}
		}
		handle := allocationHandle{obj.Value.(*model.IPAMHandle)}

		_, err = handle.decrementBlock(blockCIDR, num)
		if err != nil {
			return err
		}

		// Update / Delete as appropriate.  Since we have been manipulating the
		// data in the KVPair, just pass this straight back to the client.
		if handle.empty() {
			log.Debugf("Deleting handle: %s", handleID)
			if err = c.blockReaderWriter.deleteHandle(ctx, obj); err != nil {
				if err != nil {
					if _, ok := err.(cerrors.ErrorResourceUpdateConflict); ok {
						// Update conflict - retry.
						continue
					} else if _, ok := err.(cerrors.ErrorResourceDoesNotExist); !ok {
						return err
					}
					// Already deleted.
				}
			}
		} else {
			log.Debugf("Updating handle: %s", handleID)
			if _, err = c.blockReaderWriter.updateHandle(ctx, obj); err != nil {
				if _, ok := err.(cerrors.ErrorResourceUpdateConflict); ok {
					// Update conflict - retry.
					continue
				}
				return err
			}
		}

		log.Debugf("Decremented handle '%s' by %d", handleID, num)
		return nil
	}
	return errors.New("Max retries hit - excessive concurrent IPAM requests")
}

// GetAssignmentAttributes returns the attributes stored with the given IP address
// upon assignment, as well as the handle used for assignment (if any).
func (c ipamClient) GetAssignmentAttributes(ctx context.Context, addr net.IP) (map[string]string, *string, error) {
	pool, err := c.blockReaderWriter.getPoolForIP(addr, nil)
	if err != nil {
		return nil, nil, err
	}
	if pool == nil {
		log.Errorf("Error reading pool for %s", addr.String())
		return nil, nil, cerrors.ErrorResourceDoesNotExist{Identifier: addr.String(), Err: errors.New("No valid IPPool")}
	}
	blockCIDR := getBlockCIDRForAddress(addr, pool)
	obj, err := c.blockReaderWriter.queryBlock(ctx, blockCIDR, "")
	if err != nil {
		log.Errorf("Error reading block %s: %v", blockCIDR, err)
		return nil, nil, err
	}
	block := allocationBlock{obj.Value.(*model.AllocationBlock)}
	attrs, err := block.attributesForIP(addr)
	if err != nil {
		return nil, nil, err
	}
	handle, err := block.handleForIP(addr)
	if err != nil {
		return nil, nil, err
	}
	return attrs, handle, nil
}

// GetIPAMConfig returns the global IPAM configuration.  If no IPAM configuration
// has been set, returns a default configuration with StrictAffinity disabled
// and AutoAllocateBlocks enabled.
func (c ipamClient) GetIPAMConfig(ctx context.Context) (config *IPAMConfig, err error) {
	obj, err := c.client.Get(ctx, model.IPAMConfigKey{}, "")
	if err != nil {
		if _, ok := err.(cerrors.ErrorResourceDoesNotExist); ok {
			// IPAMConfig has not been explicitly set.  Return
			// a default IPAM configuration.
			config = &IPAMConfig{
				AutoAllocateBlocks: true,
				StrictAffinity:     false,
				MaxBlocksPerHost:   0,
			}
			err = nil
		} else {
			log.Errorf("Error getting IPAMConfig: %v", err)
			return nil, err
		}
	} else {
		config = c.convertBackendToIPAMConfig(obj.Value.(*model.IPAMConfig))
	}
	if detectOS(ctx) == "windows" {
		// When a Windows node owns a block, it creates a local /26 subnet object and as far as we know, it can't
		// do a longest-prefix-match between the subnet CIDR and a remote /32.  This means that we can't allow
		// remote hosts to borrow IPs from a Windows-owned block; and Windows hosts can't borrow IPs either.
		// Return error if strict affinity is not true.
		if !config.StrictAffinity {
			err = ErrStrictAffinity
			log.WithError(err).Error("Error validating ipam config")
			return nil, err
		}
	}
	return
}

// SetIPAMConfig sets global IPAM configuration.  This can only
// be done when there are no allocated blocks and IP addresses.
func (c ipamClient) SetIPAMConfig(ctx context.Context, cfg IPAMConfig) error {
	current, err := c.GetIPAMConfig(ctx)
	if err != nil {
		return err
	}

	if *current == cfg {
		return nil
	}

	if !cfg.StrictAffinity && !cfg.AutoAllocateBlocks {
		return errors.New("Cannot disable 'StrictAffinity' and 'AutoAllocateBlocks' at the same time")
	}

	if cfg.MaxBlocksPerHost > 0 && !cfg.StrictAffinity {
		// MaxBlocksPerHost always takes effect before StrictAffinity,
		// so require the user to be explicit in order to prevent confusing behavior, and to
		// ensure that our code behaves consistently even in places where MaxBlocksPerHost isn't checked.
		return errors.New("MaxBlocksPerHost requires StrictAffinity to be enabled")
	}

	// Get revision if resource already exists
	old, err := c.client.Get(ctx, model.IPAMConfigKey{}, "")
	if err != nil {
		if _, ok := err.(cerrors.ErrorResourceDoesNotExist); !ok {
			log.Errorf("Error querying IPAMConfig %v", err)
			return err
		}
	}

	// Write to datastore.
	obj := model.KVPair{
		Key:   model.IPAMConfigKey{},
		Value: c.convertIPAMConfigToBackend(&cfg),
	}
	if old != nil {
		obj.Revision = old.Revision
	}
	_, err = c.client.Apply(ctx, &obj)
	if err != nil {
		log.Errorf("Error applying IPAMConfig: %v", err)
		return err
	}

	return nil
}

func (c ipamClient) convertIPAMConfigToBackend(cfg *IPAMConfig) *model.IPAMConfig {
	return &model.IPAMConfig{
		StrictAffinity:     cfg.StrictAffinity,
		AutoAllocateBlocks: cfg.AutoAllocateBlocks,
		MaxBlocksPerHost:   cfg.MaxBlocksPerHost,
	}
}

func (c ipamClient) convertBackendToIPAMConfig(cfg *model.IPAMConfig) *IPAMConfig {
	return &IPAMConfig{
		StrictAffinity:     cfg.StrictAffinity,
		AutoAllocateBlocks: cfg.AutoAllocateBlocks,
		MaxBlocksPerHost:   cfg.MaxBlocksPerHost,
	}
}

// ensureConsistentAffinity retrieves the pool and node for the given block and determines
// if the pool still selects node. If it no longer matches, it will release the block
// affinity for that node.
// Returns a bool indicating if the block affinity was released.
func (c ipamClient) ensureConsistentAffinity(ctx context.Context, b *model.AllocationBlock) error {
	// Retrieve node for this allocation. We do this so we can clean up affinity for blocks
	// which should no longer be affine to this host.
	host := getHostAffinity(b)
	logCtx := log.WithFields(log.Fields{"cidr": b.CIDR, "host": host})

	// If no hostname is found on the block affinity,
	// there is no need to do an ip pool node selection check.
	if host == "" {
		logCtx.Debug("Block already has no affinity")
		return nil
	}

	// If the IP pool which owns this block no longer selects this node,
	// we should release the block's affinity to this node so it can be
	// used elsewhere.
	logCtx.Debugf("Looking up node labels for host affinity")
	node, err := c.client.Get(ctx, model.ResourceKey{Kind: libapiv3.KindNode, Name: host}, "")
	if err != nil {
		if _, ok := err.(cerrors.ErrorResourceDoesNotExist); !ok {
			logCtx.WithError(err).WithField("node", host).Error("Failed to get node for host")
			return err
		}
		logCtx.Info("Node doesn't exist, no need to release affinity")
		return nil
	}

	// Make sure the returned value is a valid node.
	v3n, ok := node.Value.(*libapiv3.Node)
	if !ok {
		return fmt.Errorf("Datastore returned malformed node object")
	}

	// Fetch the pool for the given CIDR and check if it selects the node.
	pool, err := c.blockReaderWriter.getPoolForIP(net.IP{IP: b.CIDR.IPNet.IP}, nil)
	if err != nil {
		return err
	}

	if pool == nil {
		logCtx.Debug("No pools own this block")
		return nil
	} else if sel, err := SelectsNode(*pool, *v3n); err != nil {
		logCtx.WithField("selector", pool.Spec.NodeSelector).WithError(err).Error("Failed to determine node selection")
		return err
	} else if sel {
		logCtx.Debug("Pool selects node, no change")
		return nil
	}
	logCtx.WithField("selector", pool.Spec.NodeSelector).Debug("Pool no longer selects node, releasing block affinity")

	// Pool does not match this node's label, release this block's affinity.
	if err = c.blockReaderWriter.releaseBlockAffinity(ctx, host, b.CIDR, true); err != nil {
		if _, ok := err.(errBlockClaimConflict); ok {
			// Not claimed by this host - ignore.
		} else if _, ok := err.(errBlockNotEmpty); ok {
			// Block isn't empty - ignore.
		} else if _, ok := err.(cerrors.ErrorResourceDoesNotExist); ok {
			// Block does not exist - ignore.
		} else {
			return err
		}
	}

	return nil
}

func decideHostname(host string) (string, error) {
	// Determine the hostname to use - prefer the provided hostname if
	// non-nil, otherwise use the hostname reported by os.
	var hostname string
	var err error
	if host != "" {
		hostname = host
	} else {
		hostname, err = names.Hostname()
		if err != nil {
			return "", fmt.Errorf("Failed to acquire hostname: %+v", err)
		}
	}
	log.Debugf("Using hostname=%s", hostname)
	return hostname, nil
}

// GetUtilization returns IP utilization info for the specified pools, or for all pools.
func (c ipamClient) GetUtilization(ctx context.Context, args GetUtilizationArgs) ([]*PoolUtilization, error) {
	var usage []*PoolUtilization

	// Read all pools.
	allPools, err := c.pools.GetAllPools()
	if err != nil {
		log.WithError(err).Errorf("Error getting IP pools")
		return nil, err
	}

	// Identify the ones we want and create a PoolUtilization for each of those.
	wantAllPools := len(args.Pools) == 0
	wantedPools := set.FromArray(args.Pools)
	for _, pool := range allPools {
		if wantAllPools ||
			wantedPools.Contains(pool.Name) ||
			wantedPools.Contains(pool.Spec.CIDR) {
			usage = append(usage, &PoolUtilization{
				Name: pool.Name,
				CIDR: net.MustParseNetwork(pool.Spec.CIDR).IPNet,
			})
		}
	}

	// If we've been asked for all pools, also report utilization for any allocation
	// blocks for which there is no longer an IP pool.  Note: following code depends
	// on this being at the end of the list; otherwise it will suck in allocation
	// blocks that should be reported under other pools.
	if wantAllPools {
		usage = append(usage, &PoolUtilization{
			Name: "orphaned allocation blocks",
			CIDR: net.MustParseNetwork("0.0.0.0/0").IPNet,
		})
	}

	// Read all allocation blocks.
	blocks, err := c.client.List(ctx, model.BlockListOptions{}, "")
	if err != nil {
		return nil, err
	}
	for _, kvp := range blocks.KVPairs {
		b := kvp.Value.(*model.AllocationBlock)
		log.Debugf("Got block: %v", b)

		// Find which pool this block belongs to.
		for _, poolUse := range usage {
			if b.CIDR.IsNetOverlap(poolUse.CIDR) {
				log.Debugf("Block CIDR %v belongs to pool %v", b.CIDR, poolUse.Name)
				poolUse.Blocks = append(poolUse.Blocks, BlockUtilization{
					CIDR:      b.CIDR.IPNet,
					Capacity:  b.NumAddresses(),
					Available: len(b.Unallocated),
				})
				break
			}
		}
	}
	return usage, nil
}

// EnsureBlock returns single IPv4/IPv6 IPAM block for a host as specified by the provided BlockArgs.
// If there is no block allocated already for this host, allocate one and return its' CIDR.
// Otherwise, return the CIDR of the IPAM block allocated for this host.
func (c ipamClient) EnsureBlock(ctx context.Context, args BlockArgs) (*net.IPNet, *net.IPNet, error) {
	// Determine the hostname to use - prefer the provided hostname if
	// non-nil, otherwise use the hostname reported by os.
	hostname, err := decideHostname(args.Hostname)
	if err != nil {
		return nil, nil, err
	}
	log.Infof("Ensure block for host %s, ipv4 attr %v ipv6 attr %v", hostname, args.HostReservedAttrIPv4s, args.HostReservedAttrIPv6s)

	var v4Net, v6Net *net.IPNet

	if args.HostReservedAttrIPv4s != nil {
		for _, pool := range args.IPv4Pools {
			if pool.IP.To4() == nil {
				return nil, nil, fmt.Errorf("provided IPv4 IPPools list contains one or more IPv6 IPPools")
			}
		}
		v4Net, err = c.ensureBlock(ctx, args.HostReservedAttrIPv4s, args.IPv4Pools, 4, hostname, args.AWSSubnetIDs)
		if err != nil {
			log.Errorf("Error ensure IPv4 block: %v", err)
			return nil, nil, err
		}
	}

	if args.HostReservedAttrIPv6s != nil {
		for _, pool := range args.IPv6Pools {
			if pool.IP.To4() != nil {
				return nil, nil, fmt.Errorf("provided IPv6 IPPools list contains one or more IPv4 IPPools")
			}
		}
		v6Net, err = c.ensureBlock(ctx, args.HostReservedAttrIPv6s, args.IPv4Pools, 6, hostname, args.AWSSubnetIDs)
		if err != nil {
			log.Errorf("Error ensure IPv6 block: %v", err)
			return nil, nil, err
		}
	}

	return v4Net, v6Net, nil
}

// getMaxPrefixLen returns maximum block size with given host reserved address range.
func getMaxPrefixLen(version int, attrs *HostReservedAttr) (int, error) {
	if attrs == nil {
		if version == 4 {
			return 32, nil
		} else {
			return 128, nil
		}
	}

	// Calculate how may addresses we should reserve in the block.
	numOfReserved := (uint)(attrs.StartOfBlock + attrs.EndOfBlock)

	// For example, with windows OS, IPs x.0, x.1, x.2 and x.<bcast> are
	// reserved. so, minimum 4 IPs are needed for network
	// creation. As a result, don't allow a block size
	// 30, 31, 32 (for IPv4) and 126, 127, 128 (for IPv6).
	var maxPrefixLen int
	if numOfReserved > 0 {
		if version == 4 {
			maxPrefixLen = 32 - bits.Len(numOfReserved)
		} else {
			maxPrefixLen = 128 - bits.Len(numOfReserved)
		}
	}

	if maxPrefixLen <= 0 {
		return 0, fmt.Errorf("HostReservedAttr has wrong parameters")
	}

	return maxPrefixLen, nil
}

func (c ipamClient) ensureBlock(ctx context.Context, rsvdAttr *HostReservedAttr, requestedPools []net.IPNet, version int, host string, awsSubnetIDs []string) (*net.IPNet, error) {
	// This function is similar to autoAssign except it does not allocate ips.

	logCtx := log.WithFields(log.Fields{"host": host})

	logCtx.Info("Looking up existing affinities for host")
	pools, affBlocks, err := c.prepareAffinityBlocksForHost(ctx, requestedPools, version, host, rsvdAttr, v3.IPPoolAllowedUseWorkload, awsSubnetIDs)
	if err != nil {
		return nil, err
	}

	logCtx.Debugf("Found %d affine IPv%d blocks for host: %v", len(affBlocks), version, affBlocks)

	// Load the set of reserved IPs/CIDRs.
	reservations, err := c.getReservedIPs(ctx)
	if err != nil {
		return nil, fmt.Errorf("failed to look up reserved IPs: %w", err)
	}

	s := &blockAssignState{
		client:                c,
		version:               version,
		host:                  host,
		pools:                 pools,
		remainingAffineBlocks: affBlocks,
		hostReservedAttr:      rsvdAttr,
		allowNewClaim:         true,
		reservations:          reservations,
	}

	// Ensure a block
	b, _, err := s.findOrClaimBlock(ctx, 0)
	if err != nil {
		log.WithError(err).Error("Failed to ensure a block")
		return nil, err
	}

	blockCIDR := b.Key.(model.BlockKey).CIDR
	logCtx.Infof("Host's block '%s' ", blockCIDR.String())
	return &blockCIDR, nil
}

func (c ipamClient) getReservedIPs(ctx context.Context) (addrFilter, error) {
	reservations, err := c.reservations.List(ctx, options.ListOptions{})
	if err != nil {
		return nil, err
	}
	if len(reservations.Items) == 0 {
		return nilAddrFilter{}, nil
	}
	var cidrs cidrSliceFilter
	for _, r := range reservations.Items {
		for _, cidrStr := range r.Spec.ReservedCIDRs {
			cidrStr = strings.TrimSpace(cidrStr)
			if len(cidrStr) == 0 {
				// Defensive, validation should prevent.
				continue
			}
			_, cidr, err := net.ParseCIDROrIP(cidrStr)
			if err != nil {
				// Defensive, validation should prevent.
				log.WithError(err).WithField("cidr", cidr).Error("Ignoring malformed CIDR in IPReservation.")
			}
			cidrs = append(cidrs, *cidr)
		}
	}
	return cidrs, nil
}<|MERGE_RESOLUTION|>--- conflicted
+++ resolved
@@ -45,7 +45,6 @@
 
 	// Common attributes which may be set on allocations by clients.  Moved to the model package so they can be used
 	// by the AllocationBlock code too.
-<<<<<<< HEAD
 	AttributePod              = model.IPAMBlockAttributePod
 	AttributeNamespace        = model.IPAMBlockAttributeNamespace
 	AttributeNode             = model.IPAMBlockAttributeNode
@@ -55,19 +54,8 @@
 	AttributeTypeVXLAN        = model.IPAMBlockAttributeTypeVXLAN
 	AttributeTypeVXLANV6      = model.IPAMBlockAttributeTypeVXLANV6
 	AttributeTypeWireguard    = model.IPAMBlockAttributeTypeWireguard
+	AttributeTypeWireguardV6  = model.IPAMBlockAttributeTypeWireguardV6
 	AttributeTypeAWSSecondary = model.IPAMBlockAttributeTypeAWSSecondary
-=======
-	AttributePod             = model.IPAMBlockAttributePod
-	AttributeNamespace       = model.IPAMBlockAttributeNamespace
-	AttributeNode            = model.IPAMBlockAttributeNode
-	AttributeTimestamp       = model.IPAMBlockAttributeTimestamp
-	AttributeType            = model.IPAMBlockAttributeType
-	AttributeTypeIPIP        = model.IPAMBlockAttributeTypeIPIP
-	AttributeTypeVXLAN       = model.IPAMBlockAttributeTypeVXLAN
-	AttributeTypeVXLANV6     = model.IPAMBlockAttributeTypeVXLANV6
-	AttributeTypeWireguard   = model.IPAMBlockAttributeTypeWireguard
-	AttributeTypeWireguardV6 = model.IPAMBlockAttributeTypeWireguardV6
->>>>>>> c041eec3
 )
 
 var (
