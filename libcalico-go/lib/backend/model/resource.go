// Copyright (c) 2016-2022 Tigera, Inc. All rights reserved.
//
// Licensed under the Apache License, Version 2.0 (the "License");
// you may not use this file except in compliance with the License.
// You may obtain a copy of the License at
//
//     http://www.apache.org/licenses/LICENSE-2.0
//
// Unless required by applicable law or agreed to in writing, software
// distributed under the License is distributed on an "AS IS" BASIS,
// WITHOUT WARRANTIES OR CONDITIONS OF ANY KIND, either express or implied.
// See the License for the specific language governing permissions and
// limitations under the License.

package model

import (
	"fmt"
	"reflect"
	"regexp"
	"strings"

	log "github.com/sirupsen/logrus"

	kapiv1 "k8s.io/api/core/v1"
	discovery "k8s.io/api/discovery/v1"

	apiv3 "github.com/tigera/api/pkg/apis/projectcalico/v3"

	libapiv3 "github.com/projectcalico/calico/libcalico-go/lib/apis/v3"

	"github.com/projectcalico/calico/libcalico-go/lib/namespace"
)

// Name/type information about a single resource.
type resourceInfo struct {
	typeOf    reflect.Type
	plural    string
	kindLower string
	kind      string
}

var (
	matchGlobalResource     = regexp.MustCompile("^/calico/resources/v3/projectcalico[.]org/([^/]+)/([^/]+)$")
	matchNamespacedResource = regexp.MustCompile("^/calico/resources/v3/projectcalico[.]org/([^/]+)/([^/]+)/([^/]+)$")
	resourceInfoByKindLower = make(map[string]resourceInfo)
	resourceInfoByPlural    = make(map[string]resourceInfo)
)

func registerResourceInfo(kind string, plural string, typeOf reflect.Type) {
	kindLower := strings.ToLower(kind)
	plural = strings.ToLower(plural)
	ri := resourceInfo{
		typeOf:    typeOf,
		kindLower: kindLower,
		kind:      kind,
		plural:    plural,
	}
	resourceInfoByKindLower[kindLower] = ri
	resourceInfoByPlural[plural] = ri
}

func init() {
	registerResourceInfo(
		apiv3.KindBGPPeer,
		"bgppeers",
		reflect.TypeOf(apiv3.BGPPeer{}),
	)
	registerResourceInfo(
		apiv3.KindBGPConfiguration,
		"bgpconfigurations",
		reflect.TypeOf(apiv3.BGPConfiguration{}),
	)
	registerResourceInfo(
		apiv3.KindClusterInformation,
		"clusterinformations",
		reflect.TypeOf(apiv3.ClusterInformation{}),
	)
	registerResourceInfo(
		apiv3.KindLicenseKey,
		"licensekeys",
		reflect.TypeOf(apiv3.LicenseKey{}),
	)
	registerResourceInfo(
		apiv3.KindFelixConfiguration,
		"felixconfigurations",
		reflect.TypeOf(apiv3.FelixConfiguration{}),
	)
	registerResourceInfo(
		apiv3.KindGlobalNetworkPolicy,
		"globalnetworkpolicies",
		reflect.TypeOf(apiv3.GlobalNetworkPolicy{}),
	)
	registerResourceInfo(
		apiv3.KindStagedGlobalNetworkPolicy,
		"stagedglobalnetworkpolicies",
		reflect.TypeOf(apiv3.StagedGlobalNetworkPolicy{}),
	)
	registerResourceInfo(
		apiv3.KindHostEndpoint,
		"hostendpoints",
		reflect.TypeOf(apiv3.HostEndpoint{}),
	)
	registerResourceInfo(
		apiv3.KindGlobalNetworkSet,
		"globalnetworksets",
		reflect.TypeOf(apiv3.GlobalNetworkSet{}),
	)
	registerResourceInfo(
		apiv3.KindIPPool,
		"ippools",
		reflect.TypeOf(apiv3.IPPool{}),
	)
	registerResourceInfo(
		apiv3.KindIPReservation,
		"ipreservations",
		reflect.TypeOf(apiv3.IPReservation{}),
	)
	registerResourceInfo(
		apiv3.KindNetworkPolicy,
		"networkpolicies",
		reflect.TypeOf(apiv3.NetworkPolicy{}),
	)
	registerResourceInfo(

		apiv3.KindStagedNetworkPolicy,
		"stagednetworkpolicies",
		reflect.TypeOf(apiv3.StagedNetworkPolicy{}),
	)
	registerResourceInfo(
		apiv3.KindStagedKubernetesNetworkPolicy,
		"stagedkubernetesnetworkpolicies",
		reflect.TypeOf(apiv3.StagedKubernetesNetworkPolicy{}),
	)
	registerResourceInfo(
		KindKubernetesNetworkPolicy,
		"kubernetesnetworkpolicies",
		reflect.TypeOf(apiv3.NetworkPolicy{}),
	)
	registerResourceInfo(
		KindKubernetesEndpointSlice,
		"kubernetesendpointslices",
		reflect.TypeOf(discovery.EndpointSlice{}),
	)
	registerResourceInfo(
		apiv3.KindNetworkSet,
		"networksets",
		reflect.TypeOf(apiv3.NetworkSet{}),
	)
	registerResourceInfo(
		apiv3.KindTier,
		"tiers",
		reflect.TypeOf(apiv3.Tier{}),
	)
	registerResourceInfo(
		apiv3.KindUISettingsGroup,
		"uisettingsgroups",
		reflect.TypeOf(apiv3.UISettingsGroup{}),
	)
	registerResourceInfo(
		apiv3.KindUISettings,
		"uisettings",
		reflect.TypeOf(apiv3.UISettings{}),
	)
	registerResourceInfo(
		libapiv3.KindNode,
		"nodes",
		reflect.TypeOf(libapiv3.Node{}),
	)
	registerResourceInfo(
		apiv3.KindCalicoNodeStatus,
		"caliconodestatuses",
		reflect.TypeOf(apiv3.CalicoNodeStatus{}),
	)
	registerResourceInfo(
		apiv3.KindProfile,
		"profiles",
		reflect.TypeOf(apiv3.Profile{}),
	)
	registerResourceInfo(
		libapiv3.KindWorkloadEndpoint,
		"workloadendpoints",
		reflect.TypeOf(libapiv3.WorkloadEndpoint{}),
	)
	registerResourceInfo(
		apiv3.KindKubeControllersConfiguration,
		"kubecontrollersconfigurations",
<<<<<<< HEAD
		reflect.TypeOf(apiv3.KubeControllersConfiguration{}),
	)
	registerResourceInfo(
		apiv3.KindRemoteClusterConfiguration,
		"remoteclusterconfigurations",
		reflect.TypeOf(apiv3.RemoteClusterConfiguration{}),
	)
	registerResourceInfo(
		apiv3.KindGlobalAlert,
		"globalalerts",
		reflect.TypeOf(apiv3.GlobalAlert{}),
	)
	registerResourceInfo(
		apiv3.KindGlobalAlertTemplate,
		"globalalerttemplates",
		reflect.TypeOf(apiv3.GlobalAlertTemplate{}),
	)
	registerResourceInfo(
		apiv3.KindGlobalThreatFeed,
		"globalthreatfeeds",
		reflect.TypeOf(apiv3.GlobalThreatFeed{}),
	)
	registerResourceInfo(
		apiv3.KindGlobalReportType,
		"globalreporttypes",
		reflect.TypeOf(apiv3.GlobalReportType{}),
	)
	registerResourceInfo(
		apiv3.KindGlobalReport,
		"globalreports",
		reflect.TypeOf(apiv3.GlobalReport{}),
	)
	registerResourceInfo(
		apiv3.KindManagedCluster,
		"managedclusters",
		reflect.TypeOf(apiv3.ManagedCluster{}),
	)
	registerResourceInfo(
		apiv3.KindPacketCapture,
		"packetcaptures",
		reflect.TypeOf(apiv3.PacketCapture{}),
	)
	registerResourceInfo(
		apiv3.KindDeepPacketInspection,
		"deeppacketinspections",
		reflect.TypeOf(apiv3.DeepPacketInspection{}),
	)
	// Resources that are translations of Kubernetes resources and effectively read-only representations.
	registerResourceInfo(
		apiv3.KindK8sService,
		"k8s-service",
		reflect.TypeOf(kapiv1.Service{}),
	)
	registerResourceInfo(
		apiv3.KindK8sEndpoints,
		"k8s-endpoints",
		reflect.TypeOf(kapiv1.Endpoints{}),
	)
=======
		reflect.TypeOf(apiv3.KubeControllersConfiguration{}))
	registerResourceInfo(
		KindKubernetesService,
		"kubernetesservice",
		reflect.TypeOf(kapiv1.Service{}),
	)
>>>>>>> 1f5a0300
}

type ResourceKey struct {
	// The name of the resource.
	Name string
	// The namespace of the resource.  Not required if the resource is not namespaced.
	Namespace string
	// The resource kind.
	Kind string
}

func (key ResourceKey) defaultPath() (string, error) {
	return key.defaultDeletePath()
}

func (key ResourceKey) defaultDeletePath() (string, error) {
	ri, ok := resourceInfoByKindLower[strings.ToLower(key.Kind)]
	if !ok {
		return "", fmt.Errorf("couldn't convert key: %+v", key)
	}
	if namespace.IsNamespaced(key.Kind) {
		return fmt.Sprintf("/calico/resources/v3/projectcalico.org/%s/%s/%s", ri.plural, key.Namespace, escapeName(key.Name)), nil
	}
	return fmt.Sprintf("/calico/resources/v3/projectcalico.org/%s/%s", ri.plural, escapeName(key.Name)), nil
}

func (key ResourceKey) defaultDeleteParentPaths() ([]string, error) {
	return nil, nil
}

func (key ResourceKey) valueType() (reflect.Type, error) {
	ri, ok := resourceInfoByKindLower[strings.ToLower(key.Kind)]
	if !ok {
		return nil, fmt.Errorf("Unexpected resource kind: " + key.Kind)
	}
	return ri.typeOf, nil
}

func (key ResourceKey) String() string {
	if namespace.IsNamespaced(key.Kind) {
		return fmt.Sprintf("%s(%s/%s)", key.Kind, key.Namespace, key.Name)
	}
	return fmt.Sprintf("%s(%s)", key.Kind, key.Name)
}

type ResourceListOptions struct {
	// The name of the resource.
	Name string
	// The namespace of the resource.  Not required if the resource is not namespaced.
	Namespace string
	// The resource kind.
	Kind string
	// Whether the name is prefix rather than the full name.
	Prefix bool
}

// If the Kind, Namespace and Name are specified, but the Name is a prefix then the
// last segment of this path is a prefix.
func (options ResourceListOptions) IsLastSegmentIsPrefix() bool {
	return len(options.Kind) != 0 &&
		(len(options.Namespace) != 0 || !namespace.IsNamespaced(options.Kind)) &&
		len(options.Name) != 0 &&
		options.Prefix
}

func (options ResourceListOptions) KeyFromDefaultPath(path string) Key {
	ri, ok := resourceInfoByKindLower[strings.ToLower(options.Kind)]
	if !ok {
		log.Panic("Unexpected resource kind: " + options.Kind)
	}

	if namespace.IsNamespaced(options.Kind) {
		log.Debugf("Get Namespaced Resource key from %s", path)
		r := matchNamespacedResource.FindAllStringSubmatch(path, -1)
		if len(r) != 1 {
			log.Debugf("Didn't match regex")
			return nil
		}
		kindPlural := r[0][1]
		namespace := r[0][2]
		name := unescapeName(r[0][3])
		if len(options.Kind) == 0 {
			panic("Kind must be specified in List option but is not")
		}
		if kindPlural != ri.plural {
			log.Debugf("Didn't match kind %s != %s", kindPlural, ri.plural)
			return nil
		}
		if len(options.Namespace) != 0 && namespace != options.Namespace {
			log.Debugf("Didn't match namespace %s != %s", options.Namespace, namespace)
			return nil
		}
		if len(options.Name) != 0 {
			if options.Prefix && !strings.HasPrefix(name, options.Name) {
				log.Debugf("Didn't match name prefix %s != prefix(%s)", options.Name, name)
				return nil
			} else if !options.Prefix && name != options.Name {
				log.Debugf("Didn't match name %s != %s", options.Name, name)
				return nil
			}
		}
		return ResourceKey{Kind: options.Kind, Namespace: namespace, Name: name}
	}

	log.Debugf("Get Global Resource key from %s", path)
	r := matchGlobalResource.FindAllStringSubmatch(path, -1)
	if len(r) != 1 {
		log.Debugf("Didn't match regex")
		return nil
	}
	kindPlural := r[0][1]
	name := unescapeName(r[0][2])
	if kindPlural != ri.plural {
		log.Debugf("Didn't match kind %s != %s", kindPlural, ri.plural)
		return nil
	}
	if len(options.Name) != 0 {
		if options.Prefix && !strings.HasPrefix(name, options.Name) {
			log.Debugf("Didn't match name prefix %s != prefix(%s)", options.Name, name)
			return nil
		} else if !options.Prefix && name != options.Name {
			log.Debugf("Didn't match name %s != %s", options.Name, name)
			return nil
		}
	}
	return ResourceKey{Kind: options.Kind, Name: name}
}

func (options ResourceListOptions) defaultPathRoot() string {
	ri, ok := resourceInfoByKindLower[strings.ToLower(options.Kind)]
	if !ok {
		log.Panic("Unexpected resource kind: " + options.Kind)
	}

	k := "/calico/resources/v3/projectcalico.org/" + ri.plural
	if namespace.IsNamespaced(options.Kind) {
		if options.Namespace == "" {
			return k
		}
		k = k + "/" + options.Namespace
	}
	if options.Name == "" {
		return k
	}
	return k + "/" + escapeName(options.Name)
}

func (options ResourceListOptions) String() string {
	return options.Kind
}<|MERGE_RESOLUTION|>--- conflicted
+++ resolved
@@ -185,7 +185,6 @@
 	registerResourceInfo(
 		apiv3.KindKubeControllersConfiguration,
 		"kubecontrollersconfigurations",
-<<<<<<< HEAD
 		reflect.TypeOf(apiv3.KubeControllersConfiguration{}),
 	)
 	registerResourceInfo(
@@ -235,23 +234,15 @@
 	)
 	// Resources that are translations of Kubernetes resources and effectively read-only representations.
 	registerResourceInfo(
-		apiv3.KindK8sService,
-		"k8s-service",
-		reflect.TypeOf(kapiv1.Service{}),
-	)
-	registerResourceInfo(
 		apiv3.KindK8sEndpoints,
 		"k8s-endpoints",
 		reflect.TypeOf(kapiv1.Endpoints{}),
 	)
-=======
-		reflect.TypeOf(apiv3.KubeControllersConfiguration{}))
 	registerResourceInfo(
 		KindKubernetesService,
 		"kubernetesservice",
 		reflect.TypeOf(kapiv1.Service{}),
 	)
->>>>>>> 1f5a0300
 }
 
 type ResourceKey struct {
