// Copyright (c) 2018-2021 Tigera, Inc. All rights reserved.

package felixsyncer_test

import (
	"context"
	"os"
	"reflect"
	"time"

	"github.com/projectcalico/calico/libcalico-go/lib/ipam"

	"github.com/projectcalico/calico/libcalico-go/lib/net"

	. "github.com/onsi/ginkgo"
	. "github.com/onsi/ginkgo/extensions/table"
	. "github.com/onsi/gomega"

	log "github.com/sirupsen/logrus"

	kapiv1 "k8s.io/api/core/v1"
	metav1 "k8s.io/apimachinery/pkg/apis/meta/v1"
	"k8s.io/client-go/kubernetes"
	"k8s.io/client-go/tools/clientcmd"

	apiv3 "github.com/tigera/api/pkg/apis/projectcalico/v3"

	"github.com/projectcalico/calico/libcalico-go/lib/apiconfig"
	libapiv3 "github.com/projectcalico/calico/libcalico-go/lib/apis/v3"
	"github.com/projectcalico/calico/libcalico-go/lib/backend"
	"github.com/projectcalico/calico/libcalico-go/lib/backend/api"
	"github.com/projectcalico/calico/libcalico-go/lib/backend/k8s"
	"github.com/projectcalico/calico/libcalico-go/lib/backend/model"
	. "github.com/projectcalico/calico/libcalico-go/lib/backend/syncersv1/felixsyncer"
	"github.com/projectcalico/calico/libcalico-go/lib/backend/syncersv1/remotecluster"
	"github.com/projectcalico/calico/libcalico-go/lib/backend/syncersv1/updateprocessors"
	"github.com/projectcalico/calico/libcalico-go/lib/clientv3"
	"github.com/projectcalico/calico/libcalico-go/lib/options"
	"github.com/projectcalico/calico/libcalico-go/lib/testutils"
)

var _ = testutils.E2eDatastoreDescribe("Remote cluster syncer tests - connection failures", testutils.DatastoreAll, func(config apiconfig.CalicoAPIConfig) {
	ctx := context.Background()
	var err error
	var c clientv3.Interface
	var be api.Client
	var syncer api.Syncer
	var syncTester *testutils.SyncerTester
	var filteredSyncerTester api.SyncerCallbacks
	var cs kubernetes.Interface

	BeforeEach(func() {
		// Create the v3 client
		c, err = clientv3.New(config)
		Expect(err).NotTo(HaveOccurred())

		// Create the backend client to clean the datastore and obtain a syncer interface.
		be, err = backend.NewClient(config)
		Expect(err).NotTo(HaveOccurred())
		be.Clean()

		// build k8s clientset.
		cfg, err := clientcmd.BuildConfigFromFlags("", "/kubeconfig.yaml")
		Expect(err).NotTo(HaveOccurred())
		cs = kubernetes.NewForConfigOrDie(cfg)
	})

	AfterEach(func() {
		if syncer != nil {
			syncer.Stop()
			syncer = nil
		}
		if be != nil {
			be.Close()
			be = nil
		}
	})

	DescribeTable("Configuring a RemoteClusterConfiguration resource with",
		func(name string, spec apiv3.RemoteClusterConfigurationSpec,
			errPrefix string, connTimeout time.Duration) {
			By("Creating the RemoteClusterConfiguration")
			_, outError := c.RemoteClusterConfigurations().Create(ctx, &apiv3.RemoteClusterConfiguration{
				ObjectMeta: metav1.ObjectMeta{
					Name: name,
				},
				Spec: spec,
			}, options.SetOptions{})
			Expect(outError).NotTo(HaveOccurred())

			By("Creating and starting a syncer")
			syncTester = testutils.NewSyncerTester()
			filteredSyncerTester = NewRemoteClusterConnFailedFilter(NewValidationFilter(syncTester))
			syncer = New(be, config.Spec, filteredSyncerTester, false, true)
			syncer.Start()

			By("Checking status is updated to sync'd at start of day")
			syncTester.ExpectStatusUpdate(api.WaitForDatastore)
			syncTester.ExpectStatusUpdate(api.ResyncInProgress)
			syncTester.ExpectStatusUpdate(api.InSync, connTimeout)

			By("Checking we received the event messages for the remote cluster")
			// We should receive Connecting and ConnectionFailed
			expectedEvents := []api.Update{
				{
					KVPair: model.KVPair{
						Key: model.RemoteClusterStatusKey{Name: name},
						Value: &model.RemoteClusterStatus{
							Status: model.RemoteClusterConnecting,
						},
					},
					UpdateType: api.UpdateTypeKVNew,
				},
			}
			defaultCacheEntries := calculateDefaultFelixSyncerEntries(cs, config.Spec.DatastoreType)
			for _, r := range defaultCacheEntries {
				expectedEvents = append(expectedEvents, api.Update{
					KVPair:     r,
					UpdateType: api.UpdateTypeKVNew,
				})
			}

			expectedEvents = append(expectedEvents, api.Update{
				KVPair: model.KVPair{
					Key: model.RemoteClusterStatusKey{Name: name},
					Value: &model.RemoteClusterStatus{
						Status: model.RemoteClusterConnectionFailed,
						Error:  errPrefix,
					},
				},
				UpdateType: api.UpdateTypeKVUpdated,
			})

			err = syncTester.HasUpdates(expectedEvents, false)
			Expect(err).NotTo(HaveOccurred())
		},

		// An invalid etcd endpoint takes the configured dial timeout to fail (10s), so let's wait for at least 15s
		// for the test.
		Entry("invalid etcd endpoint", "bad-etcdv3-1",
			apiv3.RemoteClusterConfigurationSpec{
				DatastoreType: "etcdv3",
				EtcdConfig: apiv3.EtcdConfig{
					EtcdEndpoints: "http://foobarbaz:1000",
				},
			},
			".*context deadline exceeded.*", 15*time.Second,
		),

		Entry("invalid etcd cert files", "bad-etcdv3-2",
			apiv3.RemoteClusterConfigurationSpec{
				DatastoreType: "etcdv3",
				EtcdConfig: apiv3.EtcdConfig{
					EtcdEndpoints:  "https://127.0.0.1:2379",
					EtcdCertFile:   "foo",
					EtcdCACertFile: "bar",
					EtcdKeyFile:    "baz",
				},
			},
			".*could not initialize etcdv3 client: open foo: no such file or directory.*", 3*time.Second,
		),

		Entry("invalid k8s endpoint", "bad-k8s-1",
			apiv3.RemoteClusterConfigurationSpec{
				DatastoreType: "kubernetes",
				KubeConfig: apiv3.KubeConfig{
					K8sAPIEndpoint: "http://foobarbaz:1000",
				},
			},
			".*dial tcp: lookup foobarbaz on.*", 15*time.Second,
		),

		Entry("invalid k8s kubeconfig file - retry for 30s before failing connection", "bad-k8s2",
			apiv3.RemoteClusterConfigurationSpec{
				DatastoreType: "kubernetes",
				KubeConfig: apiv3.KubeConfig{
					Kubeconfig: "foobarbaz",
				},
			},
			".*stat foobarbaz: no such file or directory.*", 15*time.Second,
		),
	)

	Describe("Deleting a RemoteClusterConfiguration before connection fails", func() {
		It("should get a delete event without getting a connection failure event", func() {
			// Create a RemoteClusterConfiguration with a bad etcd endpoint - this takes a little while to timeout
			// which gives us time to delete the RemoteClusterConfiguration before we actually get the connection
			// failure notification.
			By("Creating the RemoteClusterConfiguration")
			rcc, outError := c.RemoteClusterConfigurations().Create(ctx, &apiv3.RemoteClusterConfiguration{
				ObjectMeta: metav1.ObjectMeta{Name: "etcd-timeout"},
				Spec: apiv3.RemoteClusterConfigurationSpec{
					DatastoreType: "etcdv3",
					EtcdConfig: apiv3.EtcdConfig{
						EtcdEndpoints: "http://foobarbaz:1000",
					},
				},
			}, options.SetOptions{})
			Expect(outError).NotTo(HaveOccurred())

			By("Creating and starting a syncer")
			syncTester = testutils.NewSyncerTester()
			filteredSyncerTester = NewRemoteClusterConnFailedFilter(NewValidationFilter(syncTester))
			syncer = New(be, config.Spec, filteredSyncerTester, false, true)
			syncer.Start()

			By("Checking status is updated to resync in progress")
			syncTester.ExpectStatusUpdate(api.WaitForDatastore)
			syncTester.ExpectStatusUpdate(api.ResyncInProgress)

			By("Checking we received the event messages for the remote cluster")
			// We should receive Connecting event first.
			expectedEvents := []api.Update{
				{
					KVPair: model.KVPair{
						Key: model.RemoteClusterStatusKey{Name: "etcd-timeout"},
						Value: &model.RemoteClusterStatus{
							Status: model.RemoteClusterConnecting,
						},
					},
					UpdateType: api.UpdateTypeKVNew,
				},
			}

			defaultCacheEntries := calculateDefaultFelixSyncerEntries(cs, config.Spec.DatastoreType)
			for _, r := range defaultCacheEntries {
				expectedEvents = append(expectedEvents, api.Update{
					KVPair:     r,
					UpdateType: api.UpdateTypeKVNew,
				})
			}

			syncTester.ExpectUpdates(expectedEvents, false)

			By("Deleting the RemoteClusterConfiguration")
			_, err = c.RemoteClusterConfigurations().Delete(ctx, "etcd-timeout", options.DeleteOptions{ResourceVersion: rcc.ResourceVersion})
			Expect(err).NotTo(HaveOccurred())

			By("Expecting the syncer to move quickly to in-sync")
			syncTester.ExpectStatusUpdate(api.InSync)

			By("Checking we received the delete event messages for the remote cluster")
			expectedDeleteEvents := []api.Update{
				{
					KVPair: model.KVPair{
						Key: model.RemoteClusterStatusKey{Name: "etcd-timeout"},
					},
					UpdateType: api.UpdateTypeKVDeleted,
				},
			}
			syncTester.ExpectUpdates(expectedDeleteEvents, false)
		})
	})
})

var _ = testutils.E2eDatastoreDescribe("Remote cluster syncer tests - datastore configurations", testutils.DatastoreEtcdV3, func(etcdConfig apiconfig.CalicoAPIConfig) {
	testutils.E2eDatastoreDescribe("", testutils.DatastoreK8s, func(k8sConfig apiconfig.CalicoAPIConfig) {
		rccName := "remote-cluster"
		rccSecretName := "remote-cluster-config"

		var ctx context.Context
		var err error
		var localClient clientv3.Interface
		var localBackend api.Client
		var remoteBackend api.Client
		var syncer api.Syncer
		var syncTester *testutils.SyncerTester
		var filteredSyncerTester api.SyncerCallbacks
		var remoteClient clientv3.Interface
		var k8sClientset *kubernetes.Clientset
		var remoteConfig apiconfig.CalicoAPIConfig
		var localConfig apiconfig.CalicoAPIConfig
		var expectedEvents []api.Update
		var deleteEvents []api.Update
		var cs kubernetes.Interface
		var k8sInlineConfig apiconfig.CalicoAPIConfig
		var rcc *apiv3.RemoteClusterConfiguration
		var restartCallbackCalled bool
		var restartCallbackMsg string

		BeforeEach(func() {
			k8sClient, err := clientv3.New(k8sConfig)
			Expect(err).NotTo(HaveOccurred())
			_, _ = k8sClient.HostEndpoints().Delete(context.Background(), "hep1", options.DeleteOptions{})
			etcdClient, err := clientv3.New(etcdConfig)
			Expect(err).NotTo(HaveOccurred())
			_, _ = etcdClient.HostEndpoints().Delete(context.Background(), "hep1", options.DeleteOptions{})

			// build k8s clientset.
			cfg, err := clientcmd.BuildConfigFromFlags("", "/kubeconfig.yaml")
			Expect(err).NotTo(HaveOccurred())
			cs = kubernetes.NewForConfigOrDie(cfg)

			// Get the k8s inline config that we use for testing.
			k8sInlineConfig = testutils.GetK8sInlineConfig()
		})
		AfterEach(func() {
			By("doing aftereach")
			if syncer != nil {
				syncer.Stop()
				syncer = nil
			}
			if localBackend != nil {
				localBackend.Clean()
				localBackend.Close()
				localBackend = nil
			}
			if remoteBackend != nil {
				remoteBackend.Clean()
				remoteBackend.Close()
				remoteBackend = nil
			}
			if k8sClientset != nil {
				_ = k8sClientset.CoreV1().Secrets("namespace-1").Delete(ctx, rccSecretName, metav1.DeleteOptions{})
			}
			if remoteClient != nil {
				_, _ = remoteClient.HostEndpoints().Delete(ctx, "hep1", options.DeleteOptions{})
			}
			By("done with aftereach")
		})

		rccInitialEvents := []api.Update{
			{
				KVPair: model.KVPair{
					Key: model.RemoteClusterStatusKey{Name: "remote-cluster"},
					Value: &model.RemoteClusterStatus{
						Status: model.RemoteClusterConnecting,
					},
				},
				UpdateType: api.UpdateTypeKVNew,
			},
			{
				KVPair: model.KVPair{
					Key: model.RemoteClusterStatusKey{Name: "remote-cluster"},
					Value: &model.RemoteClusterStatus{
						Status: model.RemoteClusterResyncInProgress,
					},
				},
				UpdateType: api.UpdateTypeKVUpdated,
			},
			{
				KVPair: model.KVPair{
					Key: model.RemoteClusterStatusKey{Name: "remote-cluster"},
					Value: &model.RemoteClusterStatus{
						Status: model.RemoteClusterInSync,
					},
				},
				UpdateType: api.UpdateTypeKVUpdated,
			},
		}

		setup := func(local, remote *apiconfig.CalicoAPIConfig, mode apiv3.OverlayRoutingMode) {
			localConfig = *local
			remoteConfig = *remote
			ctx = context.Background()
			log.SetLevel(log.DebugLevel)
			// Create the v3 clients for the local and remote clusters.
			localClient, err = clientv3.New(localConfig)
			Expect(err).NotTo(HaveOccurred())
			remoteClient, err = clientv3.New(remoteConfig)
			Expect(err).NotTo(HaveOccurred())

			// Create the local backend client to clean the datastore and obtain a syncer interface.
			localBackend, err = backend.NewClient(localConfig)
			Expect(err).NotTo(HaveOccurred())
			localBackend.Clean()

			// Create the remote backend client to clean the datastore.
			remoteBackend, err = backend.NewClient(remoteConfig)
			Expect(err).NotTo(HaveOccurred())
			remoteBackend.Clean()

			k8sBackend, err := backend.NewClient(k8sConfig)
			Expect(err).NotTo(HaveOccurred())
			k8sClientset = k8sBackend.(*k8s.KubeClient).ClientSet
			expectedEvents = []api.Update{}
			deleteEvents = []api.Update{}

			// Get the default cache entries for the local cluster.
			defaultCacheEntries := calculateDefaultFelixSyncerEntries(cs, local.Spec.DatastoreType)
			for _, r := range defaultCacheEntries {
				expectedEvents = append(expectedEvents, api.Update{
					KVPair:     r,
					UpdateType: api.UpdateTypeKVNew,
				})
			}
			// Get the default entries for the remote cluster.
			defaultCacheEntries = calculateDefaultFelixSyncerEntries(cs, remote.Spec.DatastoreType, felixSyncerRemote{name: "remote-cluster", mode: mode})
			for _, r := range defaultCacheEntries {
				expectedEvents = append(expectedEvents, api.Update{
					KVPair:     r,
					UpdateType: api.UpdateTypeKVNew,
				})

				deleteEvents = append(deleteEvents, api.Update{
					KVPair:     model.KVPair{Key: r.Key, Value: nil},
					UpdateType: api.UpdateTypeKVDeleted,
				})
			}
			// Add the RCC initial events.
			expectedEvents = append(expectedEvents, rccInitialEvents...)
		}

		type createFunc func()
		type modifyFunc func()
		type noOpFunc func()
		type invalidateFunc func()

		// createRCCDirect creates an RCC with the configuration in the RCC from the remoteConfig
		createRCCDirect := func(mode apiv3.OverlayRoutingMode) func() {
			return func() {
				By("Creating direct RemoteClusterConfiguration")
				rcc = &apiv3.RemoteClusterConfiguration{ObjectMeta: metav1.ObjectMeta{Name: rccName}}
				rcc.Spec.DatastoreType = string(remoteConfig.Spec.DatastoreType)
				rcc.Spec.EtcdEndpoints = remoteConfig.Spec.EtcdEndpoints
				rcc.Spec.EtcdUsername = remoteConfig.Spec.EtcdUsername
				rcc.Spec.EtcdPassword = remoteConfig.Spec.EtcdPassword
				rcc.Spec.EtcdKeyFile = remoteConfig.Spec.EtcdKeyFile
				rcc.Spec.EtcdCertFile = remoteConfig.Spec.EtcdCertFile
				rcc.Spec.EtcdCACertFile = remoteConfig.Spec.EtcdCACertFile
				rcc.Spec.Kubeconfig = remoteConfig.Spec.Kubeconfig
				rcc.Spec.K8sAPIEndpoint = remoteConfig.Spec.K8sAPIEndpoint
				rcc.Spec.K8sKeyFile = remoteConfig.Spec.K8sKeyFile
				rcc.Spec.K8sCertFile = remoteConfig.Spec.K8sCertFile
				rcc.Spec.K8sCAFile = remoteConfig.Spec.K8sCAFile
				rcc.Spec.K8sAPIToken = remoteConfig.Spec.K8sAPIToken
				rcc.Spec.K8sInsecureSkipTLSVerify = remoteConfig.Spec.K8sInsecureSkipTLSVerify
				rcc.Spec.KubeconfigInline = remoteConfig.Spec.KubeconfigInline
				rcc.Spec.SyncOptions.OverlayRoutingMode = mode
				_, outError := localClient.RemoteClusterConfigurations().Create(ctx, rcc, options.SetOptions{})
				Expect(outError).NotTo(HaveOccurred())
			}
		}

		// modifyRCCDirect updates the already created RCC with a change, not creating a valid config
		// but that should be fine for using it to test what happens when a valid RCC is updated
		modifyRCCDirect := func() {
			By("Modifying direct RemoteClusterConfiguration")
			r, err := localClient.RemoteClusterConfigurations().Get(ctx, rccName, options.GetOptions{})
			Expect(err).NotTo(HaveOccurred())
			if remoteConfig.Spec.DatastoreType == apiconfig.Kubernetes {
				r.Spec.Kubeconfig = "notreal"
			} else {
				r.Spec.EtcdUsername = "fakeusername"
			}
			_, err = localClient.RemoteClusterConfigurations().Update(ctx, r, options.SetOptions{})
			Expect(err).NotTo(HaveOccurred())
		}

		// createRCCSecret creates a secret and an RCC that references the secret, both based on the remoteConfig
		createRCCSecret := func(mode apiv3.OverlayRoutingMode) func() {
			return func() {
				By("Creating secret for the RemoteClusterConfiguration")
				_, err = k8sClientset.CoreV1().Secrets("namespace-1").Create(ctx,
					&kapiv1.Secret{
						ObjectMeta: metav1.ObjectMeta{Name: rccSecretName, Namespace: "namespace-1"},
						StringData: map[string]string{
							"datastoreType": string(remoteConfig.Spec.DatastoreType),
							"kubeconfig":    remoteConfig.Spec.KubeconfigInline,
							"etcdEndpoints": remoteConfig.Spec.EtcdEndpoints,
							"etcdUsername":  remoteConfig.Spec.EtcdUsername,
							"etcdPassword":  remoteConfig.Spec.EtcdPassword,
							"etcdKey":       remoteConfig.Spec.EtcdKey,
							"etcdCert":      remoteConfig.Spec.EtcdCert,
							"etcdCACert":    remoteConfig.Spec.EtcdCACert,
						},
					},
					metav1.CreateOptions{})
				Expect(err).NotTo(HaveOccurred())

				By("Configuring the RemoteClusterConfiguration referencing secret")
				rcc = &apiv3.RemoteClusterConfiguration{ObjectMeta: metav1.ObjectMeta{Name: rccName}}
				rcc.Spec.ClusterAccessSecret = &kapiv1.ObjectReference{
					Kind:      reflect.TypeOf(kapiv1.Secret{}).String(),
					Namespace: "namespace-1",
					Name:      rccSecretName,
				}
				rcc.Spec.SyncOptions.OverlayRoutingMode = mode
				_, outError := localClient.RemoteClusterConfigurations().Create(ctx, rcc, options.SetOptions{})
				Expect(outError).NotTo(HaveOccurred())
			}
		}

		// modifyRCCSecret modifies an already created Secret that is referenced by an RCC
		modifyRCCSecret := func() {
			By("Modifying RCC Secret RemoteClusterConfiguration")
			s, err := k8sClientset.CoreV1().Secrets("namespace-1").Get(ctx, rccSecretName, metav1.GetOptions{})
			Expect(err).NotTo(HaveOccurred())
			if remoteConfig.Spec.DatastoreType == apiconfig.Kubernetes {
				s.StringData = map[string]string{"kubeconfig": "notreal"}
			} else {
				s.StringData = map[string]string{"etcdPassword": "fakeusername"}
			}
			_, err = k8sClientset.CoreV1().Secrets("namespace-1").Update(ctx, s, metav1.UpdateOptions{})
			Expect(err).NotTo(HaveOccurred())
		}

		// noOpUpdateRCCDirect reapplies the same RCC config
		noOpUpdateRCCDirect := func() {
			By("Applying no-op update to direct RemoteClusterConfiguration")
			r, err := localClient.RemoteClusterConfigurations().Get(ctx, rccName, options.GetOptions{})
			Expect(err).NotTo(HaveOccurred())
			_, err = localClient.RemoteClusterConfigurations().Update(ctx, r, options.SetOptions{})
			Expect(err).NotTo(HaveOccurred())
		}

		// noOpRCCSecret reapplies the same RCC secret
		noOpRCCSecret := func() {
			By("Applying no-op update to RCC Secret RemoteClusterConfiguration")
			s, err := k8sClientset.CoreV1().Secrets("namespace-1").Get(ctx, rccSecretName, metav1.GetOptions{})
			Expect(err).NotTo(HaveOccurred())
			_, err = k8sClientset.CoreV1().Secrets("namespace-1").Update(ctx, s, metav1.UpdateOptions{})
			Expect(err).NotTo(HaveOccurred())
		}

		invalidateRCCDirect := func() {
			By("Applying no-op update to direct RemoteClusterConfiguration")
			r, err := localClient.RemoteClusterConfigurations().Get(ctx, rccName, options.GetOptions{})
			Expect(err).NotTo(HaveOccurred())
			r.Spec.DatastoreType = "this-is-not-valid"
			_, err = localBackend.Update(ctx, &model.KVPair{
				Key: model.ResourceKey{
					Name: rccName,
					Kind: apiv3.KindRemoteClusterConfiguration,
				},
				Value:    r,
				Revision: r.ResourceVersion,
			})
			Expect(err).NotTo(HaveOccurred())
		}

		invalidateRCCSecret := func() {
			By("Invalidating RCC Secret RemoteClusterConfiguration")
			s, err := k8sClientset.CoreV1().Secrets("namespace-1").Get(ctx, rccSecretName, metav1.GetOptions{})
			Expect(err).NotTo(HaveOccurred())
			s.StringData = map[string]string{"datastoreType": "this-is-not-valid"}
			_, err = k8sClientset.CoreV1().Secrets("namespace-1").Update(ctx, s, metav1.UpdateOptions{})
			Expect(err).NotTo(HaveOccurred())
		}

		toggleOverlayMode := func() {
			By("Toggling overlay mode on RemoteClusterConfiguration")
			r, err := localClient.RemoteClusterConfigurations().Get(ctx, rccName, options.GetOptions{})
			Expect(err).NotTo(HaveOccurred())
			currentValue := r.Spec.SyncOptions.OverlayRoutingMode
			if currentValue == "Enabled" {
				r.Spec.SyncOptions.OverlayRoutingMode = "Disabled"
			} else {
				r.Spec.SyncOptions.OverlayRoutingMode = "Enabled"
			}
			_, err = localBackend.Update(ctx, &model.KVPair{
				Key: model.ResourceKey{
					Name: rccName,
					Kind: apiv3.KindRemoteClusterConfiguration,
				},
				Value:    r,
				Revision: r.ResourceVersion,
			})
			Expect(err).NotTo(HaveOccurred())
		}

		// addHep creates a HEP on the remoteClient and adds the expected events to expectedEvents for later checking
		addHep := func() {
			// Keep track of the set of events we will expect from the Felix syncer. Start with the remote
			// cluster status updates as the connection succeeds.
			By("Creating a HEP")
			_, err = remoteClient.HostEndpoints().Create(ctx, &apiv3.HostEndpoint{
				ObjectMeta: metav1.ObjectMeta{Name: "hep1"},
				Spec: apiv3.HostEndpointSpec{
					Node:          "node-hep",
					InterfaceName: "eth1",
					Profiles:      []string{"foo", "bar"},
				},
			}, options.SetOptions{})
			Expect(err).NotTo(HaveOccurred())
			expectedEvents = append(expectedEvents, api.Update{
				KVPair: model.KVPair{
					Key: model.HostEndpointKey{
						Hostname:   "remote-cluster/node-hep",
						EndpointID: "hep1",
					},
					Value: &model.HostEndpoint{
						Name:              "eth1",
						ExpectedIPv4Addrs: nil,
						ExpectedIPv6Addrs: nil,
						Labels:            nil,
						ProfileIDs:        []string{"remote-cluster/foo", "remote-cluster/bar"},
						Ports:             []model.EndpointPort{},
					},
				},
				UpdateType: api.UpdateTypeKVNew,
			})
			deleteEvents = append(deleteEvents, api.Update{
				KVPair: model.KVPair{
					Key: model.HostEndpointKey{
						Hostname:   "remote-cluster/node-hep",
						EndpointID: "hep1",
					},
					Value: nil,
				},
				UpdateType: api.UpdateTypeKVDeleted,
			})

			// We only get the local event if the local config is the same datastore (which we can tell from the
			// datastore type).
			if localConfig.Spec.DatastoreType == remoteConfig.Spec.DatastoreType {
				expectedEvents = append(expectedEvents, api.Update{
					KVPair: model.KVPair{
						Key: model.HostEndpointKey{
							Hostname:   "node-hep",
							EndpointID: "hep1",
						},
						Value: &model.HostEndpoint{
							Name:              "eth1",
							ExpectedIPv4Addrs: nil,
							ExpectedIPv6Addrs: nil,
							Labels:            nil,
							ProfileIDs:        []string{"foo", "bar"},
							Ports:             []model.EndpointPort{},
						},
					},
					UpdateType: api.UpdateTypeKVNew,
				})
			}
		}

		// addWep creates a WEP on the remoteClient and adds the expected events to expectedEvents for later checking
		addWep := func() {
			wep := libapiv3.NewWorkloadEndpoint()
			wep.Namespace = "ns1"
			wep.Spec.Node = "node1"
			wep.Spec.Orchestrator = "k8s"
			wep.Spec.Pod = "pod-1"
			wep.Spec.ContainerID = "container-1"
			wep.Spec.Endpoint = "eth0"
			wep.Spec.InterfaceName = "cali01234"
			wep.Spec.IPNetworks = []string{"10.100.10.1"}
			wep.Spec.Profiles = []string{"this-profile", "that-profile"}
			wep, err = remoteClient.WorkloadEndpoints().Create(ctx, wep, options.SetOptions{})
			Expect(err).NotTo(HaveOccurred())

			// Pass the resource through the update processor to get the expected syncer update (we'll need to
			// modify it to include the remote cluster details).
			up := updateprocessors.NewWorkloadEndpointUpdateProcessor()
			kvp := model.KVPair{
				Key: model.ResourceKey{
					Kind:      libapiv3.KindWorkloadEndpoint,
					Name:      "node1-k8s-pod--1-eth0",
					Namespace: "ns1",
				},
				Value: wep,
			}
			kvps, err := up.Process(&kvp)
			Expect(err).NotTo(HaveOccurred())
			Expect(kvps).To(HaveLen(1))

			// Modify the values as expected for the remote cluster
			wepKey := kvps[0].Key.(model.WorkloadEndpointKey)
			wepValue := kvps[0].Value.(*model.WorkloadEndpoint)
			wepKey.Hostname = "remote-cluster/node1"
			wepValue.ProfileIDs = []string{"remote-cluster/this-profile", "remote-cluster/that-profile"}

			// Add this WEP to the set of expected events that we'll get from the syncer.
			expectedEvents = append(expectedEvents, api.Update{
				KVPair: model.KVPair{
					Key:   wepKey,
					Value: wepValue,
				},
				UpdateType: api.UpdateTypeKVNew,
			})
			deleteEvents = append(deleteEvents, api.Update{
				KVPair: model.KVPair{
					Key:   wepKey,
					Value: nil,
				},
				UpdateType: api.UpdateTypeKVDeleted,
			})
		}

		// addProfile creates a Profile on the remoteClient and adds the expected events to expectedEvents for later checking
		addProfile := func() {
			pro := apiv3.NewProfile()
			pro.Name = "profile-1"
			pro.Spec.LabelsToApply = map[string]string{
				"label1": "value1",
				"label2": "value2",
			}
			pro.Spec.Ingress = []apiv3.Rule{
				{
					Action: "Allow",
				},
			}
			pro, err = remoteClient.Profiles().Create(ctx, pro, options.SetOptions{})
			Expect(err).NotTo(HaveOccurred())

			// Add the remote profiles to the events - doing this by hand is simpler (although arguably not as
			// maintainable).
			expectedEvents = append(expectedEvents,
				api.Update{
					KVPair: model.KVPair{
						Key: model.ProfileRulesKey{
							ProfileKey: model.ProfileKey{Name: "remote-cluster/profile-1"},
						},
						Value: &model.ProfileRules{},
					},
					UpdateType: api.UpdateTypeKVNew,
				}, api.Update{
					KVPair: model.KVPair{
						Key: model.ResourceKey{
							Kind: apiv3.KindProfile,
							Name: "remote-cluster/profile-1",
						},
						Value: &apiv3.Profile{
							TypeMeta: metav1.TypeMeta{
								Kind: apiv3.KindProfile,
							},
							ObjectMeta: metav1.ObjectMeta{
								Name: "profile-1",
							},
							Spec: apiv3.ProfileSpec{
								LabelsToApply: pro.Spec.LabelsToApply,
							},
						},
					},
					UpdateType: api.UpdateTypeKVNew,
				},
				api.Update{
					KVPair: model.KVPair{
						Key: model.ProfileLabelsKey{
							ProfileKey: model.ProfileKey{Name: "remote-cluster/profile-1"},
						},
						Value: pro.Spec.LabelsToApply,
					},
					UpdateType: api.UpdateTypeKVNew,
				},
			)
			deleteEvents = append(deleteEvents,
				api.Update{
					KVPair: model.KVPair{
						Key: model.ProfileRulesKey{
							ProfileKey: model.ProfileKey{Name: "remote-cluster/profile-1"},
						},
						Value: nil,
					},
					UpdateType: api.UpdateTypeKVDeleted,
				}, api.Update{
					KVPair: model.KVPair{
						Key: model.ResourceKey{
							Kind: apiv3.KindProfile,
							Name: "remote-cluster/profile-1",
						},
						Value: nil,
					},
					UpdateType: api.UpdateTypeKVDeleted,
				},
				api.Update{
					KVPair: model.KVPair{
						Key: model.ProfileLabelsKey{
							ProfileKey: model.ProfileKey{Name: "remote-cluster/profile-1"},
						},
						Value: nil,
					},
					UpdateType: api.UpdateTypeKVDeleted,
				},
			)
		}

		addPool := func(mode apiv3.OverlayRoutingMode) {
			cidrString := "192.168.10.0/24"
			_, cidrNet, err := net.ParseCIDR(cidrString)
			Expect(err).NotTo(HaveOccurred())

			ipPool := apiv3.NewIPPool()
			ipPool.Name = "my-ippool"
			ipPool.Spec.CIDR = cidrString
			ipPool.Spec.VXLANMode = apiv3.VXLANModeNever
			ipPool.Spec.IPIPMode = apiv3.IPIPModeNever
			ipPool.Spec.BlockSize = 26
			ipPool.Spec.NodeSelector = "all()"
			ipPool.Spec.AllowedUses = []apiv3.IPPoolAllowedUse{apiv3.IPPoolAllowedUseWorkload, apiv3.IPPoolAllowedUseTunnel}
			_, err = remoteClient.IPPools().Create(ctx, ipPool, options.SetOptions{})
			Expect(err).NotTo(HaveOccurred())

			// We only get the local event if the local config is the same datastore (which we can tell from the
			// datastore type).
			if localConfig.Spec.DatastoreType == remoteConfig.Spec.DatastoreType {
				expectedEvents = append(expectedEvents, api.Update{
					KVPair: model.KVPair{
						Key: model.IPPoolKey{
							CIDR: *cidrNet,
						},
						Value: &model.IPPool{
							CIDR:             *cidrNet,
							IPAM:             true,
							IPIPInterface:    "",
							IPIPMode:         "",
							VXLANMode:        "",
							Masquerade:       false,
							Disabled:         false,
							DisableBGPExport: false,
							AWSSubnetID:      "",
						},
					},
					UpdateType: api.UpdateTypeKVNew,
				})
			}

			if mode == apiv3.OverlayRoutingModeEnabled {
				v3Key := model.ResourceKey{
					Name: "my-ippool",
					Kind: apiv3.KindIPPool,
				}
				// Expect RemoteClusterResourceKey pairs.
				expectedEvents = append(expectedEvents, api.Update{
					KVPair: model.KVPair{
						Key: model.RemoteClusterResourceKey{
							ResourceKey: v3Key,
							Cluster:     "remote-cluster",
						},
						Value: ipPool,
					},
					UpdateType: api.UpdateTypeKVNew,
				})
				deleteEvents = append(deleteEvents, api.Update{
					KVPair: model.KVPair{
						Key: model.RemoteClusterResourceKey{
							ResourceKey: v3Key,
							Cluster:     "remote-cluster",
						},
						Value: nil,
					},
					UpdateType: api.UpdateTypeKVDeleted,
				})
			}
		}

		addBlock := func(mode apiv3.OverlayRoutingMode) {
			cidrString := "192.168.10.0/30"
			_, cidrNet, err := net.ParseCIDR(cidrString)
			Expect(err).NotTo(HaveOccurred())
			v1Key := model.BlockKey{
				CIDR: *cidrNet,
			}

			idx := 0
			handle := "test-handle"
			affinity := "host:test-node"
			v1Value := &model.AllocationBlock{
				CIDR:     *cidrNet,
				Affinity: &affinity,
				Attributes: []model.AllocationAttribute{
					{
						AttrPrimary: &handle,
						AttrSecondary: map[string]string{
							ipam.AttributeNode: "test-node",
						},
					},
				},
				Allocations: []*int{&idx, nil, nil, nil},
				Unallocated: []int{1, 2, 3},
			}
			_, err = remoteBackend.Create(ctx, &model.KVPair{
				Key:   v1Key,
				Value: v1Value,
			})
			Expect(err).NotTo(HaveOccurred())

			// We only get the local event if the local config is the same datastore (which we can tell from the
			// datastore type).
			if localConfig.Spec.DatastoreType == remoteConfig.Spec.DatastoreType {
				expectedEvents = append(expectedEvents, api.Update{
					KVPair: model.KVPair{
						Key:   v1Key,
						Value: v1Value,
					},
					UpdateType: api.UpdateTypeKVNew,
				})
			}

			if mode == apiv3.OverlayRoutingModeEnabled {
				remoteAffinity := "host:remote-cluster/test-node"
				ipamBlock := libapiv3.NewIPAMBlock()
				ipamBlock.Name = "192-168-10-0-30"
				ipamBlock.Spec.CIDR = "192.168.10.0/30"
				ipamBlock.Spec.Affinity = &remoteAffinity
				ipamBlock.Spec.Attributes = []libapiv3.AllocationAttribute{
					{
						AttrPrimary: &handle,
						AttrSecondary: map[string]string{
							ipam.AttributeNode: "remote-cluster/test-node",
						},
					},
				}
				ipamBlock.Spec.Allocations = []*int{&idx, nil, nil, nil}
				ipamBlock.Spec.Unallocated = []int{1, 2, 3}
				v3Key := model.ResourceKey{
					Name: "192-168-10-0-30",
					Kind: libapiv3.KindIPAMBlock,
				}

				// Expect RemoteClusterResourceKey pairs.
				expectedEvents = append(expectedEvents, api.Update{
					KVPair: model.KVPair{
						Key: model.RemoteClusterResourceKey{
							ResourceKey: v3Key,
							Cluster:     "remote-cluster",
						},
						Value: ipamBlock,
					},
					UpdateType: api.UpdateTypeKVNew,
				})
				deleteEvents = append(deleteEvents, api.Update{
					KVPair: model.KVPair{
						Key: model.RemoteClusterResourceKey{
							ResourceKey: v3Key,
							Cluster:     "remote-cluster",
						},
						Value: nil,
					},
					UpdateType: api.UpdateTypeKVDeleted,
				})
			}
		}

		addNode := func(mode apiv3.OverlayRoutingMode) {
			node := libapiv3.NewNode()
			node.Name = "test-node"
			node.Spec.BGP = &libapiv3.NodeBGPSpec{
				IPv4Address: "1.2.3.4/24",
			}
			node.Spec.IPv4VXLANTunnelAddr = "192.168.56.78"
			node.Spec.Wireguard = &libapiv3.NodeWireguardSpec{
				InterfaceIPv4Address: "192.168.12.34",
			}
			node.Status.WireguardPublicKey = "jlkVyQYooZYzI2wFfNhSZez5eWh44yfq1wKVjLvSXgY="
			_, err := remoteClient.Nodes().Create(ctx, node, options.SetOptions{})
			Expect(err).NotTo(HaveOccurred())

			if mode == apiv3.OverlayRoutingModeEnabled {
				// Wireguard is expected to be stripped from the update.
				node.Spec.Wireguard = nil
				node.Status.WireguardPublicKey = ""

				nodeIP := net.MustParseIP("1.2.3.4")
				expected := []api.Update{
					{
						KVPair: model.KVPair{
							Key: model.HostIPKey{
								Hostname: "remote-cluster/test-node",
							},
							Value: &nodeIP,
						},
						UpdateType: api.UpdateTypeKVNew,
					},
					{
						KVPair: model.KVPair{
							Key: model.ResourceKey{
								Name: "remote-cluster/test-node",
								Kind: libapiv3.KindNode,
							},
							Value: node,
						},
						UpdateType: api.UpdateTypeKVNew,
					},
					// We do not expect a WireguardKey, as it should be stripped.
					//{
					//	KVPair: model.KVPair{
					//		Key: model.WireguardKey{
					//			NodeName: "remote-cluster/test-node",
					//		},
					//		Value: &model.Wireguard{},
					//	},
					//	UpdateType: api.UpdateTypeKVNew,
					//},
					{
						KVPair: model.KVPair{
							Key: model.HostConfigKey{
								Hostname: "remote-cluster/test-node",
								Name:     "NodeIP",
							},
							Value: "1.2.3.4",
						},
						UpdateType: api.UpdateTypeKVNew,
					},
					{
						KVPair: model.KVPair{
							Key: model.HostConfigKey{
								Hostname: "remote-cluster/test-node",
								Name:     "IPv4VXLANTunnelAddr",
							},
							Value: "192.168.56.78",
						},
						UpdateType: api.UpdateTypeKVNew,
					},
				}

				for _, update := range expected {
					expectedEvents = append(expectedEvents, update)
					deleteEvents = append(deleteEvents, api.Update{
						KVPair: model.KVPair{
							Key:   update.Key,
							Value: nil,
						},
						UpdateType: api.UpdateTypeKVDeleted,
					})
				}
			}
		}

		type TestCfg struct {
			name            string
			localCfg        *apiconfig.CalicoAPIConfig
			remoteCfg       *apiconfig.CalicoAPIConfig
			create          createFunc
			modifyDatastore modifyFunc
			modifySync      modifyFunc
			noop            noOpFunc
			invalidate      invalidateFunc
		}

		Context("Events handling for all datastore types", func() {
			for _, rmLoop := range []apiv3.OverlayRoutingMode{apiv3.OverlayRoutingModeEnabled, apiv3.OverlayRoutingModeDisabled} {
				for _, tcLoop := range []TestCfg{
					{
						name:            "local K8s with remote etcd direct config",
						localCfg:        &k8sConfig,
						remoteCfg:       &etcdConfig,
						create:          createRCCDirect(rmLoop),
						modifyDatastore: modifyRCCDirect,
						modifySync:      toggleOverlayMode,
						noop:            noOpUpdateRCCDirect,
						invalidate:      invalidateRCCDirect,
					},
					{
						name:            "local K8s with remote etcd secret config",
						localCfg:        &k8sConfig,
						remoteCfg:       &etcdConfig,
						create:          createRCCSecret(rmLoop),
						modifyDatastore: modifyRCCSecret,
						modifySync:      toggleOverlayMode,
						noop:            noOpRCCSecret,
						invalidate:      invalidateRCCSecret,
					},
					{
						name:            "local K8s with remote k8s direct config",
						localCfg:        &k8sConfig,
						remoteCfg:       &k8sConfig,
						create:          createRCCDirect(rmLoop),
						modifyDatastore: modifyRCCDirect,
						modifySync:      toggleOverlayMode,
						noop:            noOpUpdateRCCDirect,
						invalidate:      invalidateRCCDirect,
					},
					//remoteCfg: k8sConfig,
					//create: createRCCSecret
					//This combination is not possible because there is no
					//way to provide k8s config in a secret that is not inline.
					//way to provide k8s config in a secret that is not inline.
					{
						name:            "local K8s with remote k8s inline direct config",
						localCfg:        &k8sConfig,
						remoteCfg:       &k8sInlineConfig,
						create:          createRCCDirect(rmLoop),
						modifyDatastore: modifyRCCDirect,
						modifySync:      toggleOverlayMode,
						noop:            noOpUpdateRCCDirect,
						invalidate:      invalidateRCCDirect,
					},
					{
						name:            "local K8s with remote k8s inline secret config",
						localCfg:        &k8sConfig,
						remoteCfg:       &k8sInlineConfig,
						create:          createRCCSecret(rmLoop),
						modifyDatastore: modifyRCCSecret,
						modifySync:      toggleOverlayMode,
						noop:            noOpRCCSecret,
						invalidate:      invalidateRCCSecret,
					},
					{
						name:            "local etcd with remote k8s inline secret config",
						localCfg:        &etcdConfig,
						remoteCfg:       &k8sInlineConfig,
						create:          createRCCSecret(rmLoop),
						modifyDatastore: modifyRCCSecret,
						modifySync:      toggleOverlayMode,
						noop:            noOpRCCSecret,
						invalidate:      invalidateRCCSecret,
					},
				} {
					// Local variable tc to ensure it's not updated for all tests.
					tc := tcLoop
					rm := rmLoop

					Describe("Events are received with "+tc.name, func() {
						Context("Resources created before starting syncer", func() {
							BeforeEach(func() {
								setup(tc.localCfg, tc.remoteCfg, rm)
								tc.create()

								// In KDD mode, WEPs are backed by Pods, and Profiles are backed by Namespaces, and Nodes are backed by k8s Nodes.
								// We'll exclude the creation of these resource types for remote KDD. Rationale:
								// - K8s remote syncer connection testing is not impacted: still tested through the included types
								// - Remote syncer conversion testing is not impacted:
								//   - All excluded types are tested explicitly through the etcd tests
								//   - Profile and Node types are tested implicitly in k8s tests through calculateDefaultFelixSyncerEntries
								if remoteConfig.Spec.DatastoreType != apiconfig.Kubernetes {
									addWep()
									addProfile()
									addNode(rm)
								}
								addPool(rm)
								addBlock(rm)
								addHep()

								By("Creating and starting a syncer")
								syncTester = testutils.NewSyncerTester()
								filteredSyncerTester = NewRemoteClusterConnFailedFilter(NewValidationFilter(syncTester))
								restartCallbackCalled = false
								restartCallbackMsg = ""
								restartMonitor := remotecluster.NewRemoteClusterRestartMonitor(filteredSyncerTester, func(reason string) {
									restartCallbackCalled = true
									restartCallbackMsg = reason
								})

								os.Setenv("KUBERNETES_MASTER", k8sConfig.Spec.K8sAPIEndpoint)
								syncer = New(localBackend, localConfig.Spec, restartMonitor, false, true)
								defer os.Unsetenv("KUBERNETES_MASTER")
								syncer.Start()

								By("Checking status is updated to sync'd at start of day")
								syncTester.ExpectStatusUpdate(api.WaitForDatastore)
								syncTester.ExpectStatusUpdate(api.ResyncInProgress)
								syncTester.ExpectStatusUpdate(api.InSync)
							})

							It("Should get restart message and see callback when datastore config is changed", func() {
								By("Checking we received the expected events")
								syncTester.ExpectUpdates(expectedEvents, false)

								By("Modifying the RCC/Secret config")
								tc.modifyDatastore()
								By("Checking we received a restart required event")
								expectedEvents = []api.Update{
									{
										KVPair: model.KVPair{
											Key: model.RemoteClusterStatusKey{Name: rccName},
											Value: &model.RemoteClusterStatus{
												Status: model.RemoteClusterConfigChangeRestartRequired,
											},
										},
										UpdateType: api.UpdateTypeKVUpdated,
									},
								}

								syncTester.ExpectUpdates(expectedEvents, false)

								By("Expecting that the RestartMonitor is appropriately calling back")
								Expect(restartCallbackCalled).To(BeTrue())
								Expect(restartCallbackMsg).NotTo(BeEmpty())
								By("done with It")
							})

							It("Should get restart message and see callback when sync config is changed", func() {
								By("Checking we received the expected events")
								syncTester.ExpectUpdates(expectedEvents, false)

								By("Modifying the sync config")
								tc.modifySync()
								By("Checking we received a restart required event")
								expectedEvents = []api.Update{
									{
										KVPair: model.KVPair{
											Key: model.RemoteClusterStatusKey{Name: rccName},
											Value: &model.RemoteClusterStatus{
												Status: model.RemoteClusterConfigChangeRestartRequired,
											},
										},
										UpdateType: api.UpdateTypeKVUpdated,
									},
								}

								syncTester.ExpectUpdates(expectedEvents, false)

								By("Expecting that the RestartMonitor is appropriately calling back")
								Expect(restartCallbackCalled).To(BeTrue())
								Expect(restartCallbackMsg).NotTo(BeEmpty())
								By("done with It")
							})

							It("Should receive events for resources created before starting syncer", func() {
								By("Checking we received the expected events")
								syncTester.ExpectUpdates(expectedEvents, false)
								By("done with It")
							})

							It("Should receive delete events when removing the remote cluster after it is synced", func() {
								By("Checking we received the expected events")
								syncTester.ExpectUpdates(expectedEvents, false)

								By("Deleting the remote cluster configuration")
								_, outError := localClient.RemoteClusterConfigurations().Delete(
									ctx, rccName, options.DeleteOptions{ResourceVersion: rcc.ResourceVersion},
								)
								Expect(outError).NotTo(HaveOccurred())

								By("Checking we received the expected events")
								expectedDeleteUpdates := []api.Update{{
									KVPair:     model.KVPair{Key: model.RemoteClusterStatusKey{Name: "remote-cluster"}},
									UpdateType: api.UpdateTypeKVDeleted,
								}}
								expectedDeleteUpdates = append(expectedDeleteUpdates, deleteEvents...)

								syncTester.ExpectUpdates(expectedDeleteUpdates, false)
							})

							It("Should send no update and see no callback when reapplying RCC", func() {
								By("Checking we received the expected events")
								syncTester.ExpectUpdates(expectedEvents, false)

								By("Applying a no-op update to the RCC/Secret config")
								tc.noop()
								By("Checking we received no new events")
								syncTester.ExpectUpdates([]api.Update{}, false)
								Expect(restartCallbackCalled).To(BeFalse())
							})

							It("Should send invalid status and see no callback when config is changed to an invalid one", func() {
								By("Checking we received the expected events")
								syncTester.ExpectUpdates(expectedEvents, false)

								By("Applying an invalid update to the RCC/Secret config")
								tc.invalidate()
								By("Checking we received invalid config events")
								expectedEvents = []api.Update{
									{
										KVPair: model.KVPair{
											Key: model.RemoteClusterStatusKey{Name: rccName},
											Value: &model.RemoteClusterStatus{
												Status: model.RemoteClusterConfigIncomplete,
												Error:  "Config is incomplete, stopping watch remote",
											},
										},
										UpdateType: api.UpdateTypeKVUpdated,
									},
								}
								// An additional incomplete event is sent by the secret retrieval logic.
								if rcc.Spec.ClusterAccessSecret != nil {
									expectedEvents = append(expectedEvents, api.Update{
										KVPair: model.KVPair{
											Key: model.RemoteClusterStatusKey{Name: rccName},
											Value: &model.RemoteClusterStatus{
												Status: model.RemoteClusterConfigIncomplete,
												Error:  ".*failed to validate Field: DatastoreType.*",
											},
										},
<<<<<<< HEAD
									},
									UpdateType: api.UpdateTypeKVUpdated,
								})
							} else if rcc.Spec.ClusterAccessSecret == nil {
								expectedEvents = append(expectedEvents, api.Update{
									KVPair: model.KVPair{
										Key: model.RemoteClusterStatusKey{Name: rccName},
										Value: &model.RemoteClusterStatus{
											Status: model.RemoteClusterConfigIncomplete,
										},
									},
									UpdateType: api.UpdateTypeKVUpdated,
								})
							}
							expectedEvents = append(expectedEvents, deleteEvents...)
							syncTester.ExpectUpdates(expectedEvents, false)
							Expect(restartCallbackCalled).To(BeFalse())
=======
										UpdateType: api.UpdateTypeKVUpdated,
									})
								}
								expectedEvents = append(expectedEvents, deleteEvents...)
								syncTester.ExpectUpdates(expectedEvents, false)
								Expect(restartCallbackCalled).To(BeFalse())
							})
>>>>>>> 44ce926a
						})

						Context("Resources created after starting syncer", func() {
							BeforeEach(func() {
								setup(tc.localCfg, tc.remoteCfg, rm)
								tc.create()

								By("Creating and starting a syncer")
								syncTester = testutils.NewSyncerTester()
								filteredSyncerTester = NewRemoteClusterConnFailedFilter(NewValidationFilter(syncTester))

								os.Setenv("KUBERNETES_MASTER", k8sConfig.Spec.K8sAPIEndpoint)
								syncer = New(localBackend, localConfig.Spec, filteredSyncerTester, false, true)
								defer os.Unsetenv("KUBERNETES_MASTER")
								syncer.Start()

								By("Checking status is updated to sync'd at start of day")
								syncTester.ExpectStatusUpdate(api.WaitForDatastore)
								syncTester.ExpectStatusUpdate(api.ResyncInProgress)
								syncTester.ExpectStatusUpdate(api.InSync)
							})

							It("Should receive events for resources created after starting syncer", func() {
								By("Checking we received the expected events")
								syncTester.ExpectUpdates(expectedEvents, false)

								expectedEvents = []api.Update{}
								if remoteConfig.Spec.DatastoreType != apiconfig.Kubernetes {
									addWep()
									addProfile()
									addNode(rm)
								}
								addPool(rm)
								addBlock(rm)
								addHep()
								syncTester.ExpectUpdates(expectedEvents, false)
								By("done with It")
							})
						})
					})
				}
			}
		})
	})
})

func NewRemoteClusterConnFailedFilter(sink api.SyncerCallbacks) *RemoteClusterConnFailedFilter {
	return &RemoteClusterConnFailedFilter{
		sink:    sink,
		handled: make(map[string]bool),
	}
}

type RemoteClusterConnFailedFilter struct {
	sink    api.SyncerCallbacks
	handled map[string]bool
}

func (r *RemoteClusterConnFailedFilter) OnStatusUpdated(status api.SyncStatus) {
	// Pass through.
	r.sink.OnStatusUpdated(status)
}

func (r *RemoteClusterConnFailedFilter) OnUpdates(updates []api.Update) {
	defer GinkgoRecover()

	filteredUpdates := make([]api.Update, 0, len(updates))
	for _, update := range updates {
		if k, ok := update.Key.(model.RemoteClusterStatusKey); ok {
			if v, ok := update.Value.(*model.RemoteClusterStatus); ok && v.Status == model.RemoteClusterConnectionFailed {
				// Only include 1 remote cluster failed update per remote cluster.
				if r.handled[k.Name] {
					continue
				}
				r.handled[k.Name] = true
			}
		}
		filteredUpdates = append(filteredUpdates, update)
	}

	r.sink.OnUpdates(filteredUpdates)
}<|MERGE_RESOLUTION|>--- conflicted
+++ resolved
@@ -1253,33 +1253,23 @@
 												Error:  ".*failed to validate Field: DatastoreType.*",
 											},
 										},
-<<<<<<< HEAD
-									},
-									UpdateType: api.UpdateTypeKVUpdated,
-								})
-							} else if rcc.Spec.ClusterAccessSecret == nil {
-								expectedEvents = append(expectedEvents, api.Update{
-									KVPair: model.KVPair{
-										Key: model.RemoteClusterStatusKey{Name: rccName},
-										Value: &model.RemoteClusterStatus{
-											Status: model.RemoteClusterConfigIncomplete,
-										},
-									},
-									UpdateType: api.UpdateTypeKVUpdated,
-								})
-							}
-							expectedEvents = append(expectedEvents, deleteEvents...)
-							syncTester.ExpectUpdates(expectedEvents, false)
-							Expect(restartCallbackCalled).To(BeFalse())
-=======
 										UpdateType: api.UpdateTypeKVUpdated,
 									})
-								}
+                } else if {
+                  expectedEvents = append(expectedEvents, api.Update{
+										KVPair: model.KVPair{
+											Key: model.RemoteClusterStatusKey{Name: rccName},
+											Value: &model.RemoteClusterStatus{
+												Status: model.RemoteClusterConfigIncomplete,
+											},
+										},
+										UpdateType: api.UpdateTypeKVUpdated,
+									})
+                }
 								expectedEvents = append(expectedEvents, deleteEvents...)
 								syncTester.ExpectUpdates(expectedEvents, false)
 								Expect(restartCallbackCalled).To(BeFalse())
 							})
->>>>>>> 44ce926a
 						})
 
 						Context("Resources created after starting syncer", func() {
