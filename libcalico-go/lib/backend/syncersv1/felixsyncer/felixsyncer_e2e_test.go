// Copyright (c) 2017-2021 Tigera, Inc. All rights reserved.

// Licensed under the Apache License, Version 2.0 (the "License");
// you may not use this file except in compliance with the License.
// You may obtain a copy of the License at
//
//     http://www.apache.org/licenses/LICENSE-2.0
//
// Unless required by applicable law or agreed to in writing, software
// distributed under the License is distributed on an "AS IS" BASIS,
// WITHOUT WARRANTIES OR CONDITIONS OF ANY KIND, either express or implied.
// See the License for the specific language governing permissions and
// limitations under the License.
package felixsyncer_test

import (
	"context"
	"reflect"

	. "github.com/onsi/ginkgo"
	. "github.com/onsi/gomega"

	metav1 "k8s.io/apimachinery/pkg/apis/meta/v1"
	"k8s.io/client-go/kubernetes"
	"k8s.io/client-go/tools/clientcmd"

	"github.com/sirupsen/logrus"

	apiv3 "github.com/tigera/api/pkg/apis/projectcalico/v3"
	"github.com/tigera/api/pkg/lib/numorstring"

	"github.com/projectcalico/calico/libcalico-go/lib/apiconfig"
	libapiv3 "github.com/projectcalico/calico/libcalico-go/lib/apis/v3"
	"github.com/projectcalico/calico/libcalico-go/lib/backend"
	"github.com/projectcalico/calico/libcalico-go/lib/backend/api"
	"github.com/projectcalico/calico/libcalico-go/lib/backend/encap"
	"github.com/projectcalico/calico/libcalico-go/lib/backend/k8s/conversion"
	resources2 "github.com/projectcalico/calico/libcalico-go/lib/backend/k8s/resources"
	"github.com/projectcalico/calico/libcalico-go/lib/backend/model"
	"github.com/projectcalico/calico/libcalico-go/lib/backend/syncersv1/felixsyncer"
	"github.com/projectcalico/calico/libcalico-go/lib/clientv3"
	"github.com/projectcalico/calico/libcalico-go/lib/ipam"
	"github.com/projectcalico/calico/libcalico-go/lib/net"
	"github.com/projectcalico/calico/libcalico-go/lib/options"
	"github.com/projectcalico/calico/libcalico-go/lib/resources"
	"github.com/projectcalico/calico/libcalico-go/lib/testutils"
	v1v "github.com/projectcalico/calico/libcalico-go/lib/validator/v1"
	v3v "github.com/projectcalico/calico/libcalico-go/lib/validator/v3"
)

const (
	controlPlaneNodeName = "kind-single-control-plane"
)

// calculateDefaultFelixSyncerEntries determines the expected set of Felix configuration for the currently configured
// cluster.
func calculateDefaultFelixSyncerEntries(cs kubernetes.Interface, dt apiconfig.DatastoreType, remoteCluster ...string) (expected []model.KVPair) {
	remoteClusterPrefix := ""
	defaultProfileRules := []model.Rule{{Action: "allow"}}
	if len(remoteCluster) > 0 {
		// Names are prefixed with the remote cluster name (if specified) and a "/" separator.
		remoteClusterPrefix = remoteCluster[0] + "/"
		defaultProfileRules = nil
	}

	// Add 2 for the default-allow profile that is always there.
	// However, no profile labels are in the list because the
	// default-allow profile doesn't specify labels.
	expectedProfile := resources.DefaultAllowProfile()
	if remoteClusterPrefix == "" {
		expected = append(expected, *expectedProfile)
	} else {
		expected = append(expected, model.KVPair{
			Key: model.ResourceKey{
				Kind: apiv3.KindProfile,
				Name: remoteClusterPrefix + resources.DefaultAllowProfileName,
			},
			Value: &apiv3.Profile{
				TypeMeta: metav1.TypeMeta{
					Kind: apiv3.KindProfile,
				},
				ObjectMeta: metav1.ObjectMeta{
					Name: resources.DefaultAllowProfileName,
				},
			},
		})
	}
	expected = append(expected, model.KVPair{
		Key: model.ProfileRulesKey{ProfileKey: model.ProfileKey{Name: remoteClusterPrefix + "projectcalico-default-allow"}},
		Value: &model.ProfileRules{
			InboundRules:  defaultProfileRules,
			OutboundRules: defaultProfileRules,
		},
	})

	if dt == apiconfig.Kubernetes {
		// Grab the k8s converter (we use this for converting some of the resources below).
		converter := conversion.NewConverter()

		// From our ANX days we also have a default profile (identical to the newer projectcalico-default-allow).
		expectedProfile = resources2.DefaultProfile()
		if remoteClusterPrefix == "" {
			expected = append(expected, *expectedProfile)
		} else {
			expected = append(expected, model.KVPair{
				Key: model.ResourceKey{
					Kind: apiv3.KindProfile,
					Name: remoteClusterPrefix + "default",
				},
				Value: &apiv3.Profile{
					TypeMeta: metav1.TypeMeta{
						Kind: apiv3.KindProfile,
					},
					ObjectMeta: metav1.ObjectMeta{
						Name: "default",
					},
				},
			})
		}
		expected = append(expected, model.KVPair{
			Key: model.ProfileRulesKey{ProfileKey: model.ProfileKey{Name: remoteClusterPrefix + "default"}},
			Value: &model.ProfileRules{
				InboundRules:  defaultProfileRules,
				OutboundRules: defaultProfileRules,
			},
		})

		// Add one for each node resource.
		if remoteClusterPrefix == "" {
			nodes, err := cs.CoreV1().Nodes().List(context.Background(), metav1.ListOptions{})
			Expect(err).NotTo(HaveOccurred())
<<<<<<< HEAD
			for _, node := range nodes.Items {
				// Nodes get updated frequently, so don't include the revision info.
				node.ResourceVersion = ""
				cnodekv, err := resources2.K8sNodeToCalico(&node, false)
				Expect(err).NotTo(HaveOccurred())
				expected = append(expected, *cnodekv)

				if node.Name == "kind-control-plane" {
					for _, ip := range cnodekv.Value.(*libapiv3.Node).Spec.Addresses {
						if ip.Type == libapiv3.InternalIP {
							expected = append(expected, model.KVPair{
								Key: model.HostIPKey{
									Hostname: node.Name,
								},
								Value: net.ParseIP(ip.Address),
							})
						}
=======
			expected = append(expected, *cnodekv)

			if node.Name == controlPlaneNodeName {
				for _, ip := range cnodekv.Value.(*libapiv3.Node).Spec.Addresses {
					if ip.Type == libapiv3.InternalIP {
						expected = append(expected, model.KVPair{
							Key: model.HostIPKey{
								Hostname: node.Name,
							},
							Value: net.ParseIP(ip.Address),
						})
>>>>>>> 0103d8cb
					}
				}
			}
		}

		// Add endpoint slices. We don't include these in the remote endpoints.
		if remoteClusterPrefix == "" {
			epss, err := cs.DiscoveryV1().EndpointSlices("").List(context.Background(), metav1.ListOptions{})
			Expect(err).NotTo(HaveOccurred())
			for _, eps := range epss.Items {
				// Endpoints slices get updated frequently, so don't include the revision info.
				eps.ResourceVersion = ""
				epskv, err := converter.EndpointSliceToKVP(&eps)
				Expect(err).NotTo(HaveOccurred())
				expected = append(expected, *epskv)
			}
		}

		// Add resources for the namespaces we expect in the cluster.
		namespaces, err := cs.CoreV1().Namespaces().List(context.Background(), metav1.ListOptions{})
		Expect(err).NotTo(HaveOccurred())
		for _, ns := range namespaces.Items {
			name := "kns." + ns.Name

			// Expect profile rules for each namespace providing default allow behavior.
			expected = append(expected, model.KVPair{
				Key: model.ProfileRulesKey{ProfileKey: model.ProfileKey{Name: remoteClusterPrefix + name}},
				Value: &model.ProfileRules{
					InboundRules:  defaultProfileRules,
					OutboundRules: defaultProfileRules,
				},
			})

			// Expect profile labels for each namespace as well. The labels should include the name
			// of the namespace. As of Kubernetes v1.21, k8s also includes a label for the namespace name
			// that will be inherited by the profile.
			expected = append(expected, model.KVPair{
				Key: model.ProfileLabelsKey{ProfileKey: model.ProfileKey{Name: remoteClusterPrefix + name}},
				Value: map[string]string{
					"pcns.projectcalico.org/name":      ns.Name,
					"pcns.kubernetes.io/metadata.name": ns.Name,
				},
			})

			// And expect a v3 profile for each namespace.
			prof := apiv3.Profile{
				TypeMeta:   metav1.TypeMeta{Kind: "Profile", APIVersion: "projectcalico.org/v3"},
				ObjectMeta: metav1.ObjectMeta{Name: name, UID: ns.UID, CreationTimestamp: ns.CreationTimestamp},
				Spec: apiv3.ProfileSpec{
					LabelsToApply: map[string]string{
						"pcns.projectcalico.org/name":      ns.Name,
						"pcns.kubernetes.io/metadata.name": ns.Name,
					},
					Ingress: []apiv3.Rule{{Action: apiv3.Allow}},
					Egress:  []apiv3.Rule{{Action: apiv3.Allow}},
				},
			}
			if remoteClusterPrefix != "" {
				// Rules are suppressed in federated remote Profile resources.
				prof.Spec.Ingress = nil
				prof.Spec.Egress = nil
			}
			expected = append(expected, model.KVPair{
				Key:   model.ResourceKey{Kind: "Profile", Name: remoteClusterPrefix + name},
				Value: &prof,
			})

			serviceAccounts, err := cs.CoreV1().ServiceAccounts(ns.Name).List(context.Background(), metav1.ListOptions{})
			Expect(err).NotTo(HaveOccurred())
			for _, sa := range serviceAccounts.Items {
				name := "ksa." + ns.Name + "." + sa.Name

				// Expect profile rules for the serviceaccounts in each namespace.
				expected = append(expected, model.KVPair{
					Key: model.ProfileRulesKey{ProfileKey: model.ProfileKey{Name: remoteClusterPrefix + name}},
					Value: &model.ProfileRules{
						InboundRules:  nil,
						OutboundRules: nil,
					},
				})

				// Expect profile labels for each default serviceaccount as well. The labels should include the name
				// of the service account.
				expected = append(expected, model.KVPair{
					Key: model.ProfileLabelsKey{ProfileKey: model.ProfileKey{Name: remoteClusterPrefix + name}},
					Value: map[string]string{
						"pcsa.projectcalico.org/name": sa.Name,
					},
				})

				//  We also expect one v3 Profile to be present for each ServiceAccount.
				prof := apiv3.Profile{
					TypeMeta:   metav1.TypeMeta{Kind: "Profile", APIVersion: "projectcalico.org/v3"},
					ObjectMeta: metav1.ObjectMeta{Name: name, UID: sa.UID, CreationTimestamp: sa.CreationTimestamp},
					Spec: apiv3.ProfileSpec{
						LabelsToApply: map[string]string{
							"pcsa.projectcalico.org/name": sa.Name,
						},
					},
				}
				expected = append(expected, model.KVPair{
					Key:   model.ResourceKey{Kind: "Profile", Name: remoteClusterPrefix + name},
					Value: &prof,
				})
			}
		}

	}

	return
}

var _ = testutils.E2eDatastoreDescribe("Felix syncer tests", testutils.DatastoreAll, func(config apiconfig.CalicoAPIConfig) {
	var ctx context.Context
	var c clientv3.Interface
	var be api.Client
	var syncTester *testutils.SyncerTester
	var filteredSyncerTester api.SyncerCallbacks
	var err error
	var datamodelCleanups []func()
	var cs kubernetes.Interface

	addCleanup := func(cleanup func()) {
		datamodelCleanups = append(datamodelCleanups, cleanup)
	}

	BeforeEach(func() {
		ctx = context.Background()
		// Create a v3 client to drive data changes (luckily because this is the _test module,
		// we don't get circular imports.
		c, err = clientv3.New(config)
		Expect(err).NotTo(HaveOccurred())

		// Create the backend client to obtain a syncer interface.
		be, err = backend.NewClient(config)
		Expect(err).NotTo(HaveOccurred())
		be.Clean()

		// build k8s clientset.
		cfg, err := clientcmd.BuildConfigFromFlags("", "/kubeconfig.yaml")
		Expect(err).NotTo(HaveOccurred())
		cs = kubernetes.NewForConfigOrDie(cfg)

		// Create a SyncerTester to receive the BGP syncer callback events and to allow us
		// to assert state.
		syncTester = testutils.NewSyncerTester()
		filteredSyncerTester = NewValidationFilter(syncTester)

		datamodelCleanups = nil
	})

	AfterEach(func() {
		for _, cleanup := range datamodelCleanups {
			cleanup()
		}
	})

	Describe("Felix syncer functionality", func() {
		It("should receive the synced after return all current data", func() {
			syncer := felixsyncer.New(be, config.Spec, filteredSyncerTester, false, true)
			syncer.Start()
			expectedCacheSize := 0

			By("Checking status is updated to sync'd at start of day")
			syncTester.ExpectStatusUpdate(api.WaitForDatastore)
			syncTester.ExpectCacheSize(expectedCacheSize)
			syncTester.ExpectStatusUpdate(api.ResyncInProgress)
			syncTester.ExpectStatusUpdate(api.InSync)

			By("Checking updates match those expected.")
			defaultCacheEntries := calculateDefaultFelixSyncerEntries(cs, config.Spec.DatastoreType)
			expectedCacheSize += len(defaultCacheEntries)
			for _, r := range defaultCacheEntries {
				// Expect the correct cache values.
				syncTester.ExpectData(r)
			}

			// Expect the correct updates - should have a new entry for each of these entries. Note that we don't do
			// any more update checks below because we filter out host related updates since they are chatty outside
			// of our control (and a lot of the tests below are focussed on host data), instead the tests below will
			// just check the final cache entry.
			var expectedEvents []api.Update
			for _, r := range defaultCacheEntries {
				expectedEvents = append(expectedEvents, api.Update{
					KVPair:     r,
					UpdateType: api.UpdateTypeKVNew,
				})
			}
			syncTester.ExpectUpdates(expectedEvents, false)
			Expect(err).NotTo(HaveOccurred())

			// Verify our cache size is correct.
			syncTester.ExpectCacheSize(expectedCacheSize)

			var node *libapiv3.Node
			wip := net.MustParseIP("192.168.12.34")
			if config.Spec.DatastoreType == apiconfig.Kubernetes {
				// For Kubernetes, update the existing node config to have some BGP configuration.
				By("Configuring a node with an IP address and tunnel MAC address")
				var (
					oldValuesSaved        bool
					oldBGPSpec            *libapiv3.NodeBGPSpec
					oldVXLANTunnelMACAddr string
					oldWireguardSpec      *libapiv3.NodeWireguardSpec
					oldWireguardPublicKey string
				)
				for i := 0; i < 5; i++ {
					// This can fail due to an update conflict, so we allow a few retries.
					node, err = c.Nodes().Get(ctx, "127.0.0.1", options.GetOptions{})
					Expect(err).NotTo(HaveOccurred())
					if !oldValuesSaved {
						if node.Spec.BGP == nil {
							oldBGPSpec = nil
						} else {
							bgpSpecCopy := *node.Spec.BGP
							oldBGPSpec = &bgpSpecCopy
						}
						oldVXLANTunnelMACAddr = node.Spec.VXLANTunnelMACAddr
						if node.Spec.Wireguard == nil {
							oldWireguardSpec = nil
						} else {
							wireguardSpecCopy := *node.Spec.Wireguard
							oldWireguardSpec = &wireguardSpecCopy
						}
						oldWireguardPublicKey = node.Status.WireguardPublicKey
						oldValuesSaved = true
					}
					node.Spec.BGP = &libapiv3.NodeBGPSpec{
						IPv4Address:        "1.2.3.4/24",
						IPv6Address:        "aa:bb::cc/120",
						IPv4IPIPTunnelAddr: "192.168.0.1",
					}
					node.Spec.VXLANTunnelMACAddr = "66:cf:23:df:22:07"
					node.Spec.Wireguard = &libapiv3.NodeWireguardSpec{
						InterfaceIPv4Address: "192.168.12.34",
					}
					node.Status = libapiv3.NodeStatus{
						WireguardPublicKey: "jlkVyQYooZYzI2wFfNhSZez5eWh44yfq1wKVjLvSXgY=",
					}
					node, err = c.Nodes().Update(ctx, node, options.SetOptions{})
					if err == nil {
						break
					}
				}
				Expect(err).NotTo(HaveOccurred())
				addCleanup(func() {
					for i := 0; i < 5; i++ {
						// This can fail due to an update conflict, so we allow a few retries.
						node, err = c.Nodes().Get(ctx, "127.0.0.1", options.GetOptions{})
						Expect(err).NotTo(HaveOccurred())
						node.Spec.BGP = oldBGPSpec
						node.Spec.VXLANTunnelMACAddr = oldVXLANTunnelMACAddr
						node.Spec.Wireguard = oldWireguardSpec
						node.Status.WireguardPublicKey = oldWireguardPublicKey
						node, err = c.Nodes().Update(ctx, node, options.SetOptions{})
						if err == nil {
							break
						}
					}
					Expect(err).NotTo(HaveOccurred())
				})
				syncTester.ExpectData(model.KVPair{
					Key:   model.HostConfigKey{Hostname: "127.0.0.1", Name: "IpInIpTunnelAddr"},
					Value: "192.168.0.1",
				})
				syncTester.ExpectData(model.KVPair{
					Key:   model.HostConfigKey{Hostname: "127.0.0.1", Name: "VXLANTunnelMACAddr"},
					Value: "66:cf:23:df:22:07",
				})
				syncTester.ExpectData(model.KVPair{
					Key:   model.WireguardKey{NodeName: "127.0.0.1"},
					Value: &model.Wireguard{InterfaceIPv4Addr: &wip, PublicKey: "jlkVyQYooZYzI2wFfNhSZez5eWh44yfq1wKVjLvSXgY="},
				})
				expectedCacheSize += 3
			} else {
				// For non-Kubernetes, add a new node with valid BGP configuration.
				By("Creating a node with an IP address and tunnel MAC address")
				node, err = c.Nodes().Create(
					ctx,
					&libapiv3.Node{
						ObjectMeta: metav1.ObjectMeta{Name: "127.0.0.1"},
						Spec: libapiv3.NodeSpec{
							BGP: &libapiv3.NodeBGPSpec{
								IPv4Address:        "1.2.3.4/24",
								IPv6Address:        "aa:bb::cc/120",
								IPv4IPIPTunnelAddr: "192.168.0.1",
							},
							VXLANTunnelMACAddr: "66:cf:23:df:22:07",
							Wireguard: &libapiv3.NodeWireguardSpec{
								InterfaceIPv4Address: "192.168.12.34",
							},
						},
						Status: libapiv3.NodeStatus{
							WireguardPublicKey: "jlkVyQYooZYzI2wFfNhSZez5eWh44yfq1wKVjLvSXgY=",
						},
					},
					options.SetOptions{},
				)
				Expect(err).NotTo(HaveOccurred())

				// Add 1 for the Node resource passed over the felix syncer.
				expectedCacheSize += 1

				// Creating the node initialises the ClusterInformation as a side effect.
				syncTester.ExpectData(model.KVPair{
					Key:   model.ReadyFlagKey{},
					Value: true,
				})
				syncTester.ExpectValueMatches(
					model.GlobalConfigKey{Name: "ClusterGUID"},
					MatchRegexp("[a-f0-9]{32}"),
				)
				// Creating the node also creates default tier.
				syncTester.ExpectData(model.KVPair{
					Key:   model.TierKey{Name: "default"},
					Value: &model.Tier{},
				})
				syncTester.ExpectData(model.KVPair{
					Key:   model.HostConfigKey{Hostname: "127.0.0.1", Name: "IpInIpTunnelAddr"},
					Value: "192.168.0.1",
				})
				syncTester.ExpectData(model.KVPair{
					Key:   model.HostConfigKey{Hostname: "127.0.0.1", Name: "VXLANTunnelMACAddr"},
					Value: "66:cf:23:df:22:07",
				})
				syncTester.ExpectData(model.KVPair{
					Key:   model.WireguardKey{NodeName: "127.0.0.1"},
					Value: &model.Wireguard{InterfaceIPv4Addr: &wip, PublicKey: "jlkVyQYooZYzI2wFfNhSZez5eWh44yfq1wKVjLvSXgY="},
				})
				// add one for the node resource
				expectedCacheSize += 6
			}

			// The HostIP will be added for the IPv4 address
			expectedCacheSize += 2
			ip := net.MustParseIP("1.2.3.4")
			syncTester.ExpectData(model.KVPair{
				Key:   model.HostIPKey{Hostname: "127.0.0.1"},
				Value: &ip,
			})
			syncTester.ExpectData(model.KVPair{
				Key:   model.HostConfigKey{Hostname: "127.0.0.1", Name: "NodeIP"},
				Value: "1.2.3.4",
			})
			syncTester.ExpectCacheSize(expectedCacheSize)

			By("Creating an IPPool")
			poolCIDR := "192.124.0.0/21"
			poolCIDRNet := net.MustParseCIDR(poolCIDR)
			pool, err := c.IPPools().Create(
				ctx,
				&apiv3.IPPool{
					ObjectMeta: metav1.ObjectMeta{Name: "mypool"},
					Spec: apiv3.IPPoolSpec{
						CIDR:        poolCIDR,
						IPIPMode:    apiv3.IPIPModeCrossSubnet,
						NATOutgoing: true,
						BlockSize:   30,
					},
				},
				options.SetOptions{},
			)
			Expect(err).NotTo(HaveOccurred())
			// The pool will add as single entry ( +1 ), plus will also create the default
			// Felix config with two config options: IPIP enabled, FloatingIPs disabled.
			expectedCacheSize += 3

			syncTester.ExpectData(model.KVPair{
				Key: model.IPPoolKey{CIDR: net.MustParseCIDR("192.124.0.0/21")},
				Value: &model.IPPool{
					CIDR:          poolCIDRNet,
					IPIPInterface: "tunl0",
					IPIPMode:      encap.CrossSubnet,
					Masquerade:    true,
					IPAM:          true,
					Disabled:      false,
				},
				Revision: pool.ResourceVersion,
			})
			syncTester.ExpectData(model.KVPair{
				Key:   model.GlobalConfigKey{Name: "IpInIpEnabled"},
				Value: "true",
			})
			syncTester.ExpectData(model.KVPair{
				Key:   model.GlobalConfigKey{Name: "FloatingIPs"},
				Value: "Disabled",
			})
			syncTester.ExpectCacheSize(expectedCacheSize)

			By("Creating a GlobalNetworkSet")
			gns := apiv3.NewGlobalNetworkSet()
			gns.Name = "anetworkset"
			gns.Labels = map[string]string{
				"a": "b",
			}
			gns.Spec.Nets = []string{
				"11.0.0.0/16",
			}
			gns.Spec.AllowedEgressDomains = []string{
				"direct.gov.uk",
				"cam.ac.uk",
			}
			gns, err = c.GlobalNetworkSets().Create(
				ctx,
				gns,
				options.SetOptions{},
			)
			expectedCacheSize++

			_, expGNet, err := net.ParseCIDROrIP("11.0.0.0/16")
			Expect(err).NotTo(HaveOccurred())
			syncTester.ExpectData(model.KVPair{
				Key: model.NetworkSetKey{Name: "anetworkset"},
				Value: &model.NetworkSet{
					Labels: map[string]string{
						"a": "b",
					},
					Nets: []net.IPNet{
						*expGNet,
					},
					AllowedEgressDomains: []string{
						"direct.gov.uk",
						"cam.ac.uk",
					},
				},
				Revision: gns.ResourceVersion,
			})
			syncTester.ExpectCacheSize(expectedCacheSize)

			By("Creating a NetworkSet")
			ns := apiv3.NewNetworkSet()
			ns.Name = "anetworkset"
			ns.Namespace = "namespace-1"
			ns.Labels = map[string]string{
				"a": "b",
			}
			ns.Spec.Nets = []string{
				"11.0.0.0/16",
			}
			ns.Spec.AllowedEgressDomains = []string{
				"direct.gov.uk",
				"cam.ac.uk",
			}
			ns, err = c.NetworkSets().Create(
				ctx,
				ns,
				options.SetOptions{},
			)
			expectedCacheSize++

			_, expNet, err := net.ParseCIDROrIP("11.0.0.0/16")
			Expect(err).NotTo(HaveOccurred())
			syncTester.ExpectData(model.KVPair{
				Key: model.NetworkSetKey{Name: "namespace-1/anetworkset"},
				Value: &model.NetworkSet{
					Labels: map[string]string{
						"a":                           "b",
						"projectcalico.org/namespace": "namespace-1",
					},
					Nets: []net.IPNet{
						*expNet,
					},
					AllowedEgressDomains: []string{
						"direct.gov.uk",
						"cam.ac.uk",
					},
					ProfileIDs: []string{
						"kns.namespace-1",
					},
				},
				Revision: ns.ResourceVersion,
			})
			syncTester.ExpectCacheSize(expectedCacheSize)

			By("Creating a LicenseKey")
			lk := apiv3.NewLicenseKey()
			lk.Name = "default"
			lk.Spec.Token = "token"
			lk.Spec.Certificate = "certificate"
			lk, err = c.LicenseKey().Create(
				ctx,
				lk,
				options.SetOptions{},
			)
			Expect(err).NotTo(HaveOccurred())
			expectedCacheSize++

			syncTester.ExpectData(model.KVPair{
				Key: model.LicenseKeyKey{Name: "default"},
				Value: &model.LicenseKey{
					Token:       "token",
					Certificate: "certificate",
				},
				Revision: lk.ResourceVersion,
			})
			syncTester.ExpectCacheSize(expectedCacheSize)

			By("Creating a HostEndpoint")
			hep, err := c.HostEndpoints().Create(
				ctx,
				&apiv3.HostEndpoint{
					ObjectMeta: metav1.ObjectMeta{
						Name: "hosta.eth0-a",
						Labels: map[string]string{
							"label1": "value1",
						},
					},
					Spec: apiv3.HostEndpointSpec{
						Node:          "127.0.0.1",
						InterfaceName: "eth0",
						ExpectedIPs:   []string{"1.2.3.4", "aa:bb::cc:dd"},
						Profiles:      []string{"profile1", "profile2"},
						Ports: []apiv3.EndpointPort{
							{
								Name:     "port1",
								Protocol: numorstring.ProtocolFromString("TCP"),
								Port:     1234,
							},
							{
								Name:     "port2",
								Protocol: numorstring.ProtocolFromString("UDP"),
								Port:     1010,
							},
						},
					},
				},
				options.SetOptions{},
			)
			Expect(err).NotTo(HaveOccurred())

			// The host endpoint will add as single entry ( +1 )
			expectedCacheSize += 1
			syncTester.ExpectData(model.KVPair{
				Key: model.HostEndpointKey{Hostname: "127.0.0.1", EndpointID: "hosta.eth0-a"},
				Value: &model.HostEndpoint{
					Name:              "eth0",
					ExpectedIPv4Addrs: []net.IP{net.MustParseIP("1.2.3.4")},
					ExpectedIPv6Addrs: []net.IP{net.MustParseIP("aa:bb::cc:dd")},
					Labels: map[string]string{
						"label1": "value1",
					},
					ProfileIDs: []string{"profile1", "profile2"},
					Ports: []model.EndpointPort{
						{
							Name:     "port1",
							Protocol: numorstring.ProtocolFromStringV1("TCP"),
							Port:     1234,
						},
						{
							Name:     "port2",
							Protocol: numorstring.ProtocolFromStringV1("UDP"),
							Port:     1010,
						},
					},
				},
				Revision: hep.ResourceVersion,
			})
			syncTester.ExpectCacheSize(expectedCacheSize)

			By("Allocating an IP")
			err = c.IPAM().AssignIP(ctx, ipam.AssignIPArgs{
				Hostname: "127.0.0.1",
				IP:       net.MustParseIP("192.124.0.1"),
			})
			Expect(err).NotTo(HaveOccurred())
			expectedCacheSize += 1

			_, cidr, _ := net.ParseCIDR("192.124.0.0/30")
			affinity := "host:127.0.0.1"
			zero := 0
			syncTester.ExpectData(model.KVPair{
				Key: model.BlockKey{CIDR: *cidr},
				Value: &model.AllocationBlock{
					CIDR:        *cidr,
					Affinity:    &affinity,
					Allocations: []*int{nil, &zero, nil, nil},
					Unallocated: []int{0, 2, 3},
					Attributes: []model.AllocationAttribute{
						{},
					},
				},
			})

			By("Creating a Tier")
			tierName := "mytier"
			order := float64(100.00)
			tier, err := c.Tiers().Create(
				ctx,
				&apiv3.Tier{
					ObjectMeta: metav1.ObjectMeta{Name: tierName},
					Spec: apiv3.TierSpec{
						Order: &order,
					},
				},
				options.SetOptions{},
			)
			Expect(err).NotTo(HaveOccurred())
			expectedCacheSize += 1
			syncTester.ExpectData(model.KVPair{
				Key: model.TierKey{Name: tierName},
				Value: &model.Tier{
					Order: &order,
				},
				Revision: tier.ResourceVersion,
			})
			syncTester.ExpectCacheSize(expectedCacheSize)

			By("Creating a PacketCapture")
			captureName := "my-capture"
			_, err = c.PacketCaptures().Create(
				ctx,
				&apiv3.PacketCapture{
					ObjectMeta: metav1.ObjectMeta{
						Name:      captureName,
						Namespace: "namespace-1",
					},
					Spec: apiv3.PacketCaptureSpec{
						Selector: "all()",
					},
				},
				options.SetOptions{},
			)
			Expect(err).NotTo(HaveOccurred())
			expectedCacheSize += 1
			syncTester.ExpectPath("/calico/resources/v3/projectcalico.org/packetcaptures/namespace-1/my-capture")
			syncTester.ExpectCacheSize(expectedCacheSize)

			By("Starting a new syncer and verifying that all current entries are returned before sync status")
			// We need to create a new syncTester and syncer.
			current := syncTester.GetCacheEntries()

			syncTester = testutils.NewSyncerTester()
			filteredSyncerTester = NewValidationFilter(syncTester)
			syncer = felixsyncer.New(be, config.Spec, filteredSyncerTester, false, true)
			syncer.Start()

			// Verify the data is the same as the data from the previous cache.  We got the cache in the previous
			// step.
			syncTester.ExpectStatusUpdate(api.WaitForDatastore)
			syncTester.ExpectStatusUpdate(api.ResyncInProgress)
			syncTester.ExpectCacheSize(len(current))
			for _, e := range current {
				if config.Spec.DatastoreType == apiconfig.Kubernetes {
					// Don't check revisions for K8s since the node data gets updated constantly.
					e.Revision = ""
				}
				syncTester.ExpectData(e)
			}
			syncTester.ExpectStatusUpdate(api.InSync)
		})
	})
})

var _ = testutils.E2eDatastoreDescribe("Felix syncer tests (KDD only)", testutils.DatastoreK8s, func(config apiconfig.CalicoAPIConfig) {
	var be api.Client
	var syncTester *testutils.SyncerTester
	var filteredSyncerTester api.SyncerCallbacks
	var err error

	BeforeEach(func() {
		// Create the backend client to obtain a syncer interface.
		config.Spec.K8sUsePodCIDR = true
		be, err = backend.NewClient(config)
		Expect(err).NotTo(HaveOccurred())
		be.Clean()

		// Create a SyncerTester to receive the BGP syncer callback events and to allow us
		// to assert state.
		syncTester = testutils.NewSyncerTester()
		filteredSyncerTester = NewValidationFilter(syncTester)
	})

	It("should handle IPAM blocks properly for host-local IPAM", func() {
		config.Spec.K8sUsePodCIDR = true
		syncer := felixsyncer.New(be, config.Spec, filteredSyncerTester, false, true)
		syncer.Start()

		// Verify we start a resync.
		syncTester.ExpectStatusUpdate(api.WaitForDatastore)
		syncTester.ExpectStatusUpdate(api.ResyncInProgress)

		// Expect a felix config for the IPIP tunnel address, generated from the podCIDR.
		syncTester.ExpectData(model.KVPair{
			Key:   model.HostConfigKey{Hostname: "127.0.0.1", Name: "IpInIpTunnelAddr"},
			Value: "192.168.0.1",
		})

		// Expect to be in-sync.
		syncTester.ExpectStatusUpdate(api.InSync)
	})
})

var _ = testutils.E2eDatastoreDescribe("Felix syncer tests (passive mode)", testutils.DatastoreK8s, func(config apiconfig.CalicoAPIConfig) {
	var be api.Client
	var syncTester *testutils.SyncerTester
	var filteredSyncerTester api.SyncerCallbacks
	var err error
	var c clientv3.Interface

	BeforeEach(func() {
		// Create the backend client to obtain a syncer interface.
		be, err = backend.NewClient(config)
		Expect(err).NotTo(HaveOccurred())
		be.Clean()

		c, err = clientv3.New(config)
		Expect(err).NotTo(HaveOccurred())

		// Create a SyncerTester to receive the BGP syncer callback events and to allow us
		// to assert state.
		syncTester = testutils.NewSyncerTester()
		filteredSyncerTester = NewValidationFilter(syncTester)
	})

	It("should only receive config updates when in passive mode", func() {
		syncer := felixsyncer.New(be, config.Spec, filteredSyncerTester, false, false)
		syncer.Start()

		// Verify we start a resync.
		syncTester.ExpectStatusUpdate(api.WaitForDatastore)
		syncTester.ExpectStatusUpdate(api.ResyncInProgress)

		// Expect to be in-sync.
		syncTester.ExpectStatusUpdate(api.InSync)

		// We don't expect any resources, since we're only watching config.
		syncTester.ExpectCacheSize(0)

		// Change the variant.
		ci := &apiv3.ClusterInformation{
			ObjectMeta: metav1.ObjectMeta{Name: "default"},
			Spec: apiv3.ClusterInformationSpec{
				Variant: "Calico",
			},
		}
		_, err = c.ClusterInformation().Create(context.Background(), ci, options.SetOptions{})
		Expect(err).NotTo(HaveOccurred())

		// Expect an update for the variant.
		syncTester.ExpectCacheSize(1)
		syncTester.ExpectValueMatches(
			model.GlobalConfigKey{Name: "Variant"},
			MatchRegexp("Calico"),
		)
	})
})

// --- This is a copy  of the validation filter defined in typha, but modified to expect no errors.

func NewValidationFilter(sink api.SyncerCallbacks) *ValidationFilter {
	return &ValidationFilter{
		sink: sink,
	}
}

type ValidationFilter struct {
	sink api.SyncerCallbacks
}

func (v *ValidationFilter) OnStatusUpdated(status api.SyncStatus) {
	// Pass through.
	v.sink.OnStatusUpdated(status)
}

func (v *ValidationFilter) OnUpdates(updates []api.Update) {
	defer GinkgoRecover()

	filteredUpdates := make([]api.Update, len(updates))
	for i, update := range updates {
		logCxt := logrus.WithFields(logrus.Fields{
			"key":   update.Key,
			"value": update.Value,
		})
		logCxt.Debug("Validating KV pair.")
		validatorFunc := v1v.Validate
		if _, isV3 := update.Key.(model.ResourceKey); isV3 {
			logCxt.Debug("Use v3 validator")
			validatorFunc = v3v.Validate
		} else {
			logCxt.Debug("Use v1 validator")
		}
		if update.Value != nil {
			val := reflect.ValueOf(update.Value)
			if val.Kind() == reflect.Ptr {
				elem := val.Elem()
				if elem.Kind() == reflect.Struct {
					err := validatorFunc(elem.Interface())
					Expect(err).NotTo(HaveOccurred())
				}
			}

			switch k := update.Key.(type) {
			case model.NodeKey:
				// TODO: This should be in its own filter.
				// Special case: we can't serialize Node keys but Felix only cares
				// about the host metadata anyway.  Extract the Host IP.
				update.Key = model.HostIPKey(k)
				if update.Value != nil {
					_, ok := update.Value.(*model.Node)
					Expect(ok).To(BeTrue())
				}
			}

			switch v := update.Value.(type) {
			case *model.WorkloadEndpoint:
				Expect(v.Name).NotTo(Equal(""))
			}
		}
		filteredUpdates[i] = update
	}
	v.sink.OnUpdates(filteredUpdates)
}<|MERGE_RESOLUTION|>--- conflicted
+++ resolved
@@ -129,7 +129,6 @@
 		if remoteClusterPrefix == "" {
 			nodes, err := cs.CoreV1().Nodes().List(context.Background(), metav1.ListOptions{})
 			Expect(err).NotTo(HaveOccurred())
-<<<<<<< HEAD
 			for _, node := range nodes.Items {
 				// Nodes get updated frequently, so don't include the revision info.
 				node.ResourceVersion = ""
@@ -137,7 +136,7 @@
 				Expect(err).NotTo(HaveOccurred())
 				expected = append(expected, *cnodekv)
 
-				if node.Name == "kind-control-plane" {
+				if node.Name == controlPlaneNodeName {
 					for _, ip := range cnodekv.Value.(*libapiv3.Node).Spec.Addresses {
 						if ip.Type == libapiv3.InternalIP {
 							expected = append(expected, model.KVPair{
@@ -147,19 +146,6 @@
 								Value: net.ParseIP(ip.Address),
 							})
 						}
-=======
-			expected = append(expected, *cnodekv)
-
-			if node.Name == controlPlaneNodeName {
-				for _, ip := range cnodekv.Value.(*libapiv3.Node).Spec.Addresses {
-					if ip.Type == libapiv3.InternalIP {
-						expected = append(expected, model.KVPair{
-							Key: model.HostIPKey{
-								Hostname: node.Name,
-							},
-							Value: net.ParseIP(ip.Address),
-						})
->>>>>>> 0103d8cb
 					}
 				}
 			}
