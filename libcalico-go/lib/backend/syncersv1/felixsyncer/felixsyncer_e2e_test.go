--- conflicted
+++ resolved
@@ -221,11 +221,7 @@
 					},
 				})
 
-<<<<<<< HEAD
-				// We also expect one v3 Profile to be present for each ServiceAccount. The labels should include the name
-=======
 				// Expect profile labels for each default serviceaccount as well. The labels should include the name
->>>>>>> 30cda725
 				// of the service account.
 				expected = append(expected, model.KVPair{
 					Key: model.ProfileLabelsKey{ProfileKey: model.ProfileKey{Name: name}},
