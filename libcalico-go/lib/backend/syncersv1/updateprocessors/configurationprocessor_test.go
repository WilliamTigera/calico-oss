// Copyright (c) 2017-2022 Tigera, Inc. All rights reserved.

// Licensed under the Apache License, Version 2.0 (the "License");
// you may not use this file except in compliance with the License.
// You may obtain a copy of the License at
//
//     http://www.apache.org/licenses/LICENSE-2.0
//
// Unless required by applicable law or agreed to in writing, software
// distributed under the License is distributed on an "AS IS" BASIS,
// WITHOUT WARRANTIES OR CONDITIONS OF ANY KIND, either express or implied.
// See the License for the specific language governing permissions and
// limitations under the License.

package updateprocessors_test

import (
	"fmt"
	"time"

	. "github.com/onsi/ginkgo"
	. "github.com/onsi/ginkgo/extensions/table"
	. "github.com/onsi/gomega"
	metav1 "k8s.io/apimachinery/pkg/apis/meta/v1"

	"github.com/sirupsen/logrus"

	apiv3 "github.com/tigera/api/pkg/apis/projectcalico/v3"

	libapiv3 "github.com/projectcalico/calico/libcalico-go/lib/apis/v3"
	"github.com/projectcalico/calico/libcalico-go/lib/backend/model"
	"github.com/projectcalico/calico/libcalico-go/lib/backend/syncersv1/updateprocessors"
	"github.com/projectcalico/calico/libcalico-go/lib/net"
)

const (
	// What the expected sync datatypes are.
	isGlobalFelixConfig = iota
	isNodeFelixConfig
	isGlobalBgpConfig
	isNodeBgpConfig

	hostIPMarker    = "*HOSTIP*"
	nodeMarker      = "*NODEMARKER*"
	wireguardMarker = "*WIREGUARDMARKER*"
)

// Separate const block to avoid conflicts when merging from OS.
const (
<<<<<<< HEAD
	numPrivateOnlyFelixConfigs = 107
	numBaseFelixConfigs        = 122
=======
	numBaseFelixConfigs = 122
>>>>>>> 06860805
)

var _ = Describe("Test the generic configuration update processor and the concrete implementations", func() {
	// Define some common values
	perNodeFelixKey := model.ResourceKey{
		Kind: apiv3.KindFelixConfiguration,
		Name: "node.mynode",
	}
	globalFelixKey := model.ResourceKey{
		Kind: apiv3.KindFelixConfiguration,
		Name: "default",
	}
	invalidFelixKey := model.ResourceKey{
		Kind: apiv3.KindFelixConfiguration,
		Name: "foobar",
	}
	globalClusterKey := model.ResourceKey{
		Kind: apiv3.KindClusterInformation,
		Name: "default",
	}
	nodeClusterKey := model.ResourceKey{
		Kind: apiv3.KindClusterInformation,
		Name: "node.mynode",
	}
	numFelixConfigs := numBaseFelixConfigs + numPrivateOnlyFelixConfigs
	numClusterConfigs := 6
	numNodeClusterConfigs := 5
	felixMappedNames := map[string]interface{}{
		"RouteRefreshInterval":               nil,
		"IptablesRefreshInterval":            nil,
		"IpsetsRefreshInterval":              nil,
		"IpInIpEnabled":                      nil,
		"IpInIpMtu":                          nil,
		"IptablesNATOutgoingInterfaceFilter": nil,
	}

	It("should handle conversion of node-specific delete with no additional configs", func() {
		cc := updateprocessors.NewFelixConfigUpdateProcessor()
		By("converting a per-node felix key and checking for the correct number of fields")
		kvps, err := cc.Process(&model.KVPair{
			Key: perNodeFelixKey,
		})
		Expect(err).NotTo(HaveOccurred())
		checkExpectedConfigs(kvps, isNodeFelixConfig, numFelixConfigs, felixMappedNames)
	})

	It("should handle conversion of global delete with no additional configs", func() {
		cc := updateprocessors.NewFelixConfigUpdateProcessor()
		By("converting a global felix key and checking for the correct number of fields")
		kvps, err := cc.Process(&model.KVPair{
			Key: globalFelixKey,
		})
		Expect(err).NotTo(HaveOccurred())
		checkExpectedConfigs(kvps, isGlobalFelixConfig, numFelixConfigs, felixMappedNames)
	})

	It("should handle conversion of node-specific zero value KVPairs with no additional configs", func() {
		cc := updateprocessors.NewFelixConfigUpdateProcessor()
		kvps, err := cc.Process(&model.KVPair{
			Key:   perNodeFelixKey,
			Value: apiv3.NewFelixConfiguration(),
		})
		Expect(err).NotTo(HaveOccurred())
		// Explicitly pass in the "mapped" name values to check to ensure the names are mapped.
		checkExpectedConfigs(
			kvps,
			isNodeFelixConfig,
			numFelixConfigs,
			felixMappedNames,
		)
	})

	It("should handle conversion of global zero value KVPairs with no additional configs", func() {
		cc := updateprocessors.NewFelixConfigUpdateProcessor()
		kvps, err := cc.Process(&model.KVPair{
			Key:   globalFelixKey,
			Value: apiv3.NewFelixConfiguration(),
		})
		Expect(err).NotTo(HaveOccurred())
		// Explicitly pass in the "mapped" name values to check to ensure the names are mapped.
		checkExpectedConfigs(
			kvps,
			isGlobalFelixConfig,
			numFelixConfigs,
			felixMappedNames,
		)
	})

	It("should gracefully handle invalid names/keys/types/values", func() {
		cc := updateprocessors.NewFelixConfigUpdateProcessor()
		By("Testing invalid Key on ProcessDeleted")
		_, err := cc.Process(&model.KVPair{
			Key: model.GlobalBGPPeerKey{
				PeerIP: net.MustParseIP("1.2.3.4"),
			},
		})
		Expect(err).To(HaveOccurred())

		By("Testing invalid Key on Process")
		_, err = cc.Process(&model.KVPair{
			Key: model.GlobalBGPPeerKey{
				PeerIP: net.MustParseIP("1.2.3.4"),
			},
			Value: apiv3.NewFelixConfiguration(),
		})
		Expect(err).To(HaveOccurred())

		By("Testing non-resource type value on Process with add/mod")
		_, err = cc.Process(&model.KVPair{
			Key:   globalFelixKey,
			Value: "this isn't a resource",
		})
		Expect(err).To(HaveOccurred())

		By("Testing incorrect resource type value on Process with add/mod")
		_, err = cc.Process(&model.KVPair{
			Key:   globalFelixKey,
			Value: libapiv3.NewWorkloadEndpoint(),
		})
		Expect(err).To(HaveOccurred())

		By("Testing incorrect name structure on Process with add/mod")
		_, err = cc.Process(&model.KVPair{
			Key:   invalidFelixKey,
			Value: apiv3.NewFelixConfiguration(),
		})
		Expect(err).To(HaveOccurred())

		By("Testing incorrect name structure on Process with delete")
		_, err = cc.Process(&model.KVPair{
			Key: invalidFelixKey,
		})
		Expect(err).To(HaveOccurred())
	})

	It("should handle different field types being assigned", func() {
		cc := updateprocessors.NewFelixConfigUpdateProcessor()
		By("converting a per-node felix KVPair with certain values and checking for the correct number of fields")
		res := apiv3.NewFelixConfiguration()
		duration1 := metav1.Duration{Duration: time.Duration(12.345 * float64(time.Second))}
		duration2 := metav1.Duration{Duration: time.Duration(54.321 * float64(time.Millisecond))}
		duration3 := metav1.Duration{Duration: time.Duration(0)}
		duration4 := metav1.Duration{Duration: time.Duration(0.1 * float64(time.Second))}
		duration5 := metav1.Duration{Duration: time.Duration(30 * time.Second)}
		bool1 := false
		uint1 := uint32(1313)
		res.Spec.RouteRefreshInterval = &duration1
		res.Spec.IptablesLockProbeInterval = &duration2
		res.Spec.EndpointReportingDelay = &duration3
		res.Spec.IpsetsRefreshInterval = &duration4
		res.Spec.IPSecPolicyRefreshInterval = &duration5
		res.Spec.InterfacePrefix = "califoobar"
		res.Spec.IPIPEnabled = &bool1
		res.Spec.IptablesMarkMask = &uint1
		res.Spec.FailsafeInboundHostPorts = &[]apiv3.ProtoPort{}
		res.Spec.FailsafeOutboundHostPorts = &[]apiv3.ProtoPort{
			{
				Protocol: "TCP",
				Port:     1234,
				Net:      "0.0.0.0/0",
			},
			{
				Protocol: "UDP",
				Port:     22,
				Net:      "0.0.0.0/0",
			},
			{
				Protocol: "TCP",
				Port:     65535,
				Net:      "0.0.0.0/0",
			},
		}
		res.Spec.ExternalNodesCIDRList = &[]string{"1.1.1.1", "2.2.2.2"}
		res.Spec.IptablesNATOutgoingInterfaceFilter = "cali-123"
		res.Spec.RouteTableRanges = &apiv3.RouteTableRanges{{Min: 43, Max: 211}}
		expected := map[string]interface{}{
			"RouteRefreshInterval":               "12.345",
			"IptablesLockProbeIntervalMillis":    "54.321",
			"EndpointReportingDelaySecs":         "0",
			"IpsetsRefreshInterval":              "0.1",
			"IPSecPolicyRefreshInterval":         "30",
			"InterfacePrefix":                    "califoobar",
			"IpInIpEnabled":                      "false",
			"IptablesMarkMask":                   "1313",
			"FailsafeInboundHostPorts":           "none",
			"FailsafeOutboundHostPorts":          "tcp:0.0.0.0/0:1234,udp:0.0.0.0/0:22,tcp:0.0.0.0/0:65535",
			"ExternalNodesCIDRList":              "1.1.1.1,2.2.2.2",
			"IptablesNATOutgoingInterfaceFilter": "cali-123",
			"RouteTableRanges":                   "43-211",
		}
		kvps, err := cc.Process(&model.KVPair{
			Key:   perNodeFelixKey,
			Value: res,
		})
		Expect(err).NotTo(HaveOccurred())
		checkExpectedConfigs(
			kvps,
			isNodeFelixConfig,
			numFelixConfigs,
			expected,
		)
	})

	It("should handle HealthTimeoutOVerrides", func() {
		cc := updateprocessors.NewFelixConfigUpdateProcessor()
		By("converting a per-node felix KVPair with certain values and checking for the correct number of fields")
		res := apiv3.NewFelixConfiguration()
		res.Spec.HealthTimeoutOverrides = []apiv3.HealthTimeoutOverride{
			{
				Name:    "Foo",
				Timeout: metav1.Duration{Duration: 20 * time.Second},
			},
			{
				Name:    "Bar",
				Timeout: metav1.Duration{Duration: 25 * time.Second},
			},
		}
		expected := map[string]interface{}{
			"HealthTimeoutOverrides": "Foo=20s,Bar=25s",
		}
		kvps, err := cc.Process(&model.KVPair{
			Key:   perNodeFelixKey,
			Value: res,
		})
		Expect(err).NotTo(HaveOccurred())
		checkExpectedConfigs(
			kvps,
			isNodeFelixConfig,
			numFelixConfigs,
			expected,
		)
	})

	It("should handle cluster config string slice field", func() {
		cc := updateprocessors.NewClusterInfoUpdateProcessor()
		By("converting a global cluster info KVPair with values assigned")
		res := apiv3.NewClusterInformation()
		res.Spec.ClusterGUID = "abcedfg"
		res.Spec.ClusterType = "Mesos,K8s"
		expected := map[string]interface{}{
			"ClusterGUID": "abcedfg",
			"ClusterType": "Mesos,K8s",
		}
		kvps, err := cc.Process(&model.KVPair{
			Key:   globalClusterKey,
			Value: res,
		})
		Expect(err).NotTo(HaveOccurred())
		checkExpectedConfigs(
			kvps,
			isGlobalFelixConfig,
			numClusterConfigs,
			expected,
		)
	})

	It("should handle cluster config ready flag field", func() {
		cc := updateprocessors.NewClusterInfoUpdateProcessor()
		By("converting a global cluster info KVPair with values assigned")
		res := apiv3.NewClusterInformation()
		ready := true
		res.Spec.DatastoreReady = &ready
		expected := map[string]interface{}{
			"ready-flag": true,
		}
		kvps, err := cc.Process(&model.KVPair{
			Key:   globalClusterKey,
			Value: res,
		})
		Expect(err).NotTo(HaveOccurred())
		checkExpectedConfigs(
			kvps,
			isGlobalFelixConfig,
			numClusterConfigs,
			expected,
		)
	})

	It("should handle cluster config ready flag field (false)", func() {
		cc := updateprocessors.NewClusterInfoUpdateProcessor()
		By("converting a global cluster info KVPair with values assigned")
		res := apiv3.NewClusterInformation()
		ready := false
		res.Spec.DatastoreReady = &ready
		expected := map[string]interface{}{
			"ready-flag": false,
		}
		kvps, err := cc.Process(&model.KVPair{
			Key:   globalClusterKey,
			Value: res,
		})
		Expect(err).NotTo(HaveOccurred())
		checkExpectedConfigs(
			kvps,
			isGlobalFelixConfig,
			numClusterConfigs,
			expected,
		)
	})

	It("should handle node cluster information", func() {
		cc := updateprocessors.NewClusterInfoUpdateProcessor()
		res := apiv3.NewClusterInformation()

		By("validating an empty per node cluster is processed correctly")
		kvps, err := cc.Process(&model.KVPair{
			Key:   nodeClusterKey,
			Value: res,
		})
		Expect(err).NotTo(HaveOccurred())
		checkExpectedConfigs(
			kvps,
			isNodeFelixConfig,
			numNodeClusterConfigs,
			nil,
		)

		By("validating it is not possible to set/override values using the annotations")
		res.Annotations = map[string]string{
			"config.projectcalico.org/ClusterType": "this is not validated!",
			"config.projectcalico.org/NewField":    "this is also not validated!",
		}
		kvps, err = cc.Process(&model.KVPair{
			Key:   nodeClusterKey,
			Value: res,
		})
		Expect(err).NotTo(HaveOccurred())
		checkExpectedConfigs(
			kvps,
			isNodeFelixConfig,
			numNodeClusterConfigs,
			nil,
		)
	})

	DescribeTable("FelixConfiguration field handling",
		func(populateFunc func(*apiv3.FelixConfiguration), expectedConfig map[string]string) {
			fc := apiv3.NewFelixConfiguration()
			populateFunc(fc)
			cc := updateprocessors.NewFelixConfigUpdateProcessor()
			kvps, err := cc.Process(&model.KVPair{
				Key:   globalFelixKey,
				Value: fc,
			})
			Expect(err).NotTo(HaveOccurred())
			for _, kvp := range kvps {
				if kvp.Value == nil {
					continue
				}
				Expect(kvp.Key).To(BeAssignableToTypeOf(model.GlobalConfigKey{}))
				name := kvp.Key.(model.GlobalConfigKey).Name
				Expect(expectedConfig[name]).To(Equal(kvp.Value), "For "+name+":")
				delete(expectedConfig, name)
			}
			Expect(expectedConfig).To(BeEmpty())
		},
		Entry("Default DNS policy config",
			func(fc *apiv3.FelixConfiguration) {
				// Don't set any fields.
			},
			map[string]string{
				// Don't expect any non-nil settings.
			},
		),
		Entry("Non-default settings for DNS policy config",
			func(fc *apiv3.FelixConfiguration) {
				fc.Spec.DNSCacheFile = "/dnsinfo.txt"
				oneHour := metav1.Duration{time.Hour}
				fc.Spec.DNSCacheSaveInterval = &oneHour
				myServers := []string{"1.2.3.4", "5.6.7.8"}
				fc.Spec.DNSTrustedServers = &myServers
			},
			map[string]string{
				"DNSCacheFile":         "/dnsinfo.txt",
				"DNSCacheSaveInterval": "3600",
				"DNSTrustedServers":    "1.2.3.4,5.6.7.8",
			},
		),
		Entry("Disable trusting DNS servers",
			func(fc *apiv3.FelixConfiguration) {
				emptyStringSlice := []string{}
				fc.Spec.DNSTrustedServers = &emptyStringSlice
			},
			map[string]string{
				"DNSTrustedServers": "none",
			},
		),
		Entry("Non-default settings for DNS logging config",
			func(fc *apiv3.FelixConfiguration) {
				oneHour := metav1.Duration{time.Hour}
				fc.Spec.DNSLogsFlushInterval = &oneHour
				disabled := false
				fc.Spec.DNSLogsFileEnabled = &disabled
				fc.Spec.DNSLogsFileIncludeLabels = &disabled
				zero := 0
				two := 2
				fc.Spec.DNSLogsFileMaxFiles = &two
				fc.Spec.DNSLogsFileMaxFileSizeMB = &two
				fc.Spec.DNSLogsFileAggregationKind = &zero
				path := "/dnslogging"
				fc.Spec.DNSLogsFileDirectory = &path
			},
			map[string]string{
				"DNSLogsFlushInterval":       "3600",
				"DNSLogsFileEnabled":         "false",
				"DNSLogsFileMaxFiles":        "2",
				"DNSLogsFileMaxFileSizeMB":   "2",
				"DNSLogsFileDirectory":       "/dnslogging",
				"DNSLogsFileIncludeLabels":   "false",
				"DNSLogsFileAggregationKind": "0",
			},
		),
	)
})

// Check the KVPairs returned by the UpdateProcessor are as expected.  The expectedValues contains
// the expected set of data in the updates, any config not specified in the set is expected
// to be nil in the KVPair.
// You can use expectedValues to verify certain fields were included in the response even
// if the values were nil.
func checkExpectedConfigs(kvps []*model.KVPair, dataType int, expectedNum int, expectedValues map[string]interface{}) {
	// Copy/convert input data.  We keep track of:
	// - all field names, so that we can check for duplicates
	// - extra fields that we have not yet seen
	// - expected field values that we have not yet validated
	ev := make(map[string]interface{}, len(expectedValues))
	for k, v := range expectedValues {
		ev[k] = v
	}
	allNames := map[string]struct{}{}

	By(" - checking the expected number of results")
	ExpectWithOffset(1, kvps).To(HaveLen(expectedNum), "Wrong number of results")

	By(" - checking for duplicated, nil values and assigned values as expected")
	for _, kvp := range kvps {
		var name string
		switch dataType {
		case isGlobalFelixConfig:
			switch kvp.Key.(type) {
			case model.ReadyFlagKey:
				name = "ready-flag"
			default:
				ExpectWithOffset(1, kvp.Key).To(BeAssignableToTypeOf(model.GlobalConfigKey{}))
				name = kvp.Key.(model.GlobalConfigKey).Name
			}
		case isNodeFelixConfig:
			switch kt := kvp.Key.(type) {
			case model.HostConfigKey:
				node := kt.Hostname
				ExpectWithOffset(1, node).To(Equal("mynode"))
				name = kt.Name
			case model.HostIPKey:
				// Although the HostIPKey is not in the same key space as the HostConfig, we
				// special case this to make this test reusable for more tests.
				node := kt.Hostname
				ExpectWithOffset(1, node).To(Equal("mynode"))
				name = hostIPMarker
				logrus.Warnf("IP in key: %s", kvp.Value)
			case model.ResourceKey:
				node := kt.Name
				ExpectWithOffset(1, node).To(Equal("mynode"))
				name = nodeMarker
			case model.WireguardKey:
				node := kt.NodeName
				ExpectWithOffset(1, node).To(Equal("mynode"))
				name = wireguardMarker
			default:
				ExpectWithOffset(1, kvp.Key).To(BeAssignableToTypeOf(model.HostConfigKey{}))
			}
		case isGlobalBgpConfig:
			ExpectWithOffset(1, kvp.Key).To(BeAssignableToTypeOf(model.GlobalBGPConfigKey{}))
			name = kvp.Key.(model.GlobalBGPConfigKey).Name
		case isNodeBgpConfig:
			ExpectWithOffset(1, kvp.Key).To(BeAssignableToTypeOf(model.NodeBGPConfigKey{}))
			node := kvp.Key.(model.NodeBGPConfigKey).Nodename
			ExpectWithOffset(1, node).To(Equal("bgpnode1"))
			name = kvp.Key.(model.NodeBGPConfigKey).Name
		}

		// Validate and track the expected values.
		if v, ok := ev[name]; ok {
			if v == nil {
				ExpectWithOffset(1, kvp.Value).To(BeNil(), "Field: "+name)
			} else {
				ExpectWithOffset(1, kvp.Value).To(Equal(v), "Field: "+name)
			}
			delete(ev, name)
		} else {
			ExpectWithOffset(1, kvp.Value).To(BeNil(), "Field: "+name)
		}

		// Validate the fields we have seen, checking for duplicates.
		_, ok := allNames[name]
		ExpectWithOffset(1, ok).To(BeFalse(), fmt.Sprintf("config name is repeated in response: %s", name))
		allNames[name] = struct{}{}
	}

	By(" - checking all expected values were accounted for")
	ExpectWithOffset(1, ev).To(HaveLen(0), fmt.Sprintf("config name missing in response"))
}<|MERGE_RESOLUTION|>--- conflicted
+++ resolved
@@ -47,12 +47,8 @@
 
 // Separate const block to avoid conflicts when merging from OS.
 const (
-<<<<<<< HEAD
 	numPrivateOnlyFelixConfigs = 107
 	numBaseFelixConfigs        = 122
-=======
-	numBaseFelixConfigs = 122
->>>>>>> 06860805
 )
 
 var _ = Describe("Test the generic configuration update processor and the concrete implementations", func() {
@@ -242,6 +238,36 @@
 			"ExternalNodesCIDRList":              "1.1.1.1,2.2.2.2",
 			"IptablesNATOutgoingInterfaceFilter": "cali-123",
 			"RouteTableRanges":                   "43-211",
+		}
+		kvps, err := cc.Process(&model.KVPair{
+			Key:   perNodeFelixKey,
+			Value: res,
+		})
+		Expect(err).NotTo(HaveOccurred())
+		checkExpectedConfigs(
+			kvps,
+			isNodeFelixConfig,
+			numFelixConfigs,
+			expected,
+		)
+	})
+
+	It("should handle HealthTimeoutOVerrides", func() {
+		cc := updateprocessors.NewFelixConfigUpdateProcessor()
+		By("converting a per-node felix KVPair with certain values and checking for the correct number of fields")
+		res := apiv3.NewFelixConfiguration()
+		res.Spec.HealthTimeoutOverrides = []apiv3.HealthTimeoutOverride{
+			{
+				Name:    "Foo",
+				Timeout: metav1.Duration{Duration: 20 * time.Second},
+			},
+			{
+				Name:    "Bar",
+				Timeout: metav1.Duration{Duration: 25 * time.Second},
+			},
+		}
+		expected := map[string]interface{}{
+			"HealthTimeoutOverrides": "Foo=20s,Bar=25s",
 		}
 		kvps, err := cc.Process(&model.KVPair{
 			Key:   perNodeFelixKey,
