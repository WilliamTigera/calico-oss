// Copyright (c) 2017-2022 Tigera, Inc. All rights reserved.

// Licensed under the Apache License, Version 2.0 (the "License");
// you may not use this file except in compliance with the License.
// You may obtain a copy of the License at
//
//     http://www.apache.org/licenses/LICENSE-2.0
//
// Unless required by applicable law or agreed to in writing, software
// distributed under the License is distributed on an "AS IS" BASIS,
// WITHOUT WARRANTIES OR CONDITIONS OF ANY KIND, either express or implied.
// See the License for the specific language governing permissions and
// limitations under the License.

package updateprocessors_test

import (
	"fmt"
	"time"

	. "github.com/onsi/ginkgo"
	. "github.com/onsi/ginkgo/extensions/table"
	. "github.com/onsi/gomega"
	metav1 "k8s.io/apimachinery/pkg/apis/meta/v1"

	"github.com/sirupsen/logrus"

	apiv3 "github.com/tigera/api/pkg/apis/projectcalico/v3"

	libapiv3 "github.com/projectcalico/calico/libcalico-go/lib/apis/v3"
	"github.com/projectcalico/calico/libcalico-go/lib/backend/model"
	"github.com/projectcalico/calico/libcalico-go/lib/backend/syncersv1/updateprocessors"
	"github.com/projectcalico/calico/libcalico-go/lib/net"
)

const (
	// What the expected sync datatypes are.
	isGlobalFelixConfig = iota
	isNodeFelixConfig
	isGlobalBgpConfig
	isNodeBgpConfig

	hostIPMarker    = "*HOSTIP*"
	nodeMarker      = "*NODEMARKER*"
	wireguardMarker = "*WIREGUARDMARKER*"
)

const (
<<<<<<< HEAD
	numBaseFelixConfigs = 120
)

// Separate const block to avoid conflicts when merging from OS.
const (
	numPrivateOnlyFelixConfigs = 107
=======
	numBaseFelixConfigs = 119
>>>>>>> b3107b78
)

var _ = Describe("Test the generic configuration update processor and the concrete implementations", func() {
	// Define some common values
	perNodeFelixKey := model.ResourceKey{
		Kind: apiv3.KindFelixConfiguration,
		Name: "node.mynode",
	}
	globalFelixKey := model.ResourceKey{
		Kind: apiv3.KindFelixConfiguration,
		Name: "default",
	}
	invalidFelixKey := model.ResourceKey{
		Kind: apiv3.KindFelixConfiguration,
		Name: "foobar",
	}
	globalClusterKey := model.ResourceKey{
		Kind: apiv3.KindClusterInformation,
		Name: "default",
	}
	nodeClusterKey := model.ResourceKey{
		Kind: apiv3.KindClusterInformation,
		Name: "node.mynode",
	}
	numFelixConfigs := numBaseFelixConfigs + numPrivateOnlyFelixConfigs
	numClusterConfigs := 6
	numNodeClusterConfigs := 5
	felixMappedNames := map[string]interface{}{
		"RouteRefreshInterval":               nil,
		"IptablesRefreshInterval":            nil,
		"IpsetsRefreshInterval":              nil,
		"IpInIpEnabled":                      nil,
		"IpInIpMtu":                          nil,
		"IptablesNATOutgoingInterfaceFilter": nil,
	}

	It("should handle conversion of node-specific delete with no additional configs", func() {
		cc := updateprocessors.NewFelixConfigUpdateProcessor()
		By("converting a per-node felix key and checking for the correct number of fields")
		kvps, err := cc.Process(&model.KVPair{
			Key: perNodeFelixKey,
		})
		Expect(err).NotTo(HaveOccurred())
		checkExpectedConfigs(kvps, isNodeFelixConfig, numFelixConfigs, felixMappedNames)
	})

	It("should handle conversion of global delete with no additional configs", func() {
		cc := updateprocessors.NewFelixConfigUpdateProcessor()
		By("converting a global felix key and checking for the correct number of fields")
		kvps, err := cc.Process(&model.KVPair{
			Key: globalFelixKey,
		})
		Expect(err).NotTo(HaveOccurred())
		checkExpectedConfigs(kvps, isGlobalFelixConfig, numFelixConfigs, felixMappedNames)
	})

	It("should handle conversion of node-specific zero value KVPairs with no additional configs", func() {
		cc := updateprocessors.NewFelixConfigUpdateProcessor()
		kvps, err := cc.Process(&model.KVPair{
			Key:   perNodeFelixKey,
			Value: apiv3.NewFelixConfiguration(),
		})
		Expect(err).NotTo(HaveOccurred())
		// Explicitly pass in the "mapped" name values to check to ensure the names are mapped.
		checkExpectedConfigs(
			kvps,
			isNodeFelixConfig,
			numFelixConfigs,
			felixMappedNames,
		)
	})

	It("should handle conversion of global zero value KVPairs with no additional configs", func() {
		cc := updateprocessors.NewFelixConfigUpdateProcessor()
		kvps, err := cc.Process(&model.KVPair{
			Key:   globalFelixKey,
			Value: apiv3.NewFelixConfiguration(),
		})
		Expect(err).NotTo(HaveOccurred())
		// Explicitly pass in the "mapped" name values to check to ensure the names are mapped.
		checkExpectedConfigs(
			kvps,
			isGlobalFelixConfig,
			numFelixConfigs,
			felixMappedNames,
		)
	})

	It("should gracefully handle invalid names/keys/types/values", func() {
		cc := updateprocessors.NewFelixConfigUpdateProcessor()
		By("Testing invalid Key on ProcessDeleted")
		_, err := cc.Process(&model.KVPair{
			Key: model.GlobalBGPPeerKey{
				PeerIP: net.MustParseIP("1.2.3.4"),
			},
		})
		Expect(err).To(HaveOccurred())

		By("Testing invalid Key on Process")
		_, err = cc.Process(&model.KVPair{
			Key: model.GlobalBGPPeerKey{
				PeerIP: net.MustParseIP("1.2.3.4"),
			},
			Value: apiv3.NewFelixConfiguration(),
		})
		Expect(err).To(HaveOccurred())

		By("Testing non-resource type value on Process with add/mod")
		_, err = cc.Process(&model.KVPair{
			Key:   globalFelixKey,
			Value: "this isn't a resource",
		})
		Expect(err).To(HaveOccurred())

		By("Testing incorrect resource type value on Process with add/mod")
		_, err = cc.Process(&model.KVPair{
			Key:   globalFelixKey,
			Value: libapiv3.NewWorkloadEndpoint(),
		})
		Expect(err).To(HaveOccurred())

		By("Testing incorrect name structure on Process with add/mod")
		_, err = cc.Process(&model.KVPair{
			Key:   invalidFelixKey,
			Value: apiv3.NewFelixConfiguration(),
		})
		Expect(err).To(HaveOccurred())

		By("Testing incorrect name structure on Process with delete")
		_, err = cc.Process(&model.KVPair{
			Key: invalidFelixKey,
		})
		Expect(err).To(HaveOccurred())
	})

	It("should handle different field types being assigned", func() {
		cc := updateprocessors.NewFelixConfigUpdateProcessor()
		By("converting a per-node felix KVPair with certain values and checking for the correct number of fields")
		res := apiv3.NewFelixConfiguration()
		duration1 := metav1.Duration{Duration: time.Duration(12.345 * float64(time.Second))}
		duration2 := metav1.Duration{Duration: time.Duration(54.321 * float64(time.Millisecond))}
		duration3 := metav1.Duration{Duration: time.Duration(0)}
		duration4 := metav1.Duration{Duration: time.Duration(0.1 * float64(time.Second))}
		duration5 := metav1.Duration{Duration: time.Duration(30 * time.Second)}
		bool1 := false
		uint1 := uint32(1313)
		res.Spec.RouteRefreshInterval = &duration1
		res.Spec.IptablesLockProbeInterval = &duration2
		res.Spec.EndpointReportingDelay = &duration3
		res.Spec.IpsetsRefreshInterval = &duration4
		res.Spec.IPSecPolicyRefreshInterval = &duration5
		res.Spec.InterfacePrefix = "califoobar"
		res.Spec.IPIPEnabled = &bool1
		res.Spec.IptablesMarkMask = &uint1
		res.Spec.FailsafeInboundHostPorts = &[]apiv3.ProtoPort{}
		res.Spec.FailsafeOutboundHostPorts = &[]apiv3.ProtoPort{
			{
				Protocol: "TCP",
				Port:     1234,
				Net:      "0.0.0.0/0",
			},
			{
				Protocol: "UDP",
				Port:     22,
				Net:      "0.0.0.0/0",
			},
			{
				Protocol: "TCP",
				Port:     65535,
				Net:      "0.0.0.0/0",
			},
		}
		res.Spec.ExternalNodesCIDRList = &[]string{"1.1.1.1", "2.2.2.2"}
		res.Spec.IptablesNATOutgoingInterfaceFilter = "cali-123"
		res.Spec.RouteTableRanges = &apiv3.RouteTableRanges{{Min: 43, Max: 211}}
		expected := map[string]interface{}{
			"RouteRefreshInterval":               "12.345",
			"IptablesLockProbeIntervalMillis":    "54.321",
			"EndpointReportingDelaySecs":         "0",
			"IpsetsRefreshInterval":              "0.1",
			"IPSecPolicyRefreshInterval":         "30",
			"InterfacePrefix":                    "califoobar",
			"IpInIpEnabled":                      "false",
			"IptablesMarkMask":                   "1313",
			"FailsafeInboundHostPorts":           "none",
			"FailsafeOutboundHostPorts":          "tcp:0.0.0.0/0:1234,udp:0.0.0.0/0:22,tcp:0.0.0.0/0:65535",
			"ExternalNodesCIDRList":              "1.1.1.1,2.2.2.2",
			"IptablesNATOutgoingInterfaceFilter": "cali-123",
			"RouteTableRanges":                   "43-211",
		}
		kvps, err := cc.Process(&model.KVPair{
			Key:   perNodeFelixKey,
			Value: res,
		})
		Expect(err).NotTo(HaveOccurred())
		checkExpectedConfigs(
			kvps,
			isNodeFelixConfig,
			numFelixConfigs,
			expected,
		)
	})

	It("should handle HealthTimeoutOVerrides", func() {
		cc := updateprocessors.NewFelixConfigUpdateProcessor()
		By("converting a per-node felix KVPair with certain values and checking for the correct number of fields")
		res := apiv3.NewFelixConfiguration()
		res.Spec.HealthTimeoutOverrides = []apiv3.HealthTimeoutOverride{
			{
				Name:    "Foo",
				Timeout: metav1.Duration{Duration: 20 * time.Second},
			},
			{
				Name:    "Bar",
				Timeout: metav1.Duration{Duration: 25 * time.Second},
			},
		}
		expected := map[string]interface{}{
			"HealthTimeoutOverrides": "Foo=20s,Bar=25s",
		}
		kvps, err := cc.Process(&model.KVPair{
			Key:   perNodeFelixKey,
			Value: res,
		})
		Expect(err).NotTo(HaveOccurred())
		checkExpectedConfigs(
			kvps,
			isNodeFelixConfig,
			numFelixConfigs,
			expected,
		)
	})

	It("should handle cluster config string slice field", func() {
		cc := updateprocessors.NewClusterInfoUpdateProcessor()
		By("converting a global cluster info KVPair with values assigned")
		res := apiv3.NewClusterInformation()
		res.Spec.ClusterGUID = "abcedfg"
		res.Spec.ClusterType = "Mesos,K8s"
		expected := map[string]interface{}{
			"ClusterGUID": "abcedfg",
			"ClusterType": "Mesos,K8s",
		}
		kvps, err := cc.Process(&model.KVPair{
			Key:   globalClusterKey,
			Value: res,
		})
		Expect(err).NotTo(HaveOccurred())
		checkExpectedConfigs(
			kvps,
			isGlobalFelixConfig,
			numClusterConfigs,
			expected,
		)
	})

	It("should handle cluster config ready flag field", func() {
		cc := updateprocessors.NewClusterInfoUpdateProcessor()
		By("converting a global cluster info KVPair with values assigned")
		res := apiv3.NewClusterInformation()
		ready := true
		res.Spec.DatastoreReady = &ready
		expected := map[string]interface{}{
			"ready-flag": true,
		}
		kvps, err := cc.Process(&model.KVPair{
			Key:   globalClusterKey,
			Value: res,
		})
		Expect(err).NotTo(HaveOccurred())
		checkExpectedConfigs(
			kvps,
			isGlobalFelixConfig,
			numClusterConfigs,
			expected,
		)
	})

	It("should handle cluster config ready flag field (false)", func() {
		cc := updateprocessors.NewClusterInfoUpdateProcessor()
		By("converting a global cluster info KVPair with values assigned")
		res := apiv3.NewClusterInformation()
		ready := false
		res.Spec.DatastoreReady = &ready
		expected := map[string]interface{}{
			"ready-flag": false,
		}
		kvps, err := cc.Process(&model.KVPair{
			Key:   globalClusterKey,
			Value: res,
		})
		Expect(err).NotTo(HaveOccurred())
		checkExpectedConfigs(
			kvps,
			isGlobalFelixConfig,
			numClusterConfigs,
			expected,
		)
	})

	It("should handle node cluster information", func() {
		cc := updateprocessors.NewClusterInfoUpdateProcessor()
		res := apiv3.NewClusterInformation()

		By("validating an empty per node cluster is processed correctly")
		kvps, err := cc.Process(&model.KVPair{
			Key:   nodeClusterKey,
			Value: res,
		})
		Expect(err).NotTo(HaveOccurred())
		checkExpectedConfigs(
			kvps,
			isNodeFelixConfig,
			numNodeClusterConfigs,
			nil,
		)

		By("validating it is not possible to set/override values using the annotations")
		res.Annotations = map[string]string{
			"config.projectcalico.org/ClusterType": "this is not validated!",
			"config.projectcalico.org/NewField":    "this is also not validated!",
		}
		kvps, err = cc.Process(&model.KVPair{
			Key:   nodeClusterKey,
			Value: res,
		})
		Expect(err).NotTo(HaveOccurred())
		checkExpectedConfigs(
			kvps,
			isNodeFelixConfig,
			numNodeClusterConfigs,
			nil,
		)
	})

	DescribeTable("FelixConfiguration field handling",
		func(populateFunc func(*apiv3.FelixConfiguration), expectedConfig map[string]string) {
			fc := apiv3.NewFelixConfiguration()
			populateFunc(fc)
			cc := updateprocessors.NewFelixConfigUpdateProcessor()
			kvps, err := cc.Process(&model.KVPair{
				Key:   globalFelixKey,
				Value: fc,
			})
			Expect(err).NotTo(HaveOccurred())
			for _, kvp := range kvps {
				if kvp.Value == nil {
					continue
				}
				Expect(kvp.Key).To(BeAssignableToTypeOf(model.GlobalConfigKey{}))
				name := kvp.Key.(model.GlobalConfigKey).Name
				Expect(expectedConfig[name]).To(Equal(kvp.Value), "For "+name+":")
				delete(expectedConfig, name)
			}
			Expect(expectedConfig).To(BeEmpty())
		},
		Entry("Default DNS policy config",
			func(fc *apiv3.FelixConfiguration) {
				// Don't set any fields.
			},
			map[string]string{
				// Don't expect any non-nil settings.
			},
		),
		Entry("Non-default settings for DNS policy config",
			func(fc *apiv3.FelixConfiguration) {
				fc.Spec.DNSCacheFile = "/dnsinfo.txt"
				oneHour := metav1.Duration{time.Hour}
				fc.Spec.DNSCacheSaveInterval = &oneHour
				myServers := []string{"1.2.3.4", "5.6.7.8"}
				fc.Spec.DNSTrustedServers = &myServers
			},
			map[string]string{
				"DNSCacheFile":         "/dnsinfo.txt",
				"DNSCacheSaveInterval": "3600",
				"DNSTrustedServers":    "1.2.3.4,5.6.7.8",
			},
		),
		Entry("Disable trusting DNS servers",
			func(fc *apiv3.FelixConfiguration) {
				emptyStringSlice := []string{}
				fc.Spec.DNSTrustedServers = &emptyStringSlice
			},
			map[string]string{
				"DNSTrustedServers": "none",
			},
		),
		Entry("Non-default settings for DNS logging config",
			func(fc *apiv3.FelixConfiguration) {
				oneHour := metav1.Duration{time.Hour}
				fc.Spec.DNSLogsFlushInterval = &oneHour
				disabled := false
				fc.Spec.DNSLogsFileEnabled = &disabled
				fc.Spec.DNSLogsFileIncludeLabels = &disabled
				zero := 0
				two := 2
				fc.Spec.DNSLogsFileMaxFiles = &two
				fc.Spec.DNSLogsFileMaxFileSizeMB = &two
				fc.Spec.DNSLogsFileAggregationKind = &zero
				path := "/dnslogging"
				fc.Spec.DNSLogsFileDirectory = &path
			},
			map[string]string{
				"DNSLogsFlushInterval":       "3600",
				"DNSLogsFileEnabled":         "false",
				"DNSLogsFileMaxFiles":        "2",
				"DNSLogsFileMaxFileSizeMB":   "2",
				"DNSLogsFileDirectory":       "/dnslogging",
				"DNSLogsFileIncludeLabels":   "false",
				"DNSLogsFileAggregationKind": "0",
			},
		),
	)
})

// Check the KVPairs returned by the UpdateProcessor are as expected.  The expectedValues contains
// the expected set of data in the updates, any config not specified in the set is expected
// to be nil in the KVPair.
// You can use expectedValues to verify certain fields were included in the response even
// if the values were nil.
func checkExpectedConfigs(kvps []*model.KVPair, dataType int, expectedNum int, expectedValues map[string]interface{}) {
	// Copy/convert input data.  We keep track of:
	// - all field names, so that we can check for duplicates
	// - extra fields that we have not yet seen
	// - expected field values that we have not yet validated
	ev := make(map[string]interface{}, len(expectedValues))
	for k, v := range expectedValues {
		ev[k] = v
	}
	allNames := map[string]struct{}{}

	By(" - checking the expected number of results")
	ExpectWithOffset(1, kvps).To(HaveLen(expectedNum), "Wrong number of results")

	By(" - checking for duplicated, nil values and assigned values as expected")
	for _, kvp := range kvps {
		var name string
		switch dataType {
		case isGlobalFelixConfig:
			switch kvp.Key.(type) {
			case model.ReadyFlagKey:
				name = "ready-flag"
			default:
				ExpectWithOffset(1, kvp.Key).To(BeAssignableToTypeOf(model.GlobalConfigKey{}))
				name = kvp.Key.(model.GlobalConfigKey).Name
			}
		case isNodeFelixConfig:
			switch kt := kvp.Key.(type) {
			case model.HostConfigKey:
				node := kt.Hostname
				ExpectWithOffset(1, node).To(Equal("mynode"))
				name = kt.Name
			case model.HostIPKey:
				// Although the HostIPKey is not in the same key space as the HostConfig, we
				// special case this to make this test reusable for more tests.
				node := kt.Hostname
				ExpectWithOffset(1, node).To(Equal("mynode"))
				name = hostIPMarker
				logrus.Warnf("IP in key: %s", kvp.Value)
			case model.ResourceKey:
				node := kt.Name
				ExpectWithOffset(1, node).To(Equal("mynode"))
				name = nodeMarker
			case model.WireguardKey:
				node := kt.NodeName
				ExpectWithOffset(1, node).To(Equal("mynode"))
				name = wireguardMarker
			default:
				ExpectWithOffset(1, kvp.Key).To(BeAssignableToTypeOf(model.HostConfigKey{}))
			}
		case isGlobalBgpConfig:
			ExpectWithOffset(1, kvp.Key).To(BeAssignableToTypeOf(model.GlobalBGPConfigKey{}))
			name = kvp.Key.(model.GlobalBGPConfigKey).Name
		case isNodeBgpConfig:
			ExpectWithOffset(1, kvp.Key).To(BeAssignableToTypeOf(model.NodeBGPConfigKey{}))
			node := kvp.Key.(model.NodeBGPConfigKey).Nodename
			ExpectWithOffset(1, node).To(Equal("bgpnode1"))
			name = kvp.Key.(model.NodeBGPConfigKey).Name
		}

		// Validate and track the expected values.
		if v, ok := ev[name]; ok {
			if v == nil {
				ExpectWithOffset(1, kvp.Value).To(BeNil(), "Field: "+name)
			} else {
				ExpectWithOffset(1, kvp.Value).To(Equal(v), "Field: "+name)
			}
			delete(ev, name)
		} else {
			ExpectWithOffset(1, kvp.Value).To(BeNil(), "Field: "+name)
		}

		// Validate the fields we have seen, checking for duplicates.
		_, ok := allNames[name]
		ExpectWithOffset(1, ok).To(BeFalse(), fmt.Sprintf("config name is repeated in response: %s", name))
		allNames[name] = struct{}{}
	}

	By(" - checking all expected values were accounted for")
	ExpectWithOffset(1, ev).To(HaveLen(0), fmt.Sprintf("config name missing in response"))
}<|MERGE_RESOLUTION|>--- conflicted
+++ resolved
@@ -46,16 +46,12 @@
 )
 
 const (
-<<<<<<< HEAD
-	numBaseFelixConfigs = 120
+	numBaseFelixConfigs = 121
 )
 
 // Separate const block to avoid conflicts when merging from OS.
 const (
 	numPrivateOnlyFelixConfigs = 107
-=======
-	numBaseFelixConfigs = 119
->>>>>>> b3107b78
 )
 
 var _ = Describe("Test the generic configuration update processor and the concrete implementations", func() {
