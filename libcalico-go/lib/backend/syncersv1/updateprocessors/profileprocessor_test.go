// Copyright (c) 2017-2020 Tigera, Inc. All rights reserved.

// Licensed under the Apache License, Version 2.0 (the "License");
// you may not use this file except in compliance with the License.
// You may obtain a copy of the License at
//
//     http://www.apache.org/licenses/LICENSE-2.0
//
// Unless required by applicable law or agreed to in writing, software
// distributed under the License is distributed on an "AS IS" BASIS,
// WITHOUT WARRANTIES OR CONDITIONS OF ANY KIND, either express or implied.
// See the License for the specific language governing permissions and
// limitations under the License.

package updateprocessors_test

import (
	. "github.com/onsi/ginkgo"
	. "github.com/onsi/gomega"

	apiv3 "github.com/tigera/api/pkg/apis/projectcalico/v3"
	"github.com/tigera/api/pkg/lib/numorstring"

	"github.com/projectcalico/calico/libcalico-go/lib/backend/model"
	"github.com/projectcalico/calico/libcalico-go/lib/backend/syncersv1/updateprocessors"
	cnet "github.com/projectcalico/calico/libcalico-go/lib/net"
)

var _ = Describe("Test the Profile update processor", func() {
	name1 := "name1"
	name2 := "name2"
	nilRules := &model.ProfileRules{}

	v3ProfileKey1 := model.ResourceKey{
		Kind: apiv3.KindProfile,
		Name: name1,
	}
	v3ProfileKey2 := model.ResourceKey{
		Kind: apiv3.KindProfile,
		Name: name2,
	}
	v1ProfileKey1 := model.ProfileKey{
		Name: name1,
	}
	v1ProfileKey2 := model.ProfileKey{
		Name: name2,
	}

	It("should handle conversion of valid Profiles", func() {
		up := updateprocessors.NewProfileUpdateProcessor()

		By("converting a Profile with minimum configuration")
		res := apiv3.NewProfile()
		res.Spec.LabelsToApply = map[string]string{"testLabel": "label"}

		kvps, err := up.Process(&model.KVPair{
			Key:      v3ProfileKey1,
			Value:    res,
			Revision: "abcde",
		})
		Expect(err).NotTo(HaveOccurred())
		Expect(kvps).To(HaveLen(3))
		Expect(kvps[0]).To(Equal(&model.KVPair{
			Key:      model.ProfileLabelsKey{v1ProfileKey1},
			Value:    map[string]string{"testLabel": "label"},
			Revision: "abcde",
		}))
		Expect(kvps[1]).To(Equal(&model.KVPair{
			Key:      model.ProfileRulesKey{v1ProfileKey1},
			Value:    nilRules,
			Revision: "abcde",
		}))

		By("adding another Profile with a full configuration")
		res = apiv3.NewProfile()
		res.Spec.LabelsToApply = map[string]string{"testLabel": "label2"}

		v4 := 4
		itype := 1
		intype := 3
		icode := 4
		incode := 6
		iproto := numorstring.ProtocolFromString("TCP")
		inproto := numorstring.ProtocolFromString("UDP")
		port80 := numorstring.SinglePort(uint16(80))
		port443 := numorstring.SinglePort(uint16(443))
		irule := apiv3.Rule{
			Action:    apiv3.Allow,
			IPVersion: &v4,
			Protocol:  &iproto,
			ICMP: &apiv3.ICMPFields{
				Type: &itype,
				Code: &icode,
			},
			NotProtocol: &inproto,
			NotICMP: &apiv3.ICMPFields{
				Type: &intype,
				Code: &incode,
			},
			Source: apiv3.EntityRule{
				Nets:        []string{"10.100.10.1"},
				Selector:    "calico/k8s_ns == selector1",
				Ports:       []numorstring.Port{port80},
				NotNets:     []string{"192.168.40.1"},
				NotSelector: "has(label1)",
				NotPorts:    []numorstring.Port{port443},
			},
			Destination: apiv3.EntityRule{
				Nets:        []string{"10.100.1.1"},
				Selector:    "calico/k8s_ns == selector2",
				Ports:       []numorstring.Port{port443},
				NotNets:     []string{"192.168.80.1"},
				NotSelector: "has(label2)",
				NotPorts:    []numorstring.Port{port80},
			},
		}

		etype := 2
		entype := 7
		ecode := 5
		encode := 8
		eproto := numorstring.ProtocolFromInt(uint8(30))
		enproto := numorstring.ProtocolFromInt(uint8(62))
		erule := apiv3.Rule{
			Action:    apiv3.Allow,
			IPVersion: &v4,
			Protocol:  &eproto,
			ICMP: &apiv3.ICMPFields{
				Type: &etype,
				Code: &ecode,
			},
			NotProtocol: &enproto,
			NotICMP: &apiv3.ICMPFields{
				Type: &entype,
				Code: &encode,
			},
			Source: apiv3.EntityRule{
				Nets:        []string{"10.100.1.1"},
				Selector:    "calico/k8s_ns == selector2",
				Ports:       []numorstring.Port{port443},
				NotNets:     []string{"192.168.80.1"},
				NotSelector: "has(label2)",
				NotPorts:    []numorstring.Port{port80},
			},
			Destination: apiv3.EntityRule{
				Nets:        []string{"10.100.10.1"},
				Selector:    "calico/k8s_ns == selector1",
				Ports:       []numorstring.Port{port80},
				NotNets:     []string{"192.168.40.1"},
				NotSelector: "has(label1)",
				NotPorts:    []numorstring.Port{port443},
			},
		}

		res.Spec.Ingress = []apiv3.Rule{irule}
		res.Spec.Egress = []apiv3.Rule{erule}
		kvps, err = up.Process(&model.KVPair{
			Key:      v3ProfileKey2,
			Value:    res,
			Revision: "1234",
		})
		Expect(err).NotTo(HaveOccurred())

<<<<<<< HEAD
		v1irule := updateprocessors.RuleAPIV2ToBackend(irule, "", false)
		v1erule := updateprocessors.RuleAPIV2ToBackend(erule, "", false)
		Expect(kvps).To(HaveLen(2))
=======
		v1irule := updateprocessors.RuleAPIV2ToBackend(irule, "")
		v1erule := updateprocessors.RuleAPIV2ToBackend(erule, "")
		Expect(kvps).To(HaveLen(3))
>>>>>>> 30cda725
		Expect(kvps[0]).To(Equal(&model.KVPair{
			Key:      model.ProfileLabelsKey{v1ProfileKey2},
			Value:    map[string]string{"testLabel": "label2"},
			Revision: "1234",
		}))
		Expect(kvps[1]).To(Equal(&model.KVPair{
			Key: model.ProfileRulesKey{v1ProfileKey2},
			Value: &model.ProfileRules{
				InboundRules:  []model.Rule{v1irule},
				OutboundRules: []model.Rule{v1erule},
			},
			Revision: "1234",
		}))

		By("deleting the first profile")
		kvps, err = up.Process(&model.KVPair{
			Key:   v3ProfileKey1,
			Value: nil,
		})
		Expect(err).NotTo(HaveOccurred())
		Expect(kvps).To(Equal([]*model.KVPair{
			{
				Key:   model.ProfileLabelsKey{v1ProfileKey1},
				Value: nil,
			},
			{
				Key:   model.ProfileRulesKey{v1ProfileKey1},
				Value: nil,
			},
			{
				Key:   v3ProfileKey1,
				Value: nil,
			},
		}))
	})

	It("should fail to convert an invalid resource", func() {
		up := updateprocessors.NewProfileUpdateProcessor()

		By("trying to convert with the wrong key type")
		res := apiv3.NewProfile()

		_, err := up.Process(&model.KVPair{
			Key: model.GlobalBGPPeerKey{
				PeerIP: cnet.MustParseIP("1.2.3.4"),
			},
			Value:    res,
			Revision: "abcde",
		})
		Expect(err).To(HaveOccurred())

		By("trying to convert with the wrong value type")
		wres := apiv3.NewHostEndpoint()

		kvps, err := up.Process(&model.KVPair{
			Key:      v3ProfileKey1,
			Value:    wres,
			Revision: "abcde",
		})
		Expect(err).NotTo(HaveOccurred())
		Expect(kvps).To(Equal([]*model.KVPair{
			{
				Key:   model.ProfileLabelsKey{v1ProfileKey1},
				Value: nil,
			},
			{
				Key:   model.ProfileRulesKey{v1ProfileKey1},
				Value: nil,
			},
			{
				Key:      v3ProfileKey1,
				Value:    nil,
				Revision: "abcde",
			},
		}))

		By("trying to convert without enough information to create a v1 key")
		eres := apiv3.NewProfile()
		v3ProfileKeyEmpty := model.ResourceKey{
			Kind: apiv3.KindProfile,
		}

		_, err = up.Process(&model.KVPair{
			Key:      v3ProfileKeyEmpty,
			Value:    eres,
			Revision: "abcde",
		})
		Expect(err).To(HaveOccurred())
	})
})<|MERGE_RESOLUTION|>--- conflicted
+++ resolved
@@ -161,15 +161,9 @@
 		})
 		Expect(err).NotTo(HaveOccurred())
 
-<<<<<<< HEAD
 		v1irule := updateprocessors.RuleAPIV2ToBackend(irule, "", false)
 		v1erule := updateprocessors.RuleAPIV2ToBackend(erule, "", false)
-		Expect(kvps).To(HaveLen(2))
-=======
-		v1irule := updateprocessors.RuleAPIV2ToBackend(irule, "")
-		v1erule := updateprocessors.RuleAPIV2ToBackend(erule, "")
 		Expect(kvps).To(HaveLen(3))
->>>>>>> 30cda725
 		Expect(kvps[0]).To(Equal(&model.KVPair{
 			Key:      model.ProfileLabelsKey{v1ProfileKey2},
 			Value:    map[string]string{"testLabel": "label2"},
