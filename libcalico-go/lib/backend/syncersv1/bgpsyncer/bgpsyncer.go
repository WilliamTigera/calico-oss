--- conflicted
+++ resolved
@@ -46,12 +46,9 @@
 			ListInterface: model.ResourceListOptions{Kind: apiv3.KindBGPPeer},
 		},
 		{
-<<<<<<< HEAD
-=======
 			ListInterface: model.ResourceListOptions{Kind: apiv3.KindBGPFilter},
 		},
 		{
->>>>>>> cda5635e
 			ListInterface: model.ResourceListOptions{Kind: apiv3.KindExternalNetwork},
 		},
 	}
