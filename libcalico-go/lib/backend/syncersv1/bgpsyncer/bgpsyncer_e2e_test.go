--- conflicted
+++ resolved
@@ -210,8 +210,6 @@
 			syncTester.ExpectCacheSize(expectedCacheSize)
 			syncTester.ExpectPath("/calico/resources/v3/projectcalico.org/bgppeers/peer1")
 
-<<<<<<< HEAD
-=======
 			By("Creating a BGPFilter")
 			_, err = c.BGPFilter().Create(
 				ctx,
@@ -257,7 +255,6 @@
 			syncTester.ExpectCacheSize(expectedCacheSize)
 			syncTester.ExpectPath("/calico/resources/v3/projectcalico.org/bgpfilters/filter-1")
 
->>>>>>> cda5635e
 			By("Creating an ExternalNetwork")
 			index := uint32(28)
 			_, err = c.ExternalNetworks().Create(
