--- conflicted
+++ resolved
@@ -594,7 +594,7 @@
 		apiv3.KindHostEndpoint,
 		apiv3.KindKubeControllersConfiguration,
 		libapiv3.KindIPAMConfig,
-<<<<<<< HEAD
+		libapiv3.KindBlockAffinity,
 
 		// Enterprise
 		apiv3.KindLicenseKey,
@@ -615,9 +615,6 @@
 		apiv3.KindManagedCluster,
 		apiv3.KindPacketCapture,
 		apiv3.KindDeepPacketInspection,
-=======
-		libapiv3.KindBlockAffinity,
->>>>>>> 228488d6
 	}
 	ctx := context.Background()
 	for _, k := range kinds {
