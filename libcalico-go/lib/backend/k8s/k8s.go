--- conflicted
+++ resolved
@@ -635,10 +635,7 @@
 		apiv3.KindManagedCluster,
 		apiv3.KindPacketCapture,
 		apiv3.KindDeepPacketInspection,
-<<<<<<< HEAD
-=======
 		apiv3.KindBGPFilter,
->>>>>>> cda5635e
 		apiv3.KindExternalNetwork,
 	}
 	ctx := context.Background()
@@ -795,11 +792,8 @@
 					&apiv3.UISettingsList{},
 					&apiv3.CalicoNodeStatus{},
 					&apiv3.CalicoNodeStatusList{},
-<<<<<<< HEAD
-=======
 					&apiv3.BGPFilter{},
 					&apiv3.BGPFilterList{},
->>>>>>> cda5635e
 					&apiv3.ExternalNetwork{},
 					&apiv3.ExternalNetworkList{},
 				)
