// Copyright (c) 2016-2021 Tigera, Inc. All rights reserved.

// Licensed under the Apache License, Version 2.0 (the "License");
// you may not use this file except in compliance with the License.
// You may obtain a copy of the License at
//
//     http://www.apache.org/licenses/LICENSE-2.0
//
// Unless required by applicable law or agreed to in writing, software
// distributed under the License is distributed on an "AS IS" BASIS,
// WITHOUT WARRANTIES OR CONDITIONS OF ANY KIND, either express or implied.
// See the License for the specific language governing permissions and
// limitations under the License.

package k8s_test

import (
	"context"
	"fmt"
	"strings"
	"sync"
	"time"

	"github.com/projectcalico/calico/libcalico-go/lib/backend/k8s/resources"

	. "github.com/onsi/ginkgo"
	. "github.com/onsi/gomega"

	"github.com/projectcalico/calico/libcalico-go/lib/backend/k8s"
	"github.com/projectcalico/calico/libcalico-go/lib/backend/syncersv1/felixsyncer"
	"github.com/projectcalico/calico/libcalico-go/lib/net"
	"github.com/projectcalico/calico/libcalico-go/lib/testutils"

	log "github.com/sirupsen/logrus"
	k8sapi "k8s.io/api/core/v1"
	networkingv1 "k8s.io/api/networking/v1"
	metav1 "k8s.io/apimachinery/pkg/apis/meta/v1"
	"k8s.io/apimachinery/pkg/types"
	"k8s.io/apimachinery/pkg/util/wait"

	apiv3 "github.com/tigera/api/pkg/apis/projectcalico/v3"
	"github.com/tigera/api/pkg/lib/numorstring"

	"github.com/projectcalico/calico/libcalico-go/lib/apiconfig"
	libapiv3 "github.com/projectcalico/calico/libcalico-go/lib/apis/v3"
	"github.com/projectcalico/calico/libcalico-go/lib/backend/api"
	"github.com/projectcalico/calico/libcalico-go/lib/backend/k8s/conversion"
	"github.com/projectcalico/calico/libcalico-go/lib/backend/model"
	cerrors "github.com/projectcalico/calico/libcalico-go/lib/errors"
	"github.com/projectcalico/calico/libcalico-go/lib/names"

	kerrors "k8s.io/apimachinery/pkg/api/errors"
)

var (
	zeroOrder                  = float64(0.0)
	zeroInt64                  = int64(0)
	calicoAllowPolicyModelSpec = apiv3.GlobalNetworkPolicySpec{
		Order: &zeroOrder,
		Ingress: []apiv3.Rule{
			{
				Action: "Allow",
			},
		},
		Egress: []apiv3.Rule{
			{
				Action: "Allow",
			},
		},
	}
	calicoDisallowPolicyModelSpec = apiv3.GlobalNetworkPolicySpec{
		Order: &zeroOrder,
		Ingress: []apiv3.Rule{
			{
				Action: "Deny",
			},
		},
		Egress: []apiv3.Rule{
			{
				Action: "Deny",
			},
		},
	}

	// Used for testing Syncer conversion
	calicoAllowPolicyModelV1 = model.Policy{
		Order: &zeroOrder,
		InboundRules: []model.Rule{
			{
				Action: "allow",
			},
		},
		OutboundRules: []model.Rule{
			{
				Action: "allow",
			},
		},
	}
	calicoDisallowPolicyModelV1 = model.Policy{
		Order: &zeroOrder,
		InboundRules: []model.Rule{
			{
				Action: "deny",
			},
		},
		OutboundRules: []model.Rule{
			{
				Action: "deny",
			},
		},
	}
	calicoAllowProfileSpec = apiv3.ProfileSpec{
		Ingress: []apiv3.Rule{
			{
				Action: "Allow",
			},
		},
		Egress: []apiv3.Rule{
			{
				Action: "Allow",
			},
		},
	}

	defaultAllowProfileKey = model.ResourceKey{Name: "projectcalico-default-allow", Kind: apiv3.KindProfile}

	// Use a back-off set of intervals for testing deletion of a namespace
	// which can sometimes be slow.
	slowCheck = []interface{}{
		60 * time.Second,
		1 * time.Second,
	}
)

// cb implements the callback interface required for the
// backend Syncer API.
type cb struct {
	// Stores the current state for comparison by the tests.
	State map[string]api.Update
	Lock  *sync.Mutex

	status     api.SyncStatus
	updateChan chan api.Update
}

func (c cb) OnStatusUpdated(status api.SyncStatus) {
	defer GinkgoRecover()

	// Keep latest status up to date.
	log.Warnf("[TEST] Received status update: %+v", status)
	c.status = status

	// Once we get in sync, we don't ever expect to not
	// be in sync.
	if c.status == api.InSync {
		Expect(status).To(Equal(api.InSync))
	}
}

func (c cb) OnUpdates(updates []api.Update) {
	defer GinkgoRecover()

	// Ensure the given updates are valid.
	// We only perform mild validation here.
	for _, u := range updates {
		switch u.UpdateType {
		case api.UpdateTypeKVNew:
			// Sometimes the value is nil (e.g ProfileTags)
			log.Infof("[TEST] Syncer received new: %+v", u)
		case api.UpdateTypeKVUpdated:
			// Sometimes the value is nil (e.g ProfileTags)
			log.Infof("[TEST] Syncer received updated: %+v", u)
		case api.UpdateTypeKVDeleted:
			// Ensure the value is nil for deletes.
			log.Infof("[TEST] Syncer received deleted: %+v", u)
			Expect(u.Value).To(BeNil())
		case api.UpdateTypeKVUnknown:
			panic(fmt.Sprintf("[TEST] Syncer received unknown update: %+v", u))
		}

		// Send the update to a goroutine which will process it.
		c.updateChan <- u
	}
}

func (c cb) ProcessUpdates() {
	for u := range c.updateChan {
		// Store off the update so it can be checked by the test.
		// Use a mutex for safe cross-goroutine reads/writes.
		c.Lock.Lock()
		if u.UpdateType == api.UpdateTypeKVUnknown {
			// We should never get this!
			log.Panic("Received Unknown update type")
		} else if u.UpdateType == api.UpdateTypeKVDeleted {
			// Deleted.
			delete(c.State, u.Key.String())
			log.Infof("[TEST] Delete update %s", u.Key.String())
		} else {
			// Add or modified.
			c.State[u.Key.String()] = u
			log.Infof("[TEST] Stored update (type %d) %s", u.UpdateType, u.Key.String())
		}
		c.Lock.Unlock()
	}
}

func (c cb) ExpectExists(updates []api.Update) {
	// For each Key, wait for it to exist.
	for _, update := range updates {
		log.Infof("[TEST] Expecting key: %v", update.Key)
		matches := false

		_ = wait.PollImmediate(1*time.Second, 60*time.Second, func() (bool, error) {
			// Get the update.
			c.Lock.Lock()
			u, ok := c.State[update.Key.String()]
			c.Lock.Unlock()

			// See if we've got a matching update. For now, we just check
			// that the key exists and that it's the correct type.
			matches = ok && update.UpdateType == u.UpdateType

			log.Infof("[TEST] Key exists? %t matches? %t: expected %v; actual %v", ok, matches, update.UpdateType, u.UpdateType)
			if matches {
				// Expected the update to be present, and it is.
				return true, nil
			} else {
				// Update is not yet present.
				return false, nil
			}
		})

		// Expect the key to have existed.
		Expect(matches).To(Equal(true), fmt.Sprintf("Expected update not found: %v", update.Key))
	}
}

// ExpectDeleted asserts that the provided KVPairs have been deleted
// via an update over the Syncer.
func (c cb) ExpectDeleted(kvps []model.KVPair) {
	for _, kvp := range kvps {
		log.Infof("[TEST] Not expecting key: %v", kvp.Key)
		exists := true

		_ = wait.PollImmediate(1*time.Second, 60*time.Second, func() (bool, error) {
			// Get the update.
			c.Lock.Lock()
			update, ok := c.State[kvp.Key.String()]
			exists = ok
			c.Lock.Unlock()

			log.Infof("[TEST] Key exists? %t: %+v", ok, update)
			if ok {
				// Expected key to not exist, and it does.
				return false, nil
			} else {
				// Expected key to not exist, and it doesn't.
				return true, nil
			}
		})

		// Expect the key to not exist.
		Expect(exists).To(Equal(false), fmt.Sprintf("Expected key not to exist: %v", kvp.Key))
	}
}

// ExpectAddedEvent checks for an api.WatchAdded coming down a specific chan
// this is used in several tests below
func ExpectAddedEvent(events <-chan api.WatchEvent) *api.WatchEvent {
	return expectEventOfType(events, api.WatchAdded)
}

// ExpectModifiedEvent checks for an api.WatchModified coming down a specific chan
func ExpectModifiedEvent(events <-chan api.WatchEvent) *api.WatchEvent {
	return expectEventOfType(events, api.WatchModified)
}

func expectEventOfType(events <-chan api.WatchEvent, type_ api.WatchEventType) *api.WatchEvent {
	var receivedEvent *api.WatchEvent
poll:
	for i := 0; i < 10; i++ {
		select {
		case e := <-events:
			// Got an event. Check it's OK.
			Expect(e.Error).NotTo(HaveOccurred())
			Expect(e.Type).To(Equal(type_))
			receivedEvent = &e
			break poll
		default:
			time.Sleep(50 * time.Millisecond)
		}
	}
	Expect(receivedEvent).NotTo(BeNil(), "Did not receive watch event")
	return receivedEvent
}

// GetSyncerValueFunc returns a function that can be used to query the value of
// an entry in our syncer state store.  It's useful for performing "Eventually" testing.
//
// The returned function returns the cached entry or nil if the entry does not
// exist in the cache.
func (c cb) GetSyncerValueFunc(key model.Key) func() interface{} {
	return func() interface{} {
		log.Infof("Checking entry in cache: %v", key)
		c.Lock.Lock()
		defer func() {
			c.Lock.Unlock()
		}()
		if entry, ok := c.State[key.String()]; ok {
			return entry.Value
		}
		return nil
	}
}

// GetSyncerValuePresentFunc returns a function that can be used to query whether an entry
// is in our syncer state store.  It's useful for performing "Eventually" testing.
//
// When checking for presence use this function rather than GetSyncerValueFunc() because
// the Value may itself by nil.
//
// The returned function returns true if the entry is present.
func (c cb) GetSyncerValuePresentFunc(key model.Key) func() interface{} {
	return func() interface{} {
		log.Infof("Checking entry in cache: %v", key)
		c.Lock.Lock()
		defer func() { c.Lock.Unlock() }()
		_, ok := c.State[key.String()]
		return ok
	}
}

func CreateClientAndSyncer(cfg apiconfig.KubeConfig) (*k8s.KubeClient, *cb, api.Syncer) {
	// First create the client.
	caCfg := apiconfig.CalicoAPIConfigSpec{KubeConfig: cfg}
	c, err := k8s.NewKubeClient(&caCfg)
	if err != nil {
		panic(err)
	}

	// Ensure the backend is initialized.
	err = c.EnsureInitialized()
	Expect(err).NotTo(HaveOccurred(), "Failed to initialize the backend.")

	// Start the syncer.
	updateChan := make(chan api.Update)
	callback := cb{
		State:      map[string]api.Update{},
		status:     api.WaitForDatastore,
		Lock:       &sync.Mutex{},
		updateChan: updateChan,
	}
	syncer := felixsyncer.New(c, caCfg, callback, false, true)
	return c.(*k8s.KubeClient), &callback, syncer
}

var _ = testutils.E2eDatastoreDescribe("Test Syncer API for Kubernetes backend", testutils.DatastoreK8s, func(cfg apiconfig.CalicoAPIConfig) {
	var (
		c      *k8s.KubeClient
		cb     *cb
		syncer api.Syncer
	)

	ctx := context.Background()

	cleanup := func() {
		// Clean up all Calico resources.
		err := c.Clean()
		Expect(err).NotTo(HaveOccurred())

		// Clean up any k8s network policy left over by the test.
		nps := networkingv1.NetworkPolicyList{}
		err = c.ClientSet.NetworkingV1().RESTClient().
			Get().
			Resource("networkpolicies").
			Timeout(10 * time.Second).
			Do(ctx).Into(&nps)
		Expect(err).NotTo(HaveOccurred())

		for _, np := range nps.Items {
			result := c.ClientSet.NetworkingV1().RESTClient().
				Delete().
				Resource("networkpolicies").
				Namespace(np.Namespace).
				Name(np.Name).
				Timeout(10 * time.Second).
				Do(ctx)
			Expect(result.Error()).NotTo(HaveOccurred())
		}

		// Clean up any pods left over by the test.
		pods, err := c.ClientSet.CoreV1().Pods("").List(ctx, metav1.ListOptions{})
		Expect(err).NotTo(HaveOccurred())

		for _, p := range pods.Items {
			// Skip kube-system pods.
			if p.Namespace == "kube-system" {
				continue
			}
			err = c.ClientSet.CoreV1().Pods(p.Namespace).Delete(ctx, p.Name, metav1.DeleteOptions{})
			Expect(err).NotTo(HaveOccurred())
			Eventually(func() bool {
				_, err = c.ClientSet.CoreV1().Pods(p.Namespace).Get(context.Background(), p.Name, metav1.GetOptions{})
				return kerrors.IsNotFound(err)
			}, 30*time.Second).Should(BeTrue())
		}
	}

	BeforeEach(func() {
		log.SetLevel(log.DebugLevel)

		// Create a Kubernetes client, callbacks, and a syncer.
		cfg := apiconfig.KubeConfig{Kubeconfig: "/kubeconfig.yaml"}
		c, cb, syncer = CreateClientAndSyncer(cfg)
		cleanup()

		// Start the syncer.
		syncer.Start()

		// Node object is created by applying the mock-node.yaml manifest in advance.

		// Start processing updates.
		go cb.ProcessUpdates()
	})

	AfterEach(func() {
		cleanup()
		syncer.Stop()
	})

	It("should handle endpoint slices", func() {
		By("Performing a List of EndpointSlices", func() {
			_, err := c.List(ctx, model.ResourceListOptions{Kind: model.KindKubernetesEndpointSlice}, "")
			Expect(err).NotTo(HaveOccurred())
		})
	})

	It("should handle a Namespace with DefaultDeny (v1beta annotation for namespace isolation)", func() {
		ns := k8sapi.Namespace{
			ObjectMeta: metav1.ObjectMeta{
				Name: "test-syncer-namespace-default-deny",
				Annotations: map[string]string{
					"net.beta.kubernetes.io/network-policy": "{\"ingress\": {\"isolation\": \"DefaultDeny\"}}",
				},
				Labels: map[string]string{"label": "value"},
			},
		}

		By("Creating a namespace", func() {
			_, err := c.ClientSet.CoreV1().Namespaces().Create(ctx, &ns, metav1.CreateOptions{})
			Expect(err).NotTo(HaveOccurred())
		})

		By("Performing a List of Profiles", func() {
			_, err := c.List(ctx, model.ResourceListOptions{Kind: apiv3.KindProfile}, "")
			Expect(err).NotTo(HaveOccurred())
		})

		By("Performing a List of Policies", func() {
			_, err := c.List(ctx, model.ResourceListOptions{Kind: apiv3.KindNetworkPolicy, Namespace: "test-syncer-namespace-default-deny"}, "")
			Expect(err).NotTo(HaveOccurred())
		})

		By("Performing a Get on the Profile and ensure no error in the Calico API", func() {
			_, err := c.Get(ctx, model.ResourceKey{Name: fmt.Sprintf("kns.%s", ns.ObjectMeta.Name), Kind: apiv3.KindProfile}, "")
			Expect(err).NotTo(HaveOccurred())
		})

		By("Checking the correct entries are in our cache", func() {
			expectedName := "kns.test-syncer-namespace-default-deny"
			Eventually(cb.GetSyncerValuePresentFunc(model.ProfileRulesKey{ProfileKey: model.ProfileKey{expectedName}})).Should(BeTrue())
			Eventually(cb.GetSyncerValuePresentFunc(model.ProfileLabelsKey{ProfileKey: model.ProfileKey{expectedName}})).Should(BeTrue())
		})

		By("Deleting the namespace", func() {
			testutils.DeleteNamespace(c.ClientSet, ns.ObjectMeta.Name)
		})

		By("Checking the correct entries are no longer in our cache", func() {
			expectedName := "kns.test-syncer-namespace-default-deny"
			Eventually(cb.GetSyncerValuePresentFunc(model.ProfileRulesKey{ProfileKey: model.ProfileKey{expectedName}}), slowCheck...).Should(BeFalse())
			Eventually(cb.GetSyncerValuePresentFunc(model.ProfileLabelsKey{ProfileKey: model.ProfileKey{expectedName}})).Should(BeFalse())
		})
	})

	It("should handle a Namespace without any annotations", func() {
		ns := k8sapi.Namespace{
			ObjectMeta: metav1.ObjectMeta{
				Name:        "test-syncer-namespace-no-default-deny",
				Annotations: map[string]string{},
				Labels:      map[string]string{"label": "value"},
			},
		}

		// Check to see if the create succeeded.
		By("Creating a namespace", func() {
			_, err := c.ClientSet.CoreV1().Namespaces().Create(ctx, &ns, metav1.CreateOptions{})
			Expect(err).NotTo(HaveOccurred())
		})

		// Perform a List and ensure it shows up in the Calico API.
		By("listing Profiles", func() {
			_, err := c.List(ctx, model.ResourceListOptions{Kind: apiv3.KindProfile}, "")
			Expect(err).NotTo(HaveOccurred())
		})

		By("listing Policies", func() {
			_, err := c.List(ctx, model.ResourceListOptions{Kind: apiv3.KindNetworkPolicy, Namespace: "test-syncer-namespace-no-default-deny"}, "")
			Expect(err).NotTo(HaveOccurred())
		})

		// Perform a Get and ensure no error in the Calico API.
		By("getting a Profile", func() {
			_, err := c.Get(ctx, model.ResourceKey{Name: fmt.Sprintf("kns.%s", ns.ObjectMeta.Name), Kind: apiv3.KindProfile}, "")
			Expect(err).NotTo(HaveOccurred())
		})

		// Expect corresponding Profile updates over the syncer for this Namespace.
		By("Checking the correct entries are in our cache", func() {
			expectedName := "kns.test-syncer-namespace-no-default-deny"
			Eventually(cb.GetSyncerValuePresentFunc(model.ProfileRulesKey{ProfileKey: model.ProfileKey{expectedName}})).Should(BeTrue())
			Eventually(cb.GetSyncerValuePresentFunc(model.ProfileLabelsKey{ProfileKey: model.ProfileKey{expectedName}})).Should(BeTrue())
		})

		By("deleting a namespace", func() {
			testutils.DeleteNamespace(c.ClientSet, ns.ObjectMeta.Name)
		})

		By("Checking the correct entries are in no longer in our cache", func() {
			expectedName := "kns.test-syncer-namespace-no-default-deny"
			Eventually(cb.GetSyncerValuePresentFunc(model.ProfileRulesKey{ProfileKey: model.ProfileKey{expectedName}}), slowCheck...).Should(BeFalse())
			Eventually(cb.GetSyncerValuePresentFunc(model.ProfileLabelsKey{ProfileKey: model.ProfileKey{expectedName}})).Should(BeFalse())
		})
	})

	It("should handle the static default-allow Profile", func() {
		findAllowAllProfileEvent := func(c <-chan api.WatchEvent) bool {
			found := false
			for i := 0; i < 10; i++ {
				select {
				case e := <-c:
					if e.Type == api.WatchAdded &&
						e.Old == nil &&
						e.New.Key == defaultAllowProfileKey {
						found = true
					}
				default:
					time.Sleep(50 * time.Millisecond)
				}
			}
			return found
		}

		expectNoAllowAllEvent := func(c <-chan api.WatchEvent) {
			found := findAllowAllProfileEvent(c)
			Expect(found).To(BeFalse())
		}

		By("existing in our cache", func() {
			expectedName := "projectcalico-default-allow"
			Eventually(cb.GetSyncerValuePresentFunc(model.ProfileRulesKey{ProfileKey: model.ProfileKey{expectedName}}), slowCheck...).Should(BeTrue())
		})

		By("watching all profiles with a valid rv does not return an event for the default-allow profile", func() {
			rvs := []string{"", "0", "1000000/", "1000/1000", "/100000000"}
			for _, rv := range rvs {
				watch, err := c.Watch(ctx, model.ResourceListOptions{Kind: apiv3.KindProfile}, rv)
				Expect(err).NotTo(HaveOccurred())
				defer watch.Stop()

				expectNoAllowAllEvent(watch.ResultChan())
			}
		})

		By("watching the default-allow profile with any rv does not return an event", func() {
			rvs := []string{"", "0"}
			for _, rv := range rvs {
				watch, err := c.Watch(ctx, model.ResourceListOptions{Name: "projectcalico-default-allow", Kind: apiv3.KindProfile}, rv)
				Expect(err).NotTo(HaveOccurred())
				defer watch.Stop()
				select {
				case e := <-watch.ResultChan():
					Fail(fmt.Sprintf("expected no events but got: %+v", e))
				case <-time.After(2 * time.Second):
				}
			}
		})

		By("getting the profile with any rv should return the profile", func() {
			rvs := []string{"", "0"}
			for _, rv := range rvs {
				kvp, err := c.Get(ctx, defaultAllowProfileKey, rv)
				Expect(err).NotTo(HaveOccurred())
				Expect(kvp).NotTo(BeNil())

				profile := kvp.Value.(*apiv3.Profile)
				Expect(profile.Spec).Should(Equal(calicoAllowProfileSpec))
			}
		})

		By("listing all profiles with any rv should include the profile", func() {
			rvs := []string{"", "0"}
			for _, rv := range rvs {
				kvps, err := c.List(ctx, model.ResourceListOptions{Kind: apiv3.KindProfile}, rv)
				Expect(err).NotTo(HaveOccurred())

				var found bool
				for _, kvp := range kvps.KVPairs {
					if kvp.Key == defaultAllowProfileKey {
						found = true
						Expect(kvp.Value.(*apiv3.Profile).Spec).Should(Equal(calicoAllowProfileSpec))
					}
				}
				Expect(found).To(BeTrue())
			}
		})

		By("creating the profile returns an error", func() {
			kvp, err := c.Get(ctx, defaultAllowProfileKey, "")
			Expect(err).NotTo(HaveOccurred())

			_, err = c.Create(ctx, kvp)
			Expect(err).To(HaveOccurred())
			Expect(err.Error()).To(ContainSubstring("Create is not supported on Profile(projectcalico-default-allow)"))
		})

		By("updating the profile returns an error", func() {
			kvp, err := c.Get(ctx, defaultAllowProfileKey, "")
			Expect(err).NotTo(HaveOccurred())

			_, err = c.Update(ctx, kvp)
			Expect(err).To(HaveOccurred())
			Expect(err.Error()).To(ContainSubstring("Update is not supported on Profile(projectcalico-default-allow)"))
		})

		By("deleting the profile returns an error", func() {
			_, err := c.Delete(ctx, defaultAllowProfileKey, "")
			Expect(err).To(HaveOccurred())
			Expect(err.Error()).To(ContainSubstring("Delete is not supported on Profile(projectcalico-default-allow)"))
		})
	})

	It("should handle a basic NetworkPolicy", func() {
		np := networkingv1.NetworkPolicy{
			ObjectMeta: metav1.ObjectMeta{
				Name: "test-syncer-basic-net-policy",
			},
			Spec: networkingv1.NetworkPolicySpec{
				PodSelector: metav1.LabelSelector{
					MatchLabels: map[string]string{"label": "value"},
				},
				Ingress: []networkingv1.NetworkPolicyIngressRule{
					{
						Ports: []networkingv1.NetworkPolicyPort{
							{},
						},
						From: []networkingv1.NetworkPolicyPeer{
							{
								PodSelector: &metav1.LabelSelector{
									MatchLabels: map[string]string{
										"k": "v",
									},
								},
							},
						},
					},
				},
			},
		}
		res := c.ClientSet.NetworkingV1().RESTClient().
			Post().
			Resource("networkpolicies").
			Namespace("default").
			Body(&np).
			Do(ctx)

		// Check to see if the create succeeded.
		Expect(res.Error()).NotTo(HaveOccurred())

		// Perform a List and ensure it shows up in the Calico API.
		l, err := c.List(ctx, model.ResourceListOptions{Kind: model.KindKubernetesNetworkPolicy}, "")
		Expect(err).NotTo(HaveOccurred())
		Expect(len(l.KVPairs)).To(Equal(1))

		// Perform a Get - it's not supported.
		_, err = c.Get(ctx, model.ResourceKey{
			Name:      np.ObjectMeta.Name,
			Namespace: "default",
		}, "")
		Expect(err).To(HaveOccurred())
	})

	It("should handle a CRUD of Global Network Policy", func() {
		var kvpRes *model.KVPair

		gnpClient := c.GetResourceClientFromResourceKind(apiv3.KindGlobalNetworkPolicy)
		kvp1Name := "my-test-gnp"
		kvp1KeyV1 := model.PolicyKey{Name: kvp1Name, Tier: "default"}
		kvp1a := &model.KVPair{
			Key: model.ResourceKey{Name: kvp1Name, Kind: apiv3.KindGlobalNetworkPolicy},
			Value: &apiv3.GlobalNetworkPolicy{
				TypeMeta: metav1.TypeMeta{
					Kind:       apiv3.KindGlobalNetworkPolicy,
					APIVersion: apiv3.GroupVersionCurrent,
				},
				ObjectMeta: metav1.ObjectMeta{
					Name: kvp1Name,
				},
				Spec: calicoAllowPolicyModelSpec,
			},
		}

		kvp1b := &model.KVPair{
			Key: model.ResourceKey{Name: kvp1Name, Kind: apiv3.KindGlobalNetworkPolicy},
			Value: &apiv3.GlobalNetworkPolicy{
				TypeMeta: metav1.TypeMeta{
					Kind:       apiv3.KindGlobalNetworkPolicy,
					APIVersion: apiv3.GroupVersionCurrent,
				},
				ObjectMeta: metav1.ObjectMeta{
					Name: kvp1Name,
				},
				Spec: calicoDisallowPolicyModelSpec,
			},
		}

		kvp2Name := "my-test-gnp2"
		kvp2KeyV1 := model.PolicyKey{Name: kvp2Name, Tier: "default"}
		kvp2a := &model.KVPair{
			Key: model.ResourceKey{Name: kvp2Name, Kind: apiv3.KindGlobalNetworkPolicy},
			Value: &apiv3.GlobalNetworkPolicy{
				TypeMeta: metav1.TypeMeta{
					Kind:       apiv3.KindGlobalNetworkPolicy,
					APIVersion: apiv3.GroupVersionCurrent,
				},
				ObjectMeta: metav1.ObjectMeta{
					Name: kvp2Name,
				},
				Spec: calicoAllowPolicyModelSpec,
			},
		}

		kvp2b := &model.KVPair{
			Key: model.ResourceKey{Name: kvp2Name, Kind: apiv3.KindGlobalNetworkPolicy},
			Value: &apiv3.GlobalNetworkPolicy{
				TypeMeta: metav1.TypeMeta{
					Kind:       apiv3.KindGlobalNetworkPolicy,
					APIVersion: apiv3.GroupVersionCurrent,
				},
				ObjectMeta: metav1.ObjectMeta{
					Name: kvp2Name,
				},
				Spec: calicoDisallowPolicyModelSpec,
			},
		}

		// Check our syncer has the correct GNP entries for the two
		// System Network Protocols that this test manipulates.  Neither
		// have been created yet.
		By("Checking cache does not have Global Network Policy entries", func() {
			Eventually(cb.GetSyncerValuePresentFunc(kvp1KeyV1)).Should(BeFalse())
			Eventually(cb.GetSyncerValuePresentFunc(kvp2KeyV1)).Should(BeFalse())
		})

		By("Creating a Global Network Policy", func() {
			var err error
			kvpRes, err = gnpClient.Create(ctx, kvp1a)
			Expect(err).NotTo(HaveOccurred())
		})

		By("Checking cache has correct Global Network Policy entries", func() {
			Eventually(cb.GetSyncerValueFunc(kvp1KeyV1)).Should(Equal(&calicoAllowPolicyModelV1))
			Eventually(cb.GetSyncerValuePresentFunc(kvp2KeyV1)).Should(BeFalse())
		})

		By("Attempting to recreate an existing Global Network Policy", func() {
			_, err := gnpClient.Create(ctx, kvp1a)
			Expect(err).To(HaveOccurred())
		})

		By("Updating an existing Global Network Policy", func() {
			kvp1b.Revision = kvpRes.Revision
			_, err := gnpClient.Update(ctx, kvp1b)
			Expect(err).NotTo(HaveOccurred())
		})

		By("Checking cache has correct Global Network Policy entries", func() {
			Eventually(cb.GetSyncerValueFunc(kvp1KeyV1)).Should(Equal(&calicoDisallowPolicyModelV1))
			Eventually(cb.GetSyncerValuePresentFunc(kvp2a.Key)).Should(BeFalse())
		})

		By("Create another Global Network Policy", func() {
			var err error
			kvpRes, err = gnpClient.Create(ctx, kvp2a)
			Expect(err).NotTo(HaveOccurred())
		})

		By("Checking cache has correct Global Network Policy entries", func() {
			Eventually(cb.GetSyncerValueFunc(kvp1KeyV1)).Should(Equal(&calicoDisallowPolicyModelV1))
			Eventually(cb.GetSyncerValueFunc(kvp2KeyV1)).Should(Equal(&calicoAllowPolicyModelV1))
		})

		By("Updating the Global Network Policy created by Create", func() {
			kvp2b.Revision = kvpRes.Revision
			_, err := gnpClient.Update(ctx, kvp2b)
			Expect(err).NotTo(HaveOccurred())
		})

		By("Checking cache has correct Global Network Policy entries", func() {
			Eventually(cb.GetSyncerValueFunc(kvp1KeyV1)).Should(Equal(&calicoDisallowPolicyModelV1))
			Eventually(cb.GetSyncerValueFunc(kvp2KeyV1)).Should(Equal(&calicoDisallowPolicyModelV1))
		})

		By("Deleted the Global Network Policy created by Apply", func() {
			_, err := gnpClient.Delete(ctx, kvp2a.Key, "", nil)
			Expect(err).NotTo(HaveOccurred())
		})

		By("Checking cache has correct Global Network Policy entries", func() {
			Eventually(cb.GetSyncerValueFunc(kvp1KeyV1)).Should(Equal(&calicoDisallowPolicyModelV1))
			Eventually(cb.GetSyncerValuePresentFunc(kvp2KeyV1)).Should(BeFalse())
		})

		By("Getting a Global Network Policy that does not exist", func() {
			_, err := c.Get(ctx, model.ResourceKey{Name: "my-non-existent-test-gnp", Kind: apiv3.KindGlobalNetworkPolicy}, "")
			Expect(err).To(HaveOccurred())
		})

		By("Listing a missing Global Network Policy", func() {
			kvps, err := c.List(ctx, model.ResourceListOptions{Name: "my-non-existent-test-gnp", Kind: apiv3.KindGlobalNetworkPolicy}, "")
			Expect(err).ToNot(HaveOccurred())
			Expect(kvps.KVPairs).To(HaveLen(0))
		})

		By("Getting an existing Global Network Policy", func() {
			kvp, err := c.Get(ctx, model.ResourceKey{Name: "my-test-gnp", Kind: apiv3.KindGlobalNetworkPolicy}, "")
			Expect(err).ToNot(HaveOccurred())
			Expect(kvp.Key.(model.ResourceKey).Name).To(Equal("my-test-gnp"))
			Expect(kvp.Value.(*apiv3.GlobalNetworkPolicy).Spec).To(Equal(kvp1b.Value.(*apiv3.GlobalNetworkPolicy).Spec))
		})

		By("Listing all Global Network Policies", func() {
			kvps, err := c.List(ctx, model.ResourceListOptions{Kind: apiv3.KindGlobalNetworkPolicy}, "")
			Expect(err).ToNot(HaveOccurred())
			Expect(kvps.KVPairs).To(HaveLen(1))
			Expect(kvps.KVPairs[len(kvps.KVPairs)-1].Key.(model.ResourceKey).Name).To(Equal("my-test-gnp"))
			Expect(kvps.KVPairs[len(kvps.KVPairs)-1].Value.(*apiv3.GlobalNetworkPolicy).Spec).To(Equal(kvp1b.Value.(*apiv3.GlobalNetworkPolicy).Spec))
		})

		By("Deleting an existing Global Network Policy", func() {
			_, err := gnpClient.Delete(ctx, kvp1a.Key, "", nil)
			Expect(err).NotTo(HaveOccurred())
		})

		By("Checking cache has no Global Network Policy entries", func() {
			Eventually(cb.GetSyncerValuePresentFunc(kvp1KeyV1)).Should(BeFalse())
			Eventually(cb.GetSyncerValuePresentFunc(kvp2KeyV1)).Should(BeFalse())
		})
	})

	It("should handle a CRUD of Staged Global Network Policy", func() {
		var kvpRes *model.KVPair

		stagedCalicoAllowPolicyModelSpec := apiv3.StagedGlobalNetworkPolicySpec{
			StagedAction: apiv3.StagedActionSet,
			Order:        &zeroOrder,
			Ingress: []apiv3.Rule{
				{
					Action: "Allow",
				},
			},
			Egress: []apiv3.Rule{
				{
					Action: "Allow",
				},
			},
		}
		stagedCalicoDisallowPolicyModelSpec := apiv3.StagedGlobalNetworkPolicySpec{
			StagedAction: apiv3.StagedActionSet,
			Order:        &zeroOrder,
			Ingress: []apiv3.Rule{
				{
					Action: "Deny",
				},
			},
			Egress: []apiv3.Rule{
				{
					Action: "Deny",
				},
			},
		}

		gnpClient := c.GetResourceClientFromResourceKind(apiv3.KindStagedGlobalNetworkPolicy)
		kvp1Name := "my-test-sgnp"
		kvp1KeyV1 := model.PolicyKey{Name: kvp1Name, Tier: "default"}
		kvp1a := &model.KVPair{
			Key: model.ResourceKey{Name: kvp1Name, Kind: apiv3.KindStagedGlobalNetworkPolicy},
			Value: &apiv3.StagedGlobalNetworkPolicy{
				TypeMeta: metav1.TypeMeta{
					Kind:       apiv3.KindStagedGlobalNetworkPolicy,
					APIVersion: apiv3.GroupVersionCurrent,
				},
				ObjectMeta: metav1.ObjectMeta{
					Name: kvp1Name,
				},
				Spec: stagedCalicoAllowPolicyModelSpec,
			},
		}

		kvp1b := &model.KVPair{
			Key: model.ResourceKey{Name: kvp1Name, Kind: apiv3.KindStagedGlobalNetworkPolicy},
			Value: &apiv3.StagedGlobalNetworkPolicy{
				TypeMeta: metav1.TypeMeta{
					Kind:       apiv3.KindStagedGlobalNetworkPolicy,
					APIVersion: apiv3.GroupVersionCurrent,
				},
				ObjectMeta: metav1.ObjectMeta{
					Name: kvp1Name,
				},
				Spec: stagedCalicoDisallowPolicyModelSpec,
			},
		}

		kvp2Name := "my-test-sgnp2"
		kvp2KeyV1 := model.PolicyKey{Name: kvp2Name, Tier: "default"}
		kvp2a := &model.KVPair{
			Key: model.ResourceKey{Name: kvp2Name, Kind: apiv3.KindStagedGlobalNetworkPolicy},
			Value: &apiv3.StagedGlobalNetworkPolicy{
				TypeMeta: metav1.TypeMeta{
					Kind:       apiv3.KindStagedGlobalNetworkPolicy,
					APIVersion: apiv3.GroupVersionCurrent,
				},
				ObjectMeta: metav1.ObjectMeta{
					Name: kvp2Name,
				},
				Spec: stagedCalicoAllowPolicyModelSpec,
			},
		}

		kvp2b := &model.KVPair{
			Key: model.ResourceKey{Name: kvp2Name, Kind: apiv3.KindStagedGlobalNetworkPolicy},
			Value: &apiv3.StagedGlobalNetworkPolicy{
				TypeMeta: metav1.TypeMeta{
					Kind:       apiv3.KindGlobalNetworkPolicy,
					APIVersion: apiv3.GroupVersionCurrent,
				},
				ObjectMeta: metav1.ObjectMeta{
					Name: kvp2Name,
				},
				Spec: stagedCalicoDisallowPolicyModelSpec,
			},
		}

		// Check our syncer has the correct GNP entries for the two
		// System Network Protocols that this test manipulates.  Neither
		// have been created yet.
		By("Checking cache does not have Staged Global Network Policy entries", func() {
			Eventually(cb.GetSyncerValuePresentFunc(kvp1KeyV1)).Should(BeFalse())
			Eventually(cb.GetSyncerValuePresentFunc(kvp2KeyV1)).Should(BeFalse())
		})

		By("Creating a Staged Global Network Policy", func() {
			var err error
			kvpRes, err = gnpClient.Create(ctx, kvp1a)
			Expect(err).NotTo(HaveOccurred())
		})
		/*
			By("Checking cache has correct Staged Global Network Policy entries", func() {
				Eventually(cb.GetSyncerValuePresentFunc(kvp1KeyV1)).Should(BeTrue())
				Eventually(cb.GetSyncerValuePresentFunc(kvp2KeyV1)).Should(BeFalse())
			})
		*/
		By("Attempting to recreate an existing Staged Global Network Policy", func() {
			_, err := gnpClient.Create(ctx, kvp1a)
			Expect(err).To(HaveOccurred())
		})

		By("Updating an existing Staged Global Network Policy", func() {
			kvp1b.Revision = kvpRes.Revision
			_, err := gnpClient.Update(ctx, kvp1b)
			Expect(err).NotTo(HaveOccurred())
		})
		/*
			By("Checking cache has correct Staged Global Network Policy entries", func() {
				Eventually(cb.GetSyncerValuePresentFunc(kvp1KeyV1)).Should(BeTrue())
				Eventually(cb.GetSyncerValuePresentFunc(kvp2KeyV1)).Should(BeFalse())
			})
		*/
		By("Create another Staged Global Network Policy", func() {
			var err error
			kvpRes, err = gnpClient.Create(ctx, kvp2a)
			Expect(err).NotTo(HaveOccurred())
		})

		By("Updating the Staged Global Network Policy created by Create", func() {
			kvp2b.Revision = kvpRes.Revision
			_, err := gnpClient.Update(ctx, kvp2b)
			Expect(err).NotTo(HaveOccurred())
		})

		By("Deleted the Staged Global Network Policy created by Apply", func() {
			_, err := gnpClient.Delete(ctx, kvp2a.Key, "", nil)
			Expect(err).NotTo(HaveOccurred())
		})

		By("Getting a Staged Global Network Policy that does noe exist", func() {
			_, err := c.Get(ctx, model.ResourceKey{Name: "my-non-existent-test-sgnp", Kind: apiv3.KindStagedGlobalNetworkPolicy}, "")
			Expect(err).To(HaveOccurred())
		})

		By("Listing a missing Staged Global Network Policy", func() {
			kvps, err := c.List(ctx, model.ResourceListOptions{Name: "my-non-existent-test-sgnp", Kind: apiv3.KindStagedGlobalNetworkPolicy}, "")
			Expect(err).ToNot(HaveOccurred())
			Expect(kvps.KVPairs).To(HaveLen(0))
		})

		By("Getting an existing Staged Global Network Policy", func() {
			kvp, err := c.Get(ctx, model.ResourceKey{Name: "my-test-sgnp", Kind: apiv3.KindStagedGlobalNetworkPolicy}, "")
			Expect(err).ToNot(HaveOccurred())
			Expect(kvp.Key.(model.ResourceKey).Name).To(Equal("my-test-sgnp"))
			Expect(kvp.Value.(*apiv3.StagedGlobalNetworkPolicy).Spec).To(Equal(kvp1b.Value.(*apiv3.StagedGlobalNetworkPolicy).Spec))
		})

		By("Listing all Staged Global Network Policies", func() {
			kvps, err := c.List(ctx, model.ResourceListOptions{Kind: apiv3.KindStagedGlobalNetworkPolicy}, "")
			Expect(err).ToNot(HaveOccurred())
			Expect(kvps.KVPairs).To(HaveLen(1))
			Expect(kvps.KVPairs[len(kvps.KVPairs)-1].Key.(model.ResourceKey).Name).To(Equal("my-test-sgnp"))
			Expect(kvps.KVPairs[len(kvps.KVPairs)-1].Value.(*apiv3.StagedGlobalNetworkPolicy).Spec).To(Equal(kvp1b.Value.(*apiv3.StagedGlobalNetworkPolicy).Spec))
		})

		By("Deleting an existing Staged Global Network Policy", func() {
			_, err := gnpClient.Delete(ctx, kvp1a.Key, "", nil)
			Expect(err).NotTo(HaveOccurred())
		})

		By("Checking cache has no Staged Global Network Policy entries", func() {
			Eventually(cb.GetSyncerValuePresentFunc(kvp1KeyV1)).Should(BeFalse())
			Eventually(cb.GetSyncerValuePresentFunc(kvp2KeyV1)).Should(BeFalse())
		})
	})

	It("should handle a CRUD of Host Endpoint", func() {
		kvp1Name := "my-test-hep1"
		kvp1a := &model.KVPair{
			Key: model.ResourceKey{Name: kvp1Name, Kind: apiv3.KindHostEndpoint},
			Value: &apiv3.HostEndpoint{
				TypeMeta: metav1.TypeMeta{
					Kind:       apiv3.KindHostEndpoint,
					APIVersion: apiv3.GroupVersionCurrent,
				},
				ObjectMeta: metav1.ObjectMeta{
					Name: kvp1Name,
				},
				Spec: apiv3.HostEndpointSpec{
					Node:          "my-test-node1",
					InterfaceName: "eth0",
				},
			},
		}

		kvp1b := &model.KVPair{
			Key: model.ResourceKey{Name: kvp1Name, Kind: apiv3.KindHostEndpoint},
			Value: &apiv3.HostEndpoint{
				TypeMeta: metav1.TypeMeta{
					Kind:       apiv3.KindHostEndpoint,
					APIVersion: apiv3.GroupVersionCurrent,
				},
				ObjectMeta: metav1.ObjectMeta{
					Name: kvp1Name,
				},
				Spec: apiv3.HostEndpointSpec{
					Node:          "my-test-node1",
					InterfaceName: "eth1",
				},
			},
		}

		kvp2Name := "my-test-hep2"
		kvp2a := &model.KVPair{
			Key: model.ResourceKey{Name: kvp2Name, Kind: apiv3.KindHostEndpoint},
			Value: &apiv3.HostEndpoint{
				TypeMeta: metav1.TypeMeta{
					Kind:       apiv3.KindHostEndpoint,
					APIVersion: apiv3.GroupVersionCurrent,
				},
				ObjectMeta: metav1.ObjectMeta{
					Name: kvp2Name,
				},
				Spec: apiv3.HostEndpointSpec{
					Node:          "my-test-node2",
					InterfaceName: "eth0",
				},
			},
		}

		kvp2b := &model.KVPair{
			Key: model.ResourceKey{Name: kvp2Name, Kind: apiv3.KindHostEndpoint},
			Value: &apiv3.HostEndpoint{
				TypeMeta: metav1.TypeMeta{
					Kind:       apiv3.KindHostEndpoint,
					APIVersion: apiv3.GroupVersionCurrent,
				},
				ObjectMeta: metav1.ObjectMeta{
					Name: kvp2Name,
				},
				Spec: apiv3.HostEndpointSpec{
					Node:          "my-test-node2",
					InterfaceName: "eth1",
				},
			},
		}

		var kvpRes *model.KVPair
		var err error

		By("Creating a Host Endpoint", func() {
			kvpRes, err = c.Create(ctx, kvp1a)
			Expect(err).NotTo(HaveOccurred())
		})

		By("Attempting to recreate an existing Host Endpoint", func() {
			_, err := c.Create(ctx, kvp1a)
			Expect(err).To(HaveOccurred())
		})

		By("Updating an existing Host Endpoint", func() {
			kvp1b.Revision = kvpRes.Revision
			_, err := c.Update(ctx, kvp1b)
			Expect(err).NotTo(HaveOccurred())
		})

		By("Create a non-existent Host Endpoint", func() {
			kvpRes, err = c.Create(ctx, kvp2a)
			Expect(err).NotTo(HaveOccurred())
		})

		By("Updating the Host Endpoint created by Create", func() {
			kvp2b.Revision = kvpRes.Revision
			_, err := c.Update(ctx, kvp2b)
			Expect(err).NotTo(HaveOccurred())
		})

		By("Getting a missing Host Endpoint", func() {
			_, err := c.Get(ctx, model.ResourceKey{Name: "my-non-existent-test-hep", Kind: apiv3.KindHostEndpoint}, "")
			Expect(err).To(HaveOccurred())
		})

		By("Listing a missing Host Endpoint", func() {
			kvps, err := c.List(ctx, model.ResourceListOptions{Name: "my-non-existent-test-hep", Kind: apiv3.KindHostEndpoint}, "")
			Expect(err).ToNot(HaveOccurred())
			Expect(kvps.KVPairs).To(HaveLen(0))
		})

		By("Listing an explicit Host Endpoint", func() {
			kvps, err := c.List(ctx, model.ResourceListOptions{Name: kvp1Name, Kind: apiv3.KindHostEndpoint}, "")
			Expect(err).ToNot(HaveOccurred())
			Expect(kvps.KVPairs).To(HaveLen(1))
			Expect(kvps.KVPairs[0].Key).To(Equal(kvp1b.Key))
			Expect(kvps.KVPairs[0].Value.(*apiv3.HostEndpoint).ObjectMeta.Name).To(Equal(kvp1b.Value.(*apiv3.HostEndpoint).ObjectMeta.Name))
			Expect(kvps.KVPairs[0].Value.(*apiv3.HostEndpoint).Spec).To(Equal(kvp1b.Value.(*apiv3.HostEndpoint).Spec))
		})

		By("Listing all Host Endpoints", func() {
			kvps, err := c.List(ctx, model.ResourceListOptions{Kind: apiv3.KindHostEndpoint}, "")
			Expect(err).ToNot(HaveOccurred())
			Expect(kvps.KVPairs).To(HaveLen(2))
			keys := []model.Key{}
			vals := []interface{}{}
			for _, k := range kvps.KVPairs {
				keys = append(keys, k.Key)
				vals = append(vals, k.Value.(*apiv3.HostEndpoint).Spec)
			}
			Expect(keys).To(ContainElement(kvp1b.Key))
			Expect(keys).To(ContainElement(kvp2b.Key))
			Expect(vals).To(ContainElement(kvp1b.Value.(*apiv3.HostEndpoint).Spec))
			Expect(vals).To(ContainElement(kvp2b.Value.(*apiv3.HostEndpoint).Spec))
		})

		By("Deleting an existing Host Endpoint", func() {
			_, err := c.Delete(ctx, kvp1a.Key, "")
			Expect(err).NotTo(HaveOccurred())
		})
	})

	It("should handle a CRUD of Network Sets", func() {
		kvp1 := &model.KVPair{
			Key: model.ResourceKey{
				Name:      "test-syncer-netset1",
				Kind:      apiv3.KindNetworkSet,
				Namespace: "test-syncer-ns1",
			},
			Value: &apiv3.NetworkSet{
				TypeMeta: metav1.TypeMeta{
					Kind:       apiv3.KindNetworkSet,
					APIVersion: apiv3.GroupVersionCurrent,
				},
				ObjectMeta: metav1.ObjectMeta{
					Name:      "test-syncer-netset1",
					Namespace: "test-syncer-ns1",
				},
				Spec: apiv3.NetworkSetSpec{
					Nets: []string{
						"10.11.12.13/32",
						"100.101.102.103/24",
					},
				},
			},
		}
		kvp2 := &model.KVPair{
			Key: model.ResourceKey{
				Name:      "test-syncer-netset1",
				Kind:      apiv3.KindNetworkSet,
				Namespace: "test-syncer-ns1",
			},
			Value: &apiv3.NetworkSet{
				TypeMeta: metav1.TypeMeta{
					Kind:       apiv3.KindNetworkSet,
					APIVersion: apiv3.GroupVersionCurrent,
				},
				ObjectMeta: metav1.ObjectMeta{
					Name:      "test-syncer-netset1",
					Namespace: "test-syncer-ns1",
				},
				Spec: apiv3.NetworkSetSpec{
					Nets: []string{
						"192.168.100.111/32",
					},
				},
			},
		}
		kvp3 := &model.KVPair{
			Key: model.ResourceKey{
				Name:      "test-syncer-netset3",
				Kind:      apiv3.KindNetworkSet,
				Namespace: "test-syncer-ns1",
			},
			Value: &apiv3.NetworkSet{
				TypeMeta: metav1.TypeMeta{
					Kind:       apiv3.KindNetworkSet,
					APIVersion: apiv3.GroupVersionCurrent,
				},
				ObjectMeta: metav1.ObjectMeta{
					Name:      "test-syncer-netset3",
					Namespace: "test-syncer-ns1",
				},
				Spec: apiv3.NetworkSetSpec{
					Nets: []string{
						"8.8.8.8/32",
						"aa:bb::cc",
					},
				},
			},
		}

		ns := k8sapi.Namespace{
			ObjectMeta: metav1.ObjectMeta{
				Name:        "test-syncer-ns1",
				Annotations: map[string]string{},
				Labels:      map[string]string{"label": "value"},
			},
		}

		var kvpRes *model.KVPair
		var err error

		// Check to see if the create succeeded.
		By("Creating a namespace", func() {
			_, err := c.ClientSet.CoreV1().Namespaces().Create(ctx, &ns, metav1.CreateOptions{})
			Expect(err).NotTo(HaveOccurred())
		})

		By("Creating a Network Set", func() {
			kvpRes, err = c.Create(ctx, kvp1)
			Expect(err).NotTo(HaveOccurred())
		})

		By("Attempting to recreate an existing Network Set", func() {
			_, err := c.Create(ctx, kvp1)
			Expect(err).To(HaveOccurred())
		})

		By("Updating an existing Network Set", func() {
			kvp2.Revision = kvpRes.Revision
			_, err := c.Update(ctx, kvp2)
			Expect(err).NotTo(HaveOccurred())
		})

		By("Listing a specific Network Set but in wrong namespace", func() {
			kvps, err := c.List(ctx, model.ResourceListOptions{Name: "test-syncer-netset1", Namespace: "default", Kind: apiv3.KindNetworkSet}, "")
			Expect(err).ToNot(HaveOccurred())
			Expect(kvps.KVPairs).To(HaveLen(0))
		})

		By("Listing a specific Network Set", func() {
			kvps, err := c.List(ctx, model.ResourceListOptions{Name: "test-syncer-netset1", Namespace: ns.ObjectMeta.Name, Kind: apiv3.KindNetworkSet}, "")
			Expect(err).ToNot(HaveOccurred())
			Expect(kvps.KVPairs).To(HaveLen(1))
			Expect(kvps.KVPairs[0].Key).To(Equal(kvp1.Key))
			Expect(kvps.KVPairs[0].Value.(*apiv3.NetworkSet).ObjectMeta.Name).To(Equal(kvp2.Value.(*apiv3.NetworkSet).ObjectMeta.Name))
			Expect(kvps.KVPairs[0].Value.(*apiv3.NetworkSet).Spec).To(Equal(kvp2.Value.(*apiv3.NetworkSet).Spec))
		})

		By("Creating another Network Set in the same namespace", func() {
			kvpRes, err = c.Create(ctx, kvp3)
			Expect(err).NotTo(HaveOccurred())
		})

		By("Listing all Network Sets in default namespace", func() {
			kvps, err := c.List(ctx, model.ResourceListOptions{Namespace: "default", Kind: apiv3.KindNetworkSet}, "")
			Expect(err).ToNot(HaveOccurred())
			Expect(kvps.KVPairs).To(HaveLen(0))
		})

		By("Listing all Network Sets in namespace", func() {
			kvps, err := c.List(ctx, model.ResourceListOptions{Namespace: ns.ObjectMeta.Name, Kind: apiv3.KindNetworkSet}, "")
			Expect(err).ToNot(HaveOccurred())
			Expect(kvps.KVPairs).To(HaveLen(2))
			keys := []model.Key{}
			vals := []interface{}{}
			for _, k := range kvps.KVPairs {
				keys = append(keys, k.Key)
				vals = append(vals, k.Value.(*apiv3.NetworkSet).Spec)
			}
			Expect(keys).To(ContainElement(kvp2.Key))
			Expect(keys).To(ContainElement(kvp3.Key))
			Expect(vals).To(ContainElement(kvp2.Value.(*apiv3.NetworkSet).Spec))
			Expect(vals).To(ContainElement(kvp3.Value.(*apiv3.NetworkSet).Spec))
		})

		By("Deleting an existing Network Set", func() {
			_, err := c.Delete(ctx, kvp2.Key, "")
			Expect(err).NotTo(HaveOccurred())
		})

		By("Listing all Network Sets in namespace again", func() {
			kvps, err := c.List(ctx, model.ResourceListOptions{Namespace: ns.ObjectMeta.Name, Kind: apiv3.KindNetworkSet}, "")
			Expect(err).ToNot(HaveOccurred())
			Expect(kvps.KVPairs).To(HaveLen(1))
			Expect(kvps.KVPairs[0].Key).To(Equal(kvp3.Key))
			Expect(kvps.KVPairs[0].Value.(*apiv3.NetworkSet).ObjectMeta.Name).To(Equal(kvp3.Value.(*apiv3.NetworkSet).ObjectMeta.Name))
			Expect(kvps.KVPairs[0].Value.(*apiv3.NetworkSet).Spec).To(Equal(kvp3.Value.(*apiv3.NetworkSet).Spec))
		})

		By("Deleting the namespace", func() {
			testutils.DeleteNamespace(c.ClientSet, ns.ObjectMeta.Name)
		})

		By("Listing all Network Sets in a non-existent namespace", func() {
			kvps, err := c.List(ctx, model.ResourceListOptions{Namespace: ns.ObjectMeta.Name, Kind: apiv3.KindNetworkSet}, "")
			Expect(err).ToNot(HaveOccurred())
			Expect(kvps.KVPairs).To(HaveLen(0))
		})
	})

	It("should handle a CRUD of BGP Peer", func() {
		kvp1a := &model.KVPair{
			Key: model.ResourceKey{
				Name: "10-0-0-1",
				Kind: apiv3.KindBGPPeer,
			},
			Value: &apiv3.BGPPeer{
				TypeMeta: metav1.TypeMeta{
					Kind:       apiv3.KindBGPPeer,
					APIVersion: apiv3.GroupVersionCurrent,
				},
				ObjectMeta: metav1.ObjectMeta{
					Name: "10-0-0-1",
				},
				Spec: apiv3.BGPPeerSpec{
					PeerIP:   "10.0.0.1",
					ASNumber: numorstring.ASNumber(6512),
				},
			},
		}

		kvp1b := &model.KVPair{
			Key: model.ResourceKey{
				Name: "10-0-0-1",
				Kind: apiv3.KindBGPPeer,
			},
			Value: &apiv3.BGPPeer{
				TypeMeta: metav1.TypeMeta{
					Kind:       apiv3.KindBGPPeer,
					APIVersion: apiv3.GroupVersionCurrent,
				},
				ObjectMeta: metav1.ObjectMeta{
					Name: "10-0-0-1",
				},
				Spec: apiv3.BGPPeerSpec{
					PeerIP:   "10.0.0.1",
					ASNumber: numorstring.ASNumber(6513),
				},
			},
		}

		kvp2a := &model.KVPair{
			Key: model.ResourceKey{
				Name: "aa-bb-cc",
				Kind: apiv3.KindBGPPeer,
			},
			Value: &apiv3.BGPPeer{
				TypeMeta: metav1.TypeMeta{
					Kind:       apiv3.KindBGPPeer,
					APIVersion: apiv3.GroupVersionCurrent,
				},
				ObjectMeta: metav1.ObjectMeta{
					Name: "aa-bb-cc",
				},
				Spec: apiv3.BGPPeerSpec{
					PeerIP:   "aa:bb::cc",
					ASNumber: numorstring.ASNumber(6514),
				},
			},
		}

		kvp2b := &model.KVPair{
			Key: model.ResourceKey{
				Name: "aa-bb-cc",
				Kind: apiv3.KindBGPPeer,
			},
			Value: &apiv3.BGPPeer{
				TypeMeta: metav1.TypeMeta{
					Kind:       apiv3.KindBGPPeer,
					APIVersion: apiv3.GroupVersionCurrent,
				},
				ObjectMeta: metav1.ObjectMeta{
					Name: "aa-bb-cc",
				},
				Spec: apiv3.BGPPeerSpec{
					PeerIP: "aa:bb::cc",
				},
			},
		}

		var kvpRes *model.KVPair
		var err error

		By("Creating a BGP Peer", func() {
			kvpRes, err = c.Create(ctx, kvp1a)
			Expect(err).NotTo(HaveOccurred())
		})

		By("Attempting to recreate an existing BGP Peer", func() {
			_, err := c.Create(ctx, kvp1a)
			Expect(err).To(HaveOccurred())
		})

		By("Updating an existing BGP Peer", func() {
			kvp1b.Revision = kvpRes.Revision
			_, err := c.Update(ctx, kvp1b)
			Expect(err).NotTo(HaveOccurred())
		})

		By("Create a non-existent BGP Peer", func() {
			kvpRes, err = c.Create(ctx, kvp2a)
			Expect(err).NotTo(HaveOccurred())
		})

		By("Updating the BGP Peer created by Create", func() {
			kvp2b.Revision = kvpRes.Revision
			_, err := c.Update(ctx, kvp2b)
			Expect(err).NotTo(HaveOccurred())
		})

		By("Getting a missing BGP Peer", func() {
			_, err := c.Get(ctx, model.ResourceKey{Name: "1-1-1-1", Kind: apiv3.KindBGPPeer}, "")
			Expect(err).To(HaveOccurred())
		})

		By("Listing a missing BGP Peer", func() {
			kvps, err := c.List(ctx, model.ResourceListOptions{Name: "aa-bb-cc-dd-ee", Kind: apiv3.KindBGPPeer}, "")
			Expect(err).ToNot(HaveOccurred())
			Expect(kvps.KVPairs).To(HaveLen(0))
		})

		By("Listing an explicit BGP Peer", func() {
			kvps, err := c.List(ctx, model.ResourceListOptions{Name: "10-0-0-1", Kind: apiv3.KindBGPPeer}, "")
			Expect(err).ToNot(HaveOccurred())
			Expect(kvps.KVPairs).To(HaveLen(1))
			Expect(kvps.KVPairs[0].Key).To(Equal(kvp1b.Key))
			Expect(kvps.KVPairs[0].Value.(*apiv3.BGPPeer).ObjectMeta.Name).To(Equal(kvp1b.Value.(*apiv3.BGPPeer).ObjectMeta.Name))
			Expect(kvps.KVPairs[0].Value.(*apiv3.BGPPeer).Spec).To(Equal(kvp1b.Value.(*apiv3.BGPPeer).Spec))
		})

		By("Listing all BGP Peers (should be 2)", func() {
			kvps, err := c.List(ctx, model.ResourceListOptions{Kind: apiv3.KindBGPPeer}, "")
			Expect(err).ToNot(HaveOccurred())
			Expect(kvps.KVPairs).To(HaveLen(2))
			keys := []model.Key{}
			vals := []interface{}{}
			for _, k := range kvps.KVPairs {
				keys = append(keys, k.Key)
				vals = append(vals, k.Value.(*apiv3.BGPPeer).Spec)
			}
			Expect(keys).To(ContainElement(kvp1b.Key))
			Expect(keys).To(ContainElement(kvp2b.Key))
			Expect(vals).To(ContainElement(kvp1b.Value.(*apiv3.BGPPeer).Spec))
			Expect(vals).To(ContainElement(kvp2b.Value.(*apiv3.BGPPeer).Spec))
		})

		By("Deleting the BGP Peer created by Create", func() {
			_, err := c.Delete(ctx, kvp2a.Key, "")
			Expect(err).NotTo(HaveOccurred())
		})

		By("Listing all BGP Peers (should now be 1)", func() {
			kvps, err := c.List(ctx, model.ResourceListOptions{Kind: apiv3.KindBGPPeer}, "")
			Expect(err).ToNot(HaveOccurred())
			Expect(kvps.KVPairs).To(HaveLen(1))
			Expect(kvps.KVPairs[0].Key).To(Equal(kvp1b.Key))
			Expect(kvps.KVPairs[0].Value.(*apiv3.BGPPeer).ObjectMeta.Name).To(Equal(kvp1b.Value.(*apiv3.BGPPeer).ObjectMeta.Name))
			Expect(kvps.KVPairs[0].Value.(*apiv3.BGPPeer).Spec).To(Equal(kvp1b.Value.(*apiv3.BGPPeer).Spec))
		})

		By("Deleting an existing BGP Peer", func() {
			_, err := c.Delete(ctx, kvp1a.Key, "")
			Expect(err).NotTo(HaveOccurred())
		})
	})

	It("should handle a CRUD of Node BGP Peer", func() {
		var kvp1a, kvp1b, kvp2a, kvp2b, kvpRes *model.KVPair
		var nodename, peername1, peername2 string

		By("Listing all Nodes to find a suitable Node name", func() {
			nodes, err := c.List(ctx, model.ResourceListOptions{Kind: libapiv3.KindNode}, "")
			Expect(err).NotTo(HaveOccurred())
			// Get the hostname so we can make a Get call
			kvp := *nodes.KVPairs[0]
			nodename = kvp.Key.(model.ResourceKey).Name
			peername1 = "bgppeer1"
			peername2 = "bgppeer2"
			kvp1a = &model.KVPair{
				Key: model.ResourceKey{
					Name: peername1,
					Kind: apiv3.KindBGPPeer,
				},
				Value: &apiv3.BGPPeer{
					TypeMeta: metav1.TypeMeta{
						Kind:       apiv3.KindBGPPeer,
						APIVersion: apiv3.GroupVersionCurrent,
					},
					ObjectMeta: metav1.ObjectMeta{
						Name: peername1,
					},
					Spec: apiv3.BGPPeerSpec{
						Node:     nodename,
						PeerIP:   "10.0.0.1",
						ASNumber: numorstring.ASNumber(6512),
					},
				},
			}
			kvp1b = &model.KVPair{
				Key: model.ResourceKey{
					Name: peername1,
					Kind: apiv3.KindBGPPeer,
				},
				Value: &apiv3.BGPPeer{
					TypeMeta: metav1.TypeMeta{
						Kind:       apiv3.KindBGPPeer,
						APIVersion: apiv3.GroupVersionCurrent,
					},
					ObjectMeta: metav1.ObjectMeta{
						Name: peername1,
					},
					Spec: apiv3.BGPPeerSpec{
						Node:     nodename,
						PeerIP:   "10.0.0.1",
						ASNumber: numorstring.ASNumber(6513),
					},
				},
			}
			kvp2a = &model.KVPair{
				Key: model.ResourceKey{
					Name: peername2,
					Kind: apiv3.KindBGPPeer,
				},
				Value: &apiv3.BGPPeer{
					TypeMeta: metav1.TypeMeta{
						Kind:       apiv3.KindBGPPeer,
						APIVersion: apiv3.GroupVersionCurrent,
					},
					ObjectMeta: metav1.ObjectMeta{
						Name: peername2,
					},
					Spec: apiv3.BGPPeerSpec{
						Node:     nodename,
						PeerIP:   "aa:bb::cc",
						ASNumber: numorstring.ASNumber(6514),
					},
				},
			}
			kvp2b = &model.KVPair{
				Key: model.ResourceKey{
					Name: peername2,
					Kind: apiv3.KindBGPPeer,
				},
				Value: &apiv3.BGPPeer{
					TypeMeta: metav1.TypeMeta{
						Kind:       apiv3.KindBGPPeer,
						APIVersion: apiv3.GroupVersionCurrent,
					},
					ObjectMeta: metav1.ObjectMeta{
						Name: peername2,
					},
					Spec: apiv3.BGPPeerSpec{
						Node:   nodename,
						PeerIP: "aa:bb::cc",
					},
				},
			}
		})

		By("Creating a Node BGP Peer", func() {
			var err error
			kvpRes, err = c.Create(ctx, kvp1a)
			Expect(err).NotTo(HaveOccurred())
		})

		By("Attempting to recreate an existing Node BGP Peer", func() {
			_, err := c.Create(ctx, kvp1a)
			Expect(err).To(HaveOccurred())
		})

		By("Updating an existing Node BGP Peer", func() {
			kvp1b.Revision = kvpRes.Revision
			_, err := c.Update(ctx, kvp1b)
			Expect(err).NotTo(HaveOccurred())
		})

		By("Applying a non-existent Node BGP Peer", func() {
			var err error
			kvpRes, err = c.Apply(ctx, kvp2a)
			Expect(err).NotTo(HaveOccurred())
		})

		By("Updating the Node BGP Peer created by Apply", func() {
			kvp2b.Revision = kvpRes.Revision
			_, err := c.Apply(ctx, kvp2b)
			Expect(err).NotTo(HaveOccurred())
		})

		By("Getting a missing Node BGP Peer (wrong name)", func() {
			_, err := c.Get(ctx, model.ResourceKey{
				Name: "foobar",
				Kind: apiv3.KindBGPPeer,
			}, "")
			Expect(err).To(HaveOccurred())
		})

		By("Listing a missing Node BGP Peer (wrong name)", func() {
			kvps, err := c.List(ctx, model.ResourceListOptions{
				Name: "foobar",
				Kind: apiv3.KindBGPPeer,
			}, "")
			Expect(err).ToNot(HaveOccurred())
			Expect(kvps.KVPairs).To(HaveLen(0))
		})

		By("Listing Node BGP Peers should contain Node name", func() {
			kvps, err := c.List(ctx, model.ResourceListOptions{Kind: apiv3.KindBGPPeer}, "")
			Expect(err).ToNot(HaveOccurred())
			Expect(kvps.KVPairs).To(HaveLen(2))
			for _, kvp := range kvps.KVPairs {
				Expect(kvp.Value.(*apiv3.BGPPeer).Spec.Node).To(Equal(nodename))
			}
		})

		By("Listing an explicit Node BGP Peer", func() {
			kvps, err := c.List(ctx, model.ResourceListOptions{Name: peername1, Kind: apiv3.KindBGPPeer}, "")
			Expect(err).ToNot(HaveOccurred())
			Expect(kvps.KVPairs).To(HaveLen(1))
			Expect(kvps.KVPairs[0].Key).To(Equal(kvp1b.Key))
			Expect(kvps.KVPairs[0].Value.(*apiv3.BGPPeer).ObjectMeta.Name).To(Equal(kvp1b.Value.(*apiv3.BGPPeer).ObjectMeta.Name))
			Expect(kvps.KVPairs[0].Value.(*apiv3.BGPPeer).Spec).To(Equal(kvp1b.Value.(*apiv3.BGPPeer).Spec))
		})

		By("Listing all Node BGP Peers (should be 2)", func() {
			kvps, err := c.List(ctx, model.ResourceListOptions{Kind: apiv3.KindBGPPeer}, "")
			Expect(err).ToNot(HaveOccurred())
			Expect(kvps.KVPairs).To(HaveLen(2))
			keys := []model.Key{}
			vals := []interface{}{}
			for _, k := range kvps.KVPairs {
				keys = append(keys, k.Key)
				vals = append(vals, k.Value.(*apiv3.BGPPeer).Spec)
			}
			Expect(keys).To(ContainElement(kvp1b.Key))
			Expect(keys).To(ContainElement(kvp2b.Key))
			Expect(vals).To(ContainElement(kvp1b.Value.(*apiv3.BGPPeer).Spec))
			Expect(vals).To(ContainElement(kvp2b.Value.(*apiv3.BGPPeer).Spec))
		})

		By("Deleting the Node BGP Peer created by Apply", func() {
			_, err := c.Delete(ctx, kvp2a.Key, "")
			Expect(err).NotTo(HaveOccurred())
		})

		By("Listing all Node BGP Peers (should now be 1)", func() {
			kvps, err := c.List(ctx, model.ResourceListOptions{Kind: apiv3.KindBGPPeer}, "")
			Expect(err).ToNot(HaveOccurred())
			Expect(kvps.KVPairs).To(HaveLen(1))
			Expect(kvps.KVPairs[0].Key).To(Equal(kvp1b.Key))
			Expect(kvps.KVPairs[0].Value.(*apiv3.BGPPeer).ObjectMeta.Name).To(Equal(kvp1b.Value.(*apiv3.BGPPeer).ObjectMeta.Name))
			Expect(kvps.KVPairs[0].Value.(*apiv3.BGPPeer).Spec).To(Equal(kvp1b.Value.(*apiv3.BGPPeer).Spec))
		})

		By("Deleting an existing Node BGP Peer", func() {
			_, err := c.Delete(ctx, kvp1a.Key, "")
			Expect(err).NotTo(HaveOccurred())
		})

		By("Deleting a non-existent Node BGP Peer", func() {
			_, err := c.Delete(ctx, kvp1a.Key, "")
			Expect(err).To(HaveOccurred())
		})
	})

	createPodAndMarkAsRunning := func(name string) (*k8sapi.Pod, string) {
		pod := &k8sapi.Pod{
			ObjectMeta: metav1.ObjectMeta{
				Name:      name,
				Namespace: "default",
			},
			Spec: k8sapi.PodSpec{
				NodeName: "127.0.0.1",
				Containers: []k8sapi.Container{
					{
						Name:    "container1",
						Image:   "busybox",
						Command: []string{"sleep", "3600"},
					},
				},
				TerminationGracePeriodSeconds: &zeroInt64,
			},
		}
		pod, err := c.ClientSet.CoreV1().Pods("default").Create(ctx, pod, metav1.CreateOptions{})
		By("Creating a pod", func() {
			Expect(err).NotTo(HaveOccurred())
		})
		By("Assigning an IP", func() {
			// Update the Pod to have an IP and be running.
			pod.Annotations = map[string]string{
				conversion.AnnotationPodIP:  "192.168.1.1",
				conversion.AnnotationPodIPs: "192.168.1.1",
			}
			pod.Status.PodIP = "192.168.1.1"
			pod.Status.Phase = k8sapi.PodRunning
			pod, err = c.ClientSet.CoreV1().Pods("default").UpdateStatus(ctx, pod, metav1.UpdateOptions{})
			Expect(err).NotTo(HaveOccurred())
		})
		By("Waiting for the pod to start", func() {
			// Wait up to 120s for pod to start running.
			log.Warnf("[TEST] Waiting for pod %s to start", pod.ObjectMeta.Name)
			for i := 0; i < 120; i++ {
				p, err := c.ClientSet.CoreV1().Pods("default").Get(ctx, pod.ObjectMeta.Name, metav1.GetOptions{})
				Expect(err).NotTo(HaveOccurred())
				if p.Status.Phase == k8sapi.PodRunning {
					// Pod is running
					break
				}
				time.Sleep(1 * time.Second)
			}
			p, err := c.ClientSet.CoreV1().Pods("default").Get(ctx, pod.ObjectMeta.Name, metav1.GetOptions{})
			Expect(err).NotTo(HaveOccurred())
			Expect(p.Status.Phase).To(Equal(k8sapi.PodRunning))
		})

		wepids := names.WorkloadEndpointIdentifiers{
			Node:         pod.Spec.NodeName,
			Orchestrator: apiv3.OrchestratorKubernetes,
			Endpoint:     "eth0",
			Pod:          pod.Name,
		}
		wepName, err := wepids.CalculateWorkloadEndpointName(false)
		Expect(err).NotTo(HaveOccurred())

		return pod, wepName
	}

	It("should handle a basic Pod", func() {
		pod, wepName := createPodAndMarkAsRunning("basic-pod")

		By("Performing a List() operation", func() {
			// Perform List and ensure it shows up in the Calico API.
			weps, err := c.List(ctx, model.ResourceListOptions{Kind: libapiv3.KindWorkloadEndpoint}, "")
			Expect(err).NotTo(HaveOccurred())
			Expect(len(weps.KVPairs)).To(BeNumerically(">", 0))
		})

		By("Performing a List(Name=wepName) operation", func() {
			// Perform List, including a workload Name
			weps, err := c.List(ctx, model.ResourceListOptions{Name: wepName, Namespace: "default", Kind: libapiv3.KindWorkloadEndpoint}, "")
			Expect(err).NotTo(HaveOccurred())
			Expect(len(weps.KVPairs)).To(Equal(1))
		})

		By("Performing a Get() operation then updating the wep", func() {
			// Perform a Get and ensure no error in the Calico API.
			wep, err := c.Get(ctx, model.ResourceKey{Name: wepName, Namespace: "default", Kind: libapiv3.KindWorkloadEndpoint}, "")
			Expect(err).NotTo(HaveOccurred())
			fmt.Printf("Updating Wep %+v\n", wep.Value.(*libapiv3.WorkloadEndpoint).Spec)
			ctxCNI := resources.ContextWithPatchMode(ctx, resources.PatchModeCNI)
			_, err = c.Update(ctxCNI, wep)
			Expect(err).NotTo(HaveOccurred())
		})

		expectedKVP := model.KVPair{
			Key: model.WorkloadEndpointKey{
				Hostname:       "127.0.0.1",
				OrchestratorID: "k8s",
				WorkloadID:     fmt.Sprintf("default/%s", pod.ObjectMeta.Name),
				EndpointID:     "eth0",
			},
		}

		By("Expecting an update with type 'KVUpdated' on the Syncer API", func() {
			cb.ExpectExists([]api.Update{
				{KVPair: expectedKVP, UpdateType: api.UpdateTypeKVUpdated},
			})
		})

		By("Expecting a Syncer snapshot to include the update with type 'KVNew'", func() {
			// Create a new syncer / callback pair so that it performs a snapshot.
			cfg := apiconfig.KubeConfig{Kubeconfig: "/kubeconfig.yaml"}
			_, snapshotCallbacks, snapshotSyncer := CreateClientAndSyncer(cfg)
			defer snapshotSyncer.Stop()
			go snapshotCallbacks.ProcessUpdates()
			snapshotSyncer.Start()

			// Expect the snapshot to include workload endpoint with type "KVNew".
			snapshotCallbacks.ExpectExists([]api.Update{
				{KVPair: expectedKVP, UpdateType: api.UpdateTypeKVNew},
			})
		})

		By("Deleting the Pod and expecting the wep to be deleted", func() {
			var zero int64
			policy := metav1.DeletePropagationBackground
			err := c.ClientSet.CoreV1().Pods("default").Delete(ctx, pod.ObjectMeta.Name, metav1.DeleteOptions{
				GracePeriodSeconds: &zero,
				PropagationPolicy:  &policy,
			})
			Expect(err).NotTo(HaveOccurred())
			cb.ExpectDeleted([]model.KVPair{expectedKVP})
		})
	})

	// There are several states that we consider "finished", run the test for each one.
	for _, finishPhase := range []k8sapi.PodPhase{k8sapi.PodSucceeded, k8sapi.PodFailed, "Terminating"} {
		finishPhase := finishPhase
		It(fmt.Sprintf("should treat a finished Pod (%v) as a deletion", finishPhase), func() {
			pod, wepName := createPodAndMarkAsRunning("finished-pod-" + strings.ToLower(string(finishPhase)))
			var err error

			expectedKVP := model.KVPair{
				Key: model.WorkloadEndpointKey{
					Hostname:       "127.0.0.1",
					OrchestratorID: "k8s",
					WorkloadID:     fmt.Sprintf("default/%s", pod.ObjectMeta.Name),
					EndpointID:     "eth0",
				},
			}

			By("Expecting an update with type 'UpdateTypeKVNew' on the Syncer API", func() {
				// The update processor filters out the initial update where the pod has no IP, then we get this
				// notification when the IP is added.
				cb.ExpectExists([]api.Update{
					{KVPair: expectedKVP, UpdateType: api.UpdateTypeKVNew},
				})
			})

			var wepKV *model.KVPair
			key := model.ResourceKey{Name: wepName, Namespace: "default", Kind: libapiv3.KindWorkloadEndpoint}
			By("Checking the pod is visible before we mark it as finished", func() {
				// Perform a Get and ensure no error in the Calico API.
				var err error
				wepKV, err = c.Get(ctx, key, "")
				Expect(err).NotTo(HaveOccurred())
				Expect(wepKV).NotTo(BeNil())

				// Perform List and ensure it shows up in the Calico API.
				weps, err := c.List(ctx, model.ResourceListOptions{Kind: libapiv3.KindWorkloadEndpoint}, "")
				Expect(err).NotTo(HaveOccurred())
				Expect(len(weps.KVPairs)).To(BeNumerically(">", 0))
			})

			By(fmt.Sprintf("Marking the Pod as finished (%v)", finishPhase), func() {
				if finishPhase == "Terminating" {
					// The Terminating state isn't a real state; it means the pod is being deleted but hasn't
					// finished yet. The CNI plugin calls through to DeleteKVP when it gets a DEL.
					var gracePeriod int64 = 60
					err = c.ClientSet.CoreV1().Pods("default").Delete(ctx, pod.Name,
						metav1.DeleteOptions{GracePeriodSeconds: &gracePeriod})

					// Terminating alone shouldn't remove the IP (so that pods that are gracefully shutting down
					// can finish).
					wepKV, err = c.Get(ctx, key, "")
					Expect(err).NotTo(HaveOccurred())
					Expect(wepKV.Value.(*libapiv3.WorkloadEndpoint).Spec.IPNetworks).NotTo(HaveLen(0))

					// Deleting in the Calico API with incorrect UID should fail.
					realUID := wepKV.UID
					badUID := types.UID("19e9c0f4-501d-429f-b581-8954440883f4")
					wepKV.UID = &badUID
					_, err = c.DeleteKVP(ctx, wepKV)
					Expect(err).To(BeAssignableToTypeOf(cerrors.ErrorResourceDoesNotExist{}))
					wepKV.UID = realUID
					wepKV2, err := c.Get(ctx, key, "")
					Expect(err).NotTo(HaveOccurred())
					Expect(wepKV2.Value.(*libapiv3.WorkloadEndpoint).Spec.IPNetworks).NotTo(HaveLen(0))

					// Successful deletion in the Calico API should make the IPs disappear.
					_, err = c.DeleteKVP(ctx, wepKV)
					Expect(err).NotTo(HaveOccurred())
					wepKV2, err = c.Get(ctx, key, "")
					Expect(err).NotTo(HaveOccurred())
					Expect(wepKV2.Value.(*libapiv3.WorkloadEndpoint).Spec.IPNetworks).To(HaveLen(0))

					return
				}
				pod.Status.Phase = finishPhase
				pod, err = c.ClientSet.CoreV1().Pods("default").UpdateStatus(ctx, pod, metav1.UpdateOptions{})
				Expect(err).NotTo(HaveOccurred())
			})

			By("Expecting an update with type 'KVDeleted' on the Syncer API", func() {
				cb.ExpectDeleted([]model.KVPair{expectedKVP})
			})

			// Now go back from finished to running again.  This is likely impossible on a real Kubernetes system
			// but it's helpful for testing out our UpdateType calculation logic.  I.e. since the last update was
			// a "delete", we should now see a "new", rather than an "update".

			By("Marking the Pod as running again", func() {
				if finishPhase == "Terminating" {
					// Recreate the WEP (this puts the annotations back again).
					wepKV.Revision = ""
					wepKV.UID = nil
					ctxCNI := resources.ContextWithPatchMode(ctx, resources.PatchModeCNI)
					_, err = c.Create(ctxCNI, wepKV)
					Expect(err).NotTo(HaveOccurred())
					return
				}
				pod.Status.Phase = k8sapi.PodRunning
				pod, err = c.ClientSet.CoreV1().Pods("default").UpdateStatus(ctx, pod, metav1.UpdateOptions{})
				Expect(err).NotTo(HaveOccurred())
			})

			By("Expecting an update that creates the wep again", func() {
				cb.ExpectExists([]api.Update{
					{KVPair: expectedKVP, UpdateType: api.UpdateTypeKVNew},
				})
			})

			By("Checking the pod is gettable", func() {
				// Perform a Get and ensure no error in the Calico API.
				_, err := c.Get(ctx, key, "")
				Expect(err).NotTo(HaveOccurred())
			})

			By("Deleting the Pod and expecting the wep to be deleted", func() {
				var zero int64
				policy := metav1.DeletePropagationBackground
				err := c.ClientSet.CoreV1().Pods("default").Delete(ctx, pod.ObjectMeta.Name, metav1.DeleteOptions{
					GracePeriodSeconds: &zero,
					PropagationPolicy:  &policy,
				})
				Expect(err).NotTo(HaveOccurred())
				cb.ExpectDeleted([]model.KVPair{expectedKVP})
			})
		})
	}

	It("should treat a pod that loses its IP as a deletion", func() {
		pod, wepName := createPodAndMarkAsRunning("pod-losing-ip")
		var err error

		expectedKVP := model.KVPair{
			Key: model.WorkloadEndpointKey{
				Hostname:       "127.0.0.1",
				OrchestratorID: "k8s",
				WorkloadID:     fmt.Sprintf("default/%s", pod.ObjectMeta.Name),
				EndpointID:     "eth0",
			},
		}

		By("Expecting an update with type 'UpdateTypeKVNew' on the Syncer API", func() {
			// The update processor filters out the initial update where the pod has no IP, then we get this
			// notification when the IP is added.
			cb.ExpectExists([]api.Update{
				{KVPair: expectedKVP, UpdateType: api.UpdateTypeKVNew},
			})
		})

		By("Checking the pod is visible before we remove its IP", func() {
			// Perform a Get and ensure no error in the Calico API.
			wep, err := c.Get(ctx, model.ResourceKey{Name: wepName, Namespace: "default", Kind: libapiv3.KindWorkloadEndpoint}, "")
			Expect(err).NotTo(HaveOccurred())
			Expect(wep).NotTo(BeNil())

			// Perform List and ensure it shows up in the Calico API.
			weps, err := c.List(ctx, model.ResourceListOptions{Kind: libapiv3.KindWorkloadEndpoint}, "")
			Expect(err).NotTo(HaveOccurred())
			Expect(len(weps.KVPairs)).To(BeNumerically(">", 0))
		})

		By("Removing its IP", func() {
			pod.Annotations = map[string]string{}
			pod.Status.PodIP = ""
			pod.Status.PodIPs = nil
			pod, err = c.ClientSet.CoreV1().Pods("default").UpdateStatus(ctx, pod, metav1.UpdateOptions{})
			Expect(err).NotTo(HaveOccurred())
		})

		By("Expecting an update with type 'KVDeleted' on the Syncer API", func() {
			cb.ExpectDeleted([]model.KVPair{expectedKVP})
		})
	})

	defineAnnotationTest := func(preExistingAnnotations map[string]string) {
		pod := &k8sapi.Pod{
			ObjectMeta: metav1.ObjectMeta{
				Name:        "test-syncer-basic-pod",
				Namespace:   "default",
				Annotations: preExistingAnnotations,
			},
			Spec: k8sapi.PodSpec{
				NodeName: "127.0.0.1",
				Containers: []k8sapi.Container{
					{
						Name:    "container1",
						Image:   "busybox",
						Command: []string{"sleep", "3600"},
					},
				},
				TerminationGracePeriodSeconds: &zeroInt64,
			},
		}
		// Note: assigning back to pod variable in order to pick up revision information. If we don't do that then
		// the call to UpdateStatus() below would succeed, but it would overwrite our annotation patch.
		pod, err := c.ClientSet.CoreV1().Pods("default").Create(ctx, pod, metav1.CreateOptions{})
		wepName := "127.0.0.1-k8s-test--syncer--basic--pod-eth0"

		By("Creating a pod", func() {
			Expect(err).NotTo(HaveOccurred())
		})

		By("Assigning an IP", func() {
			// Add the IP via our API.  This simulates what the CNI plugin does.
			wep, err := c.Get(
				ctx,
				model.ResourceKey{Name: wepName, Namespace: "default", Kind: libapiv3.KindWorkloadEndpoint},
				"",
			)
			Expect(err).NotTo(HaveOccurred())
			wep.Value.(*libapiv3.WorkloadEndpoint).Spec.IPNetworks = []string{"192.168.1.1"}
			fmt.Printf("Updating Wep %+v\n", wep.Value.(*libapiv3.WorkloadEndpoint).Spec)
			ctxCNI := resources.ContextWithPatchMode(ctx, resources.PatchModeCNI)
			_, err = c.Update(ctxCNI, wep)
			Expect(err).NotTo(HaveOccurred())

			// Get the pod through the k8s API to check the annotation has appeared.
			p, err := c.ClientSet.CoreV1().Pods("default").Get(ctx, pod.ObjectMeta.Name, metav1.GetOptions{})
			Expect(err).NotTo(HaveOccurred())
			Expect(p.Annotations["cni.projectcalico.org/podIP"]).To(Equal("192.168.1.1"))

			// Get the wep through our API to check that the annotation round-trips.
			wep, err = c.Get(ctx, model.ResourceKey{Name: wepName, Namespace: "default", Kind: libapiv3.KindWorkloadEndpoint}, "")
			Expect(err).NotTo(HaveOccurred())
			Expect(wep.Value.(*libapiv3.WorkloadEndpoint).Spec.IPNetworks).To(ConsistOf("192.168.1.1/32"))
		})

		By("Setting the pod phase to Running", func() {
			// Try to update the pod using the old revision; this should fail because our patch made it
			// stale.
			pod.Status.Phase = k8sapi.PodRunning
			_, err = c.ClientSet.CoreV1().Pods("default").UpdateStatus(ctx, pod, metav1.UpdateOptions{})
			Expect(err).To(HaveOccurred())

			// Re-get the pod and try again...
			pod, err = c.ClientSet.CoreV1().Pods("default").Get(ctx, pod.ObjectMeta.Name, metav1.GetOptions{})
			Expect(err).NotTo(HaveOccurred())
			pod.Status.Phase = k8sapi.PodRunning
			pod, err = c.ClientSet.CoreV1().Pods("default").UpdateStatus(ctx, pod, metav1.UpdateOptions{})
			Expect(err).NotTo(HaveOccurred())
		})

		By("Waiting for the pod to start", func() {
			// Wait up to 120s for pod to start running.
			log.Warnf("[TEST] Waiting for pod %s to start", pod.ObjectMeta.Name)

			for i := 0; i < 120; i++ {
				p, err := c.ClientSet.CoreV1().Pods("default").Get(ctx, pod.ObjectMeta.Name, metav1.GetOptions{})
				Expect(err).NotTo(HaveOccurred())
				if p.Status.Phase == k8sapi.PodRunning {
					// Pod is running
					break
				}
				time.Sleep(1 * time.Second)
			}

			pod, err = c.ClientSet.CoreV1().Pods("default").Get(ctx, pod.ObjectMeta.Name, metav1.GetOptions{})
			Expect(err).NotTo(HaveOccurred())
			Expect(pod.Status.Phase).To(Equal(k8sapi.PodRunning))
			Expect(pod.Annotations["cni.projectcalico.org/podIP"]).To(Equal("192.168.1.1"))
			for k, v := range preExistingAnnotations {
				Expect(pod.Annotations[k]).To(Equal(v))
			}
		})

		expectedKVP := model.KVPair{
			Key: model.WorkloadEndpointKey{
				Hostname:       "127.0.0.1",
				OrchestratorID: "k8s",
				WorkloadID:     fmt.Sprintf("default/%s", pod.ObjectMeta.Name),
				EndpointID:     "eth0",
			},
		}

		// We only get this update if the Pod passes our check that it has an IP.
		By("Expecting an update with type 'KVUpdated' on the Syncer API", func() {
			cb.ExpectExists([]api.Update{
				{KVPair: expectedKVP, UpdateType: api.UpdateTypeKVUpdated},
			})
		})

		By("Deleting the Pod and expecting the wep to be deleted", func() {
			var zero int64
			policy := metav1.DeletePropagationBackground
			err = c.ClientSet.CoreV1().Pods("default").Delete(ctx, pod.ObjectMeta.Name, metav1.DeleteOptions{
				GracePeriodSeconds: &zero,
				PropagationPolicy:  &policy,
			})
			Expect(err).NotTo(HaveOccurred())
			cb.ExpectDeleted([]model.KVPair{expectedKVP})
		})
	}

	It("should patch Pod (with no existing annotations) with our PodIP annotation", func() {
		defineAnnotationTest(nil)
	})

	It("should patch Pod (with existing annotations) with our PodIP annotation", func() {
		defineAnnotationTest(map[string]string{
			"anotherAnnotation": "someValue",
		})
	})

	It("should support listing block affinities", func() {
		var nodename string
		By("Listing all Nodes to find a suitable Node name", func() {
			nodes, err := c.List(ctx, model.ResourceListOptions{Kind: libapiv3.KindNode}, "")
			Expect(err).NotTo(HaveOccurred())
			kvp := *nodes.KVPairs[0]
			nodename = kvp.Key.(model.ResourceKey).Name
		})
		By("Creating an affinity for that node", func() {
			cidr := net.MustParseCIDR("10.0.0.0/26")
			kvp := model.KVPair{
				Key: model.BlockAffinityKey{
					CIDR: cidr,
					Host: nodename,
				},
				Value: &model.BlockAffinity{},
			}
			_, err := c.Create(ctx, &kvp)
			Expect(err).NotTo(HaveOccurred())
		})
		By("Creating an affinity for a different node", func() {
			cidr := net.MustParseCIDR("10.0.1.0/26")
			kvp := model.KVPair{
				Key: model.BlockAffinityKey{
					CIDR: cidr,
					Host: "othernode",
				},
				Value: &model.BlockAffinity{},
			}
			_, err := c.Create(ctx, &kvp)
			Expect(err).NotTo(HaveOccurred())
		})
		By("Listing all BlockAffinity for all Nodes", func() {
			objs, err := c.List(ctx, model.BlockAffinityListOptions{}, "")
			Expect(err).NotTo(HaveOccurred())
			Expect(len(objs.KVPairs)).To(Equal(2))
		})
		By("Listing all BlockAffinity for a specific Node", func() {
			objs, err := c.List(ctx, model.BlockAffinityListOptions{Host: nodename}, "")
			Expect(err).NotTo(HaveOccurred())
			Expect(len(objs.KVPairs)).To(Equal(1))
		})
	})

	It("should support setting and getting FelixConfig", func() {
		enabled := apiv3.FloatingIPsEnabled
		fc := &model.KVPair{
			Key: model.ResourceKey{
				Name: "myfelixconfig",
				Kind: apiv3.KindFelixConfiguration,
			},
			Value: &apiv3.FelixConfiguration{
				TypeMeta: metav1.TypeMeta{
					Kind:       apiv3.KindFelixConfiguration,
					APIVersion: apiv3.GroupVersionCurrent,
				},
				ObjectMeta: metav1.ObjectMeta{
					Name: "myfelixconfig",
				},
				Spec: apiv3.FelixConfigurationSpec{
					InterfacePrefix: "xali-",
					FloatingIPs:     &enabled,
				},
			},
		}
		var updFC *model.KVPair
		var err error

		By("creating a new object", func() {
			updFC, err = c.Create(ctx, fc)
			Expect(err).NotTo(HaveOccurred())
			Expect(updFC.Key.(model.ResourceKey).Name).To(Equal("myfelixconfig"))
			// Set the ResourceVersion (since it is auto populated by the Kubernetes datastore) to make it easier to compare objects.
			Expect(fc.Value.(*apiv3.FelixConfiguration).GetObjectMeta().GetResourceVersion()).To(Equal(""))
			fc.Value.(*apiv3.FelixConfiguration).GetObjectMeta().SetResourceVersion(updFC.Value.(*apiv3.FelixConfiguration).GetObjectMeta().GetResourceVersion())

			// UID is auto-generated, make sure we don't fail the assertion based on it.
			fc.Value.(*apiv3.FelixConfiguration).ObjectMeta.UID = updFC.Value.(*apiv3.FelixConfiguration).ObjectMeta.UID

			// Assert the created object matches what we created.
			Expect(updFC.Value.(*apiv3.FelixConfiguration)).To(Equal(fc.Value.(*apiv3.FelixConfiguration)))
			Expect(updFC.Revision).NotTo(BeNil())

			// Unset the ResourceVersion for the original resource since we modified it just for the sake of comparing in the tests.
			fc.Value.(*apiv3.FelixConfiguration).GetObjectMeta().SetResourceVersion("")
		})

		By("getting an existing object", func() {
			updFC, err = c.Get(ctx, fc.Key, "")
			Expect(err).NotTo(HaveOccurred())
			Expect(updFC.Value.(*apiv3.FelixConfiguration).Spec).To(Equal(fc.Value.(*apiv3.FelixConfiguration).Spec))
			Expect(updFC.Key.(model.ResourceKey).Name).To(Equal("myfelixconfig"))
			Expect(updFC.Revision).NotTo(BeNil())
		})

		By("updating an existing object", func() {
			updFC.Value.(*apiv3.FelixConfiguration).Spec.InterfacePrefix = "someotherprefix-"
			updFC, err = c.Update(ctx, updFC)
			Expect(err).NotTo(HaveOccurred())
			Expect(updFC.Value.(*apiv3.FelixConfiguration).Spec.InterfacePrefix).To(Equal("someotherprefix-"))
		})

		By("getting the updated object", func() {
			updFC, err = c.Get(ctx, fc.Key, "")
			Expect(err).NotTo(HaveOccurred())
			Expect(updFC.Value.(*apiv3.FelixConfiguration).Spec.InterfacePrefix).To(Equal("someotherprefix-"))
			Expect(updFC.Key.(model.ResourceKey).Name).To(Equal("myfelixconfig"))
			Expect(updFC.Revision).NotTo(BeNil())
		})

		By("applying an existing object", func() {
			val := &apiv3.FelixConfiguration{
				TypeMeta: metav1.TypeMeta{
					Kind:       apiv3.KindFelixConfiguration,
					APIVersion: apiv3.GroupVersionCurrent,
				},
				ObjectMeta: metav1.ObjectMeta{
					Name: "myfelixconfig",
				},
				Spec: apiv3.FelixConfigurationSpec{
					InterfacePrefix: "somenewprefix-",
				},
			}
			updFC.Value = val
			updFC, err = c.Apply(ctx, updFC)
			Expect(err).NotTo(HaveOccurred())
			Expect(updFC.Value.(*apiv3.FelixConfiguration).Spec.InterfacePrefix).To(Equal("somenewprefix-"))
		})

		By("getting the applied object", func() {
			updFC, err = c.Get(ctx, fc.Key, "")
			Expect(err).NotTo(HaveOccurred())
			Expect(updFC.Value.(*apiv3.FelixConfiguration).Spec.InterfacePrefix).To(Equal("somenewprefix-"))
			Expect(updFC.Key.(model.ResourceKey).Name).To(Equal("myfelixconfig"))
			Expect(updFC.Revision).NotTo(BeNil())
		})

		By("deleting an existing object", func() {
			_, err = c.Delete(ctx, fc.Key, "")
			Expect(err).NotTo(HaveOccurred())
		})

		By("deleting a non-existing object", func() {
			_, err = c.Delete(ctx, fc.Key, "")
			Expect(err).To(HaveOccurred())
		})

		By("getting a non-existing object", func() {
			updFC, err = c.Get(ctx, fc.Key, "")
			Expect(err).To(HaveOccurred())
			Expect(updFC).To(BeNil())
		})

		By("applying a new object", func() {
			// Revision should not be specified when creating.
			fc.Revision = ""
			updFC, err = c.Apply(ctx, fc)
			Expect(err).NotTo(HaveOccurred())
			Expect(updFC.Value.(*apiv3.FelixConfiguration).Spec).To(Equal(fc.Value.(*apiv3.FelixConfiguration).Spec))
		})

		By("getting the applied object", func() {
			updFC, err = c.Get(ctx, fc.Key, "")
			Expect(err).NotTo(HaveOccurred())
			Expect(updFC.Value.(*apiv3.FelixConfiguration).Spec).To(Equal(fc.Value.(*apiv3.FelixConfiguration).Spec))
			Expect(updFC.Key.(model.ResourceKey).Name).To(Equal("myfelixconfig"))
			Expect(updFC.Revision).NotTo(BeNil())
		})

		By("deleting the existing object", func() {
			_, err = c.Delete(ctx, updFC.Key, "")
			Expect(err).NotTo(HaveOccurred())
		})
	})

	It("should support setting and getting IP Pools", func() {
		By("listing IP pools when none have been created", func() {
			_, err := c.List(ctx, model.ResourceListOptions{Kind: apiv3.KindIPPool}, "")
			Expect(err).NotTo(HaveOccurred())
		})

		By("creating an IP Pool and getting it back", func() {
			cidr := "192.168.0.0/16"
			pool := &model.KVPair{
				Key: model.ResourceKey{
					Name: "192-16-0-0-16",
					Kind: apiv3.KindIPPool,
				},
				Value: &apiv3.IPPool{
					TypeMeta: metav1.TypeMeta{
						Kind:       apiv3.KindIPPool,
						APIVersion: apiv3.GroupVersionCurrent,
					},
					ObjectMeta: metav1.ObjectMeta{
						Name: "192-16-0-0-16",
					},
					Spec: apiv3.IPPoolSpec{
						CIDR:     cidr,
						IPIPMode: apiv3.IPIPModeCrossSubnet,
						Disabled: true,
					},
				},
			}
			_, err := c.Create(ctx, pool)
			Expect(err).NotTo(HaveOccurred())

			receivedPool, err := c.Get(ctx, pool.Key, "")
			Expect(err).NotTo(HaveOccurred())
			Expect(receivedPool.Value.(*apiv3.IPPool).Spec.CIDR).To(Equal(cidr))
			Expect(receivedPool.Value.(*apiv3.IPPool).Spec.IPIPMode).To(BeEquivalentTo(apiv3.IPIPModeCrossSubnet))
			Expect(receivedPool.Value.(*apiv3.IPPool).Spec.Disabled).To(Equal(true))
		})

		By("deleting the IP Pool", func() {
			_, err := c.Delete(ctx, model.ResourceKey{
				Name: "192-16-0-0-16",
				Kind: apiv3.KindIPPool,
			}, "")
			Expect(err).NotTo(HaveOccurred())
		})
	})

	It("Should support getting, deleting, and listing Nodes", func() {
		nodeHostname := ""
		var kvp model.KVPair
		ip := "192.168.0.101"

		By("Listing all Nodes", func() {
			nodes, err := c.List(ctx, model.ResourceListOptions{Kind: libapiv3.KindNode}, "")
			Expect(err).NotTo(HaveOccurred())
			// Get the hostname so we can make a Get call
			kvp = *nodes.KVPairs[0]
			nodeHostname = kvp.Key.(model.ResourceKey).Name
		})

		By("Listing a specific Node", func() {
			nodes, err := c.List(ctx, model.ResourceListOptions{Name: nodeHostname, Kind: libapiv3.KindNode}, "")
			Expect(err).NotTo(HaveOccurred())
			Expect(nodes.KVPairs).To(HaveLen(1))
			Expect(nodes.KVPairs[0].Key).To(Equal(kvp.Key))
			Expect(nodes.KVPairs[0].Value).To(Equal(kvp.Value))
		})

		By("Listing a specific invalid Node", func() {
			nodes, err := c.List(ctx, model.ResourceListOptions{Name: "foobarbaz-node", Kind: libapiv3.KindNode}, "")
			Expect(err).NotTo(HaveOccurred())
			Expect(nodes.KVPairs).To(HaveLen(0))
		})

		By("Getting a specific nodeHostname", func() {
			n, err := c.Get(ctx, model.ResourceKey{Name: nodeHostname, Kind: libapiv3.KindNode}, "")
			Expect(err).NotTo(HaveOccurred())

			// Check to see we have the right Node
			Expect(nodeHostname).To(Equal(n.Key.(model.ResourceKey).Name))
		})

		By("Creating a new Node", func() {
			_, err := c.Create(ctx, &kvp)
			Expect(err).To(HaveOccurred())
		})

		By("Getting non-existent Node", func() {
			_, err := c.Get(ctx, model.ResourceKey{Name: "Fake", Kind: libapiv3.KindNode}, "")
			Expect(err).To(HaveOccurred())
		})

		By("Deleting a Node", func() {
			_, err := c.Delete(ctx, kvp.Key, "")
			Expect(err).To(HaveOccurred())
		})

		By("Updating changes to a node", func() {
			newAsn := numorstring.ASNumber(23455)

			testKvp := model.KVPair{
				Key: model.ResourceKey{
					Name: kvp.Key.(model.ResourceKey).Name,
					Kind: libapiv3.KindNode,
				},
				Value: &libapiv3.Node{
					ObjectMeta: metav1.ObjectMeta{
						Name: kvp.Key.(model.ResourceKey).Name,
					},
					Spec: libapiv3.NodeSpec{
						BGP: &libapiv3.NodeBGPSpec{
							ASNumber:    &newAsn,
							IPv4Address: ip,
						},
					},
				},
			}
			node, err := c.Update(ctx, &testKvp)
			Expect(err).NotTo(HaveOccurred())
			Expect(*node.Value.(*libapiv3.Node).Spec.BGP.ASNumber).To(Equal(newAsn))

			// Also check that Get() returns the changes
			getNode, err := c.Get(ctx, kvp.Key.(model.ResourceKey), "")
			Expect(err).NotTo(HaveOccurred())
			Expect(*getNode.Value.(*libapiv3.Node).Spec.BGP.ASNumber).To(Equal(newAsn))
			Expect(getNode.Value.(*libapiv3.Node).Spec.BGP.IPv4IPIPTunnelAddr).To(Equal(""))

			// We do not support creating Nodes, we should see an error
			// if the Node does not exist.
			missingKvp := model.KVPair{
				Key: model.ResourceKey{
					Name: "IDontExist",
					Kind: libapiv3.KindNode,
				},
			}
			_, err = c.Create(ctx, &missingKvp)

			Expect(err).To(HaveOccurred())
		})

		By("Updating a Node", func() {
			testKvp := model.KVPair{
				Key: model.ResourceKey{
					Name: kvp.Key.(model.ResourceKey).Name,
					Kind: libapiv3.KindNode,
				},
				Value: &libapiv3.Node{
					ObjectMeta: metav1.ObjectMeta{
						Name: kvp.Key.(model.ResourceKey).Name,
					},
					Spec: libapiv3.NodeSpec{
						BGP: &libapiv3.NodeBGPSpec{
							IPv4Address:        ip,
							IPv4IPIPTunnelAddr: "10.0.0.1",
						},
					},
				},
			}
			node, err := c.Update(ctx, &testKvp)

			Expect(err).NotTo(HaveOccurred())
			Expect(node.Value.(*libapiv3.Node).Spec.BGP.ASNumber).To(BeNil())
			Expect(node.Value.(*libapiv3.Node).Spec.BGP.IPv4IPIPTunnelAddr).To(Equal("10.0.0.1"))

			// Also check that Get() returns the changes
			getNode, err := c.Get(ctx, kvp.Key.(model.ResourceKey), "")
			Expect(err).NotTo(HaveOccurred())
			Expect(getNode.Value.(*libapiv3.Node).Spec.BGP.ASNumber).To(BeNil())
			Expect(getNode.Value.(*libapiv3.Node).Spec.BGP.IPv4IPIPTunnelAddr).To(Equal("10.0.0.1"))
		})

		By("Syncing HostIPs over the Syncer", func() {
			expectExist := []api.Update{
				{model.KVPair{Key: model.HostIPKey{Hostname: nodeHostname}}, api.UpdateTypeKVUpdated},
			}

			// Expect the snapshot to include the right keys.
			cb.ExpectExists(expectExist)
		})

		By("Not syncing Nodes when K8sDisableNodePoll is enabled", func() {
			cfg := apiconfig.KubeConfig{Kubeconfig: "/kubeconfig.yaml", K8sDisableNodePoll: true}
			_, snapshotCallbacks, snapshotSyncer := CreateClientAndSyncer(cfg)
			defer snapshotSyncer.Stop()
			go snapshotCallbacks.ProcessUpdates()
			snapshotSyncer.Start()

			expectNotExist := []model.KVPair{
				{Key: model.HostIPKey{Hostname: nodeHostname}},
			}

			// Expect the snapshot to have not received the update.
			snapshotCallbacks.ExpectDeleted(expectNotExist)
		})

		By("Syncing HostConfig for a Node on Syncer start", func() {
			cfg := apiconfig.KubeConfig{Kubeconfig: "/kubeconfig.yaml", K8sDisableNodePoll: true}
			_, snapshotCallbacks, snapshotSyncer := CreateClientAndSyncer(cfg)
			defer snapshotSyncer.Stop()
			go snapshotCallbacks.ProcessUpdates()
			snapshotSyncer.Start()

			hostConfigKey := model.KVPair{
				Key: model.HostConfigKey{
					Hostname: "127.0.0.1",
					Name:     "IpInIpTunnelAddr",
				},
			}

			expectedKeys := []api.Update{
				{hostConfigKey, api.UpdateTypeKVNew},
			}

			snapshotCallbacks.ExpectExists(expectedKeys)
		})
	})
})

var _ = testutils.E2eDatastoreDescribe("Test Watch support", testutils.DatastoreK8s, func(cfg apiconfig.CalicoAPIConfig) {
	var (
		c   *k8s.KubeClient
		ctx context.Context
	)

	BeforeEach(func() {
		// Create a client
		client, err := k8s.NewKubeClient(&cfg.Spec)
		Expect(err).NotTo(HaveOccurred())
		c = client.(*k8s.KubeClient)

		ctx = context.Background()
	})

	Describe("watching Profiles", func() {
		createTestServiceAccount := func(name string) {
			sa := k8sapi.ServiceAccount{
				ObjectMeta: metav1.ObjectMeta{
					Name: name,
				},
			}
			_, err := c.ClientSet.CoreV1().ServiceAccounts("default").Create(ctx, &sa, metav1.CreateOptions{})
			Expect(err).NotTo(HaveOccurred())
		}
		deleteAllServiceAccounts := func() {
			var zero int64
			err := c.ClientSet.CoreV1().ServiceAccounts("default").DeleteCollection(ctx, metav1.DeleteOptions{GracePeriodSeconds: &zero}, metav1.ListOptions{})
			Expect(err).NotTo(HaveOccurred())
		}
		BeforeEach(func() {
			createTestServiceAccount("test-sa-1")
			createTestServiceAccount("test-sa-2")
		})
		AfterEach(func() {
			deleteAllServiceAccounts()
		})
		It("supports watching a specific profile (from namespace)", func() {
			watch, err := c.Watch(ctx, model.ResourceListOptions{Name: "kns.default", Kind: apiv3.KindProfile}, "")
			Expect(err).NotTo(HaveOccurred())
			defer watch.Stop()
			event := ExpectAddedEvent(watch.ResultChan())
			Expect(event.New.Key.String()).To(Equal("Profile(kns.default)"))
		})
		It("supports watching a specific profile (from serviceAccount)", func() {
			watch, err := c.Watch(ctx, model.ResourceListOptions{Name: "ksa.default.test-sa-1", Kind: apiv3.KindProfile}, "")
			Expect(err).NotTo(HaveOccurred())
			defer watch.Stop()
			event := ExpectAddedEvent(watch.ResultChan())
			Expect(event.New.Key.String()).To(Equal("Profile(ksa.default.test-sa-1)"))
		})
		It("supports watching all profiles", func() {
			watch, err := c.Watch(ctx, model.ResourceListOptions{Kind: apiv3.KindProfile}, "")
			Expect(err).NotTo(HaveOccurred())
			defer watch.Stop()
			ExpectAddedEvent(watch.ResultChan())
		})
		It("rejects names without prefixes", func() {
			_, err := c.Watch(ctx, model.ResourceListOptions{Name: "default", Kind: apiv3.KindProfile}, "")
			Expect(err).To(HaveOccurred())
			Expect(err.Error()).To(Equal("Unsupported prefix for resource name: default"))
		})
	})

	Describe("watching NetworkPolicies (native)", func() {
		createTestNetworkPolicy := func(name string) {
			np := networkingv1.NetworkPolicy{
				ObjectMeta: metav1.ObjectMeta{
					Name: name,
				},
			}
			_, err := c.ClientSet.NetworkingV1().NetworkPolicies("default").Create(ctx, &np, metav1.CreateOptions{})
			Expect(err).NotTo(HaveOccurred())
		}
		deleteAllNetworkPolicies := func() {
			var zero int64
			err := c.ClientSet.NetworkingV1().NetworkPolicies("default").DeleteCollection(ctx, metav1.DeleteOptions{GracePeriodSeconds: &zero}, metav1.ListOptions{})
			Expect(err).NotTo(HaveOccurred())
		}
		BeforeEach(func() {
			createTestNetworkPolicy("test-net-policy-1")
			createTestNetworkPolicy("test-net-policy-2")
		})
		AfterEach(func() {
			deleteAllNetworkPolicies()
		})
		It("supports watching all networkpolicies", func() {
			watch, err := c.Watch(ctx, model.ResourceListOptions{Kind: model.KindKubernetesNetworkPolicy}, "")
			Expect(err).NotTo(HaveOccurred())
			defer watch.Stop()
			ExpectAddedEvent(watch.ResultChan())
		})
		It("supports resuming watch from previous revision", func() {
			watch, err := c.Watch(ctx, model.ResourceListOptions{Kind: model.KindKubernetesNetworkPolicy}, "")
			Expect(err).NotTo(HaveOccurred())
			event := ExpectAddedEvent(watch.ResultChan())
			watch.Stop()

			watch, err = c.Watch(ctx, model.ResourceListOptions{Kind: model.KindKubernetesNetworkPolicy}, event.New.Revision)
			Expect(err).NotTo(HaveOccurred())
			watch.Stop()
		})
		It("should handle a list for many network policies with a revision", func() {
			for i := 3; i < 1000; i++ {
				createTestNetworkPolicy(fmt.Sprintf("test-net-policy-%d", i))
			}
			kvs, err := c.List(ctx, model.ResourceListOptions{Kind: model.KindKubernetesNetworkPolicy}, "")
			Expect(err).NotTo(HaveOccurred())
			_, err = c.List(ctx, model.ResourceListOptions{Kind: model.KindKubernetesNetworkPolicy}, kvs.Revision)
			Expect(err).NotTo(HaveOccurred())
		})
	})

	Describe("watching NetworkPolicies (calico)", func() {
		createTestNetworkPolicy := func(name string) {
			np := &model.KVPair{
				Key: model.ResourceKey{
					Name:      name,
					Namespace: "default",
					Kind:      apiv3.KindNetworkPolicy,
				},
				Value: &apiv3.NetworkPolicy{
					TypeMeta: metav1.TypeMeta{
						Kind:       apiv3.KindNetworkPolicy,
						APIVersion: apiv3.GroupVersionCurrent,
					},
					ObjectMeta: metav1.ObjectMeta{
						Name:      name,
						Namespace: "default",
					},
				},
			}
			_, err := c.Create(ctx, np)
			Expect(err).NotTo(HaveOccurred())
		}
		deleteAllNetworkPolicies := func() {
			err := c.Clean()
			Expect(err).NotTo(HaveOccurred())
		}
		BeforeEach(func() {
			createTestNetworkPolicy("test-net-policy-3")
			createTestNetworkPolicy("test-net-policy-4")
		})
		AfterEach(func() {
			deleteAllNetworkPolicies()
		})
		It("supports watching a specific networkpolicy", func() {
			watch, err := c.Watch(ctx, model.ResourceListOptions{Name: "test-net-policy-3", Namespace: "default", Kind: apiv3.KindNetworkPolicy}, "")
			Expect(err).NotTo(HaveOccurred())
			defer watch.Stop()
			event := ExpectAddedEvent(watch.ResultChan())
			Expect(event.New.Key.String()).To(Equal("NetworkPolicy(default/test-net-policy-3)"))
		})
		It("rejects watching a specific networkpolicy without a namespace", func() {
			_, err := c.Watch(ctx, model.ResourceListOptions{Name: "test-net-policy-3", Kind: apiv3.KindNetworkPolicy}, "")
			Expect(err).To(HaveOccurred())
			Expect(err.Error()).To(Equal("name present, but missing namespace on watch request"))
		})
		It("supports watching all networkpolicies", func() {
			watch, err := c.Watch(ctx, model.ResourceListOptions{Kind: apiv3.KindNetworkPolicy}, "")
			Expect(err).NotTo(HaveOccurred())
			defer watch.Stop()
			ExpectAddedEvent(watch.ResultChan())
		})
	})

	Describe("watching / listing network polices (k8s and Calico)", func() {
		createCalicoNetworkPolicy := func(name string) {
			np := &model.KVPair{
				Key: model.ResourceKey{
					Name:      name,
					Namespace: "default",
					Kind:      apiv3.KindNetworkPolicy,
				},
				Value: &apiv3.NetworkPolicy{
					TypeMeta: metav1.TypeMeta{
						Kind:       apiv3.KindNetworkPolicy,
						APIVersion: apiv3.GroupVersionCurrent,
					},
					ObjectMeta: metav1.ObjectMeta{
						Name:      name,
						Namespace: "default",
					},
				},
			}
			_, err := c.Create(ctx, np)
			Expect(err).NotTo(HaveOccurred())
		}
		createK8sNetworkPolicy := func(name string) {
			np := networkingv1.NetworkPolicy{
				ObjectMeta: metav1.ObjectMeta{
					Name: name,
				},
			}
			_, err := c.ClientSet.NetworkingV1().NetworkPolicies("default").Create(ctx, &np, metav1.CreateOptions{})
			Expect(err).NotTo(HaveOccurred())
		}
		deleteAllNetworkPolicies := func() {
			var zero int64
			err := c.ClientSet.NetworkingV1().NetworkPolicies("default").DeleteCollection(ctx, metav1.DeleteOptions{GracePeriodSeconds: &zero}, metav1.ListOptions{})
			Expect(err).NotTo(HaveOccurred())
			err = c.Clean()
			Expect(err).NotTo(HaveOccurred())
		}
		BeforeEach(func() {
			// Create 2x Calico NP and 2x k8s NP
			createCalicoNetworkPolicy("test-net-policy-1")
			createCalicoNetworkPolicy("test-net-policy-2")
			createK8sNetworkPolicy("test-net-policy-3")
			createK8sNetworkPolicy("test-net-policy-4")
			log.Info("[Test] Done Setup ---")
		})
		AfterEach(func() {
			log.Info("[Test] Beginning Cleanup ----")
			deleteAllNetworkPolicies()
		})

		It("supports resuming watch from previous revision (calico)", func() {
			// Should only return Calico NPs
			l, err := c.List(ctx, model.ResourceListOptions{Kind: apiv3.KindNetworkPolicy}, "")
			Expect(err).NotTo(HaveOccurred())
			Expect(l.KVPairs).To(HaveLen(2))

			// Now, modify all the policies.  It's important to do this with
			// multiple policies of each type, because we want to test that revision
			// numbers come out in a sensible order. We're going to resume the watch
			// from the "last" event to come out of the watch, and if it doesn't
			// really represent the latest update, when we resume watching, we
			// will get duplicate events. Worse, if the "last" event from a watch
			// doesn't represent the latest state, this implies some earlier
			// event from the watch did, and if we happened to have stopped the
			// watch at that point we would have missed some data!

			// Modify the policies.
			found := 0
			var kvp1or2 *model.KVPair
			for _, kvp := range l.KVPairs {
				policy := kvp.Value.(*apiv3.NetworkPolicy)
				policy.SetLabels(map[string]string{"test": "00"})
				kvp1or2, err = c.Update(ctx, kvp)
				Expect(err).ToNot(HaveOccurred())
				found++
			}
			Expect(found).To(Equal(2))

			log.WithField("revision", l.Revision).Info("[TEST] first watch")
			watch, err := c.Watch(ctx, model.ResourceListOptions{Kind: apiv3.KindNetworkPolicy}, l.Revision)
			Expect(err).NotTo(HaveOccurred())

			// We should see 2 events for Calico NPs.
			event := ExpectModifiedEvent(watch.ResultChan())
			log.WithField("revision", event.New.Revision).Info("[TEST] first event")
			event = ExpectModifiedEvent(watch.ResultChan())
			log.WithField("revision", event.New.Revision).Info("[TEST] second event")

			// There should be no more events
			Expect(watch.ResultChan()).ToNot(Receive())
			watch.Stop()

			// Make a second change to the Calico NP
			kvp1or2.Value.(*apiv3.NetworkPolicy).SetLabels(map[string]string{"test": "01"})
			_, err = c.Update(ctx, kvp1or2)
			Expect(err).ToNot(HaveOccurred())

			// Resume watching at the revision of the event we got
			log.WithField("revision", event.New.Revision).Info("second watch")
			watch, err = c.Watch(ctx, model.ResourceListOptions{Kind: apiv3.KindNetworkPolicy}, event.New.Revision)
			Expect(err).NotTo(HaveOccurred())

			// We should only get 1 update, because the event from the previous watch should have been "latest"
			ExpectModifiedEvent(watch.ResultChan())

			// There should be no more events
			Expect(watch.ResultChan()).ToNot(Receive())
			watch.Stop()
		})

		It("supports resuming watch from previous revision (k8s)", func() {
			// Should only return k8s NPs
			l, err := c.List(ctx, model.ResourceListOptions{Kind: model.KindKubernetesNetworkPolicy}, "")
			Expect(err).NotTo(HaveOccurred())
			Expect(l.KVPairs).To(HaveLen(2))

			// Now, modify all the policies.  It's important to do this with
			// multiple policies of each type, because we want to test that revision
			// numbers come out in a sensible order. We're going to resume the watch
			// from the "last" event to come out of the watch, and if it doesn't
			// really represent the latest update, when we resume watching, we
			// will get duplicate events. Worse, if the "last" event from a watch
			// doesn't represent the latest state, this implies some earlier
			// event from the watch did, and if we happened to have stopped the
			// watch at that point we would have missed some data!

			// Modify the kubernetes policies
			found := 0
			for _, kvp := range l.KVPairs {
				name := strings.TrimPrefix(kvp.Value.(*apiv3.NetworkPolicy).Name, "knp.default.")
				p, err := c.ClientSet.NetworkingV1().NetworkPolicies("default").Get(ctx, name, metav1.GetOptions{})
				Expect(err).ToNot(HaveOccurred())
				p.SetLabels(map[string]string{"test": "00"})
				_, err = c.ClientSet.NetworkingV1().NetworkPolicies("default").Update(ctx, p, metav1.UpdateOptions{})
				Expect(err).ToNot(HaveOccurred())
				found++
			}
			Expect(found).To(Equal(2))

			log.WithField("revision", l.Revision).Info("[TEST] first watch")
			watch, err := c.Watch(ctx, model.ResourceListOptions{Kind: model.KindKubernetesNetworkPolicy}, l.Revision)
			Expect(err).NotTo(HaveOccurred())

			event := ExpectModifiedEvent(watch.ResultChan())
			log.WithField("revision", event.New.Revision).Info("[TEST] first k8s event")
			event = ExpectModifiedEvent(watch.ResultChan())
			log.WithField("revision", event.New.Revision).Info("[TEST] second k8s event")

			// There should be no more events
			Expect(watch.ResultChan()).ToNot(Receive())
			watch.Stop()

			// Make a second change to one of the NPs
			for _, kvp := range l.KVPairs {
				name := strings.TrimPrefix(kvp.Value.(*apiv3.NetworkPolicy).Name, "knp.default.")
				p, err := c.ClientSet.NetworkingV1().NetworkPolicies("default").Get(ctx, name, metav1.GetOptions{})
				Expect(err).ToNot(HaveOccurred())
				p.SetLabels(map[string]string{"test": "01"})
				_, err = c.ClientSet.NetworkingV1().NetworkPolicies("default").Update(ctx, p, metav1.UpdateOptions{})
				Expect(err).ToNot(HaveOccurred())
				break
			}

			// Resume watching at the revision of the event we got
			log.WithField("revision", event.New.Revision).Info("second watch")
			watch, err = c.Watch(ctx, model.ResourceListOptions{Kind: model.KindKubernetesNetworkPolicy}, event.New.Revision)
			Expect(err).NotTo(HaveOccurred())

			// We should only get 1 update, because the event from the previous watch should have been "latest"
			ExpectModifiedEvent(watch.ResultChan())

			// There should be no more events
			Expect(watch.ResultChan()).ToNot(Receive())
			watch.Stop()
		})

		It("supports watching from part way through a list (calico)", func() {
			// Only 2 Calico NPs
			l, err := c.List(ctx, model.ResourceListOptions{Kind: apiv3.KindNetworkPolicy}, "")
			Expect(err).ToNot(HaveOccurred())
			Expect(l.KVPairs).To(HaveLen(2))

			// Watch from part way
			for i := 0; i < 2; i++ {
				revision := l.KVPairs[i].Revision
				log.WithFields(log.Fields{
					"revision": revision,
					"key":      l.KVPairs[i].Key.String(),
				}).Info("[Test] starting watch")
				watch, err := c.Watch(ctx, model.ResourceListOptions{Kind: apiv3.KindNetworkPolicy}, revision)
				Expect(err).ToNot(HaveOccurred())
				// Since the items in the list aren't guaranteed to be in any specific order, we
				// can't assert anything useful about what you should get out of this watch, so we
				// just confirm that there is no error.
				watch.Stop()
			}
		})

		It("supports watching from part way through a list (k8s)", func() {
			// Only 2 Calico NPs
			l, err := c.List(ctx, model.ResourceListOptions{Kind: model.KindKubernetesNetworkPolicy}, "")
			Expect(err).ToNot(HaveOccurred())
			Expect(l.KVPairs).To(HaveLen(2))

			// Watch from part way
			for i := 0; i < 2; i++ {
				revision := l.KVPairs[i].Revision
				log.WithFields(log.Fields{
					"revision": revision,
					"key":      l.KVPairs[i].Key.String(),
				}).Info("[Test] starting watch")
				watch, err := c.Watch(ctx, model.ResourceListOptions{Kind: apiv3.KindNetworkPolicy}, revision)
				Expect(err).ToNot(HaveOccurred())
				// Since the items in the list aren't guaranteed to be in any specific order, we
				// can't assert anything useful about what you should get out of this watch, so we
				// just confirm that there is no error.
				watch.Stop()
			}
		})
	})

	Describe("watching Custom Resources", func() {
		createTestIPPool := func(name string) {
			cidr := "192.168.0.0/16"
			pool := &model.KVPair{
				Key: model.ResourceKey{
					Name: name,
					Kind: apiv3.KindIPPool,
				},
				Value: &apiv3.IPPool{
					TypeMeta: metav1.TypeMeta{
						Kind:       apiv3.KindIPPool,
						APIVersion: apiv3.GroupVersionCurrent,
					},
					ObjectMeta: metav1.ObjectMeta{
						Name: name,
					},
					Spec: apiv3.IPPoolSpec{
						CIDR: cidr,
					},
				},
			}
			_, err := c.Create(ctx, pool)
			Expect(err).NotTo(HaveOccurred())
		}
		deleteAllIPPools := func() {
			err := c.Clean()
			Expect(err).NotTo(HaveOccurred())
		}
		BeforeEach(func() {
			createTestIPPool("test-ippool-1")
			createTestIPPool("test-ippool-2")
		})
		AfterEach(func() {
			deleteAllIPPools()
		})
		It("supports watching a specific custom resource (IPPool)", func() {
			watch, err := c.Watch(ctx, model.ResourceListOptions{Name: "test-ippool-1", Kind: apiv3.KindIPPool}, "")
			Expect(err).NotTo(HaveOccurred())
			defer watch.Stop()
			event := ExpectAddedEvent(watch.ResultChan())
			Expect(event.New.Key.String()).To(Equal("IPPool(test-ippool-1)"))
		})
		It("supports watching all custom resources (IPPool)", func() {
			watch, err := c.Watch(ctx, model.ResourceListOptions{Kind: apiv3.KindIPPool}, "")
			Expect(err).NotTo(HaveOccurred())
			defer watch.Stop()
			ExpectAddedEvent(watch.ResultChan())
		})
	})

	Describe("watching WorkloadEndpoints", func() {
		createTestPod := func(name string) {
			pod := &k8sapi.Pod{
				ObjectMeta: metav1.ObjectMeta{
					Name:      name,
					Namespace: "default",
				},
				Spec: k8sapi.PodSpec{
					NodeName: "127.0.0.1",
					Containers: []k8sapi.Container{
						{
							Name:    "container1",
							Image:   "busybox",
							Command: []string{"sleep", "3600"},
						},
					},
					TerminationGracePeriodSeconds: &zeroInt64,
				},
			}
			_, err := c.ClientSet.CoreV1().Pods("default").Create(ctx, pod, metav1.CreateOptions{})
			Expect(err).NotTo(HaveOccurred())
		}
		deleteAllPods := func() {
			var zero int64
			err := c.ClientSet.CoreV1().Pods("default").DeleteCollection(ctx, metav1.DeleteOptions{GracePeriodSeconds: &zero}, metav1.ListOptions{})
			Expect(err).NotTo(HaveOccurred())
		}
		BeforeEach(func() {
			createTestPod("test-pod-1")
			createTestPod("test-pod-2")
		})
		AfterEach(func() {
			deleteAllPods()
		})
		It("supports watching a specific workloadEndpoint", func() {
			watch, err := c.Watch(ctx, model.ResourceListOptions{Name: "127.0.0.1-k8s-test--pod--1-eth0", Namespace: "default", Kind: libapiv3.KindWorkloadEndpoint}, "")
			Expect(err).NotTo(HaveOccurred())
			defer watch.Stop()
			event := ExpectAddedEvent(watch.ResultChan())
			Expect(event.New.Key.String()).To(Equal("WorkloadEndpoint(default/127.0.0.1-k8s-test--pod--1-eth0)"))
		})
		It("rejects watching a specific workloadEndpoint without a namespace", func() {
			_, err := c.Watch(ctx, model.ResourceListOptions{Name: "127.0.0.1-k8s-test--pod--1-eth0", Kind: libapiv3.KindWorkloadEndpoint}, "")
			Expect(err).To(HaveOccurred())
			Expect(err.Error()).To(Equal("cannot watch a specific WorkloadEndpoint without a namespace"))
		})
		It("supports watching all workloadEndpoints", func() {
			watch, err := c.Watch(ctx, model.ResourceListOptions{Kind: libapiv3.KindWorkloadEndpoint}, "")
			Expect(err).NotTo(HaveOccurred())
			defer watch.Stop()
			ExpectAddedEvent(watch.ResultChan())
		})
	})

	It("Should support watching Nodes", func() {
		By("Watching a single node", func() {
			name := "127.0.0.1" // Node created by test/mock-node.yaml
			watch, err := c.Watch(ctx, model.ResourceListOptions{Name: name, Kind: libapiv3.KindNode}, "")
			Expect(err).NotTo(HaveOccurred())
			defer watch.Stop()

			// We should get at least one event from the watch.
			var receivedEvent bool
			for i := 0; i < 10; i++ {
				select {
				case e := <-watch.ResultChan():
					// Got an event. Check it's OK.
					Expect(e.Error).NotTo(HaveOccurred())
					Expect(e.Type).To(Equal(api.WatchAdded))
					receivedEvent = true
					break
				default:
					time.Sleep(50 * time.Millisecond)
				}
			}
			Expect(receivedEvent).To(BeTrue(), "Did not receive watch event")
		})

		By("Watching all nodes", func() {
			watch, err := c.Watch(ctx, model.ResourceListOptions{Kind: libapiv3.KindNode}, "")
			Expect(err).NotTo(HaveOccurred())
			defer watch.Stop()

			// We should get at least one event from the watch.
			var receivedEvent bool
			for i := 0; i < 10; i++ {
				select {
				case e := <-watch.ResultChan():
					// Got an event. Check it's OK.
					Expect(e.Error).NotTo(HaveOccurred())
					Expect(e.Type).To(Equal(api.WatchAdded))
					receivedEvent = true
					break
				default:
					time.Sleep(50 * time.Millisecond)
				}
			}
			Expect(receivedEvent).To(BeTrue(), "Did not receive watch event")
		})
	})

	It("should support watching BlockAffinities", func() {
		By("watching all affinities", func() {
			watch, err := c.Watch(ctx, model.BlockAffinityListOptions{}, "")
			Expect(err).NotTo(HaveOccurred())
			defer watch.Stop()

			// Create a block affinity.
			_, err = c.Create(ctx, &model.KVPair{
				Key: model.BlockAffinityKey{
					CIDR: net.MustParseCIDR("10.0.0.0/26"),
					Host: "test-hostname",
				},
				Value: &model.BlockAffinity{State: model.StatePending},
			})
			Expect(err).NotTo(HaveOccurred())

			// We should get at least one event from the watch.
			var receivedEvent bool
			for i := 0; i < 10; i++ {
				select {
				case e := <-watch.ResultChan():
					// Got an event. Check it's OK.
					Expect(e.Error).NotTo(HaveOccurred())
					Expect(e.Type).To(Equal(api.WatchAdded))
					receivedEvent = true
					break
				default:
					time.Sleep(50 * time.Millisecond)
				}
			}
			Expect(receivedEvent).To(BeTrue(), "Did not receive watch event")
		})
	})

	It("should support watching IPAM blocks", func() {
		By("watching all blocks", func() {
			watch, err := c.Watch(ctx, model.BlockListOptions{}, "")
			Expect(err).NotTo(HaveOccurred())
			defer watch.Stop()

			// Create a block.
			_, err = c.Create(ctx, &model.KVPair{
				Key: model.BlockKey{
					CIDR: net.MustParseCIDR("10.0.0.0/26"),
				},
				Value: &model.AllocationBlock{
					Affinity:    nil,
					Allocations: []*int{},
					Unallocated: []int{},
					Attributes:  nil,
					Deleted:     false,
				},
			})
			Expect(err).NotTo(HaveOccurred())

			// We should get at least one event from the watch.
			var receivedEvent bool
			for i := 0; i < 10; i++ {
				select {
				case e := <-watch.ResultChan():
					// Got an event. Check it's OK.
					Expect(e.Error).NotTo(HaveOccurred())
					Expect(e.Type).To(Equal(api.WatchAdded))
					receivedEvent = true
					break
				default:
					time.Sleep(50 * time.Millisecond)
				}
			}
			Expect(receivedEvent).To(BeTrue(), "Did not receive watch event")
		})
	})

	It("should handle a CRUD of IPAM Config (v1 format)", func() {
		ipamKVP := &model.KVPair{
			Key: model.IPAMConfigKey{},
			Value: &model.IPAMConfig{
				StrictAffinity:     false,
				AutoAllocateBlocks: true,
			},
		}
		By("Creating an IPAM Config", func() {
			kvpRes, err := c.Create(ctx, ipamKVP)
			Expect(err).NotTo(HaveOccurred())
			Expect(kvpRes.Value).To(Equal(ipamKVP.Value))
		})
		By("Reading and updating an IPAM Config", func() {
			kvpRes, err := c.Get(ctx, ipamKVP.Key, "")
			Expect(err).NotTo(HaveOccurred())
			Expect(kvpRes.Value).To(Equal(ipamKVP.Value))

			kvpRes.Value.(*model.IPAMConfig).StrictAffinity = true
			kvpRes.Value.(*model.IPAMConfig).AutoAllocateBlocks = false
			kvpRes2, err := c.Update(ctx, kvpRes)
			Expect(err).NotTo(HaveOccurred())

			Expect(kvpRes2.Value).NotTo(Equal(ipamKVP.Value))
			Expect(kvpRes2.Value).To(Equal(kvpRes.Value))
		})
		By("Deleting an IPAM Config", func() {
			_, err := c.Delete(ctx, ipamKVP.Key, "")
			Expect(err).NotTo(HaveOccurred())
		})
	})

	It("CASEY should handle a CRUD of IPAM config (v3 format)", func() {
		ipamKVP := &model.KVPair{
			Key: model.ResourceKey{
				Name: "default",
				Kind: "IPAMConfig",
			},
			Value: &libapiv3.IPAMConfig{
				TypeMeta: metav1.TypeMeta{
					Kind:       "IPAMConfig",
					APIVersion: "projectcalico.org/v3",
				},
				ObjectMeta: metav1.ObjectMeta{
					Name: "default",
				},
				Spec: libapiv3.IPAMConfigSpec{
					StrictAffinity:     false,
					AutoAllocateBlocks: true,
				},
			},
		}
		By("Creating an IPAM Config", func() {
			kvpRes, err := c.Create(ctx, ipamKVP)
			Expect(err).NotTo(HaveOccurred())
			Expect(kvpRes.Value.(*libapiv3.IPAMConfig).Spec).To(Equal(ipamKVP.Value.(*libapiv3.IPAMConfig).Spec))
		})
		By("Reading and updating an IPAM Config", func() {
			kvpRes, err := c.Get(ctx, ipamKVP.Key, "")
			Expect(err).NotTo(HaveOccurred())
			Expect(kvpRes.Value.(*libapiv3.IPAMConfig).Spec).To(Equal(ipamKVP.Value.(*libapiv3.IPAMConfig).Spec))

			kvpRes.Value.(*libapiv3.IPAMConfig).Spec.StrictAffinity = true
			kvpRes.Value.(*libapiv3.IPAMConfig).Spec.AutoAllocateBlocks = false
			kvpRes2, err := c.Update(ctx, kvpRes)
			Expect(err).NotTo(HaveOccurred())

			Expect(kvpRes2.Value.(*libapiv3.IPAMConfig).Spec).NotTo(Equal(ipamKVP.Value.(*libapiv3.IPAMConfig).Spec))
			Expect(kvpRes.Value.(*libapiv3.IPAMConfig).Spec).To(Equal(kvpRes.Value.(*libapiv3.IPAMConfig).Spec))
		})
		By("Deleting an IPAM Config", func() {
			_, err := c.Delete(ctx, ipamKVP.Key, "")
			Expect(err).NotTo(HaveOccurred())
		})
	})
})

<<<<<<< HEAD
// Add the [Datastore] indicator to fun only as an FV.
var _ = Describe("Test [Datastore] (Inline kubeconfig support)", func() {
	var (
		c  *k8s.KubeClient
		ns k8sapi.Namespace
	)
=======
var _ = testutils.E2eDatastoreDescribe("Test Inline kubeconfig support", testutils.DatastoreK8s, func(cfg apiconfig.CalicoAPIConfig) {
	var c *KubeClient
>>>>>>> 4fa740d7

	cleanup := func() {
		// Clean up all Calico resources.
		err := c.Clean()
		Expect(err).NotTo(HaveOccurred())
		testutils.DeleteNamespace(c.ClientSet, ns.Name)
	}

	BeforeEach(func() {
		// Get the k8s inline config.
		cfg := testutils.GetK8sInlineConfig()

		// Create a client using the config.
		client, err := k8s.NewKubeClient(&cfg.Spec)
		Expect(err).NotTo(HaveOccurred())
		c = client.(*k8s.KubeClient)
		ns = k8sapi.Namespace{
			ObjectMeta: metav1.ObjectMeta{
				Name: "test-inline-ns",
			},
		}

		cleanup()
	})

	AfterEach(func() {
		cleanup()
	})

	It("should handle creating and deleting a namespace", func() {
		By("Creating a namespace", func() {
			_, err := c.ClientSet.CoreV1().Namespaces().Create(context.Background(), &ns, metav1.CreateOptions{})
			Expect(err).NotTo(HaveOccurred())
		})
		By("Deleting the namespace", func() {
			testutils.DeleteNamespace(c.ClientSet, ns.ObjectMeta.Name)
		})
	})
})<|MERGE_RESOLUTION|>--- conflicted
+++ resolved
@@ -3230,17 +3230,12 @@
 	})
 })
 
-<<<<<<< HEAD
 // Add the [Datastore] indicator to fun only as an FV.
-var _ = Describe("Test [Datastore] (Inline kubeconfig support)", func() {
+var _ = testutils.E2eDatastoreDescribe("Test Inline kubeconfig support", testutils.DatastoreK8s, func(cfg apiconfig.CalicoAPIConfig) {
 	var (
 		c  *k8s.KubeClient
 		ns k8sapi.Namespace
 	)
-=======
-var _ = testutils.E2eDatastoreDescribe("Test Inline kubeconfig support", testutils.DatastoreK8s, func(cfg apiconfig.CalicoAPIConfig) {
-	var c *KubeClient
->>>>>>> 4fa740d7
 
 	cleanup := func() {
 		// Clean up all Calico resources.
