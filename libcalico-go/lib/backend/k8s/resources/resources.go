<<<<<<< HEAD
// Copyright (c) 2017-2020,2022 Tigera, Inc. All rights reserved.
=======
// Copyright (c) 2017-2023 Tigera, Inc. All rights reserved.
>>>>>>> f3b8a0ba

// Licensed under the Apache License, Version 2.0 (the "License");
// you may not use this file except in compliance with the License.
// You may obtain a copy of the License at
//
//     http://www.apache.org/licenses/LICENSE-2.0
//
// Unless required by applicable law or agreed to in writing, software
// distributed under the License is distributed on an "AS IS" BASIS,
// WITHOUT WARRANTIES OR CONDITIONS OF ANY KIND, either express or implied.
// See the License for the specific language governing permissions and
// limitations under the License.

package resources

import (
	"strings"

	log "github.com/sirupsen/logrus"
	v3 "github.com/tigera/api/pkg/apis/projectcalico/v3"
	metav1 "k8s.io/apimachinery/pkg/apis/meta/v1"
	"k8s.io/apimachinery/pkg/runtime"
	"k8s.io/apimachinery/pkg/types"

	"github.com/projectcalico/calico/libcalico-go/lib/backend/model"
	"github.com/projectcalico/calico/libcalico-go/lib/json"
)

const (
	labelsAnnotation      = "projectcalico.org/labels"
	annotationsAnnotation = "projectcalico.org/annotations"
	metadataAnnotation    = "projectcalico.org/metadata"
)

// Interface that all Kubernetes and Calico resources implement.
type Resource interface {
	runtime.Object
	metav1.ObjectMetaAccessor
}

// Interface that all Kubernetes and Calico resource lists implement.
type ResourceList interface {
	runtime.Object
	metav1.ListMetaAccessor
}

// Function signature for conversion function to convert a K8s resource to a
// KVPair equivalent.
type ConvertK8sResourceToKVPair func(Resource) (*model.KVPair, error)
type ConvertK8sResourceToKVPairs func(Resource) ([]*model.KVPair, error)

// ConvertK8sResourceOneToOneAdapter converts a ConvertK8sResourceToKVPair function to a ConvertK8sResourceToKVPairs function
func ConvertK8sResourceOneToOneAdapter(oneToOne ConvertK8sResourceToKVPair) ConvertK8sResourceToKVPairs {
	return func(r Resource) ([]*model.KVPair, error) {
		kvp, err := oneToOne(r)
		if err != nil {
			return nil, err
		} else if kvp != nil {
			return []*model.KVPair{kvp}, nil
		}

		return nil, nil
	}
}

// Store Calico Metadata in the k8s resource annotations for non-CRD backed resources.
// Currently this just stores Annotations and Labels and drops all other metadata
// attributes.
func SetK8sAnnotationsFromCalicoMetadata(k8sRes Resource, calicoRes Resource) {
	a := k8sRes.GetObjectMeta().GetAnnotations()
	if a == nil {
		a = make(map[string]string)
	}
	if labels := calicoRes.GetObjectMeta().GetLabels(); len(labels) > 0 {
		if lann, err := json.Marshal(labels); err != nil {
			log.WithError(err).Warning("unable to store labels as an annotation")
		} else {
			a[labelsAnnotation] = string(lann)
		}
	} else {
		// There are no Calico labels - nil out the k8s res.
		delete(a, labelsAnnotation)
	}
	if annotations := calicoRes.GetObjectMeta().GetAnnotations(); len(annotations) > 0 {
		if aann, err := json.Marshal(annotations); err != nil {
			log.WithError(err).Warning("unable to store annotations as an annotation")
		} else {
			a[annotationsAnnotation] = string(aann)
		}
	} else {
		// There are no Calico annotations - nil out the k8s res.
		delete(a, annotationsAnnotation)
	}
	k8sRes.GetObjectMeta().SetAnnotations(a)
}

// Extract the Calico resource Metadata from the k8s resource annotations for non-CRD
// backed resources.  This extracts the Annotations and Labels stored as a annotation,
// and fills in the CreationTimestamp and UID from the k8s resource.
func SetCalicoMetadataFromK8sAnnotations(calicoRes Resource, k8sRes Resource) {
	com := calicoRes.GetObjectMeta()
	kom := k8sRes.GetObjectMeta()
	com.SetResourceVersion(kom.GetResourceVersion())
	com.SetCreationTimestamp(kom.GetCreationTimestamp())
	com.SetUID(kom.GetUID())
	a := kom.GetAnnotations()
	if a == nil {
		return
	}

	if lann, ok := a[labelsAnnotation]; ok {
		var labels map[string]string
		if err := json.Unmarshal([]byte(lann), &labels); err != nil {
			log.WithError(err).Warning("unable to parse labels annotation")
		} else {
			com.SetLabels(labels)
		}
	}
	if aann, ok := a[annotationsAnnotation]; ok {
		var annotations map[string]string
		if err := json.Unmarshal([]byte(aann), &annotations); err != nil {
			log.WithError(err).Warning("unable to parse annotations annotation")
		} else {
			com.SetAnnotations(annotations)
		}
	}
}

// Store Calico Metadata in the k8s resource annotations for CRD backed resources.
// This should store all Metadata except for those stored in Annotations and Labels and
// store them in annotations.
func ConvertCalicoResourceToK8sResource(resIn Resource) (Resource, error) {
	rom := resIn.GetObjectMeta()

	// Make sure to remove data that is passed to Kubernetes so it is not duplicated in
	// the annotations.
	romCopy := &metav1.ObjectMeta{}
	rom.(*metav1.ObjectMeta).DeepCopyInto(romCopy)
	romCopy.Name = ""
	romCopy.Namespace = ""
	romCopy.ResourceVersion = ""
	romCopy.Labels = nil
	romCopy.Annotations = nil
	romCopy.UID = ""

	// Marshal the data and store the json representation in the annotations.
	metadataBytes, err := json.Marshal(romCopy)
	if err != nil {
		return nil, err
	}
	annotations := rom.GetAnnotations()
	if len(annotations) == 0 {
		annotations = make(map[string]string)
	}
	annotations[metadataAnnotation] = string(metadataBytes)

	// Make sure to clear out all of the Calico Metadata out of the ObjectMeta except for
	// Name, Namespace, ResourceVersion, Labels, and Annotations. Annotations is already
	// copied so it can be set separately.
	meta := &metav1.ObjectMeta{}
	meta.Name = rom.GetName()
	meta.Namespace = rom.GetNamespace()
	meta.ResourceVersion = rom.GetResourceVersion()
	meta.Labels = rom.GetLabels()

<<<<<<< HEAD
	// Reverse the UID for UISettings to ensure garbage collection works correctly.
	switch resIn.(type) {
	case *v3.UISettings:
		meta.UID = ReverseUID(rom.GetUID())
	default:
		meta.UID = rom.GetUID()
	}
=======
	// Do not use the same UID as the underlying CRD as this breaks garbage collection. We reverse the underlying
	// UID so that it can be reversed back again when applying to the CRD.
	meta.UID = ReverseUID(rom.GetUID())
>>>>>>> f3b8a0ba

	resOut := resIn.DeepCopyObject().(Resource)
	romOut := resOut.GetObjectMeta()
	meta.DeepCopyInto(romOut.(*metav1.ObjectMeta))
	romOut.SetAnnotations(annotations)

	return resOut, nil
}

// Retrieve all of the Calico Metadata from the k8s resource annotations for CRD backed
// resources. This should remove the relevant Calico Metadata annotation when it has finished.
func ConvertK8sResourceToCalicoResource(res Resource) error {
	rom := res.GetObjectMeta()
	annotations := rom.GetAnnotations()
	if len(annotations) == 0 {
		// Make no changes if there are no annotations to read Calico Metadata out of.
		return nil
	}
	if _, ok := annotations[metadataAnnotation]; !ok {
		// No changes if there are no annotations stored on the Resource.
		return nil
	}

	meta := &metav1.ObjectMeta{}
	err := json.Unmarshal([]byte(annotations[metadataAnnotation]), meta)
	if err != nil {
		return err
	}

	// Clear out the annotations
	delete(annotations, metadataAnnotation)
	if len(annotations) == 0 {
		annotations = nil
	}

	// Manually write in the data not stored in the annotations: Name, Namespace, ResourceVersion,
	// Labels, and Annotations so that they do not get overwritten.
	meta.Name = rom.GetName()
	meta.Namespace = rom.GetNamespace()
	meta.ResourceVersion = rom.GetResourceVersion()
	meta.Labels = rom.GetLabels()
	meta.Annotations = annotations

<<<<<<< HEAD
	// Reverse the UID for UISettings to ensure garbage collection works correctly.
	switch res.(type) {
	case *v3.UISettings:
		meta.UID = ReverseUID(rom.GetUID())
	default:
		meta.UID = rom.GetUID()
	}

	// If no creation timestamp was stored in the metadata annotation, use the one from the CR.
	// The timestamp is normally set in the clientv3 code. However, for objects that bypass
	// the v3 client (e.g., IPAM), we won't have generated a creation timestamp and the field
	// is required on update calls.
	if meta.GetCreationTimestamp().Time.IsZero() {
		meta.SetCreationTimestamp(rom.GetCreationTimestamp())
	}
=======
	// Do not use the same UID as the underlying CRD as this breaks garbage collection. We reverse the underlying
	// UID so that it can be reversed back again when applying to the CRD.
	meta.UID = ReverseUID(rom.GetUID())
>>>>>>> f3b8a0ba

	// If no creation timestamp was stored in the metadata annotation, use the one from the CR.
	// The timestamp is normally set in the clientv3 code. However, for objects that bypass
	// the v3 client (e.g., IPAM), we won't have generated a creation timestamp and the field
	// is required on update calls.
	if meta.GetCreationTimestamp().Time.IsZero() {
		meta.SetCreationTimestamp(rom.GetCreationTimestamp())
	}

	// Overwrite the K8s metadata with the Calico metadata.
	meta.DeepCopyInto(rom.(*metav1.ObjectMeta))

	return nil
}

// ReverseUID reverses the segments of a UID to create another UID.
//
// We use this to map between the CRD and v3 resource types. It is not possible to use the same UID as this breaks
// garbage collection of the v3 resource types. We need to be able to deterministically map between the v3 and CRD
// UID and this seems like a reasonable approach. We could potentially store in the annotation (so both CRD and v3
// have this annotation and we switch annotation w/ the metadata UID) - however that doesn't work for deletes where
// the metadata is unavailable, but a UID may have been supplied to handle atomicity.
func ReverseUID(uid types.UID) types.UID {
	parts := strings.Split(string(uid), "-")
	for ii := range parts {
		parts[ii] = ReverseString(parts[ii])
	}
	return types.UID(strings.Join(parts, "-"))
}

func ReverseString(s string) string {
	r := []rune(s)
	for ii, jj := 0, len(r)-1; ii < len(r)/2; ii, jj = ii+1, jj-1 {
		r[ii], r[jj] = r[jj], r[ii]
	}
	return string(r)
}<|MERGE_RESOLUTION|>--- conflicted
+++ resolved
@@ -1,8 +1,4 @@
-<<<<<<< HEAD
-// Copyright (c) 2017-2020,2022 Tigera, Inc. All rights reserved.
-=======
 // Copyright (c) 2017-2023 Tigera, Inc. All rights reserved.
->>>>>>> f3b8a0ba
 
 // Licensed under the Apache License, Version 2.0 (the "License");
 // you may not use this file except in compliance with the License.
@@ -168,7 +164,6 @@
 	meta.ResourceVersion = rom.GetResourceVersion()
 	meta.Labels = rom.GetLabels()
 
-<<<<<<< HEAD
 	// Reverse the UID for UISettings to ensure garbage collection works correctly.
 	switch resIn.(type) {
 	case *v3.UISettings:
@@ -176,11 +171,6 @@
 	default:
 		meta.UID = rom.GetUID()
 	}
-=======
-	// Do not use the same UID as the underlying CRD as this breaks garbage collection. We reverse the underlying
-	// UID so that it can be reversed back again when applying to the CRD.
-	meta.UID = ReverseUID(rom.GetUID())
->>>>>>> f3b8a0ba
 
 	resOut := resIn.DeepCopyObject().(Resource)
 	romOut := resOut.GetObjectMeta()
@@ -224,7 +214,6 @@
 	meta.Labels = rom.GetLabels()
 	meta.Annotations = annotations
 
-<<<<<<< HEAD
 	// Reverse the UID for UISettings to ensure garbage collection works correctly.
 	switch res.(type) {
 	case *v3.UISettings:
@@ -240,11 +229,6 @@
 	if meta.GetCreationTimestamp().Time.IsZero() {
 		meta.SetCreationTimestamp(rom.GetCreationTimestamp())
 	}
-=======
-	// Do not use the same UID as the underlying CRD as this breaks garbage collection. We reverse the underlying
-	// UID so that it can be reversed back again when applying to the CRD.
-	meta.UID = ReverseUID(rom.GetUID())
->>>>>>> f3b8a0ba
 
 	// If no creation timestamp was stored in the metadata annotation, use the one from the CR.
 	// The timestamp is normally set in the clientv3 code. However, for objects that bypass
