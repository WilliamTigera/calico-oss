--- conflicted
+++ resolved
@@ -330,16 +330,12 @@
 		AWSElasticIPs:              awsElasticIPs,
 		EgressGateway:              egressAnnotationsToV3Spec(pod.Annotations),
 		ServiceAccountName:         pod.Spec.ServiceAccountName,
-<<<<<<< HEAD
-		AllowSpoofedSourcePrefixes: requestedSourcePrefixes,
+		AllowSpoofedSourcePrefixes: sourcePrefixes,
 		ExternalNetworkNames:       externalNetworks,
 	}
 	wep.Status = libapiv3.WorkloadEndpointStatus{
 		Phase:         string(pod.Status.Phase),
 		EgressGateway: annotationsToEgressGatewaySpec(pod.Annotations),
-=======
-		AllowSpoofedSourcePrefixes: sourcePrefixes,
->>>>>>> 8a03eb3f
 	}
 
 	if v, ok := pod.Annotations["k8s.v1.cni.cncf.io/network-status"]; ok {
