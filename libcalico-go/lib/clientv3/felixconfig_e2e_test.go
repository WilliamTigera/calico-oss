--- conflicted
+++ resolved
@@ -47,20 +47,13 @@
 	ctlbEnabled := apiv3.BPFConnectTimeLBEnabled
 	hostNetworkedNATDisabled := apiv3.BPFHostNetworkedNATDisabled
 	spec1 := apiv3.FelixConfigurationSpec{
-<<<<<<< HEAD
-		UseInternalDataplaneDriver: &ptrTrue,
-		DataplaneDriver:            "test-dataplane-driver1",
-		MetadataPort:               &ptrInt1,
-		FloatingIPs:                &fipDisabled,
-		RouteTableRanges:           &apiv3.RouteTableRanges{{Min: clientv3.DefaultFelixRouteTableRangeMin, Max: clientv3.DefaultFelixRouteTableRangeMax}},
-=======
 		UseInternalDataplaneDriver:     &ptrTrue,
 		DataplaneDriver:                "test-dataplane-driver1",
 		MetadataPort:                   &ptrInt1,
 		FloatingIPs:                    &fipDisabled,
+		RouteTableRanges:               &apiv3.RouteTableRanges{{Min: clientv3.DefaultFelixRouteTableRangeMin, Max: clientv3.DefaultFelixRouteTableRangeMax}},
 		BPFConnectTimeLoadBalancing:    &ctlbEnabled,
 		BPFHostNetworkedNATWithoutCTLB: &hostNetworkedNATDisabled,
->>>>>>> 1bd431cc
 	}
 	spec2 := apiv3.FelixConfigurationSpec{
 		UseInternalDataplaneDriver:     &ptrFalse,
