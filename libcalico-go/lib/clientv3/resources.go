--- conflicted
+++ resolved
@@ -356,12 +356,7 @@
 }
 
 // checkNamespace checks that the namespace is supplied on a namespaced resource type.
-<<<<<<< HEAD
-func checkNamespace(ns, kind string) error {
-
-=======
 func (c *resources) checkNamespace(ns, kind string) error {
->>>>>>> 235dc03b
 	if namespace.IsNamespaced(kind) && len(ns) == 0 {
 		return cerrors.ErrorValidation{
 			ErroredFields: []cerrors.ErroredField{{
