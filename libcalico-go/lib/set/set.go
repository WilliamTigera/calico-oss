--- conflicted
+++ resolved
@@ -21,24 +21,8 @@
 	log "github.com/sirupsen/logrus"
 )
 
-<<<<<<< HEAD
-type Set interface {
-	Len() int
-	Add(interface{})
-	AddAll(itemArray interface{})
-	AddSet(other Set)
-	Discard(interface{})
-	Clear()
-	Contains(interface{}) bool
-	Iter(func(item interface{}) error)
-	Copy() Set
-	Equals(Set) bool
-	ContainsAll(Set) bool
-	fmt.Stringer
-=======
 func New[T comparable]() Typed[T] {
 	return make(Typed[T])
->>>>>>> f4a51c8b
 }
 
 func From[T comparable](members ...T) Typed[T] {
@@ -87,23 +71,14 @@
 }
 
 // AddSet adds the contents of set "other" into the set.
-<<<<<<< HEAD
-func (set mapSet) AddSet(other Set) {
-	other.Iter(func(item interface{}) error {
-=======
 func (set Typed[T]) AddSet(other Set[T]) {
 	other.Iter(func(item T) error {
->>>>>>> f4a51c8b
 		set.Add(item)
 		return nil
 	})
 }
 
-<<<<<<< HEAD
-func (set mapSet) Discard(item interface{}) {
-=======
 func (set Typed[T]) Discard(item T) {
->>>>>>> f4a51c8b
 	delete(set, item)
 }
 
