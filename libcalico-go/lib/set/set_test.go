--- conflicted
+++ resolved
@@ -227,7 +227,9 @@
 			return nil
 		})
 	})
-<<<<<<< HEAD
+	It("should stringify", func() {
+		Expect(empty.String()).To(Equal("set.mapSet{}"))
+	})
 })
 
 var _ = Describe("Add sets", func() {
@@ -242,9 +244,5 @@
 		By("Checking the results")
 		Expect(s1).To(Equal(set.From("a", "b", "c", "d")))
 		Expect(s2).To(Equal(set.From("a", "b", "c", "d", "e", 1)))
-=======
-	It("should stringify", func() {
-		Expect(empty.String()).To(Equal("set.mapSet{}"))
->>>>>>> a38f300d
 	})
 })