--- conflicted
+++ resolved
@@ -1,8 +1,4 @@
-<<<<<<< HEAD
-// Copyright (c) 2016-2021 Tigera, Inc. All rights reserved.
-=======
 // Copyright (c) 2016-2019,2021 Tigera, Inc. All rights reserved.
->>>>>>> a28c52c7
 //
 // Licensed under the Apache License, Version 2.0 (the "License");
 // you may not use this file except in compliance with the License.
@@ -413,7 +409,6 @@
 	opts ...BackgroundHookOpt,
 ) *BackgroundHook {
 	bh := &BackgroundHook{
-<<<<<<< HEAD
 		destinations:    destinations,
 		levels:          levels,
 		syslogLevel:     syslogLevel,
@@ -423,16 +418,6 @@
 	for _, opt := range opts {
 		opt(bh)
 	}
-=======
-		destinations: destinations,
-		levels:       levels,
-		syslogLevel:  syslogLevel,
-		counter:      counter,
-	}
-	for _, opt := range opts {
-		opt(bh)
-	}
->>>>>>> a28c52c7
 	return bh
 }
 
@@ -444,12 +429,8 @@
 	if entry.Buffer != nil {
 		defer entry.Buffer.Truncate(0)
 	}
-<<<<<<< HEAD
-	if entry.Level >= log.DebugLevel {
-=======
 
 	if entry.Level >= log.DebugLevel && h.debugFileNameRE != nil {
->>>>>>> a28c52c7
 		// This is a debug log, check if debug logging is enabled for this file.
 		if fileName, ok := entry.Data[fieldFileName]; !ok || !h.debugFileNameRE.MatchString(fileName.(string)) {
 			return nil
