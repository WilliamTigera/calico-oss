--- conflicted
+++ resolved
@@ -922,7 +922,23 @@
 		Entry("should reject route table range max too large", api.FelixConfigurationSpec{RouteTableRange: &api.RouteTableRange{Min: 1, Max: 253}}, false),
 		Entry("should accept route table range with min == max", api.FelixConfigurationSpec{RouteTableRange: &api.RouteTableRange{Min: 8, Max: 8}}, true),
 
-<<<<<<< HEAD
+		Entry("should accept valid route table ranges", api.FelixConfigurationSpec{RouteTableRanges: &api.RouteTableRanges{{Min: 1, Max: 10000}}}, true),
+		Entry("should accept route table ranges with min == max", api.FelixConfigurationSpec{RouteTableRanges: &api.RouteTableRanges{{Min: 8, Max: 8}}}, true),
+		Entry("should accept multiple route table ranges with min == max", api.FelixConfigurationSpec{RouteTableRanges: &api.RouteTableRanges{{Min: 8, Max: 8}, {Min: 7, Max: 7}}}, true),
+		Entry("should reject route table ranges min too small", api.FelixConfigurationSpec{RouteTableRanges: &api.RouteTableRanges{{Min: 0, Max: 250}}}, false),
+		Entry("should reject route table ranges min negative", api.FelixConfigurationSpec{RouteTableRanges: &api.RouteTableRanges{{Min: -5, Max: 250}}}, false),
+		Entry("should reject route table ranges max < min", api.FelixConfigurationSpec{RouteTableRanges: &api.RouteTableRanges{{Min: 50, Max: 45}}}, false),
+		Entry("should reject route table ranges max too large", api.FelixConfigurationSpec{RouteTableRanges: &api.RouteTableRanges{{Min: 1, Max: 0xf00000000}}}, false),
+
+		Entry("should reject spec with both RouteTableRanges and RouteTableRange set", api.FelixConfigurationSpec{
+			RouteTableRanges: &api.RouteTableRanges{
+				{Min: 1, Max: 250},
+			},
+			RouteTableRange: &api.RouteTableRange{
+				Min: 1, Max: 250,
+			},
+		}, false),
+
 		Entry("should reject an invalid EgressIPSupport value 'Foo'",
 			api.FelixConfigurationSpec{EgressIPSupport: "Foo"}, false),
 		Entry("should accept a valid EgressIPSupport value 'Disabled'",
@@ -941,24 +957,6 @@
 		Entry("should reject capture rotation set to 0", api.FelixConfigurationSpec{CaptureRotationSeconds: intptr(0)}, false),
 		Entry("should reject capture max files set to 0", api.FelixConfigurationSpec{CaptureMaxFiles: intptr(0)}, false),
 		Entry("should reject capture max size set to 0", api.FelixConfigurationSpec{CaptureMaxSizeBytes: intptr(0)}, false),
-=======
-		Entry("should accept valid route table ranges", api.FelixConfigurationSpec{RouteTableRanges: &api.RouteTableRanges{{Min: 1, Max: 10000}}}, true),
-		Entry("should accept route table ranges with min == max", api.FelixConfigurationSpec{RouteTableRanges: &api.RouteTableRanges{{Min: 8, Max: 8}}}, true),
-		Entry("should accept multiple route table ranges with min == max", api.FelixConfigurationSpec{RouteTableRanges: &api.RouteTableRanges{{Min: 8, Max: 8}, {Min: 7, Max: 7}}}, true),
-		Entry("should reject route table ranges min too small", api.FelixConfigurationSpec{RouteTableRanges: &api.RouteTableRanges{{Min: 0, Max: 250}}}, false),
-		Entry("should reject route table ranges min negative", api.FelixConfigurationSpec{RouteTableRanges: &api.RouteTableRanges{{Min: -5, Max: 250}}}, false),
-		Entry("should reject route table ranges max < min", api.FelixConfigurationSpec{RouteTableRanges: &api.RouteTableRanges{{Min: 50, Max: 45}}}, false),
-		Entry("should reject route table ranges max too large", api.FelixConfigurationSpec{RouteTableRanges: &api.RouteTableRanges{{Min: 1, Max: 0xf00000000}}}, false),
-
-		Entry("should reject spec with both RouteTableRanges and RouteTableRange set", api.FelixConfigurationSpec{
-			RouteTableRanges: &api.RouteTableRanges{
-				{Min: 1, Max: 250},
-			},
-			RouteTableRange: &api.RouteTableRange{
-				Min: 1, Max: 250,
-			},
-		}, false),
->>>>>>> 81888db8
 
 		Entry("should reject an invalid MTUIfacePattern value '*'", api.FelixConfigurationSpec{MTUIfacePattern: "*"}, false),
 		Entry("should accept a valid MTUIfacePattern value 'eth.*'", api.FelixConfigurationSpec{MTUIfacePattern: "eth.*"}, true),
