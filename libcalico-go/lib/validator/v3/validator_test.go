// Copyright (c) 2016-2021 Tigera, Inc. All rights reserved.

// Licensed under the Apache License, Version 2.0 (the "License");
// you may not use this file except in compliance with the License.
// You may obtain a copy of the License at
//
//     http://www.apache.org/licenses/LICENSE-2.0
//
// Unless required by applicable law or agreed to in writing, software
// distributed under the License is distributed on an "AS IS" BASIS,
// WITHOUT WARRANTIES OR CONDITIONS OF ANY KIND, either express or implied.
// See the License for the specific language governing permissions and
// limitations under the License.

package v3_test

import (
	"time"

	. "github.com/onsi/ginkgo"
	. "github.com/onsi/ginkgo/extensions/table"
	. "github.com/onsi/gomega"
	api "github.com/tigera/api/pkg/apis/projectcalico/v3"
	"github.com/tigera/api/pkg/lib/numorstring"
	k8sv1 "k8s.io/api/core/v1"
	metav1 "k8s.io/apimachinery/pkg/apis/meta/v1"
	v1 "k8s.io/apimachinery/pkg/apis/meta/v1"

	libapiv3 "github.com/projectcalico/calico/libcalico-go/lib/apis/v3"
	"github.com/projectcalico/calico/libcalico-go/lib/backend/encap"
	v3 "github.com/projectcalico/calico/libcalico-go/lib/validator/v3"
)

func intptr(num int) *int {
	return &num
}

func init() {
	// We need some pointers to ints, so just define as values here.
	var Vneg1 = -1
	var V0 = 0
	var V4 = 4
	var V6 = 6
	var V128 = 128
	var V254 = 254
	var V255 = 255
	var V256 = 256
	var Vxffff = 0xffff
	var Vx10000 = 0x10000
	var Vxffffffff = 0xffffffff
	var Vx100000000 = 0x100000000

	// We need pointers to bools, so define the values here.
	var Vtrue = true
	var Vfalse = false

	// Set up some values we use in various tests.
	ipv4_1 := "1.2.3.4"
	ipv4_2 := "100.200.0.0"
	ipv6_1 := "aabb:aabb::ffff"
	ipv6_2 := "aabb::abcd"
	netv4_1 := "1.2.3.4/32"
	netv4_2 := "1.2.0.0/32"
	netv4_3 := "1.2.3.0/26"
	netv4_4 := "1.0.0.0/10"
	netv4_5 := "1.2.3.0/27"
	netv6_1 := "aabb:aabb::ffff/128"
	netv6_2 := "aabb:aabb::/128"
	netv6_3 := "aabb:aabb::0000/122"
	netv6_4 := "aa00:0000::0000/10"

	bad_ipv4_1 := "999.999.999.999"
	bad_ipv6_1 := "xyz:::"

	protoTCP := numorstring.ProtocolFromString("TCP")
	protoUDP := numorstring.ProtocolFromString("UDP")
	protoSCTP := numorstring.ProtocolFromString("SCTP")
	protoNumeric := numorstring.ProtocolFromInt(123)

	as61234, _ := numorstring.ASNumberFromString("61234")

	validRulePriority := 12345
	invalidRulePriority := 99999
	validWireguardPortOrRulePriority := 12345
	invalidWireguardPortOrRulePriority := 99999

	var awsCheckEnable, awsCheckDisable, awsCheckDoNothing,
		awsCheckbadVal, awsCheckenable api.AWSSrcDstCheckOption

	awsCheckEnable = api.AWSSrcDstCheckOptionEnable
	awsCheckDisable = api.AWSSrcDstCheckOptionDisable
	awsCheckDoNothing = api.AWSSrcDstCheckOptionDoNothing
	awsCheckbadVal = api.AWSSrcDstCheckOption("badVal")
	awsCheckenable = api.AWSSrcDstCheckOption("enable")

	// longLabelsValue is 63 and 64 chars long
	maxAnnotationsLength := 256 * (1 << 10)
	longValue := make([]byte, maxAnnotationsLength)
	for i := range longValue {
		longValue[i] = 'x'
	}
	value63 := string(longValue[:63])
	value64 := string(longValue[:64])

	// Max name length
	maxNameLength := 253

	// Flow and DNS log aggregation settings
	zero := 0
	one := 1
	two := 2
	minusOne := -1

	// L7 log aggregation settings
	includeL7HTTPHeaderInfo := "IncludeL7HTTPHeaderInfo"
	excludeL7HTTPHeaderInfo := "ExcludeL7HTTPHeaderInfo"
	includeL7HTTPMethod := "IncludeL7HTTPMethod"
	excludeL7HTTPMethod := "ExcludeL7HTTPMethod"
	includeL7ServiceInfo := "IncludeL7ServiceInfo"
	excludeL7ServiceInfo := "ExcludeL7ServiceInfo"
	includeL7DestinationInfo := "IncludeL7DestinationInfo"
	excludeL7DestinationInfo := "ExcludeL7DestinationInfo"
	includeL7SourceInfo := "IncludeL7SourceInfo"
	excludeL7SourceInfo := "ExcludeL7SourceInfo"
	includeL7ResponseCode := "IncludeL7ResponseCode"
	excludeL7ResponseCode := "ExcludeL7ResponseCode"
	includeL7FullURL := "IncludeL7FullURL"
	trimURLQuery := "TrimURLQuery"
	trimURLQueryAndPath := "TrimURLQueryAndPath"
	excludeL7URL := "ExcludeL7URL"
	invalidL7 := "ExcludeL7"

	// Perform validation on error messages from validator
	DescribeTable("Validator errors",
		func(input interface{}, e string) {
			err := v3.Validate(input)
			Expect(err).NotTo(BeNil())
			Expect(err.Error()).To(Equal(e))
		},
		Entry("should reject Rule with invalid port (name + number)",
			api.Rule{
				Action:   "Allow",
				Protocol: protocolFromString("TCP"),
				Destination: api.EntityRule{
					NotPorts: []numorstring.Port{{
						MinPort: 0,
						MaxPort: 456,
					}},
				},
			}, "error with field Port = '0' (port range invalid, port number must be between 1 and 65535)"),
	)

	felixCfgWithDNSTrustedServers := func(dnsTrustedServers ...string) *api.FelixConfigurationSpec {
		return &api.FelixConfigurationSpec{DNSTrustedServers: &dnsTrustedServers}
	}

	// Perform basic validation of different fields and structures to test simple valid/invalid
	// scenarios.  This does not test precise error strings - but does cover a lot of the validation
	// code paths.
	DescribeTable("Validator",
		func(input interface{}, valid bool) {
			if valid {
				Expect(v3.Validate(input)).NotTo(HaveOccurred(),
					"expected value to be valid")
			} else {
				Expect(v3.Validate(input)).To(HaveOccurred(),
					"expected value to be invalid")
			}
		},

		// (API) Actions.
		Entry("should accept allow action", api.Rule{Action: "Allow"}, true),
		Entry("should accept deny action", api.Rule{Action: "Deny"}, true),
		Entry("should accept log action", api.Rule{Action: "Log"}, true),
		Entry("should accept pass action", api.Rule{Action: "Pass"}, true),
		Entry("should reject unknown action", api.Rule{Action: "unknown"}, false),
		Entry("should reject unknown action", api.Rule{Action: "allowfoo"}, false),
		Entry("should reject rule with no action", api.Rule{}, false),

		// (API model) EndpointPorts.
		Entry("should accept EndpointPort with tcp protocol", libapiv3.WorkloadEndpointPort{
			Name:     "a-valid-port",
			Protocol: protoTCP,
			Port:     1234,
		}, true),
		Entry("should accept EndpointPort with udp protocol", libapiv3.WorkloadEndpointPort{
			Name:     "a-valid-port",
			Protocol: protoUDP,
			Port:     1234,
		}, true),
		Entry("should accept EndpointPort with sctp protocol", libapiv3.WorkloadEndpointPort{
			Name:     "a-valid-port",
			Protocol: protoSCTP,
			Port:     1234,
		}, true),
		Entry("should reject EndpointPort with empty name", libapiv3.WorkloadEndpointPort{
			Name:     "",
			Protocol: protoUDP,
			Port:     1234,
		}, false),
		Entry("should accept EndpointPort with empty name but HostPort specified", libapiv3.WorkloadEndpointPort{
			Name:     "",
			Protocol: protoUDP,
			Port:     1234,
			HostPort: 2345,
		}, true),
		Entry("should reject EndpointPort with no protocol", libapiv3.WorkloadEndpointPort{
			Name: "a-valid-port",
			Port: 1234,
		}, false),
		Entry("should reject EndpointPort with numeric protocol", libapiv3.WorkloadEndpointPort{
			Name:     "a-valid-port",
			Protocol: protoNumeric,
			Port:     1234,
		}, false),
		Entry("should reject EndpointPort with no port", libapiv3.WorkloadEndpointPort{
			Name:     "a-valid-port",
			Protocol: protoTCP,
		}, false),

		// (API) WorkloadEndpointSpec.
		Entry("should accept WorkloadEndpointSpec with a port (m)",
			libapiv3.WorkloadEndpointSpec{
				InterfaceName: "eth0",
				Ports: []libapiv3.WorkloadEndpointPort{
					{
						Name:     "a-valid-port",
						Protocol: protoTCP,
						Port:     1234,
					},
				},
			},
			true,
		),
		Entry("should reject WorkloadEndpointSpec with an unnamed port and no host mapping (m)",
			libapiv3.WorkloadEndpointSpec{
				InterfaceName: "eth0",
				Ports: []libapiv3.WorkloadEndpointPort{
					{
						Protocol: protoTCP,
						Port:     1234,
					},
				},
			},
			false,
		),
		Entry("should accept WorkloadEndpointSpec with name-clashing ports (m)",
			libapiv3.WorkloadEndpointSpec{
				InterfaceName: "eth0",
				Ports: []libapiv3.WorkloadEndpointPort{
					{
						Name:     "a-valid-port",
						Protocol: protoTCP,
						Port:     1234,
					},
					{
						Name:     "a-valid-port",
						Protocol: protoUDP,
						Port:     5456,
					},
				},
			},
			true,
		),
		Entry("should accept WorkloadEndpointSpec with an unnamed port and a host port (m)",
			libapiv3.WorkloadEndpointSpec{
				InterfaceName: "eth0",
				Ports: []libapiv3.WorkloadEndpointPort{
					{
						Protocol: protoTCP,
						Port:     1234,
						HostPort: 2345,
					},
				},
			},
			true,
		),
		Entry("should reject WorkloadEndpointSpec with a port with an invalid host IP (m)",
			libapiv3.WorkloadEndpointSpec{
				InterfaceName: "eth0",
				Ports: []libapiv3.WorkloadEndpointPort{
					{
						Protocol: protoTCP,
						Port:     1234,
						HostPort: 2345,
						HostIP:   bad_ipv4_1,
					},
				},
			},
			false,
		),

		// (API) HostEndpointSpec.
		Entry("should accept HostEndpointSpec with a port (m)",
			api.HostEndpointSpec{
				InterfaceName: "eth0",
				Ports: []api.EndpointPort{
					{
						Name:     "a-valid-port",
						Protocol: protoTCP,
						Port:     1234,
					},
				},
				Node: "node01",
			},
			true,
		),
		Entry("should reject HostEndpointSpec with an unnamed port (m)",
			api.HostEndpointSpec{
				InterfaceName: "eth0",
				Ports: []api.EndpointPort{
					{
						Protocol: protoTCP,
						Port:     1234,
					},
				},
				Node: "node01",
			},
			false,
		),
		Entry("should reject HostEndpointSpec with a missing node",
			api.HostEndpointSpec{
				InterfaceName: "eth0",
				Ports: []api.EndpointPort{
					{
						Name:     "a-valid-port",
						Protocol: protoTCP,
						Port:     1234,
					},
				},
			},
			false,
		),
		Entry("should accept HostEndpointSpec with name-clashing ports (m)",
			api.HostEndpointSpec{
				InterfaceName: "eth0",
				Ports: []api.EndpointPort{
					{
						Name:     "a-valid-port",
						Protocol: protoTCP,
						Port:     1234,
					},
					{
						Name:     "a-valid-port",
						Protocol: protoUDP,
						Port:     5456,
					},
				},
				Node: "node01",
			},
			true,
		),
		Entry("should accept HostEndpointSpec with interfaceName *",
			api.HostEndpointSpec{
				InterfaceName: "*",
				Node:          "node01",
			},
			true,
		),

		Entry("should accept GlobalNetworkSetSpec with CIDRs and IPs",
			api.GlobalNetworkSetSpec{
				Nets: []string{
					"10.0.0.1",
					"11.0.0.0/8",
					"dead:beef::",
					"dead:beef::/96",
				},
			},
			true,
		),
		Entry("should reject GlobalNetworkSetSpec with bad CIDR",
			api.GlobalNetworkSetSpec{
				Nets: []string{
					"garbage",
				},
			},
			false,
		),
		Entry("should accept GlobalNetworkSet with labels",
			api.GlobalNetworkSet{
				ObjectMeta: v1.ObjectMeta{
					Name: "testset",
					Labels: map[string]string{
						"a": "b",
					},
				},
				Spec: api.GlobalNetworkSetSpec{
					Nets: []string{"10.0.0.1"},
				},
			},
			true,
		),
		Entry("should reject GlobalNetworkSet with reserved labels",
			api.GlobalNetworkSet{
				ObjectMeta: v1.ObjectMeta{
					Name: "testset",
					Labels: map[string]string{
						"projectcalico.org/namespace": "foo",
					},
				},
				Spec: api.GlobalNetworkSetSpec{
					Nets: []string{"10.0.0.1"},
				},
			},
			false,
		),
		Entry("should reject GlobalNetworkSet with bad name",
			api.GlobalNetworkSet{
				ObjectMeta: v1.ObjectMeta{
					Name: "test$set",
				},
				Spec: api.GlobalNetworkSetSpec{
					Nets: []string{"10.0.0.1"},
				},
			},
			false,
		),
		Entry("should accept GlobalNetworkSet with non-wild domain names",
			api.GlobalNetworkSet{
				ObjectMeta: v1.ObjectMeta{
					Name: "test",
				},
				Spec: api.GlobalNetworkSetSpec{
					AllowedEgressDomains: []string{"microsoft.com", "www.microsoft.com"},
				},
			},
			true,
		),
		Entry("should accept GlobalNetworkSet with uppercase domain names",
			api.GlobalNetworkSet{
				ObjectMeta: v1.ObjectMeta{
					Name: "test",
				},
				Spec: api.GlobalNetworkSetSpec{
					AllowedEgressDomains: []string{"MICROSOFT.COM", "WWW.MICROSOFT.COM"},
				},
			},
			true,
		),
		Entry("should accept GlobalNetworkSet with wildcard domain names",
			api.GlobalNetworkSet{
				ObjectMeta: v1.ObjectMeta{
					Name: "test",
				},
				Spec: api.GlobalNetworkSetSpec{
					AllowedEgressDomains: []string{"microsoft.*", "*.microsoft.com"},
				},
			},
			true,
		),
		Entry("should reject GlobalNetworkSet with invalid wildcard use",
			api.GlobalNetworkSet{
				ObjectMeta: v1.ObjectMeta{
					Name: "test",
				},
				Spec: api.GlobalNetworkSetSpec{
					AllowedEgressDomains: []string{"*example.com"},
				},
			},
			false,
		),
		Entry("should reject GlobalNetworkSet with multiple wildcards in a single name",
			api.GlobalNetworkSet{
				ObjectMeta: v1.ObjectMeta{
					Name: "test",
				},
				Spec: api.GlobalNetworkSetSpec{
					AllowedEgressDomains: []string{"www.*.*.uk"},
				},
			},
			false,
		),
		Entry("should reject GlobalNetworkSet with invalid char following valid wildcard",
			api.GlobalNetworkSet{
				ObjectMeta: v1.ObjectMeta{
					Name: "test",
				},
				Spec: api.GlobalNetworkSetSpec{
					AllowedEgressDomains: []string{"www.*._uk"},
				},
			},
			false,
		),
		Entry("should reject GlobalNetworkSet with invalid wildcard usage",
			api.GlobalNetworkSet{
				ObjectMeta: v1.ObjectMeta{
					Name: "test",
				},
				Spec: api.GlobalNetworkSetSpec{
					AllowedEgressDomains: []string{"www.*_uk"},
				},
			},
			false,
		),
		Entry("should accept NetworkSetSpec with CIDRs and IPs",
			api.NetworkSetSpec{
				Nets: []string{
					"10.0.0.1",
					"11.0.0.0/8",
					"dead:beef::",
					"dead:beef::/96",
				},
			},
			true,
		),
		Entry("should reject NetworkSetSpec with bad CIDR",
			api.NetworkSetSpec{
				Nets: []string{
					"garbage",
				},
			},
			false,
		),
		Entry("should accept NetworkSet with labels",
			api.NetworkSet{
				ObjectMeta: v1.ObjectMeta{
					Name: "testset",
					Labels: map[string]string{
						"a": "b",
					},
				},
				Spec: api.NetworkSetSpec{
					Nets: []string{"10.0.0.1"},
				},
			},
			true,
		),
		Entry("should reject NetworkSet with reserved labels",
			api.NetworkSet{
				ObjectMeta: v1.ObjectMeta{
					Name: "testset",
					Labels: map[string]string{
						"projectcalico.org/namespace": "foo",
					},
				},
				Spec: api.NetworkSetSpec{
					Nets: []string{"10.0.0.1"},
				},
			},
			false,
		),
		Entry("should reject NetworkSet with bad name",
			api.NetworkSet{
				ObjectMeta: v1.ObjectMeta{
					Name: "test$set",
				},
				Spec: api.NetworkSetSpec{
					Nets: []string{"10.0.0.1"},
				},
			},
			false,
		),
		Entry("should accept NetworkSet with non-wild domain names",
			api.NetworkSet{
				ObjectMeta: v1.ObjectMeta{
					Name: "test",
				},
				Spec: api.NetworkSetSpec{
					AllowedEgressDomains: []string{"microsoft.com", "www.microsoft.com"},
				},
			},
			true,
		),
		Entry("should accept NetworkSet with uppercase domain names",
			api.NetworkSet{
				ObjectMeta: v1.ObjectMeta{
					Name: "test",
				},
				Spec: api.NetworkSetSpec{
					AllowedEgressDomains: []string{"MICROSOFT.COM", "WWW.MICROSOFT.COM"},
				},
			},
			true,
		),
		Entry("should accept NetworkSet with wildcard domain names",
			api.NetworkSet{
				ObjectMeta: v1.ObjectMeta{
					Name: "test",
				},
				Spec: api.NetworkSetSpec{
					AllowedEgressDomains: []string{"microsoft.*", "*.microsoft.com"},
				},
			},
			true,
		),
		Entry("should reject NetworkSet with invalid wildcard use",
			api.NetworkSet{
				ObjectMeta: v1.ObjectMeta{
					Name: "test",
				},
				Spec: api.NetworkSetSpec{
					AllowedEgressDomains: []string{"*example.com"},
				},
			},
			false,
		),
		Entry("should reject NetworkSet with multiple wildcards in a single name",
			api.NetworkSet{
				ObjectMeta: v1.ObjectMeta{
					Name: "test",
				},
				Spec: api.NetworkSetSpec{
					AllowedEgressDomains: []string{"www.*.*.uk"},
				},
			},
			false,
		),
		Entry("should reject NetworkSet with invalid char following valid wildcard",
			api.NetworkSet{
				ObjectMeta: v1.ObjectMeta{
					Name: "test",
				},
				Spec: api.NetworkSetSpec{
					AllowedEgressDomains: []string{"www.*._uk"},
				},
			},
			false,
		),
		Entry("should reject NetworkSet with invalid wildcard usage",
			api.NetworkSet{
				ObjectMeta: v1.ObjectMeta{
					Name: "test",
				},
				Spec: api.NetworkSetSpec{
					AllowedEgressDomains: []string{"www.*_uk"},
				},
			},
			false,
		),

		Entry("should accept a valid BGP logging level: Info", api.BGPConfigurationSpec{LogSeverityScreen: "Info"}, true),
		Entry("should reject an invalid BGP logging level: info", api.BGPConfigurationSpec{LogSeverityScreen: "info"}, false),
		Entry("should reject an invalid BGP logging level: INFO", api.BGPConfigurationSpec{LogSeverityScreen: "INFO"}, false),
		Entry("should reject an invalid BGP logging level: invalidLvl", api.BGPConfigurationSpec{LogSeverityScreen: "invalidLvl"}, false),
		Entry("should accept a valid BGP clusterIPs: 1.2.3.4", api.BGPConfigurationSpec{ServiceClusterIPs: []api.ServiceClusterIPBlock{{CIDR: "1.2.3.4"}}}, true),
		Entry("should accept a valid BGP externalIPs: 8.8.8.8", api.BGPConfigurationSpec{ServiceExternalIPs: []api.ServiceExternalIPBlock{{CIDR: "8.8.8.8"}}}, true),
		Entry("should reject invalid BGP clusterIPs: x.x.x.x", api.BGPConfigurationSpec{ServiceClusterIPs: []api.ServiceClusterIPBlock{{CIDR: "x.x.x.x"}}}, false),
		Entry("should reject invalid BGP externalIPs: x.x.x.x", api.BGPConfigurationSpec{ServiceExternalIPs: []api.ServiceExternalIPBlock{{CIDR: "y.y.y.y"}}}, false),
		Entry("should accept valid IPv6 BGP clusterIP", api.BGPConfigurationSpec{ServiceClusterIPs: []api.ServiceClusterIPBlock{{CIDR: "fdf5:1234::102:304"}}}, true),
		Entry("should accept valid IPv6 BGP externalIP", api.BGPConfigurationSpec{ServiceExternalIPs: []api.ServiceExternalIPBlock{{CIDR: "fdf5:1234::808:808"}}}, true),
		Entry("should accept a node mesh BGP password if node to node mesh is enabled",
			api.BGPConfigurationSpec{
				NodeToNodeMeshEnabled: &Vtrue,
				NodeMeshPassword: &api.BGPPassword{
					SecretKeyRef: &k8sv1.SecretKeySelector{
						LocalObjectReference: k8sv1.LocalObjectReference{
							Name: "test-secret",
						},
						Key: "bgp-password",
					},
				},
			}, true,
		),
		Entry("should reject a node mesh BGP password if node to node mesh is disabled",
			api.BGPConfigurationSpec{
				NodeToNodeMeshEnabled: &Vfalse,
				NodeMeshPassword: &api.BGPPassword{
					SecretKeyRef: &k8sv1.SecretKeySelector{
						LocalObjectReference: k8sv1.LocalObjectReference{
							Name: "test-secret",
						},
						Key: "bgp-password",
					},
				},
			}, false,
		),
		Entry("should accept a node mesh max restart time if node to node mesh is enabled",
			api.BGPConfigurationSpec{
				NodeToNodeMeshEnabled:  &Vtrue,
				NodeMeshMaxRestartTime: &v1.Duration{Duration: 200 * time.Second},
			}, true,
		),
		Entry("should reject a node mesh max restart time if node to node mesh is disabled",
			api.BGPConfigurationSpec{
				NodeToNodeMeshEnabled:  &Vfalse,
				NodeMeshMaxRestartTime: &v1.Duration{Duration: 200 * time.Second},
			}, false,
		),

		// (API) IP version.
		Entry("should accept IP version 4", api.Rule{Action: "Allow", IPVersion: &V4}, true),
		Entry("should accept IP version 6", api.Rule{Action: "Allow", IPVersion: &V6}, true),
		Entry("should reject IP version 0", api.Rule{Action: "Allow", IPVersion: &V0}, false),

		// (API) ProtoPort.
		Entry("should accept ProtoPort.Protocol: UDP", api.ProtoPort{Protocol: "UDP", Port: 0}, true),
		Entry("should accept ProtoPort.Protocol: TCP", api.ProtoPort{Protocol: "TCP", Port: 20}, true),
		Entry("should accept ProtoPort.Protocol: SCTP", api.ProtoPort{Protocol: "SCTP", Port: 20}, true),
		Entry("should reject random ProtoPort.Protocol", api.ProtoPort{Protocol: "jolly-UDP", Port: 0}, false),

		// (API) Selectors.  Selectors themselves are thoroughly UT'd so only need to test simple
		// accept and reject cases here.
		Entry("should accept valid selector", api.EntityRule{Selector: "foo == \"bar\""}, true),
		Entry("should accept valid selector with 'has' and a '/'", api.EntityRule{Selector: "has(calico/k8s_ns)"}, true),
		Entry("should accept valid selector with 'has' and two '/'", api.EntityRule{Selector: "has(calico/k8s_ns/role)"}, true),
		Entry("should accept valid selector with 'has' and two '/' and '-.'", api.EntityRule{Selector: "has(calico/k8s_NS-.1/role)"}, true),
		Entry("should reject invalid selector", api.EntityRule{Selector: "thing=hello &"}, false),

		// (API) Labels and Annotations.
		Entry("should accept a valid labelsToApply", api.ProfileSpec{LabelsToApply: map[string]string{"project.calico.org/my-valid-label": value63}}, true),
		Entry("should reject an excessively long value in labelsToApply", api.ProfileSpec{LabelsToApply: map[string]string{"project.calico.org/my-valid-label": value64}}, false),
		Entry("should reject . at start of key in a labelsToApply", api.ProfileSpec{LabelsToApply: map[string]string{".mylabel": "value"}}, false),
		Entry("should reject ! in a labelsToApply", api.ProfileSpec{LabelsToApply: map[string]string{"my!nvalid-label": "value"}}, false),
		Entry("should reject $ in a labelsToApply", api.ProfileSpec{LabelsToApply: map[string]string{"my-invalid-label$": "value"}}, false),
		Entry("should accept valid labels in metadata",
			api.IPPool{
				ObjectMeta: v1.ObjectMeta{
					Name: "pool.name",
					Labels: map[string]string{
						"projectcalico.org/label": value63,
					},
				},
				Spec: api.IPPoolSpec{CIDR: netv4_3},
			}, true,
		),
		// 64 bytes for a label value is too long.
		Entry("should reject an excessively long value in labels in metadata",
			api.IPPool{
				ObjectMeta: v1.ObjectMeta{
					Name: "pool.name",
					Labels: map[string]string{
						"projectcalico.org/label": value64,
					},
				},
				Spec: api.IPPoolSpec{CIDR: netv4_3},
			}, false,
		),
		Entry("should reject invalid labels in metadata (uppercase domain)",
			api.IPPool{
				ObjectMeta: v1.ObjectMeta{
					Name: "pool.name",
					Labels: map[string]string{
						"ProjectCalico.org/label": "value",
					},
				},
				Spec: api.IPPoolSpec{CIDR: netv4_3},
			}, false,
		),
		Entry("should accept valid labels in metadata (uppercase name)",
			api.IPPool{
				ObjectMeta: v1.ObjectMeta{
					Name: "pool.name",
					Labels: map[string]string{
						"projectcalico.org/Label": "value",
					},
				},
				Spec: api.IPPoolSpec{CIDR: netv4_3},
			}, true,
		),
		Entry("should reject invalid annotations in metadata",
			api.IPPool{
				ObjectMeta: v1.ObjectMeta{
					Name: "pool.name",
					Annotations: map[string]string{
						"projectcalico.org$label": "value",
					},
				},
				Spec: api.IPPoolSpec{CIDR: netv4_3},
			}, false,
		),
		Entry("should accept valid annotations in metadata (uppercase domain and name)",
			api.IPPool{
				ObjectMeta: v1.ObjectMeta{
					Name: "pool.name",
					Annotations: map[string]string{
						"ProjectCalico.org/Label": "value",
					},
				},
				Spec: api.IPPoolSpec{CIDR: netv4_3},
			}, true,
		),
		Entry("should reject invalid annotations in metadata",
			api.IPPool{
				ObjectMeta: v1.ObjectMeta{
					Name: "pool.name",
					Annotations: map[string]string{
						"projectcalico.org$label": "value",
					},
				},
				Spec: api.IPPoolSpec{CIDR: netv4_3},
			}, false,
		),
		Entry("should allow annotations in metadata <= 256k",
			api.IPPool{
				ObjectMeta: v1.ObjectMeta{
					Name: "pool.name",
					Annotations: map[string]string{
						"key": string(longValue[:maxAnnotationsLength-3]),
					},
				},
				Spec: api.IPPoolSpec{CIDR: netv4_3},
			}, true,
		),
		Entry("should disallow annotations in metadata > 256k",
			api.IPPool{
				ObjectMeta: v1.ObjectMeta{
					Name: "pool.name",
					Annotations: map[string]string{
						"key": string(longValue[:maxAnnotationsLength-2]),
					},
				},
				Spec: api.IPPoolSpec{CIDR: netv4_3},
			}, false,
		),
		Entry("should allow a name of 253 chars",
			api.IPPool{
				ObjectMeta: v1.ObjectMeta{
					Name: string(longValue[:maxNameLength]),
				},
				Spec: api.IPPoolSpec{CIDR: netv4_3},
			}, true,
		),
		Entry("should disallow a name of 254 chars",
			api.IPPool{
				ObjectMeta: v1.ObjectMeta{
					Name: string(longValue[:maxNameLength+1]),
				},
				Spec: api.IPPoolSpec{CIDR: netv4_3},
			}, false,
		),
		Entry("should allow a valid nodeSelector",
			api.IPPool{
				ObjectMeta: v1.ObjectMeta{
					Name: "pool.name",
				},
				Spec: api.IPPoolSpec{CIDR: netv4_3, NodeSelector: `foo == "bar"`},
			}, true,
		),
		Entry("should disallow a invalid nodeSelector",
			api.IPPool{
				ObjectMeta: v1.ObjectMeta{
					Name: "pool.name",
				},
				Spec: api.IPPoolSpec{CIDR: netv4_3, NodeSelector: "this is not valid selector syntax"},
			}, false,
		),

		// (API) Interface.
		Entry("should accept a valid interface", libapiv3.WorkloadEndpointSpec{InterfaceName: "Valid_Iface.0-9"}, true),
		Entry("should reject an interface that is too long", libapiv3.WorkloadEndpointSpec{InterfaceName: "interfaceTooLong"}, false),
		Entry("should reject & in an interface", libapiv3.WorkloadEndpointSpec{InterfaceName: "Invalid&Intface"}, false),
		Entry("should reject # in an interface", libapiv3.WorkloadEndpointSpec{InterfaceName: "Invalid#Intface"}, false),
		Entry("should reject : in an interface", libapiv3.WorkloadEndpointSpec{InterfaceName: "Invalid:Intface"}, false),

		// (API) FelixConfiguration.
		Entry("should accept a valid DefaultEndpointToHostAction value", api.FelixConfigurationSpec{DefaultEndpointToHostAction: "Drop"}, true),
		Entry("should reject an invalid DefaultEndpointToHostAction value 'drop' (lower case)", api.FelixConfigurationSpec{DefaultEndpointToHostAction: "drop"}, false),
		Entry("should accept a valid IptablesFilterAllowAction value 'Accept'", api.FelixConfigurationSpec{IptablesFilterAllowAction: "Accept"}, true),
		Entry("should accept a valid IptablesMangleAllowAction value 'Return'", api.FelixConfigurationSpec{IptablesMangleAllowAction: "Return"}, true),
		Entry("should reject an invalid IptablesMangleAllowAction value 'Drop'", api.FelixConfigurationSpec{IptablesMangleAllowAction: "Drop"}, false),
		Entry("should accept a valid KubeNodePortRanges value", api.FelixConfigurationSpec{KubeNodePortRanges: &[]numorstring.Port{
			mustParsePortRange(3000, 4000), mustParsePortRange(5000, 6000),
			mustParsePortRange(7000, 8000), mustParsePortRange(8000, 9000),
			mustParsePortRange(10000, 11000), mustParsePortRange(12000, 13000),
			numorstring.SinglePort(15000),
		}}, true),
		Entry("should reject a too-long KubeNodePortRanges value", api.FelixConfigurationSpec{KubeNodePortRanges: &[]numorstring.Port{
			mustParsePortRange(3000, 4000), mustParsePortRange(5000, 6000),
			mustParsePortRange(7000, 8000), mustParsePortRange(8000, 9000),
			mustParsePortRange(10000, 11000), mustParsePortRange(12000, 13000),
			mustParsePortRange(14000, 15000), mustParsePortRange(16000, 17000),
		}}, false),
		Entry("should reject a named port KubeNodePortRanges value", api.FelixConfigurationSpec{KubeNodePortRanges: &[]numorstring.Port{
			numorstring.NamedPort("testport"),
		}}, false),
		Entry("should accept a valid list of ExternalNodesCIDRList", api.FelixConfigurationSpec{ExternalNodesCIDRList: &[]string{"1.1.1.1", "1.1.1.2/32", "1.1.3.0/23"}},
			true),
		Entry("should reject an invalid list of ExternalNodesCIDRList", api.FelixConfigurationSpec{ExternalNodesCIDRList: &[]string{"foobar", "1.1.1.1"}}, false),
		Entry("should reject IPv6 list of ExternalNodesCIDRList", api.FelixConfigurationSpec{ExternalNodesCIDRList: &[]string{"abcd::1", "abef::2/128"}}, false),

		Entry("should accept aan empty OpenStackRegion", api.FelixConfigurationSpec{OpenstackRegion: ""}, true),
		Entry("should accept a valid OpenStackRegion", api.FelixConfigurationSpec{OpenstackRegion: "foo"}, true),
		Entry("should reject an invalid OpenStackRegion", api.FelixConfigurationSpec{OpenstackRegion: "FOO"}, false),
		Entry("should reject an overlong OpenStackRegion", api.FelixConfigurationSpec{OpenstackRegion: "my-region-has-a-very-long-and-extremely-interesting-name"}, false),

		Entry("should reject an invalid LogSeverityScreen value 'badVal'", api.FelixConfigurationSpec{LogSeverityScreen: "badVal"}, false),
		Entry("should reject an invalid LogSeverityFile value 'badVal'", api.FelixConfigurationSpec{LogSeverityFile: "badVal"}, false),
		Entry("should reject an invalid LogSeveritySys value 'badVal'", api.FelixConfigurationSpec{LogSeveritySys: "badVal"}, false),
		Entry("should reject an invalid LogSeveritySys value 'Critical'", api.FelixConfigurationSpec{LogSeveritySys: "Critical"}, false),
		Entry("should accept a valid LogSeverityScreen value 'Fatal'", api.FelixConfigurationSpec{LogSeverityScreen: "Fatal"}, true),
		Entry("should accept a valid LogSeverityScreen value 'Warning'", api.FelixConfigurationSpec{LogSeverityScreen: "Warning"}, true),
		Entry("should accept a valid LogSeverityFile value 'Debug'", api.FelixConfigurationSpec{LogSeverityFile: "Debug"}, true),
		Entry("should accept a valid LogSeveritySys value 'Info'", api.FelixConfigurationSpec{LogSeveritySys: "Info"}, true),
		Entry("should accept a valid IptablesNATOutgoingInterfaceFilter value 'cali-123'", api.FelixConfigurationSpec{IptablesNATOutgoingInterfaceFilter: "cali-123"}, true),
		Entry("should reject an invalid IptablesNATOutgoingInterfaceFilter value 'cali@123'", api.FelixConfigurationSpec{IptablesNATOutgoingInterfaceFilter: "cali@123"}, false),

		Entry("should accept a valid DropActionOverride value 'Accept'", api.FelixConfigurationSpec{DropActionOverride: "Accept"}, true),
		Entry("should accept a valid DropActionOverride value 'Drop'", api.FelixConfigurationSpec{DropActionOverride: "Drop"}, true),
		Entry("should accept a valid DropActionOverride value 'LogAndAccept'", api.FelixConfigurationSpec{DropActionOverride: "LogAndAccept"}, true),
		Entry("should accept a valid DropActionOverride value 'LogAndDrop'", api.FelixConfigurationSpec{DropActionOverride: "LogAndDrop"}, true),
		Entry("should reject an invalid (removed) DropActionOverride value 'LOG-and-DROP'", api.FelixConfigurationSpec{DropActionOverride: "LOG-and-DROP"}, false),
		Entry("should reject an invalid DropActionOverride value 'badval'", api.FelixConfigurationSpec{DropActionOverride: "badval"}, false),

		Entry("should accept an valid IPSecMode value 'PSK'", api.FelixConfigurationSpec{IPSecMode: "PSK"}, true),
		Entry("should reject an invalid IPSecMode value 'badVal'", api.FelixConfigurationSpec{IPSecMode: "badVal"}, false),
		Entry("should accept an valid IPSecLogLevel value 'None'", api.FelixConfigurationSpec{IPSecLogLevel: "None"}, true),
		Entry("should accept an valid IPSecLogLevel value 'Notice'", api.FelixConfigurationSpec{IPSecLogLevel: "Notice"}, true),
		Entry("should accept an valid IPSecLogLevel value 'Info'", api.FelixConfigurationSpec{IPSecLogLevel: "Info"}, true),
		Entry("should accept an valid IPSecLogLevel value 'Debug'", api.FelixConfigurationSpec{IPSecLogLevel: "Debug"}, true),
		Entry("should accept an valid IPSecLogLevel value 'Verbose'", api.FelixConfigurationSpec{IPSecLogLevel: "Verbose"}, true),
		Entry("should reject an invalid IPSecLogLevel value 'Warning'", api.FelixConfigurationSpec{IPSecLogLevel: "Warning"}, false),

		Entry("should accept a valid WindowsNetworkName value '(?i)calico'", api.FelixConfigurationSpec{WindowsNetworkName: strPtr("(?i)calico")}, true),
		Entry("should reject an invalid WindowsNetworkName value '('", api.FelixConfigurationSpec{WindowsNetworkName: strPtr("(")}, false),

		Entry("should accept an valid DNSLogsFileAggregationKind value '0'", api.FelixConfigurationSpec{DNSLogsFileAggregationKind: &zero}, true),
		Entry("should accept an valid DNSLogsFileAggregationKind value '1'", api.FelixConfigurationSpec{DNSLogsFileAggregationKind: &one}, true),
		Entry("should reject an invalid DNSLogsFileAggregationKind value '2'", api.FelixConfigurationSpec{DNSLogsFileAggregationKind: &two}, false),
		Entry("should reject an invalid DNSLogsFileAggregationKind value '-1'", api.FelixConfigurationSpec{DNSLogsFileAggregationKind: &minusOne}, false),

		Entry("should accept an valid L7LogsFileAggregationHTTPHeaderInfo value 'IncludeL7HTTPHeaderInfo'", api.FelixConfigurationSpec{L7LogsFileAggregationHTTPHeaderInfo: &includeL7HTTPHeaderInfo}, true),
		Entry("should accept an valid L7LogsFileAggregationHTTPHeaderInfo value 'ExcludeL7HTTPHeaderInfo'", api.FelixConfigurationSpec{L7LogsFileAggregationHTTPHeaderInfo: &excludeL7HTTPHeaderInfo}, true),
		Entry("should reject an invalid L7LogsFileAggregationHTTPHeaderInfo value 'ExcludeL7'", api.FelixConfigurationSpec{L7LogsFileAggregationHTTPHeaderInfo: &invalidL7}, false),

		Entry("should accept an valid L7LogsFileAggregationHTTPMethod value 'IncludeL7HTTPMethod'", api.FelixConfigurationSpec{L7LogsFileAggregationHTTPMethod: &includeL7HTTPMethod}, true),
		Entry("should accept an valid L7LogsFileAggregationHTTPMethod value 'ExcludeL7HTTPMethod'", api.FelixConfigurationSpec{L7LogsFileAggregationHTTPMethod: &excludeL7HTTPMethod}, true),
		Entry("should reject an invalid L7LogsFileAggregationHTTPMethod value 'ExcludeL7'", api.FelixConfigurationSpec{L7LogsFileAggregationHTTPMethod: &invalidL7}, false),

		Entry("should accept an valid L7LogsFileAggregationServiceInfo value 'IncludeL7ServiceInfo'", api.FelixConfigurationSpec{L7LogsFileAggregationServiceInfo: &includeL7ServiceInfo}, true),
		Entry("should accept an valid L7LogsFileAggregationServiceInfo value 'ExcludeL7ServiceInfo'", api.FelixConfigurationSpec{L7LogsFileAggregationServiceInfo: &excludeL7ServiceInfo}, true),
		Entry("should reject an invalid L7LogsFileAggregationServiceInfo value 'ExcludeL7'", api.FelixConfigurationSpec{L7LogsFileAggregationServiceInfo: &invalidL7}, false),

		Entry("should accept an valid L7LogsFileAggregationDestinationInfo value 'IncludeL7DestinationInfo'", api.FelixConfigurationSpec{L7LogsFileAggregationDestinationInfo: &includeL7DestinationInfo}, true),
		Entry("should accept an valid L7LogsFileAggregationDestinationInfo value 'ExcludeL7DestinationInfo'", api.FelixConfigurationSpec{L7LogsFileAggregationDestinationInfo: &excludeL7DestinationInfo}, true),
		Entry("should reject an invalid L7LogsFileAggregationDestinationInfo value 'ExcludeL7'", api.FelixConfigurationSpec{L7LogsFileAggregationDestinationInfo: &invalidL7}, false),

		Entry("should accept an valid L7LogsFileAggregationSourceInfo value 'IncludeL7SourceInfo'", api.FelixConfigurationSpec{L7LogsFileAggregationSourceInfo: &includeL7SourceInfo}, true),
		Entry("should accept an valid L7LogsFileAggregationSourceInfo value 'IncludeL7SourceInfoNoPort'", api.FelixConfigurationSpec{L7LogsFileAggregationSourceInfo: &includeL7SourceInfo}, true),
		Entry("should accept an valid L7LogsFileAggregationSourceInfo value 'ExcludeL7SourceInfo'", api.FelixConfigurationSpec{L7LogsFileAggregationSourceInfo: &excludeL7SourceInfo}, true),
		Entry("should reject an invalid L7LogsFileAggregationSourceInfo value 'ExcludeL7'", api.FelixConfigurationSpec{L7LogsFileAggregationSourceInfo: &invalidL7}, false),

		Entry("should accept an valid L7LogsFileAggregationResponseCode value 'IncludeL7ResponseCode'", api.FelixConfigurationSpec{L7LogsFileAggregationResponseCode: &includeL7ResponseCode}, true),
		Entry("should accept an valid L7LogsFileAggregationResponseCode value 'ExcludeL7ResponseCode'", api.FelixConfigurationSpec{L7LogsFileAggregationResponseCode: &excludeL7ResponseCode}, true),
		Entry("should reject an invalid L7LogsFileAggregationResponseCode value 'ExcludeL7'", api.FelixConfigurationSpec{L7LogsFileAggregationResponseCode: &invalidL7}, false),

		Entry("should accept an valid L7LogsFileAggregationTrimURL value 'IncludeL7FulURL'", api.FelixConfigurationSpec{L7LogsFileAggregationTrimURL: &includeL7FullURL}, true),
		Entry("should accept an valid L7LogsFileAggregationTrimURL value 'TrimURLQuery'", api.FelixConfigurationSpec{L7LogsFileAggregationTrimURL: &trimURLQuery}, true),
		Entry("should accept an valid L7LogsFileAggregationTrimURL value 'TrimURLQueryAndPath'", api.FelixConfigurationSpec{L7LogsFileAggregationTrimURL: &trimURLQueryAndPath}, true),
		Entry("should accept an valid L7LogsFileAggregationTrimURL value 'ExcludeL7URL'", api.FelixConfigurationSpec{L7LogsFileAggregationTrimURL: &excludeL7URL}, true),
		Entry("should reject an invalid L7LogsFileAggregationTrimURL value 'ExcludeL7'", api.FelixConfigurationSpec{L7LogsFileAggregationTrimURL: &invalidL7}, false),

		Entry("should reject an invalid BPFLogLevel value 'badVal'", api.FelixConfigurationSpec{BPFLogLevel: "badVal"}, false),
		Entry("should accept a valid BPFLogLevel value 'Info'", api.FelixConfigurationSpec{BPFLogLevel: "Info"}, true),
		Entry("should accept a valid BPFLogLevel value 'Debug'", api.FelixConfigurationSpec{BPFLogLevel: "Debug"}, true),
		Entry("should accept a valid BPFLogLevel value 'Off'", api.FelixConfigurationSpec{BPFLogLevel: "Off"}, true),

		Entry("should reject a valid BPFExternalServiceMode value 'Foo'", api.FelixConfigurationSpec{BPFExternalServiceMode: "Foo"}, false),
		Entry("should accept a valid BPFExternalServiceMode value 'Tunnel'", api.FelixConfigurationSpec{BPFExternalServiceMode: "Tunnel"}, true),
		Entry("should accept a valid BPFExternalServiceMode value 'DSR'", api.FelixConfigurationSpec{BPFExternalServiceMode: "DSR"}, true),

		Entry("should reject a negative BPFExtToServiceConnmark value", api.FelixConfigurationSpec{BPFExtToServiceConnmark: &Vneg1}, false),
		Entry("should reject a gte 32bit BPFExtToServiceConnmark value", api.FelixConfigurationSpec{BPFExtToServiceConnmark: &Vx100000000}, false),
		Entry("should accept a zero BPFExtToServiceConnmark value", api.FelixConfigurationSpec{BPFExtToServiceConnmark: &V0}, true),
		Entry("should accept a 0xffffffff BPFExtToServiceConnmark value", api.FelixConfigurationSpec{BPFExtToServiceConnmark: &Vxffffffff}, true),

		Entry("should reject an invalid BPFDataIfacePattern value '*'", api.FelixConfigurationSpec{BPFDataIfacePattern: "*"}, false),
		Entry("should accept a valid BPFDataIfacePattern value 'eth.*'", api.FelixConfigurationSpec{BPFDataIfacePattern: "eth.*"}, true),

		Entry("should accept valid route table range", api.FelixConfigurationSpec{RouteTableRange: &api.RouteTableRange{Min: 1, Max: 250}}, true),
		Entry("should reject route table range min too small", api.FelixConfigurationSpec{RouteTableRange: &api.RouteTableRange{Min: 0, Max: 250}}, false),
		Entry("should reject route table range min negative", api.FelixConfigurationSpec{RouteTableRange: &api.RouteTableRange{Min: -5, Max: 250}}, false),
		Entry("should reject route table range max < min", api.FelixConfigurationSpec{RouteTableRange: &api.RouteTableRange{Min: 50, Max: 45}}, false),
		Entry("should reject route table range max too large", api.FelixConfigurationSpec{RouteTableRange: &api.RouteTableRange{Min: 1, Max: 253}}, false),
		Entry("should accept route table range with min == max", api.FelixConfigurationSpec{RouteTableRange: &api.RouteTableRange{Min: 8, Max: 8}}, true),

		Entry("should accept valid route table ranges", api.FelixConfigurationSpec{RouteTableRanges: &api.RouteTableRanges{{Min: 1, Max: 10000}}}, true),
		Entry("should accept route table ranges with min == max", api.FelixConfigurationSpec{RouteTableRanges: &api.RouteTableRanges{{Min: 8, Max: 8}}}, true),
		Entry("should accept multiple route table ranges with min == max", api.FelixConfigurationSpec{RouteTableRanges: &api.RouteTableRanges{{Min: 8, Max: 8}, {Min: 7, Max: 7}}}, true),
		Entry("should reject route table ranges min too small", api.FelixConfigurationSpec{RouteTableRanges: &api.RouteTableRanges{{Min: 0, Max: 250}}}, false),
		Entry("should reject route table ranges min negative", api.FelixConfigurationSpec{RouteTableRanges: &api.RouteTableRanges{{Min: -5, Max: 250}}}, false),
		Entry("should reject route table ranges max < min", api.FelixConfigurationSpec{RouteTableRanges: &api.RouteTableRanges{{Min: 50, Max: 45}}}, false),
		Entry("should reject route table ranges max too large", api.FelixConfigurationSpec{RouteTableRanges: &api.RouteTableRanges{{Min: 1, Max: 0xf00000000}}}, false),
		Entry("should reject single route table ranges targeting too many tables", api.FelixConfigurationSpec{RouteTableRanges: &api.RouteTableRanges{{Min: 1, Max: 0x10000}}}, false),
		Entry("should reject multitple route table ranges targeting too many tables", api.FelixConfigurationSpec{RouteTableRanges: &api.RouteTableRanges{{Min: 1, Max: 2}, {Min: 3, Max: 4}, {Min: 5, Max: 0x10000}}}, false),

		Entry("should reject spec with both RouteTableRanges and RouteTableRange set", api.FelixConfigurationSpec{
			RouteTableRanges: &api.RouteTableRanges{
				{Min: 1, Max: 250},
			},
			RouteTableRange: &api.RouteTableRange{
				Min: 1, Max: 250,
			},
		}, false),

		Entry("should reject an invalid EgressIPSupport value 'Foo'",
			api.FelixConfigurationSpec{EgressIPSupport: "Foo"}, false),
		Entry("should accept a valid EgressIPSupport value 'Disabled'",
			api.FelixConfigurationSpec{EgressIPSupport: "Disabled"}, true),
		Entry("should accept a valid EgressIPSupport value 'EnabledPerNamespace'",
			api.FelixConfigurationSpec{EgressIPSupport: "EnabledPerNamespace"}, true),
		Entry("should accept a valid EgressIPSupport value 'EnabledPerNamespaceOrPerPod'",
			api.FelixConfigurationSpec{EgressIPSupport: "EnabledPerNamespaceOrPerPod"}, true),

		Entry("should accept a valid egress ip routing rule priority",
			api.FelixConfigurationSpec{EgressIPRoutingRulePriority: &validRulePriority}, true),
		Entry("should reject an invalid egress ip routing rule priority",
			api.FelixConfigurationSpec{EgressIPRoutingRulePriority: &invalidRulePriority}, false),

		Entry("should reject capture dir set to empty", api.FelixConfigurationSpec{CaptureDir: strPtr("")}, false),
		Entry("should reject capture rotation set to 0", api.FelixConfigurationSpec{CaptureRotationSeconds: intptr(0)}, false),
		Entry("should reject capture max files set to 0", api.FelixConfigurationSpec{CaptureMaxFiles: intptr(0)}, false),
		Entry("should reject capture max size set to 0", api.FelixConfigurationSpec{CaptureMaxSizeBytes: intptr(0)}, false),

		Entry("should reject an invalid MTUIfacePattern value '*'", api.FelixConfigurationSpec{MTUIfacePattern: "*"}, false),
		Entry("should accept a valid MTUIfacePattern value 'eth.*'", api.FelixConfigurationSpec{MTUIfacePattern: "eth.*"}, true),

		Entry("should allow HealthTimeoutOverride 0", api.FelixConfigurationSpec{HealthTimeoutOverrides: []api.HealthTimeoutOverride{{Name: "Valid", Timeout: metav1.Duration{Duration: 0}}}}, true),
		Entry("should reject HealthTimeoutOverride -1", api.FelixConfigurationSpec{HealthTimeoutOverrides: []api.HealthTimeoutOverride{{Name: "Valid", Timeout: metav1.Duration{Duration: -1}}}}, false),
		Entry("should reject HealthTimeoutOverride with bad name", api.FelixConfigurationSpec{HealthTimeoutOverrides: []api.HealthTimeoutOverride{{Name: "%", Timeout: metav1.Duration{Duration: 10}}}}, false),
		Entry("should reject HealthTimeoutOverride with no name", api.FelixConfigurationSpec{HealthTimeoutOverrides: []api.HealthTimeoutOverride{{Name: "", Timeout: metav1.Duration{Duration: 10}}}}, false),

		// (API) Protocol
		Entry("should accept protocol TCP", protocolFromString("TCP"), true),
		Entry("should accept protocol UDP", protocolFromString("UDP"), true),
		Entry("should accept protocol ICMP", protocolFromString("ICMP"), true),
		Entry("should accept protocol ICMPv6", protocolFromString("ICMPv6"), true),
		Entry("should accept protocol SCTP", protocolFromString("SCTP"), true),
		Entry("should accept protocol UDPLite", protocolFromString("UDPLite"), true),
		Entry("should accept protocol 1 as int", protocolFromInt(1), true),
		Entry("should accept protocol 255 as int", protocolFromInt(255), true),
		Entry("should accept protocol 255 as string", protocolFromString("255"), true),
		Entry("should accept protocol 1 as string", protocolFromString("1"), true),
		Entry("should reject protocol 0 as int", protocolFromInt(0), false),
		Entry("should reject protocol 256 as string", protocolFromString("256"), false),
		Entry("should reject protocol 0 as string", protocolFromString("0"), false),
		Entry("should reject protocol tcpfoo", protocolFromString("tcpfoo"), false),
		Entry("should reject protocol footcp", protocolFromString("footcp"), false),
		Entry("should reject protocol tcp", numorstring.Protocol{StrVal: "tcp", Type: numorstring.NumOrStringString}, false),

		// (API) IPNAT
		Entry("should accept valid IPNAT IPv4",
			libapiv3.IPNAT{
				InternalIP: ipv4_1,
				ExternalIP: ipv4_2,
			}, true),
		Entry("should accept valid IPNAT IPv6",
			libapiv3.IPNAT{
				InternalIP: ipv6_1,
				ExternalIP: ipv6_2,
			}, true),
		Entry("should reject IPNAT mixed IPv4 (int) and IPv6 (ext)",
			libapiv3.IPNAT{
				InternalIP: ipv4_1,
				ExternalIP: ipv6_1,
			}, false),
		Entry("should reject IPNAT mixed IPv6 (int) and IPv4 (ext)",
			libapiv3.IPNAT{
				InternalIP: ipv6_1,
				ExternalIP: ipv4_1,
			}, false),

		// (API) WorkloadEndpointSpec
		Entry("should accept workload endpoint with interface only",
			libapiv3.WorkloadEndpointSpec{
				InterfaceName: "cali012371237",
			}, true),
		Entry("should accept workload endpoint with networks and no nats",
			libapiv3.WorkloadEndpointSpec{
				InterfaceName: "cali012371237",
				IPNetworks:    []string{netv4_1, netv4_2, netv6_1, netv6_2},
			}, true),
		Entry("should accept workload endpoint with IPv4 NAT covered by network",
			libapiv3.WorkloadEndpointSpec{
				InterfaceName: "cali012371237",
				IPNetworks:    []string{netv4_1},
				IPNATs:        []libapiv3.IPNAT{{InternalIP: ipv4_1, ExternalIP: ipv4_2}},
			}, true),
		Entry("should accept workload endpoint with IPv6 NAT covered by network",
			libapiv3.WorkloadEndpointSpec{
				InterfaceName: "cali012371237",
				IPNetworks:    []string{netv6_1},
				IPNATs:        []libapiv3.IPNAT{{InternalIP: ipv6_1, ExternalIP: ipv6_2}},
			}, true),
		Entry("should accept workload endpoint with IPv4 and IPv6 NAT covered by network",
			libapiv3.WorkloadEndpointSpec{
				InterfaceName: "cali012371237",
				IPNetworks:    []string{netv4_1, netv6_1},
				IPNATs: []libapiv3.IPNAT{
					{InternalIP: ipv4_1, ExternalIP: ipv4_2},
					{InternalIP: ipv6_1, ExternalIP: ipv6_2},
				},
			}, true),
		Entry("should accept workload endpoint with mixed-case ContainerID",
			libapiv3.WorkloadEndpointSpec{
				InterfaceName: "cali012371237",
				ContainerID:   "Cath01234-G",
			}, true),
		Entry("should reject workload endpoint with no config", libapiv3.WorkloadEndpointSpec{}, false),
		Entry("should reject workload endpoint with IPv4 networks that contain >1 address",
			libapiv3.WorkloadEndpointSpec{
				InterfaceName: "cali012371237",
				IPNetworks:    []string{netv4_3},
			}, false),
		Entry("should reject workload endpoint with IPv6 networks that contain >1 address",
			libapiv3.WorkloadEndpointSpec{
				InterfaceName: "cali012371237",
				IPNetworks:    []string{netv6_3},
			}, false),
		Entry("should reject workload endpoint with nats and no networks",
			libapiv3.WorkloadEndpointSpec{
				InterfaceName: "cali012371237",
				IPNATs:        []libapiv3.IPNAT{{InternalIP: ipv4_2, ExternalIP: ipv4_1}},
			}, false),
		Entry("should reject workload endpoint with IPv4 NAT not covered by network",
			libapiv3.WorkloadEndpointSpec{
				InterfaceName: "cali012371237",
				IPNetworks:    []string{netv4_1},
				IPNATs:        []libapiv3.IPNAT{{InternalIP: ipv4_2, ExternalIP: ipv4_1}},
			}, false),
		Entry("should reject workload endpoint with IPv6 NAT not covered by network",
			libapiv3.WorkloadEndpointSpec{
				InterfaceName: "cali012371237",
				IPNetworks:    []string{netv6_1},
				IPNATs:        []libapiv3.IPNAT{{InternalIP: ipv6_2, ExternalIP: ipv6_1}},
			}, false),
		Entry("should reject workload endpoint containerID that starts with a dash",
			libapiv3.WorkloadEndpointSpec{
				InterfaceName: "cali0134",
				ContainerID:   "-abcdefg",
			}, false),
		Entry("should reject workload endpoint containerID that ends with a dash",
			libapiv3.WorkloadEndpointSpec{
				InterfaceName: "cali0134",
				ContainerID:   "abcdeSg-",
			}, false),
		Entry("should reject workload endpoint containerID that contains a period",
			libapiv3.WorkloadEndpointSpec{
				InterfaceName: "cali0134",
				ContainerID:   "abcde-j.g",
			}, false),
		Entry("should accept workload endpoint with an elastic IP",
			libapiv3.WorkloadEndpointSpec{
				InterfaceName: "cali012371237",
				AWSElasticIPs: []string{"10.0.0.1"},
			}, true),
		Entry("should reject workload endpoint with a bad elastic IP",
			libapiv3.WorkloadEndpointSpec{
				InterfaceName: "cali012371237",
				AWSElasticIPs: []string{"garbage"},
			}, false),

		// (API) HostEndpointSpec
		Entry("should accept host endpoint with interface and node",
			api.HostEndpointSpec{
				InterfaceName: "eth0",
				Node:          "node01",
			}, true),
		Entry("should accept host endpoint with expected IPs",
			api.HostEndpointSpec{
				ExpectedIPs: []string{ipv4_1, ipv6_1},
				Node:        "node01",
			}, true),
		Entry("should accept host endpoint with interface and expected IPs",
			api.HostEndpointSpec{
				InterfaceName: "eth0",
				ExpectedIPs:   []string{ipv4_1, ipv6_1},
				Node:          "node01",
			}, true),
		Entry("should reject host endpoint with no config", api.HostEndpointSpec{}, false),
		Entry("should reject host endpoint with blank interface an no IPs",
			api.HostEndpointSpec{
				InterfaceName: "",
				ExpectedIPs:   []string{},
				Node:          "node01",
			}, false),
		Entry("should accept host endpoint with prefixed profile name",
			api.HostEndpointSpec{
				InterfaceName: "eth0",
				Profiles:      []string{"knp.default.fun", "knp.default.funner.11234-a"},
				Node:          "node01",
			}, true),
		Entry("should accept host endpoint without prefixed profile name",
			api.HostEndpointSpec{
				InterfaceName: "eth0",
				Profiles:      []string{"fun-funner1234"},
				Node:          "node01",
			}, true),
		Entry("should reject host endpoint with no prefix and dots at the start of the name",
			api.HostEndpointSpec{
				InterfaceName: "eth0",
				Profiles:      []string{".fun"},
				Node:          "node01",
			}, false),

		// (API) IPPool
		Entry("should accept IP pool with IPv4 CIDR /26",
			api.IPPool{ObjectMeta: v1.ObjectMeta{Name: "pool.name"},
				Spec: api.IPPoolSpec{CIDR: netv4_3},
			}, true),
		Entry("should accept IP pool with IPv4 CIDR /10",
			api.IPPool{ObjectMeta: v1.ObjectMeta{Name: "pool.name"},
				Spec: api.IPPoolSpec{CIDR: netv4_4},
			}, true),
		Entry("should accept IP pool with IPv6 CIDR /122",
			api.IPPool{ObjectMeta: v1.ObjectMeta{Name: "pool.name"},
				Spec: api.IPPoolSpec{
					CIDR:      netv6_3,
					IPIPMode:  api.IPIPModeNever,
					VXLANMode: api.VXLANModeNever,
				},
			}, true),
		Entry("should accept IP pool with IPv6 CIDR /10",
			api.IPPool{ObjectMeta: v1.ObjectMeta{Name: "pool.name"},
				Spec: api.IPPoolSpec{
					CIDR:      netv6_4,
					IPIPMode:  api.IPIPModeNever,
					VXLANMode: api.VXLANModeNever,
				},
			}, true),
		Entry("should accept a disabled IP pool with IPv4 CIDR /27",
			api.IPPool{
				ObjectMeta: v1.ObjectMeta{Name: "pool.name"},
				Spec: api.IPPoolSpec{
					CIDR:     netv4_5,
					Disabled: true},
			}, true),
		Entry("should accept a disabled IP pool with IPv6 CIDR /128",
			api.IPPool{
				ObjectMeta: v1.ObjectMeta{Name: "pool.name"},
				Spec: api.IPPoolSpec{
					CIDR:      netv6_1,
					IPIPMode:  api.IPIPModeNever,
					VXLANMode: api.VXLANModeNever,
					Disabled:  true},
			}, true),
		Entry("should reject IP pool with IPv4 CIDR /27", api.IPPool{ObjectMeta: v1.ObjectMeta{Name: "pool.name"}, Spec: api.IPPoolSpec{CIDR: netv4_5}}, false),
		Entry("should reject IP pool with IPv6 CIDR /128", api.IPPool{ObjectMeta: v1.ObjectMeta{Name: "pool.name"}, Spec: api.IPPoolSpec{CIDR: netv6_1}}, false),
		Entry("should reject IP pool with IPv4 CIDR /33", api.IPPool{ObjectMeta: v1.ObjectMeta{Name: "pool.name"}, Spec: api.IPPoolSpec{CIDR: "1.2.3.4/33"}}, false),
		Entry("should reject IP pool with IPv6 CIDR /129", api.IPPool{ObjectMeta: v1.ObjectMeta{Name: "pool.name"}, Spec: api.IPPoolSpec{CIDR: "aa:bb::/129"}}, false),
		Entry("should reject IPIPMode 'Always' for IPv6 pool",
			api.IPPool{
				ObjectMeta: v1.ObjectMeta{Name: "pool.name"},
				Spec: api.IPPoolSpec{
					CIDR:      netv6_1,
					IPIPMode:  api.IPIPModeAlways,
					VXLANMode: api.VXLANModeNever,
				},
			}, false),
		Entry("should reject VXLANMode 'Always' for IPv6 pool",
			api.IPPool{
				ObjectMeta: v1.ObjectMeta{Name: "pool.name"},
				Spec: api.IPPoolSpec{
					CIDR:      netv6_1,
					VXLANMode: api.VXLANModeAlways,
					IPIPMode:  api.IPIPModeNever,
				},
			}, false),
		Entry("should reject IPv4 pool with a CIDR range overlapping with Link Local range",
			api.IPPool{ObjectMeta: v1.ObjectMeta{Name: "pool.name"}, Spec: api.IPPoolSpec{CIDR: "169.254.5.0/24"}}, false),
		Entry("should reject IPv6 pool with a CIDR range overlapping with Link Local range",
			api.IPPool{ObjectMeta: v1.ObjectMeta{Name: "pool.name"}, Spec: api.IPPoolSpec{CIDR: "fe80::/120"}}, false),

		Entry("should accept IP pool with valid AWS subnet ID",
			api.IPPool{ObjectMeta: v1.ObjectMeta{Name: "pool.name"},
				Spec: api.IPPoolSpec{
					CIDR:        netv4_3,
					AWSSubnetID: "subnet-0123456789abcdef0",
				},
			}, true),
		Entry("should reject IP pool with valid AWS subnet ID but IPv6",
			api.IPPool{ObjectMeta: v1.ObjectMeta{Name: "pool.name"},
				Spec: api.IPPoolSpec{
					CIDR:        netv6_1,
					AWSSubnetID: "subnet-0123456789abcdef0",
				},
			}, false),
		Entry("should accept IP pool with AWS subnet ID and block size 32",
			api.IPPool{ObjectMeta: v1.ObjectMeta{Name: "pool.name"},
				Spec: api.IPPoolSpec{
					CIDR:        netv4_3,
					AWSSubnetID: "subnet-0123456789abcdef0",
					BlockSize:   32,
				},
			}, true),
		Entry("should reject IP pool with AWS subnet ID and block size 31",
			api.IPPool{ObjectMeta: v1.ObjectMeta{Name: "pool.name"},
				Spec: api.IPPoolSpec{
					CIDR:        netv4_3,
					AWSSubnetID: "subnet-0123456789abcdef0",
					BlockSize:   31,
				},
			}, false),
		Entry("should accept IP pool with valid short AWS subnet ID",
			api.IPPool{ObjectMeta: v1.ObjectMeta{Name: "pool.name"},
				Spec: api.IPPoolSpec{
					CIDR:        netv4_3,
					AWSSubnetID: "subnet-01234567",
				},
			}, true),
		Entry("should reject IP pool with too-long AWS subnet ID",
			api.IPPool{ObjectMeta: v1.ObjectMeta{Name: "pool.name"},
				Spec: api.IPPoolSpec{
					CIDR:        netv4_3,
					AWSSubnetID: "subnet-0123456789abcdef01",
				},
			}, false),
		Entry("should reject IP pool with garbage AWS subnet ID",
			api.IPPool{ObjectMeta: v1.ObjectMeta{Name: "pool.name"},
				Spec: api.IPPoolSpec{
					CIDR:        netv4_3,
					AWSSubnetID: "fgkjdhfjadhfjah",
				},
			}, false),
		Entry("should reject IP pool with wrong ID type",
			api.IPPool{ObjectMeta: v1.ObjectMeta{Name: "pool.name"},
				Spec: api.IPPoolSpec{
					CIDR:        netv4_3,
					AWSSubnetID: "vpc-0123456789abcdef01",
				},
			}, false),
		Entry("should reject IP pool with upper case",
			api.IPPool{ObjectMeta: v1.ObjectMeta{Name: "pool.name"},
				Spec: api.IPPoolSpec{
					CIDR:        netv4_3,
					AWSSubnetID: "subnet-0123456789Abcdef0",
				},
			}, false),

		Entry("should accept IP pool with valid allowed uses",
			api.IPPool{
				ObjectMeta: v1.ObjectMeta{Name: "pool.name"},
				Spec: api.IPPoolSpec{
					CIDR: netv4_4,
					AllowedUses: []api.IPPoolAllowedUse{
						api.IPPoolAllowedUseWorkload,
						api.IPPoolAllowedUseTunnel,
						api.IPPoolAllowedUseHostSecondary,
					},
				},
			}, true),
		Entry("should reject IP pool with invalid allowed uses",
			api.IPPool{
				ObjectMeta: v1.ObjectMeta{Name: "pool.name"},
				Spec: api.IPPoolSpec{
					CIDR: netv4_4,
					AllowedUses: []api.IPPoolAllowedUse{
						"Garbage",
					},
				},
			}, false),

		// (API) IPReservation
		Entry("should accept IPReservation with an IP",
			api.IPReservation{
				ObjectMeta: v1.ObjectMeta{Name: "ip-reservation.name"},
				Spec: api.IPReservationSpec{
					ReservedCIDRs: []string{"10.0.0.1"},
				},
			}, true),
		Entry("should accept IPReservation with a CIDR",
			api.IPReservation{
				ObjectMeta: v1.ObjectMeta{Name: "ip-reservation.name"},
				Spec: api.IPReservationSpec{
					ReservedCIDRs: []string{"10.0.1.0/24"},
				},
			}, true),
		Entry("should accept IPReservation IP and a CIDR",
			api.IPReservation{
				ObjectMeta: v1.ObjectMeta{Name: "ip-reservation.name"},
				Spec: api.IPReservationSpec{
					ReservedCIDRs: []string{"10.0.1.0/24", "192.168.0.34"},
				},
			}, true),
		Entry("should reject IPReservation with bad CIDR",
			api.IPReservation{
				ObjectMeta: v1.ObjectMeta{Name: "ip-reservation.name"},
				Spec: api.IPReservationSpec{
					ReservedCIDRs: []string{"garbage"},
				},
			}, false),
		Entry("should reject IPReservation with too-long CIDR",
			api.IPReservation{
				ObjectMeta: v1.ObjectMeta{Name: "ip-reservation.name"},
				Spec: api.IPReservationSpec{
					ReservedCIDRs: []string{"10.0.1.0/33"},
				},
			}, false),
		Entry("should accept IPReservation with an IPv6",
			api.IPReservation{
				ObjectMeta: v1.ObjectMeta{Name: "ip-reservation.name"},
				Spec: api.IPReservationSpec{
					ReservedCIDRs: []string{"10.0.0.1", "cafe::1", "cafe:f00d::/96"},
				},
			}, true),

		// (API) IPIPMode
		Entry("should accept IPPool with no IPIP mode specified", api.IPPoolSpec{CIDR: "1.2.3.0/24"}, true),
		Entry("should accept IPIP mode Never (api)", api.IPPoolSpec{CIDR: "1.2.3.0/24", IPIPMode: api.IPIPModeNever, VXLANMode: api.VXLANModeNever}, true),
		Entry("should accept IPIP mode Never", api.IPPoolSpec{CIDR: "1.2.3.0/24", IPIPMode: "Never"}, true),
		Entry("should accept IPIP mode Always", api.IPPoolSpec{CIDR: "1.2.3.0/24", IPIPMode: "Always"}, true),
		Entry("should accept IPIP mode CrossSubnet", api.IPPoolSpec{CIDR: "1.2.3.0/24", IPIPMode: "CrossSubnet"}, true),
		Entry("should reject IPIP mode badVal", api.IPPoolSpec{CIDR: "1.2.3.0/24", IPIPMode: "badVal"}, false),
		Entry("should reject IPIP mode never (lower case)", api.IPPoolSpec{CIDR: "1.2.3.0/24", IPIPMode: "never"}, false),

		// (API) VXLANMode
		Entry("should reject IPIP mode and VXLAN mode", api.IPPoolSpec{CIDR: "1.2.3.0/24", IPIPMode: "Always", VXLANMode: "Always"}, false),
		Entry("should accept VXLAN mode Always", api.IPPoolSpec{CIDR: "1.2.3.0/24", VXLANMode: "Always"}, true),
		Entry("should accept VXLAN mode CrossSubnet", api.IPPoolSpec{CIDR: "1.2.3.0/24", VXLANMode: api.VXLANModeCrossSubnet}, true),
		Entry("should accept VXLAN mode Never ", api.IPPoolSpec{CIDR: "1.2.3.0/24", VXLANMode: "Never"}, true),
		Entry("should reject VXLAN mode never", api.IPPoolSpec{CIDR: "1.2.3.0/24", VXLANMode: "never"}, false),
		Entry("should reject VXLAN mode badVal", api.IPPoolSpec{CIDR: "1.2.3.0/24", VXLANMode: "badVal"}, false),

		// (API) IPIP APIv1 backwards compatibility. Read-only field IPIP
		Entry("should accept a nil IPIP field", api.IPPoolSpec{CIDR: "1.2.3.0/24", IPIPMode: "Never", IPIP: nil}, true),
		Entry("should accept it when the IPIP field is not specified", api.IPPoolSpec{CIDR: "1.2.3.0/24", IPIPMode: "Never"}, true),
		Entry("should reject a non-nil IPIP field", api.IPPoolSpec{CIDR: "1.2.3.0/24", IPIPMode: "Never", IPIP: &api.IPIPConfiguration{Enabled: true, Mode: encap.Always}}, false),

		// (API) NatOutgoing APIv1 backwards compatibility. Read-only field NatOutgoingV1
		Entry("should accept NATOutgoingV1 field set to true", api.IPPoolSpec{CIDR: "1.2.3.0/24", IPIPMode: "Never", NATOutgoingV1: false}, true),
		Entry("should accept it when the NATOutgoingV1 field is not specified", api.IPPoolSpec{CIDR: "1.2.3.0/24", IPIPMode: "Never"}, true),
		Entry("should reject NATOutgoingV1 field set to true", api.IPPoolSpec{CIDR: "1.2.3.0/24", IPIPMode: "Never", NATOutgoingV1: true}, false),

		// (API) ICMPFields
		Entry("should accept ICMP with no config", api.ICMPFields{}, true),
		Entry("should accept ICMP with type with min value", api.ICMPFields{Type: &V0}, true),
		Entry("should accept ICMP with type with max value", api.ICMPFields{Type: &V254}, true),
		Entry("should accept ICMP with type and code with min value", api.ICMPFields{Type: &V128, Code: &V0}, true),
		Entry("should accept ICMP with type and code with min value", api.ICMPFields{Type: &V128, Code: &V255}, true),
		Entry("should reject ICMP with code and no type", api.ICMPFields{Code: &V0}, false),
		Entry("should reject ICMP with type too high", api.ICMPFields{Type: &V255}, false),
		Entry("should reject ICMP with code too high", api.ICMPFields{Type: &V128, Code: &V256}, false),

		// (API) Rule
		Entry("should accept Rule with protocol SCTP and no other config",
			api.Rule{
				Action:   "Allow",
				Protocol: protocolFromString("SCTP"),
			}, true),
		Entry("should accept Rule with source ports and protocol type 6",
			api.Rule{
				Action:   "Allow",
				Protocol: protocolFromInt(6),
				Source: api.EntityRule{
					Ports: []numorstring.Port{numorstring.SinglePort(1)},
				},
			}, true),
		Entry("should accept Rule with source named ports and protocol type 6",
			api.Rule{
				Action:   "Allow",
				Protocol: protocolFromInt(6),
				Source: api.EntityRule{
					Ports: []numorstring.Port{numorstring.NamedPort("foo")},
				},
			}, true),
		Entry("should accept Rule with source named ports and protocol type tcp",
			api.Rule{
				Action:   "Allow",
				Protocol: protocolFromString("TCP"),
				Source: api.EntityRule{
					Ports: []numorstring.Port{numorstring.NamedPort("foo")},
				},
			}, true),
		Entry("should accept Rule with source named ports and protocol type udp",
			api.Rule{
				Action:   "Allow",
				Protocol: protocolFromString("UDP"),
				Source: api.EntityRule{
					Ports: []numorstring.Port{numorstring.NamedPort("foo")},
				},
			}, true),
		Entry("should accept Rule with empty source ports and protocol type 7",
			api.Rule{
				Action:   "Allow",
				Protocol: protocolFromInt(7),
				Source: api.EntityRule{
					Ports: []numorstring.Port{},
				},
			}, true),
		Entry("should accept Rule with source !ports and protocol type 17",
			api.Rule{
				Action:   "Allow",
				Protocol: protocolFromInt(17),
				Source: api.EntityRule{
					NotPorts: []numorstring.Port{numorstring.SinglePort(1)},
				},
			}, true),
		Entry("should accept Rule with empty source !ports and protocol type 100",
			api.Rule{
				Action:   "Allow",
				Protocol: protocolFromInt(100),
				Source: api.EntityRule{
					NotPorts: []numorstring.Port{},
				},
			}, true),
		Entry("should accept Rule with dest ports and protocol type tcp",
			api.Rule{
				Action:   "Allow",
				Protocol: protocolFromString("TCP"),
				Destination: api.EntityRule{
					Ports: []numorstring.Port{numorstring.SinglePort(1)},
				},
			}, true),
		Entry("should reject Rule with dest ports and no protocol",
			api.Rule{
				Action: "Allow",
				Destination: api.EntityRule{
					Ports: []numorstring.Port{numorstring.SinglePort(1)},
				},
			}, false),
		Entry("should reject Rule with invalid port (port 0)",
			api.Rule{
				Action:   "Allow",
				Protocol: protocolFromString("TCP"),
				Destination: api.EntityRule{
					NotPorts: []numorstring.Port{numorstring.SinglePort(0)},
				},
			}, false),
		Entry("should reject Rule with invalid port (name + number)",
			api.Rule{
				Action:   "Allow",
				Protocol: protocolFromString("TCP"),
				Destination: api.EntityRule{
					NotPorts: []numorstring.Port{{
						PortName: "foo",
						MinPort:  123,
						MaxPort:  456,
					}},
				},
			}, false),
		Entry("should reject named port Rule with invalid protocol",
			api.Rule{
				Action:   "Allow",
				Protocol: protocolFromString("unknown"),
				Destination: api.EntityRule{
					NotPorts: []numorstring.Port{numorstring.NamedPort("foo")},
				},
			}, false),
		Entry("should accept Rule with empty dest ports and protocol type SCTP",
			api.Rule{
				Action:   "Allow",
				Protocol: protocolFromString("SCTP"),
				Destination: api.EntityRule{
					Ports: []numorstring.Port{},
				},
			}, true),
		Entry("should accept Rule with empty dest !ports and protocol type ICMPv6",
			api.Rule{
				Action:    "Allow",
				IPVersion: &V6,
				Protocol:  protocolFromString("ICMPv6"),
				Destination: api.EntityRule{
					NotPorts: []numorstring.Port{},
				},
			}, true),
		Entry("should reject Rule with icmp fields and no protocol",
			api.Rule{
				Action:    "Allow",
				IPVersion: &V4,
				ICMP: &api.ICMPFields{
					Type: &V0,
				},
			}, false),
		Entry("should not reject Rule with icmp fields and no ipversion",
			api.Rule{
				Action:   "Allow",
				Protocol: protocolFromString("ICMP"),
				ICMP: &api.ICMPFields{
					Type: &V0,
				},
			}, true),
		Entry("should not reject Rule with icmpv6 fields and no ipversion",
			api.Rule{
				Action:   "Allow",
				Protocol: protocolFromString("ICMPv6"),
				ICMP: &api.ICMPFields{
					Type: &V0,
				},
			}, true),
		Entry("should reject Rule with mismatched ipversion for icmp",
			api.Rule{
				Action:    "Allow",
				Protocol:  protocolFromString("ICMP"),
				IPVersion: &V6,
			}, false),
		Entry("should reject Rule with mismatched ipversion for icmpv6",
			api.Rule{
				Action:    "Allow",
				Protocol:  protocolFromString("ICMPv6"),
				IPVersion: &V4,
			}, false),
		Entry("should allow Rule with correct ipversion for icmp",
			api.Rule{
				Action:    "Allow",
				IPVersion: &V4,
				Protocol:  protocolFromString("ICMP"),
				ICMP: &api.ICMPFields{
					Type: &V0,
				},
			}, true),
		Entry("should allow Rule with correct ipversion for icmpv6",
			api.Rule{
				Action:    "Allow",
				IPVersion: &V6,
				Protocol:  protocolFromString("ICMPv6"),
				ICMP: &api.ICMPFields{
					Type: &V0,
				},
			}, true),
		Entry("should reject Rule with source ports and protocol type 7",
			api.Rule{
				Action:   "Allow",
				Protocol: protocolFromInt(7),
				Source: api.EntityRule{
					Ports: []numorstring.Port{numorstring.SinglePort(1)},
				},
			}, false),
		Entry("should reject Rule with source !ports and protocol type 100",
			api.Rule{
				Action:   "Allow",
				Protocol: protocolFromInt(100),
				Source: api.EntityRule{
					NotPorts: []numorstring.Port{numorstring.SinglePort(1)},
				},
			}, false),
		Entry("should allow Rule with dest ports and protocol type sctp",
			api.Rule{
				Action:   "Allow",
				Protocol: protocolFromString("SCTP"),
				Destination: api.EntityRule{
					Ports: []numorstring.Port{numorstring.SinglePort(1)},
				},
			}, true),
		Entry("should reject Rule with dest !ports and protocol type udp",
			api.Rule{
				Action:    "Allow",
				IPVersion: &V4,
				Protocol:  protocolFromString("icmp"),
				Destination: api.EntityRule{
					NotPorts: []numorstring.Port{numorstring.SinglePort(1)},
				},
			}, false),
		Entry("should reject Rule with invalid source ports and protocol type tcp",
			api.Rule{
				Action:   "Allow",
				Protocol: protocolFromString("TCP"),
				Source: api.EntityRule{
					Ports: []numorstring.Port{{MinPort: 200, MaxPort: 100}},
				},
			}, false),
		Entry("should reject Rule with invalid source !ports and protocol type tcp",
			api.Rule{
				Action:   "Allow",
				Protocol: protocolFromString("TCP"),
				Source: api.EntityRule{
					NotPorts: []numorstring.Port{{MinPort: 200, MaxPort: 100}},
				},
			}, false),
		Entry("should reject Rule with invalid dest ports and protocol type tcp",
			api.Rule{
				Action:   "Allow",
				Protocol: protocolFromString("TCP"),
				Destination: api.EntityRule{
					Ports: []numorstring.Port{{MinPort: 200, MaxPort: 100}},
				},
			}, false),
		Entry("should reject Rule with invalid dest !ports and protocol type tcp",
			api.Rule{
				Action:   "Allow",
				Protocol: protocolFromString("TCP"),
				Destination: api.EntityRule{
					NotPorts: []numorstring.Port{{MinPort: 200, MaxPort: 100}},
				},
			}, false),
		Entry("should reject Rule with one invalid port in the port range (MinPort 0)",
			api.Rule{
				Action:   "Allow",
				Protocol: protocolFromString("TCP"),
				Destination: api.EntityRule{
					NotPorts: []numorstring.Port{{MinPort: 0, MaxPort: 100}},
				},
			}, false),
		Entry("should reject rule mixed IPv4 (src) and IPv6 (dest)",
			api.Rule{
				Action:   "Allow",
				Protocol: protocolFromString("TCP"),
				Source: api.EntityRule{
					Nets: []string{netv4_3},
				},
				Destination: api.EntityRule{
					Nets: []string{netv6_3},
				},
			}, false),
		Entry("should reject rule mixed IPv6 (src) and IPv4 (dest)",
			api.Rule{
				Action:   "Allow",
				Protocol: protocolFromString("TCP"),
				Source: api.EntityRule{
					Nets: []string{netv6_2},
				},
				Destination: api.EntityRule{
					Nets: []string{netv4_2},
				},
			}, false),
		Entry("should reject rule mixed IPv6 version and IPv4 Net",
			api.Rule{
				Action:    "Allow",
				Protocol:  protocolFromString("TCP"),
				IPVersion: &V6,
				Source: api.EntityRule{
					Nets: []string{netv4_4},
				},
				Destination: api.EntityRule{
					Nets: []string{netv4_2},
				},
			}, false),
		Entry("should reject rule mixed IPVersion and Source Net IP version",
			api.Rule{
				Action:    "Allow",
				Protocol:  protocolFromString("TCP"),
				IPVersion: &V6,
				Source: api.EntityRule{
					Nets: []string{netv4_1},
				},
			}, false),
		Entry("should reject rule mixed IPVersion and Dest Net IP version",
			api.Rule{
				Action:    "Allow",
				Protocol:  protocolFromString("TCP"),
				IPVersion: &V4,
				Destination: api.EntityRule{
					Nets: []string{netv6_1},
				},
			}, false),
		Entry("net list: should reject rule mixed IPv4 (src) and IPv6 (dest)",
			api.Rule{
				Action:   "Allow",
				Protocol: protocolFromString("TCP"),
				Source: api.EntityRule{
					Nets: []string{netv4_3},
				},
				Destination: api.EntityRule{
					Nets: []string{netv6_3},
				},
			}, false),
		Entry("net list: should reject rule mixed IPv6 (src) and IPv4 (dest)",
			api.Rule{
				Action:   "Allow",
				Protocol: protocolFromString("TCP"),
				Source: api.EntityRule{
					Nets: []string{netv6_2},
				},
				Destination: api.EntityRule{
					Nets: []string{netv4_2},
				},
			}, false),
		Entry("net list: should reject rule mixed IPv6 version and IPv4 Net",
			api.Rule{
				Action:    "Allow",
				Protocol:  protocolFromString("TCP"),
				IPVersion: &V6,
				Source: api.EntityRule{
					Nets: []string{netv4_4},
				},
				Destination: api.EntityRule{
					Nets: []string{netv4_2},
				},
			}, false),
		Entry("net list: should reject rule mixed IPv6 version and IPv4 Net",
			api.Rule{
				Action:    "Allow",
				Protocol:  protocolFromString("TCP"),
				IPVersion: &V6,
				Source: api.EntityRule{
					Nets: []string{netv4_4},
				},
				Destination: api.EntityRule{
					NotNets: []string{netv4_2},
				},
			}, false),
		Entry("net list: should reject rule mixed IPVersion and Source Net IP version",
			api.Rule{
				Action:    "Allow",
				Protocol:  protocolFromString("TCP"),
				IPVersion: &V6,
				Source: api.EntityRule{
					Nets: []string{netv4_1},
				},
			}, false),
		Entry("net list: should reject rule mixed IPVersion and Dest Net IP version",
			api.Rule{
				Action:    "Allow",
				Protocol:  protocolFromString("TCP"),
				IPVersion: &V4,
				Destination: api.EntityRule{
					Nets: []string{netv6_1},
				},
			}, false),
		Entry("should reject rule with an IPv6 protocol and an IPVersion=4",
			api.Rule{
				Action:    "Allow",
				Protocol:  protocolFromString("ICMPv6"),
				IPVersion: &V4,
			}, false),
		Entry("should reject rule with an IPv4 protocol and an IPVersion=6",
			api.Rule{
				Action:    "Allow",
				Protocol:  protocolFromString("ICMP"),
				IPVersion: &V6,
			}, false),
		Entry("should accept Allow rule with HTTP clause",
			api.Rule{
				Action: "Allow",
				HTTP:   &api.HTTPMatch{Methods: []string{"GET"}},
			}, true),
		Entry("should reject Deny rule with HTTP clause",
			api.Rule{
				Action: "Deny",
				HTTP:   &api.HTTPMatch{Methods: []string{"GET"}},
			}, false),
		Entry("should reject non-TCP protocol with HTTP clause",
			api.Rule{
				Action:   "Allow",
				Protocol: protocolFromString("UDP"),
				HTTP:     &api.HTTPMatch{Methods: []string{"GET"}},
			}, false),
		Entry("should accept TCP protocol with HTTP clause",
			api.Rule{
				Action:   "Allow",
				Protocol: protocolFromString("TCP"),
				HTTP:     &api.HTTPMatch{Methods: []string{"GET"}},
			}, true),
		Entry("should accept missing protocol with HTTP clause",
			api.Rule{
				Action: "Allow",
				HTTP:   &api.HTTPMatch{Methods: []string{"GET"}},
			}, true),
		Entry("should allow Allow Rule with Destination Domains",
			api.Rule{
				Action: "Allow",
				Destination: api.EntityRule{
					Domains: []string{"example.com"},
				},
			}, true),
		Entry("should reject Allow Rule with Source Domains",
			api.Rule{
				Action: "Allow",
				Source: api.EntityRule{
					Domains: []string{"example.com"},
				},
			}, false),
		Entry("should reject Deny Rule with Destination Domains",
			api.Rule{
				Action: "Deny",
				Destination: api.EntityRule{
					Domains: []string{"example.com"},
				},
			}, false),
		Entry("should reject Rule with Destination Domains and Nets",
			api.Rule{
				Action: "Allow",
				Destination: api.EntityRule{
					Domains: []string{"example.com"},
					Nets:    []string{"8.8.8.8/32"},
				},
			}, false),
		Entry("should reject Rule with Destination Domains and Selector",
			api.Rule{
				Action: "Allow",
				Destination: api.EntityRule{
					Domains:  []string{"example.com"},
					Selector: "role == 'fish'",
				},
			}, false),
		Entry("should allow Allow Rule with wildcard domain",
			api.Rule{
				Action: "Allow",
				Destination: api.EntityRule{
					Domains: []string{"*.example.com"},
				},
			}, true),
		Entry("should reject Allow Rule with invalid wildcard use",
			api.Rule{
				Action: "Allow",
				Destination: api.EntityRule{
					Domains: []string{"*example.com"},
				},
			}, false),
		Entry("should accept Rule with valid annotations",
			api.Rule{
				Action:   "Allow",
				Metadata: &api.RuleMetadata{Annotations: map[string]string{"foo": "bar"}},
			}, true),
		Entry("should reject Rule with invalid annotations",
			api.Rule{
				Action:   "Allow",
				Metadata: &api.RuleMetadata{Annotations: map[string]string{"...": "bar"}},
			}, false),

		// (API) BGPPeerSpec
		Entry("should accept valid BGPPeerSpec", api.BGPPeerSpec{PeerIP: ipv4_1}, true),
		Entry("should reject invalid BGPPeerSpec (IPv4)", api.BGPPeerSpec{PeerIP: bad_ipv4_1}, false),
		Entry("should reject invalid BGPPeerSpec (IPv6)", api.BGPPeerSpec{PeerIP: bad_ipv6_1}, false),
		Entry("should reject BGPPeerSpec with both Node and NodeSelector", api.BGPPeerSpec{
			Node:         "my-node",
			NodeSelector: "has(mylabel)",
		}, false),
		Entry("should reject BGPPeerSpec with both PeerIP and PeerSelector", api.BGPPeerSpec{
			PeerIP:       ipv4_1,
			PeerSelector: "has(mylabel)",
		}, false),
		Entry("should reject BGPPeerSpec with both ASNumber and PeerSelector", api.BGPPeerSpec{
			ASNumber:     as61234,
			PeerSelector: "has(mylabel)",
		}, false),
		Entry("should accept BGPPeerSpec with NodeSelector and PeerSelector", api.BGPPeerSpec{
			NodeSelector: "has(mylabel)",
			PeerSelector: "has(mylabel)",
		}, true),
		Entry("should accept BGPPeerSpec with Password", api.BGPPeerSpec{
			PeerIP: ipv4_1,
			Password: &api.BGPPassword{
				SecretKeyRef: &k8sv1.SecretKeySelector{
					LocalObjectReference: k8sv1.LocalObjectReference{Name: "tigera-bgp-passwords"},
					Key:                  "my-peering",
				},
			},
		}, true),
		Entry("should reject invalid BGPPeerSpec (selector)", api.BGPPeerSpec{
			NodeSelector: "kubernetes.io/hostname: == 'casey-crc-kadm-node-4'",
		}, false),
		Entry("should accept BGPPeerSpec with port in PeerIP (IPv4)", api.BGPPeerSpec{
			PeerIP: "192.168.1.1:500",
		}, true),
		Entry("should accept BGPPeerSpec with port in PeerIP (IPv6)", api.BGPPeerSpec{
			PeerIP: "[9000::]:500",
		}, true),
		Entry("should reject BGPPeerSpec with invalid port in PeerIP (IPv4)", api.BGPPeerSpec{
			PeerIP: "[192.168.0.0]:98956",
		}, false),
		Entry("should reject BGPPeerSpec with invalid port in PeerIP (IPv4)", api.BGPPeerSpec{
			PeerIP: "192.168.0.0:65536",
		}, false),
		Entry("should reject BGPPeerSpec with invalid port in PeerIP (IPv4)", api.BGPPeerSpec{
			PeerIP: "192.168.0.0:0",
		}, false),
		Entry("should reject BGPPeerSpec with invalid IP in PeerIP (IPv4)", api.BGPPeerSpec{
			PeerIP: "192.168.0.330:170",
		}, false),
		Entry("should reject BGPPeerSpec with invalid port in PeerIP (IPv6)", api.BGPPeerSpec{
			PeerIP: "[9000::]:98956",
		}, false),
		Entry("should reject invalid BGPPeerSpec without port set in PeerIP (IPv4)", api.BGPPeerSpec{
			PeerIP: "192.168.0.0:",
		}, false),
		Entry("should reject invalid BGPPeerSpec without port set in PeerIP (IPv6)", api.BGPPeerSpec{
			PeerIP: "[9000::]:",
		}, false),
		Entry("should reject BGPPeerSpec with invalid port in PeerIP (IPv6)", api.BGPPeerSpec{
			PeerIP: "[9000::]:65536",
		}, false),
		Entry("should reject BGPPeerSpec with invalid port in PeerIP (IPv6)", api.BGPPeerSpec{
			PeerIP: "[9000::]:0",
		}, false),
		Entry("should reject BGPPeerSpec with invalid IP in PeerIP (IPv6)", api.BGPPeerSpec{
			PeerIP: "[9000::FFFFF]:170",
		}, false),
		Entry("should reject invalid BGPPeerSpec when port is set with empty IP in PeerIP (IPv4)", api.BGPPeerSpec{
			PeerIP: ":8552",
		}, false),
		Entry("should reject invalid BGPPeerSpec when port is set with empty IP in PeerIP (IPv6)", api.BGPPeerSpec{
			PeerIP: "[]:8552",
		}, false),

		// BGPPeer SourceAddress
		Entry("BGPPeer with valid SourceAddress UseNodeIP", api.BGPPeerSpec{
			SourceAddress: api.SourceAddressUseNodeIP,
		}, true),
		Entry("BGPPeer with valid SourceAddress None", api.BGPPeerSpec{
			SourceAddress: api.SourceAddressNone,
		}, true),
		Entry("BGPPeer with invalid SourceAddress", api.BGPPeerSpec{
			SourceAddress: api.SourceAddress("rubbish"),
		}, false),

		// BGPPeer FailureDetectionMode
		Entry("BGPPeer with valid FailureDetectionMode None", api.BGPPeerSpec{
			FailureDetectionMode: api.FailureDetectionModeNone,
		}, true),
		Entry("BGPPeer with valid FailureDetectionMode BFDIfDirectlyConnected", api.BGPPeerSpec{
			FailureDetectionMode: api.FailureDetectionModeBFDIfDirectlyConnected,
		}, true),
		Entry("BGPPeer with invalid FailureDetectionMode", api.BGPPeerSpec{
			FailureDetectionMode: api.FailureDetectionMode("rubbish"),
		}, false),

		// BGPPeer RestartMode
		Entry("BGPPeer with valid RestartMode GracefulRestart", api.BGPPeerSpec{
			RestartMode: api.RestartModeGracefulRestart,
		}, true),
		Entry("BGPPeer with valid RestartMode LongLivedGracefulRestart", api.BGPPeerSpec{
			RestartMode: api.RestartModeLongLivedGracefulRestart,
		}, true),
		Entry("BGPPeer with invalid RestartMode", api.BGPPeerSpec{
			RestartMode: api.RestartMode("rubbish"),
		}, false),

		// BGPPeer BIRDGatewayMode
		Entry("BGPPeer with valid BIRDGatewayMode Recursive", api.BGPPeerSpec{
			BIRDGatewayMode: api.BIRDGatewayModeRecursive,
		}, true),
		Entry("BGPPeer with valid BIRDGatewayMode DirectIfDirectlyConnected", api.BGPPeerSpec{
			BIRDGatewayMode: api.BIRDGatewayModeDirectIfDirectlyConnected,
		}, true),
		Entry("BGPPeer with invalid BIRDGatewayMode", api.BGPPeerSpec{
			BIRDGatewayMode: api.BIRDGatewayMode("rubbish"),
		}, false),

		// BGPPeer MaxRestartTime
		Entry("BGPPeer with valid MaxRestartTime", api.BGPPeerSpec{
			MaxRestartTime: &v1.Duration{Duration: 10 * time.Second},
		}, true),

		// (API) NodeSpec
		Entry("should accept node with IPv4 BGP", libapiv3.NodeSpec{BGP: &libapiv3.NodeBGPSpec{IPv4Address: netv4_1}}, true),
		Entry("should accept node with IPv6 BGP", libapiv3.NodeSpec{BGP: &libapiv3.NodeBGPSpec{IPv6Address: netv6_1}}, true),
		Entry("should accept node with tunnel IP in BGP", libapiv3.NodeSpec{BGP: &libapiv3.NodeBGPSpec{IPv4IPIPTunnelAddr: "10.0.0.1"}}, true),
		Entry("should accept node with no BGP", libapiv3.NodeSpec{}, true),
		Entry("should reject node with an empty BGP", libapiv3.NodeSpec{BGP: &libapiv3.NodeBGPSpec{}}, false),
		Entry("should reject node with IPv6 address in IPv4 field", libapiv3.NodeSpec{BGP: &libapiv3.NodeBGPSpec{IPv4Address: netv6_1}}, false),
		Entry("should reject node with IPv4 address in IPv6 field", libapiv3.NodeSpec{BGP: &libapiv3.NodeBGPSpec{IPv6Address: netv4_1}}, false),
		Entry("should reject node with bad RR cluster ID #1", libapiv3.NodeSpec{BGP: &libapiv3.NodeBGPSpec{
			IPv4Address:             netv4_1,
			RouteReflectorClusterID: "abcdef",
		}}, false),
		Entry("should reject node with bad RR cluster ID #2", libapiv3.NodeSpec{BGP: &libapiv3.NodeBGPSpec{
			IPv4Address:             netv4_1,
			RouteReflectorClusterID: "300.34.3.1",
		}}, false),
		Entry("should accept node with good RR cluster ID", libapiv3.NodeSpec{BGP: &libapiv3.NodeBGPSpec{
			IPv4Address:             netv4_1,
			RouteReflectorClusterID: "245.0.0.1",
		}}, true),

		// Wireguard config field tests
		Entry("should allow valid Wireguard public-key", libapiv3.NodeStatus{
			WireguardPublicKey: "jlkVyQYooZYzI2wFfNhSZez5eWh44yfq1wKVjLvSXgY=",
		}, true),
		Entry("should allow valid IP address on Wireguard config", libapiv3.NodeSpec{Wireguard: &libapiv3.NodeWireguardSpec{
			InterfaceIPv4Address: ipv4_1,
		}}, true),
		Entry("should reject invalid IP address on Wireguard config", libapiv3.NodeSpec{Wireguard: &libapiv3.NodeWireguardSpec{
			InterfaceIPv4Address: "foo.bar",
		}}, false),
		Entry("should reject invalid Wireguard public-key", libapiv3.NodeStatus{
			WireguardPublicKey: "foobar",
		}, false),

		// AWS source-destination-check.
		Entry("should accept a valid AWSSrcDstCheck value 'DoNothing'", api.FelixConfigurationSpec{AWSSrcDstCheck: &awsCheckDoNothing}, true),
		Entry("should accept a valid AWSSrcDstCheck value 'Enable'", api.FelixConfigurationSpec{AWSSrcDstCheck: &awsCheckEnable}, true),
		Entry("should accept a valid AWSSrcDstCheck value 'Disable'", api.FelixConfigurationSpec{AWSSrcDstCheck: &awsCheckDisable}, true),
		Entry("should reject an invalid AWSSrcDstCheck value 'enable'", api.FelixConfigurationSpec{AWSSrcDstCheck: &awsCheckenable}, false),
		Entry("should reject an invalid AWSSrcDstCheck value 'badVal'", api.FelixConfigurationSpec{AWSSrcDstCheck: &awsCheckbadVal}, false),

		// GlobalNetworkPolicy validation.
		Entry("disallow name with invalid character", &api.GlobalNetworkPolicy{ObjectMeta: v1.ObjectMeta{Name: "t~!s.h.i.ng"}}, false),
		Entry("disallow name with mixed case characters", &api.GlobalNetworkPolicy{ObjectMeta: v1.ObjectMeta{Name: "tHiNg"}}, false),
		Entry("allow valid name", &api.GlobalNetworkPolicy{ObjectMeta: v1.ObjectMeta{Name: "thing"}}, true),
		Entry("disallow k8s policy name", &api.GlobalNetworkPolicy{ObjectMeta: v1.ObjectMeta{Name: "knp.default.thing"}}, false),
		Entry("disallow name with dot", &api.GlobalNetworkPolicy{ObjectMeta: v1.ObjectMeta{Name: "t.h.i.ng"}}, false),
		Entry("should reject GlobalNetworkPolicy with both PreDNAT and DoNotTrack",
			&api.GlobalNetworkPolicy{
				ObjectMeta: v1.ObjectMeta{Name: "thing"},
				Spec: api.GlobalNetworkPolicySpec{
					PreDNAT:        true,
					DoNotTrack:     true,
					ApplyOnForward: true,
				},
			}, false,
		),
		Entry("should accept GlobalNetworkPolicy PreDNAT but not DoNotTrack",
			&api.GlobalNetworkPolicy{
				ObjectMeta: v1.ObjectMeta{Name: "thing"},
				Spec: api.GlobalNetworkPolicySpec{
					PreDNAT:        true,
					ApplyOnForward: true,
				},
			}, true,
		),
		Entry("should accept GlobalNetworkPolicy DoNotTrack but not PreDNAT",
			&api.GlobalNetworkPolicy{
				ObjectMeta: v1.ObjectMeta{Name: "thing"},
				Spec: api.GlobalNetworkPolicySpec{
					PreDNAT:        false,
					DoNotTrack:     true,
					ApplyOnForward: true,
				},
			}, true,
		),
		Entry("should reject pre-DNAT GlobalNetworkPolicy egress rules",
			&api.GlobalNetworkPolicy{
				ObjectMeta: v1.ObjectMeta{Name: "thing"},
				Spec: api.GlobalNetworkPolicySpec{
					PreDNAT:        true,
					ApplyOnForward: true,
					Egress:         []api.Rule{{Action: "Allow"}},
				},
			}, false,
		),
		Entry("should accept pre-DNAT GlobalNetworkPolicy ingress rules",
			&api.GlobalNetworkPolicy{
				ObjectMeta: v1.ObjectMeta{Name: "thing"},
				Spec: api.GlobalNetworkPolicySpec{
					PreDNAT:        true,
					ApplyOnForward: true,
					Ingress:        []api.Rule{{Action: "Allow"}},
				},
			}, true,
		),

		// GlobalNetworkPolicySpec ApplyOnForward field checks.
		Entry("should accept GlobalNetworkPolicy ApplyOnForward but not PreDNAT",
			&api.GlobalNetworkPolicy{
				ObjectMeta: v1.ObjectMeta{Name: "thing"},
				Spec: api.GlobalNetworkPolicySpec{
					PreDNAT:        false,
					ApplyOnForward: true,
				},
			}, true,
		),
		Entry("should accept GlobalNetworkPolicy ApplyOnForward but not DoNotTrack",
			&api.GlobalNetworkPolicy{
				ObjectMeta: v1.ObjectMeta{Name: "thing"},
				Spec: api.GlobalNetworkPolicySpec{
					DoNotTrack:     false,
					ApplyOnForward: true,
				},
			}, true,
		),
		Entry("should accept GlobalNetworkPolicy ApplyOnForward and PreDNAT",
			&api.GlobalNetworkPolicy{
				ObjectMeta: v1.ObjectMeta{Name: "thing"},
				Spec: api.GlobalNetworkPolicySpec{
					PreDNAT:        true,
					ApplyOnForward: true,
				},
			}, true,
		),
		Entry("should accept GlobalNetworkPolicy ApplyOnForward and DoNotTrack",
			&api.GlobalNetworkPolicy{
				ObjectMeta: v1.ObjectMeta{Name: "thing"},
				Spec: api.GlobalNetworkPolicySpec{
					DoNotTrack:     true,
					ApplyOnForward: true,
				},
			}, true,
		),
		Entry("should accept GlobalNetworkPolicy no ApplyOnForward DoNotTrack PreDNAT",
			&api.GlobalNetworkPolicy{
				ObjectMeta: v1.ObjectMeta{Name: "thing"},
				Spec: api.GlobalNetworkPolicySpec{
					PreDNAT:        false,
					DoNotTrack:     false,
					ApplyOnForward: false,
				},
			}, true,
		),
		Entry("should reject GlobalNetworkPolicy PreDNAT but not ApplyOnForward",
			&api.GlobalNetworkPolicy{
				ObjectMeta: v1.ObjectMeta{Name: "thing"},
				Spec: api.GlobalNetworkPolicySpec{
					PreDNAT:        true,
					ApplyOnForward: false,
				},
			}, false,
		),
		Entry("should reject GlobalNetworkPolicy DoNotTrack but not ApplyOnForward",
			&api.GlobalNetworkPolicy{
				ObjectMeta: v1.ObjectMeta{Name: "thing"},
				Spec: api.GlobalNetworkPolicySpec{
					DoNotTrack:     true,
					ApplyOnForward: false,
				},
			}, false,
		),

		// GlobalNetworkPolicySpec Types field checks.
		Entry("allow missing Types",
			&api.GlobalNetworkPolicy{
				ObjectMeta: v1.ObjectMeta{Name: "thing"},
				Spec:       api.GlobalNetworkPolicySpec{},
			}, true,
		),
		Entry("allow empty Types",
			&api.GlobalNetworkPolicy{
				ObjectMeta: v1.ObjectMeta{Name: "thing"},
				Spec: api.GlobalNetworkPolicySpec{
					Types: []api.PolicyType{},
				},
			}, true,
		),
		Entry("allow ingress Types",
			&api.GlobalNetworkPolicy{
				ObjectMeta: v1.ObjectMeta{Name: "thing"},
				Spec: api.GlobalNetworkPolicySpec{
					Types: []api.PolicyType{api.PolicyTypeIngress},
				},
			}, true,
		),
		Entry("allow egress Types",
			&api.GlobalNetworkPolicy{
				ObjectMeta: v1.ObjectMeta{Name: "thing"},
				Spec: api.GlobalNetworkPolicySpec{
					Types: []api.PolicyType{api.PolicyTypeEgress},
				},
			}, true,
		),
		Entry("allow ingress+egress Types",
			&api.GlobalNetworkPolicy{
				ObjectMeta: v1.ObjectMeta{Name: "thing"},
				Spec: api.GlobalNetworkPolicySpec{
					Types: []api.PolicyType{api.PolicyTypeIngress, api.PolicyTypeEgress},
				},
			}, true,
		),
		Entry("disallow repeated egress Types",
			&api.GlobalNetworkPolicy{
				ObjectMeta: v1.ObjectMeta{Name: "thing"},
				Spec: api.GlobalNetworkPolicySpec{
					Types: []api.PolicyType{api.PolicyTypeEgress, api.PolicyTypeEgress},
				},
			}, false,
		),
		Entry("disallow unexpected value",
			&api.GlobalNetworkPolicy{
				ObjectMeta: v1.ObjectMeta{Name: "thing"},
				Spec: api.GlobalNetworkPolicySpec{
					Types: []api.PolicyType{"unexpected"},
				},
			}, false,
		),

		Entry("allow Types without ingress when Ingress present (gnp)",
			&api.GlobalNetworkPolicy{
				ObjectMeta: v1.ObjectMeta{Name: "thing"},
				Spec: api.GlobalNetworkPolicySpec{
					Ingress: []api.Rule{{Action: "Allow"}},
					Types:   []api.PolicyType{api.PolicyTypeEgress},
				},
			}, true,
		),
		Entry("allow Types without egress when Egress present (gnp)",
			&api.GlobalNetworkPolicy{
				ObjectMeta: v1.ObjectMeta{Name: "thing"},
				Spec: api.GlobalNetworkPolicySpec{
					Egress: []api.Rule{{Action: "Allow"}},
					Types:  []api.PolicyType{api.PolicyTypeIngress},
				},
			}, true,
		),
		Entry("allow Types with ingress when Ingress present (gnp)",
			&api.GlobalNetworkPolicy{
				ObjectMeta: v1.ObjectMeta{Name: "thing"},
				Spec: api.GlobalNetworkPolicySpec{
					Ingress: []api.Rule{{Action: "Allow"}},
					Types:   []api.PolicyType{api.PolicyTypeIngress},
				},
			}, true,
		),
		Entry("allow Types with ingress+egress when Ingress present (gnp)",
			&api.GlobalNetworkPolicy{
				ObjectMeta: v1.ObjectMeta{Name: "thing"},
				Spec: api.GlobalNetworkPolicySpec{
					Ingress: []api.Rule{{Action: "Allow"}},
					Types:   []api.PolicyType{api.PolicyTypeIngress, api.PolicyTypeEgress},
				},
			}, true,
		),
		Entry("allow Types with egress when Egress present (gnp)",
			&api.GlobalNetworkPolicy{
				ObjectMeta: v1.ObjectMeta{Name: "thing"},
				Spec: api.GlobalNetworkPolicySpec{
					Egress: []api.Rule{{Action: "Allow"}},
					Types:  []api.PolicyType{api.PolicyTypeEgress},
				},
			}, true,
		),
		Entry("allow Types with ingress+egress when Egress present (gnp)",
			&api.GlobalNetworkPolicy{
				ObjectMeta: v1.ObjectMeta{Name: "thing"},
				Spec: api.GlobalNetworkPolicySpec{
					Egress: []api.Rule{{Action: "Allow"}},
					Types:  []api.PolicyType{api.PolicyTypeIngress, api.PolicyTypeEgress},
				},
			}, true,
		),
		Entry("allow ingress Types with pre-DNAT (gnp)",
			&api.GlobalNetworkPolicy{
				ObjectMeta: v1.ObjectMeta{Name: "thing"},
				Spec: api.GlobalNetworkPolicySpec{
					PreDNAT:        true,
					ApplyOnForward: true,
					Types:          []api.PolicyType{api.PolicyTypeIngress},
				},
			}, true,
		),
		Entry("disallow egress Types with pre-DNAT (gnp)",
			&api.GlobalNetworkPolicy{
				ObjectMeta: v1.ObjectMeta{Name: "thing"},
				Spec: api.GlobalNetworkPolicySpec{
					PreDNAT:        true,
					ApplyOnForward: true,
					Types:          []api.PolicyType{api.PolicyTypeEgress},
				},
			}, false,
		),
		Entry("disallow ingress+egress Types with pre-DNAT (gnp)",
			&api.GlobalNetworkPolicy{
				ObjectMeta: v1.ObjectMeta{Name: "thing"},
				Spec: api.GlobalNetworkPolicySpec{
					PreDNAT:        true,
					ApplyOnForward: true,
					Types:          []api.PolicyType{api.PolicyTypeIngress, api.PolicyTypeEgress},
				},
			}, false,
		),
		Entry("disallow HTTP in egress rule",
			&api.GlobalNetworkPolicy{
				ObjectMeta: v1.ObjectMeta{Name: "thing"},
				Spec: api.GlobalNetworkPolicySpec{
					Egress: []api.Rule{{Action: "Allow", HTTP: &api.HTTPMatch{Methods: []string{"GET"}}}},
					Types:  []api.PolicyType{api.PolicyTypeIngress, api.PolicyTypeEgress},
				},
			}, false,
		),
		Entry("disallow global() in namespaceSelector field",
			&api.GlobalNetworkPolicy{
				ObjectMeta: v1.ObjectMeta{Name: "thing"},
				Spec: api.GlobalNetworkPolicySpec{
					NamespaceSelector: "global()",
				},
			}, false,
		),
		Entry("disallow global() in selector field",
			&api.GlobalNetworkPolicy{
				ObjectMeta: v1.ObjectMeta{Name: "thing"},
				Spec: api.GlobalNetworkPolicySpec{
					Selector: "global()",
				},
			}, false,
		),
		Entry("disallow global() in serviceAccountSelector field",
			&api.GlobalNetworkPolicy{
				ObjectMeta: v1.ObjectMeta{Name: "thing"},
				Spec: api.GlobalNetworkPolicySpec{
					ServiceAccountSelector: "global()",
				},
			}, false,
		),
		Entry("disallow global() in EntityRule selector field",
			&api.GlobalNetworkPolicy{
				ObjectMeta: v1.ObjectMeta{Name: "thing"},
				Spec: api.GlobalNetworkPolicySpec{
					Ingress: []api.Rule{
						{
							Action: "Allow",
							Source: api.EntityRule{
								Selector: "global()",
							},
						},
					},
				},
			}, false,
		),
		Entry("allow global() and projectcalico.org/name in EntityRule namespaceSelector field",
			&api.GlobalNetworkPolicy{
				ObjectMeta: v1.ObjectMeta{Name: "thing"},
				Spec: api.GlobalNetworkPolicySpec{
					Ingress: []api.Rule{
						{
							Action: "Allow",
							Source: api.EntityRule{
								NamespaceSelector: "global()",
							},
							Destination: api.EntityRule{
								NamespaceSelector: "projectcalico.org/name == 'test'",
							},
						},
					},
				},
			}, true,
		),

		// StagedGlobalNetworkPolicySpec Types field checks.
		Entry("disallow name with invalid character", &api.StagedGlobalNetworkPolicy{ObjectMeta: v1.ObjectMeta{Name: "t~!s.h.i.ng"},
			Spec: api.StagedGlobalNetworkPolicySpec{StagedAction: api.StagedActionSet, Selector: "foo == \"bar\""}}, false),
		Entry("disallow name with mixed case characters", &api.StagedGlobalNetworkPolicy{ObjectMeta: v1.ObjectMeta{Name: "tHiNg"},
			Spec: api.StagedGlobalNetworkPolicySpec{StagedAction: api.StagedActionSet, Selector: "foo == \"bar\""}}, false),
		Entry("allow valid name", &api.StagedGlobalNetworkPolicy{ObjectMeta: v1.ObjectMeta{Name: "thing"},
			Spec: api.StagedGlobalNetworkPolicySpec{StagedAction: api.StagedActionSet, Selector: "foo == \"bar\""}}, true),
		Entry("disallow k8s policy name", &api.StagedGlobalNetworkPolicy{ObjectMeta: v1.ObjectMeta{Name: "knp.default.thing"},
			Spec: api.StagedGlobalNetworkPolicySpec{StagedAction: api.StagedActionSet, Selector: "foo == \"bar\""}}, false),
		Entry("disallow name with dot", &api.StagedGlobalNetworkPolicy{ObjectMeta: v1.ObjectMeta{Name: "t.h.i.ng"},
			Spec: api.StagedGlobalNetworkPolicySpec{StagedAction: api.StagedActionSet, Selector: "foo == \"bar\""}}, false),
		Entry("should accept a valid StagedAction value 'Set'",
			&api.StagedGlobalNetworkPolicy{
				ObjectMeta: v1.ObjectMeta{Name: "thing"},
				Spec: api.StagedGlobalNetworkPolicySpec{
					StagedAction: api.StagedActionSet,
					Selector:     "foo == \"bar\"",
				},
			}, true,
		),
		Entry("should accept an unset StagedAction",
			&api.StagedGlobalNetworkPolicy{
				ObjectMeta: v1.ObjectMeta{Name: "thing"},
				Spec: api.StagedGlobalNetworkPolicySpec{
					Selector: "foo == \"bar\"",
				},
			}, true,
		),
		Entry("should accept a valid StagedAction value 'Delete'",
			&api.StagedGlobalNetworkPolicy{
				ObjectMeta: v1.ObjectMeta{Name: "eng.thing"},
				Spec: api.StagedGlobalNetworkPolicySpec{
					StagedAction: api.StagedActionDelete,
					Tier:         "eng",
				},
			}, true,
		),
		Entry("should reject a valid StagedAction value 'Delete' if any other Spec field is set",
			&api.StagedGlobalNetworkPolicy{
				ObjectMeta: v1.ObjectMeta{Name: "thing"},
				Spec: api.StagedGlobalNetworkPolicySpec{
					StagedAction: api.StagedActionDelete,
					Selector:     "foo == \"bar\"",
				},
			}, false,
		),
		Entry("should reject a StagedAction value 'Warning'",
			&api.StagedGlobalNetworkPolicy{
				ObjectMeta: v1.ObjectMeta{Name: "thing"},
				Spec: api.StagedGlobalNetworkPolicySpec{
					StagedAction: "Warning",
					Selector:     "foo == \"bar\"",
				},
			}, false,
		),
		Entry("should accept an empty StagedAction value",
			&api.StagedGlobalNetworkPolicy{
				ObjectMeta: v1.ObjectMeta{Name: "thing"},
				Spec: api.StagedGlobalNetworkPolicySpec{
					StagedAction: "",
					Selector:     "foo == \"bar\"",
				},
			}, true,
		),
		Entry("should accept an empty selector value when StagedAction is Delete",
			&api.StagedGlobalNetworkPolicy{
				ObjectMeta: v1.ObjectMeta{Name: "thing"},
				Spec: api.StagedGlobalNetworkPolicySpec{
					StagedAction: "Delete",
				},
			}, true,
		),

		// NetworkPolicySpec Types field checks.
		Entry("allow valid name", &api.NetworkPolicy{ObjectMeta: v1.ObjectMeta{Name: "thing"}}, true),
		Entry("disallow name with dot", &api.NetworkPolicy{ObjectMeta: v1.ObjectMeta{Name: "t.h.i.ng"}}, false),
		Entry("disallow name with mixed case", &api.NetworkPolicy{ObjectMeta: v1.ObjectMeta{Name: "tHiNg"}}, false),
		Entry("allow valid name of 253 chars", &api.NetworkPolicy{ObjectMeta: v1.ObjectMeta{Name: string(longValue[:maxNameLength])}}, true),
		Entry("disallow a name of 254 chars", &api.NetworkPolicy{ObjectMeta: v1.ObjectMeta{Name: string(longValue[:maxNameLength+1])}}, false),
		Entry("allow k8s policy name", &api.NetworkPolicy{ObjectMeta: v1.ObjectMeta{Name: "knp.default.thing"}}, true),
		Entry("allow missing Types",
			&api.NetworkPolicy{
				ObjectMeta: v1.ObjectMeta{Name: "thing"},
				Spec:       api.NetworkPolicySpec{},
			}, true,
		),
		Entry("allow empty Types",
			&api.NetworkPolicy{
				ObjectMeta: v1.ObjectMeta{Name: "thing"},
				Spec: api.NetworkPolicySpec{
					Types: []api.PolicyType{},
				},
			}, true,
		),
		Entry("allow ingress Types",
			&api.NetworkPolicy{
				ObjectMeta: v1.ObjectMeta{Name: "thing"},
				Spec: api.NetworkPolicySpec{
					Types: []api.PolicyType{api.PolicyTypeIngress},
				},
			}, true,
		),
		Entry("allow egress Types",
			&api.NetworkPolicy{
				ObjectMeta: v1.ObjectMeta{Name: "thing"},
				Spec: api.NetworkPolicySpec{
					Types: []api.PolicyType{api.PolicyTypeEgress},
				},
			}, true,
		),
		Entry("allow ingress+egress Types",
			&api.NetworkPolicy{
				ObjectMeta: v1.ObjectMeta{Name: "thing"},
				Spec: api.NetworkPolicySpec{
					Types: []api.PolicyType{api.PolicyTypeIngress, api.PolicyTypeEgress},
				},
			}, true,
		),
		Entry("disallow repeated egress Types",
			&api.NetworkPolicy{
				ObjectMeta: v1.ObjectMeta{Name: "thing"},
				Spec: api.NetworkPolicySpec{
					Types: []api.PolicyType{api.PolicyTypeEgress, api.PolicyTypeEgress},
				},
			}, false,
		),
		Entry("disallow unexpected value",
			&api.NetworkPolicy{
				ObjectMeta: v1.ObjectMeta{Name: "thing"},
				Spec: api.NetworkPolicySpec{
					Types: []api.PolicyType{"unexpected"},
				},
			}, false,
		),

		// StagedNetworkPolicySpec Types field checks.
		Entry("allow valid name", &api.StagedNetworkPolicy{ObjectMeta: v1.ObjectMeta{Name: "thing"},
			Spec: api.StagedNetworkPolicySpec{StagedAction: api.StagedActionDelete}}, true),
		Entry("disallow name with dot", &api.StagedNetworkPolicy{ObjectMeta: v1.ObjectMeta{Name: "t.h.i.ng"},
			Spec: api.StagedNetworkPolicySpec{StagedAction: api.StagedActionDelete}}, false),
		Entry("disallow name with mixed case", &api.StagedNetworkPolicy{ObjectMeta: v1.ObjectMeta{Name: "tHiNg"},
			Spec: api.StagedNetworkPolicySpec{StagedAction: api.StagedActionDelete}}, false),
		Entry("allow valid name of 253 chars", &api.StagedNetworkPolicy{ObjectMeta: v1.ObjectMeta{Name: string(longValue[:maxNameLength])},
			Spec: api.StagedNetworkPolicySpec{StagedAction: api.StagedActionDelete}}, true),
		Entry("disallow a name of 254 chars", &api.StagedNetworkPolicy{ObjectMeta: v1.ObjectMeta{Name: string(longValue[:maxNameLength+1])},
			Spec: api.StagedNetworkPolicySpec{StagedAction: api.StagedActionDelete}}, false),
		Entry("allow k8s policy name", &api.StagedNetworkPolicy{ObjectMeta: v1.ObjectMeta{Name: "knp.default.thing"},
			Spec: api.StagedNetworkPolicySpec{StagedAction: api.StagedActionDelete}}, true),
		Entry("allow missing Types",
			&api.StagedNetworkPolicy{
				ObjectMeta: v1.ObjectMeta{Name: "eng.thing"},
				Spec: api.StagedNetworkPolicySpec{
					StagedAction: api.StagedActionDelete,
					Tier:         "eng",
				},
			}, true,
		),
		Entry("should accept a valid StagedAction value 'Set'",
			&api.StagedNetworkPolicy{
				ObjectMeta: v1.ObjectMeta{Name: "thing"},
				Spec: api.StagedNetworkPolicySpec{
					StagedAction: api.StagedActionSet,
					Selector:     "foo == \"bar\"",
				},
			}, true,
		),
		Entry("should accept a StagedAction not set",
			&api.StagedNetworkPolicy{
				ObjectMeta: v1.ObjectMeta{Name: "thing"},
				Spec: api.StagedNetworkPolicySpec{
					Selector: "foo == \"bar\"",
				},
			}, true,
		),
		Entry("should accept a valid StagedAction value 'Delete'",
			&api.StagedNetworkPolicy{
				ObjectMeta: v1.ObjectMeta{Name: "eng.thing"},
				Spec: api.StagedNetworkPolicySpec{
					StagedAction: api.StagedActionDelete,
					Tier:         "eng",
				},
			}, true,
		),
		Entry("should reject a valid StagedAction value 'Delete' if any other Spec field is set",
			&api.StagedNetworkPolicy{
				ObjectMeta: v1.ObjectMeta{Name: "thing"},
				Spec: api.StagedNetworkPolicySpec{
					StagedAction: api.StagedActionDelete,
					Selector:     "foo == \"bar\"",
				},
			}, false,
		),
		Entry("should reject a StagedAction value 'Warning'",
			&api.StagedNetworkPolicy{
				ObjectMeta: v1.ObjectMeta{Name: "thing"},
				Spec: api.StagedNetworkPolicySpec{
					StagedAction: "Warning",
					Selector:     "foo == \"bar\"",
				},
			}, false,
		),
		Entry("should accept an empty StagedAction value",
			&api.StagedNetworkPolicy{
				ObjectMeta: v1.ObjectMeta{Name: "thing"},
				Spec: api.StagedNetworkPolicySpec{
					StagedAction: "",
					Selector:     "foo == \"bar\"",
				},
			}, true,
		),
		Entry("should accept an empty Selector when StagedAction is Delete",
			&api.StagedNetworkPolicy{
				ObjectMeta: v1.ObjectMeta{Name: "eng.thing"},
				Spec: api.StagedNetworkPolicySpec{
					StagedAction: api.StagedActionDelete,
					Tier:         "eng",
				},
			}, true,
		),

		// Tiers.
		Entry("Tier: valid name", &api.Tier{ObjectMeta: v1.ObjectMeta{Name: "foo"}}, true),
		Entry("Tier: valid name with dash", &api.Tier{ObjectMeta: v1.ObjectMeta{Name: "fo-o"}}, true),
		Entry("Tier: disallow dot in name", &api.Tier{ObjectMeta: v1.ObjectMeta{Name: "fo.o"}}, false),
		Entry("Tier: allow valid name of 63 chars", &api.Tier{ObjectMeta: v1.ObjectMeta{Name: string(value63)}}, true),
		Entry("Tier: disallow a name of 64 chars", &api.Tier{ObjectMeta: v1.ObjectMeta{Name: string(value64)}}, false),
		Entry("Tier: disallow other chars", &api.Tier{ObjectMeta: v1.ObjectMeta{Name: "t~!s.h.i.ng"}}, false),

		// NetworkPolicy Object MetaData checks.
		Entry("allow valid name", &api.NetworkPolicy{ObjectMeta: v1.ObjectMeta{Name: "thing"}}, true),
		Entry("allow name with single dot - tier", &api.NetworkPolicy{ObjectMeta: v1.ObjectMeta{Name: "th.ing"}}, true),
		Entry("disallow name with multiple dot", &api.NetworkPolicy{ObjectMeta: v1.ObjectMeta{Name: "t.h.i.ng"}}, false),
		Entry("allow valid name of 253 chars", &api.NetworkPolicy{ObjectMeta: v1.ObjectMeta{Name: string(longValue[:maxNameLength])}}, true),
		Entry("disallow a name of 254 chars", &api.NetworkPolicy{ObjectMeta: v1.ObjectMeta{Name: string(longValue[:maxNameLength+1])}}, false),
		Entry("disallow name with invalid character", &api.GlobalNetworkPolicy{ObjectMeta: v1.ObjectMeta{Name: "t~!s.h.i.ng"}}, false),

		// In the initial implementation, we validated against the following two cases but we found
		// that prevented us from doing a smooth upgrade from type-less to typed policy since we
		// couldn't write a policy that would work for back-level Felix instances while also
		// specifying the type for up-level Felix instances.
		//
		// For NetworkPolicySpec
		Entry("allow Types without ingress when Ingress present",
			&api.NetworkPolicy{
				ObjectMeta: v1.ObjectMeta{Name: "thing"},
				Spec: api.NetworkPolicySpec{
					Ingress: []api.Rule{{Action: "Allow"}},
					Types:   []api.PolicyType{api.PolicyTypeEgress},
				},
			}, true,
		),
		Entry("allow Types without egress when Egress present",
			&api.NetworkPolicy{
				ObjectMeta: v1.ObjectMeta{Name: "thing"},
				Spec: api.NetworkPolicySpec{
					Egress: []api.Rule{{Action: "Allow"}},
					Types:  []api.PolicyType{api.PolicyTypeIngress},
				},
			}, true,
		),
		Entry("allow Types with ingress when Ingress present",
			&api.NetworkPolicy{
				ObjectMeta: v1.ObjectMeta{Name: "thing"},
				Spec: api.NetworkPolicySpec{
					Ingress: []api.Rule{{Action: "Allow"}},
					Types:   []api.PolicyType{api.PolicyTypeIngress},
				},
			}, true,
		),
		Entry("allow Types with ingress+egress when Ingress present",
			&api.NetworkPolicy{
				ObjectMeta: v1.ObjectMeta{Name: "thing"},
				Spec: api.NetworkPolicySpec{
					Ingress: []api.Rule{{Action: "Allow"}},
					Types:   []api.PolicyType{api.PolicyTypeIngress, api.PolicyTypeEgress},
				},
			}, true,
		),
		Entry("allow Types with egress when Egress present",
			&api.NetworkPolicy{
				ObjectMeta: v1.ObjectMeta{Name: "thing"},
				Spec: api.NetworkPolicySpec{
					Egress: []api.Rule{{Action: "Allow"}},
					Types:  []api.PolicyType{api.PolicyTypeEgress},
				},
			}, true,
		),
		Entry("allow Types with ingress+egress when Egress present",
			&api.NetworkPolicy{
				ObjectMeta: v1.ObjectMeta{Name: "thing"},
				Spec: api.NetworkPolicySpec{
					Egress: []api.Rule{{Action: "Allow"}},
					Types:  []api.PolicyType{api.PolicyTypeIngress, api.PolicyTypeEgress},
				},
			}, true,
		),

		Entry("allow etdv3 datastore type",
			&api.RemoteClusterConfiguration{
				ObjectMeta: v1.ObjectMeta{Name: "thing"},
				Spec: api.RemoteClusterConfigurationSpec{
					DatastoreType: "etcdv3",
				},
			}, true,
		),

		Entry("allow k8s datastore type",
			&api.RemoteClusterConfiguration{
				ObjectMeta: v1.ObjectMeta{Name: "thing"},
				Spec: api.RemoteClusterConfigurationSpec{
					DatastoreType: "kubernetes",
				},
			}, true,
		),

		Entry("disallow other datastore type",
			&api.RemoteClusterConfiguration{
				ObjectMeta: v1.ObjectMeta{Name: "thing"},
				Spec: api.RemoteClusterConfigurationSpec{
					DatastoreType: "other",
				},
			}, false,
		),

		Entry("disallow blank datastore type",
			&api.RemoteClusterConfiguration{
				ObjectMeta: v1.ObjectMeta{Name: "thing"},
				Spec:       api.RemoteClusterConfigurationSpec{},
			}, false,
		),

		Entry("allow k8s config if datastore type is etcd",
			&api.RemoteClusterConfiguration{
				ObjectMeta: v1.ObjectMeta{Name: "thing"},
				Spec: api.RemoteClusterConfigurationSpec{
					DatastoreType: "etcdv3",
					KubeConfig:    api.KubeConfig{Kubeconfig: "/a/b/c/kubeconfig"},
				},
			}, true,
		),

		Entry("disallow etcd config if datastore type is k8s",
			&api.RemoteClusterConfiguration{
				ObjectMeta: v1.ObjectMeta{Name: "thing"},
				Spec: api.RemoteClusterConfigurationSpec{
					DatastoreType: "kubernetes",
					EtcdConfig:    api.EtcdConfig{EtcdEndpoints: "https://127.0.0.1:2379"},
				},
			}, false,
		),

		Entry("allow correctly formatted cert path",
			&api.RemoteClusterConfiguration{
				ObjectMeta: v1.ObjectMeta{Name: "thing"},
				Spec: api.RemoteClusterConfigurationSpec{
					DatastoreType: "kubernetes",
					KubeConfig:    api.KubeConfig{K8sKeyFile: "/a/cert.pem"},
				},
			}, true,
		),

		Entry("disallow badly formatted cert",
			&api.RemoteClusterConfiguration{
				ObjectMeta: v1.ObjectMeta{Name: "thing"},
				Spec: api.RemoteClusterConfigurationSpec{
					DatastoreType: "kubernetes",
					KubeConfig:    api.KubeConfig{K8sKeyFile: "/a/secret/\x00null/"},
				},
			}, false,
		),
		Entry("allow correctly formatted etcd endpoint",
			&api.RemoteClusterConfiguration{
				ObjectMeta: v1.ObjectMeta{Name: "thing"},
				Spec: api.RemoteClusterConfigurationSpec{
					DatastoreType: "etcdv3",
					EtcdConfig:    api.EtcdConfig{EtcdEndpoints: "http://123.123.123.123:2379"},
				},
			}, true,
		),

		Entry("allow correctly formatted etcd endpoints",
			&api.RemoteClusterConfiguration{
				ObjectMeta: v1.ObjectMeta{Name: "thing"},
				Spec: api.RemoteClusterConfigurationSpec{
					DatastoreType: "etcdv3",
					EtcdConfig:    api.EtcdConfig{EtcdEndpoints: "http://123.123.123.123:2379,https://1.1.1.1:123"},
				},
			}, true,
		),

		Entry("disallow badly formatted etcd endpoint",
			&api.RemoteClusterConfiguration{
				ObjectMeta: v1.ObjectMeta{Name: "thing"},
				Spec: api.RemoteClusterConfigurationSpec{
					DatastoreType: "etcdv3",
					EtcdConfig:    api.EtcdConfig{EtcdEndpoints: "httpp:/1:500"},
				},
			}, false,
		),

		Entry("allow correctly formatted k8s endpoints",
			&api.RemoteClusterConfiguration{
				ObjectMeta: v1.ObjectMeta{Name: "thing"},
				Spec: api.RemoteClusterConfigurationSpec{
					DatastoreType: "kubernetes",
					KubeConfig:    api.KubeConfig{K8sAPIEndpoint: "https://127.0.0.1:880"},
				},
			}, true,
		),

		Entry("disallow badly formatted k8s endpoint",
			&api.RemoteClusterConfiguration{
				ObjectMeta: v1.ObjectMeta{Name: "thing"},
				Spec: api.RemoteClusterConfigurationSpec{
					DatastoreType: "kubernetes",
					KubeConfig:    api.KubeConfig{K8sAPIEndpoint: "htps://127.0.0.1:880"},
				},
			}, false,
		),

		Entry("should accept Secret reference",
			api.RemoteClusterConfiguration{
				ObjectMeta: v1.ObjectMeta{
					Name: "test",
				},
				Spec: api.RemoteClusterConfigurationSpec{
					ClusterAccessSecret: &k8sv1.ObjectReference{
						Namespace: "anything", Name: "name",
					},
				},
			}, true,
		),
		Entry("disallow Secret reference and DatastoreType",
			api.RemoteClusterConfiguration{
				ObjectMeta: v1.ObjectMeta{
					Name: "test",
				},
				Spec: api.RemoteClusterConfigurationSpec{
					ClusterAccessSecret: &k8sv1.ObjectReference{
						Namespace: "anything", Name: "name",
					},
					DatastoreType: "kubernetes",
				},
			}, false,
		),
		Entry("disallow Secret reference and kubeconfig",
			api.RemoteClusterConfiguration{
				ObjectMeta: v1.ObjectMeta{
					Name: "test",
				},
				Spec: api.RemoteClusterConfigurationSpec{
					ClusterAccessSecret: &k8sv1.ObjectReference{
						Namespace: "anything", Name: "name",
					},
					KubeConfig: api.KubeConfig{K8sAPIEndpoint: "https://127.0.0.1:880"},
				},
			}, false,
		),
		Entry("disallow Secret reference and etcdConfig",
			api.RemoteClusterConfiguration{
				ObjectMeta: v1.ObjectMeta{
					Name: "test",
				},
				Spec: api.RemoteClusterConfigurationSpec{
					ClusterAccessSecret: &k8sv1.ObjectReference{
						Namespace: "anything", Name: "name",
					},
					EtcdConfig: api.EtcdConfig{EtcdEndpoints: "http://123.123.123.123:2379,https://1.1.1.1:123"},
				},
			}, false,
		),

		Entry("disallow HTTP in egress rule",
			&api.NetworkPolicy{
				ObjectMeta: v1.ObjectMeta{Name: "thing"},
				Spec: api.NetworkPolicySpec{
					Egress: []api.Rule{{Action: "Allow", HTTP: &api.HTTPMatch{Methods: []string{"GET"}}}},
					Types:  []api.PolicyType{api.PolicyTypeIngress, api.PolicyTypeEgress},
				},
			}, false,
		),
		Entry("disallow global() in selector field",
			&api.NetworkPolicy{
				ObjectMeta: v1.ObjectMeta{Name: "thing"},
				Spec: api.NetworkPolicySpec{
					Selector: "global()",
				},
			}, false,
		),
		Entry("disallow global() in serviceAccountSelector field",
			&api.NetworkPolicy{
				ObjectMeta: v1.ObjectMeta{Name: "thing"},
				Spec: api.NetworkPolicySpec{
					ServiceAccountSelector: "global()",
				},
			}, false,
		),
		Entry("allow global() and projectcalico.org/name in EntityRule namespaceSelector field",
			&api.NetworkPolicy{
				ObjectMeta: v1.ObjectMeta{Name: "thing"},
				Spec: api.NetworkPolicySpec{
					Ingress: []api.Rule{
						{
							Action: "Allow",
							Source: api.EntityRule{
								NamespaceSelector: "global()",
							},
							Destination: api.EntityRule{
								NamespaceSelector: "projectcalico.org/name == 'test'",
							},
						},
					},
				},
			}, true,
		),
		Entry("allow a Service match in an egress rule destination",
			&api.NetworkPolicy{
				ObjectMeta: v1.ObjectMeta{Name: "thing"},
				Spec: api.NetworkPolicySpec{
					Egress: []api.Rule{
						{
							Action: "Allow",
							Destination: api.EntityRule{
								Services: &api.ServiceMatch{
									Name:      "service1",
									Namespace: "default",
								},
							},
						},
					},
				},
			}, true,
		),
		Entry("disallow a Service match in an egress rule source",
			&api.NetworkPolicy{
				ObjectMeta: v1.ObjectMeta{Name: "thing"},
				Spec: api.NetworkPolicySpec{
					Egress: []api.Rule{
						{
							Action: "Allow",
							Source: api.EntityRule{
								Services: &api.ServiceMatch{
									Name:      "service1",
									Namespace: "default",
								},
							},
						},
					},
				},
			}, false,
		),
		Entry("allow a Service match in an ingress rule source",
			&api.NetworkPolicy{
				ObjectMeta: v1.ObjectMeta{Name: "thing"},
				Spec: api.NetworkPolicySpec{
					Ingress: []api.Rule{
						{
							Action: "Allow",
							Source: api.EntityRule{
								Services: &api.ServiceMatch{
									Name:      "service1",
									Namespace: "default",
								},
							},
						},
					},
				},
			}, true,
		),
		Entry("disallow a Service match in an ingress rule destination",
			&api.NetworkPolicy{
				ObjectMeta: v1.ObjectMeta{Name: "thing"},
				Spec: api.NetworkPolicySpec{
					Egress: []api.Rule{
						{
							Action: "Allow",
							Destination: api.EntityRule{
								Services: &api.ServiceMatch{
									Name:      "service1",
									Namespace: "default",
								},
							},
						},
					},
				},
			}, true,
		),
		Entry("disallow a Service match AND a ServiceAccount match",
			&api.NetworkPolicy{
				ObjectMeta: v1.ObjectMeta{Name: "thing"},
				Spec: api.NetworkPolicySpec{
					Ingress: []api.Rule{
						{
							Action: "Allow",
							Destination: api.EntityRule{
								ServiceAccounts: &api.ServiceAccountMatch{
									Names: []string{"serviceaccount"},
								},
								Services: &api.ServiceMatch{
									Name:      "service1",
									Namespace: "default",
								},
							},
						},
					},
				},
			}, false,
		),
		Entry("disallow a Service match AND a Ports match on an egress destination rule",
			&api.NetworkPolicy{
				ObjectMeta: v1.ObjectMeta{Name: "thing"},
				Spec: api.NetworkPolicySpec{
					Egress: []api.Rule{
						{
							Action: "Allow",
							Destination: api.EntityRule{
								Ports: []numorstring.Port{
									{MinPort: 80, MaxPort: 80},
								},
								Services: &api.ServiceMatch{
									Name:      "service1",
									Namespace: "default",
								},
							},
						},
					},
				},
			}, false,
		),
		Entry("disallow a Service match AND a NotPorts match on an egress destination rule",
			&api.NetworkPolicy{
				ObjectMeta: v1.ObjectMeta{Name: "thing"},
				Spec: api.NetworkPolicySpec{
					Egress: []api.Rule{
						{
							Action: "Allow",
							Destination: api.EntityRule{
								NotPorts: []numorstring.Port{
									{MinPort: 80, MaxPort: 80},
								},
								Services: &api.ServiceMatch{
									Name:      "service1",
									Namespace: "default",
								},
							},
						},
					},
				},
			}, false,
		),
		Entry("allow a Service match AND a Ports match specified on the source on an ingress source rule",
			&api.NetworkPolicy{
				ObjectMeta: v1.ObjectMeta{Name: "thing"},
				Spec: api.NetworkPolicySpec{
					Ingress: []api.Rule{
						{
							Action:   "Allow",
							Protocol: protocolFromString("TCP"),
							Source: api.EntityRule{
								Ports: []numorstring.Port{
									{MinPort: 80, MaxPort: 80},
								},
								Services: &api.ServiceMatch{
									Name:      "service1",
									Namespace: "default",
								},
							},
						},
					},
				},
			}, true,
		),
		Entry("allow a Service match AND a NotPorts match on an ingress source rule",
			&api.NetworkPolicy{
				ObjectMeta: v1.ObjectMeta{Name: "thing"},
				Spec: api.NetworkPolicySpec{
					Ingress: []api.Rule{
						{
							Action:   "Allow",
							Protocol: protocolFromString("TCP"),
							Source: api.EntityRule{
								NotPorts: []numorstring.Port{
									{MinPort: 80, MaxPort: 80},
								},
								Services: &api.ServiceMatch{
									Name:      "service1",
									Namespace: "default",
								},
							},
						},
					},
				},
			}, true,
		),
		Entry("disallow a Service match AND a Nets match",
			&api.NetworkPolicy{
				ObjectMeta: v1.ObjectMeta{Name: "thing"},
				Spec: api.NetworkPolicySpec{
					Ingress: []api.Rule{
						{
							Action: "Allow",
							Destination: api.EntityRule{
								Nets: []string{"10.0.0.0/8"},
								Services: &api.ServiceMatch{
									Name:      "service1",
									Namespace: "default",
								},
							},
						},
					},
				},
			}, false,
		),
		Entry("disallow a Service match AND a NotNets match",
			&api.NetworkPolicy{
				ObjectMeta: v1.ObjectMeta{Name: "thing"},
				Spec: api.NetworkPolicySpec{
					Ingress: []api.Rule{
						{
							Action: "Allow",
							Destination: api.EntityRule{
								NotNets: []string{"10.0.0.0/8"},
								Services: &api.ServiceMatch{
									Name:      "service1",
									Namespace: "default",
								},
							},
						},
					},
				},
			}, false,
		),
		Entry("disallow a Service match AND a Selector match",
			&api.NetworkPolicy{
				ObjectMeta: v1.ObjectMeta{Name: "thing"},
				Spec: api.NetworkPolicySpec{
					Ingress: []api.Rule{
						{
							Action: "Allow",
							Destination: api.EntityRule{
								Selector: "x == 'y'",
								Services: &api.ServiceMatch{
									Name:      "service1",
									Namespace: "default",
								},
							},
						},
					},
				},
			}, false,
		),
		Entry("disallow a Service match AND a NotSelector match",
			&api.NetworkPolicy{
				ObjectMeta: v1.ObjectMeta{Name: "thing"},
				Spec: api.NetworkPolicySpec{
					Ingress: []api.Rule{
						{
							Action: "Allow",
							Destination: api.EntityRule{
								NotSelector: "x == 'y'",
								Services: &api.ServiceMatch{
									Name:      "service1",
									Namespace: "default",
								},
							},
						},
					},
				},
			}, false,
		),
		Entry("disallow a Service match AND a NamespaceSelector match",
			&api.NetworkPolicy{
				ObjectMeta: v1.ObjectMeta{Name: "thing"},
				Spec: api.NetworkPolicySpec{
					Ingress: []api.Rule{
						{
							Action: "Allow",
							Destination: api.EntityRule{
								NamespaceSelector: "x == 'y'",
								Services: &api.ServiceMatch{
									Name:      "service1",
									Namespace: "default",
								},
							},
						},
					},
				},
			}, false,
		),
		Entry("allow a Service match on a GNP",
			&api.GlobalNetworkPolicy{
				ObjectMeta: v1.ObjectMeta{Name: "thing"},
				Spec: api.GlobalNetworkPolicySpec{
					Ingress: []api.Rule{
						{
							Action: "Allow",
							Destination: api.EntityRule{
								Services: &api.ServiceMatch{
									Name:      "service1",
									Namespace: "default",
								},
							},
						},
					},
				},
			}, false,
		),
		Entry("disallow a Service match without a namespace on a GNP",
			&api.GlobalNetworkPolicy{
				ObjectMeta: v1.ObjectMeta{Name: "thing"},
				Spec: api.GlobalNetworkPolicySpec{
					Egress: []api.Rule{
						{
							Action: "Allow",
							Destination: api.EntityRule{
								Services: &api.ServiceMatch{
									Name: "service1",
								},
							},
						},
					},
				},
			}, false,
		),
		Entry("disallow a Service match AND a NamespaceSelector match on a GNP",
			&api.GlobalNetworkPolicy{
				ObjectMeta: v1.ObjectMeta{Name: "thing"},
				Spec: api.GlobalNetworkPolicySpec{
					Ingress: []api.Rule{
						{
							Action: "Allow",
							Destination: api.EntityRule{
								NamespaceSelector: "x == 'y'",
								Services: &api.ServiceMatch{
									Name:      "service1",
									Namespace: "default",
								},
							},
						},
					},
				},
			}, false,
		),

		// Validate EntityRule against special selectors global().
		// Extra spaces added in some cases to make sure validation handles it.
		Entry("disallow global() in EntityRule selector field",
			&api.EntityRule{
				Selector: "  global()  ",
			}, false,
		),
		Entry("allow global() in EntityRule namespaceSelector field",
			&api.EntityRule{
				NamespaceSelector: "  global()  ",
			}, true,
		),
		Entry("disallow global() in EntityRule namespaceSelector field AND'd with other expressions",
			&api.EntityRule{
				NamespaceSelector: " global() && all()",
			}, false,
		),
		Entry("disallow global() in EntityRule namespaceSelector field OR'd other expressions",
			&api.EntityRule{
				NamespaceSelector: "global()||all()",
			}, false,
		),
		Entry("disallow bad selectors in EntityRule selector field",
			&api.EntityRule{
				Selector: "global() && bad",
			}, false,
		),
		Entry("allow HTTP Path with permitted match clauses",
			&api.HTTPMatch{Paths: []api.HTTPPath{{Exact: "/foo"}, {Prefix: "/bar"}}},
			true,
		),
		Entry("disallow HTTP Path with invalid match clauses",
			&api.HTTPMatch{Paths: []api.HTTPPath{{Exact: "/foo", Prefix: "/bar"}, {Prefix: "/bar"}}},
			false,
		),
		Entry("disallow HTTP Path with invalid match clauses",
			&api.HTTPMatch{Paths: []api.HTTPPath{{Exact: "/fo?o"}}},
			false,
		),
		Entry("disallow HTTP Path with invalid match clauses",
			&api.HTTPMatch{Paths: []api.HTTPPath{{Exact: "/fo o"}}},
			false,
		),
		Entry("disallow HTTP Path with invalid match clauses",
			&api.HTTPMatch{Paths: []api.HTTPPath{{Exact: "/f#oo"}}},
			false,
		),
		Entry("disallow HTTP Path with invalid match clauses",
			&api.HTTPMatch{Paths: []api.HTTPPath{{Exact: "/fo#!?o"}}},
			false,
		),
		Entry("disallow HTTP Path with empty match clauses",
			&api.HTTPMatch{Paths: []api.HTTPPath{{}}},
			false,
		),
		Entry("disallow HTTP Method with duplicate match clause",
			&api.HTTPMatch{Methods: []string{"GET", "GET", "Foo"}},
			false,
		),
		Entry("should not accept an invalid IP address",
			api.FelixConfigurationSpec{NATOutgoingAddress: bad_ipv4_1}, false,
		),
		Entry("should not accept a masked IP",
			api.FelixConfigurationSpec{NATOutgoingAddress: netv4_1}, false,
		),
		Entry("should not accept an IPV6 address",
			api.FelixConfigurationSpec{NATOutgoingAddress: ipv6_1}, false,
		),
		Entry("should accept a valid IP address",
			api.FelixConfigurationSpec{NATOutgoingAddress: ipv4_1}, true,
		),

		// GlobalReportType
		Entry("Disallow GlobalReportType with invalid k8s name",
			&api.GlobalReportType{
				ObjectMeta: v1.ObjectMeta{Name: "~grt"},
				Spec: api.ReportTypeSpec{
					UISummaryTemplate: api.ReportTemplate{
						Name:     "uist",
						Template: "Report Name: {{ .ReportName }}",
					},
				},
			},
			false,
		),
		Entry("Allow GlobalReportType with valid k8s name",
			&api.GlobalReportType{
				ObjectMeta: v1.ObjectMeta{Name: "grt"},
				Spec: api.ReportTypeSpec{
					UISummaryTemplate: api.ReportTemplate{
						Name:     "uist",
						Template: "Report Name: {{ .ReportName }}",
					},
				},
			},
			true,
		),
		Entry("Disallow GlobalReportType without template-name",
			&api.GlobalReportType{
				ObjectMeta: v1.ObjectMeta{Name: "grt"},
				Spec: api.ReportTypeSpec{
					UISummaryTemplate: api.ReportTemplate{
						Template: "Report Name: {{ .ReportName }}",
					},
				},
			},
			false,
		),
		Entry("Disallow GlobalReportType without template",
			&api.GlobalReportType{
				ObjectMeta: v1.ObjectMeta{Name: "grt"},
				Spec: api.ReportTypeSpec{
					UISummaryTemplate: api.ReportTemplate{
						Name: "uist",
					},
				},
			},
			false,
		),
		Entry("Disallow GlobalReportType with invalid template-name",
			&api.GlobalReportType{
				ObjectMeta: v1.ObjectMeta{Name: "grt"},
				Spec: api.ReportTypeSpec{
					UISummaryTemplate: api.ReportTemplate{
						Name:     "~uist",
						Template: "Report Name: {{ .ReportName }}",
					},
				},
			},
			false,
		),
		Entry("Disallow GlobalReportType with invalid template",
			&api.GlobalReportType{
				ObjectMeta: v1.ObjectMeta{Name: "grt"},
				Spec: api.ReportTypeSpec{
					UISummaryTemplate: api.ReportTemplate{
						Name:     "uist",
						Template: "Total Endpoints: {{ .Foo }}",
					},
				},
			},
			false,
		),
		Entry("Disallow GlobalReportType with invalid download template",
			&api.GlobalReportType{
				ObjectMeta: v1.ObjectMeta{Name: "grt"},
				Spec: api.ReportTypeSpec{
					UISummaryTemplate: api.ReportTemplate{
						Name:     "uist",
						Template: "Report Name: {{ .ReportName }}",
					},
					DownloadTemplates: []api.ReportTemplate{
						{
							Name:     "uidt",
							Template: "Total Endpoints: {{ .Foo }}",
						},
					},
				},
			},
			false,
		),
		Entry("Validate GlobalReportType inventory-summary template",
			&api.GlobalReportType{
				ObjectMeta: v1.ObjectMeta{Name: "grt"},
				Spec: api.ReportTypeSpec{
					UISummaryTemplate: api.ReportTemplate{
						Name: "uist",
						Template: `ReportName,Selector
{{ .ReportName }},{{ .ReportSpec.Endpoints }}`,
					},
				},
			},
			true,
		),
		Entry("Validate GlobalReportType inventory-endpoints template",
			&api.GlobalReportType{
				ObjectMeta: v1.ObjectMeta{Name: "grt"},
				Spec: api.ReportTypeSpec{
					UISummaryTemplate: api.ReportTemplate{
						Name: "foobar",
						Template: `name,namespace,ingressProtected,egressProtected,envoyEnabled,appliedPolicies,services
{{ range .Endpoints -}}
  {{ .Endpoint.Name }},{{ .Endpoint.Namespace }},{{ .IngressProtected }},{{ .EgressProtected }},{{ .EnvoyEnabled }},{{ join ";" .AppliedPolicies }},{{ join ";" .Services }}
{{- end }}`,
					},
				},
			},
			true,
		),
		Entry("Disallow GlobalReportType with the same template-name",
			&api.GlobalReportType{
				ObjectMeta: v1.ObjectMeta{Name: "grt"},
				Spec: api.ReportTypeSpec{
					UISummaryTemplate: api.ReportTemplate{
						Name:     "sample-template-name",
						Template: "Report Name: {{ .ReportName }}",
					},
					DownloadTemplates: []api.ReportTemplate{
						{
							Name:     "sample-template-name",
							Template: "Report Name: {{ .ReportName }}",
						},
					},
				},
			},
			false,
		),
		Entry("Catch invalid templates using nil ReportSpec.Endpoints data",
			&api.GlobalReportType{
				ObjectMeta: v1.ObjectMeta{Name: "grt"},
				Spec: api.ReportTypeSpec{
					UISummaryTemplate: api.ReportTemplate{
						Name:     "report-nil-namespace",
						Template: "{{ .ReportSpec.Endpoints.Namespaces.Names }}",
					},
				},
			},
			false,
		),
		Entry("Catch invalid templates using nil ReportSpec.Endpoints.Namespaces data",
			&api.GlobalReportType{
				ObjectMeta: v1.ObjectMeta{Name: "grt"},
				Spec: api.ReportTypeSpec{
					UISummaryTemplate: api.ReportTemplate{
						Name:     "report-nil-namespace",
						Template: "{{ if .ReportSpec.Endpoints }}{{ .ReportSpec.Endpoints.Namespaces.Names }}{{ end }}",
					},
				},
			},
			false,
		),
		Entry("Catch invalid templates using nil ReportSpec.Endpoints.ServiceAccounts data",
			&api.GlobalReportType{
				ObjectMeta: v1.ObjectMeta{Name: "grt"},
				Spec: api.ReportTypeSpec{
					UISummaryTemplate: api.ReportTemplate{
						Name:     "report-nil-namespace",
						Template: "{{ if .ReportSpec.Endpoints }}{{ .ReportSpec.Endpoints.ServiceAccounts.Names }}{{ end }}",
					},
				},
			},
			false,
		),
		Entry("Catch invalid templates using nil ReportTypeSpec.AuditEventsSelection data",
			&api.GlobalReportType{
				ObjectMeta: v1.ObjectMeta{Name: "grt"},
				Spec: api.ReportTypeSpec{
					UISummaryTemplate: api.ReportTemplate{
						Name:     "report-nil-namespace",
						Template: "{{ .ReportTypeSpec.AuditEventsSelection.Resources }}",
					},
				},
			},
			false,
		),
		Entry("Check templates with valid nil handling",
			&api.GlobalReportType{
				ObjectMeta: v1.ObjectMeta{Name: "grt"},
				Spec: api.ReportTypeSpec{
					UISummaryTemplate: api.ReportTemplate{
						Name: "report-nil-namespace",
						Template: "{{ if .ReportSpec.Endpoints }}{{ if .ReportSpec.Endpoints.Namespaces}}{{ .ReportSpec.Endpoints.Namespaces.Names }}{{ end }}{{ end }}" +
							"{{ if .ReportSpec.Endpoints }}{{ if .ReportSpec.Endpoints.ServiceAccounts}}{{ .ReportSpec.Endpoints.ServiceAccounts.Names }}{{ end }}{{ end }}" +
							"{{ if .ReportTypeSpec.AuditEventsSelection }}{{ .ReportTypeSpec.AuditEventsSelection.Resources }}{{ end }}",
					},
				},
			},
			true,
		),

		// GlobalReport
		Entry("disallow GlobalReport with invalid k8s name",
			&api.GlobalReport{
				ObjectMeta: v1.ObjectMeta{Name: "~gr"},
				Spec: api.ReportSpec{
					ReportType: "summary",
				},
			},
			false,
		),
		Entry("allow GlobalReport with valid k8s name",
			&api.GlobalReport{
				ObjectMeta: v1.ObjectMeta{Name: "gr"},
				Spec: api.ReportSpec{
					ReportType: "summary",
				},
			},
			true,
		),
		Entry("Disallow invalid CRON expression",
			&api.GlobalReport{
				ObjectMeta: v1.ObjectMeta{Name: "gr"},
				Spec: api.ReportSpec{
					ReportType: "summary",
					Schedule:   "61 * * * *",
				},
			},
			false,
		),
		Entry("Allow valid CRON expression with 1 schedule per hour",
			&api.GlobalReport{
				ObjectMeta: v1.ObjectMeta{Name: "gr"},
				Spec: api.ReportSpec{
					ReportType: "summary",
					Schedule:   "0 * * * *",
				},
			},
			true,
		),
		Entry("Allow valid CRON expression with schedules every 5 minutes",
			&api.GlobalReport{
				ObjectMeta: v1.ObjectMeta{Name: "gr"},
				Spec: api.ReportSpec{
					ReportType: "summary",
					Schedule:   "*/5 * * * *",
				},
			},
			true,
		),
		Entry("Disallow valid CRON expression with 13 schedules per hour",
			&api.GlobalReport{
				ObjectMeta: v1.ObjectMeta{Name: "gr"},
				Spec: api.ReportSpec{
					ReportType: "summary",
					Schedule:   "0,5,10,15,20,25,30,35,40,45,50,55,56 * * * *",
				},
			},
			false,
		),
		Entry("Disallow valid CRON expression with wildcard minute",
			&api.GlobalReport{
				ObjectMeta: v1.ObjectMeta{Name: "gr"},
				Spec: api.ReportSpec{
					ReportType: "summary",
					Schedule:   "* * * * *",
				},
			},
			false,
		),
		Entry("should accept a valid prometheusMetricsHost value 'localhost'", api.FelixConfigurationSpec{PrometheusMetricsHost: "localhost"}, true),
		Entry("should accept a valid prometheusMetricsHost value '10.0.0.1'", api.FelixConfigurationSpec{PrometheusMetricsHost: "10.0.0.1"}, true),
		Entry("should accept a valid prometheusMetricsHost value 'fe80::ea7a:70fa:cf74:25d5'", api.FelixConfigurationSpec{PrometheusMetricsHost: "fe80::ea7a:70fa:cf74:25d5"}, true),
		Entry("should reject an invalid prometheusMetricsHost value 'localhost#'", api.FelixConfigurationSpec{PrometheusMetricsHost: "localhost#"}, false),
		Entry("should reject an invalid prometheusMetricsHost value '0: 1::1'", api.FelixConfigurationSpec{PrometheusMetricsHost: "0: 1::1"}, false),
		// Testcases for DeviceRouteSourceAddress address
		Entry("should accept a valid IPv4 address",
			api.FelixConfigurationSpec{DeviceRouteSourceAddress: ipv4_1}, true,
		),
		Entry("should not accept a valid IPv6 address",
			api.FelixConfigurationSpec{DeviceRouteSourceAddress: ipv6_1}, false,
		),
		Entry("should not accept an invalid IP address",
			api.FelixConfigurationSpec{DeviceRouteSourceAddress: bad_ipv4_1}, false,
		),
		Entry("should not accept a masked IP address",
			api.FelixConfigurationSpec{DeviceRouteSourceAddress: netv4_1}, false,
		),
		Entry("valid DNS trusted servers",
			*felixCfgWithDNSTrustedServers(
				// Simple IPv4.
				"169.254.169.254",
				// Default: kube-dns service in kube-system namespace.
				"k8s-service:kube-dns",
				// IPv4 with explicit port.
				"169.254.169.254:2987",
				// Service in default namespace with explicit port.
				"k8s-service:kube-dns:2988",
				// Simple IPv6.
				"fd00:89a3::12",
				// IPv6 with explicit port.
				"[fd00:89a3::12]:5353",
				// Service in specified namespace.
				"k8s-service:openshift-dns/openshift-dns",
				// Service in specified namespace with specific port.
				"k8s-service:openshift-dns/openshift-dns:5353",
			), true,
		),
		Entry("invalid DNS trusted server: misspelt k8s-service",
			*felixCfgWithDNSTrustedServers("k8s-servrce:kube-dns"), false,
		),
		Entry("invalid DNS trusted server: bad namespace chars",
			*felixCfgWithDNSTrustedServers("k8s-service:jk()/kube-dns"), false,
		),
		Entry("invalid DNS trusted server: service with bad port chars",
			*felixCfgWithDNSTrustedServers("k8s-service:kube-dns:56a"), false,
		),
		Entry("invalid DNS trusted server: service with negative port",
			*felixCfgWithDNSTrustedServers("k8s-service:kube-dns:-53"), false,
		),
		Entry("invalid DNS trusted server: service with too large port",
			*felixCfgWithDNSTrustedServers("k8s-service:kube-dns:70000"), false,
		),
		Entry("invalid DNS trusted server: IPv6 with too large port",
			*felixCfgWithDNSTrustedServers("[fd10:25::2]:70000"), false,
		),
		Entry("invalid DNS trusted server: invalid IPv4",
			*felixCfgWithDNSTrustedServers("10.11.12.13.14:53"), false,
		),
		Entry("invalid DNS trusted server: invalid IPv6",
			*felixCfgWithDNSTrustedServers("[fd00:xyz::2]:5353"), false,
		),
		// Testcases for DeviceRouteSourceAddressIPv6 address
		Entry("should accept a valid IPv6 address",
			api.FelixConfigurationSpec{DeviceRouteSourceAddressIPv6: ipv6_1}, true,
		),
		Entry("should not accept a valid IPv4 address",
			api.FelixConfigurationSpec{DeviceRouteSourceAddressIPv6: ipv4_1}, false,
		),
		Entry("should not accept an invalid IPv4 address",
			api.FelixConfigurationSpec{DeviceRouteSourceAddressIPv6: bad_ipv6_1}, false,
		),
		Entry("should not accept a masked IPv6 address",
			api.FelixConfigurationSpec{DeviceRouteSourceAddressIPv6: netv6_1}, false,
		),
		Entry("should accept a valid listening port",
			api.FelixConfigurationSpec{WireguardListeningPort: &validWireguardPortOrRulePriority}, true,
		),
		Entry("should reject a valid listening port",
			api.FelixConfigurationSpec{WireguardListeningPort: &invalidWireguardPortOrRulePriority}, false,
		),
		Entry("should accept a valid routing rule priority",
			api.FelixConfigurationSpec{WireguardRoutingRulePriority: &validWireguardPortOrRulePriority}, true,
		),
		Entry("should reject a valid routing rule priority",
			api.FelixConfigurationSpec{WireguardRoutingRulePriority: &invalidWireguardPortOrRulePriority}, false,
		),
		Entry("should accept valid Wireguard interface", api.FelixConfigurationSpec{WireguardInterfaceName: "wg0"}, true),
		Entry("should reject valid Wireguard interface", api.FelixConfigurationSpec{WireguardInterfaceName: "wg&0"}, false),

		// FelixConfigurationSpec.ServiceLoopPrevention
		Entry("should accept ServiceLoopPrevention Drop", api.FelixConfigurationSpec{ServiceLoopPrevention: "Drop"}, true),
		Entry("should accept ServiceLoopPrevention Reject", api.FelixConfigurationSpec{ServiceLoopPrevention: "Reject"}, true),
		Entry("should accept ServiceLoopPrevention Disabled", api.FelixConfigurationSpec{ServiceLoopPrevention: "Disabled"}, true),
		Entry("should reject ServiceLoopPrevention Wibbly", api.FelixConfigurationSpec{ServiceLoopPrevention: "Wibbly"}, false),

		Entry("should accept TPROXYMode value Disabled", api.FelixConfigurationSpec{TPROXYMode: "Disabled"}, true),
		Entry("should accept TPROXYMode value Enabled", api.FelixConfigurationSpec{TPROXYMode: "Enabled"}, true),
		Entry("should accept TPROXYMode value EnabledAllServices", api.FelixConfigurationSpec{TPROXYMode: "EnabledAllServices"}, true),
		Entry("should reject TPROXYMode value blah", api.FelixConfigurationSpec{TPROXYMode: "blah"}, false),

		Entry("should accept TPROXYPort value max port", api.FelixConfigurationSpec{TPROXYPort: &Vxffff}, true),
		Entry("should reject TPROXYPort value negative", api.FelixConfigurationSpec{TPROXYPort: &Vneg1}, false),
		Entry("should reject TPROXYPort value zero", api.FelixConfigurationSpec{TPROXYPort: &V0}, false),
		Entry("should reject TPROXYPort value > 16 bit", api.FelixConfigurationSpec{TPROXYPort: &Vx10000}, false),

		// KubeControllersConfiguration validation
		Entry("should not accept invalid HealthChecks",
			api.KubeControllersConfigurationSpec{HealthChecks: "invalid"}, false,
		),
		Entry("should accept valid HealthChecks",
			api.KubeControllersConfigurationSpec{HealthChecks: "Enabled"}, true,
		),
		Entry("should not accept invalid log severity",
			api.KubeControllersConfigurationSpec{LogSeverityScreen: "invalid"}, false,
		),
		Entry("should accept valid log severity",
			api.KubeControllersConfigurationSpec{LogSeverityScreen: "Error"}, true,
		),
		Entry("should accept valid compaction period",
			api.KubeControllersConfigurationSpec{EtcdV3CompactionPeriod: &v1.Duration{Duration: time.Minute * 12}}, true,
		),
		Entry("should accept ControllersConfig with no values",
			api.KubeControllersConfigurationSpec{Controllers: api.ControllersConfig{}}, true,
		),
		Entry("should accept ControllersConfig with empty values",
			api.KubeControllersConfigurationSpec{Controllers: api.ControllersConfig{
				Node:             &api.NodeControllerConfig{},
				Policy:           &api.PolicyControllerConfig{},
				WorkloadEndpoint: &api.WorkloadEndpointControllerConfig{},
				ServiceAccount:   &api.ServiceAccountControllerConfig{},
				Namespace:        &api.NamespaceControllerConfig{},
			}}, true,
		),
		Entry("should accept valid reconciliation period on node",
			api.NodeControllerConfig{ReconcilerPeriod: &v1.Duration{Duration: time.Second * 330}}, true,
		),
		Entry("should not accept invalid sync labels",
			api.NodeControllerConfig{SyncLabels: "yes"}, false,
		),
		Entry("should accept valid sync labels",
			api.NodeControllerConfig{SyncLabels: "Disabled"}, true,
		),
		Entry("should not accept invalid host endpoint auto create",
			api.NodeControllerConfig{HostEndpoint: &api.AutoHostEndpointConfig{AutoCreate: "Totally"}}, false,
		),
		Entry("should accept valid host endpoint auto create",
			api.NodeControllerConfig{HostEndpoint: &api.AutoHostEndpointConfig{AutoCreate: "Enabled"}}, true,
		),
		Entry("should accept empty host endpoint auto create",
			api.NodeControllerConfig{HostEndpoint: &api.AutoHostEndpointConfig{}}, true,
		),
		Entry("should accept valid reconciliation period on policy",
			api.PolicyControllerConfig{ReconcilerPeriod: &v1.Duration{Duration: time.Second * 330}}, true,
		),
		Entry("should accept valid reconciliation period on workload endpoint",
			api.WorkloadEndpointControllerConfig{ReconcilerPeriod: &v1.Duration{Duration: time.Second * 330}}, true,
		),
		Entry("should accept valid reconciliation period on service account",
			api.ServiceAccountControllerConfig{ReconcilerPeriod: &v1.Duration{Duration: time.Second * 330}}, true,
		),
		Entry("should accept valid reconciliation period on namespace",
			api.NamespaceControllerConfig{ReconcilerPeriod: &v1.Duration{Duration: time.Second * 330}}, true,
		),

		// BGP Communities validation in BGPConfigurationSpec
		Entry("should not accept community when PrefixAdvertisement is empty", api.BGPConfigurationSpec{
			Communities: []api.Community{{Name: "community-test", Value: "101:5695"}},
		}, false),
		Entry("should not accept communities with value and without name", api.BGPConfigurationSpec{
			Communities:          []api.Community{{Value: "536:785"}},
			PrefixAdvertisements: []api.PrefixAdvertisement{{CIDR: "192.168.10.0/28", Communities: []string{"100:100"}}},
		}, false),
		Entry("should not accept communities with name and without value", api.BGPConfigurationSpec{
			Communities:          []api.Community{{Name: "community-test"}},
			PrefixAdvertisements: []api.PrefixAdvertisement{{CIDR: "192.168.10.0/28", Communities: []string{"100:100"}}},
		}, false),
		Entry("should accept communities with name and standard BGP community value", api.BGPConfigurationSpec{
			Communities:          []api.Community{{Name: "community-test", Value: "100:520"}},
			PrefixAdvertisements: []api.PrefixAdvertisement{{CIDR: "192.168.10.0/28", Communities: []string{"100:100"}}},
		}, true),
		Entry("should accept communities with name and large BGP community value", api.BGPConfigurationSpec{
			Communities:          []api.Community{{Name: "community-test", Value: "100:520:56"}},
			PrefixAdvertisements: []api.PrefixAdvertisement{{CIDR: "192.168.10.0/28", Communities: []string{"100:100"}}},
		}, true),
		Entry("should not accept communities with name and invalid community value/format", api.BGPConfigurationSpec{
			Communities:          []api.Community{{Name: "community-test", Value: "100"}},
			PrefixAdvertisements: []api.PrefixAdvertisement{{CIDR: "192.168.10.0/28", Communities: []string{"100:100"}}},
		}, false),
		Entry("should not accept communities with name and invalid community value/format", api.BGPConfigurationSpec{
			Communities:          []api.Community{{Name: "community-test", Value: "ab-n"}},
			PrefixAdvertisements: []api.PrefixAdvertisement{{CIDR: "192.168.10.0/28", Communities: []string{"100:100"}}},
		}, false),
		Entry("should not accept communities with name and invalid standard community value(> 16 bit)", api.BGPConfigurationSpec{
			Communities:          []api.Community{{Name: "community-test", Value: "65536:999999"}},
			PrefixAdvertisements: []api.PrefixAdvertisement{{CIDR: "192.168.10.0/28", Communities: []string{"100:100"}}},
		}, false),
		Entry("should not accept communities with name and invalid large community value(> 32 bit)", api.BGPConfigurationSpec{
			Communities:          []api.Community{{Name: "community-test", Value: "4147483647:999999"}},
			PrefixAdvertisements: []api.PrefixAdvertisement{{CIDR: "192.168.10.0/28", Communities: []string{"100:100"}}},
		}, false),
		Entry("should not accept communities without CIDR in PrefixAdvertisement", api.BGPConfigurationSpec{
			PrefixAdvertisements: []api.PrefixAdvertisement{{Communities: []string{"100:5964"}}},
		}, false),
		Entry("should not accept CIDR without communities in PrefixAdvertisement", api.BGPConfigurationSpec{
			PrefixAdvertisements: []api.PrefixAdvertisement{{CIDR: "192.168.10.0/28"}},
		}, false),
		Entry("should accept IPv4 CIDR in PrefixAdvertisement", api.BGPConfigurationSpec{
			PrefixAdvertisements: []api.PrefixAdvertisement{{CIDR: "192.168.10.0/28", Communities: []string{"100:5964:50"}}},
		}, true),
		Entry("should accept IPv6 CIDR in PrefixAdvertisement", api.BGPConfigurationSpec{
			PrefixAdvertisements: []api.PrefixAdvertisement{{CIDR: "2001:4860::/128", Communities: []string{"100:5964:50"}}},
		}, true),
		Entry("should accept standard BGP community value in PrefixAdvertisement", api.BGPConfigurationSpec{
			PrefixAdvertisements: []api.PrefixAdvertisement{{CIDR: "2001:4860::/128", Communities: []string{"100:5964", "200:594"}}},
		}, true),
		Entry("should accept large BGP community value in PrefixAdvertisement", api.BGPConfigurationSpec{
			PrefixAdvertisements: []api.PrefixAdvertisement{{CIDR: "2001:4860::/128", Communities: []string{"100:5964:1147483647"}}},
		}, true),
		Entry("should not accept invalid standard community value(> 16 bit) in PrefixAdvertisement", api.BGPConfigurationSpec{
			PrefixAdvertisements: []api.PrefixAdvertisement{{CIDR: "2001:4860::/128", Communities: []string{"100:1147483647"}}},
		}, false),
		Entry("should not accept invalid large community value(> 32 bit) in PrefixAdvertisement", api.BGPConfigurationSpec{
			PrefixAdvertisements: []api.PrefixAdvertisement{{CIDR: "2001:4860::/128", Communities: []string{"100:100:5147483647"}}},
		}, false),
		Entry("should accept combination of large and standard BGP community value in PrefixAdvertisement", api.BGPConfigurationSpec{
			PrefixAdvertisements: []api.PrefixAdvertisement{{CIDR: "2001:4860::/128", Communities: []string{"100:5964:1147483647", "100:5223"}}},
		}, true),
		Entry("should not accept community name that is not defined", api.BGPConfigurationSpec{
			PrefixAdvertisements: []api.PrefixAdvertisement{{CIDR: "2001:4860::/128", Communities: []string{"non-existent-community"}}},
		}, false),
		Entry("should accept community name whose values are defined", api.BGPConfigurationSpec{
			Communities:          []api.Community{{Name: "community-test", Value: "101:5695"}},
			PrefixAdvertisements: []api.PrefixAdvertisement{{CIDR: "2001:4860::/128", Communities: []string{"community-test", "8988:202"}}},
		}, true),
<<<<<<< HEAD
		// PacketCapture validation
		Entry("should reject a packet capture with an invalid selector", api.PacketCapture{
			ObjectMeta: v1.ObjectMeta{
				Name: "test-capture",
			},
			Spec: api.PacketCaptureSpec{
				Selector: "malformed$&/?!",
			},
		}, false),
		Entry("should reject a packet capture with an invalid name", api.PacketCapture{
			ObjectMeta: v1.ObjectMeta{
				Name: "test-malformed-name$/&",
			},
			Spec: api.PacketCaptureSpec{
				Selector: "",
			},
		}, false),
		Entry("should reject a packet capture with reserved labels", api.PacketCapture{
			ObjectMeta: v1.ObjectMeta{
				Name: "test-capture",
				Labels: map[string]string{
					"projectcalico.org/namespace": "default",
				},
			},
			Spec: api.PacketCaptureSpec{
				Selector: "",
			},
		}, false),
		Entry("should accept a packet capture with labels", api.PacketCapture{
			ObjectMeta: v1.ObjectMeta{
				Name: "test-capture",
				Labels: map[string]string{
					"key": "value",
				},
			},
			Spec: api.PacketCaptureSpec{
				Selector: "",
			},
		}, true),
		Entry("should reject a packet capture spec with a malformed selector", api.PacketCaptureSpec{
			Selector: "malformed&",
		}, false),
		Entry("should accept a packet capture spec with logical boolean selector", api.PacketCaptureSpec{
			Selector: "app == \"client\" && capture == \"true\"",
		}, true),
		Entry("should accept a packet capture spec with empty selector", api.PacketCaptureSpec{
			Selector: "",
		}, true),
		Entry("should accept a packet capture spec with equality selector", api.PacketCaptureSpec{
			Selector: "capture == \"true\"",
		}, true),
		Entry("should accept a packet capture spec with all() selector", api.PacketCaptureSpec{
			Selector: "all()",
		}, true),
		Entry("should reject a packet capture spec with icmp protocol and ports", api.PacketCaptureSpec{
			Selector: "all()",
			Filters: []api.PacketCaptureRule{
				{
					Ports:    []numorstring.Port{numorstring.SinglePort(100)},
					Protocol: protocolFromString("ICMP"),
				},
			},
		}, false),
		Entry("should accept a packet capture spec with numerical protocol", api.PacketCaptureSpec{
			Selector: "all()",
			Filters: []api.PacketCaptureRule{
				{
					Protocol: protocolFromInt(1),
				},
			},
		}, true),
		Entry("should reject a packet capture spec with a named port", api.PacketCaptureSpec{
			Selector: "all()",
			Filters: []api.PacketCaptureRule{
				{
					Ports: []numorstring.Port{numorstring.NamedPort("http")},
				},
			},
		}, false),
		Entry("should accept a packet capture spec with a numerical port", api.PacketCaptureSpec{
			Selector: "all()",
			Filters: []api.PacketCaptureRule{
				{
					Ports: []numorstring.Port{numorstring.SinglePort(80)},
				},
			},
		}, true),
		Entry("should accept a packet capture spec with port ranges", api.PacketCaptureSpec{
			Selector: "all()",
			Filters: []api.PacketCaptureRule{
				{
					Ports: []numorstring.Port{mustParsePortRange(80, 100)},
				},
			},
		}, true),
		Entry("should accept a packet capture spec with tcp protocol", api.PacketCaptureSpec{
			Selector: "all()",
			Filters: []api.PacketCaptureRule{
				{
					Protocol: protocolFromString("TCP"),
				},
			},
		}, true),
		Entry("should accept a packet capture spec with port and protocol", api.PacketCaptureSpec{
			Selector: "all()",
			Filters: []api.PacketCaptureRule{
				{
					Protocol: protocolFromString("TCP"),
					Ports:    []numorstring.Port{numorstring.SinglePort(80)},
				},
			},
		}, true),
		Entry("should accept a packet capture spec with port and protocol", api.PacketCaptureSpec{
			Selector: "all()",
			Filters: []api.PacketCaptureRule{
				{
					Protocol: protocolFromString("TCP"),
					Ports:    []numorstring.Port{numorstring.SinglePort(80)},
				},
			},
		}, true),
		Entry("should accept a packet capture spec with startTime and endTime", api.PacketCaptureSpec{
			Selector:  "all()",
			StartTime: &v1.Time{Time: time.Now()},
			EndTime:   &v1.Time{Time: time.Now().Add(time.Hour)},
			Filters: []api.PacketCaptureRule{
				{
					Protocol: protocolFromString("TCP"),
					Ports:    []numorstring.Port{numorstring.SinglePort(80)},
				},
			},
		}, true),
		Entry("should deny a packet capture spec with startTime and endTime set to same value", api.PacketCaptureSpec{
			Selector:  "all()",
			StartTime: &v1.Time{Time: time.Unix(0, 0)},
			EndTime:   &v1.Time{Time: time.Unix(0, 0)},
			Filters: []api.PacketCaptureRule{
				{
					Protocol: protocolFromString("TCP"),
					Ports:    []numorstring.Port{numorstring.SinglePort(80)},
				},
			},
		}, false),
		Entry("should deny a packet capture spec with startTime set after end time", api.PacketCaptureSpec{
			Selector:  "all()",
			StartTime: &v1.Time{Time: time.Now().Add(time.Hour)},
			EndTime:   &v1.Time{Time: time.Now()},
			Filters: []api.PacketCaptureRule{
				{
					Protocol: protocolFromString("TCP"),
					Ports:    []numorstring.Port{numorstring.SinglePort(80)},
				},
			},
		}, false),
		// DeepPacketInspection validation
		Entry("should reject a deep packet inspection resource with an invalid selector", api.DeepPacketInspection{
			ObjectMeta: v1.ObjectMeta{
				Name: "test-dpi",
			},
			Spec: api.DeepPacketInspectionSpec{
				Selector: "malformed$&/?!",
			},
		}, false),
		Entry("should reject a deep packet inspection resource with an invalid name", api.DeepPacketInspection{
			ObjectMeta: v1.ObjectMeta{
				Name: "test-malformed-name$/&",
			},
			Spec: api.DeepPacketInspectionSpec{
				Selector: "",
			},
		}, false),
		Entry("should reject a deep packet inspection resource with reserved labels", api.DeepPacketInspection{
			ObjectMeta: v1.ObjectMeta{
				Name: "test-dpi",
				Labels: map[string]string{
					"projectcalico.org/namespace": "default",
				},
			},
			Spec: api.DeepPacketInspectionSpec{
				Selector: "",
			},
		}, false),
		Entry("should accept a deep packet inspection resource with labels", api.DeepPacketInspection{
			ObjectMeta: v1.ObjectMeta{
				Name: "test-dpi",
				Labels: map[string]string{
					"key": "value",
				},
			},
			Spec: api.DeepPacketInspectionSpec{
				Selector: "",
			},
		}, true),
		Entry("should reject a deep packet inspection resource spec with a malformed selector", api.DeepPacketInspectionSpec{
			Selector: "malformed&",
		}, false),
		Entry("should accept a deep packet inspection resource spec with logical boolean selector", api.DeepPacketInspectionSpec{
			Selector: "app == \"client\" && capture == \"true\"",
		}, true),
		Entry("should accept a deep packet inspection resource spec with empty selector", api.DeepPacketInspectionSpec{
			Selector: "",
		}, true),
		Entry("should accept a deep packet inspection resource spec with equality selector", api.DeepPacketInspectionSpec{
			Selector: "capture == \"true\"",
		}, true),
		Entry("should accept a deep packet inspection resource spec with all() selector", api.DeepPacketInspectionSpec{
			Selector: "all()",
		}, true),
		Entry("should reject a deep packet inspection resource status with more than 10 errors", api.DeepPacketInspection{
			ObjectMeta: v1.ObjectMeta{
				Name: "test-dpi",
			},
			Spec: api.DeepPacketInspectionSpec{
				Selector: "malformed$&/?!",
			},
			Status: api.DeepPacketInspectionStatus{Nodes: []api.DPINode{
				{
					Node:   "node-0",
					Active: api.DPIActive{},
					ErrorConditions: []api.DPIErrorCondition{
						{Message: "error-1"}, {Message: "error-2"}, {Message: "error-3"}, {Message: "error-4"}, {Message: "error-5"}, {Message: "error-6"},
						{Message: "error-7"}, {Message: "error-8"}, {Message: "error-9"}, {Message: "error-10"}, {Message: "error-11"},
					},
				},
			},
			},
		}, false),

		// UISettingsGroup
		Entry("UISettingsGroup: valid name", &api.UISettingsGroup{
			ObjectMeta: v1.ObjectMeta{Name: "foo"},
			Spec:       api.UISettingsGroupSpec{Description: "a"},
		}, true),
		Entry("UISettingsGroup: valid name with dash", &api.UISettingsGroup{
			ObjectMeta: v1.ObjectMeta{Name: "fo-o"},
			Spec:       api.UISettingsGroupSpec{Description: "a"},
		}, true),
		Entry("UISettingsGroup: disallow dot in name", &api.UISettingsGroup{
			ObjectMeta: v1.ObjectMeta{Name: "fo.o"},
			Spec:       api.UISettingsGroupSpec{Description: "a"},
		}, false),
		Entry("UISettingsGroup: allow valid name of 63 chars", &api.UISettingsGroup{
			ObjectMeta: v1.ObjectMeta{Name: string(value63)},
			Spec:       api.UISettingsGroupSpec{Description: "a"},
		}, true),
		Entry("UISettingsGroup: disallow a name of 64 chars", &api.UISettingsGroup{
			ObjectMeta: v1.ObjectMeta{Name: string(value64)},
			Spec:       api.UISettingsGroupSpec{Description: "a"},
		}, false),
		Entry("UISettingsGroup: disallow other chars", &api.UISettingsGroup{
			ObjectMeta: v1.ObjectMeta{Name: "t~!s.h.i.ng"},
			Spec:       api.UISettingsGroupSpec{Description: "a"},
		}, false),

		// UISettings
		Entry("UISettings: disallow invalid name", &api.UISettings{
			ObjectMeta: v1.ObjectMeta{Name: "thing"},
			Spec: api.UISettingsSpec{
				Group:       "th",
				Description: "test",
				Dashboard:   &api.UIDashboard{},
			},
		}, false),
		Entry("UISettings: allow name with single dot", &api.UISettings{
			ObjectMeta: v1.ObjectMeta{Name: "th.ing"},
			Spec: api.UISettingsSpec{
				Group:       "th",
				Description: "test",
				Dashboard:   &api.UIDashboard{},
			},
		}, true),
		Entry("UISettings: disallow group name with dot", &api.UISettings{
			ObjectMeta: v1.ObjectMeta{Name: "th.i.ng"},
			Spec: api.UISettingsSpec{
				Group:       "th.i",
				Description: "test",
				Dashboard:   &api.UIDashboard{},
			},
		}, false),
		Entry("UISettings: disallow name with non matching prefix", &api.UISettings{
			ObjectMeta: v1.ObjectMeta{Name: "th.ing"},
			Spec: api.UISettingsSpec{
				Group:       "thi",
				Description: "test",
				Dashboard:   &api.UIDashboard{},
			},
		}, false),
		Entry("UISettings: allow valid name of 253 chars", &api.UISettings{
			ObjectMeta: v1.ObjectMeta{Name: "ab." + string(longValue[:maxNameLength-3])},
			Spec: api.UISettingsSpec{
				Group:       "ab",
				Description: "test",
				Dashboard:   &api.UIDashboard{},
			},
		}, true),
		Entry("UISettings: disallow a name of 254 chars", &api.UISettings{
			ObjectMeta: v1.ObjectMeta{Name: "ab." + string(longValue[:maxNameLength-2])},
			Spec: api.UISettingsSpec{
				Group:       "ab",
				Description: "test",
				Dashboard:   &api.UIDashboard{},
			},
		}, false),
		Entry("UISettings: disallow name with invalid character", &api.UISettings{
			ObjectMeta: v1.ObjectMeta{Name: "t~!s.h.i.ng"},
			Spec: api.UISettingsSpec{
				Group:       "t",
				Description: "test",
				Dashboard:   &api.UIDashboard{},
			},
		}, false),
		Entry("UISettings: disallow Dashboard+Layer", &api.UISettings{
			ObjectMeta: v1.ObjectMeta{Name: "he.llo"},
			Spec: api.UISettingsSpec{
				Group:       "he",
				Description: "test",
				Layer:       &api.UIGraphLayer{},
				Dashboard:   &api.UIDashboard{},
			},
		}, false),
		Entry("UISettings: disallow Dashboard+View", &api.UISettings{
			ObjectMeta: v1.ObjectMeta{Name: "he.llo"},
			Spec: api.UISettingsSpec{
				Group:       "he",
				Description: "test",
				Layer:       &api.UIGraphLayer{},
				View:        &api.UIGraphView{},
			},
		}, false),
		Entry("UIGraphNode: allow normal name", &api.UIGraphNode{
			ID:   "namespace/name",
			Type: "namespace",
			Name: "name",
		}, true),
		Entry("UIGraphNode: allow name of *", &api.UIGraphNode{
			ID:   "namespace/name",
			Type: "namespace",
			Name: "*",
		}, true),
		Entry("UIGraphNode: allow name of x;.-*", &api.UIGraphNode{
			ID:   "namespace/name",
			Type: "namespace",
			Name: "x;.-*",
		}, true),
		Entry("UIGraphNode: allow name with slashes", &api.UIGraphNode{
			ID:   "namespace/name",
			Type: "namespace",
			Name: "name/name",
		}, true),
		Entry("UIGraphNode: disallow name with @", &api.UIGraphNode{
			ID:   "namespace/name",
			Type: "namespace",
			Name: "na@e",
		}, false),
		Entry("UIGraphNode: disallow name with slashes and @", &api.UIGraphNode{
			ID:   "namespace/name",
			Type: "namespace",
			Name: "name/na@e",
		}, false),
		Entry("UIGraphNode: allow namespace of *", &api.UIGraphNode{
			ID:        "namespace/name",
			Type:      "namespace",
			Name:      "test",
			Namespace: "*",
		}, true),
		Entry("UIGraphNode: allow namespace with slashes", &api.UIGraphNode{
			ID:        "namespace/name",
			Type:      "namespace",
			Name:      "test",
			Namespace: "name/name",
		}, true),
		Entry("UIGraphNode: disallow namespace with @", &api.UIGraphNode{
			ID:        "namespace/name",
			Type:      "namespace",
			Name:      "test",
			Namespace: "na@e",
		}, false),
		Entry("UIGraphNode: disallow namespace with slashes and @", &api.UIGraphNode{
			ID:        "namespace/name",
			Type:      "namespace",
			Name:      "test",
			Namespace: "name/na@e",
		}, false),
=======
>>>>>>> c084a909

		// Block Affinities validation in BlockAffinitySpec
		Entry("should accept non-deleted block affinities", libapiv3.BlockAffinitySpec{
			Deleted: "false",
			State:   "confirmed",
			CIDR:    "10.0.0.0/24",
			Node:    "node-1",
		}, true),
		Entry("should not accept delted block affinities", libapiv3.BlockAffinitySpec{
			Deleted: "true",
			State:   "confirmed",
			CIDR:    "10.0.0.0/24",
			Node:    "node-1",
		}, false),
	)

	Describe("particular error string checking", func() {
		It("should not say wildname in the message for domain name validation", func() {
			err := v3.Validate(api.GlobalNetworkSet{
				ObjectMeta: v1.ObjectMeta{
					Name: "test",
				},
				Spec: api.GlobalNetworkSetSpec{
					AllowedEgressDomains: []string{"*example.com"},
				},
			})
			Expect(err).To(HaveOccurred())
			Expect(err.Error()).NotTo(ContainSubstring("wildname"))
		})
	})
}

func strPtr(s string) *string {
	return &s
}

func protocolFromString(s string) *numorstring.Protocol {
	p := numorstring.ProtocolFromString(s)
	return &p
}

func protocolFromInt(i uint8) *numorstring.Protocol {
	p := numorstring.ProtocolFromInt(i)
	return &p
}

func mustParsePortRange(min, max uint16) numorstring.Port {
	p, err := numorstring.PortFromRange(min, max)
	if err != nil {
		panic(err)
	}
	return p
}<|MERGE_RESOLUTION|>--- conflicted
+++ resolved
@@ -3800,7 +3800,7 @@
 			Communities:          []api.Community{{Name: "community-test", Value: "101:5695"}},
 			PrefixAdvertisements: []api.PrefixAdvertisement{{CIDR: "2001:4860::/128", Communities: []string{"community-test", "8988:202"}}},
 		}, true),
-<<<<<<< HEAD
+
 		// PacketCapture validation
 		Entry("should reject a packet capture with an invalid selector", api.PacketCapture{
 			ObjectMeta: v1.ObjectMeta{
@@ -4184,8 +4184,6 @@
 			Name:      "test",
 			Namespace: "name/na@e",
 		}, false),
-=======
->>>>>>> c084a909
 
 		// Block Affinities validation in BlockAffinitySpec
 		Entry("should accept non-deleted block affinities", libapiv3.BlockAffinitySpec{
