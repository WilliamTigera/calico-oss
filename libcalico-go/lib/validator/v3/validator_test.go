--- conflicted
+++ resolved
@@ -3795,7 +3795,6 @@
 			Communities:          []api.Community{{Name: "community-test", Value: "101:5695"}},
 			PrefixAdvertisements: []api.PrefixAdvertisement{{CIDR: "2001:4860::/128", Communities: []string{"community-test", "8988:202"}}},
 		}, true),
-<<<<<<< HEAD
 		// PacketCapture validation
 		Entry("should reject a packet capture with an invalid selector", api.PacketCapture{
 			ObjectMeta: v1.ObjectMeta{
@@ -4178,7 +4177,7 @@
 			Type:      "namespace",
 			Name:      "test",
 			Namespace: "name/na@e",
-=======
+		}, false),
 
 		// Block Affinities validation in BlockAffinitySpec
 		Entry("should accept non-deleted block affinities", libapiv3.BlockAffinitySpec{
@@ -4192,7 +4191,6 @@
 			State:   "confirmed",
 			CIDR:    "10.0.0.0/24",
 			Node:    "node-1",
->>>>>>> 228488d6
 		}, false),
 	)
 
