--- conflicted
+++ resolved
@@ -104,7 +104,25 @@
                   for debugging purposes. \n Deprecated: Use BPFConnectTimeLoadBalancing
                   [Default: true]"
                 type: boolean
-<<<<<<< HEAD
+              bpfConntrackLogLevel:
+                description: 'BPFConntrackLogLevel controls the log level of the BPF
+                  conntrack cleanup program, which runs periodically to clean up expired
+                  BPF conntrack entries. [Default: Off].'
+                enum:
+                - "Off"
+                - Debug
+                type: string
+              bpfConntrackMode:
+                description: 'BPFConntrackCleanupMode controls how BPF conntrack entries
+                  are cleaned up.  `Auto` will use a BPF program if supported, falling
+                  back to userspace if not.  `Userspace` will always use the userspace
+                  cleanup code.  `BPFProgram` will always use the BPF program (failing
+                  if not supported). [Default: Auto]'
+                enum:
+                - Auto
+                - Userspace
+                - BPFProgram
+                type: string
               bpfDNSPolicyMode:
                 description: 'BPFDNSPolicyMode specifies how DNS policy programming
                   will be handled. Inline - BPF parses DNS response inline with DNS
@@ -115,26 +133,6 @@
                   need to handle reconnection attempts if initial connection attempts
                   fail. This may be problematic for some applications or for very
                   low DNS TTLs. [Default: Inline]'
-=======
-              bpfConntrackLogLevel:
-                description: 'BPFConntrackLogLevel controls the log level of the BPF
-                  conntrack cleanup program, which runs periodically to clean up expired
-                  BPF conntrack entries. [Default: Off].'
-                enum:
-                - "Off"
-                - Debug
-                type: string
-              bpfConntrackMode:
-                description: 'BPFConntrackCleanupMode controls how BPF conntrack entries
-                  are cleaned up.  `Auto` will use a BPF program if supported, falling
-                  back to userspace if not.  `Userspace` will always use the userspace
-                  cleanup code.  `BPFProgram` will always use the BPF program (failing
-                  if not supported). [Default: Auto]'
-                enum:
-                - Auto
-                - Userspace
-                - BPFProgram
->>>>>>> 3550c142
                 type: string
               bpfDSROptoutCIDRs:
                 description: BPFDSROptoutCIDRs is a list of CIDRs which are excluded
