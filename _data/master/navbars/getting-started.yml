--- conflicted
+++ resolved
@@ -24,21 +24,14 @@
       path: /getting-started/kubernetes/installation/config-options
     - title: Customizing the CNX manifests (advanced)
       path: /getting-started/kubernetes/installation/hosted/cnx/cnx
-    - title: Integration guide (advanced) 
+    - title: Integration guide (advanced)
       path: /getting-started/kubernetes/installation/integration
-<<<<<<< HEAD
+    - title: Enabling Application Layer Policy
+      path: /getting-started/kubernetes/installation/app-layer-policy
   - title: Tutorials
     section:
     - title: CNX for Kubernetes Demo
       path: /getting-started/cnx/simple-policy-cnx/
-    - title: Using calicoctl
-      path: /getting-started/kubernetes/tutorials/using-calicoctl
-=======
-    - title: Enabling Application Layer Policy
-      path: /getting-started/kubernetes/installation/app-layer-policy
-  - title: Tutorials
-    section:
->>>>>>> 652f49c1
     - title: Simple Policy Demo
       path: /getting-started/kubernetes/tutorials/simple-policy
     - title: Stars Policy Demo
