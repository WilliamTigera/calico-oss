bigheader: "Reference"
abstract: "Reference Information for Calico"
path: /reference
order: 3
toc:
- title: Reference
  path: /reference/
- title: Supported Platforms
  path: /reference/supported-platforms
- title: calicoctl
  section:
  - title: Overview
    path: /reference/calicoctl/
  - title: Command Reference
    path: /reference/calicoctl/commands
    section:
    - title: Overview
      path: /reference/calicoctl/commands/
    - title: create
      path: /reference/calicoctl/commands/create
    - title: replace
      path: /reference/calicoctl/commands/replace
    - title: apply
      path: /reference/calicoctl/commands/apply
    - title: delete
      path: /reference/calicoctl/commands/delete
    - title: get
      path: /reference/calicoctl/commands/get
    - title: ipam
      section:
      - title: Overview
        path: /reference/calicoctl/commands/ipam/
      - title: release
        path: /reference/calicoctl/commands/ipam/release
      - title: show
        path: /reference/calicoctl/commands/ipam/show
    - title: node
      section:
      - title: Overview
        path: /reference/calicoctl/commands/node/
      - title: run
        path: /reference/calicoctl/commands/node/run
      - title: status
        path: /reference/calicoctl/commands/node/status
      - title: diags
        path: /reference/calicoctl/commands/node/diags
      - title: checksystem
        path: /reference/calicoctl/commands/node/checksystem
    - title: version
      path: /reference/calicoctl/commands/version
  - title: Resource Definitions
    path: /reference/calicoctl/resources
    section:
      - title: Overview
        path: /reference/calicoctl/resources/
      - title: BGP Peer
        path: /reference/calicoctl/resources/bgppeer
      - title: BGP Configuration
        path: /reference/calicoctl/resources/bgpconfig
      - title: Felix Configuration
        path: /reference/calicoctl/resources/felixconfig
      - title: Host Endpoint
        path: /reference/calicoctl/resources/hostendpoint
      - title: IP Pool
        path: /reference/calicoctl/resources/ippool
      - title: Node
<<<<<<< HEAD
        path: /reference/calicoctl/resources/node    
      - title: Policy
        path: /reference/calicoctl/resources/policy
=======
        path: /reference/calicoctl/resources/node
      - title: Network Policy
        path: /reference/calicoctl/resources/networkpolicy
      - title: Global Network Policy
        path: /reference/calicoctl/resources/globalnetworkpolicy
>>>>>>> 6c0e4ae5
      - title: Profile
        path: /reference/calicoctl/resources/profile
      - title: Tier
        path: /reference/calicoctl/resources/tier   
      - title: Workload Endpoint
        path: /reference/calicoctl/resources/workloadendpoint
  - title: Setup
    section:
      - title: Overview
        path: /reference/calicoctl/setup/
      - title: etcdv3 datastore
        path: /reference/calicoctl/setup/etcdv3
      - title: kubernetes api datastore
        path: /reference/calicoctl/setup/kubernetes
- title: calicoq
  section:
  - title: Overview
    path: /reference/calicoq/
  - title: Selectors
    path: /reference/calicoq/selectors
  - title: Endpoint
    path: /reference/calicoq/endpoint
  - title: Eval
    path: /reference/calicoq/eval
  - title: Host
    path: /reference/calicoq/host
  - title: Policy
    path: /reference/calicoq/policy
  - title: Version
    path: /reference/calicoq/version
- title: calico/node
  section:
  - title: Configuration
    path: /reference/node/configuration
- title: felix
  section:
  - title: Configuration
    path: /reference/felix/configuration
  - title: Prometheus Statistics
    path: /reference/felix/prometheus
- title: Calico CNI Plugins
  path: /reference/cni-plugin/configuration
- title: Calico Kubernetes Controllers
  path: /reference/kube-controllers/configuration
- title: Deploying on Public Cloud
  section:
    - title: AWS
      path: /reference/public-cloud/aws
    - title: GCE
      path: /reference/public-cloud/gce
- title: Tigera Essentials Toolkit
  section:
    - title: Policy Violation Monitoring & Reporting
      path: /reference/essentials/policy-violations
    - title: Policy Audit Mode
      path: /reference/essentials/policy-auditing
- title: Deploying on Private Cloud
  section:
    - title: Calico Over Ethernet Fabrics
      path: /reference/private-cloud/l2-interconnect-fabric
    - title: Calico Over IP Fabrics
      path: /reference/private-cloud/l3-interconnect-fabric
- title: Architecture
  section:
  - title: Introduction
    path: /reference/architecture/
  - title: calico/node
    path: /reference/architecture/components
  - title: Data Path
    path: /reference/architecture/data-path
- title: Advanced
  section:
  - title: Configuring etcd RBAC
    path: /reference/advanced/etcd-rbac/overview
    section:
      - title: Overview
        path: /reference/advanced/etcd-rbac/
      - title: Certificate Generation
        path: /reference/advanced/etcd-rbac/certificate-generation
      - title: User and Role Creations
        path: /reference/advanced/etcd-rbac/users-and-roles
      - title: Kubernetes
        path: /reference/advanced/etcd-rbac/kubernetes
      - title: Advanced Kubernetes
        path: /reference/advanced/etcd-rbac/kubernetes-advanced
      - title: Etcd paths for Calico components
        path: /reference/advanced/etcd-rbac/calico-etcdv2-paths
- title: System Requirements
  path: /reference/requirements
- title: Repo Structure
  path: /reference/repo-structure
- title: Get Involved
  path: /reference/involved
- title: License
  path: /reference/license<|MERGE_RESOLUTION|>--- conflicted
+++ resolved
@@ -64,17 +64,11 @@
       - title: IP Pool
         path: /reference/calicoctl/resources/ippool
       - title: Node
-<<<<<<< HEAD
-        path: /reference/calicoctl/resources/node    
-      - title: Policy
-        path: /reference/calicoctl/resources/policy
-=======
         path: /reference/calicoctl/resources/node
       - title: Network Policy
         path: /reference/calicoctl/resources/networkpolicy
       - title: Global Network Policy
         path: /reference/calicoctl/resources/globalnetworkpolicy
->>>>>>> 6c0e4ae5
       - title: Profile
         path: /reference/calicoctl/resources/profile
       - title: Tier
