--- conflicted
+++ resolved
@@ -8,17 +8,11 @@
   path: /networking/configuring
   section:
   - title: Configure BGP peering
-<<<<<<< HEAD
     path: /networking/bgp 
   - title: Deploy a dual ToR cluster
     path: /networking/dual-tor
-  - title: Connect workloads across networks that you do not control
+  - title: Configure overlay networking
     path: /networking/vxlan-ipip 
-=======
-    path: /networking/bgp
-  - title: Configure overlay networking
-    path: /networking/vxlan-ipip
->>>>>>> bf5c76b2
   - title: Configure MTU to maximize network performance
     path: /networking/mtu
   - title: Configure workload access outside cluster
