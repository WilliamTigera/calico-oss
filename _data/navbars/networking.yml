title: "Networking"
path: /networking/
order: 2
section:
- title: Determine best networking option
  path: /networking/determine-best-networking
- title: Configure networking
  path: /networking/configuring
  section:
  - title: Configure BGP peering
    path: /networking/bgp
  - title: Deploy a dual ToR cluster
    path: /networking/dual-tor
  - title: Configure overlay networking
    path: /networking/vxlan-ipip
  - title: Advertise Kubernetes service IP addresses
    path: /networking/advertise-service-ips
  - title: Configure MTU to maximize network performance
    path: /networking/mtu
  - title: Custom BGP configuration
    path: /networking/custom-bgp-config
  - title: Configure workload access outside cluster
    path: /networking/workloads-outside-cluster
- title: Customize IP address management
  path: /networking/ipam
  section:
   - title: Get started with IP address management
     path: /networking/get-started-ip-addresses
   - title: Configure default IP pools
     path: /networking/initial-ippool
   - title: Configure IP autodetection
     path: /networking/ip-autodetection
   - title: Enable dual stack
     path: /networking/dual-stack
   - title: Enable IPv6-only addressing
     path: /networking/ipv6
   - title: Add a floating IP to a pod
     path: /networking/add-floating-ip
   - title: Use specific IP address for a pod
     path: /networking/use-specific-ip
   - title: Assign IP addresses based on topology
     path: /networking/assign-ip-addresses-topology
   - title: Migrate from one IP pool to another
     path: /networking/migrate-pools
<<<<<<< HEAD
   - title: Restrict a pod to use an IP in specific range
=======
   - title: Restrict a pod to use an IP address in a specific range
>>>>>>> df646283
     path: /networking/legacy-firewalls
- title: Federation for Kubernetes
  path: /networking/federation/
  section:
  - title: Overview
    path: /networking/federation/overview
  - title: Create kubeconfig files
    path: /networking/federation/kubeconfig
  - title: Configure access to remote clusters
    path: /networking/federation/configure-rcc
  - title: Configure federated services
    path: /networking/federation/services-controller
  - title: Example AWS configuration
    path: /networking/federation/aws
  - title: Query remote clusters with calicoq
    path: /networking/federation/calicoq<|MERGE_RESOLUTION|>--- conflicted
+++ resolved
@@ -42,11 +42,7 @@
      path: /networking/assign-ip-addresses-topology
    - title: Migrate from one IP pool to another
      path: /networking/migrate-pools
-<<<<<<< HEAD
-   - title: Restrict a pod to use an IP in specific range
-=======
    - title: Restrict a pod to use an IP address in a specific range
->>>>>>> df646283
      path: /networking/legacy-firewalls
 - title: Federation for Kubernetes
   path: /networking/federation/
