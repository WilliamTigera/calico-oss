title: "Security"
path: /security/
order: 3
section:
- title: Adopt a zero trust network model for security
  path: /security/adopt-zero-trust
- title: Get started
  path: /security/get-started
  section:
  - title: Calico policy
    path: /security/calico-policy
    section:
    - title: Get started with Calico network policy
      path: /security/calico-network-policy
  - title: Kubernetes policy
    path: /security/kubernetes-policy
    section:
    - title: Get started with Kubernetes network policy
      path: /security/kubernetes-network-policy
    - title: Enable default deny for Kubernetes pods
      path: /security/kubernetes-default-deny
    - title: Kubernetes policy, demo
      path: /security/tutorials/kubernetes-policy-demo/kubernetes-demo
    - title: Kubernetes policy, basic tutorial
      path: /security/tutorials/kubernetes-policy-basic
    - title: Kubernetes policy, advanced tutorial
      path: /security/tutorials/kubernetes-policy-advanced
  - title: Calico Enterprise network policy
    path: /security/calico-enterprise-policy
    section:
    - title: Create tiered policy
      path: /security/tiered-policy
    - title: Create staged policy
      path: /security/staged-network-policies
    - title: Preview policy impacts
      path: /security/policy-impact-preview
    - title: Generate policy recommendation
      path: /security/generate-policy-recommendation
    - title: Calico Enterprise policy tutorial
      path: /security/simple-policy-cnx
    - title: Policy for AWS security groups
      path: /security/aws-security-group-integration/
      section:
      - title: Overview
        path: /security/aws-security-group-integration/overview
      - title: Interconnect your VPC and cluster
        path: /security/aws-security-group-integration/interconnection
      - title: Enable pods to access VPC members
        path: /security/aws-security-group-integration/pod-access
      - title: Enable VPC members to access pods
        path: /security/aws-security-group-integration/vpc-member-access
      - title: Enable access to AWS metadata
        path: /security/aws-security-group-integration/metadata-access
      - title: Manage tiers associated with security group integration
        path: /security/aws-security-group-integration/tier-management
      - title: Host endpoints
        path: /security/aws-security-group-integration/host-endpoints
- title: Policy rules
  path: /security/policy-rules
  section:
  - title: Overview
    path: /security/policy-rules-overview
  - title: Use namespace in policy rules
    path: /security/namespace-policy
  - title: Use service accounts in policy rules
    path: /security/service-accounts
  - title: Use external IPs or networks in policy rules
    path: /security/external-ips-policy
  - title: Use ICMP/ping in policy rules
    path: /security/icmp-ping
  - title: Use domain names in policy rules
    path: /security/domain-based-policy
- title: Policy for hosts
  path: /security/hosts
  section:
  - title: Protect hosts
    path: /security/protect-hosts
  - title: Protect host tutorial
    path: /security/tutorials/protect-hosts
  - title: Apply policy to host forwarded traffic
    path: /security/host-forwarded-traffic
- title: Policy for services
  path: /security/services
  section:
  - title: Apply policy to Kubernetes node ports
    path: /security/kubernetes-node-ports
  - title: Apply policy to services exposed externally as cluster IPs
    path: /security/services-cluster-ips
- title: Policy for Istio
  path: /security/istio
  section:
  - title: Enforce network policy using Istio
    path: /security/enforce-policy-istio
  - title: Use HTTP methods and paths in policy rules
    path: /security/http-methods
  - title: Enforce network policy using Istio tutorial
    path: /security/tutorials/app-layer-policy/enforce-policy-istio
- title: Policy for extreme traffic
  path: /security/extreme-traffic
  section:
  - title: Enable extreme high-connection workloads
    path: /security/high-connection-workloads
  - title: Defend against DoS attacks
    path: /security/defend-dos-attack
- title: Logs
  path: /security/logs/
  section:
  - title: Elasticsearch logs
    path: /security/logs/elastic/
    section:
    - title: Overview
      path: /security/logs/elastic/overview
    - title: Access Elasticsearchlogs
      path: /security/logs/elastic/view
    - title: Flow logs
      path: /security/logs/elastic/flow
    - title: Audit logs
      path: /security/logs/elastic/ee-audit
    - title: DNS logs
      path: /security/logs/elastic/dns
    - title: Configure data retention
      path: /security/logs/retention
    - title: Configure Elasticsearch
      path: /security/logs/configure-elastic
    - title: Archive logs to S3
      path: /security/logs/elastic/s3-archive
    - title: Archive logs to syslog
      path: /security/logs/elastic/syslog
    - title: Filter flow logs
      path: /security/logs/elastic/filtering
    - title: Filter out DNS logs
      path: /security/logs/elastic/filtering-dns
    - title: Trace and block external IP addresses
      path: /security/logs/elastic/ingress
  - title: iptables logs
    path: /security/logs/iptables
- title: Threat detection and prevention
  path: /security/threat-detection-and-prevention/
  section:
  - title: Alerts
    path: /security/threat-detection-and-prevention/alerts
  - title: Anomaly detection
    path: /security/threat-detection-and-prevention/anomaly-detection/
    section:
    - title: Overview
      path: /security/threat-detection-and-prevention/anomaly-detection/overview
    - title: Enable anomaly detection
      path: /security/threat-detection-and-prevention/anomaly-detection/enabling
    - title: View anomalies
      path: /security/threat-detection-and-prevention/anomaly-detection/viewing-anomalies
    - title: Anomaly detection job descriptions
      path: /security/threat-detection-and-prevention/anomaly-detection/job-descriptions
    - title: Customize anomaly detection jobs
      path: /security/threat-detection-and-prevention/anomaly-detection/customizing
  - title: Trace and block suspicious IPs
    path: /security/threat-detection-and-prevention/suspicious-IPs
  - title: Trace and block suspicious domains
    path: /security/threat-detection-and-prevention/suspicious-domains
- title: Compliance reports
  path: /security/compliance-reports/
  section:
  - title: Configure compliance reports
    path: /security/compliance-reports/overview
  - title: Configure compliance reports for managed cloud providers
    path: /security/compliance-managed-cloud
  - title: Configure CIS benchmark reports
    path: /security/compliance-reports-cis
- title: Secure Calico Enterprise component communications
  path: /security/comms/
  section:
  - title: Provide TLS certificates for the manager UI
    path: /security/comms/manager-tls
  - title: Provide TLS certificates for log storage
    path: /security/comms/log-storage-tls
  - title: Provide TLS certificates for Kibana
    path: /security/comms/kibana-tls
  - title: Configure encryption and authentication
    path: /security/comms/crypto-auth
  - title: Provide TLS certificates for the API server
    path: /security/comms/apiserver-tls
  - title: Provide TLS certificates for Typha and Node
    path: /security/comms/typha-node-tls
  - title: Schedule to well-known nodes
    path: /security/comms/reduce-nodes
  - title: Secure Calico Enterprise Prometheus endpoints
    path: /security/comms/secure-metrics
<<<<<<< HEAD
  - title: Secure BGP sessions
    path: /security/comms/secure-bgp
=======
- title: Calico Enterprise
  path: /security/calico-enterprise/
  section:
  - title: Network visibility
    path: /security/calico-enterprise/network-visibility
  - title: Advanced egress access controls with Calico Enterprise
    path: /security/calico-enterprise/egress-access-controls
  - title: Advanced compliance controls with Calico Enterprise
    path: /security/calico-enterprise/compliance
  - title: Federation
    path: /security/calico-enterprise/federation
  - title: Threat defense
    path: /security/calico-enterprise/threat-defense
  - title: Calico Enterprise user console
    path:  /security/calico-enterprise/user-console      
>>>>>>> 33870844
<|MERGE_RESOLUTION|>--- conflicted
+++ resolved
@@ -184,23 +184,5 @@
     path: /security/comms/reduce-nodes
   - title: Secure Calico Enterprise Prometheus endpoints
     path: /security/comms/secure-metrics
-<<<<<<< HEAD
   - title: Secure BGP sessions
-    path: /security/comms/secure-bgp
-=======
-- title: Calico Enterprise
-  path: /security/calico-enterprise/
-  section:
-  - title: Network visibility
-    path: /security/calico-enterprise/network-visibility
-  - title: Advanced egress access controls with Calico Enterprise
-    path: /security/calico-enterprise/egress-access-controls
-  - title: Advanced compliance controls with Calico Enterprise
-    path: /security/calico-enterprise/compliance
-  - title: Federation
-    path: /security/calico-enterprise/federation
-  - title: Threat defense
-    path: /security/calico-enterprise/threat-defense
-  - title: Calico Enterprise user console
-    path:  /security/calico-enterprise/user-console      
->>>>>>> 33870844
+    path: /security/comms/secure-bgp