--- conflicted
+++ resolved
@@ -109,7 +109,6 @@
       path: /security/tutorials/kubernetes-policy-basic
     - title: Kubernetes policy, advanced tutorial
       path: /security/tutorials/kubernetes-policy-advanced
-<<<<<<< HEAD
   - title: Enable default deny
     path: /security/kubernetes-default-deny
   - title: Policy rules
@@ -163,63 +162,9 @@
       path: /security/high-connection-workloads
     - title: Defend against DoS attacks
       path: /security/defend-dos-attack
-- title: Secure Calico Enterprise component communications
-=======
-  - title: Enable default deny 
-    path: /security/kubernetes-default-deny    
-- title: Policy rules
-  path: /security/policy-rules
-  section:
-  - title: Basic rules
-    path: /security/policy-rules-overview
-  - title: Namespace rules
-    path: /security/namespace-policy
-  - title: Service accounts rules
-    path: /security/service-accounts
-  - title: External IPs or networks rules
-    path: /security/external-ips-policy
-  - title: ICMP/ping rules
-    path: /security/icmp-ping
-- title: Policy for hosts
-  path: /security/hosts
-  section:
-  - title: Protect hosts
-    path: /security/protect-hosts
-  - title: Protect Kubernetes nodes
-    path: /security/kubernetes-nodes
-  - title: Protect host tutorial
-    path: /security/tutorials/protect-hosts
-  - title: Apply policy to host forwarded traffic
-    path: /security/host-forwarded-traffic
-- title: Policy for services
-  path: /security/services
-  section:
-  - title: Apply policy to Kubernetes node ports
-    path: /security/kubernetes-node-ports
-  - title: Apply policy to services exposed externally as cluster IPs
-    path: /security/services-cluster-ips
-- title: Policy for Istio
-  path: /security/istio
-  section:
-  - title: Enable network policy for Istio
-    path: /security/app-layer-policy
-  - title: Enforce network policy using Istio
-    path: /security/enforce-policy-istio
-  - title: Use HTTP methods and paths in policy rules
-    path: /security/http-methods
-  - title: Enforce network policy using Istio tutorial
-    path: /security/tutorials/app-layer-policy/enforce-policy-istio
-- title: Policy for extreme traffic
-  path: /security/extreme-traffic
-  section:
-  - title: Enable extreme high-connection workloads
-    path: /security/high-connection-workloads
-  - title: Defend against DoS attacks
-    path: /security/defend-dos-attack
 - title: Try out the node-to-node encryption tech preview
   path: /security/try-node-to-node-encryption
 - title: Secure Calico component communications
->>>>>>> 1925189b
   path: /security/comms/
   section:
   - title: Provide TLS certificates for the manager UI
