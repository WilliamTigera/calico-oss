--- conflicted
+++ resolved
@@ -4,110 +4,10 @@
 section:
 - title: Adopt a zero trust network model for security
   path: /security/adopt-zero-trust
-<<<<<<< HEAD
-- title: Get started with policy
-  path: /security/get-started
-  section:
-  - title: Calico policy
-    path: /security/calico-policy
-    section:
-    - title: Get started with Calico network policy
-      path: /security/calico-network-policy
-  - title: Kubernetes policy
-    path: /security/kubernetes-policy
-    section:
-    - title: Get started with Kubernetes network policy
-      path: /security/kubernetes-network-policy
-    - title: Kubernetes policy, demo
-      path: /security/tutorials/kubernetes-policy-demo/kubernetes-demo
-    - title: Kubernetes policy, basic tutorial
-      path: /security/tutorials/kubernetes-policy-basic
-    - title: Kubernetes policy, advanced tutorial
-      path: /security/tutorials/kubernetes-policy-advanced
-  - title: Calico Enterprise network policy
-    path: /security/calico-enterprise-policy
-    section:
-    - title: Create tiered policy
-      path: /security/tiered-policy
-    - title: Create staged policy
-      path: /security/staged-network-policies
-    - title: Preview policy impacts
-      path: /security/policy-impact-preview
-    - title: Generate policy recommendation
-      path: /security/generate-policy-recommendation
-    - title: Calico Enterprise policy tutorial
-      path: /security/simple-policy-cnx
-    - title: Federate tiers and policies
-      path: /reference/alpha/federation/installation
-    - title: Policy for AWS security groups
-      path: /security/aws-security-group-integration/
-      section:
-      - title: Overview
-        path: /security/aws-security-group-integration/overview
-      - title: Interconnect your VPC and cluster
-        path: /security/aws-security-group-integration/interconnection
-      - title: Enable pods to access VPC members
-        path: /security/aws-security-group-integration/pod-access
-      - title: Enable VPC members to access pods
-        path: /security/aws-security-group-integration/vpc-member-access
-      - title: Enable access to AWS metadata
-        path: /security/aws-security-group-integration/metadata-access
-      - title: Manage tiers associated with security group integration
-        path: /security/aws-security-group-integration/tier-management
-      - title: Host endpoints
-        path: /security/aws-security-group-integration/host-endpoints
-  - title: Enable default deny
-    path: /security/kubernetes-default-deny
-- title: Policy rules
-  path: /security/policy-rules
-  section:
-  - title: Basic rules
-    path: /security/policy-rules-overview
-  - title: Namespace rules
-    path: /security/namespace-policy
-  - title: Service accounts rules
-    path: /security/service-accounts
-  - title: External IPs or networks rules
-    path: /security/external-ips-policy
-  - title: ICMP/ping rules
-    path: /security/icmp-ping
-  - title: Use domain names in policy rules
-    path: /security/domain-based-policy
-- title: Policy for hosts
-  path: /security/hosts
-  section:
-  - title: Protect hosts
-    path: /security/protect-hosts
-  - title: Protect host tutorial
-    path: /security/tutorials/protect-hosts
-  - title: Apply policy to host forwarded traffic
-    path: /security/host-forwarded-traffic
-- title: Policy for services
-  path: /security/services
-  section:
-  - title: Apply policy to Kubernetes node ports
-    path: /security/kubernetes-node-ports
-  - title: Apply policy to services exposed externally as cluster IPs
-    path: /security/services-cluster-ips
-- title: Policy for Istio
-  path: /security/istio
-  section:
-  - title: Enable network policy for Istio
-    path: /security/app-layer-policy
-  - title: Enforce network policy using Istio
-    path: /security/enforce-policy-istio
-  - title: Use HTTP methods and paths in policy rules
-    path: /security/http-methods
-  - title: Enforce network policy using Istio tutorial
-    path: /security/tutorials/app-layer-policy/enforce-policy-istio
-- title: Policy for extreme traffic
-  path: /security/extreme-traffic
-=======
 - title: Get started with Calico Enterprise Manager
   path: /security/get-started-cem
 - title: Calico Enterprise network policy
   path: /security/calico-enterprise-policy
->>>>>>> 33c0d5a1
   section:
   - title: Create tiered policy
     path: /security/tiered-policy
