--- conflicted
+++ resolved
@@ -2,13 +2,9 @@
 path: /reference/
 order: 10
 section:
-<<<<<<< HEAD
-- title: Installation API
-=======
 - title: API
   path: /reference/api
-- title: Installation
->>>>>>> 7f70c8f4
+- title: Installation API
   path: /reference/installation/api
 - title: CLIs
   path: /reference/clis/
@@ -118,7 +114,6 @@
     path: /reference/resources/bgpconfig
   - title: BGP peer
     path: /reference/resources/bgppeer
-<<<<<<< HEAD
   - title: Compliance reports
     path: /reference/compliance-reports/
     section:
@@ -134,10 +129,6 @@
       path: /reference/compliance-reports/cis-benchmark
   - title: Deep packet inspection
     path: /reference/resources/deeppacketinspection
-=======
-  - title: Calico node status
-    path: /reference/resources/caliconodestatus
->>>>>>> 7f70c8f4
   - title: Felix configuration
     path: /reference/resources/felixconfig
   - title: Global alert
@@ -156,11 +147,8 @@
     path: /reference/resources/ippool
   - title: IP reservation
     path: /reference/resources/ipreservation
-<<<<<<< HEAD
   - title: License key
     path: /reference/resources/licensekey
-=======
->>>>>>> 7f70c8f4
   - title: Kubernetes controllers configuration
     path: /reference/resources/kubecontrollersconfig
   - title: Managed cluster
