title: "Operations"
path: /maintenance/
order: 8
section:
- title: Calico Enterprise Manager UI
  path: /getting-started/cnx/
  section:
  - title: Configure access to Calico Enterprise Manager UI
    path: /getting-started/cnx/access-the-manager
  - title: Authentication quickstart
    path: /getting-started/cnx/authentication-quickstart
  - title: Configure an external identity provider
    path: /getting-started/cnx/configure-identity-provider
  - title: Configure user roles and permissions
    path: /getting-started/cnx/roles-and-permissions  
- title: Secure component communications
  path: /security/comms/
  section:
  - title: Configure encryption and authentication
    path: /security/comms/crypto-auth
  - title: Restrict access to components with PSP
    path: /security/pod-security-policy
  - title: Secure Calico Enterprise Prometheus endpoints
    path: /security/comms/secure-metrics
  - title: Secure BGP sessions
    path: /security/comms/secure-bgp
  - title: TLS certificates for the Manager UI
    path: /security/comms/manager-tls
  - title: TLS certificates for log storage
    path: /security/comms/log-storage-tls
  - title: TLS certificates for Kibana
    path: /security/comms/kibana-tls
  - title: TLS certificates for the API server
    path: /security/comms/apiserver-tls
  - title: TLS certificates for Typha and Node
    path: /security/comms/typha-node-tls
  - title: TLS certificates for compliance
    path: /security/comms/compliance-tls
  - title: Certificate Management
    path: /security/comms/certificate-management
- title: CLIs
  path: /maintenance/clis/
  section:
  - title: calicoctl
    path: /maintenance/clis/calicoctl/
    section:
    - title: Install calicoctl
      path: /maintenance/clis/calicoctl/install
    - title: Configure calicoctl
      path: /maintenance/clis/calicoctl/configure/
      section:
      - title: Overview
        path: /maintenance/clis/calicoctl/configure/overview
      - title: Configure calicoctl to connect to the Kubernetes API datastore
        path: /maintenance/clis/calicoctl/configure/kdd
  - title: calicoq
    path: /maintenance/clis/calicoq/
    section:
    - title: Install calicoq
      path: /maintenance/clis/calicoq/installing
    - title: Configure calicoq
      path: /maintenance/clis/calicoq/configure/
      section:
      - title: Overview
        path: /maintenance/clis/calicoq/configure/overview
      - title: Kubernetes API datastore options
        path: /maintenance/clis/calicoq/configure/kdd
- title: Storage
  path: /maintenance/logstorage/
  section:
  - title: Log storage requirements
    path: /maintenance/logstorage/log-storage-requirements
  - title: Configure storage
    path: /getting-started/create-storage
  - title: Adjust log storage size
    path: /maintenance/logstorage/adjust-log-storage-size
  - title: Advanced node scheduling
    path: /maintenance/logstorage/advanced-node-scheduling
- title: License management
  path: /maintenance/license-options
- title: Monitoring 
  path: /maintenance/monitor/
  section: 
  - title: Prometheus
    path: /maintenance/monitor/prometheus
    section: 
    - title: Configure Prometheus
      path: /maintenance/monitor/prometheus
    - title: Configure Alertmanager
      path: /maintenance/monitor/alertmanager
  - title: Metrics
    path: /maintenance/monitor/bgp-metrics
    section: 
    - title: Monitor BGP metrics
      path: /maintenance/monitor/bgp-metrics
    - title: License metrics
      path: /maintenance/monitor/license-agent
    - title: Policy metrics 
      path: /maintenance/monitor/metrics    
- title: Performance and scaling
  path: /maintenance/performance/
  section:
  - title: eBPF
    path: /maintenance/performance/ebpf/
    section: 
    - title: Enable the eBPF dataplane
      path: /maintenance/performance/ebpf/enabling-ebpf
    - title: Create an EKS cluster for eBPF mode
      path: /maintenance/performance/ebpf/ebpf-and-eks
  - title: Reduce node impacts on datastore
    path: /reference/typha/overview
- title: Remove nodes from a cluster
  path: /maintenance/decommissioning-a-node    
- title: Troubleshooting
  path: /maintenance/troubleshoot/
  section:
  - title: Troubleshooting and diagnostics
    path: /maintenance/troubleshoot/troubleshooting
  - title: Component logs
<<<<<<< HEAD
    path: /maintenance/troubleshoot/component-logs
=======
    path: /maintenance/troubleshoot/component-logs
  - title: eBPF Dataplane
    path: /maintenance/troubleshoot/troubleshoot-ebpf
- title: Certificate Management
  path: /maintenance/certificate-management
>>>>>>> ffbfbe23
<|MERGE_RESOLUTION|>--- conflicted
+++ resolved
@@ -117,12 +117,8 @@
   - title: Troubleshooting and diagnostics
     path: /maintenance/troubleshoot/troubleshooting
   - title: Component logs
-<<<<<<< HEAD
-    path: /maintenance/troubleshoot/component-logs
-=======
     path: /maintenance/troubleshoot/component-logs
   - title: eBPF Dataplane
     path: /maintenance/troubleshoot/troubleshoot-ebpf
 - title: Certificate Management
-  path: /maintenance/certificate-management
->>>>>>> ffbfbe23
+  path: /maintenance/certificate-management