--- conflicted
+++ resolved
@@ -5,7 +5,6 @@
 - title: Calico Enterprise Manager UI
   path: /getting-started/cnx/
   section:
-<<<<<<< HEAD
   - title: Configure access to Calico Enterprise Manager UI
     path: /getting-started/cnx/access-the-manager
   - title: Authentication quickstart
@@ -16,30 +15,6 @@
     path: /getting-started/cnx/roles-and-permissions
 - title: Secure component communications
   path: /security/comms/
-=======
-  - title: Kubernetes
-    path: /maintenance/kubernetes-upgrade
-  - title: OpenShift
-    path: /maintenance/openshift-upgrade
-  - title: OpenStack
-    path: /maintenance/openstack-upgrade
-- title: calicoctl
-  path: /maintenance/clis/calicoctl
-  section:
-  - title: Install calicoctl
-    path: /maintenance/clis/calicoctl/install
-  - title: Configure calicoctl
-    path: /maintenance/clis/calicoctl/configure/
-    section:
-    - title: Overview
-      path: /maintenance/clis/calicoctl/configure/overview
-    - title: Configure calicoctl to connect to an etcd datastore
-      path: /maintenance/clis/calicoctl/configure/etcd
-    - title: Configure calicoctl to connect to the Kubernetes API datastore
-      path: /maintenance/clis/calicoctl/configure/kdd
-- title: Deploy image options
-  path: /maintenance/image-options/
->>>>>>> 7f70c8f4
   section:
   - title: Configure encryption and authentication
     path: /security/comms/crypto-auth
@@ -127,23 +102,11 @@
 - title: eBPF
   path: /maintenance/ebpf/
   section:
-<<<<<<< HEAD
-  - title: About eBPF
-    path: /maintenance/ebpf/about-ebpf
-  - title: eBPF use cases
-    path: /maintenance/ebpf/use-cases-ebpf  
-  - title: Install eBPF on a new cluster
-    path: /maintenance/ebpf/install
-  - title: Enable eBPF on an existing cluster
-    path: /maintenance/ebpf/enabling-ebpf
-  - title: Create an EKS cluster for eBPF mode
-=======
   - title: eBPF use cases
     path: /maintenance/ebpf/use-cases-ebpf 
   - title: Enable the eBPF dataplane
-    path: /maintenance/ebpf/enabling-bpf
+    path: /maintenance/ebpf/enabling-ebpf
   - title: eBPF on EKS
->>>>>>> 7f70c8f4
     path: /maintenance/ebpf/ebpf-and-eks
   - title: Troubleshoot eBPF dataplane
     path: /maintenance/ebpf/troubleshoot-ebpf
