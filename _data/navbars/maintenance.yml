--- conflicted
+++ resolved
@@ -1,15 +1,9 @@
 bigheader: "Maintenance"
 path: /maintenance/
 order: 4
-<<<<<<< HEAD
-toc:
-- title: Maintenance
-  path: /maintenance/
+section:
 - title: Adjust the log storage size
   path: /maintenance/adjust-log-storage-size
-=======
-section:
->>>>>>> e619f5bd
 - title: Upgrading
   path: /maintenance/upgrading
   section:
