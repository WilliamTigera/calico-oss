- title: v3.12-pre-release
  note: ""
  tigera-operator:
<<<<<<< HEAD
    image: tigera/operator
    version: master
    registry: quay.io
  calico:
    minor_version: v3.6
  components:
    cnx-manager:
      image: tigera/cnx-manager
      version: master
    voltron:
      image: tigera/voltron
      version: master
    cnx-apiserver:
      image: tigera/cnx-apiserver
      version: master
    cnx-queryserver:
      image: tigera/cnx-queryserver
      version: master
    cnx-kube-controllers:
      image: tigera/kube-controllers
      version: master
    calicoq:
      image: tigera/calicoq
      version: master
    typha:
      image: tigera/typha
      version: master
    calicoctl:
      image: tigera/calicoctl
      version: master
    cnx-node:
      image: tigera/cnx-node
      version: master
    dikastes:
      image: tigera/dikastes
      version: master
    fluentd:
      image: tigera/fluentd
      version: master
    es-proxy:
      image: tigera/es-proxy
      version: master
    eck-kibana:
      version: 7.3.2
    kibana:
      image: tigera/kibana
      version: 7.3
    elasticsearch-operator:
      registry: docker.elastic.co
      image: eck/eck-operator
      version: 0.9.0
    elasticsearch:
      registry: docker.elastic.co
      image: elasticsearch/elasticsearch
      version: 7.3.2
    cloud-controllers:
      image: tigera/cloud-controllers
      version: master
    elastic-tsee-installer:
      image: tigera/intrusion-detection-job-installer
      version: master
    es-curator:
      image: tigera/es-curator
      version: master
    intrusion-detection-controller:
      image: tigera/intrusion-detection-controller
      version: master
    compliance-controller:
      image: tigera/compliance-controller
      version: master
    compliance-reporter:
      image: tigera/compliance-reporter
      version: master
    compliance-snapshotter:
      image: tigera/compliance-snapshotter
      version: master
    compliance-server:
      image: tigera/compliance-server
      version: master
    compliance-benchmarker:
      image: tigera/compliance-benchmarker
      version: master
    ingress-collector:
      image: tigera/ingress-collector
      version: master
    # Below components are all maintained by 3rd parties and thus specify a 'registry' to indicate
    # to the docs & manifest tooling not to default to the tigera registry.
    calico/cni:
      image: calico/cni
      version: master
      registry: quay.io
    prometheus-operator:
      image: coreos/prometheus-operator
      version: v0.34.0
      registry: quay.io
    prometheus:
      image: prometheus/prometheus
      version: v2.7.1
      registry: quay.io
    alertmanager:
      image: prometheus/alertmanager
      version: v0.16.1
      registry: quay.io
    prometheus-config-reloader:
      image: coreos/prometheus-config-reloader
      version: v0.34.0
      registry: quay.io
    configmap-reload:
      image: coreos/configmap-reload
      version: v0.0.1
      registry: quay.io
    flexvol:
      image: calico/pod2daemon-flexvol
      version: master
      registry: quay.io
    busybox:
      image: busybox
      version: 1.26.2
      registry: docker.io
    cpHorizontalAutoscaler:
      image: google-containers/cluster-proportional-autoscaler-amd64
      version: 1.1.2-r2
      registry: gcr.io
    cpVerticalAutoscaler:
      image: google-containers/cpvpa-amd64
      version: v0.6.0
      registry: gcr.io
=======
   image: tigera/operator
   registry: quay.io
   version: release-v1.1
  components:
     typha:
      version: release-v3.12
     calicoctl:
      version: release-v3.12
     calico/node:
      version: release-v3.12
     calico/cni:
      version: release-v3.12
     calico/kube-controllers:
      version: release-v3.12
     networking-calico:
      version: release-v3.12
     flannel:
      version: v0.11.0
     calico/dikastes:
      version: release-v3.12
     flexvol:
      version: release-v3.12
>>>>>>> b9da0143
<|MERGE_RESOLUTION|>--- conflicted
+++ resolved
@@ -1,12 +1,11 @@
-- title: v3.12-pre-release
+- title: master
   note: ""
   tigera-operator:
-<<<<<<< HEAD
     image: tigera/operator
     version: master
     registry: quay.io
   calico:
-    minor_version: v3.6
+    minor_version: v3.12
   components:
     cnx-manager:
       image: tigera/cnx-manager
@@ -128,28 +127,4 @@
     cpVerticalAutoscaler:
       image: google-containers/cpvpa-amd64
       version: v0.6.0
-      registry: gcr.io
-=======
-   image: tigera/operator
-   registry: quay.io
-   version: release-v1.1
-  components:
-     typha:
-      version: release-v3.12
-     calicoctl:
-      version: release-v3.12
-     calico/node:
-      version: release-v3.12
-     calico/cni:
-      version: release-v3.12
-     calico/kube-controllers:
-      version: release-v3.12
-     networking-calico:
-      version: release-v3.12
-     flannel:
-      version: v0.11.0
-     calico/dikastes:
-      version: release-v3.12
-     flexvol:
-      version: release-v3.12
->>>>>>> b9da0143
+      registry: gcr.io