<<<<<<< HEAD
v2.0:
- title: v2.0.0-cnx-beta3
  note: |
    12 December 2017
=======
v3.0:
- title: v3.0.1
  note: |
    22 December 2017
    
    > **Important**: This release includes breaking changes to the data and 
    > resource model. [Review the documentation](https://docs.projectcalico.org/v3.0/getting-started/kubernetes/upgrade/) carefully before attempting an upgrade. 
    > Some highlights include: 
    > - You must upgrade to Calico v2.6.5 before you can upgrade to v3.0.1.
    > - Calico deployments that access the etcd datastore directly must complete 
      a one-time migration.
    > - You must convert any customized Calico manifests via `calicoctl convert` 
      before you can use them with v3.0.1.
    {: .alert .alert-danger}

    #### What's new
    
    ##### Support for etcdv3

    - Calico now stores its data in [etcd version 3](https://coreos.com/blog/etcd3-a-new-etcd.html).
    
    ##### Support for Windows in policy-only mode
    
    - Felix now compiles and runs on Windows in policy-only mode. [felix #1638](https://github.com/projectcalico/felix/pull/1638) (@nwoodmsft)
    
    ##### Migration and upgrade from v2.6.5
    
    - This version of Calico supports [migration and upgrade](/v3.0/getting-started/kubernetes/upgrade/) from Calico v2.6.5. 
    
    ##### calicoctl enhancements

    - Those using the Kubernetes API datastore can now use `calicoctl` to 
      create, read, update, and delete Calico policies.
      
    - `calicoctl` features two new resources: [BGP Configuration](https://docs.projectcalico.org/v3.0/reference/calicoctl/resources/bgpconfig) 
      and [Felix Configuration](https://docs.projectcalico.org/v3.0/reference/calicoctl/resources/felixconfig).

    - The `calicoctl` policy resource has been split into new [network policy](https://docs.projectcalico.org/v3.0/reference/calicoctl/resources/networkpolicy) 
      and [global network policy](https://docs.projectcalico.org/v3.0/reference/calicoctl/resources/globalnetworkpolicy) resources.

    - [Network policy](https://docs.projectcalico.org/v3.0/reference/calicoctl/resources/networkpolicy) 
      resources can include a `namespace` value, allowing you to create policies that 
      only apply to [workload endpoint resources](https://docs.projectcalico.org/v3.0/reference/calicoctl/resources/workloadendpoint) 
      in the same namespace.

    - You can now specify `namespaceSelector` expressions in 
      [network policy](https://docs.projectcalico.org/v3.0/reference/calicoctl/resources/networkpolicy) 
      and [global network policy](https://docs.projectcalico.org/v3.0/reference/calicoctl/resources/globalnetworkpolicy) rules to select one or more namespaces in their entirety.

    - The `get`, `apply`, `create`, `delete`, and `replace` commands of `calicoctl` 
      now include an optional `--namespace=<NS>` flag. Refer to the `calicoctl` 
      [Command reference](https://docs.projectcalico.org/v3.0/reference/calicoctl/commands/) section for more details.

    - The `get` command of `calicoctl` now includes optional `--all-namespaces` 
      and `--export` flags. Refer to the [calicoctl get](https://docs.projectcalico.org/v3.0/reference/calicoctl/commands/get) 
      section for more information.

    - `calicoctl` no longer accepts the following flags in `get` commands: 
      `--node=<NODE>`, `--orchestrator=<ORCH>`, `--workload=<WORKLOAD>`, and 
      `--scope=<SCOPE>`. These options are now a part of the individual resources.

    - `calicoctl` no longer includes a `config` command. To achieve the equivalent 
      functionality, refer to [Modifying low-level component configurations](https://docs.projectcalico.org/v3.0/reference/calicoctl/commands/#modifying-low-level-component-configurations).

    - You can now name [host](https://docs.projectcalico.org/v3.0/reference/calicoctl/resources/hostendpoint#endpointport)
      and [workload](https://docs.projectcalico.org/v3.0/reference/calicoctl/resources/workloadendpoint#endpointport) 
      endpoint ports and reference them by name in your [policy rules](https://docs.projectcalico.org/v3.0/reference/calicoctl/resources/networkpolicy#ports).
    
    - `calicoctl` now allows a `0` value for ICMP entries in policy resources, 
      enabling `ping` responses. In addition, it now rejects `255` values in the 
      `type` field due to lack of kernel support. Refer to the reference documentation 
      of the [network policy](https://docs.projectcalico.org/v3.0/reference/calicoctl/resources/networkpolicy#icmp) 
      and [global network policy](https://docs.projectcalico.org/v3.0/reference/calicoctl/resources/globalnetworkpolicy#icmp) 
      resources for more information.
      
    - `calicoctl` now offers a new `convert` command, allowing 2.6.x manifests stored under 
      version control to be converted to the v3.x format. [calicoctl #1782](https://github.com/projectcalico/calicoctl/pull/1782) (@gunjan5)
    
    ##### Host endpoint policies can be applied to forwarded traffic

    - The new `ApplyOnForward` flag allows you to specify if a host endpoint policy should 
      apply to forwarded traffic or not. Forwarded traffic includes traffic forwarded between 
      host endpoints and traffic forwarded between a host endpoint and a workload endpoint on 
      the same host. Refer to [Using Calico to secure host interfaces](https://docs.projectcalico.org/v3.0/getting-started/bare-metal/bare-metal) 
      for more details.
    
    ##### CNI plugin changes
    
    - Calico now assigns the host side of veth pairs a MAC address of `ee:ee:ee:ee:ee:ee`.
      If this fails, it uses a kernel-generated MAC address as before. For more information, 
      refer to the [Troubleshooting FAQ](https://docs.projectcalico.org/v2.6/usage/troubleshooting/). [cni-plugin #436](https://github.com/projectcalico/cni-plugin/pull/436) (@tmjd)
    
    - The CNI plugin now offers an optional environment variable called `CNI_OLD_CONF_NAME`.
      If set, the CNI plug-in cleans up old configuration data during an upgrade, making it 
      easier to migrate to a new `CNI_CONF_NAME` value. [cni-plugin #392](https://github.com/projectcalico/cni-plugin/pull/392)(@weikinhuang)
      
    - The CNI plugin no longer throws a `file exists` message when programming routes. 
      [cni-plugin #406](https://github.com/projectcalico/cni-plugin/pull/406) (@gunjan5)

    - After a period of deprecation, this release removes support for the `ETCD_AUTHORITY` 
      and `ETCD_SCHEME` environment variables. Calico no longer reads these values. If you have 
      not transitioned to `ETCD_ENDPOINTS`, you must do so as of v3.0. Refer to 
      [Configuring `calicoctl` - etcdv3 datastore](https://docs.projectcalico.org/v3.0/reference/calicoctl/setup/etcdv3) for more information.

    - A new node controller for Kubernetes deployments clears data associated with deleted 
      nodes from the Calico datastore, preventing conflicts that can lead to crash loops. Refer 
      to [Configuring the Calico Kubernetes controllers](https://docs.projectcalico.org/v3.0/reference/kube-controllers/configuration) for more information.

    ##### Other changes
    
    - Calico now works with Kubernetes network services proxy with IPVS/LVS. Calico enforces 
      network policies with kube-proxy running in IPVS mode for Kubernetes clusters. Currently 
      only workload ingress policy is supported.

    - Rolling update is now enabled by default in the Kubernetes self-hosted manifests. 
      [calico #1506](https://github.com/projectcalico/calico/pull/1506) (@caseydavenport)
      
    - The CoreOS version used for the Kubernetes Vagrant tutorial has been updated, resolving
      an issue causing `kubectl` to hang. [calico #1487](https://github.com/projectcalico/calico/pull/1487) (@2ffs2nns)
      
    - Typha no longer sends incorrect `updateTypes` to Felix, increasing the accuracy of 
      Felix statistics. [typha #70](https://github.com/projectcalico/typha/pull/70) (@fasaxc)
      
    - The CNI plugin now offers an optional environment variable called `CNI_OLD_CONF_NAME`.
      If set, the CNI plug-in cleans up old configuration data during an upgrade, making it
      easier to migrate to a new `CNI_CONF_NAME` value. [cni-plugin #392](https://github.com/projectcalico/cni-plugin/pull/392)(@weikinhuang)

    #### Limitations

    - **Offers only Kubernetes, OpenShift, and host endpoint integrations**: the 
      OpenStack, Mesos, DC/OS, rkt, and Docker orchestrators have not been tested 
      and are not supported. (Calico still supports Docker and rkt containers.) 
      We plan to resume support for the OpenStack, Mesos, DC/OS, and Docker 
      orchestrators in a future release.

    - **GoBGP not supported**: Setting the `CALICO_NETWORKING_BACKEND` environment 
      variable to `gobgp` is not supported. See [Configuring calico/node](https://docs.projectcalico.org/v3.0/reference/node/configuration) 
      for more information. We plan to resume support for GoBPG in a future release.
    
    - **Route reflectors cannot be clustered**: We plan to resume support for
      this in a future release.

  components:
    felix:
      version: 3.0.1
      url: https://github.com/projectcalico/felix/releases/tag/3.0.1
    typha:
      version: v0.6.0
      url: https://github.com/projectcalico/typha/releases/tag/v0.6.0
    calicoctl:
      version: v2.0.0
      url: https://github.com/projectcalico/calicoctl/releases/tag/v2.0.0
      download_url: https://github.com/projectcalico/calicoctl/releases/download/v2.0.0/calicoctl
    calico/node:
      version: v3.0.1
      url: https://github.com/projectcalico/calico/releases/tag/v3.0.1
    calico/cni:
      version: v2.0.0
      url: https://github.com/projectcalico/cni-plugin/releases/tag/v2.0.0
      download_calico_url: https://github.com/projectcalico/cni-plugin/releases/download/v2.0.0/calico
      download_calico_ipam_url: https://github.com/projectcalico/cni-plugin/releases/download/v2.0.0/calico-ipam
    calico/kube-controllers:
      version: v2.0.0
      url: https://github.com/projectcalico/k8s-policy/releases/tag/v2.0.0
    confd:
      version: v1.0.0
      url: https://github.com/projectcalico/confd/releases/tag/v1.0.0
    calico-bird:
      version: v0.3.1
      url: https://github.com/projectcalico/calico-bird/releases/tag/v0.3.1
    calico/routereflector:
      version: v0.5.0
      url: https://github.com/projectcalico/routereflector/releases/tag/v0.5.0
    #calico-bgp-daemon:
    #  version: v0.2.1
    #  url: https://github.com/projectcalico/calico-bgp-daemon/releases/tag/v0.2.1
    #libnetwork-plugin:
    #  version: v1.1.0
    #  url: https://github.com/projectcalico/libnetwork-plugin/releases/tag/v1.1.0
    #networking-calico:
    #  version: 1.4.3
    #  url: http://git.openstack.org/cgit/openstack/networking-calico/commit/?h=1.4.3
      
- title: v3.0.0
  note: |
    21 December 2017
    
    > **Important**: Due to a known issue in this release that can cause potential
    > brief losses of connectivity after upgrading from v2.6.4, this release is 
    > deprecated. Use v3.0.1 instead. This issue does not affect those using the 
    > Kubernetes API datastore or running in policy-only mode.
    {: .alert .alert-danger}

    #### What's new
    
    ##### Support for etcdv3

    - Calico now stores its data in [etcd version 3](https://coreos.com/blog/etcd3-a-new-etcd.html).
    
    ##### Migration and upgrade from v2.6.4
    
    - This version of Calico supports [migration and upgrade](/v3.0/getting-started/kubernetes/upgrade/) from Calico v2.6.4. 
    
    ##### calicoctl enhancements

    - Those using the Kubernetes API datastore can now use `calicoctl` to 
      create, read, update, and delete Calico policies.
      
    - `calicoctl` features two new resources: [BGP Configuration](https://docs.projectcalico.org/v3.0/reference/calicoctl/resources/bgpconfig) 
      and [Felix Configuration](https://docs.projectcalico.org/v3.0/reference/calicoctl/resources/felixconfig).

    - The `calicoctl` policy resource has been split into new [network policy](https://docs.projectcalico.org/v3.0/reference/calicoctl/resources/networkpolicy) 
      and [global network policy](https://docs.projectcalico.org/v3.0/reference/calicoctl/resources/globalnetworkpolicy) resources.

    - [Network policy](https://docs.projectcalico.org/v3.0/reference/calicoctl/resources/networkpolicy) 
      resources can include a `namespace` value, allowing you to create policies that 
      only apply to [workload endpoint resources](https://docs.projectcalico.org/v3.0/reference/calicoctl/resources/workloadendpoint) 
      in the same namespace.

    - You can now specify `namespaceSelector` expressions in 
      [network policy](https://docs.projectcalico.org/v3.0/reference/calicoctl/resources/networkpolicy) 
      and [global network policy](https://docs.projectcalico.org/v3.0/reference/calicoctl/resources/globalnetworkpolicy) rules to select one or more namespaces in their entirety.

    - The `get`, `apply`, `create`, `delete`, and `replace` commands of `calicoctl` 
      now include an optional `--namespace=<NS>` flag. Refer to the `calicoctl` 
      [Command reference](https://docs.projectcalico.org/v3.0/reference/calicoctl/commands/) section for more details.

    - The `get` command of `calicoctl` now includes optional `--all-namespaces` 
      and `--export` flags. Refer to the [calicoctl get](https://docs.projectcalico.org/v3.0/reference/calicoctl/commands/get) 
      section for more information.

    - `calicoctl` no longer accepts the following flags in `get` commands: 
      `--node=<NODE>`, `--orchestrator=<ORCH>`, `--workload=<WORKLOAD>`, and 
      `--scope=<SCOPE>`. These options are now a part of the individual resources.

    - `calicoctl` no longer includes a `config` command. To achieve the equivalent 
      functionality, refer to [Modifying low-level component configurations](https://docs.projectcalico.org/v3.0/reference/calicoctl/commands/#modifying-low-level-component-configurations).

    - You can now name [host](https://docs.projectcalico.org/v3.0/reference/calicoctl/resources/hostendpoint#endpointport)
      and [workload](https://docs.projectcalico.org/v3.0/reference/calicoctl/resources/workloadendpoint#endpointport) 
      endpoint ports and reference them by name in your [policy rules](https://docs.projectcalico.org/v3.0/reference/calicoctl/resources/networkpolicy#ports).
    
    - `calicoctl` now allows a `0` value for ICMP entries in policy resources, 
      enabling `ping` responses. In addition, it now rejects `255` values in the 
      `type` field due to lack of kernel support. Refer to the reference documentation 
      of the [network policy](https://docs.projectcalico.org/v3.0/reference/calicoctl/resources/networkpolicy#icmp) 
      and [global network policy](https://docs.projectcalico.org/v3.0/reference/calicoctl/resources/globalnetworkpolicy#icmp) 
      resources for more information.
      
    - `calicoctl` now offers a new `convert` command, allowing 2.6.x manifests stored under 
      version control to be converted to the v3.x format. [calicoctl #1782](https://github.com/projectcalico/calicoctl/pull/1782) (@gunjan5)
    
    ##### Host endpoint policies can be applied to forwarded traffic

    - The new `ApplyOnForward` flag allows you to specify if a host endpoint policy should 
      apply to forwarded traffic or not. Forwarded traffic includes traffic forwarded between 
      host endpoints and traffic forwarded between a host endpoint and a workload endpoint on 
      the same host. Refer to [Using Calico to secure host interfaces](https://docs.projectcalico.org/v3.0/getting-started/bare-metal/bare-metal) 
      for more details.
    
    ##### CNI plugin changes
    
    - Calico now assigns the host side of veth pairs a MAC address of `ee:ee:ee:ee:ee:ee`.
      If this fails, it uses a kernel-generated MAC address as before. For more information, 
      refer to the [Troubleshooting FAQ](https://docs.projectcalico.org/v2.6/usage/troubleshooting/). [cni-plugin #436](https://github.com/projectcalico/cni-plugin/pull/436) (@tmjd)
    
    - The CNI plugin now offers an optional environment variable called `CNI_OLD_CONF_NAME`.
      If set, the CNI plug-in cleans up old configuration data during an upgrade, making it 
      easier to migrate to a new `CNI_CONF_NAME` value. [cni-plugin #392](https://github.com/projectcalico/cni-plugin/pull/392)(@weikinhuang)
      
    - The CNI plugin no longer throws a `file exists` message when programming routes. 
      [cni-plugin #406](https://github.com/projectcalico/cni-plugin/pull/406) (@gunjan5)

    - After a period of deprecation, this release removes support for the `ETCD_AUTHORITY` 
      and `ETCD_SCHEME` environment variables. Calico no longer reads these values. If you have 
      not transitioned to `ETCD_ENDPOINTS`, you must do so as of v3.0. Refer to 
      [Configuring `calicoctl` - etcdv3 datastore](https://docs.projectcalico.org/v3.0/reference/calicoctl/setup/etcdv3) for more information.

    - A new node controller for Kubernetes deployments clears data associated with deleted 
      nodes from the Calico datastore, preventing conflicts that can lead to crash loops. Refer 
      to [Configuring the Calico Kubernetes controllers](https://docs.projectcalico.org/v3.0/reference/kube-controllers/configuration) for more information.

    ##### Other changes
    
    - Felix now compiles and runs on Windows in policy-only mode. [felix #1638](https://github.com/projectcalico/felix/pull/1638) (@nwoodmsft)
    
    - Calico now works with Kubernetes network services proxy with IPVS/LVS. Calico enforces 
      network policies with kube-proxy running in IPVS mode for Kubernetes clusters. Currently 
      only workload ingress policy is supported.

    - Rolling update is now enabled by default in the Kubernetes self-hosted manifests. 
      [calico #1506](https://github.com/projectcalico/calico/pull/1506) (@caseydavenport)
      
    - The CoreOS version used for the Kubernetes Vagrant tutorial has been updated, resolving
      an issue causing `kubectl` to hang. [calico #1487](https://github.com/projectcalico/calico/pull/1487) (@2ffs2nns)
      
    - Typha no longer sends incorrect `updateTypes` to Felix, increasing the accuracy of 
      Felix statistics. [typha #70](https://github.com/projectcalico/typha/pull/70) (@fasaxc)

    #### Limitations

    - **Offers only Kubernetes, OpenShift, and host endpoint integrations**: the 
      OpenStack, Mesos, DC/OS, rkt, and Docker orchestrators have not been tested 
      and are not supported. (Calico still supports Docker and rkt containers.) 
      We plan to resume support for the OpenStack, Mesos, DC/OS, and Docker 
      orchestrators in a future release.

    - **GoBGP not supported**: Setting the `CALICO_NETWORKING_BACKEND` environment 
      variable to `gobgp` is not supported. See [Configuring calico/node](https://docs.projectcalico.org/v3.0/reference/node/configuration) 
      for more information. We plan to resume support for GoBPG in a future release.
    
    - **Route reflectors cannot be clustered**: We plan to resume support for
      this in a future release.

  components:
    felix:
      version: 3.0.0
      url: https://github.com/projectcalico/felix/releases/tag/3.0.0
    typha:
      version: v0.6.0
      url: https://github.com/projectcalico/typha/releases/tag/v0.6.0
    calicoctl:
      version: v2.0.0
      url: https://github.com/projectcalico/calicoctl/releases/tag/v2.0.0
      download_url: https://github.com/projectcalico/calicoctl/releases/download/v2.0.0/calicoctl
    calico/node:
      version: v3.0.0
      url: https://github.com/projectcalico/calico/releases/tag/v3.0.0
    calico/cni:
      version: v2.0.0
      url: https://github.com/projectcalico/cni-plugin/releases/tag/v2.0.0
      download_calico_url: https://github.com/projectcalico/cni-plugin/releases/download/v2.0.0/calico
      download_calico_ipam_url: https://github.com/projectcalico/cni-plugin/releases/download/v2.0.0/calico-ipam
    calico/kube-controllers:
      version: v2.0.0
      url: https://github.com/projectcalico/k8s-policy/releases/tag/v2.0.0
    confd:
      version: v1.0.0
      url: https://github.com/projectcalico/confd/releases/tag/v1.0.0
    calico-bird:
      version: v0.3.1
      url: https://github.com/projectcalico/calico-bird/releases/tag/v0.3.1
    calico/routereflector:
      version: v0.5.0
      url: https://github.com/projectcalico/routereflector/releases/tag/v0.5.0


- title: v3.0.0-beta1
  note: |
    17 November 2017

    This is a pre-release of v3.0.0. This release is intended for testing purposes only and is NOT to be used on production systems.

    #### What's new

    - Support for [etcd version 3](https://coreos.com/blog/etcd3-a-new-etcd.html).

    - Two new `calicoctl` resources: [BGP Configuration](https://docs.projectcalico.org/v3.0/reference/calicoctl/resources/bgpconfig) and [Felix Configuration](https://docs.projectcalico.org/v3.0/reference/calicoctl/resources/felixconfig).

    - Those using the Kubernetes API datastore can now use `calicoctl` to create, read, update, and delete Calico policies.

    - The `calicoctl` policy resource has been split into new [network policy](https://docs.projectcalico.org/v3.0/reference/calicoctl/resources/networkpolicy) and [global network policy](https://docs.projectcalico.org/v3.0/reference/calicoctl/resources/globalnetworkpolicy) resources.

    - [Network policy](https://docs.projectcalico.org/v3.0/reference/calicoctl/resources/networkpolicy) resources can include a `namespace` value, allowing you to create policies that only apply to [workload endpoint resources](https://docs.projectcalico.org/v3.0/reference/calicoctl/resources/workloadendpoint) in the same namespace.

    - You can now specify `namespaceSelector` expressions in [network policy](https://docs.projectcalico.org/v3.0/reference/calicoctl/resources/networkpolicy) and [global network policy](https://docs.projectcalico.org/v3.0/reference/calicoctl/resources/globalnetworkpolicy) rules to select one or more namespaces in their entirety.

    - The `get`, `apply`, `create`, `delete`, and `replace` commands of `calicoctl` now include an optional `--namespace=<NS>` flag. Refer to the `calicoctl` [Command reference](https://docs.projectcalico.org/v3.0/reference/calicoctl/commands/) section for more details.

    - The `get` command of `calicoctl` now includes optional `--all-namespaces` and `--export` flags. Refer to the [calicoctl get](https://docs.projectcalico.org/v3.0/reference/calicoctl/commands/get) section for more information.

    - `calicoctl` no longer accepts the following flags in `get` commands: `--node=<NODE>`, `--orchestrator=<ORCH>`, `--workload=<WORKLOAD>`, and `--scope=<SCOPE>`. These options are now a part of the individual resources.

    - `calicoctl` no longer includes a `config` command. To achieve the equivalent functionality, refer to [Modifying low-level component configurations](https://docs.projectcalico.org/v3.0/reference/calicoctl/commands/#modifying-low-level-component-configurations).

    - You can now name [host](https://docs.projectcalico.org/v3.0/reference/calicoctl/resources/hostendpoint#endpointport) and [workload](https://docs.projectcalico.org/v3.0/reference/calicoctl/resources/workloadendpoint#endpointport) endpoint ports and reference them by name in your [policy rules](https://docs.projectcalico.org/v3.0/reference/calicoctl/resources/networkpolicy#ports).

    - The new `ApplyOnForward` flag allows you to specify if a host endpoint policy should apply to forwarded traffic or not. Forwarded traffic includes traffic forwarded between host endpoints and traffic forwarded between a host endpoint and a workload endpoint on the same host. Refer to [Using Calico to secure host interfaces](https://docs.projectcalico.org/v3.0/getting-started/bare-metal/bare-metal) for more details.

    - Calico now works with Kubernetes network services proxy with IPVS/LVS. Calico enforces network policies with kube-proxy running in IPVS mode for Kubernetes clusters. Currently only workload ingress policy is supported.

    - After a period of deprecation, this release removes support for the `ETCD_AUTHORITY` and `ETCD_SCHEME` environment variables. Calico no longer reads these values. If you have not transitioned to `ETCD_ENDPOINTS`, you must do so as of v3.0. Refer to [Configuring `calicoctl` - etcdv3 datastore](https://docs.projectcalico.org/v3.0/reference/calicoctl/setup/etcdv3) for more information.

    - A new node controller for Kubernetes deployments clears data associated with deleted nodes from the Calico datastore, preventing conflicts that can lead to crash loops. Refer to [Configuring the Calico Kubernetes controllers](https://docs.projectcalico.org/v3.0/reference/kube-controllers/configuration) for more information.

    - `calicoctl` now allows a `0` value for ICMP entries in policy resources, enabling `ping` responses. In addition, it now rejects `255` values in the `type` field due to lack of kernel support. Refer to the reference documentation of the [network policy](https://docs.projectcalico.org/v3.0/reference/calicoctl/resources/networkpolicy#icmp) and [global network policy](https://docs.projectcalico.org/v3.0/reference/calicoctl/resources/globalnetworkpolicy#icmp) resources for more information.


    #### Limitations

    - **No upgrades**: this version of Calico ends support for etcd version 2. Existing customers must migrate their data to etcd version 3. The alpha and beta releases do not provide migration capabilities, nor do they support upgrades. We plan to add migration and upgrade support in the GA release.

    - **Integrates only with Kubernetes, OpenShift, and host endpoints**: the OpenStack, Mesos, DC/OS, rkt, and Docker orchestrators have not been tested and are not supported. (Calico still supports Docker and rkt containers.) We plan to resume support for the OpenStack, Mesos, DC/OS, and Docker orchestrators in a future release.

    - **BGP route reflector not supported**: large deployments that require the [BGP route reflector](https://docs.projectcalico.org/v3.0/usage/routereflector/bird-rr-config) are not supported. We plan to resume support for the BGP route reflector in a future release.

    - **GoBGP not supported**: Setting the `CALICO_NETWORKING_BACKEND` environment variable to `gobgp` is not supported. See [Configuring calico/node](https://docs.projectcalico.org/v3.0/reference/node/configuration) for more information. We plan to resume support for GoBPG in a future release.

    <!-- Once migration from etcdv2 to etcdv3 is supported, restore the following warning -->
    <!-- <div class="alert alert-danger" role="alert"><b>Important</b>: If you are using the Kubernetes datastore and upgrading from Calico v2.4.x or earlier to Calico v2.5.x or later, you must <a href="https://github.com/projectcalico/calico/blob/master/upgrade/v2.5/README.md">migrate your Calico configuration data</a> before upgrading. Otherwise, your cluster may lose connectivity after the upgrade.</div> -->

  components:
    felix:
      version: 3.0.0-beta1
      url: https://github.com/projectcalico/felix/releases/tag/3.0.0-beta1
    typha:
      version: v0.6.0-beta1
      url: https://github.com/projectcalico/typha/releases/tag/v0.6.0-beta1
    calicoctl:
      version: v2.0.0-beta1
      url: https://github.com/projectcalico/calicoctl/releases/tag/v2.0.0-beta1
      download_url: https://github.com/projectcalico/calicoctl/releases/download/v2.0.0-beta1/calicoctl
    calico/node:
      version: v3.0.0-beta1
      url: https://github.com/projectcalico/calico/releases/tag/v3.0.0-beta1
    calico/cni:
      version: v2.0.0-beta1
      url: https://github.com/projectcalico/cni-plugin/releases/tag/v2.0.0-beta1
      download_calico_url: https://github.com/projectcalico/cni-plugin/releases/download/v2.0.0-beta1/calico
      download_calico_ipam_url: https://github.com/projectcalico/cni-plugin/releases/download/v2.0.0-beta1/calico-ipam
    calico/kube-controllers:
      version: v2.0.0-beta1
      url: https://github.com/projectcalico/k8s-policy/releases/tag/v2.0.0-beta1
    confd:
      version: v1.0.0-beta1
      url: https://github.com/projectcalico/confd/releases/tag/v1.0.0-beta1
    calico-bird:
      version: v0.3.1
      url: https://github.com/projectcalico/calico-bird/releases/tag/v0.3.1
    calico-bgp-daemon:
      version: v0.2.1
      url: https://github.com/projectcalico/calico-bgp-daemon/releases/tag/v0.2.1
    libnetwork-plugin:
      version: v1.1.0
      url: https://github.com/projectcalico/libnetwork-plugin/releases/tag/v1.1.0
    networking-calico:
      version: 1.4.3
      url: http://git.openstack.org/cgit/openstack/networking-calico/commit/?h=1.4.3
    calico/routereflector:
      version: v0.4.0
      url: ""

- title: v3.0.0-alpha1
  note: |
    29 October 2017

    This is a pre-release of v3.0.0. This release is intended for testing purposes only and is NOT to be used on production systems.

    #### What's new

    - Support for the [etcd version 3 datastore](https://coreos.com/blog/etcd3-a-new-etcd.html).

    - Two new `calicoctl` resources: [BGP Configuration](https://docs.projectcalico.org/v3.0/reference/calicoctl/resources/bgpconfig) and [Felix Configuration](https://docs.projectcalico.org/v3.0/reference/calicoctl/resources/felixconfig).

    - Those using the Kubernetes API datastore can now use `calicoctl` to create, update, and delete Calico policies.

    - The `calicoctl` Policy resource has been split into [Network Policy](https://docs.projectcalico.org/v3.0/reference/calicoctl/resources/networkpolicy) and [Global Network Policy](https://docs.projectcalico.org/v3.0/reference/calicoctl/resources/globalnetworkpolicy).

    - The `get`, `apply`, `create`, `delete`, and `replace` commands of `calicoctl` now include an optional `--namespace=<NS>` flag. Refer to the `calicoctl` [Command reference](https://docs.projectcalico.org/v3.0/reference/calicoctl/commands/) section for more details.

    - The `get` command of `calicoctl` now includes an optional `--all-namespaces` flag. Refer to the [calicoctl get](https://docs.projectcalico.org/v3.0/reference/calicoctl/commands/get) section for more information.

    - `calicoctl` no longer accepts the following flags in `get` commands: `--node=<NODE>`, `--orchestrator=<ORCH>`, `--workload=<WORKLOAD>`, and `--scope=<SCOPE>`. These options are now a part of the individual resources.

    - `calicoctl` no longer includes a `config` command. To achieve the equivalent functionality: refer to [Modifying low-level component configurations](https://docs.projectcalico.org/v3.0/reference/calicoctl/commands/#modifying-low-level-component-configurations).

    - You can now name [host](https://docs.projectcalico.org/v3.0/reference/calicoctl/resources/hostendpoint#endpointport) and [workload](https://docs.projectcalico.org/v3.0/reference/calicoctl/resources/workloadendpoint#endpointport) endpoint ports and reference them by name in your [policy rules](https://docs.projectcalico.org/v3.0/reference/calicoctl/resources/networkpolicy#ports).

    - The new `ApplyOnForward` flag allows you to specify if a host endpoint policy should apply to forwarded traffic or not. Forwarded traffic includes traffic forwarded between host endpoints and traffic forwarded between a host endpoint and a workload endpoint on the same host. Refer to [Using Calico to secure host interfaces](https://docs.projectcalico.org/v3.0/getting-started/bare-metal/bare-metal) for more details.

    - Calico now works with Kubernetes network services proxy with IPVS/LVS. Calico enforces network policies with kube-proxy running in ipvs mode for Kubernetes clusters. Currently only workload ingress policy is supported.

    - After a period of deprecation, this release removes support for the `ETCD_AUTHORITY` and `ETCD_SCHEME` environment variables. Calico no longer reads these values. If you have not transitioned to `ETCD_ENDPOINTS`, you must do so as of v3.0. Refer to [Configuring `calicoctl` - etcdv3 datastore](https://docs.projectcalico.org/v3.0/reference/calicoctl/setup/etcdv3) for more information.



    #### Limitations

    - **No upgrades**: Calico v3.0.0 ends support for etcd version 2. Existing customers must migrate their data to etcd version 3. The alpha release does not provide migration capabilities, nor does it support upgrades. We plan to add migration and upgrade support in the GA release.

    - **Integrates only with Kubernetes and host endpoints**: the OpenStack, OpenShift, Mesos, DC/OS, rkt, and Docker orchestrators have not been tested and are not supported. (Calico v3.0.0 still supports Docker and rkt containers.) We plan to resume support for the OpenStack, OpenShift, Mesos, DC/OS, and Docker orchestrators in a future release.

    - **Lack of `calicoctl` data validation**: `calicoctl` does not perform as much validation on data, increasing the potential for bad data. Use caution when entering data via `calicoctl`.

    - **BGP route reflector not supported**: large deployments that require the [BGP route reflector](https://docs.projectcalico.org/v3.0/usage/routereflector/bird-rr-config) are not supported. We plan to resume support for the BGP route reflector in a future release.

    - **GoBGP not supported**: Setting the `CALICO_NETWORKING_BACKEND` environment variable to `gobgp` is not supported. See [Configuring calico/node](https://docs.projectcalico.org/v3.0/reference/node/configuration) for more information. We plan to resume support for GoBPG in a future release.

    <!-- Once migration from etcdv2 to etcdv3 is supported, restore the following warning -->
    <!-- <div class="alert alert-danger" role="alert"><b>Important</b>: If you are using the Kubernetes datastore and upgrading from Calico v2.4.x or earlier to Calico v2.5.x or later, you must <a href="https://github.com/projectcalico/calico/blob/master/upgrade/v2.5/README.md">migrate your Calico configuration data</a> before upgrading. Otherwise, your cluster may lose connectivity after the upgrade.</div> -->

  components:
    felix:
      version: 3.0.0-alpha1
      url: https://github.com/projectcalico/felix/releases/tag/3.0.0-alpha1
    typha:
      version: v0.6.0-alpha1
      url: https://github.com/projectcalico/typha/releases/tag/v0.6.0-alpha1
    calicoctl:
      version: v2.0.0-alpha1
      url: https://github.com/projectcalico/calicoctl/releases/tag/v2.0.0-alpha1
      download_url: https://github.com/projectcalico/calicoctl/releases/download/v2.0.0-alpha1/calicoctl
    calico/node:
      version: v3.0.0-alpha1
      url: https://github.com/projectcalico/calico/releases/tag/v3.0.0-alpha1
    calico/cni:
      version: v2.0.0-alpha1
      url: https://github.com/projectcalico/cni-plugin/releases/tag/v2.0.0-alpha1
      download_calico_url: https://github.com/projectcalico/cni-plugin/releases/download/v2.0.0-alpha1/calico
      download_calico_ipam_url: https://github.com/projectcalico/cni-plugin/releases/download/v2.0.0-alpha1/calico-ipam
    calico/kube-controllers:
      version: v2.0.0-alpha1
      url: https://github.com/projectcalico/k8s-policy/releases/tag/v2.0.0-alpha1
    confd:
      version: v1.0.0-alpha1
      url: https://github.com/projectcalico/confd/releases/tag/v1.0.0-alpha1
    calico-bird:
      version: v0.3.1
      url: https://github.com/projectcalico/calico-bird/releases/tag/v0.3.1
    calico-bgp-daemon:
      version: v0.2.1
      url: https://github.com/projectcalico/calico-bgp-daemon/releases/tag/v0.2.1
    libnetwork-plugin:
      version: v1.1.0
      url: https://github.com/projectcalico/libnetwork-plugin/releases/tag/v1.1.0
    networking-calico:
      version: 1.4.3
      url: http://git.openstack.org/cgit/openstack/networking-calico/commit/?h=1.4.3
    calico/routereflector:
      version: v0.4.0
      url: ""

- title: v3.0.0-alpha1-rc1
  note: |
    24 October 2017

    This is a pre-release of v3.0.0-alpha1. This release is intended for testing purposes only and is NOT to be used on production systems.

  components:
    felix:
      version: 3.0.0-alpha1-rc1
      url: https://github.com/projectcalico/felix/releases/tag/3.0.0-alpha1-rc1
    typha:
      version: v0.6.0-alpha1-rc1
      url: https://github.com/projectcalico/typha/releases/tag/v0.6.0-alpha1-rc1
    calicoctl:
      version: v2.0.0-alpha1-rc2
      url: https://github.com/projectcalico/calicoctl/releases/tag/v2.0.0-alpha1-rc2
      download_url: https://github.com/projectcalico/calicoctl/releases/download/v2.0.0-alpha1-rc2/calicoctl
    calico/node:
      version: v3.0.0-alpha1-rc1
      url: https://github.com/projectcalico/calico/releases/tag/v3.0.0-alpha1-rc1
    calico/cni:
      version: v2.0.0-alpha1-rc1
      url: https://github.com/projectcalico/cni-plugin/releases/tag/v2.0.0-alpha1-rc1
      download_calico_url: https://github.com/projectcalico/cni-plugin/releases/download/v2.0.0-alpha1-rc1/calico
      download_calico_ipam_url: https://github.com/projectcalico/cni-plugin/releases/download/v2.0.0-alpha1-rc1/calico-ipam
    calico/kube-controllers:
      version: v2.0.0-alpha1-rc1
      url: https://github.com/projectcalico/k8s-policy/releases/tag/v2.0.0-alpha1-rc1
    calico-bird:
      version: v0.3.1
      url: https://github.com/projectcalico/calico-bird/releases/tag/v0.3.1
    calico-bgp-daemon:
      version: v0.2.1
      url: https://github.com/projectcalico/calico-bgp-daemon/releases/tag/v0.2.1
    libnetwork-plugin:
      version: v1.1.0
      url: https://github.com/projectcalico/libnetwork-plugin/releases/tag/v1.1.0
    networking-calico:
      version: 1.4.3
      url: http://git.openstack.org/cgit/openstack/networking-calico/commit/?h=1.4.3
    calico/routereflector:
      version: v0.4.0
      url: ""

v2.6:
- title: v2.6.5
  note: |
    22 December 2017

    - Resolves an issue which led to very brief loss of connectivity
      after upgrading to v3.0.0 from v2.6.4 when using an etcd datastore.
      [https://github.com/projectcalico/felix/pull/1676]

    - Certain configuration changes no longer cause Felix to restart, allowing
      upgrades to Calico v3.0.0. [felix #1631](https://github.com/projectcalico/felix/pull/1631) (@fasaxc)

    - Calico now assigns the host side of veth pairs a MAC address of `ee:ee:ee:ee:ee:ee`.
      If this fails, it uses a kernel-generated MAC address as before. For more information,
      refer to the [Troubleshooting FAQ](https://docs.projectcalico.org/v2.6/usage/troubleshooting/). [cni-plugin #436](https://github.com/projectcalico/cni-plugin/pull/436) (@tmjd)

    - `calicoctl` now includes a new environment variable called `CALICO_LIBNETWORK_VETH_MTU`
      that allows you to configure the MTU of veth endpoints when using the Docker orchestrator.
      [libnetwork-plugin #164](https://github.com/projectcalico/libnetwork-plugin/pull/164) (@ti-mo)

  components:
    felix:
      version: 2.6.4
      url: https://github.com/projectcalico/felix/releases/tag/2.6.4
    typha:
      version: v0.5.4
      url: https://github.com/projectcalico/typha/releases/tag/v0.5.4
    calicoctl:
      version: v1.6.3
      url: https://github.com/projectcalico/calicoctl/releases/tag/v1.6.3
      download_url: https://github.com/projectcalico/calicoctl/releases/download/v1.6.3/calicoctl
    calico/node:
      version: v2.6.5
      url: https://github.com/projectcalico/calico/releases/tag/v2.6.5
    calico/cni:
      version: v1.11.2
      url: https://github.com/projectcalico/cni-plugin/releases/tag/v1.11.2
      download_calico_url: https://github.com/projectcalico/cni-plugin/releases/download/v1.11.2/calico
      download_calico_ipam_url: https://github.com/projectcalico/cni-plugin/releases/download/v1.11.2/calico-ipam
    confd:
      version: v0.12.1-calico-0.4.3
      url: https://github.com/projectcalico/confd/releases/tag/v0.12.1-calico-0.4.3
    libnetwork-plugin:
      version: v1.1.2
      url: https://github.com/projectcalico/libnetwork-plugin/releases/tag/v1.1.2
    calico/kube-controllers:
      version: v1.0.2
      url: https://github.com/projectcalico/k8s-policy/releases/tag/v1.0.2
    calico-bird:
      version: v0.3.1
      url: https://github.com/projectcalico/calico-bird/releases/tag/v0.3.1
    calico-bgp-daemon:
      version: v0.2.1
      url: https://github.com/projectcalico/calico-bgp-daemon/releases/tag/v0.2.1
    networking-calico:
      version: 1.4.3
      url: http://git.openstack.org/cgit/openstack/networking-calico/commit/?h=1.4.3
    calico/routereflector:
      version: v0.4.2
      url: ""

- title: v2.6.4
  note: |
    20 December 2017

    - This release has an issue which causes rolling upgrades to not work properly. We
      recommend that you use v2.6.5 instead.
  components:
    felix:
      version: 2.6.3
      url: https://github.com/projectcalico/felix/releases/tag/2.6.3
    typha:
      version: v0.5.4
      url: https://github.com/projectcalico/typha/releases/tag/v0.5.4
    calicoctl:
      version: v1.6.3
      url: https://github.com/projectcalico/calicoctl/releases/tag/v1.6.3
      download_url: https://github.com/projectcalico/calicoctl/releases/download/v1.6.3/calicoctl
    calico/node:
      version: v2.6.4
      url: https://github.com/projectcalico/calico/releases/tag/v2.6.4
    calico/cni:
      version: v1.11.2
      url: https://github.com/projectcalico/cni-plugin/releases/tag/v1.11.2
      download_calico_url: https://github.com/projectcalico/cni-plugin/releases/download/v1.11.2/calico
      download_calico_ipam_url: https://github.com/projectcalico/cni-plugin/releases/download/v1.11.2/calico-ipam
    calico-bird:
      version: v0.3.1
      url: https://github.com/projectcalico/calico-bird/releases/tag/v0.3.1
    confd:
      version: v0.12.1-calico-0.4.3
      url: https://github.com/projectcalico/confd/releases/tag/v0.12.1-calico-0.4.3
    calico-bgp-daemon:
      version: v0.2.1
      url: https://github.com/projectcalico/calico-bgp-daemon/releases/tag/v0.2.1
    libnetwork-plugin:
      version: v1.1.2
      url: https://github.com/projectcalico/libnetwork-plugin/releases/tag/v1.1.2
    calico/kube-controllers:
      version: v1.0.2
      url: https://github.com/projectcalico/k8s-policy/releases/tag/v1.0.2
    networking-calico:
      version: 1.4.3
      url: http://git.openstack.org/cgit/openstack/networking-calico/commit/?h=1.4.3
    calico/routereflector:
      version: v0.4.1
      url: ""

- title: v2.6.3
  note: |
    28 November 2017

    Calico v2.6.3 addresses several outstanding common vulnerabilities and exposures (CVE).

    - A new node controller for Kubernetes deployments clears data associated with deleted nodes from the Calico datastore, preventing conflicts that can lead to crash loops.

    <div class="alert alert-danger" role="alert"><b>Important</b>: If you are using the Kubernetes datastore and upgrading from Calico v2.4.x or earlier to Calico v2.5.x or later, you must <a href="https://github.com/projectcalico/calico/blob/master/upgrade/v2.5/README.md">migrate your Calico configuration data</a> before upgrading. Otherwise, your cluster may lose connectivity after the upgrade.</div>

  components:
    felix:
      version: 2.6.2
      url: https://github.com/projectcalico/felix/releases/tag/2.6.2
    typha:
      version: v0.5.3
      url: https://github.com/projectcalico/typha/releases/tag/v0.5.3
    calicoctl:
      version: v1.6.2
      url: https://github.com/projectcalico/calicoctl/releases/tag/v1.6.2
      download_url: https://github.com/projectcalico/calicoctl/releases/download/v1.6.2/calicoctl
    calico/node:
      version: v2.6.3
      url: https://github.com/projectcalico/calico/releases/tag/v2.6.3
    calico/cni:
      version: v1.11.1
      url: https://github.com/projectcalico/cni-plugin/releases/tag/v1.11.1
      download_calico_url: https://github.com/projectcalico/cni-plugin/releases/download/v1.11.1/calico
      download_calico_ipam_url: https://github.com/projectcalico/cni-plugin/releases/download/v1.11.1/calico-ipam
    calico-bird:
      version: v0.3.1
      url: https://github.com/projectcalico/calico-bird/releases/tag/v0.3.1
    confd:
      version: v0.12.1-calico-0.4.2
      url: https://github.com/projectcalico/confd/releases/tag/v0.12.1-calico-0.4.2
    calico-bgp-daemon:
      version: v0.2.1
      url: https://github.com/projectcalico/calico-bgp-daemon/releases/tag/v0.2.1
    libnetwork-plugin:
      version: v1.1.1
      url: https://github.com/projectcalico/libnetwork-plugin/releases/tag/v1.1.1
    calico/kube-controllers:
      version: v1.0.1
      url: https://github.com/projectcalico/k8s-policy/releases/tag/v1.0.1
    networking-calico:
      version: 1.4.3
      url: http://git.openstack.org/cgit/openstack/networking-calico/commit/?h=1.4.3
    calico/routereflector:
      version: v0.4.1
      url: ""

- title: v2.6.2
  note: |
    16 October 2017

    Calico v2.6.2 adds fixes and enhancements for Calico/OpenStack deployments.  For Kubernetes and other integrations there is no change from v2.6.1.

    - The dnsmasq packages that we provide have been upgraded so as to address various [security issues](https://github.com/projectcalico/calico/issues/1169).

    - networking-calico master has been released, as 1.4.3, so as to provide support for OpenStack Ocata and later.

    <div class="alert alert-danger" role="alert"><b>Important</b>: If you are using the Kubernetes datastore and upgrading from Calico v2.4.x or earlier to Calico v2.5.x or later, you must <a href="https://github.com/projectcalico/calico/blob/master/upgrade/v2.5/README.md">migrate your Calico configuration data</a> before upgrading. Otherwise, your cluster may lose connectivity after the upgrade.</div>

  components:
    felix:
      version: 2.6.0
      url: https://github.com/projectcalico/felix/releases/tag/2.6.0
    typha:
      version: v0.5.1
      url: https://github.com/projectcalico/typha/releases/tag/v0.5.1
    calicoctl:
      version: v1.6.1
      url: https://github.com/projectcalico/calicoctl/releases/tag/v1.6.1
      download_url: https://github.com/projectcalico/calicoctl/releases/download/v1.6.1/calicoctl
    calico/node:
      version: v2.6.2
      url: https://github.com/projectcalico/calico/releases/tag/v2.6.2
    calico/cni:
      version: v1.11.0
      url: https://github.com/projectcalico/cni-plugin/releases/tag/v1.11.0
      download_calico_url: https://github.com/projectcalico/cni-plugin/releases/download/v1.11.0/calico
      download_calico_ipam_url: https://github.com/projectcalico/cni-plugin/releases/download/v1.11.0/calico-ipam
    calico-bird:
      version: v0.3.1
      url: https://github.com/projectcalico/calico-bird/releases/tag/v0.3.1
    calico-bgp-daemon:
      version: v0.2.1
      url: https://github.com/projectcalico/calico-bgp-daemon/releases/tag/v0.2.1
    libnetwork-plugin:
      version: v1.1.0
      url: https://github.com/projectcalico/libnetwork-plugin/releases/tag/v1.1.0
    calico/kube-controllers:
      version: v1.0.0
      url: https://github.com/projectcalico/k8s-policy/releases/tag/v1.0.0
    networking-calico:
      version: 1.4.3
      url: http://git.openstack.org/cgit/openstack/networking-calico/commit/?h=1.4.3
    calico/routereflector:
      version: v0.4.0
      url: ""


- title: v2.6.1
  note: |
    29 September 2017

    Calico v2.6.0 was released with the wrong version of Felix, which meant that egress network policy did not function as expected. Calico v2.6.1 includes the correct version.

    <div class="alert alert-danger" role="alert"><b>Important</b>: If you are using the Kubernetes datastore and upgrading from Calico v2.4.x or earlier to Calico v2.5.x or later, you must <a href="https://github.com/projectcalico/calico/blob/master/upgrade/v2.5/README.md">migrate your Calico configuration data</a> before upgrading. Otherwise, your cluster may lose connectivity after the upgrade.</div>

  components:
    felix:
      version: 2.6.0
      url: https://github.com/projectcalico/felix/releases/tag/2.6.0
    typha:
      version: v0.5.1
      url: https://github.com/projectcalico/typha/releases/tag/v0.5.1
    calicoctl:
      version: v1.6.1
      url: https://github.com/projectcalico/calicoctl/releases/tag/v1.6.1
      download_url: https://github.com/projectcalico/calicoctl/releases/download/v1.6.1/calicoctl
    calico/node:
      version: v2.6.1
      url: https://github.com/projectcalico/calico/releases/tag/v2.6.1
    calico/cni:
      version: v1.11.0
      url: https://github.com/projectcalico/cni-plugin/releases/tag/v1.11.0
      download_calico_url: https://github.com/projectcalico/cni-plugin/releases/download/v1.11.0/calico
      download_calico_ipam_url: https://github.com/projectcalico/cni-plugin/releases/download/v1.11.0/calico-ipam
    calico-bird:
      version: v0.3.1
      url: https://github.com/projectcalico/calico-bird/releases/tag/v0.3.1
    calico-bgp-daemon:
      version: v0.2.1
      url: https://github.com/projectcalico/calico-bgp-daemon/releases/tag/v0.2.1
    libnetwork-plugin:
      version: v1.1.0
      url: https://github.com/projectcalico/libnetwork-plugin/releases/tag/v1.1.0
    calico/kube-controllers:
      version: v1.0.0
      url: https://github.com/projectcalico/k8s-policy/releases/tag/v1.0.0
    networking-calico:
      version: 1.4.2
      url: http://git.openstack.org/cgit/openstack/networking-calico/commit/?h=1.4.2
    calico/routereflector:
      version: v0.4.0
      url: ""


- title: v2.6.0
  note: |
    28 September 2017

    <div class="alert alert-danger" role="alert"><b>Warning</b>: Incorrect release artifacts. Please use Calico v2.6.1 instead.</div>

    Detailed release notes can be found on [GitHub](https://github.com/projectcalico/calico/releases).

  components:
    felix:
      version: 2.6.0
      url: https://github.com/projectcalico/felix/releases/tag/2.6.0
    typha:
      version: v0.5.1
      url: https://github.com/projectcalico/typha/releases/tag/v0.5.1
    calicoctl:
      version: v1.6.1
      url: https://github.com/projectcalico/calicoctl/releases/tag/v1.6.1
      download_url: https://github.com/projectcalico/calicoctl/releases/download/v1.6.1/calicoctl
    calico/node:
      version: v2.6.0
      url: https://github.com/projectcalico/calico/releases/tag/v2.6.0
    calico/cni:
      version: v1.11.0
      url: https://github.com/projectcalico/cni-plugin/releases/tag/v1.11.0
      download_calico_url: https://github.com/projectcalico/cni-plugin/releases/download/v1.11.0/calico
      download_calico_ipam_url: https://github.com/projectcalico/cni-plugin/releases/download/v1.11.0/calico-ipam
    calico-bird:
      version: v0.3.1
      url: https://github.com/projectcalico/calico-bird/releases/tag/v0.3.1
    calico-bgp-daemon:
      version: v0.2.1
      url: https://github.com/projectcalico/calico-bgp-daemon/releases/tag/v0.2.1
    libnetwork-plugin:
      version: v1.1.0
      url: https://github.com/projectcalico/libnetwork-plugin/releases/tag/v1.1.0
    calico/kube-controllers:
      version: v1.0.0
      url: https://github.com/projectcalico/k8s-policy/releases/tag/v1.0.0
    networking-calico:
      version: 1.4.2
      url: http://git.openstack.org/cgit/openstack/networking-calico/commit/?h=1.4.2
    calico/routereflector:
      version: v0.4.0
      url: ""

- title: v2.6.0-rc3
  note: |
    27 September 2017

    Detailed release notes can be found on [GitHub](https://github.com/projectcalico/calico/releases).

    <div class="alert alert-danger" role="alert"><b>Important</b>: If you are using the Kubernetes datastore and upgrading from Calico v2.4.x or earlier to Calico v2.5.x or later, you must <a href="https://github.com/projectcalico/calico/blob/master/upgrade/v2.5/README.md">migrate your Calico configuration data</a> before upgrading. Otherwise, your cluster may lose connectivity after the upgrade.</div>

  components:
    felix:
      version: 2.6.0-rc2
      url: https://github.com/projectcalico/felix/releases/tag/2.6.0-rc2
    typha:
      version: v0.5.1
      url: https://github.com/projectcalico/typha/releases/tag/v0.5.1
    calicoctl:
      version: v1.6.0-rc2
      url: https://github.com/projectcalico/calicoctl/releases/tag/v1.6.0-rc2
      download_url: https://github.com/projectcalico/calicoctl/releases/download/v1.6.0-rc2/calicoctl
    calico/node:
      version: v2.6.0-rc2
      url: https://github.com/projectcalico/calico/releases/tag/v2.6.0-rc2
    calico/cni:
      version: v1.11.0
      url: https://github.com/projectcalico/cni-plugin/releases/tag/v1.11.0
      download_calico_url: https://github.com/projectcalico/cni-plugin/releases/download/v1.11.0/calico
      download_calico_ipam_url: https://github.com/projectcalico/cni-plugin/releases/download/v1.11.0/calico-ipam
    calico-bird:
      version: v0.3.1
      url: https://github.com/projectcalico/calico-bird/releases/tag/v0.3.1
    calico-bgp-daemon:
      version: v0.2.1
      url: https://github.com/projectcalico/calico-bgp-daemon/releases/tag/v0.2.1
    libnetwork-plugin:
      version: v1.1.0
      url: https://github.com/projectcalico/libnetwork-plugin/releases/tag/v1.1.0
    calico/kube-controllers:
      version: v1.0.0
      url: https://github.com/projectcalico/kube-controllers/releases/tag/v1.0.0
    networking-calico:
      version: 1.4.2
      url: http://git.openstack.org/cgit/openstack/networking-calico/commit/?h=1.4.2
    calico/routereflector:
      version: v0.4.0
      url: ""

- title: v2.6.0-rc2
  note: |
    24 September 2017

    Detailed release notes can be found on [GitHub](https://github.com/projectcalico/calico/releases).

    <div class="alert alert-danger" role="alert"><b>Important</b>: If you are using the Kubernetes datastore and upgrading from Calico v2.4.x or earlier to Calico v2.5.x or later, you must <a href="https://github.com/projectcalico/calico/blob/master/upgrade/v2.5/README.md">migrate your Calico configuration data</a> before upgrading. Otherwise, your cluster may lose connectivity after the upgrade.</div>

  components:
    felix:
      version: 2.6.0-rc2
      url: https://github.com/projectcalico/felix/releases/tag/2.6.0-rc2
    typha:
      version: v0.5.1
      url: https://github.com/projectcalico/typha/releases/tag/v0.5.1
    calicoctl:
      version: v1.6.0-rc2
      url: https://github.com/projectcalico/calicoctl/releases/tag/v1.6.0-rc2
      download_url: https://github.com/projectcalico/calicoctl/releases/download/v1.6.0-rc2/calicoctl
    calico/node:
      version: v2.6.0-rc2
      url: https://github.com/projectcalico/calico/releases/tag/v2.6.0-rc2
    calico/cni:
      version: v1.11.0
      url: https://github.com/projectcalico/cni-plugin/releases/tag/v1.11.0
      download_calico_url: https://github.com/projectcalico/cni-plugin/releases/download/v1.11.0/calico
      download_calico_ipam_url: https://github.com/projectcalico/cni-plugin/releases/download/v1.11.0/calico-ipam
    calico-bird:
      version: v0.3.1
      url: https://github.com/projectcalico/calico-bird/releases/tag/v0.3.1
    calico-bgp-daemon:
      version: v0.2.1
      url: https://github.com/projectcalico/calico-bgp-daemon/releases/tag/v0.2.1
    libnetwork-plugin:
      version: v1.1.0
      url: https://github.com/projectcalico/libnetwork-plugin/releases/tag/v1.1.0
    calico/kube-policy-controller:
      version: v1.0.0-rc2
      url: https://github.com/projectcalico/k8s-policy/releases/tag/v1.0.0-rc2
    networking-calico:
      version: 1.4.2
      url: http://git.openstack.org/cgit/openstack/networking-calico/commit/?h=1.4.2
    calico/routereflector:
      version: v0.4.0
      url: ""

- title: v2.6.0-rc1
  note: |
    22 September 2017

    Detailed release notes can be found on [GitHub](https://github.com/projectcalico/calico/releases).

    <div class="alert alert-danger" role="alert"><b>Important</b>: If you are using the Kubernetes datastore and upgrading from Calico v2.4.x or earlier to Calico v2.5.x or later, you must <a href="https://github.com/projectcalico/calico/blob/master/upgrade/v2.5/README.md">migrate your Calico configuration data</a> before upgrading. Otherwise, your cluster may lose connectivity after the upgrade.</div>

  components:
    felix:
      version: 2.6.0-rc1
      url: https://github.com/projectcalico/felix/releases/tag/2.6.0-rc1
    typha:
      version: v0.5.0
      url: https://github.com/projectcalico/typha/releases/tag/v0.5.0
    calicoctl:
      version: v1.6.0-rc1
      url: https://github.com/projectcalico/calicoctl/releases/tag/v1.6.0-rc1
      download_url: https://github.com/projectcalico/calicoctl/releases/download/v1.6.0-rc1/calicoctl
    calico/node:
      version: v2.6.0-rc1
      url: https://github.com/projectcalico/calico/releases/tag/v2.6.0-rc1
    calico/cni:
      version: v1.10.0
      url: https://github.com/projectcalico/cni-plugin/releases/tag/v1.10.0
      download_calico_url: https://github.com/projectcalico/cni-plugin/releases/download/v1.10.0/calico
      download_calico_ipam_url: https://github.com/projectcalico/cni-plugin/releases/download/v1.10.0/calico-ipam
    calico-bird:
      version: v0.3.1
      url: https://github.com/projectcalico/calico-bird/releases/tag/v0.3.1
    calico-bgp-daemon:
      version: v0.2.1
      url: https://github.com/projectcalico/calico-bgp-daemon/releases/tag/v0.2.1
    libnetwork-plugin:
      version: v1.1.0
      url: https://github.com/projectcalico/libnetwork-plugin/releases/tag/v1.1.0
    calico/kube-policy-controller:
      version: v1.0.0-rc1
      url: https://github.com/projectcalico/k8s-policy/releases/tag/v1.0.0-rc1
    networking-calico:
      version: 1.4.2
      url: http://git.openstack.org/cgit/openstack/networking-calico/commit/?h=1.4.2
    calico/routereflector:
      version: v0.4.0
      url: ""

v2.5:
- title: v2.5.1
  note: |
    30 August 2017

    Detailed release notes can be found on [GitHub](https://github.com/projectcalico/calico/releases).

    <div class="alert alert-danger" role="alert"><b>Important</b>: If you are using the Kubernetes datastore and upgrading from Calico v2.4.x or earlier to Calico v2.5.x or later, you must <a href="https://github.com/projectcalico/calico/blob/master/upgrade/v2.5/README.md">migrate your Calico configuration data</a> before upgrading. Otherwise, your cluster may lose connectivity after the upgrade.</div>


  components:
    felix:
      version: 2.5.1
      url: https://github.com/projectcalico/felix/releases/tag/2.5.1
    typha:
      version: v0.4.1
      url: https://github.com/projectcalico/typha/releases/tag/v0.4.1
    calicoctl:
      version: v1.5.0
      url: https://github.com/projectcalico/calicoctl/releases/tag/v1.5.0
      download_url: https://github.com/projectcalico/calicoctl/releases/download/v1.5.0/calicoctl
    calico/node:
      version: v2.5.1
      url: https://github.com/projectcalico/calico/releases/tag/v2.5.1
    calico/cni:
      version: v1.10.0
      url: https://github.com/projectcalico/cni-plugin/releases/tag/v1.10.0
      download_calico_url: https://github.com/projectcalico/cni-plugin/releases/download/v1.10.0/calico
      download_calico_ipam_url: https://github.com/projectcalico/cni-plugin/releases/download/v1.10.0/calico-ipam
    calico-bird:
      version: v0.3.1
      url: https://github.com/projectcalico/calico-bird/releases/tag/v0.3.1
    calico-bgp-daemon:
      version: v0.2.1
      url: https://github.com/projectcalico/calico-bgp-daemon/releases/tag/v0.2.1
    libnetwork-plugin:
      version: v1.1.0
      url: https://github.com/projectcalico/libnetwork-plugin/releases/tag/v1.1.0
    calico/kube-policy-controller:
      version: v0.7.0
      url: https://github.com/projectcalico/k8s-policy/releases/tag/v0.7.0
    networking-calico:
      version: 1.4.2
      url: http://git.openstack.org/cgit/openstack/networking-calico/commit/?h=1.4.2
    calico/routereflector:
      version: v0.4.0
      url: ""

- title: v2.5.0
  note: |
    22 August 2017

    Detailed release notes can be found on [GitHub](https://github.com/projectcalico/calico/releases).

    <div class="alert alert-danger" role="alert"><b>Important</b>: If you are using the Kubernetes datastore and upgrading from Calico v2.4.x or earlier to Calico v2.5.x or later, you must <a href="https://github.com/projectcalico/calico/blob/master/upgrade/v2.5/README.md">migrate your Calico configuration data</a> before upgrading. Otherwise, your cluster may lose connectivity after the upgrade.</div>


  components:
    felix:
      version: 2.5.0
      url: https://github.com/projectcalico/felix/releases/tag/2.5.0
    typha:
      version: v0.4.0
      url: https://github.com/projectcalico/typha/releases/tag/v0.4.0
    calicoctl:
      version: v1.5.0
      url: https://github.com/projectcalico/calicoctl/releases/tag/v1.5.0
      download_url: https://github.com/projectcalico/calicoctl/releases/download/v1.5.0/calicoctl
    calico/node:
      version: v2.5.0
      url: https://github.com/projectcalico/calico/releases/tag/v2.5.0
    calico/cni:
      version: v1.10.0
      url: https://github.com/projectcalico/cni-plugin/releases/tag/v1.10.0
      download_calico_url: https://github.com/projectcalico/cni-plugin/releases/download/v1.10.0/calico
      download_calico_ipam_url: https://github.com/projectcalico/cni-plugin/releases/download/v1.10.0/calico-ipam
    calico-bird:
      version: v0.3.1
      url: https://github.com/projectcalico/calico-bird/releases/tag/v0.3.1
    calico-bgp-daemon:
      version: v0.2.1
      url: https://github.com/projectcalico/calico-bgp-daemon/releases/tag/v0.2.1
    libnetwork-plugin:
      version: v1.1.0
      url: https://github.com/projectcalico/libnetwork-plugin/releases/tag/v1.1.0
    calico/kube-policy-controller:
      version: v0.7.0
      url: https://github.com/projectcalico/k8s-policy/releases/tag/v0.7.0
    networking-calico:
      version: 1.4.2
      url: http://git.openstack.org/cgit/openstack/networking-calico/commit/?h=1.4.2
    calico/routereflector:
      version: v0.4.0
      url: ""

- title: v2.5.0-rc2
  note: |
    17 August 2017

    Detailed release notes can be found on [GitHub](https://github.com/projectcalico/calico/releases).

  components:
    felix:
      version: 2.5.0-rc1
      url: https://github.com/projectcalico/felix/releases/tag/2.5.0-rc1
    typha:
      version: v0.4.0
      url: https://github.com/projectcalico/typha/releases/tag/v0.4.0
    calicoctl:
      version: v1.5.0-rc1
      url: https://github.com/projectcalico/calicoctl/releases/tag/v1.5.0-rc1
      download_url: https://github.com/projectcalico/calicoctl/releases/download/v1.5.0-rc1/calicoctl
    calico/node:
      version: v2.5.0-rc2
    calico/cni:
      version: v1.10.0
      url: https://github.com/projectcalico/cni-plugin/releases/tag/v1.10.0
      download_calico_url: https://github.com/projectcalico/cni-plugin/releases/download/v1.10.0/calico
      download_calico_ipam_url: https://github.com/projectcalico/cni-plugin/releases/download/v1.10.0/calico-ipam
    calico-bird:
      version: v0.3.1
      url: https://github.com/projectcalico/calico-bird/releases/tag/v0.3.1
    calico-bgp-daemon:
      version: v0.2.1
      url: https://github.com/projectcalico/calico-bgp-daemon/releases/tag/v0.2.1
    libnetwork-plugin:
      version: v1.1.0
      url: https://github.com/projectcalico/libnetwork-plugin/releases/tag/v1.1.0
    calico/kube-policy-controller:
      version: v0.7.0
      url: https://github.com/projectcalico/k8s-policy/releases/tag/v0.7.0
    networking-calico:
      version: 1.4.2
      url: http://git.openstack.org/cgit/openstack/networking-calico/commit/?h=1.4.2
    calico/routereflector:
      version: v0.4.0
      url: ""

- title: v2.5.0-rc1
  note: |
    15 August 2017

    Detailed release notes can be found on [GitHub](https://github.com/projectcalico/calico/releases).

  components:
    felix:
      version: 2.5.0-rc1
      url: https://github.com/projectcalico/felix/releases/tag/2.5.0-rc1
    typha:
      version: v0.4.0
      url: https://github.com/projectcalico/typha/releases/tag/v0.4.0
    calicoctl:
      version: v1.5.0-rc1
      url: https://github.com/projectcalico/calicoctl/releases/tag/v1.5.0-rc1
      download_url: https://github.com/projectcalico/calicoctl/releases/download/v1.5.0-rc1/calicoctl
    calico/node:
      version: v2.5.0-rc1
    calico/cni:
      version: v1.10.0
      url: https://github.com/projectcalico/cni-plugin/releases/tag/v1.10.0
      download_calico_url: https://github.com/projectcalico/cni-plugin/releases/download/v1.10.0/calico
      download_calico_ipam_url: https://github.com/projectcalico/cni-plugin/releases/download/v1.10.0/calico-ipam
    calico-bird:
      version: v0.3.1
      url: https://github.com/projectcalico/calico-bird/releases/tag/v0.3.1
    calico-bgp-daemon:
      version: v0.2.1
      url: https://github.com/projectcalico/calico-bgp-daemon/releases/tag/v0.2.1
    libnetwork-plugin:
      version: v1.1.0
      url: https://github.com/projectcalico/libnetwork-plugin/releases/tag/v1.1.0
    calico/kube-policy-controller:
      version: v0.7.0
      url: https://github.com/projectcalico/k8s-policy/releases/tag/v0.7.0
    networking-calico:
      version: 1.4.2
      url: http://git.openstack.org/cgit/openstack/networking-calico/commit/?h=1.4.2
    calico/routereflector:
      version: v0.4.0
      url: ""

v2.4:

- title: v2.4.1
  note: |
    07 August 2017

    Detailed release notes can be found on [GitHub](https://github.com/projectcalico/calico/releases).

  components:
    felix:
      version: 2.4.1
      url: https://github.com/projectcalico/felix/releases/tag/2.4.1
    typha:
      version: v0.3.1
      url: https://github.com/projectcalico/typha/releases/tag/v0.3.1
    calicoctl:
      version: v1.4.0
      url: https://github.com/projectcalico/calicoctl/releases/tag/v1.4.0
      download_url: https://github.com/projectcalico/calicoctl/releases/download/v1.4.0/calicoctl
    calico/node:
      version: v2.4.1
    calico/cni:
      version: v1.10.0
      url: https://github.com/projectcalico/cni-plugin/releases/tag/v1.10.0
      download_calico_url: https://github.com/projectcalico/cni-plugin/releases/download/v1.10.0/calico
      download_calico_ipam_url: https://github.com/projectcalico/cni-plugin/releases/download/v1.10.0/calico-ipam
    calico-bird:
      version: v0.3.1
      url: https://github.com/projectcalico/calico-bird/releases/tag/v0.3.1
    calico-bgp-daemon:
      version: v0.2.1
      url: https://github.com/projectcalico/calico-bgp-daemon/releases/tag/v0.2.1
    libnetwork-plugin:
      version: v1.1.0
      url: https://github.com/projectcalico/libnetwork-plugin/releases/tag/v1.1.0
    calico/kube-policy-controller:
      version: v0.7.0
      url: https://github.com/projectcalico/k8s-policy/releases/tag/v0.7.0
    networking-calico:
      version: 1.4.2
      url: http://git.openstack.org/cgit/openstack/networking-calico/commit/?h=1.4.2
    calico/routereflector:
      version: v0.4.0
      url: ""

- title: v2.4.0
  note: |
    31 July 2017

    Detailed release notes can be found on [GitHub](https://github.com/projectcalico/calico/releases).

  components:
    felix:
      version: 2.4.0
      url: https://github.com/projectcalico/felix/releases/tag/2.4.0
    typha:
      version: v0.3.1
      url: https://github.com/projectcalico/typha/releases/tag/v0.3.1
    calicoctl:
      version: v1.4.0
      url: https://github.com/projectcalico/calicoctl/releases/tag/v1.4.0
      download_url: https://github.com/projectcalico/calicoctl/releases/download/v1.4.0/calicoctl
    calico/node:
      version: v2.4.0
    calico/cni:
      version: v1.10.0
      url: https://github.com/projectcalico/cni-plugin/releases/tag/v1.10.0
      download_calico_url: https://github.com/projectcalico/cni-plugin/releases/download/v1.10.0/calico
      download_calico_ipam_url: https://github.com/projectcalico/cni-plugin/releases/download/v1.10.0/calico-ipam
    calico-bird:
      version: v0.3.1
      url: https://github.com/projectcalico/calico-bird/releases/tag/v0.3.1
    calico-bgp-daemon:
      version: v0.2.1
      url: https://github.com/projectcalico/calico-bgp-daemon/releases/tag/v0.2.1
    libnetwork-plugin:
      version: v1.1.0
      url: https://github.com/projectcalico/libnetwork-plugin/releases/tag/v1.1.0
    calico/kube-policy-controller:
      version: v0.7.0
      url: https://github.com/projectcalico/k8s-policy/releases/tag/v0.7.0
    networking-calico:
      version: 1.4.2
      url: http://git.openstack.org/cgit/openstack/networking-calico/commit/?h=1.4.2
    calico/routereflector:
      version: v0.4.0
      url: ""

- title: v2.4.0-rc2
  note: |
    27 July 2017

    Work-in-progress release notes for the upcoming v2.4.0 release can be found on GitHub.

  components:
    felix:
      version: 2.4.0-rc2
      url: https://github.com/projectcalico/felix/releases/tag/2.4.0-rc2
    typha:
      version: v0.3.1
      url: https://github.com/projectcalico/typha/releases/tag/v0.3.1
    calicoctl:
      version: v1.4.0-rc2
      url: https://github.com/projectcalico/calicoctl/releases/tag/v1.4.0-rc2
      download_url: https://github.com/projectcalico/calicoctl/releases/download/v1.4.0-rc2/calicoctl
    calico/node:
      version: v2.4.0-rc2
    calico/cni:
      version: v1.10.0
      url: https://github.com/projectcalico/cni-plugin/releases/tag/v1.10.0
      download_calico_url: https://github.com/projectcalico/cni-plugin/releases/download/v1.10.0/calico
      download_calico_ipam_url: https://github.com/projectcalico/cni-plugin/releases/download/v1.10.0/calico-ipam
    calico-bird:
      version: v0.3.1
      url: https://github.com/projectcalico/calico-bird/releases/tag/v0.3.1
    calico-bgp-daemon:
      version: v0.2.1
      url: https://github.com/projectcalico/calico-bgp-daemon/releases/tag/v0.2.1
    libnetwork-plugin:
      version: v1.1.0
      url: https://github.com/projectcalico/libnetwork-plugin/releases/tag/v1.1.0
    calico/kube-policy-controller:
      version: v0.7.0
      url: https://github.com/projectcalico/k8s-policy/releases/tag/v0.7.0
    networking-calico:
      version: 1.4.2
      url: http://git.openstack.org/cgit/openstack/networking-calico/commit/?h=1.4.2
    calico/routereflector:
      version: v0.4.0
      url: ""

- title: v2.4.0-rc1
  note: |
    24 July 2017

    Work-in-progress release notes for the upcoming v2.4.0 release can be found on GitHub.

  components:
    felix:
      version: 2.4.0-rc1
      url: https://github.com/projectcalico/felix/releases/tag/2.4.0-rc1
    typha:
      version: v0.3.0
      url: https://github.com/projectcalico/typha/releases/tag/v0.3.0
    calicoctl:
      version: v1.4.0-rc1
      url: https://github.com/projectcalico/calicoctl/releases/tag/v1.4.0-rc1
      download_url: https://github.com/projectcalico/calicoctl/releases/download/v1.4.0-rc1/calicoctl
    calico/node:
      version: v2.4.0-rc1
    calico/cni:
      version: v1.10.0
      url: https://github.com/projectcalico/cni-plugin/releases/tag/v1.10.0
      download_calico_url: https://github.com/projectcalico/cni-plugin/releases/download/v1.10.0/calico
      download_calico_ipam_url: https://github.com/projectcalico/cni-plugin/releases/download/v1.10.0/calico-ipam
    calico-bird:
      version: v0.3.1
      url: https://github.com/projectcalico/calico-bird/releases/tag/v0.3.1
    calico-bgp-daemon:
      version: v0.2.1
      url: https://github.com/projectcalico/calico-bgp-daemon/releases/tag/v0.2.1
    libnetwork-plugin:
      version: v1.1.0
      url: https://github.com/projectcalico/libnetwork-plugin/releases/tag/v1.1.0
    calico/kube-policy-controller:
      version: v0.7.0
      url: https://github.com/projectcalico/k8s-policy/releases/tag/v0.7.0
    networking-calico:
      version: 1.4.2
      url: http://git.openstack.org/cgit/openstack/networking-calico/commit/?h=1.4.2
    calico/routereflector:
      version: v0.4.0
      url: ""

v2.3:
- title: v2.3.0
  note: |
    12 June 2017

    ### Changes / New Features

    - Various improvements which reduce Felix CPU usage.
    - Introduces the Calico fanout agent, Typha, for better performance when using the Kubernetes datastore driver.
    - Calico now implements the `networking.k8s.io/NetworkPolicy` API semantics as [defined by Kubernetes](https://github.com/kubernetes/kubernetes/pull/39164#issue-197243974) when using the Kubernetes datastore driver.
      - **Note**: This represents a change in how existing Kubernetes NetworkPolicies are enforced by Calico. To maintain existing behavior when upgrading, follow these steps:
              - In Namespaces that previously did not have the "DefaultDeny" annotation, you should delete any existing NetworkPolicy objects.
              - In Namespaces that previously did have the "DefaultDeny" annotation, you can create the equivalent semantics by creating a NetworkPolicy that selects all pods
                but does not allow any traffic.
      - **Note**: Calico with etcd continutes to implement the `extensions/v1beta1` NetworkPolicy API semantics - this change has no effect on etcd based Calico deployments.

    ### Bug fixes

    - Fixed an issue where the Kubernetes datastore driver would resync with the Kubernetes API more frequently than necessary.

  components:
    felix:
      version: 2.3.0
      url: https://github.com/projectcalico/felix/releases/tag/2.3.0
    typha:
      version: v0.2.2
      url: https://github.com/projectcalico/typha/releases/tag/v0.2.2
    calicoctl:
      version: v1.3.0
      url: https://github.com/projectcalico/calicoctl/releases/tag/v1.3.0
      download_url: https://github.com/projectcalico/calicoctl/releases/download/v1.3.0/calicoctl
    calico/node:
      version: v1.3.0
      url: https://github.com/projectcalico/calicoctl/releases/tag/v1.3.0
    calico/cni:
      version: v1.9.1
      url: https://github.com/projectcalico/cni-plugin/releases/tag/v1.9.1
      download_calico_url: https://github.com/projectcalico/cni-plugin/releases/download/v1.9.1/calico
      download_calico_ipam_url: https://github.com/projectcalico/cni-plugin/releases/download/v1.9.1/calico-ipam
    calico-bird:
      version: v0.3.1
      url: https://github.com/projectcalico/calico-bird/releases/tag/v0.3.1
    calico-bgp-daemon:
      version: v0.2.1
      url: https://github.com/projectcalico/calico-bgp-daemon/releases/tag/v0.2.1
    libnetwork-plugin:
      version: v1.1.0
      url: https://github.com/projectcalico/libnetwork-plugin/releases/tag/v1.1.0
    calico/kube-policy-controller:
      version: v0.6.0
      url: https://github.com/projectcalico/k8s-policy/releases/tag/v0.6.0
    networking-calico:
      version: 1.4.2
      url: http://git.openstack.org/cgit/openstack/networking-calico/commit/?h=1.4.2
v2.2:
- title: v2.2.1
  note: |
    16-May 2017

    This release includes fixes for two key issues from the last release - a [route flap](https://github.com/projectcalico/bird/pull/37) and a [memory leak](https://github.com/projectcalico/felix/issues/1455)

  components:
    felix:
      version: 2.2.2
      url: https://github.com/projectcalico/felix/releases/tag/2.2.2
    calicoctl:
      version: v1.2.1
      url: https://github.com/projectcalico/calicoctl/releases/tag/v1.2.1
      download_url: https://github.com/projectcalico/calicoctl/releases/download/v1.2.1/calicoctl
    calico/node:
      version: v1.2.1
      url: https://github.com/projectcalico/calicoctl/releases/tag/v1.2.1
    calico/cni:
      version: v1.8.3
      url: https://github.com/projectcalico/cni-plugin/releases/tag/v1.8.3
      download_calico_url: https://github.com/projectcalico/cni-plugin/releases/download/v1.8.3/calico
      download_calico_ipam_url: https://github.com/projectcalico/cni-plugin/releases/download/v1.8.3/calico-ipam
    calico-bird:
      version: v0.3.1
      url: https://github.com/projectcalico/calico-bird/releases/tag/v0.3.1
    calico-bgp-daemon:
      version: v0.2.1
      url: https://github.com/projectcalico/calico-bgp-daemon/releases/tag/v0.2.1
    libnetwork-plugin:
      version: v1.1.0
      url: https://github.com/projectcalico/libnetwork-plugin/releases/tag/v1.1.0
    calico/kube-policy-controller:
      version: v0.6.0
      url: https://github.com/projectcalico/k8s-policy/releases/tag/v0.6.0
    networking-calico:
      version: 1.4.2
      url: http://git.openstack.org/cgit/openstack/networking-calico/commit/?h=1.4.2
- title: v2.2.0
  note: |
    12-May 2017

    This release includes new versions of most of the key Calico components. Highlights include
    * New version of Bird for BGP multipath support
    * New version of GoBGP integration with IPIP support and other fixes
    * A new CNI plugin, supporting the latest version of the CNI spec
    * Further improvements to the Kubernetes datastore driver, bringing beta support for BGP routing.
    * Some significant improvements to Felix performance and occupancy.

    For more details see the [blog post](https://www.projectcalico.org/project-calico-2-2-released/) or the component release notes linked below.

    There are two known issues with this release (that also affect previous releases). These issues will be addressed in v2.2.1 to be released shortly.
    1. Some users may experience route flapping when using IPIP - For [more details](https://github.com/projectcalico/bird/pull/37)
    2. There's a known memory leak in the Kubernetes datastore driver - For [more details](https://github.com/projectcalico/felix/issues/1455)

  components:
    felix:
      version: 2.2.1
      url: https://github.com/projectcalico/felix/releases/tag/2.2.1
    calicoctl:
      version: v1.2.0
      url: https://github.com/projectcalico/calicoctl/releases/tag/v1.2.0
      download_url: https://github.com/projectcalico/calicoctl/releases/download/v1.2.0/calicoctl
    calico/node:
      version: v1.2.0
      url: https://github.com/projectcalico/calicoctl/releases/tag/v1.2.0
    calico/cni:
      version: v1.8.3
      url: https://github.com/projectcalico/cni-plugin/releases/tag/v1.8.3
      download_calico_url: https://github.com/projectcalico/cni-plugin/releases/download/v1.8.3/calico
      download_calico_ipam_url: https://github.com/projectcalico/cni-plugin/releases/download/v1.8.3/calico-ipam
    calico-bird:
      version: v0.3.0
      url: https://github.com/projectcalico/calico-bird/releases/tag/v0.3.0
    calico-bgp-daemon:
      version: v0.2.1
      url: https://github.com/projectcalico/calico-bgp-daemon/releases/tag/v0.2.1
    libnetwork-plugin:
      version: v1.1.0
      url: https://github.com/projectcalico/libnetwork-plugin/releases/tag/v1.1.0
    calico/kube-policy-controller:
      version: v0.6.0
      url: https://github.com/projectcalico/k8s-policy/releases/tag/v0.6.0
    networking-calico:
      version: 1.4.2
      url: http://git.openstack.org/cgit/openstack/networking-calico/commit/?h=1.4.2
- title: v2.2.0-rc6
  note: |
    * Take new calicoctl, calico/node, felix
  components:
    felix:
      version: 2.2.0
      url: https://github.com/projectcalico/felix/releases/tag/2.2.0
    calicoctl:
      version: v1.2.0-rc2
      url: https://github.com/projectcalico/calicoctl/releases/tag/v1.2.0-rc2
      download_url: https://github.com/projectcalico/calicoctl/releases/download/v1.2.0-rc2/calicoctl
    calico/node:
      version: v1.2.0-rc2
      url: https://github.com/projectcalico/calicoctl/releases/tag/v1.2.0-rc2
    calico/cni:
      version: v1.8.2
      url: https://github.com/projectcalico/cni-plugin/releases/tag/v1.8.2
      download_calico_url: https://github.com/projectcalico/cni-plugin/releases/download/v1.8.2/calico
      download_calico_ipam_url: https://github.com/projectcalico/cni-plugin/releases/download/v1.8.2/calico-ipam
    calico-bird:
      version: v0.3.0
      url: https://github.com/projectcalico/calico-bird/releases/tag/v0.3.0
    calico-bgp-daemon:
      version: v0.2.1
      url: https://github.com/projectcalico/calico-bgp-daemon/releases/tag/v0.2.1
    libnetwork-plugin:
      version: v1.1.0
      url: https://github.com/projectcalico/libnetwork-plugin/releases/tag/v1.1.0
    calico/kube-policy-controller:
      version: v0.6.0
      url: https://github.com/projectcalico/k8s-policy/releases/tag/v0.6.0
    networking-calico:
      version: 1.4.2
      url: http://git.openstack.org/cgit/openstack/networking-calico/commit/?h=1.4.2

- title: v2.2.0-rc5
  note: |
    * Take new calicoctl, calico/node, calico-bgp-daemon, cni-plugin,
  components:
    felix:
      version: 2.2.0-rc4
      url: https://github.com/projectcalico/felix/releases/tag/2.2.0-rc4
    calicoctl:
      version: v1.2.0-rc1
      url: https://github.com/projectcalico/calicoctl/releases/tag/v1.2.0-rc1
      download_url: https://github.com/projectcalico/calicoctl/releases/download/v1.2.0-rc1/calicoctl
    calico/node:
      version: v1.2.0-rc1
      url: https://github.com/projectcalico/calicoctl/releases/tag/v1.2.0-rc1
    calico/cni:
      version: v1.8.1
      url: https://github.com/projectcalico/cni-plugin/releases/tag/v1.8.1
      download_calico_url: https://github.com/projectcalico/cni-plugin/releases/download/v1.8.1/calico
      download_calico_ipam_url: https://github.com/projectcalico/cni-plugin/releases/download/v1.8.1/calico-ipam
    calico-bird:
      version: v0.3.0
      url: https://github.com/projectcalico/calico-bird/releases/tag/v0.3.0
    calico-bgp-daemon:
      version: v0.2.1
      url: https://github.com/projectcalico/calico-bgp-daemon/releases/tag/v0.2.1
    libnetwork-plugin:
      version: v1.1.0
      url: https://github.com/projectcalico/libnetwork-plugin/releases/tag/v1.1.0
    calico/kube-policy-controller:
      version: v0.6.0
      url: https://github.com/projectcalico/k8s-policy/releases/tag/v0.6.0
    networking-calico:
      version: 1.4.2
      url: http://git.openstack.org/cgit/openstack/networking-calico/commit/?h=1.4.2
- title: v2.2.0-rc4
  note: |
    * Take new CNI version to fix crash when nodes restart
  components:
    felix:
      version: 2.2.0-rc3
      url: https://github.com/projectcalico/felix/releases/tag/2.2.0-rc3
    calicoctl:
      version: v1.1.2-rc2
      url: https://github.com/projectcalico/calicoctl/releases/tag/v1.1.2-rc2
      download_url: https://github.com/projectcalico/calicoctl/releases/download/v1.1.2-rc2/calicoctl
    calico/node:
      version: v1.1.2-rc2
      url: https://github.com/projectcalico/calicoctl/releases/tag/v1.1.2-rc2
    calico/cni:
      version: v1.8.0
      url: https://github.com/projectcalico/cni-plugin/releases/tag/v1.8.0
      download_calico_url: https://github.com/projectcalico/cni-plugin/releases/download/v1.8.0/calico
      download_calico_ipam_url: https://github.com/projectcalico/cni-plugin/releases/download/v1.8.0/calico-ipam
    calico-bird:
      version: v0.3.0
      url: https://github.com/projectcalico/calico-bird/releases/tag/v0.3.0
    calico-bgp-daemon:
      version: v0.2.0
      url: https://github.com/projectcalico/calico-bgp-daemon/releases/tag/v0.2.0
    libnetwork-plugin:
      version: v1.1.0
      url: https://github.com/projectcalico/libnetwork-plugin/releases/tag/v1.1.0
    calico/kube-policy-controller:
      version: v0.6.0
      url: https://github.com/projectcalico/k8s-policy/releases/tag/v0.6.0
    networking-calico:
      version: 1.4.2
      url: http://git.openstack.org/cgit/openstack/networking-calico/commit/?h=1.4.2
- title: v2.2.0-rc3
  note: |
    * Take new CNI version for KDD issue
  components:
    felix:
      version: 2.2.0-rc3
      url: https://github.com/projectcalico/felix/releases/tag/2.2.0-rc3
    calicoctl:
      version: v1.1.2-rc2
      url: https://github.com/projectcalico/calicoctl/releases/tag/v1.1.2-rc2
      download_url: https://github.com/projectcalico/calicoctl/releases/download/v1.1.2-rc2/calicoctl
    calico/node:
      version: v1.1.2-rc2
      url: https://github.com/projectcalico/calicoctl/releases/tag/v1.1.2-rc2
    calico/cni:
      version: v1.7.0
      url: https://github.com/projectcalico/cni-plugin/releases/tag/v1.7.0
      download_calico_url: https://github.com/projectcalico/cni-plugin/releases/download/v1.7.0/calico
      download_calico_ipam_url: https://github.com/projectcalico/cni-plugin/releases/download/v1.7.0/calico-ipam
    calico-bird:
      version: v0.3.0
      url: https://github.com/projectcalico/calico-bird/releases/tag/v0.3.0
    calico-bgp-daemon:
      version: v0.2.0
      url: https://github.com/projectcalico/calico-bgp-daemon/releases/tag/v0.2.0
    libnetwork-plugin:
      version: v1.1.0
      url: https://github.com/projectcalico/libnetwork-plugin/releases/tag/v1.1.0
    calico/kube-policy-controller:
      version: v0.6.0
      url: https://github.com/projectcalico/k8s-policy/releases/tag/v0.6.0
    networking-calico:
      version: 1.4.2
      url: http://git.openstack.org/cgit/openstack/networking-calico/commit/?h=1.4.2
- title: v2.2.0-rc2
  note: |
    * Take new felix and calicoctl versions to get fixes mainly to KDD
  components:
    felix:
      version: 2.2.0-rc3
      url: https://github.com/projectcalico/felix/releases/tag/2.2.0-rc3
    calicoctl:
      version: v1.1.2-rc2
      url: https://github.com/projectcalico/calicoctl/releases/tag/v1.1.2-rc2
      download_url: https://github.com/projectcalico/calicoctl/releases/download/v1.1.2-rc2/calicoctl
    calico/node:
      version: v1.1.2-rc2
      url: https://github.com/projectcalico/calicoctl/releases/tag/v1.1.2-rc2
    calico/cni:
      version: v1.6.2
      url: https://github.com/projectcalico/cni-plugin/releases/tag/v1.6.2
      download_calico_url: https://github.com/projectcalico/cni-plugin/releases/download/v1.6.2/calico
      download_calico_ipam_url: https://github.com/projectcalico/cni-plugin/releases/download/v1.6.2/calico-ipam
    calico-bird:
      version: v0.3.0
      url: https://github.com/projectcalico/calico-bird/releases/tag/v0.3.0
    calico-bgp-daemon:
      version: v0.2.0
      url: https://github.com/projectcalico/calico-bgp-daemon/releases/tag/v0.2.0
    libnetwork-plugin:
      version: v1.1.0
      url: https://github.com/projectcalico/libnetwork-plugin/releases/tag/v1.1.0
    calico/kube-policy-controller:
      version: v0.6.0
      url: https://github.com/projectcalico/k8s-policy/releases/tag/v0.6.0
    networking-calico:
      version: 1.4.2
      url: http://git.openstack.org/cgit/openstack/networking-calico/commit/?h=1.4.2
- title: v2.2.0-rc1
  note: |
    * First RC
  components:
    felix:
      version: 2.2.0-rc2
      url: https://github.com/projectcalico/felix/releases/tag/2.2.0-rc2
    calicoctl:
      version: v1.1.2-rc1
      url: https://github.com/projectcalico/calicoctl/releases/tag/v1.1.2-rc1
      download_url: https://github.com/projectcalico/calicoctl/releases/download/v1.1.2-rc1/calicoctl
    calico/node:
      version: v1.1.2-rc1
      url: https://github.com/projectcalico/calicoctl/releases/tag/v1.1.2-rc1
    calico/cni:
      version: v1.6.2
      url: https://github.com/projectcalico/cni-plugin/releases/tag/v1.6.2
      download_calico_url: https://github.com/projectcalico/cni-plugin/releases/download/v1.6.2/calico
      download_calico_ipam_url: https://github.com/projectcalico/cni-plugin/releases/download/v1.6.2/calico-ipam
    calico-bird:
      version: v0.3.0
      url: https://github.com/projectcalico/calico-bird/releases/tag/v0.3.0
    calico-bgp-daemon:
      version: v0.2.0
      url: https://github.com/projectcalico/calico-bgp-daemon/releases/tag/v0.2.0
    libnetwork-plugin:
      version: v1.1.0
      url: https://github.com/projectcalico/libnetwork-plugin/releases/tag/v1.1.0
    calico/kube-policy-controller:
      version: v0.6.0
      url: https://github.com/projectcalico/k8s-policy/releases/tag/v0.6.0
    networking-calico:
      version: 1.4.2
      url: http://git.openstack.org/cgit/openstack/networking-calico/commit/?h=1.4.2
v2.1:
- title: v2.1.5
  note: |
    * Include a new version of the CNI plugin to fix a data parsing crash when nodes restart.
  components:
    felix:
      version: 2.1.2
      url: https://github.com/projectcalico/felix/releases/tag/2.1.2
    calicoctl:
      version: v1.1.3
      url: https://github.com/projectcalico/calicoctl/releases/tag/v1.1.3
      download_url: https://github.com/projectcalico/calicoctl/releases/download/v1.1.3/calicoctl
    calico/node:
      version: v1.1.3
      url: https://github.com/projectcalico/calicoctl/releases/tag/v1.1.3
    calico/cni:
      version: v1.8.0
      url: https://github.com/projectcalico/cni-plugin/releases/tag/v1.8.0
      download_calico_url: https://github.com/projectcalico/cni-plugin/releases/download/v1.8.0/calico
      download_calico_ipam_url: https://github.com/projectcalico/cni-plugin/releases/download/v1.8.0/calico-ipam
    libcalico-go:
      version: v1.1.5
      url: https://github.com/projectcalico/libcalico-go/releases/tag/v1.1.5
    calico-bird:
      version: v0.2.0
      url: https://github.com/projectcalico/calico-bird/releases/tag/v0.2.0
    calico-bgp-daemon:
      version: v0.1.2
      url: https://github.com/projectcalico/calico-bgp-daemon/releases/tag/v0.1.2
    libnetwork-plugin:
      version: v1.1.0
      url: https://github.com/projectcalico/libnetwork-plugin/releases/tag/v1.1.0
    calico/kube-policy-controller:
      version: v0.5.4
      url: https://github.com/projectcalico/k8s-policy/releases/tag/v0.5.4
    networking-calico:
      version: 1.4.2
      url: http://git.openstack.org/cgit/openstack/networking-calico/commit/?h=1.4.2
- title: v2.1.4
  note: |
    * Include a new version of the CNI plugin to fix issue with Kubernetes v1.6 (https://github.com/projectcalico/calicoctl/issues/1592)
    * Includes fix for default cni configuration file not existing
      (https://github.com/projectcalico/cni-plugin/issues/299)
      * This changes the behavior of `install-cni.sh` to install a
        configuration file even when CNI_NETWORK_CONFIG is not defined.
      * If the configuration file creation is unwanted then mounting the
        `/host/etc/cni/net.d` folder can be omitted, though this puts
        configuration of certificates and Kubernetes configuration as a step
        for the user or integrator.
    * Include a new version of Felix with a number of small fixes
  components:
    felix:
      version: 2.1.2
      url: https://github.com/projectcalico/felix/releases/tag/2.1.2
    calicoctl:
      version: v1.1.3
      url: https://github.com/projectcalico/calicoctl/releases/tag/v1.1.3
      download_url: https://github.com/projectcalico/calicoctl/releases/download/v1.1.3/calicoctl
    calico/node:
      version: v1.1.3
      url: https://github.com/projectcalico/calicoctl/releases/tag/v1.1.3
    calico/cni:
      version: v1.7.0
      url: https://github.com/projectcalico/cni-plugin/releases/tag/v1.7.0
      download_calico_url: https://github.com/projectcalico/cni-plugin/releases/download/v1.7.0/calico
      download_calico_ipam_url: https://github.com/projectcalico/cni-plugin/releases/download/v1.7.0/calico-ipam
    libcalico-go:
      version: v1.1.5
      url: https://github.com/projectcalico/libcalico-go/releases/tag/v1.1.5
    calico-bird:
      version: v0.2.0
      url: https://github.com/projectcalico/calico-bird/releases/tag/v0.2.0
    calico-bgp-daemon:
      version: v0.1.2
      url: https://github.com/projectcalico/calico-bgp-daemon/releases/tag/v0.1.2
    libnetwork-plugin:
      version: v1.1.0
      url: https://github.com/projectcalico/libnetwork-plugin/releases/tag/v1.1.0
    calico/kube-policy-controller:
      version: v0.5.4
      url: https://github.com/projectcalico/k8s-policy/releases/tag/v0.5.4
    networking-calico:
      version: 1.4.2
      url: http://git.openstack.org/cgit/openstack/networking-calico/commit/?h=1.4.2
- title: v2.1.3
  note: |
    * *Actually* Restore setting of `FELIX_DEFAULTENDPOINTTOHOSTACTION` for container environments,
    which restores workloads' ability to reach services on its host.
    * Bump calicoctl and calico/node to v1.1.1 they they pick up the new version of Felix
  components:
    felix:
      version: 2.1.1
      url: https://github.com/projectcalico/felix/releases/tag/2.1.1
    calicoctl:
      version: v1.1.1
      url: https://github.com/projectcalico/calicoctl/releases/tag/v1.1.1
      download_url: https://github.com/projectcalico/calicoctl/releases/download/v1.1.1/calicoctl
    calico/node:
      version: v1.1.1
      url: https://github.com/projectcalico/calicoctl/releases/tag/v1.1.1
    calico/cni:
      version: v1.6.1
      url: https://github.com/projectcalico/cni-plugin/releases/tag/v1.6.1
      download_calico_url: https://github.com/projectcalico/cni-plugin/releases/download/v1.6.1/calico
      download_calico_ipam_url: https://github.com/projectcalico/cni-plugin/releases/download/v1.6.1/calico-ipam
    libcalico-go:
      version: v1.1.1
      url: https://github.com/projectcalico/libcalico-go/releases/tag/v1.1.1
    calico-bird:
      version: v0.2.0
      url: https://github.com/projectcalico/calico-bird/releases/tag/v0.2.0
    calico-bgp-daemon:
      version: v0.1.2
      url: https://github.com/projectcalico/calico-bgp-daemon/releases/tag/v0.1.2
    libnetwork-plugin:
      version: v1.1.0
      url: https://github.com/projectcalico/libnetwork-plugin/releases/tag/v1.1.0
    calico/kube-policy-controller:
      version: v0.5.4
      url: https://github.com/projectcalico/k8s-policy/releases/tag/v0.5.4
    networking-calico:
      version: 1.4.2
      url: http://git.openstack.org/cgit/openstack/networking-calico/commit/?h=1.4.2
- title: v2.1.2
  note: |
    * Restore setting of `FELIX_DEFAULTENDPOINTTOHOSTACTION` for container environments,
    which restores workloads' ability to reach services on its host.
    * Bump Felix version to 2.1.1.
  components:
    felix:
      version: 2.1.1
      url: https://github.com/projectcalico/felix/releases/tag/2.1.1
    calicoctl:
      version: v1.1.0
      url: https://github.com/projectcalico/calicoctl/releases/tag/v1.1.0
      download_url: https://github.com/projectcalico/calicoctl/releases/download/v1.1.0/calicoctl
    calico/node:
      version: v1.1.0
      url: https://github.com/projectcalico/calicoctl/releases/tag/v1.1.0
    calico/cni:
      version: v1.6.1
      url: https://github.com/projectcalico/cni-plugin/releases/tag/v1.6.1
      download_calico_url: https://github.com/projectcalico/cni-plugin/releases/download/v1.6.1/calico
      download_calico_ipam_url: https://github.com/projectcalico/cni-plugin/releases/download/v1.6.1/calico-ipam
    libcalico-go:
      version: v1.1.1
      url: https://github.com/projectcalico/libcalico-go/releases/tag/v1.1.0
    calico-bird:
      version: v0.2.0
      url: https://github.com/projectcalico/calico-bird/releases/tag/v0.2.0
    calico-bgp-daemon:
      version: v0.1.2
      url: https://github.com/projectcalico/calico-bgp-daemon/releases/tag/v0.1.2
    libnetwork-plugin:
      version: v1.1.0
      url: https://github.com/projectcalico/libnetwork-plugin/releases/tag/v1.1.0
    calico/kube-policy-controller:
      version: v0.5.4
      url: https://github.com/projectcalico/k8s-policy/releases/tag/v0.5.4
    networking-calico:
      version: 1.4.2
      url: http://git.openstack.org/cgit/openstack/networking-calico/commit/?h=1.4.2
- title: v2.1.1
  note: |
    * Fix for calico-cni plugin for kubernetes 1.6.
  components:
    felix:
      version: 2.1.0
      url: https://github.com/projectcalico/felix/releases/tag/2.1.0
    calicoctl:
      version: v1.1.0
      url: https://github.com/projectcalico/calicoctl/releases/tag/v1.1.0
      download_url: https://github.com/projectcalico/calicoctl/releases/download/v1.1.0/calicoctl
    calico/node:
      version: v1.1.0
      url: https://github.com/projectcalico/calicoctl/releases/tag/v1.1.0
    calico/cni:
      version: v1.6.1
      url: https://github.com/projectcalico/cni-plugin/releases/tag/v1.6.1
      download_calico_url: https://github.com/projectcalico/cni-plugin/releases/download/v1.6.1/calico
      download_calico_ipam_url: https://github.com/projectcalico/cni-plugin/releases/download/v1.6.1/calico-ipam
    libcalico-go:
      version: v1.1.1
      url: https://github.com/projectcalico/libcalico-go/releases/tag/v1.1.0
    calico-bird:
      version: v0.2.0
      url: https://github.com/projectcalico/calico-bird/releases/tag/v0.2.0
    calico-bgp-daemon:
      version: v0.1.2
      url: https://github.com/projectcalico/calico-bgp-daemon/releases/tag/v0.1.2
    libnetwork-plugin:
      version: v1.1.0
      url: https://github.com/projectcalico/libnetwork-plugin/releases/tag/v1.1.0
    calico/kube-policy-controller:
      version: v0.5.4
      url: https://github.com/projectcalico/k8s-policy/releases/tag/v0.5.4
    networking-calico:
      version: 1.4.2
      url: http://git.openstack.org/cgit/openstack/networking-calico/commit/?h=1.4.2
- title: v2.1.0
  note: |
    * The calicoctl tools and calico/node container now ship with improved IP auto-detection options.
    * Calico now supports a new mode where traffic is only encapsulated when it’s going to a host on a different subnet. This is particularly useful on AWS where traffic is only encapsulated when crossing an AZ.
    * Calico host protection now applies to forwarded traffic, allowing Calico to secure a NAT gateway or router.
    * Calico host protection now supports "untracked" policy, which bypasses connection tracking.  This is particularly useful for high connection load applications such as memcachedb.
    * New features in the plugins
      * Libnetwork plugin for Docker now supports an endpoint labeling feature. This makes it possible to use advanced network policy with Docker.
      * The CNI plugin gains a number of improvements to IP address management. It’s now possible to choose specific addresses or to allocate from specific pools using config or Kubernetes annotations.
    * The final bits of Python code have been removed from Felix and the calico/node containers. Everything is now written in Go. This has number of benefits including better performance and occupancy.
    * And of course the usual assortment of minor improvements, bug fixes and docs improvements. See the individual component releases for more details.
  components:
    felix:
      version: 2.1.0
      url: https://github.com/projectcalico/felix/releases/tag/2.1.0
    calicoctl:
      version: v1.1.0
      url: https://github.com/projectcalico/calicoctl/releases/tag/v1.1.0
      download_url: https://github.com/projectcalico/calicoctl/releases/download/v1.1.0/calicoctl
    calico/node:
      version: v1.1.0
      url: https://github.com/projectcalico/calicoctl/releases/tag/v1.1.0
    calico/cni:
      version: v1.6.0
      url: https://github.com/projectcalico/cni-plugin/releases/tag/v1.6.0
      download_calico_url: https://github.com/projectcalico/cni-plugin/releases/download/v1.6.0/calico
      download_calico_ipam_url: https://github.com/projectcalico/cni-plugin/releases/download/v1.6.0/calico-ipam
    libcalico-go:
      version: v1.1.1
      url: https://github.com/projectcalico/libcalico-go/releases/tag/v1.1.0
    calico-bird:
      version: v0.2.0
      url: https://github.com/projectcalico/calico-bird/releases/tag/v0.2.0
    calico-bgp-daemon:
      version: v0.1.2
      url: https://github.com/projectcalico/calico-bgp-daemon/releases/tag/v0.1.2
    libnetwork-plugin:
      version: v1.1.0
      url: https://github.com/projectcalico/libnetwork-plugin/releases/tag/v1.1.0
    calico/kube-policy-controller:
      version: v0.5.2
      url: https://github.com/projectcalico/k8s-policy/releases/tag/v0.5.2
    networking-calico:
      version: 1.4.2
      url: http://git.openstack.org/cgit/openstack/networking-calico/commit/?h=1.4.2
- title: v2.1.0-rc9
  note: |
    This is an early release candidate for the Calico v2.1 release.
>>>>>>> 395bb549

    This is a pre-release of v2.0.0. This release is intended for testing purposes only and is NOT to be used on production systems.

    #### What's new

    - **Tiered policy**: policies can be grouped into tiers to allow structured security policy.

    - **CNX Manager**: a new web interface allows you to edit and manage tiers and policies.

    - **CNX API server**: a RESTful API to edit and manage tiers and policies that can impose fine-grained control over what tiers users can manipulate policies in.

    - **Prometheus operator update**: this release includes a newer Prometheus operator.

    - **Built on Calico v3.0.0-beta1**: including features and limitations of that release other than as specified here.

    #### Limitations

    - **No upgrades**: existing customers should start a fresh cluster for testing this release.  There is no migration support, and it is not possible to upgrade to or from this release.  We plan to add migration and upgrade support in the GA release from and to other GA releases, but never this beta.

    - **Integrates only with Kubernetes and host endpoints**: the OpenShift, OpenStack, Mesos, DC/OS, rkt, and Docker orchestrators have not been tested and are not supported. (CNX still supports Docker and rkt containers.) We plan to resume support for the OpenShift, OpenStack, Mesos, DC/OS, and Docker orchestrators in a future release.

    - **BGP route reflector not supported**: large deployments that require the [BGP route reflector](https://docs.projectcalico.org/v3.0/usage/routereflector/bird-rr-config) are not supported. We plan to resume support for the BGP route reflector in a future release.

    - **GoBGP not supported**: setting the `CALICO_NETWORKING_BACKEND` environment variable to `gobgp` is not supported. See [Configuring calico/node](https://docs.projectcalico.org/v3.0/reference/node/configuration) for more information. We plan to resume support for GoBPG in a future release.

    - **Typha not supported**: the Typha datastore proxy is not supported in this release.

  components:
    cnx-manager:
      version: v2.0.0-cnx-beta3
      url: ""
    cnx-apiserver:
      version: v2.0.0-cnx-beta3
      url: ""
    calicoq:
      version: v2.0.0-cnx-beta3
      url: ""
    felix:
      version: v2.0.0-cnx-beta3
      url: ""
    typha:
      version: v2.0.0-cnx-beta3
      url: ""
    calicoctl:
      version: v2.0.0-cnx-beta3
      url: ""
      download_url: ""
    cnx-node:
      version: v2.0.0-cnx-beta3
      url: ""
    calico/cni:
      version: v2.0.0-beta1
      url: https://github.com/projectcalico/cni-plugin/releases/tag/v2.0.0-beta1
      download_calico_url: https://github.com/projectcalico/cni-plugin/releases/download/v2.0.0-beta1/calico
      download_calico_ipam_url: https://github.com/projectcalico/cni-plugin/releases/download/v2.0.0-beta1/calico-ipam
    calico/kube-controllers:
      version: v2.0.0-beta1
      url: https://github.com/projectcalico/k8s-policy/releases/tag/v2.0.0-beta1
    confd:
      version: v1.0.0-beta1
      url: https://github.com/projectcalico/confd/releases/tag/v1.0.0-beta1
    calico-bird:
      version: v0.3.1
      url: https://github.com/projectcalico/calico-bird/releases/tag/v0.3.1
    calico-bgp-daemon:
      version: v0.2.1
      url: https://github.com/projectcalico/calico-bgp-daemon/releases/tag/v0.2.1
    libnetwork-plugin:
      version: v1.1.0
      url: https://github.com/projectcalico/libnetwork-plugin/releases/tag/v1.1.0
    networking-calico:
      version: 1.4.3
      url: http://git.openstack.org/cgit/openstack/networking-calico/commit/?h=1.4.3
    calico/routereflector:
      version: v0.5.0
      url: ""

<<<<<<< HEAD
- title: v2.0.0-cnx-beta2
  note: |
    03 December 2017

    This is a pre-release of v2.0.0. This release is intended for testing purposes only and is NOT to be used on production systems.

    #### What's new

    - **Tiered policy**: policies can be grouped into tiers to allow structured security policy.

    - **CNX Manager**: a new web interface allows you to edit and manage tiers and policies.

    - **CNX API server**: a RESTful API to edit and manage tiers and policies that can impose fine-grained control over what tiers users can manipulate policies in.

    - **Prometheus operator update**: this release includes a newer Prometheus operator.

    - **Built on Calico v3.0.0-beta1**: including features and limitations of that release other than as specified here.

    #### Limitations

    - **No upgrades**: existing customers should start a fresh cluster for testing this release.  There is no migration support, and it is not possible to upgrade to or from this release.  We plan to add migration and upgrade support in the GA release from and to other GA releases, but never this beta.

    - **Integrates only with Kubernetes and host endpoints**: the OpenShift, OpenStack, Mesos, DC/OS, rkt, and Docker orchestrators have not been tested and are not supported. (CNX still supports Docker and rkt containers.) We plan to resume support for the OpenShift, OpenStack, Mesos, DC/OS, and Docker orchestrators in a future release.

    - **BGP route reflector not supported**: large deployments that require the [BGP route reflector](https://docs.projectcalico.org/v3.0/usage/routereflector/bird-rr-config) are not supported. We plan to resume support for the BGP route reflector in a future release.

    - **GoBGP not supported**: setting the `CALICO_NETWORKING_BACKEND` environment variable to `gobgp` is not supported. See [Configuring calico/node](https://docs.projectcalico.org/v3.0/reference/node/configuration) for more information. We plan to resume support for GoBPG in a future release.

    - **Typha not supported**: the Typha datastore proxy is not supported in this release.

  components:
    cnx-manager:
      version: v2.0.0-cnx-beta2
      url: ""
    cnx-apiserver:
      version: v2.0.0-cnx-beta2
      url: ""
    calicoq:
      version: v2.0.0-cnx-beta2
      url: ""
    felix:
      version: v2.0.0-cnx-beta2
      url: ""
    typha:
      version: v2.0.0-cnx-beta2
      url: ""
    calicoctl:
      version: v2.0.0-cnx-beta2
      url: ""
      download_url: ""
    cnx-node:
      version: v2.0.0-cnx-beta2
      url: ""
    calico/cni:
      version: v2.0.0-beta1
      url: https://github.com/projectcalico/cni-plugin/releases/tag/v2.0.0-beta1
      download_calico_url: https://github.com/projectcalico/cni-plugin/releases/download/v2.0.0-beta1/calico
      download_calico_ipam_url: https://github.com/projectcalico/cni-plugin/releases/download/v2.0.0-beta1/calico-ipam
    calico/kube-controllers:
      version: v2.0.0-beta1
      url: https://github.com/projectcalico/k8s-policy/releases/tag/v2.0.0-beta1
    confd:
      version: v1.0.0-beta1
      url: https://github.com/projectcalico/confd/releases/tag/v1.0.0-beta1
    calico-bird:
      version: v0.3.1
      url: https://github.com/projectcalico/calico-bird/releases/tag/v0.3.1
    calico-bgp-daemon:
      version: v0.2.1
      url: https://github.com/projectcalico/calico-bgp-daemon/releases/tag/v0.2.1
    libnetwork-plugin:
      version: v1.1.0
      url: https://github.com/projectcalico/libnetwork-plugin/releases/tag/v1.1.0
    networking-calico:
      version: 1.4.3
      url: http://git.openstack.org/cgit/openstack/networking-calico/commit/?h=1.4.3
    calico/routereflector:
      version: v0.4.0
      url: ""

- title: v2.0.0-cnx-beta1
  note: |
    28 November 2017

    This is a pre-release of v2.0.0. This release is intended for testing purposes only and is NOT to be used on production systems.

    #### What's new

    - **Tiered policy**: policies can be grouped into tiers to allow structured security policy.

    - **CNX Manager**: a new web interface allows you to edit and manage tiers and policies.

    - **CNX API server**: a RESTful API to edit and manage tiers and policies that can impose fine-grained control over what tiers users can manipulate policies in.

    - **Prometheus operator update**: this release includes a newer Prometheus operator.

    - **Built on Calico v3.0.0-beta1**: including features and limitations of that release other than as specified here.

    #### Limitations

    - **No upgrades**: existing customers should start a fresh cluster for testing this release.  There is no migration support, and it is not possible to upgrade to or from this release.  We plan to add migration and upgrade support in the GA release from and to other GA releases, but never this beta.

    - **Integrates only with Kubernetes and host endpoints**: the OpenShift, OpenStack, Mesos, DC/OS, rkt, and Docker orchestrators have not been tested and are not supported. (CNX still supports Docker and rkt containers.) We plan to resume support for the OpenShift, OpenStack, Mesos, DC/OS, and Docker orchestrators in a future release.

    - **BGP route reflector not supported**: large deployments that require the [BGP route reflector](https://docs.projectcalico.org/v3.0/usage/routereflector/bird-rr-config) are not supported. We plan to resume support for the BGP route reflector in a future release.

    - **GoBGP not supported**: setting the `CALICO_NETWORKING_BACKEND` environment variable to `gobgp` is not supported. See [Configuring calico/node](https://docs.projectcalico.org/v3.0/reference/node/configuration) for more information. We plan to resume support for GoBPG in a future release.

    - **Typha not supported**: the Typha datastore proxy is not supported in this release.

  components:
    cnx-manager:
      version: v2.0.0-cnx-beta1
      url: ""
    cnx-apiserver:
      version: v2.0.0-cnx-beta1
      url: ""
    calicoq:
      version: v2.0.0-cnx-beta1
      url: ""
    felix:
      version: v2.0.0-cnx-beta1
      url: ""
    typha:
      version: v2.0.0-cnx-beta1
      url: ""
    calicoctl:
      version: v2.0.0-cnx-beta1
      url: ""
      download_url: ""
    cnx-node:
      version: v2.0.0-cnx-beta1
      url: ""
    calico/cni:
      version: v2.0.0-beta1
      url: https://github.com/projectcalico/cni-plugin/releases/tag/v2.0.0-beta1
      download_calico_url: https://github.com/projectcalico/cni-plugin/releases/download/v2.0.0-beta1/calico
      download_calico_ipam_url: https://github.com/projectcalico/cni-plugin/releases/download/v2.0.0-beta1/calico-ipam
    calico/kube-controllers:
      version: v2.0.0-beta1
      url: https://github.com/projectcalico/k8s-policy/releases/tag/v2.0.0-beta1
    confd:
      version: v1.0.0-beta1
      url: https://github.com/projectcalico/confd/releases/tag/v1.0.0-beta1
    calico-bird:
      version: v0.3.1
      url: https://github.com/projectcalico/calico-bird/releases/tag/v0.3.1
    calico-bgp-daemon:
      version: v0.2.1
      url: https://github.com/projectcalico/calico-bgp-daemon/releases/tag/v0.2.1
    libnetwork-plugin:
      version: v1.1.0
      url: https://github.com/projectcalico/libnetwork-plugin/releases/tag/v1.1.0
    networking-calico:
      version: 1.4.3
      url: http://git.openstack.org/cgit/openstack/networking-calico/commit/?h=1.4.3
    calico/routereflector:
      version: v0.4.0
      url: ""

- title: v2.0.0-cnx-alpha1
  note: |
    12 November 2017

    This is a pre-release of v2.0.0. This release is intended for testing purposes only and is NOT to be used on production systems.
    #### What's new
    - Move to Calico v3.0.0-alpha1

    - **CNX Manager**: a new web interface allows you to edit and manage tiers and policies.

    - **Tigera CNX API**: you can now use a RESTful API to edit and manage tiers and policies.

    - **Tiered policy**: policies can now be grouped into tiers when using the Kubernetes API datastore.

    - **Role-based access control (RBAC) with tiers**: you can use RBAC with tiers to achieve fine-grained control over which users can access which policies and what operations they can perform.

    - **Prometheus operator update**: this release includes a newer Prometheus operator.

  components:
    felix:
      version: 2.0.0-cnx-alpha1
      url: ""
    typha:
      version: v2.0.0-cnx-alpha1
      url: ""
    calicoctl:
      version: v2.0.0-cnx-alpha1
      url: ""
      download_url: ""
    calico/node:
      version: v2.0.0-cnx-alpha1
      url: ""
    calico/cni:
      version: v2.0.0-alpha1
      url: https://github.com/projectcalico/cni-plugin/releases/tag/v2.0.0-alpha1
      download_calico_url: https://github.com/projectcalico/cni-plugin/releases/download/v2.0.0-alpha1/calico
      download_calico_ipam_url: https://github.com/projectcalico/cni-plugin/releases/download/v2.0.0-alpha1/calico-ipam
    calico/kube-controllers:
      version: v2.0.0-alpha1
      url: https://github.com/projectcalico/k8s-policy/releases/tag/v2.0.0-alpha1
    confd:
      version: v1.0.0-alpha1
      url: https://github.com/projectcalico/confd/releases/tag/v1.0.0-alpha1
    calico-bird:
      version: v0.3.1
      url: https://github.com/projectcalico/calico-bird/releases/tag/v0.3.1
    calico-bgp-daemon:
      version: v0.2.1
      url: https://github.com/projectcalico/calico-bgp-daemon/releases/tag/v0.2.1
    libnetwork-plugin:
      version: v1.1.0
      url: https://github.com/projectcalico/libnetwork-plugin/releases/tag/v1.1.0
    networking-calico:
      version: 1.4.3
      url: http://git.openstack.org/cgit/openstack/networking-calico/commit/?h=1.4.3
    calico/routereflector:
      version: v0.4.0
      url: ""
    calico/k8sapiserver:
      version: v2.0.0-cnx-alpha1
      url: ""
    cnx-manager-web:
      version: v2.0.0-cnx-alpha1
      url: ""
    calicoq:
      version: v2.0.0-cnx-alpha1
      url: ""
=======
>>>>>>> 395bb549

# The master release stream is used to generate the master version of the docs,
# as well as for builds of `calico/node:master` via CI.  Submit PRs to update the
# versions when a component changes.
master:
- title: master
  note: ""
  components:
    cnx-manager:
      version: master
      url: ""
    cnx-apiserver:
      version: master
      url: ""
    calicoq:
      version: master
      url: ""
    felix:
      version: master
      url: ""
    typha:
      version: master
      url: ""
    calicoctl:
      version: master
      url: ""
      download_url: ""
    cnx-node:
      version: master
      url: ""
    calico/cni:
      version: master
      url: ""
<<<<<<< HEAD
      download_calico_url: https://github.com/projectcalico/cni-plugin/releases/download/v1.11.0/calico
      download_calico_ipam_url: https://github.com/projectcalico/cni-plugin/releases/download/v1.11.0/calico-ipam
    calico-bird:
=======
      download_calico_url: https://github.com/projectcalico/cni-plugin/releases/download/v2.0.0/calico
      download_calico_ipam_url: https://github.com/projectcalico/cni-plugin/releases/download/v2.0.0/calico-ipam
     calico-bird:
>>>>>>> 395bb549
      version: v0.3.1
      url: https://github.com/projectcalico/calico-bird/releases/tag/v0.3.1
    confd:
      version: master
    calico-bgp-daemon:
      version: v0.2.2
      url: https://github.com/projectcalico/calico-bgp-daemon/releases/tag/v0.2.2
    libnetwork-plugin:
      version: master
      url: ""
    calico/kube-controllers:
      version: master
      url: ""
    networking-calico:
      version: master
      url: ""
    calico/routereflector:
      version: v0.4.0
      url: ""

<<<<<<< HEAD
# vX.Y format: update during major release process
currentReleaseStream: v2.0

# Local directories to ignore when checking external links
htmlProoferLocalDirIgnore:
=======

# Local directories to ignore when checking external links
htmlProoferLocalDirIgnore: /v1.5/,/v1.6/,/v2.0/,/v2.1/,/v2.2/,/v2.3/
>>>>>>> 395bb549
<|MERGE_RESOLUTION|>--- conflicted
+++ resolved
@@ -1,424 +1,57 @@
-<<<<<<< HEAD
 v2.0:
 - title: v2.0.0-cnx-beta3
   note: |
     12 December 2017
-=======
-v3.0:
-- title: v3.0.1
-  note: |
-    22 December 2017
-    
-    > **Important**: This release includes breaking changes to the data and 
-    > resource model. [Review the documentation](https://docs.projectcalico.org/v3.0/getting-started/kubernetes/upgrade/) carefully before attempting an upgrade. 
-    > Some highlights include: 
-    > - You must upgrade to Calico v2.6.5 before you can upgrade to v3.0.1.
-    > - Calico deployments that access the etcd datastore directly must complete 
-      a one-time migration.
-    > - You must convert any customized Calico manifests via `calicoctl convert` 
-      before you can use them with v3.0.1.
-    {: .alert .alert-danger}
+
+    This is a pre-release of v2.0.0. This release is intended for testing purposes only and is NOT to be used on production systems.
 
     #### What's new
-    
-    ##### Support for etcdv3
-
-    - Calico now stores its data in [etcd version 3](https://coreos.com/blog/etcd3-a-new-etcd.html).
-    
-    ##### Support for Windows in policy-only mode
-    
-    - Felix now compiles and runs on Windows in policy-only mode. [felix #1638](https://github.com/projectcalico/felix/pull/1638) (@nwoodmsft)
-    
-    ##### Migration and upgrade from v2.6.5
-    
-    - This version of Calico supports [migration and upgrade](/v3.0/getting-started/kubernetes/upgrade/) from Calico v2.6.5. 
-    
-    ##### calicoctl enhancements
-
-    - Those using the Kubernetes API datastore can now use `calicoctl` to 
-      create, read, update, and delete Calico policies.
-      
-    - `calicoctl` features two new resources: [BGP Configuration](https://docs.projectcalico.org/v3.0/reference/calicoctl/resources/bgpconfig) 
-      and [Felix Configuration](https://docs.projectcalico.org/v3.0/reference/calicoctl/resources/felixconfig).
-
-    - The `calicoctl` policy resource has been split into new [network policy](https://docs.projectcalico.org/v3.0/reference/calicoctl/resources/networkpolicy) 
-      and [global network policy](https://docs.projectcalico.org/v3.0/reference/calicoctl/resources/globalnetworkpolicy) resources.
-
-    - [Network policy](https://docs.projectcalico.org/v3.0/reference/calicoctl/resources/networkpolicy) 
-      resources can include a `namespace` value, allowing you to create policies that 
-      only apply to [workload endpoint resources](https://docs.projectcalico.org/v3.0/reference/calicoctl/resources/workloadendpoint) 
-      in the same namespace.
-
-    - You can now specify `namespaceSelector` expressions in 
-      [network policy](https://docs.projectcalico.org/v3.0/reference/calicoctl/resources/networkpolicy) 
-      and [global network policy](https://docs.projectcalico.org/v3.0/reference/calicoctl/resources/globalnetworkpolicy) rules to select one or more namespaces in their entirety.
-
-    - The `get`, `apply`, `create`, `delete`, and `replace` commands of `calicoctl` 
-      now include an optional `--namespace=<NS>` flag. Refer to the `calicoctl` 
-      [Command reference](https://docs.projectcalico.org/v3.0/reference/calicoctl/commands/) section for more details.
-
-    - The `get` command of `calicoctl` now includes optional `--all-namespaces` 
-      and `--export` flags. Refer to the [calicoctl get](https://docs.projectcalico.org/v3.0/reference/calicoctl/commands/get) 
-      section for more information.
-
-    - `calicoctl` no longer accepts the following flags in `get` commands: 
-      `--node=<NODE>`, `--orchestrator=<ORCH>`, `--workload=<WORKLOAD>`, and 
-      `--scope=<SCOPE>`. These options are now a part of the individual resources.
-
-    - `calicoctl` no longer includes a `config` command. To achieve the equivalent 
-      functionality, refer to [Modifying low-level component configurations](https://docs.projectcalico.org/v3.0/reference/calicoctl/commands/#modifying-low-level-component-configurations).
-
-    - You can now name [host](https://docs.projectcalico.org/v3.0/reference/calicoctl/resources/hostendpoint#endpointport)
-      and [workload](https://docs.projectcalico.org/v3.0/reference/calicoctl/resources/workloadendpoint#endpointport) 
-      endpoint ports and reference them by name in your [policy rules](https://docs.projectcalico.org/v3.0/reference/calicoctl/resources/networkpolicy#ports).
-    
-    - `calicoctl` now allows a `0` value for ICMP entries in policy resources, 
-      enabling `ping` responses. In addition, it now rejects `255` values in the 
-      `type` field due to lack of kernel support. Refer to the reference documentation 
-      of the [network policy](https://docs.projectcalico.org/v3.0/reference/calicoctl/resources/networkpolicy#icmp) 
-      and [global network policy](https://docs.projectcalico.org/v3.0/reference/calicoctl/resources/globalnetworkpolicy#icmp) 
-      resources for more information.
-      
-    - `calicoctl` now offers a new `convert` command, allowing 2.6.x manifests stored under 
-      version control to be converted to the v3.x format. [calicoctl #1782](https://github.com/projectcalico/calicoctl/pull/1782) (@gunjan5)
-    
-    ##### Host endpoint policies can be applied to forwarded traffic
-
-    - The new `ApplyOnForward` flag allows you to specify if a host endpoint policy should 
-      apply to forwarded traffic or not. Forwarded traffic includes traffic forwarded between 
-      host endpoints and traffic forwarded between a host endpoint and a workload endpoint on 
-      the same host. Refer to [Using Calico to secure host interfaces](https://docs.projectcalico.org/v3.0/getting-started/bare-metal/bare-metal) 
-      for more details.
-    
-    ##### CNI plugin changes
-    
-    - Calico now assigns the host side of veth pairs a MAC address of `ee:ee:ee:ee:ee:ee`.
-      If this fails, it uses a kernel-generated MAC address as before. For more information, 
-      refer to the [Troubleshooting FAQ](https://docs.projectcalico.org/v2.6/usage/troubleshooting/). [cni-plugin #436](https://github.com/projectcalico/cni-plugin/pull/436) (@tmjd)
-    
-    - The CNI plugin now offers an optional environment variable called `CNI_OLD_CONF_NAME`.
-      If set, the CNI plug-in cleans up old configuration data during an upgrade, making it 
-      easier to migrate to a new `CNI_CONF_NAME` value. [cni-plugin #392](https://github.com/projectcalico/cni-plugin/pull/392)(@weikinhuang)
-      
-    - The CNI plugin no longer throws a `file exists` message when programming routes. 
-      [cni-plugin #406](https://github.com/projectcalico/cni-plugin/pull/406) (@gunjan5)
-
-    - After a period of deprecation, this release removes support for the `ETCD_AUTHORITY` 
-      and `ETCD_SCHEME` environment variables. Calico no longer reads these values. If you have 
-      not transitioned to `ETCD_ENDPOINTS`, you must do so as of v3.0. Refer to 
-      [Configuring `calicoctl` - etcdv3 datastore](https://docs.projectcalico.org/v3.0/reference/calicoctl/setup/etcdv3) for more information.
-
-    - A new node controller for Kubernetes deployments clears data associated with deleted 
-      nodes from the Calico datastore, preventing conflicts that can lead to crash loops. Refer 
-      to [Configuring the Calico Kubernetes controllers](https://docs.projectcalico.org/v3.0/reference/kube-controllers/configuration) for more information.
-
-    ##### Other changes
-    
-    - Calico now works with Kubernetes network services proxy with IPVS/LVS. Calico enforces 
-      network policies with kube-proxy running in IPVS mode for Kubernetes clusters. Currently 
-      only workload ingress policy is supported.
-
-    - Rolling update is now enabled by default in the Kubernetes self-hosted manifests. 
-      [calico #1506](https://github.com/projectcalico/calico/pull/1506) (@caseydavenport)
-      
-    - The CoreOS version used for the Kubernetes Vagrant tutorial has been updated, resolving
-      an issue causing `kubectl` to hang. [calico #1487](https://github.com/projectcalico/calico/pull/1487) (@2ffs2nns)
-      
-    - Typha no longer sends incorrect `updateTypes` to Felix, increasing the accuracy of 
-      Felix statistics. [typha #70](https://github.com/projectcalico/typha/pull/70) (@fasaxc)
-      
-    - The CNI plugin now offers an optional environment variable called `CNI_OLD_CONF_NAME`.
-      If set, the CNI plug-in cleans up old configuration data during an upgrade, making it
-      easier to migrate to a new `CNI_CONF_NAME` value. [cni-plugin #392](https://github.com/projectcalico/cni-plugin/pull/392)(@weikinhuang)
+
+    - **Tiered policy**: policies can be grouped into tiers to allow structured security policy.
+
+    - **CNX Manager**: a new web interface allows you to edit and manage tiers and policies.
+
+    - **CNX API server**: a RESTful API to edit and manage tiers and policies that can impose fine-grained control over what tiers users can manipulate policies in.
+
+    - **Prometheus operator update**: this release includes a newer Prometheus operator.
+
+    - **Built on Calico v3.0.0-beta1**: including features and limitations of that release other than as specified here.
 
     #### Limitations
 
-    - **Offers only Kubernetes, OpenShift, and host endpoint integrations**: the 
-      OpenStack, Mesos, DC/OS, rkt, and Docker orchestrators have not been tested 
-      and are not supported. (Calico still supports Docker and rkt containers.) 
-      We plan to resume support for the OpenStack, Mesos, DC/OS, and Docker 
-      orchestrators in a future release.
-
-    - **GoBGP not supported**: Setting the `CALICO_NETWORKING_BACKEND` environment 
-      variable to `gobgp` is not supported. See [Configuring calico/node](https://docs.projectcalico.org/v3.0/reference/node/configuration) 
-      for more information. We plan to resume support for GoBPG in a future release.
-    
-    - **Route reflectors cannot be clustered**: We plan to resume support for
-      this in a future release.
-
-  components:
-    felix:
-      version: 3.0.1
-      url: https://github.com/projectcalico/felix/releases/tag/3.0.1
-    typha:
-      version: v0.6.0
-      url: https://github.com/projectcalico/typha/releases/tag/v0.6.0
-    calicoctl:
-      version: v2.0.0
-      url: https://github.com/projectcalico/calicoctl/releases/tag/v2.0.0
-      download_url: https://github.com/projectcalico/calicoctl/releases/download/v2.0.0/calicoctl
-    calico/node:
-      version: v3.0.1
-      url: https://github.com/projectcalico/calico/releases/tag/v3.0.1
-    calico/cni:
-      version: v2.0.0
-      url: https://github.com/projectcalico/cni-plugin/releases/tag/v2.0.0
-      download_calico_url: https://github.com/projectcalico/cni-plugin/releases/download/v2.0.0/calico
-      download_calico_ipam_url: https://github.com/projectcalico/cni-plugin/releases/download/v2.0.0/calico-ipam
-    calico/kube-controllers:
-      version: v2.0.0
-      url: https://github.com/projectcalico/k8s-policy/releases/tag/v2.0.0
-    confd:
-      version: v1.0.0
-      url: https://github.com/projectcalico/confd/releases/tag/v1.0.0
-    calico-bird:
-      version: v0.3.1
-      url: https://github.com/projectcalico/calico-bird/releases/tag/v0.3.1
-    calico/routereflector:
-      version: v0.5.0
-      url: https://github.com/projectcalico/routereflector/releases/tag/v0.5.0
-    #calico-bgp-daemon:
-    #  version: v0.2.1
-    #  url: https://github.com/projectcalico/calico-bgp-daemon/releases/tag/v0.2.1
-    #libnetwork-plugin:
-    #  version: v1.1.0
-    #  url: https://github.com/projectcalico/libnetwork-plugin/releases/tag/v1.1.0
-    #networking-calico:
-    #  version: 1.4.3
-    #  url: http://git.openstack.org/cgit/openstack/networking-calico/commit/?h=1.4.3
-      
-- title: v3.0.0
-  note: |
-    21 December 2017
-    
-    > **Important**: Due to a known issue in this release that can cause potential
-    > brief losses of connectivity after upgrading from v2.6.4, this release is 
-    > deprecated. Use v3.0.1 instead. This issue does not affect those using the 
-    > Kubernetes API datastore or running in policy-only mode.
-    {: .alert .alert-danger}
-
-    #### What's new
-    
-    ##### Support for etcdv3
-
-    - Calico now stores its data in [etcd version 3](https://coreos.com/blog/etcd3-a-new-etcd.html).
-    
-    ##### Migration and upgrade from v2.6.4
-    
-    - This version of Calico supports [migration and upgrade](/v3.0/getting-started/kubernetes/upgrade/) from Calico v2.6.4. 
-    
-    ##### calicoctl enhancements
-
-    - Those using the Kubernetes API datastore can now use `calicoctl` to 
-      create, read, update, and delete Calico policies.
-      
-    - `calicoctl` features two new resources: [BGP Configuration](https://docs.projectcalico.org/v3.0/reference/calicoctl/resources/bgpconfig) 
-      and [Felix Configuration](https://docs.projectcalico.org/v3.0/reference/calicoctl/resources/felixconfig).
-
-    - The `calicoctl` policy resource has been split into new [network policy](https://docs.projectcalico.org/v3.0/reference/calicoctl/resources/networkpolicy) 
-      and [global network policy](https://docs.projectcalico.org/v3.0/reference/calicoctl/resources/globalnetworkpolicy) resources.
-
-    - [Network policy](https://docs.projectcalico.org/v3.0/reference/calicoctl/resources/networkpolicy) 
-      resources can include a `namespace` value, allowing you to create policies that 
-      only apply to [workload endpoint resources](https://docs.projectcalico.org/v3.0/reference/calicoctl/resources/workloadendpoint) 
-      in the same namespace.
-
-    - You can now specify `namespaceSelector` expressions in 
-      [network policy](https://docs.projectcalico.org/v3.0/reference/calicoctl/resources/networkpolicy) 
-      and [global network policy](https://docs.projectcalico.org/v3.0/reference/calicoctl/resources/globalnetworkpolicy) rules to select one or more namespaces in their entirety.
-
-    - The `get`, `apply`, `create`, `delete`, and `replace` commands of `calicoctl` 
-      now include an optional `--namespace=<NS>` flag. Refer to the `calicoctl` 
-      [Command reference](https://docs.projectcalico.org/v3.0/reference/calicoctl/commands/) section for more details.
-
-    - The `get` command of `calicoctl` now includes optional `--all-namespaces` 
-      and `--export` flags. Refer to the [calicoctl get](https://docs.projectcalico.org/v3.0/reference/calicoctl/commands/get) 
-      section for more information.
-
-    - `calicoctl` no longer accepts the following flags in `get` commands: 
-      `--node=<NODE>`, `--orchestrator=<ORCH>`, `--workload=<WORKLOAD>`, and 
-      `--scope=<SCOPE>`. These options are now a part of the individual resources.
-
-    - `calicoctl` no longer includes a `config` command. To achieve the equivalent 
-      functionality, refer to [Modifying low-level component configurations](https://docs.projectcalico.org/v3.0/reference/calicoctl/commands/#modifying-low-level-component-configurations).
-
-    - You can now name [host](https://docs.projectcalico.org/v3.0/reference/calicoctl/resources/hostendpoint#endpointport)
-      and [workload](https://docs.projectcalico.org/v3.0/reference/calicoctl/resources/workloadendpoint#endpointport) 
-      endpoint ports and reference them by name in your [policy rules](https://docs.projectcalico.org/v3.0/reference/calicoctl/resources/networkpolicy#ports).
-    
-    - `calicoctl` now allows a `0` value for ICMP entries in policy resources, 
-      enabling `ping` responses. In addition, it now rejects `255` values in the 
-      `type` field due to lack of kernel support. Refer to the reference documentation 
-      of the [network policy](https://docs.projectcalico.org/v3.0/reference/calicoctl/resources/networkpolicy#icmp) 
-      and [global network policy](https://docs.projectcalico.org/v3.0/reference/calicoctl/resources/globalnetworkpolicy#icmp) 
-      resources for more information.
-      
-    - `calicoctl` now offers a new `convert` command, allowing 2.6.x manifests stored under 
-      version control to be converted to the v3.x format. [calicoctl #1782](https://github.com/projectcalico/calicoctl/pull/1782) (@gunjan5)
-    
-    ##### Host endpoint policies can be applied to forwarded traffic
-
-    - The new `ApplyOnForward` flag allows you to specify if a host endpoint policy should 
-      apply to forwarded traffic or not. Forwarded traffic includes traffic forwarded between 
-      host endpoints and traffic forwarded between a host endpoint and a workload endpoint on 
-      the same host. Refer to [Using Calico to secure host interfaces](https://docs.projectcalico.org/v3.0/getting-started/bare-metal/bare-metal) 
-      for more details.
-    
-    ##### CNI plugin changes
-    
-    - Calico now assigns the host side of veth pairs a MAC address of `ee:ee:ee:ee:ee:ee`.
-      If this fails, it uses a kernel-generated MAC address as before. For more information, 
-      refer to the [Troubleshooting FAQ](https://docs.projectcalico.org/v2.6/usage/troubleshooting/). [cni-plugin #436](https://github.com/projectcalico/cni-plugin/pull/436) (@tmjd)
-    
-    - The CNI plugin now offers an optional environment variable called `CNI_OLD_CONF_NAME`.
-      If set, the CNI plug-in cleans up old configuration data during an upgrade, making it 
-      easier to migrate to a new `CNI_CONF_NAME` value. [cni-plugin #392](https://github.com/projectcalico/cni-plugin/pull/392)(@weikinhuang)
-      
-    - The CNI plugin no longer throws a `file exists` message when programming routes. 
-      [cni-plugin #406](https://github.com/projectcalico/cni-plugin/pull/406) (@gunjan5)
-
-    - After a period of deprecation, this release removes support for the `ETCD_AUTHORITY` 
-      and `ETCD_SCHEME` environment variables. Calico no longer reads these values. If you have 
-      not transitioned to `ETCD_ENDPOINTS`, you must do so as of v3.0. Refer to 
-      [Configuring `calicoctl` - etcdv3 datastore](https://docs.projectcalico.org/v3.0/reference/calicoctl/setup/etcdv3) for more information.
-
-    - A new node controller for Kubernetes deployments clears data associated with deleted 
-      nodes from the Calico datastore, preventing conflicts that can lead to crash loops. Refer 
-      to [Configuring the Calico Kubernetes controllers](https://docs.projectcalico.org/v3.0/reference/kube-controllers/configuration) for more information.
-
-    ##### Other changes
-    
-    - Felix now compiles and runs on Windows in policy-only mode. [felix #1638](https://github.com/projectcalico/felix/pull/1638) (@nwoodmsft)
-    
-    - Calico now works with Kubernetes network services proxy with IPVS/LVS. Calico enforces 
-      network policies with kube-proxy running in IPVS mode for Kubernetes clusters. Currently 
-      only workload ingress policy is supported.
-
-    - Rolling update is now enabled by default in the Kubernetes self-hosted manifests. 
-      [calico #1506](https://github.com/projectcalico/calico/pull/1506) (@caseydavenport)
-      
-    - The CoreOS version used for the Kubernetes Vagrant tutorial has been updated, resolving
-      an issue causing `kubectl` to hang. [calico #1487](https://github.com/projectcalico/calico/pull/1487) (@2ffs2nns)
-      
-    - Typha no longer sends incorrect `updateTypes` to Felix, increasing the accuracy of 
-      Felix statistics. [typha #70](https://github.com/projectcalico/typha/pull/70) (@fasaxc)
-
-    #### Limitations
-
-    - **Offers only Kubernetes, OpenShift, and host endpoint integrations**: the 
-      OpenStack, Mesos, DC/OS, rkt, and Docker orchestrators have not been tested 
-      and are not supported. (Calico still supports Docker and rkt containers.) 
-      We plan to resume support for the OpenStack, Mesos, DC/OS, and Docker 
-      orchestrators in a future release.
-
-    - **GoBGP not supported**: Setting the `CALICO_NETWORKING_BACKEND` environment 
-      variable to `gobgp` is not supported. See [Configuring calico/node](https://docs.projectcalico.org/v3.0/reference/node/configuration) 
-      for more information. We plan to resume support for GoBPG in a future release.
-    
-    - **Route reflectors cannot be clustered**: We plan to resume support for
-      this in a future release.
-
-  components:
-    felix:
-      version: 3.0.0
-      url: https://github.com/projectcalico/felix/releases/tag/3.0.0
-    typha:
-      version: v0.6.0
-      url: https://github.com/projectcalico/typha/releases/tag/v0.6.0
-    calicoctl:
-      version: v2.0.0
-      url: https://github.com/projectcalico/calicoctl/releases/tag/v2.0.0
-      download_url: https://github.com/projectcalico/calicoctl/releases/download/v2.0.0/calicoctl
-    calico/node:
-      version: v3.0.0
-      url: https://github.com/projectcalico/calico/releases/tag/v3.0.0
-    calico/cni:
-      version: v2.0.0
-      url: https://github.com/projectcalico/cni-plugin/releases/tag/v2.0.0
-      download_calico_url: https://github.com/projectcalico/cni-plugin/releases/download/v2.0.0/calico
-      download_calico_ipam_url: https://github.com/projectcalico/cni-plugin/releases/download/v2.0.0/calico-ipam
-    calico/kube-controllers:
-      version: v2.0.0
-      url: https://github.com/projectcalico/k8s-policy/releases/tag/v2.0.0
-    confd:
-      version: v1.0.0
-      url: https://github.com/projectcalico/confd/releases/tag/v1.0.0
-    calico-bird:
-      version: v0.3.1
-      url: https://github.com/projectcalico/calico-bird/releases/tag/v0.3.1
-    calico/routereflector:
-      version: v0.5.0
-      url: https://github.com/projectcalico/routereflector/releases/tag/v0.5.0
-
-
-- title: v3.0.0-beta1
-  note: |
-    17 November 2017
-
-    This is a pre-release of v3.0.0. This release is intended for testing purposes only and is NOT to be used on production systems.
-
-    #### What's new
-
-    - Support for [etcd version 3](https://coreos.com/blog/etcd3-a-new-etcd.html).
-
-    - Two new `calicoctl` resources: [BGP Configuration](https://docs.projectcalico.org/v3.0/reference/calicoctl/resources/bgpconfig) and [Felix Configuration](https://docs.projectcalico.org/v3.0/reference/calicoctl/resources/felixconfig).
-
-    - Those using the Kubernetes API datastore can now use `calicoctl` to create, read, update, and delete Calico policies.
-
-    - The `calicoctl` policy resource has been split into new [network policy](https://docs.projectcalico.org/v3.0/reference/calicoctl/resources/networkpolicy) and [global network policy](https://docs.projectcalico.org/v3.0/reference/calicoctl/resources/globalnetworkpolicy) resources.
-
-    - [Network policy](https://docs.projectcalico.org/v3.0/reference/calicoctl/resources/networkpolicy) resources can include a `namespace` value, allowing you to create policies that only apply to [workload endpoint resources](https://docs.projectcalico.org/v3.0/reference/calicoctl/resources/workloadendpoint) in the same namespace.
-
-    - You can now specify `namespaceSelector` expressions in [network policy](https://docs.projectcalico.org/v3.0/reference/calicoctl/resources/networkpolicy) and [global network policy](https://docs.projectcalico.org/v3.0/reference/calicoctl/resources/globalnetworkpolicy) rules to select one or more namespaces in their entirety.
-
-    - The `get`, `apply`, `create`, `delete`, and `replace` commands of `calicoctl` now include an optional `--namespace=<NS>` flag. Refer to the `calicoctl` [Command reference](https://docs.projectcalico.org/v3.0/reference/calicoctl/commands/) section for more details.
-
-    - The `get` command of `calicoctl` now includes optional `--all-namespaces` and `--export` flags. Refer to the [calicoctl get](https://docs.projectcalico.org/v3.0/reference/calicoctl/commands/get) section for more information.
-
-    - `calicoctl` no longer accepts the following flags in `get` commands: `--node=<NODE>`, `--orchestrator=<ORCH>`, `--workload=<WORKLOAD>`, and `--scope=<SCOPE>`. These options are now a part of the individual resources.
-
-    - `calicoctl` no longer includes a `config` command. To achieve the equivalent functionality, refer to [Modifying low-level component configurations](https://docs.projectcalico.org/v3.0/reference/calicoctl/commands/#modifying-low-level-component-configurations).
-
-    - You can now name [host](https://docs.projectcalico.org/v3.0/reference/calicoctl/resources/hostendpoint#endpointport) and [workload](https://docs.projectcalico.org/v3.0/reference/calicoctl/resources/workloadendpoint#endpointport) endpoint ports and reference them by name in your [policy rules](https://docs.projectcalico.org/v3.0/reference/calicoctl/resources/networkpolicy#ports).
-
-    - The new `ApplyOnForward` flag allows you to specify if a host endpoint policy should apply to forwarded traffic or not. Forwarded traffic includes traffic forwarded between host endpoints and traffic forwarded between a host endpoint and a workload endpoint on the same host. Refer to [Using Calico to secure host interfaces](https://docs.projectcalico.org/v3.0/getting-started/bare-metal/bare-metal) for more details.
-
-    - Calico now works with Kubernetes network services proxy with IPVS/LVS. Calico enforces network policies with kube-proxy running in IPVS mode for Kubernetes clusters. Currently only workload ingress policy is supported.
-
-    - After a period of deprecation, this release removes support for the `ETCD_AUTHORITY` and `ETCD_SCHEME` environment variables. Calico no longer reads these values. If you have not transitioned to `ETCD_ENDPOINTS`, you must do so as of v3.0. Refer to [Configuring `calicoctl` - etcdv3 datastore](https://docs.projectcalico.org/v3.0/reference/calicoctl/setup/etcdv3) for more information.
-
-    - A new node controller for Kubernetes deployments clears data associated with deleted nodes from the Calico datastore, preventing conflicts that can lead to crash loops. Refer to [Configuring the Calico Kubernetes controllers](https://docs.projectcalico.org/v3.0/reference/kube-controllers/configuration) for more information.
-
-    - `calicoctl` now allows a `0` value for ICMP entries in policy resources, enabling `ping` responses. In addition, it now rejects `255` values in the `type` field due to lack of kernel support. Refer to the reference documentation of the [network policy](https://docs.projectcalico.org/v3.0/reference/calicoctl/resources/networkpolicy#icmp) and [global network policy](https://docs.projectcalico.org/v3.0/reference/calicoctl/resources/globalnetworkpolicy#icmp) resources for more information.
-
-
-    #### Limitations
-
-    - **No upgrades**: this version of Calico ends support for etcd version 2. Existing customers must migrate their data to etcd version 3. The alpha and beta releases do not provide migration capabilities, nor do they support upgrades. We plan to add migration and upgrade support in the GA release.
-
-    - **Integrates only with Kubernetes, OpenShift, and host endpoints**: the OpenStack, Mesos, DC/OS, rkt, and Docker orchestrators have not been tested and are not supported. (Calico still supports Docker and rkt containers.) We plan to resume support for the OpenStack, Mesos, DC/OS, and Docker orchestrators in a future release.
+    - **No upgrades**: existing customers should start a fresh cluster for testing this release.  There is no migration support, and it is not possible to upgrade to or from this release.  We plan to add migration and upgrade support in the GA release from and to other GA releases, but never this beta.
+
+    - **Integrates only with Kubernetes and host endpoints**: the OpenShift, OpenStack, Mesos, DC/OS, rkt, and Docker orchestrators have not been tested and are not supported. (CNX still supports Docker and rkt containers.) We plan to resume support for the OpenShift, OpenStack, Mesos, DC/OS, and Docker orchestrators in a future release.
 
     - **BGP route reflector not supported**: large deployments that require the [BGP route reflector](https://docs.projectcalico.org/v3.0/usage/routereflector/bird-rr-config) are not supported. We plan to resume support for the BGP route reflector in a future release.
 
-    - **GoBGP not supported**: Setting the `CALICO_NETWORKING_BACKEND` environment variable to `gobgp` is not supported. See [Configuring calico/node](https://docs.projectcalico.org/v3.0/reference/node/configuration) for more information. We plan to resume support for GoBPG in a future release.
-
-    <!-- Once migration from etcdv2 to etcdv3 is supported, restore the following warning -->
-    <!-- <div class="alert alert-danger" role="alert"><b>Important</b>: If you are using the Kubernetes datastore and upgrading from Calico v2.4.x or earlier to Calico v2.5.x or later, you must <a href="https://github.com/projectcalico/calico/blob/master/upgrade/v2.5/README.md">migrate your Calico configuration data</a> before upgrading. Otherwise, your cluster may lose connectivity after the upgrade.</div> -->
-
-  components:
-    felix:
-      version: 3.0.0-beta1
-      url: https://github.com/projectcalico/felix/releases/tag/3.0.0-beta1
-    typha:
-      version: v0.6.0-beta1
-      url: https://github.com/projectcalico/typha/releases/tag/v0.6.0-beta1
-    calicoctl:
-      version: v2.0.0-beta1
-      url: https://github.com/projectcalico/calicoctl/releases/tag/v2.0.0-beta1
-      download_url: https://github.com/projectcalico/calicoctl/releases/download/v2.0.0-beta1/calicoctl
-    calico/node:
-      version: v3.0.0-beta1
-      url: https://github.com/projectcalico/calico/releases/tag/v3.0.0-beta1
+    - **GoBGP not supported**: setting the `CALICO_NETWORKING_BACKEND` environment variable to `gobgp` is not supported. See [Configuring calico/node](https://docs.projectcalico.org/v3.0/reference/node/configuration) for more information. We plan to resume support for GoBPG in a future release.
+
+    - **Typha not supported**: the Typha datastore proxy is not supported in this release.
+
+  components:
+    cnx-manager:
+      version: v2.0.0-cnx-beta3
+      url: ""
+    cnx-apiserver:
+      version: v2.0.0-cnx-beta3
+      url: ""
+    calicoq:
+      version: v2.0.0-cnx-beta3
+      url: ""
+    felix:
+      version: v2.0.0-cnx-beta3
+      url: ""
+    typha:
+      version: v2.0.0-cnx-beta3
+      url: ""
+    calicoctl:
+      version: v2.0.0-cnx-beta3
+      url: ""
+      download_url: ""
+    cnx-node:
+      version: v2.0.0-cnx-beta3
+      url: ""
     calico/cni:
       version: v2.0.0-beta1
       url: https://github.com/projectcalico/cni-plugin/releases/tag/v2.0.0-beta1
@@ -443,72 +76,201 @@
       version: 1.4.3
       url: http://git.openstack.org/cgit/openstack/networking-calico/commit/?h=1.4.3
     calico/routereflector:
+      version: v0.5.0
+      url: ""
+
+- title: v2.0.0-cnx-beta2
+  note: |
+    03 December 2017
+
+    This is a pre-release of v2.0.0. This release is intended for testing purposes only and is NOT to be used on production systems.
+
+    #### What's new
+
+    - **Tiered policy**: policies can be grouped into tiers to allow structured security policy.
+
+    - **CNX Manager**: a new web interface allows you to edit and manage tiers and policies.
+
+    - **CNX API server**: a RESTful API to edit and manage tiers and policies that can impose fine-grained control over what tiers users can manipulate policies in.
+
+    - **Prometheus operator update**: this release includes a newer Prometheus operator.
+
+    - **Built on Calico v3.0.0-beta1**: including features and limitations of that release other than as specified here.
+
+    #### Limitations
+
+    - **No upgrades**: existing customers should start a fresh cluster for testing this release.  There is no migration support, and it is not possible to upgrade to or from this release.  We plan to add migration and upgrade support in the GA release from and to other GA releases, but never this beta.
+
+    - **Integrates only with Kubernetes and host endpoints**: the OpenShift, OpenStack, Mesos, DC/OS, rkt, and Docker orchestrators have not been tested and are not supported. (CNX still supports Docker and rkt containers.) We plan to resume support for the OpenShift, OpenStack, Mesos, DC/OS, and Docker orchestrators in a future release.
+
+    - **BGP route reflector not supported**: large deployments that require the [BGP route reflector](https://docs.projectcalico.org/v3.0/usage/routereflector/bird-rr-config) are not supported. We plan to resume support for the BGP route reflector in a future release.
+
+    - **GoBGP not supported**: setting the `CALICO_NETWORKING_BACKEND` environment variable to `gobgp` is not supported. See [Configuring calico/node](https://docs.projectcalico.org/v3.0/reference/node/configuration) for more information. We plan to resume support for GoBPG in a future release.
+
+    - **Typha not supported**: the Typha datastore proxy is not supported in this release.
+
+  components:
+    cnx-manager:
+      version: v2.0.0-cnx-beta2
+      url: ""
+    cnx-apiserver:
+      version: v2.0.0-cnx-beta2
+      url: ""
+    calicoq:
+      version: v2.0.0-cnx-beta2
+      url: ""
+    felix:
+      version: v2.0.0-cnx-beta2
+      url: ""
+    typha:
+      version: v2.0.0-cnx-beta2
+      url: ""
+    calicoctl:
+      version: v2.0.0-cnx-beta2
+      url: ""
+      download_url: ""
+    cnx-node:
+      version: v2.0.0-cnx-beta2
+      url: ""
+    calico/cni:
+      version: v2.0.0-beta1
+      url: https://github.com/projectcalico/cni-plugin/releases/tag/v2.0.0-beta1
+      download_calico_url: https://github.com/projectcalico/cni-plugin/releases/download/v2.0.0-beta1/calico
+      download_calico_ipam_url: https://github.com/projectcalico/cni-plugin/releases/download/v2.0.0-beta1/calico-ipam
+    calico/kube-controllers:
+      version: v2.0.0-beta1
+      url: https://github.com/projectcalico/k8s-policy/releases/tag/v2.0.0-beta1
+    confd:
+      version: v1.0.0-beta1
+      url: https://github.com/projectcalico/confd/releases/tag/v1.0.0-beta1
+    calico-bird:
+      version: v0.3.1
+      url: https://github.com/projectcalico/calico-bird/releases/tag/v0.3.1
+    calico-bgp-daemon:
+      version: v0.2.1
+      url: https://github.com/projectcalico/calico-bgp-daemon/releases/tag/v0.2.1
+    libnetwork-plugin:
+      version: v1.1.0
+      url: https://github.com/projectcalico/libnetwork-plugin/releases/tag/v1.1.0
+    networking-calico:
+      version: 1.4.3
+      url: http://git.openstack.org/cgit/openstack/networking-calico/commit/?h=1.4.3
+    calico/routereflector:
       version: v0.4.0
       url: ""
 
-- title: v3.0.0-alpha1
+- title: v2.0.0-cnx-beta1
   note: |
-    29 October 2017
-
-    This is a pre-release of v3.0.0. This release is intended for testing purposes only and is NOT to be used on production systems.
+    28 November 2017
+
+    This is a pre-release of v2.0.0. This release is intended for testing purposes only and is NOT to be used on production systems.
 
     #### What's new
 
-    - Support for the [etcd version 3 datastore](https://coreos.com/blog/etcd3-a-new-etcd.html).
-
-    - Two new `calicoctl` resources: [BGP Configuration](https://docs.projectcalico.org/v3.0/reference/calicoctl/resources/bgpconfig) and [Felix Configuration](https://docs.projectcalico.org/v3.0/reference/calicoctl/resources/felixconfig).
-
-    - Those using the Kubernetes API datastore can now use `calicoctl` to create, update, and delete Calico policies.
-
-    - The `calicoctl` Policy resource has been split into [Network Policy](https://docs.projectcalico.org/v3.0/reference/calicoctl/resources/networkpolicy) and [Global Network Policy](https://docs.projectcalico.org/v3.0/reference/calicoctl/resources/globalnetworkpolicy).
-
-    - The `get`, `apply`, `create`, `delete`, and `replace` commands of `calicoctl` now include an optional `--namespace=<NS>` flag. Refer to the `calicoctl` [Command reference](https://docs.projectcalico.org/v3.0/reference/calicoctl/commands/) section for more details.
-
-    - The `get` command of `calicoctl` now includes an optional `--all-namespaces` flag. Refer to the [calicoctl get](https://docs.projectcalico.org/v3.0/reference/calicoctl/commands/get) section for more information.
-
-    - `calicoctl` no longer accepts the following flags in `get` commands: `--node=<NODE>`, `--orchestrator=<ORCH>`, `--workload=<WORKLOAD>`, and `--scope=<SCOPE>`. These options are now a part of the individual resources.
-
-    - `calicoctl` no longer includes a `config` command. To achieve the equivalent functionality: refer to [Modifying low-level component configurations](https://docs.projectcalico.org/v3.0/reference/calicoctl/commands/#modifying-low-level-component-configurations).
-
-    - You can now name [host](https://docs.projectcalico.org/v3.0/reference/calicoctl/resources/hostendpoint#endpointport) and [workload](https://docs.projectcalico.org/v3.0/reference/calicoctl/resources/workloadendpoint#endpointport) endpoint ports and reference them by name in your [policy rules](https://docs.projectcalico.org/v3.0/reference/calicoctl/resources/networkpolicy#ports).
-
-    - The new `ApplyOnForward` flag allows you to specify if a host endpoint policy should apply to forwarded traffic or not. Forwarded traffic includes traffic forwarded between host endpoints and traffic forwarded between a host endpoint and a workload endpoint on the same host. Refer to [Using Calico to secure host interfaces](https://docs.projectcalico.org/v3.0/getting-started/bare-metal/bare-metal) for more details.
-
-    - Calico now works with Kubernetes network services proxy with IPVS/LVS. Calico enforces network policies with kube-proxy running in ipvs mode for Kubernetes clusters. Currently only workload ingress policy is supported.
-
-    - After a period of deprecation, this release removes support for the `ETCD_AUTHORITY` and `ETCD_SCHEME` environment variables. Calico no longer reads these values. If you have not transitioned to `ETCD_ENDPOINTS`, you must do so as of v3.0. Refer to [Configuring `calicoctl` - etcdv3 datastore](https://docs.projectcalico.org/v3.0/reference/calicoctl/setup/etcdv3) for more information.
-
-
+    - **Tiered policy**: policies can be grouped into tiers to allow structured security policy.
+
+    - **CNX Manager**: a new web interface allows you to edit and manage tiers and policies.
+
+    - **CNX API server**: a RESTful API to edit and manage tiers and policies that can impose fine-grained control over what tiers users can manipulate policies in.
+
+    - **Prometheus operator update**: this release includes a newer Prometheus operator.
+
+    - **Built on Calico v3.0.0-beta1**: including features and limitations of that release other than as specified here.
 
     #### Limitations
 
-    - **No upgrades**: Calico v3.0.0 ends support for etcd version 2. Existing customers must migrate their data to etcd version 3. The alpha release does not provide migration capabilities, nor does it support upgrades. We plan to add migration and upgrade support in the GA release.
-
-    - **Integrates only with Kubernetes and host endpoints**: the OpenStack, OpenShift, Mesos, DC/OS, rkt, and Docker orchestrators have not been tested and are not supported. (Calico v3.0.0 still supports Docker and rkt containers.) We plan to resume support for the OpenStack, OpenShift, Mesos, DC/OS, and Docker orchestrators in a future release.
-
-    - **Lack of `calicoctl` data validation**: `calicoctl` does not perform as much validation on data, increasing the potential for bad data. Use caution when entering data via `calicoctl`.
+    - **No upgrades**: existing customers should start a fresh cluster for testing this release.  There is no migration support, and it is not possible to upgrade to or from this release.  We plan to add migration and upgrade support in the GA release from and to other GA releases, but never this beta.
+
+    - **Integrates only with Kubernetes and host endpoints**: the OpenShift, OpenStack, Mesos, DC/OS, rkt, and Docker orchestrators have not been tested and are not supported. (CNX still supports Docker and rkt containers.) We plan to resume support for the OpenShift, OpenStack, Mesos, DC/OS, and Docker orchestrators in a future release.
 
     - **BGP route reflector not supported**: large deployments that require the [BGP route reflector](https://docs.projectcalico.org/v3.0/usage/routereflector/bird-rr-config) are not supported. We plan to resume support for the BGP route reflector in a future release.
 
-    - **GoBGP not supported**: Setting the `CALICO_NETWORKING_BACKEND` environment variable to `gobgp` is not supported. See [Configuring calico/node](https://docs.projectcalico.org/v3.0/reference/node/configuration) for more information. We plan to resume support for GoBPG in a future release.
-
-    <!-- Once migration from etcdv2 to etcdv3 is supported, restore the following warning -->
-    <!-- <div class="alert alert-danger" role="alert"><b>Important</b>: If you are using the Kubernetes datastore and upgrading from Calico v2.4.x or earlier to Calico v2.5.x or later, you must <a href="https://github.com/projectcalico/calico/blob/master/upgrade/v2.5/README.md">migrate your Calico configuration data</a> before upgrading. Otherwise, your cluster may lose connectivity after the upgrade.</div> -->
-
-  components:
-    felix:
-      version: 3.0.0-alpha1
-      url: https://github.com/projectcalico/felix/releases/tag/3.0.0-alpha1
-    typha:
-      version: v0.6.0-alpha1
-      url: https://github.com/projectcalico/typha/releases/tag/v0.6.0-alpha1
-    calicoctl:
-      version: v2.0.0-alpha1
-      url: https://github.com/projectcalico/calicoctl/releases/tag/v2.0.0-alpha1
-      download_url: https://github.com/projectcalico/calicoctl/releases/download/v2.0.0-alpha1/calicoctl
+    - **GoBGP not supported**: setting the `CALICO_NETWORKING_BACKEND` environment variable to `gobgp` is not supported. See [Configuring calico/node](https://docs.projectcalico.org/v3.0/reference/node/configuration) for more information. We plan to resume support for GoBPG in a future release.
+
+    - **Typha not supported**: the Typha datastore proxy is not supported in this release.
+
+  components:
+    cnx-manager:
+      version: v2.0.0-cnx-beta1
+      url: ""
+    cnx-apiserver:
+      version: v2.0.0-cnx-beta1
+      url: ""
+    calicoq:
+      version: v2.0.0-cnx-beta1
+      url: ""
+    felix:
+      version: v2.0.0-cnx-beta1
+      url: ""
+    typha:
+      version: v2.0.0-cnx-beta1
+      url: ""
+    calicoctl:
+      version: v2.0.0-cnx-beta1
+      url: ""
+      download_url: ""
+    cnx-node:
+      version: v2.0.0-cnx-beta1
+      url: ""
+    calico/cni:
+      version: v2.0.0-beta1
+      url: https://github.com/projectcalico/cni-plugin/releases/tag/v2.0.0-beta1
+      download_calico_url: https://github.com/projectcalico/cni-plugin/releases/download/v2.0.0-beta1/calico
+      download_calico_ipam_url: https://github.com/projectcalico/cni-plugin/releases/download/v2.0.0-beta1/calico-ipam
+    calico/kube-controllers:
+      version: v2.0.0-beta1
+      url: https://github.com/projectcalico/k8s-policy/releases/tag/v2.0.0-beta1
+    confd:
+      version: v1.0.0-beta1
+      url: https://github.com/projectcalico/confd/releases/tag/v1.0.0-beta1
+    calico-bird:
+      version: v0.3.1
+      url: https://github.com/projectcalico/calico-bird/releases/tag/v0.3.1
+    calico-bgp-daemon:
+      version: v0.2.1
+      url: https://github.com/projectcalico/calico-bgp-daemon/releases/tag/v0.2.1
+    libnetwork-plugin:
+      version: v1.1.0
+      url: https://github.com/projectcalico/libnetwork-plugin/releases/tag/v1.1.0
+    networking-calico:
+      version: 1.4.3
+      url: http://git.openstack.org/cgit/openstack/networking-calico/commit/?h=1.4.3
+    calico/routereflector:
+      version: v0.4.0
+      url: ""
+
+- title: v2.0.0-cnx-alpha1
+  note: |
+    12 November 2017
+
+    This is a pre-release of v2.0.0. This release is intended for testing purposes only and is NOT to be used on production systems.
+    #### What's new
+    - Move to Calico v3.0.0-alpha1
+
+    - **CNX Manager**: a new web interface allows you to edit and manage tiers and policies.
+
+    - **Tigera CNX API**: you can now use a RESTful API to edit and manage tiers and policies.
+
+    - **Tiered policy**: policies can now be grouped into tiers when using the Kubernetes API datastore.
+
+    - **Role-based access control (RBAC) with tiers**: you can use RBAC with tiers to achieve fine-grained control over which users can access which policies and what operations they can perform.
+
+    - **Prometheus operator update**: this release includes a newer Prometheus operator.
+
+  components:
+    felix:
+      version: 2.0.0-cnx-alpha1
+      url: ""
+    typha:
+      version: v2.0.0-cnx-alpha1
+      url: ""
+    calicoctl:
+      version: v2.0.0-cnx-alpha1
+      url: ""
+      download_url: ""
     calico/node:
-      version: v3.0.0-alpha1
-      url: https://github.com/projectcalico/calico/releases/tag/v3.0.0-alpha1
+      version: v2.0.0-cnx-alpha1
+      url: ""
     calico/cni:
       version: v2.0.0-alpha1
       url: https://github.com/projectcalico/cni-plugin/releases/tag/v2.0.0-alpha1
@@ -535,1736 +297,6 @@
     calico/routereflector:
       version: v0.4.0
       url: ""
-
-- title: v3.0.0-alpha1-rc1
-  note: |
-    24 October 2017
-
-    This is a pre-release of v3.0.0-alpha1. This release is intended for testing purposes only and is NOT to be used on production systems.
-
-  components:
-    felix:
-      version: 3.0.0-alpha1-rc1
-      url: https://github.com/projectcalico/felix/releases/tag/3.0.0-alpha1-rc1
-    typha:
-      version: v0.6.0-alpha1-rc1
-      url: https://github.com/projectcalico/typha/releases/tag/v0.6.0-alpha1-rc1
-    calicoctl:
-      version: v2.0.0-alpha1-rc2
-      url: https://github.com/projectcalico/calicoctl/releases/tag/v2.0.0-alpha1-rc2
-      download_url: https://github.com/projectcalico/calicoctl/releases/download/v2.0.0-alpha1-rc2/calicoctl
-    calico/node:
-      version: v3.0.0-alpha1-rc1
-      url: https://github.com/projectcalico/calico/releases/tag/v3.0.0-alpha1-rc1
-    calico/cni:
-      version: v2.0.0-alpha1-rc1
-      url: https://github.com/projectcalico/cni-plugin/releases/tag/v2.0.0-alpha1-rc1
-      download_calico_url: https://github.com/projectcalico/cni-plugin/releases/download/v2.0.0-alpha1-rc1/calico
-      download_calico_ipam_url: https://github.com/projectcalico/cni-plugin/releases/download/v2.0.0-alpha1-rc1/calico-ipam
-    calico/kube-controllers:
-      version: v2.0.0-alpha1-rc1
-      url: https://github.com/projectcalico/k8s-policy/releases/tag/v2.0.0-alpha1-rc1
-    calico-bird:
-      version: v0.3.1
-      url: https://github.com/projectcalico/calico-bird/releases/tag/v0.3.1
-    calico-bgp-daemon:
-      version: v0.2.1
-      url: https://github.com/projectcalico/calico-bgp-daemon/releases/tag/v0.2.1
-    libnetwork-plugin:
-      version: v1.1.0
-      url: https://github.com/projectcalico/libnetwork-plugin/releases/tag/v1.1.0
-    networking-calico:
-      version: 1.4.3
-      url: http://git.openstack.org/cgit/openstack/networking-calico/commit/?h=1.4.3
-    calico/routereflector:
-      version: v0.4.0
-      url: ""
-
-v2.6:
-- title: v2.6.5
-  note: |
-    22 December 2017
-
-    - Resolves an issue which led to very brief loss of connectivity
-      after upgrading to v3.0.0 from v2.6.4 when using an etcd datastore.
-      [https://github.com/projectcalico/felix/pull/1676]
-
-    - Certain configuration changes no longer cause Felix to restart, allowing
-      upgrades to Calico v3.0.0. [felix #1631](https://github.com/projectcalico/felix/pull/1631) (@fasaxc)
-
-    - Calico now assigns the host side of veth pairs a MAC address of `ee:ee:ee:ee:ee:ee`.
-      If this fails, it uses a kernel-generated MAC address as before. For more information,
-      refer to the [Troubleshooting FAQ](https://docs.projectcalico.org/v2.6/usage/troubleshooting/). [cni-plugin #436](https://github.com/projectcalico/cni-plugin/pull/436) (@tmjd)
-
-    - `calicoctl` now includes a new environment variable called `CALICO_LIBNETWORK_VETH_MTU`
-      that allows you to configure the MTU of veth endpoints when using the Docker orchestrator.
-      [libnetwork-plugin #164](https://github.com/projectcalico/libnetwork-plugin/pull/164) (@ti-mo)
-
-  components:
-    felix:
-      version: 2.6.4
-      url: https://github.com/projectcalico/felix/releases/tag/2.6.4
-    typha:
-      version: v0.5.4
-      url: https://github.com/projectcalico/typha/releases/tag/v0.5.4
-    calicoctl:
-      version: v1.6.3
-      url: https://github.com/projectcalico/calicoctl/releases/tag/v1.6.3
-      download_url: https://github.com/projectcalico/calicoctl/releases/download/v1.6.3/calicoctl
-    calico/node:
-      version: v2.6.5
-      url: https://github.com/projectcalico/calico/releases/tag/v2.6.5
-    calico/cni:
-      version: v1.11.2
-      url: https://github.com/projectcalico/cni-plugin/releases/tag/v1.11.2
-      download_calico_url: https://github.com/projectcalico/cni-plugin/releases/download/v1.11.2/calico
-      download_calico_ipam_url: https://github.com/projectcalico/cni-plugin/releases/download/v1.11.2/calico-ipam
-    confd:
-      version: v0.12.1-calico-0.4.3
-      url: https://github.com/projectcalico/confd/releases/tag/v0.12.1-calico-0.4.3
-    libnetwork-plugin:
-      version: v1.1.2
-      url: https://github.com/projectcalico/libnetwork-plugin/releases/tag/v1.1.2
-    calico/kube-controllers:
-      version: v1.0.2
-      url: https://github.com/projectcalico/k8s-policy/releases/tag/v1.0.2
-    calico-bird:
-      version: v0.3.1
-      url: https://github.com/projectcalico/calico-bird/releases/tag/v0.3.1
-    calico-bgp-daemon:
-      version: v0.2.1
-      url: https://github.com/projectcalico/calico-bgp-daemon/releases/tag/v0.2.1
-    networking-calico:
-      version: 1.4.3
-      url: http://git.openstack.org/cgit/openstack/networking-calico/commit/?h=1.4.3
-    calico/routereflector:
-      version: v0.4.2
-      url: ""
-
-- title: v2.6.4
-  note: |
-    20 December 2017
-
-    - This release has an issue which causes rolling upgrades to not work properly. We
-      recommend that you use v2.6.5 instead.
-  components:
-    felix:
-      version: 2.6.3
-      url: https://github.com/projectcalico/felix/releases/tag/2.6.3
-    typha:
-      version: v0.5.4
-      url: https://github.com/projectcalico/typha/releases/tag/v0.5.4
-    calicoctl:
-      version: v1.6.3
-      url: https://github.com/projectcalico/calicoctl/releases/tag/v1.6.3
-      download_url: https://github.com/projectcalico/calicoctl/releases/download/v1.6.3/calicoctl
-    calico/node:
-      version: v2.6.4
-      url: https://github.com/projectcalico/calico/releases/tag/v2.6.4
-    calico/cni:
-      version: v1.11.2
-      url: https://github.com/projectcalico/cni-plugin/releases/tag/v1.11.2
-      download_calico_url: https://github.com/projectcalico/cni-plugin/releases/download/v1.11.2/calico
-      download_calico_ipam_url: https://github.com/projectcalico/cni-plugin/releases/download/v1.11.2/calico-ipam
-    calico-bird:
-      version: v0.3.1
-      url: https://github.com/projectcalico/calico-bird/releases/tag/v0.3.1
-    confd:
-      version: v0.12.1-calico-0.4.3
-      url: https://github.com/projectcalico/confd/releases/tag/v0.12.1-calico-0.4.3
-    calico-bgp-daemon:
-      version: v0.2.1
-      url: https://github.com/projectcalico/calico-bgp-daemon/releases/tag/v0.2.1
-    libnetwork-plugin:
-      version: v1.1.2
-      url: https://github.com/projectcalico/libnetwork-plugin/releases/tag/v1.1.2
-    calico/kube-controllers:
-      version: v1.0.2
-      url: https://github.com/projectcalico/k8s-policy/releases/tag/v1.0.2
-    networking-calico:
-      version: 1.4.3
-      url: http://git.openstack.org/cgit/openstack/networking-calico/commit/?h=1.4.3
-    calico/routereflector:
-      version: v0.4.1
-      url: ""
-
-- title: v2.6.3
-  note: |
-    28 November 2017
-
-    Calico v2.6.3 addresses several outstanding common vulnerabilities and exposures (CVE).
-
-    - A new node controller for Kubernetes deployments clears data associated with deleted nodes from the Calico datastore, preventing conflicts that can lead to crash loops.
-
-    <div class="alert alert-danger" role="alert"><b>Important</b>: If you are using the Kubernetes datastore and upgrading from Calico v2.4.x or earlier to Calico v2.5.x or later, you must <a href="https://github.com/projectcalico/calico/blob/master/upgrade/v2.5/README.md">migrate your Calico configuration data</a> before upgrading. Otherwise, your cluster may lose connectivity after the upgrade.</div>
-
-  components:
-    felix:
-      version: 2.6.2
-      url: https://github.com/projectcalico/felix/releases/tag/2.6.2
-    typha:
-      version: v0.5.3
-      url: https://github.com/projectcalico/typha/releases/tag/v0.5.3
-    calicoctl:
-      version: v1.6.2
-      url: https://github.com/projectcalico/calicoctl/releases/tag/v1.6.2
-      download_url: https://github.com/projectcalico/calicoctl/releases/download/v1.6.2/calicoctl
-    calico/node:
-      version: v2.6.3
-      url: https://github.com/projectcalico/calico/releases/tag/v2.6.3
-    calico/cni:
-      version: v1.11.1
-      url: https://github.com/projectcalico/cni-plugin/releases/tag/v1.11.1
-      download_calico_url: https://github.com/projectcalico/cni-plugin/releases/download/v1.11.1/calico
-      download_calico_ipam_url: https://github.com/projectcalico/cni-plugin/releases/download/v1.11.1/calico-ipam
-    calico-bird:
-      version: v0.3.1
-      url: https://github.com/projectcalico/calico-bird/releases/tag/v0.3.1
-    confd:
-      version: v0.12.1-calico-0.4.2
-      url: https://github.com/projectcalico/confd/releases/tag/v0.12.1-calico-0.4.2
-    calico-bgp-daemon:
-      version: v0.2.1
-      url: https://github.com/projectcalico/calico-bgp-daemon/releases/tag/v0.2.1
-    libnetwork-plugin:
-      version: v1.1.1
-      url: https://github.com/projectcalico/libnetwork-plugin/releases/tag/v1.1.1
-    calico/kube-controllers:
-      version: v1.0.1
-      url: https://github.com/projectcalico/k8s-policy/releases/tag/v1.0.1
-    networking-calico:
-      version: 1.4.3
-      url: http://git.openstack.org/cgit/openstack/networking-calico/commit/?h=1.4.3
-    calico/routereflector:
-      version: v0.4.1
-      url: ""
-
-- title: v2.6.2
-  note: |
-    16 October 2017
-
-    Calico v2.6.2 adds fixes and enhancements for Calico/OpenStack deployments.  For Kubernetes and other integrations there is no change from v2.6.1.
-
-    - The dnsmasq packages that we provide have been upgraded so as to address various [security issues](https://github.com/projectcalico/calico/issues/1169).
-
-    - networking-calico master has been released, as 1.4.3, so as to provide support for OpenStack Ocata and later.
-
-    <div class="alert alert-danger" role="alert"><b>Important</b>: If you are using the Kubernetes datastore and upgrading from Calico v2.4.x or earlier to Calico v2.5.x or later, you must <a href="https://github.com/projectcalico/calico/blob/master/upgrade/v2.5/README.md">migrate your Calico configuration data</a> before upgrading. Otherwise, your cluster may lose connectivity after the upgrade.</div>
-
-  components:
-    felix:
-      version: 2.6.0
-      url: https://github.com/projectcalico/felix/releases/tag/2.6.0
-    typha:
-      version: v0.5.1
-      url: https://github.com/projectcalico/typha/releases/tag/v0.5.1
-    calicoctl:
-      version: v1.6.1
-      url: https://github.com/projectcalico/calicoctl/releases/tag/v1.6.1
-      download_url: https://github.com/projectcalico/calicoctl/releases/download/v1.6.1/calicoctl
-    calico/node:
-      version: v2.6.2
-      url: https://github.com/projectcalico/calico/releases/tag/v2.6.2
-    calico/cni:
-      version: v1.11.0
-      url: https://github.com/projectcalico/cni-plugin/releases/tag/v1.11.0
-      download_calico_url: https://github.com/projectcalico/cni-plugin/releases/download/v1.11.0/calico
-      download_calico_ipam_url: https://github.com/projectcalico/cni-plugin/releases/download/v1.11.0/calico-ipam
-    calico-bird:
-      version: v0.3.1
-      url: https://github.com/projectcalico/calico-bird/releases/tag/v0.3.1
-    calico-bgp-daemon:
-      version: v0.2.1
-      url: https://github.com/projectcalico/calico-bgp-daemon/releases/tag/v0.2.1
-    libnetwork-plugin:
-      version: v1.1.0
-      url: https://github.com/projectcalico/libnetwork-plugin/releases/tag/v1.1.0
-    calico/kube-controllers:
-      version: v1.0.0
-      url: https://github.com/projectcalico/k8s-policy/releases/tag/v1.0.0
-    networking-calico:
-      version: 1.4.3
-      url: http://git.openstack.org/cgit/openstack/networking-calico/commit/?h=1.4.3
-    calico/routereflector:
-      version: v0.4.0
-      url: ""
-
-
-- title: v2.6.1
-  note: |
-    29 September 2017
-
-    Calico v2.6.0 was released with the wrong version of Felix, which meant that egress network policy did not function as expected. Calico v2.6.1 includes the correct version.
-
-    <div class="alert alert-danger" role="alert"><b>Important</b>: If you are using the Kubernetes datastore and upgrading from Calico v2.4.x or earlier to Calico v2.5.x or later, you must <a href="https://github.com/projectcalico/calico/blob/master/upgrade/v2.5/README.md">migrate your Calico configuration data</a> before upgrading. Otherwise, your cluster may lose connectivity after the upgrade.</div>
-
-  components:
-    felix:
-      version: 2.6.0
-      url: https://github.com/projectcalico/felix/releases/tag/2.6.0
-    typha:
-      version: v0.5.1
-      url: https://github.com/projectcalico/typha/releases/tag/v0.5.1
-    calicoctl:
-      version: v1.6.1
-      url: https://github.com/projectcalico/calicoctl/releases/tag/v1.6.1
-      download_url: https://github.com/projectcalico/calicoctl/releases/download/v1.6.1/calicoctl
-    calico/node:
-      version: v2.6.1
-      url: https://github.com/projectcalico/calico/releases/tag/v2.6.1
-    calico/cni:
-      version: v1.11.0
-      url: https://github.com/projectcalico/cni-plugin/releases/tag/v1.11.0
-      download_calico_url: https://github.com/projectcalico/cni-plugin/releases/download/v1.11.0/calico
-      download_calico_ipam_url: https://github.com/projectcalico/cni-plugin/releases/download/v1.11.0/calico-ipam
-    calico-bird:
-      version: v0.3.1
-      url: https://github.com/projectcalico/calico-bird/releases/tag/v0.3.1
-    calico-bgp-daemon:
-      version: v0.2.1
-      url: https://github.com/projectcalico/calico-bgp-daemon/releases/tag/v0.2.1
-    libnetwork-plugin:
-      version: v1.1.0
-      url: https://github.com/projectcalico/libnetwork-plugin/releases/tag/v1.1.0
-    calico/kube-controllers:
-      version: v1.0.0
-      url: https://github.com/projectcalico/k8s-policy/releases/tag/v1.0.0
-    networking-calico:
-      version: 1.4.2
-      url: http://git.openstack.org/cgit/openstack/networking-calico/commit/?h=1.4.2
-    calico/routereflector:
-      version: v0.4.0
-      url: ""
-
-
-- title: v2.6.0
-  note: |
-    28 September 2017
-
-    <div class="alert alert-danger" role="alert"><b>Warning</b>: Incorrect release artifacts. Please use Calico v2.6.1 instead.</div>
-
-    Detailed release notes can be found on [GitHub](https://github.com/projectcalico/calico/releases).
-
-  components:
-    felix:
-      version: 2.6.0
-      url: https://github.com/projectcalico/felix/releases/tag/2.6.0
-    typha:
-      version: v0.5.1
-      url: https://github.com/projectcalico/typha/releases/tag/v0.5.1
-    calicoctl:
-      version: v1.6.1
-      url: https://github.com/projectcalico/calicoctl/releases/tag/v1.6.1
-      download_url: https://github.com/projectcalico/calicoctl/releases/download/v1.6.1/calicoctl
-    calico/node:
-      version: v2.6.0
-      url: https://github.com/projectcalico/calico/releases/tag/v2.6.0
-    calico/cni:
-      version: v1.11.0
-      url: https://github.com/projectcalico/cni-plugin/releases/tag/v1.11.0
-      download_calico_url: https://github.com/projectcalico/cni-plugin/releases/download/v1.11.0/calico
-      download_calico_ipam_url: https://github.com/projectcalico/cni-plugin/releases/download/v1.11.0/calico-ipam
-    calico-bird:
-      version: v0.3.1
-      url: https://github.com/projectcalico/calico-bird/releases/tag/v0.3.1
-    calico-bgp-daemon:
-      version: v0.2.1
-      url: https://github.com/projectcalico/calico-bgp-daemon/releases/tag/v0.2.1
-    libnetwork-plugin:
-      version: v1.1.0
-      url: https://github.com/projectcalico/libnetwork-plugin/releases/tag/v1.1.0
-    calico/kube-controllers:
-      version: v1.0.0
-      url: https://github.com/projectcalico/k8s-policy/releases/tag/v1.0.0
-    networking-calico:
-      version: 1.4.2
-      url: http://git.openstack.org/cgit/openstack/networking-calico/commit/?h=1.4.2
-    calico/routereflector:
-      version: v0.4.0
-      url: ""
-
-- title: v2.6.0-rc3
-  note: |
-    27 September 2017
-
-    Detailed release notes can be found on [GitHub](https://github.com/projectcalico/calico/releases).
-
-    <div class="alert alert-danger" role="alert"><b>Important</b>: If you are using the Kubernetes datastore and upgrading from Calico v2.4.x or earlier to Calico v2.5.x or later, you must <a href="https://github.com/projectcalico/calico/blob/master/upgrade/v2.5/README.md">migrate your Calico configuration data</a> before upgrading. Otherwise, your cluster may lose connectivity after the upgrade.</div>
-
-  components:
-    felix:
-      version: 2.6.0-rc2
-      url: https://github.com/projectcalico/felix/releases/tag/2.6.0-rc2
-    typha:
-      version: v0.5.1
-      url: https://github.com/projectcalico/typha/releases/tag/v0.5.1
-    calicoctl:
-      version: v1.6.0-rc2
-      url: https://github.com/projectcalico/calicoctl/releases/tag/v1.6.0-rc2
-      download_url: https://github.com/projectcalico/calicoctl/releases/download/v1.6.0-rc2/calicoctl
-    calico/node:
-      version: v2.6.0-rc2
-      url: https://github.com/projectcalico/calico/releases/tag/v2.6.0-rc2
-    calico/cni:
-      version: v1.11.0
-      url: https://github.com/projectcalico/cni-plugin/releases/tag/v1.11.0
-      download_calico_url: https://github.com/projectcalico/cni-plugin/releases/download/v1.11.0/calico
-      download_calico_ipam_url: https://github.com/projectcalico/cni-plugin/releases/download/v1.11.0/calico-ipam
-    calico-bird:
-      version: v0.3.1
-      url: https://github.com/projectcalico/calico-bird/releases/tag/v0.3.1
-    calico-bgp-daemon:
-      version: v0.2.1
-      url: https://github.com/projectcalico/calico-bgp-daemon/releases/tag/v0.2.1
-    libnetwork-plugin:
-      version: v1.1.0
-      url: https://github.com/projectcalico/libnetwork-plugin/releases/tag/v1.1.0
-    calico/kube-controllers:
-      version: v1.0.0
-      url: https://github.com/projectcalico/kube-controllers/releases/tag/v1.0.0
-    networking-calico:
-      version: 1.4.2
-      url: http://git.openstack.org/cgit/openstack/networking-calico/commit/?h=1.4.2
-    calico/routereflector:
-      version: v0.4.0
-      url: ""
-
-- title: v2.6.0-rc2
-  note: |
-    24 September 2017
-
-    Detailed release notes can be found on [GitHub](https://github.com/projectcalico/calico/releases).
-
-    <div class="alert alert-danger" role="alert"><b>Important</b>: If you are using the Kubernetes datastore and upgrading from Calico v2.4.x or earlier to Calico v2.5.x or later, you must <a href="https://github.com/projectcalico/calico/blob/master/upgrade/v2.5/README.md">migrate your Calico configuration data</a> before upgrading. Otherwise, your cluster may lose connectivity after the upgrade.</div>
-
-  components:
-    felix:
-      version: 2.6.0-rc2
-      url: https://github.com/projectcalico/felix/releases/tag/2.6.0-rc2
-    typha:
-      version: v0.5.1
-      url: https://github.com/projectcalico/typha/releases/tag/v0.5.1
-    calicoctl:
-      version: v1.6.0-rc2
-      url: https://github.com/projectcalico/calicoctl/releases/tag/v1.6.0-rc2
-      download_url: https://github.com/projectcalico/calicoctl/releases/download/v1.6.0-rc2/calicoctl
-    calico/node:
-      version: v2.6.0-rc2
-      url: https://github.com/projectcalico/calico/releases/tag/v2.6.0-rc2
-    calico/cni:
-      version: v1.11.0
-      url: https://github.com/projectcalico/cni-plugin/releases/tag/v1.11.0
-      download_calico_url: https://github.com/projectcalico/cni-plugin/releases/download/v1.11.0/calico
-      download_calico_ipam_url: https://github.com/projectcalico/cni-plugin/releases/download/v1.11.0/calico-ipam
-    calico-bird:
-      version: v0.3.1
-      url: https://github.com/projectcalico/calico-bird/releases/tag/v0.3.1
-    calico-bgp-daemon:
-      version: v0.2.1
-      url: https://github.com/projectcalico/calico-bgp-daemon/releases/tag/v0.2.1
-    libnetwork-plugin:
-      version: v1.1.0
-      url: https://github.com/projectcalico/libnetwork-plugin/releases/tag/v1.1.0
-    calico/kube-policy-controller:
-      version: v1.0.0-rc2
-      url: https://github.com/projectcalico/k8s-policy/releases/tag/v1.0.0-rc2
-    networking-calico:
-      version: 1.4.2
-      url: http://git.openstack.org/cgit/openstack/networking-calico/commit/?h=1.4.2
-    calico/routereflector:
-      version: v0.4.0
-      url: ""
-
-- title: v2.6.0-rc1
-  note: |
-    22 September 2017
-
-    Detailed release notes can be found on [GitHub](https://github.com/projectcalico/calico/releases).
-
-    <div class="alert alert-danger" role="alert"><b>Important</b>: If you are using the Kubernetes datastore and upgrading from Calico v2.4.x or earlier to Calico v2.5.x or later, you must <a href="https://github.com/projectcalico/calico/blob/master/upgrade/v2.5/README.md">migrate your Calico configuration data</a> before upgrading. Otherwise, your cluster may lose connectivity after the upgrade.</div>
-
-  components:
-    felix:
-      version: 2.6.0-rc1
-      url: https://github.com/projectcalico/felix/releases/tag/2.6.0-rc1
-    typha:
-      version: v0.5.0
-      url: https://github.com/projectcalico/typha/releases/tag/v0.5.0
-    calicoctl:
-      version: v1.6.0-rc1
-      url: https://github.com/projectcalico/calicoctl/releases/tag/v1.6.0-rc1
-      download_url: https://github.com/projectcalico/calicoctl/releases/download/v1.6.0-rc1/calicoctl
-    calico/node:
-      version: v2.6.0-rc1
-      url: https://github.com/projectcalico/calico/releases/tag/v2.6.0-rc1
-    calico/cni:
-      version: v1.10.0
-      url: https://github.com/projectcalico/cni-plugin/releases/tag/v1.10.0
-      download_calico_url: https://github.com/projectcalico/cni-plugin/releases/download/v1.10.0/calico
-      download_calico_ipam_url: https://github.com/projectcalico/cni-plugin/releases/download/v1.10.0/calico-ipam
-    calico-bird:
-      version: v0.3.1
-      url: https://github.com/projectcalico/calico-bird/releases/tag/v0.3.1
-    calico-bgp-daemon:
-      version: v0.2.1
-      url: https://github.com/projectcalico/calico-bgp-daemon/releases/tag/v0.2.1
-    libnetwork-plugin:
-      version: v1.1.0
-      url: https://github.com/projectcalico/libnetwork-plugin/releases/tag/v1.1.0
-    calico/kube-policy-controller:
-      version: v1.0.0-rc1
-      url: https://github.com/projectcalico/k8s-policy/releases/tag/v1.0.0-rc1
-    networking-calico:
-      version: 1.4.2
-      url: http://git.openstack.org/cgit/openstack/networking-calico/commit/?h=1.4.2
-    calico/routereflector:
-      version: v0.4.0
-      url: ""
-
-v2.5:
-- title: v2.5.1
-  note: |
-    30 August 2017
-
-    Detailed release notes can be found on [GitHub](https://github.com/projectcalico/calico/releases).
-
-    <div class="alert alert-danger" role="alert"><b>Important</b>: If you are using the Kubernetes datastore and upgrading from Calico v2.4.x or earlier to Calico v2.5.x or later, you must <a href="https://github.com/projectcalico/calico/blob/master/upgrade/v2.5/README.md">migrate your Calico configuration data</a> before upgrading. Otherwise, your cluster may lose connectivity after the upgrade.</div>
-
-
-  components:
-    felix:
-      version: 2.5.1
-      url: https://github.com/projectcalico/felix/releases/tag/2.5.1
-    typha:
-      version: v0.4.1
-      url: https://github.com/projectcalico/typha/releases/tag/v0.4.1
-    calicoctl:
-      version: v1.5.0
-      url: https://github.com/projectcalico/calicoctl/releases/tag/v1.5.0
-      download_url: https://github.com/projectcalico/calicoctl/releases/download/v1.5.0/calicoctl
-    calico/node:
-      version: v2.5.1
-      url: https://github.com/projectcalico/calico/releases/tag/v2.5.1
-    calico/cni:
-      version: v1.10.0
-      url: https://github.com/projectcalico/cni-plugin/releases/tag/v1.10.0
-      download_calico_url: https://github.com/projectcalico/cni-plugin/releases/download/v1.10.0/calico
-      download_calico_ipam_url: https://github.com/projectcalico/cni-plugin/releases/download/v1.10.0/calico-ipam
-    calico-bird:
-      version: v0.3.1
-      url: https://github.com/projectcalico/calico-bird/releases/tag/v0.3.1
-    calico-bgp-daemon:
-      version: v0.2.1
-      url: https://github.com/projectcalico/calico-bgp-daemon/releases/tag/v0.2.1
-    libnetwork-plugin:
-      version: v1.1.0
-      url: https://github.com/projectcalico/libnetwork-plugin/releases/tag/v1.1.0
-    calico/kube-policy-controller:
-      version: v0.7.0
-      url: https://github.com/projectcalico/k8s-policy/releases/tag/v0.7.0
-    networking-calico:
-      version: 1.4.2
-      url: http://git.openstack.org/cgit/openstack/networking-calico/commit/?h=1.4.2
-    calico/routereflector:
-      version: v0.4.0
-      url: ""
-
-- title: v2.5.0
-  note: |
-    22 August 2017
-
-    Detailed release notes can be found on [GitHub](https://github.com/projectcalico/calico/releases).
-
-    <div class="alert alert-danger" role="alert"><b>Important</b>: If you are using the Kubernetes datastore and upgrading from Calico v2.4.x or earlier to Calico v2.5.x or later, you must <a href="https://github.com/projectcalico/calico/blob/master/upgrade/v2.5/README.md">migrate your Calico configuration data</a> before upgrading. Otherwise, your cluster may lose connectivity after the upgrade.</div>
-
-
-  components:
-    felix:
-      version: 2.5.0
-      url: https://github.com/projectcalico/felix/releases/tag/2.5.0
-    typha:
-      version: v0.4.0
-      url: https://github.com/projectcalico/typha/releases/tag/v0.4.0
-    calicoctl:
-      version: v1.5.0
-      url: https://github.com/projectcalico/calicoctl/releases/tag/v1.5.0
-      download_url: https://github.com/projectcalico/calicoctl/releases/download/v1.5.0/calicoctl
-    calico/node:
-      version: v2.5.0
-      url: https://github.com/projectcalico/calico/releases/tag/v2.5.0
-    calico/cni:
-      version: v1.10.0
-      url: https://github.com/projectcalico/cni-plugin/releases/tag/v1.10.0
-      download_calico_url: https://github.com/projectcalico/cni-plugin/releases/download/v1.10.0/calico
-      download_calico_ipam_url: https://github.com/projectcalico/cni-plugin/releases/download/v1.10.0/calico-ipam
-    calico-bird:
-      version: v0.3.1
-      url: https://github.com/projectcalico/calico-bird/releases/tag/v0.3.1
-    calico-bgp-daemon:
-      version: v0.2.1
-      url: https://github.com/projectcalico/calico-bgp-daemon/releases/tag/v0.2.1
-    libnetwork-plugin:
-      version: v1.1.0
-      url: https://github.com/projectcalico/libnetwork-plugin/releases/tag/v1.1.0
-    calico/kube-policy-controller:
-      version: v0.7.0
-      url: https://github.com/projectcalico/k8s-policy/releases/tag/v0.7.0
-    networking-calico:
-      version: 1.4.2
-      url: http://git.openstack.org/cgit/openstack/networking-calico/commit/?h=1.4.2
-    calico/routereflector:
-      version: v0.4.0
-      url: ""
-
-- title: v2.5.0-rc2
-  note: |
-    17 August 2017
-
-    Detailed release notes can be found on [GitHub](https://github.com/projectcalico/calico/releases).
-
-  components:
-    felix:
-      version: 2.5.0-rc1
-      url: https://github.com/projectcalico/felix/releases/tag/2.5.0-rc1
-    typha:
-      version: v0.4.0
-      url: https://github.com/projectcalico/typha/releases/tag/v0.4.0
-    calicoctl:
-      version: v1.5.0-rc1
-      url: https://github.com/projectcalico/calicoctl/releases/tag/v1.5.0-rc1
-      download_url: https://github.com/projectcalico/calicoctl/releases/download/v1.5.0-rc1/calicoctl
-    calico/node:
-      version: v2.5.0-rc2
-    calico/cni:
-      version: v1.10.0
-      url: https://github.com/projectcalico/cni-plugin/releases/tag/v1.10.0
-      download_calico_url: https://github.com/projectcalico/cni-plugin/releases/download/v1.10.0/calico
-      download_calico_ipam_url: https://github.com/projectcalico/cni-plugin/releases/download/v1.10.0/calico-ipam
-    calico-bird:
-      version: v0.3.1
-      url: https://github.com/projectcalico/calico-bird/releases/tag/v0.3.1
-    calico-bgp-daemon:
-      version: v0.2.1
-      url: https://github.com/projectcalico/calico-bgp-daemon/releases/tag/v0.2.1
-    libnetwork-plugin:
-      version: v1.1.0
-      url: https://github.com/projectcalico/libnetwork-plugin/releases/tag/v1.1.0
-    calico/kube-policy-controller:
-      version: v0.7.0
-      url: https://github.com/projectcalico/k8s-policy/releases/tag/v0.7.0
-    networking-calico:
-      version: 1.4.2
-      url: http://git.openstack.org/cgit/openstack/networking-calico/commit/?h=1.4.2
-    calico/routereflector:
-      version: v0.4.0
-      url: ""
-
-- title: v2.5.0-rc1
-  note: |
-    15 August 2017
-
-    Detailed release notes can be found on [GitHub](https://github.com/projectcalico/calico/releases).
-
-  components:
-    felix:
-      version: 2.5.0-rc1
-      url: https://github.com/projectcalico/felix/releases/tag/2.5.0-rc1
-    typha:
-      version: v0.4.0
-      url: https://github.com/projectcalico/typha/releases/tag/v0.4.0
-    calicoctl:
-      version: v1.5.0-rc1
-      url: https://github.com/projectcalico/calicoctl/releases/tag/v1.5.0-rc1
-      download_url: https://github.com/projectcalico/calicoctl/releases/download/v1.5.0-rc1/calicoctl
-    calico/node:
-      version: v2.5.0-rc1
-    calico/cni:
-      version: v1.10.0
-      url: https://github.com/projectcalico/cni-plugin/releases/tag/v1.10.0
-      download_calico_url: https://github.com/projectcalico/cni-plugin/releases/download/v1.10.0/calico
-      download_calico_ipam_url: https://github.com/projectcalico/cni-plugin/releases/download/v1.10.0/calico-ipam
-    calico-bird:
-      version: v0.3.1
-      url: https://github.com/projectcalico/calico-bird/releases/tag/v0.3.1
-    calico-bgp-daemon:
-      version: v0.2.1
-      url: https://github.com/projectcalico/calico-bgp-daemon/releases/tag/v0.2.1
-    libnetwork-plugin:
-      version: v1.1.0
-      url: https://github.com/projectcalico/libnetwork-plugin/releases/tag/v1.1.0
-    calico/kube-policy-controller:
-      version: v0.7.0
-      url: https://github.com/projectcalico/k8s-policy/releases/tag/v0.7.0
-    networking-calico:
-      version: 1.4.2
-      url: http://git.openstack.org/cgit/openstack/networking-calico/commit/?h=1.4.2
-    calico/routereflector:
-      version: v0.4.0
-      url: ""
-
-v2.4:
-
-- title: v2.4.1
-  note: |
-    07 August 2017
-
-    Detailed release notes can be found on [GitHub](https://github.com/projectcalico/calico/releases).
-
-  components:
-    felix:
-      version: 2.4.1
-      url: https://github.com/projectcalico/felix/releases/tag/2.4.1
-    typha:
-      version: v0.3.1
-      url: https://github.com/projectcalico/typha/releases/tag/v0.3.1
-    calicoctl:
-      version: v1.4.0
-      url: https://github.com/projectcalico/calicoctl/releases/tag/v1.4.0
-      download_url: https://github.com/projectcalico/calicoctl/releases/download/v1.4.0/calicoctl
-    calico/node:
-      version: v2.4.1
-    calico/cni:
-      version: v1.10.0
-      url: https://github.com/projectcalico/cni-plugin/releases/tag/v1.10.0
-      download_calico_url: https://github.com/projectcalico/cni-plugin/releases/download/v1.10.0/calico
-      download_calico_ipam_url: https://github.com/projectcalico/cni-plugin/releases/download/v1.10.0/calico-ipam
-    calico-bird:
-      version: v0.3.1
-      url: https://github.com/projectcalico/calico-bird/releases/tag/v0.3.1
-    calico-bgp-daemon:
-      version: v0.2.1
-      url: https://github.com/projectcalico/calico-bgp-daemon/releases/tag/v0.2.1
-    libnetwork-plugin:
-      version: v1.1.0
-      url: https://github.com/projectcalico/libnetwork-plugin/releases/tag/v1.1.0
-    calico/kube-policy-controller:
-      version: v0.7.0
-      url: https://github.com/projectcalico/k8s-policy/releases/tag/v0.7.0
-    networking-calico:
-      version: 1.4.2
-      url: http://git.openstack.org/cgit/openstack/networking-calico/commit/?h=1.4.2
-    calico/routereflector:
-      version: v0.4.0
-      url: ""
-
-- title: v2.4.0
-  note: |
-    31 July 2017
-
-    Detailed release notes can be found on [GitHub](https://github.com/projectcalico/calico/releases).
-
-  components:
-    felix:
-      version: 2.4.0
-      url: https://github.com/projectcalico/felix/releases/tag/2.4.0
-    typha:
-      version: v0.3.1
-      url: https://github.com/projectcalico/typha/releases/tag/v0.3.1
-    calicoctl:
-      version: v1.4.0
-      url: https://github.com/projectcalico/calicoctl/releases/tag/v1.4.0
-      download_url: https://github.com/projectcalico/calicoctl/releases/download/v1.4.0/calicoctl
-    calico/node:
-      version: v2.4.0
-    calico/cni:
-      version: v1.10.0
-      url: https://github.com/projectcalico/cni-plugin/releases/tag/v1.10.0
-      download_calico_url: https://github.com/projectcalico/cni-plugin/releases/download/v1.10.0/calico
-      download_calico_ipam_url: https://github.com/projectcalico/cni-plugin/releases/download/v1.10.0/calico-ipam
-    calico-bird:
-      version: v0.3.1
-      url: https://github.com/projectcalico/calico-bird/releases/tag/v0.3.1
-    calico-bgp-daemon:
-      version: v0.2.1
-      url: https://github.com/projectcalico/calico-bgp-daemon/releases/tag/v0.2.1
-    libnetwork-plugin:
-      version: v1.1.0
-      url: https://github.com/projectcalico/libnetwork-plugin/releases/tag/v1.1.0
-    calico/kube-policy-controller:
-      version: v0.7.0
-      url: https://github.com/projectcalico/k8s-policy/releases/tag/v0.7.0
-    networking-calico:
-      version: 1.4.2
-      url: http://git.openstack.org/cgit/openstack/networking-calico/commit/?h=1.4.2
-    calico/routereflector:
-      version: v0.4.0
-      url: ""
-
-- title: v2.4.0-rc2
-  note: |
-    27 July 2017
-
-    Work-in-progress release notes for the upcoming v2.4.0 release can be found on GitHub.
-
-  components:
-    felix:
-      version: 2.4.0-rc2
-      url: https://github.com/projectcalico/felix/releases/tag/2.4.0-rc2
-    typha:
-      version: v0.3.1
-      url: https://github.com/projectcalico/typha/releases/tag/v0.3.1
-    calicoctl:
-      version: v1.4.0-rc2
-      url: https://github.com/projectcalico/calicoctl/releases/tag/v1.4.0-rc2
-      download_url: https://github.com/projectcalico/calicoctl/releases/download/v1.4.0-rc2/calicoctl
-    calico/node:
-      version: v2.4.0-rc2
-    calico/cni:
-      version: v1.10.0
-      url: https://github.com/projectcalico/cni-plugin/releases/tag/v1.10.0
-      download_calico_url: https://github.com/projectcalico/cni-plugin/releases/download/v1.10.0/calico
-      download_calico_ipam_url: https://github.com/projectcalico/cni-plugin/releases/download/v1.10.0/calico-ipam
-    calico-bird:
-      version: v0.3.1
-      url: https://github.com/projectcalico/calico-bird/releases/tag/v0.3.1
-    calico-bgp-daemon:
-      version: v0.2.1
-      url: https://github.com/projectcalico/calico-bgp-daemon/releases/tag/v0.2.1
-    libnetwork-plugin:
-      version: v1.1.0
-      url: https://github.com/projectcalico/libnetwork-plugin/releases/tag/v1.1.0
-    calico/kube-policy-controller:
-      version: v0.7.0
-      url: https://github.com/projectcalico/k8s-policy/releases/tag/v0.7.0
-    networking-calico:
-      version: 1.4.2
-      url: http://git.openstack.org/cgit/openstack/networking-calico/commit/?h=1.4.2
-    calico/routereflector:
-      version: v0.4.0
-      url: ""
-
-- title: v2.4.0-rc1
-  note: |
-    24 July 2017
-
-    Work-in-progress release notes for the upcoming v2.4.0 release can be found on GitHub.
-
-  components:
-    felix:
-      version: 2.4.0-rc1
-      url: https://github.com/projectcalico/felix/releases/tag/2.4.0-rc1
-    typha:
-      version: v0.3.0
-      url: https://github.com/projectcalico/typha/releases/tag/v0.3.0
-    calicoctl:
-      version: v1.4.0-rc1
-      url: https://github.com/projectcalico/calicoctl/releases/tag/v1.4.0-rc1
-      download_url: https://github.com/projectcalico/calicoctl/releases/download/v1.4.0-rc1/calicoctl
-    calico/node:
-      version: v2.4.0-rc1
-    calico/cni:
-      version: v1.10.0
-      url: https://github.com/projectcalico/cni-plugin/releases/tag/v1.10.0
-      download_calico_url: https://github.com/projectcalico/cni-plugin/releases/download/v1.10.0/calico
-      download_calico_ipam_url: https://github.com/projectcalico/cni-plugin/releases/download/v1.10.0/calico-ipam
-    calico-bird:
-      version: v0.3.1
-      url: https://github.com/projectcalico/calico-bird/releases/tag/v0.3.1
-    calico-bgp-daemon:
-      version: v0.2.1
-      url: https://github.com/projectcalico/calico-bgp-daemon/releases/tag/v0.2.1
-    libnetwork-plugin:
-      version: v1.1.0
-      url: https://github.com/projectcalico/libnetwork-plugin/releases/tag/v1.1.0
-    calico/kube-policy-controller:
-      version: v0.7.0
-      url: https://github.com/projectcalico/k8s-policy/releases/tag/v0.7.0
-    networking-calico:
-      version: 1.4.2
-      url: http://git.openstack.org/cgit/openstack/networking-calico/commit/?h=1.4.2
-    calico/routereflector:
-      version: v0.4.0
-      url: ""
-
-v2.3:
-- title: v2.3.0
-  note: |
-    12 June 2017
-
-    ### Changes / New Features
-
-    - Various improvements which reduce Felix CPU usage.
-    - Introduces the Calico fanout agent, Typha, for better performance when using the Kubernetes datastore driver.
-    - Calico now implements the `networking.k8s.io/NetworkPolicy` API semantics as [defined by Kubernetes](https://github.com/kubernetes/kubernetes/pull/39164#issue-197243974) when using the Kubernetes datastore driver.
-      - **Note**: This represents a change in how existing Kubernetes NetworkPolicies are enforced by Calico. To maintain existing behavior when upgrading, follow these steps:
-              - In Namespaces that previously did not have the "DefaultDeny" annotation, you should delete any existing NetworkPolicy objects.
-              - In Namespaces that previously did have the "DefaultDeny" annotation, you can create the equivalent semantics by creating a NetworkPolicy that selects all pods
-                but does not allow any traffic.
-      - **Note**: Calico with etcd continutes to implement the `extensions/v1beta1` NetworkPolicy API semantics - this change has no effect on etcd based Calico deployments.
-
-    ### Bug fixes
-
-    - Fixed an issue where the Kubernetes datastore driver would resync with the Kubernetes API more frequently than necessary.
-
-  components:
-    felix:
-      version: 2.3.0
-      url: https://github.com/projectcalico/felix/releases/tag/2.3.0
-    typha:
-      version: v0.2.2
-      url: https://github.com/projectcalico/typha/releases/tag/v0.2.2
-    calicoctl:
-      version: v1.3.0
-      url: https://github.com/projectcalico/calicoctl/releases/tag/v1.3.0
-      download_url: https://github.com/projectcalico/calicoctl/releases/download/v1.3.0/calicoctl
-    calico/node:
-      version: v1.3.0
-      url: https://github.com/projectcalico/calicoctl/releases/tag/v1.3.0
-    calico/cni:
-      version: v1.9.1
-      url: https://github.com/projectcalico/cni-plugin/releases/tag/v1.9.1
-      download_calico_url: https://github.com/projectcalico/cni-plugin/releases/download/v1.9.1/calico
-      download_calico_ipam_url: https://github.com/projectcalico/cni-plugin/releases/download/v1.9.1/calico-ipam
-    calico-bird:
-      version: v0.3.1
-      url: https://github.com/projectcalico/calico-bird/releases/tag/v0.3.1
-    calico-bgp-daemon:
-      version: v0.2.1
-      url: https://github.com/projectcalico/calico-bgp-daemon/releases/tag/v0.2.1
-    libnetwork-plugin:
-      version: v1.1.0
-      url: https://github.com/projectcalico/libnetwork-plugin/releases/tag/v1.1.0
-    calico/kube-policy-controller:
-      version: v0.6.0
-      url: https://github.com/projectcalico/k8s-policy/releases/tag/v0.6.0
-    networking-calico:
-      version: 1.4.2
-      url: http://git.openstack.org/cgit/openstack/networking-calico/commit/?h=1.4.2
-v2.2:
-- title: v2.2.1
-  note: |
-    16-May 2017
-
-    This release includes fixes for two key issues from the last release - a [route flap](https://github.com/projectcalico/bird/pull/37) and a [memory leak](https://github.com/projectcalico/felix/issues/1455)
-
-  components:
-    felix:
-      version: 2.2.2
-      url: https://github.com/projectcalico/felix/releases/tag/2.2.2
-    calicoctl:
-      version: v1.2.1
-      url: https://github.com/projectcalico/calicoctl/releases/tag/v1.2.1
-      download_url: https://github.com/projectcalico/calicoctl/releases/download/v1.2.1/calicoctl
-    calico/node:
-      version: v1.2.1
-      url: https://github.com/projectcalico/calicoctl/releases/tag/v1.2.1
-    calico/cni:
-      version: v1.8.3
-      url: https://github.com/projectcalico/cni-plugin/releases/tag/v1.8.3
-      download_calico_url: https://github.com/projectcalico/cni-plugin/releases/download/v1.8.3/calico
-      download_calico_ipam_url: https://github.com/projectcalico/cni-plugin/releases/download/v1.8.3/calico-ipam
-    calico-bird:
-      version: v0.3.1
-      url: https://github.com/projectcalico/calico-bird/releases/tag/v0.3.1
-    calico-bgp-daemon:
-      version: v0.2.1
-      url: https://github.com/projectcalico/calico-bgp-daemon/releases/tag/v0.2.1
-    libnetwork-plugin:
-      version: v1.1.0
-      url: https://github.com/projectcalico/libnetwork-plugin/releases/tag/v1.1.0
-    calico/kube-policy-controller:
-      version: v0.6.0
-      url: https://github.com/projectcalico/k8s-policy/releases/tag/v0.6.0
-    networking-calico:
-      version: 1.4.2
-      url: http://git.openstack.org/cgit/openstack/networking-calico/commit/?h=1.4.2
-- title: v2.2.0
-  note: |
-    12-May 2017
-
-    This release includes new versions of most of the key Calico components. Highlights include
-    * New version of Bird for BGP multipath support
-    * New version of GoBGP integration with IPIP support and other fixes
-    * A new CNI plugin, supporting the latest version of the CNI spec
-    * Further improvements to the Kubernetes datastore driver, bringing beta support for BGP routing.
-    * Some significant improvements to Felix performance and occupancy.
-
-    For more details see the [blog post](https://www.projectcalico.org/project-calico-2-2-released/) or the component release notes linked below.
-
-    There are two known issues with this release (that also affect previous releases). These issues will be addressed in v2.2.1 to be released shortly.
-    1. Some users may experience route flapping when using IPIP - For [more details](https://github.com/projectcalico/bird/pull/37)
-    2. There's a known memory leak in the Kubernetes datastore driver - For [more details](https://github.com/projectcalico/felix/issues/1455)
-
-  components:
-    felix:
-      version: 2.2.1
-      url: https://github.com/projectcalico/felix/releases/tag/2.2.1
-    calicoctl:
-      version: v1.2.0
-      url: https://github.com/projectcalico/calicoctl/releases/tag/v1.2.0
-      download_url: https://github.com/projectcalico/calicoctl/releases/download/v1.2.0/calicoctl
-    calico/node:
-      version: v1.2.0
-      url: https://github.com/projectcalico/calicoctl/releases/tag/v1.2.0
-    calico/cni:
-      version: v1.8.3
-      url: https://github.com/projectcalico/cni-plugin/releases/tag/v1.8.3
-      download_calico_url: https://github.com/projectcalico/cni-plugin/releases/download/v1.8.3/calico
-      download_calico_ipam_url: https://github.com/projectcalico/cni-plugin/releases/download/v1.8.3/calico-ipam
-    calico-bird:
-      version: v0.3.0
-      url: https://github.com/projectcalico/calico-bird/releases/tag/v0.3.0
-    calico-bgp-daemon:
-      version: v0.2.1
-      url: https://github.com/projectcalico/calico-bgp-daemon/releases/tag/v0.2.1
-    libnetwork-plugin:
-      version: v1.1.0
-      url: https://github.com/projectcalico/libnetwork-plugin/releases/tag/v1.1.0
-    calico/kube-policy-controller:
-      version: v0.6.0
-      url: https://github.com/projectcalico/k8s-policy/releases/tag/v0.6.0
-    networking-calico:
-      version: 1.4.2
-      url: http://git.openstack.org/cgit/openstack/networking-calico/commit/?h=1.4.2
-- title: v2.2.0-rc6
-  note: |
-    * Take new calicoctl, calico/node, felix
-  components:
-    felix:
-      version: 2.2.0
-      url: https://github.com/projectcalico/felix/releases/tag/2.2.0
-    calicoctl:
-      version: v1.2.0-rc2
-      url: https://github.com/projectcalico/calicoctl/releases/tag/v1.2.0-rc2
-      download_url: https://github.com/projectcalico/calicoctl/releases/download/v1.2.0-rc2/calicoctl
-    calico/node:
-      version: v1.2.0-rc2
-      url: https://github.com/projectcalico/calicoctl/releases/tag/v1.2.0-rc2
-    calico/cni:
-      version: v1.8.2
-      url: https://github.com/projectcalico/cni-plugin/releases/tag/v1.8.2
-      download_calico_url: https://github.com/projectcalico/cni-plugin/releases/download/v1.8.2/calico
-      download_calico_ipam_url: https://github.com/projectcalico/cni-plugin/releases/download/v1.8.2/calico-ipam
-    calico-bird:
-      version: v0.3.0
-      url: https://github.com/projectcalico/calico-bird/releases/tag/v0.3.0
-    calico-bgp-daemon:
-      version: v0.2.1
-      url: https://github.com/projectcalico/calico-bgp-daemon/releases/tag/v0.2.1
-    libnetwork-plugin:
-      version: v1.1.0
-      url: https://github.com/projectcalico/libnetwork-plugin/releases/tag/v1.1.0
-    calico/kube-policy-controller:
-      version: v0.6.0
-      url: https://github.com/projectcalico/k8s-policy/releases/tag/v0.6.0
-    networking-calico:
-      version: 1.4.2
-      url: http://git.openstack.org/cgit/openstack/networking-calico/commit/?h=1.4.2
-
-- title: v2.2.0-rc5
-  note: |
-    * Take new calicoctl, calico/node, calico-bgp-daemon, cni-plugin,
-  components:
-    felix:
-      version: 2.2.0-rc4
-      url: https://github.com/projectcalico/felix/releases/tag/2.2.0-rc4
-    calicoctl:
-      version: v1.2.0-rc1
-      url: https://github.com/projectcalico/calicoctl/releases/tag/v1.2.0-rc1
-      download_url: https://github.com/projectcalico/calicoctl/releases/download/v1.2.0-rc1/calicoctl
-    calico/node:
-      version: v1.2.0-rc1
-      url: https://github.com/projectcalico/calicoctl/releases/tag/v1.2.0-rc1
-    calico/cni:
-      version: v1.8.1
-      url: https://github.com/projectcalico/cni-plugin/releases/tag/v1.8.1
-      download_calico_url: https://github.com/projectcalico/cni-plugin/releases/download/v1.8.1/calico
-      download_calico_ipam_url: https://github.com/projectcalico/cni-plugin/releases/download/v1.8.1/calico-ipam
-    calico-bird:
-      version: v0.3.0
-      url: https://github.com/projectcalico/calico-bird/releases/tag/v0.3.0
-    calico-bgp-daemon:
-      version: v0.2.1
-      url: https://github.com/projectcalico/calico-bgp-daemon/releases/tag/v0.2.1
-    libnetwork-plugin:
-      version: v1.1.0
-      url: https://github.com/projectcalico/libnetwork-plugin/releases/tag/v1.1.0
-    calico/kube-policy-controller:
-      version: v0.6.0
-      url: https://github.com/projectcalico/k8s-policy/releases/tag/v0.6.0
-    networking-calico:
-      version: 1.4.2
-      url: http://git.openstack.org/cgit/openstack/networking-calico/commit/?h=1.4.2
-- title: v2.2.0-rc4
-  note: |
-    * Take new CNI version to fix crash when nodes restart
-  components:
-    felix:
-      version: 2.2.0-rc3
-      url: https://github.com/projectcalico/felix/releases/tag/2.2.0-rc3
-    calicoctl:
-      version: v1.1.2-rc2
-      url: https://github.com/projectcalico/calicoctl/releases/tag/v1.1.2-rc2
-      download_url: https://github.com/projectcalico/calicoctl/releases/download/v1.1.2-rc2/calicoctl
-    calico/node:
-      version: v1.1.2-rc2
-      url: https://github.com/projectcalico/calicoctl/releases/tag/v1.1.2-rc2
-    calico/cni:
-      version: v1.8.0
-      url: https://github.com/projectcalico/cni-plugin/releases/tag/v1.8.0
-      download_calico_url: https://github.com/projectcalico/cni-plugin/releases/download/v1.8.0/calico
-      download_calico_ipam_url: https://github.com/projectcalico/cni-plugin/releases/download/v1.8.0/calico-ipam
-    calico-bird:
-      version: v0.3.0
-      url: https://github.com/projectcalico/calico-bird/releases/tag/v0.3.0
-    calico-bgp-daemon:
-      version: v0.2.0
-      url: https://github.com/projectcalico/calico-bgp-daemon/releases/tag/v0.2.0
-    libnetwork-plugin:
-      version: v1.1.0
-      url: https://github.com/projectcalico/libnetwork-plugin/releases/tag/v1.1.0
-    calico/kube-policy-controller:
-      version: v0.6.0
-      url: https://github.com/projectcalico/k8s-policy/releases/tag/v0.6.0
-    networking-calico:
-      version: 1.4.2
-      url: http://git.openstack.org/cgit/openstack/networking-calico/commit/?h=1.4.2
-- title: v2.2.0-rc3
-  note: |
-    * Take new CNI version for KDD issue
-  components:
-    felix:
-      version: 2.2.0-rc3
-      url: https://github.com/projectcalico/felix/releases/tag/2.2.0-rc3
-    calicoctl:
-      version: v1.1.2-rc2
-      url: https://github.com/projectcalico/calicoctl/releases/tag/v1.1.2-rc2
-      download_url: https://github.com/projectcalico/calicoctl/releases/download/v1.1.2-rc2/calicoctl
-    calico/node:
-      version: v1.1.2-rc2
-      url: https://github.com/projectcalico/calicoctl/releases/tag/v1.1.2-rc2
-    calico/cni:
-      version: v1.7.0
-      url: https://github.com/projectcalico/cni-plugin/releases/tag/v1.7.0
-      download_calico_url: https://github.com/projectcalico/cni-plugin/releases/download/v1.7.0/calico
-      download_calico_ipam_url: https://github.com/projectcalico/cni-plugin/releases/download/v1.7.0/calico-ipam
-    calico-bird:
-      version: v0.3.0
-      url: https://github.com/projectcalico/calico-bird/releases/tag/v0.3.0
-    calico-bgp-daemon:
-      version: v0.2.0
-      url: https://github.com/projectcalico/calico-bgp-daemon/releases/tag/v0.2.0
-    libnetwork-plugin:
-      version: v1.1.0
-      url: https://github.com/projectcalico/libnetwork-plugin/releases/tag/v1.1.0
-    calico/kube-policy-controller:
-      version: v0.6.0
-      url: https://github.com/projectcalico/k8s-policy/releases/tag/v0.6.0
-    networking-calico:
-      version: 1.4.2
-      url: http://git.openstack.org/cgit/openstack/networking-calico/commit/?h=1.4.2
-- title: v2.2.0-rc2
-  note: |
-    * Take new felix and calicoctl versions to get fixes mainly to KDD
-  components:
-    felix:
-      version: 2.2.0-rc3
-      url: https://github.com/projectcalico/felix/releases/tag/2.2.0-rc3
-    calicoctl:
-      version: v1.1.2-rc2
-      url: https://github.com/projectcalico/calicoctl/releases/tag/v1.1.2-rc2
-      download_url: https://github.com/projectcalico/calicoctl/releases/download/v1.1.2-rc2/calicoctl
-    calico/node:
-      version: v1.1.2-rc2
-      url: https://github.com/projectcalico/calicoctl/releases/tag/v1.1.2-rc2
-    calico/cni:
-      version: v1.6.2
-      url: https://github.com/projectcalico/cni-plugin/releases/tag/v1.6.2
-      download_calico_url: https://github.com/projectcalico/cni-plugin/releases/download/v1.6.2/calico
-      download_calico_ipam_url: https://github.com/projectcalico/cni-plugin/releases/download/v1.6.2/calico-ipam
-    calico-bird:
-      version: v0.3.0
-      url: https://github.com/projectcalico/calico-bird/releases/tag/v0.3.0
-    calico-bgp-daemon:
-      version: v0.2.0
-      url: https://github.com/projectcalico/calico-bgp-daemon/releases/tag/v0.2.0
-    libnetwork-plugin:
-      version: v1.1.0
-      url: https://github.com/projectcalico/libnetwork-plugin/releases/tag/v1.1.0
-    calico/kube-policy-controller:
-      version: v0.6.0
-      url: https://github.com/projectcalico/k8s-policy/releases/tag/v0.6.0
-    networking-calico:
-      version: 1.4.2
-      url: http://git.openstack.org/cgit/openstack/networking-calico/commit/?h=1.4.2
-- title: v2.2.0-rc1
-  note: |
-    * First RC
-  components:
-    felix:
-      version: 2.2.0-rc2
-      url: https://github.com/projectcalico/felix/releases/tag/2.2.0-rc2
-    calicoctl:
-      version: v1.1.2-rc1
-      url: https://github.com/projectcalico/calicoctl/releases/tag/v1.1.2-rc1
-      download_url: https://github.com/projectcalico/calicoctl/releases/download/v1.1.2-rc1/calicoctl
-    calico/node:
-      version: v1.1.2-rc1
-      url: https://github.com/projectcalico/calicoctl/releases/tag/v1.1.2-rc1
-    calico/cni:
-      version: v1.6.2
-      url: https://github.com/projectcalico/cni-plugin/releases/tag/v1.6.2
-      download_calico_url: https://github.com/projectcalico/cni-plugin/releases/download/v1.6.2/calico
-      download_calico_ipam_url: https://github.com/projectcalico/cni-plugin/releases/download/v1.6.2/calico-ipam
-    calico-bird:
-      version: v0.3.0
-      url: https://github.com/projectcalico/calico-bird/releases/tag/v0.3.0
-    calico-bgp-daemon:
-      version: v0.2.0
-      url: https://github.com/projectcalico/calico-bgp-daemon/releases/tag/v0.2.0
-    libnetwork-plugin:
-      version: v1.1.0
-      url: https://github.com/projectcalico/libnetwork-plugin/releases/tag/v1.1.0
-    calico/kube-policy-controller:
-      version: v0.6.0
-      url: https://github.com/projectcalico/k8s-policy/releases/tag/v0.6.0
-    networking-calico:
-      version: 1.4.2
-      url: http://git.openstack.org/cgit/openstack/networking-calico/commit/?h=1.4.2
-v2.1:
-- title: v2.1.5
-  note: |
-    * Include a new version of the CNI plugin to fix a data parsing crash when nodes restart.
-  components:
-    felix:
-      version: 2.1.2
-      url: https://github.com/projectcalico/felix/releases/tag/2.1.2
-    calicoctl:
-      version: v1.1.3
-      url: https://github.com/projectcalico/calicoctl/releases/tag/v1.1.3
-      download_url: https://github.com/projectcalico/calicoctl/releases/download/v1.1.3/calicoctl
-    calico/node:
-      version: v1.1.3
-      url: https://github.com/projectcalico/calicoctl/releases/tag/v1.1.3
-    calico/cni:
-      version: v1.8.0
-      url: https://github.com/projectcalico/cni-plugin/releases/tag/v1.8.0
-      download_calico_url: https://github.com/projectcalico/cni-plugin/releases/download/v1.8.0/calico
-      download_calico_ipam_url: https://github.com/projectcalico/cni-plugin/releases/download/v1.8.0/calico-ipam
-    libcalico-go:
-      version: v1.1.5
-      url: https://github.com/projectcalico/libcalico-go/releases/tag/v1.1.5
-    calico-bird:
-      version: v0.2.0
-      url: https://github.com/projectcalico/calico-bird/releases/tag/v0.2.0
-    calico-bgp-daemon:
-      version: v0.1.2
-      url: https://github.com/projectcalico/calico-bgp-daemon/releases/tag/v0.1.2
-    libnetwork-plugin:
-      version: v1.1.0
-      url: https://github.com/projectcalico/libnetwork-plugin/releases/tag/v1.1.0
-    calico/kube-policy-controller:
-      version: v0.5.4
-      url: https://github.com/projectcalico/k8s-policy/releases/tag/v0.5.4
-    networking-calico:
-      version: 1.4.2
-      url: http://git.openstack.org/cgit/openstack/networking-calico/commit/?h=1.4.2
-- title: v2.1.4
-  note: |
-    * Include a new version of the CNI plugin to fix issue with Kubernetes v1.6 (https://github.com/projectcalico/calicoctl/issues/1592)
-    * Includes fix for default cni configuration file not existing
-      (https://github.com/projectcalico/cni-plugin/issues/299)
-      * This changes the behavior of `install-cni.sh` to install a
-        configuration file even when CNI_NETWORK_CONFIG is not defined.
-      * If the configuration file creation is unwanted then mounting the
-        `/host/etc/cni/net.d` folder can be omitted, though this puts
-        configuration of certificates and Kubernetes configuration as a step
-        for the user or integrator.
-    * Include a new version of Felix with a number of small fixes
-  components:
-    felix:
-      version: 2.1.2
-      url: https://github.com/projectcalico/felix/releases/tag/2.1.2
-    calicoctl:
-      version: v1.1.3
-      url: https://github.com/projectcalico/calicoctl/releases/tag/v1.1.3
-      download_url: https://github.com/projectcalico/calicoctl/releases/download/v1.1.3/calicoctl
-    calico/node:
-      version: v1.1.3
-      url: https://github.com/projectcalico/calicoctl/releases/tag/v1.1.3
-    calico/cni:
-      version: v1.7.0
-      url: https://github.com/projectcalico/cni-plugin/releases/tag/v1.7.0
-      download_calico_url: https://github.com/projectcalico/cni-plugin/releases/download/v1.7.0/calico
-      download_calico_ipam_url: https://github.com/projectcalico/cni-plugin/releases/download/v1.7.0/calico-ipam
-    libcalico-go:
-      version: v1.1.5
-      url: https://github.com/projectcalico/libcalico-go/releases/tag/v1.1.5
-    calico-bird:
-      version: v0.2.0
-      url: https://github.com/projectcalico/calico-bird/releases/tag/v0.2.0
-    calico-bgp-daemon:
-      version: v0.1.2
-      url: https://github.com/projectcalico/calico-bgp-daemon/releases/tag/v0.1.2
-    libnetwork-plugin:
-      version: v1.1.0
-      url: https://github.com/projectcalico/libnetwork-plugin/releases/tag/v1.1.0
-    calico/kube-policy-controller:
-      version: v0.5.4
-      url: https://github.com/projectcalico/k8s-policy/releases/tag/v0.5.4
-    networking-calico:
-      version: 1.4.2
-      url: http://git.openstack.org/cgit/openstack/networking-calico/commit/?h=1.4.2
-- title: v2.1.3
-  note: |
-    * *Actually* Restore setting of `FELIX_DEFAULTENDPOINTTOHOSTACTION` for container environments,
-    which restores workloads' ability to reach services on its host.
-    * Bump calicoctl and calico/node to v1.1.1 they they pick up the new version of Felix
-  components:
-    felix:
-      version: 2.1.1
-      url: https://github.com/projectcalico/felix/releases/tag/2.1.1
-    calicoctl:
-      version: v1.1.1
-      url: https://github.com/projectcalico/calicoctl/releases/tag/v1.1.1
-      download_url: https://github.com/projectcalico/calicoctl/releases/download/v1.1.1/calicoctl
-    calico/node:
-      version: v1.1.1
-      url: https://github.com/projectcalico/calicoctl/releases/tag/v1.1.1
-    calico/cni:
-      version: v1.6.1
-      url: https://github.com/projectcalico/cni-plugin/releases/tag/v1.6.1
-      download_calico_url: https://github.com/projectcalico/cni-plugin/releases/download/v1.6.1/calico
-      download_calico_ipam_url: https://github.com/projectcalico/cni-plugin/releases/download/v1.6.1/calico-ipam
-    libcalico-go:
-      version: v1.1.1
-      url: https://github.com/projectcalico/libcalico-go/releases/tag/v1.1.1
-    calico-bird:
-      version: v0.2.0
-      url: https://github.com/projectcalico/calico-bird/releases/tag/v0.2.0
-    calico-bgp-daemon:
-      version: v0.1.2
-      url: https://github.com/projectcalico/calico-bgp-daemon/releases/tag/v0.1.2
-    libnetwork-plugin:
-      version: v1.1.0
-      url: https://github.com/projectcalico/libnetwork-plugin/releases/tag/v1.1.0
-    calico/kube-policy-controller:
-      version: v0.5.4
-      url: https://github.com/projectcalico/k8s-policy/releases/tag/v0.5.4
-    networking-calico:
-      version: 1.4.2
-      url: http://git.openstack.org/cgit/openstack/networking-calico/commit/?h=1.4.2
-- title: v2.1.2
-  note: |
-    * Restore setting of `FELIX_DEFAULTENDPOINTTOHOSTACTION` for container environments,
-    which restores workloads' ability to reach services on its host.
-    * Bump Felix version to 2.1.1.
-  components:
-    felix:
-      version: 2.1.1
-      url: https://github.com/projectcalico/felix/releases/tag/2.1.1
-    calicoctl:
-      version: v1.1.0
-      url: https://github.com/projectcalico/calicoctl/releases/tag/v1.1.0
-      download_url: https://github.com/projectcalico/calicoctl/releases/download/v1.1.0/calicoctl
-    calico/node:
-      version: v1.1.0
-      url: https://github.com/projectcalico/calicoctl/releases/tag/v1.1.0
-    calico/cni:
-      version: v1.6.1
-      url: https://github.com/projectcalico/cni-plugin/releases/tag/v1.6.1
-      download_calico_url: https://github.com/projectcalico/cni-plugin/releases/download/v1.6.1/calico
-      download_calico_ipam_url: https://github.com/projectcalico/cni-plugin/releases/download/v1.6.1/calico-ipam
-    libcalico-go:
-      version: v1.1.1
-      url: https://github.com/projectcalico/libcalico-go/releases/tag/v1.1.0
-    calico-bird:
-      version: v0.2.0
-      url: https://github.com/projectcalico/calico-bird/releases/tag/v0.2.0
-    calico-bgp-daemon:
-      version: v0.1.2
-      url: https://github.com/projectcalico/calico-bgp-daemon/releases/tag/v0.1.2
-    libnetwork-plugin:
-      version: v1.1.0
-      url: https://github.com/projectcalico/libnetwork-plugin/releases/tag/v1.1.0
-    calico/kube-policy-controller:
-      version: v0.5.4
-      url: https://github.com/projectcalico/k8s-policy/releases/tag/v0.5.4
-    networking-calico:
-      version: 1.4.2
-      url: http://git.openstack.org/cgit/openstack/networking-calico/commit/?h=1.4.2
-- title: v2.1.1
-  note: |
-    * Fix for calico-cni plugin for kubernetes 1.6.
-  components:
-    felix:
-      version: 2.1.0
-      url: https://github.com/projectcalico/felix/releases/tag/2.1.0
-    calicoctl:
-      version: v1.1.0
-      url: https://github.com/projectcalico/calicoctl/releases/tag/v1.1.0
-      download_url: https://github.com/projectcalico/calicoctl/releases/download/v1.1.0/calicoctl
-    calico/node:
-      version: v1.1.0
-      url: https://github.com/projectcalico/calicoctl/releases/tag/v1.1.0
-    calico/cni:
-      version: v1.6.1
-      url: https://github.com/projectcalico/cni-plugin/releases/tag/v1.6.1
-      download_calico_url: https://github.com/projectcalico/cni-plugin/releases/download/v1.6.1/calico
-      download_calico_ipam_url: https://github.com/projectcalico/cni-plugin/releases/download/v1.6.1/calico-ipam
-    libcalico-go:
-      version: v1.1.1
-      url: https://github.com/projectcalico/libcalico-go/releases/tag/v1.1.0
-    calico-bird:
-      version: v0.2.0
-      url: https://github.com/projectcalico/calico-bird/releases/tag/v0.2.0
-    calico-bgp-daemon:
-      version: v0.1.2
-      url: https://github.com/projectcalico/calico-bgp-daemon/releases/tag/v0.1.2
-    libnetwork-plugin:
-      version: v1.1.0
-      url: https://github.com/projectcalico/libnetwork-plugin/releases/tag/v1.1.0
-    calico/kube-policy-controller:
-      version: v0.5.4
-      url: https://github.com/projectcalico/k8s-policy/releases/tag/v0.5.4
-    networking-calico:
-      version: 1.4.2
-      url: http://git.openstack.org/cgit/openstack/networking-calico/commit/?h=1.4.2
-- title: v2.1.0
-  note: |
-    * The calicoctl tools and calico/node container now ship with improved IP auto-detection options.
-    * Calico now supports a new mode where traffic is only encapsulated when it’s going to a host on a different subnet. This is particularly useful on AWS where traffic is only encapsulated when crossing an AZ.
-    * Calico host protection now applies to forwarded traffic, allowing Calico to secure a NAT gateway or router.
-    * Calico host protection now supports "untracked" policy, which bypasses connection tracking.  This is particularly useful for high connection load applications such as memcachedb.
-    * New features in the plugins
-      * Libnetwork plugin for Docker now supports an endpoint labeling feature. This makes it possible to use advanced network policy with Docker.
-      * The CNI plugin gains a number of improvements to IP address management. It’s now possible to choose specific addresses or to allocate from specific pools using config or Kubernetes annotations.
-    * The final bits of Python code have been removed from Felix and the calico/node containers. Everything is now written in Go. This has number of benefits including better performance and occupancy.
-    * And of course the usual assortment of minor improvements, bug fixes and docs improvements. See the individual component releases for more details.
-  components:
-    felix:
-      version: 2.1.0
-      url: https://github.com/projectcalico/felix/releases/tag/2.1.0
-    calicoctl:
-      version: v1.1.0
-      url: https://github.com/projectcalico/calicoctl/releases/tag/v1.1.0
-      download_url: https://github.com/projectcalico/calicoctl/releases/download/v1.1.0/calicoctl
-    calico/node:
-      version: v1.1.0
-      url: https://github.com/projectcalico/calicoctl/releases/tag/v1.1.0
-    calico/cni:
-      version: v1.6.0
-      url: https://github.com/projectcalico/cni-plugin/releases/tag/v1.6.0
-      download_calico_url: https://github.com/projectcalico/cni-plugin/releases/download/v1.6.0/calico
-      download_calico_ipam_url: https://github.com/projectcalico/cni-plugin/releases/download/v1.6.0/calico-ipam
-    libcalico-go:
-      version: v1.1.1
-      url: https://github.com/projectcalico/libcalico-go/releases/tag/v1.1.0
-    calico-bird:
-      version: v0.2.0
-      url: https://github.com/projectcalico/calico-bird/releases/tag/v0.2.0
-    calico-bgp-daemon:
-      version: v0.1.2
-      url: https://github.com/projectcalico/calico-bgp-daemon/releases/tag/v0.1.2
-    libnetwork-plugin:
-      version: v1.1.0
-      url: https://github.com/projectcalico/libnetwork-plugin/releases/tag/v1.1.0
-    calico/kube-policy-controller:
-      version: v0.5.2
-      url: https://github.com/projectcalico/k8s-policy/releases/tag/v0.5.2
-    networking-calico:
-      version: 1.4.2
-      url: http://git.openstack.org/cgit/openstack/networking-calico/commit/?h=1.4.2
-- title: v2.1.0-rc9
-  note: |
-    This is an early release candidate for the Calico v2.1 release.
->>>>>>> 395bb549
-
-    This is a pre-release of v2.0.0. This release is intended for testing purposes only and is NOT to be used on production systems.
-
-    #### What's new
-
-    - **Tiered policy**: policies can be grouped into tiers to allow structured security policy.
-
-    - **CNX Manager**: a new web interface allows you to edit and manage tiers and policies.
-
-    - **CNX API server**: a RESTful API to edit and manage tiers and policies that can impose fine-grained control over what tiers users can manipulate policies in.
-
-    - **Prometheus operator update**: this release includes a newer Prometheus operator.
-
-    - **Built on Calico v3.0.0-beta1**: including features and limitations of that release other than as specified here.
-
-    #### Limitations
-
-    - **No upgrades**: existing customers should start a fresh cluster for testing this release.  There is no migration support, and it is not possible to upgrade to or from this release.  We plan to add migration and upgrade support in the GA release from and to other GA releases, but never this beta.
-
-    - **Integrates only with Kubernetes and host endpoints**: the OpenShift, OpenStack, Mesos, DC/OS, rkt, and Docker orchestrators have not been tested and are not supported. (CNX still supports Docker and rkt containers.) We plan to resume support for the OpenShift, OpenStack, Mesos, DC/OS, and Docker orchestrators in a future release.
-
-    - **BGP route reflector not supported**: large deployments that require the [BGP route reflector](https://docs.projectcalico.org/v3.0/usage/routereflector/bird-rr-config) are not supported. We plan to resume support for the BGP route reflector in a future release.
-
-    - **GoBGP not supported**: setting the `CALICO_NETWORKING_BACKEND` environment variable to `gobgp` is not supported. See [Configuring calico/node](https://docs.projectcalico.org/v3.0/reference/node/configuration) for more information. We plan to resume support for GoBPG in a future release.
-
-    - **Typha not supported**: the Typha datastore proxy is not supported in this release.
-
-  components:
-    cnx-manager:
-      version: v2.0.0-cnx-beta3
-      url: ""
-    cnx-apiserver:
-      version: v2.0.0-cnx-beta3
-      url: ""
-    calicoq:
-      version: v2.0.0-cnx-beta3
-      url: ""
-    felix:
-      version: v2.0.0-cnx-beta3
-      url: ""
-    typha:
-      version: v2.0.0-cnx-beta3
-      url: ""
-    calicoctl:
-      version: v2.0.0-cnx-beta3
-      url: ""
-      download_url: ""
-    cnx-node:
-      version: v2.0.0-cnx-beta3
-      url: ""
-    calico/cni:
-      version: v2.0.0-beta1
-      url: https://github.com/projectcalico/cni-plugin/releases/tag/v2.0.0-beta1
-      download_calico_url: https://github.com/projectcalico/cni-plugin/releases/download/v2.0.0-beta1/calico
-      download_calico_ipam_url: https://github.com/projectcalico/cni-plugin/releases/download/v2.0.0-beta1/calico-ipam
-    calico/kube-controllers:
-      version: v2.0.0-beta1
-      url: https://github.com/projectcalico/k8s-policy/releases/tag/v2.0.0-beta1
-    confd:
-      version: v1.0.0-beta1
-      url: https://github.com/projectcalico/confd/releases/tag/v1.0.0-beta1
-    calico-bird:
-      version: v0.3.1
-      url: https://github.com/projectcalico/calico-bird/releases/tag/v0.3.1
-    calico-bgp-daemon:
-      version: v0.2.1
-      url: https://github.com/projectcalico/calico-bgp-daemon/releases/tag/v0.2.1
-    libnetwork-plugin:
-      version: v1.1.0
-      url: https://github.com/projectcalico/libnetwork-plugin/releases/tag/v1.1.0
-    networking-calico:
-      version: 1.4.3
-      url: http://git.openstack.org/cgit/openstack/networking-calico/commit/?h=1.4.3
-    calico/routereflector:
-      version: v0.5.0
-      url: ""
-
-<<<<<<< HEAD
-- title: v2.0.0-cnx-beta2
-  note: |
-    03 December 2017
-
-    This is a pre-release of v2.0.0. This release is intended for testing purposes only and is NOT to be used on production systems.
-
-    #### What's new
-
-    - **Tiered policy**: policies can be grouped into tiers to allow structured security policy.
-
-    - **CNX Manager**: a new web interface allows you to edit and manage tiers and policies.
-
-    - **CNX API server**: a RESTful API to edit and manage tiers and policies that can impose fine-grained control over what tiers users can manipulate policies in.
-
-    - **Prometheus operator update**: this release includes a newer Prometheus operator.
-
-    - **Built on Calico v3.0.0-beta1**: including features and limitations of that release other than as specified here.
-
-    #### Limitations
-
-    - **No upgrades**: existing customers should start a fresh cluster for testing this release.  There is no migration support, and it is not possible to upgrade to or from this release.  We plan to add migration and upgrade support in the GA release from and to other GA releases, but never this beta.
-
-    - **Integrates only with Kubernetes and host endpoints**: the OpenShift, OpenStack, Mesos, DC/OS, rkt, and Docker orchestrators have not been tested and are not supported. (CNX still supports Docker and rkt containers.) We plan to resume support for the OpenShift, OpenStack, Mesos, DC/OS, and Docker orchestrators in a future release.
-
-    - **BGP route reflector not supported**: large deployments that require the [BGP route reflector](https://docs.projectcalico.org/v3.0/usage/routereflector/bird-rr-config) are not supported. We plan to resume support for the BGP route reflector in a future release.
-
-    - **GoBGP not supported**: setting the `CALICO_NETWORKING_BACKEND` environment variable to `gobgp` is not supported. See [Configuring calico/node](https://docs.projectcalico.org/v3.0/reference/node/configuration) for more information. We plan to resume support for GoBPG in a future release.
-
-    - **Typha not supported**: the Typha datastore proxy is not supported in this release.
-
-  components:
-    cnx-manager:
-      version: v2.0.0-cnx-beta2
-      url: ""
-    cnx-apiserver:
-      version: v2.0.0-cnx-beta2
-      url: ""
-    calicoq:
-      version: v2.0.0-cnx-beta2
-      url: ""
-    felix:
-      version: v2.0.0-cnx-beta2
-      url: ""
-    typha:
-      version: v2.0.0-cnx-beta2
-      url: ""
-    calicoctl:
-      version: v2.0.0-cnx-beta2
-      url: ""
-      download_url: ""
-    cnx-node:
-      version: v2.0.0-cnx-beta2
-      url: ""
-    calico/cni:
-      version: v2.0.0-beta1
-      url: https://github.com/projectcalico/cni-plugin/releases/tag/v2.0.0-beta1
-      download_calico_url: https://github.com/projectcalico/cni-plugin/releases/download/v2.0.0-beta1/calico
-      download_calico_ipam_url: https://github.com/projectcalico/cni-plugin/releases/download/v2.0.0-beta1/calico-ipam
-    calico/kube-controllers:
-      version: v2.0.0-beta1
-      url: https://github.com/projectcalico/k8s-policy/releases/tag/v2.0.0-beta1
-    confd:
-      version: v1.0.0-beta1
-      url: https://github.com/projectcalico/confd/releases/tag/v1.0.0-beta1
-    calico-bird:
-      version: v0.3.1
-      url: https://github.com/projectcalico/calico-bird/releases/tag/v0.3.1
-    calico-bgp-daemon:
-      version: v0.2.1
-      url: https://github.com/projectcalico/calico-bgp-daemon/releases/tag/v0.2.1
-    libnetwork-plugin:
-      version: v1.1.0
-      url: https://github.com/projectcalico/libnetwork-plugin/releases/tag/v1.1.0
-    networking-calico:
-      version: 1.4.3
-      url: http://git.openstack.org/cgit/openstack/networking-calico/commit/?h=1.4.3
-    calico/routereflector:
-      version: v0.4.0
-      url: ""
-
-- title: v2.0.0-cnx-beta1
-  note: |
-    28 November 2017
-
-    This is a pre-release of v2.0.0. This release is intended for testing purposes only and is NOT to be used on production systems.
-
-    #### What's new
-
-    - **Tiered policy**: policies can be grouped into tiers to allow structured security policy.
-
-    - **CNX Manager**: a new web interface allows you to edit and manage tiers and policies.
-
-    - **CNX API server**: a RESTful API to edit and manage tiers and policies that can impose fine-grained control over what tiers users can manipulate policies in.
-
-    - **Prometheus operator update**: this release includes a newer Prometheus operator.
-
-    - **Built on Calico v3.0.0-beta1**: including features and limitations of that release other than as specified here.
-
-    #### Limitations
-
-    - **No upgrades**: existing customers should start a fresh cluster for testing this release.  There is no migration support, and it is not possible to upgrade to or from this release.  We plan to add migration and upgrade support in the GA release from and to other GA releases, but never this beta.
-
-    - **Integrates only with Kubernetes and host endpoints**: the OpenShift, OpenStack, Mesos, DC/OS, rkt, and Docker orchestrators have not been tested and are not supported. (CNX still supports Docker and rkt containers.) We plan to resume support for the OpenShift, OpenStack, Mesos, DC/OS, and Docker orchestrators in a future release.
-
-    - **BGP route reflector not supported**: large deployments that require the [BGP route reflector](https://docs.projectcalico.org/v3.0/usage/routereflector/bird-rr-config) are not supported. We plan to resume support for the BGP route reflector in a future release.
-
-    - **GoBGP not supported**: setting the `CALICO_NETWORKING_BACKEND` environment variable to `gobgp` is not supported. See [Configuring calico/node](https://docs.projectcalico.org/v3.0/reference/node/configuration) for more information. We plan to resume support for GoBPG in a future release.
-
-    - **Typha not supported**: the Typha datastore proxy is not supported in this release.
-
-  components:
-    cnx-manager:
-      version: v2.0.0-cnx-beta1
-      url: ""
-    cnx-apiserver:
-      version: v2.0.0-cnx-beta1
-      url: ""
-    calicoq:
-      version: v2.0.0-cnx-beta1
-      url: ""
-    felix:
-      version: v2.0.0-cnx-beta1
-      url: ""
-    typha:
-      version: v2.0.0-cnx-beta1
-      url: ""
-    calicoctl:
-      version: v2.0.0-cnx-beta1
-      url: ""
-      download_url: ""
-    cnx-node:
-      version: v2.0.0-cnx-beta1
-      url: ""
-    calico/cni:
-      version: v2.0.0-beta1
-      url: https://github.com/projectcalico/cni-plugin/releases/tag/v2.0.0-beta1
-      download_calico_url: https://github.com/projectcalico/cni-plugin/releases/download/v2.0.0-beta1/calico
-      download_calico_ipam_url: https://github.com/projectcalico/cni-plugin/releases/download/v2.0.0-beta1/calico-ipam
-    calico/kube-controllers:
-      version: v2.0.0-beta1
-      url: https://github.com/projectcalico/k8s-policy/releases/tag/v2.0.0-beta1
-    confd:
-      version: v1.0.0-beta1
-      url: https://github.com/projectcalico/confd/releases/tag/v1.0.0-beta1
-    calico-bird:
-      version: v0.3.1
-      url: https://github.com/projectcalico/calico-bird/releases/tag/v0.3.1
-    calico-bgp-daemon:
-      version: v0.2.1
-      url: https://github.com/projectcalico/calico-bgp-daemon/releases/tag/v0.2.1
-    libnetwork-plugin:
-      version: v1.1.0
-      url: https://github.com/projectcalico/libnetwork-plugin/releases/tag/v1.1.0
-    networking-calico:
-      version: 1.4.3
-      url: http://git.openstack.org/cgit/openstack/networking-calico/commit/?h=1.4.3
-    calico/routereflector:
-      version: v0.4.0
-      url: ""
-
-- title: v2.0.0-cnx-alpha1
-  note: |
-    12 November 2017
-
-    This is a pre-release of v2.0.0. This release is intended for testing purposes only and is NOT to be used on production systems.
-    #### What's new
-    - Move to Calico v3.0.0-alpha1
-
-    - **CNX Manager**: a new web interface allows you to edit and manage tiers and policies.
-
-    - **Tigera CNX API**: you can now use a RESTful API to edit and manage tiers and policies.
-
-    - **Tiered policy**: policies can now be grouped into tiers when using the Kubernetes API datastore.
-
-    - **Role-based access control (RBAC) with tiers**: you can use RBAC with tiers to achieve fine-grained control over which users can access which policies and what operations they can perform.
-
-    - **Prometheus operator update**: this release includes a newer Prometheus operator.
-
-  components:
-    felix:
-      version: 2.0.0-cnx-alpha1
-      url: ""
-    typha:
-      version: v2.0.0-cnx-alpha1
-      url: ""
-    calicoctl:
-      version: v2.0.0-cnx-alpha1
-      url: ""
-      download_url: ""
-    calico/node:
-      version: v2.0.0-cnx-alpha1
-      url: ""
-    calico/cni:
-      version: v2.0.0-alpha1
-      url: https://github.com/projectcalico/cni-plugin/releases/tag/v2.0.0-alpha1
-      download_calico_url: https://github.com/projectcalico/cni-plugin/releases/download/v2.0.0-alpha1/calico
-      download_calico_ipam_url: https://github.com/projectcalico/cni-plugin/releases/download/v2.0.0-alpha1/calico-ipam
-    calico/kube-controllers:
-      version: v2.0.0-alpha1
-      url: https://github.com/projectcalico/k8s-policy/releases/tag/v2.0.0-alpha1
-    confd:
-      version: v1.0.0-alpha1
-      url: https://github.com/projectcalico/confd/releases/tag/v1.0.0-alpha1
-    calico-bird:
-      version: v0.3.1
-      url: https://github.com/projectcalico/calico-bird/releases/tag/v0.3.1
-    calico-bgp-daemon:
-      version: v0.2.1
-      url: https://github.com/projectcalico/calico-bgp-daemon/releases/tag/v0.2.1
-    libnetwork-plugin:
-      version: v1.1.0
-      url: https://github.com/projectcalico/libnetwork-plugin/releases/tag/v1.1.0
-    networking-calico:
-      version: 1.4.3
-      url: http://git.openstack.org/cgit/openstack/networking-calico/commit/?h=1.4.3
-    calico/routereflector:
-      version: v0.4.0
-      url: ""
     calico/k8sapiserver:
       version: v2.0.0-cnx-alpha1
       url: ""
@@ -2274,8 +306,6 @@
     calicoq:
       version: v2.0.0-cnx-alpha1
       url: ""
-=======
->>>>>>> 395bb549
 
 # The master release stream is used to generate the master version of the docs,
 # as well as for builds of `calico/node:master` via CI.  Submit PRs to update the
@@ -2309,15 +339,9 @@
     calico/cni:
       version: master
       url: ""
-<<<<<<< HEAD
       download_calico_url: https://github.com/projectcalico/cni-plugin/releases/download/v1.11.0/calico
       download_calico_ipam_url: https://github.com/projectcalico/cni-plugin/releases/download/v1.11.0/calico-ipam
     calico-bird:
-=======
-      download_calico_url: https://github.com/projectcalico/cni-plugin/releases/download/v2.0.0/calico
-      download_calico_ipam_url: https://github.com/projectcalico/cni-plugin/releases/download/v2.0.0/calico-ipam
-     calico-bird:
->>>>>>> 395bb549
       version: v0.3.1
       url: https://github.com/projectcalico/calico-bird/releases/tag/v0.3.1
     confd:
@@ -2338,14 +362,8 @@
       version: v0.4.0
       url: ""
 
-<<<<<<< HEAD
 # vX.Y format: update during major release process
 currentReleaseStream: v2.0
 
 # Local directories to ignore when checking external links
 htmlProoferLocalDirIgnore:
-=======
-
-# Local directories to ignore when checking external links
-htmlProoferLocalDirIgnore: /v1.5/,/v1.6/,/v2.0/,/v2.1/,/v2.2/,/v2.3/
->>>>>>> 395bb549
