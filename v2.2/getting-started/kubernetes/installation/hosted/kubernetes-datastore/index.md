--- conflicted
+++ resolved
@@ -48,28 +48,13 @@
 networking with a full node-to-node mesh.  It is not currently possible to configure the Calico BGP network to peer with
 other routers - future releases of Calico are expected to bring feature parity with the etcd-backed Calico.
 
-To install Calico with Calico networking, run one of the following commands based on your Kubernetes version:
+To install Calico with Calico networking, run the following command based on your Kubernetes version:
 
-<<<<<<< HEAD
-=======
-For **Kubernetes 1.6** clusters:
-
->>>>>>> 512f39f8
 ```
 kubectl apply -f calico.yaml
 ```
 
-<<<<<<< HEAD
 >[Click here to view the calico.yaml for Kubernetes 1.6 clusters.](calico-networking/1.6/calico.yaml)
-=======
->[Click here to view the above yaml directly.](calico-networking/1.6/calico.yaml)
-
-For **Kubernetes 1.5** clusters:
-
-```
-kubectl apply -f {{site.url}}/{{page.version}}/getting-started/kubernetes/installation/hosted/kubernetes-datastore/calico-networking/1.5/calico.yaml
-```
->>>>>>> 512f39f8
 
 >[Click here to view the calico.yaml for Kubernetes 1.5 clusters.](calico-networking/1.5/calico.yaml)
 
@@ -87,28 +72,13 @@
 If you run Calico in policy-only mode it is necessary to configure your network to route pod traffic based on pod
 CIDR allocations, either through static routes, a Kubernetes cloud-provider integration, or flannel (self-installed).
 
-To install Calico in policy-only mode, run one of the following commands based on your Kubernetes version:
+To install Calico in policy-only mode, run the following command based on your Kubernetes version:
 
-<<<<<<< HEAD
-=======
-For **Kubernetes 1.6** clusters:
-
->>>>>>> 512f39f8
 ```
 kubectl apply -f calico.yaml
 ```
 
-<<<<<<< HEAD
 >[Click here to view the calico.yaml for Kubernetes 1.6 clusters.](policy-only/1.6/calico.yaml)
-=======
->[Click here to view the above yaml directly.](policy-only/1.6/calico.yaml)
-
-For **Kubernetes 1.5** clusters:
-
-```
-kubectl apply -f {{site.url}}/{{page.version}}/getting-started/kubernetes/installation/hosted/kubernetes-datastore/policy-only/1.5/calico.yaml
-```
->>>>>>> 512f39f8
 
 >[Click here to view the calico.yaml for Kubernetes 1.5 clusters.](policy-only/1.5/calico.yaml)
 
@@ -137,31 +107,6 @@
 
 Below are a few examples for how to get started.
 
-<<<<<<< HEAD
-#### Example: kubeadm
-
-This example explains how to install Calico on kubeadm.
-
-Follow the [official kubeadm guide](http://kubernetes.io/docs/getting-started-guides/kubeadm/).  For
-steps that require it.
-
-To initialize the master run
-
-```
-kubeadm init --pod-network-cidr=192.168.0.0/16
-```
-
-Then run the following command to install Calico.
-
-```
-kubectl apply -f calico.yaml
-```
->[Click here to view calico.yaml.](../calico.yaml)
-
-Then continue following the guide.
-
-=======
->>>>>>> 512f39f8
 ## Configuration details
 
 The following environment variable configuration options are supported by the various Calico components **when running without etcd**.
