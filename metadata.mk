#################################################################################################
# This file contains Makefile configuration parameters and metadata for this branch.
#################################################################################################

# The version of github.com/projectcalico/go-build to use.
GO_BUILD_VER=v0.95
# Env var to ACK Ginkgo deprecation warnings, may need updating with go-build.
ACK_GINKGO=ACK_GINKGO_DEPRECATIONS=1.16.5

<<<<<<< HEAD
# Version of Kubernetes to use for tests, bitnami/kubectl, and kubectl binary release in
# compliance benchmarker, confd, and kube-controllers.
K8S_VERSION=v1.31.4
=======
# Version of Kubernetes to use for tests, bitnami/kubectl, and kubectl binary release.
K8S_VERSION=v1.30.7
>>>>>>> a2e3864e

# Version of various tools used in the build and tests.
COREDNS_VERSION=1.5.2
ETCD_VERSION=v3.5.6
GHR_VERSION=v0.17.0
<<<<<<< HEAD
HELM_VERSION=v3.16.4
KINDEST_NODE_VERSION=v1.31.4
KINDEST_NODE_VERSION_DUAL_TOR=v1.24.7
KIND_VERSION=v0.24.0
PROTOC_VER=v0.1
UBI8_VERSION=8.10
UBI9_VERSION=9.4
=======
HELM_VERSION=v3.11.3
KINDEST_NODE_VERSION=v1.30.6
KIND_VERSION=v0.25.0
PROTOC_VER=v0.1
UBI_VERSION=8.10
>>>>>>> a2e3864e

# The Semaphore calico-private ID, used when making calls to the Semaphore API.
SEMAPHORE_PROJECT_ID=8a309869-f767-49dc-924f-fa927edbf657

# Directory containing the Banzai secrets bundle, which we use to find the license key.
ifneq ("$(wildcard $(HOME)/.banzai/secrets)","")
    SECRETS_PATH ?= $(HOME)/.banzai/secrets
else
    SECRETS_PATH ?= $(HOME)/secrets
endif

# Configuration for Semaphore/Github integration.  This needs to be set
# differently for a forked repo.
ORGANIZATION = tigera
GIT_REPO = calico-private

# Part of the git remote that is common to git and HTTP representations.
# Used to auto-detect the right remote.
GIT_REPO_SLUG ?= $(ORGANIZATION)/$(GIT_REPO)

# Configure git to access repositories using SSH.
GIT_USE_SSH = true

# Configure private repos
EXTRA_DOCKER_ARGS += -e GOPRIVATE=github.com/tigera/*

# The version of BIRD to use for calico/node builds and confd tests.
BIRD_VERSION=v0.3.3-211-g9111ec3c

# DEV_REGISTRIES configures the container image registries which are built from this
# repository.
DEV_REGISTRIES ?= tigera

# The suffix added to development tags (and, by association, images)
DEV_TAG_SUFFIX ?= calient-0.dev

# RELEASE_REGISTRIES configures the container images registries which are published to
# as part of an official release.
RELEASE_REGISTRIES = quay.io/tigera

# The directory for windows image tarballs
WINDOWS_DIST = dist/windows

# FIXME: Use WINDOWS_HPC_VERSION and remove WINDOWS_VERSIONS when containerd v1.6 is EOL'd
# The Windows HPC container version used as base for Calico Windows images
WINDOWS_HPC_VERSION ?= v1.0.0
# The Windows versions used as base for Calico Windows images
WINDOWS_VERSIONS ?= 1809 ltsc2022

# The CNI plugin and flannel code that will be cloned and rebuilt with this repo's go-build image
# whenever the cni-plugin image is created.
CNI_VERSION=master
FLANNEL_VERSION=main

# THIRD_PARTY_REGISTRY configures the third-party registry that serves intermediate base image
# for some Calico Enterprise components. They are never released directly to public.
ifeq ($(SEMAPHORE_GIT_REF_TYPE), branch)
    # on master and release-calient branches
    THIRD_PARTY_REGISTRY=gcr.io/unique-caldron-775/cnx/tigera/third-party
else ifeq ($(SEMAPHORE_GIT_REF_TYPE), pull-request)
    # on pull requests
    THIRD_PARTY_REGISTRY=gcr.io/unique-caldron-775/third-party-ci
else
    THIRD_PARTY_REGISTRY=gcr.io/tigera-dev/third-party-ci
endif

# Default branch prefix for release branches
RELEASE_BRANCH_PREFIX ?= release-calient
# The operator branch corresponding to this branch.
OPERATOR_BRANCH=master

# The libbpf version to use
LIBBPF_VERSION=v1.4.6<|MERGE_RESOLUTION|>--- conflicted
+++ resolved
@@ -7,34 +7,21 @@
 # Env var to ACK Ginkgo deprecation warnings, may need updating with go-build.
 ACK_GINKGO=ACK_GINKGO_DEPRECATIONS=1.16.5
 
-<<<<<<< HEAD
 # Version of Kubernetes to use for tests, bitnami/kubectl, and kubectl binary release in
 # compliance benchmarker, confd, and kube-controllers.
 K8S_VERSION=v1.31.4
-=======
-# Version of Kubernetes to use for tests, bitnami/kubectl, and kubectl binary release.
-K8S_VERSION=v1.30.7
->>>>>>> a2e3864e
 
 # Version of various tools used in the build and tests.
 COREDNS_VERSION=1.5.2
 ETCD_VERSION=v3.5.6
 GHR_VERSION=v0.17.0
-<<<<<<< HEAD
 HELM_VERSION=v3.16.4
 KINDEST_NODE_VERSION=v1.31.4
 KINDEST_NODE_VERSION_DUAL_TOR=v1.24.7
-KIND_VERSION=v0.24.0
+KIND_VERSION=v0.25.0
 PROTOC_VER=v0.1
 UBI8_VERSION=8.10
 UBI9_VERSION=9.4
-=======
-HELM_VERSION=v3.11.3
-KINDEST_NODE_VERSION=v1.30.6
-KIND_VERSION=v0.25.0
-PROTOC_VER=v0.1
-UBI_VERSION=8.10
->>>>>>> a2e3864e
 
 # The Semaphore calico-private ID, used when making calls to the Semaphore API.
 SEMAPHORE_PROJECT_ID=8a309869-f767-49dc-924f-fa927edbf657
