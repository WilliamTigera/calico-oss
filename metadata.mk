--- conflicted
+++ resolved
@@ -69,7 +69,6 @@
 CNI_VERSION=master
 FLANNEL_VERSION=main
 
-<<<<<<< HEAD
 # THIRD_PARTY_REGISTRY configures the third-party registry that serves intermediate base image
 # for some Calico Enterprise components. They are never released directly to public.
 ifeq ($(SEMAPHORE_GIT_REF_TYPE), branch)
@@ -84,7 +83,5 @@
 
 # Default branch prefix for release branches
 RELEASE_BRANCH_PREFIX ?= release-calient
-=======
 # The operator branch corresponding to this branch.
-OPERATOR_BRANCH=master
->>>>>>> c6bca4bb
+OPERATOR_BRANCH=master