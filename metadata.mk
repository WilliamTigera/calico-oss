--- conflicted
+++ resolved
@@ -7,24 +7,16 @@
 # Env var to ACK Ginkgo deprecation warnings, may need updating with go-build.
 ACK_GINKGO=ACK_GINKGO_DEPRECATIONS=1.16.5
 
-<<<<<<< HEAD
 # Version of Kubernetes to use for tests, bitnami/kubectl, and kubectl binary release in
 # compliance benchmarker, confd, and kube-controllers.
-K8S_VERSION=v1.29.8
-=======
-# Version of Kubernetes to use for tests, bitnami/kubectl, and kubectl binary release.
 K8S_VERSION=v1.29.9
->>>>>>> f632cfc2
 
 # Version of various tools used in the build and tests.
 COREDNS_VERSION=1.5.2
 ETCD_VERSION=v3.5.6
 HELM_VERSION=v3.11.3
 KINDEST_NODE_VERSION=v1.29.8
-<<<<<<< HEAD
 KINDEST_NODE_VERSION_DUAL_TOR=v1.24.7
-=======
->>>>>>> f632cfc2
 KIND_VERSION=v0.24.0
 PROTOC_VER=v0.1
 UBI8_VERSION=8.10
