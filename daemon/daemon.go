--- conflicted
+++ resolved
@@ -29,24 +29,15 @@
 	"syscall"
 	"time"
 
-<<<<<<< HEAD
-	v1 "k8s.io/api/core/v1"
-
 	"github.com/aws/aws-sdk-go/aws"
 	"github.com/aws/aws-sdk-go/aws/session"
 	"github.com/aws/aws-sdk-go/service/cloudwatch"
 	"github.com/aws/aws-sdk-go/service/cloudwatch/cloudwatchiface"
-
-=======
->>>>>>> d7efcf1f
 	"github.com/prometheus/client_golang/prometheus"
 	log "github.com/sirupsen/logrus"
-<<<<<<< HEAD
 	lclient "github.com/tigera/licensing/client"
 	"github.com/tigera/licensing/client/features"
 	"github.com/tigera/licensing/monitor"
-=======
->>>>>>> d7efcf1f
 	metav1 "k8s.io/apimachinery/pkg/apis/meta/v1"
 	"k8s.io/client-go/kubernetes"
 	"k8s.io/client-go/rest"
@@ -345,7 +336,6 @@
 		exitWithCustomRC(configChangedRC, "Restarting to avoid leaking datastore connections")
 	}
 
-<<<<<<< HEAD
 	// Create the license monitor, which we'll use to monitor the state of the license.
 	licenseMonitor := monitor.New(backendClient)
 	lCtx, cancel := context.WithTimeout(ctx, 10*time.Second)
@@ -366,8 +356,6 @@
 	// Correct the config based on licensed features.
 	removeUnlicensedFeaturesFromConfig(configParams, licenseMonitor)
 
-=======
->>>>>>> d7efcf1f
 	if configParams.BPFEnabled {
 		// Check for BPF dataplane support before we do anything that relies on the flag being set one way or another.
 		if err := bpf.SupportsBPFDataplane(); err != nil {
@@ -786,18 +774,23 @@
 }
 
 func servePrometheusMetrics(configParams *config.Config) {
-	log.WithFields(log.Fields{
-		"host": configParams.PrometheusMetricsHost,
-		"port": configParams.PrometheusMetricsPort,
-	}).Info("Starting prometheus metrics endpoint")
-	if configParams.PrometheusGoMetricsEnabled && configParams.PrometheusProcessMetricsEnabled {
-		log.Info("Including Golang & Process metrics")
-	} else {
-		if !configParams.PrometheusGoMetricsEnabled {
-			log.Info("Discarding Golang metrics")
-			prometheus.Unregister(prometheus.NewGoCollector())
-		}
-<<<<<<< HEAD
+	for {
+		log.WithFields(log.Fields{
+			"host": configParams.PrometheusMetricsHost,
+			"port": configParams.PrometheusMetricsPort,
+		}).Info("Starting prometheus metrics endpoint")
+		if configParams.PrometheusGoMetricsEnabled && configParams.PrometheusProcessMetricsEnabled {
+			log.Info("Including Golang & Process metrics")
+		} else {
+			if !configParams.PrometheusGoMetricsEnabled {
+				log.Info("Discarding Golang metrics")
+				prometheus.Unregister(prometheus.NewGoCollector())
+			}
+			if !configParams.PrometheusProcessMetricsEnabled {
+				log.Info("Discarding process metrics")
+				prometheus.Unregister(prometheus.NewProcessCollector(prometheus.ProcessCollectorOpts{}))
+			}
+		}
 
 		err := security.ServePrometheusMetrics(
 			prometheus.DefaultGatherer,
@@ -808,17 +801,6 @@
 			configParams.PrometheusMetricsCAFile,
 		)
 
-=======
-		if !configParams.PrometheusProcessMetricsEnabled {
-			log.Info("Discarding process metrics")
-			prometheus.Unregister(prometheus.NewProcessCollector(prometheus.ProcessCollectorOpts{}))
-		}
-	}
-	http.Handle("/metrics", promhttp.Handler())
-	addr := net.JoinHostPort(configParams.PrometheusMetricsHost, strconv.Itoa(configParams.PrometheusMetricsPort))
-	for {
-		err := http.ListenAndServe(addr, nil)
->>>>>>> d7efcf1f
 		log.WithError(err).Error(
 			"Prometheus metrics endpoint failed, trying to restart it...")
 		time.Sleep(1 * time.Second)
@@ -1436,9 +1418,24 @@
 			candidates.Add(typhaAddr)
 		}
 	}
-<<<<<<< HEAD
-	log.Error("Didn't find Typha service port.")
-	return "", ErrServiceNotReady
+
+	if candidates.Len() == 0 {
+		log.Error("Didn't find any ready Typha instances.")
+		return "", ErrServiceNotReady
+	}
+
+	var addrs []string
+	candidates.Iter(func(item interface{}) error {
+		typhaAddr := item.(string)
+		addrs = append(addrs, typhaAddr)
+		return nil
+	})
+	log.WithField("addrs", addrs).Info("Found ready Typha addresses.")
+	n := rand.Intn(len(addrs))
+	chosenAddr := addrs[n]
+	log.WithField("choice", chosenAddr).Info("Chose Typha to connect to.")
+
+	return chosenAddr, nil
 }
 
 type featureChecker interface {
@@ -1523,24 +1520,4 @@
 		log.Debug("Updating config with license check overrides")
 		configParams.UpdateFrom(licenseOverrides, config.DisabledByLicenseCheck)
 	}
-=======
-
-	if candidates.Len() == 0 {
-		log.Error("Didn't find any ready Typha instances.")
-		return "", ErrServiceNotReady
-	}
-
-	var addrs []string
-	candidates.Iter(func(item interface{}) error {
-		typhaAddr := item.(string)
-		addrs = append(addrs, typhaAddr)
-		return nil
-	})
-	log.WithField("addrs", addrs).Info("Found ready Typha addresses.")
-	n := rand.Intn(len(addrs))
-	chosenAddr := addrs[n]
-	log.WithField("choice", chosenAddr).Info("Chose Typha to connect to.")
-
-	return chosenAddr, nil
->>>>>>> d7efcf1f
 }