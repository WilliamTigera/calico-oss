--- conflicted
+++ resolved
@@ -15,10 +15,7 @@
 package daemon
 
 import (
-<<<<<<< HEAD
 	lclient "github.com/tigera/licensing/client"
-=======
->>>>>>> 6a139aba
 	v1 "k8s.io/api/core/v1"
 
 	"github.com/projectcalico/felix/config"
@@ -221,9 +218,10 @@
 
 	It("should bracket an IPv6 Typha address", func() {
 		configParams := config.New()
-		configParams.UpdateFrom(map[string]string{
+		_, err := configParams.UpdateFrom(map[string]string{
 			"TyphaK8sServiceName": "calico-typha",
 		}, config.EnvironmentVariable)
+		Expect(err).NotTo(HaveOccurred())
 		typhaAddr, err := discoverTyphaAddr(configParams, getKubernetesService)
 		Expect(err).NotTo(HaveOccurred())
 		Expect(typhaAddr).To(Equal("[fd5f:65af::2]:8156"))
