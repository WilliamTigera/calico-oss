--- conflicted
+++ resolved
@@ -1,10 +1,6 @@
----
-title: Reference
-<<<<<<< HEAD
-=======
-canonical_url: https://docs.projectcalico.org/v3.1/reference/
->>>>>>> 652f49c1
-noversion: yes
----
-
-This section contains reference information.+---
+title: Reference
+noversion: yes
+---
+
+This section contains reference information.