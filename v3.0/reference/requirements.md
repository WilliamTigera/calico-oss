--- conflicted
+++ resolved
@@ -1,10 +1,5 @@
 ---
-<<<<<<< HEAD
 title: CNX System Requirements
-=======
-title: Calico System Requirements
-canonical_url: https://docs.projectcalico.org/v3.1/reference/requirements
->>>>>>> 652f49c1
 ---
 
 Depending on the {{site.prodname}} functionality you are using, there are some requirements your system needs to meet in order for {{site.prodname}} to work properly.
@@ -19,99 +14,99 @@
 ## Requirements for {{site.prodname}} Policy:
 
 ### iproute2
- 
+
  iproute2 is a collection of utilities for controlling TCP/IP networking and traffic control in Linux.
- 
+
  **Shared libraries dependencies**:
   - `glibc`
   - `libelf`
- 
-### iputils 
+
+### iputils
 
 The iputils package is set of small useful utilities for Linux networking.
- 
+
  **Shared libraries dependencies**:
   - `libcap`
   - `libidn`
   - `openssl`
   - `sysfsutils`
- 
-### conntrack 
+
+### conntrack
 
 The [conntrack-tools](http://www.netfilter.org/projects/conntrack-tools/index.html) are a set of tools to manage the in-kernel connection tracking state table from userspace.
- 
- **Minimum required version**: `1.4.1` 
- 
- **Kernel dependencies**: 
+
+ **Minimum required version**: `1.4.1`
+
+ **Kernel dependencies**:
  - `nf_conntrack_netlink` subsystem
     - `nf_conntrack`
     - `nfnetlink`
- 
+
  **Shared libraries dependencies**:
-  - `libnetfilter_conntrack` 
-  - `libnfnetlink` 
+  - `libnetfilter_conntrack`
+  - `libnfnetlink`
   - `libmnl`
   - `libnetfilter_cttimeout`
- 
+
 This is included in kernel version `2.6.18` and above.
- 
+
 ### iptables / ip6tables
 
 [iptables](http://www.netfilter.org/projects/iptables/index.html) is a command line utility for configuring Linux kernel firewall implemented within the [Netfilter](http://www.netfilter.org) project.
- 
- **Minimum required version**: `1.4.7` 
- 
- **Kernel dependencies**: 
+
+ **Minimum required version**: `1.4.7`
+
+ **Kernel dependencies**:
  - `ip_tables` (for IPv4)
     - `x_tables`
  - `ip6_tables` (for IPv6)
     - `x_tables`
- 
+
  **Shared libraries dependencies**:
   - `glibc`
   - `libnftnl`
   - `libpcap`
- 
+
 `x_tables` has the shared code used by `iptables` modules.
  This is included in kernel version `2.4` and above.
- 
-### ipset 
+
+### ipset
 
 [ipset](http://ipset.netfilter.org/) is used to set up, maintain and inspect so called IP sets in the Linux kernel.
- 
+
  **Minimum required version**: `6.11`
- 
- **Kernel modules dependencies**: 
+
+ **Kernel modules dependencies**:
  - `ip_set`
     - `nfnetlink`
- 
+
 ### iptables match features
 
 `xt_mark`
    - `x_tables`
-    
-`xt_addrtype` (`ipt_addrtype`, `ip6t_addrtype`) 
+
+`xt_addrtype` (`ipt_addrtype`, `ip6t_addrtype`)
    - `x_tables`
 
 `xt_multiport`
    - `x_tables`
- 
+
 ### Other required kernel features
 
 `xt_set`: Kernel module which implements the set match and SET target for netfilter/iptables.
  - `ip_set`
  - `x_tables`
- 
+
 `ipt_set`: Kernel module to match an IP set.
  - `x_tables`
  - `ip_set`
- 
+
 `ipt_rpfilter`: Kernel module to match RPF.
 
 `ipt_REJECT`: Kernel module to reject packets.
 
 ## Requirements for {{site.prodname}} Networking:
- 
+
 ### IP-in-IP Tunneling
 
 IP tunnel driver to provide an IP tunnel through which you can tunnel network traffic transparently across subnets.
