--- conflicted
+++ resolved
@@ -1,10 +1,5 @@
 ---
-<<<<<<< HEAD
 title: Using CNX to Secure Host Interfaces
-=======
-title: Using Calico to Secure Host Interfaces
-canonical_url: https://docs.projectcalico.org/v3.1/getting-started/bare-metal/bare-metal
->>>>>>> 652f49c1
 ---
 
 This guide describes how to use {{site.prodname}} to secure the network interfaces
@@ -12,10 +7,10 @@
 that are present on the host). We call such interfaces "host endpoints",
 to distinguish them from "workload endpoints" (such as containers or VMs).
 
-{{site.prodname}} supports the same rich security policy model for host endpoints (host 
-endpoint policy) that it supports for workload endpoints. Host endpoints can 
-have labels, and their labels are in the same "namespace" as those of workload 
-endpoints. This allows security rules for either type of endpoint to refer to 
+{{site.prodname}} supports the same rich security policy model for host endpoints (host
+endpoint policy) that it supports for workload endpoints. Host endpoints can
+have labels, and their labels are in the same "namespace" as those of workload
+endpoints. This allows security rules for either type of endpoint to refer to
 the other type (or a mix of the two) using labels and selectors.
 
 {{site.prodname}} does not support setting IPs or policing MAC addresses for host
@@ -38,20 +33,20 @@
 
 You can use host endpoint policy to secure a NAT gateway or router. {{site.prodname}}
 supports selector-based policy when running on a gateway or router, allowing for
-rich, dynamic security policy based on the labels attached to your host endpoints. 
+rich, dynamic security policy based on the labels attached to your host endpoints.
 
 You can apply host endpoint policies to three types of traffic:
 - Traffic that is terminated locally.
 - Traffic that is forwarded between host endpoints.
-- Traffic that is forwarded between a host endpoint and a workload endpoint on the 
+- Traffic that is forwarded between a host endpoint and a workload endpoint on the
 same host.
 
 Set the `applyOnForward` flag to `true` to apply a policy to forwarded traffic.
 See [GlobalNetworkPolicy spec]({{site.baseurl}}/{{page.version}}/reference/calicoctl/resources/networkpolicy#spec).
 
-> **Note**: Both traffic forwarded between host endpoints and traffic forwarded 
+> **Note**: Both traffic forwarded between host endpoints and traffic forwarded
 > between a host endpoint and a workload endpoint on the same host is regarded as
-> `forwarded traffic`. 
+> `forwarded traffic`.
 >
 > ![]({{site.baseurl}}/images/bare-metal-packet-flows-AOF.png)
 {: .alert .alert-info}
@@ -68,8 +63,8 @@
 1.  [Initialize the etcd database](#initializing-the-etcd-database).
 1.  [Add policy to allow basic connectivity](#creating-basic-connectivity-and-policy).
 1.  [Create host endpoint objects in etcd](#creating-host-endpoint-objects) for each interface you want
-    {{site.prodname}} to police. (In a later 
-    release, we plan to support interface templates to remove the need to explicitly 
+    {{site.prodname}} to police. (In a later
+    release, we plan to support interface templates to remove the need to explicitly
     configure every interface).
 1.  [Insert policy into etcd](#creating-more-security-policy) for {{site.prodname}} to apply.
 1.  [Decide whether to disable "failsafe SSH/etcd" access](#failsafe-rules).
@@ -134,14 +129,14 @@
 
 -   They are overly broad in allowing inbound SSH on any interface and
     allowing traffic out to etcd's ports on any interface.
-    
+
 -   Depending on your network, they may not cover all the ports that are
     required; for example, your network may rely on allowing ICMP,
     or DHCP.
 
 Therefore, we recommend creating a failsafe {{site.prodname}} security policy that
 is tailored to your environment. The example command below shows one
-example of how you might do that; the command uses `calicoctl` to create a single 
+example of how you might do that; the command uses `calicoctl` to create a single
 policy resource, which:
 
   - Applies to all known endpoints.
@@ -182,7 +177,7 @@
         - 9081
       protocol: TCP
       source:
-         nets: 
+         nets:
          - "<Prometheus IP>/32"
     egress:
     - action: Allow
@@ -205,7 +200,7 @@
 Once you have such a policy in place, you may want to disable the
 [failsafe rules](#failsafe-rules).
 
-> **Note**: Packets that reach the end of the list of rules fall-through to the 
+> **Note**: Packets that reach the end of the list of rules fall-through to the
 > next policy (sorted by the `order` field).
 >
 > The selector in the policy, `all()`, will match *all* endpoints,
@@ -364,9 +359,9 @@
 in the firewall.
 
 By default, {{site.prodname}} keeps port 22 inbound open on *all* host endpoints,
-which allows access to ssh; outbound UDP port 53 for DNS queries, 
-inbound UDP port 68 and outbound UDP 67 for DHCP; as well as inbound and outbound 
-communications to ports 179 ( Calico BGP peering ports), 
+which allows access to ssh; outbound UDP port 53 for DNS queries,
+inbound UDP port 68 and outbound UDP 67 for DHCP; as well as inbound and outbound
+communications to ports 179 ( Calico BGP peering ports),
 2379, 2380 (etcd's default ports), and to ports 6666, 6667 (etcd's ports
 as deployed by {{site.prodname}}'s self-hosted Kubernetes manifests).
 
@@ -381,7 +376,7 @@
 > to etcd.
 >
 > Before disabling the failsafe rules, we recommend creating a policy to
-> replace it with more-specific rules for your environment: see 
+> replace it with more-specific rules for your environment: see
 > [above](#creating-basic-connectivity-and-policy).
 {: .alert .alert-danger}
 
@@ -462,14 +457,14 @@
 
 ## Policy on forwarded traffic
 If `applyOnForward` is `false`, the host endpoint policy applies to traffic to/from
- local processes only. 
+ local processes only.
 
 If `applyOnForward` is `true`, the host endpoint policy applies to forwarded traffic:
 - Incoming traffic from a host endpoint to a local workload (container/pod/VM).
 - Outgoing traffic from a local workload to a host endpoint.
 - Traffic from one host endpoint that is forwarded to another host endpoint.
 
-By default, `applyOnForward` is `false`. 
+By default, `applyOnForward` is `false`.
 
 Untracked policies and pre-DNAT policies must have `applyOnForward` set to `true`
 because they apply to all forwarded traffic.
@@ -501,7 +496,7 @@
   metadata:
     name: empty-default-deny
   spec:
-    types: 
+    types:
       - Ingress
       - Egress
     selector: has(host-endpoint)
@@ -510,7 +505,7 @@
 ```
 > **Note**: This policy has no `order` field specified which causes it to default
 > to the highest value. Because higher order values have the lowest order of precedence,
-> Calico will apply this policy after all other policies. Refer to the 
+> Calico will apply this policy after all other policies. Refer to the
 > [policy spec]({{site.baseurl}}/{{page.version}}/reference/calicoctl/resources/networkpolicy#spec) for
 > more discussion.
 {: .alert .alert-info}
@@ -520,7 +515,7 @@
 As stated above, normal host endpoint policies apply to traffic that arrives on
 and/or is sent to a host interface, but the rules for applying untracked and
 pre-DNAT policies differ in some cases. Here we present and summarize all of
-those rules together, for all possible flows and all types of host endpoints 
+those rules together, for all possible flows and all types of host endpoints
 policy.
 
 For packets that arrive on a host interface and are destined for a local
@@ -528,12 +523,12 @@
 
 - Pre-DNAT policies apply.
 
-- Normal policies do apply if `applyOnForward` is `true`. 
+- Normal policies do apply if `applyOnForward` is `true`.
   Normal policies do not apply if `applyOnForward` is `false`.
 
 - Untracked policies technically do apply, but never have any net positive
   effect for such flows.
-  
+
   > **Note**: To be precise, untracked policy for the incoming host interface may
   > apply in the forwards direction, and if so it will have the effect of forwarding
   > the packet to the workload without any connection tracking. But then, in
@@ -598,9 +593,9 @@
 
 - No untracked or pre-DNAT host endpoint policies apply.
 
-- Normal policies apply if `applyOnForward` is `true`: specifically, the egress 
+- Normal policies apply if `applyOnForward` is `true`: specifically, the egress
   rules of the normal policies that apply to the outgoing interface. (The reverse
-  direction is allowed by conntrack state.) Normal policies do not apply if 
+  direction is allowed by conntrack state.) Normal policies do not apply if
   `applyOnForward` is `false`.
 
 ## Host endpoint policy: a worked example
@@ -681,7 +676,7 @@
 >
 > The explicit `drop-other-ingress` policy is needed because there is no
 > automatic default-drop semantic for pre-DNAT policy. There _is_ a
-> default-drop semantic for normal host endpoint policy but—as noted above—normal 
+> default-drop semantic for normal host endpoint policy but—as noted above—normal
 > host endpoint policy is not always enforced.
 {: .alert .alert-info}
 
