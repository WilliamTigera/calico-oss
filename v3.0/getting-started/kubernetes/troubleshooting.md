--- conflicted
+++ resolved
@@ -1,10 +1,5 @@
 ---
-<<<<<<< HEAD
 title: Troubleshooting CNX for Kubernetes
-=======
-title: Troubleshooting Calico for Kubernetes
-canonical_url: https://docs.projectcalico.org/v3.1/getting-started/kubernetes/troubleshooting
->>>>>>> 652f49c1
 ---
 
 This article contains Kubernetes specific troubleshooting advice for {{site.prodname}} and
@@ -42,19 +37,19 @@
 The log level can be configured via the CNI network configuration file, by changing the value of the
 key `log_level`.  See [the configuration guide]({{site.baseurl}}/{{page.version}}/reference/cni-plugin/configuration) for more information.
 
-#### How do I configure the Pod IP range? 
+#### How do I configure the Pod IP range?
 
 When using {{site.prodname}} IPAM, IP addresses are assigned from [IP Pools]({{site.baseurl}}/{{page.version}}/reference/calicoctl/resources/ippool).
 
 By default, all enabled IP Pool are used. However, you can specify which IP Pools to use for IP address management in the [CNI network config]({{site.baseurl}}/{{page.version}}/reference/cni-plugin/configuration#ipam),
 or on a per-Pod basis using [Kubernetes annotations]({{site.baseurl}}/{{page.version}}/reference/cni-plugin/configuration#ipam-manipulation-with-kubernetes-annotations).
 
-#### How do I assign a specific IP address to a pod? 
+#### How do I assign a specific IP address to a pod?
 
 For most use-cases it's not necessary to assign specific IP addresses to a Kubernetes Pod, and it's recommended to use Kubernetes Services instead.
-However, if you do need to assign a particular address to a Pod, {{site.prodname}} provides two ways of doing this: 
+However, if you do need to assign a particular address to a Pod, {{site.prodname}} provides two ways of doing this:
 
 - You can request an IP that is available in {{site.prodname}} IPAM using the `cni.projectcalico.org/ipAddrs` annotation.
-- You can request an IP using the `cni.projectcalico.org/ipAddrsNoIpam` annotation. Note that this annotation bypasses the configured IPAM plugin, and thus in most cases it is recommended to use the above annotation. 
+- You can request an IP using the `cni.projectcalico.org/ipAddrsNoIpam` annotation. Note that this annotation bypasses the configured IPAM plugin, and thus in most cases it is recommended to use the above annotation.
 
 See the [Requesting a Specific IP address]({{site.baseurl}}/{{page.version}}/reference/cni-plugin/configuration#requesting-a-specific-ip-address) section in the CNI plugin reference documentation for more details.