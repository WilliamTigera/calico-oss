--- conflicted
+++ resolved
@@ -1,9 +1,5 @@
 ---
 title: Standard Hosted Install
-<<<<<<< HEAD
-=======
-canonical_url: https://docs.projectcalico.org/v3.1/getting-started/kubernetes/installation/
->>>>>>> 652f49c1
 ---
 
 The following steps install {{site.prodname}} as a Kubernetes add-on using your own etcd cluster.
@@ -37,7 +33,7 @@
    for more details.
 
 {% include {{page.version}}/cnx-cred-sed.md %}
-   
+
    > **Note**: Refer to [Configuration options](index#configuration-options) for additional
    > settings that can be modified in the manifest.
    {: .alert .alert-info}
@@ -48,19 +44,17 @@
    kubectl apply -f calico.yaml
    ```
 
-<<<<<<< HEAD
+   > **Note**: Make sure you configure the provided ConfigMap with the
+   > location of your etcd cluster before running the above command.
+   {: .alert .alert-info}
+
 ## Installing the CNX Manager
-=======
-> **Note**: Make sure you configure the provided ConfigMap with the
-> location of your etcd cluster before running the above command.
-{: .alert .alert-info}
->>>>>>> 652f49c1
 
 1. [Open cnx-etcd.yaml in a new tab](cnx/1.7/cnx-etcd.yaml){:target="_blank"}.
 
 1. Copy the contents, paste them into a new file, and save the file as cnx.yaml.
    This is what subsequent instructions will refer to.
-   
+
 {% include {{page.version}}/cnx-mgr-install.md %}
 
 {% include {{page.version}}/gs-next-steps.md %}