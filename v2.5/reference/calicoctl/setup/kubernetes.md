---
<<<<<<< HEAD
title: Configuring calicoctl - Kubernetes datastore
redirect_from: latest/reference/calicoctl/setup/kubernetes
=======
title: Configuring calicoctl - Kubernetes datastore 
>>>>>>> a145d128
layout: docwithnav
---

This document covers the configuration options for calicoctl when using the Kubernetes API as a datastore.

> **NOTE**
>
> If running Calico on Kubernetes with the etcdv2 datastore, see the [etcdv2 configuration document](etcdv2) instead.
> For more information on running with the Kubernetes datastore, see [the installation guide](/{{page.version}}/getting-started/kubernetes/installation/hosted/kubernetes-datastore/)

There are two ways to configure calicoctl with your Kubernetes API details:
configuration file or environment variables.

## Configuration file

By default `calicoctl` looks for a configuration file at `/etc/calico/calicoctl.cfg`.

The file location may be overridden using the `--config` option on commands that required
datastore access.

The config file is a yaml or json document in the following format:

```
apiVersion: v1
kind: calicoApiConfig
metadata:
spec:
  datastoreType: "kubernetes"
  kubeconfig: "/path/to/kubeconfig"
  ...
```

See table below for details on the Kubernetes API specific fields that may be included in
the spec section.

If the file exists, then it must be valid and readable by calicoctl.  If the file
does not exist, calicoctl will read access details from the environment variables.

## Environment variables

If you are not using a config file to specify your access information, calicoctl
will check a particular set of environment variables.

See the table below for details on the Kubernetes specific environment variables.

> Note that if neither file nor environment variables are set, calicoctl defaults to
> using etcdv2 as the datastore with a single endpoint of http://127.0.0.1:2379.

## Complete list of Kubernetes API connection configuration

| Setting (Environment variable)    | Description                                                                                               | Schema
| --------------------------------- | --------------------------------------------------------------------------------------------------------- | ------------------
| datastoreType (DATASTORE_TYPE)    | Indicates the datastore to use (required for kubernetes as the default is etcdv2). [Default: `etcdv2`]    | kubernetes, etcdv2
| kubeconfig (KUBECONFIG)           | When using the kubernetes datastore, the location of a kubeconfig file to use, e.g. /path/to/kube/config. | string
| k8sAPIEndpoint (K8S_API_ENDPOINT) | Location of the Kubernetes API. Not required if using kubeconfig. [Default: `https://kubernetes-api:443`] | string
| k8sCertFile (K8S_CERT_FILE)       | Location of a client certificate for accessing the Kubernetes API, e.g. /path/to/cert.                    | string
| k8sKeyFile (K8S_KEY_FILE)         | Location of a client key for accessing the Kubernetes API, e.g. /path/to/key.                             | string
| k8sCAFile (K8S_CA_FILE)           | Location of a CA for accessing the Kubernetes API, e.g. /path/to/ca.                                      | string
| k8sToken (K8S_TOKEN)              | Token to be used for accessing the Kubernetes API.                                                        | string

> Note that all environment variables may also be prefixed with "CALICO_", for
> example "CALICO_DATASTORE_TYPE" and "CALICO_KUBECONFIG" etc. may also be used.
> This is useful if the non-prefixed names clash with existing environment
> variables defined on your system

## Examples

#### Example configuration file

```yaml
apiVersion: v1
kind: calicoApiConfig
metadata:
spec:
  datastoreType: "kubernetes"
  kubeconfig: "/path/to/.kube/config"
```

#### Example using environment variables

```shell
$ export DATASTORE_TYPE=kubernetes
$ export KUBECONFIG=~/.kube/config
$ calicoctl get workloadendpoints
```

And using `CALICO_` prefixed names:

```shell
$ export CALICO_DATASTORE_TYPE=kubernetes
$ export CALICO_KUBECONFIG=~/.kube/config
$ calicoctl get workloadendpoints
```<|MERGE_RESOLUTION|>--- conflicted
+++ resolved
@@ -1,10 +1,5 @@
 ---
-<<<<<<< HEAD
 title: Configuring calicoctl - Kubernetes datastore
-redirect_from: latest/reference/calicoctl/setup/kubernetes
-=======
-title: Configuring calicoctl - Kubernetes datastore 
->>>>>>> a145d128
 layout: docwithnav
 ---
 
