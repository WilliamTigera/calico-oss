--- conflicted
+++ resolved
@@ -144,11 +144,7 @@
                       >
                         <h4 class="panel-title">
                             <a href="{{site.baseurl}}{{navbar.path}}" class="{% if navbar.section %}navbar-title--not-clickable{% endif %}">
-<<<<<<< HEAD
-                              <span>{{ navbar.bigheader }}</span>
-=======
                               <span>{{ navbar.title }}</span>
->>>>>>> 33870844
                             </a>
                         </h4>
                       </div>
@@ -177,15 +173,9 @@
               </p>
               <!-- TOP DOCUMENTATION PAGE NAVBAR -->
               <!-- END TOP DOCUMENTATION PAGE NAVBAR -->
-<<<<<<< HEAD
-              <!-- TODO [turk]: uncomment once breadcrumbs work as navbar based, not URL based.
-              {% include nav-breadcrumbs.html %}
-               -->
-=======
               {% include nav-breadcrumbs.html content=edit_page %}
 
               {% unless site.is_latest %}
->>>>>>> 33870844
               {% include version_warning.html %}
               {% endunless -%}
 
