--- conflicted
+++ resolved
@@ -203,10 +203,7 @@
               <!-- TOP DOCUMENTATION PAGE NAVBAR -->
               <div style="text-align: left; padding: 18px 0 9px 0; min-width: 500px; overflow-x: hidden;">
               
-<<<<<<< HEAD
-=======
               <a data-proofer-ignore href="https://github.com/projectcalico/calico/tree/master/{{page.path}}" style="color: #999; text-decoration: none; float: right;" target="_blank"><i class="fa fa-github" aria-hidden="true"></i> Edit this page</a></div>
->>>>>>> 002dfb3f
               <!-- END TOP DOCUMENTATION PAGE NAVBAR -->
               {% include version_warning.html %}
               <h1>{{ page.title }}</h1>
