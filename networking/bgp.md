--- conflicted
+++ resolved
@@ -50,11 +50,7 @@
 
 ### Before you begin...
 
-<<<<<<< HEAD
-[calicoctl]({{site.baseurl}}/getting-started/clis/calicoctl/install) must be installed and configured.
-=======
 [calicoctl]({{ site.baseurl }}/getting-started/clis/calicoctl/install) must be installed and configured.
->>>>>>> df646283
 
 ### How to
 
