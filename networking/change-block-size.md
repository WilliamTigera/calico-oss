---
title: Change IP pool block size
description: Expand or shrink the IP pool block size to efficiently manage IP pool addresses. 
---

### Big picture

Change the IP pool block size to efficiently manage IP pool addresses. 

### Value

Changing IP pool block size after installation requires ordered steps to minimize pod connectivity disruption. 

### Features

This how-to guide uses the following {{site.prodname}} features:

- **IPPool** resource with `blockSize` field

### Concepts

#### About IP pools

By default, {{site.prodname}} uses an IPAM block size of 64 addresses – /26 for IPv4, and /122 for IPv6. However, the block size can be changed depending on the IP pool address family.

- IPv4: 20-32, inclusive
- IPv6: 116-128, inclusive

You can have **only one default IP pool for per protocol** in your installation manifest. In this example, there is one IP pool for IPv4 (/26), and one IP pool for IPv6 (/122).

```
apiVersion: operator.tigera.io/v1
kind: Installation
metadata:
  name: default
  pec:
   # Configures Calico networking.
   calicoNetwork:
     # Note: The ipPools section cannot be modified post-install.
    ipPools:
    - blockSize: 26
      cidr: 10.48.0.0/21
      encapsulation: IPIP
      natOutgoing: Enabled
      nodeSelector: all()
    - blockSize: 122
      cidr: 2001::00/64 
      encapsulation: None 
      natOutgoing: Enabled 
      nodeSelector: all()
``` 

However, the following is invalid because it has two IP pools for IPv4. 

```
apiVersion: operator.tigera.io/v1
kind: Installation
metadata:
  name: default
  spec:
   # Configures Calico networking.
   calicoNetwork:
     # Note: The ipPools section cannot be modified post-install.
    ipPools:
    - blockSize: 26
      cidr: 10.48.0.0/21
      encapsulation: IPIP
      natOutgoing: Enabled
      nodeSelector: all()
    - blockSize: 31
      cidr: 10.48.8.0/21
      encapsulation: IPIP
      natOutgoing: Enabled
      nodeSelector: all()

```

#### Expand or shrink IP pool block sizes

By default, the {{site.prodname}} IPAM block size for an IP pool is /26. To expand from the default size /26, lower the `blockSize` (for example, /24). To shrink the `blockSize` from the default /26, raise the number (for example, /28).

#### Best practice: change IP pool block size before installation 

Because the `blockSize` field cannot be edited directly after {{site.prodname}} installation, it is best to change the IP pool block size before installation to minimize disruptions to pod connectivity. 

### Before you begin...

**Required**

- Verify that you are using {{site.prodname}} IPAM.   
  This guide is relevant only if you are using Calico IPAM.

  ssh to one of your Kubernetes nodes and view the CNI configuration.  

    ```bash
    cat /etc/cni/net.d/10-calico.conflist
     ```
  Look for the "type" entry:
  <pre>
     "ipam": {
           "type": "calico-ipam"
      }, 
  </pre>

  If the type is “calico-ipam”, you are good to go. If the IPAM is set to something else, or the 10-calico.conflist file does not exist, you cannot use this feature in your cluster. 

### How to

>**Important!** Follow the steps in order to minimize pod connectivity disruption. Pods may lose connectivity when they are redeployed, and may lose external connectivity while in the temporary pool. Also, when pods are deleted, applications may be temporarily unavailable (depending on the type of application). Plan your changes accordingly. 
{: .alert .alert-danger}

The high-level steps to follow are:

1. [Create a temporary IP pool](#create-a-temporary-ip-pool)    
  **Note**: The temporary IP pool must not overlap with the existing one.
1. [Disable the existing IP pool](#disable-the-existing-ip-pool)    
  **Note**: When you disable an IP pool, only new IP address allocations are prevented; networking of existing pods are not affected.
1. [Delete pods from the existing IP pool](#delete-pods-from-the-existing-ip-pool)    
   This includes any new pods that may have been created with the existing IP pool prior to disabling the pool. Verify that new pods get an address from the temporary IP pool.
1. [Delete the existing IP pool](#delete-the-existing-ip-pool)
1. [Create a new IP pool with the desired block size](#create-a-new-ip-pool-with-the-desired-block-size)
1. [Disable the temporary IP pool](#disable-the-temporary-ip-pool)
1. [Delete pods from the temporary IP pool](#delete-pods-from-the-temporary-ip-pool)
1. [Delete the temporary IP pool](#delete-the-temporary-ip-pool)

### Tutorial

In the following steps, our Kubernetes cluster has a default CIDR block size of /26. We want to shrink the block size to /28 to use the pool more efficiently. 

#### Create a temporary IP pool

We add a new IPPool with the CIDR range, 10.0.0.0/16.

Create a temporary-pool.yaml.

<pre>
apiVersion: projectcalico.org/v3
kind: IPPool
metadata:
  name: temporary-pool
spec:
  cidr: 10.0.0.0/16
  ipipMode: Always
  natOutgoing: true
</pre>

Apply the changes.

```
kubectl apply -f temporary-pool.yaml
```

Let’s verify the temporary IP pool.

```
calicoctl get ippool -o wide
```

<pre>
NAME                  CIDR             NAT    IPIPMODE   DISABLED
default-ipv4-ippool   192.168.0.0/16   true   Always     false
temporary-pool        10.0.0.0/16      true   Always     false
</pre>

#### Disable the existing IP pool

Disable allocations in the default pool.

```
<<<<<<< HEAD
kubectl patch ippool default-ipv4-ippool -p '{"spec": {"disabled": "true"}}'
=======
calicoctl patch ippool default-ipv4-ippool -p '{"spec": {"disabled": true}}'
>>>>>>> daa0dec3
```

Verify the changes.

```
calicoctl get ippool -o wide
```

<pre>
NAME                  CIDR             NAT    IPIPMODE   DISABLED
default-ipv4-ippool   192.168.0.0/16   true   Always     true
temporary-pool        10.0.0.0/16      true   Always     false
</pre>

#### Delete pods from the existing IP pool

In our example, **coredns** is our only pod; for multiple pods you would trigger a deletion for all pods in the cluster.

```
kubectl delete pod -n kube-system coredns-6f4fd4bdf-8q7zp
```
Restart all pods with just one command. 

 >**WARNING!** The following command is disruptive and may take several minutes depending on the number of pods deployed.
{: .alert .alert-danger}

```
kubectl delete pod -A --all
```

#### Delete the existing IP pool

Now that you’ve verified that pods are getting IPs from the new range, you can safely delete the existing pool.

```
kubectl delete ippool default-ipv4-ippool
```

#### Create a new IP pool with the desired block size

In this step, we update the IPPool with the new block size of (/28). 

<pre>
apiVersion: projectcalico.org/v3
kind: IPPool
metadata:
  name: default-ipv4-ippool
spec:
  blockSize: 28
  cidr: 192.0.0.0/16
  ipipMode: Always
  natOutgoing: true
</pre>

Apply the changes.

```
kubectl apply -f pool.yaml
```

#### Disable the temporary IP pool

```
<<<<<<< HEAD
kubectl patch ippool temporary-pool -p '{"spec": {"disabled": "true"}}'
=======
calicoctl patch ippool temporary-pool -p '{"spec": {"disabled": true}}'
>>>>>>> daa0dec3
```

#### Delete pods from the temporary IP pool

In our example, **coredns** is our only pod; for multiple pods you would trigger a deletion for all pods in the cluster.

```
kubectl delete pod -n kube-system coredns-6f4fd4bdf-8q7zp
```

Restart all pods with just one command.  

 >**WARNING!** The following command is disruptive and may take several minutes depending on the number of pods deployed.
{: .alert .alert-danger}

```
kubectl delete pod -A --all
```
Validate your pods and block size are correct by running the following commands:

```
kubectl get pods --all-namespaces -o wide
calicoctl ipam show --show-blocks
```
#### Delete the temporary IP pool

Clean up the IP pools by deleting the temporary IP pool.

```
kubectl delete pool temporary-pool
```<|MERGE_RESOLUTION|>--- conflicted
+++ resolved
@@ -167,11 +167,7 @@
 Disable allocations in the default pool.
 
 ```
-<<<<<<< HEAD
 kubectl patch ippool default-ipv4-ippool -p '{"spec": {"disabled": "true"}}'
-=======
-calicoctl patch ippool default-ipv4-ippool -p '{"spec": {"disabled": true}}'
->>>>>>> daa0dec3
 ```
 
 Verify the changes.
@@ -235,11 +231,7 @@
 #### Disable the temporary IP pool
 
 ```
-<<<<<<< HEAD
 kubectl patch ippool temporary-pool -p '{"spec": {"disabled": "true"}}'
-=======
-calicoctl patch ippool temporary-pool -p '{"spec": {"disabled": true}}'
->>>>>>> daa0dec3
 ```
 
 #### Delete pods from the temporary IP pool
