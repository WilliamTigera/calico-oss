---
title: Enabling IPv6 support
description: Enable IPv6 support for workloads on Kubernetes and OpenStack.
canonical_url: '/networking/ipv6'
---

### About enabling IPv6

After enabling IPv6:
- Workloads can communicate over IPv6.
- Workloads can initiate connections to IPv6 services.
- Workloads can terminate incoming IPv6 connections.

Support for IPv6 and the procedure for enabling it varies by orchestrator.
Refer to the section that corresponds to your orchestrator for details.

- [Enabling IPv6 with Kubernetes](#enabling-ipv6-with-kubernetes)

## Enabling IPv6 with Kubernetes

### Limitations

- Kubernetes 1.15 and earlier only support one IP stack version at a time. This
  means that if you configure Kubernetes for IPv6 then {{site.prodname}}
  should be configured to assign only IPv6 addresses. Starting with 1.16, it is
<<<<<<< HEAD
  also possible to configure a dual-stack environment.
=======
  possible to configure a dual-stack environment.
>>>>>>> 5c238cb2
- The steps and setup here have not been tested against an existing IPv4
  cluster and are intended only for new clusters.

### Prerequisites

#### Host prerequisites

- Each Kubernetes host must have an IPv6 address that is reachable from
  the other hosts.
- Each host must have the sysctl setting `net.ipv6.conf.all.forwarding`
  setting it to `1`.  This ensures both Kubernetes service traffic
  and {{site.prodname}} traffic is forwarded appropriately.
- Each host must have a default IPv6 route.

#### Kubernetes components prerequisites

Kubernetes components must be configured to operate with IPv6.
To enable IPv6, set the following flags.

##### kube-apiserver

| Flag | Value/Content |
| ---- | ------------- |
| `--bind-address` or `--insecure-bind-address` | Should be set to the appropriate IPv6 address or `::` for all IPv6 addresses on the host. |
| `--advertise-address` | Should be set to the IPv6 address that nodes should use to access the kube-apiserver. |
| `--service-cluster-ip-range` | Should be set to an IPv6 CIDR that will be used for the Service IPs, the DNS service address must be in this range. |

##### kube-controller-manager

| Flag | Value/Content |
| ---- | ------------- |
| `--master` | Should be set with the IPv6 address where the kube-apiserver can be accessed. |
| `--cluster-cidr` | Should be set to match the {{site.prodname}} IPv6 IPPool. |

##### kube-scheduler

| Flag | Value/Content |
| ---- | ------------- |
| `--master` | Should be set with the IPv6 address where the kube-apiserver can be accessed. |

##### kubelet

| Flag | Value/Content |
| ---- | ------------- |
| `--address` | Should be set to the appropriate IPv6 address or `::` for all IPv6 addresses. |
| `--cluster-dns` | Should be set to the IPv6 address that will be used for the service DNS, this must be in the range used for `--service-cluster-ip-range`. |
| `--node-ip` | Should be set to the IPv6 address of the node. |

##### kube-proxy

| Flag | Value/Content |
| ---- | ------------- |
| `--bind-address` | Should be set to the appropriate IPv6 address or `::` for all IPv6 addresses on the host. |
| `--master` | Should be set with the IPv6 address where the kube-apiserver can be accessed. |
| `--cluster-cidr` | Should be set to match the {{site.prodname}} IPv6 IPPool. |

### Enabling IPv6 support in {{site.prodname}}

To enable IPv6 support when installing {{site.prodname}} follow the
steps below.

<<<<<<< HEAD
1.  Follow our [installation docs]({{ site.baseurl }}/getting-started/kubernetes) to install using
    the Tigera operator on your cluster.

1.  When about to apply `custom-resources.yaml`, edit it first to define an IPv6 pod CIDR
    pool in the `Installation` resource.  For example, like this:

    ```yaml
    apiVersion: operator.tigera.io/v1
    kind: Installation
    metadata:
      name: default
    spec:
      # Install Calico Enterprise
      variant: TigeraSecureEnterprise
      ...
      calicoNetwork:
        ipPools:
        - cidr: fd5f:1801::/112
      ...
    ```
=======
1. Download the {{site.prodname}} manifest you wish to update for IPv6
   deployment and save it as `calico.yaml`.
1. If the ipam section in the `cni_network_config` in the `calico.yaml` file
   has `"type": "calico-ipam"` then it should be modified to
   [disable IPv4 assignments and enable IPv6
   assigments](/reference/cni-plugin/configuration#ipam).
1. Add the following environment variables to the calico-node Daemonset in
   the `calico.yaml` file. Be sure to set the value for `CALICO_IPV6POOL_CIDR`
   to the desired pool, it should match the `--cluster-cidr` passed to the
   kube-controller-manager and to kube-proxy.

   ```yaml
   - name: CALICO_IPV6POOL_CIDR
     value: "fd20::0/112"
   - name: IP6
     value: "autodetect"
   ```

1. Ensure in the `calico.yaml` file that the environment variable
   `FELIX_IPV6SUPPORT` is set `true` on the calico-node Daemonset.
1. Apply the `calico.yaml` manifest with `kubectl apply -f calico.yaml`.

#### Using only IPv6

If you wish to only use IPv6 (by disabling IPv4) or your hosts only have
IPv6 addresses, you must disable autodetection of IPv4 by setting `IP`
to `none`.

With IPv4 enabled, Calico uses the node's IPv4 address as the BGP router ID. With IPv4 disabled,
you must configure another method to calculate the BGP router ID. There are two ways to do this:

- Set the environment variable `CALICO_ROUTER_ID=hash` on {{site.nodecontainer}}. This will configure {{site.prodname}} to calculate the router ID based on the hostname.
- Pass a unique value for `CALICO_ROUTER_ID` to each node individually.
>>>>>>> 5c238cb2

### Modifying your DNS for IPv6

It will probably be necessary to modify your DNS pod for IPv6. If you are using
[kube-dns]({{site.baseurl}}/getting-started/kubernetes/installation/manifests/kubedns.yaml),
then the following changes will ensure IPv6 operation.

- Update the image versions to at least `1.14.8`.
- Ensure the clusterIP for the DNS service matches the one specified to
  the kubelet as `--cluster-dns`.
- Add `--dns-bind-address=[::]` to the arguments for the kubedns container.
- Add `--no-negcache` to the arguments for the dnsmasq container.
- Switch the arguments on the sidecar container from
  ```
  --probe=kubedns,127.0.0.1:10053,kubernetes.default.svc.cluster.local,5,A
  --probe=dnsmasq,127.0.0.1:53,kubernetes.default.svc.cluster.local,5,A
  ```
  {: .no-select-button}
  to
  ```
  --probe=kubedns,127.0.0.1:10053,kubernetes.default.svc.cluster.local,5,SRV
  --probe=dnsmasq,127.0.0.1:53,kubernetes.default.svc.cluster.local,5,SRV
  ```
<<<<<<< HEAD
  {: .no-select-button}
=======
  {: .no-select-button}

## Enabling IPv6 with OpenStack

### Prerequisites

When using {{site.prodname}} with a VM platform (e.g., OpenStack), obtaining IPv6
connectivity requires certain configuration in the guest VM image:

-  When it boots up, the VM should issue a DHCPv6 request for each of
   its interfaces, so that it can learn the IPv6 addresses that
   OpenStack has allocated for it.
-  The VM must be configured to accept router advertisements.
-  If the VM uses the widely deployed DHCP client from ISC, it must
   have a fix or workaround for {% include open-new-window.html text='this known
   issue' url='https://kb.isc.org/article/AA-01141/31/How-to-workaround-IPv6-prefix-length-issues-with-ISC-DHCP-clients.html' %}.

These requirements are not yet all met in common cloud images—but it
is easy to remedy that by launching an image, making appropriate changes
to its configuration files, taking a snapshot, and then using that
snapshot thereafter instead of the original image.

For example, starting from an Ubuntu cloud image, the following
changes will suffice to meet the requirements just listed.

-   In `/etc/network/interfaces.d/eth0.cfg`, add:

        iface eth0 inet6 dhcp
                accept_ra 1

-   In `/sbin/dhclient-script`, add at the start of the script:

        new_ip6_prefixlen=128

-   In `/etc/sysctl.d`, create a file named `30-eth0-rs-delay.conf` with
    contents:

        net.ipv6.conf.eth0.router_solicitation_delay = 10

For CentOS, these additions to a cloud-init script have been reported to be effective:

	runcmd:
	- sed -i -e '$a'"IPV6INIT=yes" /etc/sysconfig/network-scripts/ifcfg-eth0
	- sed -i -e '$a'"DHCPV6C=yes" /etc/sysconfig/network-scripts/ifcfg-eth0
	- sed -i '/PATH/i\new_ip6_prefixlen=128' /sbin/dhclient-script
	- systemctl restart network


### Enabling IPv6 support in {{site.prodname}}

In OpenStack, IPv6 connectivity requires defining an IPv6 subnet, in
each Neutron network, with:

-   the IPv6 address range that you want your VMs to use
-   DHCP enabled
-   (from Juno onwards) IPv6 address mode set to DHCPv6 stateful.

We suggest initially configuring both IPv4 and IPv6 subnets in each
network. This allows handling VM images that support only IPv4 alongside
those that support both IPv4 and IPv6, and allows a VM to be accessed
over IPv4 in case this is needed to troubleshoot any issues with its
IPv6 configuration.

In principle, though, we are not aware of any problems with configuring
and using IPv6-only networks in OpenStack.
>>>>>>> 5c238cb2
<|MERGE_RESOLUTION|>--- conflicted
+++ resolved
@@ -23,11 +23,7 @@
 - Kubernetes 1.15 and earlier only support one IP stack version at a time. This
   means that if you configure Kubernetes for IPv6 then {{site.prodname}}
   should be configured to assign only IPv6 addresses. Starting with 1.16, it is
-<<<<<<< HEAD
-  also possible to configure a dual-stack environment.
-=======
   possible to configure a dual-stack environment.
->>>>>>> 5c238cb2
 - The steps and setup here have not been tested against an existing IPv4
   cluster and are intended only for new clusters.
 
@@ -89,7 +85,6 @@
 To enable IPv6 support when installing {{site.prodname}} follow the
 steps below.
 
-<<<<<<< HEAD
 1.  Follow our [installation docs]({{ site.baseurl }}/getting-started/kubernetes) to install using
     the Tigera operator on your cluster.
 
@@ -110,41 +105,6 @@
         - cidr: fd5f:1801::/112
       ...
     ```
-=======
-1. Download the {{site.prodname}} manifest you wish to update for IPv6
-   deployment and save it as `calico.yaml`.
-1. If the ipam section in the `cni_network_config` in the `calico.yaml` file
-   has `"type": "calico-ipam"` then it should be modified to
-   [disable IPv4 assignments and enable IPv6
-   assigments](/reference/cni-plugin/configuration#ipam).
-1. Add the following environment variables to the calico-node Daemonset in
-   the `calico.yaml` file. Be sure to set the value for `CALICO_IPV6POOL_CIDR`
-   to the desired pool, it should match the `--cluster-cidr` passed to the
-   kube-controller-manager and to kube-proxy.
-
-   ```yaml
-   - name: CALICO_IPV6POOL_CIDR
-     value: "fd20::0/112"
-   - name: IP6
-     value: "autodetect"
-   ```
-
-1. Ensure in the `calico.yaml` file that the environment variable
-   `FELIX_IPV6SUPPORT` is set `true` on the calico-node Daemonset.
-1. Apply the `calico.yaml` manifest with `kubectl apply -f calico.yaml`.
-
-#### Using only IPv6
-
-If you wish to only use IPv6 (by disabling IPv4) or your hosts only have
-IPv6 addresses, you must disable autodetection of IPv4 by setting `IP`
-to `none`.
-
-With IPv4 enabled, Calico uses the node's IPv4 address as the BGP router ID. With IPv4 disabled,
-you must configure another method to calculate the BGP router ID. There are two ways to do this:
-
-- Set the environment variable `CALICO_ROUTER_ID=hash` on {{site.nodecontainer}}. This will configure {{site.prodname}} to calculate the router ID based on the hostname.
-- Pass a unique value for `CALICO_ROUTER_ID` to each node individually.
->>>>>>> 5c238cb2
 
 ### Modifying your DNS for IPv6
 
@@ -168,72 +128,4 @@
   --probe=kubedns,127.0.0.1:10053,kubernetes.default.svc.cluster.local,5,SRV
   --probe=dnsmasq,127.0.0.1:53,kubernetes.default.svc.cluster.local,5,SRV
   ```
-<<<<<<< HEAD
-  {: .no-select-button}
-=======
-  {: .no-select-button}
-
-## Enabling IPv6 with OpenStack
-
-### Prerequisites
-
-When using {{site.prodname}} with a VM platform (e.g., OpenStack), obtaining IPv6
-connectivity requires certain configuration in the guest VM image:
-
--  When it boots up, the VM should issue a DHCPv6 request for each of
-   its interfaces, so that it can learn the IPv6 addresses that
-   OpenStack has allocated for it.
--  The VM must be configured to accept router advertisements.
--  If the VM uses the widely deployed DHCP client from ISC, it must
-   have a fix or workaround for {% include open-new-window.html text='this known
-   issue' url='https://kb.isc.org/article/AA-01141/31/How-to-workaround-IPv6-prefix-length-issues-with-ISC-DHCP-clients.html' %}.
-
-These requirements are not yet all met in common cloud images—but it
-is easy to remedy that by launching an image, making appropriate changes
-to its configuration files, taking a snapshot, and then using that
-snapshot thereafter instead of the original image.
-
-For example, starting from an Ubuntu cloud image, the following
-changes will suffice to meet the requirements just listed.
-
--   In `/etc/network/interfaces.d/eth0.cfg`, add:
-
-        iface eth0 inet6 dhcp
-                accept_ra 1
-
--   In `/sbin/dhclient-script`, add at the start of the script:
-
-        new_ip6_prefixlen=128
-
--   In `/etc/sysctl.d`, create a file named `30-eth0-rs-delay.conf` with
-    contents:
-
-        net.ipv6.conf.eth0.router_solicitation_delay = 10
-
-For CentOS, these additions to a cloud-init script have been reported to be effective:
-
-	runcmd:
-	- sed -i -e '$a'"IPV6INIT=yes" /etc/sysconfig/network-scripts/ifcfg-eth0
-	- sed -i -e '$a'"DHCPV6C=yes" /etc/sysconfig/network-scripts/ifcfg-eth0
-	- sed -i '/PATH/i\new_ip6_prefixlen=128' /sbin/dhclient-script
-	- systemctl restart network
-
-
-### Enabling IPv6 support in {{site.prodname}}
-
-In OpenStack, IPv6 connectivity requires defining an IPv6 subnet, in
-each Neutron network, with:
-
--   the IPv6 address range that you want your VMs to use
--   DHCP enabled
--   (from Juno onwards) IPv6 address mode set to DHCPv6 stateful.
-
-We suggest initially configuring both IPv4 and IPv6 subnets in each
-network. This allows handling VM images that support only IPv4 alongside
-those that support both IPv4 and IPv6, and allows a VM to be accessed
-over IPv4 in case this is needed to troubleshoot any issues with its
-IPv6 configuration.
-
-In principle, though, we are not aware of any problems with configuring
-and using IPv6-only networks in OpenStack.
->>>>>>> 5c238cb2
+  {: .no-select-button}