--- conflicted
+++ resolved
@@ -48,12 +48,7 @@
 }
 
 type PinnedVersions interface {
-<<<<<<< HEAD
-	GenerateFile() (version.Data, error)
-=======
 	GenerateFile() (version.Versions, error)
-	ManagerOptions() ([]calico.Option, error)
->>>>>>> ca804740
 }
 
 type OperatorConfig struct {
@@ -128,13 +123,8 @@
 }
 
 // GenerateFile generates the pinned version file.
-<<<<<<< HEAD
-func (p *CalicoPinnedVersions) GenerateFile() (version.Data, error) {
+func (p *CalicoPinnedVersions) GenerateFile() (version.Versions, error) {
 	pinnedVersionPath := PinnedVersionFilePath(p.Dir)
-=======
-func (p *CalicoPinnedVersions) GenerateFile() (version.Versions, error) {
-	pinnedVersionPath := pinnedVersionFilePath(p.Dir)
->>>>>>> ca804740
 
 	productBranch, err := utils.GitBranch(p.RootDir)
 	if err != nil {
