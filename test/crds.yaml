---
kind: List
metadata:
apiVersion: v1
items:
# V1 only CRDs
- apiVersion: apiextensions.k8s.io/v1beta1
  description: Calico Felix Global Felix Configuration
  kind: CustomResourceDefinition
  metadata:
    name: globalfelixconfigs.crd.projectcalico.org
  spec:
    scope: Cluster
    group: crd.projectcalico.org
    version: v1
    names:
      kind: GlobalFelixConfig
      plural: globalfelixconfigs
      singular: globalfelixconfig
- apiVersion: apiextensions.k8s.io/v1beta1
  description: Calico Global BGP Configuration
  kind: CustomResourceDefinition
  metadata:
    name: globalbgpconfigs.crd.projectcalico.org
  spec:
    scope: Cluster
    group: crd.projectcalico.org
    version: v1
    names:
      kind: GlobalBGPConfig
      plural: globalbgpconfigs
      singular: globalbgpconfig
# V1 and V2 CRDS
- apiVersion: apiextensions.k8s.io/v1beta1
  description: Calico IP Pools
  kind: CustomResourceDefinition
  metadata:
    name: ippools.crd.projectcalico.org
  spec:
    scope: Cluster
    group: crd.projectcalico.org
    version: v1
    names:
      kind: IPPool
      plural: ippools
      singular: ippool
- apiVersion: apiextensions.k8s.io/v1beta1
  description: Calico BGP Peers
  kind: CustomResourceDefinition
  metadata:
    name: bgppeers.crd.projectcalico.org
  spec:
    scope: Cluster
    group: crd.projectcalico.org
    version: v1
    names:
      kind: BGPPeer
      plural: bgppeers
      singular: bgppeer
- apiVersion: apiextensions.k8s.io/v1beta1
  description: Calico Global Network Policies
  kind: CustomResourceDefinition
  metadata:
    name: globalnetworkpolicies.crd.projectcalico.org
  spec:
    scope: Cluster
    group: crd.projectcalico.org
    version: v1
    names:
      kind: GlobalNetworkPolicy
      plural: globalnetworkpolicies
      singular: globalnetworkpolicy
- apiVersion: apiextensions.k8s.io/v1beta1
  description: Calico Host Endpoints
  kind: CustomResourceDefinition
  metadata:
    name: hostendpoints.crd.projectcalico.org
  spec:
    scope: Cluster
    group: crd.projectcalico.org
    version: v1
    names:
      kind: HostEndpoint
      plural: hostendpoints
      singular: hostendpoint
# V2 only CRDs.
- apiVersion: apiextensions.k8s.io/v1beta1
  description: Calico Felix Configuration
  kind: CustomResourceDefinition
  metadata:
    name: felixconfigurations.crd.projectcalico.org
  spec:
    scope: Cluster
    group: crd.projectcalico.org
    version: v1
    names:
      kind: FelixConfiguration
      plural: felixconfigurations
      singular: felixconfiguration
- apiVersion: apiextensions.k8s.io/v1beta1
  description: Calico BGP Configuration
  kind: CustomResourceDefinition
  metadata:
    name: bgpconfigurations.crd.projectcalico.org
  spec:
    scope: Cluster
    group: crd.projectcalico.org
    version: v1
    names:
      kind: BGPConfiguration
      plural: bgpconfigurations
      singular: bgpconfiguration
- apiVersion: apiextensions.k8s.io/v1beta1
  description: Calico Cluster Information
  kind: CustomResourceDefinition
  metadata:
    name: clusterinformations.crd.projectcalico.org
  spec:
    scope: Cluster
    group: crd.projectcalico.org
    version: v1
    names:
      kind: ClusterInformation
      plural: clusterinformations
      singular: clusterinformation
- apiVersion: apiextensions.k8s.io/v1beta1
  description: Calico Network Policies
  kind: CustomResourceDefinition
  metadata:
    name: networkpolicies.crd.projectcalico.org
  spec:
    scope: Namespaced
    group: crd.projectcalico.org
    version: v1
    names:
      kind: NetworkPolicy
      plural: networkpolicies
      singular: networkpolicy
- apiVersion: apiextensions.k8s.io/v1beta1
<<<<<<< HEAD
  description: Calico Tiers
  kind: CustomResourceDefinition
  metadata:
    name: tiers.crd.projectcalico.org
=======
  description: Calico Global Network Sets
  kind: CustomResourceDefinition
  metadata:
    name: globalnetworksets.crd.projectcalico.org
>>>>>>> 26b83dc3
  spec:
    scope: Cluster
    group: crd.projectcalico.org
    version: v1
    names:
<<<<<<< HEAD
      kind: Tier
      plural: tiers
      singular: tier
=======
      kind: GlobalNetworkSet
      plural: globalnetworksets
      singular: globalnetworkset
>>>>>>> 26b83dc3
<|MERGE_RESOLUTION|>--- conflicted
+++ resolved
@@ -137,28 +137,28 @@
       plural: networkpolicies
       singular: networkpolicy
 - apiVersion: apiextensions.k8s.io/v1beta1
-<<<<<<< HEAD
   description: Calico Tiers
   kind: CustomResourceDefinition
   metadata:
     name: tiers.crd.projectcalico.org
-=======
-  description: Calico Global Network Sets
-  kind: CustomResourceDefinition
-  metadata:
-    name: globalnetworksets.crd.projectcalico.org
->>>>>>> 26b83dc3
   spec:
     scope: Cluster
     group: crd.projectcalico.org
     version: v1
     names:
-<<<<<<< HEAD
       kind: Tier
       plural: tiers
       singular: tier
-=======
-      kind: GlobalNetworkSet
+- apiVersion: apiextensions.k8s.io/v1beta1
+  description: Calico Global Network Sets
+  kind: CustomResourceDefinition
+  metadata:
+    name: globalnetworksets.crd.projectcalico.org
+  spec:
+    scope: Cluster
+    group: crd.projectcalico.org
+    version: v1
+    names:
+      kind: BlobalNetworkSet
       plural: globalnetworksets
-      singular: globalnetworkset
->>>>>>> 26b83dc3
+      singular: globalnetworkset