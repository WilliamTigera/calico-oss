--- conflicted
+++ resolved
@@ -1,20 +1,4 @@
-<<<<<<< HEAD
-// Copyright (c) 2015-2021 Tigera, Inc. All rights reserved.
-=======
 // Copyright (c) 2015-2024 Tigera, Inc. All rights reserved.
-//
-// Licensed under the Apache License, Version 2.0 (the "License");
-// you may not use this file except in compliance with the License.
-// You may obtain a copy of the License at
-//
-//     http://www.apache.org/licenses/LICENSE-2.0
-//
-// Unless required by applicable law or agreed to in writing, software
-// distributed under the License is distributed on an "AS IS" BASIS,
-// WITHOUT WARRANTIES OR CONDITIONS OF ANY KIND, either express or implied.
-// See the License for the specific language governing permissions and
-// limitations under the License.
->>>>>>> 7ae10271
 
 package ipamplugin
 
@@ -34,14 +18,8 @@
 	cniv1 "github.com/containernetworking/cni/pkg/types/100"
 	cniSpecVersion "github.com/containernetworking/cni/pkg/version"
 	"github.com/gofrs/flock"
-<<<<<<< HEAD
 	"github.com/sirupsen/logrus"
-
 	v3 "github.com/tigera/api/pkg/apis/projectcalico/v3"
-=======
-	v3 "github.com/projectcalico/api/pkg/apis/projectcalico/v3"
-	"github.com/sirupsen/logrus"
->>>>>>> 7ae10271
 
 	"github.com/projectcalico/calico/cni-plugin/internal/pkg/utils"
 	"github.com/projectcalico/calico/cni-plugin/pkg/types"
