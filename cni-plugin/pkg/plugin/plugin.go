--- conflicted
+++ resolved
@@ -236,8 +236,6 @@
 		return
 	}
 
-<<<<<<< HEAD
-=======
 	for _, endpoint := range conf.ReadinessGates {
 		if _, err := url.ParseRequestURI(endpoint); err != nil {
 			return fmt.Errorf("Invalid URL set for ReadinessGates:%s Error:%v",
@@ -249,27 +247,6 @@
 		}
 	}
 
-	// Remove the endpoint field (IfName) from the wepIDs so we can get a WEP name prefix.
-	// We use the WEP name prefix (e.g. prefix: "node1-k8s-mypod--1-", full name: "node1-k8s-mypod--1-eth0"
-	// to list all the WEPs so if we have a WEP with a different IfName (e.g. "node1-k8s-mypod--1-eth1")
-	// we could still get that.
-	wepIDs.Endpoint = ""
-
-	// Calculate the workload name prefix from the WEP specific identifiers
-	// for the given orchestrator.
-	wepPrefix, err := wepIDs.CalculateWorkloadEndpointName(true)
-	if err != nil {
-		err = fmt.Errorf("error constructing WorkloadEndpoint prefix: %s", err)
-		return
-	}
-
-	// Check if there's an existing endpoint by listing the existing endpoints based on the WEP name prefix.
-	endpoints, err := calicoClient.WorkloadEndpoints().List(ctx, options.ListOptions{Name: wepPrefix, Namespace: wepIDs.Namespace, Prefix: true})
-	if err != nil {
-		return
-	}
-
->>>>>>> 70d9135d
 	var logger *logrus.Entry
 	if wepIDs.Orchestrator == api.OrchestratorKubernetes {
 		wepName, err := wepIDs.CalculateWorkloadEndpointName(false)
