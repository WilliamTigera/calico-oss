// Copyright (c) 2021 Tigera, Inc. All rights reserved.

package install

import (
	"bytes"
	"encoding/base64"
	"encoding/json"
	"fmt"
	"io"
	"os"
	"os/exec"
	"runtime"
	"strings"
	"time"

	"github.com/fsnotify/fsnotify"
	"github.com/kelseyhightower/envconfig"
	"github.com/nmrshll/go-cp"
	"github.com/sirupsen/logrus"
	"go.etcd.io/etcd/client/pkg/v3/fileutil"

	"k8s.io/client-go/rest"

	"github.com/projectcalico/calico/libcalico-go/lib/logutils"
	"github.com/projectcalico/calico/libcalico-go/lib/names"
	"github.com/projectcalico/calico/libcalico-go/lib/seedrng"
	"github.com/projectcalico/calico/libcalico-go/lib/winutils"
	"github.com/projectcalico/calico/node/pkg/cni"
)

type config struct {
	// Location on the host where CNI network configs are stored.
	CNINetDir   string `envconfig:"CNI_NET_DIR" default:"/etc/cni/net.d"`
	CNIConfName string `envconfig:"CNI_CONF_NAME"`

	// Directory where we expect that TLS assets will be mounted into the calico/cni container.
	TLSAssetsDir string `envconfig:"TLS_ASSETS_DIR" default:"/calico-secrets"`

	// SkipCNIBinaries is a comma-separated list of binaries. Each binary in the list
	// will be skipped when installing to the host.
	SkipCNIBinaries []string `envconfig:"SKIP_CNI_BINARIES"`

	// UpdateCNIBinaries controls whether or not to overwrite any binaries with the same name
	// on the host.
	UpdateCNIBinaries bool `envconfig:"UPDATE_CNI_BINARIES" default:"true"`

	// The CNI network configuration to install.
	CNINetworkConfig     string `envconfig:"CNI_NETWORK_CONFIG"`
	CNINetworkConfigFile string `envconfig:"CNI_NETWORK_CONFIG_FILE"`

	ShouldSleep bool `envconfig:"SLEEP" default:"true"`

	MultiInterface string `envconfig:"MULTI_INTERFACE_MODE" default:""`

	ServiceAccountToken []byte
}

func (c config) skipBinary(binary string) bool {
	for _, name := range c.SkipCNIBinaries {
		if name == binary {
			return true
		}
	}
	return false
}

func getEnv(env, def string) string {
	if val, ok := os.LookupEnv(env); ok {
		return val
	}
	return def
}

func directoryExists(dir string) bool {
	info, err := os.Stat(dir)
	if os.IsNotExist(err) {
		return false
	} else if err != nil {
		logrus.WithError(err).Fatalf("Failed to check if directory %s exists", dir)
		return false
	}
	return info.IsDir()
}

func fileExists(file string) bool {
	info, err := os.Stat(file)
	if os.IsNotExist(err) {
		return false
	} else if err != nil {
		logrus.WithError(err).Fatalf("Failed to check if file %s exists", file)
		return false
	}
	return !info.IsDir()
}

func mkdir(path string) {
	if err := os.MkdirAll(path, 0777); err != nil {
		logrus.WithError(err).Fatalf("Failed to create directory %s", path)
	}
}

func loadConfig() config {
	var c config
	err := envconfig.Process("", &c)
	if err != nil {
		logrus.Fatal(err.Error())
	}

	return c
}

func Install() error {
	// Make sure the RNG is seeded.
	seedrng.EnsureSeeded()

	// Configure logging before anything else.
	logrus.SetFormatter(&logutils.Formatter{Component: "cni-installer"})

	// Clean up any existing binaries / config / assets.
	if err := os.RemoveAll(winutils.GetHostPath("/host/etc/cni/net.d/calico-tls")); err != nil && !os.IsNotExist(err) {
		logrus.WithError(err).Warnf("Error removing old TLS directory")
	}

	// Load config.
	c := loadConfig()

	// Determine if we're running as a Kubernetes pod.
	var kubecfg *rest.Config

	serviceAccountTokenFile := winutils.GetHostPath("/var/run/secrets/kubernetes.io/serviceaccount/token")
	c.ServiceAccountToken = make([]byte, 0)
	var err error
	if fileExists(serviceAccountTokenFile) {
		logrus.Info("Running as a Kubernetes pod")
		// FIXME: get rid of this and call rest.InClusterConfig() directly when containerd v1.6 is EOL'd
		kubecfg, err = winutils.GetInClusterConfig()
		if err != nil {
			return err
		}
		err = rest.LoadTLSFiles(kubecfg)
		if err != nil {
			return err
		}

		c.ServiceAccountToken, err = os.ReadFile(serviceAccountTokenFile)
		if err != nil {
			return err
		}
	}

	// Copy over any TLS assets from the SECRETS_MOUNT_DIR to the host.
	// First check if the dir exists and has anything in it.
	if directoryExists(c.TLSAssetsDir) {
		// Only install TLS assets if at least one of them exists in the dir.
		etcdCaPath := fmt.Sprintf("%s/%s", c.TLSAssetsDir, "etcd-ca")
		etcdCertPath := fmt.Sprintf("%s/%s", c.TLSAssetsDir, "etcd-cert")
		etcdKeyPath := fmt.Sprintf("%s/%s", c.TLSAssetsDir, "etcd-key")
		if !fileExists(etcdCaPath) && !fileExists(etcdCertPath) && !fileExists(etcdKeyPath) {
			logrus.Infof("No TLS assets found in %s, skipping", c.TLSAssetsDir)
		} else {
			logrus.Info("Installing any TLS assets")
			mkdir(winutils.GetHostPath("/host/etc/cni/net.d/calico-tls"))
			if err := copyFileAndPermissions(etcdCaPath, winutils.GetHostPath("/host/etc/cni/net.d/calico-tls/etcd-ca")); err != nil {
				logrus.Warnf("Missing etcd-ca")
			}
			if err := copyFileAndPermissions(etcdCertPath, winutils.GetHostPath("/host/etc/cni/net.d/calico-tls/etcd-cert")); err != nil {
				logrus.Warnf("Missing etcd-cert")
			}
			if err := copyFileAndPermissions(etcdKeyPath, winutils.GetHostPath("/host/etc/cni/net.d/calico-tls/etcd-key")); err != nil {
				logrus.Warnf("Missing etcd-key")
			}
		}
	}

<<<<<<< HEAD
	// If set write the multi interface mode to disk so the CNI plugin can read it
	path := "/host/etc/cni/net.d/calico_multi_interface_mode"
	if c.MultiInterface != "" {
		err = os.WriteFile(path, []byte(c.MultiInterface), 0644)
		if err != nil {
			logrus.Fatal(err)
		}
		logrus.Infof("/host/etc/cni/net.d/calico_multi_interface_mode")
	} else {
		if err := os.Remove(path); err != nil && !os.IsNotExist(err) {
			logrus.Fatal(err)
		}
	}

	// Set the suid bit on the binaries to allow them to run as non-root users.
	if err := setSuidBit("/opt/cni/bin/install"); err != nil {
		logrus.WithError(err).Fatalf("Failed to set the suid bit on the install binary")
	}

	// TODO: Remove the setSUID code here on calico and calico-ipam when they eventually
	// get refactored to all use install as the source.
	if err := setSuidBit("/opt/cni/bin/calico"); err != nil {
		logrus.WithError(err).Fatalf("Failed to set the suid bit on the calico binary")
	}

	if err := setSuidBit("/opt/cni/bin/calico-ipam"); err != nil {
		logrus.WithError(err).Fatalf("Failed to set the suid bit on the calico-ipam")
	}

=======
>>>>>>> 39943590
	// Place the new binaries if the directory is writeable.
	dirs := []string{winutils.GetHostPath("/host/opt/cni/bin"), winutils.GetHostPath("/host/secondary-bin-dir")}
	binsWritten := false
	for _, d := range dirs {
		if err := fileutil.IsDirWriteable(d); err != nil {
			logrus.Infof("%s is not writeable, skipping", d)
			continue
		}
		// Don't exec the 'calico' binary later on if it has been skipped
		calicoBinarySkipped := true

		containerBinDir := "/opt/cni/bin/"
		// The binaries dir in the container needs to be prepended by the CONTAINER_SANDBOX_MOUNT_POINT env var on Windows Host Process Containers
		// see https://kubernetes.io/docs/tasks/configure-pod-container/create-hostprocess-pod/#containerd-v1-7-and-greater
		if runtime.GOOS == "windows" {
			containerBinDir = os.Getenv("CONTAINER_SANDBOX_MOUNT_POINT") + "/" + containerBinDir
		}
		// Iterate through each binary we might want to install.
		files, err := os.ReadDir(containerBinDir)
		if err != nil {
			logrus.Fatal(err)
		}
		for _, binary := range files {
			target := fmt.Sprintf("%s/%s", d, binary.Name())
			source := fmt.Sprintf("%s/%s", containerBinDir, binary.Name())
			// Skip the 'install' binary as it is not needed on the host
			if binary.Name() == "install" || binary.Name() == "install.exe" {
				continue
			}
			if c.skipBinary(binary.Name()) {
				continue
			}
			if fileExists(target) && !c.UpdateCNIBinaries {
				logrus.Infof("Skipping installation of %s", target)
				continue
			}
			if err := copyFileAndPermissions(source, target); err != nil {
				logrus.WithError(err).Errorf("Failed to install %s", target)
				os.Exit(1)
			}
			if binary.Name() == "calico" || binary.Name() == "calico.exe" {
				calicoBinarySkipped = false
			}
			logrus.Infof("Installed %s", target)
		}

		// Binaries were placed into at least one directory
		logrus.Infof("Wrote Calico CNI binaries to %s\n", d)
		binsWritten = true

		// Don't exec the 'calico' binary later on if it has been skipped
		if !calicoBinarySkipped {
			// Print CNI plugin version to confirm that the binary was actually written.
			// If this fails, it means something has gone wrong so we should retry.
			cmd := exec.Command(d+"/calico", "-v")
			var out bytes.Buffer
			cmd.Stdout = &out
			err = cmd.Run()
			if err != nil {
				logrus.WithError(err).Warnf("Failed getting CNI plugin version from installed binary, exiting")
				return err
			}
			logrus.Infof("CNI plugin version: %s", out.String())
		}
	}

	// If binaries were not placed, exit
	if !binsWritten {
		logrus.WithError(err).Fatalf("found no writeable directory, exiting")
	}

	if kubecfg != nil {
		// If running as a Kubernetes pod, then write out a kubeconfig for the
		// CNI plugin to use.
		writeKubeconfig(kubecfg)
	}

	// Write a CNI config file.
	writeCNIConfig(c)

	// Unless told otherwise, sleep forever.
	// This prevents Kubernetes from restarting the pod repeatedly.
	logrus.Infof("Done configuring CNI.  Sleep= %v", c.ShouldSleep)
	for c.ShouldSleep {
		// Kubernetes Secrets can be updated.  If so, we need to install the updated
		// version to the host. Just check the timestamp on the certificate to see if it
		// has been updated.  A bit hokey, but likely good enough.
		filename := c.TLSAssetsDir + "/etcd-cert"

		watcher, err := fsnotify.NewWatcher()
		if err != nil {
			logrus.Fatal(err)
		}

		done := make(chan bool)

		// Process events
		go func() {
			for {
				select {
				case <-watcher.Events:
					logrus.Infoln("Updating installed secrets at:", time.Now().String())
					files, err := os.ReadDir(c.TLSAssetsDir)
					if err != nil {
						logrus.Warn(err)
					}
					for _, f := range files {
						if err = copyFileAndPermissions(winutils.GetHostPath(c.TLSAssetsDir+"/"+f.Name()), winutils.GetHostPath("/host/etc/cni/net.d/calico-tls/"+f.Name())); err != nil {
							logrus.Warn(err)
							continue
						}
					}
				case err := <-watcher.Errors:
					logrus.Fatal(err)
				}
			}
		}()

		err = watcher.Add(filename)
		if err != nil {
			logrus.Fatal(err)
		}

		<-done

		watcher.Close()
	}
	return nil
}

func isValidJSON(s string) error {
	var js map[string]interface{}
	return json.Unmarshal([]byte(s), &js)
}

func writeCNIConfig(c config) {
	netconf := defaultNetConf()

	// Pick the config template to use. This can either be through an env var,
	// or a file mounted into the container.
	if c.CNINetworkConfig != "" {
		logrus.Info("Using CNI config template from CNI_NETWORK_CONFIG environment variable.")
		netconf = c.CNINetworkConfig
	}
	if c.CNINetworkConfigFile != "" {
		logrus.Info("Using CNI config template from CNI_NETWORK_CONFIG_FILE")
		var err error
		netconfBytes, err := os.ReadFile(c.CNINetworkConfigFile)
		if err != nil {
			logrus.Fatal(err)
		}
		netconf = string(netconfBytes)
	}

	kubeconfigPath := c.CNINetDir + "/calico-kubeconfig"

	nodename, err := names.Hostname()
	if err != nil {
		logrus.Fatal(err)
	}

	// Perform replacement of platform specific variables
	netconf = replacePlatformSpecificVars(c, netconf)

	// Perform replacements of variables.
	netconf = strings.Replace(netconf, "__LOG_LEVEL__", getEnv("LOG_LEVEL", "info"), -1)
	netconf = strings.Replace(netconf, "__LOG_FILE_PATH__", getEnv("LOG_FILE_PATH", "/var/log/calico/cni/cni.log"), -1)
	netconf = strings.Replace(netconf, "__LOG_FILE_MAX_SIZE__", getEnv("LOG_FILE_MAX_SIZE", "100"), -1)
	netconf = strings.Replace(netconf, "__LOG_FILE_MAX_AGE__", getEnv("LOG_FILE_MAX_AGE", "30"), -1)
	netconf = strings.Replace(netconf, "__LOG_FILE_MAX_COUNT__", getEnv("LOG_FILE_MAX_COUNT", "10"), -1)
	netconf = strings.Replace(netconf, "__DATASTORE_TYPE__", getEnv("DATASTORE_TYPE", "kubernetes"), -1)
	netconf = strings.Replace(netconf, "__KUBERNETES_NODE_NAME__", getEnv("KUBERNETES_NODE_NAME", nodename), -1)
	netconf = strings.Replace(netconf, "__KUBECONFIG_FILEPATH__", kubeconfigPath, -1)
	netconf = strings.Replace(netconf, "__CNI_MTU__", getEnv("CNI_MTU", "1500"), -1)

	netconf = strings.Replace(netconf, "__KUBERNETES_SERVICE_HOST__", getEnv("KUBERNETES_SERVICE_HOST", ""), -1)
	netconf = strings.Replace(netconf, "__KUBERNETES_SERVICE_PORT__", getEnv("KUBERNETES_SERVICE_PORT", ""), -1)

	netconf = strings.Replace(netconf, "__SERVICEACCOUNT_TOKEN__", string(c.ServiceAccountToken), -1)

	// Replace etcd datastore variables.
	hostSecretsDir := c.CNINetDir + "/calico-tls"
	if fileExists(winutils.GetHostPath("/host/etc/cni/net.d/calico-tls/etcd-cert")) {
		etcdCertFile := fmt.Sprintf("%s/etcd-cert", hostSecretsDir)
		netconf = strings.Replace(netconf, "__ETCD_CERT_FILE__", etcdCertFile, -1)
	} else {
		netconf = strings.Replace(netconf, "__ETCD_CERT_FILE__", "", -1)
	}

	if fileExists(winutils.GetHostPath("/host/etc/cni/net.d/calico-tls/etcd-ca")) {
		etcdCACertFile := fmt.Sprintf("%s/etcd-ca", hostSecretsDir)
		netconf = strings.Replace(netconf, "__ETCD_CA_CERT_FILE__", etcdCACertFile, -1)
	} else {
		netconf = strings.Replace(netconf, "__ETCD_CA_CERT_FILE__", "", -1)
	}

	if fileExists(winutils.GetHostPath("/host/etc/cni/net.d/calico-tls/etcd-key")) {
		etcdKeyFile := fmt.Sprintf("%s/etcd-key", hostSecretsDir)
		netconf = strings.Replace(netconf, "__ETCD_KEY_FILE__", etcdKeyFile, -1)
	} else {
		netconf = strings.Replace(netconf, "__ETCD_KEY_FILE__", "", -1)
	}
	netconf = strings.Replace(netconf, "__ETCD_ENDPOINTS__", getEnv("ETCD_ENDPOINTS", ""), -1)
	netconf = strings.Replace(netconf, "__ETCD_DISCOVERY_SRV__", getEnv("ETCD_DISCOVERY_SRV", ""), -1)

	err = isValidJSON(netconf)
	if err != nil {
		logrus.Fatalf("%s is not a valid json object\nerror: %s", netconf, err)
	}

	// Write out the file.
	name := getEnv("CNI_CONF_NAME", "10-calico.conflist")
	path := winutils.GetHostPath(fmt.Sprintf("/host/etc/cni/net.d/%s", name))
	err = os.WriteFile(path, []byte(netconf), 0644)
	if err != nil {
		logrus.Fatal(err)
	}

	content, err := os.ReadFile(path)
	if err != nil {
		logrus.Fatal(err)
	}
	logrus.Infof("Created %s", winutils.GetHostPath(fmt.Sprintf("/host/etc/cni/net.d/%s", name)))
	text := string(content)
	fmt.Println(text)

	// Remove any old config file, if one exists.
	oldName := getEnv("CNI_OLD_CONF_NAME", "10-calico.conflist")
	if name != oldName {
		logrus.Infof("Removing %s", winutils.GetHostPath(fmt.Sprintf("/host/etc/cni/net.d/%s", oldName)))
		if err := os.Remove(winutils.GetHostPath(fmt.Sprintf("/host/etc/cni/net.d/%s", oldName))); err != nil {
			logrus.WithError(err).Warnf("Failed to remove %s", oldName)
		}
	}
}

// copyFileAndPermissions copies file permission
func copyFileAndPermissions(src, dst string) (err error) {
	// If the source and destination are the same, we can simply return.
	skip, err := destinationUptoDate(src, dst)
	if err != nil {
		return err
	}
	if skip {
		logrus.WithField("file", dst).Info("File is already up to date, skipping")
		return nil
	}

	// Make a temporary file at the destination.
	dstTmp := fmt.Sprintf("%s.tmp", dst)
	if err := cp.CopyFile(src, dstTmp); err != nil {
		return fmt.Errorf("failed to copy file: %s", err)
	}

	// Move the temporary file into position. Using Rename is atomic
	// (i.e., mv) and avoids issues where the destination file is in use.
	err = os.Rename(dstTmp, dst)
	if err != nil {
		return fmt.Errorf("failed to rename file: %s", err)
	}

	if runtime.GOOS == "windows" {
		logrus.Debug("chmod doesn't work on windows, skipping setting permissions")
		// chmod doesn't work on windows
		return
	}

	// chmod the dst file to match the original permissions.
	si, err := os.Stat(src)
	if err != nil {
		return fmt.Errorf("failed to stat file: %s", err)
	}
	err = os.Chmod(dst, si.Mode())
	if err != nil {
		return fmt.Errorf("failed to chmod file: %s", err)
	}

	return
}

func writeKubeconfig(kubecfg *rest.Config) {
	data := `# Kubeconfig file for Calico CNI plugin.
apiVersion: v1
kind: Config
clusters:
- name: local
  cluster:
    server: __KUBERNETES_SERVICE_PROTOCOL__://[__KUBERNETES_SERVICE_HOST__]:__KUBERNETES_SERVICE_PORT__
    __TLS_CFG__
users:
- name: calico
  user:
    token: TOKEN
contexts:
- name: calico-context
  context:
    cluster: local
    user: calico
current-context: calico-context`

	clientset, err := cni.BuildClientSet()
	if err != nil {
		logrus.WithError(err).Fatal("Unable to create client for generating CNI token")
	}
	tr := cni.NewTokenRefresher(clientset, cni.NamespaceOfUsedServiceAccount(), cni.CNIServiceAccountName())
	tu, err := tr.UpdateToken()
	if err != nil {
		logrus.WithError(err).Fatal("Unable to create token for CNI kubeconfig")
	}
	data = strings.Replace(data, "TOKEN", tu.Token, 1)
	data = strings.Replace(data, "__KUBERNETES_SERVICE_PROTOCOL__", getEnv("KUBERNETES_SERVICE_PROTOCOL", "https"), -1)
	data = strings.Replace(data, "__KUBERNETES_SERVICE_HOST__", getEnv("KUBERNETES_SERVICE_HOST", ""), -1)
	data = strings.Replace(data, "__KUBERNETES_SERVICE_PORT__", getEnv("KUBERNETES_SERVICE_PORT", ""), -1)

	skipTLSVerify := os.Getenv("SKIP_TLS_VERIFY")
	if skipTLSVerify == "true" {
		data = strings.Replace(data, "__TLS_CFG__", "insecure-skip-tls-verify: true", -1)
	} else {
		ca := "certificate-authority-data: " + base64.StdEncoding.EncodeToString(kubecfg.CAData)
		data = strings.Replace(data, "__TLS_CFG__", ca, -1)
	}

	if err := os.WriteFile(winutils.GetHostPath("/host/etc/cni/net.d/calico-kubeconfig"), []byte(data), 0600); err != nil {
		logrus.Fatal(err)
	}
}

// destinationUptoDate compares the given files and returns
// whether or not the destination file needs to be updated with the
// contents of the source file.
func destinationUptoDate(src, dst string) (bool, error) {
	// Stat the src file.
	f1info, err := os.Stat(src)
	if os.IsNotExist(err) {
		// If the source file doesn't exist, that's an unrecoverable problem.
		return false, err
	} else if err != nil {
		return false, err
	}

	// Stat the dst file.
	f2info, err := os.Stat(dst)
	if os.IsNotExist(err) {
		// If the destination file doesn't exist, it means the
		// two files are not equal.
		return false, nil
	} else if err != nil {
		return false, err
	}

	// First, compare the files sizes and modes. No point in comparing
	// file contents if they differ in size or file mode.
	if f1info.Size() != f2info.Size() {
		return false, nil
	}
	if f1info.Mode() != f2info.Mode() {
		return false, nil
	}

	// Files have the same exact size and mode, check the actual contents.
	f1, err := os.Open(src)
	if err != nil {
		logrus.Fatal(err)
	}
	defer f1.Close()

	f2, err := os.Open(dst)
	if err != nil {
		logrus.Fatal(err)
	}
	defer f2.Close()

	// Create a buffer, which we'll use to read both files.
	buf := make([]byte, 64000)

	// Iterate the files until we reach the end. If we spot a difference,
	// we know that the files are not the same. Otherwise, if we reach the
	// end of the file before seeing a difference, the files are identical.
	for {

		// Read the two files.
		bytesRead, err1 := f1.Read(buf)
		s1 := string(buf[:bytesRead])
		bytesRead2, err2 := f2.Read(buf)
		s2 := string(buf[:bytesRead2])

		if err1 != nil || err2 != nil {
			if err1 == io.EOF && err2 == io.EOF {
				// Reached the end of both files.
				return true, nil
			} else if err1 == io.EOF || err2 == io.EOF {
				// Reached the end of one file, but not the other. They are different.
				return false, nil
			} else if err1 != nil {
				// Other error - return it.
				return false, err1
			} else if err2 != nil {
				// Other error - return it.
				return false, err2
			}
		} else if bytesRead != bytesRead2 {
			// Read a different number of bytes from each file. Defensively
			// consider the files different.
			return false, nil
		}

		if s1 != s2 {
			// The slice of bytes we read from each file are not equal.
			return false, nil
		}

		// The slice of bytes we read from each file are equal. Loop again, checking the next
		// slice of bytes.
	}
}<|MERGE_RESOLUTION|>--- conflicted
+++ resolved
@@ -173,38 +173,20 @@
 		}
 	}
 
-<<<<<<< HEAD
-	// If set write the multi interface mode to disk so the CNI plugin can read it
+	// If set, write the multi interface mode to disk so the CNI plugin can read it
 	path := "/host/etc/cni/net.d/calico_multi_interface_mode"
 	if c.MultiInterface != "" {
-		err = os.WriteFile(path, []byte(c.MultiInterface), 0644)
+		err = os.WriteFile(winutils.GetHostPath(path), []byte(c.MultiInterface), 0644)
 		if err != nil {
 			logrus.Fatal(err)
 		}
-		logrus.Infof("/host/etc/cni/net.d/calico_multi_interface_mode")
+		logrus.Infof("Wrote to %s", path)
 	} else {
 		if err := os.Remove(path); err != nil && !os.IsNotExist(err) {
 			logrus.Fatal(err)
 		}
 	}
 
-	// Set the suid bit on the binaries to allow them to run as non-root users.
-	if err := setSuidBit("/opt/cni/bin/install"); err != nil {
-		logrus.WithError(err).Fatalf("Failed to set the suid bit on the install binary")
-	}
-
-	// TODO: Remove the setSUID code here on calico and calico-ipam when they eventually
-	// get refactored to all use install as the source.
-	if err := setSuidBit("/opt/cni/bin/calico"); err != nil {
-		logrus.WithError(err).Fatalf("Failed to set the suid bit on the calico binary")
-	}
-
-	if err := setSuidBit("/opt/cni/bin/calico-ipam"); err != nil {
-		logrus.WithError(err).Fatalf("Failed to set the suid bit on the calico-ipam")
-	}
-
-=======
->>>>>>> 39943590
 	// Place the new binaries if the directory is writeable.
 	dirs := []string{winutils.GetHostPath("/host/opt/cni/bin"), winutils.GetHostPath("/host/secondary-bin-dir")}
 	binsWritten := false
