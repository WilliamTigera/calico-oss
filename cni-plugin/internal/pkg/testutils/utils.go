// Copyright (c) 2015-2021 Tigera, Inc. All rights reserved.
//
// Licensed under the Apache License, Version 2.0 (the "License");
// you may not use this file except in compliance with the License.
// You may obtain a copy of the License at
//
//     http://www.apache.org/licenses/LICENSE-2.0
//
// Unless required by applicable law or agreed to in writing, software
// distributed under the License is distributed on an "AS IS" BASIS,
// WITHOUT WARRANTIES OR CONDITIONS OF ANY KIND, either express or implied.
// See the License for the specific language governing permissions and
// limitations under the License.
package testutils

import (
	"context"
	"os"
	"strings"

	corev1 "k8s.io/api/core/v1"
	kerrors "k8s.io/apimachinery/pkg/api/errors"
	metav1 "k8s.io/apimachinery/pkg/apis/meta/v1"
	"k8s.io/client-go/kubernetes"

	api "github.com/tigera/api/pkg/apis/projectcalico/v3"

	"github.com/projectcalico/calico/libcalico-go/lib/apiconfig"
	libapi "github.com/projectcalico/calico/libcalico-go/lib/apis/v3"
	"github.com/projectcalico/calico/libcalico-go/lib/backend"
	client "github.com/projectcalico/calico/libcalico-go/lib/clientv3"
	"github.com/projectcalico/calico/libcalico-go/lib/errors"
	"github.com/projectcalico/calico/libcalico-go/lib/options"

	log "github.com/sirupsen/logrus"
)

const K8S_TEST_NS = "test"
const TEST_DEFAULT_NS = "default"

// Delete everything under /calico from etcd.
func WipeDatastore() {
	cfg, err := apiconfig.LoadClientConfigFromEnvironment()
	if err != nil {
		panic(err)
	}

	be, err := backend.NewClient(*cfg)
	if err != nil {
		panic(err)
	}
	err = be.Clean()
	if err != nil {
		panic(err)
	}

	// Set the ready flag so calls to the CNI plugin can proceed
	calicoClient, err := client.New(*cfg)
	if err != nil {
		panic(err)
	}
	newClusterInfo := api.NewClusterInformation()
	newClusterInfo.Name = "default"
	datastoreReady := true
	newClusterInfo.Spec.DatastoreReady = &datastoreReady
	ci, err := calicoClient.ClusterInformation().Create(context.Background(), newClusterInfo, options.SetOptions{})
	if err != nil {
		panic(err)
	}
	log.Debugf("Set ClusterInformation: %v %v", ci, *ci.Spec.DatastoreReady)
}

func MustDeleteIPPool(c client.Interface, cidr string) {
	log.SetLevel(log.DebugLevel)
	log.SetOutput(os.Stderr)

	name := strings.Replace(cidr, ".", "-", -1)
	name = strings.Replace(name, ":", "-", -1)
	name = strings.Replace(name, "/", "-", -1)

	_, err := c.IPPools().Delete(context.Background(), name, options.DeleteOptions{})
	if err != nil {
		panic(err)
	}
}

// MustCreateNewIPPool creates a new Calico IPAM IP Pool.
func MustCreateNewIPPool(c client.Interface, cidr string, ipip, natOutgoing, ipam bool) string {
	return MustCreateNewIPPoolBlockSize(c, cidr, ipip, natOutgoing, ipam, 0)
}

// MustCreateNewIPPoolBlockSize creates a new Calico IPAM IP Pool with support for setting the block size.
func MustCreateNewIPPoolBlockSize(c client.Interface, cidr string, ipip, natOutgoing, ipam bool, blockSize int) string {
	name := strings.Replace(cidr, ".", "-", -1)
	name = strings.Replace(name, ":", "-", -1)
	name = strings.Replace(name, "/", "-", -1)
	var mode api.IPIPMode
	if ipip {
		mode = api.IPIPModeAlways
	} else {
		mode = api.IPIPModeNever
	}

	pool := api.NewIPPool()
	pool.Name = name
	pool.Spec.CIDR = cidr
	pool.Spec.NATOutgoing = natOutgoing
	pool.Spec.Disabled = !ipam
	pool.Spec.IPIPMode = mode
	pool.Spec.BlockSize = blockSize

	_, err := c.IPPools().Create(context.Background(), pool, options.SetOptions{})
	if err != nil {
		panic(err)
	}
	return pool.Name
}

<<<<<<< HEAD
// MustCreateNewIPPoolAWS creates a new Calico IPAM IP Pool with the given AWS subnet ID.
func MustCreateNewIPPoolAWS(c client.Interface, cidr string, awsSubnetID string) string {
=======
func MustDeleteIPPool(c client.Interface, cidr string) {
>>>>>>> 8facddd3
	name := strings.Replace(cidr, ".", "-", -1)
	name = strings.Replace(name, ":", "-", -1)
	name = strings.Replace(name, "/", "-", -1)

	pool := api.NewIPPool()
	pool.Name = name
	pool.Spec.CIDR = cidr
	pool.Spec.NATOutgoing = false
	pool.Spec.VXLANMode = api.VXLANModeCrossSubnet
	pool.Spec.BlockSize = 32
	pool.Spec.AWSSubnetID = awsSubnetID

	_, err := c.IPPools().Create(context.Background(), pool, options.SetOptions{})
	if err != nil {
		panic(err)
	}
	return pool.Name
}

// Used for passing arguments to the CNI plugin.
type cniArgs struct {
	Env []string
}

func (c *cniArgs) AsEnv() []string {
	return c.Env
}

func AddNode(c client.Interface, kc *kubernetes.Clientset, host string) error {
	var err error
	if os.Getenv("DATASTORE_TYPE") == "kubernetes" {
		// create the node in Kubernetes.
		n := corev1.Node{
			TypeMeta: metav1.TypeMeta{
				Kind:       "Node",
				APIVersion: "v1",
			},
		}
		n.Name = host

		// Create/Update the node
		_, err := kc.CoreV1().Nodes().Create(context.Background(), &n, metav1.CreateOptions{})
		if err != nil {
			if kerrors.IsAlreadyExists(err) {
				log.WithField("node", host).Info("Node already exists")
				return nil
			}
		}
		log.WithField("node", host).WithError(err).Info("Node created")
	} else {
		// Otherwise, create it in Calico.
		n := libapi.NewNode()
		n.Name = host
		_, err = c.Nodes().Create(context.Background(), n, options.SetOptions{})
		if err != nil {
			log.WithField("node", host).WithError(err).Warn("Error creating node")
		}
	}
	return err
}

func DeleteNode(c client.Interface, kc *kubernetes.Clientset, host string) error {
	var err error
	if os.Getenv("DATASTORE_TYPE") == "kubernetes" {
		// delete the node in Kubernetes.
		err = kc.CoreV1().Nodes().Delete(context.Background(), host, metav1.DeleteOptions{})
		log.WithError(err).WithField("node", host).Debug("Kubernetes node deleted")
	} else {
		// Otherwise, delete it in Calico.
		n := libapi.NewNode()
		n.Name = host
		_, err = c.Nodes().Delete(context.Background(), host, options.DeleteOptions{})
		log.WithError(err).WithField("node", host).Debug("Calico node deleted")
	}
	if _, ok := err.(errors.ErrorResourceDoesNotExist); ok || kerrors.IsNotFound(err) {
		// Ignore does not exist.
		return nil
	}
	return err
}<|MERGE_RESOLUTION|>--- conflicted
+++ resolved
@@ -116,12 +116,8 @@
 	return pool.Name
 }
 
-<<<<<<< HEAD
 // MustCreateNewIPPoolAWS creates a new Calico IPAM IP Pool with the given AWS subnet ID.
 func MustCreateNewIPPoolAWS(c client.Interface, cidr string, awsSubnetID string) string {
-=======
-func MustDeleteIPPool(c client.Interface, cidr string) {
->>>>>>> 8facddd3
 	name := strings.Replace(cidr, ".", "-", -1)
 	name = strings.Replace(name, ":", "-", -1)
 	name = strings.Replace(name, "/", "-", -1)
