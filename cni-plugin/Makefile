include ../metadata.mk

PACKAGE_NAME = github.com/projectcalico/calico/cni-plugin

# Name of the images.
# e.g., <registry>/<name>:<tag>
CNI_PLUGIN_IMAGE ?=cni
WINDOWS_IMAGE ?=cni-windows

# If this is a windows release build the windows image.  ARCHES will contain the values
# in WINDOWS_VERSIONS (defined in metadata.mk), prefixed with "windows-".
ifdef WINDOWS_RELEASE
BUILD_IMAGES          ?=$(WINDOWS_IMAGE)
ARCHES                ?= $(patsubst %,windows-%,$(WINDOWS_VERSIONS))
else
BUILD_IMAGES          ?=$(CNI_PLUGIN_IMAGE)
endif

###############################################################################
# include ../lib.Makefile
#   Additions to EXTRA_DOCKER_ARGS need to happen before the include since
#   that variable is evaluated when we declare DOCKER_RUN and siblings.
###############################################################################
include ../lib.Makefile

###############################################################################
LDFLAGS = -X main.VERSION=$(GIT_VERSION)

SRC_FILES=$(shell find pkg cmd internal -name '*.go')
TEST_SRC_FILES=$(shell find tests -name '*.go')
WINFV_SRCFILES=$(shell find win_tests -name '*.go')

# fail if unable to download
CURL=curl -C - -sSf

CNI_ARTIFACTS_URL=https://github.com/projectcalico/containernetworking-plugins/releases/download

# By default set the CNI_SPEC_VERSION to 0.3.1 for tests.
CNI_SPEC_VERSION?=0.3.1

# Markers for various images we produce.
DEPLOY_CONTAINER_STATIC_MARKER=cni_deploy_container-$(ARCH).created
DEPLOY_CONTAINER_FIPS_MARKER=cni_deploy_container-$(ARCH)-fips.created

# Set FIPS to true to enable a FIPS compliant build using BoringSSL and CGO.
# Note that this produces binaries that are dynamically linked, and so have dependencies
# on the host machine.
FIPS ?= false

ifeq ($(FIPS),true)
BIN=bin/$(ARCH)-fips
DEPLOY_CONTAINER_MARKER=$(DEPLOY_CONTAINER_FIPS_MARKER)
VALIDARCHES=amd64
else
BIN=bin/$(ARCH)
DEPLOY_CONTAINER_MARKER=$(DEPLOY_CONTAINER_STATIC_MARKER)
endif

.PHONY: clean clean-windows
clean: clean-windows
	# Clean .created files which indicate images / releases have been built.
	find . -name '.*.created*' -type f -delete
	find . -name '.*.published*' -type f -delete
	rm -f *.created
	rm -rf bin $(DEPLOY_CONTAINER_MARKER) pkg/install/install.test
	rm -rf config/ dist/
	-docker image rm -f $$(docker images $(CNI_PLUGIN_IMAGE) -a -q)
	rm -rf containernetworking-plugins .containernetworking-plugins-*

clean-windows: clean-windows-builder
	rm -rf $(WINDOWS_BIN) $(WINDOWS_DIST)

###############################################################################
# Building the binary
###############################################################################
.PHONY: build
build: $(BIN)/install $(BIN)/calico $(BIN)/calico-ipam
ifeq ($(ARCH),amd64)
# Go only supports amd64 for Windows builds.
WINDOWS_BIN=bin/windows
build: $(WINDOWS_BIN)/install.exe $(WINDOWS_BIN)/calico.exe $(WINDOWS_BIN)/calico-ipam.exe
endif

build-all: $(addprefix sub-build-,$(VALIDARCHES))
sub-build-%:
	$(MAKE) build ARCH=$*

## Build the Calico installation binary for the network and ipam plugins
$(BIN)/install binary: $(SRC_FILES)
ifeq ($(FIPS),true)
	$(call build_cgo_boring_binary, $(PACKAGE_NAME)/cmd/install, $@)
else
	$(call build_binary, $(PACKAGE_NAME)/cmd/install, $@)
endif

## Build the Calico network and ipam plugins
$(BIN)/calico: $(SRC_FILES)
ifeq ($(FIPS), true)
	$(call build_cgo_boring_binary, $(PACKAGE_NAME)/cmd/calico, $@)
else
	$(call build_binary, $(PACKAGE_NAME)/cmd/calico, $@)
endif

$(BIN)/calico-ipam: $(BIN)/calico
	cp "$<" "$@"

## Build the Calico network and ipam plugins for Windows
$(WINDOWS_BIN)/install.exe: $(SRC_FILES)
	mkdir -p $(WINDOWS_BIN)
	$(call build_windows_binary, $(PACKAGE_NAME)/cmd/install, $@)

$(WINDOWS_BIN)/calico.exe: $(SRC_FILES)
	mkdir -p $(WINDOWS_BIN)
	$(call build_windows_binary, $(PACKAGE_NAME)/cmd/calico, $@)

$(WINDOWS_BIN)/calico-ipam.exe: $(WINDOWS_BIN)/calico.exe
	cp "$<" "$@"

# NOTE: WINDOWS_IMAGE_REQS must be defined with the requirements to build the windows
# image. These must be added as reqs to 'image-windows' (originally defined in
# lib.Makefile) on the specific package Makefile otherwise they are not correctly
# recognized.
WINDOWS_IMAGE_REQS := Dockerfile-windows build
image-windows: $(WINDOWS_IMAGE_REQS)

###############################################################################
# Building the image
###############################################################################
image: $(DEPLOY_CONTAINER_MARKER)
image-all: $(addprefix sub-image-,$(VALIDARCHES))
sub-image-%:
	$(MAKE) image FIPS=$(FIPS) ARCH=$*

# Builds the statically compiled binaries into a container.
$(DEPLOY_CONTAINER_STATIC_MARKER): Dockerfile build build-cni-bins
	$(DOCKER_BUILD) --build-arg BIN_DIR=$(BIN) -t $(CNI_PLUGIN_IMAGE):latest-$(ARCH) -f Dockerfile .
	$(MAKE) retag-build-images-with-registries VALIDARCHES=$(ARCH) IMAGETAG=latest
	touch $@

# Builds the FIPS binaries into a container.
$(DEPLOY_CONTAINER_FIPS_MARKER): Dockerfile build build-cni-bins
	$(DOCKER_BUILD) --build-arg BIN_DIR=$(BIN) -t $(CNI_PLUGIN_IMAGE):latest-fips-$(ARCH) -f Dockerfile .
	$(MAKE) retag-build-images-with-registries VALIDARCHES=$(ARCH) IMAGETAG=latest-fips LATEST_IMAGE_TAG=latest-fips
	touch $@

# These are the files that we need to copy from the containernetworking-plugins project to our image.
CN_FILES := host-local portmap loopback tuning bandwidth

CONTAINERNETWORKING_PLUGINS_CLONED=.containernetworking-plugins-$(CNI_VERSION).cloned

$(CONTAINERNETWORKING_PLUGINS_CLONED):
	rm -rf containernetworking-plugins .containernetworking-plugins-*.cloned
	@$(foreach file,$(CN_FILES),find bin -name $(file) -type f -delete;)
	git clone --single-branch --branch $(CNI_VERSION) https://github.com/projectcalico/containernetworking-plugins.git
	touch $@

CN_FLAGS=-ldflags "-X github.com/containernetworking/plugins/pkg/utils/buildversion.BuildVersion=$(GIT_VERSION)"

$(BIN)/host-local $(BIN)/loopback $(BIN)/portmap $(BIN)/tuning $(BIN)/bandwidth &: $(CONTAINERNETWORKING_PLUGINS_CLONED)
	docker run \
		-v $(CURDIR)/containernetworking-plugins:/go/src/github.com/containernetworking/plugins:z \
		-e LOCAL_USER_ID=$(LOCAL_USER_ID) -w /go/src/github.com/containernetworking/plugins --rm $(CALICO_BUILD) \
		/bin/sh -xe -c ' \
			GOFLAGS='-buildvcs=false' CGO_ENABLED=0 GOARCH=$(ARCH) ./build_linux.sh $(CN_FLAGS)'
	-mkdir -p $(BIN)
	@$(foreach file,$(CN_FILES),cp containernetworking-plugins/bin/$(file) $(BIN);)

.PHONY: build-cni-bins
build-cni-bins: $(BIN)/loopback $(BIN)/host-local $(BIN)/portmap $(BIN)/tuning $(BIN)/bandwidth

###############################################################################
# Unit Tests
###############################################################################
## Run the unit tests.
ut: run-k8s-controller-manager $(BIN)/install $(BIN)/host-local $(BIN)/calico-ipam $(BIN)/calico
	$(MAKE) ut-datastore DATASTORE_TYPE=etcdv3
	$(MAKE) ut-datastore DATASTORE_TYPE=kubernetes

ut-datastore:
	# The tests need to run as root
	docker run --rm -t --privileged --net=host \
	$(EXTRA_DOCKER_ARGS) \
	-e ETCD_IP=$(LOCAL_IP_ENV) \
	-e RUN_AS_ROOT=true \
	-e ARCH=$(ARCH) \
	-e PLUGIN=calico \
	-e BIN=/go/src/$(PACKAGE_NAME)/$(BIN) \
	-e CNI_SPEC_VERSION=$(CNI_SPEC_VERSION) \
	-e DATASTORE_TYPE=$(DATASTORE_TYPE) \
	-e ETCD_ENDPOINTS=http://$(LOCAL_IP_ENV):2379 \
	-e KUBECONFIG=/home/user/certs/kubeconfig \
	-v $(CURDIR)/../:/go/src/github.com/projectcalico/calico:rw \
	-v $(CERTS_PATH):/home/user/certs \
	$(CALICO_BUILD) sh -c '$(GIT_CONFIG_SSH) \
			cd  /go/src/$(PACKAGE_NAME) && \
			ginkgo -cover -r -skipPackage pkg/install,containernetworking-plugins $(GINKGO_ARGS)'

ut-etcd: run-k8s-controller-manager build $(BIN)/host-local
	$(MAKE) ut-datastore DATASTORE_TYPE=etcdv3
	make stop-etcd
	make stop-k8s-controller

ut-kdd: run-k8s-controller-manager build $(BIN)/host-local
	$(MAKE) ut-datastore DATASTORE_TYPE=kubernetes
	make stop-etcd
	make stop-k8s-controller

## Run the tests in a container (as root) for different CNI spec versions
## to make sure we don't break backwards compatibility.
.PHONY: test-cni-versions
test-cni-versions:
	for cniversion in "0.2.0" "0.3.1" ; do \
		if make ut CNI_SPEC_VERSION=$$cniversion; then \
			echo "CNI version $$cniversion PASSED"; \
		else \
			echo "CNI version $$cniversion FAILED"; \
			exit 1; \
		fi; \
	done

###############################################################################
# Install test
###############################################################################
# We pre-build the test binary so that we can run it outside a container and allow it
# to interact with docker.
pkg/install/install.test: pkg/install/*.go
	$(DOCKER_RUN) $(CALICO_BUILD) sh -c '$(GIT_CONFIG_SSH) \
			cd /go/src/$(PACKAGE_NAME) && \
			go test ./pkg/install -c --tags install_test -o ./pkg/install/install.test'

.PHONY: test-install-cni
## Test the install
test-install-cni: run-k8s-apiserver image pkg/install/install.test
	cd pkg/install && CONTAINER_NAME=$(CNI_PLUGIN_IMAGE):latest-$(ARCH) CERTS_PATH=$(CERTS_PATH) ./install.test

###############################################################################
# CI/CD
###############################################################################
.PHONY: ci
ci: clean static-checks image test-cni-versions test-install-cni

## Deploys images to registry
cd: image-all cd-common
	$(MAKE) FIPS=true retag-build-images-with-registries push-images-to-registries push-manifests IMAGETAG=$(if $(IMAGETAG_PREFIX),$(IMAGETAG_PREFIX)-)$(BRANCH_NAME)-fips
	$(MAKE) FIPS=true retag-build-images-with-registries push-images-to-registries push-manifests IMAGETAG=$(if $(IMAGETAG_PREFIX),$(IMAGETAG_PREFIX)-)$(GIT_VERSION)-fips

## Build fv binary for Windows
$(WINDOWS_BIN)/win-fv.exe: $(WINFV_SRCFILES)
<<<<<<< HEAD
	$(DOCKER_RUN) -e GOOS=windows $(CALICO_BUILD) sh -c '$(GIT_CONFIG_SSH) go test ./win_tests -c -o $(WINDOWS_BIN)/win-fv.exe'
=======
	$(DOCKER_RUN) -e GOOS=windows $(CALICO_BUILD) sh -c '$(GIT_CONFIG_SSH) go test ./win_tests -c -o $(WINDOWS_BIN)/win-fv.exe'

###############################################################################
# Release
###############################################################################
## Produces a clean build of release artifacts at the specified version.
release-build: .release-$(VERSION).created
.release-$(VERSION).created:
	$(MAKE) clean image-all RELEASE=true
	$(MAKE) retag-build-images-with-registries RELEASE=true IMAGETAG=$(VERSION)
	$(MAKE) retag-build-images-with-registries RELEASE=true IMAGETAG=latest
	$(MAKE) FIPS=true retag-build-images-with-registries RELEASE=true IMAGETAG=$(VERSION)-fips LATEST_IMAGE_TAG=latest-fips
	$(MAKE) FIPS=true retag-build-images-with-registries RELEASE=true IMAGETAG=latest-fips LATEST_IMAGE_TAG=latest-fips
	touch $@

## Verifies the release artifacts produces by `make release-build` are correct.
release-verify: release-prereqs
	# Check the reported version is correct for each release artifact.
	$(MAKE) release-verify-version IMAGE=calico/cni:$(VERSION)-$(ARCH)
	$(MAKE) release-verify-version IMAGE=calico/cni:$(VERSION)-fips-$(ARCH)
	$(MAKE) release-verify-version IMAGE=quay.io/calico/cni:$(VERSION)-$(ARCH)
	$(MAKE) release-verify-version IMAGE=quay.io/calico/cni:$(VERSION)-fips-$(ARCH)
	# Check that the FIPS binaries have the correct symbols.
	$(MAKE) release-verify-fips IMAGE=calico/cni:$(VERSION)-fips-$(ARCH)
	$(MAKE) release-verify-fips IMAGE=quay.io/calico/cni:$(VERSION)-fips-$(ARCH)

release-verify-version:
	docker run --rm $(IMAGE) calico -v | grep -x $(VERSION) || ( echo "Reported version does not match" && exit 1 )
	docker run --rm $(IMAGE) calico-ipam -v | grep -x $(VERSION) || ( echo "Reported version does not match" && exit 1 )

release-verify-fips:
	rm -rf .tmp && mkdir -p .tmp
	# Copy binaries from the image so we can analyze them.
	sh -c "docker create --name calico-cni-verify $(IMAGE); docker cp calico-cni-verify:/opt/cni/bin/install .tmp/calico; docker rm -f calico-cni-verify"
	go tool nm .tmp/calico | grep '_Cfunc__goboringcrypto_' 1> /dev/null || echo "ERROR: Binary in image '$(IMAGE)' is missing expected goboring symbols"
	rm -rf .tmp

release-publish: release-prereqs release-verify .release-$(VERSION).published
.release-$(VERSION).published:
	$(MAKE) push-images-to-registries push-manifests IMAGETAG=$(VERSION) RELEASE=$(RELEASE) CONFIRM=$(CONFIRM)
	$(MAKE) FIPS=true push-images-to-registries push-manifests IMAGETAG=$(VERSION)-fips RELEASE=$(RELEASE) CONFIRM=$(CONFIRM)

	# Push Windows images.
	$(MAKE) release-windows IMAGETAG=$(VERSION) CONFIRM=$(CONFIRM)
	touch $@

# WARNING: Only run this target if this release is the latest stable release. Do NOT
# run this target for alpha / beta / release candidate builds, or patches to earlier Calico versions.
## Pushes `latest` release images. WARNING: Only run this for latest stable releases.
release-publish-latest: release-prereqs release-verify
	# Check latest versions match.
	if ! docker run $(CNI_PLUGIN_IMAGE):latest-$(ARCH) calico -v | grep '^$(VERSION)$$'; then echo "Reported version:" `docker run $(CNI_PLUGIN_IMAGE):latest-$(ARCH) calico -v` "\nExpected version: $(VERSION)"; false; else echo "\nVersion check passed\n"; fi
	if ! docker run quay.io/$(CNI_PLUGIN_IMAGE):latest-$(ARCH) calico -v | grep '^$(VERSION)$$'; then echo "Reported version:" `docker run quay.io/$(CNI_PLUGIN_IMAGE):latest-$(ARCH) calico -v` "\nExpected version: $(VERSION)"; false; else echo "\nVersion check passed\n"; fi

	$(MAKE) push-images-to-registries push-manifests RELEASE=true IMAGETAG=latest RELEASE=$(RELEASE) CONFIRM=$(CONFIRM)

	# Push Windows images.
	$(MAKE) release-windows IMAGETAG=latest CONFIRM=$(CONFIRM)

###############################################################################
# Developer helper scripts (not used by build or test)
###############################################################################
.PHONY: test-watch
## Run the unit tests, watching for changes.
test-watch: $(BIN)/install run-etcd run-k8s-apiserver
	# The tests need to run as root
	CGO_ENABLED=0 ETCD_IP=127.0.0.1 PLUGIN=calico GOPATH=$(GOPATH) $(shell which ginkgo) watch -skipPackage pkg/install
>>>>>>> 2e408875
<|MERGE_RESOLUTION|>--- conflicted
+++ resolved
@@ -246,9 +246,6 @@
 
 ## Build fv binary for Windows
 $(WINDOWS_BIN)/win-fv.exe: $(WINFV_SRCFILES)
-<<<<<<< HEAD
-	$(DOCKER_RUN) -e GOOS=windows $(CALICO_BUILD) sh -c '$(GIT_CONFIG_SSH) go test ./win_tests -c -o $(WINDOWS_BIN)/win-fv.exe'
-=======
 	$(DOCKER_RUN) -e GOOS=windows $(CALICO_BUILD) sh -c '$(GIT_CONFIG_SSH) go test ./win_tests -c -o $(WINDOWS_BIN)/win-fv.exe'
 
 ###############################################################################
@@ -315,5 +312,4 @@
 ## Run the unit tests, watching for changes.
 test-watch: $(BIN)/install run-etcd run-k8s-apiserver
 	# The tests need to run as root
-	CGO_ENABLED=0 ETCD_IP=127.0.0.1 PLUGIN=calico GOPATH=$(GOPATH) $(shell which ginkgo) watch -skipPackage pkg/install
->>>>>>> 2e408875
+	CGO_ENABLED=0 ETCD_IP=127.0.0.1 PLUGIN=calico GOPATH=$(GOPATH) $(shell which ginkgo) watch -skipPackage pkg/install