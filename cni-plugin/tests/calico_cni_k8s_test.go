--- conflicted
+++ resolved
@@ -266,12 +266,8 @@
 			wrkload, err := ids.CalculateWorkloadEndpointName(false)
 			Expect(err).NotTo(HaveOccurred())
 
-<<<<<<< HEAD
 			//nolint:staticcheck // Ignore SA1019 deprecated
-			interfaceName := k8sconversion.NewConverter().VethNameForWorkload(testutils.K8S_TEST_NS, name)
-=======
 			interfaceName := k8sconversion.NewConverter().VethNameForWorkload(testutils.K8S_TEST_NS, testPodName)
->>>>>>> 5f808f97
 
 			// The endpoint is created
 			endpoints, err := calicoClient.WorkloadEndpoints().List(ctx, options.ListOptions{})
@@ -430,12 +426,8 @@
 				}
 
 				wrkload, err := ids.CalculateWorkloadEndpointName(false)
-<<<<<<< HEAD
 				//nolint:staticcheck // Ignore SA1019 deprecated
-				interfaceName := k8sconversion.NewConverter().VethNameForWorkload(testutils.K8S_TEST_NS, name)
-=======
 				interfaceName := k8sconversion.NewConverter().VethNameForWorkload(testutils.K8S_TEST_NS, testPodName)
->>>>>>> 5f808f97
 				Expect(err).NotTo(HaveOccurred())
 
 				// The endpoint is created
@@ -611,12 +603,8 @@
 			  },
 			  "policy": {"type": "k8s"},
 			  "nodename_file_optional": true,
-<<<<<<< HEAD
-			  "log_level":"debug"
-=======
 			  "log_level":"debug",
 			  "nodename": "%s"
->>>>>>> 5f808f97
 			}`
 
 			It("creates pods with the new mtu", func() {
@@ -695,12 +683,8 @@
                                            "kubeconfig": "/home/user/certs/kubeconfig"
 					  },
 					  "policy": {"type": "k8s"},
-<<<<<<< HEAD
-					  "log_level":"debug"
-=======
 					  "log_level":"debug",
 					  "nodename": "%s"
->>>>>>> 5f808f97
 					}`,
 				expectedV4Routes: []string{
 					regexp.QuoteMeta("default via 169.254.1.1 dev eth0"),
@@ -742,12 +726,8 @@
                                            "kubeconfig": "/home/user/certs/kubeconfig"
 					  },
 					  "policy": {"type": "k8s"},
-<<<<<<< HEAD
-					  "log_level":"debug"
-=======
 					  "log_level":"debug",
 					  "nodename": "%s"
->>>>>>> 5f808f97
 					}`,
 				expectedV4Routes: []string{
 					regexp.QuoteMeta("default via 169.254.1.1 dev eth0"),
@@ -856,12 +836,8 @@
                                            "kubeconfig": "/home/user/certs/kubeconfig"
 					  },
 					  "policy": {"type": "k8s"},
-<<<<<<< HEAD
-					  "log_level":"debug"
-=======
 					  "log_level":"debug",
 					  "nodename": "%s"
->>>>>>> 5f808f97
 					}`,
 				expectedV4Routes: []string{
 					regexp.QuoteMeta("10.123.0.0/16 via 169.254.1.1 dev eth0"),
@@ -922,12 +898,8 @@
                                            "kubeconfig": "/home/user/certs/kubeconfig"
 					  },
 					  "policy": {"type": "k8s"},
-<<<<<<< HEAD
-					  "log_level":"debug"
-=======
 					  "log_level":"debug",
 					  "nodename": "%s"
->>>>>>> 5f808f97
 					}`,
 				expectedV4Routes: []string{
 					regexp.QuoteMeta("default via 169.254.1.1 dev eth0"),
@@ -2075,12 +2047,8 @@
 			wrkload, err := ids.CalculateWorkloadEndpointName(false)
 			Expect(err).NotTo(HaveOccurred())
 
-<<<<<<< HEAD
 			//nolint:staticcheck // Ignore SA1019 deprecated
-			interfaceName := k8sconversion.NewConverter().VethNameForWorkload(testutils.K8S_TEST_NS, name)
-=======
 			interfaceName := k8sconversion.NewConverter().VethNameForWorkload(testutils.K8S_TEST_NS, testPodName)
->>>>>>> 5f808f97
 
 			// The endpoint is created
 			endpoints, err := calicoClient.WorkloadEndpoints().List(ctx, options.ListOptions{})
@@ -2217,14 +2185,9 @@
                                           "kubeconfig": "/home/user/certs/kubeconfig"
 					 },
 					"policy": {"type": "k8s"},
-<<<<<<< HEAD
-					"log_level":"debug"
-				}`, cniVersion, os.Getenv("ETCD_IP"), os.Getenv("DATASTORE_TYPE"))
-=======
 					"log_level":"debug",
 					"nodename": "%s"
 				}`, cniVersion, os.Getenv("ETCD_IP"), os.Getenv("DATASTORE_TYPE"), testNodeName)
->>>>>>> 5f808f97
 
 			assignIP := net.IPv4(20, 0, 0, 111).To4()
 
@@ -2270,12 +2233,8 @@
 			wrkload, err := ids.CalculateWorkloadEndpointName(false)
 			Expect(err).NotTo(HaveOccurred())
 
-<<<<<<< HEAD
 			//nolint:staticcheck // Ignore SA1019 deprecated
-			interfaceName := k8sconversion.NewConverter().VethNameForWorkload(testutils.K8S_TEST_NS, name)
-=======
 			interfaceName := k8sconversion.NewConverter().VethNameForWorkload(testutils.K8S_TEST_NS, testPodName)
->>>>>>> 5f808f97
 
 			// Make sure WorkloadEndpoint is created and has the requested IP in the datastore.
 			endpoints, err := calicoClient.WorkloadEndpoints().List(ctx, options.ListOptions{})
@@ -2362,14 +2321,9 @@
                                           "kubeconfig": "/home/user/certs/kubeconfig"
 					 },
 					"policy": {"type": "k8s"},
-<<<<<<< HEAD
-					"log_level":"debug"
-				}`, cniVersion, os.Getenv("ETCD_IP"), os.Getenv("DATASTORE_TYPE"))
-=======
 					"log_level":"debug",
 					"nodename": "%s"
 				}`, cniVersion, os.Getenv("ETCD_IP"), os.Getenv("DATASTORE_TYPE"), testNodeName)
->>>>>>> 5f808f97
 
 			ensureNamespace(clientset, testutils.K8S_TEST_NS)
 
@@ -2412,12 +2366,8 @@
 			wrkload, err := ids.CalculateWorkloadEndpointName(false)
 			Expect(err).NotTo(HaveOccurred())
 
-<<<<<<< HEAD
 			//nolint:staticcheck // Ignore SA1019 deprecated
-			interfaceName := k8sconversion.NewConverter().VethNameForWorkload(testutils.K8S_TEST_NS, name)
-=======
 			interfaceName := k8sconversion.NewConverter().VethNameForWorkload(testutils.K8S_TEST_NS, testPodName)
->>>>>>> 5f808f97
 
 			// Make sure WorkloadEndpoint is created and has the requested IP in the datastore.
 			endpoints, err := calicoClient.WorkloadEndpoints().List(ctx, options.ListOptions{})
@@ -3186,12 +3136,8 @@
 			}
 
 			wrkload, err := ids.CalculateWorkloadEndpointName(false)
-<<<<<<< HEAD
 			//nolint:staticcheck // Ignore SA1019 deprecated
-			interfaceName := k8sconversion.NewConverter().VethNameForWorkload(testutils.K8S_TEST_NS, name)
-=======
 			interfaceName := k8sconversion.NewConverter().VethNameForWorkload(testutils.K8S_TEST_NS, testPodName)
->>>>>>> 5f808f97
 			Expect(err).NotTo(HaveOccurred())
 
 			// The endpoint is created
@@ -3339,12 +3285,8 @@
 			Expect(err).NotTo(HaveOccurred())
 
 			mac := contVeth.Attrs().HardwareAddr
-<<<<<<< HEAD
 			//nolint:staticcheck // Ignore SA1019 deprecated
-			interfaceName := k8sconversion.NewConverter().VethNameForWorkload(testutils.K8S_TEST_NS, name)
-=======
 			interfaceName := k8sconversion.NewConverter().VethNameForWorkload(testutils.K8S_TEST_NS, testPodName)
->>>>>>> 5f808f97
 
 			// The endpoint is created
 			endpoints, err := calicoClient.WorkloadEndpoints().List(ctx, options.ListOptions{})
