// Copyright (c) 2018 Tigera, Inc. All rights reserved.

// Licensed under the Apache License, Version 2.0 (the "License");
// you may not use this file except in compliance with the License.
// You may obtain a copy of the License at
//
//     http://www.apache.org/licenses/LICENSE-2.0
//
// Unless required by applicable law or agreed to in writing, software
// distributed under the License is distributed on an "AS IS" BASIS,
// WITHOUT WARRANTIES OR CONDITIONS OF ANY KIND, either express or implied.
// See the License for the specific language governing permissions and
// limitations under the License.

package checker

import (
	"fmt"
	"regexp"
	"sync"

	authz "github.com/envoyproxy/data-plane-api/envoy/service/auth/v2"
	log "github.com/sirupsen/logrus"

	"github.com/projectcalico/app-policy/policystore"
	"github.com/projectcalico/app-policy/proto"
)

// requestCache contains the CheckRequest and cached copies of computed information about the request
type requestCache struct {
	Request              *authz.CheckRequest
	store                *policystore.PolicyStore
	source               *peer
	destination          *peer
	sourceNamespace      *namespace
	destinationNamespace *namespace
}

// peer is derived from the request Service Account and any label information we have about the account
// in the PolicyStore
type peer struct {
	Name      string
	Namespace string
	Labels    map[string]string
}

type namespace struct {
	Name   string
	Labels map[string]string
}

// SPIFFE_ID_PATTERN is a regular expression to match SPIFFE ID URIs, e.g. spiffe://cluster.local/ns/default/sa/foo
const SPIFFE_ID_PATTERN = "^spiffe://[^/]+/ns/([^/]+)/sa/([^/]+)$"

var spiffeIdRegExp *regexp.Regexp
var spiffeIdRegExpOnce = sync.Once{}

func NewRequestCache(store *policystore.PolicyStore, req *authz.CheckRequest) (*requestCache, error) {
	r := &requestCache{Request: req, store: store}
	err := r.initPeers()
	if err != nil {
		return nil, err
	}
	return r, nil
}

// SourcePeer returns the cached source peer.
func (r *requestCache) SourcePeer() peer {
	return *r.source
}

// DestinationPeer returns the cached destination peer.
func (r *requestCache) DestinationPeer() peer {
	return *r.destination
}

func (r *requestCache) SourceNamespace() namespace {
	if r.sourceNamespace != nil {
		return *r.sourceNamespace
	}
	src := r.initNamespace(r.source.Namespace)
	r.sourceNamespace = src
	return *src
}

func (r *requestCache) DestinationNamespace() namespace {
	if r.destinationNamespace != nil {
		return *r.destinationNamespace
	}
	dst := r.initNamespace(r.destination.Namespace)
	r.destinationNamespace = dst
	return *dst
}

// initPeers initializes the source and destination peers.
func (r *requestCache) initPeers() error {
	src, err := r.initPeer(r.Request.GetAttributes().GetSource())
	if err != nil {
		return err
	}
	r.source = src
	dst, err := r.initPeer(r.Request.GetAttributes().GetDestination())
	if err != nil {
		return err
	}
	r.destination = dst
	return nil
}

func (r *requestCache) initPeer(aPeer *authz.AttributeContext_Peer) (*peer, error) {
	peer, err := parseSpiffeID(aPeer.GetPrincipal())
	if err != nil {
		return nil, err
	}
	// Copy any labels from the request.
	peer.Labels = make(map[string]string)
	for k, v := range aPeer.GetLabels() {
		peer.Labels[k] = v
	}

	// If the service account is in the store, copy labels over.
	id := proto.ServiceAccountID{Name: peer.Name, Namespace: peer.Namespace}
	msg, ok := r.store.ServiceAccountByID[id]
	if ok {
		for k, v := range msg.GetLabels() {
			peer.Labels[k] = v
		}
	}
	return &peer, nil
}

func (r *requestCache) initNamespace(name string) *namespace {
	ns := &namespace{Name: name}
	// If the namespace is in the store, copy labels over.
	id := proto.NamespaceID{Name: name}
	msg, ok := r.store.NamespaceByID[id]
	if ok {
		ns.Labels = make(map[string]string)
		for k, v := range msg.GetLabels() {
			ns.Labels[k] = v
		}
	}
	return ns
}

// GetIPSet returns the given IPSet from the store.
func (r *requestCache) GetIPSet(ipset string) policystore.IPSet {
	s, ok := r.store.IPSetByID[ipset]
	if !ok {
		log.WithField("ipset", ipset).Panic("could not find IP set")
	}
	return s
}

// parseSpiffeId parses an Istio SPIFFE ID and extracts the service account name and namespace.
func parseSpiffeID(id string) (peer peer, err error) {
	if id == "" {
		log.Debug("empty spiffe/plain text request.")
<<<<<<< HEAD
		//assume this is plain text.
=======
		// Assume this is plain text.
>>>>>>> 850c5bab
		return peer, nil
	}
	// Init the regexp the first time this is called, and store it in the package namespace.
	spiffeIdRegExpOnce.Do(func() {
		spiffeIdRegExp, _ = regexp.Compile(SPIFFE_ID_PATTERN)
	})
	match := spiffeIdRegExp.FindStringSubmatch(id)
	if match == nil {
		err = fmt.Errorf("expected match %s, got %s", SPIFFE_ID_PATTERN, id)
	} else {
		peer.Name = match[2]
		peer.Namespace = match[1]
	}
	return
}<|MERGE_RESOLUTION|>--- conflicted
+++ resolved
@@ -1,4 +1,4 @@
-// Copyright (c) 2018 Tigera, Inc. All rights reserved.
+// Copyright (c) 2018-2020 Tigera, Inc. All rights reserved.
 
 // Licensed under the Apache License, Version 2.0 (the "License");
 // you may not use this file except in compliance with the License.
@@ -156,11 +156,7 @@
 func parseSpiffeID(id string) (peer peer, err error) {
 	if id == "" {
 		log.Debug("empty spiffe/plain text request.")
-<<<<<<< HEAD
-		//assume this is plain text.
-=======
 		// Assume this is plain text.
->>>>>>> 850c5bab
 		return peer, nil
 	}
 	// Init the regexp the first time this is called, and store it in the package namespace.
