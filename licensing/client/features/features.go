// Copyright (c) 2018-2022 Tigera, Inc. All rights reserved.

package features

import (
	api "github.com/tigera/api/pkg/apis/projectcalico/v3"

	libapi "github.com/projectcalico/calico/libcalico-go/lib/apis/v3"
)

const (
	All                    = "all"
	DropActionOverride     = "drop-action-override"
	PrometheusMetrics      = "prometheus-metrics"
	AWSCloudwatchFlowLogs  = "aws-cloudwatch-flow-logs"
	AWSCloudwatchMetrics   = "aws-cloudwatch-metrics"
	AWSSecurityGroups      = "aws-security-groups"
	IPSec                  = "ipsec"
	FederatedServices      = "federated-services"
	FileOutputFlowLogs     = "file-output-flow-logs"
	FileOutputL7Logs       = "file-output-l7-logs"
	ManagementPortal       = "management-portal"
	PolicyRecommendation   = "policy-recommendation"
	PolicyPreview          = "policy-preview"
	PolicyManagement       = "policy-management"
	Tiers                  = "tiers"
	EgressAccessControl    = "egress-access-control"
	ExportLogs             = "export-logs"
	AlertManagement        = "alert-management"
	TopologicalGraph       = "topological-graph"
	KibanaDashboard        = "kibana-dashboard"
	ComplianceReports      = "compliance-reports"
	ThreatDefense          = "threat-defense"
	PacketCapture          = "packet-capture"
	MultiClusterManagement = "multi-cluster-management"
)

type set map[string]bool

func merge(a set, b set) set {
	var new set = make(set)

	if a != nil {
		for k, v := range a {
			new[k] = v
		}
	}

	if b != nil {
		for k, v := range b {
			new[k] = v
		}
	}

	return new
}

// Keys extracts the keys from a set
func Keys(set map[string]bool) []string {
	var keys []string
	for k := range set {
		keys = append(keys, k)
	}
	return keys
}

const (
	// CloudCommunity constants to define a license package for Calico Cloud Community
	CloudCommunity = "cloud|community"
	// CloudStarter constants to define a license package for Calico Cloud Starter
	CloudStarter = "cloud|starter"
	// CloudPro constants to define a license package for Calico Cloud Pro
	CloudPro = "cloud|pro"
	// Enterprise constant to define a license package for Calico Enterprise using a self - hosted environment
	Enterprise = "cnx|all"
)

// PackageNames defines the name of the license packages available
var PackageNames = set{CloudCommunity: true, CloudStarter: true, CloudPro: true, Enterprise: true}

// IsValidPackageName return true if a package name matches the one defined in PackageNames
func IsValidPackageName(value string) bool {
	return PackageNames[value]
}

// OpenSourceAPIs maps calico open source APIs
var OpenSourceAPIs = set{
	api.NewBGPConfiguration().GetObjectKind().GroupVersionKind().String():             true,
	api.NewBGPPeer().GetObjectKind().GroupVersionKind().String():                      true,
	api.NewClusterInformation().GetObjectKind().GroupVersionKind().String():           true,
	api.NewFelixConfiguration().GetObjectKind().GroupVersionKind().String():           true,
	api.NewGlobalNetworkPolicy().GetObjectKind().GroupVersionKind().String():          true,
	api.NewGlobalNetworkSet().GetObjectKind().GroupVersionKind().String():             true,
	api.NewHostEndpoint().GetObjectKind().GroupVersionKind().String():                 true,
	api.NewIPPool().GetObjectKind().GroupVersionKind().String():                       true,
	api.NewKubeControllersConfiguration().GetObjectKind().GroupVersionKind().String(): true,
	api.NewNetworkPolicy().GetObjectKind().GroupVersionKind().String():                true,
	api.NewNetworkSet().GetObjectKind().GroupVersionKind().String():                   true,
	libapi.NewNode().GetObjectKind().GroupVersionKind().String():                      true,
	api.NewProfile().GetObjectKind().GroupVersionKind().String():                      true,
	api.NewStagedGlobalNetworkPolicy().GetObjectKind().GroupVersionKind().String():    true,
<<<<<<< HEAD
	api.NewExternalNetwork().GetObjectKind().GroupVersionKind().String():              true,
=======
	api.NewBGPFilter().GetObjectKind().GroupVersionKind().String():                    true,
>>>>>>> cda5635e
}

// EnterpriseAPIsToFeatureName maps calico enterprise APIs to feature names
var EnterpriseAPIsToFeatureName = map[string]string{
	api.NewAlertException().GetObjectKind().GroupVersionKind().String():                 AlertManagement,
	api.NewAlertExceptionList().GetObjectKind().GroupVersionKind().String():             AlertManagement,
	api.NewGlobalAlert().GetObjectKind().GroupVersionKind().String():                    AlertManagement,
	api.NewGlobalAlertList().GetObjectKind().GroupVersionKind().String():                AlertManagement,
	api.NewGlobalAlertTemplate().GetObjectKind().GroupVersionKind().String():            AlertManagement,
	api.NewGlobalAlertTemplateList().GetObjectKind().GroupVersionKind().String():        AlertManagement,
	api.NewPacketCapture().GetObjectKind().GroupVersionKind().String():                  PacketCapture,
	api.NewPacketCaptureList().GetObjectKind().GroupVersionKind().String():              PacketCapture,
	api.NewRemoteClusterConfiguration().GetObjectKind().GroupVersionKind().String():     FederatedServices,
	api.NewRemoteClusterConfigurationList().GetObjectKind().GroupVersionKind().String(): FederatedServices,
	api.NewGlobalReport().GetObjectKind().GroupVersionKind().String():                   ComplianceReports,
	api.NewGlobalReportList().GetObjectKind().GroupVersionKind().String():               ComplianceReports,
	api.NewGlobalReportType().GetObjectKind().GroupVersionKind().String():               ComplianceReports,
	api.NewGlobalReportTypeList().GetObjectKind().GroupVersionKind().String():           ComplianceReports,
	api.NewGlobalThreatFeed().GetObjectKind().GroupVersionKind().String():               ThreatDefense,
	api.NewGlobalThreatFeedList().GetObjectKind().GroupVersionKind().String():           ThreatDefense,
	api.NewManagedCluster().GetObjectKind().GroupVersionKind().String():                 MultiClusterManagement,
	api.NewManagedClusterList().GetObjectKind().GroupVersionKind().String():             MultiClusterManagement,
}

// ManagementAPIs maps calico enterprise APIs used for managing/accessing resources
var ManagementAPIs = set{
	api.NewLicenseKey().GetObjectKind().GroupVersionKind().String():     true,
	api.NewLicenseKeyList().GetObjectKind().GroupVersionKind().String(): true,
}

// CloudCommunityFeatures is defined by features such as: Management Portal UI, Policy Management and Policy Troubleshooting
var CloudCommunityFeatures = set{ManagementPortal: true, PolicyRecommendation: true, PolicyPreview: true, PolicyManagement: true, FileOutputFlowLogs: true, PrometheusMetrics: true, MultiClusterManagement: true}

// CloudCommunityAPIs maps cloud community package APIs
var CloudCommunityAPIs = merge(OpenSourceAPIs, set{
	api.NewLicenseKey().GetObjectKind().GroupVersionKind().String():                        true,
	api.NewLicenseKeyList().GetObjectKind().GroupVersionKind().String():                    true,
	api.NewStagedGlobalNetworkPolicy().GetObjectKind().GroupVersionKind().String():         true,
	api.NewStagedGlobalNetworkPolicyList().GetObjectKind().GroupVersionKind().String():     true,
	api.NewStagedKubernetesNetworkPolicy().GetObjectKind().GroupVersionKind().String():     true,
	api.NewStagedKubernetesNetworkPolicyList().GetObjectKind().GroupVersionKind().String(): true,
	api.NewStagedNetworkPolicy().GetObjectKind().GroupVersionKind().String():               true,
	api.NewStagedNetworkPolicyList().GetObjectKind().GroupVersionKind().String():           true,
})

// CloudStarterFeatures has in addition to CloudCommuniy EgressAccessControl and Tiers
var CloudStarterFeatures = merge(CloudCommunityFeatures, set{EgressAccessControl: true, Tiers: true})

// CloudStarterAPIs maps cloud starter package APIs
var CloudStarterAPIs = merge(CloudCommunityAPIs, set{api.NewTier().GetObjectKind().GroupVersionKind().String(): true,
	api.NewTierList().GetObjectKind().GroupVersionKind().String(): true})

// CloudProFeatures contains all available features except Compliance and Threat Defense features
var CloudProFeatures = merge(CloudStarterFeatures, set{FederatedServices: true, ExportLogs: true, AlertManagement: true, TopologicalGraph: true, KibanaDashboard: true, FileOutputL7Logs: true, PacketCapture: true})

// CloudProAPIs maps cloud pro package APIs
var CloudProAPIs = merge(CloudStarterAPIs, set{
	api.NewAlertException().GetObjectKind().GroupVersionKind().String():                 true,
	api.NewAlertExceptionList().GetObjectKind().GroupVersionKind().String():             true,
	api.NewGlobalAlert().GetObjectKind().GroupVersionKind().String():                    true,
	api.NewGlobalAlertList().GetObjectKind().GroupVersionKind().String():                true,
	api.NewGlobalAlertTemplate().GetObjectKind().GroupVersionKind().String():            true,
	api.NewGlobalAlertTemplateList().GetObjectKind().GroupVersionKind().String():        true,
	api.NewPacketCapture().GetObjectKind().GroupVersionKind().String():                  true,
	api.NewPacketCaptureList().GetObjectKind().GroupVersionKind().String():              true,
	api.NewRemoteClusterConfiguration().GetObjectKind().GroupVersionKind().String():     true,
	api.NewRemoteClusterConfigurationList().GetObjectKind().GroupVersionKind().String(): true})

// EnterpriseAPIs maps enterprise package to all APIs
var EnterpriseAPIs = merge(CloudProAPIs, set{
	api.NewGlobalReport().GetObjectKind().GroupVersionKind().String():         true,
	api.NewGlobalReportList().GetObjectKind().GroupVersionKind().String():     true,
	api.NewGlobalReportType().GetObjectKind().GroupVersionKind().String():     true,
	api.NewGlobalReportTypeList().GetObjectKind().GroupVersionKind().String(): true,
	api.NewGlobalThreatFeed().GetObjectKind().GroupVersionKind().String():     true,
	api.NewGlobalThreatFeedList().GetObjectKind().GroupVersionKind().String(): true,
})

// EnterpriseFeatures package contains all available features
var EnterpriseFeatures = merge(CloudProFeatures, set{ComplianceReports: true, ThreatDefense: true})<|MERGE_RESOLUTION|>--- conflicted
+++ resolved
@@ -99,11 +99,8 @@
 	libapi.NewNode().GetObjectKind().GroupVersionKind().String():                      true,
 	api.NewProfile().GetObjectKind().GroupVersionKind().String():                      true,
 	api.NewStagedGlobalNetworkPolicy().GetObjectKind().GroupVersionKind().String():    true,
-<<<<<<< HEAD
 	api.NewExternalNetwork().GetObjectKind().GroupVersionKind().String():              true,
-=======
 	api.NewBGPFilter().GetObjectKind().GroupVersionKind().String():                    true,
->>>>>>> cda5635e
 }
 
 // EnterpriseAPIsToFeatureName maps calico enterprise APIs to feature names
