#!/bin/bash
# Copyright (c) 2016 Tigera, Inc. All rights reserved.
#
# Licensed under the Apache License, Version 2.0 (the "License");
# you may not use this file except in compliance with the License.
# You may obtain a copy of the License at
#
#     http://www.apache.org/licenses/LICENSE-2.0
#
# Unless required by applicable law or agreed to in writing, software
# distributed under the License is distributed on an "AS IS" BASIS,
# WITHOUT WARRANTIES OR CONDITIONS OF ANY KIND, either express or implied.
# See the License for the specific language governing permissions and
# limitations under the License.

set -e

# Make sure we get some output if an unexpected command happens to fail.
trap "echo; echo git pre-commit hook failed." EXIT

# Redirect output to stderr.
exec 1>&2

changed_py_files=$( { git diff --cached --name-only | grep -E '\.py$'; } || true)
changed_go_files=$( { git diff --cached --name-only | grep -E '\.go$' | grep -v felixbackend.pb.go; } || true)

copyright_owner="Tigera, Inc"

[ -f "git-hooks/settings.sh" ] && source "git-hooks/settings.sh"

stale_file_in_skip_files=false
skip_file="git-hooks/files-to-skip"

echo "Checking ${skip_file} file..."
declare -A skipped_files
if [[ -f "${skip_file}" ]]; then
  mapfile -t skipped_files_array <"${skip_file}"
  for f in "${skipped_files_array[@]}"; do
    if [[ ! -e "${f}" ]]; then
      echo "'${f}' entry in '${skip_file}' refers to a nonexistent file"
      stale_file_in_skip_files=true
    fi
    skipped_files["${f}"]=1
  done
fi

if $stale_file_in_skip_files; then
  echo
  echo "${skip_file} should not contain stale entries"
fi

# Check copyright statement has been updated.
echo "Checking changed Python files for copyright statements..."
year=$(date +'%Y')
copyright_re="Copyright \(c\) .*${year}.* ${copyright_owner}\. All rights reserved\."

py_copyright_check_failed=false

for filename in $changed_py_files; do
  if [ ! -e  "${filename}" ]; then
    continue
  fi
<<<<<<< HEAD
  if ! grep -q -E "$copyright_re" "${filename}"; then
    echo "  Changed file is missing ${copyright_owner} copyright:" ${filename}
    py_copyright_check_failed=true
=======
  if [[ -z "${skipped_files[${filename}]+isset}" ]]; then
    if ! grep -q -E "$copyright_re" "${filename}"; then
      echo "  Changed file is missing ${copyright_owner} copyright:" ${filename}
      py_copyright_check_failed=true
    fi
    if ! grep -q -E "Licensed under the Apache License, Version 2.0" "${filename}"; then
      echo "  Changed file is missing Apache license:" ${filename}
      py_apache_check_failed=true
    fi
>>>>>>> a676e5ff
  fi
done

if $py_copyright_check_failed; then
  echo
  echo "Python Copyright statement should match:"
  echo
  echo "  # ${copyright_re}"
  echo "Example for new files:"
  echo "  # Copyright (c) ${year} ${copyright_owner}. All rights reserved."
  echo "Example for updated files (use commas and year ranges):"
  echo "  # Copyright (c) 2012,2015-${year} ${copyright_owner}. All rights reserved."
  echo "Change expected copyright owner by creating git-hooks/settings.sh."
  echo
  echo "If the file should not be checked for valid copyright statement, it should"
  echo "be added to the ${skip_file} file"
fi

<<<<<<< HEAD
=======
if $py_apache_check_failed; then
  echo
  echo "Python Apache license header should be:"
  echo
  echo '# Licensed under the Apache License, Version 2.0 (the "License");'
  echo '# you may not use this file except in compliance with the License.'
  echo '# You may obtain a copy of the License at'
  echo '#'
  echo '#     http://www.apache.org/licenses/LICENSE-2.0'
  echo '#'
  echo '# Unless required by applicable law or agreed to in writing, software'
  echo '# distributed under the License is distributed on an "AS IS" BASIS,'
  echo '# WITHOUT WARRANTIES OR CONDITIONS OF ANY KIND, either express or implied.'
  echo '# See the License for the specific language governing permissions and'
  echo '# limitations under the License.'
  echo
  echo "If the file should not be checked for valid license header, it should"
  echo "be added to the ${skip_file} file"
fi

>>>>>>> a676e5ff

# Run go fmt over the changed files.
echo "Checking changed Go files for formatting, license etc..."
go_copyright_check_failed=false
gofmt_failed=false
logrus_hook_check_failed=false
focussing_check_failed=false
junit_hook_check_failed=false

for filename in $changed_go_files; do
  if [ ! -e  "${filename}" ]; then
    continue
  fi
<<<<<<< HEAD
  if goimports -d "${filename}" | grep '.'; then
    echo "  goimports would make changes to file:" ${filename}
    gofmt_failed=true
=======
  if [[ -z "${skipped_files[${filename}]+isset}" ]]; then
    if goimports -d "${filename}" | grep '.'; then
      echo "  goimports would make changes to file:" ${filename}
      gofmt_failed=true
    fi
    if ! grep -q -E "Licensed under the Apache License, Version 2.0" "${filename}"; then
      echo "  Changed file is missing Apache license:" ${filename}
      go_apache_check_failed=true
    fi
>>>>>>> a676e5ff
  fi
  if echo $filename | grep -q '_suite_test.go'; then
    if ! grep -q 'HookLogrus' "$filename"; then
      echo "  Test suite doesn't call HookLogrusForGinkgo(): $filename"
      logrus_hook_check_failed=true
    fi
    if ! grep -q 'NewJUnitReporter' "$filename"; then
      echo "  Test suite doesn't call NewJUnitReporter(): $filename"
      junit_hook_check_failed=true
    fi
  fi
  if echo $filename | grep -q '_test.go'; then
    if grep -q 'FDescribe\|FIt' "$filename"; then
      echo "  Test file still includes focussing: $filename"
      focussing_check_failed=true
    fi
  fi
done
if $gofmt_failed; then
  echo
  echo "Some files failed gofmt check.  Run "
  echo "  make fix"
  echo "to format all files."
  echo
  echo "If a file should not be checked for valid formatting, it should"
  echo "be added to the ${skip_file} file"
  exit 1
fi

# Check copyright statement has been updated.
echo "Checking changed Go files for copyright statements..."
year=$(date +'%Y')
copyright_re="Copyright \(c\) .*${year}.* ${copyright_owner}\. All rights reserved\."

for filename in $changed_go_files; do
  if [ ! -e "${filename}" ]; then
      continue
  fi
  if [[ -z "${skipped_files[${filename}]+isset}" ]]; then
    if ! grep -q -E "$copyright_re" "${filename}"; then
      echo "Changed file is missing Tigera copyright:" ${filename}
      go_copyright_check_failed=true
    fi
  fi
done

if $focussing_check_failed; then
  echo
  echo "One or more test files still includes test focussing, i.e. 'FIt' or"
  echo "'FDescribe' instead of 'It' or 'Describe'."
fi

if $logrus_hook_check_failed; then
  echo
  echo "One or more test suites don't call HookLogrusForGinkgo()."
  echo "If a suite doesn't call HookLogrusForGinkgo() then its logs won't be"
  echo "correctly captured during UT runs.  Example:"
  echo
  echo 'import "github.com/projectcalico/libcalico-go/lib/testutils"'
  echo 'func init() {'
  echo '	testutils.HookLogrusForGinkgo()'
  echo '}'
fi
if $junit_hook_check_failed; then
  echo
  echo "One or more test suites don't call NewJUnitReporter()."
  echo "If a suite doesn't call NewJUnitReporter() then it won't generate "
  echo "a junit report during UT runs.  Example:"
  echo
  echo 'import "github.com/onsi/ginkgo/reporters"'
  echo 'func TestFoo(t *testing.T) {'
  echo '	RegisterFailHandler(Fail)'
  echo '	junitReporter := reporters.NewJUnitReporter("junit.xml")'
  echo '	RunSpecsWithDefaultAndCustomReporters(t, "Foo Suite", []Reporter{junitReporter})'
  echo '}'
fi
if $go_copyright_check_failed; then
  echo
  echo "Copyright statement should match"
  echo "  // ${copyright_re}"
  echo "Example for new files:"
  echo "  // Copyright (c) ${year} ${copyright_owner}. All rights reserved."
  echo "Example for updated files (use commas and year ranges):"
  echo "  // Copyright (c) 2012,2015-${year} ${copyright_owner}. All rights reserved."
  echo "Change expected copyright owner by creating git-hooks/settings.sh."
  echo
  echo "If the file should not be checked for valid copyright statement, it should"
  echo "be added to the ${skip_file} file"
fi

<<<<<<< HEAD
if $go_copyright_check_failed || \
   $py_copyright_check_failed || \
=======
if $go_apache_check_failed; then
  echo
  echo "Apache license header should be as follows (with blank line before"
  echo "package):"
  echo
  echo '// Licensed under the Apache License, Version 2.0 (the "License");'
  echo '// you may not use this file except in compliance with the License.'
  echo '// You may obtain a copy of the License at'
  echo '//'
  echo '//     http://www.apache.org/licenses/LICENSE-2.0'
  echo '//'
  echo '// Unless required by applicable law or agreed to in writing, software'
  echo '// distributed under the License is distributed on an "AS IS" BASIS,'
  echo '// WITHOUT WARRANTIES OR CONDITIONS OF ANY KIND, either express or implied.'
  echo '// See the License for the specific language governing permissions and'
  echo '// limitations under the License.'
  echo
  echo 'package ...'
  echo
  echo "If the file should not be checked for valid license header, it should"
  echo "be added to the ${skip_file} file"
fi

if $go_apache_check_failed || $go_copyright_check_failed || \
   $py_apache_check_failed || $py_copyright_check_failed || \
>>>>>>> a676e5ff
   $logrus_hook_check_failed || $focussing_check_failed || \
   $junit_hook_check_failed || $stale_file_in_skip_files; then
  exit 1
fi

# Remove the trap handler.
trap "" EXIT<|MERGE_RESOLUTION|>--- conflicted
+++ resolved
@@ -60,21 +60,11 @@
   if [ ! -e  "${filename}" ]; then
     continue
   fi
-<<<<<<< HEAD
-  if ! grep -q -E "$copyright_re" "${filename}"; then
-    echo "  Changed file is missing ${copyright_owner} copyright:" ${filename}
-    py_copyright_check_failed=true
-=======
   if [[ -z "${skipped_files[${filename}]+isset}" ]]; then
     if ! grep -q -E "$copyright_re" "${filename}"; then
       echo "  Changed file is missing ${copyright_owner} copyright:" ${filename}
       py_copyright_check_failed=true
     fi
-    if ! grep -q -E "Licensed under the Apache License, Version 2.0" "${filename}"; then
-      echo "  Changed file is missing Apache license:" ${filename}
-      py_apache_check_failed=true
-    fi
->>>>>>> a676e5ff
   fi
 done
 
@@ -93,29 +83,6 @@
   echo "be added to the ${skip_file} file"
 fi
 
-<<<<<<< HEAD
-=======
-if $py_apache_check_failed; then
-  echo
-  echo "Python Apache license header should be:"
-  echo
-  echo '# Licensed under the Apache License, Version 2.0 (the "License");'
-  echo '# you may not use this file except in compliance with the License.'
-  echo '# You may obtain a copy of the License at'
-  echo '#'
-  echo '#     http://www.apache.org/licenses/LICENSE-2.0'
-  echo '#'
-  echo '# Unless required by applicable law or agreed to in writing, software'
-  echo '# distributed under the License is distributed on an "AS IS" BASIS,'
-  echo '# WITHOUT WARRANTIES OR CONDITIONS OF ANY KIND, either express or implied.'
-  echo '# See the License for the specific language governing permissions and'
-  echo '# limitations under the License.'
-  echo
-  echo "If the file should not be checked for valid license header, it should"
-  echo "be added to the ${skip_file} file"
-fi
-
->>>>>>> a676e5ff
 
 # Run go fmt over the changed files.
 echo "Checking changed Go files for formatting, license etc..."
@@ -129,21 +96,11 @@
   if [ ! -e  "${filename}" ]; then
     continue
   fi
-<<<<<<< HEAD
-  if goimports -d "${filename}" | grep '.'; then
-    echo "  goimports would make changes to file:" ${filename}
-    gofmt_failed=true
-=======
   if [[ -z "${skipped_files[${filename}]+isset}" ]]; then
     if goimports -d "${filename}" | grep '.'; then
       echo "  goimports would make changes to file:" ${filename}
       gofmt_failed=true
     fi
-    if ! grep -q -E "Licensed under the Apache License, Version 2.0" "${filename}"; then
-      echo "  Changed file is missing Apache license:" ${filename}
-      go_apache_check_failed=true
-    fi
->>>>>>> a676e5ff
   fi
   if echo $filename | grep -q '_suite_test.go'; then
     if ! grep -q 'HookLogrus' "$filename"; then
@@ -234,36 +191,8 @@
   echo "be added to the ${skip_file} file"
 fi
 
-<<<<<<< HEAD
 if $go_copyright_check_failed || \
    $py_copyright_check_failed || \
-=======
-if $go_apache_check_failed; then
-  echo
-  echo "Apache license header should be as follows (with blank line before"
-  echo "package):"
-  echo
-  echo '// Licensed under the Apache License, Version 2.0 (the "License");'
-  echo '// you may not use this file except in compliance with the License.'
-  echo '// You may obtain a copy of the License at'
-  echo '//'
-  echo '//     http://www.apache.org/licenses/LICENSE-2.0'
-  echo '//'
-  echo '// Unless required by applicable law or agreed to in writing, software'
-  echo '// distributed under the License is distributed on an "AS IS" BASIS,'
-  echo '// WITHOUT WARRANTIES OR CONDITIONS OF ANY KIND, either express or implied.'
-  echo '// See the License for the specific language governing permissions and'
-  echo '// limitations under the License.'
-  echo
-  echo 'package ...'
-  echo
-  echo "If the file should not be checked for valid license header, it should"
-  echo "be added to the ${skip_file} file"
-fi
-
-if $go_apache_check_failed || $go_copyright_check_failed || \
-   $py_apache_check_failed || $py_copyright_check_failed || \
->>>>>>> a676e5ff
    $logrus_hook_check_failed || $focussing_check_failed || \
    $junit_hook_check_failed || $stale_file_in_skip_files; then
   exit 1
