#!/bin/bash
# Copyright (c) 2020 Tigera, Inc. All rights reserved.
#
# Licensed under the Apache License, Version 2.0 (the "License");
# you may not use this file except in compliance with the License.
# You may obtain a copy of the License at
#
#     http://www.apache.org/licenses/LICENSE-2.0
#
# Unless required by applicable law or agreed to in writing, software
# distributed under the License is distributed on an "AS IS" BASIS,
# WITHOUT WARRANTIES OR CONDITIONS OF ANY KIND, either express or implied.
# See the License for the specific language governing permissions and
# limitations under the License.

set -e

# Make sure we get some output if an unexpected command happens to fail.
trap "echo; echo git pre-commit hook failed." EXIT

# Redirect output to stderr.
exec 1>&2

changed_py_files=$( { git diff --cached --name-only | grep -E '\.py$'; } || true)
changed_c_files=$( { git diff --cached --name-only | grep -E '\.c$'; } || true)
changed_h_files+=$( { git diff --cached --name-only | grep -E '\.h$'; } || true)
changed_go_files=$( { git diff --cached --name-only | grep -E '\.go$' | grep -v felixbackend.pb.go; } || true)

copyright_owner="Tigera, Inc"

[ -f "git-hooks/settings.sh" ] && source "git-hooks/settings.sh"

stale_file_in_skip_files=false
skip_file="git-hooks/files-to-skip"

echo "Checking ${skip_file} file..."
declare -A skipped_files
if [[ -f "${skip_file}" ]]; then
  mapfile -t skipped_files_array <"${skip_file}"
  for f in "${skipped_files_array[@]}"; do
    if [[ ! -e "${f}" ]]; then
      echo "'${f}' entry in '${skip_file}' refers to a nonexistent file"
      stale_file_in_skip_files=true
    fi
    skipped_files["${f}"]=1
  done
fi

if $stale_file_in_skip_files; then
  echo
  echo "${skip_file} should not contain stale entries"
fi

# Check copyright statement has been updated.
echo "Checking changed Python files for copyright statements..."
year=$(date +'%Y')
copyright_re="Copyright \(c\) .*${year}.* ${copyright_owner}\. All rights reserved\."

py_copyright_check_failed=false

for filename in $changed_py_files; do
  if [ ! -e  "${filename}" ]; then
    continue
  fi
  if [[ -z "${skipped_files[${filename}]+isset}" ]]; then
    if ! grep -q -E "$copyright_re" "${filename}"; then
      echo "  Changed file is missing ${copyright_owner} copyright:" ${filename}
      py_copyright_check_failed=true
    fi
  fi
done

if $py_copyright_check_failed; then
  echo
  echo "Python Copyright statement should match:"
  echo
  echo "  # ${copyright_re}"
  echo "Example for new files:"
  echo "  # Copyright (c) ${year} ${copyright_owner}. All rights reserved."
  echo "Example for updated files (use commas and year ranges):"
  echo "  # Copyright (c) 2012,2015-${year} ${copyright_owner}. All rights reserved."
  echo "Change expected copyright owner by creating git-hooks/settings.sh."
  echo
  echo "If the file should not be checked for valid copyright statement, it should"
  echo "be added to the ${skip_file} file"
fi


# Run go fmt over the changed files.
echo "Checking changed Go files for formatting, license etc..."
go_copyright_check_failed=false
gofmt_failed=false
logrus_hook_check_failed=false
focussing_check_failed=false
junit_hook_check_failed=false

for filename in $changed_go_files; do
  if [ ! -e  "${filename}" ]; then
    continue
  fi
  if [[ -z "${skipped_files[${filename}]+isset}" ]]; then
    if goimports -d "${filename}" | grep '.'; then
      echo "  goimports would make changes to file:" ${filename}
      gofmt_failed=true
    fi
  fi
  if echo $filename | grep -q '_suite_test.go'; then
    if ! grep -q 'HookLogrus' "$filename"; then
      echo "  Test suite doesn't call HookLogrusForGinkgo(): $filename"
      logrus_hook_check_failed=true
    fi
    if ! grep -q 'NewJUnitReporter' "$filename"; then
      echo "  Test suite doesn't call NewJUnitReporter(): $filename"
      junit_hook_check_failed=true
    fi
  fi
  if echo $filename | grep -q '_test.go'; then
    if grep -q 'FDescribe\|FIt' "$filename"; then
      echo "  Test file still includes focussing: $filename"
      focussing_check_failed=true
    fi
  fi
done
if $gofmt_failed; then
  echo
  echo "Some files failed gofmt check.  Run "
  echo "  make fix"
  echo "to format all files."
  echo
  echo "If a file should not be checked for valid formatting, it should"
  echo "be added to the ${skip_file} file"
  exit 1
fi

# Check copyright statement has been updated.
echo "Checking changed Go files for copyright statements..."
year=$(date +'%Y')
copyright_re="Copyright \(c\) .*${year}.* ${copyright_owner}\. All rights reserved\."

for filename in $changed_go_files; do
  if [ ! -e "${filename}" ]; then
      continue
  fi
  if [[ -z "${skipped_files[${filename}]+isset}" ]]; then
    if ! grep -q -E "$copyright_re" "${filename}"; then
      echo "Changed file is missing Tigera copyright:" ${filename}
      go_copyright_check_failed=true
    fi
  fi
done

if $focussing_check_failed; then
  echo
  echo "One or more test files still includes test focussing, i.e. 'FIt' or"
  echo "'FDescribe' instead of 'It' or 'Describe'."
fi

if $logrus_hook_check_failed; then
  echo
  echo "One or more test suites don't call HookLogrusForGinkgo()."
  echo "If a suite doesn't call HookLogrusForGinkgo() then its logs won't be"
  echo "correctly captured during UT runs.  Example:"
  echo
  echo 'import "github.com/projectcalico/libcalico-go/lib/testutils"'
  echo 'func init() {'
  echo '	testutils.HookLogrusForGinkgo()'
  echo '}'
fi
if $junit_hook_check_failed; then
  echo
  echo "One or more test suites don't call NewJUnitReporter()."
  echo "If a suite doesn't call NewJUnitReporter() then it won't generate "
  echo "a junit report during UT runs.  Example:"
  echo
  echo 'import "github.com/onsi/ginkgo/reporters"'
  echo 'func TestFoo(t *testing.T) {'
  echo '	RegisterFailHandler(Fail)'
  echo '	junitReporter := reporters.NewJUnitReporter("junit.xml")'
  echo '	RunSpecsWithDefaultAndCustomReporters(t, "Foo Suite", []Reporter{junitReporter})'
  echo '}'
fi
if $go_copyright_check_failed; then
  echo
  echo "Copyright statement should match"
  echo "  // ${copyright_re}"
  echo "Example for new files:"
  echo "  // Copyright (c) ${year} ${copyright_owner}. All rights reserved."
  echo "Example for updated files (use commas and year ranges):"
  echo "  // Copyright (c) 2012,2015-${year} ${copyright_owner}. All rights reserved."
  echo "Change expected copyright owner by creating git-hooks/settings.sh."
  echo
  echo "If the file should not be checked for valid copyright statement, it should"
  echo "be added to the ${skip_file} file"
fi

<<<<<<< HEAD
if $go_copyright_check_failed || \
   $py_copyright_check_failed || \
=======
if $go_apache_check_failed; then
  echo
  echo "Apache license header should be as follows (with blank line before"
  echo "package):"
  echo
  echo '// Licensed under the Apache License, Version 2.0 (the "License");'
  echo '// you may not use this file except in compliance with the License.'
  echo '// You may obtain a copy of the License at'
  echo '//'
  echo '//     http://www.apache.org/licenses/LICENSE-2.0'
  echo '//'
  echo '// Unless required by applicable law or agreed to in writing, software'
  echo '// distributed under the License is distributed on an "AS IS" BASIS,'
  echo '// WITHOUT WARRANTIES OR CONDITIONS OF ANY KIND, either express or implied.'
  echo '// See the License for the specific language governing permissions and'
  echo '// limitations under the License.'
  echo
  echo 'package ...'
  echo
  echo "If the file should not be checked for valid license header, it should"
  echo "be added to the ${skip_file} file"
fi

BPF_GPL_DIR='./bpf-gpl'
BPF_APACHE_DIR='./bpf-apache'

c_gpl_license_check_failed=false
c_apache_license_check_failed=false
c_copyright_check_failed=false

echo "Checking changed C files for copyright statements..."
for filename in $changed_c_files; do
  if [ ! -e  "${filename}" ]; then
    continue
  fi
  if ! grep -q -E "$copyright_re" "${filename}"; then
    echo "  Changed file is missing ${copyright_owner} copyright:" ${filename}
    c_copyright_check_failed=true
  fi
done
for filename in $changed_h_files; do
  if [ ! -e  "${filename}" ]; then
    continue
  fi
  if ! grep -q -E "$copyright_re" "${filename}"; then
    echo "  Changed file is missing ${copyright_owner} copyright:" ${filename}
    c_copyright_check_failed=true
  fi
done

echo "Checking C files for GPL license statements..."
files=$(find $BPF_GPL_DIR -name "*.c" -o -name "*.h")
for file in $files; do
  if ! grep -q -E "under the terms of the GNU General Public License" "${file}"; then
    echo "  File is missing GPL license: bpf-gpl/"`basename $file`
    c_gpl_license_check_failed=true
  fi
done

echo "Checking C files for Apache license statements..."
files=$(find $BPF_APACHE_DIR -name "*.c" -o -name "*.h")
for file in $files; do
  if ! grep -q -E "Licensed under the Apache License, Version 2.0" "${file}"; then
    echo "  File is missing Apache license: bpf-apache/"`basename $file`
    c_apache_license_check_failed=true
  fi
done

if $c_copyright_check_failed; then
  echo
  echo "Copyright statement should match:"
  echo
  echo "  // ${copyright_re}"
  echo "Example for new files:"
  echo "  // Copyright (c) ${year} ${copyright_owner}. All rights reserved."
  echo "Example for updated files (use commas and year ranges):"
  echo "  // Copyright (c) 2012,2015-${year} ${copyright_owner}. All rights reserved."
  echo 
fi

if $c_gpl_license_check_failed; then
  echo
  echo "GPL license header should be"
  echo 
  echo // This program is free software';' you can redistribute it and/or modify
  echo // it under the terms of the GNU General Public License as published by
  echo // the Free Software Foundation';' either version 2 of the License, or
  echo // '('at your option')' any later version.
  echo //
  echo // This program is distributed in the hope that it will be useful,
  echo // but WITHOUT ANY WARRANTY';' without even the implied warranty of
  echo // MERCHANTABILITY or FITNESS FOR A PARTICULAR PURPOSE.  See the
  echo // GNU General Public License for more details.
  echo //
  echo // You should have received a copy of the GNU General Public License along
  echo // with this program';' if not, write to the Free Software Foundation, Inc.,
  echo // 51 Franklin Street, Fifth Floor, Boston, MA 02110-1301 USA.
  echo 
fi

if $c_apache_license_check_failed; then
  echo
  echo "Apache license header should be:"
  echo
  echo '// Licensed under the Apache License, Version 2.0 (the "License");'
  echo '// you may not use this file except in compliance with the License.'
  echo '// You may obtain a copy of the License at'
  echo '//'
  echo '//     http://www.apache.org/licenses/LICENSE-2.0'
  echo '//'
  echo '// Unless required by applicable law or agreed to in writing, software'
  echo '// distributed under the License is distributed on an "AS IS" BASIS,'
  echo '// WITHOUT WARRANTIES OR CONDITIONS OF ANY KIND, either express or implied.'
  echo '// See the License for the specific language governing permissions and'
  echo '// limitations under the License.'
  echo 
fi

if $go_apache_check_failed || $go_copyright_check_failed || \
   $py_apache_check_failed || $py_copyright_check_failed || \
>>>>>>> d7efcf1f
   $logrus_hook_check_failed || $focussing_check_failed || \
   $junit_hook_check_failed || $stale_file_in_skip_files || \
   $c_copyright_check_failed || $c_gpl_license_check_failed || \
   $c_apache_license_check_failed; then
  exit 1
fi
# Remove the trap handler.
trap "" EXIT<|MERGE_RESOLUTION|>--- conflicted
+++ resolved
@@ -193,33 +193,6 @@
   echo "be added to the ${skip_file} file"
 fi
 
-<<<<<<< HEAD
-if $go_copyright_check_failed || \
-   $py_copyright_check_failed || \
-=======
-if $go_apache_check_failed; then
-  echo
-  echo "Apache license header should be as follows (with blank line before"
-  echo "package):"
-  echo
-  echo '// Licensed under the Apache License, Version 2.0 (the "License");'
-  echo '// you may not use this file except in compliance with the License.'
-  echo '// You may obtain a copy of the License at'
-  echo '//'
-  echo '//     http://www.apache.org/licenses/LICENSE-2.0'
-  echo '//'
-  echo '// Unless required by applicable law or agreed to in writing, software'
-  echo '// distributed under the License is distributed on an "AS IS" BASIS,'
-  echo '// WITHOUT WARRANTIES OR CONDITIONS OF ANY KIND, either express or implied.'
-  echo '// See the License for the specific language governing permissions and'
-  echo '// limitations under the License.'
-  echo
-  echo 'package ...'
-  echo
-  echo "If the file should not be checked for valid license header, it should"
-  echo "be added to the ${skip_file} file"
-fi
-
 BPF_GPL_DIR='./bpf-gpl'
 BPF_APACHE_DIR='./bpf-apache'
 
@@ -274,13 +247,13 @@
   echo "  // Copyright (c) ${year} ${copyright_owner}. All rights reserved."
   echo "Example for updated files (use commas and year ranges):"
   echo "  // Copyright (c) 2012,2015-${year} ${copyright_owner}. All rights reserved."
-  echo 
+  echo
 fi
 
 if $c_gpl_license_check_failed; then
   echo
   echo "GPL license header should be"
-  echo 
+  echo
   echo // This program is free software';' you can redistribute it and/or modify
   echo // it under the terms of the GNU General Public License as published by
   echo // the Free Software Foundation';' either version 2 of the License, or
@@ -294,7 +267,7 @@
   echo // You should have received a copy of the GNU General Public License along
   echo // with this program';' if not, write to the Free Software Foundation, Inc.,
   echo // 51 Franklin Street, Fifth Floor, Boston, MA 02110-1301 USA.
-  echo 
+  echo
 fi
 
 if $c_apache_license_check_failed; then
@@ -312,12 +285,11 @@
   echo '// WITHOUT WARRANTIES OR CONDITIONS OF ANY KIND, either express or implied.'
   echo '// See the License for the specific language governing permissions and'
   echo '// limitations under the License.'
-  echo 
-fi
-
-if $go_apache_check_failed || $go_copyright_check_failed || \
-   $py_apache_check_failed || $py_copyright_check_failed || \
->>>>>>> d7efcf1f
+  echo
+fi
+
+if $go_copyright_check_failed || \
+   $py_copyright_check_failed || \
    $logrus_hook_check_failed || $focussing_check_failed || \
    $junit_hook_check_failed || $stale_file_in_skip_files || \
    $c_copyright_check_failed || $c_gpl_license_check_failed || \
