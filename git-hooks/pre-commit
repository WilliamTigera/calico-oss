--- conflicted
+++ resolved
@@ -15,155 +15,4 @@
 
 set -e
 
-<<<<<<< HEAD
-# Make sure we get some output if an unexpected command happens to fail.
-trap "echo; echo git pre-commit hook failed." EXIT
-
-# Redirect output to stderr.
-exec 1>&2
-
-changed_files=$(git diff --cached --name-only)
-changed_py_files=$( { git diff --cached --name-only | grep -E '\.py$'; } || true)
-changed_go_files=$( { git diff --cached --name-only | grep -E '\.go$'; } || true)
-
-copyright_owner="Tigera, Inc"
-
-[ -f "git-hooks/settings.sh" ] && source "git-hooks/settings.sh"
-
-# Check copyright statement has been updated.
-echo "Checking changed Python files for copyright statements..."
-year=$(date +'%Y')
-copyright_re="Copyright \(c\) .*${year}.* ${copyright_owner}\. All rights reserved\."
-
-py_copyright_check_failed=false
-
-for filename in $changed_py_files; do
-  if [ ! -e  "${filename}" ]; then
-    continue
-  fi
-  if ! grep -q -E "$copyright_re" "${filename}"; then
-    echo "  Changed file is missing ${copyright_owner} copyright:" ${filename}
-    py_copyright_check_failed=true
-  fi
-done
-
-if $py_copyright_check_failed; then
-  echo
-  echo "Python Copyright statement should match:"
-  echo
-  echo "  # ${copyright_re}"
-  echo "Example for new files:"
-  echo "  # Copyright (c) ${year} ${copyright_owner}. All rights reserved."
-  echo "Example for updated files (use commas and year ranges):"
-  echo "  # Copyright (c) 2012,2015-${year} ${copyright_owner}. All rights reserved."
-  echo "Change expected copyright owner by creating git-hooks/settings.sh."
-fi
-
-
-# Run go fmt over the changed files.
-echo "Checking changed Go files for formatting, license etc..."
-go_copyright_check_failed=false
-gofmt_failed=false
-logrus_hook_check_failed=false
-focussing_check_failed=false
-junit_hook_check_failed=false
-
-for filename in $changed_go_files; do
-  if [ ! -e  "${filename}" ]; then
-    continue
-  fi
-  if gofmt -d "${filename}" | grep '.'; then
-    echo "  gofmt would make changes to file:" ${filename}
-    gofmt_failed=true
-  fi
-  if echo $filename | grep -q '_suite_test.go'; then
-    if ! grep -q 'HookLogrus' "$filename"; then
-      echo "  Test suite doesn't call HookLogrusForGinkgo(): $filename"
-      logrus_hook_check_failed=true
-    fi
-    if ! grep -q 'NewJUnitReporter' "$filename"; then
-      echo "  Test suite doesn't call NewJUnitReporter(): $filename"
-      junit_hook_check_failed=true
-    fi
-  fi
-  if echo $filename | grep -q '_test.go'; then
-    if grep -q 'FDescribe\|FIt' "$filename"; then
-      echo "  Test file still includes focussing: $filename"
-      focussing_check_failed=true
-    fi
-  fi
-done
-if $gofmt_failed; then
-  echo
-  echo "Some files failed gofmt check.  Run "
-  echo "  make go-fmt"
-  echo "to format all files."
-  echo
-  exit 1
-fi
-
-# Check copyright statement has been updated.
-echo "Checking changed Go files for copyright statements..."
-year=$(date +'%Y')
-copyright_re="Copyright \(c\) .*${year}.* ${copyright_owner}\. All rights reserved\."
-
-for filename in $changed_go_files; do
-  if [ -e "${filename}" ] && ! grep -q -E "$copyright_re" "${filename}"; then
-    echo "Changed file is missing Tigera copyright:" ${filename}
-    go_copyright_check_failed=true
-  fi
-done
-
-if $focussing_check_failed; then
-  echo
-  echo "One or more test files still includes test focussing, i.e. 'FIt' or"
-  echo "'FDescribe' instead of 'It' or 'Describe'."
-fi
-
-if $logrus_hook_check_failed; then
-  echo
-  echo "One or more test suites don't call HookLogrusForGinkgo()."
-  echo "If a suite doesn't call HookLogrusForGinkgo() then its logs won't be"
-  echo "correctly captured during UT runs.  Example:"
-  echo
-  echo 'import "github.com/projectcalico/libcalico-go/lib/testutils"'
-  echo 'func init() {'
-  echo '	testutils.HookLogrusForGinkgo()'
-  echo '}'
-fi
-if $junit_hook_check_failed; then
-  echo
-  echo "One or more test suites don't call NewJUnitReporter()."
-  echo "If a suite doesn't call NewJUnitReporter() then it won't generate "
-  echo "a junit report during UT runs.  Example:"
-  echo
-  echo 'import "github.com/onsi/ginkgo/reporters"'
-  echo 'func TestFoo(t *testing.T) {'
-  echo '	RegisterFailHandler(Fail)'
-  echo '	junitReporter := reporters.NewJUnitReporter("junit.xml")'
-  echo '	RunSpecsWithDefaultAndCustomReporters(t, "Foo Suite", []Reporter{junitReporter})'
-  echo '}'
-fi
-if $go_copyright_check_failed; then
-  echo
-  echo "Copyright statement should match"
-  echo "  // ${copyright_re}"
-  echo "Example for new files:"
-  echo "  // Copyright (c) ${year} ${copyright_owner}. All rights reserved."
-  echo "Example for updated files (use commas and year ranges):"
-  echo "  // Copyright (c) 2012,2015-${year} ${copyright_owner}. All rights reserved."
-  echo "Change expected copyright owner by creating git-hooks/settings.sh."
-fi
-
-if $go_copyright_check_failed || \
-   $py_copyright_check_failed || \
-   $logrus_hook_check_failed || $focussing_check_failed || \
-   $junit_hook_check_failed ; then
-  exit 1
-fi
-
-# Remove the trap handler.
-trap "" EXIT
-=======
-make pre-commit
->>>>>>> 132ffc5d
+make pre-commit