---
title: Quickstart
description: Install Calico Enterprise for Windows on a Kubernetes cluster for testing or development.
canonical_url: '/getting-started/windows-calico/quickstart'
---

### Big picture

Install {{site.prodnameWindows}} on your Kubernetes cluster in approximately 5 minutes.

### Concepts

{{site.prodnameWindows}} is a hybrid implementation that requires a Linux control node for {{site.prodname}} components and Windows nodes for Windows pods.

### Before you begin

**Installation archive**

Get the {{site.prodnameWindows}} installation zip archive from your support representative.

**Datastore requirements**

Kubernetes datastore (kdd)

**Kubernetes cluster requirements**
- Kubernetes clusters with versions 1.20, 1.19, or 1.18

**Windows node requirements**
- Versions:
  - Windows Server 1809 (build 17763.1432 or greater)
  - Windows Server 2004 (build 19041)
  - Windows Server 20H2 (build 19042)

  > **Note**: Windows Server version support differs for each Kubernetes version. Review the {% include open-new-window.html text='Windows OS Version Support' url='https://kubernetes.io/docs/setup/production-environment/windows/intro-windows-in-kubernetes/#windows-os-version-support' %} table for the Windows Server versions supported by each Kubernetes version.
  {: .alert .alert-info}
  
- Container runtime: Docker or containerd installed and running. If containerd is running, it will be used as the container runtime otherwise Docker is assumed.
- Remote access to the Windows node via Remote Desktop Protocol (RDP) or Windows Remote Management (WinRM)
- Be able to run a command as Administrator using PowerShell.
- Additionally, for EKS:
  - The VPC controllers must be installed to run Windows pods.
  - The Windows instance role must have permissions to get `namespaces` and get `secrets` in the calico-system namespace.
    - Run these commands below to install the permissions needed to install {{site.prodnameWindows}}.
      Replace `<eks_node_name>` with the Kubernetes node name of the EKS Windows node, for example `ip-192-168-42-34.us-west-2.compute.internal`.
      Replace the namespace `calico-system` with `kube-system` in the commands below if you are using a non operator-managed {{site.prodname}} installation.

      ```bash
      kubectl create clusterrole calico-install-ns --verb=get --resource=namespace
      kubectl create clusterrolebinding calico-install-ns --clusterrole=calico-install-ns --user=system:node:<eks_node_name>
      kubectl create role calico-install-token --verb=get,list --resource=secrets --namespace calico-system
      kubectl create rolebinding calico-install-token --role=calico-install-token --user=system:node:<eks_node_name> --namespace calico-system
      ```
    - When {{site.prodnameWindows}} installation is complete, delete the temporary resources:
      ```bash
      kubectl delete clusterrolebinding calico-install-ns
      kubectl delete clusterrole calico-install-ns
      kubectl delete rolebinding calico-install-token --namespace calico-system
      kubectl delete role calico-install-token --namespace calico-system
      ```
  - An instance role on the Windows instance must have permissions to get `namespaces` and get `secrets` in the calico-system namespace (or kube-system namespace if you are using a non operator-managed {{site.prodname}} installation.)
- Additionally, for AKS:
    - {{site.prodnameWindows}} can be enabled only on newly created clusters.
    - Kubernetes version 1.20+

**Linux control node requirements**
- Installed with {{site.prodname}} v3.5+
- If {{site.prodname}} networking is being used:
    - Networking must be VXLAN or BGP without encapsulation. (Note: for EKS, networking is set to none since AWS VPC networking is used.)
    - Strict affinity must be set to `true`
    - Must NOT be running in eBPF mode

### How to

- [Configure strict affinity for clusters using {{site.prodname}} networking](#configure-strict-affinity-for-clusters-using-calico-enterprise-networking)
- [Install {{site.prodnameWindows}}](#install-calico-enterprise-for-windows)
- [Configure installation parameters](#configure-installation-parameters)

#### Configure strict affinity for clusters using {{site.prodname}} networking

For Linux control nodes using {{site.prodname}} networking, strict affinity must be set to `true`.
This is required to prevent Linux nodes from borrowing IP addresses from Windows nodes:

```bash
calicoctl ipam configure --strictaffinity=true
```

#### Install {{site.prodnameWindows}}

The following steps install a Kubernetes cluster on a single Windows node, with a [minimum]({{site.baseurl}}/getting-started/kubernetes/requirements#node-requirements) of 4 Linux worker nodes.

- **Kubernetes VXLAN**

  The geeky details of what you get by default:
  {% include geek-details.html details='Policy:Calico,IPAM:Calico,CNI:Calico,Overlay:VXLAN,Routing:Calico,Datastore:Kubernetes' %}

- **Kubernetes BGP**

  The geeky details of what you get by default:
  {% include geek-details.html details='Policy:Calico,IPAM:Calico,CNI:Calico,Overlay:No,Routing:BGP,Datastore:Kubernetes' %}

- **EKS**

  The geeky details of what you get by default:
  {% include geek-details.html details='Policy:Calico,IPAM:AWS,CNI:AWS,Overlay:No,Routing:VPC Native,Datastore:Kubernetes' %}


{% tabs %}
  <label:Kubernetes VXLAN,active:true>
  <%

<<<<<<< HEAD
1. Setup a {{site.prodname}} Kubernetes cluster with {% include open-new-window.html text='Windows nodes' url='https://docs.microsoft.com/en-us/virtualization/windowscontainers/kubernetes/getting-started-kubernetes-windows' %}.

1. Ensure that BGP is disabled. You can do this by modifying the operator's installation resource:
=======
1. Ensure that BGP is disabled since you're using VXLAN.
   If you installed Calico using operator, you can do this by:
>>>>>>> 7f70c8f4

   ```bash
   kubectl patch installation default --type=merge -p '{"spec": {"calicoNetwork": {"bgp": "Disabled"}}}'
   ```

1. Prepare the directory for Kubernetes files on Windows node.

   ```powershell
   mkdir c:\k
   ```

1. Copy the Kubernetes kubeconfig file from the master node (default, Location $HOME/.kube/config), to **c:\k\config**.

1. Copy the installation zip file  to **c:\tigera-calico-windows.zip**.

1. Download the PowerShell script, **install-calico-windows.ps1**.

   ```powershell
   Invoke-WebRequest {{ "/scripts/install-calico-windows.ps1" | absolute_url }} -OutFile c:\install-calico-windows.ps1
   ```

1. Install {{site.prodnameWindows}} for your datastore using the default parameters or [customize installation parameters](#configure-installation-parameters).
   The PowerShell script downloads {% if site.prodnameWindows == "Calico Enterprise for Windows" %}the {{site.prodnameWindows}} release binary, {% endif %}Kubernetes binaries, Windows utilities files, configures {{site.prodnameWindows}}, and starts the Calico service.

<<<<<<< HEAD
   You do not need to pass a parameter if the default value of the parameter is correct for your cluster.

   **Kubernetes datastore**
=======
   **Kubernetes datastore (default)**
>>>>>>> 7f70c8f4

   ```powershell
   c:\install-calico-windows.ps1 -KubeVersion <your Kubernetes version (e.g. 1.18.6)> `
                                 -ServiceCidr <your service cidr (default 10.96.0.0/12)> `
                                 -DNSServerIPs <your DNS service IP (default 10.96.0.10)>
   ```

   > **Note**: You do not need to pass a parameter if the default value of the parameter is correct for your cluster.
   {: .alert .alert-info}

   > **Note**: If your Windows nodes have multiple network adapters, you can configure the one used for VXLAN by editing `VXLAN_ADAPTER` in `{{site.rootDirWindows}}\config.ps1`, then restarting {{site.prodnameWindows}}.
   {: .alert .alert-info}

1. Verify that the {{site.prodname}} services are running.

   ```powershell
   Get-Service -Name CalicoNode
   Get-Service -Name CalicoFelix
   ```

1. Install and start kubelet/kube-proxy service. Execute following PowerShell script/commands.

   ```powershell
   {{site.rootDirWindows}}\kubernetes\install-kube-services.ps1
   Start-Service -Name kubelet
   Start-Service -Name kube-proxy
   ```
1. Verify kubelet/kube-proxy services are running.

   ```powershell
   Get-Service -Name kubelet
   Get-Service -Name kube-proxy
   ```

%>

  <label:Kubernetes BGP>
  <%

1. Enable BGP service on Windows node (instead of VXLAN).
   Install the RemoteAccess service using the following Powershell commands:
   
   ```powershell
   Install-WindowsFeature RemoteAccess
   Install-WindowsFeature RSAT-RemoteAccess-PowerShell
   Install-WindowsFeature Routing
   ```
   
   Then restart the computer:
   
   ```powershell
   Restart-Computer -Force
   ```

   before running:

   ```powershell
   Install-RemoteAccess -VpnType RoutingOnly
   ```
   Sometimes the remote access service fails to start automatically after install. To make sure it is running, execute the following command:

   ```powershell
   Start-Service RemoteAccess
   ```

1. Prepare the directory for Kubernetes files on Windows node.

   ```powershell
   mkdir c:\k
   ```

1. Copy the Kubernetes kubeconfig file from the master node (default, Location $HOME/.kube/config), to **c:\k\config**.

1. Download the PowerShell script, **install-calico-windows.ps1**.

   ```powershell
   Invoke-WebRequest {{ "/scripts/install-calico-windows.ps1" | absolute_url }} -OutFile c:\install-calico-windows.ps1
   ```

1. Install {{site.prodnameWindows}} for your datastore using the default parameters or [customize installation parameters](#configure-installation-parameters).
   The PowerShell script downloads {% if site.prodnameWindows == "Calico Enterprise for Windows" %}the {{site.prodnameWindows}} release binary, {% endif %}Kubernetes binaries, Windows utilities files, configures {{site.prodnameWindows}}, and starts the Calico service.

   You do not need to pass a parameter if the default value of the parameter is correct for your cluster.

   **Kubernetes datastore**

   ```powershell
   c:\install-calico-windows.ps1 -KubeVersion <your Kubernetes version (e.g. 1.18.6)> `
                                 -ServiceCidr <your service cidr (default 10.96.0.0/12)> `
                                 -DNSServerIPs <your DNS service IP (default 10.96.0.10)>
   ```

   > **Note**: You do not need to pass a parameter if the default value of the parameter is correct for your cluster.
   {: .alert .alert-info}


1. Verify that the {{site.prodname}} services are running.

   ```powershell
   Get-Service -Name CalicoNode
   Get-Service -Name CalicoFelix
   ```

1. Install and start kubelet/kube-proxy service. Execute following PowerShell script/commands.

   ```powershell
   {{site.rootDirWindows}}\kubernetes\install-kube-services.ps1
   Start-Service -Name kubelet
   Start-Service -Name kube-proxy
   ```
1. Verify kubelet/kube-proxy services are running.

   ```powershell
   Get-Service -Name kubelet
   Get-Service -Name kube-proxy
   ```

%>

  <label:EKS>
  <%
1. Enable Direct Server Return (DSR) in the kube-proxy add-on. DSR is required for network policy enforcement for service cluster IPs.

   - Begin editing the kube-proxy configmap:

     ```bash
     kubectl edit cm -n kube-system kube-proxy-config
     ```

   - Add the following data under `data.config`:

     ```
     winkernel:
       enableDSR: true
     featureGates:
       WinDSR: true
     ```

   - Save your changes to the kube-proxy-config configmap. An example config might look like:

     ```
     apiVersion: v1
     kind: ConfigMap
     data:
       config: |-
         apiVersion: kubeproxy.config.k8s.io/v1alpha1
         winkernel:
           enableDSR: true
         featureGates:
           WinDSR: true
         bindAddress: 0.0.0.0
         ...
     ```

   - Trigger a rolling restart of the kube-proxy daemonset and watch the rollout.

     ```bash
     kubectl -n kube-system rollout restart ds kube-proxy
     kubectl -n kube-system rollout status daemonset/kube-proxy
     ```

     An example of a successful kube-proxy rollout:

     ```
     $ kubectl rollout restart ds kube-proxy -n kube-system
     daemonset.apps/kube-proxy restarted
     $ kubectl rollout status -n kube-system daemonset/kube-proxy
     Waiting for daemon set "kube-proxy" rollout to finish: 0 out of 3 new pods have been updated...
     Waiting for daemon set "kube-proxy" rollout to finish: 1 out of 3 new pods have been updated...
     Waiting for daemon set "kube-proxy" rollout to finish: 1 out of 3 new pods have been updated...
     Waiting for daemon set "kube-proxy" rollout to finish: 1 out of 3 new pods have been updated...
     Waiting for daemon set "kube-proxy" rollout to finish: 1 out of 3 new pods have been updated...
     Waiting for daemon set "kube-proxy" rollout to finish: 2 out of 3 new pods have been updated...
     Waiting for daemon set "kube-proxy" rollout to finish: 2 out of 3 new pods have been updated...
     Waiting for daemon set "kube-proxy" rollout to finish: 2 out of 3 new pods have been updated...
     Waiting for daemon set "kube-proxy" rollout to finish: 2 of 3 updated pods are available...
     daemon set "kube-proxy" successfully rolled out
     ```

1. Ensure that a Windows instance role has permissions to get `namespaces` and to get `secrets` in the calico-system namespace (or kube-system namespace if you are using a non operator-managed {{site.prodname}} installation.)
   One way to do this is by running the following comands to install the required permissions temporarily. Before running the commands, replace `<eks_node_name>` with the Kubernetes node name of the EKS Windows node, for example `ip-192-168-42-34.us-west-2.compute.internal`.
   > **Note**: If you are using a non operator-managed {{site.prodname}} installation, replace the namespace `calico-system` with `kube-system` in the commands below.
   {: .alert .alert-info}
   ```bash
   kubectl create clusterrole calico-install-ns --verb=get --resource=namespace
   kubectl create clusterrolebinding calico-install-ns --clusterrole=calico-install-ns --user=system:node:<eks_node_name>
   kubectl create role calico-install-token --verb=get,list --resource=secrets --namespace calico-system
   kubectl create rolebinding calico-install-token --role=calico-install-token --user=system:node:<eks_node_name> --namespace calico-system
   ```
  
1. Prepare the directory for Kubernetes files on the Windows node.

   ```powershell
   mkdir c:\k
   ```

1. [Install kubectl](https://docs.aws.amazon.com/eks/latest/userguide/install-kubectl.html#windows){:target="_blank"} and move the kubectl binary to **c:\k**.

1. Download the PowerShell script, **install-calico-windows.ps1**.

   ```powershell
   Invoke-WebRequest {{site.url}}/scripts/install-calico-windows.ps1 -OutFile c:\install-calico-windows.ps1
   ```

1. Install {{site.prodnameWindows}} for your datastore using the default parameters or [customize installation parameters](#configure-installation-parameters).
   The PowerShell script downloads {% if site.prodnameWindows == "Calico Enterprise for Windows" %}the {{site.prodnameWindows}} release binary, {% endif %}Kubernetes binaries, Windows utilities files, configures {{site.prodnameWindows}}, and starts the Calico service.
   
   You do not need to pass a parameter if the default value of the parameter is correct for your cluster.

   **Kubernetes datastore (default)**

   ```powershell
   c:\install-calico-windows.ps1 -ServiceCidr <your service cidr (default 10.96.0.0/12)> `
                                 -DNSServerIPs <your DNS service IP (default 10.96.0.10)>
   ```

   > **Note**: You do not need to pass a parameter if the default value of the parameter is correct for your cluster.
   {: .alert .alert-info}


1. Verify that the {{site.prodname}} services are running.

   ```powershell
   Get-Service -Name CalicoNode
   Get-Service -Name CalicoFelix
   ```

1. Verify kubelet and kube-proxy services are running.

   ```powershell
   Get-Service -Name kubelet
   Get-Service -Name kube-proxy
   ```
   
1. If you installed temporary RBAC in the first step, remove the permissions by running the following commands.
   > **Note**: If you are using a non operator-managed {{site.prodname}} installation, replace the namespace `calico-system` with `kube-system` in the commands below.
   {: .alert .alert-info}
   ```bash
   kubectl delete clusterrolebinding calico-install-ns
   kubectl delete clusterrole calico-install-ns
   kubectl delete rolebinding calico-install-token --namespace calico-system
   kubectl delete role calico-install-token --namespace calico-system
   ```
%>

  {% endtabs %}

#### Configure installation parameters

| **Parameter Name** | **Description**                                           | **Default** |
| ------------------ | --------------------------------------------------------- |-------------|
| KubeVersion        | Version of Kubernetes binaries to use. If the value is an empty string (default), the {{site.prodnameWindows}} installation script does not download Kubernetes binaries and run Kubernetes service. Use the default for managed public cloud. | "" |
| DownloadOnly       | Download without installing {{site.prodnameWindows}}. Set to `yes` to manually install and configure {{site.prodnameWindows}}. For example, {{site.prodnameWindows}} the hard way. | no |
| Datastore          | {{site.prodnameWindows}} datastore type [`kubernetes`] for reading endpoints and policy information. | kubernetes |
| ServiceCidr        | Service IP range of the Kubernetes cluster. Not required for most managed Kubernetes clusters. Note: EKS has non-default value. | 10.96.0.0/12 |
| DNSServerIPs       | Comma-delimited list of DNS service IPs used by Windows pod. Not required for most managed Kubernetes clusters. Note: EKS has a non-default value. | 10.96.0.10 |
| CalicoBackend      | Calico backend network type (`vxlan` or `bgp`). If the value is an empty string (default), backend network type is auto detected. | "" |

Congratulations! You now have a Kubernetes cluster with {{site.prodnameWindows}} and a Linux control node.

### Next steps

You can now use the {{site.prodname}} Linux-based docs site for your documentation. Before you continue, review the [Limitations and known issues]({{site.baseurl}}/windows-calico/limitations) to understand the features (and sections of documentation) that do not apply to Windows.<|MERGE_RESOLUTION|>--- conflicted
+++ resolved
@@ -108,14 +108,10 @@
   <label:Kubernetes VXLAN,active:true>
   <%
 
-<<<<<<< HEAD
 1. Setup a {{site.prodname}} Kubernetes cluster with {% include open-new-window.html text='Windows nodes' url='https://docs.microsoft.com/en-us/virtualization/windowscontainers/kubernetes/getting-started-kubernetes-windows' %}.
 
-1. Ensure that BGP is disabled. You can do this by modifying the operator's installation resource:
-=======
 1. Ensure that BGP is disabled since you're using VXLAN.
    If you installed Calico using operator, you can do this by:
->>>>>>> 7f70c8f4
 
    ```bash
    kubectl patch installation default --type=merge -p '{"spec": {"calicoNetwork": {"bgp": "Disabled"}}}'
@@ -140,13 +136,7 @@
 1. Install {{site.prodnameWindows}} for your datastore using the default parameters or [customize installation parameters](#configure-installation-parameters).
    The PowerShell script downloads {% if site.prodnameWindows == "Calico Enterprise for Windows" %}the {{site.prodnameWindows}} release binary, {% endif %}Kubernetes binaries, Windows utilities files, configures {{site.prodnameWindows}}, and starts the Calico service.
 
-<<<<<<< HEAD
-   You do not need to pass a parameter if the default value of the parameter is correct for your cluster.
-
-   **Kubernetes datastore**
-=======
    **Kubernetes datastore (default)**
->>>>>>> 7f70c8f4
 
    ```powershell
    c:\install-calico-windows.ps1 -KubeVersion <your Kubernetes version (e.g. 1.18.6)> `
