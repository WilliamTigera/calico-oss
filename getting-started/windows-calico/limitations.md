---
title: Limitations and known issues
description: Review limitations before starting installation.
canonical_url: '/getting-started/windows-calico/limitations'
---

<<<<<<< HEAD
### Feature support and limitations

| Feature                        |                                                              |
| ------------------------------ | ------------------------------------------------------------ |
| Distributions                  | **Supported:**<br />- EKS ([non-production only](#service-clusterips-incompatible-with-selectors-on-pod-ips-in-network-policy))<br />- AWS<br />- GCE<br />- Azure<br />- Kubernetes on-premises<br />- OpenShift<br />- Rancher Kubernetes Engine (RKE) |
| Install and upgrade            | **Supported**: Manifest with manual upgrade<br /><br />**Not supported**: <br />- Operator install<br />- Non-cluster hosts<br />- Typha component for scaling (Linux-based feature) |
| Networking                     | **Supported**:<br />- Calico Enterprise VXLAN, no cross-subnet or VXLAN MTU settings with [limitations](#vxlan-networking-limitations)<br />- Calico Enterprise non-overlay mode with BGP peering with [limitations](#bgp-networking-limitations)<br />- IPv4 |
|                                | **Not supported**: <br />- Overlay mode with BGP peering<br />- IP in IP overlay with BPG routing<br />- Cross-subnet support and MTU setting for VXLAN<br />- IPv6 and dual stack<br />- Dual-ToR<br />- Service advertisement<br />- Multiple networks to pods |
| Policy                         | **Supported**: <br />- Tiered policy with [limitations](#network-policy-with-tiers)<br />- DNS policy with [limitations](#dns-policy-limitations)<br />- Policy recommendations<br />- Policy impact preview |
|                                | **Not supported**: <br />- Staged network-policy<br />- Firewall integrations<br />- Application Layer Policy (ALP) for Istio<br />- Policy for hosts (host endpoints, including automatic host endpoints) |
| Visibility and troubleshooting | **Supported**:<br />- Flow logs for traffic to/from windows pods with [limitations](#flow-log-limitations)           <br />- Audit logs<br />- Alerts |
|                                | **Not supported**: <br />- Packet capture<br />- DNS logs<br />- iptable logs<br />- L7 metrics |
| Threat defense                 | **Supported**: Block traffic to/from src/dst based on a threat feed |
|                                | **Not supported**: <br />- Honeypods<br />- Anomaly detection |
| Multi-cluster management       | **Not supported**, including federated identity endpoints and services |
| Compliance and security        | **Supported**: <br />- Compliance reports: network-access, inventory, policy-audit only |
|                                | **Not supported**: <br />- CIS benchmark and other reports<br />- Encryption with Wireguard |
| Metrics                        | **Not supported**: Prometheus monitoring                     |
| eBPF                           | **Not supported**: (Linux-based feature)                     |

### BGP networking limitations 
=======
### Calico for Windows feature limitations

| Feature             |                                                              |
| ------------------- | ------------------------------------------------------------ |
| Distributions       | **Supported:**<br />- EKS<br />- AKS<br />- AWS<br />- GCE<br />- Azure<br />- Kubernetes on-premises<br />- Kubernetes on DigitalOcean<br />- OpenShift<br />- Rancher RKE<br /><br />**Not supported**:<br />- GKE<br />- IKS<br />- OpenStack<br />- K3 clusters |
| Install and upgrade | **Supported**: Manifest with manual upgrade<br /><br />**Not supported**: <br />- Operator install<br />- Non-cluster hosts<br />- Typha component for scaling (Linux-based feature) |
| Networking          | **Supported**:<br />- Calico VXLAN, no cross-subnet or VXLAN MTU settings with [limitations](#{{site.prodname}}-vxlan-networking-limitations)<br />- Calico non-overlay mode with BGP peering with [limitations](#{{site.prodname}}-bgp-networking-limitations)<br />- IPv4<br /><br />**Not supported**: <br />- Overlay mode with BGP peering<br />- IP in IP overlay with BPG routing<br />- Cross-subnet support and MTU setting for VXLAN<br />- IPv6 and dual stack<br />- Service advertisement |
| Security            | **Not supported**: <br />- Application Layer Policy (ALP) for Istio<br />- Policy for hosts (host endpoints, including automatic host endpoints)<br />- Encryption with WireGuard |
| Operations          | **Not supported**: <br />- Calico node status |
| Metrics             | **Not supported**: Prometheus monitoring                     |
| eBPF                | **Not supported**: (Linux-based feature)                     |

### {{site.prodname}} BGP networking limitations 
>>>>>>> 7f70c8f4

If you are using {{site.prodname}} with BGP, note these current limitations with Windows.

| Feature                  | Limitation                                                   |
| ------------------------ | ------------------------------------------------------------ |
| IP mobility/ borrowing   | {{site.prodname}} IPAM allocates IPs to host in blocks for aggregation purposes.<br/>If the IP pool is full, nodes can also "borrow" IPs from another node's block. In BGP terms, the borrower then advertises a more specific "/32" route for the borrowed IP and traffic for that IP is only routed to the borrowing host. <br /><br />Windows nodes do not support this borrowing mechanism; they will not borrow IPs even if the IP pool is full and they mark their blocks so that Linux nodes will not borrow from them. |
| IPs reserved for Windows | {{site.prodname}} IPAM allocates IPs in CIDR blocks. Due to networking requirements on Windows, four IPs per Windows node-owned block must be reserved for internal purposes.<br /><br/>For example, with the default block size of /26, each block contains 64 IP addresses, 4 are reserved for Windows, leaving 60 for pod networking.<br /><br />To reduce the impact of these reservations, a larger block size can be configured at the IP pool scope (before any pods are created). |
| Single IP block per host | {{site.prodname}} IPAM is designed to allocate blocks of IPs (default size /26) to hosts on demand. While the {{site.prodname}} CNI plugin was written to do the same, kube-proxy for Windows currently only supports a single IP block per host. <br/><br />To work around the default limit of one /26 per host there some options:<br/><br/>- Use {{site.prodname}} BGP networking with the kubernetes datastore. In that mode, {{site.prodname}} IPAM is not used and the CNI host-local IPAM plugin is used with the node's Pod CIDR.<br/><br />To allow multiple IPAM blocks per host (at the expense of kube-proxy compatibility), set the `windows_use_single_network` flag to `false` in the `cni.conf.template` before installing {{site.prodname}}. Changing that setting after pods are networked is not recommended because it may leak HNS endpoints. |
| IP-in-IP overlay         | {{site.prodname}}'s IPIP overlay mode cannot be used in clusters that contain Windows nodes because Windows does not support IP-in-IP. |
| NAT-outgoing             | {{site.prodname}} IP pools support a "NAT outgoing" setting with the following behaviour: <br /><br />- Traffic between {{site.prodname}} workloads (in any IP pools) is not NATted. <br />- Traffic leaving the configured IP pools is NATted if the workload has an IP within an IP pool that has NAT outgoing enabled. {{site.prodnameWindows}} honors the above setting but it is only applied at pod creation time. If the IP pool configuration is updated after a pod is created, the pod's traffic will continue to be NATted (or not) as before. NAT policy for newly-networked pods will honor the new configuration. {{site.prodnameWindows}} automatically adds the host itself and its subnet to the NAT exclusion list. This behaviour can be disabled by setting flag `windows_disable_host_subnet_nat_exclusion` to `true` in `cni.conf.template` before running the install script. |
| Service IP advertisement | This {{site.prodname}} feature is not supported on Windows.  |

#### Check your network configuration 

If you are using a networking type that requires layer 2 reachability (such as {{site.prodname}} with a BGP mesh and no peering to your fabric), you can check that your network has layer 2 reachability as follows: 

On each of your nodes, check the IP network of the network adapter that you plan to use for pod networking. For example, on Linux, assuming your network adapter is eth0, you can run: 

```
$ ip addr show eth0 
     2: eth0: <BROADCAST,MULTICAST,UP,LOWER_UP> mtu 1500 qdisc pfifo_fast state UP group default qlen 1000 

    link/ether 00:0c:29:cb:c8:19 brd ff:ff:ff:ff:ff:ff 
    inet 192.168.171.136/24 brd 192.168.171.255 scope 

    global eth0 
      valid_lft forever preferred_lft forever 
      inet6 fe80::20c:29ff:fecb:c819/64 scope 
      link 

      valid_lft forever preferred_lft 
      forever 
```    
In this case, the IPv4 is 192.168.171.136/24; which, after applying the /24 mask gives 192.168.171.0/24 for the IP network. 

Similarly, on Windows, you can run 

```
PS C:\> ipconfig 

Windows IP Configuration 

Ethernet adapter vEthernet (Ethernet 2): 

  Connection-specific DNS Suffix . : 
  us-west-2.compute.internal Link-local IPv6 Address . . . . 
  . : fe80::6d10:ccdd:bfbe:bce2%15 IPv4 Address. . . . . . . 
  . . . . : 172.20.41.103 Subnet Mask . . . . . . . . . . . 
  : 255.255.224.0 Default Gateway . . . . . . . . . : 
  172.20.32.1

``` 
In this case, the IPv4 address is 172.20.41.103 and the mask is represented as bytes 255.255.224.0 rather than CIDR notation. Applying the mask, we get a network address 172.20.32.0/19. 

Because the Linux node has network 192.168.171.136/24 and the Windows node has a different network, 172.20.32.0/19, they are unlikely to be on the same layer 2 network. 

### VXLAN networking limitations 

Because of differences between the Linux and Windows dataplane feature sets, the following {{site.prodname}} features are not supported on Windows.

| Feature                  | Limitation                                                   |
| ------------------------ | ------------------------------------------------------------ |
| IPs reserved for Windows | {{site.prodname}} IPAM allocates IPs in CIDR blocks. Due to networking requirements on Windows, four IPs per Windows node-owned block must be reserved for internal purposes.<br /><br/>For example, with the default block size of /26, each block contains 64 IP addresses, 4 are reserved for Windows, leaving 60 for pod networking.<br /><br />To reduce the impact of these reservations, a larger block size can be configured at the IP pool scope (before any pods are created). |
| Single IP block per host | {{site.prodname}} IPAM is designed to allocate blocks of IPs (default size /26) to hosts on demand. While the {{site.prodname}} CNI plugin was written to do the same, kube-proxy currently only supports a single IP block per host. <br />To allow multiple IPAM blocks per host (at the expense of kube-proxy compatibility), set the `windows_use_single_network` flag to `false` in the `cni.conf.template` before installing {{site.prodname}}. Changing that setting after pods are networked is not recommended because it may leak HNS endpoints. |

### Routes are lost in cloud providers

If you create a Windows host with a cloud provider (AWS for example), the creation of the vSwitch at {{site.prodname}} install time can remove the cloud provider's metadata route. If your application relies on the metadata service, you may need to examine the routing table before and after installing {{site.prodname}} in order to reinstate any lost routes.

### VXLAN limitations

**VXLAN support**

- Windows 1903 build 18317 and above
- Windows 1809 build 17763 and above

**Configuration updates**

Certain configuration changes will not be honored after the first pod is networked. This is because Windows does not currently support updating the VXLAN subnet parameters after the network is created so updating those parameters requires the node to be drained:

One example is the VXLAN VNI setting. To change such parameters:
- Drain the node of all pods
- Delete the {{site.prodname}} HNS network:

   ```powershell
   Import-Module {{site.rootDirWindows}}\libs\hns\hns.psm1
   Get-HNSNetwork | ? Name -EQ "{{site.prodname}}" | Remove-HNSNetwork
   ```
- Update the configuration in `config.ps1`, run `uninstall-calico.ps1` and then `install-calico.ps1` to regenerate the CNI configuration.

### Pod-to-pod connections are dropped with TCP reset packets

Restarting Felix or changes to policy (including changes to endpoints referred to in policy) can cause pod-to-pod connections to be dropped with TCP reset packets when one of the following occurs:

- The policy that applies to a pod is updated
- Some ingress or egress policy that applies to a pod contains selectors and the set of endpoints that those selectors match changes

Felix must reprogram the HNS ACL policy attached to the pod. This reprogramming can cause TCP resets. Microsoft has confirmed this is a HNS issue, and they are investigating.

### Service ClusterIPs incompatible with selectors on pod IPs in network policy

**Windows 1809 prior to build 17763.1432**

On Windows nodes, kube-proxy unconditionally applies source NAT to traffic from local pods to service ClusterIPs. This means that, at the destination pod, where policy is applied, the traffic appears to come from the source host rather than the source pod. In turn, this means that a network policy with a source selector matching the source pod will not match the expected traffic.

### Network policy and using selectors

Under certain conditions, relatively simple {{site.prodname}} policies can require significant Windows dataplane resources, that can cause significant CPU and memory usage, and large policy programming latency.

We recommend avoiding policies that contain rules with both a source and destination selector. The following is an example of a policy that would be inefficient. The policy applies to all workloads, and it only allows traffic from workloads labeled as clients to workloads labeled as servers:

```
apiVersion: projectcalico.org/v3
kind: GlobalNetworkPolicy
metadata:
  name: calico-dest-selector
spec:
  selector: all()
  order: 500
  ingress:
  - action: Allow
    destination:
      selector: role == "webserver"
    source:
      selector: role == "client"
```

Because the policy applies to all workloads, it will be rendered once per workload (even if the workload is not labeled as a server), and then the selectors will be expanded into many individual dataplane rules to capture the allowed connectivity. 

Here is a much more efficient policy that still allows the same traffic:

```
apiVersion: projectcalico.org/v3
kind: GlobalNetworkPolicy
metadata:
  name: calico-dest-selector
spec:
  selector: role == "webserver"
  order: 500
  ingress:
  - action: Allow
    source:
      selector: role == "client"
```

The destination selector is moved into the policy selector, so this policy is only rendered for workloads that have the `role: webserver` label. In addition, the rule is simplified so that it only matches on the source of the traffic. Depending on the number of webserver pods, this change can reduce the dataplane resource usage by several orders of magnitude.

### Network policy with tiers

Because of the way the Windows dataplane handles rules, the following limitations are required to avoid performance issues:

- Tiers: maximum of 5
- `pass` rules: maximum of 10 per tier
- If each tier contains a large number of rules, and has pass rules, you may need to reduce the number of tiers further.

### Flow log limitations

{{site.prodname}} supports flow logs with these limitations:

- No packet/bytes stats for denied traffic
- No DNS stats
- No Http stats
- No RuleTrace for tiers
- No BGP logs

### DNS Policy limitations

>**Note**: DNS Policy is a tech preview feature. Tech preview features may be subject to significant changes before they become GA.
{: .alert .alert-info}

{{site.prodname}} supports DNS policy on Windows with these limitations:

- It could take up to 5 seconds for the first TCP SYN packet to go through, for a connection to a DNS domain name. This is because DNS policies are dynamically programmed. The first TCP packet could be dropped since there is no policy to allow it until {{site.prodnameWindows}} detects domain IPs from DNS response and programs DNS policy rules. The Windows TCPIP stack will send SYN again after TCP Retransmission timeout (RTO) if previous SYN has been dropped.
- Some runtime libraries do not honour DNS TTL. Instead, they manage their own DNS cache which has a different TTL value for DNS entries. On .NET Framework, the value to control DNS TTL is ServicePointManager.DnsRefreshTimeout which has default value of 120 seconds  - [DNS refresh timeout](https://docs.microsoft.com/en-us/dotnet/api/system.net.servicepointmanager.dnsrefreshtimeout). It is important that {{site.prodnameWindows}} uses a longer TTL value than the one used by the application, so that DNS policy will be in place when the application is making outbound connections. The configuration item “WindowsDNSExtraTTL” should have a value bigger than the maximum value of DNS TTL used by the runtime libraries for your applications.
- Due to the limitations of Windows container networking, a policy update could have an impact on performance. Programming DNS policy may result in more policy updates. Setting “WindowsDNSExtraTTL” to a bigger number will reduce the performance impact.

### Next steps

- [Quickstart]({{site.baseurl}}/windows-calico/quickstart)
- [Standard install]({{site.baseurl}}/windows-calico/kubernetes/standard)<|MERGE_RESOLUTION|>--- conflicted
+++ resolved
@@ -4,7 +4,6 @@
 canonical_url: '/getting-started/windows-calico/limitations'
 ---
 
-<<<<<<< HEAD
 ### Feature support and limitations
 
 | Feature                        |                                                              |
@@ -26,21 +25,6 @@
 | eBPF                           | **Not supported**: (Linux-based feature)                     |
 
 ### BGP networking limitations 
-=======
-### Calico for Windows feature limitations
-
-| Feature             |                                                              |
-| ------------------- | ------------------------------------------------------------ |
-| Distributions       | **Supported:**<br />- EKS<br />- AKS<br />- AWS<br />- GCE<br />- Azure<br />- Kubernetes on-premises<br />- Kubernetes on DigitalOcean<br />- OpenShift<br />- Rancher RKE<br /><br />**Not supported**:<br />- GKE<br />- IKS<br />- OpenStack<br />- K3 clusters |
-| Install and upgrade | **Supported**: Manifest with manual upgrade<br /><br />**Not supported**: <br />- Operator install<br />- Non-cluster hosts<br />- Typha component for scaling (Linux-based feature) |
-| Networking          | **Supported**:<br />- Calico VXLAN, no cross-subnet or VXLAN MTU settings with [limitations](#{{site.prodname}}-vxlan-networking-limitations)<br />- Calico non-overlay mode with BGP peering with [limitations](#{{site.prodname}}-bgp-networking-limitations)<br />- IPv4<br /><br />**Not supported**: <br />- Overlay mode with BGP peering<br />- IP in IP overlay with BPG routing<br />- Cross-subnet support and MTU setting for VXLAN<br />- IPv6 and dual stack<br />- Service advertisement |
-| Security            | **Not supported**: <br />- Application Layer Policy (ALP) for Istio<br />- Policy for hosts (host endpoints, including automatic host endpoints)<br />- Encryption with WireGuard |
-| Operations          | **Not supported**: <br />- Calico node status |
-| Metrics             | **Not supported**: Prometheus monitoring                     |
-| eBPF                | **Not supported**: (Linux-based feature)                     |
-
-### {{site.prodname}} BGP networking limitations 
->>>>>>> 7f70c8f4
 
 If you are using {{site.prodname}} with BGP, note these current limitations with Windows.
 
