---
title: Amazon Elastic Kubernetes Service (EKS)
---

### Big picture

Install {{ site.prodname }} in EKS managed Kubernetes service.

### Before you begin

- Ensure that you have an EKS cluster without Calico installed and with [platform version](https://docs.aws.amazon.com/eks/latest/userguide/platform-versions.html) at least eks.2 (for aggregated API server support).

- Ensure that you have the [credentials for the Tigera private registry](/{{page.version}}/getting-started/#obtain-the-private-registry-credentials) and a [license key](/{{page.version}}/getting-started/#obtain-a-license-key).

- If using a private registry, familiarize yourself with this guide on [using a private registry]({{site.baseurl}}/{{page.version}}/getting-started/private-registry).

### How to

1. [Install {{site.prodname}}](#install-calico-enterprise)
1. [Install the {{site.prodname}} license](#install-the-calico-enterprise-license)
1. [Secure {{site.prodname}} with network policy](#secure-calico-enterprise-with-network-policy)

#### Install {{site.prodname}}

1. [Configure a storage class for {{site.prodname}}.](/{{page.version}}/getting-started/create-storage)

1. Install the Tigera operators and custom resource definitions.

   ```
   kubectl create -f {{site.url}}/{{page.version}}/manifests/tigera-operator.yaml
   ```

1. Install your pull secret.

   If pulling images directly from `quay.io/tigera`, you will likely want to use the credentials provided to you by your Tigera support representative. If using a private registry, use your private registry credentials instead.

   ```
   kubectl create secret generic tigera-pull-secret \
       --from-file=.dockerconfigjson=<path/to/pull/secret> \
       --type=kubernetes.io/dockerconfigjson -n tigera-operator
   ```

1. Install the Tigera custom resources. For more information on configuration options available in this manifest, see [the installation reference](/{{page.version}}/reference/installation/api).

   ```
   kubectl create -f {{site.url}}/{{page.version}}/manifests/eks/custom-resources.yaml
   ```

   You can now monitor progress with the following command:

   ```
   watch kubectl get tigerastatus
   ```

   Wait until the `apiserver` shows a status of `Available`, then proceed to the next section.

#### Install the {{site.prodname}} license

In order to use {{site.prodname}}, you must install the license provided to you by Tigera.

```
kubectl create -f </path/to/license.yaml>
```

You can now monitor progress with the following command:

```
watch kubectl get tigerastatus
```

When all components show a status of `Available`, proceed to the next section.


#### Secure {{site.prodname}} with network policy

To secure {{site.prodname}} component communications, install the following set of network policies.

```
kubectl create -f {{site.url}}/{{page.version}}/manifests/tigera-policies.yaml
```

### Above and beyond

<<<<<<< HEAD
- [Configure access to the manager UI](/{{page.version}}/getting-started/access-the-manager)
- [Get started with Kubernetes network policy]({{site.url}}/{{page.version}}/security/kubernetes-network-policy)
- [Get started with Calico network policy]({{site.url}}/{{page.version}}/security/calico-network-policy)
- [Enable default deny for Kubernetes pods]({{site.url}}/{{page.version}}/security/kubernetes-default-deny)
=======
- [Install calicoctl command line tool]({{ site.url }}/getting-started/calicoctl/install)
- [Get started with Kubernetes network policy]({{ site.url }}/security/kubernetes-network-policy)
- [Get started with Calico network policy]({{ site.url }}/security/calico-network-policy)
- [Enable default deny for Kubernetes pods]({{ site.url }}/security/kubernetes-default-deny)
>>>>>>> 84528df9
<|MERGE_RESOLUTION|>--- conflicted
+++ resolved
@@ -27,7 +27,7 @@
 1. Install the Tigera operators and custom resource definitions.
 
    ```
-   kubectl create -f {{site.url}}/{{page.version}}/manifests/tigera-operator.yaml
+   kubectl create -f {{ "/manifests/tigera-operator.yaml" | absolute_url }}
    ```
 
 1. Install your pull secret.
@@ -43,7 +43,7 @@
 1. Install the Tigera custom resources. For more information on configuration options available in this manifest, see [the installation reference](/{{page.version}}/reference/installation/api).
 
    ```
-   kubectl create -f {{site.url}}/{{page.version}}/manifests/eks/custom-resources.yaml
+   kubectl create -f {{ "/manifests/eks/custom-resources.yaml" | absolute_url }}
    ```
 
    You can now monitor progress with the following command:
@@ -76,19 +76,12 @@
 To secure {{site.prodname}} component communications, install the following set of network policies.
 
 ```
-kubectl create -f {{site.url}}/{{page.version}}/manifests/tigera-policies.yaml
+kubectl create -f {{ "/manifests/tigera-policies.yaml" | absolute_url }}
 ```
 
 ### Above and beyond
 
-<<<<<<< HEAD
 - [Configure access to the manager UI](/{{page.version}}/getting-started/access-the-manager)
 - [Get started with Kubernetes network policy]({{site.url}}/{{page.version}}/security/kubernetes-network-policy)
 - [Get started with Calico network policy]({{site.url}}/{{page.version}}/security/calico-network-policy)
-- [Enable default deny for Kubernetes pods]({{site.url}}/{{page.version}}/security/kubernetes-default-deny)
-=======
-- [Install calicoctl command line tool]({{ site.url }}/getting-started/calicoctl/install)
-- [Get started with Kubernetes network policy]({{ site.url }}/security/kubernetes-network-policy)
-- [Get started with Calico network policy]({{ site.url }}/security/calico-network-policy)
-- [Enable default deny for Kubernetes pods]({{ site.url }}/security/kubernetes-default-deny)
->>>>>>> 84528df9
+- [Enable default deny for Kubernetes pods]({{site.url}}/{{page.version}}/security/kubernetes-default-deny)