--- conflicted
+++ resolved
@@ -25,13 +25,7 @@
 #### Gather required resources
 
 - Ensure that your Azure account has IAM permissions to create Kubernetes ClusterRoles and ClusterRoleBindings. This is required for applying manifests. The easiest way to grant permissions is to assign the "Azure Kubernetes Service Cluster Admin Role" to your user account. For help, see [AKS access control](https://docs.microsoft.com/bs-latn-ba/azure/aks/control-kubeconfig-access).
-
-<<<<<<< HEAD
-
-- Ensure that you have the [credentials for the Tigera private registry]({{site.baseurl}}/getting-started/calico-enterprise-get-the-private-registry-credentials) and a [license key]({{site.baseurl}}/getting-started/calico-enterprise#get-a-license-key).
-=======
 - Ensure that you have the [credentials for the Tigera private registry and a license key]({{site.baseurl}}/getting-started/calico-enterprise)
->>>>>>> 33c0d5a1
 
 #### Enable transparent mode
 
