--- conflicted
+++ resolved
@@ -44,7 +44,6 @@
 
 ### How to
 
-<<<<<<< HEAD
 1. [Install {{site.prodname}}](#install-calico-enterprise)
 1. [Install the {{site.prodname}} license](#install-the-calico-enterprise-license)
 1. [Secure {{site.prodname}} with network policy](#secure-calico-enterprise-with-network-policy)
@@ -107,9 +106,6 @@
 ```
 kubectl create -f {{ "/manifests/tigera-policies.yaml" | absolute_url }}
 ```
-=======
-To enable Calico network policy enforcement, follow these step-by-step instructions: {% include open-new-window.html text='Create an AKS cluster and enable network policy' url='https://docs.microsoft.com/en-us/azure/aks/use-network-policies' %}.
->>>>>>> 5c238cb2
 
 > **Note**: The Calico network policy feature can only be enabled when the cluster is created. You can't enable Calico network policy on an existing AKS cluster.
 {: .alert .alert-info}
