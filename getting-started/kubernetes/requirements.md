--- conflicted
+++ resolved
@@ -67,16 +67,9 @@
 ### Application layer policy requirements
 
 - {% include open-new-window.html text='MutatingAdmissionWebhook' url='https://kubernetes.io/docs/admin/admission-controllers/#mutatingadmissionwebhook' %} enabled
-<<<<<<< HEAD
-- Istio {% include open-new-window.html text='v1.6' url='https://archive.istio.io/v1.6/' %}, or {% include open-new-window.html text='v1.7' url='https://archive.istio.io/v1.7/' %}
-
-Note that Kubernetes version 1.16 requires Istio version 1.2 or greater.
-Note that Istio version 1.7 requires Kubernetes version 1.16+.
-=======
 - Istio {% include open-new-window.html text='v1.9' url='https://istio.io/about/notes/1.9/' %} or {% include open-new-window.html text='v1.10' url='https://archive.istio.io/v1.10/' %}
 
 Note that Kubernetes version 1.16+ requires Istio version 1.2 or greater.
 Note that Istio version 1.9 requires Kubernetes version 1.17+.
->>>>>>> 7f70c8f4
 
 {% include content/reqs-kernel.md %}