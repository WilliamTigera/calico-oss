---
title: Self-managed Kubernetes in Amazon Web Services (AWS)
description: Use Calico with a self-managed Kubernetes cluster in Amazon Web Services (AWS).
---

### Big picture

Use {{site.prodname}} with a self-managed Kubernetes cluster in Amazon Web Services (AWS). 

### Value

Managing your own Kubernetes cluster (as opposed to using a managed-Kubernetes service like EKS), gives you the most flexibility in configuring {{site.prodname}} and Kubernetes. {{site.prodname}} combines flexible networking capabilities with "run-anywhere" security enforcement to provide a solution with native Linux kernel performance and true cloud-native scalability.

### Concepts

Kubernetes Operations (kops) is a cluster management tool that handles provisioning cluster VMs and installing Kubernetes. It has built-in support for using {{site.prodname}} as the Kubernetes networking provider.

### Before you begin...

- Install {% include open-new-window.html text='kubectl' url='https://kubernetes.io/docs/tasks/tools/install-kubectl/' %}
- Install {% include open-new-window.html text='AWS CLI tools' url='https://docs.aws.amazon.com/cli/latest/userguide/cli-chap-install.html' %}

### How to

There are many ways to install and manage Kubernetes in AWS. Using Kubernetes Operations (kops) is a good default choice for most people, as it gives you access to all of {{site.prodname}}’s [flexible and powerful networking features]({{site.baseurl}}/networking). However, there are other options that may work better for your environment.

- [Kubernetes Operations for Calico networking and network policy](#kubernetes-operations-for-calico-networking-and-network-policy)
- [Other options and tools](#other-options-and-tools)

#### Kubernetes Operations for Calico networking and network policy

To use kops to create a cluster with {{site.prodname}} networking and network policy:

1. {% include open-new-window.html text='Install kops' url='https://kops.sigs.k8s.io/install/' %} on your workstation.
1. {% include open-new-window.html text='Set up your environment for AWS' url='https://kops.sigs.k8s.io/getting_started/aws/' %} .
  1. Be sure to {% include open-new-window.html text='set up an S3 state store' url='https://kops.sigs.k8s.io/getting_started/aws/#cluster-state-storage' %} and export its name:
  
     ```
     export KOPS_STATE_STORE=s3://name-of-your-state-store-bucket
     ```
1. Configure kops to use {{site.prodname}} for networking.  
   The easiest way to do this is to pass `--networking calico` to kops when creating the cluster. For example:

   ```
   kops create cluster \
    --zones us-west-2a \
    --networking calico \
    name-of-your-cluster
   ```
   Or, you you can add `calico` to your cluster config.  Run kops edit cluster and set the following networking configuration.

   ```
   networking:
     calico: {}
   ```

The geeky details of what you get:
{% include geek-details.html details='Policy:Calico,IPAM:Calico,CNI:Calico,Overlay:IPIP,Routing:BGP,Datastore:etcd' %}   

You can further customize the {{site.prodname}} install with {% include open-new-window.html text='options listed in the kops documentation' url='https://kops.sigs.k8s.io/networking/#calico-example-for-cni-and-network-policy' %}. 

#### Other options and tools

##### Amazon VPC CNI plugin

As an alternative to {{site.prodname}} for both networking and network policy, you can use Amazon’s VPC CNI plugin for networking, and {{site.prodname}} for network policy. The advantage of this approach is that pods are assigned IP addresses associated with Elastic Network Interfaces on worker nodes. The IPs come from the VPC network pool and therefore do not require NAT to access resources outside the Kubernetes cluster.

Set your kops cluster configuration to:

```
networking:
  amazonvpc: {}
```
Then install {{site.prodname}} for network policy only after the cluster is up and ready.

The geeky details of what you get:
{% include geek-details.html details='Policy:Calico,IPAM:AWS,CNI:AWS,Overlay:No,Routing:VPC Native,Datastore:Kubernetes' %}

##### Kubespray

{% include open-new-window.html text='Kubespray' url='https://kubespray.io/' %} is a tool for provisioning and managing Kubernetes clusters with support for multiple clouds including Amazon Web Services. {{site.prodname}} is the default networking provider, or you can set the `kube_network_plugin` variable to `calico`. See the {% include open-new-window.html text='Kubespray docs' url='https://kubespray.io/#/?id=network-plugins' %} for more details.

### Next steps

<<<<<<< HEAD
=======
**Required**
- [Install and configure calicoctl]({{site.baseurl}}/getting-started/clis/calicoctl/install)

**Recommended**
>>>>>>> 4b1d98ed
- {% include open-new-window.html text='Video: Everything you need to know about Kubernetes pod networking on AWS' url='https://www.projectcalico.org/everything-you-need-to-know-about-kubernetes-pod-networking-on-aws/' %}
- [Try out {{site.prodname}} network policy]({{site.baseurl}}/security/calico-network-policy)<|MERGE_RESOLUTION|>--- conflicted
+++ resolved
@@ -5,7 +5,7 @@
 
 ### Big picture
 
-Use {{site.prodname}} with a self-managed Kubernetes cluster in Amazon Web Services (AWS). 
+Use {{site.prodname}} with a self-managed Kubernetes cluster in Amazon Web Services (AWS).
 
 ### Value
 
@@ -34,11 +34,11 @@
 1. {% include open-new-window.html text='Install kops' url='https://kops.sigs.k8s.io/install/' %} on your workstation.
 1. {% include open-new-window.html text='Set up your environment for AWS' url='https://kops.sigs.k8s.io/getting_started/aws/' %} .
   1. Be sure to {% include open-new-window.html text='set up an S3 state store' url='https://kops.sigs.k8s.io/getting_started/aws/#cluster-state-storage' %} and export its name:
-  
+
      ```
      export KOPS_STATE_STORE=s3://name-of-your-state-store-bucket
      ```
-1. Configure kops to use {{site.prodname}} for networking.  
+1. Configure kops to use {{site.prodname}} for networking.
    The easiest way to do this is to pass `--networking calico` to kops when creating the cluster. For example:
 
    ```
@@ -55,9 +55,9 @@
    ```
 
 The geeky details of what you get:
-{% include geek-details.html details='Policy:Calico,IPAM:Calico,CNI:Calico,Overlay:IPIP,Routing:BGP,Datastore:etcd' %}   
+{% include geek-details.html details='Policy:Calico,IPAM:Calico,CNI:Calico,Overlay:IPIP,Routing:BGP,Datastore:etcd' %}
 
-You can further customize the {{site.prodname}} install with {% include open-new-window.html text='options listed in the kops documentation' url='https://kops.sigs.k8s.io/networking/#calico-example-for-cni-and-network-policy' %}. 
+You can further customize the {{site.prodname}} install with {% include open-new-window.html text='options listed in the kops documentation' url='https://kops.sigs.k8s.io/networking/#calico-example-for-cni-and-network-policy' %}.
 
 #### Other options and tools
 
@@ -82,12 +82,5 @@
 
 ### Next steps
 
-<<<<<<< HEAD
-=======
-**Required**
-- [Install and configure calicoctl]({{site.baseurl}}/getting-started/clis/calicoctl/install)
-
-**Recommended**
->>>>>>> 4b1d98ed
 - {% include open-new-window.html text='Video: Everything you need to know about Kubernetes pod networking on AWS' url='https://www.projectcalico.org/everything-you-need-to-know-about-kubernetes-pod-networking-on-aws/' %}
 - [Try out {{site.prodname}} network policy]({{site.baseurl}}/security/calico-network-policy)