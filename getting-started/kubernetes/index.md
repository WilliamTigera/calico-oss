--- conflicted
+++ resolved
@@ -1,13 +1,7 @@
 ---
-<<<<<<< HEAD
 title: Quickstart for Calico Enterprise on Kubernetes
 description: Install a single-host Kubernetes cluster with Calico Enterprise
 canonical_url: https://docs.tigera.io/v2.6/getting-started/kubernetes/
-=======
-title: Quickstart for Calico on Kubernetes
-description: Install a single-host Kubernetes cluster with Calico
-canonical_url: '/getting-started/kubernetes/index'
->>>>>>> 84528df9
 ---
 
 ### Big picture
@@ -65,30 +59,18 @@
 
 1. Remove master taint in order to allow kubernetes to schedule pods on the master node.
 
-<<<<<<< HEAD
    ```bash
    kubectl taint nodes --all node-role.kubernetes.io/master-
    ```
 
 #### Install {{site.prodname}}
-=======
-   ```
-   kubectl apply -f {{ site.url }}/manifests/calico.yaml
-   ```
-
-   > **Note**: You can also
-   > [view the YAML in a new tab]({{ site.url }}/manifests/calico.yaml){:target="_blank"}.
-   {: .alert .alert-info}
-
-   You should see the following output.
->>>>>>> 84528df9
 
 1. [Configure a storage class for {{site.prodname}}.](/{{page.version}}/getting-started/create-storage)
 
 1. Install the Tigera operators and custom resource definitions.
 
    ```
-   kubectl create -f {{site.url}}/{{page.version}}/manifests/tigera-operator.yaml
+   kubectl create -f {{ "/manifests/tigera-operator.yaml" | absolute_url }}
    ```
 
 1. Install your pull secret.
@@ -102,7 +84,7 @@
 1. Install the Tigera custom resources. For more information on configuration options available in this manifest, see [the installation reference](/{{page.version}}/reference/installation/api).
 
    ```
-   kubectl create -f {{site.url}}/{{page.version}}/manifests/custom-resources.yaml
+   kubectl create -f {{ "/manifests/custom-resources.yaml" | absolute_url }}
    ```
 
    You can now monitor progress with the following command:
@@ -134,7 +116,7 @@
 To secure {{site.prodname}} component communications, install the following set of network policies.
 
 ```
-kubectl create -f {{site.url}}/{{page.version}}/manifests/tigera-policies.yaml
+kubectl create -f {{ "/manifests/tigera-policies.yaml" | absolute_url }}
 ```
 
 ### Above and beyond
