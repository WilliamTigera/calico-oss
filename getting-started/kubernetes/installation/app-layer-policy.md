---
title: Enabling application layer policy for Istio
description: Enforce application layer network policy for Istio using Calico Enterprise network policy.
canonical_url: https://docs.tigera.io/v2.6/getting-started/kubernetes/installation/app-layer-policy
---

### Big picture

Enable {{site.prodname}} application layer network policy in Istio service mesh.

### Value

{{site.prodname}} application layer policy lets you enforce application layer attributes like HTTP methods or paths, and cryptographically secure identities for Istio-enabled apps.

### Concepts

#### Mitigate threats with {{site.prodname}} network policy

Although Istio policy is ideal for operational goals, security inside and outside the cluster requires {{site.prodname}} network policy. {{site.prodname}} supports a special integration for Istio, called **application layer policy**. This policy lets you restrict ingress traffic inside and outside pods, and mitigate common threats to Istio-enabled apps.

<<<<<<< HEAD
For a tutorial on how application layer policy provides second-factor authentication for the mythical Yao Bank, see [Enforce network policy using Istio]({{site.url}}/{{page.version}}/security/tutorials/app-layer-policy/enforce-policy-istio).
=======
For a tutorial on how application layer policy provides second-factor authentication for the mythical Yao Bank, see [Enforce network policy using Istio]({{ site.baseurl }}/security/tutorials/app-layer-policy/enforce-policy-istio).
>>>>>>> f16dfb94

### Before you begin...

**Required**

<<<<<<< HEAD
- [Calico is installed]({{site.url}}/{{page.version}}/getting-started/)
- [calicoctl is installed and configured]({{site.url}}/{{page.version}}/getting-started/calicoctl/install)
=======
- [Calico is installed]({{ site.baseurl }}/getting-started/)
- [calicoctl is installed and configured]({{ site.baseurl }}/getting-started/calicoctl/install)
>>>>>>> f16dfb94
- Kubernetes 1.15 or older (Istio 1.1.7 does not support Kubernetes 1.16+).
See this [issue](https://github.com/projectcalico/calico/issues/2943) for details and workaround.

### How to

1. [Enable application layer policy](#enable-application-layer-policy)
1. [Install Istio](#install-istio)
1. [Update Istio sidecar injector](#update-istio-sidecar-injector)
1. [Add Calico authorization services to the mesh](#add-calico-authorization-services-to-the-mesh)
1. [Add namespace labels](#add-namespace-labels)

#### Enable application layer policy

To enable the application layer policy, you must enable the **Policy Sync API** on Felix cluster-wide.

In the default **FelixConfiguration**, set the field, `policySyncPathPrefix` to `/var/run/nodeagent`:

```bash
calicoctl patch FelixConfiguration default --patch \
   '{"spec": {"policySyncPathPrefix": "/var/run/nodeagent"}}'
```

#### Install Istio

<<<<<<< HEAD
1. Verify [application layer policy requirements]({{site.url}}/{{page.version}}/getting-started/kubernetes/requirements#application-layer-policy-requirements).
1. Install Istio using the [Istio project documentation](https://archive.istio.io/v1.3/docs/setup/install/) making sure to enable mutual TLS authentication. For example:
=======
1. Verify [application layer policy requirements]({{ site.baseurl }}/getting-started/kubernetes/requirements#application-layer-policy-requirements).
1. Install Istio using the [Istio project documentation](https://istio.io/docs/setup/install/). Istio can be installed in both strict mode or permissive mode. For example to install Istio in strict mode:
>>>>>>> f16dfb94

```bash
curl -L https://git.io/getLatestIstio | ISTIO_VERSION=1.4.2 sh -
cd $(ls -d istio-*)
./bin/istioctl manifest apply --set values.global.mtls.enabled=true --set values.global.controlPlaneSecurityEnabled=true
```

Strict mode is suggested when creating a new cluster. Adopting mTLS into an existing deployment is challenging because you need to make sure both client and server are provisioned with certificates at the same time. As a result, Istio provides a mode to take a deployment not using mTLS and gradually enable it without causing outages for clients. Istio permissive mode allows a service to accept both plaintext traffic and mutual TLS traffic at the same time.

Application layer policies work with both Istio in strict or permissive mode. When dealing with mTLS traffic, {{site.prodname}} will cryptographically verify identity while making an authorization decision. When {{site.prodname}} receives plain-text instead, it will fall back on using IP addresses to verify identity.

#### Update Istio sidecar injector

The sidecar injector automatically modifies pods as they are created to work with Istio. This step modifies the injector configuration to add Dikastes (a {{site.prodname}} component), as sidecar containers.

1. Follow the [Automatic sidecar injection instructions](https://archive.istio.io/v1.3/docs/setup/additional-setup/sidecar-injection/#automatic-sidecar-injection) to install the sidecar injector and enable it in your chosen namespace(s).
1. Patch the istio-sidecar-injector `ConfigMap` to enable injection of Dikastes alongside Envoy.

```
<<<<<<< HEAD
curl {{ "/manifests/alp/istio-inject-configmap-1.4.2.yaml -o istio-inject-configmap.yaml" | absolute_url }}
kubectl patch configmap -n istio-system istio-sidecar-injector --patch "$(cat istio-inject-configmap.yaml)"
```
[View sample manifest]({{site.baseurl}}/{{page.version}}/manifests/alp/istio-inject-configmap-1.3.5.yaml){:target="_blank"}

If you installed a different version of Istio, substitute 1.4.2 in the above URL for your Istio version. We have predefined `ConfigMaps` for Istio versions 1.1.0 through 1.1.17, 1.2.0 through 1.2.9, 1.3.0 through 1.3.5, and 1.4.0 through 1.4.2. To customize the standard sidecar injector `ConfigMap` or understand the changes we have made, see [Customizing the manifests]({{site.baseurl}}/{{page.version}}/reference/other-install-methods/kubernetes/installation/config-options).

=======
curl {{ "/manifests/alp/istio-inject-configmap-1.4.2.yaml" | absolute_url }} -o istio-inject-configmap.yaml
kubectl patch configmap -n istio-system istio-sidecar-injector --patch "$(cat istio-inject-configmap.yaml)"
```
[View sample manifest]({{ "/manifests/alp/istio-inject-configmap-1.3.5.yaml" | absolute_url }}){:target="_blank"}

If you installed a different version of Istio, substitute 1.4.2 in the above URL for your Istio version. We have predefined `ConfigMaps` for Istio versions 1.1.0 through 1.1.17, 1.2.0 through 1.2.9, 1.3.0 through 1.3.5, and 1.4.0 through 1.4.2. To customize the standard sidecar injector `ConfigMap` or understand the changes we have made, see [Customizing the manifests]({{ site.baseurl }}/getting-started/kubernetes/installation/config-options).
>>>>>>> f16dfb94

#### Add Calico authorization services to the mesh

Apply the following manifest to configure Istio to query {{site.prodname}} for application layer policy authorization decisions.

```
kubectl apply -f {{ "/manifests/alp/istio-app-layer-policy.yaml" | absolute_url }}
```

[View sample manifest]({{ "/manifests/alp/istio-app-layer-policy.yaml" | absolute_url }}){:target="_blank"}

#### Add namespace labels

You can control enforcement of application layer policy on a per-namespace basis. However, this only works on pods that are started with the Envoy and {{site.prodname}} Dikastes sidecars (as noted in the step, Update Istio sidecar injector). Pods that do not have the {{site.prodname}} sidecars, enforce only standard {{site.prodname}} network policy.

To enable Istio and application layer policy in a namespace, add the label `istio-injection=enabled`.

```
kubectl label namespace <your namespace name> istio-injection=enabled
```

If the namespace already has pods in it, you must recreate them for this to take effect.

>**Note**: Envoy must be able to communicate with the `istio-pilot.istio-system service`. If you apply any egress policies to your pods, you *must* enable access. For example, you could [apply a network policy]({{ "/getting-started/kubernetes/installation/manifests/app-layer-policy/allow-istio-pilot.yaml" | absolute_url }}).
{: .alert .alert-info}

### Above and beyond

<<<<<<< HEAD
- [Enforce network policy using Istio tutorial]({{site.url}}/{{page.version}}/security/tutorials/app-layer-policy/enforce-policy-istio)
- [Enforce network policy using Istio]({{site.url}}/{{page.version}}/security/enforce-policy-istio)
- [Use HTTP methods and paths in policy rules]({{site.url}}/{{page.version}}/security/http-methods)
=======
- [Enforce network policy using Istio tutorial]({{ site.baseurl }}/security/tutorials/app-layer-policy/enforce-policy-istio)
- [Enforce network policy using Istio]({{ site.baseurl }}/security/enforce-policy-istio)
- [Use HTTP methods and paths in policy rules]({{ site.baseurl }}/security/http-methods)
>>>>>>> f16dfb94
<|MERGE_RESOLUTION|>--- conflicted
+++ resolved
@@ -18,23 +18,14 @@
 
 Although Istio policy is ideal for operational goals, security inside and outside the cluster requires {{site.prodname}} network policy. {{site.prodname}} supports a special integration for Istio, called **application layer policy**. This policy lets you restrict ingress traffic inside and outside pods, and mitigate common threats to Istio-enabled apps.
 
-<<<<<<< HEAD
-For a tutorial on how application layer policy provides second-factor authentication for the mythical Yao Bank, see [Enforce network policy using Istio]({{site.url}}/{{page.version}}/security/tutorials/app-layer-policy/enforce-policy-istio).
-=======
 For a tutorial on how application layer policy provides second-factor authentication for the mythical Yao Bank, see [Enforce network policy using Istio]({{ site.baseurl }}/security/tutorials/app-layer-policy/enforce-policy-istio).
->>>>>>> f16dfb94
 
 ### Before you begin...
 
 **Required**
 
-<<<<<<< HEAD
-- [Calico is installed]({{site.url}}/{{page.version}}/getting-started/)
-- [calicoctl is installed and configured]({{site.url}}/{{page.version}}/getting-started/calicoctl/install)
-=======
 - [Calico is installed]({{ site.baseurl }}/getting-started/)
 - [calicoctl is installed and configured]({{ site.baseurl }}/getting-started/calicoctl/install)
->>>>>>> f16dfb94
 - Kubernetes 1.15 or older (Istio 1.1.7 does not support Kubernetes 1.16+).
 See this [issue](https://github.com/projectcalico/calico/issues/2943) for details and workaround.
 
@@ -59,13 +50,8 @@
 
 #### Install Istio
 
-<<<<<<< HEAD
-1. Verify [application layer policy requirements]({{site.url}}/{{page.version}}/getting-started/kubernetes/requirements#application-layer-policy-requirements).
-1. Install Istio using the [Istio project documentation](https://archive.istio.io/v1.3/docs/setup/install/) making sure to enable mutual TLS authentication. For example:
-=======
 1. Verify [application layer policy requirements]({{ site.baseurl }}/getting-started/kubernetes/requirements#application-layer-policy-requirements).
 1. Install Istio using the [Istio project documentation](https://istio.io/docs/setup/install/). Istio can be installed in both strict mode or permissive mode. For example to install Istio in strict mode:
->>>>>>> f16dfb94
 
 ```bash
 curl -L https://git.io/getLatestIstio | ISTIO_VERSION=1.4.2 sh -
@@ -85,22 +71,12 @@
 1. Patch the istio-sidecar-injector `ConfigMap` to enable injection of Dikastes alongside Envoy.
 
 ```
-<<<<<<< HEAD
-curl {{ "/manifests/alp/istio-inject-configmap-1.4.2.yaml -o istio-inject-configmap.yaml" | absolute_url }}
-kubectl patch configmap -n istio-system istio-sidecar-injector --patch "$(cat istio-inject-configmap.yaml)"
-```
-[View sample manifest]({{site.baseurl}}/{{page.version}}/manifests/alp/istio-inject-configmap-1.3.5.yaml){:target="_blank"}
-
-If you installed a different version of Istio, substitute 1.4.2 in the above URL for your Istio version. We have predefined `ConfigMaps` for Istio versions 1.1.0 through 1.1.17, 1.2.0 through 1.2.9, 1.3.0 through 1.3.5, and 1.4.0 through 1.4.2. To customize the standard sidecar injector `ConfigMap` or understand the changes we have made, see [Customizing the manifests]({{site.baseurl}}/{{page.version}}/reference/other-install-methods/kubernetes/installation/config-options).
-
-=======
 curl {{ "/manifests/alp/istio-inject-configmap-1.4.2.yaml" | absolute_url }} -o istio-inject-configmap.yaml
 kubectl patch configmap -n istio-system istio-sidecar-injector --patch "$(cat istio-inject-configmap.yaml)"
 ```
 [View sample manifest]({{ "/manifests/alp/istio-inject-configmap-1.3.5.yaml" | absolute_url }}){:target="_blank"}
 
 If you installed a different version of Istio, substitute 1.4.2 in the above URL for your Istio version. We have predefined `ConfigMaps` for Istio versions 1.1.0 through 1.1.17, 1.2.0 through 1.2.9, 1.3.0 through 1.3.5, and 1.4.0 through 1.4.2. To customize the standard sidecar injector `ConfigMap` or understand the changes we have made, see [Customizing the manifests]({{ site.baseurl }}/getting-started/kubernetes/installation/config-options).
->>>>>>> f16dfb94
 
 #### Add Calico authorization services to the mesh
 
@@ -129,12 +105,6 @@
 
 ### Above and beyond
 
-<<<<<<< HEAD
-- [Enforce network policy using Istio tutorial]({{site.url}}/{{page.version}}/security/tutorials/app-layer-policy/enforce-policy-istio)
-- [Enforce network policy using Istio]({{site.url}}/{{page.version}}/security/enforce-policy-istio)
-- [Use HTTP methods and paths in policy rules]({{site.url}}/{{page.version}}/security/http-methods)
-=======
 - [Enforce network policy using Istio tutorial]({{ site.baseurl }}/security/tutorials/app-layer-policy/enforce-policy-istio)
 - [Enforce network policy using Istio]({{ site.baseurl }}/security/enforce-policy-istio)
-- [Use HTTP methods and paths in policy rules]({{ site.baseurl }}/security/http-methods)
->>>>>>> f16dfb94
+- [Use HTTP methods and paths in policy rules]({{ site.baseurl }}/security/http-methods)