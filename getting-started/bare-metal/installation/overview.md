---
<<<<<<< HEAD
title: Installing Calico Enterprise on host endpoints
description: Choose a method to install Calico on hosts
=======
title: Installing Calico on host endpoints
description: Choose a method to install Calico on hosts.
>>>>>>> bf5c76b2
canonical_url: '/getting-started/bare-metal/installation/index'
---

You will need to install calicoctl and configure it to connect to your etcd datastore.

-  [Install calicoctl as a binary](../../calicoctl/install#installing-calicoctl-as-a-binary-on-a-single-host).

-  [Configure calicoctl to connect to etcd](../../calicoctl/configure/etcd).

Then you can use any of the following methods to install and run Felix, on each bare metal
host where you want {{site.prodname}} host protection.

- [Container](container): On hosts equipped with Docker, you can run `{{site.nodecontainer}}`,
  which includes Felix and all of its dependencies.

- [Binary without package manager](binary): If you prefer not to run Docker on all of your
  hosts, you can use Docker in one place to extract the `{{site.noderunning}}` binary from a
  `{{site.nodecontainer}}` container image, then copy that binary to each of your hosts and
  run it as `{{site.noderunning}} -felix`.<|MERGE_RESOLUTION|>--- conflicted
+++ resolved
@@ -1,11 +1,6 @@
 ---
-<<<<<<< HEAD
 title: Installing Calico Enterprise on host endpoints
-description: Choose a method to install Calico on hosts
-=======
-title: Installing Calico on host endpoints
-description: Choose a method to install Calico on hosts.
->>>>>>> bf5c76b2
+description: Choose a method to install Calico Enterprise on hosts.
 canonical_url: '/getting-started/bare-metal/installation/index'
 ---
 
