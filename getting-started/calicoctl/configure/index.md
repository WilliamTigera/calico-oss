---
<<<<<<< HEAD
title: Configuring calicoctl
description: Configure calicoctl for datastore access
canonical_url: 'https://docs.tigera.io/v2.6/getting-started/calicoctl/configure/'
=======
show_read_time: false
show_toc: false
>>>>>>> e619f5bd
---

{{ page.description }}

<<<<<<< HEAD
Many `calicoctl` commands require access to the {{site.prodname}} datastore. In most
circumstances, `calicoctl` cannot achieve this connection by default. You can provide
`calicoctl` with the information it needs using either of the following.

1. **Configuration file**: by default, `calicoctl` will look for a configuration file
at `/etc/calico/calicoctl.cfg`. You can override this using the `--config` option with
commands that require datastore access. The file can be in either YAML or JSON format.
It must be valid and readable by `calicoctl`. A YAML example follows.

   ```
   apiVersion: projectcalico.org/v3
   kind: CalicoAPIConfig
   metadata:
   spec:
     datastoreType: "etcdv3"
     etcdEndpoints: "http://etcd1:2379,http://etcd2:2379"
     ...
   ```

1. **Environment variables**: If `calicoctl` cannot locate, read, or access a configuration
file, it will check a specific set of environment variables.

Refer to the section that corresponds to your datastore type for a full set of options
and examples.

- [etcd datastore](etcd)

- [Kubernetes API datastore](kdd)

> **Note**: When running `calicoctl` inside a container, any environment variables and
> configuration files must be passed to the container so they are available to
> the process inside.
{: .alert .alert-info}
=======
{% capture content %}{% include index.html %}{% endcapture %}
{{ content | replace: "    ", "" }}
>>>>>>> e619f5bd
<|MERGE_RESOLUTION|>--- conflicted
+++ resolved
@@ -1,51 +1,9 @@
 ---
-<<<<<<< HEAD
-title: Configuring calicoctl
-description: Configure calicoctl for datastore access
-canonical_url: 'https://docs.tigera.io/v2.6/getting-started/calicoctl/configure/'
-=======
 show_read_time: false
 show_toc: false
->>>>>>> e619f5bd
 ---
 
 {{ page.description }}
 
-<<<<<<< HEAD
-Many `calicoctl` commands require access to the {{site.prodname}} datastore. In most
-circumstances, `calicoctl` cannot achieve this connection by default. You can provide
-`calicoctl` with the information it needs using either of the following.
-
-1. **Configuration file**: by default, `calicoctl` will look for a configuration file
-at `/etc/calico/calicoctl.cfg`. You can override this using the `--config` option with
-commands that require datastore access. The file can be in either YAML or JSON format.
-It must be valid and readable by `calicoctl`. A YAML example follows.
-
-   ```
-   apiVersion: projectcalico.org/v3
-   kind: CalicoAPIConfig
-   metadata:
-   spec:
-     datastoreType: "etcdv3"
-     etcdEndpoints: "http://etcd1:2379,http://etcd2:2379"
-     ...
-   ```
-
-1. **Environment variables**: If `calicoctl` cannot locate, read, or access a configuration
-file, it will check a specific set of environment variables.
-
-Refer to the section that corresponds to your datastore type for a full set of options
-and examples.
-
-- [etcd datastore](etcd)
-
-- [Kubernetes API datastore](kdd)
-
-> **Note**: When running `calicoctl` inside a container, any environment variables and
-> configuration files must be passed to the container so they are available to
-> the process inside.
-{: .alert .alert-info}
-=======
 {% capture content %}{% include index.html %}{% endcapture %}
-{{ content | replace: "    ", "" }}
->>>>>>> e619f5bd
+{{ content | replace: "    ", "" }}