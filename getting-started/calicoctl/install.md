--- conflicted
+++ resolved
@@ -24,18 +24,10 @@
 
 ## Installing calicoctl as a binary on a single host
 
-<<<<<<< HEAD
-{% include {{page.version}}/ctl-binary-install.md cli="calicoctl" codepath="/calicoctl" %}
-=======
-{% include content/ctl-binary-install.md %}
->>>>>>> f16dfb94
+{% include content/ctl-binary-install.md cli="calicoctl" codepath="/calicoctl" %}
 
 **Next step**:
 
 [Configure `calicoctl` to connect to your datastore](configure).
 
-<<<<<<< HEAD
-{% include {{page.version}}/ctl-container-install.md cli="calicoctl" %}
-=======
-{% include content/ctl-container-install.md %}
->>>>>>> f16dfb94
+{% include content/ctl-container-install.md cli="calicoctl" %}