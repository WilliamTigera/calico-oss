// Copyright (c) 2018,2021 Tigera, Inc. All rights reserved.
//
// Licensed under the Apache License, Version 2.0 (the "License");
// you may not use this file except in compliance with the License.
// You may obtain a copy of the License at
//
//     http://www.apache.org/licenses/LICENSE-2.0
//
// Unless required by applicable law or agreed to in writing, software
// distributed under the License is distributed on an "AS IS" BASIS,
// WITHOUT WARRANTIES OR CONDITIONS OF ANY KIND, either express or implied.
// See the License for the specific language governing permissions and
// limitations under the License.
package main

import (
	"flag"
	"fmt"
	"os"
	"time"

	confdConfig "github.com/kelseyhightower/confd/pkg/config"
	confd "github.com/kelseyhightower/confd/pkg/run"

	"github.com/projectcalico/node/pkg/nodeinit"

	"github.com/sirupsen/logrus"

	felix "github.com/projectcalico/felix/daemon"
	"github.com/projectcalico/libcalico-go/lib/logutils"

	"github.com/projectcalico/node/buildinfo"
	"github.com/projectcalico/node/cmd/calico-node/bpf"
	"github.com/projectcalico/node/pkg/allocateip"
	"github.com/projectcalico/node/pkg/cni"
	"github.com/projectcalico/node/pkg/earlynetworking"
	"github.com/projectcalico/node/pkg/health"
	"github.com/projectcalico/node/pkg/hostpathinit"
	"github.com/projectcalico/node/pkg/lifecycle/shutdown"
	"github.com/projectcalico/node/pkg/lifecycle/startup"
	"github.com/projectcalico/node/pkg/metrics"
)

// Create a new flag set.
var flagSet = flag.NewFlagSet("Calico", flag.ContinueOnError)

// Build the set of supported flags.
var version = flagSet.Bool("v", false, "Display version")
var runFelix = flagSet.Bool("felix", false, "Run Felix")
var runBPF = flagSet.Bool("bpf", false, "Run BPF debug tool")
var runInit = flagSet.Bool("init", false, "Do privileged initialisation of a new node (mount file systems etc).")
var runStartup = flagSet.Bool("startup", false, "Do non-privileged start-up routine.")
var runShutdown = flagSet.Bool("shutdown", false, "Do shutdown routine.")
var monitorAddrs = flagSet.Bool("monitor-addresses", false, "Monitor change in node IP addresses")
var runAllocateTunnelAddrs = flagSet.Bool("allocate-tunnel-addrs", false, "Configure tunnel addresses for this node")
var allocateTunnelAddrsRunOnce = flagSet.Bool("allocate-tunnel-addrs-run-once", false, "Run allocate-tunnel-addrs in oneshot mode")
var monitorToken = flagSet.Bool("monitor-token", false, "Watch for Kubernetes token changes, update CNI config")

// Build set of supported flags for metrics.
var runBGPMetrics = flagSet.Bool("bgp-metrics", false, "Run server for BGP Prometheus metrics endpoint")

// Options for liveness checks.
var felixLive = flagSet.Bool("felix-live", false, "Run felix liveness checks")
var birdLive = flagSet.Bool("bird-live", false, "Run bird liveness checks")
var bird6Live = flagSet.Bool("bird6-live", false, "Run bird6 liveness checks")

// Options for readiness checks.
var birdReady = flagSet.Bool("bird-ready", false, "Run BIRD readiness checks")
var bird6Ready = flagSet.Bool("bird6-ready", false, "Run BIRD6 readiness checks")
var felixReady = flagSet.Bool("felix-ready", false, "Run felix readiness checks")
var bgpMetricsReady = flagSet.Bool("bgp-metrics-ready", false, "Run BGP metrics server readiness checks")

// thresholdTime is introduced for bird readiness check. Default value is 30 sec.
var thresholdTime = flagSet.Duration("threshold-time", 30*time.Second, "Threshold time for bird readiness")

// confd flags
var runConfd = flagSet.Bool("confd", false, "Run confd")
var confdRunOnce = flagSet.Bool("confd-run-once", false, "Run confd in oneshot mode")
var confdKeep = flagSet.Bool("confd-keep-stage-file", false, "Keep stage file when running confd")
var confdConfDir = flagSet.String("confd-confdir", "/etc/calico/confd", "Confd configuration directory.")
var confdCalicoConfig = flagSet.String("confd-calicoconfig", "", "Calico configuration file.")

// Early networking flags
var runEarlyNetworking = flagSet.Bool("early", false, "Do early networking setup (e.g. for a dual-homed node)")

// non-root hostpath init flags
var initHostpaths = flagSet.Bool("hostpath-init", false, "Initialize hostpaths for non-root access")

func main() {
	// Log to stdout.  this prevents our logs from being interpreted as errors by, for example,
	// fluentd's default configuration.
	logrus.SetOutput(os.Stdout)

	// Install a hook that adds file/line no information.
	logrus.AddHook(&logutils.ContextHook{})

	// Parse the provided flags.
	err := flagSet.Parse(os.Args[1:])
	if err != nil {
		fmt.Println(err)
		os.Exit(1)
	}

	// Perform some validation on the parsed flags. Only one of the following may be
	// specified at a time.
	onlyOne := []*bool{version, runFelix, runStartup, runConfd, runBGPMetrics, monitorAddrs}
	oneSelected := false
	for _, o := range onlyOne {
		if oneSelected && *o {
			fmt.Println("More than one incompatible argument provided")
			os.Exit(1)
		}

		if *o {
			oneSelected = true
		}
	}

	// Check for liveness / readiness flags. Will only run checks specified by flags.
	if *felixLive || *birdReady || *bird6Ready || *felixReady || *birdLive || *bird6Live || *bgpMetricsReady {
		health.Run(*birdReady, *bird6Ready, *felixReady, *felixLive, *birdLive, *bird6Live, *bgpMetricsReady, *thresholdTime)
		os.Exit(0)
	}

	// Decide which action to take based on the given flags.
	if *version {
		fmt.Printf("Version: %s; Release Version: %s\n", startup.CNXVERSION, startup.CNXRELEASEVERSION)
		os.Exit(0)
	} else if *runFelix {
		logrus.SetFormatter(&logutils.Formatter{Component: "felix"})
		felix.Run("/etc/calico/felix.cfg", buildinfo.GitVersion, buildinfo.BuildDate, buildinfo.GitRevision)
	} else if *runBPF {
		// Command-line tools should log to stderr to avoid confusion with the output.
		logrus.SetOutput(os.Stderr)
		bpf.RunBPFCmd()
	} else if *runInit {
		logrus.SetFormatter(&logutils.Formatter{Component: "init"})
		nodeinit.Run()
	} else if *runStartup {
		logrus.SetFormatter(&logutils.Formatter{Component: "startup"})
		startup.Run()
	} else if *runShutdown {
		logrus.SetFormatter(&logutils.Formatter{Component: "shutdown"})
		shutdown.Run()
	} else if *monitorAddrs {
		logrus.SetFormatter(&logutils.Formatter{Component: "monitor-addresses"})
		startup.ConfigureLogging()
		startup.MonitorIPAddressSubnets()
	} else if *runConfd {
		logrus.SetFormatter(&logutils.Formatter{Component: "confd"})
		cfg, err := confdConfig.InitConfig(true)
		if err != nil {
			panic(err)
		}
		cfg.ConfDir = *confdConfDir
		cfg.KeepStageFile = *confdKeep
		cfg.Onetime = *confdRunOnce
		cfg.CalicoConfig = *confdCalicoConfig
		confd.Run(cfg)
	} else if *runAllocateTunnelAddrs {
		logrus.SetFormatter(&logutils.Formatter{Component: "tunnel-ip-allocator"})
		if *allocateTunnelAddrsRunOnce {
			allocateip.Run(nil)
		} else {
			allocateip.Run(make(chan struct{}))
		}
	} else if *monitorToken {
		logrus.SetFormatter(&logutils.Formatter{Component: "cni-config-monitor"})
		cni.Run()
<<<<<<< HEAD
	} else if *runBGPMetrics {
		logrus.SetFormatter(&logutils.Formatter{Component: "bgp-metrics"})
		// To halt the metrics process, close the signal
		signal := make(chan struct{})
		metrics.Run(signal)
	} else if *runEarlyNetworking {
		logrus.SetFormatter(&logutils.Formatter{Component: "early-networking"})
		earlynetworking.Run()
=======
	} else if *initHostpaths {
		logrus.SetFormatter(&logutils.Formatter{Component: "hostpath-init"})
		hostpathinit.Run()
>>>>>>> f558bf04
	} else {
		fmt.Println("No valid options provided. Usage:")
		flagSet.PrintDefaults()
		os.Exit(1)
	}
}<|MERGE_RESOLUTION|>--- conflicted
+++ resolved
@@ -167,7 +167,6 @@
 	} else if *monitorToken {
 		logrus.SetFormatter(&logutils.Formatter{Component: "cni-config-monitor"})
 		cni.Run()
-<<<<<<< HEAD
 	} else if *runBGPMetrics {
 		logrus.SetFormatter(&logutils.Formatter{Component: "bgp-metrics"})
 		// To halt the metrics process, close the signal
@@ -176,11 +175,9 @@
 	} else if *runEarlyNetworking {
 		logrus.SetFormatter(&logutils.Formatter{Component: "early-networking"})
 		earlynetworking.Run()
-=======
 	} else if *initHostpaths {
 		logrus.SetFormatter(&logutils.Formatter{Component: "hostpath-init"})
 		hostpathinit.Run()
->>>>>>> f558bf04
 	} else {
 		fmt.Println("No valid options provided. Usage:")
 		flagSet.PrintDefaults()
