// Copyright (c) 2017 Tigera, Inc. All rights reserved.
//
// Licensed under the Apache License, Version 2.0 (the "License");
// you may not use this file except in compliance with the License.
// You may obtain a copy of the License at
//
//     http://www.apache.org/licenses/LICENSE-2.0
//
// Unless required by applicable law or agreed to in writing, software
// distributed under the License is distributed on an "AS IS" BASIS,
// WITHOUT WARRANTIES OR CONDITIONS OF ANY KIND, either express or implied.
// See the License for the specific language governing permissions and
// limitations under the License.

package main

import (
	"os"

	log "github.com/sirupsen/logrus"

	"bufio"
	"regexp"
	"strings"

	"github.com/projectcalico/felix/logutils"
	"github.com/projectcalico/libcalico-go/lib/set"
)

var (
	whitelistedLicenses = set.From(
		"Apache License 2.0",
		"MIT License",
		"ISC License",
		"BSD 3-clause \"New\" or \"Revised\" License",
	)
	whitelistedPkgs = set.FromArray([]pkgInfo{
		// These packages are licensed under the LGPL, which is normally viral and hence
		// incompatible with our licensing! However, they include the linking exception,
		// allowing us to distribute a binary based on them as long as we don't modify them.
		{pkgName: "github.com/projectcalico/felix/vendor/github.com/juju/ratelimit",
			license: "GNU Lesser General Public License v3.0 (94%)"},
		{pkgName: "github.com/projectcalico/felix/vendor/gopkg.in/yaml.v2",
			license: "GNU Lesser General Public License v3.0 (95%)"},

		// Variants on MIT/BSD; files tend to include updated copyright statement.
		{pkgName: "github.com/projectcalico/felix/vendor/github.com/PuerkitoBio/urlesc",
			license: "BSD 3-clause \"New\" or \"Revised\" License (96%)"},
		{pkgName: "github.com/projectcalico/felix/vendor/github.com/beorn7/perks/quantile",
			license: "MIT License (98%)"},
		{pkgName: "github.com/projectcalico/felix/vendor/github.com/gogo/protobuf",
			license: "BSD 3-clause \"New\" or \"Revised\" License (90%)"},
		{pkgName: "github.com/projectcalico/felix/vendor/github.com/golang/protobuf",
			license: "BSD 3-clause \"New\" or \"Revised\" License (92%)"},
		{pkgName: "github.com/projectcalico/felix/vendor/github.com/golang/protobuf/proto",
			license: "BSD 3-clause \"New\" or \"Revised\" License (92%)"},
		{pkgName: "github.com/projectcalico/felix/vendor/github.com/gregjones/httpcache/diskcache",
			license: "MIT License (98%)"},
		{pkgName: "github.com/projectcalico/felix/vendor/github.com/howeyc/gopass",
			license: "ISC License (98%)"},
		{pkgName: "github.com/projectcalico/felix/vendor/github.com/davecgh/go-spew/spew",
			license: "ISC License (98%)"},
		{pkgName: "github.com/projectcalico/felix/vendor/github.com/dgrijalva/jwt-go",
			license: "MIT License (98%)"},
		{pkgName: "github.com/projectcalico/felix/vendor/github.com/imdario/mergo",
			license: "BSD 3-clause \"New\" or \"Revised\" License (96%)"},
		{pkgName: "github.com/projectcalico/felix/vendor/github.com/kardianos/osext",
			license: "BSD 3-clause \"New\" or \"Revised\" License (96%)"},
		{pkgName: "github.com/projectcalico/felix/vendor/github.com/kelseyhightower/envconfig",
			license: "MIT License (98%)"},
		{pkgName: "github.com/projectcalico/felix/vendor/github.com/mailru/easyjson",
			license: "MIT License (98%)"},
		{pkgName: "github.com/projectcalico/felix/vendor/github.com/pborman/uuid",
			license: "BSD 3-clause \"New\" or \"Revised\" License (96%)"},
		{pkgName: "github.com/projectcalico/felix/vendor/github.com/peterbourgon/diskv",
			license: "MIT License (98%)"},
		{pkgName: "github.com/projectcalico/felix/vendor/github.com/satori/go.uuid",
			license: "MIT License (98%)"},
		{pkgName: "github.com/projectcalico/felix/vendor/github.com/spf13/pflag",
			license: "BSD 3-clause \"New\" or \"Revised\" License (96%)"},
		{pkgName: "github.com/projectcalico/felix/vendor/google.golang.org/grpc",
			license: "BSD 3-clause \"New\" or \"Revised\" License (97%)"},
		{pkgName: "github.com/projectcalico/felix/vendor/gopkg.in/inf.v0",
			license: "BSD 3-clause \"New\" or \"Revised\" License (97%)"},
<<<<<<< HEAD
		{pkgName: "github.com/projectcalico/felix/vendor/gopkg.in/square/go-jose.v2/json",
			license: "BSD 3-clause \"New\" or \"Revised\" License (96%)"},
=======
		{pkgName: "github.com/projectcalico/felix/vendor/github.com/dustin/go-humanize",
			license: "MIT License (96%)"},
>>>>>>> 132ffc5d

		// Mixed license, Apache and some files under BSD-like.
		{pkgName: "github.com/projectcalico/felix/vendor/github.com/ghodss/yaml",
			license: "? (BSD 3-clause \"New\" or \"Revised\" License, 83%)"},

		// Apache license with copyright statement in file.
		{pkgName: "github.com/projectcalico/felix/vendor/github.com/Azure/go-autorest/autorest",
			license: "Apache License 2.0 (96%)"},
		{pkgName: "github.com/projectcalico/felix/vendor/github.com/gophercloud/gophercloud",
			license: "Apache License 2.0 (96%)"},
		{pkgName: "github.com/projectcalico/felix/vendor/github.com/vishvananda/netlink/nl",
			license: "Apache License 2.0 (96%)"},
		{pkgName: "github.com/projectcalico/felix/vendor/github.com/vishvananda/netns",
			license: "Apache License 2.0 (96%)"},

		// Mozilla Public License.  Note, would prohibit us from ever releasing our code
		// under a *GPL license (if we wanted to do that).
		{pkgName: "github.com/projectcalico/felix/vendor/github.com/hashicorp/golang-lru/simplelru",
			license: "Mozilla Public License 2.0"},
	})
	whitelistedPrefixes = []string{
		// Standard golang BSD-like license.
		"github.com/projectcalico/felix/vendor/golang.org/x/",
	}
)

func main() {
	logutils.ConfigureEarlyLogging()

	wd, _ := os.Getwd()
	log.WithField("PWD", wd).Info("Current directory")
	file, err := os.Open("check-licenses/dependency-licenses.txt") // For read access.
	if err != nil {
		log.WithError(err).Panic("Failed to open licenses file")
	}
	scanner := bufio.NewScanner(file)
	lineRE := regexp.MustCompile(`^(\S+)\s+(\S.*)$`)
	badPackages := []pkgInfo{}
lineLoop:
	for scanner.Scan() {
		line := scanner.Text()
		logCxt := log.WithField("line", line)
		submatches := lineRE.FindStringSubmatch(line)
		if len(submatches) != 3 {
			logCxt.Panic("Expected line to match regex")
		}
		pkgName := submatches[1]
		license := submatches[2]
		logCxt = logCxt.WithFields(log.Fields{
			"pkgName": pkgName,
			"license": license,
		})
		logCxt.Debug("Found package")
		pkgInfo := pkgInfo{
			pkgName: pkgName,
			license: license,
		}
		if strings.HasPrefix(pkgName, "github.com/projectcalico/felix/vendor/github.com/projectcalico/") ||
			(strings.HasPrefix(pkgName, "github.com/projectcalico/") &&
				!strings.Contains(pkgName, "vendor")) {
			logCxt.Info("One of our packages")
			continue
		}
		if whitelistedLicenses.Contains(license) {
			logCxt.Info("License is whitelisted")
			continue
		}
		if whitelistedPkgs.Contains(pkgInfo) {
			logCxt.Info("Package is whitelisted")
			continue
		}
		for _, prefix := range whitelistedPrefixes {
			if strings.HasPrefix(pkgName, prefix) {
				logCxt.WithField("prefix", prefix).Info("Package prefix is whitelisted")
				continue lineLoop
			}
		}
		logCxt.Error("License not whitelisted")
		badPackages = append(badPackages, pkgInfo)
	}

	if len(badPackages) > 0 {
		log.Error("Found bad licenses")
		for _, pkg := range badPackages {
			log.Errorf("\n\nNon-white-listed license:\n  Package: %v\n  License: %v\n", pkg.pkgName, pkg.license)
		}
		log.Info("")
		os.Exit(1)
	}
}

type pkgInfo struct {
	pkgName string
	license string
}<|MERGE_RESOLUTION|>--- conflicted
+++ resolved
@@ -1,4 +1,4 @@
-// Copyright (c) 2017 Tigera, Inc. All rights reserved.
+// Copyright (c) 2017-2018 Tigera, Inc. All rights reserved.
 //
 // Licensed under the Apache License, Version 2.0 (the "License");
 // you may not use this file except in compliance with the License.
@@ -82,13 +82,10 @@
 			license: "BSD 3-clause \"New\" or \"Revised\" License (97%)"},
 		{pkgName: "github.com/projectcalico/felix/vendor/gopkg.in/inf.v0",
 			license: "BSD 3-clause \"New\" or \"Revised\" License (97%)"},
-<<<<<<< HEAD
 		{pkgName: "github.com/projectcalico/felix/vendor/gopkg.in/square/go-jose.v2/json",
 			license: "BSD 3-clause \"New\" or \"Revised\" License (96%)"},
-=======
 		{pkgName: "github.com/projectcalico/felix/vendor/github.com/dustin/go-humanize",
 			license: "MIT License (96%)"},
->>>>>>> 132ffc5d
 
 		// Mixed license, Apache and some files under BSD-like.
 		{pkgName: "github.com/projectcalico/felix/vendor/github.com/ghodss/yaml",
