# !! WARNING, DO NOT EDIT !! This file is generated from semaphore.yml.d.
# To update, modify the template and then run 'make gen-semaphore-yaml'.
version: v1.0
name: Calico
execution_time_limit:
  hours: 8
agent:
  machine:
    type: f1-standard-2
    os_image: ubuntu2204
auto_cancel:
  running:
    when: "branch != 'master'"
  queued:
    when: "branch != 'master'"
global_job_config:
  secrets:
    - name: banzai-secrets
    - name: docker-hub
    - name: private-repo
  prologue:
    commands:
      # Correct permissions since they are too open by default:
      - chmod 0600 ~/.keys/*
      # Add the key to the ssh agent:
      - ssh-add ~/.keys/*
      - checkout
      - export REPO_DIR="$(pwd)"
      - mkdir artifacts
      # Semaphore is doing shallow clone on a commit without tags.
      # unshallow it for GIT_VERSION:=$(shell git describe --tags --dirty --always)
      - retry git fetch --unshallow
      - echo $DOCKERHUB_PASSWORD | docker login --username "$DOCKERHUB_USERNAME" --password-stdin
  epilogue:
    commands:
      - cd "$REPO_DIR"
      - .semaphore/publish-artifacts
promotions:
  # Manual promotion for publishing a hashrelease.
  - name: Publish hashrelease
    pipeline_file: release/hashrelease_enterprise.yml
  # Manual promotion for publishing a release.
  # - name: Publish official release
  #   pipeline_file: release/release.yml
  # Cleanup after ourselves if we are stopped-short.
  - name: Cleanup
    pipeline_file: cleanup.yml
    auto_promote:
      when: "result = 'stopped'"
  # Rerun failed jobs
  - name: Rerun failed jobs
    pipeline_file: rerun_failed_jobs.yml
  # Have separate promotions for publishing images so we can re-run
  # them individually if they fail, and so we can run them in parallel.
  - name: Push apiserver images
    pipeline_file: push-images/apiserver.yml
    auto_promote:
      when: "branch =~ 'master|release-.*'"
  - name: Push ALP images
    pipeline_file: push-images/alp.yml
    auto_promote:
      when: "branch =~ 'master|release-'"
  - name: Push calicoctl images
    pipeline_file: push-images/calicoctl.yml
    auto_promote:
      when: "branch =~ 'master|release-'"
  - name: Push calicoq images
    pipeline_file: push-images/calicoq.yml
    auto_promote:
      when: "branch =~ 'master|release-'"
  - name: Push calico-node images
    pipeline_file: push-images/node.yml
    auto_promote:
      when: "branch =~ 'master|release-'"
  - name: Push cni-plugin images
    pipeline_file: push-images/cni-plugin.yml
    auto_promote:
      when: "branch =~ 'master|release-'"
  - name: Push compliance images
    pipeline_file: push-images/compliance.yml
    auto_promote:
      when: "branch =~ 'master|release-'"
  - name: Push deep-packet-inspection images
    pipeline_file: push-images/deep-packet-inspection.yml
    auto_promote:
      when: "branch =~ 'master|release-'"
  - name: Push egress-gateway images
    pipeline_file: push-images/egress-gateway.yml
    auto_promote:
      when: "branch =~ 'master|release-'"
  - name: Push elasticsearch images
    pipeline_file: push-images/elasticsearch.yml
    auto_promote:
      when: "branch =~ 'master|release-'"
  - name: Push elasticsearch-metrics images
    pipeline_file: push-images/elasticsearch-metrics.yml
    auto_promote:
      when: "branch =~ 'master|release-'"
  - name: Push es-gateway images
    pipeline_file: push-images/es-gateway.yml
    auto_promote:
      when: "branch =~ 'master|release-'"
  - name: Push ui-apis images
    pipeline_file: push-images/ui-apis.yml
    auto_promote:
      when: "branch =~ 'master|release-'"
  - name: Push firewall-integration images
    pipeline_file: push-images/firewall-integration.yml
    auto_promote:
      when: "branch =~ 'master|release-'"
  - name: Push fluentd images
    pipeline_file: push-images/fluentd.yml
    auto_promote:
      when: "branch =~ 'master|release-'"
  - name: Push ingress-collector images
    pipeline_file: push-images/ingress-collector.yml
    auto_promote:
      when: "branch =~ 'master|release-'"
  - name: Push intrusion-detection-controller images
    pipeline_file: push-images/intrusion-detection-controller.yml
    auto_promote:
      when: "branch =~ 'master|release-'"
  - name: Push key-cert-provisioner images
    pipeline_file: push-images/key-cert-provisioner.yml
    auto_promote:
      when: "branch =~ 'master|release-'"
  - name: Push kibana images
    pipeline_file: push-images/kibana.yml
    auto_promote:
      when: "branch =~ 'master|release-'"
  - name: Push kube-controllers images
    pipeline_file: push-images/kube-controllers.yml
    auto_promote:
      when: "branch =~ 'master|release-'"
  - name: Push l7-admission-controller images
    pipeline_file: push-images/l7-admission-controller.yml
    auto_promote:
      when: "branch =~ 'master|release-'"
  - name: Push l7-collector images
    pipeline_file: push-images/l7-collector.yml
    auto_promote:
      when: "branch =~ 'master|release-'"
  - name: Push license-agent images
    pipeline_file: push-images/license-agent.yml
    auto_promote:
      when: "branch =~ 'master|release-'"
  - name: Push linseed images
    pipeline_file: push-images/linseed.yml
    auto_promote:
      when: "branch =~ 'master|release-'"
  - name: Push packetcapture images
    pipeline_file: push-images/packetcapture.yml
    auto_promote:
      when: "branch =~ 'master|release-'"
  - name: Push pod2daemon images
    pipeline_file: push-images/pod2daemon.yml
    auto_promote:
      when: "branch =~ 'master|release-'"
  - name: Push policy-recommendation images
    pipeline_file: push-images/policy-recommendation.yml
    auto_promote:
      when: "branch =~ 'master|release-'"
  - name: Push prometheus-service images
    pipeline_file: push-images/prometheus-service.yml
    auto_promote:
      when: "branch =~ 'master|release-'"
  - name: Push queryserver images
    pipeline_file: push-images/queryserver.yml
    auto_promote:
      when: "branch =~ 'master|release-'"
  - name: Push typha images
    pipeline_file: push-images/typha.yml
    auto_promote:
      when: "branch =~ 'master|release-'"
<<<<<<< HEAD
  - name: Push voltron images
    pipeline_file: push-images/voltron.yml
    auto_promote:
      when: "branch =~ 'master|release-'"
  - name: Push webhooks-processor images
    pipeline_file: push-images/webhooks-processor.yml
    auto_promote:
      when: "branch =~ 'master|release-'"

  - name: Push third-party alertmanager images
    pipeline_file: push-images/third_party/alertmanager.yml
    auto_promote:
      when: "branch =~ 'master|release-.*'"
  - name: Push third-party dex images
    pipeline_file: push-images/third_party/dex.yml
    auto_promote:
      when: "branch =~ 'master|release-'"
  - name: Push third-party eck-operator images
    pipeline_file: push-images/third_party/eck-operator.yml
    auto_promote:
      when: "branch =~ 'master|release-'"
  - name: Push third-party envoy-gateway images
    pipeline_file: push-images/third_party/envoy-gateway.yml
    auto_promote:
      when: "branch =~ 'master|release-'"
  - name: Push third-party envoy-proxy images
    pipeline_file: push-images/third_party/envoy-proxy.yml
    auto_promote:
      when: "branch =~ 'master|release-'"
  - name: Push third-party envoy-ratelimit images
    pipeline_file: push-images/third_party/envoy-ratelimit.yml
    auto_promote:
      when: "branch =~ 'master|release-'"
  - name: Push third-party prometheus-operator images
    pipeline_file: push-images/third_party/prometheus-operator.yml
    auto_promote:
      when: "branch =~ 'master|release-'"
  - name: Push third-party prometheus images
    pipeline_file: push-images/third_party/prometheus.yml
    auto_promote:
      when: "branch =~ 'master|release-'"

  - name: Push fake-guardian images
    pipeline_file: push-images/fake-guardian.yml
    auto_promote:
      when: "branch =~ 'master|release-'"
  - name: Push fake-log-generator images
    pipeline_file: push-images/fake-log-generator.yml
    auto_promote:
      when: "branch =~ 'master|release-'"
  - name: Push mock-node images
    pipeline_file: push-images/mock-node.yml
=======
  - name: Push Goldmane images
    pipeline_file: push-images/goldmane.yml
    auto_promote:
      when: "branch =~ 'master|release-'"
  - name: Publish openstack packages
    pipeline_file: push-images/packaging.yaml
>>>>>>> 15a3101e
    auto_promote:
      when: "branch =~ 'master|release-'"
  - name: Publish Helm Charts
    pipeline_file: docs/helm-charts.yml
    auto_promote:
      when: "branch =~ 'master|release-'"
  - name: Run Fossa scans
    pipeline_file: license-scanning/fossa-scan.yml
    auto_promote:
      when: "branch =~ 'master|release-.*'"
blocks:
- name: Prerequisites
  dependencies: []
  task:
    jobs:
      - name: Pre-flight checks
        commands:
          - make ci-preflight-checks
- name: apiserver
  run:
    when: "true or change_in(['/*', '/libcalico-go/', '/api/', '/apiserver/', '/licensing/', '/hack/test/certs/'], {exclude: ['/**/.gitignore', '/**/README.md', '/**/LICENSE']})"
  execution_time_limit:
    minutes: 30
  dependencies:
    - Prerequisites
  task:
    prologue:
      commands:
        - cd apiserver
    jobs:
      - name: make ci
        commands:
          - ../.semaphore/run-and-monitor make-ci.log make ci
      - name: Build binary
        matrix:
          - env_var: ARCH
            values:
              - arm64
        commands:
          - ../.semaphore/run-and-monitor build-$ARCH.log make build ARCH=$ARCH
- name: API
  run:
    when: "true or change_in(['/*', '/api/'], {exclude: ['/**/.gitignore', '/**/README.md', '/**/LICENSE']})"
  execution_time_limit:
    minutes: 30
  dependencies:
    - Prerequisites
  task:
    prologue:
      commands:
        - cd api
    jobs:
      - name: make ci
        commands:
          - ../.semaphore/run-and-monitor make-ci.log make ci
- name: app-policy
  run:
    when: "true or change_in(['/*', '/app-policy/', '/felix/', '/libcalico-go/lib/', '/licensing/'], {exclude: ['/**/.gitignore', '/**/README.md', '/**/LICENSE']})"
  dependencies:
    - Prerequisites
  task:
    prologue:
      commands:
        - cd app-policy
    epilogue:
      always:
        commands:
          - test-results publish report
    jobs:
      - name: app-policy tests
        commands:
          - ../.semaphore/run-and-monitor ci.log make ci

- name: app-policy - native arm64 runner
  run:
    when: "true or change_in(['/*', '/app-policy/', '/felix/', '/libcalico-go/lib/', '/licensing/'], {exclude: ['/**/.gitignore', '/**/README.md', '/**/LICENSE']})"
  dependencies:
    - app-policy
  task:
    agent:
      machine:
        type: s1-aws-arm64-2
    prologue:
      commands:
        - cd app-policy
    epilogue:
      always:
        commands:
          - test-results publish report
    jobs:
      - name: build binary
        commands:
          - ../.semaphore/run-and-monitor build-arm64.log make build arch=arm64
- name: calicoctl
  run:
    when: "true or change_in(['/*', '/calicoctl/', '/libcalico-go/', '/api/', '/licensing/', '/hack/test/certs/'], {exclude: ['/**/.gitignore', '/**/README.md', '/**/LICENSE']})"
  dependencies:
    - Prerequisites
  task:
    prologue:
      commands:
        - cd calicoctl
    jobs:
      - name: calicoctl tests
        commands:
          - ../.semaphore/run-and-monitor ci.log make ci
      - name: Build binary
        matrix:
          - env_var: ARCH
            values:
              - arm64
        commands:
          - ../.semaphore/run-and-monitor build-$ARCH.log make build ARCH=$ARCH
- name: cni-plugin
  run:
    when: "true or change_in(['/*', '/cni-plugin/', '/libcalico-go/', '/hack/test/certs/'], {exclude: ['/**/.gitignore', '/**/README.md', '/**/LICENSE']})"
  dependencies:
    - Prerequisites
  task:
    prologue:
      commands:
        - cd cni-plugin
    jobs:
      - name: cni-plugin tests
        commands:
          - ../.semaphore/run-and-monitor ci.log make ci
      - name: Build binary
        matrix:
          - env_var: ARCH
            values:
              - arm64
        commands:
          - ../.semaphore/run-and-monitor build-$ARCH.log make build ARCH=$ARCH
      - name: build windows cni-plugin images
        commands:
          - ../.semaphore/run-and-monitor ci.log make image-windows
- name: "cni-plugin: Windows"
  run:
    when: "true or change_in(['/*', '/cni-plugin/', '/libcalico-go/', '/process/testing/winfv-cni-plugin/'], {exclude: ['/**/.gitignore', '/**/README.md', '/**/LICENSE']})"
  dependencies:
    - cni-plugin
  task:
    secrets:
      - name: banzai-secrets
    prologue:
      commands:
        # Load the github access secrets.  First fix the permissions.
        - chmod 0600 ~/.keys/*
        - ssh-add ~/.keys/*
        # Prepare azure configuration.
        - az login --service-principal -u "${AZ_SP_ID}" -p "${AZ_SP_PASSWORD}" --tenant "${AZ_TENANT_ID}" --output none
        - export AZURE_SUBSCRIPTION_ID=$AZ_SUBSCRIPTION_ID
        - export AZURE_TENANT_ID=$AZ_TENANT_ID
        - export AZURE_CLIENT_ID=$AZ_SP_ID
        - export AZURE_CLIENT_SECRET=$AZ_SP_PASSWORD
        - export REPORT_DIR=/home/semaphore/calico-private/process/testing/winfv-cni-plugin/report
        - export AZURE_RESOURCE_GROUP=${USER}-capz-win-cni-${SEMAPHORE_WORKFLOW_ID:0:8}-rg
        - export LOGS_DIR=~/fv.log
        - export SHORT_WORKFLOW_ID=$(echo ${SEMAPHORE_WORKFLOW_ID} | sha256sum | cut -c -8)
        - export CLUSTER_NAME=sem-${SEMAPHORE_PROJECT_NAME}-pr${SEMAPHORE_GIT_PR_NUMBER}-${SHORT_WORKFLOW_ID}
        - export SUFFIX=${CLUSTER_NAME}
        - cd cni-plugin
        - ../.semaphore/run-and-monitor build.log make bin/windows/calico.exe bin/windows/calico-ipam.exe bin/windows/win-fv.exe
    epilogue:
      always:
        commands:
          - artifact push job ${REPORT_DIR} --destination semaphore/test-results --expire-in ${SEMAPHORE_ARTIFACT_EXPIRY} || true
          - artifact push job ${LOGS_DIR} --destination semaphore/logs --expire-in ${SEMAPHORE_ARTIFACT_EXPIRY} || true
          - cd ~/calico-private/process/testing/winfv-cni-plugin/aso && make dist-clean
    env_vars:
      - name: SEMAPHORE_ARTIFACT_EXPIRY
        value: 2w
      - name: AZURE_LOCATION
        value: eastus2
      - name: KUBE_VERSION
        value: v1.29.7
    jobs:
      - name: Containerd - Windows FV
        execution_time_limit:
          minutes: 60
        commands:
          - ../.semaphore/run-and-monitor win-fv-containerd.log ./.semaphore/run-win-fv.sh
- name: confd
  run:
    when: "true or change_in(['/*', '/api/', '/libcalico-go/', '/confd/', '/hack/test/certs/'], {exclude: ['/**/.gitignore', '/**/README.md', '/**/LICENSE']})"
  dependencies:
    - Prerequisites
  task:
    prologue:
      commands:
        - cd confd
    jobs:
      - name: "confd: CI"
        execution_time_limit:
          minutes: 60
        commands:
          - ../.semaphore/run-and-monitor ci.log make ci
- name: crypto
  run:
    when: "true or change_in(['/lib.Makefile', '/crypto/'], {exclude: ['/**/.gitignore', '/**/README.md', '/**/LICENSE']})"
  dependencies:
    - Prerequisites
  task:
    prologue:
      commands:
        - cd crypto
    jobs:
      - name: crypto tests
        commands:
          - ../.semaphore/run-and-monitor ci.log make ci
- name: e2e tests
  run:
    when: "true or change_in(['/*', '/api/', '/libcalico-go/', '/typha/', '/felix/', '/confd/', '/bird/', '/pod2daemon/', '/node/', '/licensing/'], {exclude: ['/**/.gitignore', '/**/README.md', '/**/LICENSE']})"
  dependencies:
    - Prerequisites
  task:
    secrets:
      # Since we create a local kind cluster, we need the test license.
      - name: test-customer-license
    agent:
      machine:
        type: f1-standard-4
        os_image: ubuntu2204
    jobs:
      - name: sig-network conformance
        execution_time_limit:
          minutes: 60
        env_vars:
          - name: E2E_FOCUS
            value: "sig-network.*Conformance"
        commands:
          - .semaphore/run-and-monitor e2e-test.log make e2e-test
- name: "Felix: Build"
  run:
    when: "true or change_in(['/*', '/api/', '/libcalico-go/', '/typha/', '/felix/', '/linseed/pkg/apis/v1/', '/hack/test/certs/', '/cni-plugin/pkg/dataplane/linux/dataplane_linux.go'], {exclude: ['/**/.gitignore', '/**/README.md', '/**/LICENSE']})"
  dependencies:
    - Prerequisites
  task:
    prologue:
      commands:
        - cd felix
        - cache restore go-pkg-cache
        - cache restore go-mod-cache
    jobs:
      - name: Build and run UT, k8sfv
        execution_time_limit:
          minutes: 60
        commands:
          - make build image fv-prereqs
          - "cache store bin-${SEMAPHORE_GIT_SHA} bin"
          - "cache store fv.test-${SEMAPHORE_GIT_SHA} fv/fv.test"
          - cache store go-pkg-cache .go-pkg-cache
          - "cache store go-mod-cache ${HOME}/go/pkg/mod/cache"
          - docker save -o /tmp/calico-felix.tar tigera/felix:latest-amd64
          - "cache store felix-image-${SEMAPHORE_GIT_SHA} /tmp/calico-felix.tar"
          - docker save -o /tmp/felixtest-typha.tar felix-test/typha:latest-amd64
          - "cache store felixtest-typha-image-${SEMAPHORE_GIT_SHA} /tmp/felixtest-typha.tar"
          - docker save -o /tmp/felixtest-dns-server.tar tigera-test/dns-server:latest
          - "cache store felixtest-dns-server-image-${SEMAPHORE_GIT_SHA} /tmp/felixtest-dns-server.tar"
          - docker save -o /tmp/felixtest-scapy.tar tigera-test/scapy:latest
          - "cache store felixtest-scapy-image-${SEMAPHORE_GIT_SHA} /tmp/felixtest-scapy.tar"
          - ../.semaphore/run-and-monitor ut.log make ut
          - ../.semaphore/run-and-monitor k8sfv-typha.log make k8sfv-test JUST_A_MINUTE=true USE_TYPHA=true
          - ../.semaphore/run-and-monitor k8sfv-no-typha.log make k8sfv-test JUST_A_MINUTE=true USE_TYPHA=false
      - name: Static checks
        execution_time_limit:
          minutes: 60
        commands:
          - ../.semaphore/run-and-monitor static-checks.log make static-checks
- name: "Felix: Build - native arm64 runner"
  run:
    when: "true or change_in(['/*', '/api/', '/libcalico-go/', '/typha/', '/felix/', '/linseed/pkg/apis/v1/', '/hack/test/certs/'], {exclude: ['/**/.gitignore', '/**/README.md', '/**/LICENSE']})"
  dependencies:
    - "Felix: Build"
  task:
    agent:
      machine:
        type: s1-aws-arm64-2
    prologue:
      commands:
        - cd felix
        - cache restore go-pkg-cache
        - cache restore go-mod-cache
    jobs:
      - name: Build binary
        commands:
          - ../.semaphore/run-and-monitor build-arm64.log make build ARCH=arm64
- name: "Felix: Build Windows binaries"
  run:
    when: "true or change_in(['/*', '/api/', '/libcalico-go/', '/typha/', '/felix/'], {exclude: ['/**/.gitignore', '/**/README.md', '/**/LICENSE']})"
  dependencies:
    - Prerequisites
  task:
    jobs:
      - name: Build Windows binaries
        commands:
          - cd felix
          - make bin/calico-felix.exe fv/win-fv.exe
- name: "Felix: Windows FV capz"
  run:
    when: "true or change_in(['/*', '/api/', '/libcalico-go/', '/typha/', '/felix/', '/node', '/hack/test/certs/', '/process/testing/winfv-felix/'], {exclude: ['/**/.gitignore', '/**/README.md', '/**/LICENSE']})"
  dependencies: ["Felix: Build Windows binaries"]
  task:
    secrets:
      - name: banzai-secrets
      - name: private-repo
    prologue:
      commands:
        - az login --service-principal -u "${AZ_SP_ID}" -p "${AZ_SP_PASSWORD}" --tenant "${AZ_TENANT_ID}" --output none
        - export REPORT_DIR=/home/semaphore/report
        - export AZURE_SUBSCRIPTION_ID=$AZ_SUBSCRIPTION_ID
        - export AZURE_TENANT_ID=$AZ_TENANT_ID
        - export AZURE_CLIENT_ID=$AZ_SP_ID
        - export AZURE_CLIENT_SECRET=$AZ_SP_PASSWORD
        - export AZURE_SUBSCRIPTION_ID_B64="$(echo -n "$AZ_SUBSCRIPTION_ID" | base64 | tr -d '\n')"
        - export AZURE_TENANT_ID_B64="$(echo -n "$AZ_TENANT_ID" | base64 | tr -d '\n')"
        - export AZURE_CLIENT_ID_B64="$(echo -n "$AZ_SP_ID" | base64 | tr -d '\n')"
        - export AZURE_CLIENT_SECRET_B64="$(echo -n "$AZ_SP_PASSWORD" | base64 | tr -d '\n')"
        - export GCR_IO_PULL_SECRET="/home/semaphore/calico-private/process/testing/winfv-felix/docker_cfg.json"
        - export TSEE_TEST_LICENSE="/home/semaphore/calico-private/process/testing/winfv-felix/infra/ee/license.yaml"
        - cd felix
    epilogue:
      always:
        commands:
          - artifact push job ${REPORT_DIR} --destination test-results --expire-in ${SEMAPHORE_ARTIFACT_EXPIRY} || true
    env_vars:
      - name: FV_PROVISIONER
        value: "capz"
      - name: FV_TYPE
        value: "calico-felix"
      - name: SEMAPHORE_ARTIFACT_EXPIRY
        value: 2w
      - name: CONTAINERD_VERSION
        value: 1.7.22
    jobs:
      - name: CAPZ - Windows FV
        commands:
          - ./.semaphore/run-win-fv
- name: "Felix: FV Tests"
  run:
    when: "true or change_in(['/*', '/api/', '/linseed/pkg/apis/v1/', '/libcalico-go/', '/typha/', '/felix/', '/cni-plugin/pkg/dataplane/linux/dataplane_linux.go'], {exclude: ['/**/.gitignore', '/**/README.md', '/**/LICENSE']})"
  dependencies:
    - "Felix: Build"
  task:
    agent:
      machine:
        type: f1-standard-4
        os_image: ubuntu2204
    prologue:
      commands:
        - cd felix
        - cache restore go-pkg-cache
        - cache restore go-mod-cache
        - "cache restore bin-${SEMAPHORE_GIT_SHA}"
        - "cache restore fv.test-${SEMAPHORE_GIT_SHA}"
        - "cache restore felix-image-${SEMAPHORE_GIT_SHA}"
        - "cache restore felixtest-typha-image-${SEMAPHORE_GIT_SHA}"
        - "cache restore felixtest-dns-server-image-${SEMAPHORE_GIT_SHA}"
        - "cache restore scapy-image-${SEMAPHORE_GIT_SHA}"
        - |-
          if [ -s /etc/docker/daemon.json  ]; then
          sudo sed -i '$d' /etc/docker/daemon.json && sudo sed -i '$s/$/,/' /etc/docker/daemon.json && sudo bash -c ' cat >> /etc/docker/daemon.json << EOF
            "ipv6": true,
            "fixed-cidr-v6": "2001:db8:1::/64"
          }
          EOF
          ' ; else sudo bash -c ' cat > /etc/docker/daemon.json << EOF
          {
            "ipv6": true,
            "fixed-cidr-v6": "2001:db8:1::/64"
          }
          EOF
          ' ; fi
        - sudo systemctl restart docker
        # Load in the docker images pre-built by the build job.
        - docker load -i /tmp/calico-felix.tar
        - docker tag tigera/felix:latest-amd64 felix:latest-amd64
        - rm /tmp/calico-felix.tar
        - docker load -i /tmp/felixtest-typha.tar
        - docker tag felix-test/typha:latest-amd64 typha:latest-amd64
        - rm /tmp/felixtest-typha.tar
        - docker load -i /tmp/felixtest-dns-server.tar
        - rm /tmp/felixtest-dns-server.tar
        - docker load -i /tmp/felixtest-scapy.tar
        - rm /tmp/felixtest-scapy.tar
        # Pre-loading the IPIP module prevents a flake where the first felix to use IPIP loads the module and
        # routing in that first felix container chooses different source IPs than the tests are expecting.
        - sudo modprobe ipip
    jobs:
      - name: FV Test matrix
        execution_time_limit:
          minutes: 120
        commands:
          - make check-wireguard
          - ../.semaphore/run-and-monitor fv-${SEMAPHORE_JOB_INDEX}.log make fv-no-prereqs FV_BATCHES_TO_RUN="${SEMAPHORE_JOB_INDEX}" FV_NUM_BATCHES=${SEMAPHORE_JOB_COUNT}
        parallelism: 3
      - name: nftables FV Test matrix
        execution_time_limit:
          minutes: 120
        env_vars:
          - name: FELIX_FV_NFTABLES
            value: "Enabled"
        commands:
          - make check-wireguard
          - ../.semaphore/run-and-monitor fv-${SEMAPHORE_JOB_INDEX}.log make fv-no-prereqs FV_BATCHES_TO_RUN="${SEMAPHORE_JOB_INDEX}" FV_NUM_BATCHES=${SEMAPHORE_JOB_COUNT}
        parallelism: 3
    epilogue:
      always:
        commands:
          - ./.semaphore/collect-artifacts
          - ./.semaphore/publish-artifacts
          - test-results publish /home/semaphore/calico/felix/report/fv_suite.xml --name "felix-fv-${SEMAPHORE_JOB_INDEX}" || true
          - test-results publish /home/semaphore/calico/felix/report/fv_nft_suite.xml --name "felix-fv-nft-${SEMAPHORE_JOB_INDEX}" || true
- name: "Felix: BPF UT/FV tests on new kernel"
  run:
    when: "true or change_in(['/*', '/api/', '/linseed/pkg/apis/v1/', '/libcalico-go/', '/typha/', '/felix/', '/cni-plugin/pkg/dataplane/linux/dataplane_linux.go'], {exclude: ['/**/.gitignore', '/**/README.md', '/**/LICENSE']})"
  dependencies:
    - Prerequisites
  task:
    prologue:
      commands:
        - cd $HOME
        - tar -czf calico-private.tar.gz calico-private
        - cd calico-private/felix
        - export GOOGLE_APPLICATION_CREDENTIALS=$HOME/secrets/secret.google-service-account-key.json
        - export SHORT_WORKFLOW_ID=$(echo ${SEMAPHORE_WORKFLOW_ID} | sha256sum | cut -c -8)
        - export ZONE=europe-west3-c
        - export VM_PREFIX=sem-${SEMAPHORE_PROJECT_NAME}-${SHORT_WORKFLOW_ID}-felix-ipt-
        - echo VM_PREFIX=${VM_PREFIX}
        - export REPO_NAME=$(basename $(pwd))
        - export NUM_FV_BATCHES=8
        - export RUN_UT=true
        - export FV_FOCUS=BPF-SAFE
        - mkdir artifacts
        - ./.semaphore/create-test-vms ${VM_PREFIX}
    jobs:
      - name: UT/FV tests on new kernel
        execution_time_limit:
          minutes: 180
        commands:
          - ./.semaphore/run-tests-on-vms ${VM_PREFIX}
    epilogue:
      always:
        commands:
          - ./.semaphore/collect-artifacts-from-vms ${VM_PREFIX}
          - ./.semaphore/publish-artifacts
          - ./.semaphore/clean-up-vms ${VM_PREFIX}
    secrets:
      - name: google-service-account-for-gce
- name: "Felix: BPF UT/FV tests on new kernel (nftables)"
  run:
    when: "true or change_in(['/*', '/api/', '/libcalico-go/', '/typha/', '/felix/', '/cni-plugin/pkg/dataplane/linux/dataplane_linux.go'], {exclude: ['/**/.gitignore', '/**/README.md', '/**/LICENSE']})"
  dependencies:
    - Prerequisites
  task:
    prologue:
      commands:
        - cd $HOME
        - tar -czf calico-private.tar.gz calico-private
        - cd calico-private/felix
        - export GOOGLE_APPLICATION_CREDENTIALS=$HOME/secrets/secret.google-service-account-key.json
        - export SHORT_WORKFLOW_ID=$(echo ${SEMAPHORE_WORKFLOW_ID} | sha256sum | cut -c -8)
        - export ZONE=europe-west3-c
        - export VM_PREFIX=sem-${SEMAPHORE_PROJECT_NAME}-${SHORT_WORKFLOW_ID}-felix-nft-
        - echo VM_PREFIX=${VM_PREFIX}
        - export REPO_NAME=$(basename $(pwd))
        - export NUM_FV_BATCHES=4
        - export RUN_UT=false
        - export FV_FOCUS='_BPF_.*ct=true'
        - mkdir artifacts
        - ./.semaphore/create-test-vms ${VM_PREFIX}
    jobs:
      - name: UT/FV tests on new kernel
        env_vars:
          - name: FELIX_FV_NFTABLES
            value: "Enabled"
        execution_time_limit:
          minutes: 180
        commands:
          - ./.semaphore/run-tests-on-vms ${VM_PREFIX}
    epilogue:
      always:
        commands:
          - ./.semaphore/collect-artifacts-from-vms ${VM_PREFIX}
          - ./.semaphore/publish-artifacts
          - ./.semaphore/clean-up-vms ${VM_PREFIX}
    secrets:
      - name: google-service-account-for-gce
- name: goldmane
  run:
    when: "true or change_in(['/*', '/goldmane/'], {exclude: ['/**/.gitignore', '/**/README.md', '/**/LICENSE']})"
  execution_time_limit:
    minutes: 30
  dependencies:
    - Prerequisites
  task:
    prologue:
      commands:
        - cd goldmane
    jobs:
      - name: make ci
        commands:
          - ../.semaphore/run-and-monitor make-ci.log make ci
      - name: Build binary
        matrix:
          - env_var: ARCH
            values:
              - arm64
              - ppc64le
              - s390x
        commands:
          - ../.semaphore/run-and-monitor image-$ARCH.log make build ARCH=$ARCH
- name: kube-controllers
  run:
    when: "true or change_in(['/*', '/api/', '/libcalico-go/', '/kube-controllers/', '/licensing/', '/hack/test/certs/'], {exclude: ['/**/.gitignore', '/**/README.md', '/**/LICENSE']})"
  dependencies:
    - Prerequisites
  task:
    agent:
      machine:
        type: f1-standard-4
        os_image: ubuntu2204
    prologue:
      commands:
        - cd kube-controllers
    jobs:
      - name: "kube-controllers: tests"
        commands:
          - ../.semaphore/run-and-monitor ci.log make ci
      - name: Build binary
        matrix:
          - env_var: ARCH
            values:
              - arm64
        commands:
          - ../.semaphore/run-and-monitor build-$ARCH.log make build ARCH=$ARCH
    epilogue:
      always:
        commands:
          - test-results publish report
- name: libcalico-go
  run:
    when: "true or change_in(['/*', '/api/', '/libcalico-go/'], {exclude: ['/**/.gitignore', '/**/README.md', '/**/LICENSE']})"
  dependencies:
    - Prerequisites
  task:
    prologue:
      commands:
        - cd libcalico-go
    jobs:
      - name: "libcalico-go: tests"
        commands:
          - ../.semaphore/run-and-monitor make-ci.log make ci
- name: "Node: Build"
  run:
    when: "true or change_in(['/*', '/api/', '/libcalico-go/', '/typha/', '/felix/', '/confd/', '/bird/', '/pod2daemon/', '/node/', '/licensing/', '/hack/test/certs/'], {exclude: ['/**/.gitignore', '/**/README.md', '/**/LICENSE']})"
  dependencies:
    - Prerequisites
  task:
    agent:
      machine:
        type: f1-standard-4
        os_image: ubuntu2004
    secrets:
      # Mount a secret for pulling images from GCR, and a license for the k8s FVs
      - name: tigera-dev-ci-pull-credentials
      - name: google-service-account-for-gcr
      - name: test-customer-license
    prologue:
      commands:
        - cd node
    jobs:
      - name: "Node: CI"
        commands:
          - ../.semaphore/run-and-monitor ci.log make ci
    epilogue:
      always:
        commands:
          - test-results publish ./report/nosetests.xml --name "node-ci" || true
- name: "Node: multi-arch build"
  run:
    when: "true or change_in(['/*', '/api/', '/libcalico-go/', '/typha/', '/felix/', '/confd/', '/bird/', '/pod2daemon/', '/node/', '/licensing/', '/hack/test/certs/'], {exclude: ['/**/.gitignore', '/**/README.md', '/**/LICENSE']})"
  dependencies:
    - "Node: Build"
  task:
    secrets:
      # Mount a secret for pulling images from GCR, and a license for the k8s FVs
      - name: tigera-dev-ci-pull-credentials
      - name: google-service-account-for-gcr
      - name: test-customer-license
    prologue:
      commands:
        - cd node
    jobs:
      - name: Build Windows archive
        commands:
          - ../.semaphore/run-and-monitor build-windows-archive.log make build-windows-archive
      - name: Build Windows image
        commands:
          - ../.semaphore/run-and-monitor build-windows-image.log make image-windows
- name: "Node: Build - native arm64 runner"
  run:
    when: "true or change_in(['/*', '/api/', '/libcalico-go/', '/typha/', '/felix/', '/confd/', '/bird/', '/pod2daemon/', '/node/', '/licensing/', '/hack/test/certs/'], {exclude: ['/**/.gitignore', '/**/README.md', '/**/LICENSE']})"
  dependencies:
    - "Node: Build"
  task:
    agent:
      machine:
        type: s1-aws-arm64-4
    secrets:
      - name: tigera-dev-ci-pull-credentials
    prologue:
      commands:
        - cd node
    jobs:
      - name: Build image
        commands:
          - ../.semaphore/run-and-monitor build-arm64.log make image ARCH=arm64
- name: "Node: kind-cluster tests"
  run:
    when: "true or change_in(['/*', '/api/', '/libcalico-go/', '/typha/', '/felix/', '/confd/', '/bird/', '/pod2daemon/', '/node/', '/egress-gateway/', '/licensing/', '/hack/test/certs/'], {exclude: ['/**/.gitignore', '/**/README.md', '/**/LICENSE']})"
  dependencies:
    - Prerequisites
  task:
    prologue:
      commands:
        - cd $HOME
        - tar -czf calico-private.tar.gz calico-private
        - cd calico-private/node
        - export GOOGLE_APPLICATION_CREDENTIALS=$HOME/secrets/secret.google-service-account-key.json
        - export SHORT_WORKFLOW_ID=$(echo ${SEMAPHORE_WORKFLOW_ID} | sha256sum | cut -c -8)
        - export ZONE=us-east4-c
        - export VM_PREFIX=sem-${SEMAPHORE_PROJECT_NAME}-${SHORT_WORKFLOW_ID}-kind-
        - echo VM_PREFIX=${VM_PREFIX}
        - export REPO_NAME=$(basename $(pwd))
        - export VM_DISK_SIZE=80GB
        - mkdir artifacts
        - ../.semaphore/vms/create-test-vms ${ZONE} ${VM_PREFIX}
    jobs:
      - name: "Node: kind-cluster tests"
        execution_time_limit:
          minutes: 180
        commands:
          - ../.semaphore/vms/run-tests-on-vms ${ZONE} ${VM_PREFIX}
    epilogue:
      always:
        commands:
          - ../.semaphore/vms/publish-artifacts
          - ../.semaphore/vms/clean-up-vms ${ZONE} ${VM_PREFIX}
          - test-results publish ./report/*.xml --name "node-kind-tests" || true
    secrets:
      - name: google-service-account-for-gcr
      - name: google-service-account-for-gce
      - name: tigera-dev-ci-pull-credentials
      - name: test-customer-license
- name: pod2daemon
  run:
    when: "true or change_in(['/*', '/pod2daemon/'], {exclude: ['/**/.gitignore', '/**/README.md', '/**/LICENSE']})"
  dependencies:
    - Prerequisites
  task:
    prologue:
      commands:
        - cd pod2daemon
    jobs:
      - name: pod2daemon tests
        commands:
          - ../.semaphore/run-and-monitor ci.log make ci
          - test-results publish ./report/*.xml --name "pod2daemon-ut-tests" || true
      - name: Build binary
        matrix:
          - env_var: ARCH
            values:
              - arm64
        commands:
          - ../.semaphore/run-and-monitor build-$ARCH.log make build ARCH=$ARCH
- name: Typha
  run:
    when: "true or change_in(['/*', '/api/', '/libcalico-go/', '/typha/', '/hack/test/certs/'], {exclude: ['/**/.gitignore', '/**/README.md', '/**/LICENSE']})"
  dependencies:
    - Prerequisites
  task:
    prologue:
      commands:
        - cd typha
    jobs:
      - name: "Typha: UT and FV tests"
        commands:
          - ../.semaphore/run-and-monitor make-ci.log make ci EXCEPT=k8sfv-test
      - name: Build binary
        matrix:
          - env_var: ARCH
            values:
              - arm64
        commands:
          - ../.semaphore/run-and-monitor build-$ARCH.log make build ARCH=$ARCH
      - name: "Typha: UT and FV tests on UBI-minimal"
        commands:
          - ../.semaphore/run-and-monitor make-fv-ubi.log make clean image fv
        env_vars:
          - name: USE_UBI8_AS_CALICO_BASE
            value: '1'
    epilogue:
      always:
        commands:
          - |
            for f in /home/semaphore/calico/typha/report/*; do
              NAME=$(basename $f)
              test-results compile --name typha-$NAME $f $NAME.json || true
            done
            for f in /home/semaphore/calico/typha/pkg/report/*; do
              NAME=$(basename $f)
              test-results compile --name typha-$NAME $f $NAME.json || true
            done
            test-results combine *.xml.json report.json || true
            artifact push job report.json -d test-results/junit.json || true
            artifact push workflow report.json -d test-results/${SEMAPHORE_PIPELINE_ID}/${SEMAPHORE_JOB_ID}.json || true
          - test-results publish /home/semaphore/calico/felix/report/k8sfv_suite.xml --name "typha-k8sfv" || true
- name: calicoq
  run:
    when: "true or change_in(['/*', '/calicoq/', '/libcalico-go/'], {exclude: ['/**/.gitignore', '/**/README.md', '/**/LICENSE']})"
  dependencies:
    - Prerequisites
  task:
    secrets:
      - name: test-customer-license
    prologue:
      commands:
        - cd calicoq
    jobs:
      - name: make ci
        commands:
          - ../.semaphore/run-and-monitor ci.log make ci
      - name: Build binary
        matrix:
          - env_var: ARCH
            values:
              - arm64
        commands:
          - ../.semaphore/run-and-monitor build-$ARCH.log make build ARCH=$ARCH
- name: compliance
  run:
    when: "true or change_in(['/*', '/compliance/', '/api/', '/libcalico-go/', '/lma/'], {exclude: ['/**/.gitignore', '/**/README.md', '/**/LICENSE']})"
  dependencies:
    - Prerequisites
  task:
    prologue:
      commands:
        - cd compliance
    jobs:
      - name: compliance tests
        commands:
          - ../.semaphore/run-and-monitor ci.log make ci
      - name: Build binary
        matrix:
          - env_var: ARCH
            values:
              - arm64
        commands:
          - ../.semaphore/run-and-monitor build-$ARCH.log make build ARCH=$ARCH
- name: Publish tigera/snort3 images
  run:
    when: "false or change_in(['/third_party/snort3'], {exclude: ['/**/.gitignore', '/**/README.md', '/**/LICENSE'], pipeline_file: 'ignore'})"
  dependencies:
    - Prerequisites
  task:
    agent:
      machine:
        type: f1-standard-4
        os_image: ubuntu2204
    secrets:
      - name: google-service-account-for-gcr
    prologue:
      commands:
        - docker login --username casey@tigera.io -u _json_key -p "$(cat ~/secrets/secret.google-service-account-key.json)" https://gcr.io
    jobs:
      - name: Linux amd64
        commands:
          - make -C third_party/snort3 cd ARCHES=amd64 CONFIRM=true
- name: Publish tigera/snort3 images - native arm64 runner
  run:
    when: "false or change_in(['/third_party/snort3'], {exclude: ['/**/.gitignore', '/**/README.md', '/**/LICENSE'], pipeline_file: 'ignore'})"
  dependencies:
    - Prerequisites
  task:
    agent:
      machine:
        type: s1-aws-arm64-2
    secrets:
      - name: google-service-account-for-gcr
    prologue:
      commands:
        - docker login --username casey@tigera.io -u _json_key -p "$(cat ~/secrets/secret.google-service-account-key.json)" https://gcr.io
    jobs:
      - name: Linux arm64
        commands:
          - make -C third_party/snort3 cd ARCHES=arm64 CONFIRM=true
- name: Publish tigera/snort3 multi-arch manifests
  run:
    when: "false or change_in(['/third_party/snort3'], {exclude: ['/**/.gitignore', '/**/README.md', '/**/LICENSE'], pipeline_file: 'ignore'})"
  dependencies:
    - Publish tigera/snort3 images
    - Publish tigera/snort3 images - native arm64 runner
  task:
    secrets:
      - name: google-service-account-for-gcr
    prologue:
      commands:
        - docker login --username casey@tigera.io -u _json_key -p "$(cat ~/secrets/secret.google-service-account-key.json)" https://gcr.io
    jobs:
      - name: Linux multi-arch manifests
        commands:
          - make -C third_party/snort3 push-manifest CONFIRM=true

- name: deep-packet-inspection
  run:
    when: "true or change_in(['/*', '/deep-packet-inspection/', '/api/', '/libcalico-go/', '/lma/', '/third_party/snort3', '/typha/'], {exclude: ['/**/.gitignore', '/**/README.md', '/**/LICENSE']})"
  dependencies:
    - Publish tigera/snort3 multi-arch manifests
  task:
    secrets:
      - name: google-service-account-for-gcr
    prologue:
      commands:
        - docker login --username casey@tigera.io -u _json_key -p "$(cat ~/secrets/secret.google-service-account-key.json)" https://gcr.io
        - cd deep-packet-inspection
    jobs:
      - name: deep-packet-inspection tests
        commands:
          - ../.semaphore/run-and-monitor ci.log make ci
      - name: Build binary
        matrix:
          - env_var: ARCH
            values:
              - arm64
        commands:
          - ../.semaphore/run-and-monitor build-$ARCH.log make build ARCH=$ARCH
- name: egress-gateway
  run:
    when: "true or change_in(['/*', '/egress-gateway/', '/libcalico-go/lib/logutils/', '/libcalico-go/lib/health/', '/felix/proto/'], {exclude: ['/**/.gitignore', '/**/README.md', '/**/LICENSE']})"
  dependencies:
    - Prerequisites
  task:
    prologue:
      commands:
        - cd egress-gateway
    jobs:
      - name: make ci
        commands:
          - ../.semaphore/run-and-monitor ci.log make ci
    epilogue:
      always:
        commands:
          - ../.semaphore/publish-artifacts

- name: egress-gateway - native arm64 runner
  run:
    when: "true or change_in(['/*', '/egress-gateway/', '/libcalico-go/lib/logutils/', '/libcalico-go/lib/health/', '/felix/proto/'], {exclude: ['/**/.gitignore', '/**/README.md', '/**/LICENSE']})"
  dependencies:
    - egress-gateway
  task:
    agent:
      machine:
        type: s1-aws-arm64-2
    prologue:
      commands:
        # The makefile sometimes tries to rebuild the protobufs but
        # the build fails on ARM (and we know they're fresh due to
        # the pre-flight job).
        - touch felix/proto/felixbackend.pb.go
        - cd egress-gateway
    jobs:
      - name: Build image
        commands:
          - ../.semaphore/run-and-monitor build-arm64.log make image ARCH=arm64
    epilogue:
      always:
        commands:
          - ../.semaphore/publish-artifacts
- name: elasticsearch-metrics
  run:
    when: "true or change_in(['/*', '/elasticsearch-metrics/'], {exclude: ['/**/.gitignore', '/**/README.md', '/**/LICENSE']})"
  dependencies:
    - Prerequisites
  task:
    prologue:
      commands:
        - cd elasticsearch-metrics
    jobs:
      - name: elasticsearch-metrics tests
        commands:
          - ../.semaphore/run-and-monitor ci.log make ci
      - name: Build binary
        matrix:
          - env_var: ARCH
            values:
              - arm64
        commands:
          - ../.semaphore/run-and-monitor build-$ARCH.log make build ARCH=$ARCH
- name: Publish tigera/elasticsearch images
  run:
    when: "false or change_in(['/third_party/elasticsearch'], {exclude: ['/**/.gitignore', '/**/README.md', '/**/LICENSE'], pipeline_file: 'ignore'})"
  dependencies:
    - Prerequisites
  task:
    agent:
      machine:
        type: f1-standard-4
        os_image: ubuntu2204
    secrets:
      - name: google-service-account-for-gcr
    prologue:
      commands:
        - docker login --username casey@tigera.io -u _json_key -p "$(cat ~/secrets/secret.google-service-account-key.json)" https://gcr.io
    jobs:
      - name: Linux amd64
        commands:
          - make -C third_party/elasticsearch cd ARCHES=amd64 CONFIRM=true
- name: Publish tigera/elasticsearch images - native arm64 runner
  run:
    when: "false or change_in(['/third_party/elasticsearch'], {exclude: ['/**/.gitignore', '/**/README.md', '/**/LICENSE'], pipeline_file: 'ignore'})"
  dependencies:
    - Prerequisites
  task:
    agent:
      machine:
        type: s1-aws-arm64-2
    secrets:
      - name: google-service-account-for-gcr
    prologue:
      commands:
        - docker login --username casey@tigera.io -u _json_key -p "$(cat ~/secrets/secret.google-service-account-key.json)" https://gcr.io
    jobs:
      - name: Linux arm64
        commands:
          - make -C third_party/elasticsearch cd ARCHES=arm64 CONFIRM=true
- name: Publish tigera/elasticsearch multi-arch manifests
  run:
    when: "false or change_in(['/third_party/elasticsearch'], {exclude: ['/**/.gitignore', '/**/README.md', '/**/LICENSE'], pipeline_file: 'ignore'})"
  dependencies:
    - Publish tigera/elasticsearch images
    - Publish tigera/elasticsearch images - native arm64 runner
  task:
    secrets:
      - name: google-service-account-for-gcr
    prologue:
      commands:
        - docker login --username casey@tigera.io -u _json_key -p "$(cat ~/secrets/secret.google-service-account-key.json)" https://gcr.io
    jobs:
      - name: Linux multi-arch manifests
        commands:
          - make -C third_party/elasticsearch push-manifest CONFIRM=true

- name: elasticsearch
  run:
    when: "true or change_in(['/*', '/elasticsearch/', '/third_party/elasticsearch'], {exclude: ['/**/.gitignore', '/**/README.md', '/**/LICENSE']})"
  dependencies:
    - Publish tigera/elasticsearch multi-arch manifests
  task:
    secrets:
      - name: google-service-account-for-gcr
    prologue:
      commands:
        - docker login --username casey@tigera.io -u _json_key -p "$(cat ~/secrets/secret.google-service-account-key.json)" https://gcr.io
        - cd elasticsearch
    jobs:
      - name: elasticsearch tests
        commands:
          - ../.semaphore/run-and-monitor ci.log make ci
      - name: Build binary
        matrix:
          - env_var: ARCH
            values:
              - arm64
        commands:
          - ../.semaphore/run-and-monitor build-$ARCH.log make build ARCH=$ARCH
- name: es-gateway
  run:
    when: "true or change_in(['/*', '/es-gateway/', '/libcalico-go/lib/logutils/'], {exclude: ['/**/.gitignore', '/**/README.md', '/**/LICENSE']})"
  dependencies:
    - Prerequisites
  task:
    prologue:
      commands:
        - cd es-gateway
    jobs:
      - name: es-gateway tests
        commands:
          - ../.semaphore/run-and-monitor ci.log make ci
      - name: Build binary
        matrix:
          - env_var: ARCH
            values:
              - arm64
        commands:
          - ../.semaphore/run-and-monitor build-$ARCH.log make build ARCH=$ARCH
- name: firewall-integration
  run:
    when: "true or change_in(['/*', '/firewall-integration/', '/api/', '/compliance/', '/kube-controllers/', '/libcalico-go/', '/lma/', '/felix/'], {exclude: ['/**/.gitignore', '/**/README.md', '/**/LICENSE']})"
  dependencies:
    - Prerequisites
  task:
    prologue:
      commands:
        - cd firewall-integration
    jobs:
      - name: firewall-integration tests
        commands:
          - ../.semaphore/run-and-monitor ci.log make ci
      - name: Build binary
        matrix:
          - env_var: ARCH
            values:
              - arm64
        commands:
          - ../.semaphore/run-and-monitor build-$ARCH.log make build ARCH=$ARCH
- name: Publish tigera/fluentd-base images
  run:
    when: "false or change_in(['/third_party/fluentd-base'], {exclude: ['/**/.gitignore', '/**/README.md', '/**/LICENSE'], pipeline_file: 'ignore'})"
  dependencies:
    - Prerequisites
  task:
    secrets:
      - name: google-service-account-for-gcr
    prologue:
      commands:
        - docker login --username casey@tigera.io -u _json_key -p "$(cat ~/secrets/secret.google-service-account-key.json)" https://gcr.io
    jobs:
      - name: Linux amd64
        commands:
          - make -C third_party/fluentd-base cd ARCHES=amd64 CONFIRM=true
- name: Publish tigera/fluentd-base images - native arm64 runner
  run:
    when: "false or change_in(['/third_party/fluentd-base'], {exclude: ['/**/.gitignore', '/**/README.md', '/**/LICENSE'], pipeline_file: 'ignore'})"
  dependencies:
    - Prerequisites
  task:
    agent:
      machine:
        type: s1-aws-arm64-2
    secrets:
      - name: google-service-account-for-gcr
    prologue:
      commands:
        - docker login --username casey@tigera.io -u _json_key -p "$(cat ~/secrets/secret.google-service-account-key.json)" https://gcr.io
    jobs:
      - name: Linux arm64
        commands:
          - make -C third_party/fluentd-base cd ARCHES=arm64 CONFIRM=true
- name: Publish tigera/fluentd-base multi-arch manifests
  run:
    when: "false or change_in(['/third_party/fluentd-base'], {exclude: ['/**/.gitignore', '/**/README.md', '/**/LICENSE'], pipeline_file: 'ignore'})"
  dependencies:
    - Publish tigera/fluentd-base images
    - Publish tigera/fluentd-base images - native arm64 runner
  task:
    secrets:
      - name: google-service-account-for-gcr
    prologue:
      commands:
        - docker login --username casey@tigera.io -u _json_key -p "$(cat ~/secrets/secret.google-service-account-key.json)" https://gcr.io
    jobs:
      - name: Linux multi-arch manifests
        commands:
          - make -C third_party/fluentd-base push-manifest CONFIRM=true

- name: fluentd
  run:
    when: "true or change_in(['/fluentd', '/third_party/fluentd-base'], {exclude: ['/**/.gitignore', '/**/README.md', '/**/LICENSE']})"
  dependencies:
    - Publish tigera/fluentd-base multi-arch manifests
  task:
    secrets:
      - name: google-service-account-for-gcr
    prologue:
      commands:
        - docker login --username casey@tigera.io -u _json_key -p "$(cat ~/secrets/secret.google-service-account-key.json)" https://gcr.io
        - cd fluentd
    jobs:
      - name: fluentd tests
        commands:
          - ../.semaphore/run-and-monitor ci.log make ci
      - name: Build binary
        matrix:
          - env_var: ARCH
            values:
              - arm64
        commands:
          - ../.semaphore/run-and-monitor build-$ARCH.log make build ARCH=$ARCH

- name: Publish tigera/fluentd-base Windows images
  run:
    when: "false or change_in(['/fluentd/', '/third_party/fluentd-base'], {exclude: ['/**/.gitignore', '/**/README.md', '/**/LICENSE'], pipeline_file: 'ignore'})"
  dependencies:
    - Prerequisites
  execution_time_limit:
    hours: 2
  task:
    secrets:
      - name: banzai-secrets
    prologue:
      commands:
        # Login to docker in order to pull images.
        - docker login -u _json_key -p "$(cat ~/secrets/banzai-google-service-account.json)" https://gcr.io
        # Clone the process repo and provision Windows instances.
        - pushd .
        - git clone git@github.com:tigera/process.git ~/process
        - cd ~/process/testing/windows-instances
        - PREFIX=${SEMAPHORE_PROJECT_NAME}-${SEMAPHORE_WORKFLOW_ID} ./create-windows-instances.sh
        # Save windows-instances terraform.
        - tar czf ~/windows-tf.tar.gz -C ~/process/testing/windows-instances .
        - artifact push job --expire-in 2w ~/windows-tf.tar.gz
        - popd
        - cd fluentd
    epilogue:
      always:
        commands:
          - cd ~/process/testing/windows-instances
          - PREFIX=${SEMAPHORE_PROJECT_NAME}-${SEMAPHORE_WORKFLOW_ID} ./create-windows-instances.sh -u
    jobs:
      - name: Windows amd64
        commands:
          - export PROCESS_REPO=~/process/testing/windows-instances
          - BASE=true CONFIRM=true .semaphore/windows-cd.sh
- name: Publish tigera/fluentd-base Windows multi-arch manifests
  run:
    when: "false or change_in(['/fluentd/', '/third_party/fluentd-base'], {exclude: ['/**/.gitignore', '/**/README.md', '/**/LICENSE'], pipeline_file: 'ignore'})"
  dependencies:
    - Publish tigera/fluentd-base Windows images
  task:
    secrets:
      - name: google-service-account-for-gcr
    prologue:
      commands:
        - docker login --username casey@tigera.io -u _json_key -p "$(cat ~/secrets/secret.google-service-account-key.json)" https://gcr.io
    jobs:
      - name: Windows multi-arch manifests
        commands:
          - make -C third_party/fluentd-base push-windows-manifest CONFIRM=true

- name: fluentd Windows
  run:
    when: "true or change_in(['/fluentd/', '/third_party/fluentd-base'], {exclude: ['/**/.gitignore', '/**/README.md', '/**/LICENSE']})"
  dependencies:
    - Publish tigera/fluentd-base Windows multi-arch manifests
  task:
    secrets:
      - name: google-service-account-for-gcr
    prologue:
      commands:
        - docker login --username casey@tigera.io -u _json_key -p "$(cat ~/secrets/secret.google-service-account-key.json)" https://gcr.io
        - cd fluentd
    jobs:
      - name: build windows image
        commands:
          - ../.semaphore/run-and-monitor build-windows.log make image-windows
- name: ingress-collector
  run:
    when: "true or change_in(['/*', '/ingress-collector/', '/libcalico-go/lib/', '/felix/'], {exclude: ['/**/.gitignore', '/**/README.md', '/**/LICENSE']})"
  dependencies:
    - Prerequisites
  task:
    prologue:
      commands:
        - cd ingress-collector
    jobs:
      - name: ingress-collector tests
        commands:
          - ../.semaphore/run-and-monitor ci.log make ci
      - name: Build binary
        matrix:
          - env_var: ARCH
            values:
              - arm64
        commands:
          - ../.semaphore/run-and-monitor build-$ARCH.log make build ARCH=$ARCH
- name: intrusion-detection-controller
  run:
    when: "true or change_in(['/*', '/intrusion-detection-controller/', '/api/', '/linseed/pkg/apis/v1/', '/libcalico-go/', '/licensing/', '/lma/'], {exclude: ['/**/.gitignore', '/**/README.md', '/**/LICENSE']})"
  dependencies:
    - Prerequisites
  task:
    prologue:
      commands:
        - export GOOGLE_APPLICATION_CREDENTIALS=$HOME/secrets/banzai-google-service-account.json
        - gcloud auth activate-service-account --key-file=$GOOGLE_APPLICATION_CREDENTIALS
        - cd intrusion-detection-controller
    jobs:
      - name: intrusion-detection-controller tests
        commands:
          - ../.semaphore/run-and-monitor ci.log make ci
      - name: Build binary
        matrix:
          - env_var: ARCH
            values:
              - arm64
        commands:
          - ../.semaphore/run-and-monitor build-$ARCH.log make build ARCH=$ARCH
- name: key-cert-provisioner
  run:
    when: "true or change_in(['/*', '/key-cert-provisioner/'], {exclude: ['/**/.gitignore', '/**/README.md', '/**/LICENSE']})"
  dependencies:
    - Prerequisites
  task:
    prologue:
      commands:
        - cd key-cert-provisioner
    jobs:
      - name: key-cert-provisioner tests
        commands:
          - ../.semaphore/run-and-monitor ci.log make ci
      - name: Build binary
        matrix:
          - env_var: ARCH
            values:
              - arm64
        commands:
          - ../.semaphore/run-and-monitor build-$ARCH.log make build ARCH=$ARCH
- name: Publish tigera/kibana images
  run:
    when: "false or change_in(['/third_party/kibana'], {exclude: ['/**/.gitignore', '/**/README.md', '/**/LICENSE'], pipeline_file: 'ignore'})"
  dependencies:
    - Prerequisites
  task:
    agent:
      machine:
        type: f1-standard-4
        os_image: ubuntu2204
    secrets:
      - name: google-service-account-for-gcr
    prologue:
      commands:
        - docker login --username casey@tigera.io -u _json_key -p "$(cat ~/secrets/secret.google-service-account-key.json)" https://gcr.io
    jobs:
      - name: Linux multi-arch images
        commands:
          - make -C third_party/kibana cd CONFIRM=true
- name: Publish tigera/kibana multi-arch manifests
  run:
    when: "false or change_in(['/third_party/kibana'], {exclude: ['/**/.gitignore', '/**/README.md', '/**/LICENSE'], pipeline_file: 'ignore'})"
  dependencies:
    - Publish tigera/kibana images
  task:
    secrets:
      - name: google-service-account-for-gcr
    prologue:
      commands:
        - docker login --username casey@tigera.io -u _json_key -p "$(cat ~/secrets/secret.google-service-account-key.json)" https://gcr.io
    jobs:
      - name: Linux multi-arch manifests
        commands:
          - make -C third_party/kibana push-manifest CONFIRM=true

- name: kibana
  run:
    when: "true or change_in(['/*', '/kibana/', '/third_party/kibana'], {exclude: ['/**/.gitignore', '/**/README.md', '/**/LICENSE']})"
  dependencies:
    - Publish tigera/kibana multi-arch manifests
  task:
    secrets:
      - name: google-service-account-for-gcr
    prologue:
      commands:
        - docker login --username casey@tigera.io -u _json_key -p "$(cat ~/secrets/secret.google-service-account-key.json)" https://gcr.io
        - cd kibana
    jobs:
      - name: kibana tests
        commands:
          - ../.semaphore/run-and-monitor ci.log make ci
- name: l7-admission-controller
  run:
    when: "true or change_in(['/*', '/l7-admission-controller/'], {exclude: ['/**/.gitignore', '/**/README.md', '/**/LICENSE']})"
  dependencies:
    - Prerequisites
  task:
    prologue:
      commands:
        - cd l7-admission-controller
    jobs:
      - name: make ci
        commands:
          - ../.semaphore/run-and-monitor ci.log make ci
      - name: build binary
        matrix:
          - env_var: ARCH
            values:
              - arm64
        commands:
          - ../.semaphore/run-and-monitor build-$ARCH.log make build ARCH=$ARCH
- name: Publish tigera/envoybinary images
  run:
    when: "false or change_in(['/third_party/envoybinary'], {exclude: ['/**/.gitignore', '/**/README.md', '/**/LICENSE'], pipeline_file: 'ignore'})"
  dependencies:
    - Prerequisites
  task:
    agent:
      machine:
        type: f1-standard-4
        os_image: ubuntu2204
    secrets:
      - name: google-service-account-for-gcr
    prologue:
      commands:
        - docker login --username casey@tigera.io -u _json_key -p "$(cat ~/secrets/secret.google-service-account-key.json)" https://gcr.io
        - cd third_party/envoybinary
    jobs:
      - name: Linux amd64
        commands:
          - ../../.semaphore/run-and-monitor build.log make cd ARCHES=amd64 CONFIRM=true
- name: Publish tigera/envoybinary images - native arm64 runner
  run:
    when: "false or change_in(['/third_party/envoybinary'], {exclude: ['/**/.gitignore', '/**/README.md', '/**/LICENSE'], pipeline_file: 'ignore'})"
  dependencies:
    - Prerequisites
  execution_time_limit:
    hours: 8
  task:
    agent:
      machine:
        type: s1-aws-arm64-4
    secrets:
      - name: google-service-account-for-gcr
    prologue:
      commands:
        - docker login --username casey@tigera.io -u _json_key -p "$(cat ~/secrets/secret.google-service-account-key.json)" https://gcr.io
        - cd third_party/envoybinary
    jobs:
      - name: Linux arm64
        commands:
          - ../../.semaphore/run-and-monitor build-arm64.log make cd ARCHES=arm64 CONFIRM=true
- name: Publish tigera/envoybinary multi-arch manifests
  run:
    when: "false or change_in(['/third_party/envoybinary'], {exclude: ['/**/.gitignore', '/**/README.md', '/**/LICENSE'], pipeline_file: 'ignore'})"
  dependencies:
    - Publish tigera/envoybinary images
    - Publish tigera/envoybinary images - native arm64 runner
  task:
    secrets:
      - name: google-service-account-for-gcr
    prologue:
      commands:
        - docker login --username casey@tigera.io -u _json_key -p "$(cat ~/secrets/secret.google-service-account-key.json)" https://gcr.io
        - cd third_party/envoybinary
    jobs:
      - name: Linux multi-arch manifests
        commands:
          - make push-manifest CONFIRM=true

- name: l7-collector
  run:
    when: "true or change_in(['/*', '/l7-collector/', '/libcalico-go/lib/'], {exclude: ['/**/.gitignore', '/**/README.md', '/**/LICENSE']})"
  dependencies:
    - Publish tigera/envoybinary multi-arch manifests
  task:
    secrets:
      - name: google-service-account-for-gcr
    prologue:
      commands:
        - docker login --username casey@tigera.io -u _json_key -p "$(cat ~/secrets/secret.google-service-account-key.json)" https://gcr.io
        - cd l7-collector
    jobs:
      - name: l7-collector tests
        commands:
          - ../.semaphore/run-and-monitor ci.log make ci
      - name: Build binary
        matrix:
          - env_var: ARCH
            values:
              - arm64
        commands:
          - ../.semaphore/run-and-monitor build-$ARCH.log make build ARCH=$ARCH
- name: license-agent
  run:
    when: "true or change_in(['/*', '/licensing/', '/libcalico-go/'], {exclude: ['/**/.gitignore', '/**/README.md', '/**/LICENSE']})"
  dependencies:
    - Prerequisites
  task:
    prologue:
      commands:
        - cd license-agent
    jobs:
      - name: License Agent tests
        commands:
          - ../.semaphore/run-and-monitor ci.log make ci
      - name: Build binary
        matrix:
          - env_var: ARCH
            values:
              - arm64
        commands:
          - ../.semaphore/run-and-monitor build-$ARCH.log make build ARCH=$ARCH
- name: licensing
  run:
    when: "true or change_in(['/*', '/licensing/', '/libcalico-go/'], {exclude: ['/**/.gitignore', '/**/README.md', '/**/LICENSE']})"
  dependencies:
    - Prerequisites
  task:
    prologue:
      commands:
        - cd licensing
    jobs:
      - name: Licensing tests
        commands:
          - ../.semaphore/run-and-monitor ci.log make ci
      - name: Build binary
        matrix:
          - env_var: ARCH
            values:
              - arm64
        commands:
          - ../.semaphore/run-and-monitor build-$ARCH.log make build ARCH=$ARCH
- name: linseed
  run:
    when: "true or change_in(['/*', '/linseed/', '/api/', '/libcalico-go/', '/lma/'], {exclude: ['/**/.gitignore', '/**/README.md', '/**/LICENSE']})"
  dependencies:
    - Prerequisites
  task:
    prologue:
      commands:
        - cd linseed
    jobs:
      - name: linseed tests
        commands:
          - ../.semaphore/run-and-monitor ci.log make ci
      - name: Build binary
        matrix:
          - env_var: ARCH
            values:
              - arm64
        commands:
          - ../.semaphore/run-and-monitor build-$ARCH.log make build ARCH=$ARCH
- name: lma
  run:
    when: "true or change_in(['/*', '/lma/', '/libcalico-go/'], {exclude: ['/**/.gitignore', '/**/README.md', '/**/LICENSE']})"
  dependencies:
    - Prerequisites
  task:
    prologue:
      commands:
        - cd lma
    jobs:
      - name: lma tests
        commands:
          - ../.semaphore/run-and-monitor ci.log make ci
- name: packetcapture
  run:
    when: "true or change_in(['/*', '/packetcapture', '/api/', '/libcalico-go/', '/lma/'], {exclude: ['/**/.gitignore', '/**/README.md', '/**/LICENSE']})"
  dependencies:
    - Prerequisites
  task:
    prologue:
      commands:
        - cd packetcapture
    jobs:
      - name: packetcapture tests
        commands:
          - ../.semaphore/run-and-monitor ci.log make ci
      - name: Build binary
        matrix:
          - env_var: ARCH
            values:
              - arm64
        commands:
          - ../.semaphore/run-and-monitor build-$ARCH.log make build ARCH=$ARCH
- name: policy-recommendation
  run:
    when: "true or change_in(['/*', '/policy-recommendation/', '/api/', '/libcalico-go/', '/lma/'], {exclude: ['/**/.gitignore', '/**/README.md', '/**/LICENSE']})"
  dependencies:
    - Prerequisites
  task:
    prologue:
      commands:
        - cd policy-recommendation
    jobs:
      - name: policy-recommendation tests
        commands:
          - ../.semaphore/run-and-monitor ci.log make ci
      - name: Build binary
        matrix:
          - env_var: ARCH
            values:
              - arm64
        commands:
          - ../.semaphore/run-and-monitor build-$ARCH.log make build ARCH=$ARCH
- name: prometheus-service
  run:
    when: "true or change_in(['/*', '/prometheus-service/', 'libcalico-go/lib/logutils/', '/lma/'], {exclude: ['/**/.gitignore', '/**/README.md', '/**/LICENSE']})"
  dependencies:
    - Prerequisites
  task:
    prologue:
      commands:
        - cd prometheus-service
    jobs:
      - name: prometheus-service tests
        commands:
          - ../.semaphore/run-and-monitor ci.log make ci
      - name: Build binary
        matrix:
          - env_var: ARCH
            values:
              - arm64
        commands:
          - ../.semaphore/run-and-monitor build-$ARCH.log make build ARCH=$ARCH
- name: queryserver
  run:
    when: "true or change_in(['/*', '/queryserver/', '/api/', '/calicoctl/', '/felix/', '/lma/', '/libcalico-go/', '/licensing/'], {exclude: ['/**/.gitignore', '/**/README.md', '/**/LICENSE']})"
  dependencies:
    - Prerequisites
  task:
    prologue:
      commands:
        - cd queryserver
    jobs:
      - name: queryserver tests
        commands:
          - ../.semaphore/run-and-monitor ci.log make ci
      - name: Build binary
        matrix:
          - env_var: ARCH
            values:
              - arm64
        commands:
          - ../.semaphore/run-and-monitor build-$ARCH.log make build ARCH=$ARCH
- name: ui-apis
  run:
    when: "true or change_in(['/*', '/ui-apis/', '/api/', '/compliance/', '/libcalico-go/', '/lma/'], {exclude: ['/**/.gitignore', '/**/README.md', '/**/LICENSE']})"
  dependencies:
    - Prerequisites
  task:
    prologue:
      commands:
        - cd ui-apis
    jobs:
      - name: ui-apis tests
        commands:
          - ../.semaphore/run-and-monitor ci.log make ci
      - name: Build binary
        matrix:
          - env_var: ARCH
            values:
              - arm64
        commands:
          - ../.semaphore/run-and-monitor build-$ARCH.log make build ARCH=$ARCH
- name: voltron
  run:
    when: "true or change_in(['/*', '/voltron/', '/api/', '/libcalico-go/lib/logutils/', '/lma/'], {exclude: ['/**/.gitignore', '/**/README.md', '/**/LICENSE']})"
  dependencies:
    - Prerequisites
  task:
    prologue:
      commands:
        - cd voltron
    jobs:
      - name: voltron tests
        commands:
          - ../.semaphore/run-and-monitor ci.log make ci
      - name: Build binary
        matrix:
          - env_var: ARCH
            values:
              - arm64
        commands:
          - ../.semaphore/run-and-monitor build-$ARCH.log make build ARCH=$ARCH
- name: webhooks-processor
  run:
    when: "true or change_in(['/*', '/api/', '/libcalico-go/', '/webhooks-processor/'], {exclude: ['/**/.gitignore', '/**/README.md', '/**/LICENSE']})"
  dependencies:
    - Prerequisites
  task:
    prologue:
      commands:
        - cd webhooks-processor
    jobs:
      - name: webhooks processor tests
        commands:
          - ../.semaphore/run-and-monitor ci.log make ci
      - name: Build binary
        matrix:
          - env_var: ARCH
            values:
              - arm64
        commands:
          - ../.semaphore/run-and-monitor build-$ARCH.log make build ARCH=$ARCH
- name: fluent-bit
  run:
    when: "true or change_in(['/fluent-bit/'], {exclude: ['/**/.gitignore', '/**/README.md', '/**/LICENSE']})"
  dependencies:
    - Prerequisites
  task:
    secrets:
      - name: google-service-account-for-gce
    prologue:
      commands:
        - cd fluent-bit
        - export GOOGLE_APPLICATION_CREDENTIALS=$HOME/secrets/secret.google-service-account-key.json
        - export REPO_NAME=$(basename $(pwd))
        - export SHORT_WORKFLOW_ID=$(echo ${SEMAPHORE_WORKFLOW_ID} | sha256sum | cut -c -8)
        - export VM_PREFIX=sem-${SEMAPHORE_PROJECT_NAME}-${SHORT_WORKFLOW_ID}-fluent-bit
        - export ZONE=us-east4-c
        - echo VM_PREFIX=${VM_PREFIX}
    jobs:
      - name: fluent-bit tests
        commands:
          - make ci
    epilogue:
      always:
        commands:
          - ../.semaphore/vms/clean-up-vms ${ZONE} ${VM_PREFIX}
- name: selinux
  run:
    when: "true or change_in(['/selinux/'], {exclude: ['/**/.gitignore', '/**/README.md', '/**/LICENSE']})"
  dependencies:
    - Prerequisites
  task:
    secrets:
      - name: google-service-account-for-gce
    prologue:
      commands:
        - cd selinux
        - export GOOGLE_APPLICATION_CREDENTIALS=$HOME/secrets/secret.google-service-account-key.json
        - export REPO_NAME=$(basename $(pwd))
        - export SHORT_WORKFLOW_ID=$(echo ${SEMAPHORE_WORKFLOW_ID} | sha256sum | cut -c -8)
        - export VM_PREFIX=sem-${SEMAPHORE_PROJECT_NAME}-${SHORT_WORKFLOW_ID}-selinux
        - export ZONE=us-east4-c
        - echo VM_PREFIX=${VM_PREFIX}
    jobs:
      - name: SELinux FV tests
        commands:
          - make ci
    epilogue:
      always:
        commands:
          - ../.semaphore/vms/clean-up-vms ${ZONE} ${VM_PREFIX}
- name: alertmanager
  run:
    when: "true or change_in(['/third_party/alertmanager/'], {exclude: ['/**/.gitignore', '/**/README.md', '/**/LICENSE']})"
  dependencies:
    - Prerequisites
  task:
    prologue:
      commands:
        - sem-version go 1.23.4
        - cd third_party/alertmanager
    jobs:
      - name: alertmanager tests
        commands:
          - ../../.semaphore/run-and-monitor ci.log make ci
      - name: Build image
        matrix:
          - env_var: ARCH
            values:
              - arm64
        commands:
          - ../../.semaphore/run-and-monitor build-$ARCH.log make image ARCH=$ARCH
- name: dex
  run:
    when: "true or change_in(['/*', '/third_party/dex/', '/crypto/'], {exclude: ['/**/.gitignore', '/**/README.md', '/**/LICENSE']})"
  dependencies:
    - Prerequisites
  task:
    prologue:
      commands:
        - cd third_party/dex
    jobs:
      - name: dex tests
        commands:
          - ../../.semaphore/run-and-monitor ci.log make ci
      - name: Build binary
        matrix:
          - env_var: ARCH
            values:
              - arm64
        commands:
          - ../../.semaphore/run-and-monitor build-$ARCH.log make build ARCH=$ARCH
- name: eck-operator
  run:
    when: "true or change_in(['/third_party/eck-operator/'], {exclude: ['/**/.gitignore', '/**/README.md', '/**/LICENSE']})"
  dependencies:
    - Prerequisites
  task:
    prologue:
      commands:
        - cd third_party/eck-operator
    jobs:
      - name: eck-operator tests
        commands:
          - ../../.semaphore/run-and-monitor ci.log make ci
      - name: Build binary
        matrix:
          - env_var: ARCH
            values:
              - arm64
        commands:
          - ../../.semaphore/run-and-monitor build-$ARCH.log make build ARCH=$ARCH
- name: envoy-gateway
  run:
    when: "true or change_in(['/third_party/envoy-gateway'], {exclude: ['/**/.gitignore', '/**/README.md', '/**/LICENSE'], pipeline_file: 'ignore'})"
  dependencies:
    - Prerequisites
  task:
    prologue:
      commands:
        - cd third_party/envoy-gateway
    jobs:
      - name: Build binaries
        matrix:
          - env_var: ARCH
            values:
              - amd64
              - arm64
        commands:
          - ../../.semaphore/run-and-monitor build-$ARCH.log make build ARCH=$ARCH
- name: envoy-ratelimit
  run:
    when: "true or change_in(['/third_party/envoy-ratelimit'], {exclude: ['/**/.gitignore', '/**/README.md', '/**/LICENSE'], pipeline_file: 'ignore'})"
  dependencies:
    - Prerequisites
  task:
    prologue:
      commands:
        - cd third_party/envoy-ratelimit
    jobs:
      - name: Build binaries
        matrix:
          - env_var: ARCH
            values:
              - amd64
              - arm64
        commands:
          - ../../.semaphore/run-and-monitor build-$ARCH.log make build ARCH=$ARCH
- name: prometheus-operator
  run:
    when: "true or change_in(['/third_party/prometheus-operator/'], {exclude: ['/**/.gitignore', '/**/README.md', '/**/LICENSE']})"
  dependencies:
    - Prerequisites
  task:
    prologue:
      commands:
        - cd third_party/prometheus-operator
    jobs:
      - name: prometheus-operator tests
        commands:
          - ../../.semaphore/run-and-monitor ci.log make ci
      - name: Build image
        matrix:
          - env_var: ARCH
            values:
              - arm64
        commands:
          - ../../.semaphore/run-and-monitor build-$ARCH.log make image ARCH=$ARCH
- name: prometheus
  run:
    when: "true or change_in(['/third_party/prometheus/'], {exclude: ['/**/.gitignore', '/**/README.md', '/**/LICENSE']})"
  dependencies:
    - Prerequisites
  task:
    agent:
      machine:
        type: f1-standard-4
        os_image: ubuntu2204
    prologue:
      commands:
        - cd third_party/prometheus
    jobs:
      - name: prometheus tests
        commands:
          - ../../.semaphore/run-and-monitor ci.log make ci
      - name: Build image
        matrix:
          - env_var: ARCH
            values:
              - arm64
        commands:
          - ../../.semaphore/run-and-monitor build-$ARCH.log make image ARCH=$ARCH
- name: Fake guardian
  run:
    when: "true or change_in(['/*', '/test-tools/fake-guardian/'], {exclude: ['/**/.gitignore', '/**/README.md', '/**/LICENSE']})"
  dependencies:
    - Prerequisites
  task:
    prologue:
      commands:
        - cd test-tools/fake-guardian
    jobs:
      - name: Fake guardian
        commands:
          - ../../.semaphore/run-and-monitor make-ci.log make ci
- name: Fake log generator
  run:
    when: "true or change_in(['/*', '/test-tools/fake-log-generator/'], {exclude: ['/**/.gitignore', '/**/README.md', '/**/LICENSE']})"
  dependencies:
    - Prerequisites
  task:
    prologue:
      commands:
        - cd test-tools/fake-log-generator
    jobs:
      - name: Fake log generator
        commands:
          - ../../.semaphore/run-and-monitor make-ci.log make ci
- name: Mock node
  run:
    when: "true or change_in(['/*', '/test-tools/mocknode/'], {exclude: ['/**/.gitignore', '/**/README.md', '/**/LICENSE']})"
  dependencies:
    - Prerequisites
  task:
    prologue:
      commands:
        - cd test-tools/mocknode
    jobs:
      - name: Mock node
        commands:
          - ../../.semaphore/run-and-monitor make-ci.log make ci
- name: release tooling
  run:
    when: "true or change_in(['/*', '/release/'], {exclude: ['/**/.gitignore', '/**/*.md', '/**/LICENSE']})"
  execution_time_limit:
    minutes: 30
  dependencies:
    - Prerequisites
  task:
    prologue:
      commands:
        - cd release
    jobs:
      - name: ci
        commands:
          - ../.semaphore/run-and-monitor release-ci.log make ci
      - name: build binary
        commands:
          - ../.semaphore/run-and-monitor release-build.log make build
          - cache store release-${SEMAPHORE_GIT_SHA} bin
after_pipeline:
  task:
    jobs:
      - name: Reports
        commands:
          - test-results gen-pipeline-report --force<|MERGE_RESOLUTION|>--- conflicted
+++ resolved
@@ -172,9 +172,14 @@
     pipeline_file: push-images/typha.yml
     auto_promote:
       when: "branch =~ 'master|release-'"
-<<<<<<< HEAD
   - name: Push voltron images
     pipeline_file: push-images/voltron.yml
+  - name: Push Goldmane images
+    pipeline_file: push-images/goldmane.yml
+    auto_promote:
+      when: "branch =~ 'master|release-'"
+  - name: Publish openstack packages
+    pipeline_file: push-images/packaging.yaml
     auto_promote:
       when: "branch =~ 'master|release-'"
   - name: Push webhooks-processor images
@@ -225,14 +230,6 @@
       when: "branch =~ 'master|release-'"
   - name: Push mock-node images
     pipeline_file: push-images/mock-node.yml
-=======
-  - name: Push Goldmane images
-    pipeline_file: push-images/goldmane.yml
-    auto_promote:
-      when: "branch =~ 'master|release-'"
-  - name: Publish openstack packages
-    pipeline_file: push-images/packaging.yaml
->>>>>>> 15a3101e
     auto_promote:
       when: "branch =~ 'master|release-'"
   - name: Publish Helm Charts
