# !! WARNING, DO NOT EDIT !! This file is generated from semaphore.yml.d.
# To update, modify the template and then run 'make gen-semaphore-yaml'.
version: v1.0
name: Calico
execution_time_limit:
  hours: 8
agent:
  machine:
    type: f1-standard-2
    os_image: ubuntu2204
auto_cancel:
  running:
    when: "branch != 'master'"
  queued:
    when: "branch != 'master'"
global_job_config:
  secrets:
    - name: banzai-secrets
    - name: docker-hub
    - name: private-repo
  prologue:
    commands:
      # Correct permissions since they are too open by default:
      - chmod 0600 ~/.keys/*
      # Add the key to the ssh agent:
      - ssh-add ~/.keys/*
      - checkout
      - export REPO_DIR="$(pwd)"
      - mkdir artifacts
      # Semaphore is doing shallow clone on a commit without tags.
      # unshallow it for GIT_VERSION:=$(shell git describe --tags --dirty --always)
      - retry git fetch --unshallow
      - echo $DOCKERHUB_PASSWORD | docker login --username "$DOCKERHUB_USERNAME" --password-stdin
  epilogue:
    commands:
      - cd "$REPO_DIR"
      - .semaphore/publish-artifacts
promotions:
  # Manual promotion for publishing a hashrelease.
  - name: Publish hashrelease
    pipeline_file: release/hashrelease_enterprise.yml
  # Manual promotion for publishing a release.
  - name: Publish official release
    pipeline_file: release/release.yml
  # Cleanup after ourselves if we are stopped-short.
  - name: Cleanup
    pipeline_file: cleanup.yml
    auto_promote:
      when: "result = 'stopped'"
  # Rerun failed jobs
  - name: Rerun failed jobs
    pipeline_file: rerun_failed_jobs.yml
  # Have separate promotions for publishing images so we can re-run
  # them individually if they fail, and so we can run them in parallel.
  - name: Push apiserver images
    pipeline_file: push-images/apiserver.yml
    auto_promote:
      when: "branch =~ 'master|release-.*'"
  - name: Push ALP images
    pipeline_file: push-images/alp.yml
    auto_promote:
      when: "branch =~ 'master|release-'"
  - name: Push calicoctl images
    pipeline_file: push-images/calicoctl.yml
    auto_promote:
      when: "branch =~ 'master|release-'"
  - name: Push calicoq images
    pipeline_file: push-images/calicoq.yml
    auto_promote:
      when: "branch =~ 'master|release-'"
  - name: Push calico-node images
    pipeline_file: push-images/node.yml
    auto_promote:
      when: "branch =~ 'master|release-'"
  - name: Push cni-plugin images
    pipeline_file: push-images/cni-plugin.yml
    auto_promote:
      when: "branch =~ 'master|release-'"
  - name: Push compliance images
    pipeline_file: push-images/compliance.yml
    auto_promote:
      when: "branch =~ 'master|release-'"
  - name: Push deep-packet-inspection images
    pipeline_file: push-images/deep-packet-inspection.yml
    auto_promote:
      when: "branch =~ 'master|release-'"
  - name: Push egress-gateway images
    pipeline_file: push-images/egress-gateway.yml
    auto_promote:
      when: "branch =~ 'master|release-'"
  - name: Push elasticsearch images
    pipeline_file: push-images/elasticsearch.yml
    auto_promote:
      when: "branch =~ 'master|release-'"
  - name: Push elasticsearch-metrics images
    pipeline_file: push-images/elasticsearch-metrics.yml
    auto_promote:
      when: "branch =~ 'master|release-'"
  - name: Push es-gateway images
    pipeline_file: push-images/es-gateway.yml
    auto_promote:
      when: "branch =~ 'master|release-'"
  - name: Push ui-apis images
    pipeline_file: push-images/ui-apis.yml
    auto_promote:
      when: "branch =~ 'master|release-'"
  - name: Push firewall-integration images
    pipeline_file: push-images/firewall-integration.yml
    auto_promote:
      when: "branch =~ 'master|release-'"
  - name: Push fluentd images
    pipeline_file: push-images/fluentd.yml
    auto_promote:
      when: "branch =~ 'master|release-'"
  - name: Push ingress-collector images
    pipeline_file: push-images/ingress-collector.yml
    auto_promote:
      when: "branch =~ 'master|release-'"
  - name: Push intrusion-detection-controller images
    pipeline_file: push-images/intrusion-detection-controller.yml
    auto_promote:
      when: "branch =~ 'master|release-'"
  - name: Push key-cert-provisioner images
    pipeline_file: push-images/key-cert-provisioner.yml
    auto_promote:
      when: "branch =~ 'master|release-'"
  - name: Push kibana images
    pipeline_file: push-images/kibana.yml
    auto_promote:
      when: "branch =~ 'master|release-'"
  - name: Push kube-controllers images
    pipeline_file: push-images/kube-controllers.yml
    auto_promote:
      when: "branch =~ 'master|release-'"
  - name: Push l7-admission-controller images
    pipeline_file: push-images/l7-admission-controller.yml
    auto_promote:
      when: "branch =~ 'master|release-'"
  - name: Push l7-collector images
    pipeline_file: push-images/l7-collector.yml
    auto_promote:
      when: "branch =~ 'master|release-'"
  - name: Push license-agent images
    pipeline_file: push-images/license-agent.yml
    auto_promote:
      when: "branch =~ 'master|release-'"
  - name: Push linseed images
    pipeline_file: push-images/linseed.yml
    auto_promote:
      when: "branch =~ 'master|release-'"
  - name: Push packetcapture images
    pipeline_file: push-images/packetcapture.yml
    auto_promote:
      when: "branch =~ 'master|release-'"
  - name: Push pod2daemon images
    pipeline_file: push-images/pod2daemon.yml
    auto_promote:
      when: "branch =~ 'master|release-'"
  - name: Push policy-recommendation images
    pipeline_file: push-images/policy-recommendation.yml
    auto_promote:
      when: "branch =~ 'master|release-'"
  - name: Push prometheus-service images
    pipeline_file: push-images/prometheus-service.yml
    auto_promote:
      when: "branch =~ 'master|release-'"
  - name: Push queryserver images
    pipeline_file: push-images/queryserver.yml
    auto_promote:
      when: "branch =~ 'master|release-'"
  - name: Push typha images
    pipeline_file: push-images/typha.yml
    auto_promote:
      when: "branch =~ 'master|release-'"
  - name: Push voltron images
    pipeline_file: push-images/voltron.yml
    auto_promote:
      when: "branch =~ 'master|release-'"
  - name: Push webhooks-processor images
    pipeline_file: push-images/webhooks-processor.yml
    auto_promote:
      when: "branch =~ 'master|release-'"

  - name: Push third-party alertmanager images
    pipeline_file: push-images/third_party/alertmanager.yml
    auto_promote:
      when: "branch =~ 'master|release-.*'"
  - name: Push third-party dex images
    pipeline_file: push-images/third_party/dex.yml
    auto_promote:
      when: "branch =~ 'master|release-'"
  - name: Push third-party eck-operator images
    pipeline_file: push-images/third_party/eck-operator.yml
    auto_promote:
      when: "branch =~ 'master|release-'"
  - name: Push third-party envoy-gateway images
    pipeline_file: push-images/third_party/envoy-gateway.yml
    auto_promote:
      when: "branch =~ 'master|release-'"
  - name: Push third-party envoy-proxy images
    pipeline_file: push-images/third_party/envoy-proxy.yml
    auto_promote:
      when: "branch =~ 'master|release-'"
  - name: Push third-party envoy-ratelimit images
    pipeline_file: push-images/third_party/envoy-ratelimit.yml
    auto_promote:
      when: "branch =~ 'master|release-'"
  - name: Push third-party prometheus-operator images
    pipeline_file: push-images/third_party/prometheus-operator.yml
    auto_promote:
      when: "branch =~ 'master|release-'"
  - name: Push third-party prometheus images
    pipeline_file: push-images/third_party/prometheus.yml
    auto_promote:
      when: "branch =~ 'master|release-'"

  - name: Push fake-guardian images
    pipeline_file: push-images/fake-guardian.yml
    auto_promote:
      when: "branch =~ 'master|release-'"
  - name: Push fake-log-generator images
    pipeline_file: push-images/fake-log-generator.yml
    auto_promote:
      when: "branch =~ 'master|release-'"
  - name: Push mock-node images
    pipeline_file: push-images/mock-node.yml
    auto_promote:
      when: "branch =~ 'master|release-'"
  - name: Publish Helm Charts
    pipeline_file: docs/helm-charts.yml
    auto_promote:
      when: "branch =~ 'master|release-'"
  - name: Run Fossa scans
    pipeline_file: license-scanning/fossa-scan.yml
    auto_promote:
      when: "branch =~ 'master|release-.*'"
blocks:
- name: Prerequisites
  dependencies: []
  task:
    jobs:
      - name: Pre-flight checks
        commands:
          - make ci-preflight-checks
- name: apiserver
  run:
    when: "true or change_in(['/*', '/libcalico-go/', '/api/', '/apiserver/', '/licensing/', '/hack/test/certs/'], {exclude: ['/**/.gitignore', '/**/README.md', '/**/LICENSE']})"
  execution_time_limit:
    minutes: 30
  dependencies:
    - Prerequisites
  task:
    prologue:
      commands:
        - cd apiserver
    jobs:
      - name: make ci
        commands:
          - ../.semaphore/run-and-monitor make-ci.log make ci
      - name: Build binary
        matrix:
          - env_var: ARCH
            values:
              - arm64
        commands:
          - ../.semaphore/run-and-monitor build-$ARCH.log make build ARCH=$ARCH
- name: API
  run:
    when: "true or change_in(['/*', '/api/'], {exclude: ['/**/.gitignore', '/**/README.md', '/**/LICENSE']})"
  execution_time_limit:
    minutes: 30
  dependencies:
    - Prerequisites
  task:
    prologue:
      commands:
        - cd api
    jobs:
      - name: make ci
        commands:
          - ../.semaphore/run-and-monitor make-ci.log make ci
- name: app-policy
  run:
    when: "true or change_in(['/*', '/app-policy/', '/felix/', '/libcalico-go/lib/', '/licensing/'], {exclude: ['/**/.gitignore', '/**/README.md', '/**/LICENSE']})"
  dependencies:
    - Prerequisites
  task:
    prologue:
      commands:
        - cd app-policy
    epilogue:
      always:
        commands:
          - test-results publish report
    jobs:
      - name: app-policy tests
        commands:
          - ../.semaphore/run-and-monitor ci.log make ci

- name: app-policy - native arm64 runner
  run:
    when: "true or change_in(['/*', '/app-policy/', '/felix/', '/libcalico-go/lib/', '/licensing/'], {exclude: ['/**/.gitignore', '/**/README.md', '/**/LICENSE']})"
  dependencies:
    - app-policy
  task:
    agent:
      machine:
        type: s1-aws-arm64-2
    prologue:
      commands:
        - cd app-policy
    epilogue:
      always:
        commands:
          - test-results publish report
    jobs:
      - name: build binary
        commands:
          # Skip building protofbufs because the build fails on ARM due to missing image.
          # We know they are up-to-date because an earlier build job checks already.
          - ../.semaphore/run-and-monitor build-arm64.log make build arch=arm64 SKIP_PROTOBUF=true
- name: calicoctl
  run:
    when: "true or change_in(['/*', '/calicoctl/', '/libcalico-go/', '/api/', '/licensing/', '/hack/test/certs/'], {exclude: ['/**/.gitignore', '/**/README.md', '/**/LICENSE']})"
  dependencies:
    - Prerequisites
  task:
    prologue:
      commands:
        - cd calicoctl
    jobs:
      - name: calicoctl tests
        commands:
          - ../.semaphore/run-and-monitor ci.log make ci
      - name: Build binary
        matrix:
          - env_var: ARCH
            values:
              - arm64
        commands:
          - ../.semaphore/run-and-monitor build-$ARCH.log make build ARCH=$ARCH
- name: cni-plugin
  run:
    when: "true or change_in(['/*', '/cni-plugin/', '/libcalico-go/', '/hack/test/certs/'], {exclude: ['/**/.gitignore', '/**/README.md', '/**/LICENSE']})"
  dependencies:
    - Prerequisites
  task:
    prologue:
      commands:
        - cd cni-plugin
    jobs:
      - name: cni-plugin tests
        commands:
          - ../.semaphore/run-and-monitor ci.log make ci
      - name: Build binary
        matrix:
          - env_var: ARCH
            values:
              - arm64
        commands:
          - ../.semaphore/run-and-monitor build-$ARCH.log make build ARCH=$ARCH
      - name: build windows cni-plugin images
        commands:
          - ../.semaphore/run-and-monitor ci.log make image-windows
- name: "cni-plugin: Windows"
  run:
    when: "true or change_in(['/*', '/cni-plugin/', '/libcalico-go/', '/process/testing/winfv-cni-plugin/'], {exclude: ['/**/.gitignore', '/**/README.md', '/**/LICENSE']})"
  dependencies:
    - cni-plugin
  task:
    secrets:
      - name: banzai-secrets
    prologue:
      commands:
        # Load the github access secrets.  First fix the permissions.
        - chmod 0600 ~/.keys/*
        - ssh-add ~/.keys/*
        # Prepare azure configuration.
        - az login --service-principal -u "${AZ_SP_ID}" -p "${AZ_SP_PASSWORD}" --tenant "${AZ_TENANT_ID}" --output none
        - export AZURE_SUBSCRIPTION_ID=$AZ_SUBSCRIPTION_ID
        - export AZURE_TENANT_ID=$AZ_TENANT_ID
        - export AZURE_CLIENT_ID=$AZ_SP_ID
        - export AZURE_CLIENT_SECRET=$AZ_SP_PASSWORD
        - export REPORT_DIR=/home/semaphore/calico-private/process/testing/winfv-cni-plugin/report
        - export AZURE_RESOURCE_GROUP=${USER}-capz-win-cni-${SEMAPHORE_WORKFLOW_ID:0:8}-rg
        - export LOGS_DIR=~/fv.log
        - export SHORT_WORKFLOW_ID=$(echo ${SEMAPHORE_WORKFLOW_ID} | sha256sum | cut -c -8)
        - export CLUSTER_NAME=sem-${SEMAPHORE_PROJECT_NAME}-pr${SEMAPHORE_GIT_PR_NUMBER}-${SHORT_WORKFLOW_ID}
        - export SUFFIX=${CLUSTER_NAME}
        - cd cni-plugin
        - ../.semaphore/run-and-monitor build.log make bin/windows/calico.exe bin/windows/calico-ipam.exe bin/windows/win-fv.exe
    epilogue:
      always:
        commands:
          - artifact push job ${REPORT_DIR} --destination semaphore/test-results --expire-in ${SEMAPHORE_ARTIFACT_EXPIRY} || true
          - artifact push job ${LOGS_DIR} --destination semaphore/logs --expire-in ${SEMAPHORE_ARTIFACT_EXPIRY} || true
          - cd ~/calico-private/process/testing/winfv-cni-plugin/aso && make dist-clean
    env_vars:
      - name: SEMAPHORE_ARTIFACT_EXPIRY
        value: 2w
      - name: AZURE_LOCATION
        value: eastus2
      - name: KUBE_VERSION
        value: v1.29.7
    jobs:
      - name: Containerd - Windows FV
        execution_time_limit:
          minutes: 60
        commands:
          - ../.semaphore/run-and-monitor win-fv-containerd.log ./.semaphore/run-win-fv.sh
- name: confd
  run:
    when: "true or change_in(['/*', '/api/', '/libcalico-go/', '/confd/', '/hack/test/certs/'], {exclude: ['/**/.gitignore', '/**/README.md', '/**/LICENSE']})"
  dependencies:
    - Prerequisites
  task:
    prologue:
      commands:
        - cd confd
    jobs:
      - name: "confd: CI"
        execution_time_limit:
          minutes: 60
        commands:
          - ../.semaphore/run-and-monitor ci.log make ci
- name: crypto
  run:
    when: "true or change_in(['/lib.Makefile', '/crypto/'], {exclude: ['/**/.gitignore', '/**/README.md', '/**/LICENSE']})"
  dependencies:
    - Prerequisites
  task:
    prologue:
      commands:
        - cd crypto
    jobs:
      - name: crypto tests
        commands:
          - ../.semaphore/run-and-monitor ci.log make ci
- name: e2e tests
  run:
    when: "true or change_in(['/*', '/api/', '/libcalico-go/', '/typha/', '/felix/', '/confd/', '/bird/', '/pod2daemon/', '/node/', '/licensing/'], {exclude: ['/**/.gitignore', '/**/README.md', '/**/LICENSE']})"
  dependencies:
    - Prerequisites
  task:
    secrets:
      # Since we create a local kind cluster, we need the test license.
      - name: test-customer-license
    agent:
      machine:
        type: f1-standard-4
        os_image: ubuntu2204
    jobs:
      - name: sig-network conformance
        execution_time_limit:
          minutes: 60
        env_vars:
          - name: E2E_FOCUS
            value: "sig-network.*Conformance"
        commands:
          - .semaphore/run-and-monitor e2e-test.log make e2e-test
- name: "Felix: Build"
  run:
    when: "true or change_in(['/*', '/api/', '/libcalico-go/', '/typha/', '/felix/', '/linseed/pkg/apis/v1/', '/hack/test/certs/', '/cni-plugin/pkg/dataplane/linux/dataplane_linux.go'], {exclude: ['/**/.gitignore', '/**/README.md', '/**/LICENSE']})"
  dependencies:
    - Prerequisites
  task:
    prologue:
      commands:
        - cd felix
        - cache restore go-pkg-cache
        - cache restore go-mod-cache
    jobs:
      - name: Build and run UT, k8sfv
        execution_time_limit:
          minutes: 60
        commands:
          - make build image fv-prereqs
          - "cache store bin-${SEMAPHORE_GIT_SHA} bin"
          - "cache store fv.test-${SEMAPHORE_GIT_SHA} fv/fv.test"
          - cache store go-pkg-cache .go-pkg-cache
          - "cache store go-mod-cache ${HOME}/go/pkg/mod/cache"
          - docker save -o /tmp/calico-felix.tar tigera/felix:latest-amd64
          - "cache store felix-image-${SEMAPHORE_GIT_SHA} /tmp/calico-felix.tar"
          - docker save -o /tmp/felixtest-typha.tar felix-test/typha:latest-amd64
          - "cache store felixtest-typha-image-${SEMAPHORE_GIT_SHA} /tmp/felixtest-typha.tar"
          - docker save -o /tmp/felixtest-dns-server.tar tigera-test/dns-server:latest
          - "cache store felixtest-dns-server-image-${SEMAPHORE_GIT_SHA} /tmp/felixtest-dns-server.tar"
          - docker save -o /tmp/felixtest-scapy.tar tigera-test/scapy:latest
          - "cache store felixtest-scapy-image-${SEMAPHORE_GIT_SHA} /tmp/felixtest-scapy.tar"
          - ../.semaphore/run-and-monitor ut.log make ut
          - ../.semaphore/run-and-monitor k8sfv-typha.log make k8sfv-test JUST_A_MINUTE=true USE_TYPHA=true
          - ../.semaphore/run-and-monitor k8sfv-no-typha.log make k8sfv-test JUST_A_MINUTE=true USE_TYPHA=false
      - name: Static checks
        execution_time_limit:
          minutes: 60
        commands:
          - ../.semaphore/run-and-monitor static-checks.log make static-checks
<<<<<<< HEAD
=======
- name: "Felix: multi-arch build"
  run:
    when: "true or change_in(['/*', '/api/', '/libcalico-go/', '/typha/', '/felix/'], {exclude: ['/**/.gitignore', '/**/README.md', '/**/LICENSE']})"
  dependencies:
    - "Felix: Build"
  task:
    prologue:
      commands:
        - cd felix
        - cache restore go-pkg-cache
        - cache restore go-mod-cache
    jobs:
      - name: Build binary
        matrix:
          - env_var: ARCH
            values:
              - ppc64le
              - s390x
        commands:
          # Only building the code, not the image here because the felix image is now only used for FV tests, which
          # only run on AMD64 at the moment.
          - ../.semaphore/run-and-monitor build-$ARCH.log make build ARCH=$ARCH
>>>>>>> dd34212b
- name: "Felix: Build - native arm64 runner"
  run:
    when: "true or change_in(['/*', '/api/', '/libcalico-go/', '/typha/', '/felix/', '/linseed/pkg/apis/v1/', '/hack/test/certs/'], {exclude: ['/**/.gitignore', '/**/README.md', '/**/LICENSE']})"
  dependencies:
    - "Felix: Build"
  task:
    agent:
      machine:
        type: s1-aws-arm64-2
    prologue:
      commands:
        - cd felix
        - cache restore go-pkg-cache
        - cache restore go-mod-cache
    jobs:
      - name: Build binary
        commands:
          - ../.semaphore/run-and-monitor build-arm64.log make build ARCH=arm64
- name: "Felix: Build Windows binaries"
  run:
    when: "true or change_in(['/*', '/api/', '/libcalico-go/', '/typha/', '/felix/'], {exclude: ['/**/.gitignore', '/**/README.md', '/**/LICENSE']})"
  dependencies:
    - Prerequisites
  task:
    jobs:
      - name: Build Windows binaries
        commands:
          - cd felix
          - make bin/calico-felix.exe fv/win-fv.exe
- name: "Felix: Windows FV capz"
  run:
    when: "true or change_in(['/*', '/api/', '/libcalico-go/', '/typha/', '/felix/', '/node', '/hack/test/certs/', '/process/testing/winfv-felix/'], {exclude: ['/**/.gitignore', '/**/README.md', '/**/LICENSE']})"
  dependencies: ["Felix: Build Windows binaries"]
  task:
    secrets:
      - name: banzai-secrets
      - name: private-repo
    prologue:
      commands:
        - az login --service-principal -u "${AZ_SP_ID}" -p "${AZ_SP_PASSWORD}" --tenant "${AZ_TENANT_ID}" --output none
        - export REPORT_DIR=/home/semaphore/report
        - export AZURE_SUBSCRIPTION_ID=$AZ_SUBSCRIPTION_ID
        - export AZURE_TENANT_ID=$AZ_TENANT_ID
        - export AZURE_CLIENT_ID=$AZ_SP_ID
        - export AZURE_CLIENT_SECRET=$AZ_SP_PASSWORD
        - export AZURE_SUBSCRIPTION_ID_B64="$(echo -n "$AZ_SUBSCRIPTION_ID" | base64 | tr -d '\n')"
        - export AZURE_TENANT_ID_B64="$(echo -n "$AZ_TENANT_ID" | base64 | tr -d '\n')"
        - export AZURE_CLIENT_ID_B64="$(echo -n "$AZ_SP_ID" | base64 | tr -d '\n')"
        - export AZURE_CLIENT_SECRET_B64="$(echo -n "$AZ_SP_PASSWORD" | base64 | tr -d '\n')"
        - export GCR_IO_PULL_SECRET="/home/semaphore/calico-private/process/testing/winfv-felix/docker_cfg.json"
        - export TSEE_TEST_LICENSE="/home/semaphore/calico-private/process/testing/winfv-felix/infra/ee/license.yaml"
        - cd felix
    epilogue:
      always:
        commands:
          - artifact push job ${REPORT_DIR} --destination test-results --expire-in ${SEMAPHORE_ARTIFACT_EXPIRY} || true
    env_vars:
      - name: FV_PROVISIONER
        value: "capz"
      - name: FV_TYPE
        value: "calico-felix"
      - name: SEMAPHORE_ARTIFACT_EXPIRY
        value: 2w
      - name: CONTAINERD_VERSION
        value: 1.7.22
    jobs:
      - name: CAPZ - Windows FV
        commands:
          - ./.semaphore/run-win-fv
- name: "Felix: FV Tests"
  run:
    when: "true or change_in(['/*', '/api/', '/linseed/pkg/apis/v1/', '/libcalico-go/', '/typha/', '/felix/', '/cni-plugin/pkg/dataplane/linux/dataplane_linux.go'], {exclude: ['/**/.gitignore', '/**/README.md', '/**/LICENSE']})"
  dependencies:
    - "Felix: Build"
  task:
    agent:
      machine:
        type: f1-standard-4
        os_image: ubuntu2204
    prologue:
      commands:
        - cd felix
        - cache restore go-pkg-cache
        - cache restore go-mod-cache
        - "cache restore bin-${SEMAPHORE_GIT_SHA}"
        - "cache restore fv.test-${SEMAPHORE_GIT_SHA}"
        - "cache restore felix-image-${SEMAPHORE_GIT_SHA}"
        - "cache restore felixtest-typha-image-${SEMAPHORE_GIT_SHA}"
        - "cache restore felixtest-dns-server-image-${SEMAPHORE_GIT_SHA}"
        - "cache restore scapy-image-${SEMAPHORE_GIT_SHA}"
        - |-
          if [ -s /etc/docker/daemon.json  ]; then
          sudo sed -i '$d' /etc/docker/daemon.json && sudo sed -i '$s/$/,/' /etc/docker/daemon.json && sudo bash -c ' cat >> /etc/docker/daemon.json << EOF
            "ipv6": true,
            "fixed-cidr-v6": "2001:db8:1::/64"
          }
          EOF
          ' ; else sudo bash -c ' cat > /etc/docker/daemon.json << EOF
          {
            "ipv6": true,
            "fixed-cidr-v6": "2001:db8:1::/64"
          }
          EOF
          ' ; fi
        - sudo systemctl restart docker
        # Load in the docker images pre-built by the build job.
        - docker load -i /tmp/calico-felix.tar
        - docker tag tigera/felix:latest-amd64 felix:latest-amd64
        - rm /tmp/calico-felix.tar
        - docker load -i /tmp/felixtest-typha.tar
        - docker tag felix-test/typha:latest-amd64 typha:latest-amd64
        - rm /tmp/felixtest-typha.tar
        - docker load -i /tmp/felixtest-dns-server.tar
        - rm /tmp/felixtest-dns-server.tar
        - docker load -i /tmp/felixtest-scapy.tar
        - rm /tmp/felixtest-scapy.tar
        # Pre-loading the IPIP module prevents a flake where the first felix to use IPIP loads the module and
        # routing in that first felix container chooses different source IPs than the tests are expecting.
        - sudo modprobe ipip
    jobs:
      - name: FV Test matrix
        execution_time_limit:
          minutes: 120
        commands:
          - make check-wireguard
          - ../.semaphore/run-and-monitor fv-${SEMAPHORE_JOB_INDEX}.log make fv-no-prereqs FV_BATCHES_TO_RUN="${SEMAPHORE_JOB_INDEX}" FV_NUM_BATCHES=${SEMAPHORE_JOB_COUNT}
        parallelism: 3
      - name: nftables FV Test matrix
        execution_time_limit:
          minutes: 120
        env_vars:
          - name: FELIX_FV_NFTABLES
            value: "Enabled"
        commands:
          - make check-wireguard
          - ../.semaphore/run-and-monitor fv-${SEMAPHORE_JOB_INDEX}.log make fv-no-prereqs FV_BATCHES_TO_RUN="${SEMAPHORE_JOB_INDEX}" FV_NUM_BATCHES=${SEMAPHORE_JOB_COUNT}
        parallelism: 3
    epilogue:
      always:
        commands:
          - ./.semaphore/collect-artifacts
          - ./.semaphore/publish-artifacts
          - test-results publish /home/semaphore/calico/felix/report/fv_suite.xml --name "felix-fv-${SEMAPHORE_JOB_INDEX}" || true
          - test-results publish /home/semaphore/calico/felix/report/fv_nft_suite.xml --name "felix-fv-nft-${SEMAPHORE_JOB_INDEX}" || true
- name: "Felix: BPF UT/FV tests on new kernel"
  run:
    when: "true or change_in(['/*', '/api/', '/linseed/pkg/apis/v1/', '/libcalico-go/', '/typha/', '/felix/', '/cni-plugin/pkg/dataplane/linux/dataplane_linux.go'], {exclude: ['/**/.gitignore', '/**/README.md', '/**/LICENSE']})"
  dependencies:
    - Prerequisites
  task:
    prologue:
      commands:
        - cd $HOME
        - tar -czf calico-private.tar.gz calico-private
        - cd calico-private/felix
        - export GOOGLE_APPLICATION_CREDENTIALS=$HOME/secrets/secret.google-service-account-key.json
        - export SHORT_WORKFLOW_ID=$(echo ${SEMAPHORE_WORKFLOW_ID} | sha256sum | cut -c -8)
        - export ZONE=europe-west3-c
        - export VM_PREFIX=sem-${SEMAPHORE_PROJECT_NAME}-${SHORT_WORKFLOW_ID}-felix-ipt-
        - echo VM_PREFIX=${VM_PREFIX}
        - export REPO_NAME=$(basename $(pwd))
        - export NUM_FV_BATCHES=8
        - export RUN_UT=true
        - export FV_FOCUS=BPF-SAFE
        - mkdir artifacts
        - ./.semaphore/create-test-vms ${VM_PREFIX}
    jobs:
      - name: UT/FV tests on new kernel
        execution_time_limit:
          minutes: 180
        commands:
          - ./.semaphore/run-tests-on-vms ${VM_PREFIX}
    epilogue:
      always:
        commands:
          - ./.semaphore/collect-artifacts-from-vms ${VM_PREFIX}
          - ./.semaphore/publish-artifacts
          - ./.semaphore/clean-up-vms ${VM_PREFIX}
    secrets:
      - name: google-service-account-for-gce
- name: "Felix: BPF UT/FV tests on new kernel (nftables)"
  run:
    when: "true or change_in(['/*', '/api/', '/libcalico-go/', '/typha/', '/felix/', '/cni-plugin/pkg/dataplane/linux/dataplane_linux.go'], {exclude: ['/**/.gitignore', '/**/README.md', '/**/LICENSE']})"
  dependencies:
    - Prerequisites
  task:
    prologue:
      commands:
        - cd $HOME
        - tar -czf calico-private.tar.gz calico-private
        - cd calico-private/felix
        - export GOOGLE_APPLICATION_CREDENTIALS=$HOME/secrets/secret.google-service-account-key.json
        - export SHORT_WORKFLOW_ID=$(echo ${SEMAPHORE_WORKFLOW_ID} | sha256sum | cut -c -8)
        - export ZONE=europe-west3-c
        - export VM_PREFIX=sem-${SEMAPHORE_PROJECT_NAME}-${SHORT_WORKFLOW_ID}-felix-nft-
        - echo VM_PREFIX=${VM_PREFIX}
        - export REPO_NAME=$(basename $(pwd))
        - export NUM_FV_BATCHES=4
        - export RUN_UT=false
        - export FV_FOCUS='_BPF_.*ct=true'
        - mkdir artifacts
        - ./.semaphore/create-test-vms ${VM_PREFIX}
    jobs:
      - name: UT/FV tests on new kernel
        env_vars:
          - name: FELIX_FV_NFTABLES
            value: "Enabled"
        execution_time_limit:
          minutes: 180
        commands:
          - ./.semaphore/run-tests-on-vms ${VM_PREFIX}
    epilogue:
      always:
        commands:
          - ./.semaphore/collect-artifacts-from-vms ${VM_PREFIX}
          - ./.semaphore/publish-artifacts
          - ./.semaphore/clean-up-vms ${VM_PREFIX}
    secrets:
      - name: google-service-account-for-gce
- name: kube-controllers
  run:
    when: "true or change_in(['/*', '/api/', '/libcalico-go/', '/kube-controllers/', '/licensing/', '/hack/test/certs/'], {exclude: ['/**/.gitignore', '/**/README.md', '/**/LICENSE']})"
  dependencies:
    - Prerequisites
  task:
    agent:
      machine:
        type: f1-standard-4
        os_image: ubuntu2204
    prologue:
      commands:
        - cd kube-controllers
    jobs:
      - name: "kube-controllers: tests"
        commands:
          - ../.semaphore/run-and-monitor ci.log make ci
      - name: Build binary
        matrix:
          - env_var: ARCH
            values:
              - arm64
        commands:
          - ../.semaphore/run-and-monitor build-$ARCH.log make build ARCH=$ARCH
    epilogue:
      always:
        commands:
          - test-results publish report
- name: libcalico-go
  run:
    when: "true or change_in(['/*', '/api/', '/libcalico-go/'], {exclude: ['/**/.gitignore', '/**/README.md', '/**/LICENSE']})"
  dependencies:
    - Prerequisites
  task:
    prologue:
      commands:
        - cd libcalico-go
    jobs:
      - name: "libcalico-go: tests"
        commands:
          - ../.semaphore/run-and-monitor make-ci.log make ci
- name: "Node: Build"
  run:
    when: "true or change_in(['/*', '/api/', '/libcalico-go/', '/typha/', '/felix/', '/confd/', '/bird/', '/pod2daemon/', '/node/', '/licensing/', '/hack/test/certs/'], {exclude: ['/**/.gitignore', '/**/README.md', '/**/LICENSE']})"
  dependencies:
    - Prerequisites
  task:
    agent:
      machine:
        type: f1-standard-4
        os_image: ubuntu2004
    secrets:
      # Mount a secret for pulling images from GCR, and a license for the k8s FVs
      - name: tigera-dev-ci-pull-credentials
      - name: google-service-account-for-gcr
      - name: test-customer-license
    prologue:
      commands:
        - cd node
    jobs:
      - name: "Node: CI"
        commands:
          - ../.semaphore/run-and-monitor ci.log make ci
    epilogue:
      always:
        commands:
          - test-results publish ./report/nosetests.xml --name "node-ci" || true
- name: "Node: multi-arch build"
  run:
    when: "true or change_in(['/*', '/api/', '/libcalico-go/', '/typha/', '/felix/', '/confd/', '/bird/', '/pod2daemon/', '/node/', '/licensing/', '/hack/test/certs/'], {exclude: ['/**/.gitignore', '/**/README.md', '/**/LICENSE']})"
  dependencies:
    - "Node: Build"
  task:
    secrets:
      # Mount a secret for pulling images from GCR, and a license for the k8s FVs
      - name: tigera-dev-ci-pull-credentials
      - name: google-service-account-for-gcr
      - name: test-customer-license
    prologue:
      commands:
        - cd node
    jobs:
      - name: Build Windows archive
        commands:
          - ../.semaphore/run-and-monitor build-windows-archive.log make build-windows-archive
      - name: Build Windows image
        commands:
          - ../.semaphore/run-and-monitor build-windows-image.log make image-windows
- name: "Node: Build - native arm64 runner"
  run:
    when: "true or change_in(['/*', '/api/', '/libcalico-go/', '/typha/', '/felix/', '/confd/', '/bird/', '/pod2daemon/', '/node/', '/licensing/', '/hack/test/certs/'], {exclude: ['/**/.gitignore', '/**/README.md', '/**/LICENSE']})"
  dependencies:
    - "Node: Build"
  task:
    agent:
      machine:
        type: s1-aws-arm64-4
    secrets:
      - name: tigera-dev-ci-pull-credentials
    prologue:
      commands:
        - cd node
    jobs:
      - name: Build image
        commands:
          - ../.semaphore/run-and-monitor build-arm64.log make image ARCH=arm64
- name: "Node: kind-cluster tests"
  run:
    when: "true or change_in(['/*', '/api/', '/libcalico-go/', '/typha/', '/felix/', '/confd/', '/bird/', '/pod2daemon/', '/node/', '/egress-gateway/', '/licensing/', '/hack/test/certs/'], {exclude: ['/**/.gitignore', '/**/README.md', '/**/LICENSE']})"
  dependencies:
    - Prerequisites
  task:
    prologue:
      commands:
        - cd $HOME
        - tar -czf calico-private.tar.gz calico-private
        - cd calico-private/node
        - export GOOGLE_APPLICATION_CREDENTIALS=$HOME/secrets/secret.google-service-account-key.json
        - export SHORT_WORKFLOW_ID=$(echo ${SEMAPHORE_WORKFLOW_ID} | sha256sum | cut -c -8)
        - export ZONE=us-east4-c
        - export VM_PREFIX=sem-${SEMAPHORE_PROJECT_NAME}-${SHORT_WORKFLOW_ID}-kind-
        - echo VM_PREFIX=${VM_PREFIX}
        - export REPO_NAME=$(basename $(pwd))
        - export VM_DISK_SIZE=80GB
        - mkdir artifacts
        - ../.semaphore/vms/create-test-vms ${ZONE} ${VM_PREFIX}
    jobs:
      - name: "Node: kind-cluster tests"
        execution_time_limit:
          minutes: 180
        commands:
          - ../.semaphore/vms/run-tests-on-vms ${ZONE} ${VM_PREFIX}
    epilogue:
      always:
        commands:
          - ../.semaphore/vms/publish-artifacts
          - ../.semaphore/vms/clean-up-vms ${ZONE} ${VM_PREFIX}
          - test-results publish ./report/*.xml --name "node-kind-tests" || true
    secrets:
      - name: google-service-account-for-gcr
      - name: google-service-account-for-gce
      - name: tigera-dev-ci-pull-credentials
      - name: test-customer-license
- name: pod2daemon
  run:
    when: "true or change_in(['/*', '/pod2daemon/'], {exclude: ['/**/.gitignore', '/**/README.md', '/**/LICENSE']})"
  dependencies:
    - Prerequisites
  task:
    prologue:
      commands:
        - cd pod2daemon
    jobs:
      - name: pod2daemon tests
        commands:
          - ../.semaphore/run-and-monitor ci.log make ci
          - test-results publish ./report/*.xml --name "pod2daemon-ut-tests" || true
      - name: Build binary
        matrix:
          - env_var: ARCH
            values:
              - arm64
        commands:
          - ../.semaphore/run-and-monitor build-$ARCH.log make build ARCH=$ARCH
- name: Typha
  run:
    when: "true or change_in(['/*', '/api/', '/libcalico-go/', '/typha/', '/hack/test/certs/'], {exclude: ['/**/.gitignore', '/**/README.md', '/**/LICENSE']})"
  dependencies:
    - Prerequisites
  task:
    agent:
      machine:
        type: f1-standard-2
        os_image: ubuntu2204
    prologue:
      commands:
        - cd typha
    jobs:
      - name: "Typha: UT and FV tests"
        commands:
          - ../.semaphore/run-and-monitor make-ci.log make ci EXCEPT=k8sfv-test
      - name: Build binary
        matrix:
          - env_var: ARCH
            values:
              - arm64
        commands:
          - ../.semaphore/run-and-monitor build-$ARCH.log make build ARCH=$ARCH
    epilogue:
      always:
        commands:
          - |
            for f in /home/semaphore/calico/typha/report/*; do
              NAME=$(basename $f)
              test-results compile --name typha-$NAME $f $NAME.json || true
            done
            for f in /home/semaphore/calico/typha/pkg/report/*; do
              NAME=$(basename $f)
              test-results compile --name typha-$NAME $f $NAME.json || true
            done
            test-results combine *.xml.json report.json || true
            artifact push job report.json -d test-results/junit.json || true
            artifact push workflow report.json -d test-results/${SEMAPHORE_PIPELINE_ID}/${SEMAPHORE_JOB_ID}.json || true
          - test-results publish /home/semaphore/calico/felix/report/k8sfv_suite.xml --name "typha-k8sfv" || true
- name: calicoq
  run:
    when: "true or change_in(['/*', '/calicoq/', '/libcalico-go/'], {exclude: ['/**/.gitignore', '/**/README.md', '/**/LICENSE']})"
  dependencies:
    - Prerequisites
  task:
    secrets:
      - name: test-customer-license
    prologue:
      commands:
        - cd calicoq
    jobs:
      - name: make ci
        commands:
          - ../.semaphore/run-and-monitor ci.log make ci
      - name: Build binary
        matrix:
          - env_var: ARCH
            values:
              - arm64
        commands:
          - ../.semaphore/run-and-monitor build-$ARCH.log make build ARCH=$ARCH
- name: compliance
  run:
    when: "true or change_in(['/*', '/compliance/', '/api/', '/libcalico-go/', '/lma/'], {exclude: ['/**/.gitignore', '/**/README.md', '/**/LICENSE']})"
  dependencies:
    - Prerequisites
  task:
    prologue:
      commands:
        - cd compliance
    jobs:
      - name: compliance tests
        commands:
          - ../.semaphore/run-and-monitor ci.log make ci
      - name: Build binary
        matrix:
          - env_var: ARCH
            values:
              - arm64
        commands:
          - ../.semaphore/run-and-monitor build-$ARCH.log make build ARCH=$ARCH
- name: Publish tigera/snort3 images
  run:
    when: "false or change_in(['/third_party/snort3'], {exclude: ['/**/.gitignore', '/**/README.md', '/**/LICENSE'], pipeline_file: 'ignore'})"
  dependencies:
    - Prerequisites
  task:
    agent:
      machine:
        type: f1-standard-4
        os_image: ubuntu2204
    secrets:
      - name: google-service-account-for-gcr
    prologue:
      commands:
        - docker login --username casey@tigera.io -u _json_key -p "$(cat ~/secrets/secret.google-service-account-key.json)" https://gcr.io
    jobs:
      - name: Linux amd64
        commands:
          - make -C third_party/snort3 cd ARCHES=amd64 CONFIRM=true
- name: Publish tigera/snort3 images - native arm64 runner
  run:
    when: "false or change_in(['/third_party/snort3'], {exclude: ['/**/.gitignore', '/**/README.md', '/**/LICENSE'], pipeline_file: 'ignore'})"
  dependencies:
    - Prerequisites
  task:
    agent:
      machine:
        type: s1-aws-arm64-2
    secrets:
      - name: google-service-account-for-gcr
    prologue:
      commands:
        - docker login --username casey@tigera.io -u _json_key -p "$(cat ~/secrets/secret.google-service-account-key.json)" https://gcr.io
    jobs:
      - name: Linux arm64
        commands:
          - make -C third_party/snort3 cd ARCHES=arm64 CONFIRM=true
- name: Publish tigera/snort3 multi-arch manifests
  run:
    when: "false or change_in(['/third_party/snort3'], {exclude: ['/**/.gitignore', '/**/README.md', '/**/LICENSE'], pipeline_file: 'ignore'})"
  dependencies:
    - Publish tigera/snort3 images
    - Publish tigera/snort3 images - native arm64 runner
  task:
    secrets:
      - name: google-service-account-for-gcr
    prologue:
      commands:
        - docker login --username casey@tigera.io -u _json_key -p "$(cat ~/secrets/secret.google-service-account-key.json)" https://gcr.io
    jobs:
      - name: Linux multi-arch manifests
        commands:
          - make -C third_party/snort3 push-manifest CONFIRM=true

- name: deep-packet-inspection
  run:
    when: "true or change_in(['/*', '/deep-packet-inspection/', '/api/', '/libcalico-go/', '/lma/', '/third_party/snort3', '/typha/'], {exclude: ['/**/.gitignore', '/**/README.md', '/**/LICENSE']})"
  dependencies:
    - Publish tigera/snort3 multi-arch manifests
  task:
    secrets:
      - name: google-service-account-for-gcr
    prologue:
      commands:
        - docker login --username casey@tigera.io -u _json_key -p "$(cat ~/secrets/secret.google-service-account-key.json)" https://gcr.io
        - cd deep-packet-inspection
    jobs:
      - name: deep-packet-inspection tests
        commands:
          - ../.semaphore/run-and-monitor ci.log make ci
      - name: Build binary
        matrix:
          - env_var: ARCH
            values:
              - arm64
        commands:
          - ../.semaphore/run-and-monitor build-$ARCH.log make build ARCH=$ARCH
- name: egress-gateway
  run:
    when: "true or change_in(['/*', '/egress-gateway/', '/libcalico-go/lib/logutils/', '/libcalico-go/lib/health/', '/felix/proto/'], {exclude: ['/**/.gitignore', '/**/README.md', '/**/LICENSE']})"
  dependencies:
    - Prerequisites
  task:
    prologue:
      commands:
        - cd egress-gateway
    jobs:
      - name: make ci
        commands:
          - ../.semaphore/run-and-monitor ci.log make ci
    epilogue:
      always:
        commands:
          - ../.semaphore/publish-artifacts

- name: egress-gateway - native arm64 runner
  run:
    when: "true or change_in(['/*', '/egress-gateway/', '/libcalico-go/lib/logutils/', '/libcalico-go/lib/health/', '/felix/proto/'], {exclude: ['/**/.gitignore', '/**/README.md', '/**/LICENSE']})"
  dependencies:
    - egress-gateway
  task:
    agent:
      machine:
        type: s1-aws-arm64-2
    prologue:
      commands:
        # The makefile sometimes tries to rebuild the protobufs but
        # the build fails on ARM (and we know they're fresh due to
        # the pre-flight job).
        - touch felix/proto/felixbackend.pb.go
        - cd egress-gateway
    jobs:
      - name: Build image
        commands:
          # Skip building protofbufs because the build fails on ARM due to missing image.
          # We know they are up-to-date because an earlier build job checks already.
          - ../.semaphore/run-and-monitor build-arm64.log make image ARCH=arm64 SKIP_PROTOBUF=true
    epilogue:
      always:
        commands:
          - ../.semaphore/publish-artifacts
- name: elasticsearch-metrics
  run:
    when: "true or change_in(['/*', '/elasticsearch-metrics/'], {exclude: ['/**/.gitignore', '/**/README.md', '/**/LICENSE']})"
  dependencies:
    - Prerequisites
  task:
    prologue:
      commands:
        - cd elasticsearch-metrics
    jobs:
      - name: elasticsearch-metrics tests
        commands:
          - ../.semaphore/run-and-monitor ci.log make ci
      - name: Build binary
        matrix:
          - env_var: ARCH
            values:
              - arm64
        commands:
          - ../.semaphore/run-and-monitor build-$ARCH.log make build ARCH=$ARCH
- name: Publish tigera/elasticsearch images
  run:
    when: "false or change_in(['/third_party/elasticsearch'], {exclude: ['/**/.gitignore', '/**/README.md', '/**/LICENSE'], pipeline_file: 'ignore'})"
  dependencies:
    - Prerequisites
  task:
    agent:
      machine:
        type: f1-standard-4
        os_image: ubuntu2204
    secrets:
      - name: google-service-account-for-gcr
    prologue:
      commands:
        - docker login --username casey@tigera.io -u _json_key -p "$(cat ~/secrets/secret.google-service-account-key.json)" https://gcr.io
    jobs:
      - name: Linux amd64
        commands:
          - make -C third_party/elasticsearch cd ARCHES=amd64 CONFIRM=true
- name: Publish tigera/elasticsearch images - native arm64 runner
  run:
    when: "false or change_in(['/third_party/elasticsearch'], {exclude: ['/**/.gitignore', '/**/README.md', '/**/LICENSE'], pipeline_file: 'ignore'})"
  dependencies:
    - Prerequisites
  task:
    agent:
      machine:
        type: s1-aws-arm64-2
    secrets:
      - name: google-service-account-for-gcr
    prologue:
      commands:
        - docker login --username casey@tigera.io -u _json_key -p "$(cat ~/secrets/secret.google-service-account-key.json)" https://gcr.io
    jobs:
      - name: Linux arm64
        commands:
          - make -C third_party/elasticsearch cd ARCHES=arm64 CONFIRM=true
- name: Publish tigera/elasticsearch multi-arch manifests
  run:
    when: "false or change_in(['/third_party/elasticsearch'], {exclude: ['/**/.gitignore', '/**/README.md', '/**/LICENSE'], pipeline_file: 'ignore'})"
  dependencies:
    - Publish tigera/elasticsearch images
    - Publish tigera/elasticsearch images - native arm64 runner
  task:
    secrets:
      - name: google-service-account-for-gcr
    prologue:
      commands:
        - docker login --username casey@tigera.io -u _json_key -p "$(cat ~/secrets/secret.google-service-account-key.json)" https://gcr.io
    jobs:
      - name: Linux multi-arch manifests
        commands:
          - make -C third_party/elasticsearch push-manifest CONFIRM=true

- name: elasticsearch
  run:
    when: "true or change_in(['/*', '/elasticsearch/', '/third_party/elasticsearch'], {exclude: ['/**/.gitignore', '/**/README.md', '/**/LICENSE']})"
  dependencies:
    - Publish tigera/elasticsearch multi-arch manifests
  task:
    secrets:
      - name: google-service-account-for-gcr
    prologue:
      commands:
        - docker login --username casey@tigera.io -u _json_key -p "$(cat ~/secrets/secret.google-service-account-key.json)" https://gcr.io
        - cd elasticsearch
    jobs:
      - name: elasticsearch tests
        commands:
          - ../.semaphore/run-and-monitor ci.log make ci
      - name: Build binary
        matrix:
          - env_var: ARCH
            values:
              - arm64
        commands:
          - ../.semaphore/run-and-monitor build-$ARCH.log make build ARCH=$ARCH
- name: es-gateway
  run:
    when: "true or change_in(['/*', '/es-gateway/', '/libcalico-go/lib/logutils/'], {exclude: ['/**/.gitignore', '/**/README.md', '/**/LICENSE']})"
  dependencies:
    - Prerequisites
  task:
    prologue:
      commands:
        - cd es-gateway
    jobs:
      - name: es-gateway tests
        commands:
          - ../.semaphore/run-and-monitor ci.log make ci
      - name: Build binary
        matrix:
          - env_var: ARCH
            values:
              - arm64
        commands:
          - ../.semaphore/run-and-monitor build-$ARCH.log make build ARCH=$ARCH
- name: firewall-integration
  run:
    when: "true or change_in(['/*', '/firewall-integration/', '/api/', '/compliance/', '/kube-controllers/', '/libcalico-go/', '/lma/', '/felix/'], {exclude: ['/**/.gitignore', '/**/README.md', '/**/LICENSE']})"
  dependencies:
    - Prerequisites
  task:
    prologue:
      commands:
        - cd firewall-integration
    jobs:
      - name: firewall-integration tests
        commands:
          - ../.semaphore/run-and-monitor ci.log make ci
      - name: Build binary
        matrix:
          - env_var: ARCH
            values:
              - arm64
        commands:
          - ../.semaphore/run-and-monitor build-$ARCH.log make build ARCH=$ARCH
- name: Publish tigera/fluentd-base images
  run:
    when: "false or change_in(['/third_party/fluentd-base'], {exclude: ['/**/.gitignore', '/**/README.md', '/**/LICENSE'], pipeline_file: 'ignore'})"
  dependencies:
    - Prerequisites
  task:
    secrets:
      - name: google-service-account-for-gcr
    prologue:
      commands:
        - docker login --username casey@tigera.io -u _json_key -p "$(cat ~/secrets/secret.google-service-account-key.json)" https://gcr.io
    jobs:
      - name: Linux amd64
        commands:
          - make -C third_party/fluentd-base cd ARCHES=amd64 CONFIRM=true
- name: Publish tigera/fluentd-base images - native arm64 runner
  run:
    when: "false or change_in(['/third_party/fluentd-base'], {exclude: ['/**/.gitignore', '/**/README.md', '/**/LICENSE'], pipeline_file: 'ignore'})"
  dependencies:
    - Prerequisites
  task:
    agent:
      machine:
        type: s1-aws-arm64-2
    secrets:
      - name: google-service-account-for-gcr
    prologue:
      commands:
        - docker login --username casey@tigera.io -u _json_key -p "$(cat ~/secrets/secret.google-service-account-key.json)" https://gcr.io
    jobs:
      - name: Linux arm64
        commands:
          - make -C third_party/fluentd-base cd ARCHES=arm64 CONFIRM=true
- name: Publish tigera/fluentd-base multi-arch manifests
  run:
    when: "false or change_in(['/third_party/fluentd-base'], {exclude: ['/**/.gitignore', '/**/README.md', '/**/LICENSE'], pipeline_file: 'ignore'})"
  dependencies:
    - Publish tigera/fluentd-base images
    - Publish tigera/fluentd-base images - native arm64 runner
  task:
    secrets:
      - name: google-service-account-for-gcr
    prologue:
      commands:
        - docker login --username casey@tigera.io -u _json_key -p "$(cat ~/secrets/secret.google-service-account-key.json)" https://gcr.io
    jobs:
      - name: Linux multi-arch manifests
        commands:
          - make -C third_party/fluentd-base push-manifest CONFIRM=true

- name: fluentd
  run:
    when: "true or change_in(['/fluentd', '/third_party/fluentd-base'], {exclude: ['/**/.gitignore', '/**/README.md', '/**/LICENSE']})"
  dependencies:
    - Publish tigera/fluentd-base multi-arch manifests
  task:
    secrets:
      - name: google-service-account-for-gcr
    prologue:
      commands:
        - docker login --username casey@tigera.io -u _json_key -p "$(cat ~/secrets/secret.google-service-account-key.json)" https://gcr.io
        - cd fluentd
    jobs:
      - name: fluentd tests
        commands:
          - ../.semaphore/run-and-monitor ci.log make ci
      - name: Build binary
        matrix:
          - env_var: ARCH
            values:
              - arm64
        commands:
          - ../.semaphore/run-and-monitor build-$ARCH.log make build ARCH=$ARCH

- name: Publish tigera/fluentd-base Windows images
  run:
    when: "false or change_in(['/fluentd/', '/third_party/fluentd-base'], {exclude: ['/**/.gitignore', '/**/README.md', '/**/LICENSE'], pipeline_file: 'ignore'})"
  dependencies:
    - Prerequisites
  execution_time_limit:
    hours: 2
  task:
    secrets:
      - name: banzai-secrets
    prologue:
      commands:
        # Login to docker in order to pull images.
        - docker login -u _json_key -p "$(cat ~/secrets/banzai-google-service-account.json)" https://gcr.io
        # Clone the process repo and provision Windows instances.
        - pushd .
        - git clone git@github.com:tigera/process.git ~/process
        - cd ~/process/testing/windows-instances
        - PREFIX=${SEMAPHORE_PROJECT_NAME}-${SEMAPHORE_WORKFLOW_ID} ./create-windows-instances.sh
        # Save windows-instances terraform.
        - tar czf ~/windows-tf.tar.gz -C ~/process/testing/windows-instances .
        - artifact push job --expire-in 2w ~/windows-tf.tar.gz
        - popd
        - cd fluentd
    epilogue:
      always:
        commands:
          - cd ~/process/testing/windows-instances
          - PREFIX=${SEMAPHORE_PROJECT_NAME}-${SEMAPHORE_WORKFLOW_ID} ./create-windows-instances.sh -u
    jobs:
      - name: Windows amd64
        commands:
          - export PROCESS_REPO=~/process/testing/windows-instances
          - BASE=true CONFIRM=true .semaphore/windows-cd.sh
- name: Publish tigera/fluentd-base Windows multi-arch manifests
  run:
    when: "false or change_in(['/fluentd/', '/third_party/fluentd-base'], {exclude: ['/**/.gitignore', '/**/README.md', '/**/LICENSE'], pipeline_file: 'ignore'})"
  dependencies:
    - Publish tigera/fluentd-base Windows images
  task:
    secrets:
      - name: google-service-account-for-gcr
    prologue:
      commands:
        - docker login --username casey@tigera.io -u _json_key -p "$(cat ~/secrets/secret.google-service-account-key.json)" https://gcr.io
    jobs:
      - name: Windows multi-arch manifests
        commands:
          - make -C third_party/fluentd-base push-windows-manifest CONFIRM=true

- name: fluentd Windows
  run:
    when: "true or change_in(['/fluentd/', '/third_party/fluentd-base'], {exclude: ['/**/.gitignore', '/**/README.md', '/**/LICENSE']})"
  dependencies:
    - Publish tigera/fluentd-base Windows multi-arch manifests
  task:
    secrets:
      - name: google-service-account-for-gcr
    prologue:
      commands:
        - docker login --username casey@tigera.io -u _json_key -p "$(cat ~/secrets/secret.google-service-account-key.json)" https://gcr.io
        - cd fluentd
    jobs:
      - name: build windows image
        commands:
          - ../.semaphore/run-and-monitor build-windows.log make image-windows
- name: ingress-collector
  run:
    when: "true or change_in(['/*', '/ingress-collector/', '/libcalico-go/lib/', '/felix/'], {exclude: ['/**/.gitignore', '/**/README.md', '/**/LICENSE']})"
  dependencies:
    - Prerequisites
  task:
    prologue:
      commands:
        - cd ingress-collector
    jobs:
      - name: ingress-collector tests
        commands:
          - ../.semaphore/run-and-monitor ci.log make ci
      - name: Build binary
        matrix:
          - env_var: ARCH
            values:
              - arm64
        commands:
          - ../.semaphore/run-and-monitor build-$ARCH.log make build ARCH=$ARCH
- name: intrusion-detection-controller
  run:
    when: "true or change_in(['/*', '/intrusion-detection-controller/', '/api/', '/linseed/pkg/apis/v1/', '/libcalico-go/', '/licensing/', '/lma/'], {exclude: ['/**/.gitignore', '/**/README.md', '/**/LICENSE']})"
  dependencies:
    - Prerequisites
  task:
    prologue:
      commands:
        - export GOOGLE_APPLICATION_CREDENTIALS=$HOME/secrets/banzai-google-service-account.json
        - gcloud auth activate-service-account --key-file=$GOOGLE_APPLICATION_CREDENTIALS
        - cd intrusion-detection-controller
    jobs:
      - name: intrusion-detection-controller tests
        commands:
          - ../.semaphore/run-and-monitor ci.log make ci
      - name: Build binary
        matrix:
          - env_var: ARCH
            values:
              - arm64
        commands:
          - ../.semaphore/run-and-monitor build-$ARCH.log make build ARCH=$ARCH
- name: key-cert-provisioner
  run:
    when: "true or change_in(['/*', '/key-cert-provisioner/'], {exclude: ['/**/.gitignore', '/**/README.md', '/**/LICENSE']})"
  dependencies:
    - Prerequisites
  task:
    prologue:
      commands:
        - cd key-cert-provisioner
    jobs:
      - name: key-cert-provisioner tests
        commands:
          - ../.semaphore/run-and-monitor ci.log make ci
      - name: Build binary
        matrix:
          - env_var: ARCH
            values:
              - arm64
        commands:
          - ../.semaphore/run-and-monitor build-$ARCH.log make build ARCH=$ARCH
- name: Publish tigera/kibana images
  run:
    when: "false or change_in(['/third_party/kibana'], {exclude: ['/**/.gitignore', '/**/README.md', '/**/LICENSE'], pipeline_file: 'ignore'})"
  dependencies:
    - Prerequisites
  task:
    agent:
      machine:
        type: f1-standard-4
        os_image: ubuntu2204
    secrets:
      - name: google-service-account-for-gcr
    prologue:
      commands:
        - docker login --username casey@tigera.io -u _json_key -p "$(cat ~/secrets/secret.google-service-account-key.json)" https://gcr.io
    jobs:
      - name: Linux multi-arch images
        commands:
          - make -C third_party/kibana cd CONFIRM=true
- name: Publish tigera/kibana multi-arch manifests
  run:
    when: "false or change_in(['/third_party/kibana'], {exclude: ['/**/.gitignore', '/**/README.md', '/**/LICENSE'], pipeline_file: 'ignore'})"
  dependencies:
    - Publish tigera/kibana images
  task:
    secrets:
      - name: google-service-account-for-gcr
    prologue:
      commands:
        - docker login --username casey@tigera.io -u _json_key -p "$(cat ~/secrets/secret.google-service-account-key.json)" https://gcr.io
    jobs:
      - name: Linux multi-arch manifests
        commands:
          - make -C third_party/kibana push-manifest CONFIRM=true

- name: kibana
  run:
    when: "true or change_in(['/*', '/kibana/', '/third_party/kibana'], {exclude: ['/**/.gitignore', '/**/README.md', '/**/LICENSE']})"
  dependencies:
    - Publish tigera/kibana multi-arch manifests
  task:
    secrets:
      - name: google-service-account-for-gcr
    prologue:
      commands:
        - docker login --username casey@tigera.io -u _json_key -p "$(cat ~/secrets/secret.google-service-account-key.json)" https://gcr.io
        - cd kibana
    jobs:
      - name: kibana tests
        commands:
          - ../.semaphore/run-and-monitor ci.log make ci
- name: l7-admission-controller
  run:
    when: "true or change_in(['/*', '/l7-admission-controller/'], {exclude: ['/**/.gitignore', '/**/README.md', '/**/LICENSE']})"
  dependencies:
    - Prerequisites
  task:
    prologue:
      commands:
        - cd l7-admission-controller
    jobs:
      - name: make ci
        commands:
          - ../.semaphore/run-and-monitor ci.log make ci
      - name: build binary
        matrix:
          - env_var: ARCH
            values:
              - arm64
        commands:
          - ../.semaphore/run-and-monitor build-$ARCH.log make build ARCH=$ARCH
- name: Publish tigera/envoybinary images
  run:
    when: "false or change_in(['/third_party/envoybinary'], {exclude: ['/**/.gitignore', '/**/README.md', '/**/LICENSE'], pipeline_file: 'ignore'})"
  dependencies:
    - Prerequisites
  task:
    agent:
      machine:
        type: f1-standard-4
        os_image: ubuntu2204
    secrets:
      - name: google-service-account-for-gcr
    prologue:
      commands:
        - docker login --username casey@tigera.io -u _json_key -p "$(cat ~/secrets/secret.google-service-account-key.json)" https://gcr.io
        - cd third_party/envoybinary
    jobs:
      - name: Linux amd64
        commands:
          - ../../.semaphore/run-and-monitor build.log make cd ARCHES=amd64 CONFIRM=true
- name: Publish tigera/envoybinary images - native arm64 runner
  run:
    when: "false or change_in(['/third_party/envoybinary'], {exclude: ['/**/.gitignore', '/**/README.md', '/**/LICENSE'], pipeline_file: 'ignore'})"
  dependencies:
    - Prerequisites
  execution_time_limit:
    hours: 8
  task:
    agent:
      machine:
        type: s1-aws-arm64-4
    secrets:
      - name: google-service-account-for-gcr
    prologue:
      commands:
        - docker login --username casey@tigera.io -u _json_key -p "$(cat ~/secrets/secret.google-service-account-key.json)" https://gcr.io
        - cd third_party/envoybinary
    jobs:
      - name: Linux arm64
        commands:
          - ../../.semaphore/run-and-monitor build-arm64.log make cd ARCHES=arm64 CONFIRM=true
- name: Publish tigera/envoybinary multi-arch manifests
  run:
    when: "false or change_in(['/third_party/envoybinary'], {exclude: ['/**/.gitignore', '/**/README.md', '/**/LICENSE'], pipeline_file: 'ignore'})"
  dependencies:
    - Publish tigera/envoybinary images
    - Publish tigera/envoybinary images - native arm64 runner
  task:
    secrets:
      - name: google-service-account-for-gcr
    prologue:
      commands:
        - docker login --username casey@tigera.io -u _json_key -p "$(cat ~/secrets/secret.google-service-account-key.json)" https://gcr.io
        - cd third_party/envoybinary
    jobs:
      - name: Linux multi-arch manifests
        commands:
          - make push-manifest CONFIRM=true

- name: l7-collector
  run:
    when: "true or change_in(['/*', '/l7-collector/', '/libcalico-go/lib/'], {exclude: ['/**/.gitignore', '/**/README.md', '/**/LICENSE']})"
  dependencies:
    - Publish tigera/envoybinary multi-arch manifests
  task:
    secrets:
      - name: google-service-account-for-gcr
    prologue:
      commands:
        - docker login --username casey@tigera.io -u _json_key -p "$(cat ~/secrets/secret.google-service-account-key.json)" https://gcr.io
        - cd l7-collector
    jobs:
      - name: l7-collector tests
        commands:
          - ../.semaphore/run-and-monitor ci.log make ci
      - name: Build binary
        matrix:
          - env_var: ARCH
            values:
              - arm64
        commands:
          - ../.semaphore/run-and-monitor build-$ARCH.log make build ARCH=$ARCH
- name: license-agent
  run:
    when: "true or change_in(['/*', '/licensing/', '/libcalico-go/'], {exclude: ['/**/.gitignore', '/**/README.md', '/**/LICENSE']})"
  dependencies:
    - Prerequisites
  task:
    prologue:
      commands:
        - cd license-agent
    jobs:
      - name: License Agent tests
        commands:
          - ../.semaphore/run-and-monitor ci.log make ci
      - name: Build binary
        matrix:
          - env_var: ARCH
            values:
              - arm64
        commands:
          - ../.semaphore/run-and-monitor build-$ARCH.log make build ARCH=$ARCH
- name: licensing
  run:
    when: "true or change_in(['/*', '/licensing/', '/libcalico-go/'], {exclude: ['/**/.gitignore', '/**/README.md', '/**/LICENSE']})"
  dependencies:
    - Prerequisites
  task:
    prologue:
      commands:
        - cd licensing
    jobs:
      - name: Licensing tests
        commands:
          - ../.semaphore/run-and-monitor ci.log make ci
      - name: Build binary
        matrix:
          - env_var: ARCH
            values:
              - arm64
        commands:
          - ../.semaphore/run-and-monitor build-$ARCH.log make build ARCH=$ARCH
- name: linseed
  run:
    when: "true or change_in(['/*', '/linseed/', '/api/', '/libcalico-go/', '/lma/'], {exclude: ['/**/.gitignore', '/**/README.md', '/**/LICENSE']})"
  dependencies:
    - Prerequisites
  task:
    prologue:
      commands:
        - cd linseed
    jobs:
      - name: linseed tests
        commands:
          - ../.semaphore/run-and-monitor ci.log make ci
      - name: Build binary
        matrix:
          - env_var: ARCH
            values:
              - arm64
        commands:
          - ../.semaphore/run-and-monitor build-$ARCH.log make build ARCH=$ARCH
- name: lma
  run:
    when: "true or change_in(['/*', '/lma/', '/libcalico-go/'], {exclude: ['/**/.gitignore', '/**/README.md', '/**/LICENSE']})"
  dependencies:
    - Prerequisites
  task:
    prologue:
      commands:
        - cd lma
    jobs:
      - name: lma tests
        commands:
          - ../.semaphore/run-and-monitor ci.log make ci
- name: packetcapture
  run:
    when: "true or change_in(['/*', '/packetcapture', '/api/', '/libcalico-go/', '/lma/'], {exclude: ['/**/.gitignore', '/**/README.md', '/**/LICENSE']})"
  dependencies:
    - Prerequisites
  task:
    prologue:
      commands:
        - cd packetcapture
    jobs:
      - name: packetcapture tests
        commands:
          - ../.semaphore/run-and-monitor ci.log make ci
      - name: Build binary
        matrix:
          - env_var: ARCH
            values:
              - arm64
        commands:
          - ../.semaphore/run-and-monitor build-$ARCH.log make build ARCH=$ARCH
- name: policy-recommendation
  run:
    when: "true or change_in(['/*', '/policy-recommendation/', '/api/', '/libcalico-go/', '/lma/'], {exclude: ['/**/.gitignore', '/**/README.md', '/**/LICENSE']})"
  dependencies:
    - Prerequisites
  task:
    prologue:
      commands:
        - cd policy-recommendation
    jobs:
      - name: policy-recommendation tests
        commands:
          - ../.semaphore/run-and-monitor ci.log make ci
      - name: Build binary
        matrix:
          - env_var: ARCH
            values:
              - arm64
        commands:
          - ../.semaphore/run-and-monitor build-$ARCH.log make build ARCH=$ARCH
- name: prometheus-service
  run:
    when: "true or change_in(['/*', '/prometheus-service/', 'libcalico-go/lib/logutils/', '/lma/'], {exclude: ['/**/.gitignore', '/**/README.md', '/**/LICENSE']})"
  dependencies:
    - Prerequisites
  task:
    prologue:
      commands:
        - cd prometheus-service
    jobs:
      - name: prometheus-service tests
        commands:
          - ../.semaphore/run-and-monitor ci.log make ci
      - name: Build binary
        matrix:
          - env_var: ARCH
            values:
              - arm64
        commands:
          - ../.semaphore/run-and-monitor build-$ARCH.log make build ARCH=$ARCH
- name: queryserver
  run:
    when: "true or change_in(['/*', '/queryserver/', '/api/', '/calicoctl/', '/felix/', '/lma/', '/libcalico-go/', '/licensing/'], {exclude: ['/**/.gitignore', '/**/README.md', '/**/LICENSE']})"
  dependencies:
    - Prerequisites
  task:
    prologue:
      commands:
        - cd queryserver
    jobs:
      - name: queryserver tests
        commands:
          - ../.semaphore/run-and-monitor ci.log make ci
      - name: Build binary
        matrix:
          - env_var: ARCH
            values:
              - arm64
        commands:
          - ../.semaphore/run-and-monitor build-$ARCH.log make build ARCH=$ARCH
- name: ui-apis
  run:
    when: "true or change_in(['/*', '/ui-apis/', '/api/', '/compliance/', '/libcalico-go/', '/lma/'], {exclude: ['/**/.gitignore', '/**/README.md', '/**/LICENSE']})"
  dependencies:
    - Prerequisites
  task:
    prologue:
      commands:
        - cd ui-apis
    jobs:
      - name: ui-apis tests
        commands:
          - ../.semaphore/run-and-monitor ci.log make ci
      - name: Build binary
        matrix:
          - env_var: ARCH
            values:
              - arm64
        commands:
          - ../.semaphore/run-and-monitor build-$ARCH.log make build ARCH=$ARCH
- name: voltron
  run:
    when: "true or change_in(['/*', '/voltron/', '/api/', '/libcalico-go/lib/logutils/', '/lma/'], {exclude: ['/**/.gitignore', '/**/README.md', '/**/LICENSE']})"
  dependencies:
    - Prerequisites
  task:
    prologue:
      commands:
        - cd voltron
    jobs:
      - name: voltron tests
        commands:
          - ../.semaphore/run-and-monitor ci.log make ci
      - name: Build binary
        matrix:
          - env_var: ARCH
            values:
              - arm64
        commands:
          - ../.semaphore/run-and-monitor build-$ARCH.log make build ARCH=$ARCH
- name: webhooks-processor
  run:
    when: "true or change_in(['/*', '/api/', '/libcalico-go/', '/webhooks-processor/'], {exclude: ['/**/.gitignore', '/**/README.md', '/**/LICENSE']})"
  dependencies:
    - Prerequisites
  task:
    prologue:
      commands:
        - cd webhooks-processor
    jobs:
      - name: webhooks processor tests
        commands:
          - ../.semaphore/run-and-monitor ci.log make ci
      - name: Build binary
        matrix:
          - env_var: ARCH
            values:
              - arm64
        commands:
          - ../.semaphore/run-and-monitor build-$ARCH.log make build ARCH=$ARCH
- name: fluent-bit
  run:
    when: "true or change_in(['/fluent-bit/'], {exclude: ['/**/.gitignore', '/**/README.md', '/**/LICENSE']})"
  dependencies:
    - Prerequisites
  task:
    secrets:
      - name: google-service-account-for-gce
    prologue:
      commands:
        - cd fluent-bit
        - export GOOGLE_APPLICATION_CREDENTIALS=$HOME/secrets/secret.google-service-account-key.json
        - export REPO_NAME=$(basename $(pwd))
        - export SHORT_WORKFLOW_ID=$(echo ${SEMAPHORE_WORKFLOW_ID} | sha256sum | cut -c -8)
        - export VM_PREFIX=sem-${SEMAPHORE_PROJECT_NAME}-${SHORT_WORKFLOW_ID}-fluent-bit
        - export ZONE=us-east4-c
        - echo VM_PREFIX=${VM_PREFIX}
    jobs:
      - name: fluent-bit tests
        commands:
          - make ci
    epilogue:
      always:
        commands:
          - ../.semaphore/vms/clean-up-vms ${ZONE} ${VM_PREFIX}
- name: selinux
  run:
    when: "true or change_in(['/selinux/'], {exclude: ['/**/.gitignore', '/**/README.md', '/**/LICENSE']})"
  dependencies:
    - Prerequisites
  task:
    secrets:
      - name: google-service-account-for-gce
    prologue:
      commands:
        - cd selinux
        - export GOOGLE_APPLICATION_CREDENTIALS=$HOME/secrets/secret.google-service-account-key.json
        - export REPO_NAME=$(basename $(pwd))
        - export SHORT_WORKFLOW_ID=$(echo ${SEMAPHORE_WORKFLOW_ID} | sha256sum | cut -c -8)
        - export VM_PREFIX=sem-${SEMAPHORE_PROJECT_NAME}-${SHORT_WORKFLOW_ID}-selinux
        - export ZONE=us-east4-c
        - echo VM_PREFIX=${VM_PREFIX}
    jobs:
      - name: SELinux FV tests
        commands:
          - make ci
    epilogue:
      always:
        commands:
          - ../.semaphore/vms/clean-up-vms ${ZONE} ${VM_PREFIX}
- name: alertmanager
  run:
    when: "true or change_in(['/third_party/alertmanager/'], {exclude: ['/**/.gitignore', '/**/README.md', '/**/LICENSE']})"
  dependencies:
    - Prerequisites
  task:
    prologue:
      commands:
        - sem-version go 1.23.4
        - cd third_party/alertmanager
    jobs:
      - name: alertmanager tests
        commands:
          - ../../.semaphore/run-and-monitor ci.log make ci
      - name: Build image
        matrix:
          - env_var: ARCH
            values:
              - arm64
        commands:
          - ../../.semaphore/run-and-monitor build-$ARCH.log make image ARCH=$ARCH
- name: dex
  run:
    when: "true or change_in(['/*', '/third_party/dex/', '/crypto/'], {exclude: ['/**/.gitignore', '/**/README.md', '/**/LICENSE']})"
  dependencies:
    - Prerequisites
  task:
    prologue:
      commands:
        - cd third_party/dex
    jobs:
      - name: dex tests
        commands:
          - ../../.semaphore/run-and-monitor ci.log make ci
      - name: Build binary
        matrix:
          - env_var: ARCH
            values:
              - arm64
        commands:
          - ../../.semaphore/run-and-monitor build-$ARCH.log make build ARCH=$ARCH
- name: eck-operator
  run:
    when: "true or change_in(['/third_party/eck-operator/'], {exclude: ['/**/.gitignore', '/**/README.md', '/**/LICENSE']})"
  dependencies:
    - Prerequisites
  task:
    prologue:
      commands:
        - cd third_party/eck-operator
    jobs:
      - name: eck-operator tests
        commands:
          - ../../.semaphore/run-and-monitor ci.log make ci
      - name: Build binary
        matrix:
          - env_var: ARCH
            values:
              - arm64
        commands:
          - ../../.semaphore/run-and-monitor build-$ARCH.log make build ARCH=$ARCH
- name: envoy-gateway
  run:
    when: "true or change_in(['/third_party/envoy-gateway'], {exclude: ['/**/.gitignore', '/**/README.md', '/**/LICENSE'], pipeline_file: 'ignore'})"
  dependencies:
    - Prerequisites
  task:
    prologue:
      commands:
        - cd third_party/envoy-gateway
    jobs:
      - name: Build binaries
        matrix:
          - env_var: ARCH
            values:
              - amd64
              - arm64
        commands:
          - ../../.semaphore/run-and-monitor build-$ARCH.log make build ARCH=$ARCH
- name: envoy-ratelimit
  run:
    when: "true or change_in(['/third_party/envoy-ratelimit'], {exclude: ['/**/.gitignore', '/**/README.md', '/**/LICENSE'], pipeline_file: 'ignore'})"
  dependencies:
    - Prerequisites
  task:
    prologue:
      commands:
        - cd third_party/envoy-ratelimit
    jobs:
      - name: Build binaries
        matrix:
          - env_var: ARCH
            values:
              - amd64
              - arm64
        commands:
          - ../../.semaphore/run-and-monitor build-$ARCH.log make build ARCH=$ARCH
- name: prometheus-operator
  run:
    when: "true or change_in(['/third_party/prometheus-operator/'], {exclude: ['/**/.gitignore', '/**/README.md', '/**/LICENSE']})"
  dependencies:
    - Prerequisites
  task:
    prologue:
      commands:
        - cd third_party/prometheus-operator
    jobs:
      - name: prometheus-operator tests
        commands:
          - ../../.semaphore/run-and-monitor ci.log make ci
      - name: Build image
        matrix:
          - env_var: ARCH
            values:
              - arm64
        commands:
          - ../../.semaphore/run-and-monitor build-$ARCH.log make image ARCH=$ARCH
- name: prometheus
  run:
    when: "true or change_in(['/third_party/prometheus/'], {exclude: ['/**/.gitignore', '/**/README.md', '/**/LICENSE']})"
  dependencies:
    - Prerequisites
  task:
    agent:
      machine:
        type: f1-standard-4
        os_image: ubuntu2204
    prologue:
      commands:
        - cd third_party/prometheus
    jobs:
      - name: prometheus tests
        commands:
          - ../../.semaphore/run-and-monitor ci.log make ci
      - name: Build image
        matrix:
          - env_var: ARCH
            values:
              - arm64
        commands:
          - ../../.semaphore/run-and-monitor build-$ARCH.log make image ARCH=$ARCH
- name: Fake guardian
  run:
    when: "true or change_in(['/*', '/test-tools/fake-guardian/'], {exclude: ['/**/.gitignore', '/**/README.md', '/**/LICENSE']})"
  dependencies:
    - Prerequisites
  task:
    prologue:
      commands:
        - cd test-tools/fake-guardian
    jobs:
      - name: Fake guardian
        commands:
          - ../../.semaphore/run-and-monitor make-ci.log make ci
- name: Fake log generator
  run:
    when: "true or change_in(['/*', '/test-tools/fake-log-generator/'], {exclude: ['/**/.gitignore', '/**/README.md', '/**/LICENSE']})"
  dependencies:
    - Prerequisites
  task:
    prologue:
      commands:
        - cd test-tools/fake-log-generator
    jobs:
      - name: Fake log generator
        commands:
          - ../../.semaphore/run-and-monitor make-ci.log make ci
- name: Mock node
  run:
    when: "true or change_in(['/*', '/test-tools/mocknode/'], {exclude: ['/**/.gitignore', '/**/README.md', '/**/LICENSE']})"
  dependencies:
    - Prerequisites
  task:
    prologue:
      commands:
        - cd test-tools/mocknode
    jobs:
      - name: Mock node
        commands:
          - ../../.semaphore/run-and-monitor make-ci.log make ci
- name: release tooling
  run:
    when: "true or change_in(['/*', '/release/'], {exclude: ['/**/.gitignore', '/**/*.md', '/**/LICENSE']})"
  execution_time_limit:
    minutes: 30
  dependencies:
    - Prerequisites
  task:
    prologue:
      commands:
        - cd release
    jobs:
      - name: ci
        commands:
          - ../.semaphore/run-and-monitor release-ci.log make ci
      - name: build binary
        commands:
          - ../.semaphore/run-and-monitor release-build.log make build
          - cache store release-${SEMAPHORE_GIT_SHA} bin
after_pipeline:
  task:
    jobs:
      - name: Reports
        commands:
          - test-results gen-pipeline-report --force<|MERGE_RESOLUTION|>--- conflicted
+++ resolved
@@ -316,9 +316,7 @@
     jobs:
       - name: build binary
         commands:
-          # Skip building protofbufs because the build fails on ARM due to missing image.
-          # We know they are up-to-date because an earlier build job checks already.
-          - ../.semaphore/run-and-monitor build-arm64.log make build arch=arm64 SKIP_PROTOBUF=true
+          - ../.semaphore/run-and-monitor build-arm64.log make build arch=arm64
 - name: calicoctl
   run:
     when: "true or change_in(['/*', '/calicoctl/', '/libcalico-go/', '/api/', '/licensing/', '/hack/test/certs/'], {exclude: ['/**/.gitignore', '/**/README.md', '/**/LICENSE']})"
@@ -495,31 +493,6 @@
           minutes: 60
         commands:
           - ../.semaphore/run-and-monitor static-checks.log make static-checks
-<<<<<<< HEAD
-=======
-- name: "Felix: multi-arch build"
-  run:
-    when: "true or change_in(['/*', '/api/', '/libcalico-go/', '/typha/', '/felix/'], {exclude: ['/**/.gitignore', '/**/README.md', '/**/LICENSE']})"
-  dependencies:
-    - "Felix: Build"
-  task:
-    prologue:
-      commands:
-        - cd felix
-        - cache restore go-pkg-cache
-        - cache restore go-mod-cache
-    jobs:
-      - name: Build binary
-        matrix:
-          - env_var: ARCH
-            values:
-              - ppc64le
-              - s390x
-        commands:
-          # Only building the code, not the image here because the felix image is now only used for FV tests, which
-          # only run on AMD64 at the moment.
-          - ../.semaphore/run-and-monitor build-$ARCH.log make build ARCH=$ARCH
->>>>>>> dd34212b
 - name: "Felix: Build - native arm64 runner"
   run:
     when: "true or change_in(['/*', '/api/', '/libcalico-go/', '/typha/', '/felix/', '/linseed/pkg/apis/v1/', '/hack/test/certs/'], {exclude: ['/**/.gitignore', '/**/README.md', '/**/LICENSE']})"
@@ -1099,9 +1072,7 @@
     jobs:
       - name: Build image
         commands:
-          # Skip building protofbufs because the build fails on ARM due to missing image.
-          # We know they are up-to-date because an earlier build job checks already.
-          - ../.semaphore/run-and-monitor build-arm64.log make image ARCH=arm64 SKIP_PROTOBUF=true
+          - ../.semaphore/run-and-monitor build-arm64.log make image ARCH=arm64
     epilogue:
       always:
         commands:
