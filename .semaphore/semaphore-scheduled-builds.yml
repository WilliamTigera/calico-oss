# !! WARNING, DO NOT EDIT !! This file is generated from semaphore.yml.tpl.
# To update, modify the template and then run 'make gen-semaphore-yaml'.
version: v1.0
name: Calico
execution_time_limit:
  hours: 4
agent:
  machine:
    type: e1-standard-2
    os_image: ubuntu2004
auto_cancel:
  running:
    when: "branch != 'master'"
  queued:
    when: "branch != 'master'"
global_job_config:
  secrets:
    - name: docker-hub
    - name: banzai-secrets
    - name: private-repo
  prologue:
    commands:
      # Correct permissions since they are too open by default:
      - chmod 0600 ~/.keys/*
      # Add the key to the ssh agent:
      - ssh-add ~/.keys/*
      - checkout
      - export REPO_DIR="$(pwd)"
      - mkdir artifacts
      # Semaphore is doing shallow clone on a commit without tags.
      # unshallow it for GIT_VERSION:=$(shell git describe --tags --dirty --always)
      - retry git fetch --unshallow
      # Semaphore mounts a copy-on-write FS as /var/lib/docker in order to provide a pre-loaded cache of
      # some images. However, the cache is not useful to us and the copy-on-write FS is a big problem given
      # how much we churn docker containers during the build.  Disable it.
      - sudo systemctl stop docker
      - sudo umount /var/lib/docker && sudo killall qemu-nbd || true
      - sudo systemctl start docker
      # Free up space on the build machine.
      - sudo rm -rf ~/{.kerl,.kiex,.npm,.nvm,.phpbrew,.rbenv,.sbt} /opt/{apache-maven*,firefox*,scala} /usr/lib/jvm /usr/local/{aws2,golang,phantomjs*}
      - echo $DOCKERHUB_PASSWORD | docker login --username "$DOCKERHUB_USERNAME" --password-stdin
      # Disable initramfs update to save space on the Semaphore VM (and we don't need it because we're not going to reboot).
      - sudo apt-get install -y -u crudini
      - sudo crudini --set /etc/initramfs-tools/update-initramfs.conf '' update_initramfs no
      - cat /etc/initramfs-tools/update-initramfs.conf
  epilogue:
    commands:
      - cd "$REPO_DIR"
      - .semaphore/publish-artifacts
promotions:
  # Cleanup after ourselves if we are stopped-short.
  - name: Cleanup
    pipeline_file: cleanup.yml
    auto_promote:
      when: "result = 'stopped'"
  # Have separate promotions for publishing images so we can re-run
  # them individually if they fail, and so we can run them in parallel.
  - name: Push apiserver images
    pipeline_file: push-images/apiserver.yml
    auto_promote:
      when: "branch =~ 'master|release-.*'"
  - name: Push ALP images
    pipeline_file: push-images/alp.yml
    auto_promote:
      when: "branch =~ 'master|release-'"
  - name: Push calicoctl images
    pipeline_file: push-images/calicoctl.yml
    auto_promote:
      when: "branch =~ 'master|release-'"
  - name: Push calicoq images
    pipeline_file: push-images/calicoq.yml
    auto_promote:
      when: "branch =~ 'master|release-'"
  - name: Push calico-node images
    pipeline_file: push-images/node.yml
    auto_promote:
      when: "branch =~ 'master|release-'"
  - name: Push compliance images
    pipeline_file: push-images/compliance.yml
    auto_promote:
      when: "branch =~ 'master|release-'"
  - name: Push cni-plugin images
    pipeline_file: push-images/cni-plugin.yml
    auto_promote:
      when: "branch =~ 'master|release-'"
  - name: Push deep-packet-inspection images
    pipeline_file: push-images/deep-packet-inspection.yml
    auto_promote:
      when: "branch =~ 'master|release-'"
  - name: Push dex images
    pipeline_file: push-images/dex.yml
    auto_promote:
      when: "branch =~ 'master|release-'"
  - name: Push eck-operator images
    pipeline_file: push-images/eck-operator.yml
    auto_promote:
      when: "branch =~ 'master|release-'"
  - name: Push egress-gateway images
    pipeline_file: push-images/egress-gateway.yml
    auto_promote:
      when: "branch =~ 'master|release-'"
  - name: Push es-gateway images
    pipeline_file: push-images/es-gateway.yml
    auto_promote:
      when: "branch =~ 'master|release-'"
  - name: Push es-proxy images
    pipeline_file: push-images/es-proxy.yml
    auto_promote:
      when: "branch =~ 'master|release-'"
  - name: Push firewall-integration images
    pipeline_file: push-images/firewall-integration.yml
    auto_promote:
      when: "branch =~ 'master|release-'"
  - name: Push honeypod-controller images
    pipeline_file: push-images/honeypod-controller.yml
    auto_promote:
      when: "branch =~ 'master|release-'"
  - name: Push honeypod-prototype images
    pipeline_file: push-images/honeypod-prototype.yml
    auto_promote:
      when: "branch =~ 'master|release-'"
  - name: Push ingress-collector images
    pipeline_file: push-images/ingress-collector.yml
    auto_promote:
      when: "branch =~ 'master|release-'"
  - name: Push intrusion-detection-controller images
    pipeline_file: push-images/intrusion-detection-controller.yml
    auto_promote:
      when: "branch =~ 'master|release-'"
  - name: Push kube-controllers images
    pipeline_file: push-images/kube-controllers.yml
    auto_promote:
      when: "branch =~ 'master|release-'"
  - name: Push l7-collector images
    pipeline_file: push-images/l7-collector.yml
    auto_promote:
      when: "branch =~ 'master|release-'"
  - name: Push license-agent images
    pipeline_file: push-images/license-agent.yml
    auto_promote:
      when: "branch =~ 'master|release-'"
  - name: Push linseed images
    pipeline_file: push-images/linseed.yml
    auto_promote:
      when: "branch =~ 'master|release-'"
  - name: Push packetcapture images
    pipeline_file: push-images/packetcapture.yml
    auto_promote:
      when: "branch =~ 'master|release-'"
  - name: Push pod2daemon images
    pipeline_file: push-images/pod2daemon.yml
    auto_promote:
      when: "branch =~ 'master|release-'"
  - name: Push policy-recommendation images
    pipeline_file: push-images/policy-recommendation.yml
    auto_promote:
      when: "branch =~ 'master|release-'"
  - name: Push prometheus-service images
    pipeline_file: push-images/prometheus-service.yml
    auto_promote:
      when: "branch =~ 'master|release-'"
  - name: Push ts-queryserver images
    pipeline_file: push-images/ts-queryserver.yml
    auto_promote:
      when: "branch =~ 'master|release-'"
  - name: Push typha images
    pipeline_file: push-images/typha.yml
    auto_promote:
      when: "branch =~ 'master|release-'"
  - name: Push voltron images
    pipeline_file: push-images/voltron.yml
    auto_promote:
      when: "branch =~ 'master|release-'"
  - name: Push webhooks-processor images
    pipeline_file: push-images/webhooks-processor.yml
    auto_promote:
      when: "branch =~ 'master|release-'"

  - name: Push flow-log-generator images
    pipeline_file: push-images/flow-log-generator.yml
    auto_promote:
      when: "branch =~ 'master|release-'"
  - name: Push mock-node images
    pipeline_file: push-images/mock-node.yml
    auto_promote:
      when: "branch =~ 'master|release-'"

  - name: Publish Helm Charts
    pipeline_file: docs/helm-charts.yml
    auto_promote:
      when: "branch =~ 'master|release-'"

  - name: Run Fossa scans
    pipeline_file: license-scanning/fossa-scan.yml
    auto_promote:
      when: "branch =~ 'master|release-.*'"
blocks:
- name: Prerequisites
  dependencies: []
  task:
    jobs:
      - name: Pre-flight checks
        commands:
          - make ci-preflight-checks
- name: apiserver
  run:
    when: "true or change_in(['/*', '/libcalico-go/', '/api/', '/apiserver/', '/licensing/', '/hack/test/certs/'], {exclude: ['/**/.gitignore', '/**/README.md', '/**/LICENSE']})"
  execution_time_limit:
    minutes: 30
  dependencies:
    - Prerequisites
  task:
    agent:
      machine:
        type: e1-standard-4
        os_image: ubuntu2004
    prologue:
      commands:
        - cd apiserver
    jobs:
      - name: make ci
        commands:
          - ../.semaphore/run-and-monitor make-ci.log make ci
      - name: Build binary
        matrix:
          - env_var: ARCH
            values:
              - arm64
        commands:
          - ../.semaphore/run-and-monitor build-$ARCH.log make build ARCH=$ARCH
- name: API
  run:
    when: "true or change_in(['/*', '/api/'], {exclude: ['/**/.gitignore', '/**/README.md', '/**/LICENSE']})"
  execution_time_limit:
    minutes: 30
  dependencies:
    - Prerequisites
  task:
    prologue:
      commands:
        - cd api
    jobs:
      - name: make ci
        commands:
          - ../.semaphore/run-and-monitor make-ci.log make ci
- name: app-policy
  run:
    when: "true or change_in(['/*', '/app-policy/', '/felix/', '/libcalico-go/lib/', '/licensing/'], {exclude: ['/**/.gitignore', '/**/README.md', '/**/LICENSE']})"
  dependencies:
    - Prerequisites
  task:
    prologue:
      commands:
        - cd app-policy
    epilogue:
      always:
        commands:
          - test-results publish report
    jobs:
      - name: app-policy tests
        commands:
          - ../.semaphore/run-and-monitor ci.log make ci
      - name: Build binary
        matrix:
          - env_var: ARCH
            values:
              - arm64
        commands:
          - ../.semaphore/run-and-monitor build-$ARCH.log make build ARCH=$ARCH
- name: calicoctl
  run:
    when: "true or change_in(['/*', '/calicoctl/', '/libcalico-go/', '/api/', '/licensing/', '/hack/test/certs/'], {exclude: ['/**/.gitignore', '/**/README.md', '/**/LICENSE']})"
  dependencies:
    - Prerequisites
  task:
    prologue:
      commands:
        - cd calicoctl
    jobs:
      - name: calicoctl tests
        commands:
          - ../.semaphore/run-and-monitor ci.log make ci
      - name: Build binary
        matrix:
          - env_var: ARCH
            values:
              - arm64
        commands:
          - ../.semaphore/run-and-monitor build-$ARCH.log make build ARCH=$ARCH
- name: cni-plugin
  run:
    when: "true or change_in(['/*', '/cni-plugin/', '/libcalico-go/', '/hack/test/certs/'], {exclude: ['/**/.gitignore', '/**/README.md', '/**/LICENSE']})"
  dependencies:
    - Prerequisites
  task:
    prologue:
      commands:
        - cd cni-plugin
    jobs:
      - name: cni-plugin tests
        commands:
          - ../.semaphore/run-and-monitor ci.log make ci
      - name: Build binary
        matrix:
          - env_var: ARCH
            values:
              - arm64
        commands:
          - ../.semaphore/run-and-monitor build-$ARCH.log make build ARCH=$ARCH
      - name: build windows cni-plugin images
        commands:
          - ../.semaphore/run-and-monitor ci.log make image-windows

- name: "cni-plugin: Windows"
  run:
    when: "true or change_in(['/*', '/cni-plugin/', '/libcalico-go/', '/process/testing/winfv/'], {exclude: ['/**/.gitignore', '/**/README.md', '/**/LICENSE']})"
  dependencies:
    - cni-plugin
  task:
    secrets:
      - name: banzai-secrets
      - name: private-repo
    prologue:
      commands:
        # Load the github access secrets.  First fix the permissions.
        - chmod 0600 ~/.keys/*
        - ssh-add ~/.keys/*
        # Prepare aws configuration.
        - pip install --upgrade --user awscli
        - export REPORT_DIR=~/report
        - export LOGS_DIR=~/fv.log
        - export SHORT_WORKFLOW_ID=$(echo ${SEMAPHORE_WORKFLOW_ID} | sha256sum | cut -c -8)
        - export CLUSTER_NAME=sem-${SEMAPHORE_PROJECT_NAME}-pr${SEMAPHORE_GIT_PR_NUMBER}-${CONTAINER_RUNTIME}-${SHORT_WORKFLOW_ID}
        - export KEYPAIR_NAME=${CLUSTER_NAME}
        - echo CLUSTER_NAME=${CLUSTER_NAME}
        - sudo apt-get install -y putty-tools
        - cd cni-plugin
        - ../.semaphore/run-and-monitor build.log make bin/windows/calico.exe bin/windows/calico-ipam.exe bin/windows/win-fv.exe
    epilogue:
      always:
        commands:
          - artifact push job ${REPORT_DIR} --destination semaphore/test-results --expire-in ${SEMAPHORE_ARTIFACT_EXPIRY} || true
          - artifact push job ${LOGS_DIR} --destination semaphore/logs --expire-in ${SEMAPHORE_ARTIFACT_EXPIRY} || true
          - aws ec2 delete-key-pair --key-name ${KEYPAIR_NAME} || true
          - cd ~/calico-private/process/testing/winfv && NAME_PREFIX="${CLUSTER_NAME}" ./setup-fv.sh -q -u
    env_vars:
      - name: SEMAPHORE_ARTIFACT_EXPIRY
        value: 2w
      - name: AWS_DEFAULT_REGION
        value: us-west-2
      - name: MASTER_CONNECT_KEY_PUB
        value: master_ssh_key.pub
      - name: MASTER_CONNECT_KEY
        value: master_ssh_key
      - name: WIN_PPK_KEY
        value: win_ppk_key
      - name: K8S_VERSION
        value: 1.22.6
    jobs:
      - name: Docker - Windows FV
        execution_time_limit:
          minutes: 60
        commands:
          - ../.semaphore/run-and-monitor win-fv-docker.log ./.semaphore/run-win-fv.sh
        env_vars:
          - name: CONTAINER_RUNTIME
            value: docker
      - name: Containerd - Windows FV
        execution_time_limit:
          minutes: 60
        commands:
          - ../.semaphore/run-and-monitor win-fv-containerd.log ./.semaphore/run-win-fv.sh
        env_vars:
          - name: CONTAINER_RUNTIME
            value: containerd
          - name: CONTAINERD_VERSION
            value: 1.6.0
- name: confd
  run:
    when: "true or change_in(['/*', '/api/', '/libcalico-go/', '/confd/', '/hack/test/certs/'], {exclude: ['/**/.gitignore', '/**/README.md', '/**/LICENSE']})"
  dependencies:
    - Prerequisites
  task:
    prologue:
      commands:
        - cd confd
    jobs:
      - name: "confd: CI"
        execution_time_limit:
          minutes: 60
        commands:
          - ../.semaphore/run-and-monitor ci.log make ci
- name: crypto
  run:
    when: "false or change_in(['/*', '/crypto/'], {exclude: ['/**/.gitignore', '/**/README.md', '/**/LICENSE']})"
  dependencies:
    - Prerequisites
  task:
    prologue:
      commands:
        - cd crypto
    jobs:
      - name: crypto tests
        commands:
          - ../.semaphore/run-and-monitor ci.log make ci
- name: e2e tests
  run:
    when: "true or change_in(['/*', '/api/', '/libcalico-go/', '/typha/', '/felix/', '/confd/', '/bird/', '/pod2daemon/', '/node/', '/licensing/'], {exclude: ['/**/.gitignore', '/**/README.md', '/**/LICENSE']})"
  dependencies:
    - Prerequisites
  task:
    secrets:
      # Since we create a local kind cluster, we need the test license.
      - name: test-customer-license
    agent:
      machine:
        type: e1-standard-8
        os_image: ubuntu2004
    jobs:
      - name: sig-network conformance
        env_vars:
          - name: E2E_FOCUS
            value: "sig-network.*Conformance"
        commands:
          - .semaphore/run-and-monitor e2e-test.log make e2e-test
- name: "Felix: Build"
  run:
    when: "true or change_in(['/*', '/api/', '/libcalico-go/', '/typha/', '/felix/', '/linseed/pkg/apis/v1/', '/hack/test/certs/'], {exclude: ['/**/.gitignore', '/**/README.md', '/**/LICENSE']})"
  dependencies:
    - Prerequisites
  task:
    agent:
      machine:
        type: e1-standard-4
        os_image: ubuntu2004
    prologue:
      commands:
        - cd felix
        - cache restore go-pkg-cache
        - cache restore go-mod-cache
    jobs:
      - name: Build and run UT, k8sfv
        execution_time_limit:
          minutes: 60
        commands:
          - make build image fv-prereqs
          - "cache store bin-${SEMAPHORE_GIT_SHA} bin"
          - "cache store fv.test-${SEMAPHORE_GIT_SHA} fv/fv.test"
          - cache store go-pkg-cache .go-pkg-cache
          - "cache store go-mod-cache ${HOME}/go/pkg/mod/cache"
          - docker save -o /tmp/calico-felix.tar tigera/felix:latest-amd64
          - "cache store felix-image-${SEMAPHORE_GIT_SHA} /tmp/calico-felix.tar"
          - docker save -o /tmp/felixtest-typha.tar felix-test/typha:latest-amd64
          - "cache store felixtest-typha-image-${SEMAPHORE_GIT_SHA} /tmp/felixtest-typha.tar"
          - docker save -o /tmp/felixtest-dns-server.tar tigera-test/dns-server:latest
          - "cache store felixtest-dns-server-image-${SEMAPHORE_GIT_SHA} /tmp/felixtest-dns-server.tar"
          - docker save -o /tmp/felixtest-scapy.tar tigera-test/scapy:latest
          - "cache store felixtest-scapy-image-${SEMAPHORE_GIT_SHA} /tmp/felixtest-scapy.tar"
          - ../.semaphore/run-and-monitor ut.log make ut
          - ../.semaphore/run-and-monitor k8sfv-typha.log make k8sfv-test JUST_A_MINUTE=true USE_TYPHA=true
          - ../.semaphore/run-and-monitor k8sfv-no-typha.log make k8sfv-test JUST_A_MINUTE=true USE_TYPHA=false
      - name: Static checks
        execution_time_limit:
          minutes: 60
        commands:
          - ../.semaphore/run-and-monitor static-checks.log make static-checks

- name: "Felix: Build Windows binaries"
  run:
    when: "true or change_in(['/*', '/api/', '/libcalico-go/', '/typha/', '/felix/'], {exclude: ['/**/.gitignore', '/**/README.md', '/**/LICENSE']})"
  dependencies:
    - Prerequisites
  task:
    jobs:
      - name: Build Windows binaries
        commands:
          - cd felix
          - make bin/calico-felix.exe fv/win-fv.exe

- name: "Felix: Windows FV"
  run:
    when: "true or change_in(['/*', '/api/', '/libcalico-go/', '/typha/', '/felix/', '/node', '/hack/test/certs/', '/process/testing/winfv/'], {exclude: ['/**/.gitignore', '/**/README.md', '/**/LICENSE']})"
  dependencies:
    - "Felix: Build Windows binaries"
  task:
    secrets:
      - name: banzai-secrets
      - name: private-repo
    prologue:
      commands:
        # Load the github access secrets.  First fix the permissions.
        - chmod 0600 ~/.keys/*
        - ssh-add ~/.keys/*
        # Prepare aws configuration.
        - pip install --upgrade --user awscli
        - export REPORT_DIR=~/report
        - export LOGS_DIR=~/fv.log
        - export SHORT_WORKFLOW_ID=$(echo ${SEMAPHORE_WORKFLOW_ID} | sha256sum | cut -c -8)
        - export CLUSTER_NAME=sem-${SEMAPHORE_PROJECT_NAME}-pr${SEMAPHORE_GIT_PR_NUMBER}-${WINDOWS_VERSION}-${BACKEND}-${SHORT_WORKFLOW_ID}
        - export KEYPAIR_NAME=${CLUSTER_NAME}
        - echo CLUSTER_NAME=${CLUSTER_NAME}
        - sudo apt-get install -y putty-tools
        - cd felix
        - make bin/calico-felix.exe fv/win-fv.exe
    epilogue:
      always:
        commands:
          - artifact push job ${REPORT_DIR} --destination semaphore/test-results --expire-in ${SEMAPHORE_ARTIFACT_EXPIRY} || true
          - artifact push job ${LOGS_DIR} --destination semaphore/logs --expire-in ${SEMAPHORE_ARTIFACT_EXPIRY} || true
          - aws ec2 delete-key-pair --key-name ${KEYPAIR_NAME} || true
          - cd ~/calico-private/process/testing/winfv && NAME_PREFIX="${CLUSTER_NAME}" ./setup-fv.sh -q -u
    env_vars:
      - name: SEMAPHORE_ARTIFACT_EXPIRY
        value: 2w
      - name: MASTER_CONNECT_KEY_PUB
        value: master_ssh_key.pub
      - name: MASTER_CONNECT_KEY
        value: master_ssh_key
      - name: WIN_PPK_KEY
        value: win_ppk_key
      - name: K8S_VERSION
        value: 1.22.1
      - name: WINDOWS_VERSION
        value: "1809"
    jobs:
      - name: Windows FV
        commands:
          - ./.semaphore/run-win-fv
        matrix:
          - env_var: WINDOWS_VERSION
            values:
              - 20H2
          - env_var: BACKEND
            values:
              - bgp
              - vxlan

- name: "Felix: FV Tests"
  run:
    when: "true or change_in(['/*', '/api/', '/linseed/pkg/apis/v1/', '/libcalico-go/', '/typha/', '/felix/'], {exclude: ['/**/.gitignore', '/**/README.md', '/**/LICENSE']})"
  dependencies:
    - "Felix: Build"
  task:
    agent:
      machine:
        type: e1-standard-4
        os_image: ubuntu2004
    prologue:
      commands:
        - cd felix
        - cache restore go-pkg-cache
        - cache restore go-mod-cache
        - "cache restore bin-${SEMAPHORE_GIT_SHA}"
        - "cache restore fv.test-${SEMAPHORE_GIT_SHA}"
        - "cache restore felix-image-${SEMAPHORE_GIT_SHA}"
        - "cache restore felixtest-typha-image-${SEMAPHORE_GIT_SHA}"
        - "cache restore felixtest-dns-server-image-${SEMAPHORE_GIT_SHA}"
        - "cache restore scapy-image-${SEMAPHORE_GIT_SHA}"
        - |-
          if [ -s /etc/docker/daemon.json  ]; then
          sudo sed -i '$d' /etc/docker/daemon.json && sudo sed -i '$s/$/,/' /etc/docker/daemon.json && sudo bash -c ' cat >> /etc/docker/daemon.json << EOF
            "ipv6": true,
            "fixed-cidr-v6": "2001:db8:1::/64"
          }
          EOF
          ' ; else sudo bash -c ' cat > /etc/docker/daemon.json << EOF
          {
            "ipv6": true,
            "fixed-cidr-v6": "2001:db8:1::/64"
          }
          EOF
          ' ; fi
        - sudo systemctl restart docker
        # Load in the docker images pre-built by the build job.
        - docker load -i /tmp/calico-felix.tar
        - docker tag tigera/felix:latest-amd64 felix:latest-amd64
        - rm /tmp/calico-felix.tar
        - docker load -i /tmp/felixtest-typha.tar
        - docker tag felix-test/typha:latest-amd64 typha:latest-amd64
        - rm /tmp/felixtest-typha.tar
        - docker load -i /tmp/felixtest-dns-server.tar
        - rm /tmp/felixtest-dns-server.tar
        - docker load -i /tmp/felixtest-scapy.tar
        - rm /tmp/felixtest-scapy.tar
        # Pre-loading the IPIP module prevents a flake where the first felix to use IPIP loads the module and
        # routing in that first felix container chooses different source IPs than the tests are expecting.
        - sudo modprobe ipip
    jobs:
      - name: FV Test matrix
        execution_time_limit:
          minutes: 120
        commands:
          - make check-wireguard
          - ../.semaphore/run-and-monitor fv-${SEMAPHORE_JOB_INDEX}.log make fv-no-prereqs FV_BATCHES_TO_RUN="${SEMAPHORE_JOB_INDEX}" FV_NUM_BATCHES=${SEMAPHORE_JOB_COUNT}
        parallelism: 3
    epilogue:
      always:
        commands:
          - ./.semaphore/collect-artifacts
          - ./.semaphore/publish-artifacts
          - test-results publish /home/semaphore/calico/felix/report/fv_suite.xml --name "felix-fv-${SEMAPHORE_JOB_INDEX}" || true

- name: "Felix: BPF UT/FV tests on new kernel"
  run:
    when: "true or change_in(['/*', '/api/', '/linseed/pkg/apis/v1/', '/libcalico-go/', '/typha/', '/felix/'], {exclude: ['/**/.gitignore', '/**/README.md', '/**/LICENSE']})"
  dependencies:
    - "Felix: Build"
  task:
    prologue:
      commands:
        - cd felix
        - export GOOGLE_APPLICATION_CREDENTIALS=$HOME/secrets/secret.google-service-account-key.json
        - export SHORT_WORKFLOW_ID=$(echo ${SEMAPHORE_WORKFLOW_ID} | sha256sum | cut -c -8)
        - export ZONE=us-east4-c
        - export VM_PREFIX=sem-${SEMAPHORE_PROJECT_NAME}-${SHORT_WORKFLOW_ID}-felix-
        - echo VM_PREFIX=${VM_PREFIX}
        - export REPO_NAME=$(basename $(pwd))
        - export NUM_FV_BATCHES=8
        - mkdir artifacts
        - ./.semaphore/create-test-vms ${VM_PREFIX}
    jobs:
      - name: UT/FV tests on new kernel
        execution_time_limit:
          minutes: 180
        commands:
          - ./.semaphore/run-tests-on-vms ${VM_PREFIX}
    epilogue:
      always:
        commands:
          - ./.semaphore/collect-artifacts-from-vms ${VM_PREFIX}
          - ./.semaphore/publish-artifacts
          - ./.semaphore/clean-up-vms ${VM_PREFIX}
    secrets:
      - name: google-service-account-for-gce
- name: kube-controllers
  run:
    when: "true or change_in(['/*', '/api/', '/libcalico-go/', '/kube-controllers/', '/licensing/', '/hack/test/certs/'], {exclude: ['/**/.gitignore', '/**/README.md', '/**/LICENSE']})"
  dependencies:
    - Prerequisites
  task:
    agent:
      machine:
        type: e1-standard-4
        os_image: ubuntu2004
    prologue:
      commands:
        - cd kube-controllers
    jobs:
      - name: "kube-controllers: tests"
        commands:
          - ../.semaphore/run-and-monitor ci.log make ci
      - name: Build binary
        matrix:
          - env_var: ARCH
            values:
              - arm64
        commands:
          - ../.semaphore/run-and-monitor build-$ARCH.log make build ARCH=$ARCH
    epilogue:
      always:
        commands:
          - test-results publish report
- name: libcalico-go
  run:
    when: "true or change_in(['/*', '/api/', '/libcalico-go/'], {exclude: ['/**/.gitignore', '/**/README.md', '/**/LICENSE']})"
  dependencies:
    - Prerequisites
  task:
    prologue:
      commands:
        - cd libcalico-go
    jobs:
      - name: "libcalico-go: tests"
        commands:
          - ../.semaphore/run-and-monitor make-ci.log make ci
- name: "Node: Build"
  run:
    when: "true or change_in(['/*', '/api/', '/libcalico-go/', '/typha/', '/felix/', '/confd/', '/bird/', '/pod2daemon/', '/node/', '/licensing/', '/hack/test/certs/'], {exclude: ['/**/.gitignore', '/**/README.md', '/**/LICENSE']})"
  dependencies:
    - Prerequisites
  task:
    agent:
      machine:
        type: e1-standard-8
        os_image: ubuntu2004
    secrets:
      # Mount a secret for pulling images from GCR, and a license for the k8s FVs
      - name: tigera-dev-ci-pull-credentials
      - name: google-service-account-for-gcr
      - name: test-customer-license
    prologue:
      commands:
        - cd node
    jobs:
      - name: "Node: CI"
        commands:
          - ../.semaphore/run-and-monitor ci.log make ci
      - name: Build binary
        matrix:
          - env_var: ARCH
            values:
              - arm64
        commands:
          - ../.semaphore/run-and-monitor build-$ARCH.log make build ARCH=$ARCH
      - name: "Build Windows archive"
        commands:
          - ../.semaphore/run-and-monitor build-windows-archive.log make build-windows-archive
      - name: "Build Windows image"
        commands:
          - ../.semaphore/run-and-monitor build-windows-image.log make image-windows
    epilogue:
      always:
        commands:
          - test-results publish ./report/nosetests.xml --name "node-ci" || true

- name: "Node: kind-cluster tests"
  run:
    when: "true or change_in(['/*', '/api/', '/libcalico-go/', '/typha/', '/felix/', '/confd/', '/bird/', '/pod2daemon/', '/node/', '/egress-gateway/', '/licensing/', '/hack/test/certs/'], {exclude: ['/**/.gitignore', '/**/README.md', '/**/LICENSE']})"
  dependencies:
    - Prerequisites
  task:
    prologue:
      commands:
        - cd node
        - export GOOGLE_APPLICATION_CREDENTIALS=$HOME/secrets/secret.google-service-account-key.json
        - export SHORT_WORKFLOW_ID=$(echo ${SEMAPHORE_WORKFLOW_ID} | sha256sum | cut -c -8)
        - export ZONE=us-east4-c
        - export VM_PREFIX=sem-${SEMAPHORE_PROJECT_NAME}-${SHORT_WORKFLOW_ID}-kind-
        - echo VM_PREFIX=${VM_PREFIX}
        - export REPO_NAME=$(basename $(pwd))
        - export VM_DISK_SIZE=80GB
        - mkdir artifacts
        - ../.semaphore/vms/create-test-vms ${ZONE} ${VM_PREFIX}
    jobs:
      - name: "Node: kind-cluster tests"
        execution_time_limit:
          minutes: 120
        commands:
          - ../.semaphore/vms/run-tests-on-vms ${ZONE} ${VM_PREFIX}
    epilogue:
      always:
        commands:
          - ../.semaphore/vms/publish-artifacts
          - ../.semaphore/vms/clean-up-vms ${ZONE} ${VM_PREFIX}
          - test-results publish ./report/*.xml --name "node-kind-tests" || true
    secrets:
      - name: google-service-account-for-gcr
      - name: google-service-account-for-gce
      - name: tigera-dev-ci-pull-credentials
      - name: test-customer-license
- name: pod2daemon
  run:
    when: "true or change_in(['/*', '/pod2daemon/'], {exclude: ['/**/.gitignore', '/**/README.md', '/**/LICENSE']})"
  dependencies:
    - Prerequisites
  task:
    prologue:
      commands:
        - cd pod2daemon
    jobs:
      - name: pod2daemon tests
        commands:
          - ../.semaphore/run-and-monitor ci.log make ci
      - name: Build binary
        matrix:
          - env_var: ARCH
            values:
              - arm64
        commands:
          - ../.semaphore/run-and-monitor build-$ARCH.log make build ARCH=$ARCH
- name: Typha
  run:
    when: "true or change_in(['/*', '/api/', '/libcalico-go/', '/typha/', '/hack/test/certs/'], {exclude: ['/**/.gitignore', '/**/README.md', '/**/LICENSE']})"
  dependencies:
    - Prerequisites
  task:
    agent:
      machine:
        type: e1-standard-4
        os_image: ubuntu2004
    prologue:
      commands:
        - cd typha
    jobs:
      - name: "Typha: UT and FV tests"
        commands:
          - ../.semaphore/run-and-monitor make-ci.log make ci EXCEPT=k8sfv-test
      - name: Build binary
        matrix:
          - env_var: ARCH
            values:
              - arm64
        commands:
          - ../.semaphore/run-and-monitor build-$ARCH.log make build ARCH=$ARCH
    epilogue:
      always:
        commands:
          - |
            for f in /home/semaphore/calico/typha/report/*; do
              NAME=$(basename $f)
              test-results compile --name typha-$NAME $f $NAME.json || true
            done
            for f in /home/semaphore/calico/typha/pkg/report/*; do
              NAME=$(basename $f)
              test-results compile --name typha-$NAME $f $NAME.json || true
            done
            test-results combine *.xml.json report.json || true
            artifact push job report.json -d test-results/junit.json || true
            artifact push workflow report.json -d test-results/${SEMAPHORE_PIPELINE_ID}/${SEMAPHORE_JOB_ID}.json || true
          - test-results publish /home/semaphore/calico/felix/report/k8sfv_suite.xml --name "typha-k8sfv" || true
- name: calicoq
  run:
    when: "true or change_in(['/*', '/calicoq/', '/libcalico-go/'], {exclude: ['/**/.gitignore', '/**/README.md', '/**/LICENSE']})"
  dependencies:
    - Prerequisites
  task:
    secrets:
      - name: test-customer-license
    prologue:
      commands:
        - cd calicoq
    jobs:
      - name: make ci
        commands:
          - ../.semaphore/run-and-monitor ci.log make ci
      - name: Build binary
        matrix:
          - env_var: ARCH
            values:
              - arm64
        commands:
          - ../.semaphore/run-and-monitor build-$ARCH.log make build ARCH=$ARCH
- name: compliance
  run:
    when: "true or change_in(['/*', '/compliance/', '/api/', '/libcalico-go/', '/lma/'], {exclude: ['/**/.gitignore', '/**/README.md', '/**/LICENSE']})"
  dependencies:
    - Prerequisites
  task:
    agent:
      machine:
        type: e1-standard-4
        os_image: ubuntu2004
    prologue:
      commands:
        - cd compliance
    jobs:
      - name: compliance tests
        commands:
          - ../.semaphore/run-and-monitor ci.log make ci
      - name: Build binary
        matrix:
          - env_var: ARCH
            values:
              - arm64
        commands:
          - ../.semaphore/run-and-monitor build-$ARCH.log make build ARCH=$ARCH
- name: deep-packet-inspection
  run:
    when: "true or change_in(['/*', '/deep-packet-inspection/', '/api/', '/libcalico-go/', '/lma/', '/typha/'], {exclude: ['/**/.gitignore', '/**/README.md', '/**/LICENSE']})"
  dependencies:
    - Prerequisites
  task:
    prologue:
      commands:
        - cd deep-packet-inspection
    jobs:
      - name: deep-packet-inspection tests
        commands:
          - ../.semaphore/run-and-monitor ci.log make ci
      - name: Build binary
        matrix:
          - env_var: ARCH
            values:
              - arm64
        commands:
          - ../.semaphore/run-and-monitor build-$ARCH.log make build ARCH=$ARCH
- name: dex
  run:
    when: "true or change_in(['/*', '/dex/', '/crypto/'], {exclude: ['/**/.gitignore', '/**/README.md', '/**/LICENSE']})"
  dependencies:
    - Prerequisites
  task:
    prologue:
      commands:
        - cd dex
    jobs:
      - name: dex tests
        commands:
          - ../.semaphore/run-and-monitor ci.log make ci
      - name: Build binary
        matrix:
          - env_var: ARCH
            values:
              - arm64
        commands:
          - ../.semaphore/run-and-monitor build-$ARCH.log make build ARCH=$ARCH
- name: eck-operator
  run:
    when: "true or change_in(['/*', '/eck-operator/'], {exclude: ['/**/.gitignore', '/**/README.md', '/**/LICENSE']})"
  dependencies:
    - Prerequisites
  task:
    prologue:
      commands:
        - cd eck-operator
    jobs:
      - name: eck-operator tests
        commands:
          - ../.semaphore/run-and-monitor ci.log make ci
      - name: Build binary
        matrix:
          - env_var: ARCH
            values:
              - arm64
        commands:
          - ../.semaphore/run-and-monitor build-$ARCH.log make build ARCH=$ARCH
- name: egress-gateway
  run:
    when: "true or change_in(['/*', '/egress-gateway/', '/libcalico-go/lib/logutils/', '/libcalico-go/lib/health/', '/felix/proto/'], {exclude: ['/**/.gitignore', '/**/README.md', '/**/LICENSE']})"
  dependencies:
    - Prerequisites
  task:
    prologue:
      commands:
        - cd egress-gateway
    jobs:
      - name: make ci
        commands:
          - ../.semaphore/run-and-monitor ci.log make ci
      - name: Build binary
        matrix:
          - env_var: ARCH
            values:
              - arm64
        commands:
          - ../.semaphore/run-and-monitor build-$ARCH.log make build ARCH=$ARCH
- name: es-gateway
  run:
    when: "true or change_in(['/*', '/es-gateway/', '/libcalico-go/lib/logutils/'], {exclude: ['/**/.gitignore', '/**/README.md', '/**/LICENSE']})"
  dependencies:
    - Prerequisites
  task:
    prologue:
      commands:
        - cd es-gateway
    jobs:
      - name: es-gateway tests
        commands:
          - ../.semaphore/run-and-monitor ci.log make ci
      - name: Build binary
        matrix:
          - env_var: ARCH
            values:
              - arm64
        commands:
          - ../.semaphore/run-and-monitor build-$ARCH.log make build ARCH=$ARCH
- name: es-proxy
  run:
    when: "true or change_in(['/*', '/es-proxy/', '/api/', '/compliance/', '/libcalico-go/', '/lma/'], {exclude: ['/**/.gitignore', '/**/README.md', '/**/LICENSE']})"
  dependencies:
    - Prerequisites
  task:
    prologue:
      commands:
        - cd es-proxy
    jobs:
      - name: es-proxy tests
        commands:
          - ../.semaphore/run-and-monitor ci.log make ci
      - name: Build binary
        matrix:
          - env_var: ARCH
            values:
              - arm64
        commands:
          - ../.semaphore/run-and-monitor build-$ARCH.log make build ARCH=$ARCH
- name: firewall-integration
  run:
    when: "true or change_in(['/*', '/firewall-integration/', '/api/', '/compliance/', '/kube-controllers/', '/libcalico-go/', '/lma/', '/felix/'], {exclude: ['/**/.gitignore', '/**/README.md', '/**/LICENSE']})"
  dependencies:
    - Prerequisites
  task:
    prologue:
      commands:
        - cd firewall-integration
    jobs:
      - name: firewall-integration tests
        commands:
          - ../.semaphore/run-and-monitor ci.log make ci
      - name: Build binary
        matrix:
          - env_var: ARCH
            values:
              - arm64
        commands:
          - ../.semaphore/run-and-monitor build-$ARCH.log make build ARCH=$ARCH
- name: honeypod-controller
  run:
    when: "true or change_in(['/*', '/honeypod-controller/', '/libcalico-go/', '/licensing/', '/lma/'], {exclude: ['/**/.gitignore', '/**/README.md', '/**/LICENSE']})"
  dependencies:
    - Prerequisites
  task:
    prologue:
      commands:
        - cd honeypod-controller
    jobs:
      - name: honeypod-controller tests
        commands:
          - ../.semaphore/run-and-monitor ci.log make ci
- name: honeypod-prototype
  run:
    when: "true or change_in(['/*', '/honeypod-prototype/'])"
  dependencies:
    - Prerequisites
  task:
    prologue:
      commands:
        - cd honeypod-prototype
    jobs:
      - name: honeypod-prototype tests
        commands:
          - ../.semaphore/run-and-monitor ci.log make ci
      - name: Build image
        matrix:
          - env_var: ARCH
            values:
              - arm64
        commands:
          # Only "make image" is available for honeypod.
          - ../.semaphore/run-and-monitor build-$ARCH.log make image ARCH=$ARCH
- name: ingress-collector
  run:
    when: "true or change_in(['/*', '/ingress-collector/', '/libcalico-go/lib/', '/felix/'], {exclude: ['/**/.gitignore', '/**/README.md', '/**/LICENSE']})"
  dependencies:
    - Prerequisites
  task:
    prologue:
      commands:
        - cd ingress-collector
    jobs:
      - name: ingress-collector tests
        commands:
          - ../.semaphore/run-and-monitor ci.log make ci
      - name: Build binary
        matrix:
          - env_var: ARCH
            values:
              - arm64
        commands:
          - ../.semaphore/run-and-monitor build-$ARCH.log make build ARCH=$ARCH
- name: intrusion-detection-controller
  run:
    when: "true or change_in(['/*', '/intrusion-detection-controller/', '/api/', '/linseed/pkg/apis/v1/', '/libcalico-go/', '/licensing/', '/lma/'], {exclude: ['/**/.gitignore', '/**/README.md', '/**/LICENSE']})"
  dependencies:
    - Prerequisites
  task:
    prologue:
      commands:
        - cd intrusion-detection-controller
    jobs:
      - name: intrusion-detection-controller tests
        commands:
          - ../.semaphore/run-and-monitor ci.log make ci
      - name: Build binary
        matrix:
          - env_var: ARCH
            values:
              - arm64
        commands:
          - ../.semaphore/run-and-monitor build-$ARCH.log make build ARCH=$ARCH
- name: l7-collector
  run:
    when: "true or change_in(['/*', '/l7-collector/', '/libcalico-go/lib/'], {exclude: ['/**/.gitignore', '/**/README.md', '/**/LICENSE']})"
  dependencies:
    - Prerequisites
  task:
    prologue:
      commands:
        - cd l7-collector
    jobs:
      - name: l7-collector tests
        commands:
          - ../.semaphore/run-and-monitor ci.log make ci
      - name: Build binary
        matrix:
          - env_var: ARCH
            values:
              - arm64
        commands:
          - ../.semaphore/run-and-monitor build-$ARCH.log make build ARCH=$ARCH
- name: license-agent
  run:
    when: "true or change_in(['/*', '/licensing/', '/libcalico-go/'], {exclude: ['/**/.gitignore', '/**/README.md', '/**/LICENSE']})"
  dependencies:
    - Prerequisites
  task:
    prologue:
      commands:
        - cd license-agent
    jobs:
      - name: License Agent tests
        commands:
          - ../.semaphore/run-and-monitor ci.log make ci
      - name: Build binary
        matrix:
          - env_var: ARCH
            values:
              - arm64
        commands:
          - ../.semaphore/run-and-monitor build-$ARCH.log make build ARCH=$ARCH
- name: licensing
  run:
<<<<<<< HEAD
    when: "true or change_in(['/*', '/licensing/', '/libcalico-go/'], {exclude: ['/**/.gitignore', '/**/README.md', '/**/LICENSE']})"
  dependencies:
    - Prerequisites
=======
    when: "true or change_in(['/lib.Makefile', '/crypto/'])"
  dependencies: ["Prerequisites"]
>>>>>>> 1bfdbd8a
  task:
    prologue:
      commands:
        - cd licensing
    jobs:
      - name: Licensing tests
        commands:
          - ../.semaphore/run-and-monitor ci.log make ci
      - name: Build binary
        matrix:
          - env_var: ARCH
            values:
              - arm64
        commands:
          - ../.semaphore/run-and-monitor build-$ARCH.log make build ARCH=$ARCH
- name: linseed
  run:
    when: "true or change_in(['/*', '/linseed/', '/api/', '/libcalico-go/', '/lma/'], {exclude: ['/**/.gitignore', '/**/README.md', '/**/LICENSE']})"
  dependencies:
    - Prerequisites
  task:
    agent:
      machine:
        type: e1-standard-4
        os_image: ubuntu2004
    prologue:
      commands:
        - cd linseed
    jobs:
      - name: linseed tests
        commands:
          - ../.semaphore/run-and-monitor ci.log make ci
      - name: Build binary
        matrix:
          - env_var: ARCH
            values:
              - arm64
        commands:
          - ../.semaphore/run-and-monitor build-$ARCH.log make build ARCH=$ARCH
- name: lma
  run:
    when: "true or change_in(['/*', '/lma/', '/libcalico-go/'], {exclude: ['/**/.gitignore', '/**/README.md', '/**/LICENSE']})"
  dependencies:
    - Prerequisites
  task:
    prologue:
      commands:
        - cd lma
    jobs:
      - name: lma tests
        commands:
          - ../.semaphore/run-and-monitor ci.log make ci
- name: packetcapture
  run:
    when: "true or change_in(['/*', '/packetcapture', '/api/', '/libcalico-go/', '/lma/'], {exclude: ['/**/.gitignore', '/**/README.md', '/**/LICENSE']})"
  dependencies:
    - Prerequisites
  task:
    prologue:
      commands:
        - cd packetcapture
    jobs:
      - name: packetcapture tests
        commands:
          - ../.semaphore/run-and-monitor ci.log make ci
      - name: Build binary
        matrix:
          - env_var: ARCH
            values:
              - arm64
        commands:
          - ../.semaphore/run-and-monitor build-$ARCH.log make build ARCH=$ARCH
- name: policy-recommendation
  run:
    when: "true or change_in(['/*', '/policy-recommendation/', '/api/', '/libcalico-go/', '/lma/'], {exclude: ['/**/.gitignore', '/**/README.md', '/**/LICENSE']})"
  dependencies:
    - Prerequisites
  task:
    prologue:
      commands:
        - cd policy-recommendation
    jobs:
      - name: policy-recommendation tests
        commands:
          - ../.semaphore/run-and-monitor ci.log make ci
      - name: Build binary
        matrix:
          - env_var: ARCH
            values:
              - arm64
        commands:
          - ../.semaphore/run-and-monitor build-$ARCH.log make build ARCH=$ARCH
- name: prometheus-service
  run:
    when: "true or change_in(['/*', '/prometheus-service/', 'libcalico-go/lib/logutils/', '/lma/'], {exclude: ['/**/.gitignore', '/**/README.md', '/**/LICENSE']})"
  dependencies:
    - Prerequisites
  task:
    prologue:
      commands:
        - cd prometheus-service
    jobs:
      - name: prometheus-service tests
        commands:
          - ../.semaphore/run-and-monitor ci.log make ci
      - name: Build binary
        matrix:
          - env_var: ARCH
            values:
              - arm64
        commands:
          - ../.semaphore/run-and-monitor build-$ARCH.log make build ARCH=$ARCH
- name: queryserver
  run:
    when: "true or change_in(['/*', '/ts-queryserver/', '/api/', '/calicoctl/', '/felix/', '/lma/', '/libcalico-go/', '/licensing/'], {exclude: ['/**/.gitignore', '/**/README.md', '/**/LICENSE']})"
  dependencies:
    - Prerequisites
  task:
    prologue:
      commands:
        - cd ts-queryserver
    jobs:
      - name: queryserver tests
        commands:
          - ../.semaphore/run-and-monitor ci.log make ci
      - name: Build binary
        matrix:
          - env_var: ARCH
            values:
              - arm64
        commands:
          - ../.semaphore/run-and-monitor build-$ARCH.log make build ARCH=$ARCH
- name: voltron
  run:
    when: "true or change_in(['/*', '/voltron/', '/api/', '/libcalico-go/lib/logutils/', '/lma/'], {exclude: ['/**/.gitignore', '/**/README.md', '/**/LICENSE']})"
  dependencies:
    - Prerequisites
  task:
    prologue:
      commands:
        - cd voltron
    jobs:
      - name: voltron tests
        commands:
          - ../.semaphore/run-and-monitor ci.log make ci
      - name: Build binary
        matrix:
          - env_var: ARCH
            values:
              - arm64
        commands:
          - ../.semaphore/run-and-monitor build-$ARCH.log make build ARCH=$ARCH
- name: webhooks-processor
  run:
    when: "true or change_in(['/*', '/api/', '/libcalico-go/', '/webhooks-processor/'], {exclude: ['/**/.gitignore', '/**/README.md', '/**/LICENSE']})"
  dependencies:
    - Prerequisites
  task:
    prologue:
      commands:
        - cd webhooks-processor
    jobs:
      - name: webhooks processor tests
        commands:
          - ../.semaphore/run-and-monitor ci.log make ci
      - name: Build binary
        matrix:
          - env_var: ARCH
            values:
              - arm64
        commands:
          - ../.semaphore/run-and-monitor build-$ARCH.log make build ARCH=$ARCH
- name: selinux
  run:
    when: "true or change_in(['/selinux/'])"
  dependencies:
    - Prerequisites
  task:
    secrets:
      - name: google-service-account-for-gce
    prologue:
      commands:
        - cd selinux
        - export GOOGLE_APPLICATION_CREDENTIALS=$HOME/secrets/secret.google-service-account-key.json
        - export REPO_NAME=$(basename $(pwd))
        - export SHORT_WORKFLOW_ID=$(echo ${SEMAPHORE_WORKFLOW_ID} | sha256sum | cut -c -8)
        - export VM_PREFIX=sem-${SEMAPHORE_PROJECT_NAME}-${SHORT_WORKFLOW_ID}-selinux
        - export ZONE=us-east4-c
        - echo VM_PREFIX=${VM_PREFIX}
    jobs:
      - name: SELinux FV tests
        commands:
          - make ci
    epilogue:
      always:
        commands:
          - ../.semaphore/vms/clean-up-vms ${ZONE} ${VM_PREFIX}
- name: Flow log generator
  run:
    when: "true or change_in(['/*', '/test-tools/flow-log-generator/'], {exclude: ['/**/.gitignore', '/**/README.md', '/**/LICENSE']})"
  dependencies:
    - Prerequisites
  task:
    prologue:
      commands:
        - cd test-tools/flow-log-generator
    jobs:
      - name: Flow log generator
        commands:
          - ../../.semaphore/run-and-monitor make-ci.log make ci
- name: Mock node
  run:
    when: "true or change_in(['/*', '/test-tools/mocknode/'], {exclude: ['/**/.gitignore', '/**/README.md', '/**/LICENSE']})"
  dependencies:
    - Prerequisites
  task:
    prologue:
      commands:
        - cd test-tools/mocknode
    jobs:
      - name: Mock node
        commands:
          - ../../.semaphore/run-and-monitor make-ci.log make ci
after_pipeline:
  task:
    jobs:
      - name: Reports
        commands:
          - test-results gen-pipeline-report --force<|MERGE_RESOLUTION|>--- conflicted
+++ resolved
@@ -392,7 +392,7 @@
           - ../.semaphore/run-and-monitor ci.log make ci
 - name: crypto
   run:
-    when: "false or change_in(['/*', '/crypto/'], {exclude: ['/**/.gitignore', '/**/README.md', '/**/LICENSE']})"
+    when: "true or change_in(['/*', '/crypto/'], {exclude: ['/**/.gitignore', '/**/README.md', '/**/LICENSE']})"
   dependencies:
     - Prerequisites
   task:
@@ -1110,14 +1110,9 @@
           - ../.semaphore/run-and-monitor build-$ARCH.log make build ARCH=$ARCH
 - name: licensing
   run:
-<<<<<<< HEAD
     when: "true or change_in(['/*', '/licensing/', '/libcalico-go/'], {exclude: ['/**/.gitignore', '/**/README.md', '/**/LICENSE']})"
   dependencies:
     - Prerequisites
-=======
-    when: "true or change_in(['/lib.Makefile', '/crypto/'])"
-  dependencies: ["Prerequisites"]
->>>>>>> 1bfdbd8a
   task:
     prologue:
       commands:
