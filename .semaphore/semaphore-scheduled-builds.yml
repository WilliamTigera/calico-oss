# !! WARNING, DO NOT EDIT !! This file is generated from semaphore.yml.tpl.
# To update, modify the template and then run 'make gen-semaphore-yaml'.
version: v1.0
name: Calico

execution_time_limit:
  hours: 4

agent:
  machine:
    type: e1-standard-2
    os_image: ubuntu1804

auto_cancel:
  running:
    when: "branch != 'master'"
  queued:
    when: "branch != 'master'"

promotions:
# Cleanup after ourselves if we are stopped-short.
- name: Cleanup
  pipeline_file: cleanup.yml
  auto_promote:
    when: "result = 'stopped'"
# Have separate promotions for publishing images so we can re-run
# them individually if they fail, and so we can run them in parallel.
- name: Push apiserver images
  pipeline_file: push-images/apiserver.yml
  auto_promote:
    when: "branch =~ 'master|release-.*'"
- name: Push cni-plugin images
  pipeline_file: push-images/cni-plugin.yml
  auto_promote:
    when: "branch =~ 'master|release-'"
- name: Push kube-controllers images
  pipeline_file: push-images/kube-controllers.yml
  auto_promote:
    when: "branch =~ 'master|release-'"
- name: Push calicoctl images
  pipeline_file: push-images/calicoctl.yml
  auto_promote:
    when: "branch =~ 'master|release-'"
- name: Push calicoq images
  pipeline_file: push-images/calicoq.yml
  auto_promote:
    when: "branch =~ 'master|release-'"
- name: Push typha images
  pipeline_file: push-images/typha.yml
  auto_promote:
    when: "branch =~ 'master|release-'"
- name: Push ALP images
  pipeline_file: push-images/alp.yml
  auto_promote:
    when: "branch =~ 'master|release-'"
- name: Push calico/node images
  pipeline_file: push-images/node.yml
  auto_promote:
    when: "branch =~ 'master|release-'"
- name: Push anomaly-detection-api images
  pipeline_file: push-images/anomaly-detection-api.yml
  auto_promote:
    when: "branch =~ 'master|release-'"
- name: Push compliance images
  pipeline_file: push-images/compliance.yml
  auto_promote:
    when: "branch =~ 'master|release-'"
- name: Push deep-packet-inspection images
  pipeline_file: push-images/deep-packet-inspection.yml
  auto_promote:
    when: "branch =~ 'master|release-'"
- name: Push es-gateway images
  pipeline_file: push-images/es-gateway.yml
  auto_promote:
    when: "branch =~ 'master|release-'"
- name: Push es-proxy images
  pipeline_file: push-images/es-proxy.yml
  auto_promote:
    when: "branch =~ 'master|release-'"
- name: Push honeypod-controller images
  pipeline_file: push-images/honeypod-controller.yml
  auto_promote:
    when: "branch =~ 'master|release-'"
- name: Push intrusion-detection-controller images
  pipeline_file: push-images/intrusion-detection-controller.yml
  auto_promote:
    when: "branch =~ 'master|release-'"
- name: Push packetcapture images
  pipeline_file: push-images/packetcapture.yml
  auto_promote:
    when: "branch =~ 'master|release-'"
- name: Push voltron images
  pipeline_file: push-images/voltron.yml
  auto_promote:
    when: "branch =~ 'master|release-'"
- name: Push prometheus-service images
  pipeline_file: push-images/prometheus-service.yml
  auto_promote:
    when: "branch =~ 'master|release-'"
- name: Push license-agent images
  pipeline_file: push-images/license-agent.yml
  auto_promote:
    when: "branch =~ 'master|release-'"
- name: Publish Helm Charts
  pipeline_file: docs/helm-charts.yml
  auto_promote:
    when: "branch =~ 'master|release-'"
- name: Publish docs
  pipeline_file: docs/deploy-site.yml
  auto_promote:
    when: "branch =~ 'master|release-'"

global_job_config:
  secrets:
  - name: docker-hub
  - name: banzai-secrets
  - name: private-repo
  prologue:
    commands:
    # Correct permissions since they are too open by default:
    - chmod 0600 ~/.keys/*
    # Add the key to the ssh agent:
    - ssh-add ~/.keys/*
    - checkout
    - export REPO_DIR="$(pwd)"
    - mkdir artifacts
    # Semaphore is doing shallow clone on a commit without tags.
    # unshallow it for GIT_VERSION:=$(shell git describe --tags --dirty --always)
    - git fetch --unshallow
    # Semaphore mounts a copy-on-write FS as /var/lib/docker in order to provide a pre-loaded cache of
    # some images. However, the cache is not useful to us and the copy-on-write FS is a big problem given
    # how much we churn docker containers during the build.  Disable it.
    - sudo systemctl stop docker
    - sudo umount /var/lib/docker && sudo killall qemu-nbd || true
    - sudo systemctl start docker
    # Free up space on the build machine.
    - sudo rm -rf ~/.kiex ~/.phpbrew ~/.rbenv ~/.nvm ~/.kerl ~/.sbt ~/.npm /usr/lib/jvm /opt/firefox* /opt/apache-maven* /opt/scala /usr/local/golang
    - echo $DOCKERHUB_PASSWORD | docker login --username "$DOCKERHUB_USERNAME" --password-stdin
    # Disable initramfs update to save space on the Semaphore VM (and we don't need it because we're not going to reboot).
    - sudo apt-get install -y -u crudini
    - sudo crudini --set /etc/initramfs-tools/update-initramfs.conf '' update_initramfs no
    - cat /etc/initramfs-tools/update-initramfs.conf
  epilogue:
    commands:
    - cd "$REPO_DIR"
    - .semaphore/publish-artifacts

blocks:

- name: "Prerequisites"
  dependencies: []
  task:
    jobs:
    - name: "Check generated files"
      commands:
      - make generate
      - make check-dirty

- name: "API"
  run:
    when: "true or change_in(['/*', '/api/'], {exclude: ['/**/.gitignore', '/**/README.md', '/**/LICENSE']})"
  execution_time_limit:
    minutes: 30
  dependencies: ["Prerequisites"]
  task:
    prologue:
      commands:
      - cd api
    jobs:
    - name: "make ci"
      commands:
      - ../.semaphore/run-and-monitor make-ci.log make ci

- name: "apiserver"
  run:
<<<<<<< HEAD
    when: "true or change_in(['/*', '/api/', '/apiserver/', '/licensing/'], {exclude: ['/**/.gitignore', '/**/README.md', '/**/LICENSE']})"
=======
    when: "true or change_in(['/*', '/libcalico-go/', '/api/', '/apiserver/'], {exclude: ['/**/.gitignore', '/**/README.md', '/**/LICENSE']})"
>>>>>>> e7ddbb50
  execution_time_limit:
    minutes: 30
  dependencies: ["Prerequisites"]
  task:
    agent:
      machine:
        type: e1-standard-4
        os_image: ubuntu1804
    prologue:
      commands:
      - cd apiserver
    jobs:
    - name: "make ci"
      commands:
      - ../.semaphore/run-and-monitor make-ci.log make ci

- name: "apiserver: build all architectures"
  run:
    when: "true or change_in(['/*', '/api/', '/apiserver/'], {exclude: ['/**/.gitignore', '/**/README.md', '/**/LICENSE']})"
  dependencies: ["Prerequisites"]
  task:
    agent:
      machine:
        type: e1-standard-4
        os_image: ubuntu1804
    prologue:
      commands:
      - cd apiserver
    jobs:
    - name: "Build image"
      matrix:
      - env_var: ARCH
        values: [ "arm64", "ppc64le" ]
      commands:
      - ../.semaphore/run-and-monitor image-$ARCH.log make image ARCH=$ARCH

- name: "libcalico-go"
  run:
    when: "true or change_in(['/*', '/api/', '/libcalico-go/'], {exclude: ['/**/.gitignore', '/**/README.md', '/**/LICENSE']})"
  dependencies: ["Prerequisites"]
  task:
    jobs:
    - name: "libcalico-go: tests"
      commands:
      - cd libcalico-go
      - ../.semaphore/run-and-monitor make-ci.log make ci

- name: "Typha"
  run:
    when: "true or change_in(['/*', '/api/', '/libcalico-go/', '/typha/'], {exclude: ['/**/.gitignore', '/**/README.md', '/**/LICENSE']})"
  dependencies: ["Prerequisites"]
  task:
    agent:
      machine:
        type: e1-standard-4
        os_image: ubuntu1804
    jobs:
    - name: "Typha: UT and FV tests"
      commands:
      - cd typha
      - ../.semaphore/run-and-monitor make-ci.log make ci EXCEPT=k8sfv-test
    epilogue:
      always:
        commands:
        - |
          for f in /home/semaphore/calico/typha/report/*; do
            NAME=$(basename $f)
            test-results compile --name typha-$NAME $f $NAME.json || true
          done
          for f in /home/semaphore/calico/typha/pkg/report/*; do
            NAME=$(basename $f)
            test-results compile --name typha-$NAME $f $NAME.json || true
          done
          test-results combine *.xml.json report.json || true
          artifact push job report.json -d test-results/junit.json || true
          artifact push workflow report.json -d test-results/${SEMAPHORE_PIPELINE_ID}/${SEMAPHORE_JOB_ID}.json || true
        - test-results publish /home/semaphore/calico/felix/report/k8sfv_suite.xml --name "typha-k8sfv" || true

- name: "Felix: Build"
  run:
    when: "true or change_in(['/*', '/api/', '/libcalico-go/', '/typha/', '/felix/'], {exclude: ['/**/.gitignore', '/**/README.md', '/**/LICENSE']})"
  dependencies: ["Prerequisites"]
  task:
    agent:
      machine:
        type: e1-standard-4
        os_image: ubuntu1804
    prologue:
      commands:
      - cd felix
      - cache restore go-pkg-cache
      - cache restore go-mod-cache
    jobs:
    - name: Build and run UT, k8sfv
      execution_time_limit:
        minutes: 60
      commands:
      - make build image fv-prereqs
      - 'cache store bin-${SEMAPHORE_GIT_SHA} bin'
      - 'cache store fv.test-${SEMAPHORE_GIT_SHA} fv/fv.test'
      - cache store go-pkg-cache .go-pkg-cache
      - 'cache store go-mod-cache ${HOME}/go/pkg/mod/cache'
      - docker save -o /tmp/calico-felix.tar tigera/felix:latest-amd64
      - 'cache store felix-image-${SEMAPHORE_GIT_SHA} /tmp/calico-felix.tar'
      - docker save -o /tmp/felixtest-typha.tar felix-test/typha:latest-amd64
      - 'cache store felixtest-typha-image-${SEMAPHORE_GIT_SHA} /tmp/felixtest-typha.tar'
      - docker save -o /tmp/felixtest-dns-server.tar tigera-test/dns-server:latest
      - 'cache store felixtest-dns-server-image-${SEMAPHORE_GIT_SHA} /tmp/felixtest-dns-server.tar'
      - docker save -o /tmp/felixtest-scapy.tar tigera-test/scapy:latest
      - 'cache store felixtest-scapy-image-${SEMAPHORE_GIT_SHA} /tmp/felixtest-scapy.tar'
      - ../.semaphore/run-and-monitor ut.log make ut
      - ../.semaphore/run-and-monitor k8sfv-typha.log make k8sfv-test JUST_A_MINUTE=true USE_TYPHA=true
      - ../.semaphore/run-and-monitor k8sfv-no-typha.log make k8sfv-test JUST_A_MINUTE=true USE_TYPHA=false
    - name: Static checks
      execution_time_limit:
        minutes: 60
      commands:
      - ../.semaphore/run-and-monitor static-checks.log make static-checks

- name: "Felix: Build Windows binaries"
  run:
    when: "true or change_in(['/*', '/api/', '/libcalico-go/', '/typha/', '/felix/'], {exclude: ['/**/.gitignore', '/**/README.md', '/**/LICENSE']})"
  dependencies: ["Prerequisites"]
  task:
    jobs:
    - name: "build Windows binaries"
      commands:
      - cd felix
      - make bin/calico-felix.exe fv/win-fv.exe

- name: "Felix: Windows FV"
  run:
    when: "true or change_in(['/*', '/api/', '/libcalico-go/', '/typha/', '/felix/'], {exclude: ['/**/.gitignore', '/**/README.md', '/**/LICENSE']})"
  dependencies: ["Felix: Build Windows binaries"]
  task:
    secrets:
    - name: banzai-secrets
    - name: private-repo
    prologue:
      commands:
      # Load the github access secrets.  First fix the permissions.
      - chmod 0600 ~/.keys/*
      - ssh-add ~/.keys/*
      # Prepare aws configuration.
      - pip install --upgrade --user awscli
      - export REPORT_DIR=~/report
      - export LOGS_DIR=~/fv.log
      - export SHORT_WORKFLOW_ID=$(echo ${SEMAPHORE_WORKFLOW_ID} | sha256sum | cut -c -8)
      - export CLUSTER_NAME=sem-${SEMAPHORE_PROJECT_NAME}-pr${SEMAPHORE_GIT_PR_NUMBER}-${WINDOWS_VERSION}-${BACKEND}-${SHORT_WORKFLOW_ID}
      - export KEYPAIR_NAME=${CLUSTER_NAME}
      - echo CLUSTER_NAME=${CLUSTER_NAME}
      - sudo apt-get install -y putty-tools
      - git clone git@github.com:tigera/process.git ~/process
      - cd felix
      - make bin/calico-felix.exe fv/win-fv.exe
    epilogue:
      always:
        commands:
        - artifact push job ${REPORT_DIR} --destination semaphore/test-results --expire-in ${SEMAPHORE_ARTIFACT_EXPIRY} || true
        - artifact push job ${LOGS_DIR} --destination semaphore/logs --expire-in ${SEMAPHORE_ARTIFACT_EXPIRY} || true
        - aws ec2 delete-key-pair --key-name ${KEYPAIR_NAME} || true
        - cd ~/process/testing/winfv && NAME_PREFIX="${CLUSTER_NAME}" ./setup-fv.sh -q -u
    env_vars:
    - name: SEMAPHORE_ARTIFACT_EXPIRY
      value: 2w
    - name: MASTER_CONNECT_KEY_PUB
      value: master_ssh_key.pub
    - name: MASTER_CONNECT_KEY
      value: master_ssh_key
    - name: WIN_PPK_KEY
      value: win_ppk_key
    - name: K8S_VERSION
      value: 1.22.1
    jobs:
    - name: Windows FV
      commands:
      - ./.semaphore/run-win-fv
      matrix:
      - env_var: WINDOWS_VERSION
        values: ["20H2"]
      - env_var: BACKEND
        values: ["bgp", "vxlan"]

- name: "Felix: FV Tests"
  run:
    when: "true or change_in(['/*', '/api/', '/libcalico-go/', '/typha/', '/felix/'], {exclude: ['/**/.gitignore', '/**/README.md', '/**/LICENSE']})"
  dependencies: ["Felix: Build"]
  task:
    prologue:
      commands:
      - cd felix
      - cache restore go-pkg-cache
      - cache restore go-mod-cache
      - 'cache restore bin-${SEMAPHORE_GIT_SHA}'
      - 'cache restore fv.test-${SEMAPHORE_GIT_SHA}'
      - 'cache restore felix-image-${SEMAPHORE_GIT_SHA}'
      - 'cache restore felixtest-typha-image-${SEMAPHORE_GIT_SHA}'
      - 'cache restore felixtest-dns-server-image-${SEMAPHORE_GIT_SHA}'
      - 'cache restore scapy-image-${SEMAPHORE_GIT_SHA}'
      - |-
        if [ -s /etc/docker/daemon.json  ]; then
        sudo sed -i '$d' /etc/docker/daemon.json && sudo sed -i '$s/$/,/' /etc/docker/daemon.json && sudo bash -c ' cat >> /etc/docker/daemon.json << EOF
          "ipv6": true,
          "fixed-cidr-v6": "2001:db8:1::/64"
        }
        EOF
        ' ; else sudo bash -c ' cat > /etc/docker/daemon.json << EOF
        {
          "ipv6": true,
          "fixed-cidr-v6": "2001:db8:1::/64"
        }
        EOF
        ' ; fi
      - sudo systemctl restart docker
      # Load in the docker images pre-built by the build job.
      - docker load -i /tmp/calico-felix.tar
      - docker tag tigera/felix:latest-amd64 felix:latest-amd64
      - rm /tmp/calico-felix.tar
      - docker load -i /tmp/felixtest-typha.tar
      - docker tag felix-test/typha:latest-amd64 typha:latest-amd64
      - rm /tmp/felixtest-typha.tar
      - docker load -i /tmp/felixtest-dns-server.tar
      - rm /tmp/felixtest-dns-server.tar
      - docker load -i /tmp/felixtest-scapy.tar
      - rm /tmp/felixtest-scapy.tar
      # Pre-loading the IPIP module prevents a flake where the first felix to use IPIP loads the module and
      # routing in that first felix container chooses different source IPs than the tests are expecting.
      - sudo modprobe ipip
    jobs:
    - name: FV Test matrix
      execution_time_limit:
        minutes: 120
      commands:
      - make check-wireguard
      - ../.semaphore/run-and-monitor fv-${SEMAPHORE_JOB_INDEX}.log make fv-no-prereqs FV_BATCHES_TO_RUN="${SEMAPHORE_JOB_INDEX}" FV_NUM_BATCHES=${SEMAPHORE_JOB_COUNT}
      parallelism: 3
    epilogue:
      always:
        commands:
        - ./.semaphore/collect-artifacts
        - ./.semaphore/publish-artifacts
        - test-results publish /home/semaphore/calico/felix/report/fv_suite.xml --name "felix-fv-${SEMAPHORE_JOB_INDEX}" || true

- name: "Felix: BPF UT/FV tests on new kernel"
  run:
    when: "true or change_in(['/*', '/api/', '/libcalico-go/', '/typha/', '/felix/'], {exclude: ['/**/.gitignore', '/**/README.md', '/**/LICENSE']})"
  dependencies: ["Prerequisites"]
  task:
    prologue:
      commands:
      - cd felix
      - export GOOGLE_APPLICATION_CREDENTIALS=$HOME/secrets/secret.google-service-account-key.json
      - export SHORT_WORKFLOW_ID=$(echo ${SEMAPHORE_WORKFLOW_ID} | sha256sum | cut -c -8)
      - export ZONE=europe-west3-c
      - export VM_PREFIX=sem-${SEMAPHORE_PROJECT_NAME}-${SHORT_WORKFLOW_ID}-
      - echo VM_PREFIX=${VM_PREFIX}
      - export REPO_NAME=$(basename $(pwd))
      - export NUM_FV_BATCHES=8
      - mkdir artifacts
      - ./.semaphore/create-test-vms ${VM_PREFIX}
    jobs:
    - name: UT/FV tests on new kernel
      execution_time_limit:
        minutes: 120
      commands:
      - ./.semaphore/run-tests-on-vms ${VM_PREFIX}
    epilogue:
      always:
        commands:
        - ./.semaphore/collect-artifacts-from-vms ${VM_PREFIX}
        - ./.semaphore/publish-artifacts
        - ./.semaphore/clean-up-vms ${VM_PREFIX}
    secrets:
    - name: google-service-account-for-gce

- name: "confd: tests"
  run:
    when: "true or change_in(['/*', '/api/', '/libcalico-go/', '/confd/'], {exclude: ['/**/.gitignore', '/**/README.md', '/**/LICENSE']})"
  dependencies: ["Prerequisites"]
  task:
    prologue:
      commands:
      - cd confd
    jobs:
    - name: "confd: CI"
      execution_time_limit:
        minutes: 60
      commands:
        - ../.semaphore/run-and-monitor ci.log make ci

- name: "Node: Tests"
  run:
    when: "true or change_in(['/*', '/api/', '/libcalico-go/', '/typha/', '/felix/', '/confd/', '/bird/', '/pod2daemon/', '/node/', '/licensing/'], {exclude: ['/**/.gitignore', '/**/README.md', '/**/LICENSE']})"
  dependencies: ["Prerequisites"]
  task:
    agent:
      machine:
        type: e1-standard-8
        os_image: ubuntu1804
    secrets:
    # Mount a secret for pulling images from GCR, and a license for the k8s FVs
    - name: tigera-dev-ci-pull-credentials
    - name: google-service-account-for-gcr
    - name: test-customer-license
    prologue:
      commands:
      - cd node
    jobs:
    - name: "Node: CI"
      commands:
      - ../.semaphore/run-and-monitor ci.log make ci
    - name: "Node: k8s-test"
      commands:
      - ../.semaphore/run-and-monitor k8s-test.log make k8s-test
    - name: "Node: dual-tor"
      commands:
      - ../.semaphore/run-and-monitor dual-tor-test.log make dual-tor-test
    - name: "Node: egress-ip"
      commands:
      - ../.semaphore/run-and-monitor egress-ip-test.log make egress-ip-test
    epilogue:
      always:
        commands:
        - test-results publish ./report/nosetests.xml --name "node-ci" || true
        - test-results publish ./report/k8s-tests.xml --name "node-k8s-test" || true

- name: "Node: build all architectures"
  run:
    when: "change_in(['/felix/', '/confd/', '/node/'])"
  dependencies: ["Prerequisites"]
  task:
    agent:
      machine:
        type: e1-standard-4
        os_image: ubuntu1804
    prologue:
      commands:
      - cd node
    jobs:
# Non-AMD64 images not supported in Enterprise.
#
#    - name: "Build image"
#      matrix:
#      # TODO: s390x builds of calico/node are not working.
#      - env_var: ARCH
#        values: [ "arm64", "armv7", "ppc64le" ]
#      commands:
#      - ../.semaphore/run-and-monitor image-$ARCH.log make image ARCH=$ARCH
    - name: "Build Windows archive"
      commands:
      - ../.semaphore/run-and-monitor build-windows-archive.log make build-windows-archive

- name: "e2e tests"
  run:
    when: "true or change_in(['/*', '/api/', '/libcalico-go/', '/typha/', '/felix/', '/confd/', '/bird/', '/pod2daemon/', '/node/', '/licensing/'], {exclude: ['/**/.gitignore', '/**/README.md', '/**/LICENSE']})"
  dependencies: ["Prerequisites"]
  task:
    secrets:
    # Since we create a local kind cluster, we need the test license.
    - name: test-customer-license
    agent:
      machine:
        type: e1-standard-8
        os_image: ubuntu1804
    jobs:
    - name: "sig-network conformance"
      env_vars:
      - name: E2E_FOCUS
        value: "sig-network.*Conformance"
      commands:
      - .semaphore/run-and-monitor e2e-test.log make e2e-test

- name: "kube-controllers: Tests"
  run:
    when: "true or change_in(['/*', '/api/', '/libcalico-go/', '/kube-controllers/', '/licensing/'], {exclude: ['/**/.gitignore', '/**/README.md', '/**/LICENSE']})"
  dependencies: ["Prerequisites"]
  task:
    prologue:
      commands:
      - cd kube-controllers
    jobs:
    - name: "kube-controllers: tests"
      commands:
      - ../.semaphore/run-and-monitor ci.log make ci

- name: "pod2daemon"
  run:
    when: "true or change_in(['/*', '/pod2daemon/'], {exclude: ['/**/.gitignore', '/**/README.md', '/**/LICENSE']})"
  dependencies: ["Prerequisites"]
  task:
    prologue:
      commands:
      - cd pod2daemon
    jobs:
    - name: "pod2daemon tests"
      commands:
      - ../.semaphore/run-and-monitor ci.log make ci

- name: "app-policy"
  run:
    when: "true or change_in(['/*', '/app-policy/', '/felix/', '/licensing/'], {exclude: ['/**/.gitignore', '/**/README.md', '/**/LICENSE']})"
  dependencies: ["Prerequisites"]
  task:
    prologue:
      commands:
      - cd app-policy
    jobs:
    - name: "app-policy tests"
      commands:
      - ../.semaphore/run-and-monitor ci.log make ci

- name: "calicoctl"
  run:
    when: "true or change_in(['/*', '/calicoctl/', '/libcalico-go/', '/api/', '/licensing/'], {exclude: ['/**/.gitignore', '/**/README.md', '/**/LICENSE']})"
  dependencies: ["Prerequisites"]
  task:
    prologue:
      commands:
      - cd calicoctl
    jobs:
    - name: "calicoctl tests"
      commands:
      - ../.semaphore/run-and-monitor ci.log make ci

- name: "cni-plugin: Windows"
  run:
    when: "true or change_in(['/*', '/cni-plugin/', '/libcalico-go/'], {exclude: ['/**/.gitignore', '/**/README.md', '/**/LICENSE']})"
  dependencies: ["Prerequisites"]
  task:
    secrets:
    - name: banzai-secrets
    - name: private-repo
    prologue:
      commands:
      # Load the github access secrets.  First fix the permissions.
      - chmod 0600 ~/.keys/*
      - ssh-add ~/.keys/*
      # Prepare aws configuration.
      - pip install --upgrade --user awscli
      - export REPORT_DIR=~/report
      - export LOGS_DIR=~/fv.log
      - export SHORT_WORKFLOW_ID=$(echo ${SEMAPHORE_WORKFLOW_ID} | sha256sum | cut -c -8)
      - export CLUSTER_NAME=sem-${SEMAPHORE_PROJECT_NAME}-pr${SEMAPHORE_GIT_PR_NUMBER}-${CONTAINER_RUNTIME}-${SHORT_WORKFLOW_ID}
      - export KEYPAIR_NAME=${CLUSTER_NAME}
      - echo CLUSTER_NAME=${CLUSTER_NAME}
      - sudo apt-get install -y putty-tools
      - git clone git@github.com:tigera/process.git ~/process
      - cd cni-plugin
      - ../.semaphore/run-and-monitor build.log make bin/windows/calico.exe bin/windows/calico-ipam.exe bin/windows/win-fv.exe
    epilogue:
      always:
        commands:
        - artifact push job ${REPORT_DIR} --destination semaphore/test-results --expire-in ${SEMAPHORE_ARTIFACT_EXPIRY} || true
        - artifact push job ${LOGS_DIR} --destination semaphore/logs --expire-in ${SEMAPHORE_ARTIFACT_EXPIRY} || true
        - aws ec2 delete-key-pair --key-name ${KEYPAIR_NAME} || true
        - cd ~/process/testing/winfv && NAME_PREFIX="${CLUSTER_NAME}" ./setup-fv.sh -q -u
    env_vars:
    - name: SEMAPHORE_ARTIFACT_EXPIRY
      value: 2w
    - name: AWS_DEFAULT_REGION
      value: us-west-2
    - name: MASTER_CONNECT_KEY_PUB
      value: master_ssh_key.pub
    - name: MASTER_CONNECT_KEY
      value: master_ssh_key
    - name: WIN_PPK_KEY
      value: win_ppk_key
    - name: K8S_VERSION
      value: 1.22.6
    jobs:
    - name: Docker - Windows FV
      execution_time_limit:
        minutes: 60
      commands:
      - ../.semaphore/run-and-monitor win-fv-docker.log ./.semaphore/run-win-fv.sh
      env_vars:
      - name: CONTAINER_RUNTIME
        value: docker
    - name: Containerd - Windows FV
      execution_time_limit:
        minutes: 60
      commands:
      - ../.semaphore/run-and-monitor win-fv-containerd.log ./.semaphore/run-win-fv.sh
      env_vars:
      - name: CONTAINER_RUNTIME
        value: containerd
      - name: CONTAINERD_VERSION
        value: 1.6.0

- name: "cni-plugin"
  run:
    when: "true or change_in(['/*', '/cni-plugin/', '/libcalico-go/'], {exclude: ['/**/.gitignore', '/**/README.md', '/**/LICENSE']})"
  dependencies: ["Prerequisites"]
  task:
    prologue:
      commands:
      - cd cni-plugin
    jobs:
    - name: "cni-plugin tests"
      commands:
      - ../.semaphore/run-and-monitor ci.log make ci

- name: 'calicoq'
  run:
    when: "change_in(['/*', '/calicoq/', '/libcalico-go/'], {exclude: ['/**/.gitignore', '/**/README.md', '/**/LICENSE']})"
  dependencies: ["Prerequisites"]
  task:
    secrets:
    - name: test-customer-license
    prologue:
      commands:
      - cd calicoq
    jobs:
    - name: "make ci"
      commands:
      - ../.semaphore/run-and-monitor ci.log make ci

- name: "licensing"
  run:
    when: "true or change_in(['/*', '/licensing/', '/libcalico-go/'], {exclude: ['/**/.gitignore', '/**/README.md', '/**/LICENSE']})"
  dependencies: ["Prerequisites"]
  task:
    prologue:
      commands:
      - cd licensing
    jobs:
    - name: "Licensing tests"
      commands:
      - ../.semaphore/run-and-monitor ci.log make ci

- name: "license-agent"
  run:
    when: "true or change_in(['/*', '/licensing/', '/libcalico-go/'], {exclude: ['/**/.gitignore', '/**/README.md', '/**/LICENSE']})"
  dependencies: ["Prerequisites"]
  task:
    prologue:
      commands:
      - cd license-agent
    jobs:
    - name: "License Agent tests"
      commands:
      - ../.semaphore/run-and-monitor ci.log make ci

- name: "lma"
  run:
    when: "true or change_in(['/*', '/lma/', '/libcalico-go/'], {exclude: ['/**/.gitignore', '/**/README.md', '/**/LICENSE']})"
  dependencies: ["Prerequisites"]
  task:
    prologue:
      commands:
      - cd lma
    jobs:
    - name: "lma tests"
      commands:
      - ../.semaphore/run-and-monitor ci.log make ci

- name: 'deep-packet-inspection'
  run:
    when: "true or change_in(['/*', '/deep-packet-inspection/', '/api/', '/libcalico-go/', '/lma/', '/typha/'], {exclude: ['/**/.gitignore', '/**/README.md', '/**/LICENSE']})"
  dependencies: ["Prerequisites"]
  task:
    secrets:
    - name: test-customer-license
    prologue:
      commands:
      - cd deep-packet-inspection
    jobs:
    - name: "deep-packet-inspection tests"
      commands:
      - ../.semaphore/run-and-monitor ci.log make ci

- name: 'compliance'
  run:
    when: "true or change_in(['/*', '/compliance/', '/api/', '/libcalico-go/', '/lma/'], {exclude: ['/**/.gitignore', '/**/README.md', '/**/LICENSE']})"
  dependencies: ["Prerequisites"]
  task:
    secrets:
    - name: test-customer-license
    prologue:
      commands:
      - cd compliance
    jobs:
    - name: "compliance tests"
      commands:
      - ../.semaphore/run-and-monitor ci.log make ci

- name: 'es-gateway'
  run:
    when: "true or change_in(['/*', '/es-gateway/', '/libcalico-go/lib/logutils/'], {exclude: ['/**/.gitignore', '/**/README.md', '/**/LICENSE']})"
  dependencies: ["Prerequisites"]
  task:
    secrets:
    - name: test-customer-license
    prologue:
      commands:
      - cd es-gateway
    jobs:
    - name: "es-gateway tests"
      commands:
      - ../.semaphore/run-and-monitor ci.log make ci

- name: 'es-proxy'
  run:
    when: "true or change_in(['/*', '/es-proxy/', '/api/', '/compliance/', '/libcalico-go/', '/lma/'], {exclude: ['/**/.gitignore', '/**/README.md', '/**/LICENSE']})"
  dependencies: ["Prerequisites"]
  task:
    secrets:
    - name: test-customer-license
    prologue:
      commands:
      - cd es-proxy
    jobs:
    - name: "es-proxy tests"
      commands:
      - ../.semaphore/run-and-monitor ci.log make ci

- name: 'packetcapture'
  run:
    when: "true or change_in(['/*', '/packetcapture', '/api/', '/libcalico-go/', '/lma/'], {exclude: ['/**/.gitignore', '/**/README.md', '/**/LICENSE']})"
  dependencies: ["Prerequisites"]
  task:
    secrets:
    - name: test-customer-license
    prologue:
      commands:
      - cd packetcapture
    jobs:
    - name: "packetcapture tests"
      commands:
      - ../.semaphore/run-and-monitor ci.log make ci

- name: 'anomaly-detection-api'
  run:
    when: "change_in(['/*', '/anomaly-detection-api/'], {exclude: ['/**/.gitignore', '/**/README.md', '/**/LICENSE']})"
  dependencies: ["Prerequisites"]
  task:
    secrets:
    - name: test-customer-license
    prologue:
      commands:
      - cd anomaly-detection-api
    jobs:
    - name: "make ci"
      commands:
      - ../.semaphore/run-and-monitor ci.log make ci

- name: 'intrusion-detection-controller'
  run:
    when: "true or change_in(['/*', '/intrusion-detection-controller/', '/api/', '/libcalico-go/', '/licensing/', '/lma/'], {exclude: ['/**/.gitignore', '/**/README.md', '/**/LICENSE']})"
  dependencies: ["Prerequisites"]
  task:
    secrets:
    - name: test-customer-license
    prologue:
      commands:
      - cd intrusion-detection-controller
    jobs:
    - name: "intrusion-detection-controller tests"
      commands:
      - ../.semaphore/run-and-monitor ci.log make ci

- name: 'prometheus-service'
  run:
    when: "true or change_in(['/*', '/prometheus-service/', 'libcalico-go/lib/logutils/', '/lma/'], {exclude: ['/**/.gitignore', '/**/README.md', '/**/LICENSE']})"
  dependencies: ["Prerequisites"]
  task:
    secrets:
    - name: test-customer-license
    prologue:
      commands:
      - cd prometheus-service
    jobs:
    - name: "prometheus-service tests"
      commands:
      - make ci

- name: 'honeypod-controller'
  run:
    when: "true or change_in(['/*', '/honeypod-controller/', '/libcalico-go/', '/licensing/', '/lma/'], {exclude: ['/**/.gitignore', '/**/README.md', '/**/LICENSE']})"
  dependencies: ["Prerequisites"]
  task:
    secrets:
    - name: test-customer-license
    prologue:
      commands:
      - cd honeypod-controller
    jobs:
    - name: "honeypod-controller tests"
      commands:
      - ../.semaphore/run-and-monitor ci.log make ci

- name: 'voltron'
  run:
    when: "true or change_in(['/*', '/voltron/', '/api/', '/libcalico-go/lib/logutils/', '/lma/'], {exclude: ['/**/.gitignore', '/**/README.md', '/**/LICENSE']})"
  dependencies: ["Prerequisites"]
  task:
    secrets:
    - name: test-customer-license
    prologue:
      commands:
      - cd voltron
    jobs:
    - name: "voltron tests"
      commands:
      - ../.semaphore/run-and-monitor ci.log make ci

- name: "Documentation"
  run:
    when: "true or change_in(['/*', '/calico/'], {exclude: ['/**/.gitignore', '/**/README.md', '/**/LICENSE']})"
  dependencies: ["Prerequisites"]
  task:
    prologue:
      commands:
      - cd calico
    jobs:
    - name: "htmlproofer, kubeval"
      commands:
      - ../.semaphore/run-and-monitor htmlproofer.log make htmlproofer
      - ../.semaphore/run-and-monitor kubeval.log make kubeval

after_pipeline:
  task:
    jobs:
    - name: Reports
      commands:
        - test-results gen-pipeline-report --force<|MERGE_RESOLUTION|>--- conflicted
+++ resolved
@@ -173,11 +173,7 @@
 
 - name: "apiserver"
   run:
-<<<<<<< HEAD
-    when: "true or change_in(['/*', '/api/', '/apiserver/', '/licensing/'], {exclude: ['/**/.gitignore', '/**/README.md', '/**/LICENSE']})"
-=======
-    when: "true or change_in(['/*', '/libcalico-go/', '/api/', '/apiserver/'], {exclude: ['/**/.gitignore', '/**/README.md', '/**/LICENSE']})"
->>>>>>> e7ddbb50
+    when: "true or change_in(['/*', '/libcalico-go/', '/api/', '/apiserver/', '/licensing/'], {exclude: ['/**/.gitignore', '/**/README.md', '/**/LICENSE']})"
   execution_time_limit:
     minutes: 30
   dependencies: ["Prerequisites"]
