version: v1.0
name: Calico

execution_time_limit:
  hours: 4

agent:
  machine:
    type: e1-standard-2
    os_image: ubuntu1804

auto_cancel:
  running:
    when: "branch != 'master'"
  queued:
    when: "branch != 'master'"

promotions:
# Cleanup after ourselves if we are stopped-short.
- name: Cleanup
  pipeline_file: cleanup.yml
  auto_promote:
    when: "result = 'stopped'"
# Have separate promotions for publishing images so we can re-run
# them individually if they fail, and so we can run them in parallel.
- name: Push apiserver images
  pipeline_file: push-images/apiserver.yml
  auto_promote:
    when: "branch =~ 'master|release-.*'"
- name: Push cni-plugin images
  pipeline_file: push-images/cni-plugin.yml
  auto_promote:
    when: "branch =~ 'master|release-'"
- name: Push kube-controllers images
  pipeline_file: push-images/kube-controllers.yml
  auto_promote:
    when: "branch =~ 'master|release-'"
- name: Push calicoctl images
  pipeline_file: push-images/calicoctl.yml
  auto_promote:
    when: "branch =~ 'master|release-'"
- name: Push calicoq images
  pipeline_file: push-images/calicoq.yml
  auto_promote:
    when: "branch =~ 'master|release-'"
- name: Push typha images
  pipeline_file: push-images/typha.yml
  auto_promote:
    when: "branch =~ 'master|release-'"
- name: Push ALP images
  pipeline_file: push-images/alp.yml
  auto_promote:
    when: "branch =~ 'master|release-'"
- name: Push calico/node images
  pipeline_file: push-images/node.yml
  auto_promote:
    when: "branch =~ 'master|release-'"
- name: Push es-gateway images
  pipeline_file: push-images/es-gateway.yml
  auto_promote:
    when: "branch =~ 'master|release-'"
<<<<<<< HEAD
- name: Push packetcapture images
  pipeline_file: push-images/packetcapture.yml
=======
- name: Push anomaly-detection-api images
  pipeline_file: push-images/anomaly-detection-api.yml
>>>>>>> c6e760ee
  auto_promote:
    when: "branch =~ 'master|release-'"
# Have a separate promotion for publishing Helm charts.
- name: Publish Helm Charts
  pipeline_file: push-helm-charts/helm-charts.yml
  auto_promote:
    when: "branch =~ 'master|release-'"

global_job_config:
  secrets:
  - name: docker-hub
  - name: banzai-secrets
  - name: private-repo
  prologue:
    commands:
    # Correct permissions since they are too open by default:
    - chmod 0600 ~/.keys/*
    # Add the key to the ssh agent:
    - ssh-add ~/.keys/*
    - checkout
    # Semaphore is doing shallow clone on a commit without tags.
    # unshallow it for GIT_VERSION:=$(shell git describe --tags --dirty --always)
    - git fetch --unshallow
    # Semaphore mounts a copy-on-write FS as /var/lib/docker in order to provide a pre-loaded cache of
    # some images. However, the cache is not useful to us and the copy-on-write FS is a big problem given
    # how much we churn docker containers during the build.  Disable it.
    - sudo systemctl stop docker
    - sudo umount /var/lib/docker && sudo killall qemu-nbd || true
    - sudo systemctl start docker
    # Free up space on the build machine.
    - sudo rm -rf ~/.kiex ~/.phpbrew ~/.rbenv ~/.nvm ~/.kerl ~/.sbt ~/.npm /usr/lib/jvm /opt/firefox* /opt/apache-maven* /opt/scala /usr/local/golang
    - echo $DOCKERHUB_PASSWORD | docker login --username "$DOCKERHUB_USERNAME" --password-stdin
    # Disable initramfs update to save space on the Semaphore VM (and we don't need it because we're not going to reboot).
    - sudo apt-get install -y -u crudini
    - sudo crudini --set /etc/initramfs-tools/update-initramfs.conf '' update_initramfs no
    - cat /etc/initramfs-tools/update-initramfs.conf

blocks:

- name: "Prerequisites"
  dependencies: []
  task:
    jobs:
    - name: "Prerequisites"
      commands:
        - make gen-semaphore-yaml
        - make check-dirty

- name: "API"
  run:
    when: "branch =~ '.*' or change_in(['/*', '/api/'], {exclude: ['/**/.gitignore', '/**/README.md', '/**/LICENSE']})"
  execution_time_limit:
    minutes: 30
  dependencies: ["Prerequisites"]
  task:
    prologue:
      commands:
      - cd api
    jobs:
    - name: "make build / ci / static-checks"
      commands:
      - make build
      - make ci
      - make static-checks

- name: "apiserver"
  run:
    when: "true or change_in(['/*', '/api/', '/apiserver/', '/licensing/'], {exclude: ['/**/.gitignore', '/**/README.md', '/**/LICENSE']})"
  execution_time_limit:
    minutes: 30
  dependencies: ["Prerequisites"]
  task:
    agent:
      machine:
        type: e1-standard-4
        os_image: ubuntu1804
    prologue:
      commands:
      - cd apiserver
    jobs:
    - name: "make ci"
      commands:
      - make ci

- name: "libcalico-go"
  run:
    when: "true or change_in(['/*', '/api/', '/libcalico-go/'], {exclude: ['/**/.gitignore', '/**/README.md', '/**/LICENSE']})"
  dependencies: ["Prerequisites"]
  task:
    jobs:
    - name: "libcalico-go: tests"
      commands:
      - cd libcalico-go
      - make ci

- name: "Typha"
  run:
    when: "true or change_in(['/*', '/api/', '/libcalico-go/', '/typha/'], {exclude: ['/**/.gitignore', '/**/README.md', '/**/LICENSE']})"
  dependencies: ["Prerequisites"]
  task:
    agent:
      machine:
        type: e1-standard-4
        os_image: ubuntu1804
    jobs:
    - name: "Typha: UT and FV tests"
      commands:
      - cd typha
      - make ci EXCEPT=k8sfv-test
    epilogue:
      always:
        commands:
        - |
          for f in /home/semaphore/calico/typha/report/*; do
            NAME=$(basename $f)
            test-results compile --name typha-$NAME $f $NAME.json || true
          done
          for f in /home/semaphore/calico/typha/pkg/report/*; do
            NAME=$(basename $f)
            test-results compile --name typha-$NAME $f $NAME.json || true
          done
          test-results combine *.xml.json report.json || true
          artifact push job report.json -d test-results/junit.json || true
          artifact push workflow report.json -d test-results/${SEMAPHORE_PIPELINE_ID}/${SEMAPHORE_JOB_ID}.json || true
        - test-results publish /home/semaphore/calico/felix/report/k8sfv_suite.xml --name "typha-k8sfv" || true

- name: "Felix: Build"
  run:
    when: "true or change_in(['/*', '/api/', '/libcalico-go/', '/typha/', '/felix/'], {exclude: ['/**/.gitignore', '/**/README.md', '/**/LICENSE']})"
  dependencies: ["Prerequisites"]
  task:
    agent:
      machine:
        type: e1-standard-4
        os_image: ubuntu1804
    prologue:
      commands:
      - cd felix
      - cache restore go-pkg-cache
      - cache restore go-mod-cache
    jobs:
    - name: Build and run UT, k8sfv
      execution_time_limit:
        minutes: 60
      commands:
      - make static-checks
      - make image fv/fv.test bin/test-workload bin/test-connection bin/test-dns bin/calico-felix bin/calico-felix.exe
      - 'cache store bin-${SEMAPHORE_GIT_SHA} bin'
      - cache store go-pkg-cache .go-pkg-cache
      - 'cache store go-mod-cache ${HOME}/go/pkg/mod/cache'
      - docker save -o /tmp/tigera-felix.tar tigera/felix:latest-amd64
      - 'cache store felix-image-${SEMAPHORE_GIT_SHA} /tmp/tigera-felix.tar'
      - make ut
      - make k8sfv-test JUST_A_MINUTE=true USE_TYPHA=true
      - make k8sfv-test JUST_A_MINUTE=true USE_TYPHA=false

- name: "Felix: Build Windows binaries"
  run:
    when: "true or change_in(['/*', '/api/', '/libcalico-go/', '/typha/', '/felix/'], {exclude: ['/**/.gitignore', '/**/README.md', '/**/LICENSE']})"
  dependencies: ["Prerequisites"]
  task:
    jobs:
    - name: "build Windows binaries"
      commands:
      - cd felix
      - make bin/calico-felix.exe fv/win-fv.exe

- name: "Felix: Windows FV"
  run:
    when: "true or change_in(['/*', '/api/', '/libcalico-go/', '/typha/', '/felix/'], {exclude: ['/**/.gitignore', '/**/README.md', '/**/LICENSE']})"
  dependencies: ["Prerequisites", "Felix: Build Windows binaries"]
  task:
    secrets:
    - name: banzai-secrets
    - name: private-repo
    prologue:
      commands:
      # Load the github access secrets.  First fix the permissions.
      - chmod 0600 ~/.keys/*
      - ssh-add ~/.keys/*
      # Prepare aws configuration.
      - pip install --upgrade --user awscli
      - export REPORT_DIR=~/report
      - export LOGS_DIR=~/fv.log
      - export SHORT_WORKFLOW_ID=$(echo ${SEMAPHORE_WORKFLOW_ID} | sha256sum | cut -c -8)
      - export CLUSTER_NAME=sem-${SEMAPHORE_PROJECT_NAME}-pr${SEMAPHORE_GIT_PR_NUMBER}-${WINDOWS_VERSION}-${BACKEND}-${SHORT_WORKFLOW_ID}
      - export KEYPAIR_NAME=${CLUSTER_NAME}
      - echo CLUSTER_NAME=${CLUSTER_NAME}
      - sudo apt-get install -y putty-tools
      - git clone git@github.com:tigera/process.git ~/process
      - cd felix
      - make bin/calico-felix.exe fv/win-fv.exe
    epilogue:
      always:
        commands:
        - artifact push job ${REPORT_DIR} --destination semaphore/test-results --expire-in ${SEMAPHORE_ARTIFACT_EXPIRY} || true
        - artifact push job ${LOGS_DIR} --destination semaphore/logs --expire-in ${SEMAPHORE_ARTIFACT_EXPIRY} || true
        - aws ec2 delete-key-pair --key-name ${KEYPAIR_NAME} || true
        - cd ~/process/testing/winfv && NAME_PREFIX="${CLUSTER_NAME}" ./setup-fv.sh -q -u
    env_vars:
    - name: SEMAPHORE_ARTIFACT_EXPIRY
      value: 2w
    - name: MASTER_CONNECT_KEY_PUB
      value: master_ssh_key.pub
    - name: MASTER_CONNECT_KEY
      value: master_ssh_key
    - name: WIN_PPK_KEY
      value: win_ppk_key
    - name: K8S_VERSION
      value: 1.22.1
    jobs:
    - name: Windows FV
      commands:
      - ./.semaphore/run-win-fv
      matrix:
      - env_var: WINDOWS_VERSION
        values: ["20H2"]
      - env_var: BACKEND
        values: ["bgp", "vxlan"]

- name: "Felix: FV Tests"
  run:
    when: "true or change_in(['/*', '/api/', '/libcalico-go/', '/typha/', '/felix/'], {exclude: ['/**/.gitignore', '/**/README.md', '/**/LICENSE']})"
  dependencies: ["Prerequisites", "Felix: Build"]
  task:
    prologue:
      commands:
      - cd felix
      - cache restore go-pkg-cache
      - cache restore go-mod-cache
      - 'cache restore bin-${SEMAPHORE_GIT_SHA}'
      - 'cache restore felix-image-${SEMAPHORE_GIT_SHA}'
      - docker load -i /tmp/tigera-felix.tar
      - rm /tmp/tigera-felix.tar
      - touch bin/*
      # Pre-loading the IPIP module prevents a flake where the first felix to use IPIP loads the module and
      # routing in that first felix container chooses different source IPs than the tests are expecting.
      - sudo modprobe ipip
    jobs:
    - name: FV Test matrix
      execution_time_limit:
        minutes: 120
      commands:
      - make check-wireguard
      - make fv FV_BATCHES_TO_RUN="${SEMAPHORE_JOB_INDEX}" FV_NUM_BATCHES=${SEMAPHORE_JOB_COUNT}
      parallelism: 3
    epilogue:
      always:
        commands:
        - ./.semaphore/collect-artifacts
        - ./.semaphore/publish-artifacts
        - test-results publish /home/semaphore/calico/felix/report/fv_suite.xml --name "felix-fv-${SEMAPHORE_JOB_INDEX}" || true

- name: "Felix: BPF UT/FV tests on new kernel"
  run:
    when: "true or change_in(['/*', '/api/', '/libcalico-go/', '/typha/', '/felix/'], {exclude: ['/**/.gitignore', '/**/README.md', '/**/LICENSE']})"
  dependencies: ["Prerequisites"]
  task:
    prologue:
      commands:
      - cd felix
      - export GOOGLE_APPLICATION_CREDENTIALS=$HOME/secrets/secret.google-service-account-key.json
      - export SHORT_WORKFLOW_ID=$(echo ${SEMAPHORE_WORKFLOW_ID} | sha256sum | cut -c -8)
      - export ZONE=europe-west3-c
      - export VM_PREFIX=sem-${SEMAPHORE_PROJECT_NAME}-${SHORT_WORKFLOW_ID}-
      - echo VM_PREFIX=${VM_PREFIX}
      - export REPO_NAME=$(basename $(pwd))
      - export NUM_FV_BATCHES=8
      - mkdir artifacts
      - ./.semaphore/create-test-vms ${VM_PREFIX}
    jobs:
    - name: UT/FV tests on new kernel
      execution_time_limit:
        minutes: 120
      commands:
      - ./.semaphore/run-tests-on-vms ${VM_PREFIX}
    epilogue:
      always:
        commands:
        - ./.semaphore/collect-artifacts-from-vms ${VM_PREFIX}
        - ./.semaphore/publish-artifacts
        - ./.semaphore/clean-up-vms ${VM_PREFIX}
    secrets:
    - name: google-service-account-for-gce

- name: "confd: tests"
  run:
    when: "true or change_in(['/*', '/api/', '/libcalico-go/', '/confd/'], {exclude: ['/**/.gitignore', '/**/README.md', '/**/LICENSE']})"
  dependencies: ["Prerequisites"]
  task:
    prologue:
      commands:
      - cd confd
    jobs:
    - name: "confd: CI"
      execution_time_limit:
        minutes: 60
      commands:
        - make ci

- name: "Node: Tests"
  run:
    when: "true or change_in(['/*', '/api/', '/libcalico-go/', '/typha/', '/felix/', '/confd/', '/bird/', '/pod2daemon/', '/node/', '/licensing/'], {exclude: ['/**/.gitignore', '/**/README.md', '/**/LICENSE']})"
  dependencies: ["Prerequisites"]
  task:
    agent:
      machine:
        type: e1-standard-8
        os_image: ubuntu1804
    secrets:
    # Mount a secret for pulling images from GCR, and a license for the k8s FVs
    - name: tigera-dev-ci-pull-credentials
    - name: google-service-account-for-gcr
    - name: test-customer-license
    prologue:
      commands:
      - cd node
    jobs:
    - name: "Node: CI"
      commands:
      - make ci
    - name: "Node: k8s-test"
      commands:
      - make k8s-test
    - name: "Node: dual-tor"
      commands:
      - make dual-tor-test
    - name: "Node: egress-ip"
      commands:
      - make egress-ip-test
    epilogue:
      always:
        commands:
        - test-results publish ./report/nosetests.xml --name "node-ci" || true
        - test-results publish ./report/k8s-tests.xml --name "node-k8s-test" || true

- name: "Node: build all architectures"
  run:
    when: "change_in(['/felix/', '/confd/', '/node/'])"
  dependencies: ["Prerequisites"]
  task:
    agent:
      machine:
        type: e1-standard-4
        os_image: ubuntu1804
    prologue:
      commands:
      - cd node
    jobs:
    - name: "Build Windows archive"
      commands:
      - make build-windows-archive

- name: "e2e tests"
  run:
    when: "true or change_in(['/*', '/api/', '/libcalico-go/', '/typha/', '/felix/', '/confd/', '/bird/', '/pod2daemon/', '/node/', '/licensing/'], {exclude: ['/**/.gitignore', '/**/README.md', '/**/LICENSE']})"
  dependencies: ["Prerequisites"]
  task:
    secrets:
    # Since we create a local kind cluster, we need the test license.
    - name: test-customer-license
    agent:
      machine:
        type: e1-standard-8
        os_image: ubuntu1804
    jobs:
    - name: "sig-network conformance"
      env_vars:
      - name: E2E_FOCUS
        value: "sig-network.*Conformance"
      commands:
      - make e2e-test

- name: "kube-controllers: Tests"
  run:
    when: "true or change_in(['/*', '/api/', '/libcalico-go/', '/kube-controllers/', '/licensing/'], {exclude: ['/**/.gitignore', '/**/README.md', '/**/LICENSE']})"
  dependencies: ["Prerequisites"]
  task:
    prologue:
      commands:
      - cd kube-controllers
    jobs:
    - name: "kube-controllers: tests"
      commands:
      - make ci

- name: "pod2daemon"
  run:
    when: "true or change_in(['/*', '/pod2daemon/'], {exclude: ['/**/.gitignore', '/**/README.md', '/**/LICENSE']})"
  dependencies: ["Prerequisites"]
  task:
    prologue:
      commands:
      - cd pod2daemon
    jobs:
    - name: "pod2daemon tests"
      commands:
      - make ci

- name: "app-policy"
  run:
    when: "true or change_in(['/*', '/app-policy/', '/felix/', '/licensing/'], {exclude: ['/**/.gitignore', '/**/README.md', '/**/LICENSE']})"
  dependencies: ["Prerequisites"]
  task:
    prologue:
      commands:
      - cd app-policy
    jobs:
    - name: "app-policy tests"
      commands:
      - make ci

- name: "calicoctl"
  run:
    when: "true or change_in(['/*', '/calicoctl/', '/libcalico-go/', '/api/', '/licensing/'], {exclude: ['/**/.gitignore', '/**/README.md', '/**/LICENSE']})"
  dependencies: ["Prerequisites"]
  task:
    prologue:
      commands:
      - cd calicoctl
    jobs:
    - name: "calicoctl tests"
      commands:
      - make ci

- name: "cni-plugin: Windows"
  run:
    when: "true or change_in(['/*', '/cni-plugin/', '/libcalico-go/'], {exclude: ['/**/.gitignore', '/**/README.md', '/**/LICENSE']})"
  dependencies: ["Prerequisites"]
  task:
    secrets:
    - name: banzai-secrets
    - name: private-repo
    prologue:
      commands:
      # Load the github access secrets.  First fix the permissions.
      - chmod 0600 ~/.keys/*
      - ssh-add ~/.keys/*
      # Prepare aws configuration.
      - pip install --upgrade --user awscli
      - export REPORT_DIR=~/report
      - export LOGS_DIR=~/fv.log
      - export SHORT_WORKFLOW_ID=$(echo ${SEMAPHORE_WORKFLOW_ID} | sha256sum | cut -c -8)
      - export CLUSTER_NAME=sem-${SEMAPHORE_PROJECT_NAME}-pr${SEMAPHORE_GIT_PR_NUMBER}-${CONTAINER_RUNTIME}-${SHORT_WORKFLOW_ID}
      - export KEYPAIR_NAME=${CLUSTER_NAME}
      - echo CLUSTER_NAME=${CLUSTER_NAME}
      - sudo apt-get install -y putty-tools
      - git clone git@github.com:tigera/process.git ~/process
      - cd cni-plugin
      - make bin/windows/calico.exe && make bin/windows/calico-ipam.exe && make bin/windows/win-fv.exe
    epilogue:
      always:
        commands:
        - artifact push job ${REPORT_DIR} --destination semaphore/test-results --expire-in ${SEMAPHORE_ARTIFACT_EXPIRY} || true
        - artifact push job ${LOGS_DIR} --destination semaphore/logs --expire-in ${SEMAPHORE_ARTIFACT_EXPIRY} || true
        - aws ec2 delete-key-pair --key-name ${KEYPAIR_NAME} || true
        - cd ~/process/testing/winfv && NAME_PREFIX="${CLUSTER_NAME}" ./setup-fv.sh -q -u
    env_vars:
    - name: SEMAPHORE_ARTIFACT_EXPIRY
      value: 2w
    - name: AWS_DEFAULT_REGION
      value: us-west-2
    - name: MASTER_CONNECT_KEY_PUB
      value: master_ssh_key.pub
    - name: MASTER_CONNECT_KEY
      value: master_ssh_key
    - name: WIN_PPK_KEY
      value: win_ppk_key
    - name: K8S_VERSION
      value: 1.22.6
    jobs:
    - name: Docker - Windows FV
      execution_time_limit:
        minutes: 60
      commands:
      - ./.semaphore/run-win-fv.sh
      env_vars:
      - name: CONTAINER_RUNTIME
        value: docker
    - name: Containerd - Windows FV
      execution_time_limit:
        minutes: 60
      commands:
      - ./.semaphore/run-win-fv.sh
      env_vars:
      - name: CONTAINER_RUNTIME
        value: containerd
      - name: CONTAINERD_VERSION
        value: 1.6.0

- name: "cni-plugin"
  run:
    when: "true or change_in(['/*', '/cni-plugin/', '/libcalico-go/'], {exclude: ['/**/.gitignore', '/**/README.md', '/**/LICENSE']})"
  dependencies: ["Prerequisites"]
  task:
    prologue:
      commands:
      - cd cni-plugin
    jobs:
    - name: "cni-plugin tests"
      commands:
      - make ci

- name: 'calicoq'
  run:
    when: "change_in(['/*', '/calicoq/', '/libcalico-go/'], {exclude: ['/**/.gitignore', '/**/README.md', '/**/LICENSE']})"
  dependencies: ["Prerequisites"]
  task:
    secrets:
    - name: test-customer-license
    prologue:
      commands:
      - cd calicoq
    jobs:
    - name: "make ci"
      commands:
      - make ci

- name: "licensing"
  run:
    when: "true or change_in(['/*', '/licensing/', '/libcalico-go/'], {exclude: ['/**/.gitignore', '/**/README.md', '/**/LICENSE']})"
  dependencies: ["Prerequisites"]
  task:
    prologue:
      commands:
      - cd licensing
    jobs:
    - name: "Licensing tests"
      commands:
      - make ci

- name: "lma"
  run:
    when: "true or change_in(['/*', '/lma/', '/libcalico-go/'], {exclude: ['/**/.gitignore', '/**/README.md', '/**/LICENSE']})"
  dependencies: ["Prerequisites"]
  task:
    prologue:
      commands:
      - cd lma
    jobs:
    - name: "lma tests"
      commands:
      - make ci

- name: 'es-gateway'
  run:
    when: "true or change_in(['/*', '/es-gateway/', '/libcalico-go/lib/logutils/'], {exclude: ['/**/.gitignore', '/**/README.md', '/**/LICENSE']})"
  dependencies: ["Prerequisites"]
  task:
    secrets:
    - name: test-customer-license
    prologue:
      commands:
      - cd es-gateway
    jobs:
    - name: "es-gateway tests"
      commands:
      - make ci

<<<<<<< HEAD
- name: 'packetcapture'
  run:
    when: "true or change_in(['/*', '/packetcapture/', '/api/', '/libcalico-go/', '/lma/'], {exclude: ['/**/.gitignore', '/**/README.md', '/**/LICENSE']})"
=======
- name: 'anomaly-detection-api'
  run:
    when: "change_in(['/*', '/anomaly-detection-api/'], {exclude: ['/**/.gitignore', '/**/README.md', '/**/LICENSE']})"
>>>>>>> c6e760ee
  dependencies: ["Prerequisites"]
  task:
    secrets:
    - name: test-customer-license
    prologue:
      commands:
<<<<<<< HEAD
      - cd packetcapture
    jobs:
    - name: "packetcapture tests"
=======
      - cd anomaly-detection-api
    jobs:
    - name: "make ci"
>>>>>>> c6e760ee
      commands:
      - make ci

- name: "Documentation"
  run:
    when: "true or change_in(['/*', '/calico/'], {exclude: ['/**/.gitignore', '/**/README.md', '/**/LICENSE']})"
  dependencies: ["Prerequisites"]
  task:
    prologue:
      commands:
      - cd calico
    jobs:
    - name: "htmlproofer, kubeval, and helm tests"
      commands:
      - make htmlproofer
      - make kubeval
      - make helm-tests

after_pipeline:
  task:
    jobs:
    - name: Reports
      commands:
        - test-results gen-pipeline-report --force<|MERGE_RESOLUTION|>--- conflicted
+++ resolved
@@ -59,13 +59,12 @@
   pipeline_file: push-images/es-gateway.yml
   auto_promote:
     when: "branch =~ 'master|release-'"
-<<<<<<< HEAD
 - name: Push packetcapture images
   pipeline_file: push-images/packetcapture.yml
-=======
+  auto_promote:
+    when: "branch =~ 'master|release-'"
 - name: Push anomaly-detection-api images
   pipeline_file: push-images/anomaly-detection-api.yml
->>>>>>> c6e760ee
   auto_promote:
     when: "branch =~ 'master|release-'"
 # Have a separate promotion for publishing Helm charts.
@@ -625,30 +624,33 @@
       commands:
       - make ci
 
-<<<<<<< HEAD
 - name: 'packetcapture'
   run:
-    when: "true or change_in(['/*', '/packetcapture/', '/api/', '/libcalico-go/', '/lma/'], {exclude: ['/**/.gitignore', '/**/README.md', '/**/LICENSE']})"
-=======
+    when: "true or change_in(['/*', '/packetcapture', '/api/', '/libcalico-go/', '/lma/'], {exclude: ['/**/.gitignore', '/**/README.md', '/**/LICENSE']})"
+  dependencies: ["Prerequisites"]
+  task:
+    secrets:
+    - name: test-customer-license
+    prologue:
+      commands:
+      - cd packetcapture
+    jobs:
+    - name: "packetcapture tests"
+      commands:
+      - make ci
+
 - name: 'anomaly-detection-api'
   run:
     when: "change_in(['/*', '/anomaly-detection-api/'], {exclude: ['/**/.gitignore', '/**/README.md', '/**/LICENSE']})"
->>>>>>> c6e760ee
   dependencies: ["Prerequisites"]
   task:
     secrets:
     - name: test-customer-license
     prologue:
       commands:
-<<<<<<< HEAD
-      - cd packetcapture
-    jobs:
-    - name: "packetcapture tests"
-=======
       - cd anomaly-detection-api
     jobs:
     - name: "make ci"
->>>>>>> c6e760ee
       commands:
       - make ci
 
