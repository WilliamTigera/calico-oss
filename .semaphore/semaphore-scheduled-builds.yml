# !! WARNING, DO NOT EDIT !! This file is generated from semaphore.yml.d.
# To update, modify the template and then run 'make gen-semaphore-yaml'.
version: v1.0
name: Calico
execution_time_limit:
  hours: 8
agent:
  machine:
    type: f1-standard-2
    os_image: ubuntu2204
auto_cancel:
  running:
    when: "branch != 'master'"
  queued:
    when: "branch != 'master'"
global_job_config:
  secrets:
    - name: banzai-secrets
    - name: docker-hub
    - name: private-repo
  prologue:
    commands:
      # Correct permissions since they are too open by default:
      - chmod 0600 ~/.keys/*
      # Add the key to the ssh agent:
      - ssh-add ~/.keys/*
      - checkout
      - export REPO_DIR="$(pwd)"
      - mkdir artifacts
      # Semaphore is doing shallow clone on a commit without tags.
      # unshallow it for GIT_VERSION:=$(shell git describe --tags --dirty --always)
      - retry git fetch --unshallow
      # Semaphore mounts a copy-on-write FS as /var/lib/docker in order to provide a pre-loaded cache of
      # some images. However, the cache is not useful to us and the copy-on-write FS is a big problem given
      # how much we churn docker containers during the build.  Disable it.
      - sudo systemctl stop docker
      - sudo umount /var/lib/docker && sudo killall qemu-nbd || true
      - sudo systemctl start docker
      - echo $DOCKERHUB_PASSWORD | docker login --username "$DOCKERHUB_USERNAME" --password-stdin
      # Disable initramfs update to save space on the Semaphore VM (and we don't need it because we're not going to reboot).
      - sudo apt-get install -y -u crudini
      - sudo crudini --set /etc/initramfs-tools/update-initramfs.conf '' update_initramfs no
      - cat /etc/initramfs-tools/update-initramfs.conf
  epilogue:
    commands:
      - cd "$REPO_DIR"
      - .semaphore/publish-artifacts
promotions:
  # Manual promotion for publishing a hashrelease.
  - name: Publish hashrelease
    pipeline_file: release/hashrelease.yml
  # Manual promotion for publishing a release.
  - name: Publish official release
    pipeline_file: release/release.yml
  # Cleanup after ourselves if we are stopped-short.
  - name: Cleanup
    pipeline_file: cleanup.yml
    auto_promote:
      when: "result = 'stopped'"
  # Have separate promotions for publishing images so we can re-run
  # them individually if they fail, and so we can run them in parallel.
  - name: Push apiserver images
    pipeline_file: push-images/apiserver.yml
    auto_promote:
      when: "branch =~ 'master|release-.*'"
  - name: Push ALP images
    pipeline_file: push-images/alp.yml
    auto_promote:
      when: "branch =~ 'master|release-'"
  - name: Push calicoctl images
    pipeline_file: push-images/calicoctl.yml
    auto_promote:
      when: "branch =~ 'master|release-'"
  - name: Push calicoq images
    pipeline_file: push-images/calicoq.yml
    auto_promote:
      when: "branch =~ 'master|release-'"
  - name: Push calico-node images
    pipeline_file: push-images/node.yml
    auto_promote:
      when: "branch =~ 'master|release-'"
  - name: Push cni-plugin images
    pipeline_file: push-images/cni-plugin.yml
    auto_promote:
      when: "branch =~ 'master|release-'"
  - name: Push compliance images
    pipeline_file: push-images/compliance.yml
    auto_promote:
      when: "branch =~ 'master|release-'"
  - name: Push deep-packet-inspection images
    pipeline_file: push-images/deep-packet-inspection.yml
    auto_promote:
      when: "branch =~ 'master|release-'"
  - name: Push egress-gateway images
    pipeline_file: push-images/egress-gateway.yml
    auto_promote:
      when: "branch =~ 'master|release-'"
  - name: Push elasticsearch images
    pipeline_file: push-images/elasticsearch.yml
    auto_promote:
      when: "branch =~ 'master|release-'"
  - name: Push elasticsearch-metrics images
    pipeline_file: push-images/elasticsearch-metrics.yml
    auto_promote:
      when: "branch =~ 'master|release-'"
  - name: Push es-gateway images
    pipeline_file: push-images/es-gateway.yml
    auto_promote:
      when: "branch =~ 'master|release-'"
  - name: Push es-proxy images
    pipeline_file: push-images/es-proxy.yml
    auto_promote:
      when: "branch =~ 'master|release-'"
  - name: Push firewall-integration images
    pipeline_file: push-images/firewall-integration.yml
    auto_promote:
      when: "branch =~ 'master|release-'"
  - name: Push fluentd images
    pipeline_file: push-images/fluentd.yml
    auto_promote:
      when: "branch =~ 'master|release-'"
  - name: Push ingress-collector images
    pipeline_file: push-images/ingress-collector.yml
    auto_promote:
      when: "branch =~ 'master|release-'"
  - name: Push intrusion-detection-controller images
    pipeline_file: push-images/intrusion-detection-controller.yml
    auto_promote:
      when: "branch =~ 'master|release-'"
  - name: Push key-cert-provisioner images
    pipeline_file: push-images/key-cert-provisioner.yml
    auto_promote:
      when: "branch =~ 'master|release-'"
  - name: Push kibana images
    pipeline_file: push-images/kibana.yml
    auto_promote:
      when: "branch =~ 'master|release-'"
  - name: Push kube-controllers images
    pipeline_file: push-images/kube-controllers.yml
    auto_promote:
      when: "branch =~ 'master|release-'"
  - name: Push l7-collector images
    pipeline_file: push-images/l7-collector.yml
    auto_promote:
      when: "branch =~ 'master|release-'"
  - name: Push license-agent images
    pipeline_file: push-images/license-agent.yml
    auto_promote:
      when: "branch =~ 'master|release-'"
  - name: Push linseed images
    pipeline_file: push-images/linseed.yml
    auto_promote:
      when: "branch =~ 'master|release-'"
  - name: Push packetcapture images
    pipeline_file: push-images/packetcapture.yml
    auto_promote:
      when: "branch =~ 'master|release-'"
  - name: Push pod2daemon images
    pipeline_file: push-images/pod2daemon.yml
    auto_promote:
      when: "branch =~ 'master|release-'"
  - name: Push policy-recommendation images
    pipeline_file: push-images/policy-recommendation.yml
    auto_promote:
      when: "branch =~ 'master|release-'"
  - name: Push prometheus-service images
    pipeline_file: push-images/prometheus-service.yml
    auto_promote:
      when: "branch =~ 'master|release-'"
  - name: Push ts-queryserver images
    pipeline_file: push-images/ts-queryserver.yml
    auto_promote:
      when: "branch =~ 'master|release-'"
  - name: Push typha images
    pipeline_file: push-images/typha.yml
    auto_promote:
      when: "branch =~ 'master|release-'"
  - name: Push voltron images
    pipeline_file: push-images/voltron.yml
    auto_promote:
      when: "branch =~ 'master|release-'"
  - name: Push webhooks-processor images
    pipeline_file: push-images/webhooks-processor.yml
    auto_promote:
      when: "branch =~ 'master|release-'"

  - name: Push third-party alertmanager images
    pipeline_file: push-images/third_party/alertmanager.yml
    auto_promote:
      when: "branch =~ 'master|release-.*'"
  - name: Push third-party dex images
    pipeline_file: push-images/third_party/dex.yml
    auto_promote:
      when: "branch =~ 'master|release-'"
  - name: Push third-party eck-operator images
    pipeline_file: push-images/third_party/eck-operator.yml
    auto_promote:
      when: "branch =~ 'master|release-'"
  - name: Push third-party prometheus-operator images
    pipeline_file: push-images/third_party/prometheus-operator.yml
    auto_promote:
      when: "branch =~ 'master|release-'"
  - name: Push third-party prometheus images
    pipeline_file: push-images/third_party/prometheus.yml
    auto_promote:
      when: "branch =~ 'master|release-'"

  - name: Push flow-log-generator images
    pipeline_file: push-images/flow-log-generator.yml
    auto_promote:
      when: "branch =~ 'master|release-'"
  - name: Push mock-node images
    pipeline_file: push-images/mock-node.yml
    auto_promote:
      when: "branch =~ 'master|release-'"

  - name: Publish Helm Charts
    pipeline_file: docs/helm-charts.yml
    auto_promote:
      when: "branch =~ 'master|release-'"

  - name: Run Fossa scans
    pipeline_file: license-scanning/fossa-scan.yml
    auto_promote:
      when: "branch =~ 'master|release-.*'"
blocks:
- name: Prerequisites
  dependencies: []
  task:
    jobs:
      - name: Pre-flight checks
        commands:
          - make ci-preflight-checks
- name: apiserver
  run:
    when: "true or change_in(['/*', '/libcalico-go/', '/api/', '/apiserver/', '/licensing/', '/hack/test/certs/'], {exclude: ['/**/.gitignore', '/**/README.md', '/**/LICENSE']})"
  execution_time_limit:
    minutes: 30
  dependencies:
    - Prerequisites
  task:
    prologue:
      commands:
        - cd apiserver
    jobs:
      - name: make ci
        commands:
          - ../.semaphore/run-and-monitor make-ci.log make ci
      - name: Build binary
        matrix:
          - env_var: ARCH
            values:
              - arm64
        commands:
          - ../.semaphore/run-and-monitor build-$ARCH.log make build ARCH=$ARCH
- name: API
  run:
    when: "true or change_in(['/*', '/api/'], {exclude: ['/**/.gitignore', '/**/README.md', '/**/LICENSE']})"
  execution_time_limit:
    minutes: 30
  dependencies:
    - Prerequisites
  task:
    prologue:
      commands:
        - cd api
    jobs:
      - name: make ci
        commands:
          - ../.semaphore/run-and-monitor make-ci.log make ci
- name: app-policy
  run:
    when: "true or change_in(['/*', '/app-policy/', '/felix/', '/libcalico-go/lib/', '/licensing/'], {exclude: ['/**/.gitignore', '/**/README.md', '/**/LICENSE']})"
  dependencies:
    - Prerequisites
  task:
    prologue:
      commands:
        - cd app-policy
    epilogue:
      always:
        commands:
          - test-results publish report
    jobs:
      - name: app-policy tests
        commands:
          - ../.semaphore/run-and-monitor ci.log make ci

- name: app-policy - native arm64 runner
  run:
    when: "true or change_in(['/*', '/app-policy/', '/felix/', '/libcalico-go/lib/', '/licensing/'], {exclude: ['/**/.gitignore', '/**/README.md', '/**/LICENSE']})"
  dependencies:
    - app-policy
  task:
    agent:
      machine:
        type: s1-aws-arm64-2
    prologue:
      commands:
        - cd app-policy
    epilogue:
      always:
        commands:
          - test-results publish report
    jobs:
      - name: build binary
        commands:
          - ../.semaphore/run-and-monitor build-arm64.log make build arch=arm64
- name: calicoctl
  run:
    when: "true or change_in(['/*', '/calicoctl/', '/libcalico-go/', '/api/', '/licensing/', '/hack/test/certs/'], {exclude: ['/**/.gitignore', '/**/README.md', '/**/LICENSE']})"
  dependencies:
    - Prerequisites
  task:
    prologue:
      commands:
        - cd calicoctl
    jobs:
      - name: calicoctl tests
        commands:
          - ../.semaphore/run-and-monitor ci.log make ci
      - name: Build binary
        matrix:
          - env_var: ARCH
            values:
              - arm64
        commands:
          - ../.semaphore/run-and-monitor build-$ARCH.log make build ARCH=$ARCH
- name: cni-plugin
  run:
    when: "true or change_in(['/*', '/cni-plugin/', '/libcalico-go/', '/hack/test/certs/'], {exclude: ['/**/.gitignore', '/**/README.md', '/**/LICENSE']})"
  dependencies:
    - Prerequisites
  task:
    prologue:
      commands:
        - cd cni-plugin
    jobs:
      - name: cni-plugin tests
        commands:
          - ../.semaphore/run-and-monitor ci.log make ci
      - name: Build binary
        matrix:
          - env_var: ARCH
            values:
              - arm64
        commands:
          - ../.semaphore/run-and-monitor build-$ARCH.log make build ARCH=$ARCH
      - name: build windows cni-plugin images
        commands:
          - ../.semaphore/run-and-monitor ci.log make image-windows

- name: "cni-plugin: Windows"
  run:
    when: "true or change_in(['/*', '/cni-plugin/', '/libcalico-go/', '/process/testing/winfv-cni-plugin/'], {exclude: ['/**/.gitignore', '/**/README.md', '/**/LICENSE']})"
  dependencies:
    - cni-plugin
  task:
    secrets:
      - name: banzai-secrets
    prologue:
      commands:
        # Load the github access secrets.  First fix the permissions.
        - chmod 0600 ~/.keys/*
        - ssh-add ~/.keys/*
        # Prepare azure configuration.
        - az login --service-principal -u "${AZ_SP_ID}" -p "${AZ_SP_PASSWORD}" --tenant "${AZ_TENANT_ID}" --output none
        - export AZURE_SUBSCRIPTION_ID=$AZ_SUBSCRIPTION_ID
        - export AZURE_TENANT_ID=$AZ_TENANT_ID
        - export AZURE_CLIENT_ID=$AZ_SP_ID
        - export AZURE_CLIENT_SECRET=$AZ_SP_PASSWORD
        - export REPORT_DIR=/home/semaphore/calico-private/process/testing/winfv-cni-plugin/report
        - export AZURE_RESOURCE_GROUP=${USER}-capz-win-cni-${SEMAPHORE_WORKFLOW_ID:0:8}-rg
        - export LOGS_DIR=~/fv.log
        - export SHORT_WORKFLOW_ID=$(echo ${SEMAPHORE_WORKFLOW_ID} | sha256sum | cut -c -8)
        - export CLUSTER_NAME=sem-${SEMAPHORE_PROJECT_NAME}-pr${SEMAPHORE_GIT_PR_NUMBER}-${SHORT_WORKFLOW_ID}
        - export SUFFIX=${CLUSTER_NAME}
        - cd cni-plugin
        - ../.semaphore/run-and-monitor build.log make bin/windows/calico.exe bin/windows/calico-ipam.exe bin/windows/win-fv.exe
    epilogue:
      always:
        commands:
          - artifact push job ${REPORT_DIR} --destination semaphore/test-results --expire-in ${SEMAPHORE_ARTIFACT_EXPIRY} || true
          - artifact push job ${LOGS_DIR} --destination semaphore/logs --expire-in ${SEMAPHORE_ARTIFACT_EXPIRY} || true
          - cd ~/calico-private/process/testing/winfv-cni-plugin/aso && make dist-clean
    env_vars:
      - name: SEMAPHORE_ARTIFACT_EXPIRY
        value: 2w
      - name: AZURE_LOCATION
        value: eastus2
      - name: KUBE_VERSION
        value: v1.29.7
    jobs:
      - name: Containerd - Windows FV
        execution_time_limit:
          minutes: 60
        commands:
          - ../.semaphore/run-and-monitor win-fv-containerd.log ./.semaphore/run-win-fv.sh
- name: confd
  run:
    when: "true or change_in(['/*', '/api/', '/libcalico-go/', '/confd/', '/hack/test/certs/'], {exclude: ['/**/.gitignore', '/**/README.md', '/**/LICENSE']})"
  dependencies:
    - Prerequisites
  task:
    prologue:
      commands:
        - cd confd
    jobs:
      - name: "confd: CI"
        execution_time_limit:
          minutes: 60
        commands:
          - ../.semaphore/run-and-monitor ci.log make ci
- name: crypto
  run:
    when: "true or change_in(['/lib.Makefile', '/crypto/'], {exclude: ['/**/.gitignore', '/**/README.md', '/**/LICENSE']})"
  dependencies:
    - Prerequisites
  task:
    prologue:
      commands:
        - cd crypto
    jobs:
      - name: crypto tests
        commands:
          - ../.semaphore/run-and-monitor ci.log make ci
- name: e2e tests
  run:
    when: "true or change_in(['/*', '/api/', '/libcalico-go/', '/typha/', '/felix/', '/confd/', '/bird/', '/pod2daemon/', '/node/', '/licensing/'], {exclude: ['/**/.gitignore', '/**/README.md', '/**/LICENSE']})"
  dependencies:
    - Prerequisites
  task:
    secrets:
      # Since we create a local kind cluster, we need the test license.
      - name: test-customer-license
    agent:
      machine:
        type: f1-standard-4
        os_image: ubuntu2204
    jobs:
      - name: sig-network conformance
        env_vars:
          - name: E2E_FOCUS
            value: "sig-network.*Conformance"
        commands:
          - .semaphore/run-and-monitor e2e-test.log make e2e-test
- name: "Felix: Build"
  run:
<<<<<<< HEAD
    when: "true or change_in(['/*', '/api/', '/libcalico-go/', '/typha/', '/felix/', '/linseed/pkg/apis/v1/', '/hack/test/certs/', '/cni-plugin/pkg/dataplane/linux/dataplane_linux.go'], {exclude: ['/**/.gitignore', '/**/README.md', '/**/LICENSE']})"
=======
    when: "true or change_in(['/*', '/api/', '/libcalico-go/', '/typha/', '/felix/', '/hack/test/certs/', '/cni-plugin/pkg/dataplane/linux/dataplane_linux.go'], {exclude: ['/**/.gitignore', '/**/README.md', '/**/LICENSE']})"
>>>>>>> e38349ae
  dependencies:
    - Prerequisites
  task:
    prologue:
      commands:
        - cd felix
        - cache restore go-pkg-cache
        - cache restore go-mod-cache
    jobs:
      - name: Build and run UT, k8sfv
        execution_time_limit:
          minutes: 60
        commands:
          - make build image fv-prereqs
          - "cache store bin-${SEMAPHORE_GIT_SHA} bin"
          - "cache store fv.test-${SEMAPHORE_GIT_SHA} fv/fv.test"
          - cache store go-pkg-cache .go-pkg-cache
          - "cache store go-mod-cache ${HOME}/go/pkg/mod/cache"
          - docker save -o /tmp/calico-felix.tar tigera/felix:latest-amd64
          - "cache store felix-image-${SEMAPHORE_GIT_SHA} /tmp/calico-felix.tar"
          - docker save -o /tmp/felixtest-typha.tar felix-test/typha:latest-amd64
          - "cache store felixtest-typha-image-${SEMAPHORE_GIT_SHA} /tmp/felixtest-typha.tar"
          - docker save -o /tmp/felixtest-dns-server.tar tigera-test/dns-server:latest
          - "cache store felixtest-dns-server-image-${SEMAPHORE_GIT_SHA} /tmp/felixtest-dns-server.tar"
          - docker save -o /tmp/felixtest-scapy.tar tigera-test/scapy:latest
          - "cache store felixtest-scapy-image-${SEMAPHORE_GIT_SHA} /tmp/felixtest-scapy.tar"
          - ../.semaphore/run-and-monitor ut.log make ut
          - ../.semaphore/run-and-monitor k8sfv-typha.log make k8sfv-test JUST_A_MINUTE=true USE_TYPHA=true
          - ../.semaphore/run-and-monitor k8sfv-no-typha.log make k8sfv-test JUST_A_MINUTE=true USE_TYPHA=false
      - name: Static checks
        execution_time_limit:
          minutes: 60
        commands:
          - ../.semaphore/run-and-monitor static-checks.log make static-checks

- name: "Felix: Build - native arm64 runner"
  run:
    when: "true or change_in(['/*', '/api/', '/libcalico-go/', '/typha/', '/felix/', '/linseed/pkg/apis/v1/', '/hack/test/certs/'], {exclude: ['/**/.gitignore', '/**/README.md', '/**/LICENSE']})"
  dependencies:
    - "Felix: Build"
  task:
    agent:
      machine:
        type: s1-aws-arm64-2
    prologue:
      commands:
        - cd felix
        - cache restore go-pkg-cache
        - cache restore go-mod-cache
        # We don't have an ARM64 protoc image, but we also know that the
        # file is fresh because the pre-flight check verifies that.
        - touch proto/felixbackend.pb.go
    jobs:
      - name: Build binary
        commands:
          - ../.semaphore/run-and-monitor build-arm64.log make build ARCH=arm64

- name: "Felix: Build Windows binaries"
  run:
    when: "true or change_in(['/*', '/api/', '/libcalico-go/', '/typha/', '/felix/'], {exclude: ['/**/.gitignore', '/**/README.md', '/**/LICENSE']})"
  dependencies:
    - Prerequisites
  task:
    jobs:
      - name: Build Windows binaries
        commands:
          - cd felix
          - make bin/calico-felix.exe fv/win-fv.exe

- name: "Felix: Windows FV capz"
  run:
    when: "true or change_in(['/*', '/api/', '/libcalico-go/', '/typha/', '/felix/', '/node', '/hack/test/certs/', '/process/testing/winfv-felix/'], {exclude: ['/**/.gitignore', '/**/README.md', '/**/LICENSE']})"
  dependencies:
    - "Felix: Build Windows binaries"
  task:
    prologue:
      commands:
        - az login --service-principal -u "${AZ_SP_ID}" -p "${AZ_SP_PASSWORD}" --tenant "${AZ_TENANT_ID}" --output none
        - export REPORT_DIR=/home/semaphore/report
        - export AZURE_SUBSCRIPTION_ID=$AZ_SUBSCRIPTION_ID
        - export AZURE_TENANT_ID=$AZ_TENANT_ID
        - export AZURE_CLIENT_ID=$AZ_SP_ID
        - export AZURE_CLIENT_SECRET=$AZ_SP_PASSWORD
        - export AZURE_SUBSCRIPTION_ID_B64="$(echo -n "$AZ_SUBSCRIPTION_ID" | base64 | tr -d '\n')"
        - export AZURE_TENANT_ID_B64="$(echo -n "$AZ_TENANT_ID" | base64 | tr -d '\n')"
        - export AZURE_CLIENT_ID_B64="$(echo -n "$AZ_SP_ID" | base64 | tr -d '\n')"
        - export AZURE_CLIENT_SECRET_B64="$(echo -n "$AZ_SP_PASSWORD" | base64 | tr -d '\n')"
        - export GCR_IO_PULL_SECRET="/home/semaphore/calico-private/process/testing/winfv-felix/docker_cfg.json"
        - export TSEE_TEST_LICENSE="/home/semaphore/calico-private/process/testing/winfv-felix/infra/ee/license.yaml"
        - cd felix
    epilogue:
      always:
        commands:
          - artifact push job ${REPORT_DIR} --destination test-results --expire-in ${SEMAPHORE_ARTIFACT_EXPIRY} || true
    env_vars:
      - name: FV_PROVISIONER
        value: "capz"
      - name: FV_TYPE
        value: "calico-felix"
      - name: SEMAPHORE_ARTIFACT_EXPIRY
        value: 2w
      - name: CONTAINERD_VERSION
        value: 1.7.13
    jobs:
      - name: CAPZ - Windows FV
        commands:
          - ./.semaphore/run-win-fv

- name: "Felix: FV Tests"
  run:
<<<<<<< HEAD
    when: "true or change_in(['/*', '/api/', '/linseed/pkg/apis/v1/', '/libcalico-go/', '/typha/', '/felix/', '/cni-plugin/pkg/dataplane/linux/dataplane_linux.go'], {exclude: ['/**/.gitignore', '/**/README.md', '/**/LICENSE']})"
=======
    when: "true or change_in(['/*', '/api/', '/libcalico-go/', '/typha/', '/felix/', '/cni-plugin/pkg/dataplane/linux/dataplane_linux.go'], {exclude: ['/**/.gitignore', '/**/README.md', '/**/LICENSE']})"
>>>>>>> e38349ae
  dependencies:
    - "Felix: Build"
  task:
    agent:
      machine:
        type: f1-standard-4
        os_image: ubuntu2004
    prologue:
      commands:
        - cd felix
        - cache restore go-pkg-cache
        - cache restore go-mod-cache
        - "cache restore bin-${SEMAPHORE_GIT_SHA}"
        - "cache restore fv.test-${SEMAPHORE_GIT_SHA}"
        - "cache restore felix-image-${SEMAPHORE_GIT_SHA}"
        - "cache restore felixtest-typha-image-${SEMAPHORE_GIT_SHA}"
        - "cache restore felixtest-dns-server-image-${SEMAPHORE_GIT_SHA}"
        - "cache restore scapy-image-${SEMAPHORE_GIT_SHA}"
        - |-
          if [ -s /etc/docker/daemon.json  ]; then
          sudo sed -i '$d' /etc/docker/daemon.json && sudo sed -i '$s/$/,/' /etc/docker/daemon.json && sudo bash -c ' cat >> /etc/docker/daemon.json << EOF
            "ipv6": true,
            "fixed-cidr-v6": "2001:db8:1::/64"
          }
          EOF
          ' ; else sudo bash -c ' cat > /etc/docker/daemon.json << EOF
          {
            "ipv6": true,
            "fixed-cidr-v6": "2001:db8:1::/64"
          }
          EOF
          ' ; fi
        - sudo systemctl restart docker
        # Load in the docker images pre-built by the build job.
        - docker load -i /tmp/calico-felix.tar
        - docker tag tigera/felix:latest-amd64 felix:latest-amd64
        - rm /tmp/calico-felix.tar
        - docker load -i /tmp/felixtest-typha.tar
        - docker tag felix-test/typha:latest-amd64 typha:latest-amd64
        - rm /tmp/felixtest-typha.tar
        - docker load -i /tmp/felixtest-dns-server.tar
        - rm /tmp/felixtest-dns-server.tar
        - docker load -i /tmp/felixtest-scapy.tar
        - rm /tmp/felixtest-scapy.tar
        # Pre-loading the IPIP module prevents a flake where the first felix to use IPIP loads the module and
        # routing in that first felix container chooses different source IPs than the tests are expecting.
        - sudo modprobe ipip
    jobs:
      - name: FV Test matrix
        execution_time_limit:
          minutes: 120
        commands:
          - make check-wireguard
          - ../.semaphore/run-and-monitor fv-${SEMAPHORE_JOB_INDEX}.log make fv-no-prereqs FV_BATCHES_TO_RUN="${SEMAPHORE_JOB_INDEX}" FV_NUM_BATCHES=${SEMAPHORE_JOB_COUNT}
        parallelism: 3
      - name: nftables FV Test matrix
        execution_time_limit:
          minutes: 120
        env_vars:
        - name: FELIX_FV_NFTABLES
          value: "Enabled"
        commands:
          - make check-wireguard
          - ../.semaphore/run-and-monitor fv-${SEMAPHORE_JOB_INDEX}.log make fv-no-prereqs FV_BATCHES_TO_RUN="${SEMAPHORE_JOB_INDEX}" FV_NUM_BATCHES=${SEMAPHORE_JOB_COUNT}
        parallelism: 3
    epilogue:
      always:
        commands:
          - ./.semaphore/collect-artifacts
          - ./.semaphore/publish-artifacts
          - test-results publish /home/semaphore/calico/felix/report/fv_suite.xml --name "felix-fv-${SEMAPHORE_JOB_INDEX}" || true
          - test-results publish /home/semaphore/calico/felix/report/fv_nft_suite.xml --name "felix-fv-nft-${SEMAPHORE_JOB_INDEX}" || true

- name: "Felix: BPF UT/FV tests on new kernel"
  run:
<<<<<<< HEAD
    when: "true or change_in(['/*', '/api/', '/linseed/pkg/apis/v1/', '/libcalico-go/', '/typha/', '/felix/', '/cni-plugin/pkg/dataplane/linux/dataplane_linux.go'], {exclude: ['/**/.gitignore', '/**/README.md', '/**/LICENSE']})"
=======
    when: "true or change_in(['/*', '/api/', '/libcalico-go/', '/typha/', '/felix/', '/cni-plugin/pkg/dataplane/linux/dataplane_linux.go'], {exclude: ['/**/.gitignore', '/**/README.md', '/**/LICENSE']})"
>>>>>>> e38349ae
  dependencies:
    - Prerequisites
  task:
    prologue:
      commands:
        - cd $HOME
        - tar -czf calico-private.tar.gz calico-private
        - cd calico-private/felix
        - export GOOGLE_APPLICATION_CREDENTIALS=$HOME/secrets/secret.google-service-account-key.json
        - export SHORT_WORKFLOW_ID=$(echo ${SEMAPHORE_WORKFLOW_ID} | sha256sum | cut -c -8)
        - export ZONE=europe-west3-c
        - export VM_PREFIX=sem-${SEMAPHORE_PROJECT_NAME}-${SHORT_WORKFLOW_ID}-felix-ipt-
        - echo VM_PREFIX=${VM_PREFIX}
        - export REPO_NAME=$(basename $(pwd))
        - export NUM_FV_BATCHES=8
        - mkdir artifacts
        - ./.semaphore/create-test-vms ${VM_PREFIX}
    jobs:
      - name: UT/FV tests on new kernel
        execution_time_limit:
          minutes: 180
        commands:
          - ./.semaphore/run-tests-on-vms ${VM_PREFIX}
    epilogue:
      always:
        commands:
          - ./.semaphore/collect-artifacts-from-vms ${VM_PREFIX}
          - ./.semaphore/publish-artifacts
          - ./.semaphore/clean-up-vms ${VM_PREFIX}
    secrets:
      - name: google-service-account-for-gce

- name: "Felix: BPF UT/FV tests on new kernel (nftables)"
  run:
    when: "true or change_in(['/*', '/api/', '/libcalico-go/', '/typha/', '/felix/', '/cni-plugin/pkg/dataplane/linux/dataplane_linux.go'], {exclude: ['/**/.gitignore', '/**/README.md', '/**/LICENSE']})"
  dependencies:
    - Prerequisites
  task:
    prologue:
      commands:
        - cd $HOME
        - tar -czf calico-private.tar.gz calico-private
        - cd calico-private/felix
        - export GOOGLE_APPLICATION_CREDENTIALS=$HOME/secrets/secret.google-service-account-key.json
        - export SHORT_WORKFLOW_ID=$(echo ${SEMAPHORE_WORKFLOW_ID} | sha256sum | cut -c -8)
        - export ZONE=europe-west3-c
        - export VM_PREFIX=sem-${SEMAPHORE_PROJECT_NAME}-${SHORT_WORKFLOW_ID}-felix-nft-
        - echo VM_PREFIX=${VM_PREFIX}
        - export REPO_NAME=$(basename $(pwd))
        - export NUM_FV_BATCHES=8
        - mkdir artifacts
        - ./.semaphore/create-test-vms ${VM_PREFIX}
    jobs:
      - name: UT/FV tests on new kernel
        env_vars:
          - name: FELIX_FV_NFTABLES
            value: "Enabled"
        execution_time_limit:
          minutes: 180
        commands:
          - ./.semaphore/run-tests-on-vms ${VM_PREFIX}
    epilogue:
      always:
        commands:
          - ./.semaphore/collect-artifacts-from-vms ${VM_PREFIX}
          - ./.semaphore/publish-artifacts
          - ./.semaphore/clean-up-vms ${VM_PREFIX}
    secrets:
      - name: google-service-account-for-gce
- name: kube-controllers
  run:
    when: "true or change_in(['/*', '/api/', '/libcalico-go/', '/kube-controllers/', '/licensing/', '/hack/test/certs/'], {exclude: ['/**/.gitignore', '/**/README.md', '/**/LICENSE']})"
  dependencies:
    - Prerequisites
  task:
    agent:
      machine:
        type: f1-standard-4
        os_image: ubuntu2204
    prologue:
      commands:
        - cd kube-controllers
    jobs:
      - name: "kube-controllers: tests"
        commands:
          - ../.semaphore/run-and-monitor ci.log make ci
      - name: Build binary
        matrix:
          - env_var: ARCH
            values:
              - arm64
        commands:
          - ../.semaphore/run-and-monitor build-$ARCH.log make build ARCH=$ARCH
    epilogue:
      always:
        commands:
          - test-results publish report
- name: libcalico-go
  run:
    when: "true or change_in(['/*', '/api/', '/libcalico-go/'], {exclude: ['/**/.gitignore', '/**/README.md', '/**/LICENSE']})"
  dependencies:
    - Prerequisites
  task:
    prologue:
      commands:
        - cd libcalico-go
    jobs:
      - name: "libcalico-go: tests"
        commands:
          - ../.semaphore/run-and-monitor make-ci.log make ci
- name: "Node: Build"
  run:
    when: "true or change_in(['/*', '/api/', '/libcalico-go/', '/typha/', '/felix/', '/confd/', '/bird/', '/pod2daemon/', '/node/', '/licensing/', '/hack/test/certs/'], {exclude: ['/**/.gitignore', '/**/README.md', '/**/LICENSE']})"
  dependencies:
    - Prerequisites
  task:
    agent:
      machine:
        type: f1-standard-4
        os_image: ubuntu2004
    secrets:
      # Mount a secret for pulling images from GCR, and a license for the k8s FVs
      - name: tigera-dev-ci-pull-credentials
      - name: google-service-account-for-gcr
      - name: test-customer-license
    prologue:
      commands:
        - cd node
    jobs:
      - name: "Node: CI"
        commands:
          - ../.semaphore/run-and-monitor ci.log make ci
    epilogue:
      always:
        commands:
          - test-results publish ./report/nosetests.xml --name "node-ci" || true

- name: "Node: multi-arch build"
  run:
    when: "true or change_in(['/*', '/api/', '/libcalico-go/', '/typha/', '/felix/', '/confd/', '/bird/', '/pod2daemon/', '/node/', '/licensing/', '/hack/test/certs/'], {exclude: ['/**/.gitignore', '/**/README.md', '/**/LICENSE']})"
  dependencies:
    - "Node: Build"
  task:
    secrets:
      # Mount a secret for pulling images from GCR, and a license for the k8s FVs
      - name: tigera-dev-ci-pull-credentials
      - name: google-service-account-for-gcr
      - name: test-customer-license
    prologue:
      commands:
        - cd node
    jobs:
      - name: Build Windows archive
        commands:
          - ../.semaphore/run-and-monitor build-windows-archive.log make build-windows-archive
      - name: Build Windows image
        commands:
          - ../.semaphore/run-and-monitor build-windows-image.log make image-windows

- name: "Node: Build - native arm64 runner"
  run:
    when: "true or change_in(['/*', '/api/', '/libcalico-go/', '/typha/', '/felix/', '/confd/', '/bird/', '/pod2daemon/', '/node/', '/licensing/', '/hack/test/certs/'], {exclude: ['/**/.gitignore', '/**/README.md', '/**/LICENSE']})"
  dependencies:
    - "Node: Build"
  task:
    agent:
      machine:
        type: s1-aws-arm64-4
    secrets:
      - name: tigera-dev-ci-pull-credentials
    prologue:
      commands:
        - cd node
    jobs:
      - name: Build image
        commands:
          - ../.semaphore/run-and-monitor build-arm64.log make image ARCH=arm64

- name: "Node: kind-cluster tests"
  run:
    when: "true or change_in(['/*', '/api/', '/libcalico-go/', '/typha/', '/felix/', '/confd/', '/bird/', '/pod2daemon/', '/node/', '/egress-gateway/', '/licensing/', '/hack/test/certs/'], {exclude: ['/**/.gitignore', '/**/README.md', '/**/LICENSE']})"
  dependencies:
    - Prerequisites
  task:
    prologue:
      commands:
        - cd $HOME
        - tar -czf calico-private.tar.gz calico-private
        - cd calico-private/node
        - export GOOGLE_APPLICATION_CREDENTIALS=$HOME/secrets/secret.google-service-account-key.json
        - export SHORT_WORKFLOW_ID=$(echo ${SEMAPHORE_WORKFLOW_ID} | sha256sum | cut -c -8)
        - export ZONE=us-east4-c
        - export VM_PREFIX=sem-${SEMAPHORE_PROJECT_NAME}-${SHORT_WORKFLOW_ID}-kind-
        - echo VM_PREFIX=${VM_PREFIX}
        - export REPO_NAME=$(basename $(pwd))
        - export VM_DISK_SIZE=80GB
        - mkdir artifacts
        - ../.semaphore/vms/create-test-vms ${ZONE} ${VM_PREFIX}
    jobs:
      - name: "Node: kind-cluster tests"
        execution_time_limit:
          minutes: 180
        commands:
          - ../.semaphore/vms/run-tests-on-vms ${ZONE} ${VM_PREFIX}
    epilogue:
      always:
        commands:
          - ../.semaphore/vms/publish-artifacts
          - ../.semaphore/vms/clean-up-vms ${ZONE} ${VM_PREFIX}
          - test-results publish ./report/*.xml --name "node-kind-tests" || true
    secrets:
      - name: google-service-account-for-gcr
      - name: google-service-account-for-gce
      - name: tigera-dev-ci-pull-credentials
      - name: test-customer-license
- name: pod2daemon
  run:
    when: "true or change_in(['/*', '/pod2daemon/'], {exclude: ['/**/.gitignore', '/**/README.md', '/**/LICENSE']})"
  dependencies:
    - Prerequisites
  task:
    prologue:
      commands:
        - cd pod2daemon
    jobs:
      - name: pod2daemon tests
        commands:
          - ../.semaphore/run-and-monitor ci.log make ci
      - name: Build binary
        matrix:
          - env_var: ARCH
            values:
              - arm64
        commands:
          - ../.semaphore/run-and-monitor build-$ARCH.log make build ARCH=$ARCH
- name: Typha
  run:
    when: "true or change_in(['/*', '/api/', '/libcalico-go/', '/typha/', '/hack/test/certs/'], {exclude: ['/**/.gitignore', '/**/README.md', '/**/LICENSE']})"
  dependencies:
    - Prerequisites
  task:
    agent:
      machine:
        type: f1-standard-2
        os_image: ubuntu2004
    prologue:
      commands:
        - cd typha
    jobs:
      - name: "Typha: UT and FV tests"
        commands:
          - ../.semaphore/run-and-monitor make-ci.log make ci EXCEPT=k8sfv-test
      - name: Build binary
        matrix:
          - env_var: ARCH
            values:
              - arm64
        commands:
          - ../.semaphore/run-and-monitor build-$ARCH.log make build ARCH=$ARCH
    epilogue:
      always:
        commands:
          - |
            for f in /home/semaphore/calico/typha/report/*; do
              NAME=$(basename $f)
              test-results compile --name typha-$NAME $f $NAME.json || true
            done
            for f in /home/semaphore/calico/typha/pkg/report/*; do
              NAME=$(basename $f)
              test-results compile --name typha-$NAME $f $NAME.json || true
            done
            test-results combine *.xml.json report.json || true
            artifact push job report.json -d test-results/junit.json || true
            artifact push workflow report.json -d test-results/${SEMAPHORE_PIPELINE_ID}/${SEMAPHORE_JOB_ID}.json || true
          - test-results publish /home/semaphore/calico/felix/report/k8sfv_suite.xml --name "typha-k8sfv" || true
- name: calicoq
  run:
    when: "true or change_in(['/*', '/calicoq/', '/libcalico-go/'], {exclude: ['/**/.gitignore', '/**/README.md', '/**/LICENSE']})"
  dependencies:
    - Prerequisites
  task:
    secrets:
      - name: test-customer-license
    prologue:
      commands:
        - cd calicoq
    jobs:
      - name: make ci
        commands:
          - ../.semaphore/run-and-monitor ci.log make ci
      - name: Build binary
        matrix:
          - env_var: ARCH
            values:
              - arm64
        commands:
          - ../.semaphore/run-and-monitor build-$ARCH.log make build ARCH=$ARCH
- name: compliance
  run:
    when: "true or change_in(['/*', '/compliance/', '/api/', '/libcalico-go/', '/lma/'], {exclude: ['/**/.gitignore', '/**/README.md', '/**/LICENSE']})"
  dependencies:
    - Prerequisites
  task:
    prologue:
      commands:
        - cd compliance
    jobs:
      - name: compliance tests
        commands:
          - ../.semaphore/run-and-monitor ci.log make ci
      - name: Build binary
        matrix:
          - env_var: ARCH
            values:
              - arm64
        commands:
          - ../.semaphore/run-and-monitor build-$ARCH.log make build ARCH=$ARCH
- name: Publish tigera/snort3 images
  run:
    when: "false or change_in(['/third_party/snort3'], {exclude: ['/**/.gitignore', '/**/README.md', '/**/LICENSE'], pipeline_file: 'ignore'})"
  dependencies:
    - Prerequisites
  task:
    agent:
      machine:
        type: f1-standard-4
        os_image: ubuntu2204
    secrets:
      - name: google-service-account-for-gcr
    prologue:
      commands:
        - docker login --username casey@tigera.io -u _json_key -p "$(cat ~/secrets/secret.google-service-account-key.json)" https://gcr.io
    jobs:
      - name: Linux amd64
        commands:
          - make -C third_party/snort3 cd ARCHES=amd64 CONFIRM=true
- name: Publish tigera/snort3 images - native arm64 runner
  run:
    when: "false or change_in(['/third_party/snort3'], {exclude: ['/**/.gitignore', '/**/README.md', '/**/LICENSE'], pipeline_file: 'ignore'})"
  dependencies:
    - Prerequisites
  task:
    agent:
      machine:
        type: s1-aws-arm64-2
    secrets:
      - name: google-service-account-for-gcr
    prologue:
      commands:
        - docker login --username casey@tigera.io -u _json_key -p "$(cat ~/secrets/secret.google-service-account-key.json)" https://gcr.io
    jobs:
      - name: Linux arm64
        commands:
          - make -C third_party/snort3 cd ARCHES=arm64 CONFIRM=true
- name: Publish tigera/snort3 multi-arch manifests
  run:
    when: "false or change_in(['/third_party/snort3'], {exclude: ['/**/.gitignore', '/**/README.md', '/**/LICENSE'], pipeline_file: 'ignore'})"
  dependencies:
    - Publish tigera/snort3 images
    - Publish tigera/snort3 images - native arm64 runner
  task:
    secrets:
      - name: google-service-account-for-gcr
    prologue:
      commands:
        - docker login --username casey@tigera.io -u _json_key -p "$(cat ~/secrets/secret.google-service-account-key.json)" https://gcr.io
    jobs:
      - name: Linux multi-arch manifests
        commands:
          - make -C third_party/snort3 push-manifest CONFIRM=true

- name: deep-packet-inspection
  run:
    when: "true or change_in(['/*', '/deep-packet-inspection/', '/api/', '/libcalico-go/', '/lma/', '/third_party/snort3', '/typha/'], {exclude: ['/**/.gitignore', '/**/README.md', '/**/LICENSE']})"
  dependencies:
    - Publish tigera/snort3 multi-arch manifests
  task:
    secrets:
      - name: google-service-account-for-gcr
    prologue:
      commands:
        - docker login --username casey@tigera.io -u _json_key -p "$(cat ~/secrets/secret.google-service-account-key.json)" https://gcr.io
        - cd deep-packet-inspection
    jobs:
      - name: deep-packet-inspection tests
        commands:
          - ../.semaphore/run-and-monitor ci.log make ci
      - name: Build binary
        matrix:
          - env_var: ARCH
            values:
              - arm64
        commands:
          - ../.semaphore/run-and-monitor build-$ARCH.log make build ARCH=$ARCH
- name: egress-gateway
  run:
    when: "true or change_in(['/*', '/egress-gateway/', '/libcalico-go/lib/logutils/', '/libcalico-go/lib/health/', '/felix/proto/'], {exclude: ['/**/.gitignore', '/**/README.md', '/**/LICENSE']})"
  dependencies:
    - Prerequisites
  task:
    prologue:
      commands:
        - cd egress-gateway
    jobs:
      - name: make ci
        commands:
          - ../.semaphore/run-and-monitor ci.log make ci
    epilogue:
      always:
        commands:
          - ../.semaphore/publish-artifacts

- name: egress-gateway - native arm64 runner
  run:
    when: "true or change_in(['/*', '/egress-gateway/', '/libcalico-go/lib/logutils/', '/libcalico-go/lib/health/', '/felix/proto/'], {exclude: ['/**/.gitignore', '/**/README.md', '/**/LICENSE']})"
  dependencies:
    - egress-gateway
  task:
    agent:
      machine:
        type: s1-aws-arm64-2
    prologue:
      commands:
        # The makefile sometimes tries to rebuild the protobufs but
        # the build fails on ARM (and we know they're fresh due to
        # the pre-flight job).
        - touch felix/proto/felixbackend.pb.go
        - cd egress-gateway
    jobs:
      - name: Build image
        commands:
          - ../.semaphore/run-and-monitor build-arm64.log make image ARCH=arm64
    epilogue:
      always:
        commands:
          - ../.semaphore/publish-artifacts
- name: elasticsearch-metrics
  run:
    when: "true or change_in(['/*', '/elasticsearch-metrics/'], {exclude: ['/**/.gitignore', '/**/README.md', '/**/LICENSE']})"
  dependencies:
    - Prerequisites
  task:
    prologue:
      commands:
        - cd elasticsearch-metrics
    jobs:
      - name: elasticsearch-metrics tests
        commands:
          - ../.semaphore/run-and-monitor ci.log make ci
      - name: Build binary
        matrix:
          - env_var: ARCH
            values:
              - arm64
        commands:
          - ../.semaphore/run-and-monitor build-$ARCH.log make build ARCH=$ARCH
- name: Publish tigera/elasticsearch images
  run:
    when: "false or change_in(['/third_party/elasticsearch'], {exclude: ['/**/.gitignore', '/**/README.md', '/**/LICENSE'], pipeline_file: 'ignore'})"
  dependencies:
    - Prerequisites
  task:
    agent:
      machine:
        type: f1-standard-4
        os_image: ubuntu2204
    secrets:
      - name: google-service-account-for-gcr
    prologue:
      commands:
        - docker login --username casey@tigera.io -u _json_key -p "$(cat ~/secrets/secret.google-service-account-key.json)" https://gcr.io
    jobs:
      - name: Linux amd64
        commands:
          - make -C third_party/elasticsearch cd ARCHES=amd64 CONFIRM=true
- name: Publish tigera/elasticsearch images - native arm64 runner
  run:
    when: "false or change_in(['/third_party/elasticsearch'], {exclude: ['/**/.gitignore', '/**/README.md', '/**/LICENSE'], pipeline_file: 'ignore'})"
  dependencies:
    - Prerequisites
  task:
    agent:
      machine:
        type: s1-aws-arm64-2
    secrets:
      - name: google-service-account-for-gcr
    prologue:
      commands:
        - docker login --username casey@tigera.io -u _json_key -p "$(cat ~/secrets/secret.google-service-account-key.json)" https://gcr.io
    jobs:
      - name: Linux arm64
        commands:
          - make -C third_party/elasticsearch cd ARCHES=arm64 CONFIRM=true
- name: Publish tigera/elasticsearch multi-arch manifests
  run:
    when: "false or change_in(['/third_party/elasticsearch'], {exclude: ['/**/.gitignore', '/**/README.md', '/**/LICENSE'], pipeline_file: 'ignore'})"
  dependencies:
    - Publish tigera/elasticsearch images
    - Publish tigera/elasticsearch images - native arm64 runner
  task:
    secrets:
      - name: google-service-account-for-gcr
    prologue:
      commands:
        - docker login --username casey@tigera.io -u _json_key -p "$(cat ~/secrets/secret.google-service-account-key.json)" https://gcr.io
    jobs:
      - name: Linux multi-arch manifests
        commands:
          - make -C third_party/elasticsearch push-manifest CONFIRM=true

- name: elasticsearch
  run:
    when: "true or change_in(['/*', '/elasticsearch/', '/third_party/elasticsearch'], {exclude: ['/**/.gitignore', '/**/README.md', '/**/LICENSE']})"
  dependencies:
    - Publish tigera/elasticsearch multi-arch manifests
  task:
    secrets:
      - name: google-service-account-for-gcr
    prologue:
      commands:
        - docker login --username casey@tigera.io -u _json_key -p "$(cat ~/secrets/secret.google-service-account-key.json)" https://gcr.io
        - cd elasticsearch
    jobs:
      - name: elasticsearch tests
        commands:
          - ../.semaphore/run-and-monitor ci.log make ci
      - name: Build binary
        matrix:
          - env_var: ARCH
            values:
              - arm64
        commands:
          - ../.semaphore/run-and-monitor build-$ARCH.log make build ARCH=$ARCH
- name: es-gateway
  run:
    when: "true or change_in(['/*', '/es-gateway/', '/libcalico-go/lib/logutils/'], {exclude: ['/**/.gitignore', '/**/README.md', '/**/LICENSE']})"
  dependencies:
    - Prerequisites
  task:
    prologue:
      commands:
        - cd es-gateway
    jobs:
      - name: es-gateway tests
        commands:
          - ../.semaphore/run-and-monitor ci.log make ci
      - name: Build binary
        matrix:
          - env_var: ARCH
            values:
              - arm64
        commands:
          - ../.semaphore/run-and-monitor build-$ARCH.log make build ARCH=$ARCH
- name: es-proxy
  run:
    when: "true or change_in(['/*', '/es-proxy/', '/api/', '/compliance/', '/libcalico-go/', '/lma/'], {exclude: ['/**/.gitignore', '/**/README.md', '/**/LICENSE']})"
  dependencies:
    - Prerequisites
  task:
    prologue:
      commands:
        - cd es-proxy
    jobs:
      - name: es-proxy tests
        commands:
          - ../.semaphore/run-and-monitor ci.log make ci
      - name: Build binary
        matrix:
          - env_var: ARCH
            values:
              - arm64
        commands:
          - ../.semaphore/run-and-monitor build-$ARCH.log make build ARCH=$ARCH
- name: firewall-integration
  run:
    when: "true or change_in(['/*', '/firewall-integration/', '/api/', '/compliance/', '/kube-controllers/', '/libcalico-go/', '/lma/', '/felix/'], {exclude: ['/**/.gitignore', '/**/README.md', '/**/LICENSE']})"
  dependencies:
    - Prerequisites
  task:
    prologue:
      commands:
        - cd firewall-integration
    jobs:
      - name: firewall-integration tests
        commands:
          - ../.semaphore/run-and-monitor ci.log make ci
      - name: Build binary
        matrix:
          - env_var: ARCH
            values:
              - arm64
        commands:
          - ../.semaphore/run-and-monitor build-$ARCH.log make build ARCH=$ARCH
- name: Publish tigera/fluentd-base images
  run:
    when: "false or change_in(['/third_party/fluentd-base'], {exclude: ['/**/.gitignore', '/**/README.md', '/**/LICENSE'], pipeline_file: 'ignore'})"
  dependencies:
    - Prerequisites
  task:
    secrets:
      - name: google-service-account-for-gcr
    prologue:
      commands:
        - docker login --username casey@tigera.io -u _json_key -p "$(cat ~/secrets/secret.google-service-account-key.json)" https://gcr.io
    jobs:
      - name: Linux amd64
        commands:
          - make -C third_party/fluentd-base cd ARCHES=amd64 CONFIRM=true
- name: Publish tigera/fluentd-base images - native arm64 runner
  run:
    when: "false or change_in(['/third_party/fluentd-base'], {exclude: ['/**/.gitignore', '/**/README.md', '/**/LICENSE'], pipeline_file: 'ignore'})"
  dependencies:
    - Prerequisites
  task:
    agent:
      machine:
        type: s1-aws-arm64-2
    secrets:
      - name: google-service-account-for-gcr
    prologue:
      commands:
        - docker login --username casey@tigera.io -u _json_key -p "$(cat ~/secrets/secret.google-service-account-key.json)" https://gcr.io
    jobs:
      - name: Linux arm64
        commands:
          - make -C third_party/fluentd-base cd ARCHES=arm64 CONFIRM=true
- name: Publish tigera/fluentd-base multi-arch manifests
  run:
    when: "false or change_in(['/third_party/fluentd-base'], {exclude: ['/**/.gitignore', '/**/README.md', '/**/LICENSE'], pipeline_file: 'ignore'})"
  dependencies:
    - Publish tigera/fluentd-base images
    - Publish tigera/fluentd-base images - native arm64 runner
  task:
    secrets:
      - name: google-service-account-for-gcr
    prologue:
      commands:
        - docker login --username casey@tigera.io -u _json_key -p "$(cat ~/secrets/secret.google-service-account-key.json)" https://gcr.io
    jobs:
      - name: Linux multi-arch manifests
        commands:
          - make -C third_party/fluentd-base push-manifest CONFIRM=true

- name: fluentd
  run:
    when: "true or change_in(['/fluentd', '/third_party/fluentd-base'], {exclude: ['/**/.gitignore', '/**/README.md', '/**/LICENSE']})"
  dependencies:
    - Publish tigera/fluentd-base multi-arch manifests
  task:
    secrets:
      - name: google-service-account-for-gcr
    prologue:
      commands:
        - docker login --username casey@tigera.io -u _json_key -p "$(cat ~/secrets/secret.google-service-account-key.json)" https://gcr.io
        - cd fluentd
    jobs:
      - name: fluentd tests
        commands:
          - ../.semaphore/run-and-monitor ci.log make ci
      - name: Build binary
        matrix:
          - env_var: ARCH
            values:
              - arm64
        commands:
          - ../.semaphore/run-and-monitor build-$ARCH.log make build ARCH=$ARCH

- name: Publish tigera/fluentd-base Windows images
  run:
    when: "false or change_in(['/fluentd/', '/third_party/fluentd-base'], {exclude: ['/**/.gitignore', '/**/README.md', '/**/LICENSE'], pipeline_file: 'ignore'})"
  dependencies:
    - Prerequisites
  execution_time_limit:
    hours: 2
  task:
    secrets:
      - name: banzai-secrets
    prologue:
      commands:
        # Login to docker in order to pull images.
        - docker login -u _json_key -p "$(cat ~/secrets/banzai-google-service-account.json)" https://gcr.io
        # Clone the process repo and provision Windows instances.
        - pushd .
        - git clone git@github.com:tigera/process.git ~/process
        - cd ~/process/testing/windows-instances
        - PREFIX=${SEMAPHORE_PROJECT_NAME}-${SEMAPHORE_WORKFLOW_ID} ./create-windows-instances.sh
        # Save windows-instances terraform.
        - tar czf ~/windows-tf.tar.gz -C ~/process/testing/windows-instances .
        - artifact push job --expire-in 2w ~/windows-tf.tar.gz
        - popd
        - cd fluentd
    epilogue:
      always:
        commands:
          - cd ~/process/testing/windows-instances
          - PREFIX=${SEMAPHORE_PROJECT_NAME}-${SEMAPHORE_WORKFLOW_ID} ./create-windows-instances.sh -u
    jobs:
      - name: Windows amd64
        commands:
          - export PROCESS_REPO=~/process/testing/windows-instances
          - BASE=true CONFIRM=true .semaphore/windows-cd.sh
- name: Publish tigera/fluentd-base Windows multi-arch manifests
  run:
    when: "false or change_in(['/fluentd/', '/third_party/fluentd-base'], {exclude: ['/**/.gitignore', '/**/README.md', '/**/LICENSE'], pipeline_file: 'ignore'})"
  dependencies:
    - Publish tigera/fluentd-base Windows images
  task:
    secrets:
      - name: google-service-account-for-gcr
    prologue:
      commands:
        - docker login --username casey@tigera.io -u _json_key -p "$(cat ~/secrets/secret.google-service-account-key.json)" https://gcr.io
    jobs:
      - name: Windows multi-arch manifests
        commands:
          - make -C third_party/fluentd-base push-windows-manifest CONFIRM=true

- name: fluentd Windows
  run:
    when: "true or change_in(['/fluentd/', '/third_party/fluentd-base'], {exclude: ['/**/.gitignore', '/**/README.md', '/**/LICENSE']})"
  dependencies:
    - Publish tigera/fluentd-base Windows multi-arch manifests
  task:
    secrets:
      - name: google-service-account-for-gcr
    prologue:
      commands:
        - docker login --username casey@tigera.io -u _json_key -p "$(cat ~/secrets/secret.google-service-account-key.json)" https://gcr.io
        - cd fluentd
    jobs:
      - name: build windows image
        commands:
          - ../.semaphore/run-and-monitor build-windows.log make image-windows
- name: ingress-collector
  run:
    when: "true or change_in(['/*', '/ingress-collector/', '/libcalico-go/lib/', '/felix/'], {exclude: ['/**/.gitignore', '/**/README.md', '/**/LICENSE']})"
  dependencies:
    - Prerequisites
  task:
    prologue:
      commands:
        - cd ingress-collector
    jobs:
      - name: ingress-collector tests
        commands:
          - ../.semaphore/run-and-monitor ci.log make ci
      - name: Build binary
        matrix:
          - env_var: ARCH
            values:
              - arm64
        commands:
          - ../.semaphore/run-and-monitor build-$ARCH.log make build ARCH=$ARCH
- name: intrusion-detection-controller
  run:
    when: "true or change_in(['/*', '/intrusion-detection-controller/', '/api/', '/linseed/pkg/apis/v1/', '/libcalico-go/', '/licensing/', '/lma/'], {exclude: ['/**/.gitignore', '/**/README.md', '/**/LICENSE']})"
  dependencies:
    - Prerequisites
  task:
    prologue:
      commands:
        - export GOOGLE_APPLICATION_CREDENTIALS=$HOME/secrets/banzai-google-service-account.json
        - gcloud auth activate-service-account --key-file=$GOOGLE_APPLICATION_CREDENTIALS
        - cd intrusion-detection-controller
    jobs:
      - name: intrusion-detection-controller tests
        commands:
          - ../.semaphore/run-and-monitor ci.log make ci
      - name: Build binary
        matrix:
          - env_var: ARCH
            values:
              - arm64
        commands:
          - ../.semaphore/run-and-monitor build-$ARCH.log make build ARCH=$ARCH
- name: key-cert-provisioner
  run:
    when: "true or change_in(['/*', '/key-cert-provisioner/'], {exclude: ['/**/.gitignore', '/**/README.md', '/**/LICENSE']})"
  dependencies:
    - Prerequisites
  task:
    prologue:
      commands:
        - cd key-cert-provisioner
    jobs:
      - name: key-cert-provisioner tests
        commands:
          - ../.semaphore/run-and-monitor ci.log make ci
      - name: Build binary
        matrix:
          - env_var: ARCH
            values:
              - arm64
        commands:
          - ../.semaphore/run-and-monitor build-$ARCH.log make build ARCH=$ARCH
- name: Publish tigera/kibana images
  run:
    when: "false or change_in(['/third_party/kibana'], {exclude: ['/**/.gitignore', '/**/README.md', '/**/LICENSE'], pipeline_file: 'ignore'})"
  dependencies:
    - Prerequisites
  task:
    agent:
      machine:
        type: f1-standard-4
        os_image: ubuntu2204
    secrets:
      - name: google-service-account-for-gcr
    prologue:
      commands:
        - docker login --username casey@tigera.io -u _json_key -p "$(cat ~/secrets/secret.google-service-account-key.json)" https://gcr.io
    jobs:
      - name: Linux multi-arch images
        commands:
          - make -C third_party/kibana cd CONFIRM=true
- name: Publish tigera/kibana multi-arch manifests
  run:
    when: "false or change_in(['/third_party/kibana'], {exclude: ['/**/.gitignore', '/**/README.md', '/**/LICENSE'], pipeline_file: 'ignore'})"
  dependencies:
    - Publish tigera/kibana images
  task:
    secrets:
      - name: google-service-account-for-gcr
    prologue:
      commands:
        - docker login --username casey@tigera.io -u _json_key -p "$(cat ~/secrets/secret.google-service-account-key.json)" https://gcr.io
    jobs:
      - name: Linux multi-arch manifests
        commands:
          - make -C third_party/kibana push-manifest CONFIRM=true

- name: kibana
  run:
    when: "true or change_in(['/*', '/kibana/', '/third_party/kibana'], {exclude: ['/**/.gitignore', '/**/README.md', '/**/LICENSE']})"
  dependencies:
    - Publish tigera/kibana multi-arch manifests
  task:
    secrets:
      - name: google-service-account-for-gcr
    prologue:
      commands:
        - docker login --username casey@tigera.io -u _json_key -p "$(cat ~/secrets/secret.google-service-account-key.json)" https://gcr.io
        - cd kibana
    jobs:
      - name: kibana tests
        commands:
          - ../.semaphore/run-and-monitor ci.log make ci
- name: Publish tigera/envoybinary images
  run:
    when: "false or change_in(['/third_party/envoybinary'], {exclude: ['/**/.gitignore', '/**/README.md', '/**/LICENSE'], pipeline_file: 'ignore'})"
  dependencies:
    - Prerequisites
  task:
    agent:
      machine:
        type: f1-standard-4
        os_image: ubuntu2204
    secrets:
      - name: google-service-account-for-gcr
    prologue:
      commands:
        - docker login --username casey@tigera.io -u _json_key -p "$(cat ~/secrets/secret.google-service-account-key.json)" https://gcr.io
        - cd third_party/envoybinary
    jobs:
      - name: Linux amd64
        commands:
          - ../../.semaphore/run-and-monitor build.log make cd ARCHES=amd64 CONFIRM=true
- name: Publish tigera/envoybinary images - native arm64 runner
  run:
    when: "false or change_in(['/third_party/envoybinary'], {exclude: ['/**/.gitignore', '/**/README.md', '/**/LICENSE'], pipeline_file: 'ignore'})"
  dependencies:
    - Prerequisites
  execution_time_limit:
    hours: 8
  task:
    agent:
      machine:
        type: s1-aws-arm64-4
    secrets:
      - name: google-service-account-for-gcr
    prologue:
      commands:
        - docker login --username casey@tigera.io -u _json_key -p "$(cat ~/secrets/secret.google-service-account-key.json)" https://gcr.io
        - cd third_party/envoybinary
    jobs:
      - name: Linux arm64
        commands:
          - ../../.semaphore/run-and-monitor build-arm64.log make cd ARCHES=arm64 CONFIRM=true
- name: Publish tigera/envoybinary multi-arch manifests
  run:
    when: "false or change_in(['/third_party/envoybinary'], {exclude: ['/**/.gitignore', '/**/README.md', '/**/LICENSE'], pipeline_file: 'ignore'})"
  dependencies:
    - Publish tigera/envoybinary images
    - Publish tigera/envoybinary images - native arm64 runner
  task:
    secrets:
      - name: google-service-account-for-gcr
    prologue:
      commands:
        - docker login --username casey@tigera.io -u _json_key -p "$(cat ~/secrets/secret.google-service-account-key.json)" https://gcr.io
        - cd third_party/envoybinary
    jobs:
      - name: Linux multi-arch manifests
        commands:
          - make push-manifest CONFIRM=true

- name: l7-collector
  run:
    when: "true or change_in(['/*', '/l7-collector/', '/libcalico-go/lib/'], {exclude: ['/**/.gitignore', '/**/README.md', '/**/LICENSE']})"
  dependencies:
    - Publish tigera/envoybinary multi-arch manifests
  task:
    secrets:
      - name: google-service-account-for-gcr
    prologue:
      commands:
        - docker login --username casey@tigera.io -u _json_key -p "$(cat ~/secrets/secret.google-service-account-key.json)" https://gcr.io
        - cd l7-collector
    jobs:
      - name: l7-collector tests
        commands:
          - ../.semaphore/run-and-monitor ci.log make ci
      - name: Build binary
        matrix:
          - env_var: ARCH
            values:
              - arm64
        commands:
          - ../.semaphore/run-and-monitor build-$ARCH.log make build ARCH=$ARCH
- name: license-agent
  run:
    when: "true or change_in(['/*', '/licensing/', '/libcalico-go/'], {exclude: ['/**/.gitignore', '/**/README.md', '/**/LICENSE']})"
  dependencies:
    - Prerequisites
  task:
    prologue:
      commands:
        - cd license-agent
    jobs:
      - name: License Agent tests
        commands:
          - ../.semaphore/run-and-monitor ci.log make ci
      - name: Build binary
        matrix:
          - env_var: ARCH
            values:
              - arm64
        commands:
          - ../.semaphore/run-and-monitor build-$ARCH.log make build ARCH=$ARCH
- name: licensing
  run:
    when: "true or change_in(['/*', '/licensing/', '/libcalico-go/'], {exclude: ['/**/.gitignore', '/**/README.md', '/**/LICENSE']})"
  dependencies:
    - Prerequisites
  task:
    prologue:
      commands:
        - cd licensing
    jobs:
      - name: Licensing tests
        commands:
          - ../.semaphore/run-and-monitor ci.log make ci
      - name: Build binary
        matrix:
          - env_var: ARCH
            values:
              - arm64
        commands:
          - ../.semaphore/run-and-monitor build-$ARCH.log make build ARCH=$ARCH
- name: linseed
  run:
    when: "true or change_in(['/*', '/linseed/', '/api/', '/libcalico-go/', '/lma/'], {exclude: ['/**/.gitignore', '/**/README.md', '/**/LICENSE']})"
  dependencies:
    - Prerequisites
  task:
    prologue:
      commands:
        - cd linseed
    jobs:
      - name: linseed tests
        commands:
          - ../.semaphore/run-and-monitor ci.log make ci
      - name: Build binary
        matrix:
          - env_var: ARCH
            values:
              - arm64
        commands:
          - ../.semaphore/run-and-monitor build-$ARCH.log make build ARCH=$ARCH
- name: lma
  run:
    when: "true or change_in(['/*', '/lma/', '/libcalico-go/'], {exclude: ['/**/.gitignore', '/**/README.md', '/**/LICENSE']})"
  dependencies:
    - Prerequisites
  task:
    prologue:
      commands:
        - cd lma
    jobs:
      - name: lma tests
        commands:
          - ../.semaphore/run-and-monitor ci.log make ci
- name: packetcapture
  run:
    when: "true or change_in(['/*', '/packetcapture', '/api/', '/libcalico-go/', '/lma/'], {exclude: ['/**/.gitignore', '/**/README.md', '/**/LICENSE']})"
  dependencies:
    - Prerequisites
  task:
    prologue:
      commands:
        - cd packetcapture
    jobs:
      - name: packetcapture tests
        commands:
          - ../.semaphore/run-and-monitor ci.log make ci
      - name: Build binary
        matrix:
          - env_var: ARCH
            values:
              - arm64
        commands:
          - ../.semaphore/run-and-monitor build-$ARCH.log make build ARCH=$ARCH
- name: policy-recommendation
  run:
    when: "true or change_in(['/*', '/policy-recommendation/', '/api/', '/libcalico-go/', '/lma/'], {exclude: ['/**/.gitignore', '/**/README.md', '/**/LICENSE']})"
  dependencies:
    - Prerequisites
  task:
    prologue:
      commands:
        - cd policy-recommendation
    jobs:
      - name: policy-recommendation tests
        commands:
          - ../.semaphore/run-and-monitor ci.log make ci
      - name: Build binary
        matrix:
          - env_var: ARCH
            values:
              - arm64
        commands:
          - ../.semaphore/run-and-monitor build-$ARCH.log make build ARCH=$ARCH
- name: prometheus-service
  run:
    when: "true or change_in(['/*', '/prometheus-service/', 'libcalico-go/lib/logutils/', '/lma/'], {exclude: ['/**/.gitignore', '/**/README.md', '/**/LICENSE']})"
  dependencies:
    - Prerequisites
  task:
    prologue:
      commands:
        - cd prometheus-service
    jobs:
      - name: prometheus-service tests
        commands:
          - ../.semaphore/run-and-monitor ci.log make ci
      - name: Build binary
        matrix:
          - env_var: ARCH
            values:
              - arm64
        commands:
          - ../.semaphore/run-and-monitor build-$ARCH.log make build ARCH=$ARCH
- name: queryserver
  run:
    when: "true or change_in(['/*', '/ts-queryserver/', '/api/', '/calicoctl/', '/felix/', '/lma/', '/libcalico-go/', '/licensing/'], {exclude: ['/**/.gitignore', '/**/README.md', '/**/LICENSE']})"
  dependencies:
    - Prerequisites
  task:
    prologue:
      commands:
        - cd ts-queryserver
    jobs:
      - name: queryserver tests
        commands:
          - ../.semaphore/run-and-monitor ci.log make ci
      - name: Build binary
        matrix:
          - env_var: ARCH
            values:
              - arm64
        commands:
          - ../.semaphore/run-and-monitor build-$ARCH.log make build ARCH=$ARCH
- name: voltron
  run:
    when: "true or change_in(['/*', '/voltron/', '/api/', '/libcalico-go/lib/logutils/', '/lma/'], {exclude: ['/**/.gitignore', '/**/README.md', '/**/LICENSE']})"
  dependencies:
    - Prerequisites
  task:
    prologue:
      commands:
        - cd voltron
    jobs:
      - name: voltron tests
        commands:
          - ../.semaphore/run-and-monitor ci.log make ci
      - name: Build binary
        matrix:
          - env_var: ARCH
            values:
              - arm64
        commands:
          - ../.semaphore/run-and-monitor build-$ARCH.log make build ARCH=$ARCH
- name: webhooks-processor
  run:
    when: "true or change_in(['/*', '/api/', '/libcalico-go/', '/webhooks-processor/'], {exclude: ['/**/.gitignore', '/**/README.md', '/**/LICENSE']})"
  dependencies:
    - Prerequisites
  task:
    prologue:
      commands:
        - cd webhooks-processor
    jobs:
      - name: webhooks processor tests
        commands:
          - ../.semaphore/run-and-monitor ci.log make ci
      - name: Build binary
        matrix:
          - env_var: ARCH
            values:
              - arm64
        commands:
          - ../.semaphore/run-and-monitor build-$ARCH.log make build ARCH=$ARCH
- name: fluent-bit
  run:
    when: "true or change_in(['/fluent-bit/'], {exclude: ['/**/.gitignore', '/**/README.md', '/**/LICENSE']})"
  dependencies:
    - Prerequisites
  task:
    secrets:
      - name: google-service-account-for-gce
    prologue:
      commands:
        - cd fluent-bit
        - export GOOGLE_APPLICATION_CREDENTIALS=$HOME/secrets/secret.google-service-account-key.json
        - export REPO_NAME=$(basename $(pwd))
        - export SHORT_WORKFLOW_ID=$(echo ${SEMAPHORE_WORKFLOW_ID} | sha256sum | cut -c -8)
        - export VM_PREFIX=sem-${SEMAPHORE_PROJECT_NAME}-${SHORT_WORKFLOW_ID}-fluent-bit
        - export ZONE=us-east4-c
        - echo VM_PREFIX=${VM_PREFIX}
    jobs:
      - name: fluent-bit tests
        commands:
          - make ci
    epilogue:
      always:
        commands:
          - ../.semaphore/vms/clean-up-vms ${ZONE} ${VM_PREFIX}
- name: selinux
  run:
    when: "true or change_in(['/selinux/'], {exclude: ['/**/.gitignore', '/**/README.md', '/**/LICENSE']})"
  dependencies:
    - Prerequisites
  task:
    secrets:
      - name: google-service-account-for-gce
    prologue:
      commands:
        - cd selinux
        - export GOOGLE_APPLICATION_CREDENTIALS=$HOME/secrets/secret.google-service-account-key.json
        - export REPO_NAME=$(basename $(pwd))
        - export SHORT_WORKFLOW_ID=$(echo ${SEMAPHORE_WORKFLOW_ID} | sha256sum | cut -c -8)
        - export VM_PREFIX=sem-${SEMAPHORE_PROJECT_NAME}-${SHORT_WORKFLOW_ID}-selinux
        - export ZONE=us-east4-c
        - echo VM_PREFIX=${VM_PREFIX}
    jobs:
      - name: SELinux FV tests
        commands:
          - make ci
    epilogue:
      always:
        commands:
          - ../.semaphore/vms/clean-up-vms ${ZONE} ${VM_PREFIX}
- name: alertmanager
  run:
    when: "true or change_in(['/third_party/alertmanager/'], {exclude: ['/**/.gitignore', '/**/README.md', '/**/LICENSE']})"
  dependencies:
    - Prerequisites
  task:
    prologue:
      commands:
        - sem-version go 1.22.0
        - cd third_party/alertmanager
    jobs:
      - name: alertmanager tests
        commands:
          - ../../.semaphore/run-and-monitor ci.log make ci
      - name: Build image
        matrix:
          - env_var: ARCH
            values:
              - arm64
        commands:
          - ../../.semaphore/run-and-monitor build-$ARCH.log make image ARCH=$ARCH
- name: dex
  run:
    when: "true or change_in(['/*', '/third_party/dex/', '/crypto/'], {exclude: ['/**/.gitignore', '/**/README.md', '/**/LICENSE']})"
  dependencies:
    - Prerequisites
  task:
    prologue:
      commands:
        - cd third_party/dex
    jobs:
      - name: dex tests
        commands:
          - ../../.semaphore/run-and-monitor ci.log make ci
      - name: Build binary
        matrix:
          - env_var: ARCH
            values:
              - arm64
        commands:
          - ../../.semaphore/run-and-monitor build-$ARCH.log make build ARCH=$ARCH
- name: eck-operator
  run:
    when: "true or change_in(['/third_party/eck-operator/'], {exclude: ['/**/.gitignore', '/**/README.md', '/**/LICENSE']})"
  dependencies:
    - Prerequisites
  task:
    prologue:
      commands:
        - cd third_party/eck-operator
    jobs:
      - name: eck-operator tests
        commands:
          - ../../.semaphore/run-and-monitor ci.log make ci
      - name: Build binary
        matrix:
          - env_var: ARCH
            values:
              - arm64
        commands:
          - ../../.semaphore/run-and-monitor build-$ARCH.log make build ARCH=$ARCH
- name: prometheus-operator
  run:
    when: "true or change_in(['/third_party/prometheus-operator/'], {exclude: ['/**/.gitignore', '/**/README.md', '/**/LICENSE']})"
  dependencies:
    - Prerequisites
  task:
    prologue:
      commands:
        - cd third_party/prometheus-operator
    jobs:
      - name: prometheus-operator tests
        commands:
          - ../../.semaphore/run-and-monitor ci.log make ci
      - name: Build image
        matrix:
          - env_var: ARCH
            values:
              - arm64
        commands:
          - ../../.semaphore/run-and-monitor build-$ARCH.log make image ARCH=$ARCH
- name: prometheus
  run:
    when: "true or change_in(['/third_party/prometheus/'], {exclude: ['/**/.gitignore', '/**/README.md', '/**/LICENSE']})"
  dependencies:
    - Prerequisites
  task:
    agent:
      machine:
        type: f1-standard-4
        os_image: ubuntu2204
    prologue:
      commands:
        - cd third_party/prometheus
    jobs:
      - name: prometheus tests
        commands:
          - ../../.semaphore/run-and-monitor ci.log make ci
      - name: Build image
        matrix:
          - env_var: ARCH
            values:
              - arm64
        commands:
          - ../../.semaphore/run-and-monitor build-$ARCH.log make image ARCH=$ARCH
- name: Flow log generator
  run:
    when: "true or change_in(['/*', '/test-tools/flow-log-generator/'], {exclude: ['/**/.gitignore', '/**/README.md', '/**/LICENSE']})"
  dependencies:
    - Prerequisites
  task:
    prologue:
      commands:
        - cd test-tools/flow-log-generator
    jobs:
      - name: Flow log generator
        commands:
          - ../../.semaphore/run-and-monitor make-ci.log make ci
- name: Mock node
  run:
    when: "true or change_in(['/*', '/test-tools/mocknode/'], {exclude: ['/**/.gitignore', '/**/README.md', '/**/LICENSE']})"
  dependencies:
    - Prerequisites
  task:
    prologue:
      commands:
        - cd test-tools/mocknode
    jobs:
      - name: Mock node
        commands:
          - ../../.semaphore/run-and-monitor make-ci.log make ci
- name: release
  run:
    when: "true or change_in(['/*', '/release/'], {exclude: ['/**/.gitignore', '/**/*.md', '/**/LICENSE']})"
  execution_time_limit:
    minutes: 30
  dependencies:
    - Prerequisites
  task:
    prologue:
      commands:
        - cd release
    jobs:
      - name: make ci
        commands:
          - ../.semaphore/run-and-monitor release-ci.log make ci
      - name: Build binary
        commands:
          - ../.semaphore/run-and-monitor release-build.log make build
          - cache store release-${SEMAPHORE_GIT_SHA} bin
after_pipeline:
  task:
    jobs:
      - name: Reports
        commands:
          - test-results gen-pipeline-report --force<|MERGE_RESOLUTION|>--- conflicted
+++ resolved
@@ -446,11 +446,7 @@
           - .semaphore/run-and-monitor e2e-test.log make e2e-test
 - name: "Felix: Build"
   run:
-<<<<<<< HEAD
     when: "true or change_in(['/*', '/api/', '/libcalico-go/', '/typha/', '/felix/', '/linseed/pkg/apis/v1/', '/hack/test/certs/', '/cni-plugin/pkg/dataplane/linux/dataplane_linux.go'], {exclude: ['/**/.gitignore', '/**/README.md', '/**/LICENSE']})"
-=======
-    when: "true or change_in(['/*', '/api/', '/libcalico-go/', '/typha/', '/felix/', '/hack/test/certs/', '/cni-plugin/pkg/dataplane/linux/dataplane_linux.go'], {exclude: ['/**/.gitignore', '/**/README.md', '/**/LICENSE']})"
->>>>>>> e38349ae
   dependencies:
     - Prerequisites
   task:
@@ -561,11 +557,7 @@
 
 - name: "Felix: FV Tests"
   run:
-<<<<<<< HEAD
     when: "true or change_in(['/*', '/api/', '/linseed/pkg/apis/v1/', '/libcalico-go/', '/typha/', '/felix/', '/cni-plugin/pkg/dataplane/linux/dataplane_linux.go'], {exclude: ['/**/.gitignore', '/**/README.md', '/**/LICENSE']})"
-=======
-    when: "true or change_in(['/*', '/api/', '/libcalico-go/', '/typha/', '/felix/', '/cni-plugin/pkg/dataplane/linux/dataplane_linux.go'], {exclude: ['/**/.gitignore', '/**/README.md', '/**/LICENSE']})"
->>>>>>> e38349ae
   dependencies:
     - "Felix: Build"
   task:
@@ -641,11 +633,7 @@
 
 - name: "Felix: BPF UT/FV tests on new kernel"
   run:
-<<<<<<< HEAD
     when: "true or change_in(['/*', '/api/', '/linseed/pkg/apis/v1/', '/libcalico-go/', '/typha/', '/felix/', '/cni-plugin/pkg/dataplane/linux/dataplane_linux.go'], {exclude: ['/**/.gitignore', '/**/README.md', '/**/LICENSE']})"
-=======
-    when: "true or change_in(['/*', '/api/', '/libcalico-go/', '/typha/', '/felix/', '/cni-plugin/pkg/dataplane/linux/dataplane_linux.go'], {exclude: ['/**/.gitignore', '/**/README.md', '/**/LICENSE']})"
->>>>>>> e38349ae
   dependencies:
     - Prerequisites
   task:
