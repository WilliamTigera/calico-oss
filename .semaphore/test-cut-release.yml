version: v1.0
name: Test Cut Release

execution_time_limit:
  minutes: 30

agent:
  machine:
    type: e1-standard-2
    os_image: ubuntu1804

global_job_config:
  secrets:
    - name: marvin-github-ssh-private-key
  prologue:
    commands:
      # Correct permissions since they are too open by default:
      - chmod 0600 ~/.keys/*
      # Add the key to the ssh agent:
      - ssh-add ~/.keys/*
      - checkout
      - git fetch --unshallow || true

blocks:
  - name: 'Test Cut Release'
    task:
      jobs:
        - name: Test Cut Release
          env_vars:
            - name: RELEASE_BRANCH_PREFIX
              value: release-calient
            - name: DEV_TAG_SUFFIX
              value: calient-0.dev
          commands:
            - make git-config CONFIRM=true
            - make cut-release DRYRUN=true

promotions:
  # Have separate promotions for cutting releases so we can re-run
  # them individually if they fail, and so we can run them in parallel.
  - name: Test Cut API Server Release
    pipeline_file: ../apiserver/.semaphore/test-cut-release.yml
    auto_promote:
      when: "result = 'passed'"
  - name: Test Cut App Policy Release
    pipeline_file: ../app-policy/.semaphore/test-cut-release.yml
    auto_promote:
      when: "result = 'passed'"
  - name: Test Cut Calicoctl Release
    pipeline_file: ../calicoctl/.semaphore/test-cut-release.yml
    auto_promote:
      when: "result = 'passed'"
  - name: Test Cut CNI Plugin Release
    pipeline_file: ../cni-plugin/.semaphore/test-cut-release.yml
    auto_promote:
      when: "result = 'passed'"
  - name: Test Cut Kube Controllers Release
    pipeline_file: ../kube-controllers/.semaphore/test-cut-release.yml
    auto_promote:
      when: "result = 'passed'"
  - name: Test Cut Node Release
    pipeline_file: ../node/.semaphore/test-cut-release.yml
    auto_promote:
      when: "result = 'passed'"
  - name: Test Cut Typha Release
    pipeline_file: ../typha/.semaphore/test-cut-release.yml
    auto_promote:
      when: "result = 'passed'"
  - name: Test Cut calicoq Release
    pipeline_file: ../calicoq/.semaphore/test-cut-release.yml
    auto_promote:
      when: "result = 'passed'"
  - name: Test Deep Packet Inspection Release
    pipeline_file: ../deep-packet-inspection/.semaphore/test-cut-release.yml
    auto_promote:
      when: "result = 'passed'"
  - name: Test ES Gateway Release
    pipeline_file: ../es-gateway/.semaphore/test-cut-release.yml
    auto_promote:
      when: "result = 'passed'"
<<<<<<< HEAD
  - name: Test Honeypod Controller Release
    pipeline_file: ../honeypod-controller/.semaphore/test-cut-release.yml
=======
  - name: Test IDS Controller Release
    pipeline_file: ../intrusion-detection-controller/.semaphore/test-cut-release.yml
>>>>>>> 5bb00bf1
    auto_promote:
      when: "result = 'passed'"<|MERGE_RESOLUTION|>--- conflicted
+++ resolved
@@ -78,12 +78,11 @@
     pipeline_file: ../es-gateway/.semaphore/test-cut-release.yml
     auto_promote:
       when: "result = 'passed'"
-<<<<<<< HEAD
   - name: Test Honeypod Controller Release
     pipeline_file: ../honeypod-controller/.semaphore/test-cut-release.yml
-=======
+    auto_promote:
+      when: "result = 'passed'"
   - name: Test IDS Controller Release
     pipeline_file: ../intrusion-detection-controller/.semaphore/test-cut-release.yml
->>>>>>> 5bb00bf1
     auto_promote:
       when: "result = 'passed'"