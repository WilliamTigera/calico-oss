version: v1.0
name: Publish hashrelease
agent:
  machine:
<<<<<<< HEAD
    type: f1-standard-2
    os_image: ubuntu2204
=======
    type: f1-standard-4
    os_image: ubuntu2004
>>>>>>> 562cadda
execution_time_limit:
  hours: 4

global_job_config:
  secrets:
    - name: oss-release-secrets
    # Github SSH secret for pulling private repositories.
    - name: private-repo
    # Secret for GitHub API access.
    - name: marvin-github-token
    # Secret for pushing to the docs box.
    - name: docs-ssh
    # Secret for images
    - name: google-service-account-for-gce
    - name: quay-robot-calico+semaphoreci
    - name: docker
    - name: iss-image-scanning
    # Secrets for Slack notifications
    - name: releasebot-slack
  prologue:
    commands:
      - chmod 0600 ~/.keys/*
      - ssh-add ~/.keys/*
      # For some reason, /mnt is 100 GB and has a qemu-nbd image file.
      # Let's delete it and use it for our own purposes (building calico
      # without running out of space)
      - sudo killall qemu-nbd || true
      - sudo rm -f /mnt/docker.qcow2
      - sudo chown $(id -u):$(id -g) /mnt/
      - mkdir calico
      - sudo mount --bind /mnt calico
      # Checkout the code and unshallow it.
      # (this is going to throw an error because it can't remove
      # the `calico` directory, which is a mount, but it will
      # continue anyway)
      - checkout
      - retry git fetch --quiet --unshallow
      # Semaphore mounts a copy-on-write FS as /var/lib/docker in order to provide a pre-loaded cache of
      # some images. However, the cache is not useful to us and the copy-on-write FS is a big problem given
      # how much we churn docker containers during the build.  Disable it.
      - sudo systemctl stop docker
      - sudo umount /var/lib/docker && sudo killall qemu-nbd || true
      - sudo systemctl start docker
      # Log in to container registries needed for release.
      - echo $DOCKER_TOKEN | docker login --username "$DOCKER_USER" --password-stdin
      - echo $QUAY_TOKEN | docker login --username "$QUAY_USER" --password-stdin quay.io
      # Credentials for accessing gcloud, needed to push images to gcr
      - export GOOGLE_APPLICATION_CREDENTIALS=$HOME/secrets/gcr-credentials.json
      - gcloud auth activate-service-account --key-file=${GOOGLE_APPLICATION_CREDENTIALS}
      # Manually log in to GCR until we can test the gcr credentials helper
      - cat ${GOOGLE_APPLICATION_CREDENTIALS} | docker login -u _json_key --password-stdin https://gcr.io
      - cat ${GOOGLE_APPLICATION_CREDENTIALS} | docker login -u _json_key --password-stdin https://eu.gcr.io
      - cat ${GOOGLE_APPLICATION_CREDENTIALS} | docker login -u _json_key --password-stdin https://asia.gcr.io
      - cat ${GOOGLE_APPLICATION_CREDENTIALS} | docker login -u _json_key --password-stdin https://us.gcr.io

blocks:
  - name: Publish hashrelease
    task:
      jobs:
        - name: Build and publish hashrelease
          commands:
            - if [[ ${SEMAPHORE_WORKFLOW_TRIGGERED_BY_SCHEDULE} == "true" ]]; then export BUILD_CONTAINER_IMAGES=true; export SKIP_PUBLISH_IMAGES=false; fi
            - make hashrelease
      prologue:
        commands:
          - export GITHUB_TOKEN=${MARVIN_GITHUB_TOKEN}
          - cd release
          - make build<|MERGE_RESOLUTION|>--- conflicted
+++ resolved
@@ -2,13 +2,8 @@
 name: Publish hashrelease
 agent:
   machine:
-<<<<<<< HEAD
-    type: f1-standard-2
-    os_image: ubuntu2204
-=======
     type: f1-standard-4
     os_image: ubuntu2004
->>>>>>> 562cadda
 execution_time_limit:
   hours: 4
 
