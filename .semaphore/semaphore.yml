--- conflicted
+++ resolved
@@ -395,13 +395,8 @@
 
 - name: "Node: build all architectures"
   run:
-<<<<<<< HEAD
-    when: "change_in(['/felix/', '/confd/', '/node/'])"
-  dependencies: ["Prerequisites"]
-=======
     when: "branch =~ '.*' or change_in(['/felix/', '/confd/', '/node/'])"
-  dependencies: []
->>>>>>> e82a4ad5
+  dependencies: ["Prerequisites"]
   task:
     agent:
       machine:
@@ -567,13 +562,8 @@
 
 - name: 'calicoq'
   run:
-<<<<<<< HEAD
-    when: "change_in(['/*', '/calicoq/', '/libcalico-go/'], {exclude: ['/**/.gitignore', '/**/README.md', '/**/LICENSE']})"
-  dependencies: ["Prerequisites"]
-=======
     when: "branch =~ '.*' or change_in(['/networking-calico/'])"
-  dependencies: []
->>>>>>> e82a4ad5
+  dependencies: ["Prerequisites"]
   task:
     secrets:
     - name: test-customer-license
