--- conflicted
+++ resolved
@@ -12,7 +12,6 @@
     when: "branch != 'master'"
 
 promotions:
-<<<<<<< HEAD
 - name: Cleanup
   pipeline_file: cleanup.yml
   auto_promote:
@@ -25,53 +24,30 @@
     # this doesn't try to restrict which release branches, as the presence of this auto promotion code means that
     # it can handle updating the pins in this fashion.
     when: "(result = 'passed') and ((branch = 'master') or (branch =~ '^release-calient-v\d*\.\d*'))"
-=======
-  - name: Cleanup
-    pipeline_file: cleanup.yml
-    auto_promote:
-      when: "result = 'stopped'"
-  # Run the pin update process in case there were a backlog of pin update requests
-  - name: Update Pins
-    pipeline_file: update_pins.yml
-    auto_promote:
-      # If the block has passed and the branch is for master or a release branch then run the pin updates. Note that
-      # this doesn't try to restrict which release branches, as the presence of this auto promotion code means that
-      # it can handle updating the pins in this fashion.
-      when: "(result = 'passed') and ((branch = 'master') or (branch =~ '^release-v\d*\.\d*'))"
->>>>>>> 1fe5b1e6
 
 global_job_config:
   secrets:
     - name: docker-hub
-    # Key for pulling from private github repos.
+    # Mount the github SSH secret for pulling private repositories.
     - name: private-repo
-    # Key for pulling images from GCR.
+    # Mount a secret for pulling images from GCR.
     - name: tigera-dev-ci-pull-credentials
 
   prologue:
     commands:
-    - echo $DOCKERHUB_PASSWORD | docker login --username "$DOCKERHUB_USERNAME" --password-stdin
-    # Load the github access secrets.  First fix the permissions.
-    - chmod 0600 ~/.keys/*
-    - ssh-add ~/.keys/*
-    - docker login --username casey@tigera.io -u _json_key -p "$(cat /home/semaphore/tigera-dev-ci.json)" https://gcr.io
+      - echo $DOCKERHUB_PASSWORD | docker login --username "$DOCKERHUB_USERNAME" --password-stdin
+      # Correct permissions since they are too open by default:
+      - chmod 0600 ~/.keys/*
+      # Add the key to the ssh agent:
+      - ssh-add ~/.keys/*
+      # Login to docker in order to pull images.
+      - docker login --username casey@tigera.io -u _json_key -p "$(cat /home/semaphore/tigera-dev-ci.json)" https://gcr.io
 
 blocks:
-<<<<<<< HEAD
-- name: Trigger pin updates
-  skip:
-    when: "(branch != 'master') and (branch !~ '^release-calient-v\d*\.\d*')"
-  task:
-    secrets:
-      - name: semaphore-api
-    jobs:
-      - name: Trigger pin updates
-=======
   - name: Unit Tests
     dependencies: []
     task:
       prologue:
->>>>>>> 1fe5b1e6
         commands:
           - checkout
           # Semaphore is doing shallow clone on a commit without tags.
@@ -97,6 +73,7 @@
       jobs:
         - name: Static Checks
           commands:
+            - make build
             - make static-checks
 
   - name: Windows FV
@@ -150,8 +127,7 @@
       when: "branch !~ '.+'"
     task:
       secrets:
-        - name: quay-robot-calico+semaphoreci
-        - name: docker
+        - name: google-service-account-for-gcr
       prologue:
         commands:
           - checkout
@@ -163,8 +139,7 @@
           # Add the key to the ssh agent:
           - ssh-add ~/.keys/*
           # Login to docker in order to pull images.
-          - echo $DOCKER_TOKEN | docker login --username "$DOCKER_USER" --password-stdin
-          - echo $QUAY_TOKEN | docker login --username "$QUAY_USER" --password-stdin quay.io
+          - docker login --username casey@tigera.io -u _json_key -p "$(cat ~/secrets/secret.google-service-account-key.json)" https://gcr.io
       jobs:
         - name: Run CD
           commands:
@@ -174,7 +149,7 @@
   - name: Trigger pin updates
     dependencies: []
     skip:
-      when: "(branch != 'master') and (branch !~ '^release-v\d*\.\d*')"
+      when: "(branch != 'master') and (branch !~ '^release-calient-v\d*\.\d*')"
     task:
       secrets:
         - name: semaphore-api
