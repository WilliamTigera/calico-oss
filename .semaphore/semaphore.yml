--- conflicted
+++ resolved
@@ -18,11 +18,7 @@
     - name: tigera-dev-ci-pull-credentials
   prologue:
     commands:
-<<<<<<< HEAD
-      # Clean up
-=======
       # make some room on the disk
->>>>>>> f32c23e5
       - sudo rm -rf ~/.kiex ~/.phpbrew ~/.rbenv ~/.nvm ~/.kerl
       - echo $DOCKERHUB_PASSWORD | docker login --username "$DOCKERHUB_USERNAME" --password-stdin
       # Correct permissions since they are too open by default:
