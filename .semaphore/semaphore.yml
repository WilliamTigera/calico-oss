version: v1.0
name: Kube Controllers

execution_time_limit:
  hours: 4

agent:
  machine:
    type: e1-standard-2
    os_image: ubuntu1804

global_job_config:
  secrets:
    - name: docker-hub
    # Mount the github SSH secret for pulling private repositories.
    - name: private-repo
    # Mount a secret for pulling images from GCR.
    - name: tigera-dev-ci-pull-credentials
  prologue:
    commands:
      # make some room on the disk
      - sudo rm -rf ~/.kiex ~/.phpbrew ~/.rbenv ~/.nvm ~/.kerl
      - echo $DOCKERHUB_PASSWORD | docker login --username "$DOCKERHUB_USERNAME" --password-stdin
      # Correct permissions since they are too open by default:
      - chmod 0600 ~/.keys/*
      # Add the key to the ssh agent:
      - ssh-add ~/.keys/*
      # Login to docker in order to pull images.
      - docker login --username casey@tigera.io -u _json_key -p "$(cat /home/semaphore/tigera-dev-ci.json)" https://gcr.io
      - checkout
      - git fetch --unshallow
      # Note that the 'cache restore' commands require that the "Build" block has been run. The "Build" block is what populates
      # the cache, therefore every block that requires the use of these cached items must make the "Build" block one of
      # it's dependencies.
      - 'cache restore go-pkg-cache-${SEMAPHORE_GIT_SHA}'
      - 'cache restore go-mod-cache-${SEMAPHORE_GIT_SHA}'
      - 'cache restore bin-${SEMAPHORE_GIT_SHA}'

blocks:
  - name: 'Build'
    dependencies: []
    task:
      jobs:
        - name: Build
          execution_time_limit:
            minutes: 45
          commands:
            - make build
            - 'cache store bin-${SEMAPHORE_GIT_SHA} bin'
            - 'cache store go-pkg-cache-${SEMAPHORE_GIT_SHA} .go-pkg-cache'
            - 'cache store go-mod-cache-${SEMAPHORE_GIT_SHA} ${HOME}/go/pkg/mod/cache'

  - name: 'Static Checks'
    dependencies: ["Build"]
    task:
      jobs:
        - name: Static Checks
          execution_time_limit:
            minutes: 15
          commands:
            - make static-checks

  - name: 'UT'
    dependencies: ["Build"]
    task:
      jobs:
        - name: Run UT
          execution_time_limit:
            minutes: 45
          commands:
            - make ut

  - name: 'FV'
    dependencies: ["Build"]
    task:
      jobs:
        - name: Run FV
          execution_time_limit:
            minutes: 45
          commands:
            - make fv

  - name: 'Push Images (non-PR builds only)'
<<<<<<< HEAD
=======
    execution_time_limit:
      minutes: 45
>>>>>>> 63ffb54e
    dependencies: ["Static Checks", "UT", "FV"]
    skip:
      # Only run on branches, not PRs.
      when: "branch !~ '.+'"
    task:
      secrets:
        - name: google-service-account-for-gcr
      prologue:
        commands:
          # Correct permissions since they are too open by default:
          - chmod 0600 ~/.keys/*
          # Add the key to the ssh agent:
          - ssh-add ~/.keys/*
          # Login to docker in order to pull images.
          - docker login --username casey@tigera.io -u _json_key -p "$(cat ~/secrets/secret.google-service-account-key.json)" https://gcr.io
      jobs:
        - name: Run CD
          execution_time_limit:
<<<<<<< HEAD
            minutes: 30
=======
            minutes: 45
>>>>>>> 63ffb54e
          commands:
            - export BRANCH_NAME=$SEMAPHORE_GIT_BRANCH
            - if [ -z "${SEMAPHORE_GIT_PR_NUMBER}" ]; then make image-all cd CONFIRM=true; fi
            # Run CD for the cloud build of kube-controllers.
            - make clean
            - export TESLA=true
            - if [ -z "${SEMAPHORE_GIT_PR_NUMBER}" ]; then make image-all cd CONFIRM=true; fi

promotions:
  # Run this manually via the semaphore UI if the cache is full
  - name: Clear Cache
    pipeline_file: clear_cache.yml
  # Run the pin update process in case there were a backlog of pin update requests
  - name: Update Pins
    pipeline_file: update_pins.yml
    auto_promote:
      # If the block has passed and the branch is for master or a release branch then run the pin updates. Note that
      # this doesn't try to restrict which release branches, as the presence of this auto promotion code means that
      # it can handle updating the pins in this fashion.
      when: "(result = 'passed') and ((branch = 'master') or (branch =~ '^release-calient-v\d*\.\d*'))"<|MERGE_RESOLUTION|>--- conflicted
+++ resolved
@@ -81,11 +81,8 @@
             - make fv
 
   - name: 'Push Images (non-PR builds only)'
-<<<<<<< HEAD
-=======
     execution_time_limit:
       minutes: 45
->>>>>>> 63ffb54e
     dependencies: ["Static Checks", "UT", "FV"]
     skip:
       # Only run on branches, not PRs.
@@ -104,11 +101,7 @@
       jobs:
         - name: Run CD
           execution_time_limit:
-<<<<<<< HEAD
-            minutes: 30
-=======
             minutes: 45
->>>>>>> 63ffb54e
           commands:
             - export BRANCH_NAME=$SEMAPHORE_GIT_BRANCH
             - if [ -z "${SEMAPHORE_GIT_PR_NUMBER}" ]; then make image-all cd CONFIRM=true; fi
