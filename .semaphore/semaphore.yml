--- conflicted
+++ resolved
@@ -23,11 +23,8 @@
           - docker login --username casey@tigera.io -u _json_key -p "$(cat /home/semaphore/tigera-dev-ci.json)" https://gcr.io
           # Checkout the code and run the Kubernetes tests.
           - checkout
-<<<<<<< HEAD
-          - make dual-tor-test
-=======
+          # - make dual-tor-test
           # Semaphore is doing shallow clone on a commit without tags.
           # unshallow it for GIT_VERSION:=$(shell git describe --tags --dirty --always) @ Makefile.common
           - git fetch --unshallow
->>>>>>> 46e19983
           - make k8s-test