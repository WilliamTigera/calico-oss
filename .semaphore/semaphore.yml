version: v1.0
name: felix-private

execution_time_limit:
  hours: 2

agent:
  machine:
    type: e1-standard-2
    os_image: ubuntu1804

execution_time_limit:
  # Semaphore's default is 1 hour, and these tests take about that time or a little longer
  minutes: 70

global_job_config:
  secrets:
    # Mount the github SSH secret for pulling private repositories.
    - name: private-repo
    # Mount a secret for pulling images from GCR.
    - name: tigera-dev-ci-pull-credentials
  prologue:
    commands:
      # Correct permissions since they are too open by default:
      - chmod 0600 ~/.keys/*
      # Add the key to the ssh agent:
      - ssh-add ~/.keys/*
      # confirm tigera-dev-ci.json exists so we don't hang during docker login
      - if [ ! -e /home/semaphore/tigera-dev-ci.json ]; then echo tigera-dev-ci.json does not exist && exit 1; else echo tigera-dev-ci.json exists, continuing; fi      # Login to docker in order to pull images.
      - docker login --username casey@tigera.io -u _json_key -p "$(cat /home/semaphore/tigera-dev-ci.json)" https://gcr.io

auto_cancel:
  running:
    when: "branch != 'master'"
  queued:
    when: "branch != 'master'"

promotions:
- name: Cleanup
  pipeline_file: cleanup.yml
  auto_promote:
    when: "result = 'stopped'"

blocks:
- name: Build
  dependencies: []
  task:
    agent:
      machine:
        type: e1-standard-4
        os_image: ubuntu1804
    jobs:
    - name: Build
      commands:
      - checkout
      - cache restore go-pkg-cache
      - cache restore go-mod-cache
      - >-
        make image fv/fv.test bin/test-workload bin/test-connection
        bin/calico-felix bin/calico-felix.exe
      - 'cache store bin-${SEMAPHORE_GIT_SHA} bin'
      - cache store go-pkg-cache .go-pkg-cache
      - 'cache store go-mod-cache ${HOME}/go/pkg/mod/cache'
      - docker save -o /tmp/tigera-felix.tar tigera/felix:latest-amd64
      - 'cache store felix-image-${SEMAPHORE_GIT_SHA} /tmp/tigera-felix.tar'
- name: FV Tests
  dependencies: ["Build"]
  task:
    prologue:
      commands:
      - checkout
      - cache restore go-pkg-cache
      - cache restore go-mod-cache
      - 'cache restore bin-${SEMAPHORE_GIT_SHA}'
      - 'cache restore felix-image-${SEMAPHORE_GIT_SHA}'
      - docker load -i /tmp/tigera-felix.tar
      - rm /tmp/tigera-felix.tar
      - touch bin/*
    jobs:
    - name: FV Test matrix
      commands:
      - make fv FV_BATCHES_TO_RUN="${SEMAPHORE_JOB_INDEX}" FV_NUM_BATCHES=${SEMAPHORE_JOB_COUNT}
      parallelism: 5
    epilogue:
      always:
        commands:
        - ./.semaphore/collect-artifacts
        - artifact push --expire-in 4w job artifacts
- name: BPF UT/FV tests on new kernel
  dependencies: []
  task:
    prologue:
      commands:
      - checkout
      - export GOOGLE_APPLICATION_CREDENTIALS=$HOME/secrets/secret.google-service-account-key.json
      - export SHORT_WORKFLOW_ID=$(echo ${SEMAPHORE_WORKFLOW_ID} | sha256sum | cut -c -8)
      - export ZONE=europe-west3-c
      - export VM_NAME=sem-${SEMAPHORE_PROJECT_NAME}-${SHORT_WORKFLOW_ID}-${SEMAPHORE_JOB_INDEX:-ut}
      - echo VM_NAME=${VM_NAME}
      - export REPO_NAME=$(basename $(pwd))
      - mkdir artifacts
      - ./.semaphore/create-test-vm ${VM_NAME}
      - 'gcloud --quiet compute scp --zone=us-central1-f -- /home/semaphore/tigera-dev-ci.json ubuntu@${VM_NAME}:/tmp/tigera-dev-ci.json'
      - gcloud --quiet compute ssh --zone=us-central1-f ubuntu@${VM_NAME} -- -A -o ServerAliveInterval=10 sh -c 'docker login --username casey@tigera.io -u _json_key -p "$(cat /tmp/tigera-dev-ci.json)" https://gcr.io'
    jobs:
    - name: UT on newer kernel
      commands:
      - ./.semaphore/on-test-vm make --directory=${REPO_NAME} ut-bpf
      - ./.semaphore/on-test-vm make --directory=${REPO_NAME} fv-wireguard FORCE_WIREGUARD_FV="1"
    - name: FV on newer kernel
      commands:
<<<<<<< HEAD
      - if [ ${SEMAPHORE_JOB_INDEX} = "1" ]; then gcloud --quiet compute ssh --zone=us-central1-f ubuntu@${VM_NAME} -- -A -o ServerAliveInterval=10 make --directory=$(basename $(pwd)) ut-bpf; fi
      - gcloud --quiet compute ssh --zone=us-central1-f ubuntu@${VM_NAME} -- -A -o ServerAliveInterval=10 make --directory=$(basename $(pwd)) fv-bpf GINKGO_FOCUS=BPF-SAFE FV_NUM_BATCHES=${SEMAPHORE_JOB_COUNT} FV_BATCHES_TO_RUN="${SEMAPHORE_JOB_INDEX}"
      - if [ ${SEMAPHORE_JOB_INDEX} = "1" ]; then gcloud --quiet compute ssh --zone=us-central1-f ubuntu@${VM_NAME} -- -A -o ServerAliveInterval=10 make --directory=$(basename $(pwd)) fv-wireguard FORCE_WIREGUARD_FV="1"; fi
=======
      - ./.semaphore/on-test-vm make --directory=${REPO_NAME} fv-bpf GINKGO_FOCUS=BPF-SAFE FV_NUM_BATCHES=${SEMAPHORE_JOB_COUNT} FV_BATCHES_TO_RUN="${SEMAPHORE_JOB_INDEX}"
>>>>>>> 221c23d0
      parallelism: 5
    epilogue:
      always:
        commands:
<<<<<<< HEAD
        - gcloud --quiet compute instances delete ${VM_NAME} --zone=us-central1-f
=======
        - ./.semaphore/on-test-vm ${REPO_NAME}/.semaphore/collect-artifacts
        - gcloud --quiet compute scp "--zone=${ZONE}" "ubuntu@${VM_NAME}:${REPO_NAME}/artifacts" ./ --recurse
        - artifact push --expire-in 4w job artifacts
        - gcloud --quiet compute instances delete ${VM_NAME} --zone=${ZONE}
>>>>>>> 221c23d0
    secrets:
    - name: google-service-account-for-gce
    - name: private-repo
    - name: tigera-dev-ci-pull-credentials
- name: Static checks
  dependencies: []
  task:
    agent:
      machine:
        # Linters use a lot of RAM so use a bigger machine type.
        type: e1-standard-8
        os_image: ubuntu1804
    prologue:
      commands:
      - checkout
      - cache restore go-pkg-cache
      - cache restore go-mod-cache
    jobs:
    - name: Static checks
      commands:
      - make static-checks
- name: Multi-arch builds, UT, k8sfv-tests
  dependencies: []
  task:
    prologue:
      commands:
      - checkout
      - cache restore go-pkg-cache
      - cache restore go-mod-cache
    jobs:
    - name: CI excluding FV
      commands:
      - make ci EXCEPT=fv<|MERGE_RESOLUTION|>--- conflicted
+++ resolved
@@ -109,25 +109,14 @@
       - ./.semaphore/on-test-vm make --directory=${REPO_NAME} fv-wireguard FORCE_WIREGUARD_FV="1"
     - name: FV on newer kernel
       commands:
-<<<<<<< HEAD
       - if [ ${SEMAPHORE_JOB_INDEX} = "1" ]; then gcloud --quiet compute ssh --zone=us-central1-f ubuntu@${VM_NAME} -- -A -o ServerAliveInterval=10 make --directory=$(basename $(pwd)) ut-bpf; fi
       - gcloud --quiet compute ssh --zone=us-central1-f ubuntu@${VM_NAME} -- -A -o ServerAliveInterval=10 make --directory=$(basename $(pwd)) fv-bpf GINKGO_FOCUS=BPF-SAFE FV_NUM_BATCHES=${SEMAPHORE_JOB_COUNT} FV_BATCHES_TO_RUN="${SEMAPHORE_JOB_INDEX}"
       - if [ ${SEMAPHORE_JOB_INDEX} = "1" ]; then gcloud --quiet compute ssh --zone=us-central1-f ubuntu@${VM_NAME} -- -A -o ServerAliveInterval=10 make --directory=$(basename $(pwd)) fv-wireguard FORCE_WIREGUARD_FV="1"; fi
-=======
-      - ./.semaphore/on-test-vm make --directory=${REPO_NAME} fv-bpf GINKGO_FOCUS=BPF-SAFE FV_NUM_BATCHES=${SEMAPHORE_JOB_COUNT} FV_BATCHES_TO_RUN="${SEMAPHORE_JOB_INDEX}"
->>>>>>> 221c23d0
       parallelism: 5
     epilogue:
       always:
         commands:
-<<<<<<< HEAD
         - gcloud --quiet compute instances delete ${VM_NAME} --zone=us-central1-f
-=======
-        - ./.semaphore/on-test-vm ${REPO_NAME}/.semaphore/collect-artifacts
-        - gcloud --quiet compute scp "--zone=${ZONE}" "ubuntu@${VM_NAME}:${REPO_NAME}/artifacts" ./ --recurse
-        - artifact push --expire-in 4w job artifacts
-        - gcloud --quiet compute instances delete ${VM_NAME} --zone=${ZONE}
->>>>>>> 221c23d0
     secrets:
     - name: google-service-account-for-gce
     - name: private-repo
