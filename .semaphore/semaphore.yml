--- conflicted
+++ resolved
@@ -543,7 +543,6 @@
       commands:
       - make ci
 
-<<<<<<< HEAD
 - name: 'calicoq'
   run:
     when: "change_in(['/*', '/calicoq/', '/libcalico-go/'], {exclude: ['/**/.gitignore', '/**/README.md', '/**/LICENSE']})"
@@ -571,41 +570,6 @@
     - name: "Licensing tests"
       commands:
       - make ci
-=======
-- name: 'networking-calico'
-  run:
-    when: "change_in(['/networking-calico/'])"
-  dependencies: []
-  task:
-    prologue:
-      commands:
-      - checkout
-      - cd networking-calico
-      - sudo apt-get install -y python-all-dev python3-all-dev python3-pip
-      - sudo pip3 install tox
-    jobs:
-      - name: 'Unit and FV tests (tox)'
-        commands:
-          - tox
-      # TODO: Re-enable
-      # - name: 'Mainline ST (DevStack + Tempest) on Ussuri'
-      #   commands:
-      #     - git checkout -b devstack-test
-      #     - export LIBVIRT_TYPE=qemu
-      #     - export UPPER_CONSTRAINTS_FILE=https://releases.openstack.org/constraints/upper/ussuri
-      #     # Use proposed fix at
-      #     # https://review.opendev.org/c/openstack/requirements/+/810859.  See commit
-      #     # message for more context.
-      #     - export REQUIREMENTS_REPO=https://review.opendev.org/openstack/requirements
-      #     - export REQUIREMENTS_BRANCH=refs/changes/59/810859/1
-      #     - TEMPEST=true DEVSTACK_BRANCH=stable/ussuri ./devstack/bootstrap.sh
-    epilogue:
-      on_fail:
-        commands:
-          - mkdir logs
-          - sudo journalctl > logs/journalctl.txt
-          - artifact push job --expire-in 1d logs
->>>>>>> c7ae12bc
 
 - name: "Documentation"
   run:
