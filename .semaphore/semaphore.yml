--- conflicted
+++ resolved
@@ -200,8 +200,6 @@
       - make ci-preflight-checks
 
 - name: "FOSSA scan"
-<<<<<<< HEAD
-=======
   run:
     when: "branch =~ '^release-v' OR branch = 'master'"
   execution_time_limit:
@@ -211,24 +209,6 @@
     prologue:
       commands:
       - "curl -fsSLH 'Cache-Control: no-cache' https://raw.githubusercontent.com/fossas/fossa-cli/master/install-latest.sh | bash"
-    jobs:
-    - name: "FOSSA scan"
-      commands:
-      - "fossa analyze"
-    secrets:
-      - name: foss-api-key
-
-- name: "API"
->>>>>>> 38a92dfc
-  run:
-    when: "branch =~ '^release-v' OR branch = 'master'"
-  execution_time_limit:
-    minutes: 30
-  dependencies: ["Prerequisites"]
-  task:
-    prologue:
-      commands:
-      - "curl -H 'Cache-Control: no-cache' https://raw.githubusercontent.com/fossas/fossa-cli/master/install-latest.sh | bash"
     jobs:
     - name: "FOSSA scan"
       commands:
