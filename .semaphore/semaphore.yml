--- conflicted
+++ resolved
@@ -97,14 +97,9 @@
     jobs:
     - name: FV / UT on remote
       commands:
-<<<<<<< HEAD
       - if [ ${SEMAPHORE_JOB_INDEX} = "1" ]; then gcloud --quiet compute ssh --zone=us-central1-f ubuntu@${VM_NAME} -- -A make --directory=$(basename $(pwd)) ut-bpf; fi
       - gcloud --quiet compute ssh --zone=us-central1-f ubuntu@${VM_NAME} -- -A -o ServerAliveInterval=10 make --directory=$(basename $(pwd)) fv-bpf GINKGO_FOCUS=BPF-SAFE FV_NUM_BATCHES=${SEMAPHORE_JOB_COUNT} FV_BATCHES_TO_RUN="${SEMAPHORE_JOB_INDEX}"
-=======
-      - if [ ${SEMAPHORE_JOB_INDEX} = "1" ]; then gcloud --quiet compute ssh --zone=europe-west3-c ubuntu@${VM_NAME} -- make --directory=$(basename $(pwd)) ut-bpf; fi
-      - gcloud --quiet compute ssh --zone=europe-west3-c ubuntu@${VM_NAME} -- -o ServerAliveInterval=10 make --directory=$(basename $(pwd)) fv-bpf GINKGO_FOCUS=BPF-SAFE FV_NUM_BATCHES=${SEMAPHORE_JOB_COUNT} FV_BATCHES_TO_RUN="${SEMAPHORE_JOB_INDEX}"
-      - if [ ${SEMAPHORE_JOB_INDEX} = "1" ]; then gcloud --quiet compute ssh --zone=europe-west3-c ubuntu@${VM_NAME} -- -o ServerAliveInterval=10 make --directory=$(basename $(pwd)) fv-wireguard FORCE_WIREGUARD_FV="1"; fi
->>>>>>> d7efcf1f
+      - if [ ${SEMAPHORE_JOB_INDEX} = "1" ]; then gcloud --quiet compute ssh --zone=europe-west3-c ubuntu@${VM_NAME} -- -A -o ServerAliveInterval=10 make --directory=$(basename $(pwd)) fv-wireguard FORCE_WIREGUARD_FV="1"; fi
       parallelism: 5
     epilogue:
       always:
