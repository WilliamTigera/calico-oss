version: v1.0
name: node-private
agent:
  machine:
    type: e1-standard-4
    os_image: ubuntu1804
execution_time_limit:
  minutes: 120
global_job_config:
  secrets:
    # Mount the github SSH secret for pulling private repositories.
    - name: private-repo
    # Mount a secret for pulling images from GCR.
    - name: tigera-dev-ci-pull-credentials
  prologue:
    commands:
      # Correct permissions since they are too open by default:
      - chmod 0600 ~/.keys/*
      # Add the key to the ssh agent:
      - ssh-add ~/.keys/*
      # Login to docker in order to pull images.
      - docker login --username casey@tigera.io -u _json_key -p "$(cat /home/semaphore/tigera-dev-ci.json)" https://gcr.io
      - checkout
      # Semaphore is doing shallow clone on a commit without tags.
      # unshallow it for GIT_VERSION:=$(shell git describe --tags --dirty --always) @ Makefile.common
      - git fetch --unshallow

promotions:
- name: Auto-update and commit dependency pins
  pipeline_file: update-pins.yml
  # No auto-promotion, update-pins.yml gets run directly by the scheduler.

blocks:
# Run the full set of tests. Each job can potentially be run in parallel,
# provided Semaphore has enough boxes available.
- name: "Tests"
  execution_time_limit:
    # Semaphore's default is 1 hour, and these tests take about that time or a little
    # longer.
    minutes: 90
  dependencies: []
  task:
    jobs:
    - name: "make ci"
      commands:
      - make ci
    - name: "make k8s-test (dual stack)"
      commands:
      - make k8s-test
<<<<<<< HEAD
    - name: "make k8s-test (vanilla)"
      commands:
      - make k8s-test K8ST_RIG=vanilla
    - name: "make dual-tor-test"
      commands:
      - make dual-tor-test
=======

# If tests passed, then build and push images.
# We'll only do this on non-PR builds, where we have credentials to do so.
- name: "Push images (non-PR builds only)"
  skip:
    # Only run on branches, not PRs.
    when: "branch !~ '.+'"
  dependencies: ["Tests"]
  task:
    secrets:
    - name: quay-robot-calico+semaphoreci
    - name: docker
    jobs:
    - name: "make cd"
      commands:
      - echo $DOCKER_TOKEN | docker login --username "$DOCKER_USER" --password-stdin
      - echo $QUAY_TOKEN | docker login --username "$QUAY_USER" --password-stdin quay.io
      - export BRANCH_NAME=$SEMAPHORE_GIT_BRANCH
      - if [ -z "${SEMAPHORE_GIT_PR_NUMBER}" ]; then make image-all cd CONFIRM=true; fi
>>>>>>> cc3d71fa
<|MERGE_RESOLUTION|>--- conflicted
+++ resolved
@@ -47,31 +47,28 @@
     - name: "make k8s-test (dual stack)"
       commands:
       - make k8s-test
-<<<<<<< HEAD
     - name: "make k8s-test (vanilla)"
       commands:
       - make k8s-test K8ST_RIG=vanilla
     - name: "make dual-tor-test"
       commands:
       - make dual-tor-test
-=======
 
 # If tests passed, then build and push images.
 # We'll only do this on non-PR builds, where we have credentials to do so.
 - name: "Push images (non-PR builds only)"
-  skip:
-    # Only run on branches, not PRs.
-    when: "branch !~ '.+'"
-  dependencies: ["Tests"]
   task:
-    secrets:
-    - name: quay-robot-calico+semaphoreci
-    - name: docker
     jobs:
     - name: "make cd"
       commands:
-      - echo $DOCKER_TOKEN | docker login --username "$DOCKER_USER" --password-stdin
-      - echo $QUAY_TOKEN | docker login --username "$QUAY_USER" --password-stdin quay.io
       - export BRANCH_NAME=$SEMAPHORE_GIT_BRANCH
       - if [ -z "${SEMAPHORE_GIT_PR_NUMBER}" ]; then make image-all cd CONFIRM=true; fi
->>>>>>> cc3d71fa
+    - name: "make windows"
+      commands:
+      - if [ -z SEMAPHORE_GIT_PR_NUMBER ]; then make build-windows-archive; fi
+      - artifact push workflow ${WINDOWS_ZIP_WILDCARD} --expire-in ${SEMAPHORE_ARTIFACT_EXPIRY} || true
+      env_vars:
+        - name: SEMAPHORE_ARTIFACT_EXPIRY
+          value: 1w
+        - name: WINDOWS_ZIP_WILDCARD
+          value: "./dist/tigera-calico-windows*.zip"