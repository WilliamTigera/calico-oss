--- conflicted
+++ resolved
@@ -45,18 +45,7 @@
     # If the block has passed and the branch is for master or a release branch then run the pin updates. Note that
     # this doesn't try to restrict which release branches, as the presence of this auto promotion code means that
     # it can handle updating the pins in this fashion.
-<<<<<<< HEAD
     when: "(result = 'passed') and ((branch = 'master') or (branch =~ '^release-calient-v\d*\.\d*'))"
-=======
-    when: "(result = 'passed') and ((branch = 'master') or (branch =~ '^release-v\d*\.\d*'))"
-
-global_job_config:
-  secrets:
-  - name: docker-hub
-  prologue:
-    commands:
-    - echo $DOCKERHUB_PASSWORD | docker login --username "$DOCKERHUB_USERNAME" --password-stdin
->>>>>>> ea6fbaf7
 
 blocks:
 - name: Build
@@ -174,7 +163,7 @@
 - name: Trigger pin updates
   dependencies: []
   skip:
-    when: "(branch != 'master') and (branch !~ '^release-v\d*\.\d*')"
+    when: "(branch != 'master') and (branch !~ '^release-calient-v\d*\.\d*')"
   task:
     secrets:
       - name: semaphore-api
