--- conflicted
+++ resolved
@@ -55,17 +55,16 @@
   pipeline_file: push-images/node.yml
   auto_promote:
     when: "branch =~ 'master|release-'"
-<<<<<<< HEAD
+- name: Push anomaly-detection-api images
+  pipeline_file: push-images/anomaly-detection-api.yml
+  auto_promote:
+    when: "branch =~ 'master|release-'"
 - name: Push compliance images
   pipeline_file: push-images/compliance.yml
-=======
-- name: Push anomaly-detection-api images
-  pipeline_file: push-images/anomaly-detection-api.yml
   auto_promote:
     when: "branch =~ 'master|release-'"
 - name: Push deep-packet-inspection images
   pipeline_file: push-images/deep-packet-inspection.yml
->>>>>>> 84cbbd72
   auto_promote:
     when: "branch =~ 'master|release-'"
 - name: Push es-gateway images
