version: v1.0
name: Calico

execution_time_limit:
  hours: 4

agent:
  machine:
    type: e1-standard-2
    os_image: ubuntu1804

auto_cancel:
  running:
    when: "branch != 'master'"
  queued:
    when: "branch != 'master'"

promotions:
# Cleanup after ourselves if we are stopped-short.
- name: Cleanup
  pipeline_file: cleanup.yml
  auto_promote:
    when: "result = 'stopped'"
# Have separate promotions for publishing images so we can re-run
# them individually if they fail, and so we can run them in parallel.
- name: Push apiserver images
  pipeline_file: push-images/apiserver.yml
  auto_promote:
    when: "branch =~ 'master|release-.*'"
- name: Push cni-plugin images
  pipeline_file: push-images/cni-plugin.yml
  auto_promote:
    when: "branch =~ 'master|release-'"
- name: Push kube-controllers images
  pipeline_file: push-images/kube-controllers.yml
  auto_promote:
    when: "branch =~ 'master|release-'"
- name: Push calicoctl images
  pipeline_file: push-images/calicoctl.yml
  auto_promote:
    when: "branch =~ 'master|release-'"
- name: Push calicoq images
  pipeline_file: push-images/calicoq.yml
  auto_promote:
    when: "branch =~ 'master|release-'"
- name: Push typha images
  pipeline_file: push-images/typha.yml
  auto_promote:
    when: "branch =~ 'master|release-'"
- name: Push ALP images
  pipeline_file: push-images/alp.yml
  auto_promote:
    when: "branch =~ 'master|release-'"
- name: Push calico/node images
  pipeline_file: push-images/node.yml
  auto_promote:
    when: "branch =~ 'master|release-'"
- name: Push anomaly-detection-api images
  pipeline_file: push-images/anomaly-detection-api.yml
  auto_promote:
    when: "branch =~ 'master|release-'"
- name: Push compliance images
  pipeline_file: push-images/compliance.yml
  auto_promote:
    when: "branch =~ 'master|release-'"
- name: Push deep-packet-inspection images
  pipeline_file: push-images/deep-packet-inspection.yml
  auto_promote:
    when: "branch =~ 'master|release-'"
- name: Push es-gateway images
  pipeline_file: push-images/es-gateway.yml
  auto_promote:
    when: "branch =~ 'master|release-'"
- name: Push es-proxy images
  pipeline_file: push-images/es-proxy.yml
  auto_promote:
    when: "branch =~ 'master|release-'"
- name: Push honeypod-controller images
  pipeline_file: push-images/honeypod-controller.yml
  auto_promote:
    when: "branch =~ 'master|release-'"
- name: Push intrusion-detection-controller images
  pipeline_file: push-images/intrusion-detection-controller.yml
  auto_promote:
    when: "branch =~ 'master|release-'"
- name: Push packetcapture images
  pipeline_file: push-images/packetcapture.yml
  auto_promote:
    when: "branch =~ 'master|release-'"
- name: Push voltron images
  pipeline_file: push-images/voltron.yml
  auto_promote:
    when: "branch =~ 'master|release-'"
- name: Push prometheus-service images
  pipeline_file: push-images/prometheus-service.yml
  auto_promote:
    when: "branch =~ 'master|release-'"
# Have a separate promotion for publishing Helm charts.
- name: Publish Helm Charts
  pipeline_file: push-helm-charts/helm-charts.yml
  auto_promote:
    when: "branch =~ 'master|release-'"

global_job_config:
  secrets:
  - name: docker-hub
  - name: banzai-secrets
  - name: private-repo
  prologue:
    commands:
    # Correct permissions since they are too open by default:
    - chmod 0600 ~/.keys/*
    # Add the key to the ssh agent:
    - ssh-add ~/.keys/*
    - checkout
    - export REPO_DIR="$(pwd)"
    - mkdir artifacts
    # Semaphore is doing shallow clone on a commit without tags.
    # unshallow it for GIT_VERSION:=$(shell git describe --tags --dirty --always)
    - git fetch --unshallow
    # Semaphore mounts a copy-on-write FS as /var/lib/docker in order to provide a pre-loaded cache of
    # some images. However, the cache is not useful to us and the copy-on-write FS is a big problem given
    # how much we churn docker containers during the build.  Disable it.
    - sudo systemctl stop docker
    - sudo umount /var/lib/docker && sudo killall qemu-nbd || true
    - sudo systemctl start docker
    # Free up space on the build machine.
    - sudo rm -rf ~/.kiex ~/.phpbrew ~/.rbenv ~/.nvm ~/.kerl ~/.sbt ~/.npm /usr/lib/jvm /opt/firefox* /opt/apache-maven* /opt/scala /usr/local/golang
    - echo $DOCKERHUB_PASSWORD | docker login --username "$DOCKERHUB_USERNAME" --password-stdin
    # Disable initramfs update to save space on the Semaphore VM (and we don't need it because we're not going to reboot).
    - sudo apt-get install -y -u crudini
    - sudo crudini --set /etc/initramfs-tools/update-initramfs.conf '' update_initramfs no
    - cat /etc/initramfs-tools/update-initramfs.conf
  epilogue:
    commands:
    - cd "$REPO_DIR"
    - .semaphore/publish-artifacts

blocks:

- name: "Prerequisites"
  dependencies: []
  task:
    jobs:
    - name: "Check generated files"
      commands:
<<<<<<< HEAD
        - make gen-semaphore-yaml
        - make check-dirty
=======
      - make generate
      - make check-dirty
>>>>>>> 0f29706b

- name: "API"
  run:
    when: "${FORCE_RUN} or change_in(['/*', '/api/'], {exclude: ['/**/.gitignore', '/**/README.md', '/**/LICENSE']})"
  execution_time_limit:
    minutes: 30
  dependencies: ["Prerequisites"]
  task:
    prologue:
      commands:
      - cd api
    jobs:
    - name: "make ci"
      commands:
      - ../.semaphore/run-and-monitor make-ci.log make ci

- name: "apiserver"
  run:
    when: "${FORCE_RUN} or change_in(['/*', '/api/', '/apiserver/', '/licensing/'], {exclude: ['/**/.gitignore', '/**/README.md', '/**/LICENSE']})"
  execution_time_limit:
    minutes: 30
  dependencies: ["Prerequisites"]
  task:
    agent:
      machine:
        type: e1-standard-4
        os_image: ubuntu1804
    prologue:
      commands:
      - cd apiserver
    jobs:
    - name: "make ci"
      commands:
      - ../.semaphore/run-and-monitor make-ci.log make ci

- name: "libcalico-go"
  run:
    when: "${FORCE_RUN} or change_in(['/*', '/api/', '/libcalico-go/'], {exclude: ['/**/.gitignore', '/**/README.md', '/**/LICENSE']})"
  dependencies: ["Prerequisites"]
  task:
    jobs:
    - name: "libcalico-go: tests"
      commands:
      - cd libcalico-go
      - ../.semaphore/run-and-monitor make-ci.log make ci

- name: "Typha"
  run:
    when: "${FORCE_RUN} or change_in(['/*', '/api/', '/libcalico-go/', '/typha/'], {exclude: ['/**/.gitignore', '/**/README.md', '/**/LICENSE']})"
  dependencies: ["Prerequisites"]
  task:
    agent:
      machine:
        type: e1-standard-4
        os_image: ubuntu1804
    jobs:
    - name: "Typha: UT and FV tests"
      commands:
      - cd typha
      - ../.semaphore/run-and-monitor make-ci.log make ci EXCEPT=k8sfv-test
    epilogue:
      always:
        commands:
        - |
          for f in /home/semaphore/calico/typha/report/*; do
            NAME=$(basename $f)
            test-results compile --name typha-$NAME $f $NAME.json || true
          done
          for f in /home/semaphore/calico/typha/pkg/report/*; do
            NAME=$(basename $f)
            test-results compile --name typha-$NAME $f $NAME.json || true
          done
          test-results combine *.xml.json report.json || true
          artifact push job report.json -d test-results/junit.json || true
          artifact push workflow report.json -d test-results/${SEMAPHORE_PIPELINE_ID}/${SEMAPHORE_JOB_ID}.json || true
        - test-results publish /home/semaphore/calico/felix/report/k8sfv_suite.xml --name "typha-k8sfv" || true

- name: "Felix: Build"
  run:
    when: "${FORCE_RUN} or change_in(['/*', '/api/', '/libcalico-go/', '/typha/', '/felix/'], {exclude: ['/**/.gitignore', '/**/README.md', '/**/LICENSE']})"
  dependencies: ["Prerequisites"]
  task:
    agent:
      machine:
        type: e1-standard-4
        os_image: ubuntu1804
    prologue:
      commands:
      - cd felix
      - cache restore go-pkg-cache
      - cache restore go-mod-cache
    jobs:
    - name: Build and run UT, k8sfv
      execution_time_limit:
        minutes: 60
      commands:
      - make static-checks
      - make image fv/fv.test bin/test-workload bin/test-connection bin/test-dns bin/calico-felix bin/calico-felix.exe
      - 'cache store bin-${SEMAPHORE_GIT_SHA} bin'
      - cache store go-pkg-cache .go-pkg-cache
      - 'cache store go-mod-cache ${HOME}/go/pkg/mod/cache'
      - docker save -o /tmp/tigera-felix.tar tigera/felix:latest-amd64
      - 'cache store felix-image-${SEMAPHORE_GIT_SHA} /tmp/tigera-felix.tar'
      - ../.semaphore/run-and-monitor ut.log make ut
      - ../.semaphore/run-and-monitor k8sfv-typha.log make k8sfv-test JUST_A_MINUTE=true USE_TYPHA=true
      - ../.semaphore/run-and-monitor k8sfv-no-typha.log make k8sfv-test JUST_A_MINUTE=true USE_TYPHA=false

- name: "Felix: Build Windows binaries"
  run:
    when: "${FORCE_RUN} or change_in(['/*', '/api/', '/libcalico-go/', '/typha/', '/felix/'], {exclude: ['/**/.gitignore', '/**/README.md', '/**/LICENSE']})"
  dependencies: ["Prerequisites"]
  task:
    jobs:
    - name: "build Windows binaries"
      commands:
      - cd felix
      - make bin/calico-felix.exe fv/win-fv.exe

- name: "Felix: Windows FV"
  run:
    when: "${FORCE_RUN} or change_in(['/*', '/api/', '/libcalico-go/', '/typha/', '/felix/'], {exclude: ['/**/.gitignore', '/**/README.md', '/**/LICENSE']})"
  dependencies: ["Prerequisites", "Felix: Build Windows binaries"]
  task:
    secrets:
    - name: banzai-secrets
    - name: private-repo
    prologue:
      commands:
      # Load the github access secrets.  First fix the permissions.
      - chmod 0600 ~/.keys/*
      - ssh-add ~/.keys/*
      # Prepare aws configuration.
      - pip install --upgrade --user awscli
      - export REPORT_DIR=~/report
      - export LOGS_DIR=~/fv.log
      - export SHORT_WORKFLOW_ID=$(echo ${SEMAPHORE_WORKFLOW_ID} | sha256sum | cut -c -8)
      - export CLUSTER_NAME=sem-${SEMAPHORE_PROJECT_NAME}-pr${SEMAPHORE_GIT_PR_NUMBER}-${WINDOWS_VERSION}-${BACKEND}-${SHORT_WORKFLOW_ID}
      - export KEYPAIR_NAME=${CLUSTER_NAME}
      - echo CLUSTER_NAME=${CLUSTER_NAME}
      - sudo apt-get install -y putty-tools
      - git clone git@github.com:tigera/process.git ~/process
      - cd felix
      - make bin/calico-felix.exe fv/win-fv.exe
    epilogue:
      always:
        commands:
        - artifact push job ${REPORT_DIR} --destination semaphore/test-results --expire-in ${SEMAPHORE_ARTIFACT_EXPIRY} || true
        - artifact push job ${LOGS_DIR} --destination semaphore/logs --expire-in ${SEMAPHORE_ARTIFACT_EXPIRY} || true
        - aws ec2 delete-key-pair --key-name ${KEYPAIR_NAME} || true
        - cd ~/process/testing/winfv && NAME_PREFIX="${CLUSTER_NAME}" ./setup-fv.sh -q -u
    env_vars:
    - name: SEMAPHORE_ARTIFACT_EXPIRY
      value: 2w
    - name: MASTER_CONNECT_KEY_PUB
      value: master_ssh_key.pub
    - name: MASTER_CONNECT_KEY
      value: master_ssh_key
    - name: WIN_PPK_KEY
      value: win_ppk_key
    - name: K8S_VERSION
      value: 1.22.1
    jobs:
    - name: Windows FV
      commands:
      - ./.semaphore/run-win-fv
      matrix:
      - env_var: WINDOWS_VERSION
        values: ["20H2"]
      - env_var: BACKEND
        values: ["bgp", "vxlan"]

- name: "Felix: FV Tests"
  run:
    when: "${FORCE_RUN} or change_in(['/*', '/api/', '/libcalico-go/', '/typha/', '/felix/'], {exclude: ['/**/.gitignore', '/**/README.md', '/**/LICENSE']})"
  dependencies: ["Prerequisites", "Felix: Build"]
  task:
    prologue:
      commands:
      - cd felix
      - cache restore go-pkg-cache
      - cache restore go-mod-cache
      - 'cache restore bin-${SEMAPHORE_GIT_SHA}'
      - 'cache restore felix-image-${SEMAPHORE_GIT_SHA}'
      - |-
        if [ -s /etc/docker/daemon.json  ]; then
        sudo sed -i '$d' /etc/docker/daemon.json && sudo sed -i '$s/$/,/' /etc/docker/daemon.json && sudo bash -c ' cat >> /etc/docker/daemon.json << EOF
          "ipv6": true,
          "fixed-cidr-v6": "2001:db8:1::/64"
        }
        EOF
        ' ; else sudo bash -c ' cat > /etc/docker/daemon.json << EOF
        {
          "ipv6": true,
          "fixed-cidr-v6": "2001:db8:1::/64"
        }
        EOF
        ' ; fi
      - sudo systemctl restart docker
      - docker load -i /tmp/tigera-felix.tar
      - rm /tmp/tigera-felix.tar
      - touch bin/*
      # Pre-loading the IPIP module prevents a flake where the first felix to use IPIP loads the module and
      # routing in that first felix container chooses different source IPs than the tests are expecting.
      - sudo modprobe ipip
    jobs:
    - name: FV Test matrix
      execution_time_limit:
        minutes: 120
      commands:
      - make check-wireguard
      - ../.semaphore/run-and-monitor fv-${SEMAPHORE_JOB_INDEX}.log make fv FV_BATCHES_TO_RUN="${SEMAPHORE_JOB_INDEX}" FV_NUM_BATCHES=${SEMAPHORE_JOB_COUNT}
      parallelism: 3
    epilogue:
      always:
        commands:
        - ./.semaphore/collect-artifacts
        - ./.semaphore/publish-artifacts
        - test-results publish /home/semaphore/calico/felix/report/fv_suite.xml --name "felix-fv-${SEMAPHORE_JOB_INDEX}" || true

- name: "Felix: BPF UT/FV tests on new kernel"
  run:
    when: "${FORCE_RUN} or change_in(['/*', '/api/', '/libcalico-go/', '/typha/', '/felix/'], {exclude: ['/**/.gitignore', '/**/README.md', '/**/LICENSE']})"
  dependencies: ["Prerequisites"]
  task:
    prologue:
      commands:
      - cd felix
      - export GOOGLE_APPLICATION_CREDENTIALS=$HOME/secrets/secret.google-service-account-key.json
      - export SHORT_WORKFLOW_ID=$(echo ${SEMAPHORE_WORKFLOW_ID} | sha256sum | cut -c -8)
      - export ZONE=europe-west3-c
      - export VM_PREFIX=sem-${SEMAPHORE_PROJECT_NAME}-${SHORT_WORKFLOW_ID}-
      - echo VM_PREFIX=${VM_PREFIX}
      - export REPO_NAME=$(basename $(pwd))
      - export NUM_FV_BATCHES=8
      - mkdir artifacts
      - ./.semaphore/create-test-vms ${VM_PREFIX}
    jobs:
    - name: UT/FV tests on new kernel
      execution_time_limit:
        minutes: 120
      commands:
      - ./.semaphore/run-tests-on-vms ${VM_PREFIX}
    epilogue:
      always:
        commands:
        - ./.semaphore/collect-artifacts-from-vms ${VM_PREFIX}
        - ./.semaphore/publish-artifacts
        - ./.semaphore/clean-up-vms ${VM_PREFIX}
    secrets:
    - name: google-service-account-for-gce

- name: "confd: tests"
  run:
    when: "${FORCE_RUN} or change_in(['/*', '/api/', '/libcalico-go/', '/confd/'], {exclude: ['/**/.gitignore', '/**/README.md', '/**/LICENSE']})"
  dependencies: ["Prerequisites"]
  task:
    prologue:
      commands:
      - cd confd
    jobs:
    - name: "confd: CI"
      execution_time_limit:
        minutes: 60
      commands:
        - ../.semaphore/run-and-monitor ci.log make ci

- name: "Node: Tests"
  run:
    when: "${FORCE_RUN} or change_in(['/*', '/api/', '/libcalico-go/', '/typha/', '/felix/', '/confd/', '/bird/', '/pod2daemon/', '/node/', '/licensing/'], {exclude: ['/**/.gitignore', '/**/README.md', '/**/LICENSE']})"
  dependencies: ["Prerequisites"]
  task:
    agent:
      machine:
        type: e1-standard-8
        os_image: ubuntu1804
    secrets:
    # Mount a secret for pulling images from GCR, and a license for the k8s FVs
    - name: tigera-dev-ci-pull-credentials
    - name: google-service-account-for-gcr
    - name: test-customer-license
    prologue:
      commands:
      - cd node
    jobs:
    - name: "Node: CI"
      commands:
      - ../.semaphore/run-and-monitor ci.log make ci
    - name: "Node: k8s-test"
      commands:
      - ../.semaphore/run-and-monitor k8s-test.log make k8s-test
    - name: "Node: dual-tor"
      commands:
      - ../.semaphore/run-and-monitor dual-tor-test.log make dual-tor-test
    - name: "Node: egress-ip"
      commands:
      - ../.semaphore/run-and-monitor egress-ip-test.log make egress-ip-test
    epilogue:
      always:
        commands:
        - test-results publish ./report/nosetests.xml --name "node-ci" || true
        - test-results publish ./report/k8s-tests.xml --name "node-k8s-test" || true

- name: "Node: build all architectures"
  run:
    when: "change_in(['/felix/', '/confd/', '/node/'])"
  dependencies: ["Prerequisites"]
  task:
    agent:
      machine:
        type: e1-standard-4
        os_image: ubuntu1804
    prologue:
      commands:
      - cd node
    jobs:
# Non-AMD64 images not supported in Enterprise.
#
#    - name: "Build image"
#      matrix:
#      # TODO: s390x builds of calico/node are not working.
#      - env_var: ARCH
#        values: [ "arm64", "armv7", "ppc64le" ]
#      commands:
#      - ../.semaphore/run-and-monitor image-$ARCH.log make image ARCH=$ARCH
    - name: "Build Windows archive"
      commands:
      - ../.semaphore/run-and-monitor build-windows-archive.log make build-windows-archive

- name: "e2e tests"
  run:
    when: "${FORCE_RUN} or change_in(['/*', '/api/', '/libcalico-go/', '/typha/', '/felix/', '/confd/', '/bird/', '/pod2daemon/', '/node/', '/licensing/'], {exclude: ['/**/.gitignore', '/**/README.md', '/**/LICENSE']})"
  dependencies: ["Prerequisites"]
  task:
    secrets:
    # Since we create a local kind cluster, we need the test license.
    - name: test-customer-license
    agent:
      machine:
        type: e1-standard-8
        os_image: ubuntu1804
    jobs:
    - name: "sig-network conformance"
      env_vars:
      - name: E2E_FOCUS
        value: "sig-network.*Conformance"
      commands:
      - .semaphore/run-and-monitor e2e-test.log make e2e-test

- name: "kube-controllers: Tests"
  run:
    when: "${FORCE_RUN} or change_in(['/*', '/api/', '/libcalico-go/', '/kube-controllers/', '/licensing/'], {exclude: ['/**/.gitignore', '/**/README.md', '/**/LICENSE']})"
  dependencies: ["Prerequisites"]
  task:
    prologue:
      commands:
      - cd kube-controllers
    jobs:
    - name: "kube-controllers: tests"
      commands:
      - ../.semaphore/run-and-monitor ci.log make ci

- name: "pod2daemon"
  run:
    when: "${FORCE_RUN} or change_in(['/*', '/pod2daemon/'], {exclude: ['/**/.gitignore', '/**/README.md', '/**/LICENSE']})"
  dependencies: ["Prerequisites"]
  task:
    prologue:
      commands:
      - cd pod2daemon
    jobs:
    - name: "pod2daemon tests"
      commands:
      - ../.semaphore/run-and-monitor ci.log make ci

- name: "app-policy"
  run:
    when: "${FORCE_RUN} or change_in(['/*', '/app-policy/', '/felix/', '/licensing/'], {exclude: ['/**/.gitignore', '/**/README.md', '/**/LICENSE']})"
  dependencies: ["Prerequisites"]
  task:
    prologue:
      commands:
      - cd app-policy
    jobs:
    - name: "app-policy tests"
      commands:
      - ../.semaphore/run-and-monitor ci.log make ci

- name: "calicoctl"
  run:
    when: "${FORCE_RUN} or change_in(['/*', '/calicoctl/', '/libcalico-go/', '/api/', '/licensing/'], {exclude: ['/**/.gitignore', '/**/README.md', '/**/LICENSE']})"
  dependencies: ["Prerequisites"]
  task:
    prologue:
      commands:
      - cd calicoctl
    jobs:
    - name: "calicoctl tests"
      commands:
      - ../.semaphore/run-and-monitor ci.log make ci

- name: "cni-plugin: Windows"
  run:
    when: "${FORCE_RUN} or change_in(['/*', '/cni-plugin/', '/libcalico-go/'], {exclude: ['/**/.gitignore', '/**/README.md', '/**/LICENSE']})"
  dependencies: ["Prerequisites"]
  task:
    secrets:
    - name: banzai-secrets
    - name: private-repo
    prologue:
      commands:
      # Load the github access secrets.  First fix the permissions.
      - chmod 0600 ~/.keys/*
      - ssh-add ~/.keys/*
      # Prepare aws configuration.
      - pip install --upgrade --user awscli
      - export REPORT_DIR=~/report
      - export LOGS_DIR=~/fv.log
      - export SHORT_WORKFLOW_ID=$(echo ${SEMAPHORE_WORKFLOW_ID} | sha256sum | cut -c -8)
      - export CLUSTER_NAME=sem-${SEMAPHORE_PROJECT_NAME}-pr${SEMAPHORE_GIT_PR_NUMBER}-${CONTAINER_RUNTIME}-${SHORT_WORKFLOW_ID}
      - export KEYPAIR_NAME=${CLUSTER_NAME}
      - echo CLUSTER_NAME=${CLUSTER_NAME}
      - sudo apt-get install -y putty-tools
      - git clone git@github.com:tigera/process.git ~/process
      - cd cni-plugin
      - ../.semaphore/run-and-monitor build.log make bin/windows/calico.exe bin/windows/calico-ipam.exe bin/windows/win-fv.exe
    epilogue:
      always:
        commands:
        - artifact push job ${REPORT_DIR} --destination semaphore/test-results --expire-in ${SEMAPHORE_ARTIFACT_EXPIRY} || true
        - artifact push job ${LOGS_DIR} --destination semaphore/logs --expire-in ${SEMAPHORE_ARTIFACT_EXPIRY} || true
        - aws ec2 delete-key-pair --key-name ${KEYPAIR_NAME} || true
        - cd ~/process/testing/winfv && NAME_PREFIX="${CLUSTER_NAME}" ./setup-fv.sh -q -u
    env_vars:
    - name: SEMAPHORE_ARTIFACT_EXPIRY
      value: 2w
    - name: AWS_DEFAULT_REGION
      value: us-west-2
    - name: MASTER_CONNECT_KEY_PUB
      value: master_ssh_key.pub
    - name: MASTER_CONNECT_KEY
      value: master_ssh_key
    - name: WIN_PPK_KEY
      value: win_ppk_key
    - name: K8S_VERSION
      value: 1.22.6
    jobs:
    - name: Docker - Windows FV
      execution_time_limit:
        minutes: 60
      commands:
      - ../.semaphore/run-and-monitor win-fv-docker.log ./.semaphore/run-win-fv.sh
      env_vars:
      - name: CONTAINER_RUNTIME
        value: docker
    - name: Containerd - Windows FV
      execution_time_limit:
        minutes: 60
      commands:
      - ../.semaphore/run-and-monitor win-fv-containerd.log ./.semaphore/run-win-fv.sh
      env_vars:
      - name: CONTAINER_RUNTIME
        value: containerd
      - name: CONTAINERD_VERSION
        value: 1.6.0

- name: "cni-plugin"
  run:
    when: "${FORCE_RUN} or change_in(['/*', '/cni-plugin/', '/libcalico-go/'], {exclude: ['/**/.gitignore', '/**/README.md', '/**/LICENSE']})"
  dependencies: ["Prerequisites"]
  task:
    prologue:
      commands:
      - cd cni-plugin
    jobs:
    - name: "cni-plugin tests"
      commands:
      - ../.semaphore/run-and-monitor ci.log make ci

- name: 'calicoq'
  run:
    when: "change_in(['/*', '/calicoq/', '/libcalico-go/'], {exclude: ['/**/.gitignore', '/**/README.md', '/**/LICENSE']})"
  dependencies: ["Prerequisites"]
  task:
    secrets:
    - name: test-customer-license
    prologue:
      commands:
      - cd calicoq
    jobs:
    - name: "make ci"
      commands:
      - ../.semaphore/run-and-monitor ci.log make ci

- name: "licensing"
  run:
    when: "${FORCE_RUN} or change_in(['/*', '/licensing/', '/libcalico-go/'], {exclude: ['/**/.gitignore', '/**/README.md', '/**/LICENSE']})"
  dependencies: ["Prerequisites"]
  task:
    prologue:
      commands:
      - cd licensing
    jobs:
    - name: "Licensing tests"
      commands:
      - ../.semaphore/run-and-monitor ci.log make ci

- name: "lma"
  run:
    when: "${FORCE_RUN} or change_in(['/*', '/lma/', '/libcalico-go/'], {exclude: ['/**/.gitignore', '/**/README.md', '/**/LICENSE']})"
  dependencies: ["Prerequisites"]
  task:
    prologue:
      commands:
      - cd lma
    jobs:
    - name: "lma tests"
      commands:
      - ../.semaphore/run-and-monitor ci.log make ci

- name: 'deep-packet-inspection'
  run:
    when: "${FORCE_RUN} or change_in(['/*', '/deep-packet-inspection/', '/api/', '/libcalico-go/', '/lma/', '/typha/'], {exclude: ['/**/.gitignore', '/**/README.md', '/**/LICENSE']})"
  dependencies: ["Prerequisites"]
  task:
    secrets:
    - name: test-customer-license
    prologue:
      commands:
      - cd deep-packet-inspection
    jobs:
    - name: "deep-packet-inspection tests"
      commands:
      - ../.semaphore/run-and-monitor ci.log make ci

- name: 'compliance'
  run:
    when: "${FORCE_RUN} or change_in(['/*', '/compliance/', '/api/', '/libcalico-go/', '/lma/'], {exclude: ['/**/.gitignore', '/**/README.md', '/**/LICENSE']})"
  dependencies: ["Prerequisites"]
  task:
    secrets:
    - name: test-customer-license
    prologue:
      commands:
      - cd compliance
    jobs:
    - name: "compliance tests"
      commands:
      - ../.semaphore/run-and-monitor ci.log make ci

- name: 'es-gateway'
  run:
    when: "${FORCE_RUN} or change_in(['/*', '/es-gateway/', '/libcalico-go/lib/logutils/'], {exclude: ['/**/.gitignore', '/**/README.md', '/**/LICENSE']})"
  dependencies: ["Prerequisites"]
  task:
    secrets:
    - name: test-customer-license
    prologue:
      commands:
      - cd es-gateway
    jobs:
    - name: "es-gateway tests"
      commands:
      - ../.semaphore/run-and-monitor ci.log make ci

- name: 'es-proxy'
  run:
    when: "${FORCE_RUN} or change_in(['/*', '/es-proxy/', '/api/', '/compliance/', '/libcalico-go/', '/lma/'], {exclude: ['/**/.gitignore', '/**/README.md', '/**/LICENSE']})"
  dependencies: ["Prerequisites"]
  task:
    secrets:
    - name: test-customer-license
    prologue:
      commands:
      - cd es-proxy
    jobs:
    - name: "es-proxy tests"
      commands:
      - ../.semaphore/run-and-monitor ci.log make ci

- name: 'packetcapture'
  run:
    when: "${FORCE_RUN} or change_in(['/*', '/packetcapture', '/api/', '/libcalico-go/', '/lma/'], {exclude: ['/**/.gitignore', '/**/README.md', '/**/LICENSE']})"
  dependencies: ["Prerequisites"]
  task:
    secrets:
    - name: test-customer-license
    prologue:
      commands:
      - cd packetcapture
    jobs:
    - name: "packetcapture tests"
      commands:
      - ../.semaphore/run-and-monitor ci.log make ci

- name: 'anomaly-detection-api'
  run:
    when: "change_in(['/*', '/anomaly-detection-api/'], {exclude: ['/**/.gitignore', '/**/README.md', '/**/LICENSE']})"
  dependencies: ["Prerequisites"]
  task:
    secrets:
    - name: test-customer-license
    prologue:
      commands:
      - cd anomaly-detection-api
    jobs:
    - name: "make ci"
      commands:
      - ../.semaphore/run-and-monitor ci.log make ci

- name: 'intrusion-detection-controller'
  run:
    when: "${FORCE_RUN} or change_in(['/*', '/intrusion-detection-controller/', '/api/', '/libcalico-go/', '/licensing/', '/lma/'], {exclude: ['/**/.gitignore', '/**/README.md', '/**/LICENSE']})"
  dependencies: ["Prerequisites"]
  task:
    secrets:
    - name: test-customer-license
    prologue:
      commands:
      - cd intrusion-detection-controller
    jobs:
    - name: "intrusion-detection-controller tests"
      commands:
      - ../.semaphore/run-and-monitor ci.log make ci

- name: 'prometheus-service'
  run:
    when: "${FORCE_RUN} or change_in(['/*', '/prometheus-service/', 'libcalico-go/lib/logutils/', '/lma/'], {exclude: ['/**/.gitignore', '/**/README.md', '/**/LICENSE']})"
  dependencies: ["Prerequisites"]
  task:
    secrets:
    - name: test-customer-license
    prologue:
      commands:
      - cd prometheus-service
    jobs:
    - name: "prometheus-service tests"
      commands:
      - make ci

- name: 'honeypod-controller'
  run:
    when: "${FORCE_RUN} or change_in(['/*', '/honeypod-controller/', '/libcalico-go/', '/licensing/', '/lma/'], {exclude: ['/**/.gitignore', '/**/README.md', '/**/LICENSE']})"
  dependencies: ["Prerequisites"]
  task:
    secrets:
    - name: test-customer-license
    prologue:
      commands:
      - cd honeypod-controller
    jobs:
    - name: "honeypod-controller tests"
      commands:
      - ../.semaphore/run-and-monitor ci.log make ci

- name: 'voltron'
  run:
    when: "${FORCE_RUN} or change_in(['/*', '/voltron/', '/api/', '/libcalico-go/lib/logutils/', '/lma/'], {exclude: ['/**/.gitignore', '/**/README.md', '/**/LICENSE']})"
  dependencies: ["Prerequisites"]
  task:
    secrets:
    - name: test-customer-license
    prologue:
      commands:
      - cd voltron
    jobs:
    - name: "voltron tests"
      commands:
      - ../.semaphore/run-and-monitor ci.log make ci

- name: "Documentation"
  run:
    when: "${FORCE_RUN} or change_in(['/*', '/calico/'], {exclude: ['/**/.gitignore', '/**/README.md', '/**/LICENSE']})"
  dependencies: ["Prerequisites"]
  task:
    prologue:
      commands:
      - cd calico
    jobs:
    - name: "htmlproofer, kubeval, and helm tests"
      commands:
      - ../.semaphore/run-and-monitor htmlproofer.log make htmlproofer
      - ../.semaphore/run-and-monitor kubeval.log make kubeval
      - ../.semaphore/run-and-monitor helm-tests.log make helm-tests

after_pipeline:
  task:
    jobs:
    - name: Reports
      commands:
        - test-results gen-pipeline-report --force<|MERGE_RESOLUTION|>--- conflicted
+++ resolved
@@ -144,13 +144,8 @@
     jobs:
     - name: "Check generated files"
       commands:
-<<<<<<< HEAD
-        - make gen-semaphore-yaml
-        - make check-dirty
-=======
       - make generate
       - make check-dirty
->>>>>>> 0f29706b
 
 - name: "API"
   run:
