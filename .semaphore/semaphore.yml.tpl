version: v1.0
name: Calico

execution_time_limit:
  hours: 4

agent:
  machine:
    type: e1-standard-2
    os_image: ubuntu1804

auto_cancel:
  running:
    when: "branch != 'master'"
  queued:
    when: "branch != 'master'"

promotions:
# Cleanup after ourselves if we are stopped-short.
- name: Cleanup
  pipeline_file: cleanup.yml
  auto_promote:
    when: "result = 'stopped'"
# Have separate promotions for publishing images so we can re-run
# them individually if they fail, and so we can run them in parallel.
- name: Push apiserver images
  pipeline_file: push-images/apiserver.yml
  auto_promote:
    when: "branch =~ 'master|release-.*'"
- name: Push cni-plugin images
  pipeline_file: push-images/cni-plugin.yml
  auto_promote:
    when: "branch =~ 'master|release-'"
- name: Push kube-controllers images
  pipeline_file: push-images/kube-controllers.yml
  auto_promote:
    when: "branch =~ 'master|release-'"
- name: Push calicoctl images
  pipeline_file: push-images/calicoctl.yml
  auto_promote:
    when: "branch =~ 'master|release-'"
- name: Push calicoq images
  pipeline_file: push-images/calicoq.yml
  auto_promote:
    when: "branch =~ 'master|release-'"
- name: Push typha images
  pipeline_file: push-images/typha.yml
  auto_promote:
    when: "branch =~ 'master|release-'"
- name: Push ALP images
  pipeline_file: push-images/alp.yml
  auto_promote:
    when: "branch =~ 'master|release-'"
- name: Push calico/node images
  pipeline_file: push-images/node.yml
  auto_promote:
    when: "branch =~ 'master|release-'"
- name: Push anomaly-detection-api images
  pipeline_file: push-images/anomaly-detection-api.yml
  auto_promote:
    when: "branch =~ 'master|release-'"
- name: Push compliance images
  pipeline_file: push-images/compliance.yml
  auto_promote:
    when: "branch =~ 'master|release-'"
- name: Push deep-packet-inspection images
  pipeline_file: push-images/deep-packet-inspection.yml
  auto_promote:
    when: "branch =~ 'master|release-'"
- name: Push es-gateway images
  pipeline_file: push-images/es-gateway.yml
  auto_promote:
    when: "branch =~ 'master|release-'"
- name: Push es-proxy images
  pipeline_file: push-images/es-proxy.yml
  auto_promote:
    when: "branch =~ 'master|release-'"
- name: Push honeypod-controller images
  pipeline_file: push-images/honeypod-controller.yml
  auto_promote:
    when: "branch =~ 'master|release-'"
- name: Push intrusion-detection-controller images
  pipeline_file: push-images/intrusion-detection-controller.yml
  auto_promote:
    when: "branch =~ 'master|release-'"
- name: Push packetcapture images
  pipeline_file: push-images/packetcapture.yml
  auto_promote:
    when: "branch =~ 'master|release-'"
- name: Push voltron images
  pipeline_file: push-images/voltron.yml
  auto_promote:
    when: "branch =~ 'master|release-'"
- name: Push prometheus-service images
  pipeline_file: push-images/prometheus-service.yml
  auto_promote:
    when: "branch =~ 'master|release-'"
- name: Push license-agent images
  pipeline_file: push-images/license-agent.yml
  auto_promote:
    when: "branch =~ 'master|release-'"
- name: Publish Helm Charts
  pipeline_file: docs/helm-charts.yml
  auto_promote:
    when: "branch =~ 'master|release-'"
- name: Publish docs
  pipeline_file: docs/deploy-site.yml
  auto_promote:
    when: "branch =~ 'master|release-'"

global_job_config:
  secrets:
  - name: docker-hub
  - name: banzai-secrets
  - name: private-repo
  prologue:
    commands:
    # Correct permissions since they are too open by default:
    - chmod 0600 ~/.keys/*
    # Add the key to the ssh agent:
    - ssh-add ~/.keys/*
    - checkout
    - export REPO_DIR="$(pwd)"
    - mkdir artifacts
    # Semaphore is doing shallow clone on a commit without tags.
    # unshallow it for GIT_VERSION:=$(shell git describe --tags --dirty --always)
    - git fetch --unshallow
    # Semaphore mounts a copy-on-write FS as /var/lib/docker in order to provide a pre-loaded cache of
    # some images. However, the cache is not useful to us and the copy-on-write FS is a big problem given
    # how much we churn docker containers during the build.  Disable it.
    - sudo systemctl stop docker
    - sudo umount /var/lib/docker && sudo killall qemu-nbd || true
    - sudo systemctl start docker
    # Free up space on the build machine.
    - sudo rm -rf ~/.kiex ~/.phpbrew ~/.rbenv ~/.nvm ~/.kerl ~/.sbt ~/.npm /usr/lib/jvm /opt/firefox* /opt/apache-maven* /opt/scala /usr/local/golang
    - echo $DOCKERHUB_PASSWORD | docker login --username "$DOCKERHUB_USERNAME" --password-stdin
    # Disable initramfs update to save space on the Semaphore VM (and we don't need it because we're not going to reboot).
    - sudo apt-get install -y -u crudini
    - sudo crudini --set /etc/initramfs-tools/update-initramfs.conf '' update_initramfs no
    - cat /etc/initramfs-tools/update-initramfs.conf
  epilogue:
    commands:
    - cd "$REPO_DIR"
    - .semaphore/publish-artifacts

blocks:

- name: "Prerequisites"
  dependencies: []
  task:
    jobs:
    - name: "Check generated files"
      commands:
      - make generate
      - make check-dirty

- name: "API"
  run:
    when: "${FORCE_RUN} or change_in(['/*', '/api/'], {exclude: ['/**/.gitignore', '/**/README.md', '/**/LICENSE']})"
  execution_time_limit:
    minutes: 30
  dependencies: ["Prerequisites"]
  task:
    prologue:
      commands:
      - cd api
    jobs:
    - name: "make ci"
      commands:
      - ../.semaphore/run-and-monitor make-ci.log make ci

- name: "apiserver"
  run:
<<<<<<< HEAD
    when: "${FORCE_RUN} or change_in(['/*', '/api/', '/apiserver/', '/licensing/'], {exclude: ['/**/.gitignore', '/**/README.md', '/**/LICENSE']})"
=======
    when: "${FORCE_RUN} or change_in(['/*', '/libcalico-go/', '/api/', '/apiserver/'], {exclude: ['/**/.gitignore', '/**/README.md', '/**/LICENSE']})"
>>>>>>> e7ddbb50
  execution_time_limit:
    minutes: 30
  dependencies: ["Prerequisites"]
  task:
    agent:
      machine:
        type: e1-standard-4
        os_image: ubuntu1804
    prologue:
      commands:
      - cd apiserver
    jobs:
    - name: "make ci"
      commands:
      - ../.semaphore/run-and-monitor make-ci.log make ci

- name: "apiserver: build all architectures"
  run:
    when: "${FORCE_RUN} or change_in(['/*', '/api/', '/apiserver/'], {exclude: ['/**/.gitignore', '/**/README.md', '/**/LICENSE']})"
  dependencies: ["Prerequisites"]
  task:
    agent:
      machine:
        type: e1-standard-4
        os_image: ubuntu1804
    prologue:
      commands:
      - cd apiserver
    jobs:
    - name: "Build image"
      matrix:
      - env_var: ARCH
        values: [ "arm64", "ppc64le" ]
      commands:
      - ../.semaphore/run-and-monitor image-$ARCH.log make image ARCH=$ARCH

- name: "libcalico-go"
  run:
    when: "${FORCE_RUN} or change_in(['/*', '/api/', '/libcalico-go/'], {exclude: ['/**/.gitignore', '/**/README.md', '/**/LICENSE']})"
  dependencies: ["Prerequisites"]
  task:
    jobs:
    - name: "libcalico-go: tests"
      commands:
      - cd libcalico-go
      - ../.semaphore/run-and-monitor make-ci.log make ci

- name: "Typha"
  run:
    when: "${FORCE_RUN} or change_in(['/*', '/api/', '/libcalico-go/', '/typha/'], {exclude: ['/**/.gitignore', '/**/README.md', '/**/LICENSE']})"
  dependencies: ["Prerequisites"]
  task:
    agent:
      machine:
        type: e1-standard-4
        os_image: ubuntu1804
    jobs:
    - name: "Typha: UT and FV tests"
      commands:
      - cd typha
      - ../.semaphore/run-and-monitor make-ci.log make ci EXCEPT=k8sfv-test
    epilogue:
      always:
        commands:
        - |
          for f in /home/semaphore/calico/typha/report/*; do
            NAME=$(basename $f)
            test-results compile --name typha-$NAME $f $NAME.json || true
          done
          for f in /home/semaphore/calico/typha/pkg/report/*; do
            NAME=$(basename $f)
            test-results compile --name typha-$NAME $f $NAME.json || true
          done
          test-results combine *.xml.json report.json || true
          artifact push job report.json -d test-results/junit.json || true
          artifact push workflow report.json -d test-results/${SEMAPHORE_PIPELINE_ID}/${SEMAPHORE_JOB_ID}.json || true
        - test-results publish /home/semaphore/calico/felix/report/k8sfv_suite.xml --name "typha-k8sfv" || true

- name: "Felix: Build"
  run:
    when: "${FORCE_RUN} or change_in(['/*', '/api/', '/libcalico-go/', '/typha/', '/felix/'], {exclude: ['/**/.gitignore', '/**/README.md', '/**/LICENSE']})"
  dependencies: ["Prerequisites"]
  task:
    agent:
      machine:
        type: e1-standard-4
        os_image: ubuntu1804
    prologue:
      commands:
      - cd felix
      - cache restore go-pkg-cache
      - cache restore go-mod-cache
    jobs:
    - name: Build and run UT, k8sfv
      execution_time_limit:
        minutes: 60
      commands:
      - make build image fv-prereqs
      - 'cache store bin-${SEMAPHORE_GIT_SHA} bin'
      - 'cache store fv.test-${SEMAPHORE_GIT_SHA} fv/fv.test'
      - cache store go-pkg-cache .go-pkg-cache
      - 'cache store go-mod-cache ${HOME}/go/pkg/mod/cache'
      - docker save -o /tmp/calico-felix.tar tigera/felix:latest-amd64
      - 'cache store felix-image-${SEMAPHORE_GIT_SHA} /tmp/calico-felix.tar'
      - docker save -o /tmp/felixtest-typha.tar felix-test/typha:latest-amd64
      - 'cache store felixtest-typha-image-${SEMAPHORE_GIT_SHA} /tmp/felixtest-typha.tar'
      - docker save -o /tmp/felixtest-dns-server.tar tigera-test/dns-server:latest
      - 'cache store felixtest-dns-server-image-${SEMAPHORE_GIT_SHA} /tmp/felixtest-dns-server.tar'
      - docker save -o /tmp/felixtest-scapy.tar tigera-test/scapy:latest
      - 'cache store felixtest-scapy-image-${SEMAPHORE_GIT_SHA} /tmp/felixtest-scapy.tar'
      - ../.semaphore/run-and-monitor ut.log make ut
      - ../.semaphore/run-and-monitor k8sfv-typha.log make k8sfv-test JUST_A_MINUTE=true USE_TYPHA=true
      - ../.semaphore/run-and-monitor k8sfv-no-typha.log make k8sfv-test JUST_A_MINUTE=true USE_TYPHA=false
    - name: Static checks
      execution_time_limit:
        minutes: 60
      commands:
      - ../.semaphore/run-and-monitor static-checks.log make static-checks

- name: "Felix: Build Windows binaries"
  run:
    when: "${FORCE_RUN} or change_in(['/*', '/api/', '/libcalico-go/', '/typha/', '/felix/'], {exclude: ['/**/.gitignore', '/**/README.md', '/**/LICENSE']})"
  dependencies: ["Prerequisites"]
  task:
    jobs:
    - name: "build Windows binaries"
      commands:
      - cd felix
      - make bin/calico-felix.exe fv/win-fv.exe

- name: "Felix: Windows FV"
  run:
    when: "${FORCE_RUN} or change_in(['/*', '/api/', '/libcalico-go/', '/typha/', '/felix/'], {exclude: ['/**/.gitignore', '/**/README.md', '/**/LICENSE']})"
  dependencies: ["Felix: Build Windows binaries"]
  task:
    secrets:
    - name: banzai-secrets
    - name: private-repo
    prologue:
      commands:
      # Load the github access secrets.  First fix the permissions.
      - chmod 0600 ~/.keys/*
      - ssh-add ~/.keys/*
      # Prepare aws configuration.
      - pip install --upgrade --user awscli
      - export REPORT_DIR=~/report
      - export LOGS_DIR=~/fv.log
      - export SHORT_WORKFLOW_ID=$(echo ${SEMAPHORE_WORKFLOW_ID} | sha256sum | cut -c -8)
      - export CLUSTER_NAME=sem-${SEMAPHORE_PROJECT_NAME}-pr${SEMAPHORE_GIT_PR_NUMBER}-${WINDOWS_VERSION}-${BACKEND}-${SHORT_WORKFLOW_ID}
      - export KEYPAIR_NAME=${CLUSTER_NAME}
      - echo CLUSTER_NAME=${CLUSTER_NAME}
      - sudo apt-get install -y putty-tools
      - git clone git@github.com:tigera/process.git ~/process
      - cd felix
      - make bin/calico-felix.exe fv/win-fv.exe
    epilogue:
      always:
        commands:
        - artifact push job ${REPORT_DIR} --destination semaphore/test-results --expire-in ${SEMAPHORE_ARTIFACT_EXPIRY} || true
        - artifact push job ${LOGS_DIR} --destination semaphore/logs --expire-in ${SEMAPHORE_ARTIFACT_EXPIRY} || true
        - aws ec2 delete-key-pair --key-name ${KEYPAIR_NAME} || true
        - cd ~/process/testing/winfv && NAME_PREFIX="${CLUSTER_NAME}" ./setup-fv.sh -q -u
    env_vars:
    - name: SEMAPHORE_ARTIFACT_EXPIRY
      value: 2w
    - name: MASTER_CONNECT_KEY_PUB
      value: master_ssh_key.pub
    - name: MASTER_CONNECT_KEY
      value: master_ssh_key
    - name: WIN_PPK_KEY
      value: win_ppk_key
    - name: K8S_VERSION
      value: 1.22.1
    jobs:
    - name: Windows FV
      commands:
      - ./.semaphore/run-win-fv
      matrix:
      - env_var: WINDOWS_VERSION
        values: ["20H2"]
      - env_var: BACKEND
        values: ["bgp", "vxlan"]

- name: "Felix: FV Tests"
  run:
    when: "${FORCE_RUN} or change_in(['/*', '/api/', '/libcalico-go/', '/typha/', '/felix/'], {exclude: ['/**/.gitignore', '/**/README.md', '/**/LICENSE']})"
  dependencies: ["Felix: Build"]
  task:
    prologue:
      commands:
      - cd felix
      - cache restore go-pkg-cache
      - cache restore go-mod-cache
      - 'cache restore bin-${SEMAPHORE_GIT_SHA}'
      - 'cache restore fv.test-${SEMAPHORE_GIT_SHA}'
      - 'cache restore felix-image-${SEMAPHORE_GIT_SHA}'
      - 'cache restore felixtest-typha-image-${SEMAPHORE_GIT_SHA}'
      - 'cache restore felixtest-dns-server-image-${SEMAPHORE_GIT_SHA}'
      - 'cache restore scapy-image-${SEMAPHORE_GIT_SHA}'
      - |-
        if [ -s /etc/docker/daemon.json  ]; then
        sudo sed -i '$d' /etc/docker/daemon.json && sudo sed -i '$s/$/,/' /etc/docker/daemon.json && sudo bash -c ' cat >> /etc/docker/daemon.json << EOF
          "ipv6": true,
          "fixed-cidr-v6": "2001:db8:1::/64"
        }
        EOF
        ' ; else sudo bash -c ' cat > /etc/docker/daemon.json << EOF
        {
          "ipv6": true,
          "fixed-cidr-v6": "2001:db8:1::/64"
        }
        EOF
        ' ; fi
      - sudo systemctl restart docker
      # Load in the docker images pre-built by the build job.
      - docker load -i /tmp/calico-felix.tar
      - docker tag tigera/felix:latest-amd64 felix:latest-amd64
      - rm /tmp/calico-felix.tar
      - docker load -i /tmp/felixtest-typha.tar
      - docker tag felix-test/typha:latest-amd64 typha:latest-amd64
      - rm /tmp/felixtest-typha.tar
      - docker load -i /tmp/felixtest-dns-server.tar
      - rm /tmp/felixtest-dns-server.tar
      - docker load -i /tmp/felixtest-scapy.tar
      - rm /tmp/felixtest-scapy.tar
      # Pre-loading the IPIP module prevents a flake where the first felix to use IPIP loads the module and
      # routing in that first felix container chooses different source IPs than the tests are expecting.
      - sudo modprobe ipip
    jobs:
    - name: FV Test matrix
      execution_time_limit:
        minutes: 120
      commands:
      - make check-wireguard
      - ../.semaphore/run-and-monitor fv-${SEMAPHORE_JOB_INDEX}.log make fv-no-prereqs FV_BATCHES_TO_RUN="${SEMAPHORE_JOB_INDEX}" FV_NUM_BATCHES=${SEMAPHORE_JOB_COUNT}
      parallelism: 3
    epilogue:
      always:
        commands:
        - ./.semaphore/collect-artifacts
        - ./.semaphore/publish-artifacts
        - test-results publish /home/semaphore/calico/felix/report/fv_suite.xml --name "felix-fv-${SEMAPHORE_JOB_INDEX}" || true

- name: "Felix: BPF UT/FV tests on new kernel"
  run:
    when: "${FORCE_RUN} or change_in(['/*', '/api/', '/libcalico-go/', '/typha/', '/felix/'], {exclude: ['/**/.gitignore', '/**/README.md', '/**/LICENSE']})"
  dependencies: ["Prerequisites"]
  task:
    prologue:
      commands:
      - cd felix
      - export GOOGLE_APPLICATION_CREDENTIALS=$HOME/secrets/secret.google-service-account-key.json
      - export SHORT_WORKFLOW_ID=$(echo ${SEMAPHORE_WORKFLOW_ID} | sha256sum | cut -c -8)
      - export ZONE=europe-west3-c
      - export VM_PREFIX=sem-${SEMAPHORE_PROJECT_NAME}-${SHORT_WORKFLOW_ID}-
      - echo VM_PREFIX=${VM_PREFIX}
      - export REPO_NAME=$(basename $(pwd))
      - export NUM_FV_BATCHES=8
      - mkdir artifacts
      - ./.semaphore/create-test-vms ${VM_PREFIX}
    jobs:
    - name: UT/FV tests on new kernel
      execution_time_limit:
        minutes: 120
      commands:
      - ./.semaphore/run-tests-on-vms ${VM_PREFIX}
    epilogue:
      always:
        commands:
        - ./.semaphore/collect-artifacts-from-vms ${VM_PREFIX}
        - ./.semaphore/publish-artifacts
        - ./.semaphore/clean-up-vms ${VM_PREFIX}
    secrets:
    - name: google-service-account-for-gce

- name: "confd: tests"
  run:
    when: "${FORCE_RUN} or change_in(['/*', '/api/', '/libcalico-go/', '/confd/'], {exclude: ['/**/.gitignore', '/**/README.md', '/**/LICENSE']})"
  dependencies: ["Prerequisites"]
  task:
    prologue:
      commands:
      - cd confd
    jobs:
    - name: "confd: CI"
      execution_time_limit:
        minutes: 60
      commands:
        - ../.semaphore/run-and-monitor ci.log make ci

- name: "Node: Tests"
  run:
    when: "${FORCE_RUN} or change_in(['/*', '/api/', '/libcalico-go/', '/typha/', '/felix/', '/confd/', '/bird/', '/pod2daemon/', '/node/', '/licensing/'], {exclude: ['/**/.gitignore', '/**/README.md', '/**/LICENSE']})"
  dependencies: ["Prerequisites"]
  task:
    agent:
      machine:
        type: e1-standard-8
        os_image: ubuntu1804
    secrets:
    # Mount a secret for pulling images from GCR, and a license for the k8s FVs
    - name: tigera-dev-ci-pull-credentials
    - name: google-service-account-for-gcr
    - name: test-customer-license
    prologue:
      commands:
      - cd node
    jobs:
    - name: "Node: CI"
      commands:
      - ../.semaphore/run-and-monitor ci.log make ci
    - name: "Node: k8s-test"
      commands:
      - ../.semaphore/run-and-monitor k8s-test.log make k8s-test
    - name: "Node: dual-tor"
      commands:
      - ../.semaphore/run-and-monitor dual-tor-test.log make dual-tor-test
    - name: "Node: egress-ip"
      commands:
      - ../.semaphore/run-and-monitor egress-ip-test.log make egress-ip-test
    epilogue:
      always:
        commands:
        - test-results publish ./report/nosetests.xml --name "node-ci" || true
        - test-results publish ./report/k8s-tests.xml --name "node-k8s-test" || true

- name: "Node: build all architectures"
  run:
    when: "change_in(['/felix/', '/confd/', '/node/'])"
  dependencies: ["Prerequisites"]
  task:
    agent:
      machine:
        type: e1-standard-4
        os_image: ubuntu1804
    prologue:
      commands:
      - cd node
    jobs:
# Non-AMD64 images not supported in Enterprise.
#
#    - name: "Build image"
#      matrix:
#      # TODO: s390x builds of calico/node are not working.
#      - env_var: ARCH
#        values: [ "arm64", "armv7", "ppc64le" ]
#      commands:
#      - ../.semaphore/run-and-monitor image-$ARCH.log make image ARCH=$ARCH
    - name: "Build Windows archive"
      commands:
      - ../.semaphore/run-and-monitor build-windows-archive.log make build-windows-archive

- name: "e2e tests"
  run:
    when: "${FORCE_RUN} or change_in(['/*', '/api/', '/libcalico-go/', '/typha/', '/felix/', '/confd/', '/bird/', '/pod2daemon/', '/node/', '/licensing/'], {exclude: ['/**/.gitignore', '/**/README.md', '/**/LICENSE']})"
  dependencies: ["Prerequisites"]
  task:
    secrets:
    # Since we create a local kind cluster, we need the test license.
    - name: test-customer-license
    agent:
      machine:
        type: e1-standard-8
        os_image: ubuntu1804
    jobs:
    - name: "sig-network conformance"
      env_vars:
      - name: E2E_FOCUS
        value: "sig-network.*Conformance"
      commands:
      - .semaphore/run-and-monitor e2e-test.log make e2e-test

- name: "kube-controllers: Tests"
  run:
    when: "${FORCE_RUN} or change_in(['/*', '/api/', '/libcalico-go/', '/kube-controllers/', '/licensing/'], {exclude: ['/**/.gitignore', '/**/README.md', '/**/LICENSE']})"
  dependencies: ["Prerequisites"]
  task:
    prologue:
      commands:
      - cd kube-controllers
    jobs:
    - name: "kube-controllers: tests"
      commands:
      - ../.semaphore/run-and-monitor ci.log make ci

- name: "pod2daemon"
  run:
    when: "${FORCE_RUN} or change_in(['/*', '/pod2daemon/'], {exclude: ['/**/.gitignore', '/**/README.md', '/**/LICENSE']})"
  dependencies: ["Prerequisites"]
  task:
    prologue:
      commands:
      - cd pod2daemon
    jobs:
    - name: "pod2daemon tests"
      commands:
      - ../.semaphore/run-and-monitor ci.log make ci

- name: "app-policy"
  run:
    when: "${FORCE_RUN} or change_in(['/*', '/app-policy/', '/felix/', '/licensing/'], {exclude: ['/**/.gitignore', '/**/README.md', '/**/LICENSE']})"
  dependencies: ["Prerequisites"]
  task:
    prologue:
      commands:
      - cd app-policy
    jobs:
    - name: "app-policy tests"
      commands:
      - ../.semaphore/run-and-monitor ci.log make ci

- name: "calicoctl"
  run:
    when: "${FORCE_RUN} or change_in(['/*', '/calicoctl/', '/libcalico-go/', '/api/', '/licensing/'], {exclude: ['/**/.gitignore', '/**/README.md', '/**/LICENSE']})"
  dependencies: ["Prerequisites"]
  task:
    prologue:
      commands:
      - cd calicoctl
    jobs:
    - name: "calicoctl tests"
      commands:
      - ../.semaphore/run-and-monitor ci.log make ci

- name: "cni-plugin: Windows"
  run:
    when: "${FORCE_RUN} or change_in(['/*', '/cni-plugin/', '/libcalico-go/'], {exclude: ['/**/.gitignore', '/**/README.md', '/**/LICENSE']})"
  dependencies: ["Prerequisites"]
  task:
    secrets:
    - name: banzai-secrets
    - name: private-repo
    prologue:
      commands:
      # Load the github access secrets.  First fix the permissions.
      - chmod 0600 ~/.keys/*
      - ssh-add ~/.keys/*
      # Prepare aws configuration.
      - pip install --upgrade --user awscli
      - export REPORT_DIR=~/report
      - export LOGS_DIR=~/fv.log
      - export SHORT_WORKFLOW_ID=$(echo ${SEMAPHORE_WORKFLOW_ID} | sha256sum | cut -c -8)
      - export CLUSTER_NAME=sem-${SEMAPHORE_PROJECT_NAME}-pr${SEMAPHORE_GIT_PR_NUMBER}-${CONTAINER_RUNTIME}-${SHORT_WORKFLOW_ID}
      - export KEYPAIR_NAME=${CLUSTER_NAME}
      - echo CLUSTER_NAME=${CLUSTER_NAME}
      - sudo apt-get install -y putty-tools
      - git clone git@github.com:tigera/process.git ~/process
      - cd cni-plugin
      - ../.semaphore/run-and-monitor build.log make bin/windows/calico.exe bin/windows/calico-ipam.exe bin/windows/win-fv.exe
    epilogue:
      always:
        commands:
        - artifact push job ${REPORT_DIR} --destination semaphore/test-results --expire-in ${SEMAPHORE_ARTIFACT_EXPIRY} || true
        - artifact push job ${LOGS_DIR} --destination semaphore/logs --expire-in ${SEMAPHORE_ARTIFACT_EXPIRY} || true
        - aws ec2 delete-key-pair --key-name ${KEYPAIR_NAME} || true
        - cd ~/process/testing/winfv && NAME_PREFIX="${CLUSTER_NAME}" ./setup-fv.sh -q -u
    env_vars:
    - name: SEMAPHORE_ARTIFACT_EXPIRY
      value: 2w
    - name: AWS_DEFAULT_REGION
      value: us-west-2
    - name: MASTER_CONNECT_KEY_PUB
      value: master_ssh_key.pub
    - name: MASTER_CONNECT_KEY
      value: master_ssh_key
    - name: WIN_PPK_KEY
      value: win_ppk_key
    - name: K8S_VERSION
      value: 1.22.6
    jobs:
    - name: Docker - Windows FV
      execution_time_limit:
        minutes: 60
      commands:
      - ../.semaphore/run-and-monitor win-fv-docker.log ./.semaphore/run-win-fv.sh
      env_vars:
      - name: CONTAINER_RUNTIME
        value: docker
    - name: Containerd - Windows FV
      execution_time_limit:
        minutes: 60
      commands:
      - ../.semaphore/run-and-monitor win-fv-containerd.log ./.semaphore/run-win-fv.sh
      env_vars:
      - name: CONTAINER_RUNTIME
        value: containerd
      - name: CONTAINERD_VERSION
        value: 1.6.0

- name: "cni-plugin"
  run:
    when: "${FORCE_RUN} or change_in(['/*', '/cni-plugin/', '/libcalico-go/'], {exclude: ['/**/.gitignore', '/**/README.md', '/**/LICENSE']})"
  dependencies: ["Prerequisites"]
  task:
    prologue:
      commands:
      - cd cni-plugin
    jobs:
    - name: "cni-plugin tests"
      commands:
      - ../.semaphore/run-and-monitor ci.log make ci

- name: 'calicoq'
  run:
    when: "change_in(['/*', '/calicoq/', '/libcalico-go/'], {exclude: ['/**/.gitignore', '/**/README.md', '/**/LICENSE']})"
  dependencies: ["Prerequisites"]
  task:
    secrets:
    - name: test-customer-license
    prologue:
      commands:
      - cd calicoq
    jobs:
    - name: "make ci"
      commands:
      - ../.semaphore/run-and-monitor ci.log make ci

- name: "licensing"
  run:
    when: "${FORCE_RUN} or change_in(['/*', '/licensing/', '/libcalico-go/'], {exclude: ['/**/.gitignore', '/**/README.md', '/**/LICENSE']})"
  dependencies: ["Prerequisites"]
  task:
    prologue:
      commands:
      - cd licensing
    jobs:
    - name: "Licensing tests"
      commands:
      - ../.semaphore/run-and-monitor ci.log make ci

- name: "license-agent"
  run:
    when: "${FORCE_RUN} or change_in(['/*', '/licensing/', '/libcalico-go/'], {exclude: ['/**/.gitignore', '/**/README.md', '/**/LICENSE']})"
  dependencies: ["Prerequisites"]
  task:
    prologue:
      commands:
      - cd license-agent
    jobs:
    - name: "License Agent tests"
      commands:
      - ../.semaphore/run-and-monitor ci.log make ci

- name: "lma"
  run:
    when: "${FORCE_RUN} or change_in(['/*', '/lma/', '/libcalico-go/'], {exclude: ['/**/.gitignore', '/**/README.md', '/**/LICENSE']})"
  dependencies: ["Prerequisites"]
  task:
    prologue:
      commands:
      - cd lma
    jobs:
    - name: "lma tests"
      commands:
      - ../.semaphore/run-and-monitor ci.log make ci

- name: 'deep-packet-inspection'
  run:
    when: "${FORCE_RUN} or change_in(['/*', '/deep-packet-inspection/', '/api/', '/libcalico-go/', '/lma/', '/typha/'], {exclude: ['/**/.gitignore', '/**/README.md', '/**/LICENSE']})"
  dependencies: ["Prerequisites"]
  task:
    secrets:
    - name: test-customer-license
    prologue:
      commands:
      - cd deep-packet-inspection
    jobs:
    - name: "deep-packet-inspection tests"
      commands:
      - ../.semaphore/run-and-monitor ci.log make ci

- name: 'compliance'
  run:
    when: "${FORCE_RUN} or change_in(['/*', '/compliance/', '/api/', '/libcalico-go/', '/lma/'], {exclude: ['/**/.gitignore', '/**/README.md', '/**/LICENSE']})"
  dependencies: ["Prerequisites"]
  task:
    secrets:
    - name: test-customer-license
    prologue:
      commands:
      - cd compliance
    jobs:
    - name: "compliance tests"
      commands:
      - ../.semaphore/run-and-monitor ci.log make ci

- name: 'es-gateway'
  run:
    when: "${FORCE_RUN} or change_in(['/*', '/es-gateway/', '/libcalico-go/lib/logutils/'], {exclude: ['/**/.gitignore', '/**/README.md', '/**/LICENSE']})"
  dependencies: ["Prerequisites"]
  task:
    secrets:
    - name: test-customer-license
    prologue:
      commands:
      - cd es-gateway
    jobs:
    - name: "es-gateway tests"
      commands:
      - ../.semaphore/run-and-monitor ci.log make ci

- name: 'es-proxy'
  run:
    when: "${FORCE_RUN} or change_in(['/*', '/es-proxy/', '/api/', '/compliance/', '/libcalico-go/', '/lma/'], {exclude: ['/**/.gitignore', '/**/README.md', '/**/LICENSE']})"
  dependencies: ["Prerequisites"]
  task:
    secrets:
    - name: test-customer-license
    prologue:
      commands:
      - cd es-proxy
    jobs:
    - name: "es-proxy tests"
      commands:
      - ../.semaphore/run-and-monitor ci.log make ci

- name: 'packetcapture'
  run:
    when: "${FORCE_RUN} or change_in(['/*', '/packetcapture', '/api/', '/libcalico-go/', '/lma/'], {exclude: ['/**/.gitignore', '/**/README.md', '/**/LICENSE']})"
  dependencies: ["Prerequisites"]
  task:
    secrets:
    - name: test-customer-license
    prologue:
      commands:
      - cd packetcapture
    jobs:
    - name: "packetcapture tests"
      commands:
      - ../.semaphore/run-and-monitor ci.log make ci

- name: 'anomaly-detection-api'
  run:
    when: "change_in(['/*', '/anomaly-detection-api/'], {exclude: ['/**/.gitignore', '/**/README.md', '/**/LICENSE']})"
  dependencies: ["Prerequisites"]
  task:
    secrets:
    - name: test-customer-license
    prologue:
      commands:
      - cd anomaly-detection-api
    jobs:
    - name: "make ci"
      commands:
      - ../.semaphore/run-and-monitor ci.log make ci

- name: 'intrusion-detection-controller'
  run:
    when: "${FORCE_RUN} or change_in(['/*', '/intrusion-detection-controller/', '/api/', '/libcalico-go/', '/licensing/', '/lma/'], {exclude: ['/**/.gitignore', '/**/README.md', '/**/LICENSE']})"
  dependencies: ["Prerequisites"]
  task:
    secrets:
    - name: test-customer-license
    prologue:
      commands:
      - cd intrusion-detection-controller
    jobs:
    - name: "intrusion-detection-controller tests"
      commands:
      - ../.semaphore/run-and-monitor ci.log make ci

- name: 'prometheus-service'
  run:
    when: "${FORCE_RUN} or change_in(['/*', '/prometheus-service/', 'libcalico-go/lib/logutils/', '/lma/'], {exclude: ['/**/.gitignore', '/**/README.md', '/**/LICENSE']})"
  dependencies: ["Prerequisites"]
  task:
    secrets:
    - name: test-customer-license
    prologue:
      commands:
      - cd prometheus-service
    jobs:
    - name: "prometheus-service tests"
      commands:
      - make ci

- name: 'honeypod-controller'
  run:
    when: "${FORCE_RUN} or change_in(['/*', '/honeypod-controller/', '/libcalico-go/', '/licensing/', '/lma/'], {exclude: ['/**/.gitignore', '/**/README.md', '/**/LICENSE']})"
  dependencies: ["Prerequisites"]
  task:
    secrets:
    - name: test-customer-license
    prologue:
      commands:
      - cd honeypod-controller
    jobs:
    - name: "honeypod-controller tests"
      commands:
      - ../.semaphore/run-and-monitor ci.log make ci

- name: 'voltron'
  run:
    when: "${FORCE_RUN} or change_in(['/*', '/voltron/', '/api/', '/libcalico-go/lib/logutils/', '/lma/'], {exclude: ['/**/.gitignore', '/**/README.md', '/**/LICENSE']})"
  dependencies: ["Prerequisites"]
  task:
    secrets:
    - name: test-customer-license
    prologue:
      commands:
      - cd voltron
    jobs:
    - name: "voltron tests"
      commands:
      - ../.semaphore/run-and-monitor ci.log make ci

- name: "Documentation"
  run:
    when: "${FORCE_RUN} or change_in(['/*', '/calico/'], {exclude: ['/**/.gitignore', '/**/README.md', '/**/LICENSE']})"
  dependencies: ["Prerequisites"]
  task:
    prologue:
      commands:
      - cd calico
    jobs:
    - name: "htmlproofer, kubeval"
      commands:
      - ../.semaphore/run-and-monitor htmlproofer.log make htmlproofer
      - ../.semaphore/run-and-monitor kubeval.log make kubeval

after_pipeline:
  task:
    jobs:
    - name: Reports
      commands:
        - test-results gen-pipeline-report --force<|MERGE_RESOLUTION|>--- conflicted
+++ resolved
@@ -171,11 +171,7 @@
 
 - name: "apiserver"
   run:
-<<<<<<< HEAD
-    when: "${FORCE_RUN} or change_in(['/*', '/api/', '/apiserver/', '/licensing/'], {exclude: ['/**/.gitignore', '/**/README.md', '/**/LICENSE']})"
-=======
-    when: "${FORCE_RUN} or change_in(['/*', '/libcalico-go/', '/api/', '/apiserver/'], {exclude: ['/**/.gitignore', '/**/README.md', '/**/LICENSE']})"
->>>>>>> e7ddbb50
+    when: "${FORCE_RUN} or change_in(['/*', '/libcalico-go/', '/api/', '/apiserver/', '/licensing/'], {exclude: ['/**/.gitignore', '/**/README.md', '/**/LICENSE']})"
   execution_time_limit:
     minutes: 30
   dependencies: ["Prerequisites"]
