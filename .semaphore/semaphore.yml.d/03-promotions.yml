promotions:
  # Manual promotion for publishing a hashrelease.
  - name: Publish hashrelease
    pipeline_file: release/hashrelease_enterprise.yml
  # Manual promotion for publishing a release.
  # - name: Publish official release
  #   pipeline_file: release/release.yml
  # Cleanup after ourselves if we are stopped-short.
  - name: Cleanup
    pipeline_file: cleanup.yml
    auto_promote:
      when: "result = 'stopped'"
  # Rerun failed jobs
  - name: Rerun failed jobs
    pipeline_file: rerun_failed_jobs.yml
  # Have separate promotions for publishing images so we can re-run
  # them individually if they fail, and so we can run them in parallel.
  - name: Push apiserver images
    pipeline_file: push-images/apiserver.yml
    auto_promote:
      when: "branch =~ 'master|release-.*'"
  - name: Push ALP images
    pipeline_file: push-images/alp.yml
    auto_promote:
      when: "branch =~ 'master|release-'"
  - name: Push calicoctl images
    pipeline_file: push-images/calicoctl.yml
    auto_promote:
      when: "branch =~ 'master|release-'"
  - name: Push calicoq images
    pipeline_file: push-images/calicoq.yml
    auto_promote:
      when: "branch =~ 'master|release-'"
  - name: Push calico-node images
    pipeline_file: push-images/node.yml
    auto_promote:
      when: "branch =~ 'master|release-'"
  - name: Push cni-plugin images
    pipeline_file: push-images/cni-plugin.yml
    auto_promote:
      when: "branch =~ 'master|release-'"
  - name: Push compliance images
    pipeline_file: push-images/compliance.yml
    auto_promote:
      when: "branch =~ 'master|release-'"
  - name: Push deep-packet-inspection images
    pipeline_file: push-images/deep-packet-inspection.yml
    auto_promote:
      when: "branch =~ 'master|release-'"
  - name: Push egress-gateway images
    pipeline_file: push-images/egress-gateway.yml
    auto_promote:
      when: "branch =~ 'master|release-'"
  - name: Push elasticsearch images
    pipeline_file: push-images/elasticsearch.yml
    auto_promote:
      when: "branch =~ 'master|release-'"
  - name: Push elasticsearch-metrics images
    pipeline_file: push-images/elasticsearch-metrics.yml
    auto_promote:
      when: "branch =~ 'master|release-'"
  - name: Push es-gateway images
    pipeline_file: push-images/es-gateway.yml
    auto_promote:
      when: "branch =~ 'master|release-'"
  - name: Push ui-apis images
    pipeline_file: push-images/ui-apis.yml
    auto_promote:
      when: "branch =~ 'master|release-'"
  - name: Push firewall-integration images
    pipeline_file: push-images/firewall-integration.yml
    auto_promote:
      when: "branch =~ 'master|release-'"
  - name: Push fluentd images
    pipeline_file: push-images/fluentd.yml
    auto_promote:
      when: "branch =~ 'master|release-'"
  - name: Push ingress-collector images
    pipeline_file: push-images/ingress-collector.yml
    auto_promote:
      when: "branch =~ 'master|release-'"
  - name: Push intrusion-detection-controller images
    pipeline_file: push-images/intrusion-detection-controller.yml
    auto_promote:
      when: "branch =~ 'master|release-'"
  - name: Push key-cert-provisioner images
    pipeline_file: push-images/key-cert-provisioner.yml
    auto_promote:
      when: "branch =~ 'master|release-'"
  - name: Push kibana images
    pipeline_file: push-images/kibana.yml
    auto_promote:
      when: "branch =~ 'master|release-'"
  - name: Push kube-controllers images
    pipeline_file: push-images/kube-controllers.yml
    auto_promote:
      when: "branch =~ 'master|release-'"
  - name: Push l7-admission-controller images
    pipeline_file: push-images/l7-admission-controller.yml
    auto_promote:
      when: "branch =~ 'master|release-'"
  - name: Push l7-collector images
    pipeline_file: push-images/l7-collector.yml
    auto_promote:
      when: "branch =~ 'master|release-'"
  - name: Push license-agent images
    pipeline_file: push-images/license-agent.yml
    auto_promote:
      when: "branch =~ 'master|release-'"
  - name: Push linseed images
    pipeline_file: push-images/linseed.yml
    auto_promote:
      when: "branch =~ 'master|release-'"
  - name: Push packetcapture images
    pipeline_file: push-images/packetcapture.yml
    auto_promote:
      when: "branch =~ 'master|release-'"
  - name: Push pod2daemon images
    pipeline_file: push-images/pod2daemon.yml
    auto_promote:
      when: "branch =~ 'master|release-'"
  - name: Push policy-recommendation images
    pipeline_file: push-images/policy-recommendation.yml
    auto_promote:
      when: "branch =~ 'master|release-'"
  - name: Push prometheus-service images
    pipeline_file: push-images/prometheus-service.yml
    auto_promote:
      when: "branch =~ 'master|release-'"
  - name: Push queryserver images
    pipeline_file: push-images/queryserver.yml
    auto_promote:
      when: "branch =~ 'master|release-'"
  - name: Push typha images
    pipeline_file: push-images/typha.yml
    auto_promote:
      when: "branch =~ 'master|release-'"
<<<<<<< HEAD
  - name: Push voltron images
    pipeline_file: push-images/voltron.yml
    auto_promote:
      when: "branch =~ 'master|release-'"
  - name: Push webhooks-processor images
    pipeline_file: push-images/webhooks-processor.yml
    auto_promote:
      when: "branch =~ 'master|release-'"

  - name: Push third-party alertmanager images
    pipeline_file: push-images/third_party/alertmanager.yml
    auto_promote:
      when: "branch =~ 'master|release-.*'"
  - name: Push third-party dex images
    pipeline_file: push-images/third_party/dex.yml
    auto_promote:
      when: "branch =~ 'master|release-'"
  - name: Push third-party eck-operator images
    pipeline_file: push-images/third_party/eck-operator.yml
    auto_promote:
      when: "branch =~ 'master|release-'"
  - name: Push third-party envoy-gateway images
    pipeline_file: push-images/third_party/envoy-gateway.yml
=======
  - name: Push Goldmane images
    pipeline_file: push-images/goldmane.yml
    auto_promote:
      when: "branch =~ 'master|release-'"
  - name: Publish openstack packages
    pipeline_file: push-images/packaging.yaml
>>>>>>> 15a3101e
    auto_promote:
      when: "branch =~ 'master|release-'"
  - name: Push third-party envoy-proxy images
    pipeline_file: push-images/third_party/envoy-proxy.yml
    auto_promote:
      when: "branch =~ 'master|release-'"
  - name: Push third-party envoy-ratelimit images
    pipeline_file: push-images/third_party/envoy-ratelimit.yml
    auto_promote:
      when: "branch =~ 'master|release-'"
  - name: Push third-party prometheus-operator images
    pipeline_file: push-images/third_party/prometheus-operator.yml
    auto_promote:
      when: "branch =~ 'master|release-'"
  - name: Push third-party prometheus images
    pipeline_file: push-images/third_party/prometheus.yml
    auto_promote:
      when: "branch =~ 'master|release-'"

  - name: Push fake-guardian images
    pipeline_file: push-images/fake-guardian.yml
    auto_promote:
      when: "branch =~ 'master|release-'"
  - name: Push fake-log-generator images
    pipeline_file: push-images/fake-log-generator.yml
    auto_promote:
      when: "branch =~ 'master|release-'"
  - name: Push mock-node images
    pipeline_file: push-images/mock-node.yml
    auto_promote:
      when: "branch =~ 'master|release-'"
  - name: Publish Helm Charts
    pipeline_file: docs/helm-charts.yml
    auto_promote:
      when: "branch =~ 'master|release-'"
  - name: Run Fossa scans
    pipeline_file: license-scanning/fossa-scan.yml
    auto_promote:
      when: "branch =~ 'master|release-.*'"<|MERGE_RESOLUTION|>--- conflicted
+++ resolved
@@ -135,9 +135,14 @@
     pipeline_file: push-images/typha.yml
     auto_promote:
       when: "branch =~ 'master|release-'"
-<<<<<<< HEAD
   - name: Push voltron images
     pipeline_file: push-images/voltron.yml
+  - name: Push Goldmane images
+    pipeline_file: push-images/goldmane.yml
+    auto_promote:
+      when: "branch =~ 'master|release-'"
+  - name: Publish openstack packages
+    pipeline_file: push-images/packaging.yaml
     auto_promote:
       when: "branch =~ 'master|release-'"
   - name: Push webhooks-processor images
@@ -159,14 +164,6 @@
       when: "branch =~ 'master|release-'"
   - name: Push third-party envoy-gateway images
     pipeline_file: push-images/third_party/envoy-gateway.yml
-=======
-  - name: Push Goldmane images
-    pipeline_file: push-images/goldmane.yml
-    auto_promote:
-      when: "branch =~ 'master|release-'"
-  - name: Publish openstack packages
-    pipeline_file: push-images/packaging.yaml
->>>>>>> 15a3101e
     auto_promote:
       when: "branch =~ 'master|release-'"
   - name: Push third-party envoy-proxy images
