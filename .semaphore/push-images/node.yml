version: v1.0
name: Publish node images
agent:
  machine:
    type: e1-standard-4
    os_image: ubuntu2004

execution_time_limit:
  minutes: 60

global_job_config:
  env_vars:
    - name: DEV_REGISTRIES
<<<<<<< HEAD
      value: gcr.io/unique-caldron-775/cnx/tigera
  secrets:
    - name: docker-hub
    - name: google-service-account-for-gcr
=======
      value: quay.io/calico docker.io/calico
  secrets:
    - name: docker
    - name: quay-robot-calico+semaphoreci
>>>>>>> 7bce7101
  prologue:
    commands:
      - checkout
      # Semaphore mounts a copy-on-write FS as /var/lib/docker in order to provide a pre-loaded cache of
      # some images. However, the cache is not useful to us and the copy-on-write FS is a big problem given
      # how much we churn docker containers during the build.  Disable it.
      - sudo systemctl stop docker
      - sudo umount /var/lib/docker && sudo killall qemu-nbd || true
      - sudo systemctl start docker
      # Free up space on the build machine.
<<<<<<< HEAD
      - sudo rm -rf ~/{.kerl,.kiex,.phpbrew,.rbenv,.sbt} /opt/{apache-maven*,firefox*,scala} /usr/lib/jvm /usr/local/{aws2,phantomjs*}
      # Semaphore is doing shallow clone on a commit without tags.
      # unshallow it for GIT_VERSION:=$(shell git describe --tags --dirty --always)
      - retry git fetch --unshallow
      - echo $DOCKERHUB_PASSWORD | docker login --username "$DOCKERHUB_USERNAME" --password-stdin
      - docker login --username casey@tigera.io -u _json_key -p "$(cat ~/secrets/secret.google-service-account-key.json)" https://gcr.io
      - export BRANCH_NAME=$SEMAPHORE_GIT_BRANCH

blocks:
  - name: Publish node images
=======
      - sudo rm -rf ~/{.kerl,.kiex,.npm,.nvm,.phpbrew,.rbenv,.sbt} /opt/{apache-maven*,firefox*,scala} /usr/lib/jvm /usr/local/{aws2,golang,phantomjs*}
      # Semaphore is doing shallow clone on a commit without tags.
      # unshallow it for GIT_VERSION:=$(shell git describe --tags --dirty --always)
      - retry git fetch --unshallow
      - echo $DOCKER_TOKEN | docker login --username "$DOCKER_USER" --password-stdin
      - echo $QUAY_TOKEN | docker login --username "$QUAY_USER" --password-stdin quay.io
      - export BRANCH_NAME=$SEMAPHORE_GIT_BRANCH

blocks:
  - name: "Publish node images"
>>>>>>> 7bce7101
    dependencies: []
    skip:
      when: "branch !~ '.+'"
    task:
<<<<<<< HEAD
      prologue:
        commands:
          # Correct permissions since they are too open by default:
          - chmod 0600 ~/.keys/*
          # Add the key to the ssh agent:
          - ssh-add ~/.keys/*
      secrets:
        # Mount a secret so we can push Windows zip files to GCS.
        - name: gcp-registry-pusher-service-account
        # Mount the github SSH secret for pulling private repositories for go.mod (windows-networking in particular).
        - name: private-repo
      jobs:
        # The node build takes a long time due to some architectures, so we split it up.
        # TODO: Add support for other architectures
        - name: Linux amd64
          commands:
            - make -C node cd ARCHES=amd64 CONFIRM=true
=======
      jobs:
        - name: Linux multi-arch
          commands:
            - if [ -z "${SEMAPHORE_GIT_PR_NUMBER}" ]; then make -C node cd EXCLUDEARCH=arm64 CONFIRM=true; fi
>>>>>>> 7bce7101
        - name: Windows
          commands:
            - if [ -z "${SEMAPHORE_GIT_PR_NUMBER}" ]; then make -C node release-windows CONFIRM=true; fi
  - name: Publish node images - native arm64 runner
    dependencies: []
    skip:
      when: "branch !~ '.+'"
    task:
      agent:
        machine:
          type: s1-aws-arm64-2
      jobs:
        - name: Linux arm64
          commands:
<<<<<<< HEAD
            - make -C node cd ARCHES=arm64 CONFIRM=true
=======
            - if [ -z "${SEMAPHORE_GIT_PR_NUMBER}" ]; then make -C node cd ARCHES=arm64 CONFIRM=true; fi
>>>>>>> 7bce7101
  - name: Publish node multi-arch manifests
    dependencies:
      - Publish node images
      - "Publish node images - native arm64 runner"
    skip:
      when: "branch !~ '.+'"
    task:
      jobs:
        - name: Linux multi-arch manifests
          commands:
            - if [ -z "${SEMAPHORE_GIT_PR_NUMBER}" ]; then make -C node push-manifests-with-tag CONFIRM=true; fi<|MERGE_RESOLUTION|>--- conflicted
+++ resolved
@@ -11,17 +11,10 @@
 global_job_config:
   env_vars:
     - name: DEV_REGISTRIES
-<<<<<<< HEAD
       value: gcr.io/unique-caldron-775/cnx/tigera
   secrets:
     - name: docker-hub
     - name: google-service-account-for-gcr
-=======
-      value: quay.io/calico docker.io/calico
-  secrets:
-    - name: docker
-    - name: quay-robot-calico+semaphoreci
->>>>>>> 7bce7101
   prologue:
     commands:
       - checkout
@@ -32,7 +25,6 @@
       - sudo umount /var/lib/docker && sudo killall qemu-nbd || true
       - sudo systemctl start docker
       # Free up space on the build machine.
-<<<<<<< HEAD
       - sudo rm -rf ~/{.kerl,.kiex,.phpbrew,.rbenv,.sbt} /opt/{apache-maven*,firefox*,scala} /usr/lib/jvm /usr/local/{aws2,phantomjs*}
       # Semaphore is doing shallow clone on a commit without tags.
       # unshallow it for GIT_VERSION:=$(shell git describe --tags --dirty --always)
@@ -43,23 +35,10 @@
 
 blocks:
   - name: Publish node images
-=======
-      - sudo rm -rf ~/{.kerl,.kiex,.npm,.nvm,.phpbrew,.rbenv,.sbt} /opt/{apache-maven*,firefox*,scala} /usr/lib/jvm /usr/local/{aws2,golang,phantomjs*}
-      # Semaphore is doing shallow clone on a commit without tags.
-      # unshallow it for GIT_VERSION:=$(shell git describe --tags --dirty --always)
-      - retry git fetch --unshallow
-      - echo $DOCKER_TOKEN | docker login --username "$DOCKER_USER" --password-stdin
-      - echo $QUAY_TOKEN | docker login --username "$QUAY_USER" --password-stdin quay.io
-      - export BRANCH_NAME=$SEMAPHORE_GIT_BRANCH
-
-blocks:
-  - name: "Publish node images"
->>>>>>> 7bce7101
     dependencies: []
     skip:
       when: "branch !~ '.+'"
     task:
-<<<<<<< HEAD
       prologue:
         commands:
           # Correct permissions since they are too open by default:
@@ -72,17 +51,9 @@
         # Mount the github SSH secret for pulling private repositories for go.mod (windows-networking in particular).
         - name: private-repo
       jobs:
-        # The node build takes a long time due to some architectures, so we split it up.
-        # TODO: Add support for other architectures
         - name: Linux amd64
           commands:
-            - make -C node cd ARCHES=amd64 CONFIRM=true
-=======
-      jobs:
-        - name: Linux multi-arch
-          commands:
-            - if [ -z "${SEMAPHORE_GIT_PR_NUMBER}" ]; then make -C node cd EXCLUDEARCH=arm64 CONFIRM=true; fi
->>>>>>> 7bce7101
+            - if [ -z "${SEMAPHORE_GIT_PR_NUMBER}" ]; then make -C node cd ARCHES=amd64 CONFIRM=true; fi
         - name: Windows
           commands:
             - if [ -z "${SEMAPHORE_GIT_PR_NUMBER}" ]; then make -C node release-windows CONFIRM=true; fi
@@ -97,11 +68,7 @@
       jobs:
         - name: Linux arm64
           commands:
-<<<<<<< HEAD
-            - make -C node cd ARCHES=arm64 CONFIRM=true
-=======
             - if [ -z "${SEMAPHORE_GIT_PR_NUMBER}" ]; then make -C node cd ARCHES=arm64 CONFIRM=true; fi
->>>>>>> 7bce7101
   - name: Publish node multi-arch manifests
     dependencies:
       - Publish node images
