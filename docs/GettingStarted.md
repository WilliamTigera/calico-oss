--- conflicted
+++ resolved
@@ -82,11 +82,7 @@
 
 (Note - this export will only persist for your current SSH session)
 
-<<<<<<< HEAD
-`DOCKER_HOST=localhost:2377 docker run -e CALICO_IP=192.168.1.1 -tid --name node1 ubuntu`
-=======
 Containers can now be started using normal docker commands, but an IP address needs to be assigned. The is done by passing in an environment variable. e.g. `docker run -e CALICO_IP=192.168.1.1 -tid --name node1 busybox`
->>>>>>> 1577f045
 
 You need to connect directly to docker to attach to containers. This can be done like this
 * `DOCKER_HOST=localhost:2375 docker attach node1`
@@ -94,16 +90,6 @@
 Hit enter a few times to get a prompt. To get back out of the container and leave it running, remember to use `Ctrl-P,Q` rather than `exit`.
 
 So, go ahead and start a few of containers on each host.
-<<<<<<< HEAD
-* On core-01 TODO
-   * `DOCKER_HOST=localhost:2377 docker run -e CALICO_IP=192.168.1.1 -tid --name node1 busybox`
-   * `DOCKER_HOST=localhost:2377 docker run -e CALICO_IP=192.168.1.2 -tid --name node2 busybox`
-   * `DOCKER_HOST=localhost:2377 docker run -e CALICO_IP=192.168.1.3 -tid --name node3 busybox`
-   
-* On core-02
-   * `DOCKER_HOST=localhost:2377 docker run -e CALICO_IP=192.168.1.4 -tid --name node4 busybox`
-   * `DOCKER_HOST=localhost:2377 docker run -e CALICO_IP=192.168.1.5 -tid --name node5 busybox`
-=======
 * On core-01
    * `A=(docker run -e CALICO_IP=192.168.1.1 -tid --name A busybox)`
    * `B=(docker run -e CALICO_IP=192.168.1.2 -tid --name B busybox)`
@@ -112,7 +98,6 @@
 * On core-02
    * `D=(docker run -e CALICO_IP=192.168.1.4 -tid --name D busybox)`
    * `E=(docker run -e CALICO_IP=192.168.1.5 -tid --name E busybox)`
->>>>>>> 1577f045
 
 At this point, the containers have not been added to any security groups so they won't be able to communicate with any other containers.
 
