// Copyright (c) 2016-2018 Tigera, Inc. All rights reserved.

// Licensed under the Apache License, Version 2.0 (the "License");
// you may not use this file except in compliance with the License.
// You may obtain a copy of the License at
//
//     http://www.apache.org/licenses/LICENSE-2.0
//
// Unless required by applicable law or agreed to in writing, software
// distributed under the License is distributed on an "AS IS" BASIS,
// WITHOUT WARRANTIES OR CONDITIONS OF ANY KIND, either express or implied.
// See the License for the specific language governing permissions and
// limitations under the License.

// This file tests the mapping from datastore content - expressed as KVUpdates using model.* objects
// - to proto.* messages.

package calc_test

import (
	. "github.com/projectcalico/felix/calc"
	"github.com/projectcalico/felix/dataplane/mock"

	"fmt"
	"time"

	. "github.com/onsi/ginkgo"
	. "github.com/onsi/gomega"
	log "github.com/sirupsen/logrus"

	"github.com/davecgh/go-spew/spew"

	"github.com/projectcalico/felix/config"
	"github.com/projectcalico/felix/proto"
	"github.com/projectcalico/libcalico-go/lib/backend/api"
	"github.com/projectcalico/libcalico-go/lib/health"
)

// Each entry in baseTests contains a series of states to move through (defined in
// states_for_test.go). Apart from running each of these, we'll also expand each of them by
// passing it through the expansion functions below.  In particular, we'll do each of them
// in reversed order and reversed KV injection order.
var baseTests = []StateList{
	// Empty should be empty!
	{},

	// Add one endpoint then remove it and add another with overlapping IP.
	{localEp1WithPolicy, localEp2WithPolicy},

	// Same but ingress-only policy on ep1.
	{localEp1WithIngressPolicy, localEp2WithPolicy},

	// Add one endpoint then another with an overlapping IP, then remove
	// first.
	{localEp1WithPolicy, localEpsWithPolicy, localEp2WithPolicy},

	// Add both endpoints, then return to empty, then add them both back.
	{localEpsWithPolicy, initialisedStore, localEpsWithPolicy},

	// IP updates.
	{localEpsWithPolicy, localEpsWithPolicyUpdatedIPs, localEp1WithIngressPolicy},

	// Add a profile and a couple of endpoints.  Then update the profile to
	// use different tags and selectors.
	{localEpsWithProfile, localEpsWithUpdatedProfile},

	// Tests of policy ordering.  Each state has one tier but we shuffle
	// the order of the policies within it.
	{localEp1WithOneTierPolicy123,
		localEp1WithOneTierPolicy321,
		localEp1WithOneTierPolicyAlpha},

	// Test mutating the profile list of some endpoints.
	{localEpsWithNonMatchingProfile, localEpsWithProfile},

	// Host endpoint tests.
	{hostEp1WithPolicy, hostEp2WithPolicy, hostEp1WithIngressPolicy, hostEp1WithEgressPolicy},

	// Network set tests.
	{hostEp1WithPolicy,
		hostEp1WithPolicyAndANetworkSet,
		hostEp1WithPolicyAndANetworkSetMatchingBEqB,
		hostEp2WithPolicy,
		hostEp1WithPolicyAndANetworkSet,
		hostEp1WithPolicyAndTwoNetworkSets},

	// Untracked policy on its own.
	{hostEp1WithUntrackedPolicy},
	// Mixed policy.
	{hostEp1WithTrackedAndUntrackedPolicy},
	// Single policy switches between tracked/untracked.
	{hostEp1WithUntrackedPolicy, hostEp1WithPolicy, hostEp1WithIngressPolicy},
	{hostEp1WithUntrackedPolicy, hostEp1WithTrackedAndUntrackedPolicy, hostEp1WithPolicy},

	// Pre-DNAT policy, then egress-only policy.
	{hostEp1WithPreDNATPolicy, hostEp1WithEgressPolicy},

	// Tag to label inheritance.  Tag foo should be inherited as label
	// foo="".
	{withProfileTagInherit, localEpsWithTagInheritProfile},
	// But if there's an explicit label, it overrides the tag.
	{localEpsWithTagOverriddenProfile, withProfileTagOverriden},

	// Named ports. Simple cases.
	{localEp1WithNamedPortPolicy},
	{localEp1WithNamedPortPolicyUDP},
	{localEpsAndNamedPortPolicyDuplicatePorts},
	{localEp1WithNamedPortPolicyNoSelector},
	{localEp1WithNegatedNamedPortPolicyNoSelector},
	{localEp1WithNegatedNamedPortPolicy},
	{localEp1WithNegatedNamedPortPolicyDest},
	// Host endpoints have named ports too.
	{localHostEp1WithNamedPortPolicy},
	{hostEp1WithPolicy, localHostEp1WithNamedPortPolicy, hostEp1WithPolicy},
	// Endpoints with overlapping IPs.
	{localEpsWithNamedPortsPolicy},
	{localEp1WithNamedPortPolicy, localEpsWithNamedPortsPolicy},
	// Endpoints with overlapping IPs but different port numbers.
	{localEpsWithNamedPortsPolicyTCPPort2},
	// Policy has protocol=TCP but named ports defined as UDP and vice-versa.
	{localEpsWithMismatchedNamedPortsPolicy},
	// Handling a port update.
	{localEpsWithNamedPortsPolicy, localEpsWithNamedPortsPolicyTCPPort2},
	// Add named ports to policy and then remove them.
	{hostEp1WithPolicy, localEp1WithNamedPortPolicy, hostEp1WithPolicy},
	{hostEp1WithPolicy, localEp1WithNamedPortPolicyNoSelector, hostEp1WithPolicy},
	{hostEp1WithPolicy, localEpsWithNamedPortsPolicy, hostEp1WithPolicy},
	// In this scenario, the endpoint only matches the selector of the named port due to
	// inheriting a label from its profile.
	{
		// Start with the endpoints and profile but no policy.
		localEpsWithOverlappingIPsAndInheritedLabels,
		// Policy added, matches EP1 due to its inheritance.
		localEpsAndNamedPortPolicyMatchingInheritedLabelOnEP1,
		// Add label to EP2 via inheritance.
		localEpsAndNamedPortPolicyMatchingInheritedLabelBothEPs,
		// Then change inherited label on EP2 to stop the match.
		localEpsAndNamedPortPolicyNoLongerMatchingInheritedLabelOnEP2,
		// Ditto for EP1.  Now matches none of the EPs.
		localEpsAndNamedPortPolicyNoLongerMatchingInheritedLabelOnEP1},
	// This scenario introduces ports with duplicate names.
	{
		// Start with endpoints and policy.
		localEpsAndNamedPortPolicyMatchingInheritedLabelBothEPs,
		// Adjust workload 1 to have duplicate ports.
		localEpsAndNamedPortPolicyDuplicatePorts,
		// Then go back...
		localEpsAndNamedPortPolicyMatchingInheritedLabelBothEPs,
	},
	// In this scenario, we remove the profiles from the endpoints rather than changing the labels.
	{
		// Start with both matching, as in the middle of the above test.
		localEpsAndNamedPortPolicyMatchingInheritedLabelBothEPs,
		// Remove the profiles from EP2.
		localEpsAndNamedPortPolicyEP2ProfileRemoved,
		// Ditto for EP1.  Named port now matches none of the EPs.
		localEpsAndNamedPortPolicyBothEPsProfilesRemoved,
		// Add everything back.
		localEpsAndNamedPortPolicyMatchingInheritedLabelBothEPs,
	},

	// Repro of a particular named port index update failure case.  The inherited profile was
	// improperly cleaned up, so, when it was added back in again we ended up with multiple copies.
	{localEpsWithTagInheritProfile,
		localEp1WithPolicy,
		localEpsWithProfile},

	// A long, fairly random sequence of updates.
	{
		localEpsWithProfile,
		localEp1WithOneTierPolicy123,
		localEpsWithNonMatchingProfile,
		localEpsWithTagInheritProfile,
		localEpsWithPolicy,
		localEpsWithPolicyUpdatedIPs,
		hostEp1WithPolicy,
		localEpsWithUpdatedProfile,
		withProfileTagInherit,
		localEp1WithIngressPolicy,
		localEpsWithNonMatchingProfile,
		localEpsWithUpdatedProfileNegatedTags,
		hostEp1WithUntrackedPolicy,
		localEpsWithTagInheritProfile,
		localEp1WithPolicy,
		localEpsWithProfile,
	},

	// And another one.
	{
		localEpsWithProfile,
		localEp1WithOneTierPolicy123,
		localEpsWithNonMatchingProfile,
		localEpsWithTagInheritProfile,
		hostEp1WithUntrackedPolicy,
		localEpsWithTagInheritProfile,
		localEpsWithMismatchedNamedPortsPolicy,
		localEp1WithPolicy,
		localEp1WithNamedPortPolicyNoSelector,
		localEpsWithProfile,
		localEpsAndNamedPortPolicyMatchingInheritedLabelBothEPs,
		localEp1WithIngressPolicy,
		localEpsWithNonMatchingProfile,
		localEpsWithUpdatedProfileNegatedTags,
		localEpsWithPolicy,
		localEp1WithNamedPortPolicyNoSelector,
		localEpsWithPolicyUpdatedIPs,
		hostEp1WithPolicy,
		localEpsWithUpdatedProfile,
		withProfileTagInherit,
		localEp1WithNamedPortPolicyUDP,
		localEp1WithNamedPortPolicyUDP,
	},

	// And another.
	{localEpsWithProfile,
		localEp1WithOneTierPolicy123,
		localEpsWithNonMatchingProfile,
		localEpsWithTagInheritProfile,
		localEpsWithPolicy,
		localEpsWithPolicyUpdatedIPs,
		hostEp1WithPolicyAndANetworkSetMatchingBEqB,
		hostEp1WithPolicy,
		localEpsWithUpdatedProfile,
		withProfileTagInherit,
		hostEp1WithPolicyAndTwoNetworkSets,
		localEp1WithIngressPolicy,
		localEpsWithNonMatchingProfile,
		localEpsWithUpdatedProfileNegatedTags,
		hostEp1WithUntrackedPolicy,
		localEpsWithTagInheritProfile,
		localEp1WithPolicy,
		localEpsWithProfile,
		hostEp1WithPolicyAndANetworkSet,
	},

	// ALP policy count
	{
		withPolicy,
		withServiceAccountPolicy,
		withHttpMethodPolicy,
		withNonALPPolicy,
	},

	// TODO(smc): Test config calculation
	// TODO(smc): Test mutation of endpoints
	// TODO(smc): Test mutation of host endpoints
	// TODO(smc): Test validation
	// TODO(smc): Test rule conversions
}

var testExpanders = []func(baseTest StateList) (desc string, mappedTests []StateList){
	identity,
	reverseKVOrder,
	reverseStateOrder,
	insertEmpties,
	splitStates,
	squashStates,
}

// These tests drive the calculation graph directly (and synchronously).
// They take the StateLists in baseTests, expand them using the test expansion
// functions and then drive the graph through the expanded states.  These tests
// also deterministically decide when to flush the calculation graph's buffers
// so they should be deterministic overall.  Any non-determinism is likely to
// come from iterations over maps or sets inside the calculation graph.
//
// Debugging note: since the tests get expanded, a single failure in a base
// test often creates many fails in the output as each expansion of that test
// is also likely to fail.  A good strategy for debugging is to focus on the
// base tests first.
var _ = Describe("Calculation graph state sequencing tests:", func() {
	describeSyncTests(baseTests)
})

func describeSyncTests(baseTests []StateList) {
	for _, test := range baseTests {
		baseTest := test
		for _, expander := range testExpanders {
			expanderDesc, expandedTests := expander(baseTest)
			for _, expandedTest := range expandedTests {
				// Always worth adding an empty to the end of the test.
				expandedTest = append(expandedTest, empty)
				desc := fmt.Sprintf("with input states %v %v", baseTest, expanderDesc)
				Describe(desc+" flushing after each KV", func() {
					doStateSequenceTest(expandedTest, afterEachKV)
				})
				Describe(desc+" flushing after each KV and duplicating each update", func() {
					doStateSequenceTest(expandedTest, afterEachKVAndDupe)
				})
				Describe(desc+" flushing after each state", func() {
					doStateSequenceTest(expandedTest, afterEachState)
				})
				Describe(desc+" flushing at end only", func() {
					doStateSequenceTest(expandedTest, atEnd)
				})
			}
		}
	}
}

// These tests use the same expansion logic as the synchronous tests above
// but they drive the calculation graph via its asynchronous channel interface.
// Since they don't have control over when the graph gets flushed, they are
// less deterministic than the tests above and they can't test the output after
// every state is reached.
//
// Debugging note: only spend time debugging these tests once the equivalent
// synchronous test above is passing.  It's much easier to debug a
// deterministic test!
var _ = Describe("Async calculation graph state sequencing tests:", func() {
	//describeAsyncTests(baseTests)
})

func describeAsyncTests(baseTests []StateList) {
	for _, test := range baseTests {
		if len(test) == 0 {
			continue
		}
		baseTest := test

		for _, expander := range testExpanders {
			expanderDesc, expandedTests := expander(baseTest)
			for _, test := range expandedTests {
				test := test
				It("should handle: "+baseTest.String()+" "+expanderDesc, func() {
					// Create the calculation graph.
					conf := config.New()
					conf.FelixHostname = localHostname
					conf.IPSecMode = "PSK"
					conf.IPSecPSKFile = "/proc/1/cmdline"
					conf.IPSecIKEAlgorithm = "somealgo"
					conf.IPSecESPAlgorithm = "somealgo"
					outputChan := make(chan interface{})
					lookupsCache := NewLookupsCache()
					asyncGraph := NewAsyncCalcGraph(conf, []chan<- interface{}{outputChan}, nil, lookupsCache)
					// And a validation filter, with a channel between it
					// and the async graph.
					validator := NewValidationFilter(asyncGraph)
					toValidator := NewSyncerCallbacksDecoupler()
					// Start the validator in one thread.
					go toValidator.SendTo(validator)
					// And the calc graph in another.
					asyncGraph.Start()
					// Channel to tell us when the input is done.
					done := make(chan bool, 2)
					// Start a thread to inject the KVs.
					go func() {
						log.Info("Input injector thread started")
						lastState := empty
						for _, state := range test {
							log.WithField("state", state).Info("Injecting next state")
							kvDeltas := state.KVDeltas(lastState)
							toValidator.OnUpdates(kvDeltas)
							lastState = state
						}
						toValidator.OnStatusUpdated(api.InSync)

						// Wait for the graph to flush.  We've seen this
						// take >1s on a heavily-loaded test server so we
						// give it a long timeout.
						time.Sleep(10 * time.Second)
						done <- true
					}()

					// Now drain the output from the output channel.
					mockDataplane := mock.NewMockDataplane()
					inSyncReceived := false
				readLoop:
					for {
						select {
						case <-done:
							log.Info("Got done message, stopping.")
							Expect(inSyncReceived).To(BeTrue(), "Timed out before we got an in-sync message")
							break readLoop
						case update := <-outputChan:
							log.WithField("update", update).Info("Update from channel")
							Expect(inSyncReceived).To(BeFalse(), "Unexpected update after in-sync")
							mockDataplane.OnEvent(update)
							if _, ok := update.(*proto.InSync); ok {
								// InSync should be the last message, to make sure, give
								// the graph another few ms before we stop.
								inSyncReceived = true
								go func() {
									time.Sleep(20 * time.Millisecond)
									done <- true
								}()
							}
						}
					}
					state := test[len(test)-1]

					getCachedRemoteEndpoints := func() []*EndpointData {
						remoteEds := []*EndpointData{}
						eds := lookupsCache.GetAllEndpointData()
						for _, ed := range eds {
							if ed.IsLocal() {
								continue
							}
							remoteEds = append(remoteEds, ed)
						}
						return remoteEds
					}

					// Async tests are slower to run so we do all the assertions
					// on each test rather than as separate It() blocks.
					Expect(mockDataplane.IPSets()).To(Equal(state.ExpectedIPSets),
						"IP sets didn't match expected state after moving to state: %v",
						state.Name)

					Expect(mockDataplane.ActivePolicies()).To(Equal(state.ExpectedPolicyIDs),
						"Active policy IDs were incorrect after moving to state: %v",
						state.Name)

					Expect(mockDataplane.ActiveProfiles()).To(Equal(state.ExpectedProfileIDs),
						"Active profile IDs were incorrect after moving to state: %v",
						state.Name)

					Expect(mockDataplane.EndpointToPolicyOrder()).To(Equal(state.ExpectedEndpointPolicyOrder),
						"Endpoint policy order incorrect after moving to state: %v",
						state.Name)

					Expect(mockDataplane.EndpointToPreDNATPolicyOrder()).To(Equal(state.ExpectedPreDNATEndpointPolicyOrder),
						"Endpoint pre-DNAT policy order incorrect after moving to state: %v",
						state.Name)

					Expect(mockDataplane.EndpointToUntrackedPolicyOrder()).To(Equal(state.ExpectedUntrackedEndpointPolicyOrder),
						"Endpoint untracked policy order incorrect after moving to state: %v",
						state.Name)

					Expect(mockDataplane.ActiveIPSecBindings()).To(Equal(state.ExpectedIPSecBindings),
						"IPsec bindings incorrect after moving to state: %v",
						state.Name)
					if state.ExpectedIPSecBlacklist != nil {
						Expect(mockDataplane.ActiveIPSecBlacklist()).To(Equal(state.ExpectedIPSecBlacklist),
							"IPsec blacklist incorrect after moving to state: %v",
							state.Name)
					}
					// We don't need to check for ordering here since the cached remote endpoints could
					// be returned in any order. Hence the use of "ConsistOf" instead of "Equal".
					Expect(getCachedRemoteEndpoints()).To(ConsistOf(state.ExpectedCachedRemoteEndpoints),
						"Remote endpoints are cached: %v\n%+v",
						state.Name)
				})
			}
		}
	}
}

type flushStrategy int

const (
	afterEachKV flushStrategy = iota
	afterEachKVAndDupe
	afterEachState
	atEnd
)

func doStateSequenceTest(expandedTest StateList, flushStrategy flushStrategy) {
	var validationFilter *ValidationFilter
	var lookupsCache *LookupsCache
	var calcGraph *CalcGraph
	var mockDataplane *mock.MockDataplane
	var eventBuf *EventSequencer
	var lastState State
	var state State
	var sentInSync bool
	var lastStats StatsUpdate

	BeforeEach(func() {
		mockDataplane = mock.NewMockDataplane()
		lookupsCache = NewLookupsCache()
		eventBuf = NewEventSequencer(mockDataplane)
		eventBuf.Callback = mockDataplane.OnEvent
		calcGraph = NewCalculationGraph(eventBuf, lookupsCache, localHostname)
		calcGraph.EnableIPSec(eventBuf)
		statsCollector := NewStatsCollector(func(stats StatsUpdate) error {
			log.WithField("stats", stats).Info("Stats update")
			lastStats = stats
			return nil
		})
		statsCollector.RegisterWith(calcGraph)
		validationFilter = NewValidationFilter(calcGraph.AllUpdDispatcher)
		sentInSync = false
		lastState = empty
		state = empty
	})

	// iterStates iterates through the states in turn,
	// executing the expectation function after each
	// state.
	iterStates := func(expectation func()) func() {
		return func() {
			var ii int
			for ii, state = range expandedTest {
				By(fmt.Sprintf("(%v) Moving from state %#v to %#v",
					ii, lastState.Name, state.Name))
				kvDeltas := state.KVDeltas(lastState)
				for _, kv := range kvDeltas {
					fmt.Fprintf(GinkgoWriter, "       -> Injecting KV: %#v = %#v\n",
						kv.Key, kv.Value)
					validationFilter.OnUpdates([]api.Update{kv})
					if flushStrategy == afterEachKV || flushStrategy == afterEachKVAndDupe {
						if !sentInSync {
							validationFilter.OnStatusUpdated(api.InSync)
							sentInSync = true
						}
						eventBuf.Flush()
					}
					if flushStrategy == afterEachKVAndDupe {
						validationFilter.OnUpdates([]api.Update{kv})
						eventBuf.Flush()
					}
				}
				fmt.Fprintln(GinkgoWriter, "       -- <<FLUSH>>")
				if flushStrategy == afterEachState {
					if !sentInSync {
						validationFilter.OnStatusUpdated(api.InSync)
						sentInSync = true
					}
					eventBuf.Flush()
				}
				if flushStrategy == afterEachState ||
					flushStrategy == afterEachKV ||
					flushStrategy == afterEachKVAndDupe {
					expectation()
				}
				lastState = state
			}
		}
	}

	getCachedRemoteEndpoints := func() []*EndpointData {
		remoteEds := []*EndpointData{}
		eds := lookupsCache.GetAllEndpointData()
		for _, ed := range eds {
			if ed.IsLocal() {
				continue
			}
			remoteEds = append(remoteEds, ed)
		}
		return remoteEds
	}

	// Note: these used to be separate It() blocks but combining them knocks ~10s off the
	// runtime, which is worthwhile!
	It("should result in correct active state", iterStates(func() {
		Expect(mockDataplane.IPSets()).To(Equal(state.ExpectedIPSets),
			"IP sets didn't match expected state after moving to state: %v",
			state.Name)
		Expect(mockDataplane.ActivePolicies()).To(Equal(state.ExpectedPolicyIDs),
			"Active policy IDs were incorrect after moving to state: %v",
			state.Name)
		Expect(mockDataplane.ActiveProfiles()).To(Equal(state.ExpectedProfileIDs),
			"Active profile IDs were incorrect after moving to state: %v",
			state.Name)
		Expect(mockDataplane.EndpointToPolicyOrder()).To(Equal(state.ExpectedEndpointPolicyOrder),
			"Endpoint policy order incorrect after moving to state: %v",
			state.Name)
		Expect(mockDataplane.EndpointToUntrackedPolicyOrder()).To(Equal(state.ExpectedUntrackedEndpointPolicyOrder),
			"Untracked endpoint policy order incorrect after moving to state: %v",
			state.Name)
		Expect(mockDataplane.EndpointToPreDNATPolicyOrder()).To(Equal(state.ExpectedPreDNATEndpointPolicyOrder),
			"Untracked endpoint policy order incorrect after moving to state: %v",
			state.Name)
		Expect(mockDataplane.ActiveUntrackedPolicies()).To(Equal(state.ExpectedUntrackedPolicyIDs),
			"Untracked policies incorrect after moving to state: %v",
			state.Name)
		Expect(mockDataplane.ActivePreDNATPolicies()).To(Equal(state.ExpectedPreDNATPolicyIDs),
			"PreDNAT policies incorrect after moving to state: %v",
			state.Name)
		Expect(lastStats.NumTiers).To(Equal(state.NumTiers()),
			"number of tiers stat incorrect after moving to state: %v\n%+v",
			state.Name, spew.Sdump(state.DatastoreState))
		Expect(lastStats.NumPolicies).To(Equal(state.NumPolicies()),
			"number of policies stat incorrect after moving to state: %v\n%+v",
			state.Name, spew.Sdump(state.DatastoreState))
		Expect(lastStats.NumProfiles).To(Equal(state.NumProfileRules()),
			"number of profiles stat incorrect after moving to state: %v\n%+v",
			state.Name, spew.Sdump(state.DatastoreState))
<<<<<<< HEAD
		Expect(mockDataplane.ActiveIPSecBindings()).To(Equal(state.ExpectedIPSecBindings),
			"IPsec bindings incorrect after moving to state: %v",
			state.Name)
		if state.ExpectedIPSecBlacklist != nil {
			Expect(mockDataplane.ActiveIPSecBlacklist()).To(Equal(state.ExpectedIPSecBlacklist),
				"IPsec blacklist incorrect after moving to state: %v",
				state.Name)
		}
		// We don't need to check for ordering here since the cached remote endpoints could
		// be returned in any order. Hence the use of "ConsistOf" instead of "Equal".
		Expect(getCachedRemoteEndpoints()).To(ConsistOf(state.ExpectedCachedRemoteEndpoints),
			"Remote endpoints are cached: %v\n%+v",
			state.Name)
=======
		Expect(lastStats.NumALPPolicies).To(Equal(state.NumALPPolicies()),
			"number of ALP policies stat incorrect after moving to state: %v\n%+v",
			state.Name, spew.Sdump(state.DatastoreState))
>>>>>>> 16c03dcd
	}))
}

var _ = Describe("calc graph with health state", func() {

	It("should be constructable", func() {
		// Create the calculation graph.
		conf := config.New()
		conf.FelixHostname = localHostname
		outputChan := make(chan interface{})
		healthAggregator := health.NewHealthAggregator()
		lookupsCache := NewLookupsCache()
		asyncGraph := NewAsyncCalcGraph(conf, []chan<- interface{}{outputChan}, healthAggregator, lookupsCache)
		Expect(asyncGraph).NotTo(BeNil())
	})
})<|MERGE_RESOLUTION|>--- conflicted
+++ resolved
@@ -577,7 +577,9 @@
 		Expect(lastStats.NumProfiles).To(Equal(state.NumProfileRules()),
 			"number of profiles stat incorrect after moving to state: %v\n%+v",
 			state.Name, spew.Sdump(state.DatastoreState))
-<<<<<<< HEAD
+		Expect(lastStats.NumALPPolicies).To(Equal(state.NumALPPolicies()),
+			"number of ALP policies stat incorrect after moving to state: %v\n%+v",
+			state.Name, spew.Sdump(state.DatastoreState))
 		Expect(mockDataplane.ActiveIPSecBindings()).To(Equal(state.ExpectedIPSecBindings),
 			"IPsec bindings incorrect after moving to state: %v",
 			state.Name)
@@ -591,11 +593,6 @@
 		Expect(getCachedRemoteEndpoints()).To(ConsistOf(state.ExpectedCachedRemoteEndpoints),
 			"Remote endpoints are cached: %v\n%+v",
 			state.Name)
-=======
-		Expect(lastStats.NumALPPolicies).To(Equal(state.NumALPPolicies()),
-			"number of ALP policies stat incorrect after moving to state: %v\n%+v",
-			state.Name, spew.Sdump(state.DatastoreState))
->>>>>>> 16c03dcd
 	}))
 }
 
