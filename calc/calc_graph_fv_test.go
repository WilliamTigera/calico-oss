--- conflicted
+++ resolved
@@ -401,7 +401,12 @@
 		nodesWithDifferentAddressTypes,
 		nodesWithMoreIPsDeleted,
 	},
-<<<<<<< HEAD
+
+	{
+		// Service NetworkPolicy basic case.
+		endpointSliceAndLocalWorkload,
+		endpointSliceActive,
+	},
 
 	// Egress IP states.  (All private-only.)
 	{
@@ -422,12 +427,6 @@
 		externalIPWithL7Annotation,
 		deleteClusterIPL7Annotation,
 		deleteExternalIPL7Annotation,
-=======
-	{
-		// Service NetworkPolicy basic case.
-		endpointSliceAndLocalWorkload,
-		endpointSliceActive,
->>>>>>> 22392d18
 	},
 }
 
