--- conflicted
+++ resolved
@@ -60,11 +60,7 @@
 			Expect(lastStatsUpdate).To(BeNil())
 		})
 		It("should do nothing on policy count update", func() {
-<<<<<<< HEAD
-			sc.UpdatePolicyCounts(5, 10, 10)
-=======
-			sc.UpdatePolicyCounts(10, 10, 10)
->>>>>>> 16c03dcd
+			sc.UpdatePolicyCounts(5, 10, 10, 10)
 			Expect(lastStatsUpdate).To(BeNil())
 		})
 	})
@@ -98,28 +94,20 @@
 			}))
 		})
 		It("should count a policy", func() {
-<<<<<<< HEAD
-			sc.UpdatePolicyCounts(1, 1, 0)
-=======
-			sc.UpdatePolicyCounts(1, 0, 0)
->>>>>>> 16c03dcd
+			sc.UpdatePolicyCounts(1, 1, 0, 0)
 			Expect(*lastStatsUpdate).To(Equal(StatsUpdate{
 				NumTiers:    1,
 				NumPolicies: 1,
 			}))
 		})
 		It("should count a profile", func() {
-<<<<<<< HEAD
-			sc.UpdatePolicyCounts(0, 0, 1)
-=======
-			sc.UpdatePolicyCounts(0, 1, 0)
->>>>>>> 16c03dcd
+			sc.UpdatePolicyCounts(0, 0, 1, 0)
 			Expect(*lastStatsUpdate).To(Equal(StatsUpdate{
 				NumProfiles: 1,
 			}))
 		})
 		It("should count a ALP policy", func() {
-			sc.UpdatePolicyCounts(0, 0, 1)
+			sc.UpdatePolicyCounts(0, 0, 0, 1)
 			Expect(*lastStatsUpdate).To(Equal(StatsUpdate{
 				NumALPPolicies: 1,
 			}))
