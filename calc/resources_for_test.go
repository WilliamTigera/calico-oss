// Copyright (c) 2017-2019 Tigera, Inc. All rights reserved.

// Licensed under the Apache License, Version 2.0 (the "License");
// you may not use this file except in compliance with the License.
// You may obtain a copy of the License at
//
//     http://www.apache.org/licenses/LICENSE-2.0
//
// Unless required by applicable law or agreed to in writing, software
// distributed under the License is distributed on an "AS IS" BASIS,
// WITHOUT WARRANTIES OR CONDITIONS OF ANY KIND, either express or implied.
// See the License for the specific language governing permissions and
// limitations under the License.

package calc_test

// This file contains canned backend model values for use in tests.  Note the "." import of
// the model package.

import (
	"github.com/projectcalico/libcalico-go/lib/backend/encap"
	. "github.com/projectcalico/libcalico-go/lib/backend/model"
	"github.com/projectcalico/libcalico-go/lib/net"
	"github.com/projectcalico/libcalico-go/lib/numorstring"
)

// Canned hostnames.
var (
	localHostname   = "localhostname"
	remoteHostname  = "remotehostname"
	remoteHostname2 = "remotehostname2"
)

// Canned selectors.

var (
	allSelector                 = "all()"
	allSelectorId               = selectorID(allSelector)
	allLessFoobarSelector       = "(all()) && !(foo == 'bar')"
	allLessFoobarSelectorId     = selectorID(allLessFoobarSelector)
	bEpBSelector                = "b == 'b'"
	bEqBSelectorId              = selectorID(bEpBSelector)
	tagSelector                 = "has(tag-1)"
	tagSelectorId               = selectorID(tagSelector)
	tagFoobarSelector           = "tag-1 == 'foobar'"
	tagFoobarSelectorId         = selectorID(tagFoobarSelector)
	namedPortAllTCPID           = namedPortID(allSelector, "tcp", "tcpport")
	namedPortAllLessFoobarTCPID = namedPortID(allLessFoobarSelector, "tcp", "tcpport")
	namedPortAllTCP2ID          = namedPortID(allSelector, "tcp", "tcpport2")
	namedPortAllUDPID           = namedPortID(allSelector, "udp", "udpport")
	inheritSelector             = "profile == 'prof-1'"
	namedPortInheritIPSetID     = namedPortID(inheritSelector, "tcp", "tcpport")
	httpMatchMethod             = HTTPMatch{Methods: []string{"GET"}}
	serviceAccountSelector      = "name == 'sa1'"
)

// Canned workload endpoints.

var localWlEpKey1 = WorkloadEndpointKey{Hostname: localHostname, OrchestratorID: "orch", WorkloadID: "wl1", EndpointID: "ep1"}
var remoteWlEpKey1 = WorkloadEndpointKey{Hostname: remoteHostname, OrchestratorID: "orch", WorkloadID: "wl1", EndpointID: "ep1"}
<<<<<<< HEAD
var remoteWlEpKey2 = WorkloadEndpointKey{Hostname: remoteHostname2, OrchestratorID: "orch", WorkloadID: "wl1", EndpointID: "ep1"}
=======
>>>>>>> 544fcfeb
var localWlEp1Id = "orch/wl1/ep1"
var localWlEpKey2 = WorkloadEndpointKey{Hostname: localHostname, OrchestratorID: "orch", WorkloadID: "wl2", EndpointID: "ep2"}
var localWlEp2Id = "orch/wl2/ep2"

var localWlEp1 = WorkloadEndpoint{
	State:      "active",
	Name:       "cali1",
	Mac:        mustParseMac("01:02:03:04:05:06"),
	ProfileIDs: []string{"prof-1", "prof-2", "prof-missing"},
	IPv4Nets: []net.IPNet{mustParseNet("10.0.0.1/32"),
		mustParseNet("10.0.0.2/32")},
	IPv6Nets: []net.IPNet{mustParseNet("fc00:fe11::1/128"),
		mustParseNet("fc00:fe11::2/128")},
	Labels: map[string]string{
		"id": "loc-ep-1",
		"a":  "a",
		"b":  "b",
	},
	Ports: []EndpointPort{
		{Name: "tcpport", Protocol: numorstring.ProtocolFromStringV1("tcp"), Port: 8080},
		{Name: "tcpport2", Protocol: numorstring.ProtocolFromStringV1("tcp"), Port: 1234},
		{Name: "udpport", Protocol: numorstring.ProtocolFromStringV1("udp"), Port: 9091},
	},
}

var localWlEp1WithLabelsButNoProfiles = WorkloadEndpoint{
	State: "active",
	Name:  "cali1",
	Mac:   mustParseMac("01:02:03:04:05:06"),
	IPv4Nets: []net.IPNet{mustParseNet("10.0.0.1/32"),
		mustParseNet("10.0.0.2/32")},
	IPv6Nets: []net.IPNet{mustParseNet("fc00:fe11::1/128"),
		mustParseNet("fc00:fe11::2/128")},
	Labels: map[string]string{
		"id": "loc-ep-1",
		"a":  "a",
		"b":  "b",
	},
	Ports: []EndpointPort{
		{Name: "tcpport", Protocol: numorstring.ProtocolFromStringV1("tcp"), Port: 8080},
		{Name: "tcpport2", Protocol: numorstring.ProtocolFromStringV1("tcp"), Port: 1234},
		{Name: "udpport", Protocol: numorstring.ProtocolFromStringV1("udp"), Port: 9091},
	},
}

var localWlEp1WithDupeNamedPorts = WorkloadEndpoint{
	State:      "active",
	Name:       "cali1",
	Mac:        mustParseMac("01:02:03:04:05:06"),
	ProfileIDs: []string{"prof-1", "prof-2", "prof-missing"},
	IPv4Nets: []net.IPNet{mustParseNet("10.0.0.1/32"),
		mustParseNet("10.0.0.2/32")},
	IPv6Nets: []net.IPNet{mustParseNet("fc00:fe11::1/128"),
		mustParseNet("fc00:fe11::2/128")},
	Labels: map[string]string{
		"id": "loc-ep-1",
		"a":  "a",
		"b":  "b",
	},
	Ports: []EndpointPort{
		{Name: "tcpport", Protocol: numorstring.ProtocolFromStringV1("tcp"), Port: 8080},
		{Name: "tcpport", Protocol: numorstring.ProtocolFromStringV1("tcp"), Port: 8081},
		{Name: "tcpport", Protocol: numorstring.ProtocolFromStringV1("tcp"), Port: 8082},
	},
}

var localWlEp1NoProfiles = WorkloadEndpoint{
	State: "active",
	Name:  "cali1",
	Mac:   mustParseMac("01:02:03:04:05:06"),
	IPv4Nets: []net.IPNet{mustParseNet("10.0.0.1/32"),
		mustParseNet("10.0.0.2/32")},
	IPv6Nets: []net.IPNet{mustParseNet("fc00:fe11::1/128"),
		mustParseNet("fc00:fe11::2/128")},
}

var localWlEp1DifferentIPs = WorkloadEndpoint{
	State:      "active",
	Name:       "cali1",
	Mac:        mustParseMac("01:02:03:04:05:06"),
	ProfileIDs: []string{"prof-1", "prof-2", "prof-missing"},
	IPv4Nets: []net.IPNet{mustParseNet("11.0.0.1/32"),
		mustParseNet("11.0.0.2/32")},
	IPv6Nets: []net.IPNet{mustParseNet("fc00:fe12::1/128"),
		mustParseNet("fc00:fe12::2/128")},
	Labels: map[string]string{
		"id": "loc-ep-1",
		"a":  "a",
		"b":  "b",
	},
}

<<<<<<< HEAD
var ep1IPs = []string{
	"10.0.0.1/32", // ep1
	"fc00:fe11::1/128",
	"10.0.0.2/32", // shared with ep2
	"fc00:fe11::2/128",
}

=======
>>>>>>> 544fcfeb
var localWlEp2 = WorkloadEndpoint{
	State:      "active",
	Name:       "cali2",
	ProfileIDs: []string{"prof-2", "prof-3"},
	IPv4Nets: []net.IPNet{mustParseNet("10.0.0.2/32"),
		mustParseNet("10.0.0.3/32")},
	IPv6Nets: []net.IPNet{mustParseNet("fc00:fe11::2/128"),
		mustParseNet("fc00:fe11::3/128")},
	Labels: map[string]string{
		"id": "loc-ep-2",
		"a":  "a",
		"b":  "b2",
	},
	Ports: []EndpointPort{
		{Name: "tcpport", Protocol: numorstring.ProtocolFromStringV1("tcp"), Port: 8080},
		{Name: "tcpport2", Protocol: numorstring.ProtocolFromStringV1("tcp"), Port: 2345},
		{Name: "udpport", Protocol: numorstring.ProtocolFromStringV1("udp"), Port: 9090},
	},
}

var localWlEp2WithLabelsButNoProfiles = WorkloadEndpoint{
	State: "active",
	Name:  "cali2",
	IPv4Nets: []net.IPNet{mustParseNet("10.0.0.2/32"),
		mustParseNet("10.0.0.3/32")},
	IPv6Nets: []net.IPNet{mustParseNet("fc00:fe11::2/128"),
		mustParseNet("fc00:fe11::3/128")},
	Labels: map[string]string{
		"id": "loc-ep-2",
		"a":  "a",
		"b":  "b2",
	},
	Ports: []EndpointPort{
		{Name: "tcpport", Protocol: numorstring.ProtocolFromStringV1("tcp"), Port: 8080},
		{Name: "tcpport2", Protocol: numorstring.ProtocolFromStringV1("tcp"), Port: 2345},
		{Name: "udpport", Protocol: numorstring.ProtocolFromStringV1("udp"), Port: 9090},
	},
}

var localWlEp2NoProfiles = WorkloadEndpoint{
	State: "active",
	Name:  "cali2",
	IPv4Nets: []net.IPNet{mustParseNet("10.0.0.2/32"),
		mustParseNet("10.0.0.3/32")},
	IPv6Nets: []net.IPNet{mustParseNet("fc00:fe11::2/128"),
		mustParseNet("fc00:fe11::3/128")},
}

var hostEpWithName = HostEndpoint{
	Name:       "eth1",
	ProfileIDs: []string{"prof-1", "prof-2", "prof-missing"},
	ExpectedIPv4Addrs: []net.IP{mustParseIP("10.0.0.1"),
		mustParseIP("10.0.0.2")},
	ExpectedIPv6Addrs: []net.IP{mustParseIP("fc00:fe11::1"),
		mustParseIP("fc00:fe11::2")},
	Labels: map[string]string{
		"id": "loc-ep-1",
		"a":  "a",
		"b":  "b",
	},
}

var hostEpWithNamedPorts = HostEndpoint{
	Name:       "eth1",
	ProfileIDs: []string{"prof-1"},
	ExpectedIPv4Addrs: []net.IP{mustParseIP("10.0.0.1"),
		mustParseIP("10.0.0.2")},
	ExpectedIPv6Addrs: []net.IP{mustParseIP("fc00:fe11::1"),
		mustParseIP("fc00:fe11::2")},
	Labels: map[string]string{
		"id": "loc-ep-1",
		"a":  "a",
		"b":  "b",
	},
	Ports: []EndpointPort{
		{Name: "tcpport", Protocol: numorstring.ProtocolFromStringV1("tcp"), Port: 8080},
		{Name: "tcpport2", Protocol: numorstring.ProtocolFromStringV1("tcp"), Port: 1234},
		{Name: "udpport", Protocol: numorstring.ProtocolFromStringV1("udp"), Port: 9091},
	},
}

var hostEpWithNameKey = HostEndpointKey{
	Hostname:   localHostname,
	EndpointID: "named",
}
var hostEpWithNameId = "named"

var hostEp2NoName = HostEndpoint{
	ProfileIDs: []string{"prof-2", "prof-3"},
	ExpectedIPv4Addrs: []net.IP{mustParseIP("10.0.0.2"),
		mustParseIP("10.0.0.3")},
	ExpectedIPv6Addrs: []net.IP{mustParseIP("fc00:fe11::2"),
		mustParseIP("fc00:fe11::3")},
	Labels: map[string]string{
		"id": "loc-ep-2",
		"a":  "a",
		"b":  "b2",
	},
}

var hostEp2NoNameKey = HostEndpointKey{
	Hostname:   localHostname,
	EndpointID: "unnamed",
}
var hostEpNoNameId = "unnamed"

// Canned tiers/policies.

var order10 = float64(10)
var order20 = float64(20)
var order30 = float64(30)

var policy1_order20 = Policy{
	Order:    &order20,
	Selector: "a == 'a'",
	InboundRules: []Rule{
		{SrcSelector: allSelector},
	},
	OutboundRules: []Rule{
		{SrcSelector: bEpBSelector},
	},
	Types: []string{"ingress", "egress"},
}

var protoTCP = numorstring.ProtocolFromStringV1("tcp")
var protoUDP = numorstring.ProtocolFromStringV1("udp")
var policy1_order20_with_named_port_tcpport = Policy{
	Order:    &order20,
	Selector: "a == 'a'",
	InboundRules: []Rule{
		{
			Protocol: &protoTCP,
			SrcPorts: []numorstring.Port{numorstring.NamedPort("tcpport")},
		},
	},
	OutboundRules: []Rule{
		{SrcSelector: bEpBSelector},
	},
	Types: []string{"ingress", "egress"},
}

var policy1_order20_with_named_port_tcpport_negated = Policy{
	Order:    &order20,
	Selector: "a == 'a'",
	InboundRules: []Rule{
		{
			Protocol:    &protoTCP,
			NotSrcPorts: []numorstring.Port{numorstring.NamedPort("tcpport")},
		},
	},
	OutboundRules: []Rule{
		{SrcSelector: bEpBSelector},
	},
	Types: []string{"ingress", "egress"},
}

var policy_with_named_port_inherit = Policy{
	Order:    &order20,
	Selector: "a == 'a'",
	InboundRules: []Rule{
		{
			Protocol:    &protoTCP,
			SrcSelector: "profile == 'prof-1'",
			SrcPorts:    []numorstring.Port{numorstring.NamedPort("tcpport")},
		},
	},
	OutboundRules: []Rule{},
	Types:         []string{"ingress", "egress"},
}

var policy1_order20_with_selector_and_named_port_tcpport = Policy{
	Order:    &order20,
	Selector: "a == 'a'",
	InboundRules: []Rule{
		{
			Protocol:    &protoTCP,
			SrcSelector: allSelector,
			SrcPorts:    []numorstring.Port{numorstring.NamedPort("tcpport")},
		},
	},
	OutboundRules: []Rule{
		{SrcSelector: bEpBSelector},
	},
	Types: []string{"ingress", "egress"},
}

var policy1_order20_with_selector_and_negated_named_port_tcpport = Policy{
	Order:    &order20,
	Selector: "a == 'a'",
	InboundRules: []Rule{
		{
			Protocol:       &protoTCP,
			SrcSelector:    allSelector,
			NotSrcSelector: "foo == 'bar'",
			NotSrcPorts:    []numorstring.Port{numorstring.NamedPort("tcpport")},
		},
	},
	Types: []string{"ingress"},
}

var policy1_order20_with_selector_and_negated_named_port_tcpport_dest = Policy{
	Order:    &order20,
	Selector: "a == 'a'",
	InboundRules: []Rule{
		{
			Protocol:       &protoTCP,
			DstSelector:    allSelector,
			NotDstSelector: "foo == 'bar'",
			NotDstPorts:    []numorstring.Port{numorstring.NamedPort("tcpport")},
		},
	},
	Types: []string{"ingress"},
}

var policy1_order20_with_selector_and_named_port_udpport = Policy{
	Order:    &order20,
	Selector: "a == 'a'",
	InboundRules: []Rule{
		{
			Protocol:    &protoUDP,
			SrcSelector: allSelector,
			SrcPorts:    []numorstring.Port{numorstring.NamedPort("udpport")},
		},
	},
	OutboundRules: []Rule{
		{SrcSelector: bEpBSelector},
	},
	Types: []string{"ingress", "egress"},
}

var policy1_order20_with_named_port_mismatched_protocol = Policy{
	Order:    &order20,
	Selector: "a == 'a'",
	InboundRules: []Rule{
		{
			Protocol: &protoTCP,
			SrcPorts: []numorstring.Port{numorstring.NamedPort("udpport")},
		},
	},
	OutboundRules: []Rule{
		{
			Protocol: &protoUDP,
			SrcPorts: []numorstring.Port{numorstring.NamedPort("tcpport")},
		},
	},
	Types: []string{"ingress", "egress"},
}

var policy1_order20_with_selector_and_named_port_tcpport2 = Policy{
	Order:    &order20,
	Selector: "a == 'a'",
	InboundRules: []Rule{
		{SrcSelector: bEpBSelector},
	},
	OutboundRules: []Rule{
		{
			Protocol:    &protoTCP,
			SrcSelector: allSelector,
			SrcPorts:    []numorstring.Port{numorstring.NamedPort("tcpport2")},
		},
	},
	Types: []string{"ingress", "egress"},
}

var policy1_order20_ingress_only = Policy{
	Order:    &order20,
	Selector: "a == 'a'",
	InboundRules: []Rule{
		{SrcSelector: allSelector},
	},
	Types: []string{"ingress"},
}

var policy1_order20_egress_only = Policy{
	Order:    &order20,
	Selector: "a == 'a'",
	OutboundRules: []Rule{
		{SrcSelector: bEpBSelector},
	},
	Types: []string{"egress"},
}

var policy1_order20_untracked = Policy{
	Order:    &order20,
	Selector: "a == 'a'",
	InboundRules: []Rule{
		{SrcSelector: allSelector},
	},
	OutboundRules: []Rule{
		{SrcSelector: bEpBSelector},
	},
	DoNotTrack: true,
}

var policy1_order20_pre_dnat = Policy{
	Order:    &order20,
	Selector: "a == 'a'",
	InboundRules: []Rule{
		{SrcSelector: allSelector},
	},
	PreDNAT: true,
}

var policy1_order20_http_match = Policy{
	Order:    &order20,
	Selector: "a == 'a'",
	InboundRules: []Rule{
		{HTTPMatch: &httpMatchMethod},
	},
}

var policy1_order20_src_service_account = Policy{
	Order:    &order20,
	Selector: "a == 'a'",
	InboundRules: []Rule{
		{OriginalSrcServiceAccountSelector: serviceAccountSelector},
	},
}

var policy1_order20_dst_service_account = Policy{
	Order:    &order20,
	Selector: "a == 'a'",
	OutboundRules: []Rule{
		{OriginalDstServiceAccountSelector: serviceAccountSelector},
	},
}

var profileRules1 = ProfileRules{
	InboundRules: []Rule{
		{SrcSelector: allSelector},
	},
	OutboundRules: []Rule{
		{SrcTag: "tag-1"},
	},
}

var profileRulesWithTagInherit = ProfileRules{
	InboundRules: []Rule{
		{SrcSelector: tagSelector},
	},
	OutboundRules: []Rule{
		{SrcSelector: tagFoobarSelector},
	},
}

var profileRules1TagUpdate = ProfileRules{
	InboundRules: []Rule{
		{SrcSelector: bEpBSelector},
	},
	OutboundRules: []Rule{
		{SrcTag: "tag-2"},
	},
}

var profileRules1NegatedTagSelUpdate = ProfileRules{
	InboundRules: []Rule{
		{NotSrcSelector: bEpBSelector},
	},
	OutboundRules: []Rule{
		{NotSrcTag: "tag-2"},
	},
}

var profileTags1 = []string{"tag-1"}
var profileLabels1 = map[string]string{
	"profile": "prof-1",
}
var profileLabels2 = map[string]string{
	"profile": "prof-2",
}
var profileLabelsTag1 = map[string]string{
	"tag-1": "foobar",
}

var tag1LabelID = ipSetIDForTag("tag-1")
var tag2LabelID = ipSetIDForTag("tag-2")

var netSet1Key = NetworkSetKey{Name: "netset-1"}
var netSet1 = NetworkSet{
	Nets: []net.IPNet{
		mustParseNet("12.0.0.0/24"),
		mustParseNet("12.0.0.0/24"), // A dupe, why not!
		mustParseNet("12.1.0.0/24"),
		mustParseNet("10.0.0.1/32"), // Overlaps with host endpoint.
		mustParseNet("feed:beef::/32"),
		mustParseNet("feed:beef:0::/32"), // Non-canonical dupe.
	},
	Labels: map[string]string{
		"a": "b",
	},
}
var netSet1WithBEqB = NetworkSet{
	Nets: []net.IPNet{
		mustParseNet("12.0.0.0/24"),
		mustParseNet("12.0.0.0/24"), // A dupe, why not!
		mustParseNet("12.1.0.0/24"),
		mustParseNet("10.0.0.1/32"), // Overlaps with host endpoint.
	},
	Labels: map[string]string{
		"foo": "bar",
		"b":   "b",
	},
}

var netSet2Key = NetworkSetKey{Name: "netset-2"}
var netSet2 = NetworkSet{
	Nets: []net.IPNet{
		mustParseNet("12.0.0.0/24"), // Overlaps with netset-1
		mustParseNet("13.1.0.0/24"),
	},
	Labels: map[string]string{
		"a": "b",
	},
}

// Resources for DNS Policy unit testing. We start with a basic default-deny-egress policy that only allows UDP:53 out.
var policyDNSBasic = Policy{
	Selector: "name == 'dnspolicy'",
	Order:    &order30,
	Types:    []string{"egress"},
	OutboundRules: []Rule{
		{
			Action:      "allow",
			SrcSelector: allSelector,
			Protocol:    &protoUDP,
			DstPorts:    []numorstring.Port{numorstring.SinglePort(53)},
		},
		{
			Action: "deny",
		},
	},
}

// A set of allowed egress domains, including names that are duplicates once normalized to
// lowercase.  Note, this set of domain names is used both in GlobalNetworkSet definitions, and
// directly as the DstDomains in a policy rule.
var allowedEgressDomains = []string{"microsoft.com", "www.MicroSoft.com", "WWW.MICROSOFT.COM"}
var allowedEgressDomainsNoDupe = []string{"microsoft.com", "WWW.MICROSOFT.COM"}

// A second set of allowed domain names.
var allowedEgressDomains2 = []string{"google.com", "www.google.com"}

// Two GlobalNetworkSets, one for microsoft.com and one for google.com.
var netSetDNSKey = NetworkSetKey{Name: "netset-domains"}
var netSetDNSKey2 = NetworkSetKey{Name: "netset-domains-2"}

var netSetDNS = NetworkSet{
	AllowedEgressDomains: allowedEgressDomains,
	Labels:               map[string]string{"external-service-name": "microsoft"},
}

var netSetDNSNoDupe = NetworkSet{
	AllowedEgressDomains: allowedEgressDomainsNoDupe,
	Labels:               map[string]string{"external-service-name": "microsoft"},
}

var netSetDNS2 = NetworkSet{
	AllowedEgressDomains: allowedEgressDomains2,
	Labels:               map[string]string{"external-service-name": "google"},
}

// Two GlobalNetworkPolicies, the first allows external access to microsoft.com and the second to any resource that
// specifies a "external-service-name" label.
var dstSelectorDNSExternal = "external-service-name == 'microsoft'"
var dstSelectorDNSExternal2 = "has(external-service-name)"

var selectorIdDNSExternal = domainSelectorID(dstSelectorDNSExternal, nil)
var selectorIdDNSExternal2 = domainSelectorID(dstSelectorDNSExternal2, nil)
var selectorIdDNSExternal3 = domainSelectorID("", allowedEgressDomains)

var selectorIdDNSEmpty = selectorID(dstSelectorDNSExternal)
var selectorIdDNSEmpty2 = selectorID(dstSelectorDNSExternal2)

var policyDNSExternal = Policy{
	Selector: allSelector,
	Order:    &order20,
	Types:    []string{"egress"},
	OutboundRules: []Rule{
		{
			Action:      "allow",
			DstSelector: dstSelectorDNSExternal,
		},
	},
}

var policyDNSExternal2 = Policy{
	Selector: allSelector,
	Order:    &order20,
	Types:    []string{"egress"},
	OutboundRules: []Rule{
		{
			Action:      "allow",
			DstSelector: dstSelectorDNSExternal2,
		},
	},
}

var policyDNSExternal3 = Policy{
	Selector: allSelector,
	Order:    &order20,
	Types:    []string{"egress"},
	OutboundRules: []Rule{
		{
			Action:     "allow",
			DstDomains: allowedEgressDomains,
		},
	},
}

// One simple workload endpoint with v4 and v6 addresses, with a label to match on.
var localWlEpDNS = WorkloadEndpoint{
	State: "active",
	Name:  "cali1",
	Mac:   mustParseMac("01:02:03:04:05:06"),
	IPv4Nets: []net.IPNet{mustParseNet("10.0.0.1/32"),
		mustParseNet("10.0.0.2/32")},
	IPv6Nets: []net.IPNet{mustParseNet("fc00:fe11::1/128"),
		mustParseNet("fc00:fe11::2/128")},
	Labels: map[string]string{
		"name": "dnspolicy",
	},
}

var localHostIP = mustParseIP("192.168.0.1")
var remoteHostIP = mustParseIP("192.168.0.2")
var remoteHost2IP = mustParseIP("192.168.0.3")

var localHostVXLANTunnelConfigKey = HostConfigKey{
	Hostname: localHostname,
	Name:     "IPv4VXLANTunnelAddr",
}
var remoteHostVXLANTunnelConfigKey = HostConfigKey{
	Hostname: remoteHostname,
	Name:     "IPv4VXLANTunnelAddr",
}
var remoteHost2VXLANTunnelConfigKey = HostConfigKey{
	Hostname: remoteHostname2,
	Name:     "IPv4VXLANTunnelAddr",
}

var remoteHostVXLANTunnelMACConfigKey = HostConfigKey{
	Hostname: remoteHostname,
	Name:     "VXLANTunnelMACAddr",
}

var ipPoolKey = IPPoolKey{
	CIDR: mustParseNet("10.0.0.0/16"),
}

var ipPoolWithIPIP = IPPool{
	CIDR:     mustParseNet("10.0.0.0/16"),
	IPIPMode: encap.Always,
}

var ipPoolWithVXLAN = IPPool{
	CIDR:      mustParseNet("10.0.0.0/16"),
	VXLANMode: encap.Always,
}

var remoteIPAMBlockKey = BlockKey{
	CIDR: mustParseNet("10.0.1.0/29"),
}

var localIPAMBlockKey = BlockKey{
	CIDR: mustParseNet("10.0.0.0/29"),
}

var localHostAffinity = "host:" + localHostname
var remoteHostAffinity = "host:" + remoteHostname
var remoteHost2Affinity = "host:" + remoteHostname2
var remoteIPAMBlock = AllocationBlock{
	CIDR:        mustParseNet("10.0.1.0/29"),
	Affinity:    &remoteHostAffinity,
	Allocations: make([]*int, 8),
	Unallocated: []int{0, 1, 2, 3, 4, 5, 6, 7},
}
var remoteIPAMBlockWithBorrows = AllocationBlock{
	CIDR:     mustParseNet("10.0.1.0/29"),
	Affinity: &remoteHostAffinity,
	Allocations: []*int{
		intPtr(0),
		intPtr(1),
		intPtr(2),
		nil,
		nil,
		nil,
		nil,
		nil,
	},
	Unallocated: []int{3, 4, 5, 6, 7},
	Attributes: []AllocationAttribute{
		{},
		{AttrSecondary: map[string]string{
			IPAMBlockAttributeNode: remoteHostname,
		}},
		{AttrSecondary: map[string]string{
			IPAMBlockAttributeNode: remoteHostname2,
		}},
	},
}
var remoteIPAMBlockWithBorrowsSwitched = AllocationBlock{
	CIDR:     mustParseNet("10.0.1.0/29"),
	Affinity: &remoteHost2Affinity,
	Allocations: []*int{
		intPtr(0),
		intPtr(1),
		intPtr(2),
		nil,
		nil,
		nil,
		nil,
		nil,
	},
	Unallocated: []int{3, 4, 5, 6, 7},
	Attributes: []AllocationAttribute{
		{},
		{AttrSecondary: map[string]string{
			IPAMBlockAttributeNode: remoteHostname2,
		}},
		{AttrSecondary: map[string]string{
			IPAMBlockAttributeNode: remoteHostname,
		}},
	},
}

var localIPAMBlockWithBorrows = AllocationBlock{
	CIDR:     mustParseNet("10.0.0.0/29"),
	Affinity: &localHostAffinity,
	Allocations: []*int{
		intPtr(0),
		intPtr(1),
		intPtr(2),
		nil,
		nil,
		nil,
		nil,
		nil,
	},
	Unallocated: []int{3, 4, 5, 6, 7},
	Attributes: []AllocationAttribute{
		{},
		{AttrSecondary: map[string]string{
			IPAMBlockAttributeNode: localHostname,
		}},
		{AttrSecondary: map[string]string{
			IPAMBlockAttributeNode: remoteHostname,
		}},
	},
}

func intPtr(i int) *int {
	return &i
}

var localHostVXLANTunnelIP = "10.0.0.0"
var remoteHostVXLANTunnelIP = "10.0.1.0"
var remoteHostVXLANTunnelIP2 = "10.0.1.1"
var remoteHost2VXLANTunnelIP = "10.0.2.0"
var remoteHostVXLANTunnelMAC = "66:74:c5:72:3f:01"<|MERGE_RESOLUTION|>--- conflicted
+++ resolved
@@ -58,10 +58,7 @@
 
 var localWlEpKey1 = WorkloadEndpointKey{Hostname: localHostname, OrchestratorID: "orch", WorkloadID: "wl1", EndpointID: "ep1"}
 var remoteWlEpKey1 = WorkloadEndpointKey{Hostname: remoteHostname, OrchestratorID: "orch", WorkloadID: "wl1", EndpointID: "ep1"}
-<<<<<<< HEAD
 var remoteWlEpKey2 = WorkloadEndpointKey{Hostname: remoteHostname2, OrchestratorID: "orch", WorkloadID: "wl1", EndpointID: "ep1"}
-=======
->>>>>>> 544fcfeb
 var localWlEp1Id = "orch/wl1/ep1"
 var localWlEpKey2 = WorkloadEndpointKey{Hostname: localHostname, OrchestratorID: "orch", WorkloadID: "wl2", EndpointID: "ep2"}
 var localWlEp2Id = "orch/wl2/ep2"
@@ -154,7 +151,6 @@
 	},
 }
 
-<<<<<<< HEAD
 var ep1IPs = []string{
 	"10.0.0.1/32", // ep1
 	"fc00:fe11::1/128",
@@ -162,8 +158,6 @@
 	"fc00:fe11::2/128",
 }
 
-=======
->>>>>>> 544fcfeb
 var localWlEp2 = WorkloadEndpoint{
 	State:      "active",
 	Name:       "cali2",
