--- conflicted
+++ resolved
@@ -23,13 +23,14 @@
 	kapiv1 "k8s.io/api/core/v1"
 	metav1 "k8s.io/apimachinery/pkg/apis/meta/v1"
 
+	v1 "k8s.io/api/core/v1"
+	discovery "k8s.io/api/discovery/v1beta1"
+	metav1 "k8s.io/apimachinery/pkg/apis/meta/v1"
+
 	"github.com/projectcalico/libcalico-go/lib/backend/encap"
 	"github.com/projectcalico/libcalico-go/lib/backend/model"
 	. "github.com/projectcalico/libcalico-go/lib/backend/model"
 	"github.com/projectcalico/libcalico-go/lib/net"
-	v1 "k8s.io/api/core/v1"
-	discovery "k8s.io/api/discovery/v1beta1"
-	metav1 "k8s.io/apimachinery/pkg/apis/meta/v1"
 )
 
 // Canned hostnames.
@@ -941,7 +942,6 @@
 	},
 }
 
-<<<<<<< HEAD
 var svcWithOutL7Annotation = KVPair{
 	Key: ResourceKey{Kind: v3.KindK8sService, Name: "service1", Namespace: "ns1"},
 	Value: &kapiv1.Service{
@@ -1010,7 +1010,8 @@
 var deleteExternalSvcWithL7Annotation = KVPair{
 	Key:   model.ResourceKey{Kind: v3.KindK8sService, Name: "service3", Namespace: "ns2"},
 	Value: nil,
-=======
+}
+
 // Resource for endpoint slice and service policy tests.
 var p = int32(80)
 var tcp = v1.ProtocolTCP
@@ -1036,7 +1037,6 @@
 	},
 	Types:    []string{"egress"},
 	Selector: "all()",
->>>>>>> 22392d18
 }
 
 func intPtr(i int) *int {
