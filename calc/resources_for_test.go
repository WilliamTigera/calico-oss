// Copyright (c) 2017-2019 Tigera, Inc. All rights reserved.

// Licensed under the Apache License, Version 2.0 (the "License");
// you may not use this file except in compliance with the License.
// You may obtain a copy of the License at
//
//     http://www.apache.org/licenses/LICENSE-2.0
//
// Unless required by applicable law or agreed to in writing, software
// distributed under the License is distributed on an "AS IS" BASIS,
// WITHOUT WARRANTIES OR CONDITIONS OF ANY KIND, either express or implied.
// See the License for the specific language governing permissions and
// limitations under the License.

package calc_test

// This file contains canned backend model values for use in tests.  Note the "." import of
// the model package.

import (
	"github.com/projectcalico/libcalico-go/lib/backend/encap"
	. "github.com/projectcalico/libcalico-go/lib/backend/model"
	"github.com/projectcalico/libcalico-go/lib/net"
	"github.com/projectcalico/libcalico-go/lib/numorstring"
)

// Canned hostnames.
var (
	localHostname   = "localhostname"
	remoteHostname  = "remotehostname"
	remoteHostname2 = "remotehostname2"
)

// Canned selectors.

var (
	allSelector                 = "all()"
	allSelectorId               = selectorID(allSelector)
	allLessFoobarSelector       = "(all()) && !(foo == 'bar')"
	allLessFoobarSelectorId     = selectorID(allLessFoobarSelector)
	bEpBSelector                = "b == 'b'"
	bEqBSelectorId              = selectorID(bEpBSelector)
	tagSelector                 = "has(tag-1)"
	tagSelectorId               = selectorID(tagSelector)
	tagFoobarSelector           = "tag-1 == 'foobar'"
	tagFoobarSelectorId         = selectorID(tagFoobarSelector)
	namedPortAllTCPID           = namedPortID(allSelector, "tcp", "tcpport")
	namedPortAllLessFoobarTCPID = namedPortID(allLessFoobarSelector, "tcp", "tcpport")
	namedPortAllTCP2ID          = namedPortID(allSelector, "tcp", "tcpport2")
	namedPortAllUDPID           = namedPortID(allSelector, "udp", "udpport")
	inheritSelector             = "profile == 'prof-1'"
	namedPortInheritIPSetID     = namedPortID(inheritSelector, "tcp", "tcpport")
	httpMatchMethod             = HTTPMatch{Methods: []string{"GET"}}
	serviceAccountSelector      = "name == 'sa1'"
)

// Canned workload endpoints.

var localWlEpKey1 = WorkloadEndpointKey{localHostname, "orch", "wl1", "ep1"}
var remoteWlEpKey1 = WorkloadEndpointKey{remoteHostname, "orch", "wl1", "ep1"}
var remoteWlEpKey2 = WorkloadEndpointKey{remoteHostname2, "orch", "wl1", "ep1"}
var localWlEp1Id = "orch/wl1/ep1"
var localWlEpKey2 = WorkloadEndpointKey{localHostname, "orch", "wl2", "ep2"}
var localWlEp2Id = "orch/wl2/ep2"

var localWlEp1 = WorkloadEndpoint{
	State:      "active",
	Name:       "cali1",
	Mac:        mustParseMac("01:02:03:04:05:06"),
	ProfileIDs: []string{"prof-1", "prof-2", "prof-missing"},
	IPv4Nets: []net.IPNet{mustParseNet("10.0.0.1/32"),
		mustParseNet("10.0.0.2/32")},
	IPv6Nets: []net.IPNet{mustParseNet("fc00:fe11::1/128"),
		mustParseNet("fc00:fe11::2/128")},
	Labels: map[string]string{
		"id": "loc-ep-1",
		"a":  "a",
		"b":  "b",
	},
	Ports: []EndpointPort{
		{Name: "tcpport", Protocol: numorstring.ProtocolFromStringV1("tcp"), Port: 8080},
		{Name: "tcpport2", Protocol: numorstring.ProtocolFromStringV1("tcp"), Port: 1234},
		{Name: "udpport", Protocol: numorstring.ProtocolFromStringV1("udp"), Port: 9091},
	},
}

var localWlEp1WithLabelsButNoProfiles = WorkloadEndpoint{
	State: "active",
	Name:  "cali1",
	Mac:   mustParseMac("01:02:03:04:05:06"),
	IPv4Nets: []net.IPNet{mustParseNet("10.0.0.1/32"),
		mustParseNet("10.0.0.2/32")},
	IPv6Nets: []net.IPNet{mustParseNet("fc00:fe11::1/128"),
		mustParseNet("fc00:fe11::2/128")},
	Labels: map[string]string{
		"id": "loc-ep-1",
		"a":  "a",
		"b":  "b",
	},
	Ports: []EndpointPort{
		{Name: "tcpport", Protocol: numorstring.ProtocolFromStringV1("tcp"), Port: 8080},
		{Name: "tcpport2", Protocol: numorstring.ProtocolFromStringV1("tcp"), Port: 1234},
		{Name: "udpport", Protocol: numorstring.ProtocolFromStringV1("udp"), Port: 9091},
	},
}

var localWlEp1WithDupeNamedPorts = WorkloadEndpoint{
	State:      "active",
	Name:       "cali1",
	Mac:        mustParseMac("01:02:03:04:05:06"),
	ProfileIDs: []string{"prof-1", "prof-2", "prof-missing"},
	IPv4Nets: []net.IPNet{mustParseNet("10.0.0.1/32"),
		mustParseNet("10.0.0.2/32")},
	IPv6Nets: []net.IPNet{mustParseNet("fc00:fe11::1/128"),
		mustParseNet("fc00:fe11::2/128")},
	Labels: map[string]string{
		"id": "loc-ep-1",
		"a":  "a",
		"b":  "b",
	},
	Ports: []EndpointPort{
		{Name: "tcpport", Protocol: numorstring.ProtocolFromStringV1("tcp"), Port: 8080},
		{Name: "tcpport", Protocol: numorstring.ProtocolFromStringV1("tcp"), Port: 8081},
		{Name: "tcpport", Protocol: numorstring.ProtocolFromStringV1("tcp"), Port: 8082},
	},
}

var localWlEp1NoProfiles = WorkloadEndpoint{
	State: "active",
	Name:  "cali1",
	Mac:   mustParseMac("01:02:03:04:05:06"),
	IPv4Nets: []net.IPNet{mustParseNet("10.0.0.1/32"),
		mustParseNet("10.0.0.2/32")},
	IPv6Nets: []net.IPNet{mustParseNet("fc00:fe11::1/128"),
		mustParseNet("fc00:fe11::2/128")},
}

var localWlEp1DifferentIPs = WorkloadEndpoint{
	State:      "active",
	Name:       "cali1",
	Mac:        mustParseMac("01:02:03:04:05:06"),
	ProfileIDs: []string{"prof-1", "prof-2", "prof-missing"},
	IPv4Nets: []net.IPNet{mustParseNet("11.0.0.1/32"),
		mustParseNet("11.0.0.2/32")},
	IPv6Nets: []net.IPNet{mustParseNet("fc00:fe12::1/128"),
		mustParseNet("fc00:fe12::2/128")},
	Labels: map[string]string{
		"id": "loc-ep-1",
		"a":  "a",
		"b":  "b",
	},
}

var ep1IPs = []string{
	"10.0.0.1/32", // ep1
	"fc00:fe11::1/128",
	"10.0.0.2/32", // shared with ep2
	"fc00:fe11::2/128",
}

var localWlEp2 = WorkloadEndpoint{
	State:      "active",
	Name:       "cali2",
	ProfileIDs: []string{"prof-2", "prof-3"},
	IPv4Nets: []net.IPNet{mustParseNet("10.0.0.2/32"),
		mustParseNet("10.0.0.3/32")},
	IPv6Nets: []net.IPNet{mustParseNet("fc00:fe11::2/128"),
		mustParseNet("fc00:fe11::3/128")},
	Labels: map[string]string{
		"id": "loc-ep-2",
		"a":  "a",
		"b":  "b2",
	},
	Ports: []EndpointPort{
		{Name: "tcpport", Protocol: numorstring.ProtocolFromStringV1("tcp"), Port: 8080},
		{Name: "tcpport2", Protocol: numorstring.ProtocolFromStringV1("tcp"), Port: 2345},
		{Name: "udpport", Protocol: numorstring.ProtocolFromStringV1("udp"), Port: 9090},
	},
}

var localWlEp2WithLabelsButNoProfiles = WorkloadEndpoint{
	State: "active",
	Name:  "cali2",
	IPv4Nets: []net.IPNet{mustParseNet("10.0.0.2/32"),
		mustParseNet("10.0.0.3/32")},
	IPv6Nets: []net.IPNet{mustParseNet("fc00:fe11::2/128"),
		mustParseNet("fc00:fe11::3/128")},
	Labels: map[string]string{
		"id": "loc-ep-2",
		"a":  "a",
		"b":  "b2",
	},
	Ports: []EndpointPort{
		{Name: "tcpport", Protocol: numorstring.ProtocolFromStringV1("tcp"), Port: 8080},
		{Name: "tcpport2", Protocol: numorstring.ProtocolFromStringV1("tcp"), Port: 2345},
		{Name: "udpport", Protocol: numorstring.ProtocolFromStringV1("udp"), Port: 9090},
	},
}

var localWlEp2NoProfiles = WorkloadEndpoint{
	State: "active",
	Name:  "cali2",
	IPv4Nets: []net.IPNet{mustParseNet("10.0.0.2/32"),
		mustParseNet("10.0.0.3/32")},
	IPv6Nets: []net.IPNet{mustParseNet("fc00:fe11::2/128"),
		mustParseNet("fc00:fe11::3/128")},
}

var hostEpWithName = HostEndpoint{
	Name:       "eth1",
	ProfileIDs: []string{"prof-1", "prof-2", "prof-missing"},
	ExpectedIPv4Addrs: []net.IP{mustParseIP("10.0.0.1"),
		mustParseIP("10.0.0.2")},
	ExpectedIPv6Addrs: []net.IP{mustParseIP("fc00:fe11::1"),
		mustParseIP("fc00:fe11::2")},
	Labels: map[string]string{
		"id": "loc-ep-1",
		"a":  "a",
		"b":  "b",
	},
}

var hostEpWithNamedPorts = HostEndpoint{
	Name:       "eth1",
	ProfileIDs: []string{"prof-1"},
	ExpectedIPv4Addrs: []net.IP{mustParseIP("10.0.0.1"),
		mustParseIP("10.0.0.2")},
	ExpectedIPv6Addrs: []net.IP{mustParseIP("fc00:fe11::1"),
		mustParseIP("fc00:fe11::2")},
	Labels: map[string]string{
		"id": "loc-ep-1",
		"a":  "a",
		"b":  "b",
	},
	Ports: []EndpointPort{
		{Name: "tcpport", Protocol: numorstring.ProtocolFromStringV1("tcp"), Port: 8080},
		{Name: "tcpport2", Protocol: numorstring.ProtocolFromStringV1("tcp"), Port: 1234},
		{Name: "udpport", Protocol: numorstring.ProtocolFromStringV1("udp"), Port: 9091},
	},
}

var hostEpWithNameKey = HostEndpointKey{
	Hostname:   localHostname,
	EndpointID: "named",
}
var hostEpWithNameId = "named"

var hostEp2NoName = HostEndpoint{
	ProfileIDs: []string{"prof-2", "prof-3"},
	ExpectedIPv4Addrs: []net.IP{mustParseIP("10.0.0.2"),
		mustParseIP("10.0.0.3")},
	ExpectedIPv6Addrs: []net.IP{mustParseIP("fc00:fe11::2"),
		mustParseIP("fc00:fe11::3")},
	Labels: map[string]string{
		"id": "loc-ep-2",
		"a":  "a",
		"b":  "b2",
	},
}

var hostEp2NoNameKey = HostEndpointKey{
	Hostname:   localHostname,
	EndpointID: "unnamed",
}
var hostEpNoNameId = "unnamed"

// Canned tiers/policies.

var order10 = float64(10)
var order20 = float64(20)
var order30 = float64(30)

var policy1_order20 = Policy{
	Order:    &order20,
	Selector: "a == 'a'",
	InboundRules: []Rule{
		{SrcSelector: allSelector},
	},
	OutboundRules: []Rule{
		{SrcSelector: bEpBSelector},
	},
	Types: []string{"ingress", "egress"},
}

var protoTCP = numorstring.ProtocolFromStringV1("tcp")
var protoUDP = numorstring.ProtocolFromStringV1("udp")
var policy1_order20_with_named_port_tcpport = Policy{
	Order:    &order20,
	Selector: "a == 'a'",
	InboundRules: []Rule{
		{
			Protocol: &protoTCP,
			SrcPorts: []numorstring.Port{numorstring.NamedPort("tcpport")},
		},
	},
	OutboundRules: []Rule{
		{SrcSelector: bEpBSelector},
	},
	Types: []string{"ingress", "egress"},
}

var policy1_order20_with_named_port_tcpport_negated = Policy{
	Order:    &order20,
	Selector: "a == 'a'",
	InboundRules: []Rule{
		{
			Protocol:    &protoTCP,
			NotSrcPorts: []numorstring.Port{numorstring.NamedPort("tcpport")},
		},
	},
	OutboundRules: []Rule{
		{SrcSelector: bEpBSelector},
	},
	Types: []string{"ingress", "egress"},
}

var policy_with_named_port_inherit = Policy{
	Order:    &order20,
	Selector: "a == 'a'",
	InboundRules: []Rule{
		{
			Protocol:    &protoTCP,
			SrcSelector: "profile == 'prof-1'",
			SrcPorts:    []numorstring.Port{numorstring.NamedPort("tcpport")},
		},
	},
	OutboundRules: []Rule{},
	Types:         []string{"ingress", "egress"},
}

var policy1_order20_with_selector_and_named_port_tcpport = Policy{
	Order:    &order20,
	Selector: "a == 'a'",
	InboundRules: []Rule{
		{
			Protocol:    &protoTCP,
			SrcSelector: allSelector,
			SrcPorts:    []numorstring.Port{numorstring.NamedPort("tcpport")},
		},
	},
	OutboundRules: []Rule{
		{SrcSelector: bEpBSelector},
	},
	Types: []string{"ingress", "egress"},
}

var policy1_order20_with_selector_and_negated_named_port_tcpport = Policy{
	Order:    &order20,
	Selector: "a == 'a'",
	InboundRules: []Rule{
		{
			Protocol:       &protoTCP,
			SrcSelector:    allSelector,
			NotSrcSelector: "foo == 'bar'",
			NotSrcPorts:    []numorstring.Port{numorstring.NamedPort("tcpport")},
		},
	},
	Types: []string{"ingress"},
}

var policy1_order20_with_selector_and_negated_named_port_tcpport_dest = Policy{
	Order:    &order20,
	Selector: "a == 'a'",
	InboundRules: []Rule{
		{
			Protocol:       &protoTCP,
			DstSelector:    allSelector,
			NotDstSelector: "foo == 'bar'",
			NotDstPorts:    []numorstring.Port{numorstring.NamedPort("tcpport")},
		},
	},
	Types: []string{"ingress"},
}

var policy1_order20_with_selector_and_named_port_udpport = Policy{
	Order:    &order20,
	Selector: "a == 'a'",
	InboundRules: []Rule{
		{
			Protocol:    &protoUDP,
			SrcSelector: allSelector,
			SrcPorts:    []numorstring.Port{numorstring.NamedPort("udpport")},
		},
	},
	OutboundRules: []Rule{
		{SrcSelector: bEpBSelector},
	},
	Types: []string{"ingress", "egress"},
}

var policy1_order20_with_named_port_mismatched_protocol = Policy{
	Order:    &order20,
	Selector: "a == 'a'",
	InboundRules: []Rule{
		{
			Protocol: &protoTCP,
			SrcPorts: []numorstring.Port{numorstring.NamedPort("udpport")},
		},
	},
	OutboundRules: []Rule{
		{
			Protocol: &protoUDP,
			SrcPorts: []numorstring.Port{numorstring.NamedPort("tcpport")},
		},
	},
	Types: []string{"ingress", "egress"},
}

var policy1_order20_with_selector_and_named_port_tcpport2 = Policy{
	Order:    &order20,
	Selector: "a == 'a'",
	InboundRules: []Rule{
		{SrcSelector: bEpBSelector},
	},
	OutboundRules: []Rule{
		{
			Protocol:    &protoTCP,
			SrcSelector: allSelector,
			SrcPorts:    []numorstring.Port{numorstring.NamedPort("tcpport2")},
		},
	},
	Types: []string{"ingress", "egress"},
}

var policy1_order20_ingress_only = Policy{
	Order:    &order20,
	Selector: "a == 'a'",
	InboundRules: []Rule{
		{SrcSelector: allSelector},
	},
	Types: []string{"ingress"},
}

var policy1_order20_egress_only = Policy{
	Order:    &order20,
	Selector: "a == 'a'",
	OutboundRules: []Rule{
		{SrcSelector: bEpBSelector},
	},
	Types: []string{"egress"},
}

var policy1_order20_untracked = Policy{
	Order:    &order20,
	Selector: "a == 'a'",
	InboundRules: []Rule{
		{SrcSelector: allSelector},
	},
	OutboundRules: []Rule{
		{SrcSelector: bEpBSelector},
	},
	DoNotTrack: true,
}

var policy1_order20_pre_dnat = Policy{
	Order:    &order20,
	Selector: "a == 'a'",
	InboundRules: []Rule{
		{SrcSelector: allSelector},
	},
	PreDNAT: true,
}

var policy1_order20_http_match = Policy{
	Order:    &order20,
	Selector: "a == 'a'",
	InboundRules: []Rule{
		{HTTPMatch: &httpMatchMethod},
	},
}

var policy1_order20_src_service_account = Policy{
	Order:    &order20,
	Selector: "a == 'a'",
	InboundRules: []Rule{
		{OriginalSrcServiceAccountSelector: serviceAccountSelector},
	},
}

var policy1_order20_dst_service_account = Policy{
	Order:    &order20,
	Selector: "a == 'a'",
	OutboundRules: []Rule{
		{OriginalDstServiceAccountSelector: serviceAccountSelector},
	},
}

var profileRules1 = ProfileRules{
	InboundRules: []Rule{
		{SrcSelector: allSelector},
	},
	OutboundRules: []Rule{
		{SrcTag: "tag-1"},
	},
}

var profileRulesWithTagInherit = ProfileRules{
	InboundRules: []Rule{
		{SrcSelector: tagSelector},
	},
	OutboundRules: []Rule{
		{SrcSelector: tagFoobarSelector},
	},
}

var profileRules1TagUpdate = ProfileRules{
	InboundRules: []Rule{
		{SrcSelector: bEpBSelector},
	},
	OutboundRules: []Rule{
		{SrcTag: "tag-2"},
	},
}

var profileRules1NegatedTagSelUpdate = ProfileRules{
	InboundRules: []Rule{
		{NotSrcSelector: bEpBSelector},
	},
	OutboundRules: []Rule{
		{NotSrcTag: "tag-2"},
	},
}

var profileTags1 = []string{"tag-1"}
var profileLabels1 = map[string]string{
	"profile": "prof-1",
}
var profileLabels2 = map[string]string{
	"profile": "prof-2",
}
var profileLabelsTag1 = map[string]string{
	"tag-1": "foobar",
}

var tag1LabelID = ipSetIDForTag("tag-1")
var tag2LabelID = ipSetIDForTag("tag-2")

var netSet1Key = NetworkSetKey{Name: "netset-1"}
var netSet1 = NetworkSet{
	Nets: []net.IPNet{
		mustParseNet("12.0.0.0/24"),
		mustParseNet("12.0.0.0/24"), // A dupe, why not!
		mustParseNet("12.1.0.0/24"),
		mustParseNet("10.0.0.1/32"), // Overlaps with host endpoint.
		mustParseNet("feed:beef::/32"),
		mustParseNet("feed:beef:0::/32"), // Non-canonical dupe.
	},
	Labels: map[string]string{
		"a": "b",
	},
}
var netSet1WithBEqB = NetworkSet{
	Nets: []net.IPNet{
		mustParseNet("12.0.0.0/24"),
		mustParseNet("12.0.0.0/24"), // A dupe, why not!
		mustParseNet("12.1.0.0/24"),
		mustParseNet("10.0.0.1/32"), // Overlaps with host endpoint.
	},
	Labels: map[string]string{
		"foo": "bar",
		"b":   "b",
	},
}

var netSet2Key = NetworkSetKey{Name: "netset-2"}
var netSet2 = NetworkSet{
	Nets: []net.IPNet{
		mustParseNet("12.0.0.0/24"), // Overlaps with netset-1
		mustParseNet("13.1.0.0/24"),
	},
	Labels: map[string]string{
		"a": "b",
	},
}

<<<<<<< HEAD
// Resources for DNS Policy unit testing. We start with a basic default-deny-egress policy that only allows UDP:53 out.
var policyDNSBasic = Policy{
	Selector: "name == 'dnspolicy'",
	Order:    &order30,
	Types:    []string{"egress"},
	OutboundRules: []Rule{
		{
			Action:      "allow",
			SrcSelector: allSelector,
			Protocol:    &protoUDP,
			DstPorts:    []numorstring.Port{numorstring.SinglePort(53)},
		},
		{
			Action: "deny",
		},
	},
}

// Two GlobalNetworkSets, one for microsoft.com and one for google.com.
var allowedEgressDomains = []string{"microsoft.com", "www.microsoft.com"}
var allowedEgressDomains2 = []string{"google.com", "www.google.com"}

var netSetDNSKey = NetworkSetKey{Name: "netset-domains"}
var netSetDNSKey2 = NetworkSetKey{Name: "netset-domains-2"}

var netSetDNS = NetworkSet{
	AllowedEgressDomains: allowedEgressDomains,
	Labels:               map[string]string{"external-service-name": "microsoft"},
}

var netSetDNS2 = NetworkSet{
	AllowedEgressDomains: allowedEgressDomains2,
	Labels:               map[string]string{"external-service-name": "google"},
}

// Two GlobalNetworkPolicies, the first allows external access to microsoft.com and the second to any resource that
// specifies a "external-service-name" label.
var dstSelectorDNSExternal = "external-service-name == 'microsoft'"
var dstSelectorDNSExternal2 = "has(external-service-name)"

var selectorIdDNSExternal = domainSelectorID(dstSelectorDNSExternal, allowedEgressDomains)
var selectorIdDNSExternal2 = domainSelectorID(dstSelectorDNSExternal2, allowedEgressDomains2)
var selectorIdDNSExternal3 = domainSelectorID("", allowedEgressDomains)

var selectorIdDNSEmpty = selectorID(dstSelectorDNSExternal)
var selectorIdDNSEmpty2 = selectorID(dstSelectorDNSExternal2)

var policyDNSExternal = Policy{
	Selector: allSelector,
	Order:    &order20,
	Types:    []string{"egress"},
	OutboundRules: []Rule{
		{
			Action:      "allow",
			DstSelector: dstSelectorDNSExternal,
		},
	},
}

var policyDNSExternal2 = Policy{
	Selector: allSelector,
	Order:    &order20,
	Types:    []string{"egress"},
	OutboundRules: []Rule{
		{
			Action:      "allow",
			DstSelector: dstSelectorDNSExternal2,
		},
	},
}

var policyDNSExternal3 = Policy{
	Selector: allSelector,
	Order:    &order20,
	Types:    []string{"egress"},
	OutboundRules: []Rule{
		{
			Action:     "allow",
			DstDomains: allowedEgressDomains,
		},
	},
}

// One simple workload endpoint with v4 and v6 addresses, with a label to match on.
var localWlEpDNS = WorkloadEndpoint{
	State: "active",
	Name:  "cali1",
	Mac:   mustParseMac("01:02:03:04:05:06"),
	IPv4Nets: []net.IPNet{mustParseNet("10.0.0.1/32"),
		mustParseNet("10.0.0.2/32")},
	IPv6Nets: []net.IPNet{mustParseNet("fc00:fe11::1/128"),
		mustParseNet("fc00:fe11::2/128")},
	Labels: map[string]string{
		"name": "dnspolicy",
	},
}
=======
var localHostIP = mustParseIP("192.168.0.1")
var remoteHostIP = mustParseIP("192.168.0.2")
var remoteHost2IP = mustParseIP("192.168.0.3")

var localHostVXLANTunnelConfigKey = HostConfigKey{
	Hostname: localHostname,
	Name:     "IPv4VXLANTunnelAddr",
}
var remoteHostVXLANTunnelConfigKey = HostConfigKey{
	Hostname: remoteHostname,
	Name:     "IPv4VXLANTunnelAddr",
}
var remoteHost2VXLANTunnelConfigKey = HostConfigKey{
	Hostname: remoteHostname2,
	Name:     "IPv4VXLANTunnelAddr",
}

var remoteHostVXLANTunnelMACConfigKey = HostConfigKey{
	Hostname: remoteHostname,
	Name:     "VXLANTunnelMACAddr",
}

var ipPoolKey = IPPoolKey{
	CIDR: mustParseNet("10.0.0.0/16"),
}

var ipPoolNoEncap = IPPool{
	CIDR: mustParseNet("10.0.0.0/16"),
}

var ipPoolWithIPIP = IPPool{
	CIDR:     mustParseNet("10.0.0.0/16"),
	IPIPMode: encap.Always,
}

var ipPoolWithVXLAN = IPPool{
	CIDR:      mustParseNet("10.0.0.0/16"),
	VXLANMode: encap.Always,
}

var remoteIPAMBlockKey = BlockKey{
	CIDR: mustParseNet("10.0.1.0/29"),
}

var localIPAMBlockKey = BlockKey{
	CIDR: mustParseNet("10.0.0.0/29"),
}

var localHostAffinity = "host:" + localHostname
var remoteHostAffinity = "host:" + remoteHostname
var remoteHost2Affinity = "host:" + remoteHostname2
var remoteIPAMBlock = AllocationBlock{
	CIDR:        mustParseNet("10.0.1.0/29"),
	Affinity:    &remoteHostAffinity,
	Allocations: make([]*int, 8),
	Unallocated: []int{0, 1, 2, 3, 4, 5, 6, 7},
}
var remoteIPAMBlockWithBorrows = AllocationBlock{
	CIDR:     mustParseNet("10.0.1.0/29"),
	Affinity: &remoteHostAffinity,
	Allocations: []*int{
		intPtr(0),
		intPtr(1),
		intPtr(2),
		nil,
		nil,
		nil,
		nil,
		nil,
	},
	Unallocated: []int{3, 4, 5, 6, 7},
	Attributes: []AllocationAttribute{
		{},
		{AttrSecondary: map[string]string{
			IPAMBlockAttributeNode: remoteHostname,
		}},
		{AttrSecondary: map[string]string{
			IPAMBlockAttributeNode: remoteHostname2,
		}},
	},
}
var remoteIPAMBlockWithBorrowsSwitched = AllocationBlock{
	CIDR:     mustParseNet("10.0.1.0/29"),
	Affinity: &remoteHost2Affinity,
	Allocations: []*int{
		intPtr(0),
		intPtr(1),
		intPtr(2),
		nil,
		nil,
		nil,
		nil,
		nil,
	},
	Unallocated: []int{3, 4, 5, 6, 7},
	Attributes: []AllocationAttribute{
		{},
		{AttrSecondary: map[string]string{
			IPAMBlockAttributeNode: remoteHostname2,
		}},
		{AttrSecondary: map[string]string{
			IPAMBlockAttributeNode: remoteHostname,
		}},
	},
}

var localIPAMBlockWithBorrows = AllocationBlock{
	CIDR:     mustParseNet("10.0.0.0/29"),
	Affinity: &localHostAffinity,
	Allocations: []*int{
		intPtr(0),
		intPtr(1),
		intPtr(2),
		nil,
		nil,
		nil,
		nil,
		nil,
	},
	Unallocated: []int{3, 4, 5, 6, 7},
	Attributes: []AllocationAttribute{
		{},
		{AttrSecondary: map[string]string{
			IPAMBlockAttributeNode: localHostname,
		}},
		{AttrSecondary: map[string]string{
			IPAMBlockAttributeNode: remoteHostname,
		}},
	},
}

func intPtr(i int) *int {
	return &i
}

var localHostVXLANTunnelIP = "10.0.0.0"
var remoteHostVXLANTunnelIP = "10.0.1.0"
var remoteHostVXLANTunnelIP2 = "10.0.1.1"
var remoteHost2VXLANTunnelIP = "10.0.2.0"
var remoteHostVXLANTunnelMAC = "66:74:c5:72:3f:01"
>>>>>>> 355f98a6
<|MERGE_RESOLUTION|>--- conflicted
+++ resolved
@@ -573,7 +573,6 @@
 	},
 }
 
-<<<<<<< HEAD
 // Resources for DNS Policy unit testing. We start with a basic default-deny-egress policy that only allows UDP:53 out.
 var policyDNSBasic = Policy{
 	Selector: "name == 'dnspolicy'",
@@ -670,7 +669,7 @@
 		"name": "dnspolicy",
 	},
 }
-=======
+
 var localHostIP = mustParseIP("192.168.0.1")
 var remoteHostIP = mustParseIP("192.168.0.2")
 var remoteHost2IP = mustParseIP("192.168.0.3")
@@ -810,5 +809,4 @@
 var remoteHostVXLANTunnelIP = "10.0.1.0"
 var remoteHostVXLANTunnelIP2 = "10.0.1.1"
 var remoteHost2VXLANTunnelIP = "10.0.2.0"
-var remoteHostVXLANTunnelMAC = "66:74:c5:72:3f:01"
->>>>>>> 355f98a6
+var remoteHostVXLANTunnelMAC = "66:74:c5:72:3f:01"