<<<<<<< HEAD
// Copyright (c) 2016-2020 Tigera, Inc. All rights reserved.
=======
// Copyright (c) 2016-2018,2020-2021 Tigera, Inc. All rights reserved.
>>>>>>> c08e640b

// Licensed under the Apache License, Version 2.0 (the "License");
// you may not use this file except in compliance with the License.
// You may obtain a copy of the License at
//
//     http://www.apache.org/licenses/LICENSE-2.0
//
// Unless required by applicable law or agreed to in writing, software
// distributed under the License is distributed on an "AS IS" BASIS,
// WITHOUT WARRANTIES OR CONDITIONS OF ANY KIND, either express or implied.
// See the License for the specific language governing permissions and
// limitations under the License.

package calc_test

import (
	. "github.com/projectcalico/felix/calc"
	"github.com/projectcalico/felix/config"

	"reflect"

	. "github.com/onsi/ginkgo"
	. "github.com/onsi/ginkgo/extensions/table"
	. "github.com/onsi/gomega"
	log "github.com/sirupsen/logrus"

	"github.com/projectcalico/felix/dataplane/mock"
	"github.com/projectcalico/felix/dispatcher"
	"github.com/projectcalico/felix/proto"
	v3 "github.com/projectcalico/libcalico-go/lib/apis/v3"
	"github.com/projectcalico/libcalico-go/lib/backend/api"
	"github.com/projectcalico/libcalico-go/lib/backend/model"
	"github.com/projectcalico/libcalico-go/lib/net"
)

var testIP = mustParseIP("10.0.0.1")
var testIP2 = mustParseIP("10.0.0.2")
var testIPAs6 = net.IP{IP: testIP.To16()}
var testIPAs4 = net.IP{IP: testIP.To4()}

var _ = DescribeTable("Calculation graph pass-through tests",
	func(key model.Key, input interface{}, expUpdate interface{}, expRemove interface{}) {
		// Create a calculation graph/event buffer combo.
		eb := NewEventSequencer(nil)
		var messageReceived interface{}
		eb.Callback = func(message interface{}) {
			log.WithField("message", message).Info("Received message")
			messageReceived = message
		}
		conf := config.New()
		conf.FelixHostname = "hostname"
		lookupsCache := NewLookupsCache()
		cg := NewCalculationGraph(eb, lookupsCache, conf, true).AllUpdDispatcher

		// Send in the update and flush the buffer.  It should deposit the message
		// via our callback.
		By("Emitting correct update")
		cg.OnUpdate(api.Update{
			UpdateType: api.UpdateTypeKVNew,
			KVPair: model.KVPair{
				Key:   key,
				Value: input,
			},
		})
		eb.Flush()
		Expect(reflect.ValueOf(messageReceived).Elem().Interface()).To(Equal(expUpdate))

		// Send in the delete and flush the buffer.  It should deposit the message
		// via our callback.
		By("Emitting correct remove")
		cg.OnUpdate(api.Update{
			UpdateType: api.UpdateTypeKVDeleted,
			KVPair: model.KVPair{
				Key:   key,
				Value: nil,
			},
		})
		eb.Flush()
		Expect(reflect.ValueOf(messageReceived).Elem().Interface()).To(Equal(expRemove))
	},
	Entry("IPPool",
		model.IPPoolKey{CIDR: mustParseNet("10.0.0.0/16")},
		&model.IPPool{
			CIDR: mustParseNet("10.0.0.0/16"),
		},
		proto.IPAMPoolUpdate{
			Id: "10.0.0.0-16",
			Pool: &proto.IPAMPool{
				Cidr:       "10.0.0.0/16",
				Masquerade: false,
			},
		},
		proto.IPAMPoolRemove{
			Id: "10.0.0.0-16",
		}),
	Entry("IPPool masquerade",
		model.IPPoolKey{CIDR: mustParseNet("10.0.0.0/16")},
		&model.IPPool{
			CIDR:       mustParseNet("10.0.0.0/16"),
			Masquerade: true,
		},
		proto.IPAMPoolUpdate{
			Id: "10.0.0.0-16",
			Pool: &proto.IPAMPool{
				Cidr:       "10.0.0.0/16",
				Masquerade: true,
			},
		},
		proto.IPAMPoolRemove{
			Id: "10.0.0.0-16",
		}),
	Entry("HostIP",
		model.HostIPKey{Hostname: "foo"},
		&testIP,
		proto.HostMetadataUpdate{
			Hostname: "foo",
			Ipv4Addr: "10.0.0.1",
		},
		proto.HostMetadataRemove{
			Hostname: "foo",
		}),
	Entry("Global BGPConfiguration",
		model.ResourceKey{Kind: v3.KindBGPConfiguration, Name: "default"},
		&v3.BGPConfiguration{
			Spec: v3.BGPConfigurationSpec{
				ServiceClusterIPs: []v3.ServiceClusterIPBlock{
					{
						CIDR: "1.2.0.0/16",
					},
					{
						CIDR: "fd5f::/120",
					},
				},
				ServiceExternalIPs: []v3.ServiceExternalIPBlock{
					{
						CIDR: "255.200.0.0/24",
					},
				},
			},
		},
		proto.GlobalBGPConfigUpdate{
			ServiceClusterCidrs:  []string{"1.2.0.0/16", "fd5f::/120"},
			ServiceExternalCidrs: []string{"255.200.0.0/24"},
		},
		proto.GlobalBGPConfigUpdate{}),
)

var _ = Describe("Host IP duplicate squashing test", func() {
	var eb *EventSequencer
	var messagesReceived []interface{}
	var cg *dispatcher.Dispatcher

	BeforeEach(func() {
		// Create a calculation graph/event buffer combo.
		eb = NewEventSequencer(nil)
		messagesReceived = nil
		eb.Callback = func(message interface{}) {
			log.WithField("message", message).Info("Received message")
			messagesReceived = append(messagesReceived, message)
		}
		conf := config.New()
		conf.FelixHostname = "hostname"
		lookupsCache := NewLookupsCache()
		cg = NewCalculationGraph(eb, lookupsCache, conf, true).AllUpdDispatcher
	})

	It("should coalesce duplicate updates", func() {
		cg.OnUpdate(api.Update{
			UpdateType: api.UpdateTypeKVNew,
			KVPair: model.KVPair{
				Key:   model.HostIPKey{Hostname: "foo"},
				Value: &testIPAs6,
			},
		})
		eb.Flush()
		cg.OnUpdate(api.Update{
			UpdateType: api.UpdateTypeKVNew,
			KVPair: model.KVPair{
				Key:   model.HostIPKey{Hostname: "foo"},
				Value: &testIPAs4,
			},
		})
		eb.Flush()
		Expect(messagesReceived).To(ConsistOf(&proto.HostMetadataUpdate{
			Hostname: "foo",
			Ipv4Addr: "10.0.0.1",
		}))
	})
	It("should pass on genuine changes", func() {
		cg.OnUpdate(api.Update{
			UpdateType: api.UpdateTypeKVNew,
			KVPair: model.KVPair{
				Key:   model.HostIPKey{Hostname: "foo"},
				Value: &testIPAs6,
			},
		})
		eb.Flush()
		cg.OnUpdate(api.Update{
			UpdateType: api.UpdateTypeKVNew,
			KVPair: model.KVPair{
				Key:   model.HostIPKey{Hostname: "foo"},
				Value: &testIP2,
			},
		})
		eb.Flush()
		Expect(messagesReceived).To(ConsistOf(
			&proto.HostMetadataUpdate{
				Hostname: "foo",
				Ipv4Addr: "10.0.0.1",
			},
			&proto.HostMetadataUpdate{
				Hostname: "foo",
				Ipv4Addr: "10.0.0.2",
			},
		))
	})
	It("should pass on delete and recreate", func() {
		cg.OnUpdate(api.Update{
			UpdateType: api.UpdateTypeKVNew,
			KVPair: model.KVPair{
				Key:   model.HostIPKey{Hostname: "foo"},
				Value: &testIPAs6,
			},
		})
		eb.Flush()
		cg.OnUpdate(api.Update{
			UpdateType: api.UpdateTypeKVNew,
			KVPair: model.KVPair{
				Key: model.HostIPKey{Hostname: "foo"},
			},
		})
		eb.Flush()
		cg.OnUpdate(api.Update{
			UpdateType: api.UpdateTypeKVNew,
			KVPair: model.KVPair{
				Key:   model.HostIPKey{Hostname: "foo"},
				Value: &testIPAs6,
			},
		})
		eb.Flush()
		Expect(messagesReceived).To(ConsistOf(
			&proto.HostMetadataUpdate{
				Hostname: "foo",
				Ipv4Addr: "10.0.0.1",
			},
			&proto.HostMetadataRemove{
				Hostname: "foo",
			},
			&proto.HostMetadataUpdate{
				Hostname: "foo",
				Ipv4Addr: "10.0.0.1",
			},
		))
	})
})

var _ = Describe("specific scenario tests", func() {
	var validationFilter *ValidationFilter
	var calcGraph *CalcGraph
	var mockDataplane *mock.MockDataplane
	var eventBuf *EventSequencer

	BeforeEach(func() {
		mockDataplane = mock.NewMockDataplane()
		eventBuf = NewEventSequencer(mockDataplane)
		eventBuf.Callback = mockDataplane.OnEvent
		conf := config.New()
		conf.FelixHostname = localHostname
		lookupsCache := NewLookupsCache()
		calcGraph = NewCalculationGraph(eventBuf, lookupsCache, conf, true)
		statsCollector := NewStatsCollector(func(stats StatsUpdate) error {
			log.WithField("stats", stats).Info("Stats update")
			return nil
		})
		statsCollector.RegisterWith(calcGraph)
		validationFilter = NewValidationFilter(calcGraph.AllUpdDispatcher)
	})

	It("should squash no-op policy updates", func() {
		// First set up a state with an endpoint and some policy.
		validationFilter.OnUpdates(localEp1WithPolicy.KVDeltas(empty))
		validationFilter.OnStatusUpdated(api.InSync)
		eventBuf.Flush()

		numEventsBeforeSendingDupe := mockDataplane.NumEventsRecorded()
		validationFilter.OnUpdates([]api.Update{{
			KVPair:     pol1KVPair,
			UpdateType: api.UpdateTypeKVUpdated,
		}})
		eventBuf.Flush()

		Expect(mockDataplane.NumEventsRecorded()).To(Equal(numEventsBeforeSendingDupe))
	})
})<|MERGE_RESOLUTION|>--- conflicted
+++ resolved
@@ -1,8 +1,4 @@
-<<<<<<< HEAD
-// Copyright (c) 2016-2020 Tigera, Inc. All rights reserved.
-=======
-// Copyright (c) 2016-2018,2020-2021 Tigera, Inc. All rights reserved.
->>>>>>> c08e640b
+// Copyright (c) 2016-2021 Tigera, Inc. All rights reserved.
 
 // Licensed under the Apache License, Version 2.0 (the "License");
 // you may not use this file except in compliance with the License.
