--- conflicted
+++ resolved
@@ -47,14 +47,10 @@
 			log.WithField("message", message).Info("Received message")
 			messageReceived = message
 		}
-<<<<<<< HEAD
-		lookupsCache := NewLookupsCache()
-		cg := NewCalculationGraph(eb, lookupsCache, "hostname", true).AllUpdDispatcher
-=======
 		conf := config.New()
 		conf.FelixHostname = "hostname"
-		cg := NewCalculationGraph(eb, conf).AllUpdDispatcher
->>>>>>> fbe8a12e
+		lookupsCache := NewLookupsCache()
+		cg := NewCalculationGraph(eb, lookupsCache, conf, true).AllUpdDispatcher
 
 		// Send in the update and flush the buffer.  It should deposit the message
 		// via our callback.
@@ -138,14 +134,10 @@
 			log.WithField("message", message).Info("Received message")
 			messagesReceived = append(messagesReceived, message)
 		}
-<<<<<<< HEAD
-		lookupsCache := NewLookupsCache()
-		cg = NewCalculationGraph(eb, lookupsCache, "hostname", true).AllUpdDispatcher
-=======
 		conf := config.New()
 		conf.FelixHostname = "hostname"
-		cg = NewCalculationGraph(eb, conf).AllUpdDispatcher
->>>>>>> fbe8a12e
+		lookupsCache := NewLookupsCache()
+		cg = NewCalculationGraph(eb, lookupsCache, conf, true).AllUpdDispatcher
 	})
 
 	It("should coalesce duplicate updates", func() {
@@ -248,14 +240,10 @@
 		mockDataplane = mock.NewMockDataplane()
 		eventBuf = NewEventSequencer(mockDataplane)
 		eventBuf.Callback = mockDataplane.OnEvent
-<<<<<<< HEAD
-		lookupsCache := NewLookupsCache()
-		calcGraph = NewCalculationGraph(eventBuf, lookupsCache, localHostname, true)
-=======
 		conf := config.New()
 		conf.FelixHostname = localHostname
-		calcGraph = NewCalculationGraph(eventBuf, conf)
->>>>>>> fbe8a12e
+		lookupsCache := NewLookupsCache()
+		calcGraph = NewCalculationGraph(eventBuf, lookupsCache, conf, true)
 		statsCollector := NewStatsCollector(func(stats StatsUpdate) error {
 			log.WithField("stats", stats).Info("Stats update")
 			return nil
