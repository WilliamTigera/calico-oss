--- conflicted
+++ resolved
@@ -260,28 +260,6 @@
 
 	Protocol *numorstring.Protocol
 
-<<<<<<< HEAD
-	SrcNets     []*net.IPNet
-	SrcPorts    []numorstring.Port
-	DstNets     []*net.IPNet
-	DstPorts    []numorstring.Port
-	ICMPType    *int
-	ICMPCode    *int
-	SrcIPSetIDs []string
-	DstIPSetIDs []string
-
-	NotProtocol    *numorstring.Protocol
-	NotSrcNets     []*net.IPNet
-	NotSrcPorts    []numorstring.Port
-	NotDstNets     []*net.IPNet
-	NotDstPorts    []numorstring.Port
-	NotICMPType    *int
-	NotICMPCode    *int
-	NotSrcIPSetIDs []string
-	NotDstIPSetIDs []string
-
-	LogPrefix string
-=======
 	SrcNets              []*net.IPNet
 	SrcPorts             []numorstring.Port
 	SrcNamedPortIPSetIDs []string
@@ -304,7 +282,8 @@
 	NotICMPCode             *int
 	NotSrcIPSetIDs          []string
 	NotDstIPSetIDs          []string
->>>>>>> 2af37a93
+
+	LogPrefix string
 }
 
 func ruleToParsedRule(rule *model.Rule) (parsedRule *ParsedRule, allIPSets []*IPSetData) {
@@ -369,28 +348,6 @@
 
 		Protocol: rule.Protocol,
 
-<<<<<<< HEAD
-		SrcNets:     rule.AllSrcNets(),
-		SrcPorts:    rule.SrcPorts,
-		DstNets:     rule.AllDstNets(),
-		DstPorts:    rule.DstPorts,
-		ICMPType:    rule.ICMPType,
-		ICMPCode:    rule.ICMPCode,
-		SrcIPSetIDs: selectors(src).ToUIDs(),
-		DstIPSetIDs: selectors(dst).ToUIDs(),
-
-		NotProtocol:    rule.NotProtocol,
-		NotSrcNets:     rule.AllNotSrcNets(),
-		NotSrcPorts:    rule.NotSrcPorts,
-		NotDstNets:     rule.AllNotDstNets(),
-		NotDstPorts:    rule.NotDstPorts,
-		NotICMPType:    rule.NotICMPType,
-		NotICMPCode:    rule.NotICMPCode,
-		NotSrcIPSetIDs: selectors(notSrc).ToUIDs(),
-		NotDstIPSetIDs: selectors(notDst).ToUIDs(),
-
-		LogPrefix: rule.LogPrefix,
-=======
 		SrcNets:              rule.AllSrcNets(),
 		SrcPorts:             srcNumericPorts,
 		SrcNamedPortIPSetIDs: ipSetsToUIDs(srcNamedPortIPSets),
@@ -418,7 +375,8 @@
 
 		NotICMPType: rule.NotICMPType,
 		NotICMPCode: rule.NotICMPCode,
->>>>>>> 2af37a93
+
+		LogPrefix: rule.LogPrefix,
 	}
 
 	allIPSets = append(allIPSets, srcNamedPortIPSets...)
