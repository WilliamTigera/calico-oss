--- conflicted
+++ resolved
@@ -288,9 +288,6 @@
 	NotSrcIPSetIDs          []string
 	NotDstIPSetIDs          []string
 
-<<<<<<< HEAD
-	LogPrefix string
-=======
 	// These fields allow us to pass through the raw match criteria from the V3 datamodel,
 	// unmodified. The selectors above are formed in the update processor layer by combining the
 	// original selectors, namespace selectors an service account matches into one.
@@ -308,7 +305,8 @@
 	// These fields allow us to pass through the HTTP match criteria from the V3 datamodel. The iptables dataplane
 	// does not implement the match, but other dataplanes such as Dikastes do.
 	HTTPMatch *model.HTTPMatch
->>>>>>> 5dcd3c8e
+
+	LogPrefix string
 }
 
 func ruleToParsedRule(rule *model.Rule) (parsedRule *ParsedRule, allIPSets []*IPSetData) {
@@ -401,9 +399,6 @@
 		NotICMPType: rule.NotICMPType,
 		NotICMPCode: rule.NotICMPCode,
 
-<<<<<<< HEAD
-		LogPrefix: rule.LogPrefix,
-=======
 		// Pass through original values of some fields for the policy API.
 		OriginalSrcSelector:               rule.OriginalSrcSelector,
 		OriginalSrcNamespaceSelector:      rule.OriginalSrcNamespaceSelector,
@@ -416,7 +411,8 @@
 		OriginalDstServiceAccountNames:    rule.OriginalDstServiceAccountNames,
 		OriginalDstServiceAccountSelector: rule.OriginalDstServiceAccountSelector,
 		HTTPMatch:                         rule.HTTPMatch,
->>>>>>> 5dcd3c8e
+
+		LogPrefix: rule.LogPrefix,
 	}
 
 	allIPSets = append(allIPSets, srcNamedPortIPSets...)
