--- conflicted
+++ resolved
@@ -86,24 +86,6 @@
 
 		Protocol: protocolToProtoProtocol(in.Protocol),
 
-<<<<<<< HEAD
-		SrcNet:      ipNetsToProtoStrings(in.SrcNets),
-		SrcPorts:    portsToProtoPorts(in.SrcPorts),
-		DstNet:      ipNetsToProtoStrings(in.DstNets),
-		DstPorts:    portsToProtoPorts(in.DstPorts),
-		SrcIpSetIds: in.SrcIPSetIDs,
-		DstIpSetIds: in.DstIPSetIDs,
-
-		NotProtocol:    protocolToProtoProtocol(in.NotProtocol),
-		NotSrcNet:      ipNetsToProtoStrings(in.NotSrcNets),
-		NotSrcPorts:    portsToProtoPorts(in.NotSrcPorts),
-		NotDstNet:      ipNetsToProtoStrings(in.NotDstNets),
-		NotDstPorts:    portsToProtoPorts(in.NotDstPorts),
-		NotSrcIpSetIds: in.NotSrcIPSetIDs,
-		NotDstIpSetIds: in.NotDstIPSetIDs,
-
-		LogPrefix: in.LogPrefix,
-=======
 		SrcNet:               ipNetsToProtoStrings(in.SrcNets),
 		SrcPorts:             portsToProtoPorts(in.SrcPorts),
 		SrcNamedPortIpSetIds: in.SrcNamedPortIPSetIDs,
@@ -122,7 +104,8 @@
 		NotDstNamedPortIpSetIds: in.NotDstNamedPortIPSetIDs,
 		NotSrcIpSetIds:          in.NotSrcIPSetIDs,
 		NotDstIpSetIds:          in.NotDstIPSetIDs,
->>>>>>> 2af37a93
+
+		LogPrefix: in.LogPrefix,
 	}
 
 	// Fill in the ICMP fields.  We can't follow the pattern and make a
