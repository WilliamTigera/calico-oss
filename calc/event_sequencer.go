// Copyright (c) 2016-2020 Tigera, Inc. All rights reserved.
//
// Licensed under the Apache License, Version 2.0 (the "License");
// you may not use this file except in compliance with the License.
// You may obtain a copy of the License at
//
//     http://www.apache.org/licenses/LICENSE-2.0
//
// Unless required by applicable law or agreed to in writing, software
// distributed under the License is distributed on an "AS IS" BASIS,
// WITHOUT WARRANTIES OR CONDITIONS OF ANY KIND, either express or implied.
// See the License for the specific language governing permissions and
// limitations under the License.

package calc

import (
	"strings"

	log "github.com/sirupsen/logrus"

	"fmt"

	"github.com/projectcalico/felix/config"
	"github.com/projectcalico/felix/ip"
	"github.com/projectcalico/felix/labelindex"
	"github.com/projectcalico/felix/multidict"
	"github.com/projectcalico/felix/proto"
	"github.com/projectcalico/libcalico-go/lib/backend/model"
	"github.com/projectcalico/libcalico-go/lib/net"
	"github.com/projectcalico/libcalico-go/lib/set"
)

type EventHandler func(message interface{})

type configInterface interface {
	UpdateFrom(map[string]string, config.Source) (changed bool, err error)
	RawValues() map[string]string
}

// Struct for additional data that feeds into proto.WorkloadEndpoint but is computed rather than
// taken directly from model.WorkloadEndpoint.  Currently this is all related to egress IP function.
// (It could be generalised in future, and so perhaps renamed EndpointComputedData.)
type EndpointEgressData struct {
	// The egress IP set for this endpoint.  This is non-empty when an active local endpoint is
	// configured to use egress gateways.
	EgressIPSetID string

	// Whether this endpoint _is_ an egress gateway.
	IsEgressGateway bool
}

// EventSequencer buffers and coalesces updates from the calculation graph then flushes them
// when Flush() is called.  It flushed updates in a dependency-safe order.
type EventSequencer struct {
	config configInterface

	// Buffers used to hold data that we haven't flushed yet so we can coalesce multiple
	// updates and generate updates in dependency order.
	pendingAddedIPSets           map[string]proto.IPSetUpdate_IPSetType
	pendingRemovedIPSets         set.Set
	pendingAddedIPSetMembers     multidict.StringToIface
	pendingRemovedIPSetMembers   multidict.StringToIface
	pendingPolicyUpdates         map[model.PolicyKey]*ParsedRules
	pendingPolicyDeletes         set.Set
	pendingProfileUpdates        map[model.ProfileRulesKey]*ParsedRules
	pendingProfileDeletes        set.Set
	pendingEndpointUpdates       map[model.Key]interface{}
	pendingEndpointEgressUpdates map[model.Key]EndpointEgressData
	pendingEndpointTierUpdates   map[model.Key][]tierInfo
	pendingEndpointDeletes       set.Set
	pendingHostIPUpdates         map[string]*net.IP
	pendingHostIPDeletes         set.Set
	pendingIPPoolUpdates         map[ip.CIDR]*model.IPPool
	pendingIPPoolDeletes         set.Set
	pendingNotReady              bool
	pendingGlobalConfig          map[string]string
	pendingHostConfig            map[string]string
	pendingServiceAccountUpdates map[proto.ServiceAccountID]*proto.ServiceAccountUpdate
	pendingServiceAccountDeletes set.Set
	pendingNamespaceUpdates      map[proto.NamespaceID]*proto.NamespaceUpdate
	pendingNamespaceDeletes      set.Set
	pendingRouteUpdates          map[routeID]*proto.RouteUpdate
	pendingRouteDeletes          set.Set
	pendingVTEPUpdates           map[string]*proto.VXLANTunnelEndpointUpdate
	pendingVTEPDeletes           set.Set
<<<<<<< HEAD
	pendingIPSecTunnelAdds       set.Set
	pendingIPSecTunnelRemoves    set.Set
	pendingIPSecBindingAdds      set.Set
	pendingIPSecBindingRemoves   set.Set
	pendingIPSecBlacklistAdds    set.Set
	pendingIPSecBlacklistRemoves set.Set
=======
	pendingWireguardUpdates      map[string]*model.Wireguard
	pendingWireguardDeletes      set.Set
>>>>>>> 7452123f

	// Sets to record what we've sent downstream.  Updated whenever we flush.
	sentIPSets          set.Set
	sentPolicies        set.Set
	sentProfiles        set.Set
	sentEndpoints       set.Set
	sentHostIPs         set.Set
	sentIPPools         set.Set
	sentServiceAccounts set.Set
	sentNamespaces      set.Set
	sentRoutes          set.Set
	sentVTEPs           set.Set
	sentWireguard       set.Set

	Callback EventHandler
}

//func (buf *EventSequencer) HasPendingUpdates() {
//	return buf.pendingAddedIPSets.Len() > 0 ||
//		buf.pendingRemovedIPSets.Len() > 0 ||
//		buf.pendingAddedIPSetMembers.Len() > 0 ||
//		buf.pendingRemovedIPSetMembers.Len() > 0 ||
//		len(buf.pendingPolicyUpdates) > 0 ||
//		buf.pendingPolicyDeletes.Len() > 0 ||
//
//}

func NewEventSequencer(conf configInterface) *EventSequencer {
	buf := &EventSequencer{
		config:                     conf,
		pendingAddedIPSets:         map[string]proto.IPSetUpdate_IPSetType{},
		pendingRemovedIPSets:       set.New(),
		pendingAddedIPSetMembers:   multidict.NewStringToIface(),
		pendingRemovedIPSetMembers: multidict.NewStringToIface(),

		pendingPolicyUpdates:         map[model.PolicyKey]*ParsedRules{},
		pendingPolicyDeletes:         set.New(),
		pendingProfileUpdates:        map[model.ProfileRulesKey]*ParsedRules{},
		pendingProfileDeletes:        set.New(),
		pendingEndpointUpdates:       map[model.Key]interface{}{},
		pendingEndpointEgressUpdates: map[model.Key]EndpointEgressData{},
		pendingEndpointTierUpdates:   map[model.Key][]tierInfo{},
		pendingEndpointDeletes:       set.New(),
		pendingHostIPUpdates:         map[string]*net.IP{},
		pendingHostIPDeletes:         set.New(),
		pendingIPPoolUpdates:         map[ip.CIDR]*model.IPPool{},
		pendingIPPoolDeletes:         set.New(),
		pendingServiceAccountUpdates: map[proto.ServiceAccountID]*proto.ServiceAccountUpdate{},
		pendingServiceAccountDeletes: set.New(),
		pendingNamespaceUpdates:      map[proto.NamespaceID]*proto.NamespaceUpdate{},
		pendingNamespaceDeletes:      set.New(),
		pendingRouteUpdates:          map[routeID]*proto.RouteUpdate{},
		pendingRouteDeletes:          set.New(),
		pendingVTEPUpdates:           map[string]*proto.VXLANTunnelEndpointUpdate{},
		pendingVTEPDeletes:           set.New(),
<<<<<<< HEAD
		pendingIPSecTunnelAdds:       set.New(),
		pendingIPSecTunnelRemoves:    set.New(),
		pendingIPSecBindingAdds:      set.New(),
		pendingIPSecBindingRemoves:   set.New(),
		pendingIPSecBlacklistAdds:    set.New(),
		pendingIPSecBlacklistRemoves: set.New(),
=======
		pendingWireguardUpdates:      map[string]*model.Wireguard{},
		pendingWireguardDeletes:      set.New(),
>>>>>>> 7452123f

		// Sets to record what we've sent downstream.  Updated whenever we flush.
		sentIPSets:          set.New(),
		sentPolicies:        set.New(),
		sentProfiles:        set.New(),
		sentEndpoints:       set.New(),
		sentHostIPs:         set.New(),
		sentIPPools:         set.New(),
		sentServiceAccounts: set.New(),
		sentNamespaces:      set.New(),
		sentRoutes:          set.New(),
		sentVTEPs:           set.New(),
		sentWireguard:       set.New(),
	}
	return buf
}

type routeID struct {
	dst string
}

func (buf *EventSequencer) OnIPSetAdded(setID string, ipSetType proto.IPSetUpdate_IPSetType) {
	log.Debugf("IP set %v now active", setID)
	if buf.sentIPSets.Contains(setID) && !buf.pendingRemovedIPSets.Contains(setID) {
		log.Panic("OnIPSetAdded called for existing IP set")
	}
	buf.pendingAddedIPSets[setID] = ipSetType
	buf.pendingRemovedIPSets.Discard(setID)
	// An add implicitly means that the set is now empty.
	buf.pendingAddedIPSetMembers.DiscardKey(setID)
	buf.pendingRemovedIPSetMembers.DiscardKey(setID)
}

func (buf *EventSequencer) OnIPSetRemoved(setID string) {
	log.Debugf("IP set %v no longer active", setID)
	_, updatePending := buf.pendingAddedIPSets[setID]
	if !buf.sentIPSets.Contains(setID) && !updatePending {
		log.WithField("setID", setID).Panic("IPSetRemoved called for unknown IP set")
	}
	if buf.sentIPSets.Contains(setID) {
		buf.pendingRemovedIPSets.Add(setID)
	}
	delete(buf.pendingAddedIPSets, setID)
	buf.pendingAddedIPSetMembers.DiscardKey(setID)
	buf.pendingRemovedIPSetMembers.DiscardKey(setID)
}

func (buf *EventSequencer) OnIPSetMemberAdded(setID string, member labelindex.IPSetMember) {
	log.Debugf("IP set %v now contains %v", setID, member)
	_, updatePending := buf.pendingAddedIPSets[setID]
	if !buf.sentIPSets.Contains(setID) && !updatePending {
		log.WithField("setID", setID).Panic("Member added to unknown IP set")
	}
	if buf.pendingRemovedIPSetMembers.Contains(setID, member) {
		buf.pendingRemovedIPSetMembers.Discard(setID, member)
	} else {
		buf.pendingAddedIPSetMembers.Put(setID, member)
	}
}

func (buf *EventSequencer) OnIPSetMemberRemoved(setID string, member labelindex.IPSetMember) {
	log.Debugf("IP set %v no longer contains %v", setID, member)
	_, updatePending := buf.pendingAddedIPSets[setID]
	if !buf.sentIPSets.Contains(setID) && !updatePending {
		log.WithField("setID", setID).Panic("Member removed from unknown IP set")
	}
	if buf.pendingAddedIPSetMembers.Contains(setID, member) {
		buf.pendingAddedIPSetMembers.Discard(setID, member)
	} else {
		buf.pendingRemovedIPSetMembers.Put(setID, member)
	}
}

func (buf *EventSequencer) OnDatastoreNotReady() {
	buf.pendingNotReady = true
}

func (buf *EventSequencer) flushReadyFlag() {
	if !buf.pendingNotReady {
		return
	}
	buf.pendingNotReady = false
	buf.Callback(&DatastoreNotReady{})
}

type DatastoreNotReady struct{}

func (buf *EventSequencer) OnConfigUpdate(globalConfig, hostConfig map[string]string) {
	buf.pendingGlobalConfig = globalConfig
	buf.pendingHostConfig = hostConfig
}

func (buf *EventSequencer) flushConfigUpdate() {
	if buf.pendingGlobalConfig == nil {
		return
	}
	logCxt := log.WithFields(log.Fields{
		"global": buf.pendingGlobalConfig,
		"host":   buf.pendingHostConfig,
	})
	logCxt.Info("Possible config update.")
	globalChanged, err := buf.config.UpdateFrom(buf.pendingGlobalConfig, config.DatastoreGlobal)
	if err != nil {
		logCxt.WithError(err).Panic("Failed to parse config update")
	}
	hostChanged, err := buf.config.UpdateFrom(buf.pendingHostConfig, config.DatastorePerHost)
	if err != nil {
		logCxt.WithError(err).Panic("Failed to parse config update")
	}
	if globalChanged || hostChanged {
		rawConfig := buf.config.RawValues()
		log.WithField("merged", rawConfig).Info("Config changed. Sending ConfigUpdate message.")
		buf.Callback(&proto.ConfigUpdate{
			Config: rawConfig,
		})
	}
	buf.pendingGlobalConfig = nil
	buf.pendingHostConfig = nil
}

func (buf *EventSequencer) OnPolicyActive(key model.PolicyKey, rules *ParsedRules) {
	buf.pendingPolicyDeletes.Discard(key)
	buf.pendingPolicyUpdates[key] = rules
}

func (buf *EventSequencer) flushPolicyUpdates() {
	for key, rules := range buf.pendingPolicyUpdates {
		buf.Callback(ParsedRulesToActivePolicyUpdate(key, rules))
		buf.sentPolicies.Add(key)
		delete(buf.pendingPolicyUpdates, key)
	}
}

func ParsedRulesToActivePolicyUpdate(key model.PolicyKey, rules *ParsedRules) *proto.ActivePolicyUpdate {
	return &proto.ActivePolicyUpdate{
		Id: &proto.PolicyID{
			Tier: key.Tier,
			Name: key.Name,
		},
		Policy: &proto.Policy{
			Namespace: rules.Namespace,
			InboundRules: parsedRulesToProtoRules(
				rules.InboundRules,
				"pol-in-default/"+key.Name,
			),
			OutboundRules: parsedRulesToProtoRules(
				rules.OutboundRules,
				"pol-out-default/"+key.Name,
			),
			Untracked: rules.Untracked,
			PreDnat:   rules.PreDNAT,
		},
	}
}

func (buf *EventSequencer) OnPolicyInactive(key model.PolicyKey) {
	delete(buf.pendingPolicyUpdates, key)
	if buf.sentPolicies.Contains(key) {
		buf.pendingPolicyDeletes.Add(key)
	}
}
func (buf *EventSequencer) flushPolicyDeletes() {
	buf.pendingPolicyDeletes.Iter(func(item interface{}) error {
		buf.Callback(&proto.ActivePolicyRemove{
			Id: &proto.PolicyID{
				Tier: item.(model.PolicyKey).Tier,
				Name: item.(model.PolicyKey).Name,
			},
		})
		buf.sentPolicies.Discard(item)
		return set.RemoveItem
	})
}

func (buf *EventSequencer) OnProfileActive(key model.ProfileRulesKey, rules *ParsedRules) {
	buf.pendingProfileDeletes.Discard(key)
	buf.pendingProfileUpdates[key] = rules
}

func (buf *EventSequencer) flushProfileUpdates() {
	for key, rulesOrNil := range buf.pendingProfileUpdates {
		buf.Callback(&proto.ActiveProfileUpdate{
			Id: &proto.ProfileID{
				Name: key.Name,
			},
			Profile: &proto.Profile{
				InboundRules: parsedRulesToProtoRules(
					rulesOrNil.InboundRules,
					"prof-in-"+key.Name,
				),
				OutboundRules: parsedRulesToProtoRules(
					rulesOrNil.OutboundRules,
					"prof-out-"+key.Name,
				),
			},
		})
		buf.sentProfiles.Add(key)
		delete(buf.pendingProfileUpdates, key)
	}
}

func (buf *EventSequencer) OnProfileInactive(key model.ProfileRulesKey) {
	delete(buf.pendingProfileUpdates, key)
	if buf.sentProfiles.Contains(key) {
		buf.pendingProfileDeletes.Add(key)
	}
}

func (buf *EventSequencer) flushProfileDeletes() {
	buf.pendingProfileDeletes.Iter(func(item interface{}) error {
		buf.Callback(&proto.ActiveProfileRemove{
			Id: &proto.ProfileID{
				Name: item.(model.ProfileRulesKey).Name,
			},
		})
		buf.sentProfiles.Discard(item)
		return set.RemoveItem
	})
}

func ModelWorkloadEndpointToProto(ep *model.WorkloadEndpoint, tiers []*proto.TierInfo) *proto.WorkloadEndpoint {
	mac := ""
	if ep.Mac != nil {
		mac = ep.Mac.String()
	}
	return &proto.WorkloadEndpoint{
		State:      ep.State,
		Name:       ep.Name,
		Mac:        mac,
		ProfileIds: ep.ProfileIDs,
		Ipv4Nets:   netsToStrings(ep.IPv4Nets),
		Ipv6Nets:   netsToStrings(ep.IPv6Nets),
		Tiers:      tiers,
		Ipv4Nat:    natsToProtoNatInfo(ep.IPv4NAT),
		Ipv6Nat:    natsToProtoNatInfo(ep.IPv6NAT),
	}
}

func ModelHostEndpointToProto(ep *model.HostEndpoint, tiers, untrackedTiers, preDNATTiers []*proto.TierInfo, forwardTiers []*proto.TierInfo) *proto.HostEndpoint {
	return &proto.HostEndpoint{
		Name:              ep.Name,
		ExpectedIpv4Addrs: ipsToStrings(ep.ExpectedIPv4Addrs),
		ExpectedIpv6Addrs: ipsToStrings(ep.ExpectedIPv6Addrs),
		ProfileIds:        ep.ProfileIDs,
		Tiers:             tiers,
		UntrackedTiers:    untrackedTiers,
		PreDnatTiers:      preDNATTiers,
		ForwardTiers:      forwardTiers,
	}
}

func (buf *EventSequencer) OnEndpointTierUpdate(key model.Key,
	endpoint interface{},
	egressData EndpointEgressData,
	filteredTiers []tierInfo,
) {
	if endpoint == nil {
		// Deletion. Squash any queued updates.
		delete(buf.pendingEndpointUpdates, key)
		delete(buf.pendingEndpointEgressUpdates, key)
		delete(buf.pendingEndpointTierUpdates, key)
		if buf.sentEndpoints.Contains(key) {
			// We'd previously sent an update, so we need to send a deletion.
			buf.pendingEndpointDeletes.Add(key)
		}
	} else {
		// Update.
		buf.pendingEndpointDeletes.Discard(key)
		buf.pendingEndpointUpdates[key] = endpoint
		buf.pendingEndpointEgressUpdates[key] = egressData
		buf.pendingEndpointTierUpdates[key] = filteredTiers
	}
}

func (buf *EventSequencer) flushEndpointTierUpdates() {
	for key, endpoint := range buf.pendingEndpointUpdates {
		tiers, untrackedTiers, preDNATTiers, forwardTiers := tierInfoToProtoTierInfo(buf.pendingEndpointTierUpdates[key])
		switch key := key.(type) {
		case model.WorkloadEndpointKey:
			wlep := endpoint.(*model.WorkloadEndpoint)
			protoEp := ModelWorkloadEndpointToProto(wlep, tiers)
			protoEp.EgressIpSetId = buf.pendingEndpointEgressUpdates[key].EgressIPSetID
			protoEp.IsEgressGateway = buf.pendingEndpointEgressUpdates[key].IsEgressGateway
			buf.Callback(&proto.WorkloadEndpointUpdate{
				Id: &proto.WorkloadEndpointID{
					OrchestratorId: key.OrchestratorID,
					WorkloadId:     key.WorkloadID,
					EndpointId:     key.EndpointID,
				},
				Endpoint: protoEp,
			})
		case model.HostEndpointKey:
			hep := endpoint.(*model.HostEndpoint)
			buf.Callback(&proto.HostEndpointUpdate{
				Id: &proto.HostEndpointID{
					EndpointId: key.EndpointID,
				},
				Endpoint: ModelHostEndpointToProto(hep, tiers, untrackedTiers, preDNATTiers, forwardTiers),
			})
		}
		// Record that we've sent this endpoint.
		buf.sentEndpoints.Add(key)
		// And clean up the pending buffer.
		delete(buf.pendingEndpointUpdates, key)
		delete(buf.pendingEndpointEgressUpdates, key)
		delete(buf.pendingEndpointTierUpdates, key)
	}
}

func (buf *EventSequencer) flushEndpointTierDeletes() {
	buf.pendingEndpointDeletes.Iter(func(item interface{}) error {
		switch key := item.(type) {
		case model.WorkloadEndpointKey:
			buf.Callback(&proto.WorkloadEndpointRemove{
				Id: &proto.WorkloadEndpointID{
					OrchestratorId: key.OrchestratorID,
					WorkloadId:     key.WorkloadID,
					EndpointId:     key.EndpointID,
				},
			})
		case model.HostEndpointKey:
			buf.Callback(&proto.HostEndpointRemove{
				Id: &proto.HostEndpointID{
					EndpointId: key.EndpointID,
				},
			})
		}
		buf.sentEndpoints.Discard(item)
		return set.RemoveItem
	})
}

func (buf *EventSequencer) OnHostIPUpdate(hostname string, ip *net.IP) {
	log.WithFields(log.Fields{
		"hostname": hostname,
		"ip":       ip,
	}).Debug("HostIP update")
	buf.pendingHostIPDeletes.Discard(hostname)
	buf.pendingHostIPUpdates[hostname] = ip
}

func (buf *EventSequencer) flushHostIPUpdates() {
	for hostname, hostIP := range buf.pendingHostIPUpdates {
		buf.Callback(&proto.HostMetadataUpdate{
			Hostname: hostname,
			Ipv4Addr: hostIP.IP.String(),
		})
		buf.sentHostIPs.Add(hostname)
		delete(buf.pendingHostIPUpdates, hostname)
	}
}

func (buf *EventSequencer) OnHostIPRemove(hostname string) {
	log.WithField("hostname", hostname).Debug("HostIP removed")
	delete(buf.pendingHostIPUpdates, hostname)
	if buf.sentHostIPs.Contains(hostname) {
		buf.pendingHostIPDeletes.Add(hostname)
	}
}
func (buf *EventSequencer) flushHostIPDeletes() {
	buf.pendingHostIPDeletes.Iter(func(item interface{}) error {
		buf.Callback(&proto.HostMetadataRemove{
			Hostname: item.(string),
		})
		buf.sentHostIPs.Discard(item)
		return set.RemoveItem
	})
}

func (buf *EventSequencer) OnIPPoolUpdate(key model.IPPoolKey, pool *model.IPPool) {
	log.WithFields(log.Fields{
		"key":  key,
		"pool": pool,
	}).Debug("IPPool update")
	cidr := ip.CIDRFromCalicoNet(key.CIDR)
	buf.pendingIPPoolDeletes.Discard(cidr)
	buf.pendingIPPoolUpdates[cidr] = pool
}

func (buf *EventSequencer) flushIPPoolUpdates() {
	for key, pool := range buf.pendingIPPoolUpdates {
		buf.Callback(&proto.IPAMPoolUpdate{
			Id: cidrToIPPoolID(key),
			Pool: &proto.IPAMPool{
				Cidr:       pool.CIDR.String(),
				Masquerade: pool.Masquerade,
			},
		})
		buf.sentIPPools.Add(key)
		delete(buf.pendingIPPoolUpdates, key)
	}
}

func (buf *EventSequencer) flushHostWireguardUpdates() {
	for nodename, wg := range buf.pendingWireguardUpdates {
		var ipstr string
		if wg.InterfaceIPv4Addr != nil {
			ipstr = wg.InterfaceIPv4Addr.String()
		}
		buf.Callback(&proto.WireguardEndpointUpdate{
			Hostname:          nodename,
			PublicKey:         wg.PublicKey,
			InterfaceIpv4Addr: ipstr,
		})
		buf.sentWireguard.Add(nodename)
		delete(buf.pendingWireguardUpdates, nodename)
	}
}

func (buf *EventSequencer) OnIPPoolRemove(key model.IPPoolKey) {
	log.WithField("key", key).Debug("IPPool removed")
	cidr := ip.CIDRFromCalicoNet(key.CIDR)
	delete(buf.pendingIPPoolUpdates, cidr)
	if buf.sentIPPools.Contains(cidr) {
		buf.pendingIPPoolDeletes.Add(cidr)
	}
}

func (buf *EventSequencer) flushIPPoolDeletes() {
	buf.pendingIPPoolDeletes.Iter(func(item interface{}) error {
		key := item.(ip.CIDR)
		buf.Callback(&proto.IPAMPoolRemove{
			Id: cidrToIPPoolID(key),
		})
		buf.sentIPPools.Discard(key)
		return set.RemoveItem
	})
}

func (buf *EventSequencer) flushHostWireguardDeletes() {
	buf.pendingWireguardDeletes.Iter(func(item interface{}) error {
		key := item.(string)
		if buf.sentWireguard.Contains(key) {
			buf.Callback(&proto.WireguardEndpointRemove{
				Hostname: key,
			})
			buf.sentWireguard.Discard(key)
		}
		return set.RemoveItem
	})
}

func (buf *EventSequencer) flushAddedIPSets() {
	for setID, setType := range buf.pendingAddedIPSets {
		log.WithField("setID", setID).Debug("Flushing added IP set")
		members := make([]string, 0)
		buf.pendingAddedIPSetMembers.Iter(setID, func(value interface{}) {
			member := value.(labelindex.IPSetMember)
			members = append(members, memberToProto(member))
		})
		buf.pendingAddedIPSetMembers.DiscardKey(setID)
		buf.Callback(&proto.IPSetUpdate{
			Id:      setID,
			Members: members,
			Type:    setType,
		})
		buf.sentIPSets.Add(setID)
		delete(buf.pendingAddedIPSets, setID)
	}
}

func memberToProto(member labelindex.IPSetMember) string {
	switch member.Protocol {
	case labelindex.ProtocolNone:
		if member.Domain != "" {
			return member.Domain
		}
		return member.CIDR.String()
	case labelindex.ProtocolTCP:
		return fmt.Sprintf("%s,tcp:%d", member.CIDR.Addr(), member.PortNumber)
	case labelindex.ProtocolUDP:
		return fmt.Sprintf("%s,udp:%d", member.CIDR.Addr(), member.PortNumber)
	case labelindex.ProtocolSCTP:
		return fmt.Sprintf("%s,sctp:%d", member.CIDR.Addr(), member.PortNumber)
	}
	log.WithField("member", member).Panic("Unknown IP set member type")
	return ""
}

func (buf *EventSequencer) Flush() {
	// Flush (rare) config changes first, since they may trigger a restart of the process.
	buf.flushReadyFlag()
	buf.flushConfigUpdate()

	// Flush mainline additions/updates in dependency order (IP sets, policy, endpoints) so
	// that later updates always have their dependencies in place.
	buf.flushAddedIPSets()
	buf.flushIPSetDeltas()
	buf.flushPolicyUpdates()
	buf.flushProfileUpdates()
	buf.flushEndpointTierUpdates()

	// Then flush removals in reverse order.
	buf.flushEndpointTierDeletes()
	buf.flushProfileDeletes()
	buf.flushPolicyDeletes()
	buf.flushRemovedIPSets()

	// Flush ServiceAccount and Namespace updates. These have no particular ordering compared with other updates.
	buf.flushServiceAccounts()
	buf.flushNamespaces()

	// Flush VXLAN data. Order such that no routes are present in the data plane unless
	// they have a corresponding VTEP in the data plane as well. Do this by sending VTEP adds
	// before flushsing route adds, and route removes before flushing VTEP removes. We also send
	// route removes before route adds in order to minimize maximum occupancy.
	buf.flushRouteRemoves()
	buf.flushVTEPRemoves()
	buf.flushVTEPAdds()
	buf.flushRouteAdds()

	// Flush IPSec bindings, these have no particular ordering with other updates.
	buf.flushIPSecBindings()

	// Flush (rare) cluster-wide updates.  There's no particular ordering to these so we might
	// as well do deletions first to minimise occupancy.
	buf.flushHostWireguardDeletes()
	buf.flushHostWireguardUpdates()
	buf.flushHostIPDeletes()
	buf.flushHostIPUpdates()
	buf.flushIPPoolDeletes()
	buf.flushIPPoolUpdates()
}

func (buf *EventSequencer) flushRemovedIPSets() {
	buf.pendingRemovedIPSets.Iter(func(item interface{}) (err error) {
		setID := item.(string)
		log.Debugf("Flushing IP set remove: %v", setID)
		buf.Callback(&proto.IPSetRemove{
			Id: setID,
		})
		buf.pendingRemovedIPSetMembers.DiscardKey(setID)
		buf.pendingAddedIPSetMembers.DiscardKey(setID)
		buf.pendingRemovedIPSets.Discard(item)
		buf.sentIPSets.Discard(item)
		return
	})
	log.Debugf("Done flushing IP set removes")
}

func (buf *EventSequencer) flushIPSetDeltas() {
	buf.pendingRemovedIPSetMembers.IterKeys(buf.flushAddsOrRemoves)
	buf.pendingAddedIPSetMembers.IterKeys(buf.flushAddsOrRemoves)
	log.Debugf("Done flushing IP address deltas")
}

func (buf *EventSequencer) flushAddsOrRemoves(setID string) {
	log.Debugf("Flushing IP set deltas: %v", setID)
	deltaUpdate := proto.IPSetDeltaUpdate{
		Id: setID,
	}
	buf.pendingAddedIPSetMembers.Iter(setID, func(item interface{}) {
		member := item.(labelindex.IPSetMember)
		deltaUpdate.AddedMembers = append(deltaUpdate.AddedMembers, memberToProto(member))
	})
	buf.pendingRemovedIPSetMembers.Iter(setID, func(item interface{}) {
		member := item.(labelindex.IPSetMember)
		deltaUpdate.RemovedMembers = append(deltaUpdate.RemovedMembers, memberToProto(member))
	})
	buf.pendingAddedIPSetMembers.DiscardKey(setID)
	buf.pendingRemovedIPSetMembers.DiscardKey(setID)
	buf.Callback(&deltaUpdate)
}

func (buf *EventSequencer) OnServiceAccountUpdate(update *proto.ServiceAccountUpdate) {
	// We trust the caller not to send us an update with nil ID, so safe to dereference.
	id := *update.Id
	log.WithFields(log.Fields{
		"key":    id,
		"labels": update.GetLabels(),
	}).Debug("ServiceAccount update")
	buf.pendingServiceAccountDeletes.Discard(id)
	buf.pendingServiceAccountUpdates[id] = update
}

func (buf *EventSequencer) OnServiceAccountRemove(id proto.ServiceAccountID) {
	log.WithFields(log.Fields{
		"key": id,
	}).Debug("ServiceAccount removed")
	delete(buf.pendingServiceAccountUpdates, id)
	if buf.sentServiceAccounts.Contains(id) {
		buf.pendingServiceAccountDeletes.Add(id)
	}
}

func (buf *EventSequencer) flushServiceAccounts() {
	// Order doesn't matter, but send removes first to reduce max occupancy
	buf.pendingServiceAccountDeletes.Iter(func(item interface{}) error {
		id := item.(proto.ServiceAccountID)
		msg := proto.ServiceAccountRemove{Id: &id}
		buf.Callback(&msg)
		buf.sentServiceAccounts.Discard(id)
		return nil
	})
	buf.pendingServiceAccountDeletes.Clear()
	for _, msg := range buf.pendingServiceAccountUpdates {
		buf.Callback(msg)
		id := msg.Id
		// We safely dereferenced the Id in OnServiceAccountUpdate before adding it to the pending updates map, so
		// it is safe to do so here.
		buf.sentServiceAccounts.Add(*id)
	}
	buf.pendingServiceAccountUpdates = make(map[proto.ServiceAccountID]*proto.ServiceAccountUpdate)
	log.Debug("Done flushing Service Accounts")
}

func (buf *EventSequencer) OnIPSecTunnelAdded(tunnelAddr ip.Addr) {
	if buf.pendingIPSecTunnelRemoves.Contains(tunnelAddr) {
		// We haven't sent this remove through to the dataplane yet so we can squash it here...
		buf.pendingIPSecTunnelRemoves.Discard(tunnelAddr)
	} else {
		buf.pendingIPSecTunnelAdds.Add(tunnelAddr)
	}
}

func (buf *EventSequencer) OnIPSecTunnelRemoved(tunnelAddr ip.Addr) {
	if buf.pendingIPSecTunnelAdds.Contains(tunnelAddr) {
		// We haven't sent this add through to the dataplane yet so we can squash it here...
		buf.pendingIPSecTunnelAdds.Discard(tunnelAddr)
	} else {
		buf.pendingIPSecTunnelRemoves.Add(tunnelAddr)
	}
}

func (buf *EventSequencer) OnIPSecBindingAdded(b IPSecBinding) {
	if buf.pendingIPSecBindingRemoves.Contains(b) {
		// We haven't sent this remove through to the dataplane yet so we can squash it here...
		buf.pendingIPSecBindingRemoves.Discard(b)
	} else {
		buf.pendingIPSecBindingAdds.Add(b)
	}
}

func (buf *EventSequencer) OnIPSecBindingRemoved(b IPSecBinding) {
	if buf.pendingIPSecBindingAdds.Contains(b) {
		// We haven't sent this add through to the dataplane yet so we can squash it here...
		buf.pendingIPSecBindingAdds.Discard(b)
	} else {
		buf.pendingIPSecBindingRemoves.Add(b)
	}
}

func (buf *EventSequencer) OnIPSecBlacklistAdded(b ip.Addr) {
	if buf.pendingIPSecBlacklistRemoves.Contains(b) {
		// We haven't sent this remove through to the dataplane yet so we can squash it here...
		buf.pendingIPSecBlacklistRemoves.Discard(b)
	} else {
		buf.pendingIPSecBlacklistAdds.Add(b)
	}
}

func (buf *EventSequencer) OnIPSecBlacklistRemoved(b ip.Addr) {
	if buf.pendingIPSecBlacklistAdds.Contains(b) {
		// We haven't sent this add through to the dataplane yet so we can squash it here...
		buf.pendingIPSecBlacklistAdds.Discard(b)
	} else {
		buf.pendingIPSecBlacklistRemoves.Add(b)
	}
}

func (buf *EventSequencer) flushIPSecBindings() {
	// Flush the blacklist removals first, otherwise, the presence of a blacklist entry prevents
	// the dataplane from adding a proper binding.
	if buf.pendingIPSecBlacklistRemoves.Len() > 0 {
		var addrs []string
		buf.pendingIPSecBlacklistRemoves.Iter(func(item interface{}) error {
			addrs = append(addrs, item.(ip.Addr).String())
			return set.RemoveItem
		})
		upd := &proto.IPSecBlacklistRemove{
			RemovedAddrs: addrs,
		}
		buf.Callback(upd)
	}

	// Then, flush the bindings removes and adds.
	updatesByTunnel := map[ip.Addr]*proto.IPSecBindingUpdate{}

	getOrCreateUpd := func(tunnelAddr ip.Addr) *proto.IPSecBindingUpdate {
		upd := updatesByTunnel[tunnelAddr]
		if upd == nil {
			upd = &proto.IPSecBindingUpdate{}
			updatesByTunnel[tunnelAddr] = upd
			upd.TunnelAddr = tunnelAddr.String()
		}
		return upd
	}

	// Send the removes first in a separate sequence of updates.  If we allow removes to be re-ordered with adds
	// then we can change "add, remove, add" into "add, update, remove" and accidentally remove the updated policy.
	// This is because the dataplane indexes policies on the policy selector (i.e. the match criteria for the
	// rule) rather than the whole rule, in order to match the kernel behaviour.
	buf.pendingIPSecBindingRemoves.Iter(func(item interface{}) error {
		b := item.(IPSecBinding)
		upd := getOrCreateUpd(b.TunnelAddr)
		upd.RemovedAddrs = append(upd.RemovedAddrs, b.WorkloadAddr.String())
		return set.RemoveItem
	})
	for k, upd := range updatesByTunnel {
		buf.Callback(upd)
		delete(updatesByTunnel, k)
	}

	// Now we've removed all the individual bindings, clean up any tunnels that are no longer present.
	buf.pendingIPSecTunnelRemoves.Iter(func(item interface{}) error {
		addr := item.(ip.Addr)
		buf.Callback(&proto.IPSecTunnelRemove{
			TunnelAddr: addr.String(),
		})
		return set.RemoveItem
	})

	// Then create any new tunnels.
	buf.pendingIPSecTunnelAdds.Iter(func(item interface{}) error {
		addr := item.(ip.Addr)
		buf.Callback(&proto.IPSecTunnelAdd{
			TunnelAddr: addr.String(),
		})
		return set.RemoveItem
	})

	// Now send the adds.
	buf.pendingIPSecBindingAdds.Iter(func(item interface{}) error {
		b := item.(IPSecBinding)
		upd := getOrCreateUpd(b.TunnelAddr)
		upd.AddedAddrs = append(upd.AddedAddrs, b.WorkloadAddr.String())
		return set.RemoveItem
	})

	for _, upd := range updatesByTunnel {
		buf.Callback(upd)
	}

	// Finally Add blacklist entries.  We do this after we remove the real entries to avoid clashes
	// in the dataplane.
	if buf.pendingIPSecBlacklistAdds.Len() > 0 {
		var addrs []string
		buf.pendingIPSecBlacklistAdds.Iter(func(item interface{}) error {
			addrs = append(addrs, item.(ip.Addr).String())
			return set.RemoveItem
		})
		upd := &proto.IPSecBlacklistAdd{
			AddedAddrs: addrs,
		}
		buf.Callback(upd)
	}
}

func (buf *EventSequencer) OnNamespaceUpdate(update *proto.NamespaceUpdate) {
	// We trust the caller not to send us an update with nil ID, so safe to dereference.
	id := *update.Id
	log.WithFields(log.Fields{
		"key":    id,
		"labels": update.GetLabels(),
	}).Debug("Namespace update")
	buf.pendingNamespaceDeletes.Discard(id)
	buf.pendingNamespaceUpdates[id] = update
}

func (buf *EventSequencer) OnNamespaceRemove(id proto.NamespaceID) {
	log.WithFields(log.Fields{
		"key": id,
	}).Debug("Namespace removed")
	delete(buf.pendingNamespaceUpdates, id)
	if buf.sentNamespaces.Contains(id) {
		buf.pendingNamespaceDeletes.Add(id)
	}
}

func (buf *EventSequencer) OnWireguardUpdate(nodename string, wg *model.Wireguard) {
	log.WithFields(log.Fields{
		"nodename": nodename,
	}).Debug("Wireguard updated")
	buf.pendingWireguardDeletes.Discard(nodename)
	buf.pendingWireguardUpdates[nodename] = wg
}

func (buf *EventSequencer) OnWireguardRemove(nodename string) {
	log.WithFields(log.Fields{
		"nodename": nodename,
	}).Debug("Wireguard removed")
	delete(buf.pendingWireguardUpdates, nodename)
	buf.pendingWireguardDeletes.Add(nodename)
}

func (buf *EventSequencer) flushNamespaces() {
	// Order doesn't matter, but send removes first to reduce max occupancy
	buf.pendingNamespaceDeletes.Iter(func(item interface{}) error {
		id := item.(proto.NamespaceID)
		msg := proto.NamespaceRemove{Id: &id}
		buf.Callback(&msg)
		buf.sentNamespaces.Discard(id)
		return nil
	})
	buf.pendingNamespaceDeletes.Clear()
	for _, msg := range buf.pendingNamespaceUpdates {
		buf.Callback(msg)
		id := msg.Id
		// We safely dereferenced the Id in OnNamespaceUpdate before adding it to the pending updates map, so
		// it is safe to do so here.
		buf.sentNamespaces.Add(*id)
	}
	buf.pendingNamespaceUpdates = make(map[proto.NamespaceID]*proto.NamespaceUpdate)
	log.Debug("Done flushing Namespaces")
}

func (buf *EventSequencer) OnVTEPUpdate(update *proto.VXLANTunnelEndpointUpdate) {
	node := update.Node
	log.WithFields(log.Fields{"id": node}).Debug("VTEP update")
	buf.pendingVTEPDeletes.Discard(node)
	buf.pendingVTEPUpdates[node] = update
}

func (buf *EventSequencer) OnVTEPRemove(dst string) {
	log.WithFields(log.Fields{"dst": dst}).Debug("VTEP removed")
	delete(buf.pendingVTEPUpdates, dst)
	if buf.sentVTEPs.Contains(dst) {
		buf.pendingVTEPDeletes.Add(dst)
	}
}

func (buf *EventSequencer) flushVTEPRemoves() {
	buf.pendingVTEPDeletes.Iter(func(item interface{}) error {
		node := item.(string)
		msg := proto.VXLANTunnelEndpointRemove{Node: node}
		buf.Callback(&msg)
		buf.sentVTEPs.Discard(node)
		return nil
	})
	buf.pendingVTEPDeletes.Clear()
	log.Debug("Done flushing VTEP removes")
}

func (buf *EventSequencer) flushVTEPAdds() {
	for _, msg := range buf.pendingVTEPUpdates {
		buf.Callback(msg)
		buf.sentVTEPs.Add(msg.Node)
	}
	buf.pendingVTEPUpdates = make(map[string]*proto.VXLANTunnelEndpointUpdate)
	log.Debug("Done flushing VTEP adds")
}

func (buf *EventSequencer) OnRouteUpdate(update *proto.RouteUpdate) {
	routeID := routeID{
		dst: update.Dst,
	}
	log.WithFields(log.Fields{"id": routeID}).Debug("Route update")
	buf.pendingRouteDeletes.Discard(routeID)
	buf.pendingRouteUpdates[routeID] = update
}

func (buf *EventSequencer) OnRouteRemove(dst string) {
	routeID := routeID{
		dst: dst,
	}
	log.WithFields(log.Fields{"id": routeID}).Debug("Route update")
	delete(buf.pendingRouteUpdates, routeID)
	if buf.sentRoutes.Contains(routeID) {
		buf.pendingRouteDeletes.Add(routeID)
	}
}

func (buf *EventSequencer) flushRouteAdds() {
	for id, msg := range buf.pendingRouteUpdates {
		buf.Callback(msg)
		buf.sentRoutes.Add(id)
	}
	buf.pendingRouteUpdates = make(map[routeID]*proto.RouteUpdate)
	log.Debug("Done flushing route adds")
}

func (buf *EventSequencer) flushRouteRemoves() {
	buf.pendingRouteDeletes.Iter(func(item interface{}) error {
		id := item.(routeID)
		msg := proto.RouteRemove{Dst: id.dst}
		buf.Callback(&msg)
		buf.sentRoutes.Discard(id)
		return nil
	})
	buf.pendingRouteDeletes.Clear()
	log.Debug("Done flushing route deletes")
}

func cidrToIPPoolID(cidr ip.CIDR) string {
	return strings.Replace(cidr.String(), "/", "-", 1)
}

func addPolicyToTierInfo(pol *PolKV, tierInfo *proto.TierInfo, egressAllowed bool) {
	if pol.GovernsIngress() {
		tierInfo.IngressPolicies = append(tierInfo.IngressPolicies, pol.Key.Name)
	}
	if egressAllowed && pol.GovernsEgress() {
		tierInfo.EgressPolicies = append(tierInfo.EgressPolicies, pol.Key.Name)
	}
}

func tierInfoToProtoTierInfo(filteredTiers []tierInfo) (normalTiers, untrackedTiers, preDNATTiers, forwardTiers []*proto.TierInfo) {
	if len(filteredTiers) > 0 {
		for _, ti := range filteredTiers {
			untrackedTierInfo := &proto.TierInfo{Name: ti.Name}
			preDNATTierInfo := &proto.TierInfo{Name: ti.Name}
			forwardTierInfo := &proto.TierInfo{Name: ti.Name}
			normalTierInfo := &proto.TierInfo{Name: ti.Name}
			for _, pol := range ti.OrderedPolicies {
				if pol.Value.DoNotTrack {
					addPolicyToTierInfo(&pol, untrackedTierInfo, true)
				} else if pol.Value.PreDNAT {
					addPolicyToTierInfo(&pol, preDNATTierInfo, false)
				} else {
					if pol.Value.ApplyOnForward {
						addPolicyToTierInfo(&pol, forwardTierInfo, true)
					}
					addPolicyToTierInfo(&pol, normalTierInfo, true)
				}
			}

			if len(untrackedTierInfo.IngressPolicies) > 0 || len(untrackedTierInfo.EgressPolicies) > 0 {
				untrackedTiers = append(untrackedTiers, untrackedTierInfo)
			}
			if len(preDNATTierInfo.IngressPolicies) > 0 || len(preDNATTierInfo.EgressPolicies) > 0 {
				preDNATTiers = append(preDNATTiers, preDNATTierInfo)
			}
			if len(forwardTierInfo.IngressPolicies) > 0 || len(forwardTierInfo.EgressPolicies) > 0 {
				forwardTiers = append(forwardTiers, forwardTierInfo)
			}
			if len(normalTierInfo.IngressPolicies) > 0 || len(normalTierInfo.EgressPolicies) > 0 {
				normalTiers = append(normalTiers, normalTierInfo)
			}
		}
	}
	return
}

func netsToStrings(nets []net.IPNet) []string {
	output := make([]string, len(nets))
	for ii, ipNet := range nets {
		output[ii] = ipNet.String()
	}
	return output
}

func ipsToStrings(ips []net.IP) []string {
	output := make([]string, len(ips))
	for ii, netIP := range ips {
		output[ii] = netIP.String()
	}
	return output
}

func natsToProtoNatInfo(nats []model.IPNAT) []*proto.NatInfo {
	protoNats := make([]*proto.NatInfo, len(nats))
	for ii, nat := range nats {
		protoNats[ii] = &proto.NatInfo{
			ExtIp: nat.ExtIP.String(),
			IntIp: nat.IntIP.String(),
		}
	}
	return protoNats
}<|MERGE_RESOLUTION|>--- conflicted
+++ resolved
@@ -84,17 +84,14 @@
 	pendingRouteDeletes          set.Set
 	pendingVTEPUpdates           map[string]*proto.VXLANTunnelEndpointUpdate
 	pendingVTEPDeletes           set.Set
-<<<<<<< HEAD
 	pendingIPSecTunnelAdds       set.Set
 	pendingIPSecTunnelRemoves    set.Set
 	pendingIPSecBindingAdds      set.Set
 	pendingIPSecBindingRemoves   set.Set
 	pendingIPSecBlacklistAdds    set.Set
 	pendingIPSecBlacklistRemoves set.Set
-=======
 	pendingWireguardUpdates      map[string]*model.Wireguard
 	pendingWireguardDeletes      set.Set
->>>>>>> 7452123f
 
 	// Sets to record what we've sent downstream.  Updated whenever we flush.
 	sentIPSets          set.Set
@@ -150,17 +147,14 @@
 		pendingRouteDeletes:          set.New(),
 		pendingVTEPUpdates:           map[string]*proto.VXLANTunnelEndpointUpdate{},
 		pendingVTEPDeletes:           set.New(),
-<<<<<<< HEAD
 		pendingIPSecTunnelAdds:       set.New(),
 		pendingIPSecTunnelRemoves:    set.New(),
 		pendingIPSecBindingAdds:      set.New(),
 		pendingIPSecBindingRemoves:   set.New(),
 		pendingIPSecBlacklistAdds:    set.New(),
 		pendingIPSecBlacklistRemoves: set.New(),
-=======
 		pendingWireguardUpdates:      map[string]*model.Wireguard{},
 		pendingWireguardDeletes:      set.New(),
->>>>>>> 7452123f
 
 		// Sets to record what we've sent downstream.  Updated whenever we flush.
 		sentIPSets:          set.New(),
