--- conflicted
+++ resolved
@@ -17,16 +17,12 @@
 import (
 	"fmt"
 	"sort"
+	"strings"
 
 	log "github.com/Sirupsen/logrus"
 
 	"github.com/projectcalico/libcalico-go/lib/backend/api"
 	"github.com/projectcalico/libcalico-go/lib/backend/model"
-<<<<<<< HEAD
-	"sort"
-	"strings"
-=======
->>>>>>> fb5b330c
 )
 
 type PolicySorter struct {
