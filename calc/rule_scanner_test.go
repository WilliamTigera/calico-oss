--- conflicted
+++ resolved
@@ -261,16 +261,10 @@
 		mrFields := set.New()
 		for i := 0; i < numMRFields; i++ {
 			name := mrType.Field(i).Name
-<<<<<<< HEAD
-			if strings.Index(name, "Tag") >= 0 ||
-				strings.Index(name, "Selector") >= 0 {
-=======
 			if strings.Contains(name, "Tag") ||
-				strings.Contains(name, "LogPrefix") ||
 				(strings.Contains(name, "Selector") &&
 					!strings.Contains(name, "Original") &&
 					!strings.Contains(name, "Service")) {
->>>>>>> 5dcd3c8e
 				continue
 			}
 			if strings.HasSuffix(name, "Net") {
