<<<<<<< HEAD
// Copyright (c) 2016-2020 Tigera, Inc. All rights reserved.

=======
// Copyright (c) 2020-2021 Tigera, Inc. All rights reserved.
//
>>>>>>> ada21205
// Licensed under the Apache License, Version 2.0 (the "License");
// you may not use this file except in compliance with the License.
// You may obtain a copy of the License at
//
//     http://www.apache.org/licenses/LICENSE-2.0
//
// Unless required by applicable law or agreed to in writing, software
// distributed under the License is distributed on an "AS IS" BASIS,
// WITHOUT WARRANTIES OR CONDITIONS OF ANY KIND, either express or implied.
// See the License for the specific language governing permissions and
// limitations under the License.

package calc_test

import (
	. "github.com/projectcalico/felix/calc"

	"reflect"
	"strings"

	. "github.com/onsi/ginkgo"
	. "github.com/onsi/ginkgo/extensions/table"
	. "github.com/onsi/gomega"

	"fmt"

	"sort"

	v3 "github.com/projectcalico/api/pkg/apis/projectcalico/v3"
	"github.com/projectcalico/api/pkg/lib/numorstring"
	"github.com/projectcalico/felix/proto"
	"github.com/projectcalico/libcalico-go/lib/backend/model"
	"github.com/projectcalico/libcalico-go/lib/hash"
	"github.com/projectcalico/libcalico-go/lib/net"
<<<<<<< HEAD
	"github.com/projectcalico/libcalico-go/lib/numorstring"
	"github.com/projectcalico/libcalico-go/lib/selector"
=======
>>>>>>> ada21205
	"github.com/projectcalico/libcalico-go/lib/set"
)

var (
	ipv4     int = 4
	protocol     = numorstring.ProtocolFromInt(123)
	cidr         = mustParseNet("10.0.0.0/16")
	ports        = []numorstring.Port{numorstring.SinglePort(10)}

	tag1   = "tag1"
	tag1ID = ipSetIDForTag(tag1)
	tag2   = "tag2"
	tag3   = "tag3"
	tag3ID = ipSetIDForTag(tag3)
	tag4   = "tag4"
	tag4ID = ipSetIDForTag(tag4)

	sel1   = "a == 'b'"
	sel1ID = selectorID(sel1)
	sel2   = "b == 'c'"
	sel3   = "has(foo3)"
	sel3ID = selectorID(sel3)
	sel4   = "d in {'a', 'b'}"
	sel4ID = selectorID(sel4)

	combinedSrcSelID         = selectorID("(((a == 'b') && has(tag1)) && !(has(foo3))) && !(has(tag3))")
	combinedDstSelID         = selectorID("(((b == 'c') && has(tag2)) && !(d in {'a', 'b'})) && !(has(tag4))")
	combinedSrcTagsOnlySelID = selectorID("(has(tag1)) && !(has(tag3))")
	combinedDstTagsOnlySelID = selectorID("(has(tag2)) && !(has(tag4))")
	combinedSrcSelsOnlySelID = selectorID("(a == 'b') && !(has(foo3))")
	combinedDstSelsOnlySelID = selectorID("(b == 'c') && !(d in {'a', 'b'})")
)

var _ = DescribeTable("RuleScanner rule conversion should generate correct ParsedRule for",
	func(modelRule model.Rule, expectedParsedRule ParsedRule) {
		rs, ur := newHookedRulesScanner()
		profileKey := model.ProfileRulesKey{ProfileKey: model.ProfileKey{Name: "prof1"}}

		By("correctly translating InboundRules")
		profileRules := &model.ProfileRules{
			InboundRules:  []model.Rule{modelRule},
			OutboundRules: []model.Rule{},
		}
		rs.OnProfileActive(profileKey, profileRules)
		Expect(ur.activeRules).To(Equal(map[model.Key]*ParsedRules{
			profileKey: {
				InboundRules:  []*ParsedRule{&expectedParsedRule},
				OutboundRules: []*ParsedRule{},
			},
		}))

		By("correctly translating OutboundRules")
		profileRules = &model.ProfileRules{
			InboundRules:  []model.Rule{},
			OutboundRules: []model.Rule{modelRule},
		}
		rs.OnProfileActive(profileKey, profileRules)
		Expect(ur.activeRules).To(Equal(map[model.Key]*ParsedRules{
			profileKey: {
				InboundRules:  []*ParsedRule{},
				OutboundRules: []*ParsedRule{&expectedParsedRule},
			},
		}))

		rs.OnProfileInactive(profileKey)
		Expect(ur.activeRules).To(Equal(map[model.Key]*ParsedRules{}))

		By("correctly translating InboundRules in a policy")
		policyKey := model.PolicyKey{Name: "policy"}
		policy := &model.Policy{
			Namespace:     "namespace",
			InboundRules:  []model.Rule{modelRule},
			OutboundRules: []model.Rule{},
		}
		rs.OnPolicyActive(policyKey, policy)
		Expect(ur.activeRules).To(Equal(map[model.Key]*ParsedRules{
			policyKey: {
				Namespace:     "namespace",
				InboundRules:  []*ParsedRule{&expectedParsedRule},
				OutboundRules: []*ParsedRule{},
			},
		}))
		rs.OnPolicyInactive(policyKey)
		Expect(ur.activeRules).To(Equal(map[model.Key]*ParsedRules{}))
	},
	Entry("Empty rule", model.Rule{}, ParsedRule{}),

	// Basic pass-through fields.
	Entry("action", model.Rule{Action: "deny"}, ParsedRule{Action: "deny"}),
	Entry("IP version", model.Rule{IPVersion: &ipv4}, ParsedRule{IPVersion: &ipv4}),
	Entry("protocol", model.Rule{Protocol: &protocol}, ParsedRule{Protocol: &protocol}),
	Entry("source net", model.Rule{SrcNet: &cidr}, ParsedRule{SrcNets: []*net.IPNet{&cidr}}),
	Entry("dest net", model.Rule{DstNet: &cidr}, ParsedRule{DstNets: []*net.IPNet{&cidr}}),
	Entry("source Ports", model.Rule{SrcPorts: ports}, ParsedRule{SrcPorts: ports}),
	Entry("dest Ports", model.Rule{DstPorts: ports}, ParsedRule{DstPorts: ports}),
	Entry("log prefix", model.Rule{LogPrefix: "foo"}, ParsedRule{LogPrefix: "foo"}),
	Entry("!protocol", model.Rule{NotProtocol: &protocol}, ParsedRule{NotProtocol: &protocol}),
	Entry("!source net", model.Rule{NotSrcNet: &cidr}, ParsedRule{NotSrcNets: []*net.IPNet{&cidr}}),
	Entry("!dest net", model.Rule{NotDstNet: &cidr}, ParsedRule{NotDstNets: []*net.IPNet{&cidr}}),
	Entry("!source Ports", model.Rule{NotSrcPorts: ports}, ParsedRule{NotSrcPorts: ports}),
	Entry("!dest Ports", model.Rule{NotDstPorts: ports}, ParsedRule{NotDstPorts: ports}),

	Entry("OriginalSrcSelector", model.Rule{OriginalSrcSelector: "has(foo)"}, ParsedRule{OriginalSrcSelector: "has(foo)"}),
	Entry("OriginalSrcNamespaceSelector", model.Rule{OriginalSrcNamespaceSelector: "has(foo)"}, ParsedRule{OriginalSrcNamespaceSelector: "has(foo)"}),
	Entry("OriginalDstSelector", model.Rule{OriginalDstSelector: "has(foo)"}, ParsedRule{OriginalDstSelector: "has(foo)"}),
	Entry("OriginalDstNamespaceSelector", model.Rule{OriginalDstNamespaceSelector: "has(foo)"}, ParsedRule{OriginalDstNamespaceSelector: "has(foo)"}),
	Entry("OriginalNotSrcSelector", model.Rule{OriginalNotSrcSelector: "has(foo)"}, ParsedRule{OriginalNotSrcSelector: "has(foo)"}),
	Entry("OriginalNotDstSelector", model.Rule{OriginalNotDstSelector: "has(foo)"}, ParsedRule{OriginalNotDstSelector: "has(foo)"}),

	Entry("OriginalSrcServiceAccountNames", model.Rule{OriginalSrcServiceAccountNames: []string{"a"}}, ParsedRule{OriginalSrcServiceAccountNames: []string{"a"}}),
	Entry("OriginalDstServiceAccountNames", model.Rule{OriginalDstServiceAccountNames: []string{"a"}}, ParsedRule{OriginalDstServiceAccountNames: []string{"a"}}),
	Entry("OriginalSrcServiceAccountSelector", model.Rule{OriginalSrcServiceAccountSelector: "all()"}, ParsedRule{OriginalSrcServiceAccountSelector: "all()"}),
	Entry("OriginalDstServiceAccountSelector", model.Rule{OriginalDstServiceAccountSelector: "all()"}, ParsedRule{OriginalDstServiceAccountSelector: "all()"}),

	Entry("HTTPMatch", model.Rule{HTTPMatch: &model.HTTPMatch{Methods: []string{"GET", "HEAD"}, Paths: []v3.HTTPPath{
		{Exact: "/foo"},
		{Prefix: "/bar"},
	}}}, ParsedRule{HTTPMatch: &model.HTTPMatch{Methods: []string{"GET", "HEAD"}, Paths: []v3.HTTPPath{
		{Exact: "/foo"},
		{Prefix: "/bar"},
	}}}),

	Entry("Metadata",
		model.Rule{Metadata: &model.RuleMetadata{Annotations: map[string]string{"key": "value"}}},
		ParsedRule{Metadata: &model.RuleMetadata{Annotations: map[string]string{"key": "value"}}}),

	// Tags/Selectors.
	Entry("source tag", model.Rule{SrcTag: "tag1"}, ParsedRule{SrcIPSetIDs: []string{tag1ID}}),
	Entry("dest tag", model.Rule{DstTag: "tag1"}, ParsedRule{DstIPSetIDs: []string{tag1ID}}),
	Entry("source selector", model.Rule{SrcSelector: sel1}, ParsedRule{SrcIPSetIDs: []string{sel1ID}}),
	Entry("dest selector", model.Rule{DstSelector: sel1}, ParsedRule{DstIPSetIDs: []string{sel1ID}}),
	Entry("!source tag", model.Rule{NotSrcTag: "tag1"}, ParsedRule{NotSrcIPSetIDs: []string{tag1ID}}),
	Entry("!dest tag", model.Rule{NotDstTag: "tag1"}, ParsedRule{NotDstIPSetIDs: []string{tag1ID}}),
	Entry("!source selector", model.Rule{NotSrcSelector: sel1}, ParsedRule{NotSrcIPSetIDs: []string{sel1ID}}),
	Entry("!dest selector", model.Rule{NotDstSelector: sel1}, ParsedRule{NotDstIPSetIDs: []string{sel1ID}}),

	Entry("fully-loaded tags/selectors should be combined",
		model.Rule{
			SrcTag:         tag1,
			DstTag:         tag2,
			SrcSelector:    sel1,
			DstSelector:    sel2,
			NotSrcTag:      tag3,
			NotDstTag:      tag4,
			NotSrcSelector: sel3,
			NotDstSelector: sel4,
		},
		ParsedRule{
			// In this case, all the selectors and tags can be squashed down into one that combines
			// them all.
			SrcIPSetIDs: []string{combinedSrcSelID},
			DstIPSetIDs: []string{combinedDstSelID},
		},
	),
	Entry("only negative tags/selectors",
		model.Rule{
			NotSrcTag:      tag3,
			NotDstTag:      tag4,
			NotSrcSelector: sel3,
			NotDstSelector: sel4,
		},
		ParsedRule{
			// With only negative tags/selectors, we can't combine them.
			NotSrcIPSetIDs: []string{sel3ID, tag3ID},
			NotDstIPSetIDs: []string{sel4ID, tag4ID},
		},
	),
	Entry("only negative tags",
		model.Rule{
			NotSrcTag: tag3,
			NotDstTag: tag4,
		},
		ParsedRule{
			// With only negative tags/selectors, we can't combine them.
			NotSrcIPSetIDs: []string{tag3ID},
			NotDstIPSetIDs: []string{tag4ID},
		},
	),
	Entry("only negative selectors",
		model.Rule{
			NotSrcSelector: sel3,
			NotDstSelector: sel4,
		},
		ParsedRule{
			// With only negative tags/selectors, we can't combine them.
			NotSrcIPSetIDs: []string{sel3ID},
			NotDstIPSetIDs: []string{sel4ID},
		},
	),
	Entry("positive tags should be combined with negative ones",
		model.Rule{
			SrcTag:    tag1,
			DstTag:    tag2,
			NotSrcTag: tag3,
			NotDstTag: tag4,
		},
		ParsedRule{
			// In this case, all the selectors and tags can be squashed down into one that combines
			// them all.
			SrcIPSetIDs: []string{combinedSrcTagsOnlySelID},
			DstIPSetIDs: []string{combinedDstTagsOnlySelID},
		},
	),
	Entry("positive selectors should be combined with negative ones",
		model.Rule{
			SrcSelector:    sel1,
			DstSelector:    sel2,
			NotSrcSelector: sel3,
			NotDstSelector: sel4,
		},
		ParsedRule{
			// In this case, all the selectors and tags can be squashed down into one that combines
			// them all.
			SrcIPSetIDs: []string{combinedSrcSelsOnlySelID},
			DstIPSetIDs: []string{combinedDstSelsOnlySelID},
		},
	),
)

var _ = Describe("ParsedRule", func() {
	It("should have correct fields relative to model.Rule", func() {
		// We expect all the fields to have the same name, except for
		// the selectors and tags, which differ.
		prType := reflect.TypeOf(ParsedRule{})
		numPRFields := prType.NumField()
		prFields := set.New()
		for i := 0; i < numPRFields; i++ {
			name := prType.Field(i).Name
			if strings.Contains(name, "IPSetIDs") {
				continue
			}
			prFields.Add(name)
		}
		mrType := reflect.TypeOf(model.Rule{})
		numMRFields := mrType.NumField()
		mrFields := set.New()
		for i := 0; i < numMRFields; i++ {
			name := mrType.Field(i).Name
			if strings.Contains(name, "Tag") ||
				(strings.Contains(name, "Selector") &&
					!strings.Contains(name, "Original") &&
					!strings.Contains(name, "Service")) {
				continue
			}
			if strings.HasSuffix(name, "Net") {
				// Deprecated XXXNet fields.
				continue
			}
			mrFields.Add(name)
		}
		Expect(prFields.Len()).To(BeNumerically(">", 0))
		Expect(prFields).To(Equal(mrFields))
	})
	It("should have correct fields relative to proto.Rule", func() {
		// We expect all the fields to have the same name, except for
		// ICMP and service account matches, which differ in structure.
		prType := reflect.TypeOf(ParsedRule{})
		numPRFields := prType.NumField()
		prFields := []string{}
		for i := 0; i < numPRFields; i++ {
			name := strings.ToLower(prType.Field(i).Name)
			if strings.Contains(name, "icmptype") ||
				strings.Contains(name, "icmpcode") ||
				strings.Contains(name, "domains") ||
				strings.Contains(name, "serviceaccount") {
				// expected to differ.
				continue
			}
			if strings.HasSuffix(name, "nets") {
				// The ParsedRule Nets fields map to the proto-rule, repeated Net
				// fields.
				name = name[:len(name)-1]
			}
			prFields = append(prFields, name)
		}
		protoType := reflect.TypeOf(proto.Rule{})
		numMRFields := protoType.NumField()
		protoFields := []string{}
		for i := 0; i < numMRFields; i++ {
			name := strings.ToLower(protoType.Field(i).Name)
			if strings.Contains(name, "icmp") ||
				strings.Contains(name, "serviceaccount") {
				// expected to differ.
				continue
			}
			if strings.Contains(name, "ruleid") {
				// RuleId only in proto rule.
				continue
			}
			protoFields = append(protoFields, name)
		}
		Expect(len(prFields)).To(BeNumerically(">", 0))
		sort.Strings(prFields)
		sort.Strings(protoFields)
		Expect(prFields).To(Equal(protoFields))
	})
})

var _ = Describe("IPSetData for egress IP", func() {

	var d *IPSetData

	BeforeEach(func() {
		sel, err := selector.Parse("all()")
		Expect(err).NotTo(HaveOccurred())
		d = &IPSetData{Selector: sel, IsEgressSelector: true}
	})

	It("has UniqueID beginning with e:", func() {
		Expect(d.UniqueID()).To(HavePrefix("e:"))
	})

	It("has dataplane type EGRESS_IP", func() {
		Expect(d.DataplaneProtocolType()).To(Equal(proto.IPSetUpdate_EGRESS_IP))
	})
})

type scanUpdateRecorder struct {
	activeSelectors set.Set
	activeRules     map[model.Key]*ParsedRules
}

func (ur *scanUpdateRecorder) OnPolicyActive(key model.PolicyKey, rules *ParsedRules) {
	ur.activeRules[key] = rules
}
func (ur *scanUpdateRecorder) OnPolicyInactive(key model.PolicyKey) {
	delete(ur.activeRules, key)
}
func (ur *scanUpdateRecorder) OnProfileActive(key model.ProfileRulesKey, rules *ParsedRules) {
	ur.activeRules[key] = rules
}
func (ur *scanUpdateRecorder) OnProfileInactive(key model.ProfileRulesKey) {
	delete(ur.activeRules, key)
}

func (ur *scanUpdateRecorder) ipSetActive(ipSet *IPSetData) {
	ur.activeSelectors.Add(ipSet.Selector.String())
}

func (ur *scanUpdateRecorder) ipSetInactive(ipSet *IPSetData) {
	ur.activeSelectors.Discard(ipSet.Selector.String())
}

func newHookedRulesScanner() (*RuleScanner, *scanUpdateRecorder) {
	rs := NewRuleScanner()
	ur := &scanUpdateRecorder{
		activeSelectors: set.New(),
		activeRules:     make(map[model.Key]*ParsedRules),
	}
	rs.RulesUpdateCallbacks = ur
	rs.OnIPSetActive = ur.ipSetActive
	rs.OnIPSetInactive = ur.ipSetInactive
	return rs, ur
}

func ipSetIDForTag(tagID string) string {
	// Tags are now implemented as a has(tagName) selector:
	return hash.MakeUniqueID("s", fmt.Sprintf("has(%s)", tagID))
}<|MERGE_RESOLUTION|>--- conflicted
+++ resolved
@@ -1,10 +1,4 @@
-<<<<<<< HEAD
-// Copyright (c) 2016-2020 Tigera, Inc. All rights reserved.
-
-=======
-// Copyright (c) 2020-2021 Tigera, Inc. All rights reserved.
-//
->>>>>>> ada21205
+// Copyright (c) 2016-2021 Tigera, Inc. All rights reserved.
 // Licensed under the Apache License, Version 2.0 (the "License");
 // you may not use this file except in compliance with the License.
 // You may obtain a copy of the License at
@@ -39,11 +33,7 @@
 	"github.com/projectcalico/libcalico-go/lib/backend/model"
 	"github.com/projectcalico/libcalico-go/lib/hash"
 	"github.com/projectcalico/libcalico-go/lib/net"
-<<<<<<< HEAD
-	"github.com/projectcalico/libcalico-go/lib/numorstring"
 	"github.com/projectcalico/libcalico-go/lib/selector"
-=======
->>>>>>> ada21205
 	"github.com/projectcalico/libcalico-go/lib/set"
 )
 
