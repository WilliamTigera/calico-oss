--- conflicted
+++ resolved
@@ -162,29 +162,18 @@
 	return
 }
 
-<<<<<<< HEAD
-func (s *StatsCollector) UpdatePolicyCounts(numTiers, numPolicies, numProfiles int) {
-	if numTiers == s.numTiers && numPolicies == s.numPolicies && numProfiles == s.numProfiles {
-=======
-func (s *StatsCollector) UpdatePolicyCounts(numPolicies, numProfiles, numALPPolicies int) {
-	if numPolicies == s.numPolicies && numProfiles == s.numProfiles && numALPPolicies == s.numALPPolicies {
->>>>>>> 16c03dcd
+func (s *StatsCollector) UpdatePolicyCounts(numTiers, numPolicies, numProfiles, numALPPolicies int) {
+	if numTiers == s.numTiers && numPolicies == s.numPolicies && numProfiles == s.numProfiles && numALPPolicies == s.numALPPolicies {
 		return
 	}
 
 	log.WithFields(log.Fields{
-<<<<<<< HEAD
-		"numTiers":    numTiers,
-		"numPolicies": numPolicies,
-		"numProfiles": numProfiles,
-	}).Debug("Number of tiers/policies/profiles changed")
-	s.numTiers = numTiers
-=======
+		"numTiers":       numTiers,
 		"numPolicies":    numPolicies,
 		"numProfiles":    numProfiles,
 		"numALPPolicies": numALPPolicies,
-	}).Debug("Number of policies/profiles changed")
->>>>>>> 16c03dcd
+	}).Debug("Number of tiers/policies/profiles changed")
+	s.numTiers = numTiers
 	s.numPolicies = numPolicies
 	s.numProfiles = numProfiles
 	s.numALPPolicies = numALPPolicies
