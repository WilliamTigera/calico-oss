--- conflicted
+++ resolved
@@ -319,15 +319,11 @@
 
 	DisableConntrackInvalid bool
 
-<<<<<<< HEAD
-	NATPortRange numorstring.Port
+	NATPortRange                       numorstring.Port
+	IptablesNATOutgoingInterfaceFilter string
 
 	EnableNflogSize bool
 	IPSecEnabled    bool
-=======
-	NATPortRange                       numorstring.Port
-	IptablesNATOutgoingInterfaceFilter string
->>>>>>> f0dde4bc
 }
 
 func (c *Config) validate() {
