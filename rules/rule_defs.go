--- conflicted
+++ resolved
@@ -395,7 +395,6 @@
 	usedBits := uint32(0)
 	for i := 0; i < myValue.NumField(); i++ {
 		fieldName := myType.Field(i).Name
-<<<<<<< HEAD
 		if fieldName == "IptablesMarkNonCaliEndpoint" ||
 			fieldName == "IptablesMarkIPsec" ||
 			fieldName == "IptablesMarkEgress" {
@@ -404,13 +403,10 @@
 			continue
 		}
 		if strings.HasPrefix(fieldName, "IptablesMark") {
-=======
-		if strings.HasPrefix(fieldName, "IptablesMark") && fieldName != "IptablesMarkNonCaliEndpoint" {
 			if c.BPFEnabled && unusedBitsInBPFMode[fieldName] {
 				log.WithField("field", fieldName).Debug("Ignoring unused field in BPF mode.")
 				continue
 			}
->>>>>>> 13410ed1
 			bits := myValue.Field(i).Interface().(uint32)
 			if bits == 0 {
 				log.WithField("field", fieldName).Panic(
