// Copyright (c) 2020 Tigera, Inc. All rights reserved.
//
// Licensed under the Apache License, Version 2.0 (the "License");
// you may not use this file except in compliance with the License.
// You may obtain a copy of the License at
//
//     http://www.apache.org/licenses/LICENSE-2.0
//
// Unless required by applicable law or agreed to in writing, software
// distributed under the License is distributed on an "AS IS" BASIS,
// WITHOUT WARRANTIES OR CONDITIONS OF ANY KIND, either express or implied.
// See the License for the specific language governing permissions and
// limitations under the License.

package rules_test

import (
	. "github.com/projectcalico/felix/rules"

	"fmt"
	"net"

	. "github.com/onsi/ginkgo"
	. "github.com/onsi/gomega"

	"github.com/projectcalico/felix/config"
	"github.com/projectcalico/felix/ipsets"
	. "github.com/projectcalico/felix/iptables"
	"github.com/projectcalico/felix/proto"
	"github.com/projectcalico/libcalico-go/lib/numorstring"
)

var _ = Describe("Static", func() {
	var rr *DefaultRuleRenderer
	var conf Config
	JustBeforeEach(func() {
		// Cast back to the expected type so we can access a finer-grained API for testing.
		rr = NewRenderer(conf).(*DefaultRuleRenderer)
	})

	checkManglePostrouting := func(ipVersion uint8, ipvs bool) {
		It("should generate expected cali-POSTROUTING chain in the mangle table", func() {
			expRules := []Rule{
				// Accept already accepted.
				{Match: Match().MarkSingleBitSet(0x10),
					Action: ReturnAction{},
				},
			}
			if ipvs {
				// Accept IPVS-forwarded traffic.
				expRules = append(expRules, Rule{
					Match:  Match().MarkNotClear(0xff00),
					Action: ReturnAction{},
				})
			}
			expRules = append(expRules, []Rule{
				// Clear all Calico mark bits.
				{Action: ClearMarkAction{Mark: 0xf0}},
				// For DNAT'd traffic, apply host endpoint policy.
				{
					Match:  Match().ConntrackState("DNAT"),
					Action: JumpAction{Target: ChainDispatchToHostEndpoint},
				},
				// Accept if policy allowed packet.
				{
					Match:   Match().MarkSingleBitSet(0x10),
					Action:  ReturnAction{},
					Comment: []string{"Host endpoint policy accepted packet."},
				},
			}...)
			Expect(rr.StaticManglePostroutingChain(ipVersion)).To(Equal(&Chain{
				Name:  "cali-POSTROUTING",
				Rules: expRules,
			}))
		})
	}

	for _, trueOrFalse := range []bool{true, false} {
		kubeIPVSEnabled := trueOrFalse
		Describe(fmt.Sprintf("with default config and IPVS=%v", kubeIPVSEnabled), func() {
			BeforeEach(func() {
				conf = Config{
					WorkloadIfacePrefixes: []string{"cali"},
					IPSetConfigV4:         ipsets.NewIPVersionConfig(ipsets.IPFamilyV4, "cali", nil, nil),
					IPSetConfigV6:         ipsets.NewIPVersionConfig(ipsets.IPFamilyV6, "cali", nil, nil),
					FailsafeInboundHostPorts: []config.ProtoPort{
						{Protocol: "tcp", Port: 22},
						{Protocol: "tcp", Port: 1022},
					},
					FailsafeOutboundHostPorts: []config.ProtoPort{
						{Protocol: "tcp", Port: 23},
						{Protocol: "tcp", Port: 1023},
					},
					IptablesMarkAccept:          0x10,
					IptablesMarkPass:            0x20,
					IptablesMarkScratch0:        0x40,
					IptablesMarkScratch1:        0x80,
					IptablesMarkDrop:            0x200,
					IptablesMarkEgress:          0x400,
					IptablesMarkEndpoint:        0xff000,
					IptablesMarkNonCaliEndpoint: 0x1000,
					KubeIPVSSupportEnabled:      kubeIPVSEnabled,
					KubeNodePortRanges:          []numorstring.Port{{MinPort: 30030, MaxPort: 30040, PortName: ""}},
					DNSTrustedServers:           []config.ServerPort{{IP: "1.2.3.4", Port: 53}, {IP: "fd5f:83a5::34:2", Port: 53}},
				}
			})

			Context("with OpenStack special cases", func() {
				BeforeEach(func() {
					conf.OpenStackSpecialCasesEnabled = true
				})

				It("IPv4: Should return expected raw PREROUTING chain", func() {
					Expect(findChain(rr.StaticRawTableChains(4), "cali-PREROUTING")).To(Equal(&Chain{
						Name: "cali-PREROUTING",
						Rules: []Rule{
							{Action: ClearMarkAction{Mark: 0xf0}},
							{Match: Match().InInterface("cali+"),
								Action: SetMarkAction{Mark: 0x40}},
							{Match: Match().MarkSingleBitSet(0x40),
								Action: JumpAction{Target: ChainFromWorkloadDispatch}},
							{Match: Match().MarkClear(0x40),
								Action: JumpAction{Target: ChainDispatchFromHostEndpoint}},
							{Match: Match().MarkSingleBitSet(0x10),
								Action: AcceptAction{}},
						},
					}))
				})

				It("IPv6: Should return expected raw PREROUTING chain", func() {
					Expect(findChain(rr.StaticRawTableChains(6), "cali-PREROUTING")).To(Equal(&Chain{
						Name: "cali-PREROUTING",
						Rules: []Rule{
							{Action: ClearMarkAction{Mark: 0xf0}},
							{Match: Match().InInterface("cali+"),
								Action: SetMarkAction{Mark: 0x40}},
							{Match: Match().MarkSingleBitSet(0x40).RPFCheckFailed(false),
								Action: DropAction{}},
							{Match: Match().MarkClear(0x40),
								Action: JumpAction{Target: ChainDispatchFromHostEndpoint}},
							{Match: Match().MarkSingleBitSet(0x10),
								Action: AcceptAction{}},
						},
					}))
				})
			})

			for _, ipVersion := range []uint8{4, 6} {
				Describe(fmt.Sprintf("IPv%d", ipVersion), func() {
					// Capture current value of ipVersion.
					ipVersion := ipVersion
					ipSetThisHost := fmt.Sprintf("cali%d0this-host", ipVersion)

					var trustedServerIP string
					if ipVersion == 4 {
						trustedServerIP = "1.2.3.4"
					} else {
						trustedServerIP = "fd5f:83a5::34:2"
					}

					var portRanges []*proto.PortRange
					portRange := &proto.PortRange{
						First: 30030,
						Last:  30040,
					}
					portRanges = append(portRanges, portRange)

					expRawFailsafeIn := &Chain{
						Name: "cali-failsafe-in",
						Rules: []Rule{
							{Match: Match().Protocol("tcp").DestPorts(22), Action: AcceptAction{}},
							{Match: Match().Protocol("tcp").DestPorts(1022), Action: AcceptAction{}},
							{Match: Match().Protocol("tcp").SourcePorts(23), Action: AcceptAction{}},
							{Match: Match().Protocol("tcp").SourcePorts(1023), Action: AcceptAction{}},
						},
					}

					expRawFailsafeOut := &Chain{
						Name: "cali-failsafe-out",
						Rules: []Rule{
							{Match: Match().Protocol("tcp").DestPorts(23), Action: AcceptAction{}},
							{Match: Match().Protocol("tcp").DestPorts(1023), Action: AcceptAction{}},
							{Match: Match().Protocol("tcp").SourcePorts(22), Action: AcceptAction{}},
							{Match: Match().Protocol("tcp").SourcePorts(1022), Action: AcceptAction{}},
						},
					}

					expFailsafeIn := &Chain{
						Name: "cali-failsafe-in",
						Rules: []Rule{
							{Match: Match().Protocol("tcp").DestPorts(22), Action: AcceptAction{}},
							{Match: Match().Protocol("tcp").DestPorts(1022), Action: AcceptAction{}},
						},
					}

					expFailsafeOut := &Chain{
						Name: "cali-failsafe-out",
						Rules: []Rule{
							{Match: Match().Protocol("tcp").DestPorts(23), Action: AcceptAction{}},
							{Match: Match().Protocol("tcp").DestPorts(1023), Action: AcceptAction{}},
						},
					}

					expForwardCheck := &Chain{
						Name: "cali-forward-check",
						Rules: []Rule{
							{
								Match:  Match().ConntrackState("RELATED,ESTABLISHED"),
								Action: ReturnAction{},
							},
							{
								Match: Match().Protocol("tcp").
									DestPortRanges(portRanges).
									DestIPSet(ipSetThisHost),
								Action:  GotoAction{Target: ChainDispatchSetEndPointMark},
								Comment: []string{"To kubernetes NodePort service"},
							},
							{
								Match: Match().Protocol("udp").
									DestPortRanges(portRanges).
									DestIPSet(ipSetThisHost),
								Action:  GotoAction{Target: ChainDispatchSetEndPointMark},
								Comment: []string{"To kubernetes NodePort service"},
							},
							{
								Match:   Match().NotDestIPSet(ipSetThisHost),
								Action:  JumpAction{Target: ChainDispatchSetEndPointMark},
								Comment: []string{"To kubernetes service"},
							},
						},
					}

					expForwardEndpointMark := &Chain{
						Name: "cali-forward-endpoint-mark",
						Rules: []Rule{
							Rule{
								Match:  Match().NotMarkMatchesWithMask(0x1000, 0xff000),
								Action: JumpAction{Target: ChainDispatchFromEndPointMark},
							},
							{
								Match:  Match().OutInterface("cali+"),
								Action: JumpAction{Target: ChainToWorkloadDispatch},
							},
							{
								Action: JumpAction{Target: ChainDispatchToHostEndpointForward},
							},
							{
								Action: ClearMarkAction{Mark: 0xff000},
							},
							{
								Match:   Match().MarkSingleBitSet(0x10),
								Action:  AcceptAction{},
								Comment: []string{"Policy explicitly accepted packet."},
							},
						},
					}

					checkManglePostrouting(ipVersion, kubeIPVSEnabled)

					It("should include the expected forward chain in the filter chains", func() {
						Expect(findChain(rr.StaticFilterTableChains(ipVersion), "cali-FORWARD")).To(Equal(&Chain{
							Name: "cali-FORWARD",
							Rules: []Rule{
								// DNS response capture.
								{Match: Match().OutInterface("cali+").Protocol("udp").ConntrackState("ESTABLISHED").ConntrackOrigDstPort(53).ConntrackOrigDst(trustedServerIP),
									Action: NflogAction{Group: 3, Prefix: "DNS", Size: 1024}},
								// DNS request capture.
								{Match: Match().InInterface("cali+").Protocol("udp").ConntrackState("NEW").ConntrackOrigDstPort(53).ConntrackOrigDst(trustedServerIP),
									Action: NflogAction{Group: 3, Prefix: "DNS", Size: 1024}},
								// Incoming host endpoint chains.
								{Action: ClearMarkAction{Mark: 0xe0}},
								{Match: Match().MarkClear(0x10),
									Action: JumpAction{Target: ChainDispatchFromHostEndPointForward}},
								// Per-prefix workload jump rules.
								{Match: Match().InInterface("cali+"),
									Action: JumpAction{Target: ChainFromWorkloadDispatch}},
								{Match: Match().OutInterface("cali+"),
									Action: JumpAction{Target: ChainToWorkloadDispatch}},
								// Outgoing host endpoint chains.
								{Action: JumpAction{Target: ChainDispatchToHostEndpointForward}},
								{Action: JumpAction{Target: ChainCIDRBlock}},
<<<<<<< HEAD
								{
									Match:   Match().MarkSingleBitSet(0x10),
									Action:  AcceptAction{},
									Comment: []string{"Policy explicitly accepted packet."},
								},
=======
								{Action: SetMarkAction{Mark: 0x10}},
>>>>>>> 916a3515
							},
						}))
					})
					It("should include the expected input chain in the filter chains", func() {
						if kubeIPVSEnabled {
							Expect(findChain(rr.StaticFilterTableChains(ipVersion), "cali-INPUT")).To(Equal(&Chain{
								Name: "cali-INPUT",
								Rules: []Rule{
									// DNS response capture.
									{Match: Match().Protocol("udp").ConntrackState("ESTABLISHED").ConntrackOrigDstPort(53).ConntrackOrigDst(trustedServerIP),
										Action: NflogAction{Group: 3, Prefix: "DNS", Size: 1024}},
									// DNS request capture.
									{Match: Match().InInterface("cali+").Protocol("udp").ConntrackState("NEW").ConntrackOrigDstPort(53).ConntrackOrigDst(trustedServerIP),
										Action: NflogAction{Group: 3, Prefix: "DNS", Size: 1024}},

									// Forward check chain.
									{Action: ClearMarkAction{Mark: conf.IptablesMarkEndpoint}},
									{Action: JumpAction{Target: ChainForwardCheck}},
									{Match: Match().MarkNotClear(conf.IptablesMarkEndpoint),
										Action: ReturnAction{},
									},

									// Per-prefix workload jump rules.  Note use of goto so that we
									// don't return here.
									{Match: Match().InInterface("cali+"),
										Action: GotoAction{Target: "cali-wl-to-host"}},

									// Untracked packets already matched in raw table.
									{Match: Match().MarkSingleBitSet(0x10),
										Action: AcceptAction{},
									},

									// Non-workload traffic, send to host chains.
									{Action: ClearMarkAction{Mark: 0xf0}},
									{Action: JumpAction{Target: ChainDispatchFromHostEndpoint}},
									{
										Match:   Match().MarkSingleBitSet(0x10),
										Action:  AcceptAction{},
										Comment: []string{"Host endpoint policy accepted packet."},
									},
								},
							}))
						} else {
							Expect(findChain(rr.StaticFilterTableChains(ipVersion), "cali-INPUT")).To(Equal(&Chain{
								Name: "cali-INPUT",
								Rules: []Rule{
									// DNS response capture.
									{Match: Match().Protocol("udp").ConntrackState("ESTABLISHED").ConntrackOrigDstPort(53).ConntrackOrigDst(trustedServerIP),
										Action: NflogAction{Group: 3, Prefix: "DNS", Size: 1024}},
									// DNS request capture.
									{Match: Match().InInterface("cali+").Protocol("udp").ConntrackState("NEW").ConntrackOrigDstPort(53).ConntrackOrigDst(trustedServerIP),
										Action: NflogAction{Group: 3, Prefix: "DNS", Size: 1024}},

									// Per-prefix workload jump rules.  Note use of goto so that we
									// don't return here.
									{Match: Match().InInterface("cali+"),
										Action: GotoAction{Target: "cali-wl-to-host"}},

									// Untracked packets already matched in raw table.
									{Match: Match().MarkSingleBitSet(0x10),
										Action: AcceptAction{},
									},

									// Non-workload traffic, send to host chains.
									{Action: ClearMarkAction{Mark: 0xf0}},
									{Action: JumpAction{Target: ChainDispatchFromHostEndpoint}},
									{
										Match:   Match().MarkSingleBitSet(0x10),
										Action:  AcceptAction{},
										Comment: []string{"Host endpoint policy accepted packet."},
									},
								},
							}))
						}
					})
					It("should include the expected output chain in the filter chains", func() {
						if kubeIPVSEnabled {
							Expect(findChain(rr.StaticFilterTableChains(ipVersion), "cali-OUTPUT")).To(Equal(&Chain{
								Name: "cali-OUTPUT",
								Rules: []Rule{
									// Untracked packets already matched in raw table.
									{Match: Match().MarkSingleBitSet(0x10),
										Action: AcceptAction{},
									},

									// From endpoint mark chain
									{Match: Match().MarkNotClear(conf.IptablesMarkEndpoint),
										Action: GotoAction{Target: ChainForwardEndpointMark},
									},

									// DNS response capture.
									{Match: Match().OutInterface("cali+").Protocol("udp").ConntrackState("ESTABLISHED").ConntrackOrigDstPort(53).ConntrackOrigDst(trustedServerIP),
										Action: NflogAction{Group: 3, Prefix: "DNS", Size: 1024}},

									// To workload traffic.
									{Match: Match().OutInterface("cali+"), Action: ReturnAction{}},

									// DNS request capture.
									{Match: Match().Protocol("udp").ConntrackState("NEW").ConntrackOrigDstPort(53).ConntrackOrigDst(trustedServerIP),
										Action: NflogAction{Group: 3, Prefix: "DNS", Size: 1024}},

									// Non-workload traffic, send to host chains.
									{Action: ClearMarkAction{Mark: 0xf0}},
									{
										Match:  Match().NotConntrackState("DNAT"),
										Action: JumpAction{Target: ChainDispatchToHostEndpoint},
									},
									{
										Match:   Match().MarkSingleBitSet(0x10),
										Action:  AcceptAction{},
										Comment: []string{"Host endpoint policy accepted packet."},
									},
								},
							}))
						} else {
							Expect(findChain(rr.StaticFilterTableChains(ipVersion), "cali-OUTPUT")).To(Equal(&Chain{
								Name: "cali-OUTPUT",
								Rules: []Rule{
									// Untracked packets already matched in raw table.
									{Match: Match().MarkSingleBitSet(0x10),
										Action: AcceptAction{},
									},

									// DNS response capture.
									{Match: Match().OutInterface("cali+").Protocol("udp").ConntrackState("ESTABLISHED").ConntrackOrigDstPort(53).ConntrackOrigDst(trustedServerIP),
										Action: NflogAction{Group: 3, Prefix: "DNS", Size: 1024}},

									// To workload traffic.
									{Match: Match().OutInterface("cali+"), Action: ReturnAction{}},

									// DNS request capture.
									{Match: Match().Protocol("udp").ConntrackState("NEW").ConntrackOrigDstPort(53).ConntrackOrigDst(trustedServerIP),
										Action: NflogAction{Group: 3, Prefix: "DNS", Size: 1024}},

									// Non-workload traffic, send to host chains.
									{Action: ClearMarkAction{Mark: 0xf0}},
									{
										Match:  Match().NotConntrackState("DNAT"),
										Action: JumpAction{Target: ChainDispatchToHostEndpoint},
									},
									{
										Match:   Match().MarkSingleBitSet(0x10),
										Action:  AcceptAction{},
										Comment: []string{"Host endpoint policy accepted packet."},
									},
								},
							}))
						}
					})
					It("should include the expected failsafe-in chain in the filter chains", func() {
						Expect(findChain(rr.StaticFilterTableChains(ipVersion), "cali-failsafe-in")).To(Equal(expFailsafeIn))
					})
					It("should include the expected failsafe-out chain in the filter chains", func() {
						Expect(findChain(rr.StaticFilterTableChains(ipVersion), "cali-failsafe-out")).To(Equal(expFailsafeOut))
					})
					It("should include the expected forward-check chain in the filter chains", func() {
						if kubeIPVSEnabled {
							Expect(findChain(rr.StaticFilterTableChains(ipVersion), "cali-forward-check")).To(Equal(expForwardCheck))
						} else {
							Expect(findChain(rr.StaticFilterTableChains(ipVersion), "cali-forward-check")).To(BeNil())
						}
					})
					It("should include the expected forward-endpoint-mark chain in the filter chains", func() {
						if kubeIPVSEnabled {
							Expect(findChain(rr.StaticFilterTableChains(ipVersion), "cali-forward-endpoint-mark")).To(Equal(expForwardEndpointMark))
						} else {
							Expect(findChain(rr.StaticFilterTableChains(ipVersion), "cali-forward-endpoint-mark")).To(BeNil())
						}
					})
					It("should return only the expected filter chains", func() {
						if kubeIPVSEnabled {
							Expect(len(rr.StaticFilterTableChains(ipVersion))).To(Equal(8))
						} else {
							Expect(len(rr.StaticFilterTableChains(ipVersion))).To(Equal(6))
						}
					})

					It("Should return expected raw OUTPUT chain", func() {
						Expect(findChain(rr.StaticRawTableChains(ipVersion), "cali-OUTPUT")).To(Equal(&Chain{
							Name: "cali-OUTPUT",
							Rules: []Rule{
								// For safety, clear all our mark bits before we start.  (We could be in
								// append mode and another process' rules could have left the mark bit set.)
								{Action: ClearMarkAction{Mark: 0xf0}},
								// Then, jump to the untracked policy chains.
								{Action: JumpAction{Target: "cali-to-host-endpoint"}},
								// Then, if the packet was marked as allowed, accept it.  Packets also
								// return here without the mark bit set if the interface wasn't one that
								// we're policing.
								{Match: Match().MarkSingleBitSet(0x10), Action: AcceptAction{}},
							},
						}))
					})
					It("Should return expected raw failsafe in chain", func() {
						Expect(findChain(rr.StaticRawTableChains(ipVersion), "cali-failsafe-in")).To(Equal(expRawFailsafeIn))
					})
					It("Should return expected raw failsafe out chain", func() {
						Expect(findChain(rr.StaticRawTableChains(ipVersion), "cali-failsafe-out")).To(Equal(expRawFailsafeOut))
					})
					It("should return only the expected raw chains", func() {
						Expect(len(rr.StaticRawTableChains(ipVersion))).To(Equal(4))
					})
				})
			}

			It("IPv4: Should return expected raw PREROUTING chain", func() {
				Expect(findChain(rr.StaticRawTableChains(4), "cali-PREROUTING")).To(Equal(&Chain{
					Name: "cali-PREROUTING",
					Rules: []Rule{
						{Action: ClearMarkAction{Mark: 0xf0}},
						{Match: Match().InInterface("cali+"),
							Action: SetMarkAction{Mark: 0x40}},
						{Match: Match().MarkSingleBitSet(0x40),
							Action: JumpAction{Target: ChainFromWorkloadDispatch}},
						{Match: Match().MarkClear(0x40),
							Action: JumpAction{Target: ChainDispatchFromHostEndpoint}},
						{Match: Match().MarkSingleBitSet(0x10),
							Action: AcceptAction{}},
					},
				}))
			})
			It("IPv6: Should return expected raw PREROUTING chain", func() {
				Expect(findChain(rr.StaticRawTableChains(6), "cali-PREROUTING")).To(Equal(&Chain{
					Name: "cali-PREROUTING",
					Rules: []Rule{
						{Action: ClearMarkAction{Mark: 0xf0}},
						{Match: Match().InInterface("cali+"),
							Action: SetMarkAction{Mark: 0x40}},
						{Match: Match().MarkSingleBitSet(0x40).RPFCheckFailed(false),
							Action: DropAction{}},
						{Match: Match().MarkClear(0x40),
							Action: JumpAction{Target: ChainDispatchFromHostEndpoint}},
						{Match: Match().MarkSingleBitSet(0x10),
							Action: AcceptAction{}},
					},
				}))
			})

			It("IPv4: Should return expected mangle PREROUTING chain", func() {
				Expect(findChain(rr.StaticMangleTableChains(4), "cali-PREROUTING")).To(Equal(&Chain{
					Name: "cali-PREROUTING",
					Rules: []Rule{
						{Match: Match().ConntrackState("RELATED,ESTABLISHED"),
							Action: AcceptAction{}},
						{Match: Match().MarkSingleBitSet(0x10),
							Action: AcceptAction{}},
						{Action: JumpAction{Target: ChainDispatchFromHostEndpoint}},
						{Match: Match().MarkSingleBitSet(0x10),
							Action:  AcceptAction{},
							Comment: []string{"Host endpoint policy accepted packet."}},
					},
				}))
			})
			It("IPv6: Should return expected mangle PREROUTING chain", func() {
				Expect(findChain(rr.StaticMangleTableChains(6), "cali-PREROUTING")).To(Equal(&Chain{
					Name: "cali-PREROUTING",
					Rules: []Rule{
						{Match: Match().ConntrackState("RELATED,ESTABLISHED"),
							Action: AcceptAction{}},
						{Match: Match().MarkSingleBitSet(0x10),
							Action: AcceptAction{}},
						{Action: JumpAction{Target: ChainDispatchFromHostEndpoint}},
						{Match: Match().MarkSingleBitSet(0x10),
							Action:  AcceptAction{},
							Comment: []string{"Host endpoint policy accepted packet."}},
					},
				}))
			})

			It("IPv4: should include the expected workload-to-host chain in the filter chains", func() {
				Expect(findChain(rr.StaticFilterTableChains(4), "cali-wl-to-host")).To(Equal(&Chain{
					Name: "cali-wl-to-host",
					Rules: []Rule{
						{Action: JumpAction{Target: "cali-from-wl-dispatch"}},
						{Action: ReturnAction{},
							Comment: []string{"Configured DefaultEndpointToHostAction"}},
					},
				}))
			})
			It("IPv6: should include the expected workload-to-host chain in the filter chains", func() {
				Expect(findChain(rr.StaticFilterTableChains(6), "cali-wl-to-host")).To(Equal(&Chain{
					Name: "cali-wl-to-host",
					Rules: []Rule{
						{Match: Match().ProtocolNum(ProtoICMPv6).ICMPV6Type(130), Action: AcceptAction{}},
						{Match: Match().ProtocolNum(ProtoICMPv6).ICMPV6Type(131), Action: AcceptAction{}},
						{Match: Match().ProtocolNum(ProtoICMPv6).ICMPV6Type(132), Action: AcceptAction{}},
						{Match: Match().ProtocolNum(ProtoICMPv6).ICMPV6Type(133), Action: AcceptAction{}},
						{Match: Match().ProtocolNum(ProtoICMPv6).ICMPV6Type(135), Action: AcceptAction{}},
						{Match: Match().ProtocolNum(ProtoICMPv6).ICMPV6Type(136), Action: AcceptAction{}},
						{Action: JumpAction{Target: "cali-from-wl-dispatch"}},
						{Action: ReturnAction{},
							Comment: []string{"Configured DefaultEndpointToHostAction"}},
					},
				}))
			})

			It("IPv4: Should return expected NAT prerouting chain", func() {
				Expect(findChain(rr.StaticNATTableChains(4), "cali-PREROUTING")).To(Equal(&Chain{
					Name: "cali-PREROUTING",
					Rules: []Rule{
						{Action: JumpAction{Target: "cali-fip-dnat"}},
					}}))
			})
			It("IPv4: Should return expected NAT postrouting chain", func() {
				Expect(findChain(rr.StaticNATTableChains(4), "cali-POSTROUTING")).To(Equal(&Chain{
					Name: "cali-POSTROUTING",
					Rules: []Rule{
						{Action: JumpAction{Target: "cali-fip-snat"}},
						{Action: JumpAction{Target: "cali-nat-outgoing"}},
					},
				}))
			})
			It("IPv4: Should return expected NAT output chain", func() {
				Expect(findChain(rr.StaticNATTableChains(4), "cali-OUTPUT")).To(Equal(&Chain{
					Name: "cali-OUTPUT",
					Rules: []Rule{
						{Action: JumpAction{Target: "cali-fip-dnat"}},
					},
				}))
			})
			It("IPv4: Should return only the expected nat chains", func() {
				Expect(len(rr.StaticNATTableChains(4))).To(Equal(3))
			})
			It("IPv6: Should return only the expected nat chains", func() {
				Expect(len(rr.StaticNATTableChains(6))).To(Equal(3))
			})
		})

		Describe("with IPIP enabled", func() {
			epMark := uint32(0xff000)
			BeforeEach(func() {
				conf = Config{
					WorkloadIfacePrefixes:       []string{"cali"},
					IPIPEnabled:                 true,
					IPIPTunnelAddress:           net.ParseIP("10.0.0.1"),
					IPSetConfigV4:               ipsets.NewIPVersionConfig(ipsets.IPFamilyV4, "cali", nil, nil),
					IPSetConfigV6:               ipsets.NewIPVersionConfig(ipsets.IPFamilyV6, "cali", nil, nil),
					IptablesMarkAccept:          0x10,
					IptablesMarkPass:            0x20,
					IptablesMarkScratch0:        0x40,
					IptablesMarkScratch1:        0x80,
					IptablesMarkEgress:          0x400,
					IptablesMarkEndpoint:        epMark,
					IptablesMarkNonCaliEndpoint: 0x1000,
					IptablesMarkDrop:            0x200,
					KubeIPVSSupportEnabled:      kubeIPVSEnabled,
				}
			})

			checkManglePostrouting(4, kubeIPVSEnabled)

			expInputChainIPIPV4IPVS := &Chain{
				Name: "cali-INPUT",
				Rules: []Rule{
					// IPIP rules
					{Match: Match().
						ProtocolNum(4).
						SourceIPSet("cali40all-hosts-net").
						DestAddrType("LOCAL"),

						Action:  AcceptAction{},
						Comment: []string{"Allow IPIP packets from Calico hosts"}},
					{Match: Match().ProtocolNum(4),
						Action:  DropAction{},
						Comment: []string{"Drop IPIP packets from non-Calico hosts"}},

					// Forward check chain.
					{Action: ClearMarkAction{Mark: epMark}},
					{Action: JumpAction{Target: ChainForwardCheck}},
					{Match: Match().MarkNotClear(epMark),
						Action: ReturnAction{},
					},

					// Per-prefix workload jump rules.  Note use of goto so that we
					// don't return here.
					{Match: Match().InInterface("cali+"),
						Action: GotoAction{Target: "cali-wl-to-host"}},

					// Untracked packets already matched in raw table.
					{Match: Match().MarkSingleBitSet(0x10),
						Action: AcceptAction{}},

					// Not from a workload, apply host policy.
					{Action: ClearMarkAction{Mark: 0xf0}},
					{Action: JumpAction{Target: "cali-from-host-endpoint"}},
					{
						Match:   Match().MarkSingleBitSet(0x10),
						Action:  AcceptAction{},
						Comment: []string{"Host endpoint policy accepted packet."},
					},
				},
			}

			expInputChainIPIPV4NoIPVS := &Chain{
				Name: "cali-INPUT",
				Rules: []Rule{
					// IPIP rules
					{Match: Match().
						ProtocolNum(4).
						SourceIPSet("cali40all-hosts-net").
						DestAddrType("LOCAL"),

						Action:  AcceptAction{},
						Comment: []string{"Allow IPIP packets from Calico hosts"}},
					{Match: Match().ProtocolNum(4),
						Action:  DropAction{},
						Comment: []string{"Drop IPIP packets from non-Calico hosts"}},

					// Per-prefix workload jump rules.  Note use of goto so that we
					// don't return here.
					{Match: Match().InInterface("cali+"),
						Action: GotoAction{Target: "cali-wl-to-host"}},

					// Untracked packets already matched in raw table.
					{Match: Match().MarkSingleBitSet(0x10),
						Action: AcceptAction{}},

					// Not from a workload, apply host policy.
					{Action: ClearMarkAction{Mark: 0xf0}},
					{Action: JumpAction{Target: "cali-from-host-endpoint"}},
					{
						Match:   Match().MarkSingleBitSet(0x10),
						Action:  AcceptAction{},
						Comment: []string{"Host endpoint policy accepted packet."},
					},
				},
			}

			// V6 should be unaffected.
			expInputChainIPIPV6IPVS := &Chain{
				Name: "cali-INPUT",
				Rules: []Rule{
					// Forward check chain.
					{Action: ClearMarkAction{Mark: epMark}},
					{Action: JumpAction{Target: ChainForwardCheck}},
					{Match: Match().MarkNotClear(epMark),
						Action: ReturnAction{},
					},

					// Per-prefix workload jump rules.  Note use of goto so that we
					// don't return here.
					{Match: Match().InInterface("cali+"),
						Action: GotoAction{Target: "cali-wl-to-host"}},

					// Untracked packets already matched in raw table.
					{Match: Match().MarkSingleBitSet(0x10),
						Action: AcceptAction{}},

					// Not from a workload, apply host policy.
					{Action: ClearMarkAction{Mark: 0xf0}},
					{Action: JumpAction{Target: "cali-from-host-endpoint"}},
					{
						Match:   Match().MarkSingleBitSet(0x10),
						Action:  AcceptAction{},
						Comment: []string{"Host endpoint policy accepted packet."},
					},
				},
			}
			expInputChainIPIPV6NoIPVS := &Chain{
				Name: "cali-INPUT",
				Rules: []Rule{
					// Per-prefix workload jump rules.  Note use of goto so that we
					// don't return here.
					{Match: Match().InInterface("cali+"),
						Action: GotoAction{Target: "cali-wl-to-host"}},

					// Untracked packets already matched in raw table.
					{Match: Match().MarkSingleBitSet(0x10),
						Action: AcceptAction{}},

					// Not from a workload, apply host policy.
					{Action: ClearMarkAction{Mark: 0xf0}},
					{Action: JumpAction{Target: "cali-from-host-endpoint"}},
					{
						Match:   Match().MarkSingleBitSet(0x10),
						Action:  AcceptAction{},
						Comment: []string{"Host endpoint policy accepted packet."},
					},
				},
			}

			expOutputChainIPIPV4IPVS := &Chain{
				Name: "cali-OUTPUT",
				Rules: []Rule{
					// Untracked packets already matched in raw table.
					{Match: Match().MarkSingleBitSet(0x10),
						Action: AcceptAction{}},

					// From endpoint mark chain
					{Match: Match().MarkNotClear(epMark),
						Action: GotoAction{Target: ChainForwardEndpointMark},
					},

					// To workload traffic.
					{Match: Match().OutInterface("cali+"), Action: ReturnAction{}},

					// Auto-allow IPIP traffic to other Calico hosts.
					{
						Match: Match().ProtocolNum(4).
							DestIPSet("cali40all-hosts-net").
							SrcAddrType(AddrTypeLocal, false),
						Action:  AcceptAction{},
						Comment: []string{"Allow IPIP packets to other Calico hosts"},
					},

					// Non-workload traffic, send to host chains.
					{Action: ClearMarkAction{Mark: 0xf0}},
					{
						Match:  Match().NotConntrackState("DNAT"),
						Action: JumpAction{Target: ChainDispatchToHostEndpoint},
					},
					{
						Match:   Match().MarkSingleBitSet(0x10),
						Action:  AcceptAction{},
						Comment: []string{"Host endpoint policy accepted packet."},
					},
				},
			}

			expOutputChainIPIPV4NoIPVS := &Chain{
				Name: "cali-OUTPUT",
				Rules: []Rule{
					// Untracked packets already matched in raw table.
					{Match: Match().MarkSingleBitSet(0x10),
						Action: AcceptAction{}},

					// To workload traffic.
					{Match: Match().OutInterface("cali+"), Action: ReturnAction{}},

					// Auto-allow IPIP traffic to other Calico hosts.
					{
						Match: Match().ProtocolNum(4).
							DestIPSet("cali40all-hosts-net").
							SrcAddrType(AddrTypeLocal, false),
						Action:  AcceptAction{},
						Comment: []string{"Allow IPIP packets to other Calico hosts"},
					},

					// Non-workload traffic, send to host chains.
					{Action: ClearMarkAction{Mark: 0xf0}},
					{
						Match:  Match().NotConntrackState("DNAT"),
						Action: JumpAction{Target: ChainDispatchToHostEndpoint},
					},
					{
						Match:   Match().MarkSingleBitSet(0x10),
						Action:  AcceptAction{},
						Comment: []string{"Host endpoint policy accepted packet."},
					},
				},
			}

			// V6 should be unaffected.
			expOutputChainIPIPV6IPVS := &Chain{
				Name: "cali-OUTPUT",
				Rules: []Rule{
					// Untracked packets already matched in raw table.
					{Match: Match().MarkSingleBitSet(0x10),
						Action: AcceptAction{}},

					// From endpoint mark chain
					{Match: Match().MarkNotClear(epMark),
						Action: GotoAction{Target: ChainForwardEndpointMark},
					},

					// To workload traffic.
					{Match: Match().OutInterface("cali+"), Action: ReturnAction{}},

					// Non-workload traffic, send to host chains.
					{Action: ClearMarkAction{Mark: 0xf0}},
					{
						Match:  Match().NotConntrackState("DNAT"),
						Action: JumpAction{Target: ChainDispatchToHostEndpoint},
					},
					{
						Match:   Match().MarkSingleBitSet(0x10),
						Action:  AcceptAction{},
						Comment: []string{"Host endpoint policy accepted packet."},
					},
				},
			}

			expOutputChainIPIPV6NoIPVS := &Chain{
				Name: "cali-OUTPUT",
				Rules: []Rule{
					// Untracked packets already matched in raw table.
					{Match: Match().MarkSingleBitSet(0x10),
						Action: AcceptAction{}},

					// To workload traffic.
					{Match: Match().OutInterface("cali+"), Action: ReturnAction{}},

					// Non-workload traffic, send to host chains.
					{Action: ClearMarkAction{Mark: 0xf0}},
					{
						Match:  Match().NotConntrackState("DNAT"),
						Action: JumpAction{Target: ChainDispatchToHostEndpoint},
					},
					{
						Match:   Match().MarkSingleBitSet(0x10),
						Action:  AcceptAction{},
						Comment: []string{"Host endpoint policy accepted packet."},
					},
				},
			}

			It("IPv4: should include the expected input chain in the filter chains", func() {
				if kubeIPVSEnabled {
					Expect(findChain(rr.StaticFilterTableChains(4), "cali-INPUT")).To(Equal(expInputChainIPIPV4IPVS))
				} else {
					Expect(findChain(rr.StaticFilterTableChains(4), "cali-INPUT")).To(Equal(expInputChainIPIPV4NoIPVS))
				}
			})
			It("IPv6: should include the expected input chain in the filter chains", func() {
				if kubeIPVSEnabled {
					Expect(findChain(rr.StaticFilterTableChains(6), "cali-INPUT")).To(Equal(expInputChainIPIPV6IPVS))
				} else {
					Expect(findChain(rr.StaticFilterTableChains(6), "cali-INPUT")).To(Equal(expInputChainIPIPV6NoIPVS))
				}
			})
			It("IPv4: should include the expected output chain in the filter chains", func() {
				if kubeIPVSEnabled {
					Expect(findChain(rr.StaticFilterTableChains(4), "cali-OUTPUT")).To(Equal(expOutputChainIPIPV4IPVS))
				} else {
					Expect(findChain(rr.StaticFilterTableChains(4), "cali-OUTPUT")).To(Equal(expOutputChainIPIPV4NoIPVS))
				}
			})
			It("IPv6: should include the expected output chain in the filter chains", func() {
				if kubeIPVSEnabled {
					Expect(findChain(rr.StaticFilterTableChains(6), "cali-OUTPUT")).To(Equal(expOutputChainIPIPV6IPVS))
				} else {
					Expect(findChain(rr.StaticFilterTableChains(6), "cali-OUTPUT")).To(Equal(expOutputChainIPIPV6NoIPVS))
				}
			})
			It("IPv4: Should return expected NAT postrouting chain", func() {
				Expect(rr.StaticNATPostroutingChains(4)).To(Equal([]*Chain{
					{
						Name: "cali-POSTROUTING",
						Rules: []Rule{
							{Action: JumpAction{Target: "cali-fip-snat"}},
							{Action: JumpAction{Target: "cali-nat-outgoing"}},
							{
								Match: Match().
									OutInterface("tunl0").
									NotSrcAddrType(AddrTypeLocal, true).
									SrcAddrType(AddrTypeLocal, false),
								Action: MasqAction{},
							},
						},
					},
				}))
			})

			Describe("with VXLAN enabled", func() {
				BeforeEach(func() {
					conf.VXLANEnabled = true
				})

				checkManglePostrouting(4, kubeIPVSEnabled)

				It("IPv4: Should return expected NAT postrouting chain", func() {
					Expect(rr.StaticNATPostroutingChains(4)).To(Equal([]*Chain{
						{
							Name: "cali-POSTROUTING",
							Rules: []Rule{
								{Action: JumpAction{Target: "cali-fip-snat"}},
								{Action: JumpAction{Target: "cali-nat-outgoing"}},
								{
									Match: Match().
										OutInterface("tunl0").
										NotSrcAddrType(AddrTypeLocal, true).
										SrcAddrType(AddrTypeLocal, false),
									Action: MasqAction{},
								},
							},
						},
					}))
				})

				Describe("and tunnel IP", func() {
					BeforeEach(func() {
						conf.VXLANTunnelAddress = net.IP{10, 0, 0, 1}
					})

					It("IPv4: Should return expected NAT postrouting chain", func() {
						Expect(rr.StaticNATPostroutingChains(4)).To(Equal([]*Chain{
							{
								Name: "cali-POSTROUTING",
								Rules: []Rule{
									{Action: JumpAction{Target: "cali-fip-snat"}},
									{Action: JumpAction{Target: "cali-nat-outgoing"}},
									{
										Match: Match().
											OutInterface("tunl0").
											NotSrcAddrType(AddrTypeLocal, true).
											SrcAddrType(AddrTypeLocal, false),
										Action: MasqAction{},
									},
									{
										Match: Match().
											OutInterface("vxlan.calico").
											NotSrcAddrType(AddrTypeLocal, true).
											SrcAddrType(AddrTypeLocal, false),
										Action: MasqAction{},
									},
								},
							},
						}))
					})
				})
			})

			It("IPv4: Should return expected NAT postrouting chain", func() {
				Expect(rr.StaticNATPostroutingChains(6)).To(Equal([]*Chain{
					{
						Name: "cali-POSTROUTING",
						Rules: []Rule{
							{Action: JumpAction{Target: "cali-fip-snat"}},
							{Action: JumpAction{Target: "cali-nat-outgoing"}},
						},
					},
				}))
			})
		})
	}

	Describe("with multiple KubePortRanges", func() {
		BeforeEach(func() {
			conf = Config{
				WorkloadIfacePrefixes:       []string{"cali"},
				IPSetConfigV4:               ipsets.NewIPVersionConfig(ipsets.IPFamilyV4, "cali", nil, nil),
				IPSetConfigV6:               ipsets.NewIPVersionConfig(ipsets.IPFamilyV6, "cali", nil, nil),
				IptablesMarkAccept:          0x10,
				IptablesMarkPass:            0x20,
				IptablesMarkScratch0:        0x40,
				IptablesMarkScratch1:        0x80,
				IptablesMarkEgress:          0x400,
				IptablesMarkEndpoint:        0xff000,
				IptablesMarkNonCaliEndpoint: 0x1000,
				IptablesMarkDrop:            0x200,
				KubeIPVSSupportEnabled:      true,
				KubeNodePortRanges: []numorstring.Port{
					{MinPort: 30030, MaxPort: 30040, PortName: ""},
					{MinPort: 30130, MaxPort: 30140, PortName: ""},
					{MinPort: 30230, MaxPort: 30240, PortName: ""},
					{MinPort: 30330, MaxPort: 30340, PortName: ""},
					{MinPort: 30430, MaxPort: 30440, PortName: ""},
					{MinPort: 30530, MaxPort: 30540, PortName: ""},
					{MinPort: 30630, MaxPort: 30640, PortName: ""},
					{MinPort: 30730, MaxPort: 30740, PortName: ""},
					{MinPort: 30830, MaxPort: 30840, PortName: ""},
				},
			}
		})
		for _, ipVersion := range []uint8{4, 6} {
			// Capture current value of ipVersion.
			ipVersion := ipVersion
			ipSetThisHost := fmt.Sprintf("cali%d0this-host", ipVersion)

			portRanges1 := []*proto.PortRange{
				{First: 30030, Last: 30040},
				{First: 30130, Last: 30140},
				{First: 30230, Last: 30240},
				{First: 30330, Last: 30340},
				{First: 30430, Last: 30440},
				{First: 30530, Last: 30540},
				{First: 30630, Last: 30640},
			}

			portRanges2 := []*proto.PortRange{
				{First: 30730, Last: 30740},
				{First: 30830, Last: 30840},
			}

			expForwardCheck := &Chain{
				Name: "cali-forward-check",
				Rules: []Rule{
					{
						Match:  Match().ConntrackState("RELATED,ESTABLISHED"),
						Action: ReturnAction{},
					},
					{
						Match: Match().Protocol("tcp").
							DestPortRanges(portRanges1).
							DestIPSet(ipSetThisHost),
						Action:  GotoAction{Target: ChainDispatchSetEndPointMark},
						Comment: []string{"To kubernetes NodePort service"},
					},
					{
						Match: Match().Protocol("udp").
							DestPortRanges(portRanges1).
							DestIPSet(ipSetThisHost),
						Action:  GotoAction{Target: ChainDispatchSetEndPointMark},
						Comment: []string{"To kubernetes NodePort service"},
					},
					{
						Match: Match().Protocol("tcp").
							DestPortRanges(portRanges2).
							DestIPSet(ipSetThisHost),
						Action:  GotoAction{Target: ChainDispatchSetEndPointMark},
						Comment: []string{"To kubernetes NodePort service"},
					},
					{
						Match: Match().Protocol("udp").
							DestPortRanges(portRanges2).
							DestIPSet(ipSetThisHost),
						Action:  GotoAction{Target: ChainDispatchSetEndPointMark},
						Comment: []string{"To kubernetes NodePort service"},
					},
					{
						Match:   Match().NotDestIPSet(ipSetThisHost),
						Action:  JumpAction{Target: ChainDispatchSetEndPointMark},
						Comment: []string{"To kubernetes service"},
					},
				},
			}

			It("should include the expected forward-check chain in the filter chains", func() {
				Expect(findChain(rr.StaticFilterTableChains(ipVersion), "cali-forward-check")).To(Equal(expForwardCheck))
			})
		}
	})

	Describe("with openstack special-cases", func() {
		BeforeEach(func() {
			conf = Config{
				WorkloadIfacePrefixes:        []string{"tap"},
				IPSetConfigV4:                ipsets.NewIPVersionConfig(ipsets.IPFamilyV4, "cali", nil, nil),
				IPSetConfigV6:                ipsets.NewIPVersionConfig(ipsets.IPFamilyV6, "cali", nil, nil),
				OpenStackSpecialCasesEnabled: true,
				OpenStackMetadataIP:          net.ParseIP("10.0.0.1"),
				OpenStackMetadataPort:        1234,
				IptablesMarkAccept:           0x10,
				IptablesMarkPass:             0x20,
				IptablesMarkScratch0:         0x40,
				IptablesMarkScratch1:         0x80,
				IptablesMarkDrop:             0x200,
				IptablesMarkEgress:           0x400,
				IptablesMarkEndpoint:         0xff000,
				IptablesMarkNonCaliEndpoint:  0x1000,
			}
		})

		expWlToHostV4 := &Chain{
			Name: "cali-wl-to-host",
			Rules: []Rule{
				// OpenStack special cases.
				{
					Match: Match().
						Protocol("tcp").
						DestNet("10.0.0.1").
						DestPorts(1234),
					Action: AcceptAction{},
				},
				{Match: Match().Protocol("udp").SourcePorts(68).DestPorts(67),
					Action: AcceptAction{}},
				{Match: Match().Protocol("udp").DestPorts(53),
					Action: AcceptAction{}},

				{Action: JumpAction{Target: "cali-from-wl-dispatch"}},
				{Action: ReturnAction{},
					Comment: []string{"Configured DefaultEndpointToHostAction"}},
			},
		}

		expWlToHostV6 := &Chain{
			Name: "cali-wl-to-host",
			Rules: []Rule{
				{Match: Match().ProtocolNum(ProtoICMPv6).ICMPV6Type(130), Action: AcceptAction{}},
				{Match: Match().ProtocolNum(ProtoICMPv6).ICMPV6Type(131), Action: AcceptAction{}},
				{Match: Match().ProtocolNum(ProtoICMPv6).ICMPV6Type(132), Action: AcceptAction{}},
				{Match: Match().ProtocolNum(ProtoICMPv6).ICMPV6Type(133), Action: AcceptAction{}},
				{Match: Match().ProtocolNum(ProtoICMPv6).ICMPV6Type(135), Action: AcceptAction{}},
				{Match: Match().ProtocolNum(ProtoICMPv6).ICMPV6Type(136), Action: AcceptAction{}},

				// OpenStack special cases.
				{Match: Match().Protocol("udp").SourcePorts(546).DestPorts(547),
					Action: AcceptAction{}},
				{Match: Match().Protocol("udp").DestPorts(53),
					Action: AcceptAction{}},

				{Action: JumpAction{Target: "cali-from-wl-dispatch"}},
				{Action: ReturnAction{},
					Comment: []string{"Configured DefaultEndpointToHostAction"}},
			},
		}

		It("IPv4: should include the expected workload-to-host chain in the filter chains", func() {
			Expect(findChain(rr.StaticFilterTableChains(4), "cali-wl-to-host")).To(Equal(expWlToHostV4))
		})
		It("IPv6: should include the expected workload-to-host chain in the filter chains", func() {
			Expect(findChain(rr.StaticFilterTableChains(6), "cali-wl-to-host")).To(Equal(expWlToHostV6))
		})

		It("IPv4: Should return expected NAT prerouting chain", func() {
			Expect(rr.StaticNATPreroutingChains(4)).To(Equal([]*Chain{
				{
					Name: "cali-PREROUTING",
					Rules: []Rule{
						{
							Action: JumpAction{Target: "cali-fip-dnat"},
						},
						{
							Match: Match().
								Protocol("tcp").
								DestPorts(80).
								DestNet("169.254.169.254/32"),
							Action: DNATAction{
								DestAddr: "10.0.0.1",
								DestPort: 1234,
							},
						},
					},
				},
			}))
		})
		It("IPv6: Should return expected NAT prerouting chain", func() {
			Expect(rr.StaticNATPreroutingChains(6)).To(Equal([]*Chain{
				{
					Name: "cali-PREROUTING",
					Rules: []Rule{
						{Action: JumpAction{Target: "cali-fip-dnat"}},
					},
				},
			}))
		})
	})

	Describe("with openstack special-cases and RETURN action", func() {
		BeforeEach(func() {
			conf = Config{
				WorkloadIfacePrefixes:        []string{"tap"},
				IPSetConfigV4:                ipsets.NewIPVersionConfig(ipsets.IPFamilyV4, "cali", nil, nil),
				IPSetConfigV6:                ipsets.NewIPVersionConfig(ipsets.IPFamilyV6, "cali", nil, nil),
				OpenStackSpecialCasesEnabled: true,
				OpenStackMetadataIP:          net.ParseIP("10.0.0.1"),
				OpenStackMetadataPort:        1234,
				IptablesMarkAccept:           0x10,
				IptablesMarkPass:             0x20,
				IptablesMarkScratch0:         0x40,
				IptablesMarkScratch1:         0x80,
				IptablesMarkDrop:             0x200,
				IptablesMarkEgress:           0x400,
				IptablesMarkEndpoint:         0xff000,
				IptablesMarkNonCaliEndpoint:  0x1000,
				IptablesFilterAllowAction:    "RETURN",
			}
		})

		expWlToHostV4 := &Chain{
			Name: "cali-wl-to-host",
			Rules: []Rule{
				// OpenStack special cases.
				{
					Match: Match().
						Protocol("tcp").
						DestNet("10.0.0.1").
						DestPorts(1234),
					Action: ReturnAction{},
				},
				{Match: Match().Protocol("udp").SourcePorts(68).DestPorts(67),
					Action: ReturnAction{}},
				{Match: Match().Protocol("udp").DestPorts(53),
					Action: ReturnAction{}},

				{Action: JumpAction{Target: "cali-from-wl-dispatch"}},
				{Action: ReturnAction{},
					Comment: []string{"Configured DefaultEndpointToHostAction"}},
			},
		}

		expWlToHostV6 := &Chain{
			Name: "cali-wl-to-host",
			Rules: []Rule{
				{Match: Match().ProtocolNum(ProtoICMPv6).ICMPV6Type(130), Action: ReturnAction{}},
				{Match: Match().ProtocolNum(ProtoICMPv6).ICMPV6Type(131), Action: ReturnAction{}},
				{Match: Match().ProtocolNum(ProtoICMPv6).ICMPV6Type(132), Action: ReturnAction{}},
				{Match: Match().ProtocolNum(ProtoICMPv6).ICMPV6Type(133), Action: ReturnAction{}},
				{Match: Match().ProtocolNum(ProtoICMPv6).ICMPV6Type(135), Action: ReturnAction{}},
				{Match: Match().ProtocolNum(ProtoICMPv6).ICMPV6Type(136), Action: ReturnAction{}},

				// OpenStack special cases.
				{Match: Match().Protocol("udp").SourcePorts(546).DestPorts(547),
					Action: ReturnAction{}},
				{Match: Match().Protocol("udp").DestPorts(53),
					Action: ReturnAction{}},

				{Action: JumpAction{Target: "cali-from-wl-dispatch"}},
				{Action: ReturnAction{},
					Comment: []string{"Configured DefaultEndpointToHostAction"}},
			},
		}

		It("IPv4: should include the expected workload-to-host chain in the filter chains", func() {
			Expect(findChain(rr.StaticFilterTableChains(4), "cali-wl-to-host")).To(Equal(expWlToHostV4))
		})
		It("IPv6: should include the expected workload-to-host chain in the filter chains", func() {
			Expect(findChain(rr.StaticFilterTableChains(6), "cali-wl-to-host")).To(Equal(expWlToHostV6))
		})
	})

	Describe("with Egress IP enabled", func() {
		BeforeEach(func() {
			conf = Config{
				WorkloadIfacePrefixes:       []string{"tap"},
				IPSetConfigV4:               ipsets.NewIPVersionConfig(ipsets.IPFamilyV4, "cali", nil, nil),
				IPSetConfigV6:               ipsets.NewIPVersionConfig(ipsets.IPFamilyV6, "cali", nil, nil),
				EgressIPEnabled:             true,
				IptablesMarkAccept:          0x10,
				IptablesMarkPass:            0x20,
				IptablesMarkScratch0:        0x40,
				IptablesMarkScratch1:        0x80,
				IptablesMarkDrop:            0x200,
				IptablesMarkEgress:          0x400,
				IptablesMarkEndpoint:        0xff000,
				IptablesMarkNonCaliEndpoint: 0x1000,
			}
		})

		It("IPv4: Should return expected NAT prerouting chain", func() {
			Expect(rr.StaticNATPreroutingChains(4)).To(Equal([]*Chain{
				{
					Name: "cali-PREROUTING",
					Rules: []Rule{
						{Action: JumpAction{Target: "cali-fip-dnat"}},
					},
				},
				{
					Name: "cali-egress",
					Rules: []Rule{
						{
							Action: SetMaskedMarkAction{Mark: 0x400, Mask: 0x400},
							Match: Match().
								SourceIPSet("cali40all-ipam-pools").
								NotDestIPSet("cali40all-ipam-pools").
								NotDestIPSet("cali40all-hosts-net"),
							Comment: []string{"Set mark for egress packet"},
						},
						{
							Match:   Match().MarkSingleBitSet(0x400),
							Action:  SaveConnMarkAction{},
							Comment: []string{"Save mark for egress connection"},
						},
					},
				},
			}))
		})

		It("IPv6: Should return expected NAT prerouting chain", func() {
			Expect(rr.StaticNATPreroutingChains(6)).To(Equal([]*Chain{
				{
					Name: "cali-PREROUTING",
					Rules: []Rule{
						{Action: JumpAction{Target: "cali-fip-dnat"}},
					},
				},
			}))
		})

		It("IPv4: Should return expected mangle PREROUTING chain", func() {
			Expect(findChain(rr.StaticMangleTableChains(4), "cali-pre-egress")).To(Equal(&Chain{
				Name: "cali-pre-egress",
				Rules: []Rule{
					{
						Match: Match().SourceIPSet("cali40all-ipam-pools"),
						Action: RestoreConnMarkAction{
							RestoreMask: 0x400,
						},
						Comment: []string{"Restore connmark for pod traffic"},
					},
				},
			}))
		})

		It("IPv4: Should return expected mangle POSTROUTING chain", func() {
			var nilChain *Chain
			Expect(findChain(rr.StaticMangleTableChains(4), "cali-post-egress")).To(Equal(nilChain))

			rr.IPIPEnabled = true
			Expect(findChain(rr.StaticMangleTableChains(4), "cali-post-egress")).To(Equal(&Chain{
				Name: "cali-post-egress",
				Rules: []Rule{
					{
						Match:  Match().MarkSingleBitSet(rr.IptablesMarkEgress).OutInterface("tunl0"),
						Action: ChecksumAction{},
					},
				},
			}))

			rr.IPIPEnabled = false
			rr.VXLANEnabled = true
			Expect(findChain(rr.StaticMangleTableChains(4), "cali-post-egress")).To(Equal(&Chain{
				Name: "cali-post-egress",
				Rules: []Rule{
					{
						Match:  Match().MarkSingleBitSet(rr.IptablesMarkEgress).OutInterface("vxlan.calico"),
						Action: ChecksumAction{},
					},
				},
			}))
		})

		It("IPv6: Should return expected mangle chain", func() {
			var nilChain *Chain
			Expect(findChain(rr.StaticMangleTableChains(6), "cali-pre-egress")).To(Equal(nilChain))
			Expect(findChain(rr.StaticMangleTableChains(6), "cali-post-egress")).To(Equal(nilChain))
		})
	})

	Describe("with RETURN accept action", func() {
		epMark := uint32(0xff000)
		BeforeEach(func() {
			conf = Config{
				WorkloadIfacePrefixes:       []string{"cali"},
				IPSetConfigV4:               ipsets.NewIPVersionConfig(ipsets.IPFamilyV4, "cali", nil, nil),
				IPSetConfigV6:               ipsets.NewIPVersionConfig(ipsets.IPFamilyV6, "cali", nil, nil),
				IptablesMarkAccept:          0x10,
				IptablesMarkPass:            0x20,
				IptablesMarkScratch0:        0x40,
				IptablesMarkScratch1:        0x80,
				IptablesMarkDrop:            0x200,
				IptablesMarkEgress:          0x400,
				IptablesMarkEndpoint:        epMark,
				IptablesMarkNonCaliEndpoint: 0x1000,
				IptablesFilterAllowAction:   "RETURN",
				IptablesMangleAllowAction:   "RETURN",
			}
		})

		for _, ipVersion := range []uint8{4, 6} {

			It("should include the expected forward chain in the filter chains", func() {
				Expect(findChain(rr.StaticFilterTableChains(ipVersion), "cali-FORWARD")).To(Equal(&Chain{
					Name: "cali-FORWARD",
					Rules: []Rule{
						// Incoming host endpoint chains.
						{Action: ClearMarkAction{Mark: 0xe0}},
						{Match: Match().MarkClear(0x10),
							Action: JumpAction{Target: ChainDispatchFromHostEndPointForward}},
						// Per-prefix workload jump rules.
						{Match: Match().InInterface("cali+"),
							Action: JumpAction{Target: ChainFromWorkloadDispatch}},
						{Match: Match().OutInterface("cali+"),
							Action: JumpAction{Target: ChainToWorkloadDispatch}},
						// Outgoing host endpoint chains.
						{Action: JumpAction{Target: ChainDispatchToHostEndpointForward}},
						{Action: JumpAction{Target: ChainCIDRBlock}},
<<<<<<< HEAD
						{
							Match:   Match().MarkSingleBitSet(0x10),
							Action:  ReturnAction{},
							Comment: []string{"Policy explicitly accepted packet."},
						},
=======
						{Action: SetMarkAction{Mark: 0x10}},
>>>>>>> 916a3515
					},
				}))
			})
			It("should include the expected input chain in the filter chains", func() {
				Expect(findChain(rr.StaticFilterTableChains(ipVersion), "cali-INPUT")).To(Equal(&Chain{
					Name: "cali-INPUT",
					Rules: []Rule{
						// Per-prefix workload jump rules.  Note use of goto so that we
						// don't return here.
						{Match: Match().InInterface("cali+"),
							Action: GotoAction{Target: "cali-wl-to-host"}},

						// Untracked packets already matched in raw table.
						{Match: Match().MarkSingleBitSet(0x10),
							Action: ReturnAction{}},

						// Non-workload traffic, send to host chains.
						{Action: ClearMarkAction{Mark: 0xf0}},
						{Action: JumpAction{Target: ChainDispatchFromHostEndpoint}},
						{
							Match:   Match().MarkSingleBitSet(0x10),
							Action:  ReturnAction{},
							Comment: []string{"Host endpoint policy accepted packet."},
						},
					},
				}))
			})
			It("should include the expected output chain in the filter chains", func() {
				Expect(findChain(rr.StaticFilterTableChains(ipVersion), "cali-OUTPUT")).To(Equal(&Chain{
					Name: "cali-OUTPUT",
					Rules: []Rule{
						// Untracked packets already matched in raw table.
						{Match: Match().MarkSingleBitSet(0x10),
							Action: ReturnAction{}},

						// To workload traffic.
						{Match: Match().OutInterface("cali+"), Action: ReturnAction{}},

						// Non-workload traffic, send to host chains.
						{Action: ClearMarkAction{Mark: 0xf0}},
						{
							Match:  Match().NotConntrackState("DNAT"),
							Action: JumpAction{Target: ChainDispatchToHostEndpoint},
						},
						{
							Match:   Match().MarkSingleBitSet(0x10),
							Action:  ReturnAction{},
							Comment: []string{"Host endpoint policy accepted packet."},
						},
					},
				}))
			})
		}
	})

	Describe("with drop override and multiple prefixes", func() {
		BeforeEach(func() {
			conf = Config{
				WorkloadIfacePrefixes:       []string{"cali", "tap"},
				ActionOnDrop:                "ACCEPT",
				IptablesMarkAccept:          0x10,
				IptablesMarkPass:            0x20,
				IptablesMarkScratch0:        0x40,
				IptablesMarkScratch1:        0x80,
				IptablesMarkDrop:            0x100,
				IptablesMarkEgress:          0x400,
				IptablesMarkEndpoint:        0xff000,
				IptablesMarkNonCaliEndpoint: 0x2000,
			}
		})

		expForwardChain := &Chain{
			Name: "cali-FORWARD",
			Rules: []Rule{
				{Action: ClearMarkAction{Mark: 0xe0}},
				// Incoming host endpoint chains.
				{Match: Match().MarkClear(0x10),
					Action: JumpAction{Target: ChainDispatchFromHostEndPointForward}},
				// Per-prefix workload jump rules.
				{Match: Match().InInterface("cali+"),
					Action: JumpAction{Target: ChainFromWorkloadDispatch}},
				{Match: Match().OutInterface("cali+"),
					Action: JumpAction{Target: ChainToWorkloadDispatch}},
				{Match: Match().InInterface("tap+"),
					Action: JumpAction{Target: ChainFromWorkloadDispatch}},
				{Match: Match().OutInterface("tap+"),
					Action: JumpAction{Target: ChainToWorkloadDispatch}},
				// Outgoing host endpoint chains.
				{Action: JumpAction{Target: ChainDispatchToHostEndpointForward}},
				{Action: JumpAction{Target: ChainCIDRBlock}},
				{
					Match:   Match().MarkSingleBitSet(0x10),
					Action:  AcceptAction{},
					Comment: []string{"Policy explicitly accepted packet."},
				},
			},
		}

		expInputChainIPIP := &Chain{
			Name: "cali-INPUT",
			Rules: []Rule{
				// Per-prefix workload jump rules.  Note use of goto so that we
				// don't return here.
				{Match: Match().InInterface("cali+"),
					Action: GotoAction{Target: "cali-wl-to-host"}},
				{Match: Match().InInterface("tap+"),
					Action: GotoAction{Target: "cali-wl-to-host"}},

				{Match: Match().MarkSingleBitSet(0x10),
					Action: AcceptAction{}},

				// Non-workload through-traffic, pass to host endpoint chains.
				{Action: ClearMarkAction{Mark: 0xf0}},
				{Action: JumpAction{Target: "cali-from-host-endpoint"}},
				{
					Match:   Match().MarkSingleBitSet(0x10),
					Action:  AcceptAction{},
					Comment: []string{"Host endpoint policy accepted packet."},
				},
			},
		}

		expOutputChain := &Chain{
			Name: "cali-OUTPUT",
			Rules: []Rule{
				// Untracked packets already matched in raw table.
				{Match: Match().MarkSingleBitSet(0x10),
					Action: AcceptAction{}},

				// Return if to workload.
				{Match: Match().OutInterface("cali+"), Action: ReturnAction{}},
				{Match: Match().OutInterface("tap+"), Action: ReturnAction{}},

				// Non-workload traffic, pass to host endpoint chain.
				{Action: ClearMarkAction{Mark: 0xf0}},
				{Action: JumpAction{Target: "cali-to-host-endpoint"}},
				{
					Match:   Match().MarkSingleBitSet(0x10),
					Action:  AcceptAction{},
					Comment: []string{"Host endpoint policy accepted packet."},
				},
			},
		}

		expWlToHostV4 := &Chain{
			Name: "cali-wl-to-host",
			Rules: []Rule{
				{Action: JumpAction{Target: "cali-from-wl-dispatch"}},
				{Action: ReturnAction{},
					Comment: []string{"Configured DefaultEndpointToHostAction"}},
			},
		}

		expWlToHostV6 := &Chain{
			Name: "cali-wl-to-host",
			Rules: []Rule{
				{Match: Match().ProtocolNum(ProtoICMPv6).ICMPV6Type(130), Action: AcceptAction{}},
				{Match: Match().ProtocolNum(ProtoICMPv6).ICMPV6Type(131), Action: AcceptAction{}},
				{Match: Match().ProtocolNum(ProtoICMPv6).ICMPV6Type(132), Action: AcceptAction{}},
				{Match: Match().ProtocolNum(ProtoICMPv6).ICMPV6Type(133), Action: AcceptAction{}},
				{Match: Match().ProtocolNum(ProtoICMPv6).ICMPV6Type(135), Action: AcceptAction{}},
				{Match: Match().ProtocolNum(ProtoICMPv6).ICMPV6Type(136), Action: AcceptAction{}},
				{Action: JumpAction{Target: "cali-from-wl-dispatch"}},
				{Action: ReturnAction{},
					Comment: []string{"Configured DefaultEndpointToHostAction"}},
			},
		}

		It("IPv4: should include the expected forward chain in the filter chains", func() {
			Expect(findChain(rr.StaticFilterTableChains(4), "cali-FORWARD")).To(Equal(expForwardChain))
		})
		It("IPv6: should include the expected forward chain in the filter chains", func() {
			Expect(findChain(rr.StaticFilterTableChains(6), "cali-FORWARD")).To(Equal(expForwardChain))
		})
		It("IPv4: should include the expected input chain in the filter chains", func() {
			Expect(findChain(rr.StaticFilterTableChains(4), "cali-INPUT")).To(Equal(expInputChainIPIP))
		})
		It("IPv6: should include the expected input chain in the filter chains", func() {
			Expect(findChain(rr.StaticFilterTableChains(6), "cali-INPUT")).To(Equal(expInputChainIPIP))
		})
		It("IPv4: should include the expected output chain in the filter chains", func() {
			Expect(findChain(rr.StaticFilterTableChains(4), "cali-OUTPUT")).To(Equal(expOutputChain))
		})
		It("IPv6: should include the expected output chain in the filter chains", func() {
			Expect(findChain(rr.StaticFilterTableChains(6), "cali-OUTPUT")).To(Equal(expOutputChain))
		})
		It("IPv4: should include the expected workload-to-host chain in the filter chains", func() {
			Expect(findChain(rr.StaticFilterTableChains(4), "cali-wl-to-host")).To(Equal(expWlToHostV4))
		})
		It("IPv6: should include the expected workload-to-host chain in the filter chains", func() {
			Expect(findChain(rr.StaticFilterTableChains(6), "cali-wl-to-host")).To(Equal(expWlToHostV6))
		})
	})
})

var _ = Describe("DropRules", func() {
	var rr *DefaultRuleRenderer
	var conf Config

	JustBeforeEach(func() {
		// Cast back to the expected type so we can access a finer-grained API for testing.
		rr = NewRenderer(conf).(*DefaultRuleRenderer)
	})

	Describe("with LOGandDROP override", func() {
		BeforeEach(func() {
			conf = Config{
				WorkloadIfacePrefixes:       []string{"cali", "tap"},
				ActionOnDrop:                "LOGandDROP",
				IptablesMarkAccept:          0x10,
				IptablesMarkPass:            0x20,
				IptablesMarkScratch0:        0x40,
				IptablesMarkScratch1:        0x80,
				IptablesMarkDrop:            0x200,
				IptablesMarkEgress:          0x400,
				IptablesMarkEndpoint:        0xff000,
				IptablesMarkNonCaliEndpoint: 0x1000,
			}
		})

		It("should render a log and a drop", func() {
			Expect(rr.DropRules(Match().Protocol("tcp"))).To(Equal([]Rule{
				{Match: Match().Protocol("tcp"), Action: LogAction{Prefix: "calico-drop"}},
				{Match: Match().Protocol("tcp"), Action: DropAction{}},
			}))
		})

		Describe("with a custom prefix", func() {
			BeforeEach(func() {
				conf.IptablesLogPrefix = "my-prefix"
			})

			It("should render a log and a drop", func() {
				Expect(rr.DropRules(Match().Protocol("tcp"))).To(Equal([]Rule{
					{Match: Match().Protocol("tcp"), Action: LogAction{Prefix: "my-prefix"}},
					{Match: Match().Protocol("tcp"), Action: DropAction{}},
				}))
			})
		})
	})
})

func findChain(chains []*Chain, name string) *Chain {
	for _, chain := range chains {
		if chain.Name == name {
			return chain
		}
	}
	return nil
}<|MERGE_RESOLUTION|>--- conflicted
+++ resolved
@@ -49,7 +49,7 @@
 			if ipvs {
 				// Accept IPVS-forwarded traffic.
 				expRules = append(expRules, Rule{
-					Match:  Match().MarkNotClear(0xff00),
+					Match:  Match().MarkNotClear(conf.IptablesMarkEndpoint),
 					Action: ReturnAction{},
 				})
 			}
@@ -279,15 +279,12 @@
 								// Outgoing host endpoint chains.
 								{Action: JumpAction{Target: ChainDispatchToHostEndpointForward}},
 								{Action: JumpAction{Target: ChainCIDRBlock}},
-<<<<<<< HEAD
 								{
 									Match:   Match().MarkSingleBitSet(0x10),
 									Action:  AcceptAction{},
 									Comment: []string{"Policy explicitly accepted packet."},
 								},
-=======
 								{Action: SetMarkAction{Mark: 0x10}},
->>>>>>> 916a3515
 							},
 						}))
 					})
@@ -1435,15 +1432,12 @@
 						// Outgoing host endpoint chains.
 						{Action: JumpAction{Target: ChainDispatchToHostEndpointForward}},
 						{Action: JumpAction{Target: ChainCIDRBlock}},
-<<<<<<< HEAD
 						{
 							Match:   Match().MarkSingleBitSet(0x10),
 							Action:  ReturnAction{},
 							Comment: []string{"Policy explicitly accepted packet."},
 						},
-=======
 						{Action: SetMarkAction{Mark: 0x10}},
->>>>>>> 916a3515
 					},
 				}))
 			})
@@ -1539,6 +1533,7 @@
 					Action:  AcceptAction{},
 					Comment: []string{"Policy explicitly accepted packet."},
 				},
+				{Action: SetMarkAction{Mark: 0x10}},
 			},
 		}
 
@@ -1579,7 +1574,10 @@
 
 				// Non-workload traffic, pass to host endpoint chain.
 				{Action: ClearMarkAction{Mark: 0xf0}},
-				{Action: JumpAction{Target: "cali-to-host-endpoint"}},
+				{
+					Match:  Match().NotConntrackState("DNAT"),
+					Action: JumpAction{Target: "cali-to-host-endpoint"},
+				},
 				{
 					Match:   Match().MarkSingleBitSet(0x10),
 					Action:  AcceptAction{},
