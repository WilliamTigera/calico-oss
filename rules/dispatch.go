--- conflicted
+++ resolved
@@ -36,13 +36,7 @@
 
 	// If there is no policy at all for a workload endpoint, we don't allow any traffic through
 	// it.
-	endRules := []Rule{
-		Rule{
-			Match:   Match(),
-			Action:  DropAction{},
-			Comment: "Unknown interface",
-		},
-	}
+	endRules := r.DropRules(Match(), "Unknown interface")
 	result := []*Chain{}
 	result = append(result,
 		// Assemble a from-workload and to-workload dispatch chain.
@@ -415,17 +409,6 @@
 					Action: getActionForEndpoint(endpointPfx, name),
 				})
 			}
-<<<<<<< HEAD
-			if dropAtEndOfChain {
-				// Since we use a goto in the root chain (as described above), we
-				// need to duplicate the drop rules at the end of the child chain
-				// since packets that reach the end of the child chain would
-				// return up past the root chain, appearing to be accepted.
-				logCxt.Debug("Adding drop rules at end of child from chains.")
-				childEndpointRules = append(childEndpointRules,
-					r.DropRules(Match(), "Unknown interface")...)
-			}
-=======
 
 			// Since we use a goto in the root chain (as described above), we need to
 			// duplicate the end rules at the end of the child chain so that
@@ -433,7 +416,6 @@
 			// non-matching packets in the root chain.
 			logCxt.Debug("Adding end rules at end of child chain")
 			childEndpointRules = append(childEndpointRules, endRules...)
->>>>>>> bc9660c9
 
 			childEndpointChain := &Chain{
 				Name:  childChainName,
@@ -455,16 +437,8 @@
 		}
 	}
 
-<<<<<<< HEAD
-	if dropAtEndOfChain {
-		log.Debug("Adding drop rules at end of root from chains.")
-		rootRules = append(rootRules,
-			r.DropRules(Match(), "Unknown interface")...)
-	}
-=======
 	log.Debug("Adding end rules at end of root chain")
 	rootRules = append(rootRules, endRules...)
->>>>>>> bc9660c9
 
 	rootChain := &Chain{
 		Name:  chainName,
