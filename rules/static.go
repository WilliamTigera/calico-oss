--- conflicted
+++ resolved
@@ -588,20 +588,20 @@
 		},
 	)
 
-<<<<<<< HEAD
 	// Accept packet if policies above set ACCEPT mark.
 	rules = append(rules,
 		Rule{
 			Match:   Match().MarkSingleBitSet(r.IptablesMarkAccept),
 			Action:  r.filterAllowAction,
 			Comment: []string{"Policy explicitly accepted packet."},
-=======
+		},
+	)
+
 	// Set IptablesMarkAccept bit here, to indicate to our mangle-POSTROUTING chain that this is
 	// forwarded traffic and should not be subject to normal host endpoint policy.
 	rules = append(rules,
 		Rule{
 			Action: SetMarkAction{Mark: r.IptablesMarkAccept},
->>>>>>> 916a3515
 		},
 	)
 
