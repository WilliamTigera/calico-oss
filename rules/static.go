--- conflicted
+++ resolved
@@ -700,7 +700,6 @@
 		)
 	}
 
-<<<<<<< HEAD
 	if ipVersion == 4 && r.IPSecEnabled {
 		// When IPSec is enabled, auto-allow IPSec traffic to other Calico nodes.  Without this,
 		// it's too easy to make a host policy that blocks IPSec traffic, resulting in very confusing
@@ -726,11 +725,10 @@
 			},
 		)
 	}
-=======
+
 	// TODO(rlb): For wireguard, we add the destination port to the failsafes. We may want to revisit this so that we
 	// only include nodes that support wireguard. This will tie in with whether or not we want to include external
 	// wireguard destinations.
->>>>>>> 75f7e6aa
 
 	// Apply host endpoint policy.
 	rules = append(rules,
