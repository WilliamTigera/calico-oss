// Copyright (c) 2016-2017 Tigera, Inc. All rights reserved.
//
// Licensed under the Apache License, Version 2.0 (the "License");
// you may not use this file except in compliance with the License.
// You may obtain a copy of the License at
//
//     http://www.apache.org/licenses/LICENSE-2.0
//
// Unless required by applicable law or agreed to in writing, software
// distributed under the License is distributed on an "AS IS" BASIS,
// WITHOUT WARRANTIES OR CONDITIONS OF ANY KIND, either express or implied.
// See the License for the specific language governing permissions and
// limitations under the License.

package rules

import (
	"strings"

	log "github.com/Sirupsen/logrus"

	. "github.com/projectcalico/felix/iptables"
)

func (r *DefaultRuleRenderer) StaticFilterTableChains(ipVersion uint8) (chains []*Chain) {
	chains = append(chains, r.StaticFilterForwardChains()...)
	chains = append(chains, r.StaticFilterInputChains(ipVersion)...)
	chains = append(chains, r.StaticFilterOutputChains()...)
	return
}

const (
	ProtoIPIP   = 4
	ProtoICMPv6 = 58
)

func (r *DefaultRuleRenderer) StaticFilterInputChains(ipVersion uint8) []*Chain {
	return []*Chain{
		r.filterInputChain(ipVersion),
		r.filterWorkloadToHostChain(ipVersion),
		r.failsafeInChain(),
	}
}

func (r *DefaultRuleRenderer) acceptAlreadyAccepted() []Rule {
	return []Rule{
		{
			Match:  Match().MarkSet(r.IptablesMarkAccept),
			Action: AcceptAction{},
		},
	}
}

func (r *DefaultRuleRenderer) filterInputChain(ipVersion uint8) *Chain {
	var inputRules []Rule

	// Accept immediately if we've already accepted this packet in the raw or mangle table.
	inputRules = append(inputRules, r.acceptAlreadyAccepted()...)

	if ipVersion == 4 && r.IPIPEnabled {
		// IPIP is enabled, filter incoming IPIP packets to ensure they come from a
		// recognised host.  We use the protocol number rather than its name because the
		// name is not guaranteed to be known by the kernel.
		match := Match().ProtocolNum(ProtoIPIP).
			NotSourceIPSet(r.IPSetConfigV4.NameForMainIPSet(IPSetIDAllHostIPs))
		inputRules = append(inputRules,
			r.DropRules(match, "Drop IPIP packets from non-Calico hosts")...)
	}

	// Apply our policy to packets coming from workload endpoints.
	for _, prefix := range r.WorkloadIfacePrefixes {
		log.WithField("ifacePrefix", prefix).Debug("Adding workload match rules")
		ifaceMatch := prefix + "+"
		inputRules = append(inputRules, Rule{
			Match:  Match().InInterface(ifaceMatch),
			Action: GotoAction{Target: ChainWorkloadToHost},
		})
	}

	// Apply host endpoint policy.
	inputRules = append(inputRules,
		Rule{
			Action: ClearMarkAction{Mark: r.allCalicoMarkBits()},
		},
		Rule{
			Action: JumpAction{Target: ChainDispatchFromHostEndpoint},
		},
		Rule{
			Match:   Match().MarkSet(r.IptablesMarkAccept),
			Action:  r.filterAllowAction,
			Comment: "Host endpoint policy accepted packet.",
		},
	)

	return &Chain{
		Name:  ChainFilterInput,
		Rules: inputRules,
	}
}

func (r *DefaultRuleRenderer) filterWorkloadToHostChain(ipVersion uint8) *Chain {
	var rules []Rule

	// For IPv6, we need to white-list certain ICMP traffic from workloads in order to to act
	// as a router.  Note: we do this before the policy chains, so we're bypassing the egress
	// rules for this traffic.  While that might be unexpected, it makes sure that the user
	// doesn't cut off their own connectivity in subtle ways that they shouldn't have to worry
	// about.
	//
	// - 130: multicast listener query.
	// - 131: multicast listener report.
	// - 132: multicast listener done.
	// - 133: router solicitation, which an endpoint uses to request
	//        configuration information rather than waiting for an
	//        unsolicited router advertisement.
	// - 135: neighbor solicitation.
	// - 136: neighbor advertisement.
	if ipVersion == 6 {
		for _, icmpType := range []uint8{130, 131, 132, 133, 135, 136} {
			rules = append(rules, Rule{
				Match: Match().
					ProtocolNum(ProtoICMPv6).
					ICMPV6Type(icmpType),
				Action: AcceptAction{},
			})
		}
	}

	if r.OpenStackSpecialCasesEnabled {
		log.Info("Adding OpenStack special-case rules.")
		if ipVersion == 4 && r.OpenStackMetadataIP != nil {
			// For OpenStack compatibility, we support a special-case to allow incoming traffic
			// to the OpenStack metadata IP/port.
			// TODO(smc) Long-term, it'd be nice if the OpenStack plugin programmed a policy to
			// do this instead.
			log.WithField("ip", r.OpenStackMetadataIP).Info(
				"OpenStack metadata IP specified, installing whitelist rule.")
			rules = append(rules, Rule{
				Match: Match().
					Protocol("tcp").
					DestNet(r.OpenStackMetadataIP.String()).
					DestPorts(r.OpenStackMetadataPort),
				Action: AcceptAction{},
			})
		}

		// Again, for OpenStack compatibility, white-list certain protocols.
		// TODO(smc) Long-term, it'd be nice if the OpenStack plugin programmed a policy to
		// do this instead.
		dhcpSrcPort := uint16(68)
		dhcpDestPort := uint16(67)
		if ipVersion == 6 {
			dhcpSrcPort = uint16(546)
			dhcpDestPort = uint16(547)
		}
		dnsDestPort := uint16(53)
		rules = append(rules,
			Rule{
				Match: Match().
					Protocol("udp").
					SourcePorts(dhcpSrcPort).
					DestPorts(dhcpDestPort),
				Action: AcceptAction{},
			},
			Rule{
				Match: Match().
					Protocol("udp").
					DestPorts(dnsDestPort),
				Action: AcceptAction{},
			},
		)
	}

	// Now send traffic to the policy chains to apply the egress policy.
	rules = append(rules, Rule{
		Action: JumpAction{Target: ChainFromWorkloadDispatch},
	})

	// If the dispatch chain accepts the packet, it returns to us here.  Apply the configured
	// action.  Note: we may have done work above to allow the packet and then end up dropping
	// it here.  We can't optimize that away because there may be other rules (such as log
	// rules in the policy).
	for _, action := range r.inputAcceptActions {
		rules = append(rules, Rule{
			Action:  action,
			Comment: "Configured DefaultEndpointToHostAction",
		})
	}

	return &Chain{
		Name:  ChainWorkloadToHost,
		Rules: rules,
	}
}

func (r *DefaultRuleRenderer) failsafeInChain() *Chain {
	rules := []Rule{}

	for _, protoPort := range r.Config.FailsafeInboundHostPorts {
		rules = append(rules, Rule{
			Match: Match().
				Protocol(protoPort.Protocol).
				DestPorts(protoPort.Port),
			Action: AcceptAction{},
		})
	}

	return &Chain{
		Name:  ChainFailsafeIn,
		Rules: rules,
	}
}

func (r *DefaultRuleRenderer) failsafeOutChain() *Chain {
	rules := []Rule{}

	for _, protoPort := range r.Config.FailsafeOutboundHostPorts {
		rules = append(rules, Rule{
			Match: Match().
				Protocol(protoPort.Protocol).
				DestPorts(protoPort.Port),
			Action: AcceptAction{},
		})
	}

	return &Chain{
		Name:  ChainFailsafeOut,
		Rules: rules,
	}
}

func (r *DefaultRuleRenderer) StaticFilterForwardChains() []*Chain {
	rules := []Rule{}

	// To handle multiple workload interface prefixes, we want 2 batches of rules.
	//
	// The first dispatches the packet to our dispatch chains if it is going to/from an
	// interface that we're responsible for.  Note: the dispatch chains represent "allow" by
	// returning to this chain for further processing; this is required to handle traffic that
	// is going between endpoints on the same host.  In that case we need to apply the egress
	// policy for one endpoint and the ingress policy for the other.
	//
	// The second batch actually accepts the packets if they passed through the workload policy
	// and were returned.

	// Jump to dispatch chains.
	for _, prefix := range r.WorkloadIfacePrefixes {
		log.WithField("ifacePrefix", prefix).Debug("Adding workload match rules")
		ifaceMatch := prefix + "+"
		rules = append(rules,
			Rule{
				Match:  Match().InInterface(ifaceMatch),
				Action: JumpAction{Target: ChainFromWorkloadDispatch},
			},
			Rule{
				Match:  Match().OutInterface(ifaceMatch),
				Action: JumpAction{Target: ChainToWorkloadDispatch},
			},
		)
	}

	// Accept if everything above passed.
	for _, prefix := range r.WorkloadIfacePrefixes {
		log.WithField("ifacePrefix", prefix).Debug("Adding workload match rules")
		ifaceMatch := prefix + "+"
		rules = append(rules,
			Rule{
				Match:  Match().InInterface(ifaceMatch),
				Action: AcceptAction{},
			},
			Rule{
				Match:  Match().OutInterface(ifaceMatch),
				Action: AcceptAction{},
			},
		)
	}

	// If we get here, the packet is not going to or from a workload, and we are in the FORWARD
	// chain, so we know that the packet is being forwarded from one host interface to another.
	// In this scenario we generally apply any normal host endpoint policy that is configured,
	// for both the incoming and outgoing interfaces; this allows Calico to police traffic
	// flowing through a NAT gateway or router.  However, the packet may have already been
	// marked as accepted by untracked or pre-DNAT policy for the incoming host endpoint.  In
	// that case we skip any normal policy for the incoming host endpoint.
	rules = append(rules,
		Rule{
			// Clear marks except for IptablesMarkAccept.
			Action: ClearMarkAction{Mark: r.allCalicoMarkBits() &^ r.IptablesMarkAccept},
		},
		Rule{
			// Unless the packet has already been accepted by untracked or pre-DNAT
			// processing, apply normal policy for the incoming host endpoint.
			Match:  Match().MarkClear(r.IptablesMarkAccept),
			Action: JumpAction{Target: ChainDispatchFromHostEndpoint},
		},
		Rule{
			// Apply normal policy for the outgoing host endpoint.
			Action: JumpAction{Target: ChainDispatchToHostEndpoint},
		},
		Rule{
			Match:   Match().MarkSet(r.IptablesMarkAccept),
			Action:  r.filterAllowAction,
			Comment: "Host endpoint policy accepted packet.",
		},
	)

	return []*Chain{{
		Name:  ChainFilterForward,
		Rules: rules,
	}}
}

func (r *DefaultRuleRenderer) StaticFilterOutputChains() []*Chain {
	return []*Chain{
		r.filterOutputChain(),
		r.failsafeOutChain(),
	}
}

func (r *DefaultRuleRenderer) filterOutputChain() *Chain {
	rules := []Rule{}

	// Accept immediately if we've already accepted this packet in the raw or mangle table.
	rules = append(rules, r.acceptAlreadyAccepted()...)

	// We don't currently police host -> endpoint according to the endpoint's ingress policy.
	// That decision is based on pragmatism; it's generally very useful to be able to contact
	// any local workload from the host and policing the traffic doesn't really protect
	// against host compromise.  If a host is compromised, then the rules could be removed!
	for _, prefix := range r.WorkloadIfacePrefixes {
		// If the packet is going to a worklaod endpoint, RETURN.
		log.WithField("ifacePrefix", prefix).Debug("Adding workload match rules")
		ifaceMatch := prefix + "+"
		rules = append(rules,
			Rule{
				Match:  Match().OutInterface(ifaceMatch),
				Action: ReturnAction{},
			},
		)
	}

	// If we reach here, the packet is not going to a workload so it must be going to a
	// host endpoint.

	// Apply host endpoint policy.
	rules = append(rules,
		Rule{
			Action: ClearMarkAction{Mark: r.allCalicoMarkBits()},
		},
		Rule{
			Action: JumpAction{Target: ChainDispatchToHostEndpoint},
		},
		Rule{
			Match:   Match().MarkSet(r.IptablesMarkAccept),
			Action:  r.filterAllowAction,
			Comment: "Host endpoint policy accepted packet.",
		},
	)

	return &Chain{
		Name:  ChainFilterOutput,
		Rules: rules,
	}
}

func (r *DefaultRuleRenderer) StaticNATTableChains(ipVersion uint8) (chains []*Chain) {
	chains = append(chains, r.StaticNATPreroutingChains(ipVersion)...)
	chains = append(chains, r.StaticNATPostroutingChains(ipVersion)...)
	chains = append(chains, r.StaticNATOutputChains(ipVersion)...)
	return
}

func (r *DefaultRuleRenderer) StaticNATPreroutingChains(ipVersion uint8) []*Chain {
	rules := []Rule{
		{
			Action: JumpAction{Target: ChainFIPDnat},
		},
	}

	if ipVersion == 4 && r.OpenStackSpecialCasesEnabled && r.OpenStackMetadataIP != nil {
		rules = append(rules, Rule{
			Match: Match().
				Protocol("tcp").
				DestPorts(80).
				DestNet("169.254.169.254/32"),
			Action: DNATAction{
				DestAddr: r.OpenStackMetadataIP.String(),
				DestPort: r.OpenStackMetadataPort,
			},
		})
	}

	return []*Chain{{
		Name:  ChainNATPrerouting,
		Rules: rules,
	}}
}

func (r *DefaultRuleRenderer) StaticNATPostroutingChains(ipVersion uint8) []*Chain {
	rules := []Rule{
		{
			Action: JumpAction{Target: ChainFIPSnat},
		},
		{
			Action: JumpAction{Target: ChainNATOutgoing},
		},
	}
	if ipVersion == 4 && r.IPIPEnabled && len(r.IPIPTunnelAddress) > 0 {
		// Add a rule to catch packets that are being sent down the IPIP tunnel from an
		// incorrect local IP address of the host and NAT them to use the tunnel IP as its
		// source.  This happens if:
		//
		// - the user explicitly binds their socket to the wrong source IP accidentally
		// - the user sends traffic to, for example, a Kubernetes service IP, which is
		//   implemented via NAT instead of routing, leading the kernel to choose the
		//   wrong source IP.
		//
		// We NAT the source of the packet to use the tunnel IP.  We assume that
		// non-local IPs have been correctly routed.  Since Calico-assigned IPs are
		// non-local (because they're down a veth), they won't get caught by the rule.
		// Other remote sources will only reach the tunnel if they're being NATted
		// already (for example, a Kubernetes "NodePort").  The kernel will then
		// choose the correct source on its own.
		rules = append(rules, Rule{
			Match: Match().
				// Only match packets going out the tunnel.
				OutInterface("tunl0").
				// Match packets that don't have the correct source address.  This
				// matches local addresses (i.e. ones assigned to this host)
				// limiting the match to the output interface (which we matched
				// above as the tunnel).  Avoiding embedding the IP address lets
				// us use a static rule, which is easier to manage.
				NotSrcAddrType(AddrTypeLocal, true).
				// Only match if the IP is also some local IP on the box.  This
				// prevents us from matching packets from workloads, which are
				// remote as far as the routing table is concerned.
				SrcAddrType(AddrTypeLocal, false),
			Action: MasqAction{},
		})
	}
	return []*Chain{{
		Name:  ChainNATPostrouting,
		Rules: rules,
	}}
}

func (r *DefaultRuleRenderer) StaticNATOutputChains(ipVersion uint8) []*Chain {
	rules := []Rule{
		{
			Action: JumpAction{Target: ChainFIPDnat},
		},
	}

	return []*Chain{{
		Name:  ChainNATOutput,
		Rules: rules,
	}}
}

func (r *DefaultRuleRenderer) StaticMangleTableChains(ipVersion uint8) (chains []*Chain) {
	return []*Chain{
		r.failsafeInChain(),
		r.StaticManglePreroutingChain(ipVersion),
	}
}

func (r *DefaultRuleRenderer) StaticManglePreroutingChain(ipVersion uint8) *Chain {
	rules := []Rule{}

	// ACCEPT or RETURN immediately if packet matches an existing connection.  Note that we also
	// have a rule like this at the start of each pre-endpoint chain; the functional difference
	// with placing this rule here is that it will also apply to packets that may be unrelated
	// to Calico (i.e. not to or from Calico workloads, and not via Calico host endpoints).  We
	// think this is appropriate in the mangle table here - whereas we don't have a rule like
	// this in the filter table - because the mangle table is generally not used (except by us)
	// for dropping packets, so it is very unlikely that we would be circumventing someone
	// else's rule to drop a packet.  (And in that case, the user can configure
	// IptablesMangleAllowAction to be RETURN.)
	rules = append(rules,
		Rule{
			Match:  Match().ConntrackState("RELATED,ESTABLISHED"),
			Action: r.mangleAllowAction,
		},
	)

	// Or if we've already accepted this packet in the raw table.
	rules = append(rules,
		Rule{
			Match:  Match().MarkSet(r.IptablesMarkAccept),
			Action: r.mangleAllowAction,
		},
	)

	// If packet is from a workload interface, ACCEPT or RETURN immediately according to
	// IptablesMangleAllowAction (because pre-DNAT policy is only for host endpoints).
	for _, ifacePrefix := range r.WorkloadIfacePrefixes {
		rules = append(rules, Rule{
			Match:  Match().InInterface(ifacePrefix + "+"),
			Action: r.mangleAllowAction,
		})
	}

	// Now (=> not from a workload) dispatch to host endpoint chain for the incoming interface.
	rules = append(rules,
		Rule{
			Action: JumpAction{Target: ChainDispatchFromHostEndpoint},
		},
		// Following that...  If the packet was explicitly allowed by a pre-DNAT policy, it
		// will have MarkAccept set.  If the packet was denied, it will have been dropped
		// already.  If the incoming interface isn't one that we're policing, or the packet
		// isn't governed by any pre-DNAT policy on that interface, it will fall through to
		// here without any Calico bits set.

		// In the MarkAccept case, we ACCEPT or RETURN according to
		// IptablesMangleAllowAction.
		Rule{
			Match:   Match().MarkSet(r.IptablesMarkAccept),
			Action:  r.mangleAllowAction,
			Comment: "Host endpoint policy accepted packet.",
		},
	)

	return &Chain{
		Name:  ChainManglePrerouting,
		Rules: rules,
	}
}

func (r *DefaultRuleRenderer) StaticRawTableChains(ipVersion uint8) []*Chain {
	return []*Chain{
		r.failsafeInChain(),
		r.failsafeOutChain(),
		r.StaticRawPreroutingChain(ipVersion),
		r.StaticRawOutputChain(),
	}
}

func (r *DefaultRuleRenderer) StaticRawPreroutingChain(ipVersion uint8) *Chain {
	rules := []Rule{}

	// For safety, clear all our mark bits before we start.  (We could be in append mode and
	// another process' rules could have left the mark bit set.)
	rules = append(rules,
		Rule{Action: ClearMarkAction{Mark: r.allCalicoMarkBits()}},
	)

	// Set a mark on the packet if it's from a workload interface.
	markFromWorkload := r.IptablesMarkScratch0
	for _, ifacePrefix := range r.WorkloadIfacePrefixes {
		rules = append(rules, Rule{
			Match:  Match().InInterface(ifacePrefix + "+"),
			Action: SetMarkAction{Mark: markFromWorkload},
		})
	}

	if ipVersion == 6 {
		// Apply strict RPF check to packets from workload interfaces.  This prevents
		// workloads from spoofing their IPs.  Note: non-privileged containers can't
		// usually spoof but privileged containers and VMs can.
		//
		// We only do this for IPv6 because the IPv4 RPF check is handled via a sysctl.
		// In addition, the IPv4 check is complicated by the fact that we have special
		// case handling for DHCP to the host, which would require an exclusion.
<<<<<<< HEAD
		rules = append(rules, r.DropRules(
			Match().MarkSet(r.IptablesMarkFromWorkload).
				RPFCheckFailed(),
		)...)
=======
		rules = append(rules, Rule{
			Match:  Match().MarkSet(markFromWorkload).RPFCheckFailed(),
			Action: DropAction{},
		})
>>>>>>> b7e630e2
	}

	rules = append(rules,
		// Send non-workload traffic to the untracked policy chains.
		Rule{Match: Match().MarkClear(markFromWorkload),
			Action: JumpAction{Target: ChainDispatchFromHostEndpoint}},
		// Then, if the packet was marked as allowed, accept it.  Packets also return here
		// without the mark bit set if the interface wasn't one that we're policing.  We
		// let those packets fall through to the user's policy.
		Rule{Match: Match().MarkSet(r.IptablesMarkAccept),
			Action: AcceptAction{}},
	)

	return &Chain{
		Name:  ChainRawPrerouting,
		Rules: rules,
	}
}

func (r *DefaultRuleRenderer) allCalicoMarkBits() uint32 {
	return r.IptablesMarkAccept |
		r.IptablesMarkPass |
		r.IptablesMarkScratch0 |
		r.IptablesMarkScratch1
}

func (r *DefaultRuleRenderer) StaticRawOutputChain() *Chain {
	return &Chain{
		Name: ChainRawOutput,
		Rules: []Rule{
			// For safety, clear all our mark bits before we start.  (We could be in
			// append mode and another process' rules could have left the mark bit set.)
			{Action: ClearMarkAction{Mark: r.allCalicoMarkBits()}},
			// Then, jump to the untracked policy chains.
			{Action: JumpAction{Target: ChainDispatchToHostEndpoint}},
			// Then, if the packet was marked as allowed, accept it.  Packets also
			// return here without the mark bit set if the interface wasn't one that
			// we're policing.
			{Match: Match().MarkSet(r.IptablesMarkAccept),
				Action: AcceptAction{}},
		},
	}
}

func (r DefaultRuleRenderer) DropRules(matchCriteria MatchCriteria, comments ...string) []Rule {
	rules := []Rule{}

	for _, action := range r.DropActions() {
		rules = append(rules, Rule{
			Match:   matchCriteria,
			Action:  action,
			Comment: strings.Join(comments, "; "),
		})
	}

	return rules
}

func (r *DefaultRuleRenderer) DropActions() []Action {
	return r.dropActions
}<|MERGE_RESOLUTION|>--- conflicted
+++ resolved
@@ -561,17 +561,9 @@
 		// We only do this for IPv6 because the IPv4 RPF check is handled via a sysctl.
 		// In addition, the IPv4 check is complicated by the fact that we have special
 		// case handling for DHCP to the host, which would require an exclusion.
-<<<<<<< HEAD
 		rules = append(rules, r.DropRules(
-			Match().MarkSet(r.IptablesMarkFromWorkload).
-				RPFCheckFailed(),
+			Match().MarkSet(markFromWorkload).RPFCheckFailed(),
 		)...)
-=======
-		rules = append(rules, Rule{
-			Match:  Match().MarkSet(markFromWorkload).RPFCheckFailed(),
-			Action: DropAction{},
-		})
->>>>>>> b7e630e2
 	}
 
 	rules = append(rules,
