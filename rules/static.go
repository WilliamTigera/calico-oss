// Copyright (c) 2020-2021 Tigera, Inc. All rights reserved.
//
// Licensed under the Apache License, Version 2.0 (the "License");
// you may not use this file except in compliance with the License.
// You may obtain a copy of the License at
//
//     http://www.apache.org/licenses/LICENSE-2.0
//
// Unless required by applicable law or agreed to in writing, software
// distributed under the License is distributed on an "AS IS" BASIS,
// WITHOUT WARRANTIES OR CONDITIONS OF ANY KIND, either express or implied.
// See the License for the specific language governing permissions and
// limitations under the License.

package rules

import (
<<<<<<< HEAD
	"strings"

=======
	"fmt"
>>>>>>> feec8fab
	log "github.com/sirupsen/logrus"

	. "github.com/projectcalico/felix/iptables"
	"github.com/projectcalico/felix/proto"
	cnet "github.com/projectcalico/libcalico-go/lib/net"
)

func (r *DefaultRuleRenderer) StaticFilterTableChains(ipVersion uint8) (chains []*Chain) {
	chains = append(chains, r.StaticFilterForwardChains(ipVersion)...)
	chains = append(chains, r.StaticFilterInputChains(ipVersion)...)
	chains = append(chains, r.StaticFilterOutputChains(ipVersion)...)
	return
}

const (
	ProtoIPIP   = 4
	ProtoTCP    = 6
	ProtoUDP    = 17
	ProtoESP    = 50
	ProtoICMPv6 = 58
	PortIKE     = 500
)

func (r *DefaultRuleRenderer) StaticFilterInputChains(ipVersion uint8) []*Chain {
	result := []*Chain{}
	result = append(result,
		r.filterInputChain(ipVersion),
		r.filterWorkloadToHostChain(ipVersion),
		r.failsafeInChain("filter", ipVersion),
	)
	if r.KubeIPVSSupportEnabled {
		result = append(result, r.StaticFilterInputForwardCheckChain(ipVersion))
	}
	return result
}

func (r *DefaultRuleRenderer) acceptAlreadyAccepted() []Rule {
	return []Rule{
		{
			Match:  Match().MarkSingleBitSet(r.IptablesMarkAccept),
			Action: r.filterAllowAction,
		},
	}
}

// Forward check chain is to check if a packet belongs to a forwarded traffic or not.
// With kube-proxy running in ipvs mode, both local or forwarded traffic goes through INPUT filter chain.
func (r *DefaultRuleRenderer) StaticFilterInputForwardCheckChain(ipVersion uint8) *Chain {
	var fwRules []Rule
	var portRanges []*proto.PortRange

	// Assembly port ranges for kubernetes node ports.
	for _, portRange := range r.KubeNodePortRanges {
		pr := &proto.PortRange{
			First: int32(portRange.MinPort),
			Last:  int32(portRange.MaxPort),
		}
		portRanges = append(portRanges, pr)
	}

	// Get ipsets name for local host ips.
	nameForIPSet := func(ipsetID string) string {
		if ipVersion == 4 {
			return r.IPSetConfigV4.NameForMainIPSet(ipsetID)
		} else {
			return r.IPSetConfigV6.NameForMainIPSet(ipsetID)
		}
	}
	hostIPSet := nameForIPSet(IPSetIDThisHostIPs)

	fwRules = append(fwRules,
		// If packet belongs to an existing conntrack connection, it does not belong to a forwarded traffic even destination ip is a
		// service ip. This could happen when pod send back response to a local host process accessing a service ip.
		Rule{
			Match:  Match().ConntrackState("RELATED,ESTABLISHED"),
			Action: ReturnAction{},
		},
	)

	// If packet is accessing local host within kubernetes NodePort range, it belongs to a forwarded traffic.
	for _, portSplit := range SplitPortList(portRanges) {
		fwRules = append(fwRules,
			Rule{
				Match: Match().Protocol("tcp").
					DestPortRanges(portSplit).
					DestIPSet(hostIPSet),
				Action:  GotoAction{Target: ChainDispatchSetEndPointMark},
				Comment: []string{"To kubernetes NodePort service"},
			},
			Rule{
				Match: Match().Protocol("udp").
					DestPortRanges(portSplit).
					DestIPSet(hostIPSet),
				Action:  GotoAction{Target: ChainDispatchSetEndPointMark},
				Comment: []string{"To kubernetes NodePort service"},
			},
		)
	}

	fwRules = append(fwRules,
		// If packet is accessing non local host ip, it belongs to a forwarded traffic.
		Rule{
			Match:   Match().NotDestIPSet(hostIPSet),
			Action:  JumpAction{Target: ChainDispatchSetEndPointMark},
			Comment: []string{"To kubernetes service"},
		},
	)

	return &Chain{
		Name:  ChainForwardCheck,
		Rules: fwRules,
	}
}

// With kube-proxy running in ipvs mode, we categorise traffic going through OUTPUT chain into three classes.
// Class 1. forwarded packet originated from a calico workload or host endpoint --> INPUT filter --> OUTPUT filter
// Class 2. forwarded packet originated from a non calico endpoint              --> INPUT filter --> OUTPUT filter
// Class 3. local process originated packet --> OUTPUT filter
// This function handles traffic in Class 1 and Class 2.
func (r *DefaultRuleRenderer) StaticFilterOutputForwardEndpointMarkChain() *Chain {
	var fwRules []Rule

	fwRules = append(fwRules,
		// Only packets that we know are really being forwarded reach this chain. However, since
		// we're called from the OUTPUT chain, we're forbidden from using the input interface match.
		// Instead, we rely on the INPUT chain to mark the packet with a per-endpoint mark value
		// and do our dispatch on that mark value.  So that we don't touch "Class 2" packets, we
		// mark them with mark pattern IptablesMarkNonCaliEndpoint and exclude them here.  This
		// prevents the default drop at the end of the dispatch chain from dropping non-Calico
		// traffic.
		Rule{
			Match:  Match().NotMarkMatchesWithMask(r.IptablesMarkNonCaliEndpoint, r.IptablesMarkEndpoint),
			Action: JumpAction{Target: ChainDispatchFromEndPointMark},
		},
	)

	// The packet may be going to a workload interface.  Send any such packets to the normal,
	// interface-name-based dispatch chains.
	for _, prefix := range r.WorkloadIfacePrefixes {
		log.WithField("ifacePrefix", prefix).Debug("Adding workload match rules")
		ifaceMatch := prefix + "+"
		fwRules = append(fwRules,
			Rule{
				Match:  Match().OutInterface(ifaceMatch),
				Action: JumpAction{Target: ChainToWorkloadDispatch},
			},
		)
	}

	fwRules = append(fwRules,
		// The packet may be going to a host endpoint, send it to the host endpoint
		// apply-on-forward dispatch chain. That chain returns any packets that are not going to a
		// known host endpoint for further processing.
		Rule{
			Action: JumpAction{Target: ChainDispatchToHostEndpointForward},
		},

		// Before we ACCEPT the packet, clear the per-interface mark bit.  This is required because
		// the packet may get encapsulated and pass through iptables again.  Since the new encapped
		// packet would inherit the mark bits, it would be (incorrectly) treated as a forwarded
		// packet.
		Rule{
			Action: ClearMarkAction{Mark: r.IptablesMarkEndpoint},
		},

		// If a packet reaches here, one of the following must be true:
		//
		// - it is going to a workload endpoint and it has passed that endpoint's policy
		// - it is going to a host interface with a Calico host endpoint and it has passed that
		//   endpoint's policy
		// - it is going to a host interface with no Calico host endpoint.
		//
		// In the first two cases, the policy will have set the accept bit in the mark and we "own"
		// the packet so it's right for us to ACCEPT it here (unless configured otherwise).  In
		// the other case, we don't own the packet so we always return it to the OUTPUT chain
		// for further processing.
		Rule{
			Match:   Match().MarkSingleBitSet(r.IptablesMarkAccept),
			Action:  r.filterAllowAction,
			Comment: []string{"Policy explicitly accepted packet."},
		},
	)

	return &Chain{
		Name:  ChainForwardEndpointMark,
		Rules: fwRules,
	}
}

func (r *DefaultRuleRenderer) filterInputChain(ipVersion uint8) *Chain {
	var inputRules []Rule

	// Snoop DNS responses to a client directly on this host (e.g. bare metal, or a
	// host-networked workload).  Place this first as it only snoops and does not accept or
	// drop.  There are cases where we can snoop some DNS info and the packet is then dropped,
	// e.g. because of host endpoint ingress policy.  However we are still filtering on trusted
	// DNS servers, so the DNS info is trustworthy even if the packet gets dropped later by
	// policy.  Also, if we placed this after host endpoint policy processing, we might be too
	// late because of the packet already having been accepted.
	inputRules = append(inputRules, r.dnsSnoopingRules("", ipVersion)...)

	// Similar rules to snoop DNS requests from a local Calico-networked client to a local
	// host-networked DNS server.
	for _, prefix := range r.WorkloadIfacePrefixes {
		log.WithField("ifacePrefix", prefix).Debug("Adding DNS request snooping rules")
		ifaceMatch := prefix + "+"
		inputRules = append(inputRules, r.dnsRequestSnoopingRules(ifaceMatch, ipVersion)...)
	}

	if ipVersion == 4 && r.IPIPEnabled {
		// IPIP is enabled, filter incoming IPIP packets to ensure they come from a
		// recognised host and are going to a local address on the host.  We use the protocol
		// number rather than its name because the name is not guaranteed to be known by the kernel.
		inputRules = append(inputRules,
			Rule{
				Match: Match().ProtocolNum(ProtoIPIP).
					SourceIPSet(r.IPSetConfigV4.NameForMainIPSet(IPSetIDAllHostNets)).
					DestAddrType(AddrTypeLocal),
				Action:  r.filterAllowAction,
				Comment: []string{"Allow IPIP packets from Calico hosts"},
			},
		)
		inputRules = append(inputRules,
			r.DropRules(Match().ProtocolNum(ProtoIPIP), "Drop IPIP packets from non-Calico hosts")...,
		)
	}

	if ipVersion == 4 && r.IPSecEnabled {
		// IPsec is enabled, filter incoming IPSec IKE and ESP packets to ensure they come from a
		// recognised host and are going to a local address on the host.  We use the protocol
		// number for ESP packets rather than its name because the name is not guaranteed to be known by the kernel.
		// For IKE packets, only port 500 is used since there can be no NAT between the hosts.
		inputRules = append(inputRules,
			Rule{
				Match: Match().ProtocolNum(ProtoESP).
					SourceIPSet(r.IPSetConfigV4.NameForMainIPSet(IPSetIDAllHostNets)).
					DestAddrType(AddrTypeLocal),
				Action:  r.filterAllowAction,
				Comment: []string{"Allow IPSec ESP packets from Calico hosts"},
			},
		)
		inputRules = append(inputRules,
			Rule{
				Match: Match().ProtocolNum(ProtoUDP).
					DestPorts(PortIKE).
					SourceIPSet(r.IPSetConfigV4.NameForMainIPSet(IPSetIDAllHostNets)).
					DestAddrType(AddrTypeLocal),
				Action:  r.filterAllowAction,
				Comment: []string{"Allow IPSec IKEv2 packets from Calico hosts"},
			},
		)
		inputRules = append(inputRules,
			r.DropRules(Match().ProtocolNum(ProtoESP), "Drop IPSec ESP packets from non-Calico hosts")...,
		)
		inputRules = append(inputRules,
			r.DropRules(Match().ProtocolNum(ProtoUDP).
				DestPorts(PortIKE),
				"Drop IPSec IKE packets from non-Calico hosts")...,
		)
	}

	if ipVersion == 4 && r.VXLANEnabled {
		// VXLAN is enabled, filter incoming VXLAN packets that match our VXLAN port to ensure they
		// come from a recognised host and are going to a local address on the host.
		inputRules = append(inputRules,
			Rule{
				Match: Match().ProtocolNum(ProtoUDP).
					DestPorts(uint16(r.Config.VXLANPort)).
					SourceIPSet(r.IPSetConfigV4.NameForMainIPSet(IPSetIDAllVXLANSourceNets)).
					DestAddrType(AddrTypeLocal),
				Action:  r.filterAllowAction,
				Comment: []string{"Allow VXLAN packets from whitelisted hosts"},
			},
			Rule{
				Match: Match().ProtocolNum(ProtoUDP).
					DestPorts(uint16(r.Config.VXLANPort)).
					DestAddrType(AddrTypeLocal),
				Action:  DropAction{},
				Comment: []string{"Drop VXLAN packets from non-whitelisted hosts"},
			},
		)
	}

	// Note that we do not need to do this filtering for wireguard because it already has the peering and allowed IPs
	// baked into the crypto routing table.

	if r.KubeIPVSSupportEnabled {
		// Check if packet belongs to forwarded traffic. (e.g. part of an ipvs connection).
		// If it is, set endpoint mark and skip "to local host" rules below.
		inputRules = append(inputRules,
			Rule{
				Action: ClearMarkAction{Mark: r.IptablesMarkEndpoint},
			},
			Rule{
				Action: JumpAction{Target: ChainForwardCheck},
			},
			Rule{
				Match:  Match().MarkNotClear(r.IptablesMarkEndpoint),
				Action: ReturnAction{},
			},
		)
	}

	// Apply our policy to packets coming from workload endpoints.
	for _, prefix := range r.WorkloadIfacePrefixes {
		log.WithField("ifacePrefix", prefix).Debug("Adding workload match rules")
		ifaceMatch := prefix + "+"
		inputRules = append(inputRules, Rule{
			Match:  Match().InInterface(ifaceMatch),
			Action: GotoAction{Target: ChainWorkloadToHost},
		})
	}

	// Now we only have ingress host endpoint processing to do.  The ingress host endpoint may
	// have already accepted this packet in the raw or mangle table.  In that case, accept the
	// packet immediately here too.
	inputRules = append(inputRules, r.acceptAlreadyAccepted()...)

	// Apply host endpoint policy.
	inputRules = append(inputRules,
		Rule{
			Action: ClearMarkAction{Mark: r.allCalicoMarkBits()},
		},
		Rule{
			Action: JumpAction{Target: ChainDispatchFromHostEndpoint},
		},
		Rule{
			Match:   Match().MarkSingleBitSet(r.IptablesMarkAccept),
			Action:  r.filterAllowAction,
			Comment: []string{"Host endpoint policy accepted packet."},
		},
	)

	return &Chain{
		Name:  ChainFilterInput,
		Rules: inputRules,
	}
}

func (r *DefaultRuleRenderer) filterWorkloadToHostChain(ipVersion uint8) *Chain {
	var rules []Rule

	// For IPv6, we need to white-list certain ICMP traffic from workloads in order to to act
	// as a router.  Note: we do this before the policy chains, so we're bypassing the egress
	// rules for this traffic.  While that might be unexpected, it makes sure that the user
	// doesn't cut off their own connectivity in subtle ways that they shouldn't have to worry
	// about.
	//
	// - 130: multicast listener query.
	// - 131: multicast listener report.
	// - 132: multicast listener done.
	// - 133: router solicitation, which an endpoint uses to request
	//        configuration information rather than waiting for an
	//        unsolicited router advertisement.
	// - 135: neighbor solicitation.
	// - 136: neighbor advertisement.
	if ipVersion == 6 {
		for _, icmpType := range []uint8{130, 131, 132, 133, 135, 136} {
			rules = append(rules, Rule{
				Match: Match().
					ProtocolNum(ProtoICMPv6).
					ICMPV6Type(icmpType),
				Action: r.filterAllowAction,
			})
		}
	}

	if r.OpenStackSpecialCasesEnabled {
		log.Info("Adding OpenStack special-case rules.")
		if ipVersion == 4 && r.OpenStackMetadataIP != nil {
			// For OpenStack compatibility, we support a special-case to allow incoming traffic
			// to the OpenStack metadata IP/port.
			// TODO(smc) Long-term, it'd be nice if the OpenStack plugin programmed a policy to
			// do this instead.
			log.WithField("ip", r.OpenStackMetadataIP).Info(
				"OpenStack metadata IP specified, installing whitelist rule.")
			rules = append(rules, Rule{
				Match: Match().
					Protocol("tcp").
					DestNet(r.OpenStackMetadataIP.String()).
					DestPorts(r.OpenStackMetadataPort),
				Action: r.filterAllowAction,
			})
		}

		// Again, for OpenStack compatibility, white-list certain protocols.
		// TODO(smc) Long-term, it'd be nice if the OpenStack plugin programmed a policy to
		// do this instead.
		dhcpSrcPort := uint16(68)
		dhcpDestPort := uint16(67)
		if ipVersion == 6 {
			dhcpSrcPort = uint16(546)
			dhcpDestPort = uint16(547)
		}
		dnsDestPort := uint16(53)
		rules = append(rules,
			Rule{
				Match: Match().
					Protocol("udp").
					SourcePorts(dhcpSrcPort).
					DestPorts(dhcpDestPort),
				Action: r.filterAllowAction,
			},
			Rule{
				Match: Match().
					Protocol("udp").
					DestPorts(dnsDestPort),
				Action: r.filterAllowAction,
			},
		)
	}

	// Now send traffic to the policy chains to apply the egress policy.
	rules = append(rules, Rule{
		Action: JumpAction{Target: ChainFromWorkloadDispatch},
	})

	// If the dispatch chain accepts the packet, it returns to us here.  Apply the configured
	// action.  Note: we may have done work above to allow the packet and then end up dropping
	// it here.  We can't optimize that away because there may be other rules (such as log
	// rules in the policy).
	for _, action := range r.inputAcceptActions {
		rules = append(rules, Rule{
			Action:  action,
			Comment: []string{"Configured DefaultEndpointToHostAction"},
		})
	}

	return &Chain{
		Name:  ChainWorkloadToHost,
		Rules: rules,
	}
}

func (r *DefaultRuleRenderer) failsafeInChain(table string, ipVersion uint8) *Chain {
	rules := []Rule{}

	for _, protoPort := range r.Config.FailsafeInboundHostPorts {
		rule := Rule{
			Match: Match().
				Protocol(protoPort.Protocol).
				DestPorts(protoPort.Port),
			Action: AcceptAction{},
		}

		if protoPort.Net != "" {
			ip, _, err := cnet.ParseCIDROrIP(protoPort.Net)
			if err != nil {
				log.WithError(err).Error("Failed to parse CIDR in inbound failsafe rule. Skipping failsafe rule")
				continue
			}
			if int(ipVersion) == ip.Version() {
				rule.Match = Match().
					Protocol(protoPort.Protocol).
					DestPorts(protoPort.Port).
					SourceNet(protoPort.Net)
			}
		}
		rules = append(rules, rule)
	}

	if table == "raw" {
		// We're in the raw table, before conntrack, so we need to whitelist response traffic.
		// Otherwise, it could fall through to some doNotTrack policy and half of the connection
		// would get untracked.  If we ACCEPT here then the traffic falls through to the filter
		// table, where it'll only be accepted if there's a conntrack entry.
		for _, protoPort := range r.Config.FailsafeOutboundHostPorts {
			rule := Rule{
				Match: Match().
					Protocol(protoPort.Protocol).
					SourcePorts(protoPort.Port),
				Action: AcceptAction{},
			}

			if protoPort.Net != "" {
				ip, _, err := cnet.ParseCIDROrIP(protoPort.Net)
				if err != nil {
					log.WithError(err).Error("Failed to parse CIDR in inbound failsafe rule. Skipping failsafe rule")
					continue
				}
				if int(ipVersion) == ip.Version() {
					rule.Match = Match().
						Protocol(protoPort.Protocol).
						SourcePorts(protoPort.Port).
						SourceNet(protoPort.Net)
				}
			}
			rules = append(rules, rule)
		}
	}

	return &Chain{
		Name:  ChainFailsafeIn,
		Rules: rules,
	}
}

func (r *DefaultRuleRenderer) failsafeOutChain(table string, ipVersion uint8) *Chain {
	rules := []Rule{}

	for _, protoPort := range r.Config.FailsafeOutboundHostPorts {
		rule := Rule{
			Match: Match().
				Protocol(protoPort.Protocol).
				DestPorts(protoPort.Port),
			Action: AcceptAction{},
		}

		if protoPort.Net != "" {
			ip, _, err := cnet.ParseCIDROrIP(protoPort.Net)
			if err != nil {
				log.WithError(err).Error("Failed to parse CIDR in outbound failsafe rule. Skipping failsafe rule")
				continue
			}
			if int(ipVersion) == ip.Version() {
				rule.Match = Match().
					Protocol(protoPort.Protocol).
					DestPorts(protoPort.Port).
					DestNet(protoPort.Net)
			}
		}
		rules = append(rules, rule)
	}

	if table == "raw" {
		// We're in the raw table, before conntrack, so we need to whitelist response traffic.
		// Otherwise, it could fall through to some doNotTrack policy and half of the connection
		// would get untracked.  If we ACCEPT here then the traffic falls through to the filter
		// table, where it'll only be accepted if there's a conntrack entry.
		for _, protoPort := range r.Config.FailsafeInboundHostPorts {
			rule := Rule{
				Match: Match().
					Protocol(protoPort.Protocol).
					SourcePorts(protoPort.Port),
				Action: AcceptAction{},
			}

			if protoPort.Net != "" {
				ip, _, err := cnet.ParseCIDROrIP(protoPort.Net)
				if err != nil {
					log.WithError(err).Error("Failed to parse CIDR in outbound failsafe rule. Skipping failsafe rule")
					continue
				}
				if int(ipVersion) == ip.Version() {
					rule.Match = Match().
						Protocol(protoPort.Protocol).
						SourcePorts(protoPort.Port).
						SourceNet(protoPort.Net)
				}
			}
			rules = append(rules, rule)
		}
	}

	return &Chain{
		Name:  ChainFailsafeOut,
		Rules: rules,
	}
}

func (r *DefaultRuleRenderer) StaticFilterForwardChains(ipVersion uint8) []*Chain {
	rules := []Rule{}

	// Rules for filter forward chains dispatches the packet to our dispatch chains if it is going
	// to/from an interface that we're responsible for.  Note: the dispatch chains represent "allow"
	// by returning to this chain for further processing; this is required to handle traffic that
	// is going between endpoints on the same host.  In that case we need to apply the egress policy
	// for one endpoint and the ingress policy for the other.
	//
	// Packets will be accepted if they passed through both workload and host endpoint policy
	// and were returned.

	// Snoop DNS messages to or from a local workload.  Place this first as it only snoops and
	// does not accept or drop.  There are cases where we can snoop some DNS info and the packet
	// is then dropped, e.g. because of host endpoint ingress policy.  However we are still
	// filtering on trusted DNS servers, so the DNS info is trustworthy even if the packet gets
	// dropped later by policy.  Also, if we placed this after host endpoint policy processing,
	// we might be too late because of the packet already having been accepted.
	for _, prefix := range r.WorkloadIfacePrefixes {
		log.WithField("ifacePrefix", prefix).Debug("Adding DNS snooping rules")
		ifaceMatch := prefix + "+"
		rules = append(rules, r.dnsSnoopingRules(ifaceMatch, ipVersion)...)
		rules = append(rules, r.dnsRequestSnoopingRules(ifaceMatch, ipVersion)...)
	}

	// Jump to from-host-endpoint dispatch chains.
	rules = append(rules,
		Rule{
			// we're clearing all our mark bits to minimise non-determinism caused by rules in other chains.
			// We exclude the accept bit because we use that to communicate from the raw/pre-dnat chains.
			// Similarly, the IPsec bit is used across multiple tables.
			Action: ClearMarkAction{Mark: r.allCalicoMarkBits() &^ (r.IptablesMarkAccept | r.IptablesMarkIPsec)},
		},
		Rule{
			// Apply forward policy for the incoming Host endpoint if accept bit is clear which means the packet
			// was not accepted in a previous raw or pre-DNAT chain.
			Match:  Match().MarkClear(r.IptablesMarkAccept),
			Action: JumpAction{Target: ChainDispatchFromHostEndPointForward},
		},
	)

	// Jump to workload dispatch chains.
	for _, prefix := range r.WorkloadIfacePrefixes {
		log.WithField("ifacePrefix", prefix).Debug("Adding workload match rules")
		ifaceMatch := prefix + "+"
		rules = append(rules,
			Rule{
				Match:  Match().InInterface(ifaceMatch),
				Action: JumpAction{Target: ChainFromWorkloadDispatch},
			},
			Rule{
				Match:  Match().OutInterface(ifaceMatch),
				Action: JumpAction{Target: ChainToWorkloadDispatch},
			},
		)
	}

	// Jump to to-host-endpoint dispatch chains.
	rules = append(rules,
		Rule{
			// Apply forward policy for the outgoing host endpoint.
			Action: JumpAction{Target: ChainDispatchToHostEndpointForward},
		},
	)

	// Jump to chain for blocking service CIDR loops.
	rules = append(rules,
		Rule{
			Action: JumpAction{Target: ChainCIDRBlock},
		},
	)

	// Accept packet if policies above set ACCEPT mark.
	rules = append(rules,
		Rule{
			Match:   Match().MarkSingleBitSet(r.IptablesMarkAccept),
			Action:  r.filterAllowAction,
			Comment: []string{"Policy explicitly accepted packet."},
		},
	)

	// Set IptablesMarkAccept bit here, to indicate to our mangle-POSTROUTING chain that this is
	// forwarded traffic and should not be subject to normal host endpoint policy.
	rules = append(rules,
		Rule{
			Action: SetMarkAction{Mark: r.IptablesMarkAccept},
		},
	)

	return []*Chain{{
		Name:  ChainFilterForward,
		Rules: rules,
	}}
}

func (r *DefaultRuleRenderer) dnsSnoopingRules(ifaceMatch string, ipVersion uint8) (rules []Rule) {
	for _, server := range r.DNSTrustedServers {
		if (ipVersion == 4) && strings.Contains(server.IP, ":") {
			continue
		}
		if (ipVersion == 6) && !strings.Contains(server.IP, ":") {
			continue
		}
		var baseMatch MatchCriteria
		if ifaceMatch != "" {
			// DNS response FORWARD/OUTPUT to Calico-networked client workload: match on workload prefix.
			baseMatch = Match().OutInterface(ifaceMatch)
		} else {
			// DNS response INPUT to host-networked client workload, so there is no outgoing interface.
			baseMatch = Match()
		}
		rules = append(rules,
			Rule{
				Match: baseMatch.Protocol("udp").ConntrackState("ESTABLISHED").ConntrackOrigDstPort(server.Port).ConntrackOrigDst(server.IP),
				Action: NflogAction{
					Group:       NFLOGDomainGroup,
					Prefix:      "DNS",
					SizeEnabled: r.EnableNflogSize,
					// Traditional DNS over UDP has a maximum size of 512 bytes,
					// but we need to allow for headers as well (Ethernet, IP
					// and UDP); 1024 will amply cover what we need.
					Size: 1024,
				},
			},
		)
	}
	return
}

// Similar rules for snooping DNS requests, which we do only so that we can access the timestamp on
// each request and hence calculate the latency of each DNS request/response pair.
func (r *DefaultRuleRenderer) dnsRequestSnoopingRules(ifaceMatch string, ipVersion uint8) (rules []Rule) {
	for _, server := range r.DNSTrustedServers {
		if (ipVersion == 4) && strings.Contains(server.IP, ":") {
			continue
		}
		if (ipVersion == 6) && !strings.Contains(server.IP, ":") {
			continue
		}
		var baseMatch MatchCriteria
		if ifaceMatch != "" {
			// DNS request FORWARD/INPUT from a Calico-networked client workload: match on workload prefix.
			baseMatch = Match().InInterface(ifaceMatch)
		} else {
			// DNS request OUTPUT from a host-networked client workload, so there is no incoming interface.
			baseMatch = Match()
		}
		rules = append(rules,
			Rule{
				Match: baseMatch.Protocol("udp").ConntrackState("NEW").ConntrackOrigDstPort(server.Port).ConntrackOrigDst(server.IP),
				Action: NflogAction{
					Group:       NFLOGDomainGroup,
					Prefix:      "DNS",
					SizeEnabled: r.EnableNflogSize,
					// Traditional DNS over UDP has a maximum size of 512 bytes,
					// but we need to allow for headers as well (Ethernet, IP
					// and UDP); 1024 will amply cover what we need.
					Size: 1024,
				},
			},
		)
	}
	return
}

func (r *DefaultRuleRenderer) StaticFilterOutputChains(ipVersion uint8) []*Chain {
	result := []*Chain{}
	result = append(result,
		r.filterOutputChain(ipVersion),
		r.failsafeOutChain("filter", ipVersion),
	)

	if r.KubeIPVSSupportEnabled {
		result = append(result, r.StaticFilterOutputForwardEndpointMarkChain())
	}

	return result
}

func (r *DefaultRuleRenderer) filterOutputChain(ipVersion uint8) *Chain {
	var rules []Rule

	// Accept immediately if we've already accepted this packet in the raw or mangle table.
	rules = append(rules, r.acceptAlreadyAccepted()...)

	if r.KubeIPVSSupportEnabled {
		// Special case: packets that are forwarded through IPVS hit the INPUT and OUTPUT chains
		// instead of FORWARD.  In the INPUT chain, we mark such packets with a per-interface ID.
		// Divert those packets to a chain that handles them as we would if they had hit the FORWARD
		// chain.
		//
		// We use a goto so that a RETURN from that chain will skip the rest of this chain
		// and continue execution in the parent chain (OUTPUT).
		rules = append(rules,
			Rule{
				Match:  Match().MarkNotClear(r.IptablesMarkEndpoint),
				Action: GotoAction{Target: ChainForwardEndpointMark},
			},
		)
	}

	// Add rules to snoop DNS requests from a host-networked client workload.
	rules = append(rules, r.dnsRequestSnoopingRules("", ipVersion)...)

	// We don't currently police host -> endpoint according to the endpoint's ingress policy.
	// That decision is based on pragmatism; it's generally very useful to be able to contact
	// any local workload from the host and policing the traffic doesn't really protect
	// against host compromise.  If a host is compromised, then the rules could be removed!
	// However, we do apply policy to workload ingress traffic if it belongs to an IPVS connection.
	for _, prefix := range r.WorkloadIfacePrefixes {
		// If the packet is going to a workload endpoint, apply workload ingress policy if traffic
		// belongs to an IPVS connection and return at the end.
		log.WithField("ifacePrefix", prefix).Debug("Adding workload match rules")
		ifaceMatch := prefix + "+"
		rules = append(rules, r.dnsSnoopingRules(ifaceMatch, ipVersion)...)
		rules = append(rules,
			Rule{
				// if packet goes to a workload endpoint. set return action properly.
				Match:  Match().OutInterface(ifaceMatch),
				Action: ReturnAction{},
			},
		)
	}

	// If we reach here, the packet is not going to a workload so it must be going to a
	// host endpoint. It also has no endpoint mark so it must be going from a process.

	if ipVersion == 4 && r.IPIPEnabled {
		// When IPIP is enabled, auto-allow IPIP traffic to other Calico nodes.  Without this,
		// it's too easy to make a host policy that blocks IPIP traffic, resulting in very confusing
		// connectivity problems.
		rules = append(rules,
			Rule{
				Match: Match().ProtocolNum(ProtoIPIP).
					DestIPSet(r.IPSetConfigV4.NameForMainIPSet(IPSetIDAllHostNets)).
					SrcAddrType(AddrTypeLocal, false),
				Action:  r.filterAllowAction,
				Comment: []string{"Allow IPIP packets to other Calico hosts"},
			},
		)
	}

	if ipVersion == 4 && r.VXLANEnabled {
		// When VXLAN is enabled, auto-allow VXLAN traffic to other Calico nodes.  Without this,
		// it's too easy to make a host policy that blocks VXLAN traffic, resulting in very confusing
		// connectivity problems.
		rules = append(rules,
			Rule{
				Match: Match().ProtocolNum(ProtoUDP).
					DestPorts(uint16(r.Config.VXLANPort)).
					SrcAddrType(AddrTypeLocal, false).
					DestIPSet(r.IPSetConfigV4.NameForMainIPSet(IPSetIDAllVXLANSourceNets)),
				Action:  r.filterAllowAction,
				Comment: []string{"Allow VXLAN packets to other whitelisted hosts"},
			},
		)
	}

	if ipVersion == 4 && r.IPSecEnabled {
		// When IPSec is enabled, auto-allow IPSec traffic to other Calico nodes.  Without this,
		// it's too easy to make a host policy that blocks IPSec traffic, resulting in very confusing
		// connectivity problems.
		rules = append(rules,
			Rule{
				Match: Match().ProtocolNum(ProtoESP).
					DestIPSet(r.IPSetConfigV4.NameForMainIPSet(IPSetIDAllHostNets)).
					SrcAddrType(AddrTypeLocal, false),
				Action:  r.filterAllowAction,
				Comment: []string{"Allow IPSec ESP packets to other Calico hosts"},
			},
		)

		rules = append(rules,
			Rule{
				Match: Match().ProtocolNum(ProtoUDP).
					DestPorts(PortIKE).
					DestIPSet(r.IPSetConfigV4.NameForMainIPSet(IPSetIDAllHostNets)).
					SrcAddrType(AddrTypeLocal, false),
				Action:  r.filterAllowAction,
				Comment: []string{"Allow IPSec IKE packets to other Calico hosts"},
			},
		)
	}

	// TODO(rlb): For wireguard, we add the destination port to the failsafes. We may want to revisit this so that we
	// only include nodes that support wireguard. This will tie in with whether or not we want to include external
	// wireguard destinations.

	// Apply host endpoint policy to traffic that has not been DNAT'd.  In the DNAT case we
	// can't correctly apply policy here because the packet's OIF is still the OIF from a
	// routing lookup based on the pre-DNAT destination IP; Linux will shortly update it based
	// on the new destination IP, but that hasn't happened yet.  Instead, in the DNAT case, we
	// apply host endpoint in the mangle POSTROUTING chain; see StaticManglePostroutingChain for
	// that.
	rules = append(rules,
		Rule{
			Action: ClearMarkAction{Mark: r.allCalicoMarkBits()},
		},
		Rule{
			Match:  Match().NotConntrackState("DNAT"),
			Action: JumpAction{Target: ChainDispatchToHostEndpoint},
		},
		Rule{
			Match:   Match().MarkSingleBitSet(r.IptablesMarkAccept),
			Action:  r.filterAllowAction,
			Comment: []string{"Host endpoint policy accepted packet."},
		},
	)

	return &Chain{
		Name:  ChainFilterOutput,
		Rules: rules,
	}
}

func (r *DefaultRuleRenderer) StaticNATTableChains(ipVersion uint8) (chains []*Chain) {
	chains = append(chains, r.StaticNATPreroutingChains(ipVersion)...)
	chains = append(chains, r.StaticNATPostroutingChains(ipVersion)...)
	chains = append(chains, r.StaticNATOutputChains(ipVersion)...)
	return
}

func (r *DefaultRuleRenderer) StaticNATPreroutingChains(ipVersion uint8) []*Chain {
	rules := []Rule{
		{
			Action: JumpAction{Target: ChainFIPDnat},
		},
	}

	if ipVersion == 4 && r.OpenStackSpecialCasesEnabled && r.OpenStackMetadataIP != nil {
		rules = append(rules, Rule{
			Match: Match().
				Protocol("tcp").
				DestPorts(80).
				DestNet("169.254.169.254/32"),
			Action: DNATAction{
				DestAddr: r.OpenStackMetadataIP.String(),
				DestPort: r.OpenStackMetadataPort,
			},
		})
	}

	chains := []*Chain{{
		Name:  ChainNATPrerouting,
		Rules: rules,
	}}

	if ipVersion == 4 && r.EgressIPEnabled {
		var egressRules []Rule

		// Set mark on first packet from a pod to destinations other than pod or host.
		egressRules = append(egressRules,
			Rule{
				Match: Match().
					SourceIPSet(r.IPSetConfigV4.NameForMainIPSet(IPSetIDNATOutgoingAllPools)).
					NotDestIPSet(r.IPSetConfigV4.NameForMainIPSet(IPSetIDNATOutgoingAllPools)).
					NotDestIPSet(r.IPSetConfigV4.NameForMainIPSet(IPSetIDAllHostNets)),
				Action: SetMaskedMarkAction{
					Mark: r.IptablesMarkEgress,
					Mask: r.IptablesMarkEgress},
				Comment: []string{"Set mark for egress packet"},
			},
		)

		// Save mark to connmark which is used to be restored for subsequent packets in the same connection.
		egressRules = append(egressRules,
			Rule{
				Match:   Match().MarkSingleBitSet(r.IptablesMarkEgress),
				Action:  SaveConnMarkAction{},
				Comment: []string{"Save mark for egress connection"},
			},
		)

		chains = append(chains, &Chain{Name: ChainNATPreroutingEgress, Rules: egressRules})
	}

	return chains
}

func (r *DefaultRuleRenderer) StaticNATPostroutingChains(ipVersion uint8) []*Chain {
	rules := []Rule{
		{
			Action: JumpAction{Target: ChainFIPSnat},
		},
		{
			Action: JumpAction{Target: ChainNATOutgoing},
		},
	}

	var tunnelIfaces []string

	if ipVersion == 4 && r.IPIPEnabled && len(r.IPIPTunnelAddress) > 0 {
		tunnelIfaces = append(tunnelIfaces, "tunl0")
	}
	if ipVersion == 4 && r.VXLANEnabled && len(r.VXLANTunnelAddress) > 0 {
		tunnelIfaces = append(tunnelIfaces, "vxlan.calico")
	}
	if ipVersion == 4 && r.WireguardEnabled && len(r.WireguardInterfaceName) > 0 {
		// Wireguard is assigned an IP dynamically and without restarting Felix. Just add the interface if we have
		// wireguard enabled.
		tunnelIfaces = append(tunnelIfaces, r.WireguardInterfaceName)
	}

	for _, tunnel := range tunnelIfaces {
		// Add a rule to catch packets that are being sent down a tunnel from an
		// incorrect local IP address of the host and NAT them to use the tunnel IP as its
		// source.  This happens if:
		//
		// - the user explicitly binds their socket to the wrong source IP accidentally
		// - the user sends traffic to, for example, a Kubernetes service IP, which is
		//   implemented via NAT instead of routing, leading the kernel to choose the
		//   wrong source IP.
		//
		// We NAT the source of the packet to use the tunnel IP.  We assume that
		// non-local IPs have been correctly routed.  Since Calico-assigned IPs are
		// non-local (because they're down a veth), they won't get caught by the rule.
		// Other remote sources will only reach the tunnel if they're being NATted
		// already (for example, a Kubernetes "NodePort").  The kernel will then
		// choose the correct source on its own.
		rules = append(rules, Rule{
			Match: Match().
				// Only match packets going out the tunnel.
				OutInterface(tunnel).
				// Match packets that don't have the correct source address.  This
				// matches local addresses (i.e. ones assigned to this host)
				// limiting the match to the output interface (which we matched
				// above as the tunnel).  Avoiding embedding the IP address lets
				// us use a static rule, which is easier to manage.
				NotSrcAddrType(AddrTypeLocal, true).
				// Only match if the IP is also some local IP on the box.  This
				// prevents us from matching packets from workloads, which are
				// remote as far as the routing table is concerned.
				SrcAddrType(AddrTypeLocal, false),
			Action: MasqAction{},
		})
	}
	return []*Chain{{
		Name:  ChainNATPostrouting,
		Rules: rules,
	}}
}

func (r *DefaultRuleRenderer) StaticNATOutputChains(ipVersion uint8) []*Chain {
	rules := []Rule{
		{
			Action: JumpAction{Target: ChainFIPDnat},
		},
	}

	return []*Chain{{
		Name:  ChainNATOutput,
		Rules: rules,
	}}
}

func (r *DefaultRuleRenderer) StaticMangleTableChains(ipVersion uint8) (chains []*Chain) {
	if ipVersion == 4 && r.EgressIPEnabled {
		var rules []Rule

		// Prerouting chain for egress ip
		// Restore ConnMark for pod traffic.
		rules = append(rules,
			Rule{
				Match: Match().SourceIPSet(r.IPSetConfigV4.NameForMainIPSet(IPSetIDNATOutgoingAllPools)),
				Action: RestoreConnMarkAction{
					RestoreMask: r.IptablesMarkEgress,
				},
				Comment: []string{"Restore connmark for pod traffic"},
			},
		)

		chains = append(chains, &Chain{Name: ChainManglePreroutingEgress, Rules: rules})

		// Postrouting chain for egress ip
		// Fill checksum for packet leaving egress.calico interface and going into tunnel device.
		tunnelDeviceName := "None"
		if r.VXLANEnabled {
			tunnelDeviceName = "vxlan.calico"
		} else if r.IPIPEnabled {
			tunnelDeviceName = "tunl0"
		}

		if tunnelDeviceName != "None" {
			chains = append(chains, &Chain{
				Name: ChainManglePostroutingEgress,
				Rules: []Rule{{
					Match:  Match().MarkSingleBitSet(r.IptablesMarkEgress).OutInterface(tunnelDeviceName),
					Action: ChecksumAction{},
				}},
			})
		}
	}

	chains = append(chains,
		r.failsafeInChain("mangle", ipVersion),
		r.failsafeOutChain("mangle", ipVersion),
		r.StaticManglePreroutingChain(ipVersion),
		r.StaticManglePostroutingChain(ipVersion),
	)

	return chains
}

func (r *DefaultRuleRenderer) StaticManglePreroutingChain(ipVersion uint8) *Chain {
	rules := []Rule{}

	// ACCEPT or RETURN immediately if packet matches an existing connection.  Note that we also
	// have a rule like this at the start of each pre-endpoint chain; the functional difference
	// with placing this rule here is that it will also apply to packets that may be unrelated
	// to Calico (i.e. not to or from Calico workloads, and not via Calico host endpoints).  We
	// think this is appropriate in the mangle table here - whereas we don't have a rule like
	// this in the filter table - because the mangle table is generally not used (except by us)
	// for dropping packets, so it is very unlikely that we would be circumventing someone
	// else's rule to drop a packet.  (And in that case, the user can configure
	// IptablesMangleAllowAction to be RETURN.)
	rules = append(rules,
		Rule{
			Match:  Match().ConntrackState("RELATED,ESTABLISHED"),
			Action: r.mangleAllowAction,
		},
	)

	// Or if we've already accepted this packet in the raw table.
	rules = append(rules,
		Rule{
			Match:  Match().MarkSingleBitSet(r.IptablesMarkAccept),
			Action: r.mangleAllowAction,
		},
	)

	// Now dispatch to host endpoint chain for the incoming interface.
	rules = append(rules,
		Rule{
			Action: JumpAction{Target: ChainDispatchFromHostEndpoint},
		},
		// Following that...  If the packet was explicitly allowed by a pre-DNAT policy, it
		// will have MarkAccept set.  If the packet was denied, it will have been dropped
		// already.  If the incoming interface isn't one that we're policing, or the packet
		// isn't governed by any pre-DNAT policy on that interface, it will fall through to
		// here without any Calico bits set.

		// In the MarkAccept case, we ACCEPT or RETURN according to
		// IptablesMangleAllowAction.
		Rule{
			Match:   Match().MarkSingleBitSet(r.IptablesMarkAccept),
			Action:  r.mangleAllowAction,
			Comment: []string{"Host endpoint policy accepted packet."},
		},
	)

	return &Chain{
		Name:  ChainManglePrerouting,
		Rules: rules,
	}
}

func (r *DefaultRuleRenderer) StaticManglePostroutingChain(ipVersion uint8) *Chain {
	rules := []Rule{}

	// Note, we use RETURN as the Allow action in this chain, rather than ACCEPT because the
	// mangle table is typically used, if at all, for packet manipulations that might need to
	// apply to our allowed traffic.

	// Allow immediately if IptablesMarkAccept is set.  Our filter-FORWARD chain sets this for
	// any packets that reach the end of that chain.  The principle is that we don't want to
	// apply normal host endpoint policy to forwarded traffic.
	rules = append(rules, Rule{
		Match:  Match().MarkSingleBitSet(r.IptablesMarkAccept),
		Action: ReturnAction{},
	})

	// Similarly, avoid applying normal host endpoint policy to IPVS-forwarded traffic.
	// IPVS-forwarded traffic is identified by having a non-zero endpoint ID in the
	// IptablesMarkEndpoint bits.  Note: we only need this check for when net.ipv4.vs.conntrack
	// is enabled.  When net.ipv4.vs.conntrack is disabled (which is the default),
	// IPVS-forwarded traffic will fail the ConntrackState("DNAT") match below, and so would
	// avoid normal host endpoint policy anyway.  But it doesn't hurt to have this additional
	// check even when not strictly needed.
	if r.KubeIPVSSupportEnabled {
		rules = append(rules,
			Rule{
				Match:  Match().MarkNotClear(r.IptablesMarkEndpoint),
				Action: ReturnAction{},
			},
		)
	}

	// At this point we know that the packet is not forwarded, so it must be originated by a
	// host-based process or host-networked pod.

	// The similar sequence in filterOutputChain has rules here to allow IPIP and VXLAN traffic.
	// We don't need those rules here because the encapsulated traffic won't match `--ctstate
	// DNAT` and so we won't try applying HEP policy to it anyway.

	// The similar sequence in filterOutputChain has rules here to detect traffic to local
	// workloads, and to return early in that case.  We don't need those rules here because
	// ChainDispatchToHostEndpoint also checks for traffic to a local workload, and avoids
	// applying any host endpoint policy in that case.  Search for "Skip egress WHEP" in
	// dispatch.go, to see that.

	// Apply host endpoint policy to non-forwarded traffic that has been DNAT'd.  We do this
	// here, rather than in filter-OUTPUT, because Linux is weird: when a host-originated packet
	// is DNAT'd (typically in nat-OUTPUT), its destination IP is changed immediately, but Linux
	// does not recalculate the outgoing interface (OIF) until AFTER the filter-OUTPUT chain.
	// The OIF has been recalculated by the time we hit THIS chain (mangle-POSTROUTING), so we
	// can reliably apply host endpoint policy here.
	rules = append(rules,
		Rule{
			Action: ClearMarkAction{Mark: r.allCalicoMarkBits()},
		},
		Rule{
			Match:  Match().ConntrackState("DNAT"),
			Action: JumpAction{Target: ChainDispatchToHostEndpoint},
		},
		Rule{
			Match:   Match().MarkSingleBitSet(r.IptablesMarkAccept),
			Action:  ReturnAction{},
			Comment: []string{"Host endpoint policy accepted packet."},
		},
	)

	return &Chain{
		Name:  ChainManglePostrouting,
		Rules: rules,
	}
}

func (r *DefaultRuleRenderer) StaticRawTableChains(ipVersion uint8) []*Chain {
	return []*Chain{
		r.failsafeInChain("raw", ipVersion),
		r.failsafeOutChain("raw", ipVersion),
		r.StaticRawPreroutingChain(ipVersion),
		r.WireguardIncomingMarkChain(),
		r.StaticRawOutputChain(),
	}
}

func (r *DefaultRuleRenderer) StaticRawPreroutingChain(ipVersion uint8) *Chain {
	rules := []Rule{}

	// For safety, clear all our mark bits before we start.  (We could be in append mode and
	// another process' rules could have left the mark bit set.)
	rules = append(rules,
		Rule{Action: ClearMarkAction{Mark: r.allCalicoMarkBits()}},
	)

	// Set a mark on encapsulated packets coming from WireGuard to ensure the RPF check allows it
	if ipVersion == 4 && r.WireguardEnabled && len(r.WireguardInterfaceName) > 0 && r.RouteSource == "WorkloadIPs" {
		log.Debug("Adding Wireguard iptables rule")
		rules = append(rules, Rule{
			Match:  nil,
			Action: JumpAction{Target: ChainSetWireguardIncomingMark},
		})
	}

	// Set a mark on the packet if it's from a workload interface.
	markFromWorkload := r.IptablesMarkScratch0
	for _, ifacePrefix := range r.WorkloadIfacePrefixes {
		rules = append(rules, Rule{
			Match:  Match().InInterface(ifacePrefix + "+"),
			Action: SetMarkAction{Mark: markFromWorkload},
		})
	}

	if ipVersion == 4 && r.IptablesMarkIPsec != 0 {
		rules = append(rules, Rule{
			Match:  Match().MarkSingleBitSet(markFromWorkload),
			Action: SetMarkAction{Mark: r.IptablesMarkIPsec},
		})
	}

	if ipVersion == 4 {
		// Apply strict RPF check to packets from workload interfaces (except for egress
		// gateways).  This prevents workloads from spoofing their IPs.  Note:
		// non-privileged containers can't usually spoof but privileged containers and VMs
		// can.
		rules = append(rules, Rule{
			Match:  Match().MarkSingleBitSet(markFromWorkload),
			Action: JumpAction{Target: ChainFromWorkloadDispatch},
		})
	} else {
		// Apply strict RPF check to packets from workload interfaces.  This prevents
		// workloads from spoofing their IPs.  Note: non-privileged containers can't usually
		// spoof but privileged containers and VMs can.
		//
		rules = append(rules,
			r.RPFilter(ipVersion, markFromWorkload, markFromWorkload, r.OpenStackSpecialCasesEnabled, false)...)
	}

	rules = append(rules,
		// Send non-workload traffic to the untracked policy chains.
		Rule{Match: Match().MarkClear(markFromWorkload),
			Action: JumpAction{Target: ChainDispatchFromHostEndpoint}},
		// Then, if the packet was marked as allowed, accept it.  Packets also return here
		// without the mark bit set if the interface wasn't one that we're policing.  We
		// let those packets fall through to the user's policy.
		Rule{Match: Match().MarkSingleBitSet(r.IptablesMarkAccept),
			Action: AcceptAction{}},
	)

	return &Chain{
		Name:  ChainRawPrerouting,
		Rules: rules,
	}
}

// RPFilter returns rules that implement RPF
func (r *DefaultRuleRenderer) RPFilter(ipVersion uint8, mark, mask uint32, openStackSpecialCasesEnabled, acceptLocal bool) []Rule {
	rules := make([]Rule, 0, 2)

	// For OpenStack, allow DHCP v4 packets with source 0.0.0.0.  These must be allowed before
	// checking against the iptables rp_filter module, because the rp_filter module in some
	// kernel versions does not allow for DHCP with source 0.0.0.0 (whereas the rp_filter sysctl
	// setting _did_).
	//
	// Initial DHCP requests (DHCPDISCOVER) have source 0.0.0.0, and so will be allowed through
	// by the specific rule just following.  Later DHCP requests (DHCPREQUEST) may have source
	// 0.0.0.0, or the client's actual IP (as discovered through the DHCP process).  The 0.0.0.0
	// case will again be allowed by the following specific rule; the actual IP case should be
	// allowed by the general RPF check.  (Ref: https://www.ietf.org/rfc/rfc2131.txt page 37)
	//
	// Note: in DHCPv6, the initial request is sent with a link-local IPv6 address, which should
	// pass RPF, hence no special case is needed for DHCPv6.
	//
	// Here we are only focussing on anti-spoofing, and note that we ACCEPT a correct packet for
	// the current raw table, but don't mark it (with our Accept bit) as automatically accepted
	// for later tables.  Hence - for the policy level - we still have an OpenStack DHCP special
	// case again in filterWorkloadToHostChain.
	if openStackSpecialCasesEnabled && ipVersion == 4 {
		log.Info("Add OpenStack special-case rule for DHCP with source 0.0.0.0")
		rules = append(rules,
			Rule{
				Match: Match().
					Protocol("udp").
					SourceNet("0.0.0.0").
					SourcePorts(68).
					DestPorts(67),
				Action: AcceptAction{},
			},
		)
	}

	baseMatch := Match()
	if mark == 0 {
		// No mark to match; we're in a context where we already know we're coming from a
		// workload interface.
	} else {
		// Match on mark to check we're coming from a workload interface.
		baseMatch = baseMatch.MarkMatchesWithMask(mark, mask)
	}
	rules = append(rules, r.DropRules(baseMatch.RPFCheckFailed(acceptLocal))...)

	return rules
}

func (r *DefaultRuleRenderer) allCalicoMarkBits() uint32 {
	return r.IptablesMarkAccept |
		r.IptablesMarkPass |
		r.IptablesMarkScratch0 |
		r.IptablesMarkScratch1 |
		r.IptablesMarkIPsec
}

func (r *DefaultRuleRenderer) WireguardIncomingMarkChain() *Chain {
	rules := []Rule{
		{
			Match:  Match().InInterface("lo"),
			Action: ReturnAction{},
		},
		{
			Match:  Match().InInterface(r.WireguardInterfaceName),
			Action: ReturnAction{},
		},
	}

	for _, ifacePrefix := range r.WorkloadIfacePrefixes {
		rules = append(rules, Rule{
			Match:  Match().InInterface(fmt.Sprintf("%s+", ifacePrefix)),
			Action: ReturnAction{},
		})
	}

	rules = append(rules, Rule{Match: nil, Action: SetMarkAction{Mark: r.WireguardIptablesMark}})

	return &Chain{
		Name:  ChainSetWireguardIncomingMark,
		Rules: rules,
	}
}

func (r *DefaultRuleRenderer) StaticRawOutputChain() *Chain {
	return &Chain{
		Name: ChainRawOutput,
		Rules: []Rule{
			// For safety, clear all our mark bits before we start.  (We could be in
			// append mode and another process' rules could have left the mark bit set.)
			{Action: ClearMarkAction{Mark: r.allCalicoMarkBits()}},
			// Then, jump to the untracked policy chains.
			{Action: JumpAction{Target: ChainDispatchToHostEndpoint}},
			// Then, if the packet was marked as allowed, accept it.  Packets also
			// return here without the mark bit set if the interface wasn't one that
			// we're policing.
			{Match: Match().MarkSingleBitSet(r.IptablesMarkAccept),
				Action: AcceptAction{}},
		},
	}
}

func (r DefaultRuleRenderer) DropRules(matchCriteria MatchCriteria, comments ...string) []Rule {
	rules := []Rule{}

	for _, action := range r.DropActions() {
		rules = append(rules, Rule{
			Match:   matchCriteria,
			Action:  action,
			Comment: comments,
		})
	}

	return rules
}

func (r *DefaultRuleRenderer) DropActions() []Action {
	return r.dropActions
}<|MERGE_RESOLUTION|>--- conflicted
+++ resolved
@@ -15,12 +15,9 @@
 package rules
 
 import (
-<<<<<<< HEAD
+	"fmt"
 	"strings"
 
-=======
-	"fmt"
->>>>>>> feec8fab
 	log "github.com/sirupsen/logrus"
 
 	. "github.com/projectcalico/felix/iptables"
