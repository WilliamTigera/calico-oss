--- conflicted
+++ resolved
@@ -247,7 +247,7 @@
 		// success.  Add a match on that bit to the calculated rule.
 		match = match.MarkSet(matchBlockBuilder.markAllBlocksPass)
 	}
-	markBit, actions := r.CalculateActions(&ruleCopy, ipVersion)
+	markBit, actions := r.CalculateActions(&ruleCopy, ipVersion, inbound, prefix, untracked)
 	rs := matchBlockBuilder.Rules
 	if markBit != 0 {
 		// The rule needs to do more than one action. Render a rule that
@@ -306,59 +306,12 @@
 		})
 	}
 
-<<<<<<< HEAD
-	// iptables has a 15-port limit on the number of ports that can be in a single multiport
-	// match.  In case a user has supplied a longer port list, break up the source and dest port
-	// lists into blocks of 15 and render the cross-product of the rules.  We only need to do
-	// that for the non-negated matches, because match criteria in a single rule are ANDed
-	// together.  For negated matches, we can just use more than one multiport in the same
-	// rule.
-	for _, srcPorts := range SplitPortList(pRule.SrcPorts) {
-		for _, dstPorts := range SplitPortList(pRule.DstPorts) {
-			ruleCopy.SrcPorts = srcPorts
-			ruleCopy.DstPorts = dstPorts
-
-			logCxt := log.WithFields(log.Fields{
-				"ipVersion": ipVersion,
-				"rule":      ruleCopy,
-			})
-			match, err := r.CalculateRuleMatch(&ruleCopy, ipVersion)
-			if err == SkipRule {
-				logCxt.Debug("Rule skipped.")
-				return nil
-			}
-			if usingCIDRBlocks {
-				// The CIDR matches in the rule overflowed and we rendered them
-				// as additional rules, which set the markAllBlocksPass bit on
-				// success.  Add a match on that bit to the calculated rule.
-				match = match.MarkSet(markAllBlocksPass)
-			}
-			markBit, actions := r.CalculateActions(&ruleCopy, ipVersion, inbound, prefix, untracked)
-			if markBit != 0 {
-				// The rule needs to do more than one action. Render a rule that
-				// executes the match criteria and sets the given mark bit if it
-				// matches, then render the actions as separate rules below.
-				rs = append(rs, iptables.Rule{
-					Match:  match,
-					Action: iptables.SetMarkAction{Mark: markBit},
-				})
-				match = iptables.Match().MarkSet(markBit)
-			}
-			for _, action := range actions {
-				rs = append(rs, iptables.Rule{
-					Match:  match,
-					Action: action,
-				})
-			}
-		}
-=======
 	for _, namedPortIPSetID := range namedPortIPSetIDs {
 		ipsetName := ipSetConfig.NameForMainIPSet(namedPortIPSetID)
 		r.Rules = append(r.Rules, iptables.Rule{
 			Match:  srcOrDst.MatchIPPortIPSet(ipsetName),
 			Action: iptables.SetMarkAction{Mark: markToSet},
 		})
->>>>>>> 2af37a93
 	}
 
 	// Append the end-of-block rules.
