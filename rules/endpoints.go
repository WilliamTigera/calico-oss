--- conflicted
+++ resolved
@@ -1,4 +1,4 @@
-// Copyright (c) 2016-2019 Tigera, Inc. All rights reserved.
+// Copyright (c) 2016-2020 Tigera, Inc. All rights reserved.
 //
 // Licensed under the Apache License, Version 2.0 (the "License");
 // you may not use this file except in compliance with the License.
@@ -306,15 +306,7 @@
 
 	if !adminUp {
 		// Endpoint is admin-down, drop all traffic to/from it.
-<<<<<<< HEAD
 		rules = append(rules, r.DropRules(Match(), "Endpoint admin disabled")...)
-=======
-		rules = append(rules, Rule{
-			Match:   Match(),
-			Action:  DropAction{},
-			Comment: []string{"Endpoint admin disabled"},
-		})
->>>>>>> a95a1166
 		return &Chain{
 			Name:  chainName,
 			Rules: rules,
@@ -358,7 +350,6 @@
 		})
 	}
 
-<<<<<<< HEAD
 	for _, tier := range tiers {
 		var policies []string
 		if policyType == ingressPolicy {
@@ -369,28 +360,8 @@
 		if len(policies) > 0 {
 			// Clear the "pass" mark.  If a policy sets that mark, we'll skip the rest of the policies and
 			// continue processing the profiles, if there are any.
-=======
-	if len(policyNames) > 0 {
-		// Clear the "pass" mark.  If a policy sets that mark, we'll skip the rest of the policies and
-		// continue processing the profiles, if there are any.
-		rules = append(rules, Rule{
-			Comment: []string{"Start of policies"},
-			Action: ClearMarkAction{
-				Mark: r.IptablesMarkPass,
-			},
-		})
-
-		// Then, jump to each policy in turn.
-		for _, polID := range policyNames {
-			polChainName := PolicyChainName(
-				policyPrefix,
-				&proto.PolicyID{Name: polID},
-			)
-
-			// If a previous policy didn't set the "pass" mark, jump to the policy.
->>>>>>> a95a1166
 			rules = append(rules, Rule{
-				Comment: "Start of tier " + tier.Name,
+				Comment: []string{"Start of tier " + tier.Name},
 				Action: ClearMarkAction{
 					Mark: r.IptablesMarkPass,
 				},
@@ -436,11 +407,10 @@
 					rules = append(rules, Rule{
 						Match:   Match().MarkSingleBitSet(r.IptablesMarkAccept),
 						Action:  ReturnAction{},
-						Comment: "Return if policy accepted",
+						Comment: []string{"Return if policy accepted"},
 					})
 				}
 			}
-<<<<<<< HEAD
 
 			if chainType == chainTypeNormal || chainType == chainTypeForward {
 				if endOfTierDrop {
@@ -474,28 +444,6 @@
 					})
 				}
 			}
-=======
-			// If accept bit is set, return from this chain.  We don't immediately
-			// accept because there may be other policy still to apply.
-			rules = append(rules, Rule{
-				Match:   Match().MarkSingleBitSet(r.IptablesMarkAccept),
-				Action:  ReturnAction{},
-				Comment: []string{"Return if policy accepted"},
-			})
-		}
-
-		if chainType == chainTypeNormal || chainType == chainTypeForward {
-			// When rendering normal and forward rules, if no policy marked the packet as "pass", drop the
-			// packet.
-			//
-			// For untracked and pre-DNAT rules, we don't do that because there may be
-			// normal rules still to be applied to the packet in the filter table.
-			rules = append(rules, Rule{
-				Match:   Match().MarkClear(r.IptablesMarkPass),
-				Action:  DropAction{},
-				Comment: []string{"Drop if no policies passed packet"},
-			})
->>>>>>> a95a1166
 		}
 	}
 
@@ -536,18 +484,12 @@
 		//              At least the magic 1 and 2 need to be combined with the equivalent in CalculateActions.
 		// No profile matched the packet: drop it.
 		rules = append(rules, Rule{
-<<<<<<< HEAD
 			Match: Match(),
 			Action: NflogAction{
 				Group:       nflogGroup,
 				Prefix:      CalculateNoMatchProfileNFLOGPrefixStr(dir),
 				SizeEnabled: r.EnableNflogSize,
 			},
-=======
-			Match:   Match(),
-			Action:  DropAction{},
-			Comment: []string{"Drop if no profiles matched"},
->>>>>>> a95a1166
 		})
 		rules = append(rules, r.DropRules(Match(), "Drop if no profiles matched")...)
 	}
