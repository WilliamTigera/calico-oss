--- conflicted
+++ resolved
@@ -25,11 +25,11 @@
 func (r *DefaultRuleRenderer) WorkloadEndpointToIptablesChains(
 	ifaceName string,
 	adminUp bool,
-	policies []string,
+	tiers []*proto.TierInfo,
 	profileIDs []string,
 ) []*Chain {
 	return r.endpointToIptablesChains(
-		policies,
+		tiers,
 		profileIDs,
 		ifaceName,
 		PolicyInboundPfx,
@@ -47,12 +47,12 @@
 
 func (r *DefaultRuleRenderer) HostEndpointToFilterChains(
 	ifaceName string,
-	policyNames []string,
+	tiers []*proto.TierInfo,
 	profileIDs []string,
 ) []*Chain {
 	log.WithField("ifaceName", ifaceName).Debug("Rendering filter host endpoint chain.")
 	return r.endpointToIptablesChains(
-		policyNames,
+		tiers,
 		profileIDs,
 		ifaceName,
 		PolicyOutboundPfx,
@@ -70,11 +70,12 @@
 
 func (r *DefaultRuleRenderer) HostEndpointToRawChains(
 	ifaceName string,
-	untrackedPolicyNames []string,
+	untrackedTiers []*proto.TierInfo,
 ) []*Chain {
 	log.WithField("ifaceName", ifaceName).Debug("Rendering raw (untracked) host endpoint chain.")
+	log.Debug("Rendering raw (untracked) host endpoint chain. - untrackedTiers %+v", untrackedTiers)
 	return r.endpointToIptablesChains(
-		untrackedPolicyNames,
+		untrackedTiers,
 		nil, // We don't render profiles into the raw chain.
 		ifaceName,
 		PolicyOutboundPfx,
@@ -98,7 +99,7 @@
 )
 
 func (r *DefaultRuleRenderer) endpointToIptablesChains(
-	policyNames []string,
+	tiers []*proto.TierInfo,
 	profileIds []string,
 	name string,
 	toPolicyPrefix PolicyChainNamePrefix,
@@ -119,16 +120,8 @@
 
 	if !adminUp {
 		// Endpoint is admin-down, drop all traffic to/from it.
-		toRules = append(toRules, Rule{
-			Match:   Match(),
-			Action:  DropAction{},
-			Comment: "Endpoint admin disabled",
-		})
-		fromRules = append(fromRules, Rule{
-			Match:   Match(),
-			Action:  DropAction{},
-			Comment: "Endpoint admin disabled",
-		})
+		toRules = append(toRules, r.DropRules(Match(), "Endpoint admin disabled")...)
+		fromRules = append(fromRules, r.DropRules(Match(), "Endpoint admin disabled")...)
 		toEndpointChain := Chain{
 			Name:  toChainName,
 			Rules: toRules,
@@ -165,27 +158,27 @@
 		},
 	})
 
-	if len(policyNames) > 0 {
+	for _, tier := range tiers {
 		// Clear the "pass" mark.  If a policy sets that mark, we'll skip the rest of the policies
 		// continue processing the profiles, if there are any.
 		toRules = append(toRules, Rule{
-			Comment: "Start of policies",
+			Comment: "Start of tier " + tier.Name,
 			Action: ClearMarkAction{
 				Mark: r.IptablesMarkPass,
 			},
 		})
 		fromRules = append(fromRules, Rule{
-			Comment: "Start of policies",
+			Comment: "Start of tier " + tier.Name,
 			Action: ClearMarkAction{
 				Mark: r.IptablesMarkPass,
 			},
 		})
 
 		// Then, jump to each policy in turn.
-		for _, polID := range policyNames {
+		for _, polID := range tier.Policies {
 			toPolChainName := PolicyChainName(
 				toPolicyPrefix,
-				&proto.PolicyID{Name: polID},
+				&proto.PolicyID{Tier: tier.Name, Name: polID},
 			)
 			// If a previous policy didn't set the "pass" mark, jump to the policy.
 			toRules = append(toRules, Rule{
@@ -211,7 +204,7 @@
 
 			fromPolChainName := PolicyChainName(
 				fromPolicyPrefix,
-				&proto.PolicyID{Name: polID},
+				&proto.PolicyID{Tier: tier.Name, Name: polID},
 			)
 			// If a previous policy didn't set the "pass" mark, jump to the policy.
 			fromRules = append(fromRules, Rule{
@@ -242,17 +235,16 @@
 			//
 			// For untracked rules, we don't do that because there may be tracked rules
 			// still to be applied to the packet in the filter table.
-<<<<<<< HEAD
 
 			toRules = append(toRules, Rule{
-				Match: Match().MarkClear(r.IptablesMarkNextTier),
+				Match: Match().MarkClear(r.IptablesMarkPass),
 				Action: NflogAction{
 					Group:  1,
 					Prefix: "D/0/" + "no-policy-match-inbound/" + tier.Name,
 				},
 			})
 			fromRules = append(fromRules, Rule{
-				Match: Match().MarkClear(r.IptablesMarkNextTier),
+				Match: Match().MarkClear(r.IptablesMarkPass),
 				Action: NflogAction{
 					Group:  2,
 					Prefix: "D/0/" + "no-policy-match-outbound/" + tier.Name,
@@ -260,23 +252,11 @@
 			})
 
 			toRules = append(toRules, r.DropRules(
-				Match().MarkClear(r.IptablesMarkNextTier),
+				Match().MarkClear(r.IptablesMarkPass),
 				"Drop if no policies passed packet")...)
 			fromRules = append(fromRules, r.DropRules(
-				Match().MarkClear(r.IptablesMarkNextTier),
+				Match().MarkClear(r.IptablesMarkPass),
 				"Drop if no policies passed packet")...)
-=======
-			toRules = append(toRules, Rule{
-				Match:   Match().MarkClear(r.IptablesMarkPass),
-				Action:  DropAction{},
-				Comment: "Drop if no policies passed packet",
-			})
-			fromRules = append(fromRules, Rule{
-				Match:   Match().MarkClear(r.IptablesMarkPass),
-				Action:  DropAction{},
-				Comment: "Drop if no policies passed packet",
-			})
->>>>>>> fb5b330c
 		}
 	}
 
@@ -310,7 +290,6 @@
 		//
 		// For untracked rules, we don't do that because there may be tracked rules
 		// still to be applied to the packet in the filter table.
-<<<<<<< HEAD
 		// TODO (Matt): This (and the policy equivalent just above) can probably be refactored.
 		//              At least the magic 1 and 2 need to be combined with the equivalent in CalculateActions.
 		// No profile matched the packet: drop it.
@@ -330,18 +309,6 @@
 		})
 		toRules = append(toRules, r.DropRules(Match(), "Drop if no profiles matched")...)
 		fromRules = append(fromRules, r.DropRules(Match(), "Drop if no profiles matched")...)
-=======
-		toRules = append(toRules, Rule{
-			Match:   Match(),
-			Action:  DropAction{},
-			Comment: "Drop if no profiles matched",
-		})
-		fromRules = append(fromRules, Rule{
-			Match:   Match(),
-			Action:  DropAction{},
-			Comment: "Drop if no profiles matched",
-		})
->>>>>>> fb5b330c
 	}
 
 	toEndpointChain := Chain{
