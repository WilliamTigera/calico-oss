// Copyright (c) 2020 Tigera, Inc. All rights reserved.
//
// Licensed under the Apache License, Version 2.0 (the "License");
// you may not use this file except in compliance with the License.
// You may obtain a copy of the License at
//
//     http://www.apache.org/licenses/LICENSE-2.0
//
// Unless required by applicable law or agreed to in writing, software
// distributed under the License is distributed on an "AS IS" BASIS,
// WITHOUT WARRANTIES OR CONDITIONS OF ANY KIND, either express or implied.
// See the License for the specific language governing permissions and
// limitations under the License.

// +build !windows

package dataplane

import (
	"math/bits"
	"net"
	"os/exec"
	"runtime/debug"
	"sync"

	log "github.com/sirupsen/logrus"
	"k8s.io/client-go/kubernetes"

<<<<<<< HEAD
	"github.com/projectcalico/felix/aws"
	"github.com/projectcalico/felix/bpf/conntrack"
	"github.com/projectcalico/felix/collector"
=======
	"runtime/debug"

	"github.com/projectcalico/felix/aws"
>>>>>>> 384d010a
	"github.com/projectcalico/felix/config"
	extdataplane "github.com/projectcalico/felix/dataplane/external"
	"github.com/projectcalico/felix/dataplane/inactive"
	intdataplane "github.com/projectcalico/felix/dataplane/linux"
	"github.com/projectcalico/felix/idalloc"
	"github.com/projectcalico/felix/ifacemonitor"
	"github.com/projectcalico/felix/ipsets"
	"github.com/projectcalico/felix/logutils"
	"github.com/projectcalico/felix/markbits"
	"github.com/projectcalico/felix/rules"
<<<<<<< HEAD
	"github.com/projectcalico/felix/wireguard"
=======
>>>>>>> 384d010a
	apiv3 "github.com/projectcalico/libcalico-go/lib/apis/v3"
	"github.com/projectcalico/libcalico-go/lib/health"
)

func StartDataplaneDriver(configParams *config.Config,
	healthAggregator *health.HealthAggregator,
	collector collector.Collector,
	configChangedRestartCallback func(),
	childExitedRestartCallback func(),
	k8sClientSet *kubernetes.Clientset) (DataplaneDriver, *exec.Cmd, chan *sync.WaitGroup) {

	if !configParams.IsLeader() {
		// Return an inactive dataplane, since we're not the leader.
		log.Info("Not the leader, using an inactive dataplane")
		return &inactive.InactiveDataplane{}, nil, make(chan *sync.WaitGroup)
	}

	if configParams.UseInternalDataplaneDriver {
		log.Info("Using internal (linux) dataplane driver.")
		// If kube ipvs interface is present, enable ipvs support.
		kubeIPVSSupportEnabled := ifacemonitor.IsInterfacePresent(intdataplane.KubeIPVSInterface)
		if kubeIPVSSupportEnabled {
			log.Info("Kube-proxy in ipvs mode, enabling felix kube-proxy ipvs support.")
		}
		if configChangedRestartCallback == nil {
			log.Panic("Starting dataplane with nil callback func.")
		}

		markBitsManager := markbits.NewMarkBitsManager(configParams.IptablesMarkMask, "felix-iptables")
		// Dedicated mark bits for accept and pass actions.  These are long lived bits
		// that we use for communicating between chains.
		markAccept, _ := markBitsManager.NextSingleBitMark()
		markPass, _ := markBitsManager.NextSingleBitMark()
		markDrop, _ := markBitsManager.NextSingleBitMark()
		var markIPsec, markEgressIP uint32
		if configParams.IPSecEnabled() {
			log.Info("IPsec enabled, allocating a mark bit")
			markIPsec, _ = markBitsManager.NextSingleBitMark()
			if markIPsec == 0 {
				log.WithFields(log.Fields{
					"Name":     "felix-iptables",
					"MarkMask": configParams.IptablesMarkMask,
				}).Panic("Failed to allocate a mark bit for IPsec, not enough mark bits available.")
			}
		}
		if configParams.EgressIPCheckEnabled() {
			log.Info("Egress IP enabled, allocating a mark bit")
			markEgressIP, _ = markBitsManager.NextSingleBitMark()
			if markEgressIP == 0 {
				log.WithFields(log.Fields{
					"Name":     "felix-iptables",
					"MarkMask": configParams.IptablesMarkMask,
				}).Panic("Failed to allocate a mark bit for Egress IP, not enough mark bits available.")
			}
		}

		var markWireguard uint32
		if configParams.WireguardEnabled {
			log.Info("Wireguard enabled, allocating a mark bit")
			markWireguard, _ = markBitsManager.NextSingleBitMark()
			if markWireguard == 0 {
				log.WithFields(log.Fields{
					"Name":     "felix-iptables",
					"MarkMask": configParams.IptablesMarkMask,
				}).Panic("Failed to allocate a mark bit for wireguard, not enough mark bits available.")
			}
		}

		// Short-lived mark bits for local calculations within a chain.
		markScratch0, _ := markBitsManager.NextSingleBitMark()
		markScratch1, _ := markBitsManager.NextSingleBitMark()
		if markAccept == 0 || markPass == 0 || markScratch0 == 0 || markScratch1 == 0 {
			log.WithFields(log.Fields{
				"Name":     "felix-iptables",
				"MarkMask": configParams.IptablesMarkMask,
			}).Panic("Not enough mark bits available.")
		}

		// Mark bits for end point mark. Currently felix takes the rest bits from mask available for use.
		markEndpointMark, allocated := markBitsManager.NextBlockBitsMark(markBitsManager.AvailableMarkBitCount())
		if kubeIPVSSupportEnabled && allocated == 0 {
			log.WithFields(log.Fields{
				"Name":     "felix-iptables",
				"MarkMask": configParams.IptablesMarkMask,
			}).Panic("Not enough mark bits available for endpoint mark.")
		}
		// Take lowest bit position (position 1) from endpoint mark mask reserved for non-calico endpoint.
		markEndpointNonCaliEndpoint := uint32(1) << uint(bits.TrailingZeros32(markEndpointMark))
		log.WithFields(log.Fields{
			"acceptMark":          markAccept,
			"passMark":            markPass,
			"dropMark":            markDrop,
			"scratch0Mark":        markScratch0,
			"scratch1Mark":        markScratch1,
			"endpointMark":        markEndpointMark,
			"endpointMarkNonCali": markEndpointNonCaliEndpoint,
		}).Info("Calculated iptables mark bits")

		// Create a routing table manager. There are certain components that should take specific indices in the range
		// to simplify table tidy-up.
		routeTableIndexAllocator := idalloc.NewIndexAllocator(configParams.RouteTableRange)

		// Always allocate the wireguard table index (even when not enabled). This ensures we can tidy up entries
		// if wireguard is disabled after being previously enabled.
		var wireguardEnabled bool
		var wireguardTableIndex int
		if idx, err := routeTableIndexAllocator.GrabIndex(); err == nil {
			log.Debugf("Assigned wireguard table index: %d", idx)
			wireguardEnabled = configParams.WireguardEnabled
			wireguardTableIndex = idx
		} else {
			log.WithError(err).Warning("Unable to assign table index for wireguard")
		}

		// If wireguard is enabled, update the failsafe ports to inculde the wireguard port.
		failsafeInboundHostPorts := configParams.FailsafeInboundHostPorts
		failsafeOutboundHostPorts := configParams.FailsafeOutboundHostPorts
		if configParams.WireguardEnabled {
			failsafeInboundHostPorts = make([]config.ProtoPort, len(configParams.FailsafeInboundHostPorts)+1)
			copy(failsafeInboundHostPorts, configParams.FailsafeInboundHostPorts)
			failsafeInboundHostPorts[len(configParams.FailsafeInboundHostPorts)] = config.ProtoPort{
				Port:     uint16(configParams.WireguardListeningPort),
				Protocol: "udp",
			}
			failsafeOutboundHostPorts = make([]config.ProtoPort, len(configParams.FailsafeOutboundHostPorts)+1)
			copy(failsafeOutboundHostPorts, configParams.FailsafeOutboundHostPorts)
			failsafeOutboundHostPorts[len(configParams.FailsafeOutboundHostPorts)] = config.ProtoPort{
				Port:     uint16(configParams.WireguardListeningPort),
				Protocol: "udp",
			}
		}

		dpConfig := intdataplane.Config{
			Hostname: configParams.FelixHostname,
			IfaceMonitorConfig: ifacemonitor.Config{
				InterfaceExcludes: configParams.InterfaceExclude,
			},
			RulesConfig: rules.Config{
				WorkloadIfacePrefixes: configParams.InterfacePrefixes(),

				IPSetConfigV4: ipsets.NewIPVersionConfig(
					ipsets.IPFamilyV4,
					rules.IPSetNamePrefix,
					rules.AllHistoricIPSetNamePrefixes,
					rules.LegacyV4IPSetNames,
				),
				IPSetConfigV6: ipsets.NewIPVersionConfig(
					ipsets.IPFamilyV6,
					rules.IPSetNamePrefix,
					rules.AllHistoricIPSetNamePrefixes,
					nil,
				),

				KubeNodePortRanges:     configParams.KubeNodePortRanges,
				KubeIPVSSupportEnabled: kubeIPVSSupportEnabled,

				OpenStackSpecialCasesEnabled: configParams.OpenstackActive(),
				OpenStackMetadataIP:          net.ParseIP(configParams.MetadataAddr),
				OpenStackMetadataPort:        uint16(configParams.MetadataPort),

				IptablesMarkAccept:          markAccept,
				IptablesMarkPass:            markPass,
				IptablesMarkDrop:            markDrop,
				IptablesMarkIPsec:           markIPsec,
				IptablesMarkEgress:          markEgressIP,
				IptablesMarkScratch0:        markScratch0,
				IptablesMarkScratch1:        markScratch1,
				IptablesMarkEndpoint:        markEndpointMark,
				IptablesMarkNonCaliEndpoint: markEndpointNonCaliEndpoint,

				VXLANEnabled: configParams.VXLANEnabled,
				VXLANPort:    configParams.VXLANPort,
				VXLANVNI:     configParams.VXLANVNI,

				IPIPEnabled:        configParams.IpInIpEnabled,
				IPIPTunnelAddress:  configParams.IpInIpTunnelAddr,
				VXLANTunnelAddress: configParams.IPv4VXLANTunnelAddr,

				IPSecEnabled: configParams.IPSecEnabled(),

				EgressIPEnabled:   configParams.EgressIPCheckEnabled(),
				EgressIPVXLANPort: configParams.EgressIPVXLANPort,
				EgressIPVXLANVNI:  configParams.EgressIPVXLANVNI,
				EgressIPInterface: "egress.calico",

				WireguardEnabled:       configParams.WireguardEnabled,
				WireguardInterfaceName: configParams.WireguardInterfaceName,

				IptablesLogPrefix:         configParams.LogPrefix,
				IncludeDropActionInPrefix: configParams.LogDropActionOverride,
				ActionOnDrop:              configParams.DropActionOverride,
				EndpointToHostAction:      configParams.DefaultEndpointToHostAction,
				IptablesFilterAllowAction: configParams.IptablesFilterAllowAction,
				IptablesMangleAllowAction: configParams.IptablesMangleAllowAction,

				FailsafeInboundHostPorts:  failsafeInboundHostPorts,
				FailsafeOutboundHostPorts: failsafeOutboundHostPorts,

				DisableConntrackInvalid: configParams.DisableConntrackInvalidCheck,

				EnableNflogSize: configParams.EnableNflogSize,

				NATPortRange:                       configParams.NATPortRange,
				IptablesNATOutgoingInterfaceFilter: configParams.IptablesNATOutgoingInterfaceFilter,
				DNSTrustedServers:                  configParams.DNSTrustedServers,
				NATOutgoingAddress:                 configParams.NATOutgoingAddress,
				BPFEnabled:                         configParams.BPFEnabled,
			},

			Wireguard: wireguard.Config{
				Enabled:             wireguardEnabled,
				ListeningPort:       configParams.WireguardListeningPort,
				FirewallMark:        int(markWireguard),
				RoutingRulePriority: configParams.WireguardRoutingRulePriority,
				RoutingTableIndex:   wireguardTableIndex,
				InterfaceName:       configParams.WireguardInterfaceName,
				MTU:                 configParams.WireguardMTU,
			},

			IPIPMTU:                        configParams.IpInIpMtu,
			VXLANMTU:                       configParams.VXLANMTU,
			IptablesBackend:                configParams.IptablesBackend,
			IptablesRefreshInterval:        configParams.IptablesRefreshInterval,
			RouteRefreshInterval:           configParams.RouteRefreshInterval,
			DeviceRouteSourceAddress:       configParams.DeviceRouteSourceAddress,
			DeviceRouteProtocol:            configParams.DeviceRouteProtocol,
			RemoveExternalRoutes:           configParams.RemoveExternalRoutes,
			IPSetsRefreshInterval:          configParams.IpsetsRefreshInterval,
			IptablesPostWriteCheckInterval: configParams.IptablesPostWriteCheckIntervalSecs,
			IptablesInsertMode:             configParams.ChainInsertMode,
			IptablesLockFilePath:           configParams.IptablesLockFilePath,
			IptablesLockTimeout:            configParams.IptablesLockTimeoutSecs,
			IptablesLockProbeInterval:      configParams.IptablesLockProbeIntervalMillis,
			MaxIPSetSize:                   configParams.MaxIpsetSize,
			IPv6Enabled:                    configParams.Ipv6Support,
			StatusReportingInterval:        configParams.ReportingIntervalSecs,
			XDPRefreshInterval:             configParams.XDPRefreshInterval,

			NetlinkTimeout: configParams.NetlinkTimeoutSecs,

			NodeIP:                     configParams.NodeIP,
			IPSecPSK:                   configParams.GetPSKFromFile(),
			IPSecAllowUnsecuredTraffic: configParams.IPSecAllowUnsecuredTraffic,
			IPSecIKEProposal:           configParams.IPSecIKEAlgorithm,
			IPSecESPProposal:           configParams.IPSecESPAlgorithm,
			IPSecLogLevel:              configParams.IPSecLogLevel,
			IPSecRekeyTime:             configParams.IPSecRekeyTime,
			IPSecPolicyRefreshInterval: configParams.IPSecPolicyRefreshInterval,

			EgressIPEnabled:             configParams.EgressIPCheckEnabled(),
			EgressIPRoutingRulePriority: configParams.EgressIPRoutingRulePriority,

			ConfigChangedRestartCallback: configChangedRestartCallback,
			ChildExitedRestartCallback:   childExitedRestartCallback,

			PostInSyncCallback: func() {
				// The initial resync uses a lot of scratch space so now is
				// a good time to force a GC and return any RAM that we can.
				debug.FreeOSMemory()

				if configParams.DebugMemoryProfilePath == "" {
					return
				}
				logutils.DumpHeapMemoryProfile(configParams.DebugMemoryProfilePath)
			},
			HealthAggregator:                healthAggregator,
			DebugSimulateDataplaneHangAfter: configParams.DebugSimulateDataplaneHangAfter,
			DebugUseShortPollIntervals:      configParams.DebugUseShortPollIntervals,
			FelixHostname:                   configParams.FelixHostname,
			ExternalNodesCidrs:              configParams.ExternalNodesCIDRList,
			SidecarAccelerationEnabled:      configParams.SidecarAccelerationEnabled,

			BPFEnabled:                         configParams.BPFEnabled,
			BPFDisableUnprivileged:             configParams.BPFDisableUnprivileged,
			BPFConnTimeLBEnabled:               configParams.BPFConnectTimeLoadBalancingEnabled,
			BPFKubeProxyIptablesCleanupEnabled: configParams.BPFKubeProxyIptablesCleanupEnabled,
			BPFLogLevel:                        configParams.BPFLogLevel,
			BPFDataIfacePattern:                configParams.BPFDataIfacePattern,
			BPFCgroupV2:                        configParams.DebugBPFCgroupV2,
			BPFMapRepin:                        configParams.DebugBPFMapRepinEnabled,
			KubeProxyMinSyncPeriod:             configParams.BPFKubeProxyMinSyncPeriod,
			KubeProxyEndpointSlicesEnabled:     configParams.BPFKubeProxyEndpointSlicesEnabled,
			XDPEnabled:                         configParams.XDPEnabled,
			XDPAllowGeneric:                    configParams.GenericXDPEnabled,
			BPFConntrackTimeouts:               conntrack.DefaultTimeouts(), // FIXME make timeouts configurable
			RouteTableManager:                  routeTableIndexAllocator,

			KubeClientSet: k8sClientSet,

<<<<<<< HEAD
			Collector:            collector,
			DNSCacheFile:         configParams.DNSCacheFile,
			DNSCacheSaveInterval: configParams.DNSCacheSaveInterval,
=======
			FeatureDetectOverrides: configParams.FeatureDetectOverride,
>>>>>>> 384d010a
		}

		if configParams.BPFExternalServiceMode == "dsr" {
			dpConfig.BPFNodePortDSREnabled = true
		}

		stopChan := make(chan *sync.WaitGroup, 1)
		intDP := intdataplane.NewIntDataplaneDriver(dpConfig, stopChan)
		intDP.Start()

		const healthName = "aws-source-destination-check"
		// Set source-destination-check on AWS EC2 instance.
		if configParams.AWSSrcDstCheck != string(apiv3.AWSSrcDstCheckOptionDoNothing) {
			go func(check, healthName string, healthAgg *health.HealthAggregator) {
				log.Infof("Setting AWS EC2 source-destination-check to %s", check)
				err := aws.UpdateSrcDstCheck(check)
				if err != nil {
					log.WithField("src-dst-check", check).Errorf("Failed to set source-destination-check: %v", err)
					// set not-ready.
					healthAggregator.Report(healthName, &health.HealthReport{Live: true, Ready: false})
				}
			}(configParams.AWSSrcDstCheck, healthName, healthAggregator)
		}

<<<<<<< HEAD
		return intDP, nil, stopChan
=======
		return intDP, nil
>>>>>>> 384d010a
	} else {
		log.WithField("driver", configParams.DataplaneDriver).Info(
			"Using external dataplane driver.")

		dpConn, cmd := extdataplane.StartExtDataplaneDriver(configParams.DataplaneDriver)
		return dpConn, cmd, nil
	}
}<|MERGE_RESOLUTION|>--- conflicted
+++ resolved
@@ -22,19 +22,15 @@
 	"os/exec"
 	"runtime/debug"
 	"sync"
-
 	log "github.com/sirupsen/logrus"
 	"k8s.io/client-go/kubernetes"
-
-<<<<<<< HEAD
 	"github.com/projectcalico/felix/aws"
 	"github.com/projectcalico/felix/bpf/conntrack"
 	"github.com/projectcalico/felix/collector"
-=======
+	"k8s.io/client-go/kubernetes"
+	log "github.com/sirupsen/logrus"
 	"runtime/debug"
-
 	"github.com/projectcalico/felix/aws"
->>>>>>> 384d010a
 	"github.com/projectcalico/felix/config"
 	extdataplane "github.com/projectcalico/felix/dataplane/external"
 	"github.com/projectcalico/felix/dataplane/inactive"
@@ -45,10 +41,8 @@
 	"github.com/projectcalico/felix/logutils"
 	"github.com/projectcalico/felix/markbits"
 	"github.com/projectcalico/felix/rules"
-<<<<<<< HEAD
 	"github.com/projectcalico/felix/wireguard"
-=======
->>>>>>> 384d010a
+	apiv3 "github.com/projectcalico/libcalico-go/lib/apis/v3"
 	apiv3 "github.com/projectcalico/libcalico-go/lib/apis/v3"
 	"github.com/projectcalico/libcalico-go/lib/health"
 )
@@ -338,13 +332,11 @@
 
 			KubeClientSet: k8sClientSet,
 
-<<<<<<< HEAD
+			FeatureDetectOverrides: configParams.FeatureDetectOverride,
+
 			Collector:            collector,
 			DNSCacheFile:         configParams.DNSCacheFile,
 			DNSCacheSaveInterval: configParams.DNSCacheSaveInterval,
-=======
-			FeatureDetectOverrides: configParams.FeatureDetectOverride,
->>>>>>> 384d010a
 		}
 
 		if configParams.BPFExternalServiceMode == "dsr" {
@@ -369,11 +361,7 @@
 			}(configParams.AWSSrcDstCheck, healthName, healthAggregator)
 		}
 
-<<<<<<< HEAD
 		return intDP, nil, stopChan
-=======
-		return intDP, nil
->>>>>>> 384d010a
 	} else {
 		log.WithField("driver", configParams.DataplaneDriver).Info(
 			"Using external dataplane driver.")
