// Copyright (c) 2020-2021 Tigera, Inc. All rights reserved.
//
// Licensed under the Apache License, Version 2.0 (the "License");
// you may not use this file except in compliance with the License.
// You may obtain a copy of the License at
//
//     http://www.apache.org/licenses/LICENSE-2.0
//
// Unless required by applicable law or agreed to in writing, software
// distributed under the License is distributed on an "AS IS" BASIS,
// WITHOUT WARRANTIES OR CONDITIONS OF ANY KIND, either express or implied.
// See the License for the specific language governing permissions and
// limitations under the License.

// +build !windows

package dataplane

import (
	"math/bits"
	"net"
	"os/exec"
	"runtime/debug"
	"sync"

	"github.com/projectcalico/felix/capture"

	log "github.com/sirupsen/logrus"
	"k8s.io/apimachinery/pkg/util/clock"
	"k8s.io/client-go/kubernetes"

	"github.com/projectcalico/felix/aws"
	"github.com/projectcalico/felix/bpf"
	"github.com/projectcalico/felix/bpf/conntrack"
	"github.com/projectcalico/felix/bpf/tc"
	"github.com/projectcalico/felix/calc"
	"github.com/projectcalico/felix/collector"
	"github.com/projectcalico/felix/config"
	extdataplane "github.com/projectcalico/felix/dataplane/external"
	"github.com/projectcalico/felix/dataplane/inactive"
	intdataplane "github.com/projectcalico/felix/dataplane/linux"
	"github.com/projectcalico/felix/idalloc"
	"github.com/projectcalico/felix/ifacemonitor"
	"github.com/projectcalico/felix/ipsets"
	"github.com/projectcalico/felix/logutils"
	"github.com/projectcalico/felix/markbits"
	"github.com/projectcalico/felix/rules"
	"github.com/projectcalico/felix/wireguard"
	apiv3 "github.com/projectcalico/libcalico-go/lib/apis/v3"
	"github.com/projectcalico/libcalico-go/lib/health"
)

func StartDataplaneDriver(configParams *config.Config,
	healthAggregator *health.HealthAggregator,
	collector collector.Collector,
	configChangedRestartCallback func(),
	fatalErrorCallback func(error),
	childExitedRestartCallback func(),
	k8sClientSet *kubernetes.Clientset,
	lc *calc.LookupsCache) (DataplaneDriver, *exec.Cmd, chan *sync.WaitGroup) {

	if !configParams.IsLeader() {
		// Return an inactive dataplane, since we're not the leader.
		log.Info("Not the leader, using an inactive dataplane")
		return &inactive.InactiveDataplane{}, nil, make(chan *sync.WaitGroup)
	}

	if configParams.UseInternalDataplaneDriver {
		log.Info("Using internal (linux) dataplane driver.")
		// If kube ipvs interface is present, enable ipvs support.  In BPF mode, we bypass kube-proxy so IPVS
		// is irrelevant.
		kubeIPVSSupportEnabled := false
		if ifacemonitor.IsInterfacePresent(intdataplane.KubeIPVSInterface) {
			if configParams.BPFEnabled {
				log.Info("kube-proxy IPVS device found but we're in BPF mode, ignoring.")
			} else {
				kubeIPVSSupportEnabled = true
				log.Info("Kube-proxy in ipvs mode, enabling felix kube-proxy ipvs support.")
			}
		}
		if configChangedRestartCallback == nil || fatalErrorCallback == nil {
			log.Panic("Starting dataplane with nil callback func.")
		}

		allowedMarkBits := configParams.IptablesMarkMask
		if configParams.BPFEnabled {
			// In BPF mode, the BPF programs use mark bits that are not configurable.  Make sure that those
			// bits are covered by our allowed mask.
			if allowedMarkBits&tc.MarksMask != tc.MarksMask {
				log.WithFields(log.Fields{
					"Name":            "felix-iptables",
					"MarkMask":        allowedMarkBits,
					"RequiredBPFBits": tc.MarksMask,
				}).Panic("IptablesMarkMask doesn't cover bits that are used (unconditionally) by eBPF mode.")
			}
			allowedMarkBits ^= allowedMarkBits & tc.MarksMask
			log.WithField("updatedBits", allowedMarkBits).Info(
				"Removed BPF program bits from available mark bits.")
		}

		markBitsManager := markbits.NewMarkBitsManager(allowedMarkBits, "felix-iptables")

		// Allocate mark bits; only the accept, scratch-0 and Wireguard bits are used in BPF mode so we
		// avoid allocating the others to minimize the number of bits in use.

		// The accept bit is a long-lived bit used to communicate between chains.
		var markAccept, markPass, markScratch0, markScratch1, markWireguard, markEndpointNonCaliEndpoint uint32
		markAccept, _ = markBitsManager.NextSingleBitMark()
		if !configParams.BPFEnabled {
			// The pass bit is used to communicate from a policy chain up to the endpoint chain.
			markPass, _ = markBitsManager.NextSingleBitMark()
		}

		markDrop, _ := markBitsManager.NextSingleBitMark()
		var markIPsec, markEgressIP uint32
		if configParams.IPSecEnabled() {
			log.Info("IPsec enabled, allocating a mark bit")
			markIPsec, _ = markBitsManager.NextSingleBitMark()
			if markIPsec == 0 {
				log.WithFields(log.Fields{
					"Name":     "felix-iptables",
					"MarkMask": configParams.IptablesMarkMask,
				}).Panic("Failed to allocate a mark bit for IPsec, not enough mark bits available.")
			}
		}
		if configParams.EgressIPCheckEnabled() {
			log.Info("Egress IP enabled, allocating a mark bit")
			markEgressIP, _ = markBitsManager.NextSingleBitMark()
			if markEgressIP == 0 {
				log.WithFields(log.Fields{
					"Name":     "felix-iptables",
					"MarkMask": configParams.IptablesMarkMask,
				}).Panic("Failed to allocate a mark bit for Egress IP, not enough mark bits available.")
			}
		}

		// Scratch bits are short-lived bits used for calculating multi-rule results.
		markScratch0, _ = markBitsManager.NextSingleBitMark()
		if !configParams.BPFEnabled {
			markScratch1, _ = markBitsManager.NextSingleBitMark()
		}
		if configParams.WireguardEnabled {
			log.Info("Wireguard enabled, allocating a mark bit")
			markWireguard, _ = markBitsManager.NextSingleBitMark()
			if markWireguard == 0 {
				log.WithFields(log.Fields{
					"Name":     "felix-iptables",
					"MarkMask": allowedMarkBits,
				}).Panic("Failed to allocate a mark bit for wireguard, not enough mark bits available.")
			}
		}

		// markPass and the scratch-1 bits are only used in iptables mode.
		if markAccept == 0 || markScratch0 == 0 || !configParams.BPFEnabled && (markPass == 0 || markScratch1 == 0) {
			log.WithFields(log.Fields{
				"Name":     "felix-iptables",
				"MarkMask": allowedMarkBits,
			}).Panic("Not enough mark bits available.")
		}

		// Mark bits for endpoint mark. Currently Felix takes the rest bits from mask available for use.
		markEndpointMark, allocated := markBitsManager.NextBlockBitsMark(markBitsManager.AvailableMarkBitCount())
		if kubeIPVSSupportEnabled {
			if allocated == 0 {
				log.WithFields(log.Fields{
					"Name":     "felix-iptables",
					"MarkMask": allowedMarkBits,
				}).Panic("Not enough mark bits available for endpoint mark.")
			}
			// Take lowest bit position (position 1) from endpoint mark mask reserved for non-calico endpoint.
			markEndpointNonCaliEndpoint = uint32(1) << uint(bits.TrailingZeros32(markEndpointMark))
		}
		log.WithFields(log.Fields{
			"acceptMark":          markAccept,
			"passMark":            markPass,
			"dropMark":            markDrop,
			"scratch0Mark":        markScratch0,
			"scratch1Mark":        markScratch1,
			"endpointMark":        markEndpointMark,
			"endpointMarkNonCali": markEndpointNonCaliEndpoint,
		}).Info("Calculated iptables mark bits")

		// Create a routing table manager. There are certain components that should take specific indices in the range
		// to simplify table tidy-up.
		routeTableIndexAllocator := idalloc.NewIndexAllocator(configParams.RouteTableRange)

		// Always allocate the wireguard table index (even when not enabled). This ensures we can tidy up entries
		// if wireguard is disabled after being previously enabled.
		var wireguardEnabled bool
		var wireguardTableIndex int
		if idx, err := routeTableIndexAllocator.GrabIndex(); err == nil {
			log.Debugf("Assigned wireguard table index: %d", idx)
			wireguardEnabled = configParams.WireguardEnabled
			wireguardTableIndex = idx
		} else {
			log.WithError(err).Warning("Unable to assign table index for wireguard")
		}

		// If wireguard is enabled, update the failsafe ports to include the wireguard port.
		failsafeInboundHostPorts := configParams.FailsafeInboundHostPorts
		failsafeOutboundHostPorts := configParams.FailsafeOutboundHostPorts
		if configParams.WireguardEnabled {
			var found = false
			for _, i := range failsafeInboundHostPorts {
				if i.Port == uint16(configParams.WireguardListeningPort) && i.Protocol == "udp" {
					log.WithFields(log.Fields{
						"net":      i.Net,
						"port":     i.Port,
						"protocol": i.Protocol,
					}).Debug("FailsafeInboundHostPorts is already configured for wireguard")
					found = true
					break
				}
			}
			if !found {
				failsafeInboundHostPorts = make([]config.ProtoPort, len(configParams.FailsafeInboundHostPorts)+1)
				copy(failsafeInboundHostPorts, configParams.FailsafeInboundHostPorts)
				log.Debug("Adding permissive FailsafeInboundHostPorts for wireguard")
				failsafeInboundHostPorts[len(configParams.FailsafeInboundHostPorts)] = config.ProtoPort{
					Port:     uint16(configParams.WireguardListeningPort),
					Protocol: "udp",
				}
			}

			found = false
			for _, i := range failsafeOutboundHostPorts {
				if i.Port == uint16(configParams.WireguardListeningPort) && i.Protocol == "udp" {
					log.WithFields(log.Fields{
						"net":      i.Net,
						"port":     i.Port,
						"protocol": i.Protocol,
					}).Debug("FailsafeOutboundHostPorts is already configured for wireguard")
					found = true
					break
				}
			}
			if !found {
				failsafeOutboundHostPorts = make([]config.ProtoPort, len(configParams.FailsafeOutboundHostPorts)+1)
				copy(failsafeOutboundHostPorts, configParams.FailsafeOutboundHostPorts)
				log.Debug("Adding permissive FailsafeOutboundHostPorts for wireguard")
				failsafeOutboundHostPorts[len(configParams.FailsafeOutboundHostPorts)] = config.ProtoPort{
					Port:     uint16(configParams.WireguardListeningPort),
					Protocol: "udp",
				}
			}
		}

		dpConfig := intdataplane.Config{
			Hostname: configParams.FelixHostname,
			IfaceMonitorConfig: ifacemonitor.Config{
				InterfaceExcludes: configParams.InterfaceExclude,
				ResyncInterval:    configParams.InterfaceRefreshInterval,
			},
			RulesConfig: rules.Config{
				WorkloadIfacePrefixes: configParams.InterfacePrefixes(),

				IPSetConfigV4: ipsets.NewIPVersionConfig(
					ipsets.IPFamilyV4,
					rules.IPSetNamePrefix,
					rules.AllHistoricIPSetNamePrefixes,
					rules.LegacyV4IPSetNames,
				),
				IPSetConfigV6: ipsets.NewIPVersionConfig(
					ipsets.IPFamilyV6,
					rules.IPSetNamePrefix,
					rules.AllHistoricIPSetNamePrefixes,
					nil,
				),

				KubeNodePortRanges:     configParams.KubeNodePortRanges,
				KubeIPVSSupportEnabled: kubeIPVSSupportEnabled,

				OpenStackSpecialCasesEnabled: configParams.OpenstackActive(),
				OpenStackMetadataIP:          net.ParseIP(configParams.MetadataAddr),
				OpenStackMetadataPort:        uint16(configParams.MetadataPort),

				IptablesMarkAccept:          markAccept,
				IptablesMarkPass:            markPass,
				IptablesMarkDrop:            markDrop,
				IptablesMarkIPsec:           markIPsec,
				IptablesMarkEgress:          markEgressIP,
				IptablesMarkScratch0:        markScratch0,
				IptablesMarkScratch1:        markScratch1,
				IptablesMarkEndpoint:        markEndpointMark,
				IptablesMarkNonCaliEndpoint: markEndpointNonCaliEndpoint,

				VXLANEnabled: configParams.VXLANEnabled,
				VXLANPort:    configParams.VXLANPort,
				VXLANVNI:     configParams.VXLANVNI,

				IPIPEnabled:        configParams.IpInIpEnabled,
				IPIPTunnelAddress:  configParams.IpInIpTunnelAddr,
				VXLANTunnelAddress: configParams.IPv4VXLANTunnelAddr,

				IPSecEnabled: configParams.IPSecEnabled(),

				EgressIPEnabled:   configParams.EgressIPCheckEnabled(),
				EgressIPVXLANPort: configParams.EgressIPVXLANPort,
				EgressIPVXLANVNI:  configParams.EgressIPVXLANVNI,
				EgressIPInterface: "egress.calico",

				AllowVXLANPacketsFromWorkloads: configParams.AllowVXLANPacketsFromWorkloads,
				AllowIPIPPacketsFromWorkloads:  configParams.AllowIPIPPacketsFromWorkloads,

				WireguardEnabled:       configParams.WireguardEnabled,
				WireguardInterfaceName: configParams.WireguardInterfaceName,
				WireguardIptablesMark:  markWireguard,
				WireguardListeningPort: configParams.WireguardListeningPort,
				RouteSource:            configParams.RouteSource,

				IptablesLogPrefix:         configParams.LogPrefix,
				IncludeDropActionInPrefix: configParams.LogDropActionOverride,
				ActionOnDrop:              configParams.DropActionOverride,
				EndpointToHostAction:      configParams.DefaultEndpointToHostAction,
				IptablesFilterAllowAction: configParams.IptablesFilterAllowAction,
				IptablesMangleAllowAction: configParams.IptablesMangleAllowAction,

				FailsafeInboundHostPorts:  failsafeInboundHostPorts,
				FailsafeOutboundHostPorts: failsafeOutboundHostPorts,

				DisableConntrackInvalid: configParams.DisableConntrackInvalidCheck,

				EnableNflogSize: configParams.EnableNflogSize,

				NATPortRange:                       configParams.NATPortRange,
				IptablesNATOutgoingInterfaceFilter: configParams.IptablesNATOutgoingInterfaceFilter,
				DNSTrustedServers:                  configParams.DNSTrustedServers,
				NATOutgoingAddress:                 configParams.NATOutgoingAddress,
				BPFEnabled:                         configParams.BPFEnabled,
				ServiceLoopPrevention:              configParams.ServiceLoopPrevention,
			},

			Wireguard: wireguard.Config{
				Enabled:             wireguardEnabled,
				ListeningPort:       configParams.WireguardListeningPort,
				FirewallMark:        int(markWireguard),
				RoutingRulePriority: configParams.WireguardRoutingRulePriority,
				RoutingTableIndex:   wireguardTableIndex,
				InterfaceName:       configParams.WireguardInterfaceName,
				MTU:                 configParams.WireguardMTU,
				RouteSource:         configParams.RouteSource,
			},

			IPIPMTU:                        configParams.IpInIpMtu,
			VXLANMTU:                       configParams.VXLANMTU,
			VXLANPort:                      configParams.VXLANPort,
			IptablesBackend:                configParams.IptablesBackend,
			IptablesRefreshInterval:        configParams.IptablesRefreshInterval,
			RouteRefreshInterval:           configParams.RouteRefreshInterval,
			DeviceRouteSourceAddress:       configParams.DeviceRouteSourceAddress,
			DeviceRouteProtocol:            configParams.DeviceRouteProtocol,
			RemoveExternalRoutes:           configParams.RemoveExternalRoutes,
			IPSetsRefreshInterval:          configParams.IpsetsRefreshInterval,
			IptablesPostWriteCheckInterval: configParams.IptablesPostWriteCheckIntervalSecs,
			IptablesInsertMode:             configParams.ChainInsertMode,
			IptablesLockFilePath:           configParams.IptablesLockFilePath,
			IptablesLockTimeout:            configParams.IptablesLockTimeoutSecs,
			IptablesLockProbeInterval:      configParams.IptablesLockProbeIntervalMillis,
			MaxIPSetSize:                   configParams.MaxIpsetSize,
			IPv6Enabled:                    configParams.Ipv6Support,
			StatusReportingInterval:        configParams.ReportingIntervalSecs,
			XDPRefreshInterval:             configParams.XDPRefreshInterval,

			NetlinkTimeout: configParams.NetlinkTimeoutSecs,

			NodeIP:                     configParams.NodeIP,
			IPSecPSK:                   configParams.GetPSKFromFile(),
			IPSecAllowUnsecuredTraffic: configParams.IPSecAllowUnsecuredTraffic,
			IPSecIKEProposal:           configParams.IPSecIKEAlgorithm,
			IPSecESPProposal:           configParams.IPSecESPAlgorithm,
			IPSecLogLevel:              configParams.IPSecLogLevel,
			IPSecRekeyTime:             configParams.IPSecRekeyTime,
			IPSecPolicyRefreshInterval: configParams.IPSecPolicyRefreshInterval,

			EgressIPEnabled:             configParams.EgressIPCheckEnabled(),
			EgressIPRoutingRulePriority: configParams.EgressIPRoutingRulePriority,

			ConfigChangedRestartCallback: configChangedRestartCallback,
			FatalErrorRestartCallback:    fatalErrorCallback,
			ChildExitedRestartCallback:   childExitedRestartCallback,

			PostInSyncCallback: func() {
				// The initial resync uses a lot of scratch space so now is
				// a good time to force a GC and return any RAM that we can.
				debug.FreeOSMemory()

				if configParams.DebugMemoryProfilePath == "" {
					return
				}
				logutils.DumpHeapMemoryProfile(configParams.DebugMemoryProfilePath)
			},
			HealthAggregator:                healthAggregator,
			DebugSimulateDataplaneHangAfter: configParams.DebugSimulateDataplaneHangAfter,
			DebugUseShortPollIntervals:      configParams.DebugUseShortPollIntervals,
			FelixHostname:                   configParams.FelixHostname,
			ExternalNodesCidrs:              configParams.ExternalNodesCIDRList,
			SidecarAccelerationEnabled:      configParams.SidecarAccelerationEnabled,

			BPFEnabled:                         configParams.BPFEnabled,
			BPFDisableUnprivileged:             configParams.BPFDisableUnprivileged,
			BPFConnTimeLBEnabled:               configParams.BPFConnectTimeLoadBalancingEnabled,
			BPFKubeProxyIptablesCleanupEnabled: configParams.BPFKubeProxyIptablesCleanupEnabled,
			BPFLogLevel:                        configParams.BPFLogLevel,
			BPFExtToServiceConnmark:            configParams.BPFExtToServiceConnmark,
			BPFDataIfacePattern:                configParams.BPFDataIfacePattern,
			BPFCgroupV2:                        configParams.DebugBPFCgroupV2,
			BPFMapRepin:                        configParams.DebugBPFMapRepinEnabled,
			KubeProxyMinSyncPeriod:             configParams.BPFKubeProxyMinSyncPeriod,
			KubeProxyEndpointSlicesEnabled:     configParams.BPFKubeProxyEndpointSlicesEnabled,
			XDPEnabled:                         configParams.XDPEnabled,
			XDPAllowGeneric:                    configParams.GenericXDPEnabled,
			BPFConntrackTimeouts:               conntrack.DefaultTimeouts(), // FIXME make timeouts configurable
			RouteTableManager:                  routeTableIndexAllocator,
			MTUIfacePattern:                    configParams.MTUIfacePattern,
			FlowLogsCollectProcessInfo:         configParams.FlowLogsCollectProcessInfo,
			FlowLogsCollectTcpStats:            configParams.FlowLogsCollectTcpStats,
			FlowLogsFileIncludeService:         configParams.FlowLogsFileIncludeService,
			NfNetlinkBufSize:                   configParams.NfNetlinkBufSize,

			KubeClientSet: k8sClientSet,

			FeatureDetectOverrides: configParams.FeatureDetectOverride,

			RouteSource: configParams.RouteSource,
<<<<<<< HEAD

			Collector:            collector,
			DNSCacheFile:         configParams.GetDNSCacheFile(),
			DNSCacheSaveInterval: configParams.DNSCacheSaveInterval,
			DNSCacheEpoch:        configParams.DNSCacheEpoch,
			DNSExtraTTL:          configParams.GetDNSExtraTTL(),
			DNSLogsLatency:       configParams.DNSLogsLatency,

			PacketCapture: capture.Config{
				Directory:       configParams.CaptureDir,
				MaxSizeBytes:    configParams.CaptureMaxSizeBytes,
				RotationSeconds: configParams.CaptureRotationSeconds,
				MaxFiles:        configParams.CaptureMaxFiles,
			},

			LookupsCache: lc,
=======
>>>>>>> e8a580e7
		}

		if configParams.BPFExternalServiceMode == "dsr" {
			dpConfig.BPFNodePortDSREnabled = true
		}

		stopChan := make(chan *sync.WaitGroup, 1)
		intDP := intdataplane.NewIntDataplaneDriver(dpConfig, stopChan)
		intDP.Start()

		// Set source-destination-check on AWS EC2 instance.
		if configParams.AWSSrcDstCheck != string(apiv3.AWSSrcDstCheckOptionDoNothing) {
			c := &clock.RealClock{}
			updater := aws.NewEC2SrcDstCheckUpdater()
			go aws.WaitForEC2SrcDstCheckUpdate(configParams.AWSSrcDstCheck, healthAggregator, updater, c)
		}

		return intDP, nil, stopChan
	} else {
		log.WithField("driver", configParams.DataplaneDriver).Info(
			"Using external dataplane driver.")

		dpConn, cmd := extdataplane.StartExtDataplaneDriver(configParams.DataplaneDriver)
		return dpConn, cmd, nil
	}
}

func SupportsBPF() error {
	return bpf.SupportsBPFDataplane()
}

func SupportsBPFKprobe() error {
	return bpf.SupportsBPFKprobe()
}<|MERGE_RESOLUTION|>--- conflicted
+++ resolved
@@ -422,7 +422,6 @@
 			FeatureDetectOverrides: configParams.FeatureDetectOverride,
 
 			RouteSource: configParams.RouteSource,
-<<<<<<< HEAD
 
 			Collector:            collector,
 			DNSCacheFile:         configParams.GetDNSCacheFile(),
@@ -439,8 +438,6 @@
 			},
 
 			LookupsCache: lc,
-=======
->>>>>>> e8a580e7
 		}
 
 		if configParams.BPFExternalServiceMode == "dsr" {
