// +build !windows

// Copyright (c) 2017-2018 Tigera, Inc. All rights reserved.
//
// Licensed under the Apache License, Version 2.0 (the "License");
// you may not use this file except in compliance with the License.
// You may obtain a copy of the License at
//
//     http://www.apache.org/licenses/LICENSE-2.0
//
// Unless required by applicable law or agreed to in writing, software
// distributed under the License is distributed on an "AS IS" BASIS,
// WITHOUT WARRANTIES OR CONDITIONS OF ANY KIND, either express or implied.
// See the License for the specific language governing permissions and
// limitations under the License.

package dataplane

import (
	"math/bits"
	"net"
	"os/exec"
	"runtime/debug"

	log "github.com/sirupsen/logrus"
	lclient "github.com/tigera/licensing/client"
	"github.com/tigera/licensing/client/features"

	"github.com/projectcalico/felix/calc"
	"github.com/projectcalico/felix/config"
	"github.com/projectcalico/felix/dataplane/external"
	"github.com/projectcalico/felix/dataplane/linux"
	"github.com/projectcalico/felix/ifacemonitor"
	"github.com/projectcalico/felix/ipsets"
	"github.com/projectcalico/felix/logutils"
	"github.com/projectcalico/felix/markbits"
	"github.com/projectcalico/felix/rules"
	"github.com/projectcalico/libcalico-go/lib/health"
)

type featureChecker interface {
	GetFeatureStatus(feature string) bool
	GetLicenseStatus() lclient.LicenseStatus
}

func StartDataplaneDriver(configParams *config.Config,
	licenseMonitor featureChecker,
	healthAggregator *health.HealthAggregator,
	cache *calc.LookupsCache,
	configChangedRestartCallback func(),
	childExitedRestartCallback func()) (DataplaneDriver, *exec.Cmd) {
	if configParams.UseInternalDataplaneDriver {
		log.Info("Using internal (linux) dataplane driver.")
		// If kube ipvs interface is present, enable ipvs support.
		kubeIPVSSupportEnabled := ifacemonitor.IsInterfacePresent(intdataplane.KubeIPVSInterface)
		if kubeIPVSSupportEnabled {
			log.Info("Kube-proxy in ipvs mode, enabling felix kube-proxy ipvs support.")
		}
		if configChangedRestartCallback == nil {
			log.Panic("Starting dataplane with nil callback func.")
		}

		// Check license status of various features and disable them via config if they're not allowed.
		if configParams.IPSecEnabled() {
			if !licenseMonitor.GetFeatureStatus(features.IPSec) {
				log.Warn("Not licensed for IPsec feature. License either invalid or expired. " +
					"Contact Tigera support or email licensing@tigera.io")
				configParams.IPSecMode = ""
			} else if licenseMonitor.GetLicenseStatus() == lclient.InGracePeriod {
				log.Warn("License for IPsec feature is in grace period, forcing IPsec into allow-unsecured " +
					"traffic mode. Contact Tigera support or email licensing@tigera.io")
				configParams.IPSecAllowUnsecuredTraffic = true
			}
		}

		markBitsManager := markbits.NewMarkBitsManager(configParams.IptablesMarkMask, "felix-iptables")
		// Dedicated mark bits for accept and pass actions.  These are long lived bits
		// that we use for communicating between chains.
		markAccept, _ := markBitsManager.NextSingleBitMark()
		markPass, _ := markBitsManager.NextSingleBitMark()
		markDrop, _ := markBitsManager.NextSingleBitMark()
		var markIPsec uint32
		if configParams.IPSecEnabled() {
			log.Info("IPsec enabled, allocating a mark bit")
			markIPsec, _ = markBitsManager.NextSingleBitMark()
			if markIPsec == 0 {
				log.WithFields(log.Fields{
					"Name":     "felix-iptables",
					"MarkMask": configParams.IptablesMarkMask,
				}).Panic("Failed to allocate a mark bit for IPsec, not enough mark bits available.")
			}
		}
		// Short-lived mark bits for local calculations within a chain.
		markScratch0, _ := markBitsManager.NextSingleBitMark()
		markScratch1, _ := markBitsManager.NextSingleBitMark()
		if markAccept == 0 || markPass == 0 || markScratch0 == 0 || markScratch1 == 0 {
			log.WithFields(log.Fields{
				"Name":     "felix-iptables",
				"MarkMask": configParams.IptablesMarkMask,
			}).Panic("Not enough mark bits available.")
		}

		// Mark bits for end point mark. Currently felix takes the rest bits from mask available for use.
		markEndpointMark, allocated := markBitsManager.NextBlockBitsMark(markBitsManager.AvailableMarkBitCount())
		if kubeIPVSSupportEnabled && allocated == 0 {
			log.WithFields(log.Fields{
				"Name":     "felix-iptables",
				"MarkMask": configParams.IptablesMarkMask,
			}).Panic("Not enough mark bits available for endpoint mark.")
		}
		// Take lowest bit position (position 1) from endpoint mark mask reserved for non-calico endpoint.
		markEndpointNonCaliEndpoint := uint32(1) << uint(bits.TrailingZeros32(markEndpointMark))
		log.WithFields(log.Fields{
			"acceptMark":          markAccept,
			"passMark":            markPass,
			"dropMark":            markDrop,
			"scratch0Mark":        markScratch0,
			"scratch1Mark":        markScratch1,
			"endpointMark":        markEndpointMark,
			"endpointMarkNonCali": markEndpointNonCaliEndpoint,
		}).Info("Calculated iptables mark bits")

		// Check license status of various features and disable them via config if they're not allowed.
		if configParams.PrometheusReporterEnabled &&
			!licenseMonitor.GetFeatureStatus(features.PrometheusMetrics) {
			log.Warn("Not licensed for Prometheus Metrics feature. License either invalid or expired. " +
				"Contact Tigera support or email licensing@tigera.io")

			// Set Prometheus metrics process and reporting configs to false.
			configParams.PrometheusReporterEnabled = false
		}

		// If DropActionOverride is set to non-default "DROP" and license is not applied or valid then throw a warning message.
		if configParams.DropActionOverride != "DROP" &&
			!licenseMonitor.GetFeatureStatus(features.DropActionOverride) {
			log.Warn("Not licensed for DropActionOverride feature. License either invalid or expired. " +
				"Contact Tigera support or email licensing@tigera.io")

			// Set DropActionOverride to "DROP".
			configParams.DropActionOverride = "DROP"
		}

		// If CloudWatchLogsReporterEnabled is set to true and license isn't applied or valid then throw a warning message.
		if configParams.CloudWatchLogsReporterEnabled &&
			!licenseMonitor.GetFeatureStatus(features.AWSCloudwatchFlowLogs) {
			log.Warn("Not licensed for CloudWatch flow logs feature. License either invalid or expired. " +
				"Contact Tigera support or email licensing@tigera.io")

			// Set Cloudwatch flow logs reporting configs to false.
			configParams.CloudWatchLogsReporterEnabled = false
		}

		// If CloudWatchMetricsReporterEnabled is set to true and license isn't applied or valid then throw a warning message.
		if configParams.CloudWatchMetricsReporterEnabled &&
			!licenseMonitor.GetFeatureStatus(features.AWSCloudwatchMetrics) {
			log.Warn("Not licensed for CloudWatch Metrics feature. License either invalid or expired. " +
				"Contact Tigera support or email licensing@tigera.io")

			// Set CloudWatchMetricsReporterEnabled to false.
			configParams.CloudWatchMetricsReporterEnabled = false
		}

		dpConfig := intdataplane.Config{
			IfaceMonitorConfig: ifacemonitor.Config{
				InterfaceExcludes: configParams.InterfaceExcludes(),
			},
			RulesConfig: rules.Config{
				WorkloadIfacePrefixes: configParams.InterfacePrefixes(),

				IPSetConfigV4: ipsets.NewIPVersionConfig(
					ipsets.IPFamilyV4,
					rules.IPSetNamePrefix,
					rules.AllHistoricIPSetNamePrefixes,
					rules.LegacyV4IPSetNames,
				),
				IPSetConfigV6: ipsets.NewIPVersionConfig(
					ipsets.IPFamilyV6,
					rules.IPSetNamePrefix,
					rules.AllHistoricIPSetNamePrefixes,
					nil,
				),

				KubeNodePortRanges:     configParams.KubeNodePortRanges,
				KubeIPVSSupportEnabled: kubeIPVSSupportEnabled,

				OpenStackSpecialCasesEnabled: configParams.OpenstackActive(),
				OpenStackMetadataIP:          net.ParseIP(configParams.MetadataAddr),
				OpenStackMetadataPort:        uint16(configParams.MetadataPort),

				IptablesMarkAccept:          markAccept,
				IptablesMarkPass:            markPass,
				IptablesMarkDrop:            markDrop,
				IptablesMarkIPsec:           markIPsec,
				IptablesMarkScratch0:        markScratch0,
				IptablesMarkScratch1:        markScratch1,
				IptablesMarkEndpoint:        markEndpointMark,
				IptablesMarkNonCaliEndpoint: markEndpointNonCaliEndpoint,

				IPIPEnabled:       configParams.IpInIpEnabled,
				IPIPTunnelAddress: configParams.IpInIpTunnelAddr,

				IPSecEnabled: configParams.IPSecEnabled(),

				IptablesLogPrefix:         configParams.LogPrefix,
				IncludeDropActionInPrefix: configParams.LogDropActionOverride,
				ActionOnDrop:              configParams.DropActionOverride,
				EndpointToHostAction:      configParams.DefaultEndpointToHostAction,
				IptablesFilterAllowAction: configParams.IptablesFilterAllowAction,
				IptablesMangleAllowAction: configParams.IptablesMangleAllowAction,

				FailsafeInboundHostPorts:  configParams.FailsafeInboundHostPorts,
				FailsafeOutboundHostPorts: configParams.FailsafeOutboundHostPorts,

				DisableConntrackInvalid: configParams.DisableConntrackInvalidCheck,

<<<<<<< HEAD
				EnableNflogSize: configParams.EnableNflogSize,
=======
				NATPortRange: configParams.NATPortRange,
>>>>>>> 9b4afc2b
			},

			NfNetlinkBufSize:                        configParams.NfNetlinkBufSize,
			StatsDumpFilePath:                       configParams.StatsDumpFilePath,
			PrometheusReporterEnabled:               configParams.PrometheusReporterEnabled,
			PrometheusReporterPort:                  configParams.PrometheusReporterPort,
			PrometheusReporterCertFile:              configParams.PrometheusReporterCertFile,
			PrometheusReporterKeyFile:               configParams.PrometheusReporterKeyFile,
			PrometheusReporterCAFile:                configParams.PrometheusReporterCAFile,
			SyslogReporterNetwork:                   configParams.SyslogReporterNetwork,
			SyslogReporterAddress:                   configParams.SyslogReporterAddress,
			DeletedMetricsRetentionSecs:             configParams.DeletedMetricsRetentionSecs,
			CloudWatchLogsReporterEnabled:           configParams.CloudWatchLogsReporterEnabled,
			CloudWatchLogsFlushInterval:             configParams.CloudWatchLogsFlushInterval,
			CloudWatchLogsLogGroupName:              configParams.CloudWatchLogsLogGroupName,
			CloudWatchLogsLogStreamName:             configParams.CloudWatchLogsLogStreamName,
			CloudWatchLogsAggregationKindForAllowed: configParams.CloudWatchLogsAggregationKindForAllowed,
			CloudWatchLogsAggregationKindForDenied:  configParams.CloudWatchLogsAggregationKindForDenied,
			CloudWatchLogsRetentionDays:             configParams.CloudWatchLogsRetentionDays,
			CloudWatchLogsIncludeLabels:             configParams.CloudWatchLogsIncludeLabels,
			CloudWatchLogsEnableHostEndpoint:        configParams.CloudWatchLogsEnableHostEndpoint,
			CloudWatchLogsEnabledForAllowed:         configParams.CloudWatchLogsEnabledForAllowed,
			CloudWatchLogsEnabledForDenied:          configParams.CloudWatchLogsEnabledForDenied,
			DebugCloudWatchLogsFile:                 configParams.DebugCloudWatchLogsFile,
			IPIPMTU:                                 configParams.IpInIpMtu,
			IptablesRefreshInterval:                 configParams.IptablesRefreshInterval,
			RouteRefreshInterval:                    configParams.RouteRefreshInterval,
			IPSetsRefreshInterval:                   configParams.IpsetsRefreshInterval,
			IptablesPostWriteCheckInterval:          configParams.IptablesPostWriteCheckIntervalSecs,
			IptablesInsertMode:                      configParams.ChainInsertMode,
			IptablesLockFilePath:                    configParams.IptablesLockFilePath,
			IptablesLockTimeout:                     configParams.IptablesLockTimeoutSecs,
			IptablesLockProbeInterval:               configParams.IptablesLockProbeIntervalMillis,
			MaxIPSetSize:                            configParams.MaxIpsetSize,
			IgnoreLooseRPF:                          configParams.IgnoreLooseRPF,
			IPv6Enabled:                             configParams.Ipv6Support,
			StatusReportingInterval:                 configParams.ReportingIntervalSecs,
			CloudWatchMetricsReporterEnabled:        configParams.CloudWatchMetricsReporterEnabled,
			CloudWatchMetricsPushIntervalSecs:       configParams.CloudWatchMetricsPushIntervalSecs,
			ClusterGUID:                             configParams.ClusterGUID,

			NetlinkTimeout: configParams.NetlinkTimeoutSecs,

			NodeIP:                     configParams.NodeIP,
			IPSecPSK:                   configParams.GetPSKFromFile(),
			IPSecAllowUnsecuredTraffic: configParams.IPSecAllowUnsecuredTraffic,
			IPSecIKEProposal:           configParams.IPSecIKEAlgorithm,
			IPSecESPProposal:           configParams.IPSecESPAlgorithm,
			IPSecLogLevel:              configParams.IPSecLogLevel,
			IPSecRekeyTime:             configParams.IPSecRekeyTime,
			IPSecPolicyRefreshInterval: configParams.IPSecPolicyRefreshInterval,

			ConfigChangedRestartCallback: configChangedRestartCallback,
			ChildExitedRestartCallback:   childExitedRestartCallback,

			PostInSyncCallback: func() {
				// The initial resync uses a lot of scratch space so now is
				// a good time to force a GC and return any RAM that we can.
				debug.FreeOSMemory()

				if configParams.DebugMemoryProfilePath == "" {
					return
				}
				logutils.DumpHeapMemoryProfile(configParams.DebugMemoryProfilePath)
			},
			HealthAggregator:                healthAggregator,
			DebugSimulateDataplaneHangAfter: configParams.DebugSimulateDataplaneHangAfter,
			DebugUseShortPollIntervals:      configParams.DebugUseShortPollIntervals,
			FelixHostname:                   configParams.FelixHostname,
		}
		intDP := intdataplane.NewIntDataplaneDriver(cache, dpConfig)
		intDP.Start()

		return intDP, nil
	} else {
		log.WithField("driver", configParams.DataplaneDriver).Info(
			"Using external dataplane driver.")

		return extdataplane.StartExtDataplaneDriver(configParams.DataplaneDriver)
	}
}<|MERGE_RESOLUTION|>--- conflicted
+++ resolved
@@ -213,11 +213,9 @@
 
 				DisableConntrackInvalid: configParams.DisableConntrackInvalidCheck,
 
-<<<<<<< HEAD
 				EnableNflogSize: configParams.EnableNflogSize,
-=======
+
 				NATPortRange: configParams.NATPortRange,
->>>>>>> 9b4afc2b
 			},
 
 			NfNetlinkBufSize:                        configParams.NfNetlinkBufSize,
