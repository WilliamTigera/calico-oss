--- conflicted
+++ resolved
@@ -283,12 +283,9 @@
 			},
 			HealthAggregator:                healthAggregator,
 			DebugSimulateDataplaneHangAfter: configParams.DebugSimulateDataplaneHangAfter,
-<<<<<<< HEAD
 			DebugUseShortPollIntervals:      configParams.DebugUseShortPollIntervals,
 			FelixHostname:                   configParams.FelixHostname,
-=======
 			ExternalNodesCidrs:              configParams.ExternalNodesCIDRList,
->>>>>>> 613f31d3
 		}
 		intDP := intdataplane.NewIntDataplaneDriver(cache, dpConfig)
 		intDP.Start()
