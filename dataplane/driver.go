// Copyright (c) 2020 Tigera, Inc. All rights reserved.
//
// Licensed under the Apache License, Version 2.0 (the "License");
// you may not use this file except in compliance with the License.
// You may obtain a copy of the License at
//
//     http://www.apache.org/licenses/LICENSE-2.0
//
// Unless required by applicable law or agreed to in writing, software
// distributed under the License is distributed on an "AS IS" BASIS,
// WITHOUT WARRANTIES OR CONDITIONS OF ANY KIND, either express or implied.
// See the License for the specific language governing permissions and
// limitations under the License.

// +build !windows

package dataplane

import (
	"math/bits"
	"net"
	"os/exec"
<<<<<<< HEAD
	"runtime/debug"
	"sync"
=======

	"github.com/projectcalico/felix/wireguard"

	"github.com/projectcalico/felix/bpf/conntrack"

	"k8s.io/client-go/kubernetes"
>>>>>>> 7452123f

	log "github.com/sirupsen/logrus"
	"k8s.io/client-go/kubernetes"

	"github.com/projectcalico/libcalico-go/lib/health"

	"github.com/projectcalico/felix/bpf/conntrack"
	"github.com/projectcalico/felix/collector"
	"github.com/projectcalico/felix/config"
	extdataplane "github.com/projectcalico/felix/dataplane/external"
	intdataplane "github.com/projectcalico/felix/dataplane/linux"
	"github.com/projectcalico/felix/idalloc"
	"github.com/projectcalico/felix/ifacemonitor"
	"github.com/projectcalico/felix/ipsets"
	"github.com/projectcalico/felix/logutils"
	"github.com/projectcalico/felix/markbits"
	"github.com/projectcalico/felix/rules"
)

func StartDataplaneDriver(configParams *config.Config,
	healthAggregator *health.HealthAggregator,
	collector collector.Collector,
	configChangedRestartCallback func(),
	childExitedRestartCallback func(),
	k8sClientSet *kubernetes.Clientset) (DataplaneDriver, *exec.Cmd, chan *sync.WaitGroup) {
	if configParams.UseInternalDataplaneDriver {
		log.Info("Using internal (linux) dataplane driver.")
		// If kube ipvs interface is present, enable ipvs support.
		kubeIPVSSupportEnabled := ifacemonitor.IsInterfacePresent(intdataplane.KubeIPVSInterface)
		if kubeIPVSSupportEnabled {
			log.Info("Kube-proxy in ipvs mode, enabling felix kube-proxy ipvs support.")
		}
		if configChangedRestartCallback == nil {
			log.Panic("Starting dataplane with nil callback func.")
		}

		markBitsManager := markbits.NewMarkBitsManager(configParams.IptablesMarkMask, "felix-iptables")
		// Dedicated mark bits for accept and pass actions.  These are long lived bits
		// that we use for communicating between chains.
		markAccept, _ := markBitsManager.NextSingleBitMark()
		markPass, _ := markBitsManager.NextSingleBitMark()
<<<<<<< HEAD
		markDrop, _ := markBitsManager.NextSingleBitMark()
		var markIPsec, markEgressIP uint32
		if configParams.IPSecEnabled() {
			log.Info("IPsec enabled, allocating a mark bit")
			markIPsec, _ = markBitsManager.NextSingleBitMark()
			if markIPsec == 0 {
				log.WithFields(log.Fields{
					"Name":     "felix-iptables",
					"MarkMask": configParams.IptablesMarkMask,
				}).Panic("Failed to allocate a mark bit for IPsec, not enough mark bits available.")
			}
		}
		if configParams.EgressIPCheckEnabled() {
			log.Info("Egress IP enabled, allocating a mark bit")
			markEgressIP, _ = markBitsManager.NextSingleBitMark()
			if markEgressIP == 0 {
				log.WithFields(log.Fields{
					"Name":     "felix-iptables",
					"MarkMask": configParams.IptablesMarkMask,
				}).Panic("Failed to allocate a mark bit for Egress IP, not enough mark bits available.")
			}
		}
=======

		var markWireguard uint32
		if configParams.WireguardEnabled {
			log.Info("Wireguard enabled, allocating a mark bit")
			markWireguard, _ = markBitsManager.NextSingleBitMark()
			if markWireguard == 0 {
				log.WithFields(log.Fields{
					"Name":     "felix-iptables",
					"MarkMask": configParams.IptablesMarkMask,
				}).Panic("Failed to allocate a mark bit for wireguard, not enough mark bits available.")
			}
		}

>>>>>>> 7452123f
		// Short-lived mark bits for local calculations within a chain.
		markScratch0, _ := markBitsManager.NextSingleBitMark()
		markScratch1, _ := markBitsManager.NextSingleBitMark()
		if markAccept == 0 || markPass == 0 || markScratch0 == 0 || markScratch1 == 0 {
			log.WithFields(log.Fields{
				"Name":     "felix-iptables",
				"MarkMask": configParams.IptablesMarkMask,
			}).Panic("Not enough mark bits available.")
		}

		// Mark bits for end point mark. Currently felix takes the rest bits from mask available for use.
		markEndpointMark, allocated := markBitsManager.NextBlockBitsMark(markBitsManager.AvailableMarkBitCount())
		if kubeIPVSSupportEnabled && allocated == 0 {
			log.WithFields(log.Fields{
				"Name":     "felix-iptables",
				"MarkMask": configParams.IptablesMarkMask,
			}).Panic("Not enough mark bits available for endpoint mark.")
		}
		// Take lowest bit position (position 1) from endpoint mark mask reserved for non-calico endpoint.
		markEndpointNonCaliEndpoint := uint32(1) << uint(bits.TrailingZeros32(markEndpointMark))
		log.WithFields(log.Fields{
			"acceptMark":          markAccept,
			"passMark":            markPass,
			"dropMark":            markDrop,
			"scratch0Mark":        markScratch0,
			"scratch1Mark":        markScratch1,
			"endpointMark":        markEndpointMark,
			"endpointMarkNonCali": markEndpointNonCaliEndpoint,
		}).Info("Calculated iptables mark bits")

		// Create a routing table manager. There are certain components that should take specific indices in the range
		// to simplify table tidy-up.
		routeTableIndexAllocator := idalloc.NewIndexAllocator(configParams.RouteTableRange)

		var wireguardEnabled bool
		var wireguardTableIndex int
		if configParams.WireguardEnabled {
			if idx, err := routeTableIndexAllocator.GrabIndex(); err == nil {
				log.Debugf("Assigned wireguard table index: %d", idx)
				wireguardEnabled = true
				wireguardTableIndex = idx
			} else {
				log.WithError(err).Warning("Unable to assign table index for wireguard - disabling wireguard on this node")
			}
		}

		dpConfig := intdataplane.Config{
			Hostname: configParams.FelixHostname,
			IfaceMonitorConfig: ifacemonitor.Config{
				InterfaceExcludes: configParams.InterfaceExclude,
			},
			RulesConfig: rules.Config{
				WorkloadIfacePrefixes: configParams.InterfacePrefixes(),

				IPSetConfigV4: ipsets.NewIPVersionConfig(
					ipsets.IPFamilyV4,
					rules.IPSetNamePrefix,
					rules.AllHistoricIPSetNamePrefixes,
					rules.LegacyV4IPSetNames,
				),
				IPSetConfigV6: ipsets.NewIPVersionConfig(
					ipsets.IPFamilyV6,
					rules.IPSetNamePrefix,
					rules.AllHistoricIPSetNamePrefixes,
					nil,
				),

				KubeNodePortRanges:     configParams.KubeNodePortRanges,
				KubeIPVSSupportEnabled: kubeIPVSSupportEnabled,

				OpenStackSpecialCasesEnabled: configParams.OpenstackActive(),
				OpenStackMetadataIP:          net.ParseIP(configParams.MetadataAddr),
				OpenStackMetadataPort:        uint16(configParams.MetadataPort),

				IptablesMarkAccept:          markAccept,
				IptablesMarkPass:            markPass,
				IptablesMarkDrop:            markDrop,
				IptablesMarkIPsec:           markIPsec,
				IptablesMarkEgress:          markEgressIP,
				IptablesMarkScratch0:        markScratch0,
				IptablesMarkScratch1:        markScratch1,
				IptablesMarkEndpoint:        markEndpointMark,
				IptablesMarkNonCaliEndpoint: markEndpointNonCaliEndpoint,

				VXLANEnabled: configParams.VXLANEnabled,
				VXLANPort:    configParams.VXLANPort,
				VXLANVNI:     configParams.VXLANVNI,

				IPIPEnabled:        configParams.IpInIpEnabled,
				IPIPTunnelAddress:  configParams.IpInIpTunnelAddr,
				VXLANTunnelAddress: configParams.IPv4VXLANTunnelAddr,

				IPSecEnabled: configParams.IPSecEnabled(),

				EgressIPEnabled:   configParams.EgressIPCheckEnabled(),
				EgressIPVXLANPort: configParams.EgressIPVXLANPort,
				EgressIPVXLANVNI:  configParams.EgressIPVXLANVNI,
				EgressIPInterface: "egress.calico",

				IptablesLogPrefix:         configParams.LogPrefix,
				IncludeDropActionInPrefix: configParams.LogDropActionOverride,
				ActionOnDrop:              configParams.DropActionOverride,
				EndpointToHostAction:      configParams.DefaultEndpointToHostAction,
				IptablesFilterAllowAction: configParams.IptablesFilterAllowAction,
				IptablesMangleAllowAction: configParams.IptablesMangleAllowAction,

				FailsafeInboundHostPorts:  configParams.FailsafeInboundHostPorts,
				FailsafeOutboundHostPorts: configParams.FailsafeOutboundHostPorts,

				DisableConntrackInvalid: configParams.DisableConntrackInvalidCheck,

				EnableNflogSize: configParams.EnableNflogSize,

				NATPortRange:                       configParams.NATPortRange,
				IptablesNATOutgoingInterfaceFilter: configParams.IptablesNATOutgoingInterfaceFilter,
				DNSTrustedServers:                  configParams.DNSTrustedServers,
				NATOutgoingAddress:                 configParams.NATOutgoingAddress,
				BPFEnabled:                         configParams.BPFEnabled,
			},
<<<<<<< HEAD

=======
			Wireguard: wireguard.Config{
				Enabled:             wireguardEnabled,
				ListeningPort:       configParams.WireguardListeningPort,
				FirewallMark:        int(markWireguard),
				RoutingRulePriority: configParams.WireguardRoutingRulePriority,
				RoutingTableIndex:   wireguardTableIndex,
				InterfaceName:       configParams.WireguardInterfaceName,
				MTU:                 configParams.WireguardMTU,
			},
>>>>>>> 7452123f
			IPIPMTU:                        configParams.IpInIpMtu,
			VXLANMTU:                       configParams.VXLANMTU,
			IptablesBackend:                configParams.IptablesBackend,
			IptablesRefreshInterval:        configParams.IptablesRefreshInterval,
			RouteRefreshInterval:           configParams.RouteRefreshInterval,
			DeviceRouteSourceAddress:       configParams.DeviceRouteSourceAddress,
			DeviceRouteProtocol:            configParams.DeviceRouteProtocol,
			RemoveExternalRoutes:           configParams.RemoveExternalRoutes,
			IPSetsRefreshInterval:          configParams.IpsetsRefreshInterval,
			IptablesPostWriteCheckInterval: configParams.IptablesPostWriteCheckIntervalSecs,
			IptablesInsertMode:             configParams.ChainInsertMode,
			IptablesLockFilePath:           configParams.IptablesLockFilePath,
			IptablesLockTimeout:            configParams.IptablesLockTimeoutSecs,
			IptablesLockProbeInterval:      configParams.IptablesLockProbeIntervalMillis,
			MaxIPSetSize:                   configParams.MaxIpsetSize,
			IPv6Enabled:                    configParams.Ipv6Support,
			StatusReportingInterval:        configParams.ReportingIntervalSecs,
			XDPRefreshInterval:             configParams.XDPRefreshInterval,

			NetlinkTimeout: configParams.NetlinkTimeoutSecs,

			NodeIP:                     configParams.NodeIP,
			IPSecPSK:                   configParams.GetPSKFromFile(),
			IPSecAllowUnsecuredTraffic: configParams.IPSecAllowUnsecuredTraffic,
			IPSecIKEProposal:           configParams.IPSecIKEAlgorithm,
			IPSecESPProposal:           configParams.IPSecESPAlgorithm,
			IPSecLogLevel:              configParams.IPSecLogLevel,
			IPSecRekeyTime:             configParams.IPSecRekeyTime,
			IPSecPolicyRefreshInterval: configParams.IPSecPolicyRefreshInterval,

			EgressIPEnabled:             configParams.EgressIPCheckEnabled(),
			EgressIPRoutingRulePriority: configParams.EgressIPRoutingRulePriority,

			ConfigChangedRestartCallback: configChangedRestartCallback,
			ChildExitedRestartCallback:   childExitedRestartCallback,

			PostInSyncCallback: func() {
				// The initial resync uses a lot of scratch space so now is
				// a good time to force a GC and return any RAM that we can.
				debug.FreeOSMemory()

				if configParams.DebugMemoryProfilePath == "" {
					return
				}
				logutils.DumpHeapMemoryProfile(configParams.DebugMemoryProfilePath)
			},
			HealthAggregator:                healthAggregator,
			DebugSimulateDataplaneHangAfter: configParams.DebugSimulateDataplaneHangAfter,
			DebugUseShortPollIntervals:      configParams.DebugUseShortPollIntervals,
			FelixHostname:                   configParams.FelixHostname,
			ExternalNodesCidrs:              configParams.ExternalNodesCIDRList,
			SidecarAccelerationEnabled:      configParams.SidecarAccelerationEnabled,

			BPFEnabled:                         configParams.BPFEnabled,
			BPFDisableUnprivileged:             configParams.BPFDisableUnprivileged,
			BPFConnTimeLBEnabled:               configParams.BPFConnectTimeLoadBalancingEnabled,
			BPFKubeProxyIptablesCleanupEnabled: configParams.BPFKubeProxyIptablesCleanupEnabled,
			BPFLogLevel:                        configParams.BPFLogLevel,
			BPFDataIfacePattern:                configParams.BPFDataIfacePattern,
			BPFCgroupV2:                        configParams.DebugBPFCgroupV2,
			BPFMapRepin:                        configParams.DebugBPFMapRepinEnabled,
			KubeProxyMinSyncPeriod:             configParams.BPFKubeProxyMinSyncPeriod,
			XDPEnabled:                         configParams.XDPEnabled,
			XDPAllowGeneric:                    configParams.GenericXDPEnabled,
			BPFConntrackTimeouts:               conntrack.DefaultTimeouts(), // FIXME make timeouts configurable
			RouteTableManager:                  routeTableIndexAllocator,

			KubeClientSet: k8sClientSet,

			Collector:            collector,
			DNSCacheFile:         configParams.DNSCacheFile,
			DNSCacheSaveInterval: configParams.DNSCacheSaveInterval,
		}

		if configParams.BPFExternalServiceMode == "dsr" {
			dpConfig.BPFNodePortDSREnabled = true
		}

		stopChan := make(chan *sync.WaitGroup, 1)
		intDP := intdataplane.NewIntDataplaneDriver(dpConfig, stopChan)
		intDP.Start()

		return intDP, nil, stopChan
	} else {
		log.WithField("driver", configParams.DataplaneDriver).Info(
			"Using external dataplane driver.")

		dpConn, cmd := extdataplane.StartExtDataplaneDriver(configParams.DataplaneDriver)
		return dpConn, cmd, nil
	}
}<|MERGE_RESOLUTION|>--- conflicted
+++ resolved
@@ -20,17 +20,12 @@
 	"math/bits"
 	"net"
 	"os/exec"
-<<<<<<< HEAD
 	"runtime/debug"
 	"sync"
-=======
 
 	"github.com/projectcalico/felix/wireguard"
 
 	"github.com/projectcalico/felix/bpf/conntrack"
-
-	"k8s.io/client-go/kubernetes"
->>>>>>> 7452123f
 
 	log "github.com/sirupsen/logrus"
 	"k8s.io/client-go/kubernetes"
@@ -72,7 +67,6 @@
 		// that we use for communicating between chains.
 		markAccept, _ := markBitsManager.NextSingleBitMark()
 		markPass, _ := markBitsManager.NextSingleBitMark()
-<<<<<<< HEAD
 		markDrop, _ := markBitsManager.NextSingleBitMark()
 		var markIPsec, markEgressIP uint32
 		if configParams.IPSecEnabled() {
@@ -95,7 +89,6 @@
 				}).Panic("Failed to allocate a mark bit for Egress IP, not enough mark bits available.")
 			}
 		}
-=======
 
 		var markWireguard uint32
 		if configParams.WireguardEnabled {
@@ -109,7 +102,6 @@
 			}
 		}
 
->>>>>>> 7452123f
 		// Short-lived mark bits for local calculations within a chain.
 		markScratch0, _ := markBitsManager.NextSingleBitMark()
 		markScratch1, _ := markBitsManager.NextSingleBitMark()
@@ -229,9 +221,7 @@
 				NATOutgoingAddress:                 configParams.NATOutgoingAddress,
 				BPFEnabled:                         configParams.BPFEnabled,
 			},
-<<<<<<< HEAD
-
-=======
+
 			Wireguard: wireguard.Config{
 				Enabled:             wireguardEnabled,
 				ListeningPort:       configParams.WireguardListeningPort,
@@ -241,7 +231,7 @@
 				InterfaceName:       configParams.WireguardInterfaceName,
 				MTU:                 configParams.WireguardMTU,
 			},
->>>>>>> 7452123f
+
 			IPIPMTU:                        configParams.IpInIpMtu,
 			VXLANMTU:                       configParams.VXLANMTU,
 			IptablesBackend:                configParams.IptablesBackend,
