--- conflicted
+++ resolved
@@ -217,17 +217,15 @@
 				IPIPTunnelAddress:  configParams.IpInIpTunnelAddr,
 				VXLANTunnelAddress: configParams.IPv4VXLANTunnelAddr,
 
-<<<<<<< HEAD
 				IPSecEnabled: configParams.IPSecEnabled(),
 
 				EgressIPEnabled:   configParams.EgressIPCheckEnabled(),
 				EgressIPVXLANPort: configParams.EgressIPVXLANPort,
 				EgressIPVXLANVNI:  configParams.EgressIPVXLANVNI,
 				EgressIPInterface: "egress.calico",
-=======
+
 				WireguardEnabled:       configParams.WireguardEnabled,
 				WireguardInterfaceName: configParams.WireguardInterfaceName,
->>>>>>> 75f7e6aa
 
 				IptablesLogPrefix:         configParams.LogPrefix,
 				IncludeDropActionInPrefix: configParams.LogDropActionOverride,
