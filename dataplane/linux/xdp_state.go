--- conflicted
+++ resolved
@@ -1457,16 +1457,12 @@
 		// have no application layer policy stuff
 		rule.HttpMatch == nil &&
 		rule.SrcServiceAccountMatch == nil &&
-<<<<<<< HEAD
 		rule.DstServiceAccountMatch == nil &&
 		rule.LogPrefix == ""
-=======
-		rule.DstServiceAccountMatch == nil
 
 	// Note that XDP doesn't support writing rule.Metadata to the dataplane
 	// (as we do using -m comment in iptables), but the rule still can be
 	// rendered in XDP, so we place no constraints on rule.Metadata here.
->>>>>>> a95a1166
 }
 
 func (s *xdpIPState) removeMembersIPSet(setID string, members set.Set) {
