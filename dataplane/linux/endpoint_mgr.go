<<<<<<< HEAD
// Copyright (c) 2016-2020 Tigera, Inc. All rights reserved.
=======
// Copyright (c) 2020 Tigera, Inc. All rights reserved.
>>>>>>> aa0a22d9
//
// Licensed under the Apache License, Version 2.0 (the "License");
// you may not use this file except in compliance with the License.
// You may obtain a copy of the License at
//
//     http://www.apache.org/licenses/LICENSE-2.0
//
// Unless required by applicable law or agreed to in writing, software
// distributed under the License is distributed on an "AS IS" BASIS,
// WITHOUT WARRANTIES OR CONDITIONS OF ANY KIND, either express or implied.
// See the License for the specific language governing permissions and
// limitations under the License.

package intdataplane

import (
	"fmt"
	"io"
	"net"
	"os"
	"reflect"
	"regexp"
	"strings"

	log "github.com/sirupsen/logrus"

	"github.com/projectcalico/felix/ifacemonitor"
	"github.com/projectcalico/felix/ip"
	"github.com/projectcalico/felix/iptables"
	"github.com/projectcalico/felix/proto"
	"github.com/projectcalico/felix/routetable"
	"github.com/projectcalico/felix/rules"
	"github.com/projectcalico/libcalico-go/lib/set"
)

type routeTable interface {
	SetRoutes(ifaceName string, targets []routetable.Target)
	SetL2Routes(ifaceName string, targets []routetable.L2Target)
	OnIfaceStateChanged(string, ifacemonitor.State)
	QueueResync()
	Apply() error
}

type endpointManagerCallbacks struct {
	addInterface           *AddInterfaceFuncs
	removeInterface        *RemoveInterfaceFuncs
	updateInterface        *UpdateInterfaceFuncs
	updateHostEndpoint     *UpdateHostEndpointFuncs
	removeHostEndpoint     *RemoveHostEndpointFuncs
	updateWorkloadEndpoint *UpdateWorkloadEndpointFuncs
	removeWorkloadEndpoint *RemoveWorkloadEndpointFuncs
}

func newEndpointManagerCallbacks(callbacks *callbacks, ipVersion uint8) endpointManagerCallbacks {
	if ipVersion == 4 {
		return endpointManagerCallbacks{
			addInterface:           callbacks.AddInterfaceV4,
			removeInterface:        callbacks.RemoveInterfaceV4,
			updateInterface:        callbacks.UpdateInterfaceV4,
			updateHostEndpoint:     callbacks.UpdateHostEndpointV4,
			removeHostEndpoint:     callbacks.RemoveHostEndpointV4,
			updateWorkloadEndpoint: callbacks.UpdateWorkloadEndpointV4,
			removeWorkloadEndpoint: callbacks.RemoveWorkloadEndpointV4,
		}
	} else {
		return endpointManagerCallbacks{
			addInterface:           &AddInterfaceFuncs{},
			removeInterface:        &RemoveInterfaceFuncs{},
			updateInterface:        &UpdateInterfaceFuncs{},
			updateHostEndpoint:     &UpdateHostEndpointFuncs{},
			removeHostEndpoint:     &RemoveHostEndpointFuncs{},
			updateWorkloadEndpoint: &UpdateWorkloadEndpointFuncs{},
			removeWorkloadEndpoint: &RemoveWorkloadEndpointFuncs{},
		}
	}
}

func (c *endpointManagerCallbacks) InvokeInterfaceCallbacks(old, new map[string]proto.HostEndpointID) {
	for ifaceName, oldEpID := range old {
		if newEpID, ok := new[ifaceName]; ok {
			if oldEpID != newEpID {
				c.updateInterface.Invoke(ifaceName, newEpID)
			}
		} else {
			c.removeInterface.Invoke(ifaceName)
		}
	}
	for ifaceName, newEpID := range new {
		if _, ok := old[ifaceName]; !ok {
			c.addInterface.Invoke(ifaceName, newEpID)
		}
	}
}

func (c *endpointManagerCallbacks) InvokeUpdateHostEndpoint(hostEpID proto.HostEndpointID) {
	c.updateHostEndpoint.Invoke(hostEpID)
}

func (c *endpointManagerCallbacks) InvokeRemoveHostEndpoint(hostEpID proto.HostEndpointID) {
	c.removeHostEndpoint.Invoke(hostEpID)
}

func (c *endpointManagerCallbacks) InvokeUpdateWorkload(old, new *proto.WorkloadEndpoint) {
	c.updateWorkloadEndpoint.Invoke(old, new)
}

func (c *endpointManagerCallbacks) InvokeRemoveWorkload(old *proto.WorkloadEndpoint) {
	c.removeWorkloadEndpoint.Invoke(old)
}

// endpointManager manages the dataplane resources that belong to each endpoint as well as
// the "dispatch chains" that fan out packets to the right per-endpoint chain.
//
// It programs the relevant iptables chains (via the iptables.Table objects) along with
// per-endpoint routes (via the RouteTable).
//
// Since calculating the dispatch chains is fairly expensive, the main OnUpdate method
// simply records the pending state of each interface and defers the actual calculation
// to CompleteDeferredWork().  This is also the basis of our failure handling; updates
// that fail are left in the pending state so they can be retried later.
type endpointManager struct {
	// Config.
	ipVersion              uint8
	wlIfacesRegexp         *regexp.Regexp
	kubeIPVSSupportEnabled bool

	// Our dependencies.
	rawTable     iptablesTable
	mangleTable  iptablesTable
	filterTable  iptablesTable
	ruleRenderer rules.RuleRenderer
	routeTable   routeTable
	writeProcSys procSysWriter
	epMarkMapper rules.EndpointMarkMapper

	// Pending updates, cleared in CompleteDeferredWork as the data is copied to the activeXYZ
	// fields.
	pendingWlEpUpdates  map[proto.WorkloadEndpointID]*proto.WorkloadEndpoint
	pendingIfaceUpdates map[string]ifacemonitor.State

	// Active state, updated in CompleteDeferredWork.
	activeWlEndpoints          map[proto.WorkloadEndpointID]*proto.WorkloadEndpoint
	activeWlIfaceNameToID      map[string]proto.WorkloadEndpointID
	activeUpIfaces             set.Set
	activeWlIDToChains         map[proto.WorkloadEndpointID][]*iptables.Chain
	activeWlDispatchChains     map[string]*iptables.Chain
	activeEPMarkDispatchChains map[string]*iptables.Chain

	// Workload endpoints that would be locally active but are 'shadowed' by other endpoints
	// with the same interface name.
	shadowedWlEndpoints map[proto.WorkloadEndpointID]*proto.WorkloadEndpoint

	// wlIfaceNamesToReconfigure contains names of workload interfaces that need to have
	// their configuration (sysctls etc.) refreshed.
	wlIfaceNamesToReconfigure set.Set

	// epIDsToUpdateStatus contains IDs of endpoints that we need to report status for.
	// Mix of host and workload endpoint IDs.
	epIDsToUpdateStatus set.Set

	// hostIfaceToAddrs maps host interface name to the set of IPs on that interface (reported
	// fro the dataplane).
	hostIfaceToAddrs map[string]set.Set
	// rawHostEndpoints contains the raw (i.e. not resolved to interface) host endpoints.
	rawHostEndpoints map[proto.HostEndpointID]*proto.HostEndpoint
	// hostEndpointsDirty is set to true when host endpoints are updated.
	hostEndpointsDirty bool
	// activeHostIfaceToChains maps host interface name to the chains that we've programmed.
	activeHostIfaceToRawChains    map[string][]*iptables.Chain
	activeHostIfaceToFiltChains   map[string][]*iptables.Chain
	activeHostIfaceToMangleChains map[string][]*iptables.Chain
	// Dispatch chains that we've programmed for host endpoints.
	activeHostRawDispatchChains    map[string]*iptables.Chain
	activeHostFilterDispatchChains map[string]*iptables.Chain
	activeHostMangleDispatchChains map[string]*iptables.Chain
	// activeHostEpIDToIfaceNames records which interfaces we resolved each host endpoint to.
	activeHostEpIDToIfaceNames map[proto.HostEndpointID][]string
	// activeIfaceNameToHostEpID records which endpoint we resolved each host interface to.
	activeIfaceNameToHostEpID map[string]proto.HostEndpointID

	needToCheckDispatchChains     bool
	needToCheckEndpointMarkChains bool

	// Callbacks
	OnEndpointStatusUpdate EndpointStatusUpdateCallback
	callbacks              endpointManagerCallbacks
	bpfEnabled             bool
}

type EndpointStatusUpdateCallback func(ipVersion uint8, id interface{}, status string)

type procSysWriter func(path, value string) error

func newEndpointManager(
	rawTable iptablesTable,
	mangleTable iptablesTable,
	filterTable iptablesTable,
	ruleRenderer rules.RuleRenderer,
	routeTable routeTable,
	ipVersion uint8,
	epMarkMapper rules.EndpointMarkMapper,
	kubeIPVSSupportEnabled bool,
	wlInterfacePrefixes []string,
	onWorkloadEndpointStatusUpdate EndpointStatusUpdateCallback,
	bpfEnabled bool,
	callbacks *callbacks,
) *endpointManager {
	return newEndpointManagerWithShims(
		rawTable,
		mangleTable,
		filterTable,
		ruleRenderer,
		routeTable,
		ipVersion,
		epMarkMapper,
		kubeIPVSSupportEnabled,
		wlInterfacePrefixes,
		onWorkloadEndpointStatusUpdate,
		writeProcSys,
		bpfEnabled,
		callbacks,
	)
}

func newEndpointManagerWithShims(
	rawTable iptablesTable,
	mangleTable iptablesTable,
	filterTable iptablesTable,
	ruleRenderer rules.RuleRenderer,
	routeTable routeTable,
	ipVersion uint8,
	epMarkMapper rules.EndpointMarkMapper,
	kubeIPVSSupportEnabled bool,
	wlInterfacePrefixes []string,
	onWorkloadEndpointStatusUpdate EndpointStatusUpdateCallback,
	procSysWriter procSysWriter,
	bpfEnabled bool,
	callbacks *callbacks,
) *endpointManager {
	wlIfacesPattern := "^(" + strings.Join(wlInterfacePrefixes, "|") + ").*"
	wlIfacesRegexp := regexp.MustCompile(wlIfacesPattern)

	return &endpointManager{
		ipVersion:              ipVersion,
		wlIfacesRegexp:         wlIfacesRegexp,
		kubeIPVSSupportEnabled: kubeIPVSSupportEnabled,
		bpfEnabled:             bpfEnabled,

		rawTable:     rawTable,
		mangleTable:  mangleTable,
		filterTable:  filterTable,
		ruleRenderer: ruleRenderer,
		routeTable:   routeTable,
		writeProcSys: procSysWriter,
		epMarkMapper: epMarkMapper,

		// Pending updates, we store these up as OnUpdate is called, then process them
		// in CompleteDeferredWork and transfer the important data to the activeXYX fields.
		pendingWlEpUpdates:  map[proto.WorkloadEndpointID]*proto.WorkloadEndpoint{},
		pendingIfaceUpdates: map[string]ifacemonitor.State{},

		activeUpIfaces: set.New(),

		activeWlEndpoints:     map[proto.WorkloadEndpointID]*proto.WorkloadEndpoint{},
		activeWlIfaceNameToID: map[string]proto.WorkloadEndpointID{},
		activeWlIDToChains:    map[proto.WorkloadEndpointID][]*iptables.Chain{},

		shadowedWlEndpoints: map[proto.WorkloadEndpointID]*proto.WorkloadEndpoint{},

		wlIfaceNamesToReconfigure: set.New(),

		epIDsToUpdateStatus: set.New(),

		hostIfaceToAddrs:   map[string]set.Set{},
		rawHostEndpoints:   map[proto.HostEndpointID]*proto.HostEndpoint{},
		hostEndpointsDirty: true,

		activeHostIfaceToRawChains:    map[string][]*iptables.Chain{},
		activeHostIfaceToFiltChains:   map[string][]*iptables.Chain{},
		activeHostIfaceToMangleChains: map[string][]*iptables.Chain{},

		// Caches of the current dispatch chains indexed by chain name.  We use these to
		// calculate deltas when we need to update the chains.
		activeWlDispatchChains:         map[string]*iptables.Chain{},
		activeHostFilterDispatchChains: map[string]*iptables.Chain{},
		activeHostMangleDispatchChains: map[string]*iptables.Chain{},
		activeHostRawDispatchChains:    map[string]*iptables.Chain{},
		activeEPMarkDispatchChains:     map[string]*iptables.Chain{},
		needToCheckDispatchChains:      true, // Need to do start-of-day update.
		needToCheckEndpointMarkChains:  true, // Need to do start-of-day update.

		OnEndpointStatusUpdate: onWorkloadEndpointStatusUpdate,
		callbacks:              newEndpointManagerCallbacks(callbacks, ipVersion),
	}
}

func (m *endpointManager) OnUpdate(protoBufMsg interface{}) {
	log.WithField("msg", protoBufMsg).Debug("Received message")
	switch msg := protoBufMsg.(type) {
	case *proto.WorkloadEndpointUpdate:
		m.pendingWlEpUpdates[*msg.Id] = msg.Endpoint
	case *proto.WorkloadEndpointRemove:
		m.pendingWlEpUpdates[*msg.Id] = nil
	case *proto.HostEndpointUpdate:
		log.WithField("msg", msg).Debug("Host endpoint update")
		m.callbacks.InvokeUpdateHostEndpoint(*msg.Id)
		m.rawHostEndpoints[*msg.Id] = msg.Endpoint
		m.hostEndpointsDirty = true
		m.epIDsToUpdateStatus.Add(*msg.Id)
	case *proto.HostEndpointRemove:
		log.WithField("msg", msg).Debug("Host endpoint removed")
		m.callbacks.InvokeRemoveHostEndpoint(*msg.Id)
		delete(m.rawHostEndpoints, *msg.Id)
		m.hostEndpointsDirty = true
		m.epIDsToUpdateStatus.Add(*msg.Id)
	case *ifaceUpdate:
		log.WithField("update", msg).Debug("Interface state changed.")
		m.pendingIfaceUpdates[msg.Name] = msg.State
	case *ifaceAddrsUpdate:
		log.WithField("update", msg).Debug("Interface addrs changed.")
		if m.wlIfacesRegexp.MatchString(msg.Name) {
			log.WithField("update", msg).Debug("Workload interface, ignoring.")
			return
		}
		if msg.Addrs != nil {
			m.hostIfaceToAddrs[msg.Name] = msg.Addrs
		} else {
			delete(m.hostIfaceToAddrs, msg.Name)
		}
		m.hostEndpointsDirty = true
	}
}

func (m *endpointManager) CompleteDeferredWork() error {
	// Copy the pending interface state to the active set and mark any interfaces that have
	// changed state for reconfiguration by resolveWorkload/HostEndpoints()
	for ifaceName, state := range m.pendingIfaceUpdates {
		if state == ifacemonitor.StateUp {
			m.activeUpIfaces.Add(ifaceName)
			if m.wlIfacesRegexp.MatchString(ifaceName) {
				log.WithField("ifaceName", ifaceName).Info(
					"Workload interface came up, marking for reconfiguration.")
				m.wlIfaceNamesToReconfigure.Add(ifaceName)
			}
		} else {
			m.activeUpIfaces.Discard(ifaceName)
		}
		// If this interface is linked to any already-existing endpoints, mark the endpoint
		// status for recalculation.  If the matching endpoint changes when we do
		// resolveHostEndpoints() then that will mark old and new matching endpoints for
		// update.
		m.markEndpointStatusDirtyByIface(ifaceName)
		// Clean up as we go...
		delete(m.pendingIfaceUpdates, ifaceName)
	}

	m.resolveWorkloadEndpoints()

	if m.hostEndpointsDirty {
		log.Debug("Host endpoints updated, resolving them.")
		m.resolveHostEndpoints()
		m.hostEndpointsDirty = false
	}

	if m.kubeIPVSSupportEnabled && m.needToCheckEndpointMarkChains {
		m.resolveEndpointMarks()
		m.needToCheckEndpointMarkChains = false
	}

	// Now send any endpoint status updates.
	m.updateEndpointStatuses()

	return nil
}

func (m *endpointManager) GetRouteTables() []routeTable {
	return []routeTable{m.routeTable}
}

func (m *endpointManager) markEndpointStatusDirtyByIface(ifaceName string) {
	logCxt := log.WithField("ifaceName", ifaceName)
	if epID, ok := m.activeWlIfaceNameToID[ifaceName]; ok {
		logCxt.Info("Workload interface state changed; marking for status update.")
		m.epIDsToUpdateStatus.Add(epID)
	} else if epID, ok := m.activeIfaceNameToHostEpID[ifaceName]; ok {
		logCxt.Info("Host interface state changed; marking for status update.")
		m.epIDsToUpdateStatus.Add(epID)
	} else {
		// We don't know about this interface yet (or it's already been deleted).
		// If the endpoint gets created, we'll do the update then. If it's been
		// deleted, we've already cleaned it up.
		logCxt.Debug("Ignoring interface state change for unknown interface.")
	}
}

func (m *endpointManager) updateEndpointStatuses() {
	log.WithField("dirtyEndpoints", m.epIDsToUpdateStatus).Debug("Reporting endpoint status.")
	m.epIDsToUpdateStatus.Iter(func(item interface{}) error {
		switch id := item.(type) {
		case proto.WorkloadEndpointID:
			status := m.calculateWorkloadEndpointStatus(id)
			m.OnEndpointStatusUpdate(m.ipVersion, id, status)
		case proto.HostEndpointID:
			status := m.calculateHostEndpointStatus(id)
			m.OnEndpointStatusUpdate(m.ipVersion, id, status)
		}

		return set.RemoveItem
	})
}

func (m *endpointManager) calculateWorkloadEndpointStatus(id proto.WorkloadEndpointID) string {
	logCxt := log.WithField("workloadEndpointID", id)
	logCxt.Debug("Re-evaluating workload endpoint status")
	var operUp, adminUp, failed bool
	workload, known := m.activeWlEndpoints[id]
	if known {
		adminUp = workload.State == "active"
		operUp = m.activeUpIfaces.Contains(workload.Name)
		failed = m.wlIfaceNamesToReconfigure.Contains(workload.Name)
	}

	// Note: if endpoint is not known (i.e. has been deleted), status will be "", which signals
	// a deletion.
	var status string
	if known {
		if failed {
			status = "error"
		} else if operUp && adminUp {
			status = "up"
		} else {
			status = "down"
		}
	}
	logCxt = logCxt.WithFields(log.Fields{
		"known":   known,
		"failed":  failed,
		"operUp":  operUp,
		"adminUp": adminUp,
		"status":  status,
	})
	logCxt.Info("Re-evaluated workload endpoint status")
	return status
}

func (m *endpointManager) calculateHostEndpointStatus(id proto.HostEndpointID) (status string) {
	logCxt := log.WithField("hostEndpointID", id)
	logCxt.Debug("Re-evaluating host endpoint status")
	var resolved, operUp bool
	_, known := m.rawHostEndpoints[id]

	// Note: if endpoint is not known (i.e. has been deleted), status will be "", which signals
	// a deletion.
	if known {
		ifaceNames := m.activeHostEpIDToIfaceNames[id]
		if len(ifaceNames) > 0 {
			resolved = true
			operUp = true
			for _, ifaceName := range ifaceNames {
				if ifaceName == allInterfaces {
					// For * host endpoints we don't let particular interfaces
					// impact their reported status, because it's unclear what
					// the semantics would be, and we'd potentially have to look
					// at every interface on the host.
					continue
				}
				ifaceUp := m.activeUpIfaces.Contains(ifaceName)
				logCxt.WithFields(log.Fields{
					"ifaceName": ifaceName,
					"ifaceUp":   ifaceUp,
				}).Debug("Status of matching interface.")
				operUp = operUp && ifaceUp
			}
		}

		if resolved && operUp {
			status = "up"
		} else if resolved {
			status = "down"
		} else {
			// Known but failed to resolve, map that to error.
			status = "error"
		}
	}

	logCxt = logCxt.WithFields(log.Fields{
		"known":    known,
		"resolved": resolved,
		"operUp":   operUp,
		"status":   status,
	})
	logCxt.Info("Re-evaluated host endpoint status")
	return status
}

func (m *endpointManager) resolveWorkloadEndpoints() {
	if len(m.pendingWlEpUpdates) > 0 {
		// We're about to make endpoint updates, make sure we recheck the dispatch chains.
		m.needToCheckDispatchChains = true
	}

	removeActiveWorkload := func(logCxt *log.Entry, oldWorkload *proto.WorkloadEndpoint, id proto.WorkloadEndpointID) {
		m.callbacks.InvokeRemoveWorkload(oldWorkload)
		m.filterTable.RemoveChains(m.activeWlIDToChains[id])
		delete(m.activeWlIDToChains, id)
		if oldWorkload != nil {
			m.epMarkMapper.ReleaseEndpointMark(oldWorkload.Name)
			// Remove any routes from the routing table.  The RouteTable will remove any
			// conntrack entries as a side-effect.
			logCxt.Info("Workload removed, deleting old state.")
			m.routeTable.SetRoutes(oldWorkload.Name, nil)
			m.wlIfaceNamesToReconfigure.Discard(oldWorkload.Name)
			delete(m.activeWlIfaceNameToID, oldWorkload.Name)
		}
		delete(m.activeWlEndpoints, id)
	}

	// Repeat the following loop until the pending update map is empty.  Note that it's possible
	// for an endpoint deletion to add a further update into the map (for a previously shadowed
	// endpoint), so we cannot assume that a single iteration will always be enough.
	for len(m.pendingWlEpUpdates) > 0 {
		// Handle pending workload endpoint updates.
		for id, workload := range m.pendingWlEpUpdates {
			logCxt := log.WithField("id", id)
			oldWorkload := m.activeWlEndpoints[id]
			if workload != nil {
				// Check if there is already an active workload endpoint with the same
				// interface name.
				if existingId, ok := m.activeWlIfaceNameToID[workload.Name]; ok && existingId != id {
					// There is.  We need to decide which endpoint takes preference.
					// (We presume this is some kind of make before break logic, and the
					// situation will shortly be resolved by one of the endpoints being
					// removed.  But in the meantime we must have predictable
					// behaviour.)
					logCxt.WithFields(log.Fields{
						"interfaceName": workload.Name,
						"existingId":    existingId,
					}).Info("New endpoint has same iface name as existing")
					if wlIdsAscending(&existingId, &id) {
						logCxt.Info("Existing endpoint takes preference")
						m.shadowedWlEndpoints[id] = workload
						delete(m.pendingWlEpUpdates, id)
						continue
					}
					logCxt.Info("New endpoint takes preference; remove existing")
					m.shadowedWlEndpoints[existingId] = m.activeWlEndpoints[existingId]
					removeActiveWorkload(logCxt, m.activeWlEndpoints[existingId], existingId)
				}
				logCxt.Info("Updating per-endpoint chains.")
				if oldWorkload != nil && oldWorkload.Name != workload.Name {
					logCxt.Debug("Interface name changed, cleaning up old state")
					m.epMarkMapper.ReleaseEndpointMark(oldWorkload.Name)
					if !m.bpfEnabled {
						m.filterTable.RemoveChains(m.activeWlIDToChains[id])
					}
					m.routeTable.SetRoutes(oldWorkload.Name, nil)
					m.wlIfaceNamesToReconfigure.Discard(oldWorkload.Name)
					delete(m.activeWlIfaceNameToID, oldWorkload.Name)
				}
				adminUp := workload.State == "active"
<<<<<<< HEAD
				chains := m.ruleRenderer.WorkloadEndpointToIptablesChains(
					workload.Name,
					m.epMarkMapper,
					adminUp,
					workload.Tiers,
					workload.ProfileIds,
				)
				m.filterTable.UpdateChains(chains)
				m.activeWlIDToChains[id] = chains
=======
				if !m.bpfEnabled {
					chains := m.ruleRenderer.WorkloadEndpointToIptablesChains(
						workload.Name,
						m.epMarkMapper,
						adminUp,
						ingressPolicyNames,
						egressPolicyNames,
						workload.ProfileIds,
					)
					m.filterTable.UpdateChains(chains)
					m.activeWlIDToChains[id] = chains
				}
>>>>>>> aa0a22d9

				// Collect the IP prefixes that we want to route locally to this endpoint:
				logCxt.Info("Updating endpoint routes.")
				var (
					ipStrings  []string
					natInfos   []*proto.NatInfo
					addrSuffix string
				)
				if m.ipVersion == 4 {
					ipStrings = workload.Ipv4Nets
					natInfos = workload.Ipv4Nat
					addrSuffix = "/32"
				} else {
					ipStrings = workload.Ipv6Nets
					natInfos = workload.Ipv6Nat
					addrSuffix = "/128"
				}
				if len(natInfos) != 0 {
					old := ipStrings
					ipStrings = make([]string, len(old)+len(natInfos))
					copy(ipStrings, old)
					for ii, natInfo := range natInfos {
						ipStrings[len(old)+ii] = natInfo.ExtIp + addrSuffix
					}
				}

				var mac net.HardwareAddr
				if workload.Mac != "" {
					var err error
					mac, err = net.ParseMAC(workload.Mac)
					if err != nil {
						logCxt.WithError(err).Error(
							"Failed to parse endpoint's MAC address")
					}
				}
				var routeTargets []routetable.Target
				if adminUp {
					logCxt.Debug("Endpoint up, adding routes")
					for _, s := range ipStrings {
						routeTargets = append(routeTargets, routetable.Target{
							CIDR:    ip.MustParseCIDROrIP(s),
							DestMAC: mac,
						})
					}
				} else {
					logCxt.Debug("Endpoint down, removing routes")
				}
				m.routeTable.SetRoutes(workload.Name, routeTargets)
				m.wlIfaceNamesToReconfigure.Add(workload.Name)
				m.activeWlEndpoints[id] = workload
				m.activeWlIfaceNameToID[workload.Name] = id
				delete(m.pendingWlEpUpdates, id)

				m.callbacks.InvokeUpdateWorkload(oldWorkload, workload)
			} else {
				logCxt.Info("Workload removed, deleting its chains.")
				removeActiveWorkload(logCxt, oldWorkload, id)
				delete(m.pendingWlEpUpdates, id)
				delete(m.shadowedWlEndpoints, id)

				if oldWorkload != nil {
					// Check for another endpoint with the same interface name,
					// that should now become active.
					bestShadowedId := proto.WorkloadEndpointID{}
					for sId, sWorkload := range m.shadowedWlEndpoints {
						logCxt.Infof("Old workload %v", oldWorkload)
						logCxt.Infof("Shadowed workload %v", sWorkload)
						if sWorkload.Name == oldWorkload.Name {
							if bestShadowedId.EndpointId == "" || wlIdsAscending(&sId, &bestShadowedId) {
								bestShadowedId = sId
							}
						}
					}
					if bestShadowedId.EndpointId != "" {
						m.pendingWlEpUpdates[bestShadowedId] = m.shadowedWlEndpoints[bestShadowedId]
						delete(m.shadowedWlEndpoints, bestShadowedId)
					}
				}
			}

			// Update or deletion, make sure we update the interface status.
			m.epIDsToUpdateStatus.Add(id)
		}
	}

	if !m.bpfEnabled && m.needToCheckDispatchChains {
		// Rewrite the dispatch chains if they've changed.
		newDispatchChains := m.ruleRenderer.WorkloadDispatchChains(m.activeWlEndpoints)
		m.updateDispatchChains(m.activeWlDispatchChains, newDispatchChains, m.filterTable)
		m.needToCheckDispatchChains = false

		// Set flag to update endpoint mark chains.
		m.needToCheckEndpointMarkChains = true
	}

	m.wlIfaceNamesToReconfigure.Iter(func(item interface{}) error {
		ifaceName := item.(string)
		err := m.configureInterface(ifaceName)
		if err != nil {
			log.WithError(err).Warn("Failed to configure interface, will retry")
			return nil
		}
		return set.RemoveItem
	})
}

func wlIdsAscending(id1, id2 *proto.WorkloadEndpointID) bool {
	if id1.OrchestratorId == id2.OrchestratorId {
		// Need to compare WorkloadId.
		if id1.WorkloadId == id2.WorkloadId {
			// Need to compare EndpointId.
			return id1.EndpointId < id2.EndpointId
		}
		return id1.WorkloadId < id2.WorkloadId
	}
	return id1.OrchestratorId < id2.OrchestratorId
}

func (m *endpointManager) resolveEndpointMarks() {
	if m.bpfEnabled {
		return
	}

	// Render endpoint mark chains for active workload and host endpoint.
	newEndpointMarkDispatchChains := m.ruleRenderer.EndpointMarkDispatchChains(m.epMarkMapper, m.activeWlEndpoints, m.activeIfaceNameToHostEpID)
	m.updateDispatchChains(m.activeEPMarkDispatchChains, newEndpointMarkDispatchChains, m.filterTable)
}

func (m *endpointManager) resolveHostEndpoints() {

	// Host endpoint resolution
	// ------------------------
	//
	// There is a set of non-workload interfaces on the local host, each possibly with
	// IP addresses, that might be controlled by HostEndpoint resources in the Calico
	// data model.  The data model syntactically allows multiple HostEndpoint
	// resources to match a given interface - for example, an interface 'eth1' might
	// have address 10.240.0.34 and 172.19.2.98, and the data model might include:
	//
	// - HostEndpoint A with Name 'eth1'
	//
	// - HostEndpoint B with ExpectedIpv4Addrs including '10.240.0.34'
	//
	// - HostEndpoint C with ExpectedIpv4Addrs including '172.19.2.98'.
	//
	// but at runtime, at any given time, we only allow one HostEndpoint to govern
	// that interface.  That HostEndpoint becomes the active one, and the others
	// remain inactive.  (But if, for example, the active HostEndpoint resource was
	// deleted, then one of the inactive ones could take over.)  Given multiple
	// matching HostEndpoint resources, the one that wins is the one with the
	// alphabetically earliest HostEndpointId
	//
	// So the process here is not about 'resolving' a particular HostEndpoint on its
	// own.  Rather it is looking at the set of local non-workload interfaces and
	// seeing which of them are matched by the current set of HostEndpoints as a
	// whole.
	newIfaceNameToHostEpID := map[string]proto.HostEndpointID{}
	newPreDNATIfaceNameToHostEpID := map[string]proto.HostEndpointID{}
	newUntrackedIfaceNameToHostEpID := map[string]proto.HostEndpointID{}
	newHostEpIDToIfaceNames := map[proto.HostEndpointID][]string{}
	for ifaceName, ifaceAddrs := range m.hostIfaceToAddrs {
		ifaceCxt := log.WithFields(log.Fields{
			"ifaceName":  ifaceName,
			"ifaceAddrs": ifaceAddrs,
		})
		bestHostEpId := proto.HostEndpointID{}
		var bestHostEp proto.HostEndpoint
	HostEpLoop:
		for id, hostEp := range m.rawHostEndpoints {
			logCxt := ifaceCxt.WithField("id", id)
			if forAllInterfaces(hostEp) {
				logCxt.Debug("Skip all-interfaces host endpoint")
				continue
			}
			logCxt.WithField("bestHostEpId", bestHostEpId).Debug("See if HostEp matches interface")
			if (bestHostEpId.EndpointId != "") && (bestHostEpId.EndpointId < id.EndpointId) {
				// We already have a HostEndpointId that is better than
				// this one, so no point looking any further.
				logCxt.Debug("No better than existing match")
				continue
			}
			if hostEp.Name == ifaceName {
				// The HostEndpoint has an explicit name that matches the
				// interface.
				logCxt.Debug("Match on explicit iface name")
				bestHostEpId = id
				bestHostEp = *hostEp
				continue
			} else if hostEp.Name != "" {
				// The HostEndpoint has an explicit name that isn't this
				// interface.  Continue, so as not to allow it to match on
				// an IP address instead.
				logCxt.Debug("Rejected on explicit iface name")
				continue
			}
			for _, wantedList := range [][]string{hostEp.ExpectedIpv4Addrs, hostEp.ExpectedIpv6Addrs} {
				for _, wanted := range wantedList {
					logCxt.WithField("wanted", wanted).Debug("Address wanted by HostEp")
					if ifaceAddrs.Contains(wanted) {
						// The HostEndpoint expects an IP address
						// that is on this interface.
						logCxt.Debug("Match on address")
						bestHostEpId = id
						bestHostEp = *hostEp
						continue HostEpLoop
					}
				}
			}
		}
		if bestHostEpId.EndpointId != "" {
			logCxt := log.WithFields(log.Fields{
				"ifaceName":    ifaceName,
				"bestHostEpId": bestHostEpId,
			})
			logCxt.Debug("Got HostEp for interface")
			newIfaceNameToHostEpID[ifaceName] = bestHostEpId
			if len(bestHostEp.UntrackedTiers) > 0 {
				// Optimisation: only add the endpoint chains to the raw (untracked)
				// table if there's some untracked policy to apply.  This reduces
				// per-packet latency since every packet has to traverse the raw
				// table.
				logCxt.Debug("Endpoint has untracked policies.")
				newUntrackedIfaceNameToHostEpID[ifaceName] = bestHostEpId
			}
			if len(bestHostEp.PreDnatTiers) > 0 {
				// Similar optimisation (or neatness) for pre-DNAT policy.
				logCxt.Debug("Endpoint has pre-DNAT policies.")
				newPreDNATIfaceNameToHostEpID[ifaceName] = bestHostEpId
			}
			// Record that this host endpoint is in use, for status reporting.
			newHostEpIDToIfaceNames[bestHostEpId] = append(
				newHostEpIDToIfaceNames[bestHostEpId], ifaceName)
		}

		oldID, wasKnown := m.activeIfaceNameToHostEpID[ifaceName]
		newID, isKnown := newIfaceNameToHostEpID[ifaceName]
		if oldID != newID {
			logCxt := ifaceCxt.WithFields(log.Fields{
				"oldID": m.activeIfaceNameToHostEpID[ifaceName],
				"newID": newIfaceNameToHostEpID[ifaceName],
			})
			logCxt.Info("Endpoint matching interface changed")
			if wasKnown {
				logCxt.Debug("Endpoint was known, updating old endpoint status")
				m.epIDsToUpdateStatus.Add(oldID)
			}
			if isKnown {
				logCxt.Debug("Endpoint is known, updating new endpoint status")
				m.epIDsToUpdateStatus.Add(newID)
			}
		}
	}

	// Similar loop to find the best all-interfaces host endpoint.
	bestHostEpId := proto.HostEndpointID{}
	var bestHostEp proto.HostEndpoint
	for id, hostEp := range m.rawHostEndpoints {
		logCxt := log.WithField("id", id)
		if !forAllInterfaces(hostEp) {
			logCxt.Debug("Skip interface-specific host endpoint")
			continue
		}
		if (bestHostEpId.EndpointId != "") && (bestHostEpId.EndpointId < id.EndpointId) {
			// We already have a HostEndpointId that is better than
			// this one, so no point looking any further.
			logCxt.Debug("No better than existing match")
			continue
		}
		logCxt.Debug("New best all-interfaces host endpoint")
		bestHostEpId = id
		bestHostEp = *hostEp
	}

	// We currently only implement pre-DNAT policy for the all-interfaces host endpoint.
	if bestHostEpId.EndpointId != "" {
		logCxt := log.WithField("bestHostEpId", bestHostEpId)
		logCxt.Debug("Got all interfaces HostEp")
		if len(bestHostEp.PreDnatTiers) > 0 {
			logCxt.Debug("Endpoint has pre-DNAT policies.")
			newPreDNATIfaceNameToHostEpID[allInterfaces] = bestHostEpId
		}
		// Record that this host endpoint is in use, for status reporting.
		newHostEpIDToIfaceNames[bestHostEpId] = append(
			newHostEpIDToIfaceNames[bestHostEpId], allInterfaces)
	}
	if !m.bpfEnabled {
		// Set up programming for the host endpoints that are now to be used.
		newHostIfaceFiltChains := map[string][]*iptables.Chain{}
		for ifaceName, id := range newIfaceNameToHostEpID {
			log.WithField("id", id).Info("Updating host endpoint chains.")
			hostEp := m.rawHostEndpoints[id]

			if !m.bpfEnabled {
				// Update the filter chain, for normal traffic.
				var ingressPolicyNames, egressPolicyNames []string
				var ingressForwardPolicyNames, egressForwardPolicyNames []string
				if len(hostEp.Tiers) > 0 {
					ingressPolicyNames = hostEp.Tiers[0].IngressPolicies
					egressPolicyNames = hostEp.Tiers[0].EgressPolicies
				}
				if len(hostEp.ForwardTiers) > 0 {
					ingressForwardPolicyNames = hostEp.ForwardTiers[0].IngressPolicies
					egressForwardPolicyNames = hostEp.ForwardTiers[0].EgressPolicies
				}

<<<<<<< HEAD
	// Set up programming for the host endpoints that are now to be used.
	newHostIfaceFiltChains := map[string][]*iptables.Chain{}
	for ifaceName, id := range newIfaceNameToHostEpID {
		log.WithField("id", id).Info("Updating host endpoint chains.")
		hostEp := m.rawHostEndpoints[id]

		// Update the filter chain, for normal traffic.
		filtChains := m.ruleRenderer.HostEndpointToFilterChains(
			ifaceName,
			hostEp.Tiers,
			hostEp.ForwardTiers,
			m.epMarkMapper,
			hostEp.ProfileIds,
		)

		if !reflect.DeepEqual(filtChains, m.activeHostIfaceToFiltChains[ifaceName]) {
			m.filterTable.UpdateChains(filtChains)
=======
				filtChains := m.ruleRenderer.HostEndpointToFilterChains(
					ifaceName,
					m.epMarkMapper,
					ingressPolicyNames,
					egressPolicyNames,
					ingressForwardPolicyNames,
					egressForwardPolicyNames,
					hostEp.ProfileIds,
				)

				if !reflect.DeepEqual(filtChains, m.activeHostIfaceToFiltChains[ifaceName]) {
					m.filterTable.UpdateChains(filtChains)
				}
				newHostIfaceFiltChains[ifaceName] = filtChains
				delete(m.activeHostIfaceToFiltChains, ifaceName)
			}
>>>>>>> aa0a22d9
		}

		newHostIfaceMangleChains := map[string][]*iptables.Chain{}
		for ifaceName, id := range newPreDNATIfaceNameToHostEpID {
			log.WithField("id", id).Info("Updating host endpoint mangle chains.")
			hostEp := m.rawHostEndpoints[id]

<<<<<<< HEAD
		// Update the mangle table, for preDNAT policy.
		mangleChains := m.ruleRenderer.HostEndpointToMangleChains(
			ifaceName,
			hostEp.PreDnatTiers,
		)
		if !reflect.DeepEqual(mangleChains, m.activeHostIfaceToMangleChains[ifaceName]) {
			m.mangleTable.UpdateChains(mangleChains)
=======
			// Update the mangle table, for preDNAT policy.
			var ingressPolicyNames []string
			if len(hostEp.PreDnatTiers) > 0 {
				ingressPolicyNames = hostEp.PreDnatTiers[0].IngressPolicies
			}
			mangleChains := m.ruleRenderer.HostEndpointToMangleChains(
				ifaceName,
				ingressPolicyNames,
			)
			if !reflect.DeepEqual(mangleChains, m.activeHostIfaceToMangleChains[ifaceName]) {
				m.mangleTable.UpdateChains(mangleChains)
			}
			newHostIfaceMangleChains[ifaceName] = mangleChains
			delete(m.activeHostIfaceToMangleChains, ifaceName)
>>>>>>> aa0a22d9
		}

		newHostIfaceRawChains := map[string][]*iptables.Chain{}
		for ifaceName, id := range newUntrackedIfaceNameToHostEpID {
			log.WithField("id", id).Info("Updating host endpoint raw chains.")
			hostEp := m.rawHostEndpoints[id]

<<<<<<< HEAD
		// Update the raw chain, for untracked traffic.
		rawChains := m.ruleRenderer.HostEndpointToRawChains(
			ifaceName,
			hostEp.UntrackedTiers,
		)
		if !reflect.DeepEqual(rawChains, m.activeHostIfaceToRawChains[ifaceName]) {
			m.rawTable.UpdateChains(rawChains)
=======
			// Update the raw chain, for untracked traffic.
			var ingressPolicyNames, egressPolicyNames []string
			if len(hostEp.UntrackedTiers) > 0 {
				ingressPolicyNames = hostEp.UntrackedTiers[0].IngressPolicies
				egressPolicyNames = hostEp.UntrackedTiers[0].EgressPolicies
			}
			rawChains := m.ruleRenderer.HostEndpointToRawChains(
				ifaceName,
				ingressPolicyNames,
				egressPolicyNames,
			)
			if !reflect.DeepEqual(rawChains, m.activeHostIfaceToRawChains[ifaceName]) {
				m.rawTable.UpdateChains(rawChains)
			}
			newHostIfaceRawChains[ifaceName] = rawChains
			delete(m.activeHostIfaceToRawChains, ifaceName)
>>>>>>> aa0a22d9
		}

		// Remove programming for host endpoints that are not now in use.
		for ifaceName, chains := range m.activeHostIfaceToFiltChains {
			log.WithField("ifaceName", ifaceName).Info(
				"Host interface no longer protected, deleting its normal chains.")
			m.filterTable.RemoveChains(chains)
		}
		for ifaceName, chains := range m.activeHostIfaceToMangleChains {
			log.WithField("ifaceName", ifaceName).Info(
				"Host interface no longer protected, deleting its preDNAT chains.")
			m.mangleTable.RemoveChains(chains)
		}
		for ifaceName, chains := range m.activeHostIfaceToRawChains {
			log.WithField("ifaceName", ifaceName).Info(
				"Host interface no longer protected, deleting its untracked chains.")
			m.rawTable.RemoveChains(chains)
		}
		m.callbacks.InvokeInterfaceCallbacks(m.activeIfaceNameToHostEpID, newIfaceNameToHostEpID)
		m.activeHostIfaceToFiltChains = newHostIfaceFiltChains
		m.activeHostIfaceToMangleChains = newHostIfaceMangleChains
		m.activeHostIfaceToRawChains = newHostIfaceRawChains
	}

	// Remember the host endpoints that are now in use.
	m.activeIfaceNameToHostEpID = newIfaceNameToHostEpID
	m.activeHostEpIDToIfaceNames = newHostEpIDToIfaceNames

	if m.bpfEnabled {
		return
	}
	// Rewrite the filter dispatch chains if they've changed.
	log.WithField("resolvedHostEpIds", newIfaceNameToHostEpID).Debug("Rewrite filter dispatch chains?")
	newFilterDispatchChains := m.ruleRenderer.HostDispatchChains(newIfaceNameToHostEpID, true)
	m.updateDispatchChains(m.activeHostFilterDispatchChains, newFilterDispatchChains, m.filterTable)
	// Set flag to update endpoint mark chains.
	m.needToCheckEndpointMarkChains = true

	// Rewrite the mangle dispatch chains if they've changed.
	log.WithField("resolvedHostEpIds", newPreDNATIfaceNameToHostEpID).Debug("Rewrite mangle dispatch chains?")
	defaultChainName := ""
	if _, ok := newPreDNATIfaceNameToHostEpID[allInterfaces]; ok {
		// All-interfaces host endpoint is active.  Arrange for it to be the default,
		// instead of trying to dispatch to it directly based on the non-existent interface
		// name *.
		defaultChainName = rules.EndpointChainName(rules.HostFromEndpointPfx, allInterfaces)
		delete(newPreDNATIfaceNameToHostEpID, allInterfaces)
	}
	newMangleDispatchChains := m.ruleRenderer.FromHostDispatchChains(newPreDNATIfaceNameToHostEpID, defaultChainName)
	m.updateDispatchChains(m.activeHostMangleDispatchChains, newMangleDispatchChains, m.mangleTable)

	// Rewrite the raw dispatch chains if they've changed.
	log.WithField("resolvedHostEpIds", newUntrackedIfaceNameToHostEpID).Debug("Rewrite raw dispatch chains?")
	newRawDispatchChains := m.ruleRenderer.HostDispatchChains(newUntrackedIfaceNameToHostEpID, false)
	m.updateDispatchChains(m.activeHostRawDispatchChains, newRawDispatchChains, m.rawTable)

	log.Debug("Done resolving host endpoints.")
}

// updateDispatchChains updates one of the sets of dispatch chains.  It sends the changes to the
// given iptables.Table and records the updates in the activeChains map.
//
// Calculating the minimum update prevents log spam and reduces the work needed in the Table.
func (m *endpointManager) updateDispatchChains(
	activeChains map[string]*iptables.Chain,
	newChains []*iptables.Chain,
	table iptablesTable,
) {
	seenChains := set.New()
	for _, newChain := range newChains {
		seenChains.Add(newChain.Name)
		oldChain := activeChains[newChain.Name]
		if !reflect.DeepEqual(newChain, oldChain) {
			table.UpdateChain(newChain)
			activeChains[newChain.Name] = newChain
		}
	}
	for name := range activeChains {
		if !seenChains.Contains(name) {
			table.RemoveChainByName(name)
			delete(activeChains, name)
		}
	}
}

func (m *endpointManager) configureInterface(name string) error {
	if !m.activeUpIfaces.Contains(name) {
		log.WithField("ifaceName", name).Info(
			"Skipping configuration of interface because it is oper down.")
		return nil
	}
	log.WithField("ifaceName", name).Info(
		"Applying /proc/sys configuration to interface.")
	if m.ipVersion == 4 {
		// Enable routing to localhost.  This is required to allow for NAT to the local
		// host.
		err := m.writeProcSys(fmt.Sprintf("/proc/sys/net/ipv4/conf/%s/route_localnet", name), "1")
		if err != nil {
			return err
		}
		// Normally, the kernel has a delay before responding to proxy ARP but we know
		// that's not needed in a Calico network so we disable it.
		err = m.writeProcSys(fmt.Sprintf("/proc/sys/net/ipv4/neigh/%s/proxy_delay", name), "0")
		if err != nil {
			return err
		}
		// Enable proxy ARP, this makes the host respond to all ARP requests with its own
		// MAC.  This has a couple of advantages:
		//
		// - In OpenStack, we're forced to configure the guest's networking using DHCP.
		//   Since DHCP requires a subnet and gateway, representing the Calico network
		//   in the natural way would lose a lot of IP addresses.  For IPv4, we'd have to
		//   advertise a distinct /30 to each guest, which would use up 4 IPs per guest.
		//   Using proxy ARP, we can advertise the whole pool to each guest as its subnet
		//   but have the host respond to all ARP requests and route all the traffic whether
		//   it is on or off subnet.
		//
		// - For containers, we install explicit routes into the containers network
		//   namespace and we use a link-local address for the gateway.  Turing on proxy ARP
		//   means that we don't need to assign the link local address explicitly to each
		//   host side of the veth, which is one fewer thing to maintain and one fewer
		//   thing we may clash over.
		err = m.writeProcSys(fmt.Sprintf("/proc/sys/net/ipv4/conf/%s/proxy_arp", name), "1")
		if err != nil {
			return err
		}
		// Enable IP forwarding of packets coming _from_ this interface.  For packets to
		// be forwarded in both directions we need this flag to be set on the fabric-facing
		// interface too (or for the global default to be set).
		err = m.writeProcSys(fmt.Sprintf("/proc/sys/net/ipv4/conf/%s/forwarding", name), "1")
		if err != nil {
			return err
		}
	} else {
		// Enable proxy NDP, similarly to proxy ARP, described above.
		err := m.writeProcSys(fmt.Sprintf("/proc/sys/net/ipv6/conf/%s/proxy_ndp", name), "1")
		if err != nil {
			return err
		}
		// Enable IP forwarding of packets coming _from_ this interface.  For packets to
		// be forwarded in both directions we need this flag to be set on the fabric-facing
		// interface too (or for the global default to be set).
		err = m.writeProcSys(fmt.Sprintf("/proc/sys/net/ipv6/conf/%s/forwarding", name), "1")
		if err != nil {
			return err
		}
	}
	return nil
}

func writeProcSys(path, value string) error {
	f, err := os.OpenFile(path, os.O_WRONLY, 0)
	if err != nil {
		return err
	}
	n, err := f.Write([]byte(value))
	if err == nil && n < len(value) {
		err = io.ErrShortWrite
	}
	if err1 := f.Close(); err == nil {
		err = err1
	}
	return err
}

// The interface name that we use to mean "all interfaces".  This is intentionally longer than
// IFNAMSIZ (16) characters, so that it can't possibly match a real interface name.
var allInterfaces = "any-interface-at-all"

// True if the given host endpoint is for all interfaces, as opposed to for a specific interface.
func forAllInterfaces(hep *proto.HostEndpoint) bool {
	return hep.Name == "*"
}

// for implementing the endpointsSource interface
func (m *endpointManager) GetRawHostEndpoints() map[proto.HostEndpointID]*proto.HostEndpoint {
	return m.rawHostEndpoints
}<|MERGE_RESOLUTION|>--- conflicted
+++ resolved
@@ -1,8 +1,4 @@
-<<<<<<< HEAD
 // Copyright (c) 2016-2020 Tigera, Inc. All rights reserved.
-=======
-// Copyright (c) 2020 Tigera, Inc. All rights reserved.
->>>>>>> aa0a22d9
 //
 // Licensed under the Apache License, Version 2.0 (the "License");
 // you may not use this file except in compliance with the License.
@@ -563,30 +559,17 @@
 					delete(m.activeWlIfaceNameToID, oldWorkload.Name)
 				}
 				adminUp := workload.State == "active"
-<<<<<<< HEAD
-				chains := m.ruleRenderer.WorkloadEndpointToIptablesChains(
-					workload.Name,
-					m.epMarkMapper,
-					adminUp,
-					workload.Tiers,
-					workload.ProfileIds,
-				)
-				m.filterTable.UpdateChains(chains)
-				m.activeWlIDToChains[id] = chains
-=======
 				if !m.bpfEnabled {
 					chains := m.ruleRenderer.WorkloadEndpointToIptablesChains(
 						workload.Name,
 						m.epMarkMapper,
 						adminUp,
-						ingressPolicyNames,
-						egressPolicyNames,
+						workload.Tiers,
 						workload.ProfileIds,
 					)
 					m.filterTable.UpdateChains(chains)
 					m.activeWlIDToChains[id] = chains
 				}
->>>>>>> aa0a22d9
 
 				// Collect the IP prefixes that we want to route locally to this endpoint:
 				logCxt.Info("Updating endpoint routes.")
@@ -881,43 +864,11 @@
 
 			if !m.bpfEnabled {
 				// Update the filter chain, for normal traffic.
-				var ingressPolicyNames, egressPolicyNames []string
-				var ingressForwardPolicyNames, egressForwardPolicyNames []string
-				if len(hostEp.Tiers) > 0 {
-					ingressPolicyNames = hostEp.Tiers[0].IngressPolicies
-					egressPolicyNames = hostEp.Tiers[0].EgressPolicies
-				}
-				if len(hostEp.ForwardTiers) > 0 {
-					ingressForwardPolicyNames = hostEp.ForwardTiers[0].IngressPolicies
-					egressForwardPolicyNames = hostEp.ForwardTiers[0].EgressPolicies
-				}
-
-<<<<<<< HEAD
-	// Set up programming for the host endpoints that are now to be used.
-	newHostIfaceFiltChains := map[string][]*iptables.Chain{}
-	for ifaceName, id := range newIfaceNameToHostEpID {
-		log.WithField("id", id).Info("Updating host endpoint chains.")
-		hostEp := m.rawHostEndpoints[id]
-
-		// Update the filter chain, for normal traffic.
-		filtChains := m.ruleRenderer.HostEndpointToFilterChains(
-			ifaceName,
-			hostEp.Tiers,
-			hostEp.ForwardTiers,
-			m.epMarkMapper,
-			hostEp.ProfileIds,
-		)
-
-		if !reflect.DeepEqual(filtChains, m.activeHostIfaceToFiltChains[ifaceName]) {
-			m.filterTable.UpdateChains(filtChains)
-=======
 				filtChains := m.ruleRenderer.HostEndpointToFilterChains(
 					ifaceName,
+					hostEp.Tiers,
+					hostEp.ForwardTiers,
 					m.epMarkMapper,
-					ingressPolicyNames,
-					egressPolicyNames,
-					ingressForwardPolicyNames,
-					egressForwardPolicyNames,
 					hostEp.ProfileIds,
 				)
 
@@ -927,7 +878,6 @@
 				newHostIfaceFiltChains[ifaceName] = filtChains
 				delete(m.activeHostIfaceToFiltChains, ifaceName)
 			}
->>>>>>> aa0a22d9
 		}
 
 		newHostIfaceMangleChains := map[string][]*iptables.Chain{}
@@ -935,30 +885,16 @@
 			log.WithField("id", id).Info("Updating host endpoint mangle chains.")
 			hostEp := m.rawHostEndpoints[id]
 
-<<<<<<< HEAD
-		// Update the mangle table, for preDNAT policy.
-		mangleChains := m.ruleRenderer.HostEndpointToMangleChains(
-			ifaceName,
-			hostEp.PreDnatTiers,
-		)
-		if !reflect.DeepEqual(mangleChains, m.activeHostIfaceToMangleChains[ifaceName]) {
-			m.mangleTable.UpdateChains(mangleChains)
-=======
 			// Update the mangle table, for preDNAT policy.
-			var ingressPolicyNames []string
-			if len(hostEp.PreDnatTiers) > 0 {
-				ingressPolicyNames = hostEp.PreDnatTiers[0].IngressPolicies
-			}
 			mangleChains := m.ruleRenderer.HostEndpointToMangleChains(
 				ifaceName,
-				ingressPolicyNames,
+				hostEp.PreDnatTiers,
 			)
 			if !reflect.DeepEqual(mangleChains, m.activeHostIfaceToMangleChains[ifaceName]) {
 				m.mangleTable.UpdateChains(mangleChains)
 			}
 			newHostIfaceMangleChains[ifaceName] = mangleChains
 			delete(m.activeHostIfaceToMangleChains, ifaceName)
->>>>>>> aa0a22d9
 		}
 
 		newHostIfaceRawChains := map[string][]*iptables.Chain{}
@@ -966,32 +902,16 @@
 			log.WithField("id", id).Info("Updating host endpoint raw chains.")
 			hostEp := m.rawHostEndpoints[id]
 
-<<<<<<< HEAD
-		// Update the raw chain, for untracked traffic.
-		rawChains := m.ruleRenderer.HostEndpointToRawChains(
-			ifaceName,
-			hostEp.UntrackedTiers,
-		)
-		if !reflect.DeepEqual(rawChains, m.activeHostIfaceToRawChains[ifaceName]) {
-			m.rawTable.UpdateChains(rawChains)
-=======
 			// Update the raw chain, for untracked traffic.
-			var ingressPolicyNames, egressPolicyNames []string
-			if len(hostEp.UntrackedTiers) > 0 {
-				ingressPolicyNames = hostEp.UntrackedTiers[0].IngressPolicies
-				egressPolicyNames = hostEp.UntrackedTiers[0].EgressPolicies
-			}
 			rawChains := m.ruleRenderer.HostEndpointToRawChains(
 				ifaceName,
-				ingressPolicyNames,
-				egressPolicyNames,
+				hostEp.UntrackedTiers,
 			)
 			if !reflect.DeepEqual(rawChains, m.activeHostIfaceToRawChains[ifaceName]) {
 				m.rawTable.UpdateChains(rawChains)
 			}
 			newHostIfaceRawChains[ifaceName] = rawChains
 			delete(m.activeHostIfaceToRawChains, ifaceName)
->>>>>>> aa0a22d9
 		}
 
 		// Remove programming for host endpoints that are not now in use.
