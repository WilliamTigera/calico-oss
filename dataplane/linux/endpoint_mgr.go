// Copyright (c) 2016-2020 Tigera, Inc. All rights reserved.
//
// Licensed under the Apache License, Version 2.0 (the "License");
// you may not use this file except in compliance with the License.
// You may obtain a copy of the License at
//
//     http://www.apache.org/licenses/LICENSE-2.0
//
// Unless required by applicable law or agreed to in writing, software
// distributed under the License is distributed on an "AS IS" BASIS,
// WITHOUT WARRANTIES OR CONDITIONS OF ANY KIND, either express or implied.
// See the License for the specific language governing permissions and
// limitations under the License.

package intdataplane

import (
	"fmt"
	"io"
	"net"
	"os"
	"reflect"
	"regexp"
	"strings"

	log "github.com/sirupsen/logrus"
	"github.com/vishvananda/netlink"

	"github.com/projectcalico/felix/ifacemonitor"
	"github.com/projectcalico/felix/ip"
	"github.com/projectcalico/felix/iptables"
	"github.com/projectcalico/felix/proto"
	"github.com/projectcalico/felix/routetable"
	"github.com/projectcalico/felix/rules"
	"github.com/projectcalico/libcalico-go/lib/set"
)

// routeTableSyncer is the interface used to manage data-sync of route table managers. This includes notification of
// interface state changes, hooks to queue a full resync and apply routing updates.
type routeTableSyncer interface {
	OnIfaceStateChanged(string, ifacemonitor.State)
	QueueResync()
	Apply() error
}

// routeTable is the interface provided by the standard routetable module used to progam the RIB.
type routeTable interface {
	routeTableSyncer
	Index() int
	SetRoutes(ifaceName string, targets []routetable.Target)
	RouteRemove(ifaceName string, cidr ip.CIDR)
	SetL2Routes(ifaceName string, targets []routetable.L2Target)
}

type endpointManagerCallbacks struct {
	addInterface           *AddInterfaceFuncs
	removeInterface        *RemoveInterfaceFuncs
	updateInterface        *UpdateInterfaceFuncs
	updateHostEndpoint     *UpdateHostEndpointFuncs
	removeHostEndpoint     *RemoveHostEndpointFuncs
	updateWorkloadEndpoint *UpdateWorkloadEndpointFuncs
	removeWorkloadEndpoint *RemoveWorkloadEndpointFuncs
}

func newEndpointManagerCallbacks(callbacks *callbacks, ipVersion uint8) endpointManagerCallbacks {
	if ipVersion == 4 {
		return endpointManagerCallbacks{
			addInterface:           callbacks.AddInterfaceV4,
			removeInterface:        callbacks.RemoveInterfaceV4,
			updateInterface:        callbacks.UpdateInterfaceV4,
			updateHostEndpoint:     callbacks.UpdateHostEndpointV4,
			removeHostEndpoint:     callbacks.RemoveHostEndpointV4,
			updateWorkloadEndpoint: callbacks.UpdateWorkloadEndpointV4,
			removeWorkloadEndpoint: callbacks.RemoveWorkloadEndpointV4,
		}
	} else {
		return endpointManagerCallbacks{
			addInterface:           &AddInterfaceFuncs{},
			removeInterface:        &RemoveInterfaceFuncs{},
			updateInterface:        &UpdateInterfaceFuncs{},
			updateHostEndpoint:     &UpdateHostEndpointFuncs{},
			removeHostEndpoint:     &RemoveHostEndpointFuncs{},
			updateWorkloadEndpoint: &UpdateWorkloadEndpointFuncs{},
			removeWorkloadEndpoint: &RemoveWorkloadEndpointFuncs{},
		}
	}
}

func (c *endpointManagerCallbacks) InvokeInterfaceCallbacks(old, new map[string]proto.HostEndpointID) {
	for ifaceName, oldEpID := range old {
		if newEpID, ok := new[ifaceName]; ok {
			if oldEpID != newEpID {
				c.updateInterface.Invoke(ifaceName, newEpID)
			}
		} else {
			c.removeInterface.Invoke(ifaceName)
		}
	}
	for ifaceName, newEpID := range new {
		if _, ok := old[ifaceName]; !ok {
			c.addInterface.Invoke(ifaceName, newEpID)
		}
	}
}

func (c *endpointManagerCallbacks) InvokeUpdateHostEndpoint(hostEpID proto.HostEndpointID) {
	c.updateHostEndpoint.Invoke(hostEpID)
}

func (c *endpointManagerCallbacks) InvokeRemoveHostEndpoint(hostEpID proto.HostEndpointID) {
	c.removeHostEndpoint.Invoke(hostEpID)
}

func (c *endpointManagerCallbacks) InvokeUpdateWorkload(old, new *proto.WorkloadEndpoint) {
	c.updateWorkloadEndpoint.Invoke(old, new)
}

func (c *endpointManagerCallbacks) InvokeRemoveWorkload(old *proto.WorkloadEndpoint) {
	c.removeWorkloadEndpoint.Invoke(old)
}

// endpointManager manages the dataplane resources that belong to each endpoint as well as
// the "dispatch chains" that fan out packets to the right per-endpoint chain.
//
// It programs the relevant iptables chains (via the iptables.Table objects) along with
// per-endpoint routes (via the RouteTable).
//
// Since calculating the dispatch chains is fairly expensive, the main OnUpdate method
// simply records the pending state of each interface and defers the actual calculation
// to CompleteDeferredWork().  This is also the basis of our failure handling; updates
// that fail are left in the pending state so they can be retried later.
type endpointManager struct {
	// Config.
	ipVersion              uint8
	wlIfacesRegexp         *regexp.Regexp
	kubeIPVSSupportEnabled bool

	// Our dependencies.
	rawTable     iptablesTable
	mangleTable  iptablesTable
	filterTable  iptablesTable
	ruleRenderer rules.RuleRenderer
	routeTable   routeTable
	writeProcSys procSysWriter
	osStat       func(path string) (os.FileInfo, error)
	epMarkMapper rules.EndpointMarkMapper

	// Pending updates, cleared in CompleteDeferredWork as the data is copied to the activeXYZ
	// fields.
	pendingWlEpUpdates  map[proto.WorkloadEndpointID]*proto.WorkloadEndpoint
	pendingIfaceUpdates map[string]ifacemonitor.State

	// Active state, updated in CompleteDeferredWork.
	activeWlEndpoints          map[proto.WorkloadEndpointID]*proto.WorkloadEndpoint
	activeWlIfaceNameToID      map[string]proto.WorkloadEndpointID
	activeUpIfaces             set.Set
	activeWlIDToChains         map[proto.WorkloadEndpointID][]*iptables.Chain
	activeWlDispatchChains     map[string]*iptables.Chain
	activeWlRPFDispatchChains  map[string]*iptables.Chain
	activeEPMarkDispatchChains map[string]*iptables.Chain

	// Workload endpoints that would be locally active but are 'shadowed' by other endpoints
	// with the same interface name.
	shadowedWlEndpoints map[proto.WorkloadEndpointID]*proto.WorkloadEndpoint

	// wlIfaceNamesToReconfigure contains names of workload interfaces that need to have
	// their configuration (sysctls etc.) refreshed.
	wlIfaceNamesToReconfigure set.Set

	// epIDsToUpdateStatus contains IDs of endpoints that we need to report status for.
	// Mix of host and workload endpoint IDs.
	epIDsToUpdateStatus set.Set

	// hostIfaceToAddrs maps host interface name to the set of IPs on that interface (reported
	// fro the dataplane).
	hostIfaceToAddrs map[string]set.Set
	// rawHostEndpoints contains the raw (i.e. not resolved to interface) host endpoints.
	rawHostEndpoints map[proto.HostEndpointID]*proto.HostEndpoint
	// hostEndpointsDirty is set to true when host endpoints are updated.
	hostEndpointsDirty bool
	// activeHostIfaceToChains maps host interface name to the chains that we've programmed.
	activeHostIfaceToRawChains    map[string][]*iptables.Chain
	activeHostIfaceToFiltChains   map[string][]*iptables.Chain
	activeHostIfaceToMangleChains map[string][]*iptables.Chain
	// Dispatch chains that we've programmed for host endpoints.
	activeHostRawDispatchChains    map[string]*iptables.Chain
	activeHostFilterDispatchChains map[string]*iptables.Chain
	activeHostMangleDispatchChains map[string]*iptables.Chain
	// activeHostEpIDToIfaceNames records which interfaces we resolved each host endpoint to.
	activeHostEpIDToIfaceNames map[proto.HostEndpointID][]string
	// activeIfaceNameToHostEpID records which endpoint we resolved each host interface to.
	activeIfaceNameToHostEpID map[string]proto.HostEndpointID
	// Interfaces to which we've added a host-side address, for egress IP function to work.
	egressGatewayAddressAdded map[string]netlink.Addr

	needToCheckDispatchChains     bool
	needToCheckEndpointMarkChains bool

	// Callbacks
	OnEndpointStatusUpdate EndpointStatusUpdateCallback
	callbacks              endpointManagerCallbacks
	bpfEnabled             bool
	nlHandle               netlinkHandle
}

type EndpointStatusUpdateCallback func(ipVersion uint8, id interface{}, status string)

type procSysWriter func(path, value string) error

func newEndpointManager(
	rawTable iptablesTable,
	mangleTable iptablesTable,
	filterTable iptablesTable,
	ruleRenderer rules.RuleRenderer,
	routeTable routeTable,
	ipVersion uint8,
	epMarkMapper rules.EndpointMarkMapper,
	kubeIPVSSupportEnabled bool,
	wlInterfacePrefixes []string,
	onWorkloadEndpointStatusUpdate EndpointStatusUpdateCallback,
	bpfEnabled bool,
	callbacks *callbacks,
) *endpointManager {
	nlHandle, _ := netlink.NewHandle()

	return newEndpointManagerWithShims(
		rawTable,
		mangleTable,
		filterTable,
		ruleRenderer,
		routeTable,
		ipVersion,
		epMarkMapper,
		kubeIPVSSupportEnabled,
		wlInterfacePrefixes,
		onWorkloadEndpointStatusUpdate,
		writeProcSys,
		os.Stat,
		bpfEnabled,
		callbacks,
		nlHandle,
	)
}

func newEndpointManagerWithShims(
	rawTable iptablesTable,
	mangleTable iptablesTable,
	filterTable iptablesTable,
	ruleRenderer rules.RuleRenderer,
	routeTable routeTable,
	ipVersion uint8,
	epMarkMapper rules.EndpointMarkMapper,
	kubeIPVSSupportEnabled bool,
	wlInterfacePrefixes []string,
	onWorkloadEndpointStatusUpdate EndpointStatusUpdateCallback,
	procSysWriter procSysWriter,
	osStat func(name string) (os.FileInfo, error),
	bpfEnabled bool,
	callbacks *callbacks,
	nlHandle netlinkHandle,
) *endpointManager {
	wlIfacesPattern := "^(" + strings.Join(wlInterfacePrefixes, "|") + ").*"
	wlIfacesRegexp := regexp.MustCompile(wlIfacesPattern)

	return &endpointManager{
		ipVersion:              ipVersion,
		wlIfacesRegexp:         wlIfacesRegexp,
		kubeIPVSSupportEnabled: kubeIPVSSupportEnabled,
		bpfEnabled:             bpfEnabled,

		rawTable:     rawTable,
		mangleTable:  mangleTable,
		filterTable:  filterTable,
		ruleRenderer: ruleRenderer,
		routeTable:   routeTable,
		writeProcSys: procSysWriter,
		osStat:       osStat,
		epMarkMapper: epMarkMapper,

		// Pending updates, we store these up as OnUpdate is called, then process them
		// in CompleteDeferredWork and transfer the important data to the activeXYX fields.
		pendingWlEpUpdates:  map[proto.WorkloadEndpointID]*proto.WorkloadEndpoint{},
		pendingIfaceUpdates: map[string]ifacemonitor.State{},

		activeUpIfaces: set.New(),

		activeWlEndpoints:     map[proto.WorkloadEndpointID]*proto.WorkloadEndpoint{},
		activeWlIfaceNameToID: map[string]proto.WorkloadEndpointID{},
		activeWlIDToChains:    map[proto.WorkloadEndpointID][]*iptables.Chain{},

		shadowedWlEndpoints: map[proto.WorkloadEndpointID]*proto.WorkloadEndpoint{},

		wlIfaceNamesToReconfigure: set.New(),

		epIDsToUpdateStatus: set.New(),

		hostIfaceToAddrs:   map[string]set.Set{},
		rawHostEndpoints:   map[proto.HostEndpointID]*proto.HostEndpoint{},
		hostEndpointsDirty: true,

		activeHostIfaceToRawChains:    map[string][]*iptables.Chain{},
		activeHostIfaceToFiltChains:   map[string][]*iptables.Chain{},
		activeHostIfaceToMangleChains: map[string][]*iptables.Chain{},
		egressGatewayAddressAdded:     map[string]netlink.Addr{},

		// Caches of the current dispatch chains indexed by chain name.  We use these to
		// calculate deltas when we need to update the chains.
		activeWlDispatchChains:         map[string]*iptables.Chain{},
		activeWlRPFDispatchChains:      map[string]*iptables.Chain{},
		activeHostFilterDispatchChains: map[string]*iptables.Chain{},
		activeHostMangleDispatchChains: map[string]*iptables.Chain{},
		activeHostRawDispatchChains:    map[string]*iptables.Chain{},
		activeEPMarkDispatchChains:     map[string]*iptables.Chain{},
		needToCheckDispatchChains:      true, // Need to do start-of-day update.
		needToCheckEndpointMarkChains:  true, // Need to do start-of-day update.

		OnEndpointStatusUpdate: onWorkloadEndpointStatusUpdate,
		callbacks:              newEndpointManagerCallbacks(callbacks, ipVersion),
		nlHandle:               nlHandle,
	}
}

func (m *endpointManager) OnUpdate(protoBufMsg interface{}) {
	log.WithField("msg", protoBufMsg).Debug("Received message")
	switch msg := protoBufMsg.(type) {
	case *proto.WorkloadEndpointUpdate:
		m.pendingWlEpUpdates[*msg.Id] = msg.Endpoint
	case *proto.WorkloadEndpointRemove:
		m.pendingWlEpUpdates[*msg.Id] = nil
	case *proto.HostEndpointUpdate:
		log.WithField("msg", msg).Debug("Host endpoint update")
		m.callbacks.InvokeUpdateHostEndpoint(*msg.Id)
		m.rawHostEndpoints[*msg.Id] = msg.Endpoint
		m.hostEndpointsDirty = true
		m.epIDsToUpdateStatus.Add(*msg.Id)
	case *proto.HostEndpointRemove:
		log.WithField("msg", msg).Debug("Host endpoint removed")
		m.callbacks.InvokeRemoveHostEndpoint(*msg.Id)
		delete(m.rawHostEndpoints, *msg.Id)
		m.hostEndpointsDirty = true
		m.epIDsToUpdateStatus.Add(*msg.Id)
	case *ifaceUpdate:
		log.WithField("update", msg).Debug("Interface state changed.")
		m.pendingIfaceUpdates[msg.Name] = msg.State
	case *ifaceAddrsUpdate:
		log.WithField("update", msg).Debug("Interface addrs changed.")
		if m.wlIfacesRegexp.MatchString(msg.Name) {
			log.WithField("update", msg).Debug("Workload interface, ignoring.")
			return
		}
		if msg.Addrs != nil {
			m.hostIfaceToAddrs[msg.Name] = msg.Addrs
		} else {
			delete(m.hostIfaceToAddrs, msg.Name)
		}
		m.hostEndpointsDirty = true
	}
}

func (m *endpointManager) CompleteDeferredWork() error {
	// Copy the pending interface state to the active set and mark any interfaces that have
	// changed state for reconfiguration by resolveWorkload/HostEndpoints()
	for ifaceName, state := range m.pendingIfaceUpdates {
		if state == ifacemonitor.StateUp {
			m.activeUpIfaces.Add(ifaceName)
			if m.wlIfacesRegexp.MatchString(ifaceName) {
				log.WithField("ifaceName", ifaceName).Info(
					"Workload interface came up, marking for reconfiguration.")
				m.wlIfaceNamesToReconfigure.Add(ifaceName)
			}
		} else {
			m.activeUpIfaces.Discard(ifaceName)
		}
		// If this interface is linked to any already-existing endpoints, mark the endpoint
		// status for recalculation.  If the matching endpoint changes when we do
		// resolveHostEndpoints() then that will mark old and new matching endpoints for
		// update.
		m.markEndpointStatusDirtyByIface(ifaceName)
		// Clean up as we go...
		delete(m.pendingIfaceUpdates, ifaceName)
	}

	m.resolveWorkloadEndpoints()

	if m.hostEndpointsDirty {
		log.Debug("Host endpoints updated, resolving them.")
		m.resolveHostEndpoints()
		m.hostEndpointsDirty = false
	}

	if m.kubeIPVSSupportEnabled && m.needToCheckEndpointMarkChains {
		m.resolveEndpointMarks()
		m.needToCheckEndpointMarkChains = false
	}

	// Now send any endpoint status updates.
	m.updateEndpointStatuses()

	return nil
}

func (m *endpointManager) GetRouteTableSyncers() []routeTableSyncer {
	return []routeTableSyncer{m.routeTable}
}

func (m *endpointManager) markEndpointStatusDirtyByIface(ifaceName string) {
	logCxt := log.WithField("ifaceName", ifaceName)
	if epID, ok := m.activeWlIfaceNameToID[ifaceName]; ok {
		logCxt.Info("Workload interface state changed; marking for status update.")
		m.epIDsToUpdateStatus.Add(epID)
	} else if epID, ok := m.activeIfaceNameToHostEpID[ifaceName]; ok {
		logCxt.Info("Host interface state changed; marking for status update.")
		m.epIDsToUpdateStatus.Add(epID)
	} else {
		// We don't know about this interface yet (or it's already been deleted).
		// If the endpoint gets created, we'll do the update then. If it's been
		// deleted, we've already cleaned it up.
		logCxt.Debug("Ignoring interface state change for unknown interface.")
	}
}

func (m *endpointManager) updateEndpointStatuses() {
	log.WithField("dirtyEndpoints", m.epIDsToUpdateStatus).Debug("Reporting endpoint status.")
	m.epIDsToUpdateStatus.Iter(func(item interface{}) error {
		switch id := item.(type) {
		case proto.WorkloadEndpointID:
			status := m.calculateWorkloadEndpointStatus(id)
			m.OnEndpointStatusUpdate(m.ipVersion, id, status)
		case proto.HostEndpointID:
			status := m.calculateHostEndpointStatus(id)
			m.OnEndpointStatusUpdate(m.ipVersion, id, status)
		}

		return set.RemoveItem
	})
}

func (m *endpointManager) calculateWorkloadEndpointStatus(id proto.WorkloadEndpointID) string {
	logCxt := log.WithField("workloadEndpointID", id)
	logCxt.Debug("Re-evaluating workload endpoint status")
	var operUp, adminUp, failed bool
	workload, known := m.activeWlEndpoints[id]
	if known {
		adminUp = workload.State == "active"
		operUp = m.activeUpIfaces.Contains(workload.Name)
		failed = m.wlIfaceNamesToReconfigure.Contains(workload.Name)
	}

	// Note: if endpoint is not known (i.e. has been deleted), status will be "", which signals
	// a deletion.
	var status string
	if known {
		if failed {
			status = "error"
		} else if operUp && adminUp {
			status = "up"
		} else {
			status = "down"
		}
	}
	logCxt = logCxt.WithFields(log.Fields{
		"known":   known,
		"failed":  failed,
		"operUp":  operUp,
		"adminUp": adminUp,
		"status":  status,
	})
	logCxt.Info("Re-evaluated workload endpoint status")
	return status
}

func (m *endpointManager) calculateHostEndpointStatus(id proto.HostEndpointID) (status string) {
	logCxt := log.WithField("hostEndpointID", id)
	logCxt.Debug("Re-evaluating host endpoint status")
	var resolved, operUp bool
	_, known := m.rawHostEndpoints[id]

	// Note: if endpoint is not known (i.e. has been deleted), status will be "", which signals
	// a deletion.
	if known {
		ifaceNames := m.activeHostEpIDToIfaceNames[id]
		if len(ifaceNames) > 0 {
			resolved = true
			operUp = true
			for _, ifaceName := range ifaceNames {
				if ifaceName == allInterfaces {
					// For * host endpoints we don't let particular interfaces
					// impact their reported status, because it's unclear what
					// the semantics would be, and we'd potentially have to look
					// at every interface on the host.
					continue
				}
				ifaceUp := m.activeUpIfaces.Contains(ifaceName)
				logCxt.WithFields(log.Fields{
					"ifaceName": ifaceName,
					"ifaceUp":   ifaceUp,
				}).Debug("Status of matching interface.")
				operUp = operUp && ifaceUp
			}
		}

		if resolved && operUp {
			status = "up"
		} else if resolved {
			status = "down"
		} else {
			// Known but failed to resolve, map that to error.
			status = "error"
		}
	}

	logCxt = logCxt.WithFields(log.Fields{
		"known":    known,
		"resolved": resolved,
		"operUp":   operUp,
		"status":   status,
	})
	logCxt.Info("Re-evaluated host endpoint status")
	return status
}

func (m *endpointManager) resolveWorkloadEndpoints() {
	if len(m.pendingWlEpUpdates) > 0 {
		// We're about to make endpoint updates, make sure we recheck the dispatch chains.
		m.needToCheckDispatchChains = true
	}

	removeActiveWorkload := func(logCxt *log.Entry, oldWorkload *proto.WorkloadEndpoint, id proto.WorkloadEndpointID) {
		m.callbacks.InvokeRemoveWorkload(oldWorkload)
		m.filterTable.RemoveChains(m.activeWlIDToChains[id])
		delete(m.activeWlIDToChains, id)
		if oldWorkload != nil {
			m.epMarkMapper.ReleaseEndpointMark(oldWorkload.Name)
			// Remove any routes from the routing table.  The RouteTable will remove any
			// conntrack entries as a side-effect.
			logCxt.Info("Workload removed, deleting old state.")
			m.routeTable.SetRoutes(oldWorkload.Name, nil)
			m.wlIfaceNamesToReconfigure.Discard(oldWorkload.Name)
			delete(m.activeWlIfaceNameToID, oldWorkload.Name)
		}
		delete(m.activeWlEndpoints, id)
	}

	// Repeat the following loop until the pending update map is empty.  Note that it's possible
	// for an endpoint deletion to add a further update into the map (for a previously shadowed
	// endpoint), so we cannot assume that a single iteration will always be enough.
	for len(m.pendingWlEpUpdates) > 0 {
		// Handle pending workload endpoint updates.
		for id, workload := range m.pendingWlEpUpdates {
			logCxt := log.WithField("id", id)
			oldWorkload := m.activeWlEndpoints[id]
			if workload != nil {
				// Check if there is already an active workload endpoint with the same
				// interface name.
				if existingId, ok := m.activeWlIfaceNameToID[workload.Name]; ok && existingId != id {
					// There is.  We need to decide which endpoint takes preference.
					// (We presume this is some kind of make before break logic, and the
					// situation will shortly be resolved by one of the endpoints being
					// removed.  But in the meantime we must have predictable
					// behaviour.)
					logCxt.WithFields(log.Fields{
						"interfaceName": workload.Name,
						"existingId":    existingId,
					}).Info("New endpoint has same iface name as existing")
					if wlIdsAscending(&existingId, &id) {
						logCxt.Info("Existing endpoint takes preference")
						m.shadowedWlEndpoints[id] = workload
						delete(m.pendingWlEpUpdates, id)
						continue
					}
					logCxt.Info("New endpoint takes preference; remove existing")
					m.shadowedWlEndpoints[existingId] = m.activeWlEndpoints[existingId]
					removeActiveWorkload(logCxt, m.activeWlEndpoints[existingId], existingId)
				}
				logCxt.Info("Updating per-endpoint chains.")
				if oldWorkload != nil && oldWorkload.Name != workload.Name {
					logCxt.Debug("Interface name changed, cleaning up old state")
					m.epMarkMapper.ReleaseEndpointMark(oldWorkload.Name)
					if !m.bpfEnabled {
						m.filterTable.RemoveChains(m.activeWlIDToChains[id])
					}
					m.routeTable.SetRoutes(oldWorkload.Name, nil)
					m.wlIfaceNamesToReconfigure.Discard(oldWorkload.Name)
					delete(m.activeWlIfaceNameToID, oldWorkload.Name)
				}
				adminUp := workload.State == "active"
				if !m.bpfEnabled {
					chains := m.ruleRenderer.WorkloadEndpointToIptablesChains(
						workload.Name,
						m.epMarkMapper,
						adminUp,
						workload.Tiers,
						workload.ProfileIds,
						workload.IsEgressGateway,
					)
					m.filterTable.UpdateChains(chains)
					m.activeWlIDToChains[id] = chains
				}

				// Collect the IP prefixes that we want to route locally to this endpoint:
				logCxt.Info("Updating endpoint routes.")
				var (
					ipStrings  []string
					natInfos   []*proto.NatInfo
					addrSuffix string
				)
				if m.ipVersion == 4 {
					ipStrings = workload.Ipv4Nets
					natInfos = workload.Ipv4Nat
					addrSuffix = "/32"
				} else {
					ipStrings = workload.Ipv6Nets
					natInfos = workload.Ipv6Nat
					addrSuffix = "/128"
				}
				if len(natInfos) != 0 {
					old := ipStrings
					ipStrings = make([]string, len(old)+len(natInfos))
					copy(ipStrings, old)
					for ii, natInfo := range natInfos {
						ipStrings[len(old)+ii] = natInfo.ExtIp + addrSuffix
					}
				}

				var mac net.HardwareAddr
				if workload.Mac != "" {
					var err error
					mac, err = net.ParseMAC(workload.Mac)
					if err != nil {
						logCxt.WithError(err).Error(
							"Failed to parse endpoint's MAC address")
					}
				}
				var routeTargets []routetable.Target
				if adminUp {
					logCxt.Debug("Endpoint up, adding routes")
					for _, s := range ipStrings {
						routeTargets = append(routeTargets, routetable.Target{
							CIDR:    ip.MustParseCIDROrIP(s),
							DestMAC: mac,
						})
					}
				} else {
					logCxt.Debug("Endpoint down, removing routes")
				}
				m.routeTable.SetRoutes(workload.Name, routeTargets)
				m.wlIfaceNamesToReconfigure.Add(workload.Name)
				m.activeWlEndpoints[id] = workload
				m.activeWlIfaceNameToID[workload.Name] = id
				delete(m.pendingWlEpUpdates, id)

				m.callbacks.InvokeUpdateWorkload(oldWorkload, workload)
			} else {
				logCxt.Info("Workload removed, deleting its chains.")
				removeActiveWorkload(logCxt, oldWorkload, id)
				delete(m.pendingWlEpUpdates, id)
				delete(m.shadowedWlEndpoints, id)

				if oldWorkload != nil {
					// Check for another endpoint with the same interface name,
					// that should now become active.
					bestShadowedId := proto.WorkloadEndpointID{}
					for sId, sWorkload := range m.shadowedWlEndpoints {
						logCxt.Infof("Old workload %v", oldWorkload)
						logCxt.Infof("Shadowed workload %v", sWorkload)
						if sWorkload.Name == oldWorkload.Name {
							if bestShadowedId.EndpointId == "" || wlIdsAscending(&sId, &bestShadowedId) {
								bestShadowedId = sId
							}
						}
					}
					if bestShadowedId.EndpointId != "" {
						m.pendingWlEpUpdates[bestShadowedId] = m.shadowedWlEndpoints[bestShadowedId]
						delete(m.shadowedWlEndpoints, bestShadowedId)
					}
				}
			}

			// Update or deletion, make sure we update the interface status.
			m.epIDsToUpdateStatus.Add(id)
		}
	}

	if !m.bpfEnabled && m.needToCheckDispatchChains {
		// Rewrite the dispatch chains if they've changed.
		newDispatchChains := m.ruleRenderer.WorkloadDispatchChains(m.activeWlEndpoints)
		m.updateDispatchChains(m.activeWlDispatchChains, newDispatchChains, m.filterTable)
		m.needToCheckDispatchChains = false

		if m.ipVersion == 4 {
			// Collect the workload interface names that are allowed to bypass RPF
			// because they are egress gateways.
			gatewayInterfaceNames := make([]string, 0, len(m.activeWlEndpoints))
			for _, endpoint := range m.activeWlEndpoints {
				if endpoint.IsEgressGateway {
					gatewayInterfaceNames = append(gatewayInterfaceNames, endpoint.Name)
				}
			}
			newRPFDispatchChains := m.ruleRenderer.WorkloadRPFDispatchChains(m.ipVersion, gatewayInterfaceNames)
			m.updateDispatchChains(m.activeWlRPFDispatchChains, newRPFDispatchChains, m.rawTable)
		}

		// Set flag to update endpoint mark chains.
		m.needToCheckEndpointMarkChains = true
	}

	m.wlIfaceNamesToReconfigure.Iter(func(item interface{}) error {
		ifaceName := item.(string)
		err := m.configureInterface(ifaceName)
		if err != nil {
			if exists, err := m.interfaceExistsInProcSys(ifaceName); err == nil && !exists {
				// Suppress log spam if interface has been removed.
				log.WithError(err).Debug("Failed to configure interface and it seems to be gone")
			} else {
				log.WithError(err).Warn("Failed to configure interface, will retry")
			}
			return nil
		}
		return set.RemoveItem
	})
}

func wlIdsAscending(id1, id2 *proto.WorkloadEndpointID) bool {
	if id1.OrchestratorId == id2.OrchestratorId {
		// Need to compare WorkloadId.
		if id1.WorkloadId == id2.WorkloadId {
			// Need to compare EndpointId.
			return id1.EndpointId < id2.EndpointId
		}
		return id1.WorkloadId < id2.WorkloadId
	}
	return id1.OrchestratorId < id2.OrchestratorId
}

func (m *endpointManager) resolveEndpointMarks() {
	if m.bpfEnabled {
		return
	}

	// Render endpoint mark chains for active workload and host endpoint.
	newEndpointMarkDispatchChains := m.ruleRenderer.EndpointMarkDispatchChains(m.epMarkMapper, m.activeWlEndpoints, m.activeIfaceNameToHostEpID)
	m.updateDispatchChains(m.activeEPMarkDispatchChains, newEndpointMarkDispatchChains, m.filterTable)
}

func (m *endpointManager) resolveHostEndpoints() {

	// Host endpoint resolution
	// ------------------------
	//
	// There is a set of non-workload interfaces on the local host, each possibly with
	// IP addresses, that might be controlled by HostEndpoint resources in the Calico
	// data model.  The data model syntactically allows multiple HostEndpoint
	// resources to match a given interface - for example, an interface 'eth1' might
	// have address 10.240.0.34 and 172.19.2.98, and the data model might include:
	//
	// - HostEndpoint A with Name 'eth1'
	//
	// - HostEndpoint B with ExpectedIpv4Addrs including '10.240.0.34'
	//
	// - HostEndpoint C with ExpectedIpv4Addrs including '172.19.2.98'.
	//
	// but at runtime, at any given time, we only allow one HostEndpoint to govern
	// that interface.  That HostEndpoint becomes the active one, and the others
	// remain inactive.  (But if, for example, the active HostEndpoint resource was
	// deleted, then one of the inactive ones could take over.)  Given multiple
	// matching HostEndpoint resources, the one that wins is the one with the
	// alphabetically earliest HostEndpointId
	//
	// So the process here is not about 'resolving' a particular HostEndpoint on its
	// own.  Rather it is looking at the set of local non-workload interfaces and
	// seeing which of them are matched by the current set of HostEndpoints as a
	// whole.
	newIfaceNameToHostEpID := map[string]proto.HostEndpointID{}
	newPreDNATIfaceNameToHostEpID := map[string]proto.HostEndpointID{}
	newUntrackedIfaceNameToHostEpID := map[string]proto.HostEndpointID{}
	newHostEpIDToIfaceNames := map[proto.HostEndpointID][]string{}
	for ifaceName, ifaceAddrs := range m.hostIfaceToAddrs {
		ifaceCxt := log.WithFields(log.Fields{
			"ifaceName":  ifaceName,
			"ifaceAddrs": ifaceAddrs,
		})
		bestHostEpId := proto.HostEndpointID{}
		var bestHostEp proto.HostEndpoint
	HostEpLoop:
		for id, hostEp := range m.rawHostEndpoints {
			logCxt := ifaceCxt.WithField("id", id)
			if forAllInterfaces(hostEp) {
				logCxt.Debug("Skip all-interfaces host endpoint")
				continue
			}
			logCxt.WithField("bestHostEpId", bestHostEpId).Debug("See if HostEp matches interface")
			if (bestHostEpId.EndpointId != "") && (bestHostEpId.EndpointId < id.EndpointId) {
				// We already have a HostEndpointId that is better than
				// this one, so no point looking any further.
				logCxt.Debug("No better than existing match")
				continue
			}
			if hostEp.Name == ifaceName {
				// The HostEndpoint has an explicit name that matches the
				// interface.
				logCxt.Debug("Match on explicit iface name")
				bestHostEpId = id
				bestHostEp = *hostEp
				continue
			} else if hostEp.Name != "" {
				// The HostEndpoint has an explicit name that isn't this
				// interface.  Continue, so as not to allow it to match on
				// an IP address instead.
				logCxt.Debug("Rejected on explicit iface name")
				continue
			}
			for _, wantedList := range [][]string{hostEp.ExpectedIpv4Addrs, hostEp.ExpectedIpv6Addrs} {
				for _, wanted := range wantedList {
					logCxt.WithField("wanted", wanted).Debug("Address wanted by HostEp")
					if ifaceAddrs.Contains(wanted) {
						// The HostEndpoint expects an IP address
						// that is on this interface.
						logCxt.Debug("Match on address")
						bestHostEpId = id
						bestHostEp = *hostEp
						continue HostEpLoop
					}
				}
			}
		}
		if bestHostEpId.EndpointId != "" {
			logCxt := log.WithFields(log.Fields{
				"ifaceName":    ifaceName,
				"bestHostEpId": bestHostEpId,
			})
			logCxt.Debug("Got HostEp for interface")
			newIfaceNameToHostEpID[ifaceName] = bestHostEpId
			if len(bestHostEp.UntrackedTiers) > 0 {
				// Optimisation: only add the endpoint chains to the raw (untracked)
				// table if there's some untracked policy to apply.  This reduces
				// per-packet latency since every packet has to traverse the raw
				// table.
				logCxt.Debug("Endpoint has untracked policies.")
				newUntrackedIfaceNameToHostEpID[ifaceName] = bestHostEpId
			}
			if len(bestHostEp.PreDnatTiers) > 0 {
				// Similar optimisation (or neatness) for pre-DNAT policy.
				logCxt.Debug("Endpoint has pre-DNAT policies.")
				newPreDNATIfaceNameToHostEpID[ifaceName] = bestHostEpId
			}
			// Record that this host endpoint is in use, for status reporting.
			newHostEpIDToIfaceNames[bestHostEpId] = append(
				newHostEpIDToIfaceNames[bestHostEpId], ifaceName)
		}

		oldID, wasKnown := m.activeIfaceNameToHostEpID[ifaceName]
		newID, isKnown := newIfaceNameToHostEpID[ifaceName]
		if oldID != newID {
			logCxt := ifaceCxt.WithFields(log.Fields{
				"oldID": m.activeIfaceNameToHostEpID[ifaceName],
				"newID": newIfaceNameToHostEpID[ifaceName],
			})
			logCxt.Info("Endpoint matching interface changed")
			if wasKnown {
				logCxt.Debug("Endpoint was known, updating old endpoint status")
				m.epIDsToUpdateStatus.Add(oldID)
			}
			if isKnown {
				logCxt.Debug("Endpoint is known, updating new endpoint status")
				m.epIDsToUpdateStatus.Add(newID)
			}
		}
	}

	// Similar loop to find the best all-interfaces host endpoint.
	bestHostEpId := proto.HostEndpointID{}
	var bestHostEp proto.HostEndpoint
	for id, hostEp := range m.rawHostEndpoints {
		logCxt := log.WithField("id", id)
		if !forAllInterfaces(hostEp) {
			logCxt.Debug("Skip interface-specific host endpoint")
			continue
		}
		if (bestHostEpId.EndpointId != "") && (bestHostEpId.EndpointId < id.EndpointId) {
			// We already have a HostEndpointId that is better than
			// this one, so no point looking any further.
			logCxt.Debug("No better than existing match")
			continue
		}
		logCxt.Debug("New best all-interfaces host endpoint")
		bestHostEpId = id
		bestHostEp = *hostEp
	}

	if bestHostEpId.EndpointId != "" {
		logCxt := log.WithField("bestHostEpId", bestHostEpId)
		logCxt.Debug("Got all interfaces HostEp")
		if len(bestHostEp.PreDnatTiers) > 0 {
			logCxt.Debug("Endpoint has pre-DNAT policies.")
			newPreDNATIfaceNameToHostEpID[allInterfaces] = bestHostEpId
		}

		newIfaceNameToHostEpID[allInterfaces] = bestHostEpId

		// Record that this host endpoint is in use, for status reporting.
		newHostEpIDToIfaceNames[bestHostEpId] = append(
			newHostEpIDToIfaceNames[bestHostEpId], allInterfaces)
	}
	if !m.bpfEnabled {
		// Set up programming for the host endpoints that are now to be used.
		newHostIfaceFiltChains := map[string][]*iptables.Chain{}
		for ifaceName, id := range newIfaceNameToHostEpID {
			log.WithField("id", id).Info("Updating host endpoint chains.")
			hostEp := m.rawHostEndpoints[id]

			// Update the filter chain, for normal traffic.
			filtChains := m.ruleRenderer.HostEndpointToFilterChains(
				ifaceName,
				hostEp.Tiers,
				hostEp.ForwardTiers,
				m.epMarkMapper,
				hostEp.ProfileIds,
			)

			if !reflect.DeepEqual(filtChains, m.activeHostIfaceToFiltChains[ifaceName]) {
				m.filterTable.UpdateChains(filtChains)
			}
			newHostIfaceFiltChains[ifaceName] = filtChains
			delete(m.activeHostIfaceToFiltChains, ifaceName)
		}

		newHostIfaceMangleChains := map[string][]*iptables.Chain{}
		for ifaceName, id := range newPreDNATIfaceNameToHostEpID {
			log.WithField("id", id).Info("Updating host endpoint mangle chains.")
			hostEp := m.rawHostEndpoints[id]

			// Update the mangle table, for preDNAT policy.
			mangleChains := m.ruleRenderer.HostEndpointToMangleChains(
				ifaceName,
				hostEp.PreDnatTiers,
			)
			if !reflect.DeepEqual(mangleChains, m.activeHostIfaceToMangleChains[ifaceName]) {
				m.mangleTable.UpdateChains(mangleChains)
			}
			newHostIfaceMangleChains[ifaceName] = mangleChains
			delete(m.activeHostIfaceToMangleChains, ifaceName)
		}

		newHostIfaceRawChains := map[string][]*iptables.Chain{}
		for ifaceName, id := range newUntrackedIfaceNameToHostEpID {
			log.WithField("id", id).Info("Updating host endpoint raw chains.")
			hostEp := m.rawHostEndpoints[id]

			// Update the raw chain, for untracked traffic.
			rawChains := m.ruleRenderer.HostEndpointToRawChains(
				ifaceName,
				hostEp.UntrackedTiers,
			)
			if !reflect.DeepEqual(rawChains, m.activeHostIfaceToRawChains[ifaceName]) {
				m.rawTable.UpdateChains(rawChains)
			}
			newHostIfaceRawChains[ifaceName] = rawChains
			delete(m.activeHostIfaceToRawChains, ifaceName)
		}

		// Remove programming for host endpoints that are not now in use.
		for ifaceName, chains := range m.activeHostIfaceToFiltChains {
			log.WithField("ifaceName", ifaceName).Info(
				"Host interface no longer protected, deleting its normal chains.")
			m.filterTable.RemoveChains(chains)
		}
		for ifaceName, chains := range m.activeHostIfaceToMangleChains {
			log.WithField("ifaceName", ifaceName).Info(
				"Host interface no longer protected, deleting its preDNAT chains.")
			m.mangleTable.RemoveChains(chains)
		}
		for ifaceName, chains := range m.activeHostIfaceToRawChains {
			log.WithField("ifaceName", ifaceName).Info(
				"Host interface no longer protected, deleting its untracked chains.")
			m.rawTable.RemoveChains(chains)
		}
		m.callbacks.InvokeInterfaceCallbacks(m.activeIfaceNameToHostEpID, newIfaceNameToHostEpID)
		m.activeHostIfaceToFiltChains = newHostIfaceFiltChains
		m.activeHostIfaceToMangleChains = newHostIfaceMangleChains
		m.activeHostIfaceToRawChains = newHostIfaceRawChains
	}

	// Remember the host endpoints that are now in use.
	m.activeIfaceNameToHostEpID = newIfaceNameToHostEpID
	m.activeHostEpIDToIfaceNames = newHostEpIDToIfaceNames

	if m.bpfEnabled {
		return
	}

	// Rewrite the filter dispatch chains if they've changed.
	log.WithField("resolvedHostEpIds", newIfaceNameToHostEpID).Debug("Rewrite filter dispatch chains?")
	defaultIfaceName := ""
	if _, ok := newIfaceNameToHostEpID[allInterfaces]; ok {
		// All-interfaces host endpoint is active.  Arrange for it to be the default,
		// instead of trying to dispatch to it directly based on the non-existent interface
		// name *.
		defaultIfaceName = allInterfaces
		delete(newIfaceNameToHostEpID, allInterfaces)
	}
	newFilterDispatchChains := m.ruleRenderer.HostDispatchChains(newIfaceNameToHostEpID, defaultIfaceName, true)
	m.updateDispatchChains(m.activeHostFilterDispatchChains, newFilterDispatchChains, m.filterTable)
	// Set flag to update endpoint mark chains.
	m.needToCheckEndpointMarkChains = true

	// Rewrite the mangle dispatch chains if they've changed.
	log.WithField("resolvedHostEpIds", newPreDNATIfaceNameToHostEpID).Debug("Rewrite mangle dispatch chains?")
	defaultIfaceName = ""
	if _, ok := newPreDNATIfaceNameToHostEpID[allInterfaces]; ok {
		// All-interfaces host endpoint is active.  Arrange for it to be the
		// default. This is handled the same as the filter dispatch chains above.
		defaultIfaceName = allInterfaces
		delete(newPreDNATIfaceNameToHostEpID, allInterfaces)
	}
	newMangleDispatchChains := m.ruleRenderer.FromHostDispatchChains(newPreDNATIfaceNameToHostEpID, defaultIfaceName)
	m.updateDispatchChains(m.activeHostMangleDispatchChains, newMangleDispatchChains, m.mangleTable)

	// Rewrite the raw dispatch chains if they've changed.
	log.WithField("resolvedHostEpIds", newUntrackedIfaceNameToHostEpID).Debug("Rewrite raw dispatch chains?")
	newRawDispatchChains := m.ruleRenderer.HostDispatchChains(newUntrackedIfaceNameToHostEpID, "", false)
	m.updateDispatchChains(m.activeHostRawDispatchChains, newRawDispatchChains, m.rawTable)

	log.Debug("Done resolving host endpoints.")
}

// updateDispatchChains updates one of the sets of dispatch chains.  It sends the changes to the
// given iptables.Table and records the updates in the activeChains map.
//
// Calculating the minimum update prevents log spam and reduces the work needed in the Table.
func (m *endpointManager) updateDispatchChains(
	activeChains map[string]*iptables.Chain,
	newChains []*iptables.Chain,
	table iptablesTable,
) {
	seenChains := set.New()
	for _, newChain := range newChains {
		seenChains.Add(newChain.Name)
		oldChain := activeChains[newChain.Name]
		if !reflect.DeepEqual(newChain, oldChain) {
			table.UpdateChain(newChain)
			activeChains[newChain.Name] = newChain
		}
	}
	for name := range activeChains {
		if !seenChains.Contains(name) {
			table.RemoveChainByName(name)
			delete(activeChains, name)
		}
	}
}

<<<<<<< HEAD
func (m *endpointManager) ifaceIsForEgressGateway(name string) bool {
	id, ok := m.activeWlIfaceNameToID[name]
	if !ok {
		return false
	}
	ep := m.activeWlEndpoints[id]
	return ep != nil && ep.IsEgressGateway
}

func (m *endpointManager) configureEgressGatewayInterface(name string) error {
	log.WithField("iface", name).Debug("Configure interface for egress gateway role")

	// Enable loose reverse-path filtering for this interface.  This allows an egress
	// gateway workload to forward traffic with any source IP address.
	err := m.writeProcSys(fmt.Sprintf("/proc/sys/net/ipv4/conf/%s/rp_filter", name), "2")
	if err != nil {
		return err
	}

	// rp_filter=2 only works if the interface also has at least one IP address defined on it.
	// So assign the IPv4 link-local address 169.254.1.1 on the interface (which is the host
	// side of the veth pair for the egress gateway pod).
	link, err := m.nlHandle.LinkByName(name)
	if err != nil {
		// Presumably the link is not up yet.  We will be called again when it is.
		return err
	}
	addrs, err := m.nlHandle.AddrList(link, netlink.FAMILY_V4)
	if err != nil {
		// Not sure why this would happen, but pass it up.
		return err
	}
	if len(addrs) > 0 {
		// Any IP is good enough to make rp_filter=2 work, so we don't need to add another
		// one.
		log.Infof("Egress gateway interface already has IPv4(s): %v", addrs)
		return nil
	}

	// No existing IPv4 addresses, so add 169.254.1.1/32.
	ip, net, err := net.ParseCIDR("169.254.1.1/32")
	if err != nil {
		return err
	}
	net.IP = ip
	addr := netlink.Addr{IPNet: net, Scope: int(netlink.SCOPE_LINK)}
	log.WithFields(log.Fields{"address": addr}).Info("Assign address to egress gateway device")
	if err = m.nlHandle.AddrAdd(link, &addr); err != nil {
		return err
	}
	m.egressGatewayAddressAdded[name] = addr
	return nil
}

func (m *endpointManager) removeEgressGatewayInterfaceAddress(name string) {
	addr, added := m.egressGatewayAddressAdded[name]
	if !added {
		// We haven't added an address to this interface, so nothing to remove.
		return
	}

	log.WithField("iface", name).Debug("Remove configuration for egress gateway role")

	// In all cases, we only want to try deleting the added address once, as the possible cases
	// are:
	// 1. Link not found - the address will already be gone.
	// 2. Address deletion failed - no point trying the same thing again.
	// 3. Address deletion succeeded.
	// So remove the entry from our tracking map upfront here.
	delete(m.egressGatewayAddressAdded, name)

	// Look up the interface.
	link, err := m.nlHandle.LinkByName(name)
	if err != nil {
		// Presumably the link has been removed.  Address already gone.
		return
	}
	if err = m.nlHandle.AddrDel(link, &addr); err != nil {
		log.WithField("address", addr).WithError(err).Warning("Failed to remove address from egress gateway device")
		return
	}
	log.WithField("address", addr).Info("Removed address from egress gateway device")
	return
=======
func (m *endpointManager) interfaceExistsInProcSys(name string) (bool, error) {
	var directory string
	if m.ipVersion == 4 {
		directory = fmt.Sprintf("/proc/sys/net/ipv4/conf/%s", name)
	} else {
		directory = fmt.Sprintf("/proc/sys/net/ipv6/conf/%s", name)
	}
	_, err := m.osStat(directory)
	if os.IsNotExist(err) {
		return false, nil
	}
	if err != nil {
		return false, err
	}
	return true, nil
>>>>>>> 172c5536
}

func (m *endpointManager) configureInterface(name string) error {
	if !m.activeUpIfaces.Contains(name) {
		log.WithField("ifaceName", name).Info(
			"Skipping configuration of interface because it is oper down.")
		return nil
	}

	// Special case: for security, even if our IPv6 support is disabled, try to disable RAs on the interface.
	acceptRAPath := fmt.Sprintf("/proc/sys/net/ipv6/conf/%s/accept_ra", name)
	err := m.writeProcSys(acceptRAPath, "0")
	if err != nil {
		if exists, err := m.interfaceExistsInProcSys(name); err == nil && !exists {
			log.WithField("file", acceptRAPath).Debug(
				"Failed to set accept_ra flag. Interface is missing in /proc/sys.")
		} else {
			log.WithField("ifaceName", name).Warnf("Could not set accept_ra: %v", err)
		}
	}

	log.WithField("ifaceName", name).Info(
		"Applying /proc/sys configuration to interface.")

	if m.ipVersion == 4 {
		if m.ifaceIsForEgressGateway(name) {
			if err := m.configureEgressGatewayInterface(name); err != nil {
				return err
			}
		} else {
			m.removeEgressGatewayInterfaceAddress(name)
		}
		// Enable routing to localhost.  This is required to allow for NAT to the local
		// host.
		err := m.writeProcSys(fmt.Sprintf("/proc/sys/net/ipv4/conf/%s/route_localnet", name), "1")
		if err != nil {
			return err
		}
		// Normally, the kernel has a delay before responding to proxy ARP but we know
		// that's not needed in a Calico network so we disable it.
		err = m.writeProcSys(fmt.Sprintf("/proc/sys/net/ipv4/neigh/%s/proxy_delay", name), "0")
		if err != nil {
			return err
		}
		// Enable proxy ARP, this makes the host respond to all ARP requests with its own
		// MAC.  This has a couple of advantages:
		//
		// - In OpenStack, we're forced to configure the guest's networking using DHCP.
		//   Since DHCP requires a subnet and gateway, representing the Calico network
		//   in the natural way would lose a lot of IP addresses.  For IPv4, we'd have to
		//   advertise a distinct /30 to each guest, which would use up 4 IPs per guest.
		//   Using proxy ARP, we can advertise the whole pool to each guest as its subnet
		//   but have the host respond to all ARP requests and route all the traffic whether
		//   it is on or off subnet.
		//
		// - For containers, we install explicit routes into the containers network
		//   namespace and we use a link-local address for the gateway.  Turing on proxy ARP
		//   means that we don't need to assign the link local address explicitly to each
		//   host side of the veth, which is one fewer thing to maintain and one fewer
		//   thing we may clash over.
		err = m.writeProcSys(fmt.Sprintf("/proc/sys/net/ipv4/conf/%s/proxy_arp", name), "1")
		if err != nil {
			return err
		}
		// Enable IP forwarding of packets coming _from_ this interface.  For packets to
		// be forwarded in both directions we need this flag to be set on the fabric-facing
		// interface too (or for the global default to be set).
		err = m.writeProcSys(fmt.Sprintf("/proc/sys/net/ipv4/conf/%s/forwarding", name), "1")
		if err != nil {
			return err
		}
	} else {
		// Enable proxy NDP, similarly to proxy ARP, described above.
		err := m.writeProcSys(fmt.Sprintf("/proc/sys/net/ipv6/conf/%s/proxy_ndp", name), "1")
		if err != nil {
			return err
		}
		// Enable IP forwarding of packets coming _from_ this interface.  For packets to
		// be forwarded in both directions we need this flag to be set on the fabric-facing
		// interface too (or for the global default to be set).
		err = m.writeProcSys(fmt.Sprintf("/proc/sys/net/ipv6/conf/%s/forwarding", name), "1")
		if err != nil {
			return err
		}
	}
	return nil
}

func writeProcSys(path, value string) error {
	f, err := os.OpenFile(path, os.O_WRONLY, 0)
	if err != nil {
		return err
	}
	n, err := f.Write([]byte(value))
	if err == nil && n < len(value) {
		err = io.ErrShortWrite
	}
	if err1 := f.Close(); err == nil {
		err = err1
	}
	return err
}

// The interface name that we use to mean "all interfaces".  This is intentionally longer than
// IFNAMSIZ (16) characters, so that it can't possibly match a real interface name.
var allInterfaces = "any-interface-at-all"

// True if the given host endpoint is for all interfaces, as opposed to for a specific interface.
func forAllInterfaces(hep *proto.HostEndpoint) bool {
	return hep.Name == "*"
}

// for implementing the endpointsSource interface
func (m *endpointManager) GetRawHostEndpoints() map[proto.HostEndpointID]*proto.HostEndpoint {
	return m.rawHostEndpoints
}<|MERGE_RESOLUTION|>--- conflicted
+++ resolved
@@ -1049,7 +1049,6 @@
 	}
 }
 
-<<<<<<< HEAD
 func (m *endpointManager) ifaceIsForEgressGateway(name string) bool {
 	id, ok := m.activeWlIfaceNameToID[name]
 	if !ok {
@@ -1133,7 +1132,8 @@
 	}
 	log.WithField("address", addr).Info("Removed address from egress gateway device")
 	return
-=======
+}
+
 func (m *endpointManager) interfaceExistsInProcSys(name string) (bool, error) {
 	var directory string
 	if m.ipVersion == 4 {
@@ -1149,7 +1149,6 @@
 		return false, err
 	}
 	return true, nil
->>>>>>> 172c5536
 }
 
 func (m *endpointManager) configureInterface(name string) error {
