--- conflicted
+++ resolved
@@ -34,20 +34,19 @@
 	"github.com/projectcalico/libcalico-go/lib/set"
 )
 
-<<<<<<< HEAD
+// routeTableSyncer is the interface used to manage data-sync of route table managers. This includes notification of
+// interface state changes, hooks to queue a full resync and apply routing updates.
+type routeTableSyncer interface {
+	OnIfaceStateChanged(string, ifacemonitor.State)
+	QueueResync()
+	Apply() error
+}
+
 type routeTable interface {
 	Index() int
 	SetRoutes(ifaceName string, targets []routetable.Target)
 	RouteRemove(ifaceName string, cidr ip.CIDR)
 	SetL2Routes(ifaceName string, targets []routetable.L2Target)
-=======
-// routeTableSyncer is the interface used to manage data-sync of route table managers. This includes notification of
-// interface state changes, hooks to queue a full resync and apply routing updates.
-type routeTableSyncer interface {
->>>>>>> 7452123f
-	OnIfaceStateChanged(string, ifacemonitor.State)
-	QueueResync()
-	Apply() error
 }
 
 // routeTable is the interface provided by the standard routetable module used to progam the RIB.
