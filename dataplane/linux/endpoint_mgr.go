--- conflicted
+++ resolved
@@ -1064,31 +1064,18 @@
 			hostEp := m.rawHostEndpoints[id]
 
 			// Update the raw chain, for untracked traffic.
-<<<<<<< HEAD
-			rawChains := m.ruleRenderer.HostEndpointToRawChains(
-				ifaceName,
-				hostEp.UntrackedTiers,
-			)
-=======
-			var ingressPolicyNames, egressPolicyNames []string
-			if len(hostEp.UntrackedTiers) > 0 {
-				ingressPolicyNames = hostEp.UntrackedTiers[0].IngressPolicies
-				egressPolicyNames = hostEp.UntrackedTiers[0].EgressPolicies
-			}
 			var rawChains []*iptables.Chain
 			if m.bpfEnabled {
 				rawChains = append(rawChains, m.ruleRenderer.HostEndpointToRawEgressChain(
 					ifaceName,
-					egressPolicyNames,
+					hostEp.UntrackedTiers,
 				))
 			} else {
 				rawChains = m.ruleRenderer.HostEndpointToRawChains(
 					ifaceName,
-					ingressPolicyNames,
-					egressPolicyNames,
+					hostEp.UntrackedTiers,
 				)
 			}
->>>>>>> b91f95da
 			if !reflect.DeepEqual(rawChains, m.activeHostIfaceToRawChains[ifaceName]) {
 				m.rawTable.UpdateChains(rawChains)
 			}
