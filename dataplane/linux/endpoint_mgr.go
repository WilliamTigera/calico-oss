// Copyright (c) 2016-2020 Tigera, Inc. All rights reserved.
//
// Licensed under the Apache License, Version 2.0 (the "License");
// you may not use this file except in compliance with the License.
// You may obtain a copy of the License at
//
//     http://www.apache.org/licenses/LICENSE-2.0
//
// Unless required by applicable law or agreed to in writing, software
// distributed under the License is distributed on an "AS IS" BASIS,
// WITHOUT WARRANTIES OR CONDITIONS OF ANY KIND, either express or implied.
// See the License for the specific language governing permissions and
// limitations under the License.

package intdataplane

import (
	"fmt"
	"io"
	"net"
	"os"
	"reflect"
	"regexp"
	"strings"

	log "github.com/sirupsen/logrus"

	"github.com/projectcalico/felix/ifacemonitor"
	"github.com/projectcalico/felix/ip"
	"github.com/projectcalico/felix/iptables"
	"github.com/projectcalico/felix/proto"
	"github.com/projectcalico/felix/routetable"
	"github.com/projectcalico/felix/rules"
	"github.com/projectcalico/libcalico-go/lib/set"
)

type routeTable interface {
	SetRoutes(ifaceName string, targets []routetable.Target)
	SetL2Routes(ifaceName string, targets []routetable.L2Target)
	OnIfaceStateChanged(string, ifacemonitor.State)
	QueueResync()
	Apply() error
}

type endpointManagerCallbacks struct {
	addInterface           *AddInterfaceFuncs
	removeInterface        *RemoveInterfaceFuncs
	updateInterface        *UpdateInterfaceFuncs
	updateHostEndpoint     *UpdateHostEndpointFuncs
	removeHostEndpoint     *RemoveHostEndpointFuncs
	updateWorkloadEndpoint *UpdateWorkloadEndpointFuncs
	removeWorkloadEndpoint *RemoveWorkloadEndpointFuncs
}

func newEndpointManagerCallbacks(callbacks *callbacks, ipVersion uint8) endpointManagerCallbacks {
	if ipVersion == 4 {
		return endpointManagerCallbacks{
			addInterface:           callbacks.AddInterfaceV4,
			removeInterface:        callbacks.RemoveInterfaceV4,
			updateInterface:        callbacks.UpdateInterfaceV4,
			updateHostEndpoint:     callbacks.UpdateHostEndpointV4,
			removeHostEndpoint:     callbacks.RemoveHostEndpointV4,
			updateWorkloadEndpoint: callbacks.UpdateWorkloadEndpointV4,
			removeWorkloadEndpoint: callbacks.RemoveWorkloadEndpointV4,
		}
	} else {
		return endpointManagerCallbacks{
			addInterface:           &AddInterfaceFuncs{},
			removeInterface:        &RemoveInterfaceFuncs{},
			updateInterface:        &UpdateInterfaceFuncs{},
			updateHostEndpoint:     &UpdateHostEndpointFuncs{},
			removeHostEndpoint:     &RemoveHostEndpointFuncs{},
			updateWorkloadEndpoint: &UpdateWorkloadEndpointFuncs{},
			removeWorkloadEndpoint: &RemoveWorkloadEndpointFuncs{},
		}
	}
}

func (c *endpointManagerCallbacks) InvokeInterfaceCallbacks(old, new map[string]proto.HostEndpointID) {
	for ifaceName, oldEpID := range old {
		if newEpID, ok := new[ifaceName]; ok {
			if oldEpID != newEpID {
				c.updateInterface.Invoke(ifaceName, newEpID)
			}
		} else {
			c.removeInterface.Invoke(ifaceName)
		}
	}
	for ifaceName, newEpID := range new {
		if _, ok := old[ifaceName]; !ok {
			c.addInterface.Invoke(ifaceName, newEpID)
		}
	}
}

func (c *endpointManagerCallbacks) InvokeUpdateHostEndpoint(hostEpID proto.HostEndpointID) {
	c.updateHostEndpoint.Invoke(hostEpID)
}

func (c *endpointManagerCallbacks) InvokeRemoveHostEndpoint(hostEpID proto.HostEndpointID) {
	c.removeHostEndpoint.Invoke(hostEpID)
}

func (c *endpointManagerCallbacks) InvokeUpdateWorkload(old, new *proto.WorkloadEndpoint) {
	c.updateWorkloadEndpoint.Invoke(old, new)
}

func (c *endpointManagerCallbacks) InvokeRemoveWorkload(old *proto.WorkloadEndpoint) {
	c.removeWorkloadEndpoint.Invoke(old)
}

// endpointManager manages the dataplane resources that belong to each endpoint as well as
// the "dispatch chains" that fan out packets to the right per-endpoint chain.
//
// It programs the relevant iptables chains (via the iptables.Table objects) along with
// per-endpoint routes (via the RouteTable).
//
// Since calculating the dispatch chains is fairly expensive, the main OnUpdate method
// simply records the pending state of each interface and defers the actual calculation
// to CompleteDeferredWork().  This is also the basis of our failure handling; updates
// that fail are left in the pending state so they can be retried later.
type endpointManager struct {
	// Config.
	ipVersion              uint8
	wlIfacesRegexp         *regexp.Regexp
	kubeIPVSSupportEnabled bool

	// Our dependencies.
	rawTable     iptablesTable
	mangleTable  iptablesTable
	filterTable  iptablesTable
	ruleRenderer rules.RuleRenderer
	routeTable   routeTable
	writeProcSys procSysWriter
	epMarkMapper rules.EndpointMarkMapper

	// Pending updates, cleared in CompleteDeferredWork as the data is copied to the activeXYZ
	// fields.
	pendingWlEpUpdates  map[proto.WorkloadEndpointID]*proto.WorkloadEndpoint
	pendingIfaceUpdates map[string]ifacemonitor.State

	// Active state, updated in CompleteDeferredWork.
	activeWlEndpoints          map[proto.WorkloadEndpointID]*proto.WorkloadEndpoint
	activeWlIfaceNameToID      map[string]proto.WorkloadEndpointID
	activeUpIfaces             set.Set
	activeWlIDToChains         map[proto.WorkloadEndpointID][]*iptables.Chain
	activeWlDispatchChains     map[string]*iptables.Chain
	activeEPMarkDispatchChains map[string]*iptables.Chain

	// Workload endpoints that would be locally active but are 'shadowed' by other endpoints
	// with the same interface name.
	shadowedWlEndpoints map[proto.WorkloadEndpointID]*proto.WorkloadEndpoint

	// wlIfaceNamesToReconfigure contains names of workload interfaces that need to have
	// their configuration (sysctls etc.) refreshed.
	wlIfaceNamesToReconfigure set.Set

	// epIDsToUpdateStatus contains IDs of endpoints that we need to report status for.
	// Mix of host and workload endpoint IDs.
	epIDsToUpdateStatus set.Set

	// hostIfaceToAddrs maps host interface name to the set of IPs on that interface (reported
	// fro the dataplane).
	hostIfaceToAddrs map[string]set.Set
	// rawHostEndpoints contains the raw (i.e. not resolved to interface) host endpoints.
	rawHostEndpoints map[proto.HostEndpointID]*proto.HostEndpoint
	// hostEndpointsDirty is set to true when host endpoints are updated.
	hostEndpointsDirty bool
	// activeHostIfaceToChains maps host interface name to the chains that we've programmed.
	activeHostIfaceToRawChains    map[string][]*iptables.Chain
	activeHostIfaceToFiltChains   map[string][]*iptables.Chain
	activeHostIfaceToMangleChains map[string][]*iptables.Chain
	// Dispatch chains that we've programmed for host endpoints.
	activeHostRawDispatchChains    map[string]*iptables.Chain
	activeHostFilterDispatchChains map[string]*iptables.Chain
	activeHostMangleDispatchChains map[string]*iptables.Chain
	// activeHostEpIDToIfaceNames records which interfaces we resolved each host endpoint to.
	activeHostEpIDToIfaceNames map[proto.HostEndpointID][]string
	// activeIfaceNameToHostEpID records which endpoint we resolved each host interface to.
	activeIfaceNameToHostEpID map[string]proto.HostEndpointID

	needToCheckDispatchChains     bool
	needToCheckEndpointMarkChains bool

	// Callbacks
	OnEndpointStatusUpdate EndpointStatusUpdateCallback
	callbacks              endpointManagerCallbacks
	bpfEnabled             bool
}

type EndpointStatusUpdateCallback func(ipVersion uint8, id interface{}, status string)

type procSysWriter func(path, value string) error

func newEndpointManager(
	rawTable iptablesTable,
	mangleTable iptablesTable,
	filterTable iptablesTable,
	ruleRenderer rules.RuleRenderer,
	routeTable routeTable,
	ipVersion uint8,
	epMarkMapper rules.EndpointMarkMapper,
	kubeIPVSSupportEnabled bool,
	wlInterfacePrefixes []string,
	onWorkloadEndpointStatusUpdate EndpointStatusUpdateCallback,
	bpfEnabled bool,
	callbacks *callbacks,
) *endpointManager {
	return newEndpointManagerWithShims(
		rawTable,
		mangleTable,
		filterTable,
		ruleRenderer,
		routeTable,
		ipVersion,
		epMarkMapper,
		kubeIPVSSupportEnabled,
		wlInterfacePrefixes,
		onWorkloadEndpointStatusUpdate,
		writeProcSys,
		bpfEnabled,
		callbacks,
	)
}

func newEndpointManagerWithShims(
	rawTable iptablesTable,
	mangleTable iptablesTable,
	filterTable iptablesTable,
	ruleRenderer rules.RuleRenderer,
	routeTable routeTable,
	ipVersion uint8,
	epMarkMapper rules.EndpointMarkMapper,
	kubeIPVSSupportEnabled bool,
	wlInterfacePrefixes []string,
	onWorkloadEndpointStatusUpdate EndpointStatusUpdateCallback,
	procSysWriter procSysWriter,
	bpfEnabled bool,
	callbacks *callbacks,
) *endpointManager {
	wlIfacesPattern := "^(" + strings.Join(wlInterfacePrefixes, "|") + ").*"
	wlIfacesRegexp := regexp.MustCompile(wlIfacesPattern)

	return &endpointManager{
		ipVersion:              ipVersion,
		wlIfacesRegexp:         wlIfacesRegexp,
		kubeIPVSSupportEnabled: kubeIPVSSupportEnabled,
		bpfEnabled:             bpfEnabled,

		rawTable:     rawTable,
		mangleTable:  mangleTable,
		filterTable:  filterTable,
		ruleRenderer: ruleRenderer,
		routeTable:   routeTable,
		writeProcSys: procSysWriter,
		epMarkMapper: epMarkMapper,

		// Pending updates, we store these up as OnUpdate is called, then process them
		// in CompleteDeferredWork and transfer the important data to the activeXYX fields.
		pendingWlEpUpdates:  map[proto.WorkloadEndpointID]*proto.WorkloadEndpoint{},
		pendingIfaceUpdates: map[string]ifacemonitor.State{},

		activeUpIfaces: set.New(),

		activeWlEndpoints:     map[proto.WorkloadEndpointID]*proto.WorkloadEndpoint{},
		activeWlIfaceNameToID: map[string]proto.WorkloadEndpointID{},
		activeWlIDToChains:    map[proto.WorkloadEndpointID][]*iptables.Chain{},

		shadowedWlEndpoints: map[proto.WorkloadEndpointID]*proto.WorkloadEndpoint{},

		wlIfaceNamesToReconfigure: set.New(),

		epIDsToUpdateStatus: set.New(),

		hostIfaceToAddrs:   map[string]set.Set{},
		rawHostEndpoints:   map[proto.HostEndpointID]*proto.HostEndpoint{},
		hostEndpointsDirty: true,

		activeHostIfaceToRawChains:    map[string][]*iptables.Chain{},
		activeHostIfaceToFiltChains:   map[string][]*iptables.Chain{},
		activeHostIfaceToMangleChains: map[string][]*iptables.Chain{},

		// Caches of the current dispatch chains indexed by chain name.  We use these to
		// calculate deltas when we need to update the chains.
		activeWlDispatchChains:         map[string]*iptables.Chain{},
		activeHostFilterDispatchChains: map[string]*iptables.Chain{},
		activeHostMangleDispatchChains: map[string]*iptables.Chain{},
		activeHostRawDispatchChains:    map[string]*iptables.Chain{},
		activeEPMarkDispatchChains:     map[string]*iptables.Chain{},
		needToCheckDispatchChains:      true, // Need to do start-of-day update.
		needToCheckEndpointMarkChains:  true, // Need to do start-of-day update.

		OnEndpointStatusUpdate: onWorkloadEndpointStatusUpdate,
		callbacks:              newEndpointManagerCallbacks(callbacks, ipVersion),
	}
}

func (m *endpointManager) OnUpdate(protoBufMsg interface{}) {
	log.WithField("msg", protoBufMsg).Debug("Received message")
	switch msg := protoBufMsg.(type) {
	case *proto.WorkloadEndpointUpdate:
		m.pendingWlEpUpdates[*msg.Id] = msg.Endpoint
	case *proto.WorkloadEndpointRemove:
		m.pendingWlEpUpdates[*msg.Id] = nil
	case *proto.HostEndpointUpdate:
		log.WithField("msg", msg).Debug("Host endpoint update")
		m.callbacks.InvokeUpdateHostEndpoint(*msg.Id)
		m.rawHostEndpoints[*msg.Id] = msg.Endpoint
		m.hostEndpointsDirty = true
		m.epIDsToUpdateStatus.Add(*msg.Id)
	case *proto.HostEndpointRemove:
		log.WithField("msg", msg).Debug("Host endpoint removed")
		m.callbacks.InvokeRemoveHostEndpoint(*msg.Id)
		delete(m.rawHostEndpoints, *msg.Id)
		m.hostEndpointsDirty = true
		m.epIDsToUpdateStatus.Add(*msg.Id)
	case *ifaceUpdate:
		log.WithField("update", msg).Debug("Interface state changed.")
		m.pendingIfaceUpdates[msg.Name] = msg.State
	case *ifaceAddrsUpdate:
		log.WithField("update", msg).Debug("Interface addrs changed.")
		if m.wlIfacesRegexp.MatchString(msg.Name) {
			log.WithField("update", msg).Debug("Workload interface, ignoring.")
			return
		}
		if msg.Addrs != nil {
			m.hostIfaceToAddrs[msg.Name] = msg.Addrs
		} else {
			delete(m.hostIfaceToAddrs, msg.Name)
		}
		m.hostEndpointsDirty = true
	}
}

func (m *endpointManager) CompleteDeferredWork() error {
	// Copy the pending interface state to the active set and mark any interfaces that have
	// changed state for reconfiguration by resolveWorkload/HostEndpoints()
	for ifaceName, state := range m.pendingIfaceUpdates {
		if state == ifacemonitor.StateUp {
			m.activeUpIfaces.Add(ifaceName)
			if m.wlIfacesRegexp.MatchString(ifaceName) {
				log.WithField("ifaceName", ifaceName).Info(
					"Workload interface came up, marking for reconfiguration.")
				m.wlIfaceNamesToReconfigure.Add(ifaceName)
			}
		} else {
			m.activeUpIfaces.Discard(ifaceName)
		}
		// If this interface is linked to any already-existing endpoints, mark the endpoint
		// status for recalculation.  If the matching endpoint changes when we do
		// resolveHostEndpoints() then that will mark old and new matching endpoints for
		// update.
		m.markEndpointStatusDirtyByIface(ifaceName)
		// Clean up as we go...
		delete(m.pendingIfaceUpdates, ifaceName)
	}

	m.resolveWorkloadEndpoints()

	if m.hostEndpointsDirty {
		log.Debug("Host endpoints updated, resolving them.")
		m.resolveHostEndpoints()
		m.hostEndpointsDirty = false
	}

	if m.kubeIPVSSupportEnabled && m.needToCheckEndpointMarkChains {
		m.resolveEndpointMarks()
		m.needToCheckEndpointMarkChains = false
	}

	// Now send any endpoint status updates.
	m.updateEndpointStatuses()

	return nil
}

func (m *endpointManager) GetRouteTables() []routeTable {
	return []routeTable{m.routeTable}
}

func (m *endpointManager) markEndpointStatusDirtyByIface(ifaceName string) {
	logCxt := log.WithField("ifaceName", ifaceName)
	if epID, ok := m.activeWlIfaceNameToID[ifaceName]; ok {
		logCxt.Info("Workload interface state changed; marking for status update.")
		m.epIDsToUpdateStatus.Add(epID)
	} else if epID, ok := m.activeIfaceNameToHostEpID[ifaceName]; ok {
		logCxt.Info("Host interface state changed; marking for status update.")
		m.epIDsToUpdateStatus.Add(epID)
	} else {
		// We don't know about this interface yet (or it's already been deleted).
		// If the endpoint gets created, we'll do the update then. If it's been
		// deleted, we've already cleaned it up.
		logCxt.Debug("Ignoring interface state change for unknown interface.")
	}
}

func (m *endpointManager) updateEndpointStatuses() {
	log.WithField("dirtyEndpoints", m.epIDsToUpdateStatus).Debug("Reporting endpoint status.")
	m.epIDsToUpdateStatus.Iter(func(item interface{}) error {
		switch id := item.(type) {
		case proto.WorkloadEndpointID:
			status := m.calculateWorkloadEndpointStatus(id)
			m.OnEndpointStatusUpdate(m.ipVersion, id, status)
		case proto.HostEndpointID:
			status := m.calculateHostEndpointStatus(id)
			m.OnEndpointStatusUpdate(m.ipVersion, id, status)
		}

		return set.RemoveItem
	})
}

func (m *endpointManager) calculateWorkloadEndpointStatus(id proto.WorkloadEndpointID) string {
	logCxt := log.WithField("workloadEndpointID", id)
	logCxt.Debug("Re-evaluating workload endpoint status")
	var operUp, adminUp, failed bool
	workload, known := m.activeWlEndpoints[id]
	if known {
		adminUp = workload.State == "active"
		operUp = m.activeUpIfaces.Contains(workload.Name)
		failed = m.wlIfaceNamesToReconfigure.Contains(workload.Name)
	}

	// Note: if endpoint is not known (i.e. has been deleted), status will be "", which signals
	// a deletion.
	var status string
	if known {
		if failed {
			status = "error"
		} else if operUp && adminUp {
			status = "up"
		} else {
			status = "down"
		}
	}
	logCxt = logCxt.WithFields(log.Fields{
		"known":   known,
		"failed":  failed,
		"operUp":  operUp,
		"adminUp": adminUp,
		"status":  status,
	})
	logCxt.Info("Re-evaluated workload endpoint status")
	return status
}

func (m *endpointManager) calculateHostEndpointStatus(id proto.HostEndpointID) (status string) {
	logCxt := log.WithField("hostEndpointID", id)
	logCxt.Debug("Re-evaluating host endpoint status")
	var resolved, operUp bool
	_, known := m.rawHostEndpoints[id]

	// Note: if endpoint is not known (i.e. has been deleted), status will be "", which signals
	// a deletion.
	if known {
		ifaceNames := m.activeHostEpIDToIfaceNames[id]
		if len(ifaceNames) > 0 {
			resolved = true
			operUp = true
			for _, ifaceName := range ifaceNames {
				if ifaceName == allInterfaces {
					// For * host endpoints we don't let particular interfaces
					// impact their reported status, because it's unclear what
					// the semantics would be, and we'd potentially have to look
					// at every interface on the host.
					continue
				}
				ifaceUp := m.activeUpIfaces.Contains(ifaceName)
				logCxt.WithFields(log.Fields{
					"ifaceName": ifaceName,
					"ifaceUp":   ifaceUp,
				}).Debug("Status of matching interface.")
				operUp = operUp && ifaceUp
			}
		}

		if resolved && operUp {
			status = "up"
		} else if resolved {
			status = "down"
		} else {
			// Known but failed to resolve, map that to error.
			status = "error"
		}
	}

	logCxt = logCxt.WithFields(log.Fields{
		"known":    known,
		"resolved": resolved,
		"operUp":   operUp,
		"status":   status,
	})
	logCxt.Info("Re-evaluated host endpoint status")
	return status
}

func (m *endpointManager) resolveWorkloadEndpoints() {
	if len(m.pendingWlEpUpdates) > 0 {
		// We're about to make endpoint updates, make sure we recheck the dispatch chains.
		m.needToCheckDispatchChains = true
	}

	removeActiveWorkload := func(logCxt *log.Entry, oldWorkload *proto.WorkloadEndpoint, id proto.WorkloadEndpointID) {
		m.callbacks.InvokeRemoveWorkload(oldWorkload)
		m.filterTable.RemoveChains(m.activeWlIDToChains[id])
		delete(m.activeWlIDToChains, id)
		if oldWorkload != nil {
			m.epMarkMapper.ReleaseEndpointMark(oldWorkload.Name)
			// Remove any routes from the routing table.  The RouteTable will remove any
			// conntrack entries as a side-effect.
			logCxt.Info("Workload removed, deleting old state.")
			m.routeTable.SetRoutes(oldWorkload.Name, nil)
			m.wlIfaceNamesToReconfigure.Discard(oldWorkload.Name)
			delete(m.activeWlIfaceNameToID, oldWorkload.Name)
		}
		delete(m.activeWlEndpoints, id)
	}

	// Repeat the following loop until the pending update map is empty.  Note that it's possible
	// for an endpoint deletion to add a further update into the map (for a previously shadowed
	// endpoint), so we cannot assume that a single iteration will always be enough.
	for len(m.pendingWlEpUpdates) > 0 {
		// Handle pending workload endpoint updates.
		for id, workload := range m.pendingWlEpUpdates {
			logCxt := log.WithField("id", id)
			oldWorkload := m.activeWlEndpoints[id]
			if workload != nil {
				// Check if there is already an active workload endpoint with the same
				// interface name.
				if existingId, ok := m.activeWlIfaceNameToID[workload.Name]; ok && existingId != id {
					// There is.  We need to decide which endpoint takes preference.
					// (We presume this is some kind of make before break logic, and the
					// situation will shortly be resolved by one of the endpoints being
					// removed.  But in the meantime we must have predictable
					// behaviour.)
					logCxt.WithFields(log.Fields{
						"interfaceName": workload.Name,
						"existingId":    existingId,
					}).Info("New endpoint has same iface name as existing")
					if wlIdsAscending(&existingId, &id) {
						logCxt.Info("Existing endpoint takes preference")
						m.shadowedWlEndpoints[id] = workload
						delete(m.pendingWlEpUpdates, id)
						continue
					}
					logCxt.Info("New endpoint takes preference; remove existing")
					m.shadowedWlEndpoints[existingId] = m.activeWlEndpoints[existingId]
					removeActiveWorkload(logCxt, m.activeWlEndpoints[existingId], existingId)
				}
				logCxt.Info("Updating per-endpoint chains.")
				if oldWorkload != nil && oldWorkload.Name != workload.Name {
					logCxt.Debug("Interface name changed, cleaning up old state")
					m.epMarkMapper.ReleaseEndpointMark(oldWorkload.Name)
					if !m.bpfEnabled {
						m.filterTable.RemoveChains(m.activeWlIDToChains[id])
					}
					m.routeTable.SetRoutes(oldWorkload.Name, nil)
					m.wlIfaceNamesToReconfigure.Discard(oldWorkload.Name)
					delete(m.activeWlIfaceNameToID, oldWorkload.Name)
				}
				adminUp := workload.State == "active"
				if !m.bpfEnabled {
					chains := m.ruleRenderer.WorkloadEndpointToIptablesChains(
						workload.Name,
						m.epMarkMapper,
						adminUp,
						workload.Tiers,
						workload.ProfileIds,
					)
					m.filterTable.UpdateChains(chains)
					m.activeWlIDToChains[id] = chains
				}

				// Collect the IP prefixes that we want to route locally to this endpoint:
				logCxt.Info("Updating endpoint routes.")
				var (
					ipStrings  []string
					natInfos   []*proto.NatInfo
					addrSuffix string
				)
				if m.ipVersion == 4 {
					ipStrings = workload.Ipv4Nets
					natInfos = workload.Ipv4Nat
					addrSuffix = "/32"
				} else {
					ipStrings = workload.Ipv6Nets
					natInfos = workload.Ipv6Nat
					addrSuffix = "/128"
				}
				if len(natInfos) != 0 {
					old := ipStrings
					ipStrings = make([]string, len(old)+len(natInfos))
					copy(ipStrings, old)
					for ii, natInfo := range natInfos {
						ipStrings[len(old)+ii] = natInfo.ExtIp + addrSuffix
					}
				}

				var mac net.HardwareAddr
				if workload.Mac != "" {
					var err error
					mac, err = net.ParseMAC(workload.Mac)
					if err != nil {
						logCxt.WithError(err).Error(
							"Failed to parse endpoint's MAC address")
					}
				}
				var routeTargets []routetable.Target
				if adminUp {
					logCxt.Debug("Endpoint up, adding routes")
					for _, s := range ipStrings {
						routeTargets = append(routeTargets, routetable.Target{
							CIDR:    ip.MustParseCIDROrIP(s),
							DestMAC: mac,
						})
					}
				} else {
					logCxt.Debug("Endpoint down, removing routes")
				}
				m.routeTable.SetRoutes(workload.Name, routeTargets)
				m.wlIfaceNamesToReconfigure.Add(workload.Name)
				m.activeWlEndpoints[id] = workload
				m.activeWlIfaceNameToID[workload.Name] = id
				delete(m.pendingWlEpUpdates, id)

				m.callbacks.InvokeUpdateWorkload(oldWorkload, workload)
			} else {
				logCxt.Info("Workload removed, deleting its chains.")
				removeActiveWorkload(logCxt, oldWorkload, id)
				delete(m.pendingWlEpUpdates, id)
				delete(m.shadowedWlEndpoints, id)

				if oldWorkload != nil {
					// Check for another endpoint with the same interface name,
					// that should now become active.
					bestShadowedId := proto.WorkloadEndpointID{}
					for sId, sWorkload := range m.shadowedWlEndpoints {
						logCxt.Infof("Old workload %v", oldWorkload)
						logCxt.Infof("Shadowed workload %v", sWorkload)
						if sWorkload.Name == oldWorkload.Name {
							if bestShadowedId.EndpointId == "" || wlIdsAscending(&sId, &bestShadowedId) {
								bestShadowedId = sId
							}
						}
					}
					if bestShadowedId.EndpointId != "" {
						m.pendingWlEpUpdates[bestShadowedId] = m.shadowedWlEndpoints[bestShadowedId]
						delete(m.shadowedWlEndpoints, bestShadowedId)
					}
				}
			}

			// Update or deletion, make sure we update the interface status.
			m.epIDsToUpdateStatus.Add(id)
		}
	}

	if !m.bpfEnabled && m.needToCheckDispatchChains {
		// Rewrite the dispatch chains if they've changed.
		newDispatchChains := m.ruleRenderer.WorkloadDispatchChains(m.activeWlEndpoints)
		m.updateDispatchChains(m.activeWlDispatchChains, newDispatchChains, m.filterTable)
		m.needToCheckDispatchChains = false

		// Set flag to update endpoint mark chains.
		m.needToCheckEndpointMarkChains = true
	}

	m.wlIfaceNamesToReconfigure.Iter(func(item interface{}) error {
		ifaceName := item.(string)
		err := m.configureInterface(ifaceName)
		if err != nil {
			log.WithError(err).Warn("Failed to configure interface, will retry")
			return nil
		}
		return set.RemoveItem
	})
}

func wlIdsAscending(id1, id2 *proto.WorkloadEndpointID) bool {
	if id1.OrchestratorId == id2.OrchestratorId {
		// Need to compare WorkloadId.
		if id1.WorkloadId == id2.WorkloadId {
			// Need to compare EndpointId.
			return id1.EndpointId < id2.EndpointId
		}
		return id1.WorkloadId < id2.WorkloadId
	}
	return id1.OrchestratorId < id2.OrchestratorId
}

func (m *endpointManager) resolveEndpointMarks() {
	if m.bpfEnabled {
		return
	}

	// Render endpoint mark chains for active workload and host endpoint.
	newEndpointMarkDispatchChains := m.ruleRenderer.EndpointMarkDispatchChains(m.epMarkMapper, m.activeWlEndpoints, m.activeIfaceNameToHostEpID)
	m.updateDispatchChains(m.activeEPMarkDispatchChains, newEndpointMarkDispatchChains, m.filterTable)
}

func (m *endpointManager) resolveHostEndpoints() {

	// Host endpoint resolution
	// ------------------------
	//
	// There is a set of non-workload interfaces on the local host, each possibly with
	// IP addresses, that might be controlled by HostEndpoint resources in the Calico
	// data model.  The data model syntactically allows multiple HostEndpoint
	// resources to match a given interface - for example, an interface 'eth1' might
	// have address 10.240.0.34 and 172.19.2.98, and the data model might include:
	//
	// - HostEndpoint A with Name 'eth1'
	//
	// - HostEndpoint B with ExpectedIpv4Addrs including '10.240.0.34'
	//
	// - HostEndpoint C with ExpectedIpv4Addrs including '172.19.2.98'.
	//
	// but at runtime, at any given time, we only allow one HostEndpoint to govern
	// that interface.  That HostEndpoint becomes the active one, and the others
	// remain inactive.  (But if, for example, the active HostEndpoint resource was
	// deleted, then one of the inactive ones could take over.)  Given multiple
	// matching HostEndpoint resources, the one that wins is the one with the
	// alphabetically earliest HostEndpointId
	//
	// So the process here is not about 'resolving' a particular HostEndpoint on its
	// own.  Rather it is looking at the set of local non-workload interfaces and
	// seeing which of them are matched by the current set of HostEndpoints as a
	// whole.
	newIfaceNameToHostEpID := map[string]proto.HostEndpointID{}
	newPreDNATIfaceNameToHostEpID := map[string]proto.HostEndpointID{}
	newUntrackedIfaceNameToHostEpID := map[string]proto.HostEndpointID{}
	newHostEpIDToIfaceNames := map[proto.HostEndpointID][]string{}
	for ifaceName, ifaceAddrs := range m.hostIfaceToAddrs {
		ifaceCxt := log.WithFields(log.Fields{
			"ifaceName":  ifaceName,
			"ifaceAddrs": ifaceAddrs,
		})
		bestHostEpId := proto.HostEndpointID{}
		var bestHostEp proto.HostEndpoint
	HostEpLoop:
		for id, hostEp := range m.rawHostEndpoints {
			logCxt := ifaceCxt.WithField("id", id)
			if forAllInterfaces(hostEp) {
				logCxt.Debug("Skip all-interfaces host endpoint")
				continue
			}
			logCxt.WithField("bestHostEpId", bestHostEpId).Debug("See if HostEp matches interface")
			if (bestHostEpId.EndpointId != "") && (bestHostEpId.EndpointId < id.EndpointId) {
				// We already have a HostEndpointId that is better than
				// this one, so no point looking any further.
				logCxt.Debug("No better than existing match")
				continue
			}
			if hostEp.Name == ifaceName {
				// The HostEndpoint has an explicit name that matches the
				// interface.
				logCxt.Debug("Match on explicit iface name")
				bestHostEpId = id
				bestHostEp = *hostEp
				continue
			} else if hostEp.Name != "" {
				// The HostEndpoint has an explicit name that isn't this
				// interface.  Continue, so as not to allow it to match on
				// an IP address instead.
				logCxt.Debug("Rejected on explicit iface name")
				continue
			}
			for _, wantedList := range [][]string{hostEp.ExpectedIpv4Addrs, hostEp.ExpectedIpv6Addrs} {
				for _, wanted := range wantedList {
					logCxt.WithField("wanted", wanted).Debug("Address wanted by HostEp")
					if ifaceAddrs.Contains(wanted) {
						// The HostEndpoint expects an IP address
						// that is on this interface.
						logCxt.Debug("Match on address")
						bestHostEpId = id
						bestHostEp = *hostEp
						continue HostEpLoop
					}
				}
			}
		}
		if bestHostEpId.EndpointId != "" {
			logCxt := log.WithFields(log.Fields{
				"ifaceName":    ifaceName,
				"bestHostEpId": bestHostEpId,
			})
			logCxt.Debug("Got HostEp for interface")
			newIfaceNameToHostEpID[ifaceName] = bestHostEpId
			if len(bestHostEp.UntrackedTiers) > 0 {
				// Optimisation: only add the endpoint chains to the raw (untracked)
				// table if there's some untracked policy to apply.  This reduces
				// per-packet latency since every packet has to traverse the raw
				// table.
				logCxt.Debug("Endpoint has untracked policies.")
				newUntrackedIfaceNameToHostEpID[ifaceName] = bestHostEpId
			}
			if len(bestHostEp.PreDnatTiers) > 0 {
				// Similar optimisation (or neatness) for pre-DNAT policy.
				logCxt.Debug("Endpoint has pre-DNAT policies.")
				newPreDNATIfaceNameToHostEpID[ifaceName] = bestHostEpId
			}
			// Record that this host endpoint is in use, for status reporting.
			newHostEpIDToIfaceNames[bestHostEpId] = append(
				newHostEpIDToIfaceNames[bestHostEpId], ifaceName)
		}

		oldID, wasKnown := m.activeIfaceNameToHostEpID[ifaceName]
		newID, isKnown := newIfaceNameToHostEpID[ifaceName]
		if oldID != newID {
			logCxt := ifaceCxt.WithFields(log.Fields{
				"oldID": m.activeIfaceNameToHostEpID[ifaceName],
				"newID": newIfaceNameToHostEpID[ifaceName],
			})
			logCxt.Info("Endpoint matching interface changed")
			if wasKnown {
				logCxt.Debug("Endpoint was known, updating old endpoint status")
				m.epIDsToUpdateStatus.Add(oldID)
			}
			if isKnown {
				logCxt.Debug("Endpoint is known, updating new endpoint status")
				m.epIDsToUpdateStatus.Add(newID)
			}
		}
	}

	// Similar loop to find the best all-interfaces host endpoint.
	bestHostEpId := proto.HostEndpointID{}
	var bestHostEp proto.HostEndpoint
	for id, hostEp := range m.rawHostEndpoints {
		logCxt := log.WithField("id", id)
		if !forAllInterfaces(hostEp) {
			logCxt.Debug("Skip interface-specific host endpoint")
			continue
		}
		if (bestHostEpId.EndpointId != "") && (bestHostEpId.EndpointId < id.EndpointId) {
			// We already have a HostEndpointId that is better than
			// this one, so no point looking any further.
			logCxt.Debug("No better than existing match")
			continue
		}
		logCxt.Debug("New best all-interfaces host endpoint")
		bestHostEpId = id
		bestHostEp = *hostEp
	}

	if bestHostEpId.EndpointId != "" {
		logCxt := log.WithField("bestHostEpId", bestHostEpId)
		logCxt.Debug("Got all interfaces HostEp")
		if len(bestHostEp.PreDnatTiers) > 0 {
			logCxt.Debug("Endpoint has pre-DNAT policies.")
			newPreDNATIfaceNameToHostEpID[allInterfaces] = bestHostEpId
		}

		newIfaceNameToHostEpID[allInterfaces] = bestHostEpId

		// Record that this host endpoint is in use, for status reporting.
		newHostEpIDToIfaceNames[bestHostEpId] = append(
			newHostEpIDToIfaceNames[bestHostEpId], allInterfaces)
	}
	if !m.bpfEnabled {
		// Set up programming for the host endpoints that are now to be used.
		newHostIfaceFiltChains := map[string][]*iptables.Chain{}
		for ifaceName, id := range newIfaceNameToHostEpID {
			log.WithField("id", id).Info("Updating host endpoint chains.")
			hostEp := m.rawHostEndpoints[id]

<<<<<<< HEAD
			if !m.bpfEnabled {
				// Update the filter chain, for normal traffic.
				filtChains := m.ruleRenderer.HostEndpointToFilterChains(
					ifaceName,
					hostEp.Tiers,
					hostEp.ForwardTiers,
					m.epMarkMapper,
					hostEp.ProfileIds,
				)
=======
			// Update the filter chain, for normal traffic.
			var ingressPolicyNames, egressPolicyNames []string
			var ingressForwardPolicyNames, egressForwardPolicyNames []string
			if len(hostEp.Tiers) > 0 {
				ingressPolicyNames = hostEp.Tiers[0].IngressPolicies
				egressPolicyNames = hostEp.Tiers[0].EgressPolicies
			}
			if len(hostEp.ForwardTiers) > 0 {
				ingressForwardPolicyNames = hostEp.ForwardTiers[0].IngressPolicies
				egressForwardPolicyNames = hostEp.ForwardTiers[0].EgressPolicies
			}

			filtChains := m.ruleRenderer.HostEndpointToFilterChains(
				ifaceName,
				m.epMarkMapper,
				ingressPolicyNames,
				egressPolicyNames,
				ingressForwardPolicyNames,
				egressForwardPolicyNames,
				hostEp.ProfileIds,
			)
>>>>>>> de927b0e

			if !reflect.DeepEqual(filtChains, m.activeHostIfaceToFiltChains[ifaceName]) {
				m.filterTable.UpdateChains(filtChains)
			}
			newHostIfaceFiltChains[ifaceName] = filtChains
			delete(m.activeHostIfaceToFiltChains, ifaceName)
		}

		newHostIfaceMangleChains := map[string][]*iptables.Chain{}
		for ifaceName, id := range newPreDNATIfaceNameToHostEpID {
			log.WithField("id", id).Info("Updating host endpoint mangle chains.")
			hostEp := m.rawHostEndpoints[id]

			// Update the mangle table, for preDNAT policy.
			mangleChains := m.ruleRenderer.HostEndpointToMangleChains(
				ifaceName,
				hostEp.PreDnatTiers,
			)
			if !reflect.DeepEqual(mangleChains, m.activeHostIfaceToMangleChains[ifaceName]) {
				m.mangleTable.UpdateChains(mangleChains)
			}
			newHostIfaceMangleChains[ifaceName] = mangleChains
			delete(m.activeHostIfaceToMangleChains, ifaceName)
		}

		newHostIfaceRawChains := map[string][]*iptables.Chain{}
		for ifaceName, id := range newUntrackedIfaceNameToHostEpID {
			log.WithField("id", id).Info("Updating host endpoint raw chains.")
			hostEp := m.rawHostEndpoints[id]

			// Update the raw chain, for untracked traffic.
			rawChains := m.ruleRenderer.HostEndpointToRawChains(
				ifaceName,
				hostEp.UntrackedTiers,
			)
			if !reflect.DeepEqual(rawChains, m.activeHostIfaceToRawChains[ifaceName]) {
				m.rawTable.UpdateChains(rawChains)
			}
			newHostIfaceRawChains[ifaceName] = rawChains
			delete(m.activeHostIfaceToRawChains, ifaceName)
		}

		// Remove programming for host endpoints that are not now in use.
		for ifaceName, chains := range m.activeHostIfaceToFiltChains {
			log.WithField("ifaceName", ifaceName).Info(
				"Host interface no longer protected, deleting its normal chains.")
			m.filterTable.RemoveChains(chains)
		}
		for ifaceName, chains := range m.activeHostIfaceToMangleChains {
			log.WithField("ifaceName", ifaceName).Info(
				"Host interface no longer protected, deleting its preDNAT chains.")
			m.mangleTable.RemoveChains(chains)
		}
		for ifaceName, chains := range m.activeHostIfaceToRawChains {
			log.WithField("ifaceName", ifaceName).Info(
				"Host interface no longer protected, deleting its untracked chains.")
			m.rawTable.RemoveChains(chains)
		}
		m.callbacks.InvokeInterfaceCallbacks(m.activeIfaceNameToHostEpID, newIfaceNameToHostEpID)
		m.activeHostIfaceToFiltChains = newHostIfaceFiltChains
		m.activeHostIfaceToMangleChains = newHostIfaceMangleChains
		m.activeHostIfaceToRawChains = newHostIfaceRawChains
	}

	// Remember the host endpoints that are now in use.
	m.activeIfaceNameToHostEpID = newIfaceNameToHostEpID
	m.activeHostEpIDToIfaceNames = newHostEpIDToIfaceNames

	if m.bpfEnabled {
		return
	}

	// Rewrite the filter dispatch chains if they've changed.
	log.WithField("resolvedHostEpIds", newIfaceNameToHostEpID).Debug("Rewrite filter dispatch chains?")
	defaultIfaceName := ""
	if _, ok := newIfaceNameToHostEpID[allInterfaces]; ok {
		// All-interfaces host endpoint is active.  Arrange for it to be the default,
		// instead of trying to dispatch to it directly based on the non-existent interface
		// name *.
		defaultIfaceName = allInterfaces
		delete(newIfaceNameToHostEpID, allInterfaces)
	}
	newFilterDispatchChains := m.ruleRenderer.HostDispatchChains(newIfaceNameToHostEpID, defaultIfaceName, true)
	m.updateDispatchChains(m.activeHostFilterDispatchChains, newFilterDispatchChains, m.filterTable)
	// Set flag to update endpoint mark chains.
	m.needToCheckEndpointMarkChains = true

	// Rewrite the mangle dispatch chains if they've changed.
	log.WithField("resolvedHostEpIds", newPreDNATIfaceNameToHostEpID).Debug("Rewrite mangle dispatch chains?")
	defaultIfaceName = ""
	if _, ok := newPreDNATIfaceNameToHostEpID[allInterfaces]; ok {
		// All-interfaces host endpoint is active.  Arrange for it to be the
		// default. This is handled the same as the filter dispatch chains above.
		defaultIfaceName = allInterfaces
		delete(newPreDNATIfaceNameToHostEpID, allInterfaces)
	}
	newMangleDispatchChains := m.ruleRenderer.FromHostDispatchChains(newPreDNATIfaceNameToHostEpID, defaultIfaceName)
	m.updateDispatchChains(m.activeHostMangleDispatchChains, newMangleDispatchChains, m.mangleTable)

	// Rewrite the raw dispatch chains if they've changed.
	log.WithField("resolvedHostEpIds", newUntrackedIfaceNameToHostEpID).Debug("Rewrite raw dispatch chains?")
	newRawDispatchChains := m.ruleRenderer.HostDispatchChains(newUntrackedIfaceNameToHostEpID, "", false)
	m.updateDispatchChains(m.activeHostRawDispatchChains, newRawDispatchChains, m.rawTable)

	log.Debug("Done resolving host endpoints.")
}

// updateDispatchChains updates one of the sets of dispatch chains.  It sends the changes to the
// given iptables.Table and records the updates in the activeChains map.
//
// Calculating the minimum update prevents log spam and reduces the work needed in the Table.
func (m *endpointManager) updateDispatchChains(
	activeChains map[string]*iptables.Chain,
	newChains []*iptables.Chain,
	table iptablesTable,
) {
	seenChains := set.New()
	for _, newChain := range newChains {
		seenChains.Add(newChain.Name)
		oldChain := activeChains[newChain.Name]
		if !reflect.DeepEqual(newChain, oldChain) {
			table.UpdateChain(newChain)
			activeChains[newChain.Name] = newChain
		}
	}
	for name := range activeChains {
		if !seenChains.Contains(name) {
			table.RemoveChainByName(name)
			delete(activeChains, name)
		}
	}
}

func (m *endpointManager) configureInterface(name string) error {
	if !m.activeUpIfaces.Contains(name) {
		log.WithField("ifaceName", name).Info(
			"Skipping configuration of interface because it is oper down.")
		return nil
	}
	log.WithField("ifaceName", name).Info(
		"Applying /proc/sys configuration to interface.")
	if m.ipVersion == 4 {
		// Enable routing to localhost.  This is required to allow for NAT to the local
		// host.
		err := m.writeProcSys(fmt.Sprintf("/proc/sys/net/ipv4/conf/%s/route_localnet", name), "1")
		if err != nil {
			return err
		}
		// Normally, the kernel has a delay before responding to proxy ARP but we know
		// that's not needed in a Calico network so we disable it.
		err = m.writeProcSys(fmt.Sprintf("/proc/sys/net/ipv4/neigh/%s/proxy_delay", name), "0")
		if err != nil {
			return err
		}
		// Enable proxy ARP, this makes the host respond to all ARP requests with its own
		// MAC.  This has a couple of advantages:
		//
		// - In OpenStack, we're forced to configure the guest's networking using DHCP.
		//   Since DHCP requires a subnet and gateway, representing the Calico network
		//   in the natural way would lose a lot of IP addresses.  For IPv4, we'd have to
		//   advertise a distinct /30 to each guest, which would use up 4 IPs per guest.
		//   Using proxy ARP, we can advertise the whole pool to each guest as its subnet
		//   but have the host respond to all ARP requests and route all the traffic whether
		//   it is on or off subnet.
		//
		// - For containers, we install explicit routes into the containers network
		//   namespace and we use a link-local address for the gateway.  Turing on proxy ARP
		//   means that we don't need to assign the link local address explicitly to each
		//   host side of the veth, which is one fewer thing to maintain and one fewer
		//   thing we may clash over.
		err = m.writeProcSys(fmt.Sprintf("/proc/sys/net/ipv4/conf/%s/proxy_arp", name), "1")
		if err != nil {
			return err
		}
		// Enable IP forwarding of packets coming _from_ this interface.  For packets to
		// be forwarded in both directions we need this flag to be set on the fabric-facing
		// interface too (or for the global default to be set).
		err = m.writeProcSys(fmt.Sprintf("/proc/sys/net/ipv4/conf/%s/forwarding", name), "1")
		if err != nil {
			return err
		}
	} else {
		// Enable proxy NDP, similarly to proxy ARP, described above.
		err := m.writeProcSys(fmt.Sprintf("/proc/sys/net/ipv6/conf/%s/proxy_ndp", name), "1")
		if err != nil {
			return err
		}
		// Enable IP forwarding of packets coming _from_ this interface.  For packets to
		// be forwarded in both directions we need this flag to be set on the fabric-facing
		// interface too (or for the global default to be set).
		err = m.writeProcSys(fmt.Sprintf("/proc/sys/net/ipv6/conf/%s/forwarding", name), "1")
		if err != nil {
			return err
		}
	}
	return nil
}

func writeProcSys(path, value string) error {
	f, err := os.OpenFile(path, os.O_WRONLY, 0)
	if err != nil {
		return err
	}
	n, err := f.Write([]byte(value))
	if err == nil && n < len(value) {
		err = io.ErrShortWrite
	}
	if err1 := f.Close(); err == nil {
		err = err1
	}
	return err
}

// The interface name that we use to mean "all interfaces".  This is intentionally longer than
// IFNAMSIZ (16) characters, so that it can't possibly match a real interface name.
var allInterfaces = "any-interface-at-all"

// True if the given host endpoint is for all interfaces, as opposed to for a specific interface.
func forAllInterfaces(hep *proto.HostEndpoint) bool {
	return hep.Name == "*"
}

// for implementing the endpointsSource interface
func (m *endpointManager) GetRawHostEndpoints() map[proto.HostEndpointID]*proto.HostEndpoint {
	return m.rawHostEndpoints
}<|MERGE_RESOLUTION|>--- conflicted
+++ resolved
@@ -864,17 +864,6 @@
 			log.WithField("id", id).Info("Updating host endpoint chains.")
 			hostEp := m.rawHostEndpoints[id]
 
-<<<<<<< HEAD
-			if !m.bpfEnabled {
-				// Update the filter chain, for normal traffic.
-				filtChains := m.ruleRenderer.HostEndpointToFilterChains(
-					ifaceName,
-					hostEp.Tiers,
-					hostEp.ForwardTiers,
-					m.epMarkMapper,
-					hostEp.ProfileIds,
-				)
-=======
 			// Update the filter chain, for normal traffic.
 			var ingressPolicyNames, egressPolicyNames []string
 			var ingressForwardPolicyNames, egressForwardPolicyNames []string
@@ -896,7 +885,6 @@
 				egressForwardPolicyNames,
 				hostEp.ProfileIds,
 			)
->>>>>>> de927b0e
 
 			if !reflect.DeepEqual(filtChains, m.activeHostIfaceToFiltChains[ifaceName]) {
 				m.filterTable.UpdateChains(filtChains)
