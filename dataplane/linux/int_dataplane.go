--- conflicted
+++ resolved
@@ -110,6 +110,7 @@
 	IptablesBackend                string
 	IPSetsRefreshInterval          time.Duration
 	RouteRefreshInterval           time.Duration
+	DeviceRouteSourceAddress       net.IP
 	IptablesRefreshInterval        time.Duration
 	IptablesPostWriteCheckInterval time.Duration
 	IptablesInsertMode             string
@@ -140,13 +141,7 @@
 
 	SidecarAccelerationEnabled bool
 
-<<<<<<< HEAD
-	SockmapCgroupv2Subdir string
-
-	DeviceRouteSourceAddress net.IP
-=======
 	LookPathOverride func(file string) (string, error)
->>>>>>> 6c654cfb
 }
 
 // InternalDataplane implements an in-process Felix dataplane driver based on iptables
