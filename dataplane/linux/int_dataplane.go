--- conflicted
+++ resolved
@@ -983,7 +983,7 @@
 	for _, t := range d.iptablesRawTables {
 		rawChains := []*iptables.Chain{{
 			Name: rules.ChainRawPrerouting,
-			Rules: rules.RPFilter(t.IPVersion, 0xca100000, 0xfff00000,
+			Rules: d.ruleRenderer.RPFilter(t.IPVersion, 0xca100000, 0xfff00000,
 				d.config.RulesConfig.OpenStackSpecialCasesEnabled, true),
 		}}
 		t.UpdateChains(rawChains)
@@ -1378,19 +1378,18 @@
 	out, err := mp.Exec()
 	log.WithError(err).WithField("output", out).Infof("attempted to modprobe %s", moduleConntrackSCTP)
 
-<<<<<<< HEAD
 	// Enable conntrack packet and byte accounting.
 	err = writeProcSys("/proc/sys/net/netfilter/nf_conntrack_acct", "1")
 	if err != nil {
 		log.Warnf("failed to set enable conntrack packet and byte accounting: %v\n", err)
-=======
+	}
+
 	if d.config.BPFEnabled && d.config.BPFDisableUnprivileged {
 		log.Info("BPF enabled, disabling unprivileged BPF usage.")
 		err := writeProcSys("/proc/sys/kernel/unprivileged_bpf_disabled", "1")
 		if err != nil {
 			log.WithError(err).Error("Failed to set unprivileged_bpf_disabled sysctl")
 		}
->>>>>>> de927b0e
 	}
 }
 
