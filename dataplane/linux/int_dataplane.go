// Copyright (c) 2017-2019 Tigera, Inc. All rights reserved.
//
// Licensed under the Apache License, Version 2.0 (the "License");
// you may not use this file except in compliance with the License.
// You may obtain a copy of the License at
//
//     http://www.apache.org/licenses/LICENSE-2.0
//
// Unless required by applicable law or agreed to in writing, software
// distributed under the License is distributed on an "AS IS" BASIS,
// WITHOUT WARRANTIES OR CONDITIONS OF ANY KIND, either express or implied.
// See the License for the specific language governing permissions and
// limitations under the License.

package intdataplane

import (
	"context"
	"fmt"
	"io/ioutil"
	"net"
	"os"
	"reflect"
	"strconv"
	"strings"
	"sync"
	"syscall"
	"time"

	"github.com/prometheus/client_golang/prometheus"
	log "github.com/sirupsen/logrus"
	"github.com/vishvananda/netlink"

	"github.com/projectcalico/felix/bpf"
	"github.com/projectcalico/felix/calc"
	"github.com/projectcalico/felix/collector"
	"github.com/projectcalico/felix/ifacemonitor"
	"github.com/projectcalico/felix/ipsec"
	"github.com/projectcalico/felix/ipsets"
	"github.com/projectcalico/felix/iptables"
	"github.com/projectcalico/felix/jitter"
	"github.com/projectcalico/felix/labelindex"
	"github.com/projectcalico/felix/proto"
	"github.com/projectcalico/felix/routetable"
	"github.com/projectcalico/felix/rules"
	"github.com/projectcalico/felix/throttle"
	"github.com/projectcalico/libcalico-go/lib/health"
	"github.com/projectcalico/libcalico-go/lib/set"
)

const (
	// msgPeekLimit is the maximum number of messages we'll try to grab from the to-dataplane
	// channel before we apply the changes.  Higher values allow us to batch up more work on
	// the channel for greater throughput when we're under load (at cost of higher latency).
	msgPeekLimit = 100

	// Interface name used by kube-proxy to bind service ips.
	KubeIPVSInterface = "kube-ipvs0"
)

var (
	countDataplaneSyncErrors = prometheus.NewCounter(prometheus.CounterOpts{
		Name: "felix_int_dataplane_failures",
		Help: "Number of times dataplane updates failed and will be retried.",
	})
	countMessages = prometheus.NewCounterVec(prometheus.CounterOpts{
		Name: "felix_int_dataplane_messages",
		Help: "Number dataplane messages by type.",
	}, []string{"type"})
	summaryApplyTime = prometheus.NewSummary(prometheus.SummaryOpts{
		Name: "felix_int_dataplane_apply_time_seconds",
		Help: "Time in seconds that it took to apply a dataplane update.",
	})
	summaryBatchSize = prometheus.NewSummary(prometheus.SummaryOpts{
		Name: "felix_int_dataplane_msg_batch_size",
		Help: "Number of messages processed in each batch. Higher values indicate we're " +
			"doing more batching to try to keep up.",
	})
	summaryIfaceBatchSize = prometheus.NewSummary(prometheus.SummaryOpts{
		Name: "felix_int_dataplane_iface_msg_batch_size",
		Help: "Number of interface state messages processed in each batch. Higher " +
			"values indicate we're doing more batching to try to keep up.",
	})
	summaryAddrBatchSize = prometheus.NewSummary(prometheus.SummaryOpts{
		Name: "felix_int_dataplane_addr_msg_batch_size",
		Help: "Number of interface address messages processed in each batch. Higher " +
			"values indicate we're doing more batching to try to keep up.",
	})

	processStartTime time.Time
)

func init() {
	prometheus.MustRegister(countDataplaneSyncErrors)
	prometheus.MustRegister(summaryApplyTime)
	prometheus.MustRegister(countMessages)
	prometheus.MustRegister(summaryBatchSize)
	prometheus.MustRegister(summaryIfaceBatchSize)
	prometheus.MustRegister(summaryAddrBatchSize)
	processStartTime = time.Now()
}

type Config struct {
	Hostname string

	IPv6Enabled          bool
	RuleRendererOverride rules.RuleRenderer
	IPIPMTU              int
	VXLANMTU             int
	IgnoreLooseRPF       bool

	MaxIPSetSize int

	IptablesBackend                string
	IPSetsRefreshInterval          time.Duration
	RouteRefreshInterval           time.Duration
	DeviceRouteSourceAddress       net.IP
	DeviceRouteProtocol            int
	RemoveExternalRoutes           bool
	IptablesRefreshInterval        time.Duration
	IPSecPolicyRefreshInterval     time.Duration
	IptablesPostWriteCheckInterval time.Duration
	IptablesInsertMode             string
	IptablesLockFilePath           string
	IptablesLockTimeout            time.Duration
	IptablesLockProbeInterval      time.Duration
	XDPRefreshInterval             time.Duration

	NetlinkTimeout time.Duration

	RulesConfig rules.Config

	IfaceMonitorConfig ifacemonitor.Config

	StatusReportingInterval time.Duration

	ConfigChangedRestartCallback func()
	ChildExitedRestartCallback   func()

	PostInSyncCallback func()
	HealthAggregator   *health.HealthAggregator

	ExternalNodesCidrs []string

	XDPEnabled      bool
	XDPAllowGeneric bool

	SidecarAccelerationEnabled bool
<<<<<<< HEAD

	DebugSimulateDataplaneHangAfter time.Duration
	DebugUseShortPollIntervals      bool

	FelixHostname string
	NodeIP        net.IP

	IPSecPSK string
	// IPSecAllowUnsecuredTraffic controls whether
	// - IPsec is required for every packet (on a supported path), or
	// - IPsec is used opportunistically but unsecured traffic is still allowed.
	IPSecAllowUnsecuredTraffic bool
	IPSecIKEProposal           string
	IPSecESPProposal           string
	IPSecLogLevel              string
	IPSecRekeyTime             time.Duration

	// Optional stats collector
	Collector collector.Collector

	// Config for DNS policy.
	DNSCacheFile         string
	DNSCacheSaveInterval time.Duration

=======

>>>>>>> 6a139aba
	LookPathOverride func(file string) (string, error)
}

// InternalDataplane implements an in-process Felix dataplane driver based on iptables
// and ipsets.  It communicates with the datastore-facing part of Felix via the
// Send/RecvMessage methods, which operate on the protobuf-defined API objects.
//
// Architecture
//
// The internal dataplane driver is organised around a main event loop, which handles
// update events from the datastore and dataplane.
//
// Each pass around the main loop has two phases.  In the first phase, updates are fanned
// out to "manager" objects, which calculate the changes that are needed and pass them to
// the dataplane programming layer.  In the second phase, the dataplane layer applies the
// updates in a consistent sequence.  The second phase is skipped until the datastore is
// in sync; this ensures that the first update to the dataplane applies a consistent
// snapshot.
//
// Having the dataplane layer batch updates has several advantages.  It is much more
// efficient to batch updates, since each call to iptables/ipsets has a high fixed cost.
// In addition, it allows for different managers to make updates without having to
// coordinate on their sequencing.
//
// Requirements on the API
//
// The internal dataplane does not do consistency checks on the incoming data (as the
// old Python-based driver used to do).  It expects to be told about dependent resources
// before they are needed and for their lifetime to exceed that of the resources that
// depend on them.  For example, it is important the the datastore layer send an
// IP set create event before it sends a rule that references that IP set.
type InternalDataplane struct {
	toDataplane   chan interface{}
	fromDataplane chan interface{}

	allIptablesTables    []*iptables.Table
	iptablesMangleTables []*iptables.Table
	iptablesNATTables    []*iptables.Table
	iptablesRawTables    []*iptables.Table
	iptablesFilterTables []*iptables.Table
	ipSets               []*ipsets.IPSets

	ipipManager          *ipipManager
	allHostsIpsetManager *allHostsIpsetManager

	ipSecPolTable  *ipsec.PolicyTable
	ipSecDataplane ipSecDataplane

	ifaceMonitor     *ifacemonitor.InterfaceMonitor
	ifaceUpdates     chan *ifaceUpdate
	ifaceAddrUpdates chan *ifaceAddrsUpdate

	endpointStatusCombiner *endpointStatusCombiner

<<<<<<< HEAD
	domainInfoStore   *domainInfoStore
	domainInfoChanges chan *domainInfoChanged

	allManagers []Manager

	ruleRenderer rules.RuleRenderer
=======
	allManagers             []Manager
	managersWithRouteTables []ManagerWithRouteTables
	ruleRenderer            rules.RuleRenderer
>>>>>>> 6a139aba

	lookupCache *calc.LookupsCache

	interfacePrefixes []string

	// dataplaneNeedsSync is set if the dataplane is dirty in some way, i.e. we need to
	// call apply().
	dataplaneNeedsSync bool
	// forceIPSetsRefresh is set by the IP sets refresh timer to indicate that we should
	// check the IP sets in the dataplane.
	forceIPSetsRefresh bool
	// forceRouteRefresh is set by the route refresh timer to indicate that we should
	// check the routes in the dataplane.
	forceRouteRefresh bool
	// forceXDPRefresh is set by the XDP refresh timer to indicate that we should
	// check the XDP state in the dataplane.
	forceXDPRefresh bool
	// doneFirstApply is set after we finish the first update to the dataplane. It indicates
	// that the dataplane should now be in sync.
	doneFirstApply bool

	reschedTimer *time.Timer
	reschedC     <-chan time.Time

	applyThrottle *throttle.Throttle

	config Config

	debugHangC <-chan time.Time

	// Channel used when the Felix top level wants the dataplane to stop.
	stopChan chan *sync.WaitGroup

	xdpState          *xdpState
	sockmapState      *sockmapState
	endpointsSourceV4 endpointsSource
	ipsetsSourceV4    ipsetsSource
	callbacks         *callbacks
}

const (
	healthName     = "int_dataplane"
	healthInterval = 10 * time.Second
)

func NewIntDataplaneDriver(config Config, stopChan chan *sync.WaitGroup) *InternalDataplane {
	log.WithField("config", config).Info("Creating internal dataplane driver.")
	ruleRenderer := config.RuleRendererOverride
	if ruleRenderer == nil {
		ruleRenderer = rules.NewRenderer(config.RulesConfig)
	}
	epMarkMapper := rules.NewEndpointMarkMapper(
		config.RulesConfig.IptablesMarkEndpoint,
		config.RulesConfig.IptablesMarkNonCaliEndpoint)

	dp := &InternalDataplane{
		toDataplane:       make(chan interface{}, msgPeekLimit),
		fromDataplane:     make(chan interface{}, 100),
		ruleRenderer:      ruleRenderer,
		interfacePrefixes: config.RulesConfig.WorkloadIfacePrefixes,
		ifaceMonitor:      ifacemonitor.New(config.IfaceMonitorConfig),
		ifaceUpdates:      make(chan *ifaceUpdate, 100),
		ifaceAddrUpdates:  make(chan *ifaceAddrsUpdate, 100),
		domainInfoChanges: make(chan *domainInfoChanged, 100),
		config:            config,
		applyThrottle:     throttle.New(10),
		stopChan:          stopChan,
	}
	dp.applyThrottle.Refill() // Allow the first apply() immediately.
	dp.ifaceMonitor.Callback = dp.onIfaceStateChange
	dp.ifaceMonitor.AddrCallback = dp.onIfaceAddrsChange

	// Most iptables tables need the same options.
	iptablesOptions := iptables.TableOptions{
		HistoricChainPrefixes: rules.AllHistoricChainNamePrefixes,
		InsertMode:            config.IptablesInsertMode,
		RefreshInterval:       config.IptablesRefreshInterval,
		PostWriteInterval:     config.IptablesPostWriteCheckInterval,
		LockTimeout:           config.IptablesLockTimeout,
		LockProbeInterval:     config.IptablesLockProbeInterval,
		BackendMode:           config.IptablesBackend,
		LookPathOverride:      config.LookPathOverride,
	}

	// However, the NAT tables need an extra cleanup regex.
	iptablesNATOptions := iptablesOptions
	iptablesNATOptions.ExtraCleanupRegexPattern = rules.HistoricInsertedNATRuleRegex

	featureDetector := iptables.NewFeatureDetector()
	iptablesFeatures := featureDetector.GetFeatures()

	var iptablesLock sync.Locker
	if iptablesFeatures.RestoreSupportsLock {
		log.Debug("Calico implementation of iptables lock disabled (because detected version of " +
			"iptables-restore will use its own implementation).")
		iptablesLock = dummyLock{}
	} else if config.IptablesLockTimeout <= 0 {
		log.Debug("Calico implementation of iptables lock disabled (by configuration).")
		iptablesLock = dummyLock{}
	} else {
		// Create the shared iptables lock.  This allows us to block other processes from
		// manipulating iptables while we make our updates.  We use a shared lock because we
		// actually do multiple updates in parallel (but to different tables), which is safe.
		log.WithField("timeout", config.IptablesLockTimeout).Debug(
			"Calico implementation of iptables lock enabled")
		iptablesLock = iptables.NewSharedLock(
			config.IptablesLockFilePath,
			config.IptablesLockTimeout,
			config.IptablesLockProbeInterval,
		)
	}

	mangleTableV4 := iptables.NewTable(
		"mangle",
		4,
		rules.RuleHashPrefix,
		iptablesLock,
		featureDetector,
		iptablesOptions)
	natTableV4 := iptables.NewTable(
		"nat",
		4,
		rules.RuleHashPrefix,
		iptablesLock,
		featureDetector,
		iptablesNATOptions,
	)
	rawTableV4 := iptables.NewTable(
		"raw",
		4,
		rules.RuleHashPrefix,
		iptablesLock,
		featureDetector,
		iptablesOptions)
	filterTableV4 := iptables.NewTable(
		"filter",
		4,
		rules.RuleHashPrefix,
		iptablesLock,
		featureDetector,
		iptablesOptions)
	ipSetsConfigV4 := config.RulesConfig.IPSetConfigV4
	ipSetsV4 := ipsets.NewIPSets(ipSetsConfigV4)
	dp.iptablesNATTables = append(dp.iptablesNATTables, natTableV4)
	dp.iptablesRawTables = append(dp.iptablesRawTables, rawTableV4)
	dp.iptablesMangleTables = append(dp.iptablesMangleTables, mangleTableV4)
	dp.iptablesFilterTables = append(dp.iptablesFilterTables, filterTableV4)
	dp.ipSets = append(dp.ipSets, ipSetsV4)

	if config.RulesConfig.VXLANEnabled {
		routeTableVXLAN := routetable.New([]string{"vxlan.calico"}, 4, true, config.NetlinkTimeout, config.DeviceRouteSourceAddress,
			config.DeviceRouteProtocol, true)

		vxlanManager := newVXLANManager(
			ipSetsV4,
			routeTableVXLAN,
			"vxlan.calico",
			config,
		)
		go vxlanManager.KeepVXLANDeviceInSync(config.VXLANMTU, 10*time.Second)
		dp.RegisterManager(vxlanManager)
	} else {
		// If VXLAN is not enabled, check to see if there is a VXLAN device and delete it if there is.
		log.Info("Checking if we need to clean up the VXLAN device")
		if link, err := netlink.LinkByName("vxlan.calico"); err != nil && err != syscall.ENODEV {
			log.WithError(err).Warnf("Failed to query VXLAN device")
		} else if err = netlink.LinkDel(link); err != nil {
			log.WithError(err).Error("Failed to delete unwanted VXLAN device")
		}
	}

	dp.endpointStatusCombiner = newEndpointStatusCombiner(dp.fromDataplane, config.IPv6Enabled)
	dp.domainInfoStore = newDomainInfoStore(dp.domainInfoChanges, &config)

	callbacks := newCallbacks()
	dp.callbacks = callbacks
	if config.XDPEnabled {
		if err := bpf.SupportsXDP(); err != nil {
			log.WithError(err).Warn("Can't enable XDP acceleration.")
		} else {
			st, err := NewXDPState(config.XDPAllowGeneric)
			if err != nil {
				log.WithError(err).Warn("Can't enable XDP acceleration.")
			} else {
				dp.xdpState = st
				dp.xdpState.PopulateCallbacks(callbacks)
				log.Info("XDP acceleration enabled.")
			}
		}
	} else {
		log.Info("XDP acceleration disabled.")
	}
	if dp.xdpState == nil {
		xdpState, err := NewXDPState(config.XDPAllowGeneric)
		if err == nil {
			if err := xdpState.WipeXDP(); err != nil {
				log.WithError(err).Warn("Failed to cleanup preexisting XDP state")
			}
		}
		// if we can't create an XDP state it means we couldn't get a working
		// bpffs so there's nothing to clean up
	}

	if config.SidecarAccelerationEnabled {
		if err := bpf.SupportsSockmap(); err != nil {
			log.WithError(err).Warn("Can't enable Sockmap acceleration.")
		} else {
			st, err := NewSockmapState()
			if err != nil {
				log.WithError(err).Warn("Can't enable Sockmap acceleration.")
			} else {
				dp.sockmapState = st
				dp.sockmapState.PopulateCallbacks(callbacks)

				if err := dp.sockmapState.SetupSockmapAcceleration(); err != nil {
					dp.sockmapState = nil
					log.WithError(err).Warn("Failed to set up Sockmap acceleration")
				} else {
					log.Info("Sockmap acceleration enabled.")
				}
			}
		}
	}

	if dp.sockmapState == nil {
		st, err := NewSockmapState()
		if err == nil {
			st.WipeSockmap(bpf.FindInBPFFSOnly)
		}
		// if we can't create a sockmap state it means we couldn't get a working
		// bpffs so there's nothing to clean up
	}

	ipsetsManager := newIPSetsManager(ipSetsV4, config.MaxIPSetSize, dp.domainInfoStore, callbacks)
	dp.RegisterManager(ipsetsManager)
	dp.ipsetsSourceV4 = ipsetsManager
	dp.RegisterManager(newHostIPManager(
		config.RulesConfig.WorkloadIfacePrefixes,
		rules.IPSetIDThisHostIPs,
		ipSetsV4,
		config.MaxIPSetSize))
	dp.RegisterManager(newPolicyManager(rawTableV4, mangleTableV4, filterTableV4, ruleRenderer, 4, callbacks))

	routeTableV4 := routetable.New(config.RulesConfig.WorkloadIfacePrefixes, 4, false, config.NetlinkTimeout,
		config.DeviceRouteSourceAddress, config.DeviceRouteProtocol, config.RemoveExternalRoutes)
	epManager := newEndpointManager(
		rawTableV4,
		mangleTableV4,
		filterTableV4,
		ruleRenderer,
		routeTableV4,
		4,
		epMarkMapper,
		config.RulesConfig.KubeIPVSSupportEnabled,
		config.RulesConfig.WorkloadIfacePrefixes,
		dp.endpointStatusCombiner.OnEndpointStatusUpdate,
		callbacks)
	dp.RegisterManager(epManager)
	dp.endpointsSourceV4 = epManager
	dp.RegisterManager(newFloatingIPManager(natTableV4, ruleRenderer, 4))
	dp.RegisterManager(newMasqManager(ipSetsV4, natTableV4, ruleRenderer, config.MaxIPSetSize, 4))
	if config.RulesConfig.IPIPEnabled {
		// Create and maintain the IPIP tunnel device
		dp.ipipManager = newIPIPManager()
	}

	if config.RulesConfig.IPIPEnabled || config.RulesConfig.IPSecEnabled {
		// Add a manger to keep the all-hosts IP set up to date.
		dp.allHostsIpsetManager = newAllHostsIpsetManager(ipSetsV4, config.MaxIPSetSize, config.ExternalNodesCidrs)
		dp.RegisterManager(dp.allHostsIpsetManager) // IPv4-only
	}

	if config.IPv6Enabled {
		mangleTableV6 := iptables.NewTable(
			"mangle",
			6,
			rules.RuleHashPrefix,
			iptablesLock,
			featureDetector,
			iptablesOptions,
		)
		natTableV6 := iptables.NewTable(
			"nat",
			6,
			rules.RuleHashPrefix,
			iptablesLock,
			featureDetector,
			iptablesNATOptions,
		)
		rawTableV6 := iptables.NewTable(
			"raw",
			6,
			rules.RuleHashPrefix,
			iptablesLock,
			featureDetector,
			iptablesOptions,
		)
		filterTableV6 := iptables.NewTable(
			"filter",
			6,
			rules.RuleHashPrefix,
			iptablesLock,
			featureDetector,
			iptablesOptions,
		)

		ipSetsConfigV6 := config.RulesConfig.IPSetConfigV6
		ipSetsV6 := ipsets.NewIPSets(ipSetsConfigV6)
		dp.ipSets = append(dp.ipSets, ipSetsV6)
		dp.iptablesNATTables = append(dp.iptablesNATTables, natTableV6)
		dp.iptablesRawTables = append(dp.iptablesRawTables, rawTableV6)
		dp.iptablesMangleTables = append(dp.iptablesMangleTables, mangleTableV6)
		dp.iptablesFilterTables = append(dp.iptablesFilterTables, filterTableV6)

		routeTableV6 := routetable.New(config.RulesConfig.WorkloadIfacePrefixes, 6, false, config.NetlinkTimeout, config.DeviceRouteSourceAddress, config.DeviceRouteProtocol, config.RemoveExternalRoutes)

		dp.RegisterManager(newIPSetsManager(ipSetsV6, config.MaxIPSetSize, dp.domainInfoStore, callbacks))
		dp.RegisterManager(newHostIPManager(
			config.RulesConfig.WorkloadIfacePrefixes,
			rules.IPSetIDThisHostIPs,
			ipSetsV6,
			config.MaxIPSetSize))
		dp.RegisterManager(newPolicyManager(rawTableV6, mangleTableV6, filterTableV6, ruleRenderer, 6, callbacks))
		dp.RegisterManager(newEndpointManager(
			rawTableV6,
			mangleTableV6,
			filterTableV6,
			ruleRenderer,
			routeTableV6,
			6,
			epMarkMapper,
			config.RulesConfig.KubeIPVSSupportEnabled,
			config.RulesConfig.WorkloadIfacePrefixes,
			dp.endpointStatusCombiner.OnEndpointStatusUpdate,
			callbacks))
		dp.RegisterManager(newFloatingIPManager(natTableV6, ruleRenderer, 6))
		dp.RegisterManager(newMasqManager(ipSetsV6, natTableV6, ruleRenderer, config.MaxIPSetSize, 6))
	}

	for _, t := range dp.iptablesMangleTables {
		dp.allIptablesTables = append(dp.allIptablesTables, t)
	}
	for _, t := range dp.iptablesNATTables {
		dp.allIptablesTables = append(dp.allIptablesTables, t)
	}
	for _, t := range dp.iptablesFilterTables {
		dp.allIptablesTables = append(dp.allIptablesTables, t)
	}
	for _, t := range dp.iptablesRawTables {
		dp.allIptablesTables = append(dp.allIptablesTables, t)
	}

	// We always create the IPsec policy table (the component that manipulates the IPsec dataplane).  That ensures
	// that we clean up our old policies if IPsec is disabled.
	ipsecEnabled := config.IPSecPSK != "" && config.IPSecESPProposal != "" && config.IPSecIKEProposal != "" && config.NodeIP != nil
	dp.ipSecPolTable = ipsec.NewPolicyTable(ipsec.ReqID, ipsecEnabled, config.DebugUseShortPollIntervals)
	if ipsecEnabled {
		// Set up IPsec.

		// Initialise charon main config file.
		charonConfig := ipsec.NewCharonConfig(ipsec.CharonConfigRootDir, ipsec.CharonMainConfigFile)
		charonConfig.SetLogLevel(config.IPSecLogLevel)
		charonConfig.SetBooleanOption(ipsec.CharonFollowRedirects, false)
		charonConfig.SetBooleanOption(ipsec.CharonMakeBeforeBreak, true)
		log.Infof("Initialising charon config %+v", charonConfig)
		charonConfig.RenderToFile()
		ikeDaemon := ipsec.NewCharonIKEDaemon(
			config.IPSecESPProposal,
			config.IPSecIKEProposal,
			config.IPSecRekeyTime,
			config.ChildExitedRestartCallback,
		)
		var charonWG sync.WaitGroup
		err := ikeDaemon.Start(context.Background(), &charonWG)
		if err != nil {
			log.WithError(err).Panic("error starting Charon.")
		}

		dp.ipSecDataplane = ipsec.NewDataplane(
			config.NodeIP,
			config.IPSecPSK,
			config.RulesConfig.IptablesMarkIPsec,
			dp.ipSecPolTable,
			ikeDaemon,
			config.IPSecAllowUnsecuredTraffic,
		)
		ipSecManager := newIPSecManager(dp.ipSecDataplane)
		dp.allManagers = append(dp.allManagers, ipSecManager)
	}

	// Register that we will report liveness and readiness.
	if config.HealthAggregator != nil {
		log.Info("Registering to report health.")
		config.HealthAggregator.RegisterReporter(
			healthName,
			&health.HealthReport{Live: true, Ready: true},
			healthInterval*2,
		)
	}

	if config.DebugSimulateDataplaneHangAfter != 0 {
		log.WithField("delay", config.DebugSimulateDataplaneHangAfter).Warn(
			"Simulating a dataplane hang.")
		dp.debugHangC = time.After(config.DebugSimulateDataplaneHangAfter)
	}

	// If required, subscribe to NFLog collection.
	if config.Collector != nil {
		log.Debug("Stats collection is required, subscribe to nflogs")
		config.Collector.SubscribeToNflog()
	}

	return dp
}

type Manager interface {
	// OnUpdate is called for each protobuf message from the datastore.  May either directly
	// send updates to the IPSets and iptables.Table objects (which will queue the updates
	// until the main loop instructs them to act) or (for efficiency) may wait until
	// a call to CompleteDeferredWork() to flush updates to the dataplane.
	OnUpdate(protoBufMsg interface{})
	// Called before the main loop flushes updates to the dataplane to allow for batched
	// work to be completed.
	CompleteDeferredWork() error
}

type ManagerWithRouteTables interface {
	Manager
	GetRouteTables() []routeTable
}

func (d *InternalDataplane) routeTables() []routeTable {
	var rts []routeTable
	for _, mrts := range d.managersWithRouteTables {
		rts = append(rts, mrts.GetRouteTables()...)
	}

	return rts
}

func (d *InternalDataplane) RegisterManager(mgr Manager) {
	switch mgr.(type) {
	case ManagerWithRouteTables:
		log.WithField("manager", mgr).Debug("registering ManagerWithRouteTables")
		d.managersWithRouteTables = append(d.managersWithRouteTables, mgr.(ManagerWithRouteTables))
	}
	d.allManagers = append(d.allManagers, mgr)
}

func (d *InternalDataplane) Start() {
	// Do our start-of-day configuration.
	d.doStaticDataplaneConfig()

	// Then, start the worker threads.
	go d.loopUpdatingDataplane()
	go d.loopReportingStatus()
	go d.ifaceMonitor.MonitorInterfaces()

	// Start DNS response capture.
	d.domainInfoStore.Start()
}

// onIfaceStateChange is our interface monitor callback.  It gets called from the monitor's thread.
func (d *InternalDataplane) onIfaceStateChange(ifaceName string, state ifacemonitor.State) {
	log.WithFields(log.Fields{
		"ifaceName": ifaceName,
		"state":     state,
	}).Info("Linux interface state changed.")
	d.ifaceUpdates <- &ifaceUpdate{
		Name:  ifaceName,
		State: state,
	}
}

type ifaceUpdate struct {
	Name  string
	State ifacemonitor.State
}

// Check if current felix ipvs config is correct when felix gets an kube-ipvs0 interface update.
// If KubeIPVSInterface is UP and felix ipvs support is disabled (kube-proxy switched from iptables to ipvs mode),
// or if KubeIPVSInterface is DOWN and felix ipvs support is enabled (kube-proxy switched from ipvs to iptables mode),
// restart felix to pick up correct ipvs support mode.
func (d *InternalDataplane) checkIPVSConfigOnStateUpdate(state ifacemonitor.State) {
	if (!d.config.RulesConfig.KubeIPVSSupportEnabled && state == ifacemonitor.StateUp) ||
		(d.config.RulesConfig.KubeIPVSSupportEnabled && state == ifacemonitor.StateDown) {
		log.WithFields(log.Fields{
			"ipvsIfaceState": state,
			"ipvsSupport":    d.config.RulesConfig.KubeIPVSSupportEnabled,
		}).Info("kube-proxy mode changed. Restart felix.")
		d.config.ConfigChangedRestartCallback()
	}
}

// onIfaceAddrsChange is our interface address monitor callback.  It gets called
// from the monitor's thread.
func (d *InternalDataplane) onIfaceAddrsChange(ifaceName string, addrs set.Set) {
	log.WithFields(log.Fields{
		"ifaceName": ifaceName,
		"addrs":     addrs,
	}).Info("Linux interface addrs changed.")
	d.ifaceAddrUpdates <- &ifaceAddrsUpdate{
		Name:  ifaceName,
		Addrs: addrs,
	}
}

type ifaceAddrsUpdate struct {
	Name  string
	Addrs set.Set
}

func (d *InternalDataplane) SendMessage(msg interface{}) error {
	d.toDataplane <- msg
	return nil
}

func (d *InternalDataplane) RecvMessage() (interface{}, error) {
	return <-d.fromDataplane, nil
}

// doStaticDataplaneConfig sets up the kernel and our static iptables  chains.  Should be called
// once at start of day before starting the main loop.  The actual iptables programming is deferred
// to the main loop.
func (d *InternalDataplane) doStaticDataplaneConfig() {
	// Check/configure global kernel parameters.
	d.configureKernel()

	// Ensure that the default value of rp_filter is set to "strict" for newly-created
	// interfaces.  This is required to prevent a race between starting an interface and
	// Felix being able to configure it.
	writeProcSys("/proc/sys/net/ipv4/conf/default/rp_filter", "1")

	// Enable conntrack packet and byte accounting.
	writeProcSys("/proc/sys/net/netfilter/nf_conntrack_acct", "1")

	for _, t := range d.iptablesRawTables {
		rawChains := d.ruleRenderer.StaticRawTableChains(t.IPVersion)
		t.UpdateChains(rawChains)
		t.SetRuleInsertions("PREROUTING", []iptables.Rule{{
			Action: iptables.JumpAction{Target: rules.ChainRawPrerouting},
		}})
		t.SetRuleInsertions("OUTPUT", []iptables.Rule{{
			Action: iptables.JumpAction{Target: rules.ChainRawOutput},
		}})
	}

	for _, t := range d.iptablesFilterTables {
		filterChains := d.ruleRenderer.StaticFilterTableChains(t.IPVersion)
		t.UpdateChains(filterChains)
		t.SetRuleInsertions("FORWARD", []iptables.Rule{{
			Action: iptables.JumpAction{Target: rules.ChainFilterForward},
		}})
		t.SetRuleInsertions("INPUT", []iptables.Rule{{
			Action: iptables.JumpAction{Target: rules.ChainFilterInput},
		}})
		t.SetRuleInsertions("OUTPUT", []iptables.Rule{{
			Action: iptables.JumpAction{Target: rules.ChainFilterOutput},
		}})
	}

	if d.config.RulesConfig.IPIPEnabled {
		log.Info("IPIP enabled, starting thread to keep tunnel configuration in sync.")
		go d.ipipManager.KeepIPIPDeviceInSync(
			d.config.IPIPMTU,
			d.config.RulesConfig.IPIPTunnelAddress,
		)
	} else {
		log.Info("IPIP disabled. Not starting tunnel update thread.")
	}

	for _, t := range d.iptablesNATTables {
		t.UpdateChains(d.ruleRenderer.StaticNATTableChains(t.IPVersion))
		t.SetRuleInsertions("PREROUTING", []iptables.Rule{{
			Action: iptables.JumpAction{Target: rules.ChainNATPrerouting},
		}})
		t.SetRuleInsertions("POSTROUTING", []iptables.Rule{{
			Action: iptables.JumpAction{Target: rules.ChainNATPostrouting},
		}})
		t.SetRuleInsertions("OUTPUT", []iptables.Rule{{
			Action: iptables.JumpAction{Target: rules.ChainNATOutput},
		}})
	}

	for _, t := range d.iptablesMangleTables {
		t.UpdateChains(d.ruleRenderer.StaticMangleTableChains(t.IPVersion))
		t.SetRuleInsertions("PREROUTING", []iptables.Rule{{
			Action: iptables.JumpAction{Target: rules.ChainManglePrerouting},
		}})
	}

	if d.xdpState != nil {
		if err := d.setXDPFailsafePorts(); err != nil {
			log.Warnf("failed to set XDP failsafe ports, disabling XDP: %v", err)
			d.shutdownXDPCompletely()
		}
	}
}

func stringToProtocol(protocol string) (labelindex.IPSetPortProtocol, error) {
	switch protocol {
	case "tcp":
		return labelindex.ProtocolTCP, nil
	case "udp":
		return labelindex.ProtocolUDP, nil
	}
	return labelindex.ProtocolNone, fmt.Errorf("unknown protocol %q", protocol)
}

func (d *InternalDataplane) setXDPFailsafePorts() error {
	inboundPorts := d.config.RulesConfig.FailsafeInboundHostPorts

	if _, err := d.xdpState.common.bpfLib.NewFailsafeMap(); err != nil {
		return err
	}

	for _, p := range inboundPorts {
		proto, err := stringToProtocol(p.Protocol)
		if err != nil {
			return err
		}

		if err := d.xdpState.common.bpfLib.UpdateFailsafeMap(uint8(proto), p.Port); err != nil {
			return err
		}
	}

	log.Infof("Set XDP failsafe ports: %+v", inboundPorts)
	return nil
}

func (d *InternalDataplane) shutdownXDPCompletely() {
	if d.xdpState == nil {
		return
	}
	if d.callbacks != nil {
		d.xdpState.DepopulateCallbacks(d.callbacks)
	}
	success := false
	maxTries := 10
	for i := 0; i < maxTries; i++ {
		err := d.xdpState.WipeXDP()
		if err == nil {
			success = true
			break
		}
		log.WithError(err).WithField("try", i).Warn("failed to wipe the XDP state")
	}
	if !success {
		log.Panicf("Failed to wipe the XDP state after %d tries", maxTries)
	}
	d.xdpState = nil
}

func (d *InternalDataplane) loopUpdatingDataplane() {
	log.Info("Started internal iptables dataplane driver loop")
	healthTicks := time.NewTicker(healthInterval).C
	d.reportHealth()

	// Retry any failed operations every 10s.
	retryTicker := time.NewTicker(10 * time.Second)

	// If configured, start tickers to refresh the IP sets and routing table entries.
	var ipSetsRefreshC <-chan time.Time
	if d.config.IPSetsRefreshInterval > 0 {
		log.WithField("interval", d.config.IptablesRefreshInterval).Info(
			"Will refresh IP sets on timer")
		refreshTicker := jitter.NewTicker(
			d.config.IPSetsRefreshInterval,
			d.config.IPSetsRefreshInterval/10,
		)
		ipSetsRefreshC = refreshTicker.C
	}
	var routeRefreshC <-chan time.Time
	if d.config.RouteRefreshInterval > 0 {
		log.WithField("interval", d.config.RouteRefreshInterval).Info(
			"Will refresh routes on timer")
		refreshTicker := jitter.NewTicker(
			d.config.RouteRefreshInterval,
			d.config.RouteRefreshInterval/10,
		)
		routeRefreshC = refreshTicker.C
	}
	var xdpRefreshC <-chan time.Time
	if d.config.XDPRefreshInterval > 0 && d.xdpState != nil {
		log.WithField("interval", d.config.XDPRefreshInterval).Info(
			"Will refresh XDP on timer")
		refreshTicker := jitter.NewTicker(
			d.config.XDPRefreshInterval,
			d.config.XDPRefreshInterval/10,
		)
		xdpRefreshC = refreshTicker.C
	}
	var ipSecRefreshC <-chan time.Time
	if d.config.IPSecPolicyRefreshInterval > 0 {
		log.WithField("interval", d.config.IPSecPolicyRefreshInterval).Info(
			"Will recheck IPsec policy on timer")
		refreshTicker := jitter.NewTicker(
			d.config.IPSecPolicyRefreshInterval,
			d.config.IPSecPolicyRefreshInterval/10,
		)
		ipSecRefreshC = refreshTicker.C
	}

	// Fill the apply throttle leaky bucket.
	throttleC := jitter.NewTicker(100*time.Millisecond, 10*time.Millisecond).C
	beingThrottled := false

	datastoreInSync := false

	processMsgFromCalcGraph := func(msg interface{}) {
		log.WithField("msg", proto.MsgStringer{Msg: msg}).Infof(
			"Received %T update from calculation graph", msg)
		d.recordMsgStat(msg)
		for _, mgr := range d.allManagers {
			mgr.OnUpdate(msg)
		}
		switch msg.(type) {
		case *proto.InSync:
			log.WithField("timeSinceStart", time.Since(processStartTime)).Info(
				"Datastore in sync, flushing the dataplane for the first time...")
			datastoreInSync = true
		}
	}

	processIfaceUpdate := func(ifaceUpdate *ifaceUpdate) {
		log.WithField("msg", ifaceUpdate).Info("Received interface update")
		if ifaceUpdate.Name == KubeIPVSInterface {
			d.checkIPVSConfigOnStateUpdate(ifaceUpdate.State)
			return
		}

		for _, mgr := range d.allManagers {
			mgr.OnUpdate(ifaceUpdate)
		}

		for _, mgr := range d.managersWithRouteTables {
			for _, routeTable := range mgr.GetRouteTables() {
				routeTable.OnIfaceStateChanged(ifaceUpdate.Name, ifaceUpdate.State)
			}
		}
	}

	processAddrsUpdate := func(ifaceAddrsUpdate *ifaceAddrsUpdate) {
		log.WithField("msg", ifaceAddrsUpdate).Info("Received interface addresses update")
		for _, mgr := range d.allManagers {
			mgr.OnUpdate(ifaceAddrsUpdate)
		}
	}

	for {
		select {
		case msg := <-d.toDataplane:
			// Process the message we received, then opportunistically process any other
			// pending messages.
			batchSize := 1
			processMsgFromCalcGraph(msg)
		msgLoop1:
			for i := 0; i < msgPeekLimit; i++ {
				select {
				case msg := <-d.toDataplane:
					processMsgFromCalcGraph(msg)
					batchSize++
				default:
					// Channel blocked so we must be caught up.
					break msgLoop1
				}
			}
			d.dataplaneNeedsSync = true
			summaryBatchSize.Observe(float64(batchSize))
		case ifaceUpdate := <-d.ifaceUpdates:
			// Process the message we received, then opportunistically process any other
			// pending messages.
			batchSize := 1
			processIfaceUpdate(ifaceUpdate)
		msgLoop2:
			for i := 0; i < msgPeekLimit; i++ {
				select {
				case ifaceUpdate := <-d.ifaceUpdates:
					processIfaceUpdate(ifaceUpdate)
					batchSize++
				default:
					// Channel blocked so we must be caught up.
					break msgLoop2
				}
			}
			d.dataplaneNeedsSync = true
			summaryIfaceBatchSize.Observe(float64(batchSize))
		case ifaceAddrsUpdate := <-d.ifaceAddrUpdates:
			batchSize := 1
			processAddrsUpdate(ifaceAddrsUpdate)
		msgLoop3:
			for i := 0; i < msgPeekLimit; i++ {
				select {
				case ifaceAddrsUpdate := <-d.ifaceAddrUpdates:
					processAddrsUpdate(ifaceAddrsUpdate)
					batchSize++
				default:
					// Channel blocked so we must be caught up.
					break msgLoop3
				}
			}
			summaryAddrBatchSize.Observe(float64(batchSize))
			d.dataplaneNeedsSync = true
		case domainInfoChange := <-d.domainInfoChanges:
			// Opportunistically read and coalesce other domain change signals that are
			// already pending on this channel.
			domainChangeSignals := []*domainInfoChanged{domainInfoChange}
			domainsChanged := set.From(domainInfoChange.domain)
		domainChangeLoop:
			for {
				select {
				case domainInfoChange := <-d.domainInfoChanges:
					if !domainsChanged.Contains(domainInfoChange.domain) {
						domainChangeSignals = append(domainChangeSignals, domainInfoChange)
						domainsChanged.Add(domainInfoChange.domain)
					}
				default:
					// Channel blocked so we've caught up.
					break domainChangeLoop
				}
			}
			for _, domainInfoChange = range domainChangeSignals {
				for _, mgr := range d.allManagers {
					if handler, ok := mgr.(DomainInfoChangeHandler); ok {
						if handler.OnDomainInfoChange(domainInfoChange) {
							d.dataplaneNeedsSync = true
						}
					}
				}
			}
		case <-ipSetsRefreshC:
			log.Debug("Refreshing IP sets state")
			d.forceIPSetsRefresh = true
			d.dataplaneNeedsSync = true
		case <-routeRefreshC:
			log.Debug("Refreshing routes")
			d.forceRouteRefresh = true
			d.dataplaneNeedsSync = true
		case <-xdpRefreshC:
			log.Debug("Refreshing XDP")
			d.forceXDPRefresh = true
			d.dataplaneNeedsSync = true
		case <-ipSecRefreshC:
			d.ipSecPolTable.QueueResync()
		case <-d.reschedC:
			log.Debug("Reschedule kick received")
			d.dataplaneNeedsSync = true
			// nil out the channel to record that the timer is now inactive.
			d.reschedC = nil
		case <-throttleC:
			d.applyThrottle.Refill()
		case <-healthTicks:
			d.reportHealth()
		case <-retryTicker.C:
		case <-d.debugHangC:
			log.Warning("Debug hang simulation timer popped, hanging the dataplane!!")
			time.Sleep(1 * time.Hour)
			log.Panic("Woke up after 1 hour, something's probably wrong with the test.")
		case stopWG := <-d.stopChan:
			defer stopWG.Done()
			if err := d.domainInfoStore.saveMappingsV1(); err != nil {
				log.WithError(err).Warning("Failed to save mappings to file on Felix shutdown")

			}
			return
		}

		if datastoreInSync && d.dataplaneNeedsSync {
			// Dataplane is out-of-sync, check if we're throttled.
			if d.applyThrottle.Admit() {
				if beingThrottled && d.applyThrottle.WouldAdmit() {
					log.Info("Dataplane updates no longer throttled")
					beingThrottled = false
				}
				log.Info("Applying dataplane updates")
				applyStart := time.Now()

				// Actually apply the changes to the dataplane.
				d.apply()

				// Record stats.
				applyTime := time.Since(applyStart)
				summaryApplyTime.Observe(applyTime.Seconds())

				if d.dataplaneNeedsSync {
					// Dataplane is still dirty, record an error.
					countDataplaneSyncErrors.Inc()
				}
				log.WithField("msecToApply", applyTime.Seconds()*1000.0).Info(
					"Finished applying updates to dataplane.")

				if !d.doneFirstApply {
					log.WithField(
						"secsSinceStart", time.Since(processStartTime).Seconds(),
					).Info("Completed first update to dataplane.")
					d.doneFirstApply = true
					if d.config.PostInSyncCallback != nil {
						d.config.PostInSyncCallback()
					}
				}
				d.reportHealth()
			} else {
				if !beingThrottled {
					log.Info("Dataplane updates throttled")
					beingThrottled = true
				}
			}
		}
	}
}

func (d *InternalDataplane) configureKernel() {
	// For IPv4, we rely on the kernel's reverse path filtering to prevent workloads from
	// spoofing their IP addresses.
	//
	// The RPF check for a particular interface is controlled by several sysctls:
	//
	//     - ipv4.conf.all.rp_filter is a global override
	//     - ipv4.conf.default.rp_filter controls the value that is set on a newly created
	//       interface
	//     - ipv4.conf.<interface>.rp_filter controls a particular interface.
	//
	// The algorithm for combining the global override and per-interface values is to take the
	// *numeric* maximum between the two.  The values are: 0=off, 1=strict, 2=loose.  "loose"
	// is not suitable for Calico since it would allow workloads to spoof packets from other
	// workloads on the same host.  Hence, we need the global override to be <=1 or it would
	// override the per-interface setting to "strict" that we require.
	//
	// Unless the IgnoreLooseRPF flag is set, we bail out rather than simply setting it
	// because setting 2, "loose", is unusual and it is likely to have been set deliberately.
	rpFilter, err := readRPFilter()
	if err != nil {
		logCxt := log.WithError(err)
		if d.config.IgnoreLooseRPF {
			logCxt.Error("Failed to read kernel's rp_filter value from /proc/sys. " +
				"Ignoring due to IgnoreLooseRPF setting.")
		} else {
			logCxt.Fatal("Failed to read kernel's rp_filter value from /proc/sys")
		}
	} else if rpFilter > 1 {
		if d.config.IgnoreLooseRPF {
			log.Warn("Kernel's RPF check is set to 'loose' and IgnoreLooseRPF " +
				"set to true.  Calico will not be able to prevent workloads " +
				"from spoofing their source IP.  Please ensure that some " +
				"other anti-spoofing mechanism is in place (such as running " +
				"only non-privileged containers).")
		} else {
			log.Fatal("Kernel's RPF check is set to 'loose'.  This would " +
				"allow endpoints to spoof their IP address.  Calico " +
				"requires net.ipv4.conf.all.rp_filter to be set to " +
				"0 or 1. If you require loose RPF and you are not concerned " +
				"about spoofing, this check can be disabled by setting the " +
				"IgnoreLooseRPF configuration parameter to 'true'.")
		}
	}

	// Make sure the default for new interfaces is set to strict checking so that there's no
	// race when a new interface is added and felix hasn't configured it yet.
	writeProcSys("/proc/sys/net/ipv4/conf/default/rp_filter", "1")
}

func readRPFilter() (value int64, err error) {
	f, err := os.Open("/proc/sys/net/ipv4/conf/all/rp_filter")
	if err != nil {
		return
	}
	rpFilterBytes, err := ioutil.ReadAll(f)
	if err != nil {
		return
	}
	value, err = strconv.ParseInt(strings.Trim(string(rpFilterBytes), "\n"), 10, 64)
	return
}

func (d *InternalDataplane) recordMsgStat(msg interface{}) {
	typeName := reflect.ValueOf(msg).Elem().Type().Name()
	countMessages.WithLabelValues(typeName).Inc()
}

func (d *InternalDataplane) apply() {
	// Update sequencing is important here because iptables rules have dependencies on ipsets.
	// Creating a rule that references an unknown IP set fails, as does deleting an IP set that
	// is in use.

	// Unset the needs-sync flag, we'll set it again if something fails.
	d.dataplaneNeedsSync = false

	// First, give the managers a chance to update IP sets and iptables.
	for _, mgr := range d.allManagers {
		err := mgr.CompleteDeferredWork()
		if err != nil {
			log.WithField("manager", mgr).WithError(err).Debug("couldn't complete deferred work for manager, will try again later")
			d.dataplaneNeedsSync = true
		}
	}

	if d.xdpState != nil {
		if d.forceXDPRefresh {
			// Refresh timer popped.
			d.xdpState.QueueResync()
			d.forceXDPRefresh = false
		}

		var applyXDPError error
		d.xdpState.ProcessPendingDiffState(d.endpointsSourceV4)
		if err := d.applyXDPActions(); err != nil {
			applyXDPError = err
		} else {
			err := d.xdpState.ProcessMemberUpdates()
			d.xdpState.DropPendingDiffState()
			if err != nil {
				log.WithError(err).Warning("Failed to process XDP member updates, will resync later...")
				if err := d.applyXDPActions(); err != nil {
					applyXDPError = err
				}
			}
			d.xdpState.UpdateState()
		}
		if applyXDPError != nil {
			log.WithError(applyXDPError).Info("Applying XDP actions did not succeed, disabling XDP")
			d.shutdownXDPCompletely()
		}
	}

	d.ipSecPolTable.Apply()

	if d.forceRouteRefresh {
		// Refresh timer popped.
		for _, r := range d.routeTables() {
			// Queue a resync on the next Apply().
			r.QueueResync()
		}
		d.forceRouteRefresh = false
	}

	if d.forceIPSetsRefresh {
		// Refresh timer popped.
		for _, r := range d.ipSets {
			// Queue a resync on the next Apply().
			r.QueueResync()
		}
		d.forceIPSetsRefresh = false
	}

	// Next, create/update IP sets.  We defer deletions of IP sets until after we update
	// iptables.
	var ipSetsWG sync.WaitGroup
	for _, ipSets := range d.ipSets {
		ipSetsWG.Add(1)
		go func(ipSets *ipsets.IPSets) {
			ipSets.ApplyUpdates()
			ipSetsWG.Done()
		}(ipSets)
	}

	// Update the routing table in parallel with the other updates.  We'll wait for it to finish
	// before we return.
	var routesWG sync.WaitGroup
	for _, r := range d.routeTables() {
		routesWG.Add(1)
		go func(r routeTable) {
			err := r.Apply()
			if err != nil {
				log.Warn("Failed to synchronize routing table, will retry...")
				d.dataplaneNeedsSync = true
			}
			routesWG.Done()
		}(r)
	}

	// Wait for the IP sets update to finish.  We can't update iptables until it has.
	ipSetsWG.Wait()

	// Update iptables, this should sever any references to now-unused IP sets.
	var reschedDelayMutex sync.Mutex
	var reschedDelay time.Duration
	var iptablesWG sync.WaitGroup
	for _, t := range d.allIptablesTables {
		iptablesWG.Add(1)
		go func(t *iptables.Table) {
			tableReschedAfter := t.Apply()

			reschedDelayMutex.Lock()
			defer reschedDelayMutex.Unlock()
			if tableReschedAfter != 0 && (reschedDelay == 0 || tableReschedAfter < reschedDelay) {
				reschedDelay = tableReschedAfter
			}
			iptablesWG.Done()
		}(t)
	}
	iptablesWG.Wait()

	// Now clean up any left-over IP sets.
	for _, ipSets := range d.ipSets {
		ipSetsWG.Add(1)
		go func(s *ipsets.IPSets) {
			s.ApplyDeletions()
			ipSetsWG.Done()
		}(ipSets)
	}
	ipSetsWG.Wait()

	// Wait for the route updates to finish.
	routesWG.Wait()

	// And publish and status updates.
	d.endpointStatusCombiner.Apply()

	// Set up any needed rescheduling kick.
	if d.reschedC != nil {
		// We have an active rescheduling timer, stop it so we can restart it with a
		// different timeout below if it is still needed.
		// This snippet comes from the docs for Timer.Stop().
		if !d.reschedTimer.Stop() {
			// Timer had already popped, drain its channel.
			<-d.reschedC
		}
		// Nil out our copy of the channel to record that the timer is inactive.
		d.reschedC = nil
	}
	if reschedDelay != 0 {
		// We need to reschedule.
		log.WithField("delay", reschedDelay).Debug("Asked to reschedule.")
		if d.reschedTimer == nil {
			// First time, create the timer.
			d.reschedTimer = time.NewTimer(reschedDelay)
		} else {
			// Have an existing timer, reset it.
			d.reschedTimer.Reset(reschedDelay)
		}
		d.reschedC = d.reschedTimer.C
	}
}

func (d *InternalDataplane) applyXDPActions() error {
	var err error
	for i := 0; i < 10; i++ {
		err = d.xdpState.ResyncIfNeeded(d.ipsetsSourceV4)
		if err != nil {
			return err
		}
		if err = d.xdpState.ApplyBPFActions(d.ipsetsSourceV4); err == nil {
			return nil
		} else {
			log.WithError(err).Info("Applying XDP BPF actions did not succeed, will retry with resync...")
		}
	}
	return err
}

func (d *InternalDataplane) loopReportingStatus() {
	log.Info("Started internal status report thread")
	if d.config.StatusReportingInterval <= 0 {
		log.Info("Process status reports disabled")
		return
	}
	// Wait before first report so that we don't check in if we're in a tight cyclic restart.
	time.Sleep(10 * time.Second)
	for {
		uptimeSecs := time.Since(processStartTime).Seconds()
		d.fromDataplane <- &proto.ProcessStatusUpdate{
			IsoTimestamp: time.Now().UTC().Format(time.RFC3339),
			Uptime:       uptimeSecs,
		}
		time.Sleep(d.config.StatusReportingInterval)
	}
}

// iptablesTable is a shim interface for iptables.Table.
type iptablesTable interface {
	UpdateChain(chain *iptables.Chain)
	UpdateChains([]*iptables.Chain)
	RemoveChains([]*iptables.Chain)
	RemoveChainByName(name string)
}

func (d *InternalDataplane) reportHealth() {
	if d.config.HealthAggregator != nil {
		d.config.HealthAggregator.Report(
			healthName,
			&health.HealthReport{Live: true, Ready: d.doneFirstApply},
		)
	}
}

type dummyLock struct{}

func (d dummyLock) Lock() {

}

func (d dummyLock) Unlock() {

}<|MERGE_RESOLUTION|>--- conflicted
+++ resolved
@@ -146,7 +146,6 @@
 	XDPAllowGeneric bool
 
 	SidecarAccelerationEnabled bool
-<<<<<<< HEAD
 
 	DebugSimulateDataplaneHangAfter time.Duration
 	DebugUseShortPollIntervals      bool
@@ -171,9 +170,6 @@
 	DNSCacheFile         string
 	DNSCacheSaveInterval time.Duration
 
-=======
-
->>>>>>> 6a139aba
 	LookPathOverride func(file string) (string, error)
 }
 
@@ -228,18 +224,12 @@
 
 	endpointStatusCombiner *endpointStatusCombiner
 
-<<<<<<< HEAD
 	domainInfoStore   *domainInfoStore
 	domainInfoChanges chan *domainInfoChanged
 
-	allManagers []Manager
-
-	ruleRenderer rules.RuleRenderer
-=======
 	allManagers             []Manager
 	managersWithRouteTables []ManagerWithRouteTables
 	ruleRenderer            rules.RuleRenderer
->>>>>>> 6a139aba
 
 	lookupCache *calc.LookupsCache
 
@@ -309,6 +299,7 @@
 		stopChan:          stopChan,
 	}
 	dp.applyThrottle.Refill() // Allow the first apply() immediately.
+
 	dp.ifaceMonitor.Callback = dp.onIfaceStateChange
 	dp.ifaceMonitor.AddrCallback = dp.onIfaceAddrsChange
 
@@ -503,7 +494,7 @@
 	dp.RegisterManager(newMasqManager(ipSetsV4, natTableV4, ruleRenderer, config.MaxIPSetSize, 4))
 	if config.RulesConfig.IPIPEnabled {
 		// Create and maintain the IPIP tunnel device
-		dp.ipipManager = newIPIPManager()
+		dp.ipipManager = newIPIPManager(ipSetsV4, config.MaxIPSetSize, config.ExternalNodesCidrs)
 	}
 
 	if config.RulesConfig.IPIPEnabled || config.RulesConfig.IPSecEnabled {
@@ -579,18 +570,10 @@
 		dp.RegisterManager(newMasqManager(ipSetsV6, natTableV6, ruleRenderer, config.MaxIPSetSize, 6))
 	}
 
-	for _, t := range dp.iptablesMangleTables {
-		dp.allIptablesTables = append(dp.allIptablesTables, t)
-	}
-	for _, t := range dp.iptablesNATTables {
-		dp.allIptablesTables = append(dp.allIptablesTables, t)
-	}
-	for _, t := range dp.iptablesFilterTables {
-		dp.allIptablesTables = append(dp.allIptablesTables, t)
-	}
-	for _, t := range dp.iptablesRawTables {
-		dp.allIptablesTables = append(dp.allIptablesTables, t)
-	}
+	dp.allIptablesTables = append(dp.allIptablesTables, dp.iptablesMangleTables...)
+	dp.allIptablesTables = append(dp.allIptablesTables, dp.iptablesNATTables...)
+	dp.allIptablesTables = append(dp.allIptablesTables, dp.iptablesFilterTables...)
+	dp.allIptablesTables = append(dp.allIptablesTables, dp.iptablesRawTables...)
 
 	// We always create the IPsec policy table (the component that manipulates the IPsec dataplane).  That ensures
 	// that we clean up our old policies if IPsec is disabled.
@@ -771,10 +754,16 @@
 	// Ensure that the default value of rp_filter is set to "strict" for newly-created
 	// interfaces.  This is required to prevent a race between starting an interface and
 	// Felix being able to configure it.
-	writeProcSys("/proc/sys/net/ipv4/conf/default/rp_filter", "1")
+	err := writeProcSys("/proc/sys/net/ipv4/conf/default/rp_filter", "1")
+	if err != nil {
+		log.Warnf("failed to set strict reverse path filtering: %v\n", err)
+	}
 
 	// Enable conntrack packet and byte accounting.
-	writeProcSys("/proc/sys/net/netfilter/nf_conntrack_acct", "1")
+	err = writeProcSys("/proc/sys/net/netfilter/nf_conntrack_acct", "1")
+	if err != nil {
+		log.Warnf("failed to set enable conntrack packet and byte accounting: %v\n", err)
+	}
 
 	for _, t := range d.iptablesRawTables {
 		rawChains := d.ruleRenderer.StaticRawTableChains(t.IPVersion)
@@ -1199,7 +1188,10 @@
 
 	// Make sure the default for new interfaces is set to strict checking so that there's no
 	// race when a new interface is added and felix hasn't configured it yet.
-	writeProcSys("/proc/sys/net/ipv4/conf/default/rp_filter", "1")
+	err = writeProcSys("/proc/sys/net/ipv4/conf/default/rp_filter", "1")
+	if err != nil {
+		log.Warnf("failed to set rp_filter to '1': %v\n", err)
+	}
 }
 
 func readRPFilter() (value int64, err error) {
