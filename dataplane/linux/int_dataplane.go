// Copyright (c) 2017-2021 Tigera, Inc. All rights reserved.
//
// Licensed under the Apache License, Version 2.0 (the "License");
// you may not use this file except in compliance with the License.
// You may obtain a copy of the License at
//
//     http://www.apache.org/licenses/LICENSE-2.0
//
// Unless required by applicable law or agreed to in writing, software
// distributed under the License is distributed on an "AS IS" BASIS,
// WITHOUT WARRANTIES OR CONDITIONS OF ANY KIND, either express or implied.
// See the License for the specific language governing permissions and
// limitations under the License.

package intdataplane

import (
	"context"
	"encoding/binary"
	"fmt"
	"io/ioutil"
	"net"
	"os"
	"reflect"
	"regexp"
	"strings"
	"sync"
	"syscall"
	"time"

	"github.com/prometheus/client_golang/prometheus"
	"github.com/sirupsen/logrus"
	log "github.com/sirupsen/logrus"
	"github.com/tigera/nfnetlink"
	"github.com/vishvananda/netlink"
	"golang.org/x/sys/unix"
	"golang.zx2c4.com/wireguard/wgctrl/wgtypes"
	"k8s.io/client-go/kubernetes"

	"github.com/projectcalico/felix/aws"
	"github.com/projectcalico/felix/bpf"
	"github.com/projectcalico/felix/bpf/arp"
	"github.com/projectcalico/felix/bpf/conntrack"
	"github.com/projectcalico/felix/bpf/events"
	"github.com/projectcalico/felix/bpf/failsafes"
	bpfipsets "github.com/projectcalico/felix/bpf/ipsets"
	"github.com/projectcalico/felix/bpf/kprobe"
	"github.com/projectcalico/felix/bpf/nat"
	bpfproxy "github.com/projectcalico/felix/bpf/proxy"
	"github.com/projectcalico/felix/bpf/routes"
	"github.com/projectcalico/felix/bpf/state"
	"github.com/projectcalico/felix/bpf/stats"
	"github.com/projectcalico/felix/bpf/tc"
	"github.com/projectcalico/felix/calc"
	"github.com/projectcalico/felix/capture"
	"github.com/projectcalico/felix/collector"
	felixconfig "github.com/projectcalico/felix/config"
	"github.com/projectcalico/felix/dataplane/common"
	"github.com/projectcalico/felix/idalloc"
	"github.com/projectcalico/felix/ifacemonitor"
	"github.com/projectcalico/felix/ipsec"
	"github.com/projectcalico/felix/ipsets"
	"github.com/projectcalico/felix/iptables"
	"github.com/projectcalico/felix/jitter"
	"github.com/projectcalico/felix/labelindex"
	"github.com/projectcalico/felix/logutils"
	"github.com/projectcalico/felix/nfqueue"
	"github.com/projectcalico/felix/proto"
	"github.com/projectcalico/felix/routetable"
	"github.com/projectcalico/felix/rules"
	"github.com/projectcalico/felix/throttle"
	"github.com/projectcalico/felix/wireguard"
	"github.com/projectcalico/libcalico-go/lib/health"
	lclogutils "github.com/projectcalico/libcalico-go/lib/logutils"
	cprometheus "github.com/projectcalico/libcalico-go/lib/prometheus"
	"github.com/projectcalico/libcalico-go/lib/set"
)

const (
	// msgPeekLimit is the maximum number of messages we'll try to grab from the to-dataplane
	// channel before we apply the changes.  Higher values allow us to batch up more work on
	// the channel for greater throughput when we're under load (at cost of higher latency).
	msgPeekLimit = 100

	// Interface name used by kube-proxy to bind service ips.
	KubeIPVSInterface = "kube-ipvs0"

	// Size of a VXLAN header.
	VXLANHeaderSize = 50
)

var (
	countDataplaneSyncErrors = prometheus.NewCounter(prometheus.CounterOpts{
		Name: "felix_int_dataplane_failures",
		Help: "Number of times dataplane updates failed and will be retried.",
	})
	countMessages = prometheus.NewCounterVec(prometheus.CounterOpts{
		Name: "felix_int_dataplane_messages",
		Help: "Number dataplane messages by type.",
	}, []string{"type"})
	summaryApplyTime = cprometheus.NewSummary(prometheus.SummaryOpts{
		Name: "felix_int_dataplane_apply_time_seconds",
		Help: "Time in seconds that it took to apply a dataplane update.",
	})
	summaryBatchSize = cprometheus.NewSummary(prometheus.SummaryOpts{
		Name: "felix_int_dataplane_msg_batch_size",
		Help: "Number of messages processed in each batch. Higher values indicate we're " +
			"doing more batching to try to keep up.",
	})
	summaryIfaceBatchSize = cprometheus.NewSummary(prometheus.SummaryOpts{
		Name: "felix_int_dataplane_iface_msg_batch_size",
		Help: "Number of interface state messages processed in each batch. Higher " +
			"values indicate we're doing more batching to try to keep up.",
	})
	summaryAddrBatchSize = cprometheus.NewSummary(prometheus.SummaryOpts{
		Name: "felix_int_dataplane_addr_msg_batch_size",
		Help: "Number of interface address messages processed in each batch. Higher " +
			"values indicate we're doing more batching to try to keep up.",
	})

	processStartTime time.Time
	zeroKey          = wgtypes.Key{}
)

func init() {
	prometheus.MustRegister(countDataplaneSyncErrors)
	prometheus.MustRegister(summaryApplyTime)
	prometheus.MustRegister(countMessages)
	prometheus.MustRegister(summaryBatchSize)
	prometheus.MustRegister(summaryIfaceBatchSize)
	prometheus.MustRegister(summaryAddrBatchSize)
	processStartTime = time.Now()
}

func EnableTimestamping() error {
	s, err := unix.Socket(unix.AF_INET, unix.SOCK_RAW, unix.IPPROTO_RAW)
	if err != nil || s < 0 {
		return fmt.Errorf("Failed to create raw socket: %v", err)
	}

	err = unix.SetsockoptInt(s, unix.SOL_SOCKET, unix.SO_TIMESTAMP, 1)
	if err != nil {
		return fmt.Errorf("Failed to set SO_TIMESTAMP socket option: %v", err)
	}

	return nil
}

type Config struct {
	Hostname string

	IPv6Enabled          bool
	RuleRendererOverride rules.RuleRenderer
	IPIPMTU              int
	VXLANMTU             int
	VXLANPort            int

	MaxIPSetSize                   int
	IptablesBackend                string
	IPSetsRefreshInterval          time.Duration
	RouteRefreshInterval           time.Duration
	DeviceRouteSourceAddress       net.IP
	DeviceRouteProtocol            netlink.RouteProtocol
	RemoveExternalRoutes           bool
	IptablesRefreshInterval        time.Duration
	IPSecPolicyRefreshInterval     time.Duration
	IptablesPostWriteCheckInterval time.Duration
	IptablesInsertMode             string
	IptablesLockFilePath           string
	IptablesLockTimeout            time.Duration
	IptablesLockProbeInterval      time.Duration
	XDPRefreshInterval             time.Duration

	Wireguard wireguard.Config

	NetlinkTimeout time.Duration

	RulesConfig rules.Config

	IfaceMonitorConfig ifacemonitor.Config

	StatusReportingInterval time.Duration

	ConfigChangedRestartCallback func()
	FatalErrorRestartCallback    func(error)
	ChildExitedRestartCallback   func()

	PostInSyncCallback func()
	HealthAggregator   *health.HealthAggregator
	RouteTableManager  *idalloc.IndexAllocator

	ExternalNodesCidrs []string

	BPFEnabled                         bool
	BPFDisableUnprivileged             bool
	BPFKubeProxyIptablesCleanupEnabled bool
	BPFLogLevel                        string
	BPFExtToServiceConnmark            int
	BPFDataIfacePattern                *regexp.Regexp
	XDPEnabled                         bool
	XDPAllowGeneric                    bool
	BPFConntrackTimeouts               conntrack.Timeouts
	BPFCgroupV2                        string
	BPFConnTimeLBEnabled               bool
	BPFMapRepin                        bool
	BPFNodePortDSREnabled              bool
	KubeProxyMinSyncPeriod             time.Duration
	KubeProxyEndpointSlicesEnabled     bool
	FlowLogsCollectProcessInfo         bool
	FlowLogsCollectTcpStats            bool
	FlowLogsCollectProcessPath         bool
	FlowLogsFileIncludeService         bool
	NfNetlinkBufSize                   int

	SidecarAccelerationEnabled bool

	DebugSimulateDataplaneHangAfter time.Duration
	DebugUseShortPollIntervals      bool

	FelixHostname string
	NodeIP        net.IP

	IPSecPSK string
	// IPSecAllowUnsecuredTraffic controls whether
	// - IPsec is required for every packet (on a supported path), or
	// - IPsec is used opportunistically but unsecured traffic is still allowed.
	IPSecAllowUnsecuredTraffic bool
	IPSecIKEProposal           string
	IPSecESPProposal           string
	IPSecLogLevel              string
	IPSecRekeyTime             time.Duration

	EgressIPEnabled             bool
	EgressIPRoutingRulePriority int

	// Optional stats collector
	Collector collector.Collector

	// Config for DNS policy.
	DNSCacheFile         string
	DNSCacheSaveInterval time.Duration
	DNSCacheEpoch        int
	DNSExtraTTL          time.Duration
	DNSLogsLatency       bool

	DNSPolicyNfqueueID    int
	DebugDNSResponseDelay time.Duration
	LookPathOverride      func(file string) (string, error)

	KubeClientSet *kubernetes.Clientset

	FeatureDetectOverrides map[string]string

	PacketCapture capture.Config

	// Populated with the smallest host MTU based on auto-detection.
	hostMTU         int
	MTUIfacePattern *regexp.Regexp

	RouteSource string

	KubernetesProvider felixconfig.Provider

	LookupsCache *calc.LookupsCache
}

type UpdateBatchResolver interface {
	// Opportunity for a manager component to resolve state that depends jointly on the updates
	// that it has seen since the preceding CompleteDeferredWork call.  Processing here can
	// include passing resolved state to other managers.  It should not include any actual
	// dataplane updates yet.  (Those should be actioned in CompleteDeferredWork.)
	ResolveUpdateBatch() error
}

// InternalDataplane implements an in-process Felix dataplane driver based on iptables
// and ipsets.  It communicates with the datastore-facing part of Felix via the
// Send/RecvMessage methods, which operate on the protobuf-defined API objects.
//
// Architecture
//
// The internal dataplane driver is organised around a main event loop, which handles
// update events from the datastore and dataplane.
//
// Each pass around the main loop has two phases.  In the first phase, updates are fanned
// out to "manager" objects, which calculate the changes that are needed and pass them to
// the dataplane programming layer.  In the second phase, the dataplane layer applies the
// updates in a consistent sequence.  The second phase is skipped until the datastore is
// in sync; this ensures that the first update to the dataplane applies a consistent
// snapshot.
//
// Having the dataplane layer batch updates has several advantages.  It is much more
// efficient to batch updates, since each call to iptables/ipsets has a high fixed cost.
// In addition, it allows for different managers to make updates without having to
// coordinate on their sequencing.
//
// Requirements on the API
//
// The internal dataplane does not do consistency checks on the incoming data (as the
// old Python-based driver used to do).  It expects to be told about dependent resources
// before they are needed and for their lifetime to exceed that of the resources that
// depend on them.  For example, it is important the the datastore layer send an
// IP set create event before it sends a rule that references that IP set.
type InternalDataplane struct {
	toDataplane   chan interface{}
	fromDataplane chan interface{}

	allIptablesTables    []*iptables.Table
	iptablesMangleTables []*iptables.Table
	iptablesNATTables    []*iptables.Table
	iptablesRawTables    []*iptables.Table
	iptablesFilterTables []*iptables.Table
	ipSets               []common.IPSetsDataplane

	ipipManager          *ipipManager
	allHostsIpsetManager *allHostsIpsetManager

	ipSecPolTable  *ipsec.PolicyTable
	ipSecDataplane ipSecDataplane

	wireguardManager *wireguardManager

	ifaceMonitor     *ifacemonitor.InterfaceMonitor
	ifaceUpdates     chan *ifaceUpdate
	ifaceAddrUpdates chan *ifaceAddrsUpdate

	endpointStatusCombiner *endpointStatusCombiner

	domainInfoStore   *common.DomainInfoStore
	domainInfoChanges chan *common.DomainInfoChanged

	allManagers             []Manager
	managersWithRouteTables []ManagerWithRouteTables
	managersWithRouteRules  []ManagerWithRouteRules
	ruleRenderer            rules.RuleRenderer

	lookupCache *calc.LookupsCache

	// dataplaneNeedsSync is set if the dataplane is dirty in some way, i.e. we need to
	// call apply().
	dataplaneNeedsSync bool
	// forceIPSetsRefresh is set by the IP sets refresh timer to indicate that we should
	// check the IP sets in the dataplane.
	forceIPSetsRefresh bool
	// forceRouteRefresh is set by the route refresh timer to indicate that we should
	// check the routes in the dataplane.
	forceRouteRefresh bool
	// forceXDPRefresh is set by the XDP refresh timer to indicate that we should
	// check the XDP state in the dataplane.
	forceXDPRefresh bool
	// doneFirstApply is set after we finish the first update to the dataplane. It indicates
	// that the dataplane should now be in sync.
	doneFirstApply bool

	reschedTimer *time.Timer
	reschedC     <-chan time.Time

	applyThrottle *throttle.Throttle

	config Config

	debugHangC <-chan time.Time

	// Channel used when the Felix top level wants the dataplane to stop.
	stopChan chan *sync.WaitGroup

	xdpState          *xdpState
	sockmapState      *sockmapState
	endpointsSourceV4 endpointsSource
	ipsetsSourceV4    ipsetsSource
	callbacks         *common.Callbacks

	loopSummarizer *logutils.Summarizer

	packetProcessor *nfqueue.DNSPolicyPacketProcessor
}

const (
	healthName     = "int_dataplane"
	healthInterval = 10 * time.Second

	ipipMTUOverhead      = 20
	vxlanMTUOverhead     = 50
	wireguardMTUOverhead = 60
	aksMTUOverhead       = 100
)

func NewIntDataplaneDriver(config Config, stopChan chan *sync.WaitGroup) *InternalDataplane {
	if config.DNSLogsLatency && !config.BPFEnabled {
		// With non-BPF dataplane, set SO_TIMESTAMP so we get timestamps on packets passed
		// up via NFLOG and NFQUEUE.
		if err := EnableTimestamping(); err != nil {
			log.WithError(err).Warning("Couldn't enable timestamping, so DNS and NFQUEUE latency will not be measured")
		} else {
			log.Info("Timestamping enabled, so DNS latency will be measured")
		}
	}

	log.WithField("config", config).Info("Creating internal dataplane driver.")
	ruleRenderer := config.RuleRendererOverride
	if ruleRenderer == nil {

		if config.RulesConfig.KubernetesProvider == felixconfig.ProviderEKS {
			var err error
			config.RulesConfig.EKSPrimaryENI, err = aws.PrimaryInterfaceName()

			if err != nil {
				log.WithError(err).Error("Failed to find primary EKS link name based default route " +
					"- proxied nodeports may not work correctly")
			}
		}

		ruleRenderer = rules.NewRenderer(config.RulesConfig)
	}
	epMarkMapper := rules.NewEndpointMarkMapper(
		config.RulesConfig.IptablesMarkEndpoint,
		config.RulesConfig.IptablesMarkNonCaliEndpoint)

	// Auto-detect host MTU.
	hostMTU, err := findHostMTU(config.MTUIfacePattern)
	if err != nil {
		log.WithError(err).Fatal("Unable to detect host MTU, shutting down")
		return nil
	}
	ConfigureDefaultMTUs(hostMTU, &config)
	podMTU := determinePodMTU(config)
	if err := writeMTUFile(podMTU); err != nil {
		log.WithError(err).Error("Failed to write MTU file, pod MTU may not be properly set")
	}

	dp := &InternalDataplane{
		toDataplane:       make(chan interface{}, msgPeekLimit),
		fromDataplane:     make(chan interface{}, 100),
		ruleRenderer:      ruleRenderer,
		ifaceMonitor:      ifacemonitor.New(config.IfaceMonitorConfig, config.FatalErrorRestartCallback),
		ifaceUpdates:      make(chan *ifaceUpdate, 100),
		ifaceAddrUpdates:  make(chan *ifaceAddrsUpdate, 100),
		domainInfoChanges: make(chan *common.DomainInfoChanged, 100),
		config:            config,
		applyThrottle:     throttle.New(10),
		loopSummarizer:    logutils.NewSummarizer("dataplane reconciliation loops"),
		stopChan:          stopChan,
	}

	if config.RulesConfig.IptablesMarkDNSPolicy != 0x0 {
		nf, err := nfqueue.NewNfqueue(config.DNSPolicyNfqueueID)

		if err == nil {
			packetProcessor := nfqueue.NewDNSPolicyPacketProcessor(nf, config.RulesConfig.IptablesMarkSkipDNSPolicyNfqueue)

			packetProcessor.Start()
			dp.packetProcessor = packetProcessor
		} else {
			log.WithError(err).Error("failed to open NFQUEUE, DNS optimizations are now disabled")
		}
	}

	dp.applyThrottle.Refill() // Allow the first apply() immediately.

	dp.ifaceMonitor.StateCallback = dp.onIfaceStateChange
	dp.ifaceMonitor.AddrCallback = dp.onIfaceAddrsChange

	backendMode := iptables.DetectBackend(config.LookPathOverride, iptables.NewRealCmd, config.IptablesBackend)

	// Most iptables tables need the same options.
	iptablesOptions := iptables.TableOptions{
		HistoricChainPrefixes: rules.AllHistoricChainNamePrefixes,
		InsertMode:            config.IptablesInsertMode,
		RefreshInterval:       config.IptablesRefreshInterval,
		PostWriteInterval:     config.IptablesPostWriteCheckInterval,
		LockTimeout:           config.IptablesLockTimeout,
		LockProbeInterval:     config.IptablesLockProbeInterval,
		BackendMode:           backendMode,
		LookPathOverride:      config.LookPathOverride,
		OnStillAlive:          dp.reportHealth,
		OpRecorder:            dp.loopSummarizer,
	}

	if config.BPFEnabled && config.BPFKubeProxyIptablesCleanupEnabled {
		// If BPF-mode is enabled, clean up kube-proxy's rules too.
		log.Info("BPF enabled, configuring iptables layer to clean up kube-proxy's rules.")
		iptablesOptions.ExtraCleanupRegexPattern = rules.KubeProxyInsertRuleRegex
		iptablesOptions.HistoricChainPrefixes = append(iptablesOptions.HistoricChainPrefixes, rules.KubeProxyChainPrefixes...)
	}

	// However, the NAT tables need an extra cleanup regex.
	iptablesNATOptions := iptablesOptions
	if iptablesNATOptions.ExtraCleanupRegexPattern == "" {
		iptablesNATOptions.ExtraCleanupRegexPattern = rules.HistoricInsertedNATRuleRegex
	} else {
		iptablesNATOptions.ExtraCleanupRegexPattern += "|" + rules.HistoricInsertedNATRuleRegex
	}

	featureDetector := iptables.NewFeatureDetector(config.FeatureDetectOverrides)
	iptablesFeatures := featureDetector.GetFeatures()

	var iptablesLock sync.Locker
	if iptablesFeatures.RestoreSupportsLock {
		log.Debug("Calico implementation of iptables lock disabled (because detected version of " +
			"iptables-restore will use its own implementation).")
		iptablesLock = dummyLock{}
	} else if config.IptablesLockTimeout <= 0 {
		log.Debug("Calico implementation of iptables lock disabled (by configuration).")
		iptablesLock = dummyLock{}
	} else {
		// Create the shared iptables lock.  This allows us to block other processes from
		// manipulating iptables while we make our updates.  We use a shared lock because we
		// actually do multiple updates in parallel (but to different tables), which is safe.
		log.WithField("timeout", config.IptablesLockTimeout).Debug(
			"Calico implementation of iptables lock enabled")
		iptablesLock = iptables.NewSharedLock(
			config.IptablesLockFilePath,
			config.IptablesLockTimeout,
			config.IptablesLockProbeInterval,
		)
	}

	mangleTableV4 := iptables.NewTable(
		"mangle",
		4,
		rules.RuleHashPrefix,
		iptablesLock,
		featureDetector,
		iptablesOptions)
	natTableV4 := iptables.NewTable(
		"nat",
		4,
		rules.RuleHashPrefix,
		iptablesLock,
		featureDetector,
		iptablesNATOptions,
	)
	rawTableV4 := iptables.NewTable(
		"raw",
		4,
		rules.RuleHashPrefix,
		iptablesLock,
		featureDetector,
		iptablesOptions)
	filterTableV4 := iptables.NewTable(
		"filter",
		4,
		rules.RuleHashPrefix,
		iptablesLock,
		featureDetector,
		iptablesOptions)
	ipSetsConfigV4 := config.RulesConfig.IPSetConfigV4
	ipSetsV4 := ipsets.NewIPSets(ipSetsConfigV4, dp.loopSummarizer)
	dp.iptablesNATTables = append(dp.iptablesNATTables, natTableV4)
	dp.iptablesRawTables = append(dp.iptablesRawTables, rawTableV4)
	dp.iptablesMangleTables = append(dp.iptablesMangleTables, mangleTableV4)
	dp.iptablesFilterTables = append(dp.iptablesFilterTables, filterTableV4)
	dp.ipSets = append(dp.ipSets, ipSetsV4)

	if config.RulesConfig.VXLANEnabled {
		routeTableVXLAN := routetable.New([]string{"^vxlan.calico$"}, 4, true, config.NetlinkTimeout,
			config.DeviceRouteSourceAddress, config.DeviceRouteProtocol, true, unix.RT_TABLE_UNSPEC,
			dp.loopSummarizer)

		vxlanManager := newVXLANManager(
			ipSetsV4,
			routeTableVXLAN,
			"vxlan.calico",
			config,
			dp.loopSummarizer,
		)
		go vxlanManager.KeepVXLANDeviceInSync(config.VXLANMTU, iptablesFeatures.ChecksumOffloadBroken, 10*time.Second)
		dp.RegisterManager(vxlanManager)
	} else {
		cleanUpVXLANDevice()
	}

	// Allocate the tproxy route table indices before Egress grabs them all.
	// Always allocate so that we can clean up the tables if proxy was
	// previously enabled but is disabled now.
	var tproxyRTIndex4, tproxyRTIndex6 int

	tproxyRTIndex4, err = config.RouteTableManager.GrabIndex()
	if err != nil {
		log.WithError(err).Fatal("Failed to allocate routing table index for tproxy v4")
	}
	if config.IPv6Enabled {
		tproxyRTIndex6, err = config.RouteTableManager.GrabIndex()
		if err != nil {
			log.WithError(err).Fatal("Failed to allocate routing table index for tproxy v6")
		}
	}

	if config.EgressIPEnabled {
		// If IPIP or VXLAN is enabled, MTU of egress.calico device should be 50 bytes less than
		// MTU of IPIP or VXLAN device. MTU of the VETH device of a workload should be set to
		// the same value as MTU of egress.calico device.
		mtu := config.VXLANMTU

		if config.RulesConfig.VXLANEnabled {
			mtu = config.VXLANMTU - VXLANHeaderSize
		} else if config.RulesConfig.IPIPEnabled {
			mtu = config.IPIPMTU - VXLANHeaderSize
		}
		egressIpMgr := newEgressIPManager("egress.calico", config, dp.loopSummarizer)
		go egressIpMgr.KeepVXLANDeviceInSync(mtu, 10*time.Second)
		dp.RegisterManager(egressIpMgr)
	} else {
		// If Egress ip is not enabled, check to see if there is a VXLAN device and delete it if there is.
		log.Info("Checking if we need to clean up the egress VXLAN device")
		if link, err := netlink.LinkByName("egress.calico"); err != nil && err != syscall.ENODEV {
			log.WithError(err).Warnf("Failed to query egress VXLAN device")
		} else if err = netlink.LinkDel(link); err != nil {
			log.WithError(err).Error("Failed to delete unwanted egress VXLAN device")
		}
	}

	dp.endpointStatusCombiner = newEndpointStatusCombiner(dp.fromDataplane, config.IPv6Enabled)
	dp.domainInfoStore = common.NewDomainInfoStore(dp.domainInfoChanges, &common.DnsConfig{
		Collector:             config.Collector,
		DNSCacheEpoch:         config.DNSCacheEpoch,
		DNSCacheFile:          config.DNSCacheFile,
		DNSCacheSaveInterval:  config.DNSCacheSaveInterval,
		DNSExtraTTL:           config.DNSExtraTTL,
		DNSLogsLatency:        config.DNSLogsLatency,
		DebugDNSResponseDelay: config.DebugDNSResponseDelay,
	})
	dp.RegisterManager(dp.domainInfoStore)

	callbacks := common.NewCallbacks()
	dp.callbacks = callbacks
	if config.XDPEnabled {
		if err := bpf.SupportsXDP(); err != nil {
			log.WithError(err).Warn("Can't enable XDP acceleration.")
			config.XDPEnabled = false
		} else if !config.BPFEnabled {
			st, err := NewXDPState(config.XDPAllowGeneric)
			if err != nil {
				log.WithError(err).Warn("Can't enable XDP acceleration.")
			} else {
				dp.xdpState = st
				dp.xdpState.PopulateCallbacks(callbacks)
				dp.RegisterManager(st)
				log.Info("XDP acceleration enabled.")
			}
		}
	} else {
		log.Info("XDP acceleration disabled.")
	}

	// TODO Support cleaning up non-BPF XDP state from a previous Felix run, when BPF mode has just been enabled.
	if !config.BPFEnabled && dp.xdpState == nil {
		xdpState, err := NewXDPState(config.XDPAllowGeneric)
		if err == nil {
			if err := xdpState.WipeXDP(); err != nil {
				log.WithError(err).Warn("Failed to cleanup preexisting XDP state")
			}
		}
		// if we can't create an XDP state it means we couldn't get a working
		// bpffs so there's nothing to clean up
	}

	if config.SidecarAccelerationEnabled {
		if err := bpf.SupportsSockmap(); err != nil {
			log.WithError(err).Warn("Can't enable Sockmap acceleration.")
		} else {
			st, err := NewSockmapState()
			if err != nil {
				log.WithError(err).Warn("Can't enable Sockmap acceleration.")
			} else {
				dp.sockmapState = st
				dp.sockmapState.PopulateCallbacks(callbacks)

				if err := dp.sockmapState.SetupSockmapAcceleration(); err != nil {
					dp.sockmapState = nil
					log.WithError(err).Warn("Failed to set up Sockmap acceleration")
				} else {
					log.Info("Sockmap acceleration enabled.")
				}
			}
		}
	}

	if dp.sockmapState == nil {
		st, err := NewSockmapState()
		if err == nil {
			st.WipeSockmap(bpf.FindInBPFFSOnly)
		}
		// if we can't create a sockmap state it means we couldn't get a working
		// bpffs so there's nothing to clean up
	}

	ipsetsManager := newIPSetsManager(ipSetsV4, config.MaxIPSetSize)
	dp.RegisterManager(ipsetsManager)

	if !config.BPFEnabled {
		// BPF mode disabled, create the iptables-only managers.
<<<<<<< HEAD
		ipsetsManager := common.NewIPSetsManager(ipSetsV4, config.MaxIPSetSize, dp.domainInfoStore)
		dp.RegisterManager(ipsetsManager)
=======
>>>>>>> b91f95da
		dp.ipsetsSourceV4 = ipsetsManager
		// TODO Connect host IP manager to BPF
		dp.RegisterManager(newHostIPManager(
			config.RulesConfig.WorkloadIfacePrefixes,
			rules.IPSetIDThisHostIPs,
			ipSetsV4,
			config.MaxIPSetSize))
		dp.RegisterManager(newPolicyManager(rawTableV4, mangleTableV4, filterTableV4, ruleRenderer, 4))

		// Clean up any leftover BPF state.
		err := nat.RemoveConnectTimeLoadBalancer("")
		if err != nil {
			log.WithError(err).Info("Failed to remove BPF connect-time load balancer, ignoring.")
		}
		tc.CleanUpProgramsAndPins()
	} else {
		// In BPF mode we still use iptables for raw egress policy.
		dp.RegisterManager(newRawEgressPolicyManager(rawTableV4, ruleRenderer, 4, func(neededIPSets set.Set) {
			ipSetsV4.SetFilter(neededIPSets)
		}))
	}

	interfaceRegexes := make([]string, len(config.RulesConfig.WorkloadIfacePrefixes))
	for i, r := range config.RulesConfig.WorkloadIfacePrefixes {
		interfaceRegexes[i] = "^" + r + ".*"
	}
	bpfMapContext := &bpf.MapContext{
		RepinningEnabled: config.BPFMapRepin,
	}

	var (
		bpfEvnt              events.Events
		bpfEventPoller       *bpfEventPoller
		bpfEndpointManager   *bpfEndpointManager
		eventProtoStatsSink  *events.EventProtoStatsSink
		eventTcpStatsSink    *events.EventTcpStatsSink
		eventProcessPathSink *events.EventProcessPathSink

		collectorPacketInfoReader    collector.PacketInfoReader
		collectorConntrackInfoReader collector.ConntrackInfoReader
		processInfoCache             collector.ProcessInfoCache
		processPathInfoCache         *events.BPFProcessPathCache
	)
	if config.BPFEnabled || config.FlowLogsCollectProcessInfo || config.FlowLogsCollectTcpStats {
		var err error
		bpfEvnt, err = events.New(bpfMapContext, events.SourcePerfEvents)
		if err != nil {
			log.WithError(err).Error("Failed to create perf event")
			config.FlowLogsCollectProcessInfo = false
			config.FlowLogsCollectTcpStats = false
			config.FlowLogsCollectProcessPath = false
		} else {
			bpfEventPoller = newBpfEventPoller(bpfEvnt)

			// Register BPF event handling for DNS events.
			bpfEventPoller.Register(events.TypeDNSEvent,
				func(e events.Event) {
					log.Debugf("DNS packet from BPF: %v", e)
					// The first 8 bytes of the event data are a 64-bit timestamp (in nanoseconds).  The DNS
					// packet data begins after that.
					timestampNS := binary.LittleEndian.Uint64(e.Data())
					consumed := 8
					dp.domainInfoStore.MsgChannel <- common.DataWithTimestamp{
						// We currently only capture DNS packets on workload interfaces, and the packet data
						// on those interfaces always begins with an Ethernet header that we don't want.
						// Therefore strip off that Ethernet header, which occupies the first 14 bytes.
						Data:      e.Data()[consumed+14:],
						Timestamp: timestampNS,
					}
				})
			log.Info("BPF: Registered events sink for TypeDNSEvent")
		}
	}
	if config.FlowLogsCollectProcessInfo {
		installKprobes := func() error {
			kp := kprobe.New(config.BPFLogLevel, bpfEvnt, bpfMapContext)
			if kp != nil {
				if config.FlowLogsCollectProcessPath {
					err = kp.AttachSyscall()
					if err != nil {
						log.WithError(err).Error("error installing process path kprobes. skipping it")
						config.FlowLogsCollectProcessPath = false
					}
				}
				err = kp.AttachTCPv4()
				if err != nil {
					return fmt.Errorf("failed to install TCP v4 kprobes: %v", err)
				}
				err = kp.AttachUDPv4()
				if err != nil {
					kp.DetachTCPv4()
					return fmt.Errorf("failed to install UDP v4 kprobes: %v", err)
				}
			} else {
				return fmt.Errorf("error creating new kprobe object.")
			}
			return nil
		}
		if err := installKprobes(); err != nil {
			log.WithError(err).Error("error installing kprobes. skipping it")
			config.FlowLogsCollectProcessInfo = false
		} else {
			log.Info("BPF: Registered events sink for TypeProtoStats")
			eventProtoStatsSink = events.NewEventProtoStatsSink()
			bpfEventPoller.Register(events.TypeProtoStats, eventProtoStatsSink.HandleEvent)
			if config.FlowLogsCollectProcessPath {
				eventProcessPathSink = events.NewEventProcessPathSink()
				bpfEventPoller.Register(events.TypeProcessPath, eventProcessPathSink.HandleEvent)
			}
		}
	}

	if config.FlowLogsCollectTcpStats {
		eventTcpStatsSink = events.NewEventTcpStatsSink()
		bpfEventPoller.Register(events.TypeTcpStats, eventTcpStatsSink.HandleEvent)
		if !config.BPFEnabled {
			socketStatsMap := stats.SocketStatsMap(bpfMapContext)
			err := socketStatsMap.EnsureExists()
			if err != nil {
				log.WithError(err).Error("Failed to create socket stats BPF map. Disabling socket stats collection")
				config.FlowLogsCollectTcpStats = false
			}

		}
	}

	var ipSetsV6 *ipsets.IPSets

	if config.IPv6Enabled {
		ipSetsConfigV6 := config.RulesConfig.IPSetConfigV6
		ipSetsV6 = ipsets.NewIPSets(ipSetsConfigV6, dp.loopSummarizer)
		dp.ipSets = append(dp.ipSets, ipSetsV6)
	}

	tproxyMgr := newTProxyManager(config,
		tproxyRTIndex4, tproxyRTIndex6,
		dp.loopSummarizer,
		tproxyWithIptablesEqualIPsChecker(newIptablesEqualIPsChecker(config, ipSetsV4, ipSetsV6)),
	)
	dp.RegisterManager(tproxyMgr)

	if config.BPFEnabled {
		log.Info("BPF enabled, starting BPF endpoint manager and map manager.")
		// Register map managers first since they create the maps that will be used by the endpoint manager.
		// Important that we create the maps before we load a BPF program with TC since we make sure the map
		// metadata name is set whereas TC doesn't set that field.
		ipSetIDAllocator := idalloc.New()
		ipSetIDAllocator.ReserveWellKnownID(bpfipsets.TrustedDNSServersName, bpfipsets.TrustedDNSServersID)
		ipSetsMap := bpfipsets.Map(bpfMapContext)
		err := ipSetsMap.EnsureExists()
		if err != nil {
			log.WithError(err).Panic("Failed to create ipsets BPF map.")
		}
		ipSetsV4 := bpfipsets.NewBPFIPSets(
			ipSetsConfigV4,
			ipSetIDAllocator,
			ipSetsMap,
			dp.loopSummarizer,
		)
		dp.ipSets = append(dp.ipSets, ipSetsV4)
<<<<<<< HEAD
		dp.RegisterManager(common.NewIPSetsManager(ipSetsV4, config.MaxIPSetSize, dp.domainInfoStore))
=======
		ipsetsManager.AddDataplane(ipSetsV4)
>>>>>>> b91f95da
		bpfRTMgr := newBPFRouteManager(config.Hostname, config.ExternalNodesCidrs, bpfMapContext, dp.loopSummarizer)
		dp.RegisterManager(bpfRTMgr)

		// Create an 'ipset' to represent trusted DNS servers.
		trustedDNSServers := []string{}
		for _, serverPort := range config.RulesConfig.DNSTrustedServers {
			trustedDNSServers = append(trustedDNSServers,
				fmt.Sprintf("%v,udp:%v", serverPort.IP, serverPort.Port))
		}
		ipSetsV4.AddOrReplaceIPSet(
			ipsets.IPSetMetadata{SetID: bpfipsets.TrustedDNSServersName, Type: ipsets.IPSetTypeHashIPPort},
			trustedDNSServers,
		)

		// Forwarding into an IPIP tunnel fails silently because IPIP tunnels are L3 devices and support for
		// L3 devices in BPF is not available yet.  Disable the FIB lookup in that case.
		fibLookupEnabled := !config.RulesConfig.IPIPEnabled
		stateMap := state.Map(bpfMapContext)
		err = stateMap.EnsureExists()
		if err != nil {
			log.WithError(err).Panic("Failed to create state BPF map.")
		}

		arpMap := arp.Map(bpfMapContext)
		err = arpMap.EnsureExists()
		if err != nil {
			log.WithError(err).Panic("Failed to create ARP BPF map.")
		}

		config.LookupsCache.EnableID64()

		// The failsafe manager sets up the failsafe port map.  It's important that it is registered before the
		// endpoint managers so that the map is brought up to date before they run for the first time.
		failsafesMap := failsafes.Map(bpfMapContext)
		err = failsafesMap.EnsureExists()
		if err != nil {
			log.WithError(err).Panic("Failed to create failsafe port BPF map.")
		}
		failsafeMgr := failsafes.NewManager(
			failsafesMap,
			config.RulesConfig.FailsafeInboundHostPorts,
			config.RulesConfig.FailsafeOutboundHostPorts,
			dp.loopSummarizer,
		)
		dp.RegisterManager(failsafeMgr)

		workloadIfaceRegex := regexp.MustCompile(strings.Join(interfaceRegexes, "|"))
		bpfEndpointManager = newBPFEndpointManager(
			&config,
			fibLookupEnabled,
			workloadIfaceRegex,
			ipSetIDAllocator,
			ipSetsMap,
			stateMap,
			ruleRenderer,
			filterTableV4,
			dp.reportHealth,
			dp.loopSummarizer,
			config.LookupsCache,
			config.RulesConfig.ActionOnDrop,
			config.FlowLogsCollectTcpStats,
		)
		dp.RegisterManager(bpfEndpointManager)

		// Pre-create the NAT maps so that later operations can assume access.
		frontendMap := nat.FrontendMap(bpfMapContext)
		err = frontendMap.EnsureExists()
		if err != nil {
			log.WithError(err).Panic("Failed to create NAT frontend BPF map.")
		}
		backendMap := nat.BackendMap(bpfMapContext)
		err = backendMap.EnsureExists()
		if err != nil {
			log.WithError(err).Panic("Failed to create NAT backend BPF map.")
		}
		backendAffinityMap := nat.AffinityMap(bpfMapContext)
		err = backendAffinityMap.EnsureExists()
		if err != nil {
			log.WithError(err).Panic("Failed to create NAT backend affinity BPF map.")
		}

		routeMap := routes.Map(bpfMapContext)
		err = routeMap.EnsureExists()
		if err != nil {
			log.WithError(err).Panic("Failed to create routes BPF map.")
		}

		ctMap := conntrack.Map(bpfMapContext)
		err = ctMap.EnsureExists()
		if err != nil {
			log.WithError(err).Panic("Failed to create conntrack BPF map.")
		}

		conntrackScanner := conntrack.NewScanner(ctMap,
			conntrack.NewLivenessScanner(config.BPFConntrackTimeouts, config.BPFNodePortDSREnabled))

		// Before we start, scan for all finished / timed out connections to
		// free up the conntrack table asap as it may take time to sync up the
		// proxy and kick off the first full cleaner scan.
		conntrackScanner.Scan()

		bpfproxyOpts := []bpfproxy.Option{
			bpfproxy.WithMinSyncPeriod(config.KubeProxyMinSyncPeriod),
		}

		if config.KubeProxyEndpointSlicesEnabled {
			bpfproxyOpts = append(bpfproxyOpts, bpfproxy.WithEndpointsSlices())
		}

		if config.BPFNodePortDSREnabled {
			bpfproxyOpts = append(bpfproxyOpts, bpfproxy.WithDSREnabled())
		}

		if config.KubeClientSet != nil {
			// We have a Kubernetes connection, start watching services and populating the NAT maps.
			kp, err := bpfproxy.StartKubeProxy(
				config.KubeClientSet,
				config.Hostname,
				frontendMap,
				backendMap,
				backendAffinityMap,
				ctMap,
				bpfproxyOpts...,
			)
			if err != nil {
				log.WithError(err).Panic("Failed to start kube-proxy.")
			}
			bpfRTMgr.setHostIPUpdatesCallBack(kp.OnHostIPsUpdate)
			bpfRTMgr.setRoutesCallBacks(kp.OnRouteUpdate, kp.OnRouteDelete)
			conntrackScanner.AddUnlocked(conntrack.NewStaleNATScanner(kp))
		} else {
			log.Info("BPF enabled but no Kubernetes client available, unable to run kube-proxy module.")
		}

		if config.BPFConnTimeLBEnabled {
			// Activate the connect-time load balancer.
			err = nat.InstallConnectTimeLoadBalancer(frontendMap, backendMap, routeMap, config.BPFCgroupV2, config.BPFLogLevel)
			if err != nil {
				log.WithError(err).Panic("BPFConnTimeLBEnabled but failed to attach connect-time load balancer, bailing out.")
			}
		} else {
			// Deactivate the connect-time load balancer.
			err = nat.RemoveConnectTimeLoadBalancer(config.BPFCgroupV2)
			if err != nil {
				log.WithError(err).Warn("Failed to detach connect-time load balancer. Ignoring.")
			}
		}

		if config.Collector != nil && bpfEventPoller != nil {
			policyEventListener := events.NewCollectorPolicyListener(config.LookupsCache)
			bpfEventPoller.Register(events.TypePolicyVerdict, policyEventListener.EventHandler)
			log.Info("BPF: Registered events sink for TypePolicyVerdict")

			collectorPacketInfoReader = policyEventListener

			conntrackInfoReader := conntrack.NewInfoReader(
				config.BPFConntrackTimeouts,
				config.BPFNodePortDSREnabled,
				nil,
			)
			// We must add the collectorConntrackInfoReader before
			// conntrack.LivenessScanner as we want to see expired connections and the
			// liveness scanner would remove them for us.
			conntrackScanner.AddFirstUnlocked(conntrackInfoReader)
			log.Info("BPF: ConntrackInfoReader added to conntrackScanner")
			collectorConntrackInfoReader = conntrackInfoReader
		}

		conntrackScanner.Start()
		log.Info("conntrackScanner started")
	}

	routeTableV4 := routetable.New(interfaceRegexes, 4, false, config.NetlinkTimeout,
		config.DeviceRouteSourceAddress, config.DeviceRouteProtocol, config.RemoveExternalRoutes, unix.RT_TABLE_UNSPEC,
		dp.loopSummarizer)

	epManager := newEndpointManager(
		rawTableV4,
		mangleTableV4,
		filterTableV4,
		ruleRenderer,
		routeTableV4,
		4,
		epMarkMapper,
		config.RulesConfig.KubeIPVSSupportEnabled,
		config.RulesConfig.WorkloadIfacePrefixes,
		dp.endpointStatusCombiner.OnEndpointStatusUpdate,
		config.BPFEnabled,
		bpfEndpointManager,
		callbacks,
		config.FlowLogsCollectTcpStats,
		config.BPFLogLevel)
	dp.RegisterManager(epManager)
	dp.endpointsSourceV4 = epManager
	dp.RegisterManager(newFloatingIPManager(natTableV4, ruleRenderer, 4))
	dp.RegisterManager(newMasqManager(ipSetsV4, natTableV4, ruleRenderer, config.MaxIPSetSize, 4))
	if config.RulesConfig.IPIPEnabled {
		// Create and maintain the IPIP tunnel device
		dp.ipipManager = newIPIPManager(ipSetsV4, config.MaxIPSetSize, config.ExternalNodesCidrs, dp.config)
	}

	if config.RulesConfig.IPIPEnabled || config.RulesConfig.IPSecEnabled || config.EgressIPEnabled {
		// Add a manager to keep the all-hosts IP set up to date.
		dp.allHostsIpsetManager = newAllHostsIpsetManager(ipSetsV4, config.MaxIPSetSize, config.ExternalNodesCidrs)
		dp.RegisterManager(dp.allHostsIpsetManager) // IPv4-only
	}

	// Add a manager for wireguard configuration. This is added irrespective of whether wireguard is actually enabled
	// because it may need to tidy up some of the routing rules when disabled.
	cryptoRouteTableWireguard := wireguard.New(config.Hostname, &config.Wireguard, config.NetlinkTimeout,
		config.DeviceRouteProtocol, func(publicKey wgtypes.Key) error {
			if publicKey == zeroKey {
				dp.fromDataplane <- &proto.WireguardStatusUpdate{PublicKey: ""}
			} else {
				dp.fromDataplane <- &proto.WireguardStatusUpdate{PublicKey: publicKey.String()}
			}
			return nil
		},
		dp.loopSummarizer)
	dp.wireguardManager = newWireguardManager(cryptoRouteTableWireguard, config)
	dp.RegisterManager(dp.wireguardManager) // IPv4-only

	dp.RegisterManager(newServiceLoopManager(filterTableV4, ruleRenderer, 4))

	activeCaptures, err := capture.NewActiveCaptures(config.PacketCapture, dp.fromDataplane)
	if err != nil {
		log.WithError(err).Panicf("Failed create dir %s required to start packet capture", config.PacketCapture.Directory)
	}
	captureManager := newCaptureManager(activeCaptures, config.RulesConfig.WorkloadIfacePrefixes)
	dp.RegisterManager(captureManager)

	if config.IPv6Enabled {
		mangleTableV6 := iptables.NewTable(
			"mangle",
			6,
			rules.RuleHashPrefix,
			iptablesLock,
			featureDetector,
			iptablesOptions,
		)
		natTableV6 := iptables.NewTable(
			"nat",
			6,
			rules.RuleHashPrefix,
			iptablesLock,
			featureDetector,
			iptablesNATOptions,
		)
		rawTableV6 := iptables.NewTable(
			"raw",
			6,
			rules.RuleHashPrefix,
			iptablesLock,
			featureDetector,
			iptablesOptions,
		)
		filterTableV6 := iptables.NewTable(
			"filter",
			6,
			rules.RuleHashPrefix,
			iptablesLock,
			featureDetector,
			iptablesOptions,
		)

		dp.iptablesNATTables = append(dp.iptablesNATTables, natTableV6)
		dp.iptablesRawTables = append(dp.iptablesRawTables, rawTableV6)
		dp.iptablesMangleTables = append(dp.iptablesMangleTables, mangleTableV6)
		dp.iptablesFilterTables = append(dp.iptablesFilterTables, filterTableV6)

		routeTableV6 := routetable.New(
			interfaceRegexes, 6, false, config.NetlinkTimeout,
			config.DeviceRouteSourceAddress, config.DeviceRouteProtocol, config.RemoveExternalRoutes,
			unix.RT_TABLE_UNSPEC, dp.loopSummarizer)

		if !config.BPFEnabled {
			dp.RegisterManager(common.NewIPSetsManager(ipSetsV6, config.MaxIPSetSize, dp.domainInfoStore))
			dp.RegisterManager(newHostIPManager(
				config.RulesConfig.WorkloadIfacePrefixes,
				rules.IPSetIDThisHostIPs,
				ipSetsV6,
				config.MaxIPSetSize))
			dp.RegisterManager(newPolicyManager(rawTableV6, mangleTableV6, filterTableV6, ruleRenderer, 6))
		}
		dp.RegisterManager(newEndpointManager(
			rawTableV6,
			mangleTableV6,
			filterTableV6,
			ruleRenderer,
			routeTableV6,
			6,
			epMarkMapper,
			config.RulesConfig.KubeIPVSSupportEnabled,
			config.RulesConfig.WorkloadIfacePrefixes,
			dp.endpointStatusCombiner.OnEndpointStatusUpdate,
			config.BPFEnabled,
			nil,
			callbacks,
			config.FlowLogsCollectTcpStats,
			config.BPFLogLevel))
		dp.RegisterManager(newFloatingIPManager(natTableV6, ruleRenderer, 6))
		dp.RegisterManager(newMasqManager(ipSetsV6, natTableV6, ruleRenderer, config.MaxIPSetSize, 6))
		dp.RegisterManager(newServiceLoopManager(filterTableV6, ruleRenderer, 6))
	}

	dp.allIptablesTables = append(dp.allIptablesTables, dp.iptablesMangleTables...)
	dp.allIptablesTables = append(dp.allIptablesTables, dp.iptablesNATTables...)
	dp.allIptablesTables = append(dp.allIptablesTables, dp.iptablesFilterTables...)
	dp.allIptablesTables = append(dp.allIptablesTables, dp.iptablesRawTables...)

	// We always create the IPsec policy table (the component that manipulates the IPsec dataplane).  That ensures
	// that we clean up our old policies if IPsec is disabled.
	ipsecEnabled := config.IPSecPSK != "" && config.IPSecESPProposal != "" && config.IPSecIKEProposal != "" && config.NodeIP != nil
	dp.ipSecPolTable = ipsec.NewPolicyTable(ipsec.ReqID, ipsecEnabled, config.DebugUseShortPollIntervals, dp.loopSummarizer)
	if ipsecEnabled {
		// Set up IPsec.

		// Initialise charon main config file.
		charonConfig := ipsec.NewCharonConfig(ipsec.CharonConfigRootDir, ipsec.CharonMainConfigFile)
		charonConfig.SetLogLevel(config.IPSecLogLevel)
		charonConfig.SetBooleanOption(ipsec.CharonFollowRedirects, false)
		charonConfig.SetBooleanOption(ipsec.CharonMakeBeforeBreak, true)
		log.Infof("Initialising charon config %+v", charonConfig)
		charonConfig.RenderToFile()
		ikeDaemon := ipsec.NewCharonIKEDaemon(
			config.IPSecESPProposal,
			config.IPSecIKEProposal,
			config.IPSecRekeyTime,
			config.ChildExitedRestartCallback,
		)
		var charonWG sync.WaitGroup
		err := ikeDaemon.Start(context.Background(), &charonWG)
		if err != nil {
			log.WithError(err).Panic("error starting Charon.")
		}

		dp.ipSecDataplane = ipsec.NewDataplane(
			config.NodeIP,
			config.IPSecPSK,
			config.RulesConfig.IptablesMarkIPsec,
			dp.ipSecPolTable,
			ikeDaemon,
			config.IPSecAllowUnsecuredTraffic,
		)
		ipSecManager := newIPSecManager(dp.ipSecDataplane)
		dp.allManagers = append(dp.allManagers, ipSecManager)
	}

	// Register that we will report liveness and readiness.
	if config.HealthAggregator != nil {
		log.Info("Registering to report health.")
		config.HealthAggregator.RegisterReporter(
			healthName,
			&health.HealthReport{Live: true, Ready: true},
			healthInterval*2,
		)
	}

	if config.DebugSimulateDataplaneHangAfter != 0 {
		log.WithField("delay", config.DebugSimulateDataplaneHangAfter).Warn(
			"Simulating a dataplane hang.")
		dp.debugHangC = time.After(config.DebugSimulateDataplaneHangAfter)
	}

	// If required, subscribe to NFLog collection.
	if config.Collector != nil {
		if !config.BPFEnabled {
			log.Debug("Stats collection is required, create nflog reader")
			nflogrd := collector.NewNFLogReader(config.LookupsCache, 1, 2,
				config.NfNetlinkBufSize, config.FlowLogsFileIncludeService)
			collectorPacketInfoReader = nflogrd
			log.Debug("Stats collection is required, create conntrack reader")
			ctrd := collector.NewNetLinkConntrackReader(felixconfig.DefaultConntrackPollingInterval, config.RulesConfig.IptablesMarkProxy)
			collectorConntrackInfoReader = ctrd
		}

		if config.FlowLogsCollectProcessInfo || config.FlowLogsCollectTcpStats {
			log.Debug("Process/TCP stats collection is required, create process info cache")
			gcInterval := time.Second * 1
			entryTTL := time.Second * 10
			var eventProcessC <-chan events.EventProtoStats
			var eventTcpC <-chan events.EventTcpStats
			var eventProcessPathC <-chan events.ProcessPath
			if config.FlowLogsCollectProcessInfo {
				eventProcessC = eventProtoStatsSink.EventProtoStatsChan()
				if config.FlowLogsCollectProcessPath {
					eventProcessPathC = eventProcessPathSink.EventProcessPathChan()
					processPathInfoCache = events.NewBPFProcessPathCache(eventProcessPathC, gcInterval, entryTTL*30)
				}
			}
			if config.FlowLogsCollectTcpStats {
				eventTcpC = eventTcpStatsSink.EventTcpStatsChan()
			}
			prd := events.NewBPFProcessInfoCache(eventProcessC, eventTcpC, gcInterval, entryTTL, processPathInfoCache)
			processInfoCache = prd
		}

		config.Collector.SetPacketInfoReader(collectorPacketInfoReader)
		log.Info("PacketInfoReader added to collector")
		config.Collector.SetConntrackInfoReader(collectorConntrackInfoReader)
		log.Info("ConntrackInfoReader added to collector")
		config.Collector.SetProcessInfoCache(processInfoCache)
		log.Info("ProcessInfoCache added to collector")
	}

	if bpfEventPoller != nil {
		log.Info("Starting BPF event poller")
		if err := bpfEventPoller.Start(); err != nil {
			log.WithError(err).Info("Stopping bpf event poller")
			bpfEvnt.Close()
		}

	}

	return dp
}

// findHostMTU auto-detects the smallest host interface MTU.
func findHostMTU(matchRegex *regexp.Regexp) (int, error) {
	// Find all the interfaces on the host.
	links, err := netlink.LinkList()
	if err != nil {
		log.WithError(err).Error("Failed to list interfaces. Unable to auto-detect MTU")
		return 0, err
	}

	// Iterate through them, keeping track of the lowest MTU.
	smallest := 0
	for _, l := range links {
		// Skip links that we know are not external interfaces.
		fields := log.Fields{"mtu": l.Attrs().MTU, "name": l.Attrs().Name}
		if matchRegex == nil || !matchRegex.MatchString(l.Attrs().Name) {
			log.WithFields(fields).Debug("Skipping interface for MTU detection")
			continue
		}
		log.WithFields(fields).Debug("Examining link for MTU calculation")
		if l.Attrs().MTU < smallest || smallest == 0 {
			smallest = l.Attrs().MTU
		}
	}

	if smallest == 0 {
		// We failed to find a usable interface. Default the MTU of the host
		// to 1460 - the smallest among common cloud providers.
		log.Warn("Failed to auto-detect host MTU - no interfaces matched the MTU interface pattern. To use auto-MTU, set mtuIfacePattern to match your host's interfaces")
		return 1460, nil
	}
	return smallest, nil
}

// writeMTUFile writes the smallest MTU among enabled encapsulation types to disk
// for use by other components (e.g., CNI plugin).
func writeMTUFile(mtu int) error {
	// Make sure directory exists.
	if err := os.MkdirAll("/var/lib/calico", os.ModePerm); err != nil {
		return fmt.Errorf("failed to create directory /var/lib/calico: %s", err)
	}

	// Write the smallest MTU to disk so other components can rely on this calculation consistently.
	filename := "/var/lib/calico/mtu"
	log.Debugf("Writing %d to "+filename, mtu)
	if err := ioutil.WriteFile(filename, []byte(fmt.Sprintf("%d", mtu)), 0644); err != nil {
		log.WithError(err).Error("Unable to write to " + filename)
		return err
	}
	return nil
}

// determinePodMTU looks at the configured MTUs and enabled encapsulations to determine which
// value for MTU should be used for pod interfaces.
func determinePodMTU(config Config) int {
	// Determine the smallest MTU among enabled encap methods. If none of the encap methods are
	// enabled, we'll just use the host's MTU.
	mtu := 0
	type mtuState struct {
		mtu     int
		enabled bool
	}
	for _, s := range []mtuState{
		{config.IPIPMTU, config.RulesConfig.IPIPEnabled},
		{config.VXLANMTU, config.RulesConfig.VXLANEnabled},
		{config.Wireguard.MTU, config.Wireguard.Enabled},
	} {
		if s.enabled && s.mtu != 0 && (s.mtu < mtu || mtu == 0) {
			mtu = s.mtu
		}
	}

	if mtu == 0 {
		// No enabled encapsulation. Just use the host MTU.
		mtu = config.hostMTU
	} else if mtu > config.hostMTU {
		fields := logrus.Fields{"mtu": mtu, "hostMTU": config.hostMTU}
		log.WithFields(fields).Warn("Configured MTU is larger than detected host interface MTU")
	}
	log.WithField("mtu", mtu).Info("Determined pod MTU")
	return mtu
}

// ConfigureDefaultMTUs defaults any MTU configurations that have not been set.
// We default the values even if the encap is not enabled, in order to match behavior from earlier versions of Calico.
// However, they MTU will only be considered for allocation to pod interfaces if the encap is enabled.
func ConfigureDefaultMTUs(hostMTU int, c *Config) {
	c.hostMTU = hostMTU
	if c.IPIPMTU == 0 {
		log.Debug("Defaulting IPIP MTU based on host")
		c.IPIPMTU = hostMTU - ipipMTUOverhead
	}
	if c.VXLANMTU == 0 {
		log.Debug("Defaulting VXLAN MTU based on host")
		c.VXLANMTU = hostMTU - vxlanMTUOverhead
	}
	if c.Wireguard.MTU == 0 {
		if c.KubernetesProvider == felixconfig.ProviderAKS && c.Wireguard.EncryptHostTraffic {
			// The default MTU on Azure is 1500, but the underlying network stack will fragment packets at 1400 bytes,
			// see https://docs.microsoft.com/en-us/azure/virtual-network/virtual-network-tcpip-performance-tuning#azure-and-vm-mtu
			// for details.
			// Additionally, Wireguard sets the DF bit on its packets, and so if the MTU is set too high large packets
			// will be dropped. Therefore it is necessary to allow for the difference between the MTU of the host and
			// the underlying network.
			log.Debug("Defaulting Wireguard MTU based on host and AKS with WorkloadIPs")
			c.Wireguard.MTU = hostMTU - aksMTUOverhead - wireguardMTUOverhead
		} else {
			log.Debug("Defaulting Wireguard MTU based on host")
			c.Wireguard.MTU = hostMTU - wireguardMTUOverhead
		}
	}
}

func cleanUpVXLANDevice() {
	// If VXLAN is not enabled, check to see if there is a VXLAN device and delete it if there is.
	log.Debug("Checking if we need to clean up the VXLAN device")
	link, err := netlink.LinkByName("vxlan.calico")
	if err != nil {
		if _, ok := err.(netlink.LinkNotFoundError); ok {
			log.Debug("VXLAN disabled and no VXLAN device found")
			return
		}
		log.WithError(err).Warnf("VXLAN disabled and failed to query VXLAN device.  Ignoring.")
		return
	}
	if err = netlink.LinkDel(link); err != nil {
		log.WithError(err).Error("VXLAN disabled and failed to delete unwanted VXLAN device. Ignoring.")
	}
}

type Manager interface {
	// OnUpdate is called for each protobuf message from the datastore.  May either directly
	// send updates to the IPSets and iptables.Table objects (which will queue the updates
	// until the main loop instructs them to act) or (for efficiency) may wait until
	// a call to CompleteDeferredWork() to flush updates to the dataplane.
	OnUpdate(protoBufMsg interface{})
	// Called before the main loop flushes updates to the dataplane to allow for batched
	// work to be completed.
	CompleteDeferredWork() error
}

type ManagerWithRouteTables interface {
	Manager
	GetRouteTableSyncers() []routeTableSyncer
}

type ManagerWithRouteRules interface {
	Manager
	GetRouteRules() []routeRules
}

func (d *InternalDataplane) routeTableSyncers() []routeTableSyncer {
	var rts []routeTableSyncer
	for _, mrts := range d.managersWithRouteTables {
		rts = append(rts, mrts.GetRouteTableSyncers()...)
	}

	return rts
}

func (d *InternalDataplane) routeRules() []routeRules {
	var rrs []routeRules
	for _, mrrs := range d.managersWithRouteRules {
		rrs = append(rrs, mrrs.GetRouteRules()...)
	}

	return rrs
}

func (d *InternalDataplane) RegisterManager(mgr Manager) {
	tableMgr, ok := mgr.(ManagerWithRouteTables)
	if ok {
		log.WithField("manager", reflect.TypeOf(mgr).Name()).Debug("registering ManagerWithRouteTables")
		d.managersWithRouteTables = append(d.managersWithRouteTables, tableMgr)
	}

	rulesMgr, ok := mgr.(ManagerWithRouteRules)
	if ok {
		log.WithField("manager", reflect.TypeOf(mgr).Name()).Debug("registering ManagerWithRouteRules")
		d.managersWithRouteRules = append(d.managersWithRouteRules, rulesMgr)
	}
	d.allManagers = append(d.allManagers, mgr)
}

func (d *InternalDataplane) Start() {
	// Do our start-of-day configuration.
	d.doStaticDataplaneConfig()

	// Then, start the worker threads.
	go d.loopUpdatingDataplane()
	go d.loopReportingStatus()
	go d.ifaceMonitor.MonitorInterfaces()
	go d.monitorHostMTU()

	// Start the domain info store (for periodically saving DNS info).
	d.domainInfoStore.Start()

	// Use nfnetlink to capture DNS packets from iptables.
	stopChannel := make(chan struct{})
	nfnetlink.SubscribeDNS(
		int(rules.NFLOGDomainGroup),
		65535,
		func(data []byte, timestamp uint64) {
			d.domainInfoStore.MsgChannel <- common.DataWithTimestamp{
				Data:      data,
				Timestamp: timestamp,
			}
		},
		stopChannel)
}

func (d *InternalDataplane) Stop() {
	if d.packetProcessor != nil {
		d.packetProcessor.Stop()
	}
}

// onIfaceStateChange is our interface monitor callback.  It gets called from the monitor's thread.
func (d *InternalDataplane) onIfaceStateChange(ifaceName string, state ifacemonitor.State, ifIndex int) {
	log.WithFields(log.Fields{
		"ifaceName": ifaceName,
		"ifIndex":   ifIndex,
		"state":     state,
	}).Info("Linux interface state changed.")
	d.ifaceUpdates <- &ifaceUpdate{
		Name:  ifaceName,
		State: state,
		Index: ifIndex,
	}
}

type ifaceUpdate struct {
	Name  string
	State ifacemonitor.State
	Index int
}

// Check if current felix ipvs config is correct when felix gets an kube-ipvs0 interface update.
// If KubeIPVSInterface is UP and felix ipvs support is disabled (kube-proxy switched from iptables to ipvs mode),
// or if KubeIPVSInterface is DOWN and felix ipvs support is enabled (kube-proxy switched from ipvs to iptables mode),
// restart felix to pick up correct ipvs support mode.
func (d *InternalDataplane) checkIPVSConfigOnStateUpdate(state ifacemonitor.State) {
	if (!d.config.RulesConfig.KubeIPVSSupportEnabled && state == ifacemonitor.StateUp) ||
		(d.config.RulesConfig.KubeIPVSSupportEnabled && state == ifacemonitor.StateDown) {
		log.WithFields(log.Fields{
			"ipvsIfaceState": state,
			"ipvsSupport":    d.config.RulesConfig.KubeIPVSSupportEnabled,
		}).Info("kube-proxy mode changed. Restart felix.")
		d.config.ConfigChangedRestartCallback()
	}
}

// onIfaceAddrsChange is our interface address monitor callback.  It gets called
// from the monitor's thread.
func (d *InternalDataplane) onIfaceAddrsChange(ifaceName string, addrs set.Set) {
	log.WithFields(log.Fields{
		"ifaceName": ifaceName,
		"addrs":     addrs,
	}).Info("Linux interface addrs changed.")
	d.ifaceAddrUpdates <- &ifaceAddrsUpdate{
		Name:  ifaceName,
		Addrs: addrs,
	}
}

type ifaceAddrsUpdate struct {
	Name  string
	Addrs set.Set
}

func (d *InternalDataplane) SendMessage(msg interface{}) error {
	d.toDataplane <- msg
	return nil
}

func (d *InternalDataplane) RecvMessage() (interface{}, error) {
	return <-d.fromDataplane, nil
}

func (d *InternalDataplane) monitorHostMTU() {
	for {
		mtu, err := findHostMTU(d.config.MTUIfacePattern)
		if err != nil {
			log.WithError(err).Error("Error detecting host MTU")
		} else if d.config.hostMTU != mtu {
			// Since log writing is done a background thread, we set the force-flush flag on this log to ensure that
			// all the in-flight logs get written before we exit.
			log.WithFields(log.Fields{lclogutils.FieldForceFlush: true}).Info("Host MTU changed")
			d.config.ConfigChangedRestartCallback()
		}
		time.Sleep(30 * time.Second)
	}
}

// doStaticDataplaneConfig sets up the kernel and our static iptables  chains.  Should be called
// once at start of day before starting the main loop.  The actual iptables programming is deferred
// to the main loop.
func (d *InternalDataplane) doStaticDataplaneConfig() {
	// Check/configure global kernel parameters.
	d.configureKernel()

	if d.config.BPFEnabled {
		d.setUpIptablesBPF()
	} else {
		d.setUpIptablesNormal()
	}

	if d.config.RulesConfig.IPIPEnabled {
		log.Info("IPIP enabled, starting thread to keep tunnel configuration in sync.")
		go d.ipipManager.KeepIPIPDeviceInSync(
			d.config.IPIPMTU,
			d.config.RulesConfig.IPIPTunnelAddress,
		)
	} else {
		log.Info("IPIP disabled. Not starting tunnel update thread.")
	}
}

func (d *InternalDataplane) setUpIptablesBPF() {
	rulesConfig := d.config.RulesConfig
	for _, t := range d.iptablesFilterTables {
		fwdRules := []iptables.Rule{
			{
				// Bypass is a strong signal from the BPF program, it means that the flow is approved
				// by the program at both ingress and egress.
				Comment: []string{"Pre-approved by BPF programs."},
				Match:   iptables.Match().MarkMatchesWithMask(tc.MarkSeenBypass, tc.MarkSeenBypassMask),
				Action:  iptables.AcceptAction{},
			},
		}

		var inputRules, outputRules []iptables.Rule

		// Handle packets for flows that pre-date the BPF programs.  The BPF program doesn't have any conntrack
		// state for these so it allows them to fall through to iptables with a mark set.
		inputRules = append(inputRules,
			iptables.Rule{
				Match: iptables.Match().
					MarkMatchesWithMask(tc.MarkSeenFallThrough, tc.MarkSeenFallThroughMask).
					ConntrackState("ESTABLISHED,RELATED"),
				Comment: []string{"Accept packets from flows that pre-date BPF."},
				Action:  iptables.AcceptAction{},
			},
			iptables.Rule{
				Match:   iptables.Match().MarkMatchesWithMask(tc.MarkSeenFallThrough, tc.MarkSeenFallThroughMask),
				Comment: []string{"Drop packets from unknown flows."},
				Action:  iptables.DropAction{},
			},
		)

		// Mark traffic leaving the host that already has an established linux conntrack entry.
		outputRules = append(outputRules,
			iptables.Rule{
				Match: iptables.Match().
					ConntrackState("ESTABLISHED,RELATED"),
				Comment: []string{"Mark pre-established host flows."},
				Action: iptables.SetMaskedMarkAction{
					Mark: tc.MarkLinuxConntrackEstablished,
					Mask: tc.MarkLinuxConntrackEstablishedMask,
				},
			},
		)

		for _, prefix := range rulesConfig.WorkloadIfacePrefixes {
			fwdRules = append(fwdRules,
				// Drop packets that have come from a workload but have not been through our BPF program.
				iptables.Rule{
					Match:   iptables.Match().InInterface(prefix+"+").NotMarkMatchesWithMask(tc.MarkSeen, tc.MarkSeenMask),
					Action:  iptables.DropAction{},
					Comment: []string{"From workload without BPF seen mark"},
				},
			)

			if rulesConfig.EndpointToHostAction == "ACCEPT" {
				// Only need to worry about ACCEPT here.  Drop gets compiled into the BPF program and
				// RETURN would be a no-op since there's nothing to RETURN from.
				inputRules = append(inputRules, iptables.Rule{
					Match:  iptables.Match().InInterface(prefix+"+").MarkMatchesWithMask(tc.MarkSeen, tc.MarkSeenMask),
					Action: iptables.AcceptAction{},
				})
			}

			// Catch any workload to host packets that haven't been through the BPF program.
			inputRules = append(inputRules, iptables.Rule{
				Match:  iptables.Match().InInterface(prefix+"+").NotMarkMatchesWithMask(tc.MarkSeen, tc.MarkSeenMask),
				Action: iptables.DropAction{},
			})
		}

		if t.IPVersion == 6 {
			for _, prefix := range rulesConfig.WorkloadIfacePrefixes {
				// In BPF mode, we don't support IPv6 yet.  Drop it.
				fwdRules = append(fwdRules, iptables.Rule{
					Match:   iptables.Match().OutInterface(prefix + "+"),
					Action:  iptables.DropAction{},
					Comment: []string{"To workload, drop IPv6."},
				})
			}
		} else {
			// Let the BPF programs know if Linux conntrack knows about the flow.
			fwdRules = append(fwdRules,
				iptables.Rule{
					Match: iptables.Match().
						ConntrackState("ESTABLISHED,RELATED"),
					Comment: []string{"Mark pre-established flows."},
					Action: iptables.SetMaskedMarkAction{
						Mark: tc.MarkLinuxConntrackEstablished,
						Mask: tc.MarkLinuxConntrackEstablishedMask,
					},
				},
			)
			// The packet may be about to go to a local workload.  However, the local workload may not have a BPF
			// program attached (yet).  To catch that case, we send the packet through a dispatch chain.  We only
			// add interfaces to the dispatch chain if the BPF program is in place.
			for _, prefix := range rulesConfig.WorkloadIfacePrefixes {
				// Make sure iptables rules don't drop packets that we're about to process through BPF.
				fwdRules = append(fwdRules,
					iptables.Rule{
						Match:   iptables.Match().OutInterface(prefix + "+"),
						Action:  iptables.JumpAction{Target: rules.ChainToWorkloadDispatch},
						Comment: []string{"To workload, check workload is known."},
					},
				)
			}
			// Need a final rule to accept traffic that is from a workload and going somewhere else.
			// Otherwise, if iptables has a DROP policy on the forward chain, the packet will get dropped.
			// This rule must come after the to-workload jump rules above to ensure that we don't accept too
			// early before the destination is checked.
			for _, prefix := range rulesConfig.WorkloadIfacePrefixes {
				// Make sure iptables rules don't drop packets that we're about to process through BPF.
				fwdRules = append(fwdRules,
					iptables.Rule{
						Match:   iptables.Match().InInterface(prefix + "+"),
						Action:  iptables.AcceptAction{},
						Comment: []string{"To workload, mark has already been verified."},
					},
				)
			}
		}

		t.InsertOrAppendRules("INPUT", inputRules)
		t.InsertOrAppendRules("FORWARD", fwdRules)
		t.InsertOrAppendRules("OUTPUT", outputRules)
	}

	for _, t := range d.iptablesNATTables {
		t.UpdateChains(d.ruleRenderer.StaticNATPostroutingChains(t.IPVersion))
		t.InsertOrAppendRules("POSTROUTING", []iptables.Rule{{
			Action: iptables.JumpAction{Target: rules.ChainNATPostrouting},
		}})
	}

	for _, t := range d.iptablesRawTables {
		// Do not RPF check what is marked as to be skipped by RPF check.
		rpfRules := []iptables.Rule{{
			Match:  iptables.Match().MarkMatchesWithMask(tc.MarkSeenBypassSkipRPF, tc.MarkSeenBypassSkipRPFMask),
			Action: iptables.ReturnAction{},
		}}

		// For anything we approved for forward, permit accept_local as it is
		// traffic encapped for NodePort, ICMP replies etc. - stuff we trust.
		rpfRules = append(rpfRules, iptables.Rule{
			Match:  iptables.Match().MarkMatchesWithMask(tc.MarkSeenBypassForward, tc.MarksMask).RPFCheckPassed(true),
			Action: iptables.ReturnAction{},
		})

		rpfRules = append(rpfRules, d.ruleRenderer.RPFilter(t.IPVersion, tc.MarkSeen, tc.MarkSeenMask,
			rulesConfig.OpenStackSpecialCasesEnabled, false)...)

		rpfChain := []*iptables.Chain{{
			Name:  rules.ChainNamePrefix + "RPF",
			Rules: rpfRules,
		}}
		t.UpdateChains(rpfChain)

		var rawRules []iptables.Rule
		if t.IPVersion == 4 && rulesConfig.WireguardEnabled && len(rulesConfig.WireguardInterfaceName) > 0 &&
			d.config.Wireguard.EncryptHostTraffic {
			// Set a mark on packets coming from any interface except for lo, wireguard, or pod veths to ensure the RPF
			// check allows it.
			log.Debug("Adding Wireguard iptables rule chain")
			rawRules = append(rawRules, iptables.Rule{
				Match:  nil,
				Action: iptables.JumpAction{Target: rules.ChainSetWireguardIncomingMark},
			})
			t.UpdateChain(d.ruleRenderer.WireguardIncomingMarkChain())
		}

		rawRules = append(rawRules, iptables.Rule{
			Action: iptables.JumpAction{Target: rpfChain[0].Name},
		})

		rawChains := []*iptables.Chain{{
			Name:  rules.ChainRawPrerouting,
			Rules: rawRules,
		}}
		t.UpdateChains(rawChains)

		t.InsertOrAppendRules("PREROUTING", []iptables.Rule{{
			Action: iptables.JumpAction{Target: rules.ChainRawPrerouting},
		}})

		if t.IPVersion == 4 {
			// Iptables for untracked policy.
			t.UpdateChains(d.ruleRenderer.StaticBPFModeRawChains(t.IPVersion, uint32(tc.MarkSeenBypass)))
			t.InsertOrAppendRules("PREROUTING", []iptables.Rule{{
				Action: iptables.JumpAction{Target: rules.ChainRawPrerouting},
			}})
			t.InsertOrAppendRules("OUTPUT", []iptables.Rule{{
				Action: iptables.JumpAction{Target: rules.ChainRawOutput},
			}})
		}
	}

	if d.config.BPFExtToServiceConnmark != 0 {
		mark := uint32(d.config.BPFExtToServiceConnmark)
		for _, t := range d.iptablesMangleTables {
			t.InsertOrAppendRules("PREROUTING", []iptables.Rule{{
				Match: iptables.Match().MarkMatchesWithMask(
					tc.MarkSeen|mark,
					tc.MarkSeenMask|mark,
				),
				Comment: []string{"Mark connections with ExtToServiceConnmark"},
				Action:  iptables.SetConnMarkAction{Mark: mark, Mask: mark},
			}})
		}
	}
}

func (d *InternalDataplane) setUpIptablesNormal() {
	for _, t := range d.iptablesRawTables {
		rawChains := d.ruleRenderer.StaticRawTableChains(t.IPVersion)
		t.UpdateChains(rawChains)
		t.InsertOrAppendRules("PREROUTING", []iptables.Rule{{
			Action: iptables.JumpAction{Target: rules.ChainRawPrerouting},
		}})
		t.InsertOrAppendRules("OUTPUT", []iptables.Rule{{
			Action: iptables.JumpAction{Target: rules.ChainRawOutput},
		}})
	}
	for _, t := range d.iptablesFilterTables {
		filterChains := d.ruleRenderer.StaticFilterTableChains(t.IPVersion)
		t.UpdateChains(filterChains)
		t.InsertOrAppendRules("FORWARD", []iptables.Rule{{
			Action: iptables.JumpAction{Target: rules.ChainFilterForward},
		}})
		t.InsertOrAppendRules("INPUT", []iptables.Rule{{
			Action: iptables.JumpAction{Target: rules.ChainFilterInput},
		}})
		t.InsertOrAppendRules("OUTPUT", []iptables.Rule{{
			Action: iptables.JumpAction{Target: rules.ChainFilterOutput},
		}})
	}
	for _, t := range d.iptablesNATTables {
		t.UpdateChains(d.ruleRenderer.StaticNATTableChains(t.IPVersion))
		t.InsertOrAppendRules("PREROUTING", []iptables.Rule{{
			Action: iptables.JumpAction{Target: rules.ChainNATPrerouting},
		}})
		if t.IPVersion == 4 && d.config.EgressIPEnabled {
			t.AppendRules("PREROUTING", []iptables.Rule{{
				Action: iptables.JumpAction{Target: rules.ChainNATPreroutingEgress},
			}})
		}
		t.InsertOrAppendRules("POSTROUTING", []iptables.Rule{{
			Action: iptables.JumpAction{Target: rules.ChainNATPostrouting},
		}})
		t.InsertOrAppendRules("OUTPUT", []iptables.Rule{{
			Action: iptables.JumpAction{Target: rules.ChainNATOutput},
		}})
	}
	for _, t := range d.iptablesMangleTables {
		chains := d.ruleRenderer.StaticMangleTableChains(t.IPVersion)
		t.UpdateChains(chains)
		rs := []iptables.Rule{}
		if t.IPVersion == 4 && d.config.EgressIPEnabled {
			// Make sure egress rule at top.
			rs = append(rs, iptables.Rule{
				Action: iptables.JumpAction{Target: rules.ChainManglePreroutingEgress},
			})
		}
		rs = append(rs, iptables.Rule{
			Action: iptables.JumpAction{Target: rules.ChainManglePrerouting},
		})
		t.InsertOrAppendRules("PREROUTING", rs)

		rs = []iptables.Rule{}
		for _, chain := range chains {
			if chain.Name == rules.ChainManglePostroutingEgress {
				rs = append(rs, iptables.Rule{
					Action: iptables.JumpAction{Target: rules.ChainManglePostroutingEgress},
				})
				break
			}
		}
		rs = append(rs, iptables.Rule{
			Action: iptables.JumpAction{Target: rules.ChainManglePostrouting},
		})
		t.InsertOrAppendRules("POSTROUTING", rs)

		rs = []iptables.Rule{}
		rs = append(rs, iptables.Rule{
			Action: iptables.JumpAction{Target: rules.ChainMangleOutput},
		})
		t.InsertOrAppendRules("OUTPUT", rs)
	}
	if d.xdpState != nil {
		if err := d.setXDPFailsafePorts(); err != nil {
			log.Warnf("failed to set XDP failsafe ports, disabling XDP: %v", err)
			if err := d.shutdownXDPCompletely(); err != nil {
				log.Warnf("failed to disable XDP: %v, will proceed anyway.", err)
			}
		}
	}
}

func stringToProtocol(protocol string) (labelindex.IPSetPortProtocol, error) {
	switch protocol {
	case "tcp":
		return labelindex.ProtocolTCP, nil
	case "udp":
		return labelindex.ProtocolUDP, nil
	case "sctp":
		return labelindex.ProtocolSCTP, nil
	}
	return labelindex.ProtocolNone, fmt.Errorf("unknown protocol %q", protocol)
}

func (d *InternalDataplane) setXDPFailsafePorts() error {
	inboundPorts := d.config.RulesConfig.FailsafeInboundHostPorts

	if _, err := d.xdpState.common.bpfLib.NewFailsafeMap(); err != nil {
		return err
	}

	for _, p := range inboundPorts {
		proto, err := stringToProtocol(p.Protocol)
		if err != nil {
			return err
		}

		if err := d.xdpState.common.bpfLib.UpdateFailsafeMap(uint8(proto), p.Port); err != nil {
			return err
		}
	}

	log.Infof("Set XDP failsafe ports: %+v", inboundPorts)
	return nil
}

// shutdownXDPCompletely attempts to disable XDP state.  This could fail in cases where XDP isn't working properly.
func (d *InternalDataplane) shutdownXDPCompletely() error {
	if d.xdpState == nil {
		return nil
	}
	if d.callbacks != nil {
		d.xdpState.DepopulateCallbacks(d.callbacks)
	}
	// spend 1 second attempting to wipe XDP, in case of a hiccup.
	maxTries := 10
	waitInterval := 100 * time.Millisecond
	var err error
	for i := 0; i < maxTries; i++ {
		err = d.xdpState.WipeXDP()
		if err == nil {
			d.xdpState = nil
			return nil
		}
		log.WithError(err).WithField("try", i).Warn("failed to wipe the XDP state")
		time.Sleep(waitInterval)
	}
	return fmt.Errorf("Failed to wipe the XDP state after %v tries over %v seconds: Error %v", maxTries, waitInterval, err)
}

func (d *InternalDataplane) loopUpdatingDataplane() {
	log.Info("Started internal iptables dataplane driver loop")
	healthTicks := time.NewTicker(healthInterval).C
	d.reportHealth()

	// Retry any failed operations every 10s.
	retryTicker := time.NewTicker(10 * time.Second)

	// If configured, start tickers to refresh the IP sets and routing table entries.
	var ipSetsRefreshC <-chan time.Time
	if d.config.IPSetsRefreshInterval > 0 {
		log.WithField("interval", d.config.IptablesRefreshInterval).Info(
			"Will refresh IP sets on timer")
		refreshTicker := jitter.NewTicker(
			d.config.IPSetsRefreshInterval,
			d.config.IPSetsRefreshInterval/10,
		)
		ipSetsRefreshC = refreshTicker.Channel()
	}
	var routeRefreshC <-chan time.Time
	if d.config.RouteRefreshInterval > 0 {
		log.WithField("interval", d.config.RouteRefreshInterval).Info(
			"Will refresh routes on timer")
		refreshTicker := jitter.NewTicker(
			d.config.RouteRefreshInterval,
			d.config.RouteRefreshInterval/10,
		)
		routeRefreshC = refreshTicker.Channel()
	}
	var xdpRefreshC <-chan time.Time
	if d.config.XDPRefreshInterval > 0 && d.xdpState != nil {
		log.WithField("interval", d.config.XDPRefreshInterval).Info(
			"Will refresh XDP on timer")
		refreshTicker := jitter.NewTicker(
			d.config.XDPRefreshInterval,
			d.config.XDPRefreshInterval/10,
		)
		xdpRefreshC = refreshTicker.Channel()
	}
	var ipSecRefreshC <-chan time.Time
	if d.config.IPSecPolicyRefreshInterval > 0 {
		log.WithField("interval", d.config.IPSecPolicyRefreshInterval).Info(
			"Will recheck IPsec policy on timer")
		refreshTicker := jitter.NewTicker(
			d.config.IPSecPolicyRefreshInterval,
			d.config.IPSecPolicyRefreshInterval/10,
		)
		ipSecRefreshC = refreshTicker.Channel()
	}

	// Fill the apply throttle leaky bucket.
	throttleC := jitter.NewTicker(100*time.Millisecond, 10*time.Millisecond).Channel()
	beingThrottled := false

	datastoreInSync := false

	processMsgFromCalcGraph := func(msg interface{}) {
		log.WithField("msg", proto.MsgStringer{Msg: msg}).Infof(
			"Received %T update from calculation graph", msg)
		d.recordMsgStat(msg)
		for _, mgr := range d.allManagers {
			mgr.OnUpdate(msg)
		}
		switch msg.(type) {
		case *proto.InSync:
			log.WithField("timeSinceStart", time.Since(processStartTime)).Info(
				"Datastore in sync, flushing the dataplane for the first time...")
			datastoreInSync = true
		}
	}

	processIfaceUpdate := func(ifaceUpdate *ifaceUpdate) {
		log.WithField("msg", ifaceUpdate).Info("Received interface update")
		if ifaceUpdate.Name == KubeIPVSInterface {
			d.checkIPVSConfigOnStateUpdate(ifaceUpdate.State)
			return
		}

		for _, mgr := range d.allManagers {
			mgr.OnUpdate(ifaceUpdate)
		}

		for _, mgr := range d.managersWithRouteTables {
			for _, routeTable := range mgr.GetRouteTableSyncers() {
				routeTable.OnIfaceStateChanged(ifaceUpdate.Name, ifaceUpdate.State)
			}
		}
	}

	processAddrsUpdate := func(ifaceAddrsUpdate *ifaceAddrsUpdate) {
		log.WithField("msg", ifaceAddrsUpdate).Info("Received interface addresses update")
		for _, mgr := range d.allManagers {
			mgr.OnUpdate(ifaceAddrsUpdate)
		}
	}

	for {
		select {
		case msg := <-d.toDataplane:
			// Process the message we received, then opportunistically process any other
			// pending messages.
			batchSize := 1
			processMsgFromCalcGraph(msg)
		msgLoop1:
			for i := 0; i < msgPeekLimit; i++ {
				select {
				case msg := <-d.toDataplane:
					processMsgFromCalcGraph(msg)
					batchSize++
				default:
					// Channel blocked so we must be caught up.
					break msgLoop1
				}
			}
			d.dataplaneNeedsSync = true
			summaryBatchSize.Observe(float64(batchSize))
		case ifaceUpdate := <-d.ifaceUpdates:
			// Process the message we received, then opportunistically process any other
			// pending messages.
			batchSize := 1
			processIfaceUpdate(ifaceUpdate)
		msgLoop2:
			for i := 0; i < msgPeekLimit; i++ {
				select {
				case ifaceUpdate := <-d.ifaceUpdates:
					processIfaceUpdate(ifaceUpdate)
					batchSize++
				default:
					// Channel blocked so we must be caught up.
					break msgLoop2
				}
			}
			d.dataplaneNeedsSync = true
			summaryIfaceBatchSize.Observe(float64(batchSize))
		case ifaceAddrsUpdate := <-d.ifaceAddrUpdates:
			batchSize := 1
			processAddrsUpdate(ifaceAddrsUpdate)
		msgLoop3:
			for i := 0; i < msgPeekLimit; i++ {
				select {
				case ifaceAddrsUpdate := <-d.ifaceAddrUpdates:
					processAddrsUpdate(ifaceAddrsUpdate)
					batchSize++
				default:
					// Channel blocked so we must be caught up.
					break msgLoop3
				}
			}
			summaryAddrBatchSize.Observe(float64(batchSize))
			d.dataplaneNeedsSync = true
		case domainInfoChange := <-d.domainInfoChanges:
			// Opportunistically read and coalesce other domain change signals that are
			// already pending on this channel.
			domainChangeSignals := []*common.DomainInfoChanged{domainInfoChange}
			domainsChanged := set.From(domainInfoChange.Domain)
		domainChangeLoop:
			for {
				select {
				case domainInfoChange := <-d.domainInfoChanges:
					if !domainsChanged.Contains(domainInfoChange.Domain) {
						domainChangeSignals = append(domainChangeSignals, domainInfoChange)
						domainsChanged.Add(domainInfoChange.Domain)
					}
				default:
					// Channel blocked so we've caught up.
					break domainChangeLoop
				}
			}
			for _, domainInfoChange = range domainChangeSignals {
				for _, mgr := range d.allManagers {
					if handler, ok := mgr.(common.DomainInfoChangeHandler); ok {
						if handler.OnDomainInfoChange(domainInfoChange) {
							d.dataplaneNeedsSync = true
						}
					}
				}
			}
		case <-ipSetsRefreshC:
			log.Debug("Refreshing IP sets state")
			d.forceIPSetsRefresh = true
			d.dataplaneNeedsSync = true
		case <-routeRefreshC:
			log.Debug("Refreshing routes")
			d.forceRouteRefresh = true
			d.dataplaneNeedsSync = true
		case <-xdpRefreshC:
			log.Debug("Refreshing XDP")
			d.forceXDPRefresh = true
			d.dataplaneNeedsSync = true
		case <-ipSecRefreshC:
			d.ipSecPolTable.QueueResync()
		case <-d.reschedC:
			log.Debug("Reschedule kick received")
			d.dataplaneNeedsSync = true
			// nil out the channel to record that the timer is now inactive.
			d.reschedC = nil
		case <-throttleC:
			d.applyThrottle.Refill()
		case <-healthTicks:
			d.reportHealth()
		case <-retryTicker.C:
		case <-d.debugHangC:
			log.Warning("Debug hang simulation timer popped, hanging the dataplane!!")
			time.Sleep(1 * time.Hour)
			log.Panic("Woke up after 1 hour, something's probably wrong with the test.")
		case stopWG := <-d.stopChan:
			defer stopWG.Done()
			if err := d.domainInfoStore.SaveMappingsV1(); err != nil {
				log.WithError(err).Warning("Failed to save mappings to file on Felix shutdown")
			}
			return
		}

		if datastoreInSync && d.dataplaneNeedsSync {
			// Dataplane is out-of-sync, check if we're throttled.
			if d.applyThrottle.Admit() {
				if beingThrottled && d.applyThrottle.WouldAdmit() {
					log.Info("Dataplane updates no longer throttled")
					beingThrottled = false
				}
				log.Debug("Applying dataplane updates")
				applyStart := time.Now()

				// Actually apply the changes to the dataplane.
				d.apply()

				// Record stats.
				applyTime := time.Since(applyStart)
				summaryApplyTime.Observe(applyTime.Seconds())

				if d.dataplaneNeedsSync {
					// Dataplane is still dirty, record an error.
					countDataplaneSyncErrors.Inc()
				}

				d.loopSummarizer.EndOfIteration(applyTime)

				if !d.doneFirstApply {
					log.WithField(
						"secsSinceStart", time.Since(processStartTime).Seconds(),
					).Info("Completed first update to dataplane.")
					d.loopSummarizer.RecordOperation("first-update")
					d.doneFirstApply = true
					if d.config.PostInSyncCallback != nil {
						d.config.PostInSyncCallback()
					}
				}
				d.reportHealth()
			} else {
				if !beingThrottled {
					log.Info("Dataplane updates throttled")
					beingThrottled = true
				}
			}
		}
	}
}

func (d *InternalDataplane) configureKernel() {
	// Attempt to modprobe nf_conntrack_proto_sctp.  In some kernels this is a
	// module that needs to be loaded, otherwise all SCTP packets are marked
	// INVALID by conntrack and dropped by Calico's rules.  However, some kernels
	// (confirmed in Ubuntu 19.10's build of 5.3.0-24-generic) include this
	// conntrack without it being a kernel module, and so modprobe will fail.
	// Log result at INFO level for troubleshooting, but otherwise ignore any
	// failed modprobe calls.
	mp := newModProbe(moduleConntrackSCTP, newRealCmd)
	out, err := mp.Exec()
	log.WithError(err).WithField("output", out).Infof("attempted to modprobe %s", moduleConntrackSCTP)

	log.Info("Making sure IPv4 forwarding is enabled.")
	err = writeProcSys("/proc/sys/net/ipv4/ip_forward", "1")
	if err != nil {
		log.WithError(err).Error("Failed to set IPv4 forwarding sysctl")
	}

	if d.config.IPv6Enabled {
		log.Info("Making sure IPv6 forwarding is enabled.")
		err = writeProcSys("/proc/sys/net/ipv6/conf/all/forwarding", "1")
		if err != nil {
			log.WithError(err).Error("Failed to set IPv6 forwarding sysctl")
		}
	}

	// Enable conntrack packet and byte accounting.
	err = writeProcSys("/proc/sys/net/netfilter/nf_conntrack_acct", "1")
	if err != nil {
		log.Warnf("failed to set enable conntrack packet and byte accounting: %v\n", err)
	}

	if d.config.BPFEnabled && d.config.BPFDisableUnprivileged {
		log.Info("BPF enabled, disabling unprivileged BPF usage.")
		err := writeProcSys("/proc/sys/kernel/unprivileged_bpf_disabled", "1")
		if err != nil {
			log.WithError(err).Error("Failed to set unprivileged_bpf_disabled sysctl")
		}
	}
	if d.config.Wireguard.Enabled {
		// wireguard module is available in linux kernel >= 5.6
		mpwg := newModProbe(moduleWireguard, newRealCmd)
		out, err = mpwg.Exec()
		log.WithError(err).WithField("output", out).Infof("attempted to modprobe %s", moduleWireguard)
	}
}

func (d *InternalDataplane) recordMsgStat(msg interface{}) {
	typeName := reflect.ValueOf(msg).Elem().Type().Name()
	countMessages.WithLabelValues(typeName).Inc()
}

func (d *InternalDataplane) apply() {
	// Update sequencing is important here because iptables rules have dependencies on ipsets.
	// Creating a rule that references an unknown IP set fails, as does deleting an IP set that
	// is in use.

	// Unset the needs-sync flag, we'll set it again if something fails.
	d.dataplaneNeedsSync = false

	// First, give the managers a chance to resolve any state based on the preceding batch of
	// updates.  In some cases, e.g. EndpointManager, this can result in an update to another
	// manager (BPFEndpointManager.OnHEPUpdate) that must happen before either of those managers
	// begins its dataplane programming updates.
	for _, mgr := range d.allManagers {
		if handler, ok := mgr.(UpdateBatchResolver); ok {
			err := handler.ResolveUpdateBatch()
			if err != nil {
				log.WithField("manager", reflect.TypeOf(mgr).Name()).WithError(err).Debug(
					"couldn't resolve update batch for manager, will try again later")
				d.dataplaneNeedsSync = true
			}
			d.reportHealth()
		}
	}

	// Now allow managers to complete the dataplane programming updates that they need.
	for _, mgr := range d.allManagers {
		err := mgr.CompleteDeferredWork()
		if err != nil {
			log.WithField("manager", reflect.TypeOf(mgr).Name()).WithError(err).Debug(
				"couldn't complete deferred work for manager, will try again later")
			d.dataplaneNeedsSync = true
		}
		d.reportHealth()
	}

	if d.xdpState != nil {
		if d.forceXDPRefresh {
			// Refresh timer popped.
			d.xdpState.QueueResync()
			d.forceXDPRefresh = false
		}

		var applyXDPError error
		d.xdpState.ProcessPendingDiffState(d.endpointsSourceV4)
		if err := d.applyXDPActions(); err != nil {
			applyXDPError = err
		} else {
			err := d.xdpState.ProcessMemberUpdates()
			d.xdpState.DropPendingDiffState()
			if err != nil {
				log.WithError(err).Warning("Failed to process XDP member updates, will resync later...")
				if err := d.applyXDPActions(); err != nil {
					applyXDPError = err
				}
			}
			d.xdpState.UpdateState()
		}
		if applyXDPError != nil {
			log.WithError(applyXDPError).Info("Applying XDP actions did not succeed, disabling XDP")
			if err := d.shutdownXDPCompletely(); err != nil {
				log.Warnf("failed to disable XDP: %v, will proceed anyway.", err)
			}
		}
	}
	d.reportHealth()

	d.ipSecPolTable.Apply()

	if d.forceRouteRefresh {
		// Refresh timer popped.
		for _, r := range d.routeTableSyncers() {
			// Queue a resync on the next Apply().
			r.QueueResync()
		}
		for _, r := range d.routeRules() {
			// Queue a resync on the next Apply().
			r.QueueResync()
		}
		d.forceRouteRefresh = false
	}

	if d.forceIPSetsRefresh {
		// Refresh timer popped.
		for _, r := range d.ipSets {
			// Queue a resync on the next Apply().
			r.QueueResync()
		}
		d.forceIPSetsRefresh = false
	}

	// Next, create/update IP sets.  We defer deletions of IP sets until after we update
	// iptables.
	var ipSetsWG sync.WaitGroup
	for _, ipSets := range d.ipSets {
		ipSetsWG.Add(1)
		go func(ipSets common.IPSetsDataplane) {
			ipSets.ApplyUpdates()
			d.reportHealth()
			ipSetsWG.Done()
		}(ipSets)
	}

	// Update the routing table in parallel with the other updates.  We'll wait for it to finish
	// before we return.
	var routesWG sync.WaitGroup
	for _, r := range d.routeTableSyncers() {
		routesWG.Add(1)
		go func(r routeTableSyncer) {
			err := r.Apply()
			if err != nil {
				log.Warn("Failed to synchronize routing table, will retry...")
				d.dataplaneNeedsSync = true
			}
			d.reportHealth()
			routesWG.Done()
		}(r)
	}

	// Update the routing rules in parallel with the other updates.  We'll wait for it to finish
	// before we return.
	var rulesWG sync.WaitGroup
	for _, r := range d.routeRules() {
		rulesWG.Add(1)
		go func(r routeRules) {
			err := r.Apply()
			if err != nil {
				log.Warn("Failed to synchronize routing rules, will retry...")
				d.dataplaneNeedsSync = true
			}
			d.reportHealth()
			rulesWG.Done()
		}(r)
	}

	// Wait for the IP sets update to finish.  We can't update iptables until it has.
	ipSetsWG.Wait()

	// Update iptables, this should sever any references to now-unused IP sets.
	var reschedDelayMutex sync.Mutex
	var reschedDelay time.Duration
	var iptablesWG sync.WaitGroup
	for _, t := range d.allIptablesTables {
		iptablesWG.Add(1)
		go func(t *iptables.Table) {
			tableReschedAfter := t.Apply()

			reschedDelayMutex.Lock()
			defer reschedDelayMutex.Unlock()
			if tableReschedAfter != 0 && (reschedDelay == 0 || tableReschedAfter < reschedDelay) {
				reschedDelay = tableReschedAfter
			}
			d.reportHealth()
			iptablesWG.Done()
		}(t)
	}
	iptablesWG.Wait()

	// Now clean up any left-over IP sets.
	for _, ipSets := range d.ipSets {
		ipSetsWG.Add(1)
		go func(s common.IPSetsDataplane) {
			s.ApplyDeletions()
			d.reportHealth()
			ipSetsWG.Done()
		}(ipSets)
	}
	ipSetsWG.Wait()

	// Wait for the route updates to finish.
	routesWG.Wait()

	// Wait for the rule updates to finish.
	rulesWG.Wait()

	// And publish and status updates.
	d.endpointStatusCombiner.Apply()

	// Set up any needed rescheduling kick.
	if d.reschedC != nil {
		// We have an active rescheduling timer, stop it so we can restart it with a
		// different timeout below if it is still needed.
		// This snippet comes from the docs for Timer.Stop().
		if !d.reschedTimer.Stop() {
			// Timer had already popped, drain its channel.
			<-d.reschedC
		}
		// Nil out our copy of the channel to record that the timer is inactive.
		d.reschedC = nil
	}
	if reschedDelay != 0 {
		// We need to reschedule.
		log.WithField("delay", reschedDelay).Debug("Asked to reschedule.")
		if d.reschedTimer == nil {
			// First time, create the timer.
			d.reschedTimer = time.NewTimer(reschedDelay)
		} else {
			// Have an existing timer, reset it.
			d.reschedTimer.Reset(reschedDelay)
		}
		d.reschedC = d.reschedTimer.C
	}
}

func (d *InternalDataplane) applyXDPActions() error {
	var err error = nil
	for i := 0; i < 10; i++ {
		err = d.xdpState.ResyncIfNeeded(d.ipsetsSourceV4)
		if err != nil {
			return err
		}
		if err = d.xdpState.ApplyBPFActions(d.ipsetsSourceV4); err == nil {
			return nil
		} else {
			log.WithError(err).Info("Applying XDP BPF actions did not succeed, will retry with resync...")
		}
	}
	return err
}

func (d *InternalDataplane) loopReportingStatus() {
	log.Info("Started internal status report thread")
	if d.config.StatusReportingInterval <= 0 {
		log.Info("Process status reports disabled")
		return
	}
	// Wait before first report so that we don't check in if we're in a tight cyclic restart.
	time.Sleep(10 * time.Second)
	for {
		uptimeSecs := time.Since(processStartTime).Seconds()
		d.fromDataplane <- &proto.ProcessStatusUpdate{
			IsoTimestamp: time.Now().UTC().Format(time.RFC3339),
			Uptime:       uptimeSecs,
		}
		time.Sleep(d.config.StatusReportingInterval)
	}
}

// iptablesTable is a shim interface for iptables.Table.
type iptablesTable interface {
	UpdateChain(chain *iptables.Chain)
	UpdateChains([]*iptables.Chain)
	RemoveChains([]*iptables.Chain)
	RemoveChainByName(name string)
}

func (d *InternalDataplane) reportHealth() {
	if d.config.HealthAggregator != nil {
		d.config.HealthAggregator.Report(
			healthName,
			&health.HealthReport{Live: true, Ready: d.doneFirstApply},
		)
	}
}

type dummyLock struct{}

func (d dummyLock) Lock() {

}

func (d dummyLock) Unlock() {

}<|MERGE_RESOLUTION|>--- conflicted
+++ resolved
@@ -684,16 +684,11 @@
 		// bpffs so there's nothing to clean up
 	}
 
-	ipsetsManager := newIPSetsManager(ipSetsV4, config.MaxIPSetSize)
+	ipsetsManager := common.NewIPSetsManager(ipSetsV4, config.MaxIPSetSize, dp.domainInfoStore)
 	dp.RegisterManager(ipsetsManager)
 
 	if !config.BPFEnabled {
 		// BPF mode disabled, create the iptables-only managers.
-<<<<<<< HEAD
-		ipsetsManager := common.NewIPSetsManager(ipSetsV4, config.MaxIPSetSize, dp.domainInfoStore)
-		dp.RegisterManager(ipsetsManager)
-=======
->>>>>>> b91f95da
 		dp.ipsetsSourceV4 = ipsetsManager
 		// TODO Connect host IP manager to BPF
 		dp.RegisterManager(newHostIPManager(
@@ -854,11 +849,7 @@
 			dp.loopSummarizer,
 		)
 		dp.ipSets = append(dp.ipSets, ipSetsV4)
-<<<<<<< HEAD
-		dp.RegisterManager(common.NewIPSetsManager(ipSetsV4, config.MaxIPSetSize, dp.domainInfoStore))
-=======
 		ipsetsManager.AddDataplane(ipSetsV4)
->>>>>>> b91f95da
 		bpfRTMgr := newBPFRouteManager(config.Hostname, config.ExternalNodesCidrs, bpfMapContext, dp.loopSummarizer)
 		dp.RegisterManager(bpfRTMgr)
 
