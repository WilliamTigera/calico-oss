// Copyright (c) 2017-2019 Tigera, Inc. All rights reserved.
//
// Licensed under the Apache License, Version 2.0 (the "License");
// you may not use this file except in compliance with the License.
// You may obtain a copy of the License at
//
//     http://www.apache.org/licenses/LICENSE-2.0
//
// Unless required by applicable law or agreed to in writing, software
// distributed under the License is distributed on an "AS IS" BASIS,
// WITHOUT WARRANTIES OR CONDITIONS OF ANY KIND, either express or implied.
// See the License for the specific language governing permissions and
// limitations under the License.

package intdataplane

import (
	"context"
	"fmt"
	"io/ioutil"
	"net"
	"os"
	"reflect"
	"strconv"
	"strings"
	"sync"
	"syscall"
	"time"

	"github.com/prometheus/client_golang/prometheus"
	log "github.com/sirupsen/logrus"
	"github.com/vishvananda/netlink"

	"github.com/projectcalico/felix/bpf"
	"github.com/projectcalico/felix/calc"
	"github.com/projectcalico/felix/collector"
	"github.com/projectcalico/felix/ifacemonitor"
	"github.com/projectcalico/felix/ipsec"
	"github.com/projectcalico/felix/ipsets"
	"github.com/projectcalico/felix/iptables"
	"github.com/projectcalico/felix/jitter"
	"github.com/projectcalico/felix/labelindex"
	"github.com/projectcalico/felix/proto"
	"github.com/projectcalico/felix/routetable"
	"github.com/projectcalico/felix/rules"
	"github.com/projectcalico/felix/throttle"
	"github.com/projectcalico/libcalico-go/lib/health"
	"github.com/projectcalico/libcalico-go/lib/set"
)

const (
	// msgPeekLimit is the maximum number of messages we'll try to grab from the to-dataplane
	// channel before we apply the changes.  Higher values allow us to batch up more work on
	// the channel for greater throughput when we're under load (at cost of higher latency).
	msgPeekLimit = 100

	// Interface name used by kube-proxy to bind service ips.
	KubeIPVSInterface = "kube-ipvs0"
)

var (
	countDataplaneSyncErrors = prometheus.NewCounter(prometheus.CounterOpts{
		Name: "felix_int_dataplane_failures",
		Help: "Number of times dataplane updates failed and will be retried.",
	})
	countMessages = prometheus.NewCounterVec(prometheus.CounterOpts{
		Name: "felix_int_dataplane_messages",
		Help: "Number dataplane messages by type.",
	}, []string{"type"})
	summaryApplyTime = prometheus.NewSummary(prometheus.SummaryOpts{
		Name: "felix_int_dataplane_apply_time_seconds",
		Help: "Time in seconds that it took to apply a dataplane update.",
	})
	summaryBatchSize = prometheus.NewSummary(prometheus.SummaryOpts{
		Name: "felix_int_dataplane_msg_batch_size",
		Help: "Number of messages processed in each batch. Higher values indicate we're " +
			"doing more batching to try to keep up.",
	})
	summaryIfaceBatchSize = prometheus.NewSummary(prometheus.SummaryOpts{
		Name: "felix_int_dataplane_iface_msg_batch_size",
		Help: "Number of interface state messages processed in each batch. Higher " +
			"values indicate we're doing more batching to try to keep up.",
	})
	summaryAddrBatchSize = prometheus.NewSummary(prometheus.SummaryOpts{
		Name: "felix_int_dataplane_addr_msg_batch_size",
		Help: "Number of interface address messages processed in each batch. Higher " +
			"values indicate we're doing more batching to try to keep up.",
	})

	processStartTime time.Time
)

func init() {
	prometheus.MustRegister(countDataplaneSyncErrors)
	prometheus.MustRegister(summaryApplyTime)
	prometheus.MustRegister(countMessages)
	prometheus.MustRegister(summaryBatchSize)
	prometheus.MustRegister(summaryIfaceBatchSize)
	prometheus.MustRegister(summaryAddrBatchSize)
	processStartTime = time.Now()
}

type Config struct {
	Hostname string

	IPv6Enabled          bool
	RuleRendererOverride rules.RuleRenderer
	IPIPMTU              int
	VXLANMTU             int
	IgnoreLooseRPF       bool

	MaxIPSetSize int

	IptablesBackend                string
	IPSetsRefreshInterval          time.Duration
	RouteRefreshInterval           time.Duration
	IptablesRefreshInterval        time.Duration
	IPSecPolicyRefreshInterval     time.Duration
	IptablesPostWriteCheckInterval time.Duration
	IptablesInsertMode             string
	IptablesLockFilePath           string
	IptablesLockTimeout            time.Duration
	IptablesLockProbeInterval      time.Duration
	XDPRefreshInterval             time.Duration

	NetlinkTimeout time.Duration

	RulesConfig rules.Config

	IfaceMonitorConfig ifacemonitor.Config

	StatusReportingInterval time.Duration

	ConfigChangedRestartCallback func()
	ChildExitedRestartCallback   func()

	PostInSyncCallback func()
	HealthAggregator   *health.HealthAggregator

	ExternalNodesCidrs []string

	XDPEnabled      bool
	XDPAllowGeneric bool

	SidecarAccelerationEnabled bool

<<<<<<< HEAD
	DebugSimulateDataplaneHangAfter time.Duration
	DebugUseShortPollIntervals      bool

	FelixHostname string
	NodeIP        net.IP

	IPSecPSK string
	// IPSecAllowUnsecuredTraffic controls whether
	// - IPsec is required for every packet (on a supported path), or
	// - IPsec is used opportunistically but unsecured traffic is still allowed.
	IPSecAllowUnsecuredTraffic bool
	IPSecIKEProposal           string
	IPSecESPProposal           string
	IPSecLogLevel              string
	IPSecRekeyTime             time.Duration

	// Optional stats collector
	Collector collector.Collector

	// Config for DNS policy.
	DNSCacheFile         string
	DNSCacheSaveInterval time.Duration
=======
	LookPathOverride func(file string) (string, error)
>>>>>>> f31fa28e
}

// InternalDataplane implements an in-process Felix dataplane driver based on iptables
// and ipsets.  It communicates with the datastore-facing part of Felix via the
// Send/RecvMessage methods, which operate on the protobuf-defined API objects.
//
// Architecture
//
// The internal dataplane driver is organised around a main event loop, which handles
// update events from the datastore and dataplane.
//
// Each pass around the main loop has two phases.  In the first phase, updates are fanned
// out to "manager" objects, which calculate the changes that are needed and pass them to
// the dataplane programming layer.  In the second phase, the dataplane layer applies the
// updates in a consistent sequence.  The second phase is skipped until the datastore is
// in sync; this ensures that the first update to the dataplane applies a consistent
// snapshot.
//
// Having the dataplane layer batch updates has several advantages.  It is much more
// efficient to batch updates, since each call to iptables/ipsets has a high fixed cost.
// In addition, it allows for different managers to make updates without having to
// coordinate on their sequencing.
//
// Requirements on the API
//
// The internal dataplane does not do consistency checks on the incoming data (as the
// old Python-based driver used to do).  It expects to be told about dependent resources
// before they are needed and for their lifetime to exceed that of the resources that
// depend on them.  For example, it is important the the datastore layer send an
// IP set create event before it sends a rule that references that IP set.
type InternalDataplane struct {
	toDataplane   chan interface{}
	fromDataplane chan interface{}

	allIptablesTables    []*iptables.Table
	iptablesMangleTables []*iptables.Table
	iptablesNATTables    []*iptables.Table
	iptablesRawTables    []*iptables.Table
	iptablesFilterTables []*iptables.Table
	ipSets               []*ipsets.IPSets

	ipipManager          *ipipManager
	allHostsIpsetManager *allHostsIpsetManager

	ipSecPolTable  *ipsec.PolicyTable
	ipSecDataplane ipSecDataplane

	ifaceMonitor     *ifacemonitor.InterfaceMonitor
	ifaceUpdates     chan *ifaceUpdate
	ifaceAddrUpdates chan *ifaceAddrsUpdate

	endpointStatusCombiner *endpointStatusCombiner

	domainInfoStore   *domainInfoStore
	domainInfoChanges chan *domainInfoChanged

	allManagers []Manager

	ruleRenderer rules.RuleRenderer

	lookupCache *calc.LookupsCache

	interfacePrefixes []string

	routeTables []*routetable.RouteTable

	// dataplaneNeedsSync is set if the dataplane is dirty in some way, i.e. we need to
	// call apply().
	dataplaneNeedsSync bool
	// forceIPSetsRefresh is set by the IP sets refresh timer to indicate that we should
	// check the IP sets in the dataplane.
	forceIPSetsRefresh bool
	// forceRouteRefresh is set by the route refresh timer to indicate that we should
	// check the routes in the dataplane.
	forceRouteRefresh bool
	// forceXDPRefresh is set by the XDP refresh timer to indicate that we should
	// check the XDP state in the dataplane.
	forceXDPRefresh bool
	// doneFirstApply is set after we finish the first update to the dataplane. It indicates
	// that the dataplane should now be in sync.
	doneFirstApply bool

	reschedTimer *time.Timer
	reschedC     <-chan time.Time

	applyThrottle *throttle.Throttle

	config Config

	debugHangC <-chan time.Time

	// Channel used when the Felix top level wants the dataplane to stop.
	stopChan chan *sync.WaitGroup

	xdpState          *xdpState
	sockmapState      *sockmapState
	endpointsSourceV4 endpointsSource
	ipsetsSourceV4    ipsetsSource
	callbacks         *callbacks
}

const (
	healthName     = "int_dataplane"
	healthInterval = 10 * time.Second
)

func NewIntDataplaneDriver(config Config, stopChan chan *sync.WaitGroup) *InternalDataplane {
	log.WithField("config", config).Info("Creating internal dataplane driver.")
	ruleRenderer := config.RuleRendererOverride
	if ruleRenderer == nil {
		ruleRenderer = rules.NewRenderer(config.RulesConfig)
	}
	epMarkMapper := rules.NewEndpointMarkMapper(
		config.RulesConfig.IptablesMarkEndpoint,
		config.RulesConfig.IptablesMarkNonCaliEndpoint)

	dp := &InternalDataplane{
		toDataplane:       make(chan interface{}, msgPeekLimit),
		fromDataplane:     make(chan interface{}, 100),
		ruleRenderer:      ruleRenderer,
		interfacePrefixes: config.RulesConfig.WorkloadIfacePrefixes,
		ifaceMonitor:      ifacemonitor.New(config.IfaceMonitorConfig),
		ifaceUpdates:      make(chan *ifaceUpdate, 100),
		ifaceAddrUpdates:  make(chan *ifaceAddrsUpdate, 100),
		domainInfoChanges: make(chan *domainInfoChanged, 100),
		config:            config,
		applyThrottle:     throttle.New(10),
		stopChan:          stopChan,
	}
	dp.applyThrottle.Refill() // Allow the first apply() immediately.

	dp.ifaceMonitor.Callback = dp.onIfaceStateChange
	dp.ifaceMonitor.AddrCallback = dp.onIfaceAddrsChange

	// Most iptables tables need the same options.
	iptablesOptions := iptables.TableOptions{
		HistoricChainPrefixes: rules.AllHistoricChainNamePrefixes,
		InsertMode:            config.IptablesInsertMode,
		RefreshInterval:       config.IptablesRefreshInterval,
		PostWriteInterval:     config.IptablesPostWriteCheckInterval,
		LockTimeout:           config.IptablesLockTimeout,
		LockProbeInterval:     config.IptablesLockProbeInterval,
		BackendMode:           config.IptablesBackend,
		LookPathOverride:      config.LookPathOverride,
	}

	// However, the NAT tables need an extra cleanup regex.
	iptablesNATOptions := iptablesOptions
	iptablesNATOptions.ExtraCleanupRegexPattern = rules.HistoricInsertedNATRuleRegex

	featureDetector := iptables.NewFeatureDetector()
	iptablesFeatures := featureDetector.GetFeatures()

	var iptablesLock sync.Locker
	if iptablesFeatures.RestoreSupportsLock {
		log.Debug("Calico implementation of iptables lock disabled (because detected version of " +
			"iptables-restore will use its own implementation).")
		iptablesLock = dummyLock{}
	} else if config.IptablesLockTimeout <= 0 {
		log.Debug("Calico implementation of iptables lock disabled (by configuration).")
		iptablesLock = dummyLock{}
	} else {
		// Create the shared iptables lock.  This allows us to block other processes from
		// manipulating iptables while we make our updates.  We use a shared lock because we
		// actually do multiple updates in parallel (but to different tables), which is safe.
		log.WithField("timeout", config.IptablesLockTimeout).Debug(
			"Calico implementation of iptables lock enabled")
		iptablesLock = iptables.NewSharedLock(
			config.IptablesLockFilePath,
			config.IptablesLockTimeout,
			config.IptablesLockProbeInterval,
		)
	}

	mangleTableV4 := iptables.NewTable(
		"mangle",
		4,
		rules.RuleHashPrefix,
		iptablesLock,
		featureDetector,
		iptablesOptions)
	natTableV4 := iptables.NewTable(
		"nat",
		4,
		rules.RuleHashPrefix,
		iptablesLock,
		featureDetector,
		iptablesNATOptions,
	)
	rawTableV4 := iptables.NewTable(
		"raw",
		4,
		rules.RuleHashPrefix,
		iptablesLock,
		featureDetector,
		iptablesOptions)
	filterTableV4 := iptables.NewTable(
		"filter",
		4,
		rules.RuleHashPrefix,
		iptablesLock,
		featureDetector,
		iptablesOptions)
	ipSetsConfigV4 := config.RulesConfig.IPSetConfigV4
	ipSetsV4 := ipsets.NewIPSets(ipSetsConfigV4)
	dp.iptablesNATTables = append(dp.iptablesNATTables, natTableV4)
	dp.iptablesRawTables = append(dp.iptablesRawTables, rawTableV4)
	dp.iptablesMangleTables = append(dp.iptablesMangleTables, mangleTableV4)
	dp.iptablesFilterTables = append(dp.iptablesFilterTables, filterTableV4)
	dp.ipSets = append(dp.ipSets, ipSetsV4)

	routeTableV4 := routetable.New(config.RulesConfig.WorkloadIfacePrefixes, 4, false, config.NetlinkTimeout)
	dp.routeTables = append(dp.routeTables, routeTableV4)

	if config.RulesConfig.VXLANEnabled {
		routeTableVXLAN := routetable.New([]string{"vxlan.calico"}, 4, true, config.NetlinkTimeout)
		dp.routeTables = append(dp.routeTables, routeTableVXLAN)
		vxlanManager := newVXLANManager(
			ipSetsV4,
			config.MaxIPSetSize,
			config.Hostname,
			routeTableVXLAN,
			"vxlan.calico",
			config.RulesConfig.VXLANVNI,
			config.RulesConfig.VXLANPort,
			config.ExternalNodesCidrs,
		)
		go vxlanManager.KeepVXLANDeviceInSync(config.VXLANMTU)
		dp.RegisterManager(vxlanManager)
	} else {
		// If VXLAN is not enabled, check to see if there is a VXLAN device and delete it if there is.
		log.Info("Checking if we need to clean up the VXLAN device")
		if link, err := netlink.LinkByName("vxlan.calico"); err != nil && err != syscall.ENODEV {
			log.WithError(err).Warnf("Failed to query VXLAN device")
		} else if err = netlink.LinkDel(link); err != nil {
			log.WithError(err).Error("Failed to delete unwanted VXLAN device")
		}
	}

	dp.endpointStatusCombiner = newEndpointStatusCombiner(dp.fromDataplane, config.IPv6Enabled)
	dp.domainInfoStore = newDomainInfoStore(dp.domainInfoChanges, &config)

	callbacks := newCallbacks()
	dp.callbacks = callbacks
	if config.XDPEnabled {
		if err := bpf.SupportsXDP(); err != nil {
			log.WithError(err).Warn("Can't enable XDP acceleration.")
		} else {
			st, err := NewXDPState(config.XDPAllowGeneric)
			if err != nil {
				log.WithError(err).Warn("Can't enable XDP acceleration.")
			} else {
				dp.xdpState = st
				dp.xdpState.PopulateCallbacks(callbacks)
				log.Info("XDP acceleration enabled.")
			}
		}
	} else {
		log.Info("XDP acceleration disabled.")
	}
	if dp.xdpState == nil {
		xdpState, err := NewXDPState(config.XDPAllowGeneric)
		if err == nil {
			if err := xdpState.WipeXDP(); err != nil {
				log.WithError(err).Warn("Failed to cleanup preexisting XDP state")
			}
		}
		// if we can't create an XDP state it means we couldn't get a working
		// bpffs so there's nothing to clean up
	}

	if config.SidecarAccelerationEnabled {
		if err := bpf.SupportsSockmap(); err != nil {
			log.WithError(err).Warn("Can't enable Sockmap acceleration.")
		} else {
			st, err := NewSockmapState()
			if err != nil {
				log.WithError(err).Warn("Can't enable Sockmap acceleration.")
			} else {
				dp.sockmapState = st
				dp.sockmapState.PopulateCallbacks(callbacks)

				if err := dp.sockmapState.SetupSockmapAcceleration(); err != nil {
					dp.sockmapState = nil
					log.WithError(err).Warn("Failed to set up Sockmap acceleration")
				} else {
					log.Info("Sockmap acceleration enabled.")
				}
			}
		}
	}

	if dp.sockmapState == nil {
		st, err := NewSockmapState()
		if err == nil {
			st.WipeSockmap(bpf.FindInBPFFSOnly)
		}
		// if we can't create a sockmap state it means we couldn't get a working
		// bpffs so there's nothing to clean up
	}

	ipsetsManager := newIPSetsManager(ipSetsV4, config.MaxIPSetSize, dp.domainInfoStore, callbacks)
	dp.RegisterManager(ipsetsManager)
	dp.ipsetsSourceV4 = ipsetsManager
	dp.RegisterManager(newHostIPManager(
		config.RulesConfig.WorkloadIfacePrefixes,
		rules.IPSetIDThisHostIPs,
		ipSetsV4,
		config.MaxIPSetSize))
	dp.RegisterManager(newPolicyManager(rawTableV4, mangleTableV4, filterTableV4, ruleRenderer, 4, callbacks))
	epManager := newEndpointManager(
		rawTableV4,
		mangleTableV4,
		filterTableV4,
		ruleRenderer,
		routeTableV4,
		4,
		epMarkMapper,
		config.RulesConfig.KubeIPVSSupportEnabled,
		config.RulesConfig.WorkloadIfacePrefixes,
		dp.endpointStatusCombiner.OnEndpointStatusUpdate,
		callbacks)
	dp.RegisterManager(epManager)
	dp.endpointsSourceV4 = epManager
	dp.RegisterManager(newFloatingIPManager(natTableV4, ruleRenderer, 4))
	dp.RegisterManager(newMasqManager(ipSetsV4, natTableV4, ruleRenderer, config.MaxIPSetSize, 4))
	if config.RulesConfig.IPIPEnabled {
		// Create and maintain the IPIP tunnel device
		dp.ipipManager = newIPIPManager()
	}

	if config.RulesConfig.IPIPEnabled || config.RulesConfig.IPSecEnabled {
		// Add a manger to keep the all-hosts IP set up to date.
		dp.allHostsIpsetManager = newAllHostsIpsetManager(ipSetsV4, config.MaxIPSetSize, config.ExternalNodesCidrs)
		dp.RegisterManager(dp.allHostsIpsetManager) // IPv4-only
	}

	if config.IPv6Enabled {
		mangleTableV6 := iptables.NewTable(
			"mangle",
			6,
			rules.RuleHashPrefix,
			iptablesLock,
			featureDetector,
			iptablesOptions,
		)
		natTableV6 := iptables.NewTable(
			"nat",
			6,
			rules.RuleHashPrefix,
			iptablesLock,
			featureDetector,
			iptablesNATOptions,
		)
		rawTableV6 := iptables.NewTable(
			"raw",
			6,
			rules.RuleHashPrefix,
			iptablesLock,
			featureDetector,
			iptablesOptions,
		)
		filterTableV6 := iptables.NewTable(
			"filter",
			6,
			rules.RuleHashPrefix,
			iptablesLock,
			featureDetector,
			iptablesOptions,
		)

		ipSetsConfigV6 := config.RulesConfig.IPSetConfigV6
		ipSetsV6 := ipsets.NewIPSets(ipSetsConfigV6)
		dp.ipSets = append(dp.ipSets, ipSetsV6)
		dp.iptablesNATTables = append(dp.iptablesNATTables, natTableV6)
		dp.iptablesRawTables = append(dp.iptablesRawTables, rawTableV6)
		dp.iptablesMangleTables = append(dp.iptablesMangleTables, mangleTableV6)
		dp.iptablesFilterTables = append(dp.iptablesFilterTables, filterTableV6)

		routeTableV6 := routetable.New(config.RulesConfig.WorkloadIfacePrefixes, 6, false, config.NetlinkTimeout)
		dp.routeTables = append(dp.routeTables, routeTableV6)

		dp.RegisterManager(newIPSetsManager(ipSetsV6, config.MaxIPSetSize, dp.domainInfoStore, callbacks))
		dp.RegisterManager(newHostIPManager(
			config.RulesConfig.WorkloadIfacePrefixes,
			rules.IPSetIDThisHostIPs,
			ipSetsV6,
			config.MaxIPSetSize))
		dp.RegisterManager(newPolicyManager(rawTableV6, mangleTableV6, filterTableV6, ruleRenderer, 6, callbacks))
		dp.RegisterManager(newEndpointManager(
			rawTableV6,
			mangleTableV6,
			filterTableV6,
			ruleRenderer,
			routeTableV6,
			6,
			epMarkMapper,
			config.RulesConfig.KubeIPVSSupportEnabled,
			config.RulesConfig.WorkloadIfacePrefixes,
			dp.endpointStatusCombiner.OnEndpointStatusUpdate,
			callbacks))
		dp.RegisterManager(newFloatingIPManager(natTableV6, ruleRenderer, 6))
		dp.RegisterManager(newMasqManager(ipSetsV6, natTableV6, ruleRenderer, config.MaxIPSetSize, 6))
	}

	for _, t := range dp.iptablesMangleTables {
		dp.allIptablesTables = append(dp.allIptablesTables, t)
	}
	for _, t := range dp.iptablesNATTables {
		dp.allIptablesTables = append(dp.allIptablesTables, t)
	}
	for _, t := range dp.iptablesFilterTables {
		dp.allIptablesTables = append(dp.allIptablesTables, t)
	}
	for _, t := range dp.iptablesRawTables {
		dp.allIptablesTables = append(dp.allIptablesTables, t)
	}

	// We always create the IPsec policy table (the component that manipulates the IPsec dataplane).  That ensures
	// that we clean up our old policies if IPsec is disabled.
	ipsecEnabled := config.IPSecPSK != "" && config.IPSecESPProposal != "" && config.IPSecIKEProposal != "" && config.NodeIP != nil
	dp.ipSecPolTable = ipsec.NewPolicyTable(ipsec.ReqID, ipsecEnabled, config.DebugUseShortPollIntervals)
	if ipsecEnabled {
		// Set up IPsec.

		// Initialise charon main config file.
		charonConfig := ipsec.NewCharonConfig(ipsec.CharonConfigRootDir, ipsec.CharonMainConfigFile)
		charonConfig.SetLogLevel(config.IPSecLogLevel)
		charonConfig.SetBooleanOption(ipsec.CharonFollowRedirects, false)
		charonConfig.SetBooleanOption(ipsec.CharonMakeBeforeBreak, true)
		log.Infof("Initialising charon config %+v", charonConfig)
		charonConfig.RenderToFile()
		ikeDaemon := ipsec.NewCharonIKEDaemon(
			config.IPSecESPProposal,
			config.IPSecIKEProposal,
			config.IPSecRekeyTime,
			config.ChildExitedRestartCallback,
		)
		var charonWG sync.WaitGroup
		err := ikeDaemon.Start(context.Background(), &charonWG)
		if err != nil {
			log.WithError(err).Panic("error starting Charon.")
		}

		dp.ipSecDataplane = ipsec.NewDataplane(
			config.NodeIP,
			config.IPSecPSK,
			config.RulesConfig.IptablesMarkIPsec,
			dp.ipSecPolTable,
			ikeDaemon,
			config.IPSecAllowUnsecuredTraffic,
		)
		ipSecManager := newIPSecManager(dp.ipSecDataplane)
		dp.allManagers = append(dp.allManagers, ipSecManager)
	}

	// Register that we will report liveness and readiness.
	if config.HealthAggregator != nil {
		log.Info("Registering to report health.")
		config.HealthAggregator.RegisterReporter(
			healthName,
			&health.HealthReport{Live: true, Ready: true},
			healthInterval*2,
		)
	}

	if config.DebugSimulateDataplaneHangAfter != 0 {
		log.WithField("delay", config.DebugSimulateDataplaneHangAfter).Warn(
			"Simulating a dataplane hang.")
		dp.debugHangC = time.After(config.DebugSimulateDataplaneHangAfter)
	}

	// If required, subscribe to NFLog collection.
	if config.Collector != nil {
		log.Debug("Stats collection is required, subscribe to nflogs")
		config.Collector.SubscribeToNflog()
	}

	return dp
}

type Manager interface {
	// OnUpdate is called for each protobuf message from the datastore.  May either directly
	// send updates to the IPSets and iptables.Table objects (which will queue the updates
	// until the main loop instructs them to act) or (for efficiency) may wait until
	// a call to CompleteDeferredWork() to flush updates to the dataplane.
	OnUpdate(protoBufMsg interface{})
	// Called before the main loop flushes updates to the dataplane to allow for batched
	// work to be completed.
	CompleteDeferredWork() error
}

func (d *InternalDataplane) RegisterManager(mgr Manager) {
	d.allManagers = append(d.allManagers, mgr)
}

func (d *InternalDataplane) Start() {
	// Do our start-of-day configuration.
	d.doStaticDataplaneConfig()

	// Then, start the worker threads.
	go d.loopUpdatingDataplane()
	go d.loopReportingStatus()
	go d.ifaceMonitor.MonitorInterfaces()

	// Start DNS response capture.
	d.domainInfoStore.Start()
}

// onIfaceStateChange is our interface monitor callback.  It gets called from the monitor's thread.
func (d *InternalDataplane) onIfaceStateChange(ifaceName string, state ifacemonitor.State) {
	log.WithFields(log.Fields{
		"ifaceName": ifaceName,
		"state":     state,
	}).Info("Linux interface state changed.")
	d.ifaceUpdates <- &ifaceUpdate{
		Name:  ifaceName,
		State: state,
	}
}

type ifaceUpdate struct {
	Name  string
	State ifacemonitor.State
}

// Check if current felix ipvs config is correct when felix gets an kube-ipvs0 interface update.
// If KubeIPVSInterface is UP and felix ipvs support is disabled (kube-proxy switched from iptables to ipvs mode),
// or if KubeIPVSInterface is DOWN and felix ipvs support is enabled (kube-proxy switched from ipvs to iptables mode),
// restart felix to pick up correct ipvs support mode.
func (d *InternalDataplane) checkIPVSConfigOnStateUpdate(state ifacemonitor.State) {
	if (!d.config.RulesConfig.KubeIPVSSupportEnabled && state == ifacemonitor.StateUp) ||
		(d.config.RulesConfig.KubeIPVSSupportEnabled && state == ifacemonitor.StateDown) {
		log.WithFields(log.Fields{
			"ipvsIfaceState": state,
			"ipvsSupport":    d.config.RulesConfig.KubeIPVSSupportEnabled,
		}).Info("kube-proxy mode changed. Restart felix.")
		d.config.ConfigChangedRestartCallback()
	}
}

// onIfaceAddrsChange is our interface address monitor callback.  It gets called
// from the monitor's thread.
func (d *InternalDataplane) onIfaceAddrsChange(ifaceName string, addrs set.Set) {
	log.WithFields(log.Fields{
		"ifaceName": ifaceName,
		"addrs":     addrs,
	}).Info("Linux interface addrs changed.")
	d.ifaceAddrUpdates <- &ifaceAddrsUpdate{
		Name:  ifaceName,
		Addrs: addrs,
	}
}

type ifaceAddrsUpdate struct {
	Name  string
	Addrs set.Set
}

func (d *InternalDataplane) SendMessage(msg interface{}) error {
	d.toDataplane <- msg
	return nil
}

func (d *InternalDataplane) RecvMessage() (interface{}, error) {
	return <-d.fromDataplane, nil
}

// doStaticDataplaneConfig sets up the kernel and our static iptables  chains.  Should be called
// once at start of day before starting the main loop.  The actual iptables programming is deferred
// to the main loop.
func (d *InternalDataplane) doStaticDataplaneConfig() {
	// Check/configure global kernel parameters.
	d.configureKernel()

	// Endure that the default value of rp_filter is set to "strict" for newly-created
	// interfaces.  This is required to prevent a race between starting an interface and
	// Felix being able to configure it.
	writeProcSys("/proc/sys/net/ipv4/conf/default/rp_filter", "1")

	// Enable conntrack packet and byte accounting.
	writeProcSys("/proc/sys/net/netfilter/nf_conntrack_acct", "1")

	for _, t := range d.iptablesRawTables {
		rawChains := d.ruleRenderer.StaticRawTableChains(t.IPVersion)
		t.UpdateChains(rawChains)
		t.SetRuleInsertions("PREROUTING", []iptables.Rule{{
			Action: iptables.JumpAction{Target: rules.ChainRawPrerouting},
		}})
		t.SetRuleInsertions("OUTPUT", []iptables.Rule{{
			Action: iptables.JumpAction{Target: rules.ChainRawOutput},
		}})
	}

	for _, t := range d.iptablesFilterTables {
		filterChains := d.ruleRenderer.StaticFilterTableChains(t.IPVersion)
		t.UpdateChains(filterChains)
		t.SetRuleInsertions("FORWARD", []iptables.Rule{{
			Action: iptables.JumpAction{Target: rules.ChainFilterForward},
		}})
		t.SetRuleInsertions("INPUT", []iptables.Rule{{
			Action: iptables.JumpAction{Target: rules.ChainFilterInput},
		}})
		t.SetRuleInsertions("OUTPUT", []iptables.Rule{{
			Action: iptables.JumpAction{Target: rules.ChainFilterOutput},
		}})
	}

	if d.config.RulesConfig.IPIPEnabled {
		log.Info("IPIP enabled, starting thread to keep tunnel configuration in sync.")
		go d.ipipManager.KeepIPIPDeviceInSync(
			d.config.IPIPMTU,
			d.config.RulesConfig.IPIPTunnelAddress,
		)
	} else {
		log.Info("IPIP disabled. Not starting tunnel update thread.")
	}

	for _, t := range d.iptablesNATTables {
		t.UpdateChains(d.ruleRenderer.StaticNATTableChains(t.IPVersion))
		t.SetRuleInsertions("PREROUTING", []iptables.Rule{{
			Action: iptables.JumpAction{Target: rules.ChainNATPrerouting},
		}})
		t.SetRuleInsertions("POSTROUTING", []iptables.Rule{{
			Action: iptables.JumpAction{Target: rules.ChainNATPostrouting},
		}})
		t.SetRuleInsertions("OUTPUT", []iptables.Rule{{
			Action: iptables.JumpAction{Target: rules.ChainNATOutput},
		}})
	}

	for _, t := range d.iptablesMangleTables {
		t.UpdateChains(d.ruleRenderer.StaticMangleTableChains(t.IPVersion))
		t.SetRuleInsertions("PREROUTING", []iptables.Rule{{
			Action: iptables.JumpAction{Target: rules.ChainManglePrerouting},
		}})
	}

	if d.xdpState != nil {
		if err := d.setXDPFailsafePorts(); err != nil {
			log.Warnf("failed to set XDP failsafe ports, disabling XDP: %v", err)
			d.shutdownXDPCompletely()
		}
	}
}

func stringToProtocol(protocol string) (labelindex.IPSetPortProtocol, error) {
	switch protocol {
	case "tcp":
		return labelindex.ProtocolTCP, nil
	case "udp":
		return labelindex.ProtocolUDP, nil
	}
	return labelindex.ProtocolNone, fmt.Errorf("unknown protocol %q", protocol)
}

func (d *InternalDataplane) setXDPFailsafePorts() error {
	inboundPorts := d.config.RulesConfig.FailsafeInboundHostPorts

	if _, err := d.xdpState.common.bpfLib.NewFailsafeMap(); err != nil {
		return err
	}

	for _, p := range inboundPorts {
		proto, err := stringToProtocol(p.Protocol)
		if err != nil {
			return err
		}

		if err := d.xdpState.common.bpfLib.UpdateFailsafeMap(uint8(proto), p.Port); err != nil {
			return err
		}
	}

	log.Infof("Set XDP failsafe ports: %+v", inboundPorts)
	return nil
}

func (d *InternalDataplane) shutdownXDPCompletely() {
	if d.xdpState == nil {
		return
	}
	if d.callbacks != nil {
		d.xdpState.DepopulateCallbacks(d.callbacks)
	}
	success := false
	maxTries := 10
	for i := 0; i < maxTries; i++ {
		err := d.xdpState.WipeXDP()
		if err == nil {
			success = true
			break
		}
		log.WithError(err).WithField("try", i).Warn("failed to wipe the XDP state")
	}
	if !success {
		log.Panicf("Failed to wipe the XDP state after %d tries", maxTries)
	}
	d.xdpState = nil
}

func (d *InternalDataplane) loopUpdatingDataplane() {
	log.Info("Started internal iptables dataplane driver loop")
	healthTicks := time.NewTicker(healthInterval).C
	d.reportHealth()

	// Retry any failed operations every 10s.
	retryTicker := time.NewTicker(10 * time.Second)

	// If configured, start tickers to refresh the IP sets and routing table entries.
	var ipSetsRefreshC <-chan time.Time
	if d.config.IPSetsRefreshInterval > 0 {
		log.WithField("interval", d.config.IptablesRefreshInterval).Info(
			"Will refresh IP sets on timer")
		refreshTicker := jitter.NewTicker(
			d.config.IPSetsRefreshInterval,
			d.config.IPSetsRefreshInterval/10,
		)
		ipSetsRefreshC = refreshTicker.C
	}
	var routeRefreshC <-chan time.Time
	if d.config.RouteRefreshInterval > 0 {
		log.WithField("interval", d.config.RouteRefreshInterval).Info(
			"Will refresh routes on timer")
		refreshTicker := jitter.NewTicker(
			d.config.RouteRefreshInterval,
			d.config.RouteRefreshInterval/10,
		)
		routeRefreshC = refreshTicker.C
	}
	var xdpRefreshC <-chan time.Time
	if d.config.XDPRefreshInterval > 0 && d.xdpState != nil {
		log.WithField("interval", d.config.XDPRefreshInterval).Info(
			"Will refresh XDP on timer")
		refreshTicker := jitter.NewTicker(
			d.config.XDPRefreshInterval,
			d.config.XDPRefreshInterval/10,
		)
		xdpRefreshC = refreshTicker.C
	}
	var ipSecRefreshC <-chan time.Time
	if d.config.IPSecPolicyRefreshInterval > 0 {
		log.WithField("interval", d.config.IPSecPolicyRefreshInterval).Info(
			"Will recheck IPsec policy on timer")
		refreshTicker := jitter.NewTicker(
			d.config.IPSecPolicyRefreshInterval,
			d.config.IPSecPolicyRefreshInterval/10,
		)
		ipSecRefreshC = refreshTicker.C
	}

	// Fill the apply throttle leaky bucket.
	throttleC := jitter.NewTicker(100*time.Millisecond, 10*time.Millisecond).C
	beingThrottled := false

	datastoreInSync := false

	processMsgFromCalcGraph := func(msg interface{}) {
		log.WithField("msg", proto.MsgStringer{Msg: msg}).Infof(
			"Received %T update from calculation graph", msg)
		d.recordMsgStat(msg)
		for _, mgr := range d.allManagers {
			mgr.OnUpdate(msg)
		}
		switch msg.(type) {
		case *proto.InSync:
			log.WithField("timeSinceStart", time.Since(processStartTime)).Info(
				"Datastore in sync, flushing the dataplane for the first time...")
			datastoreInSync = true
		}
	}

	processIfaceUpdate := func(ifaceUpdate *ifaceUpdate) {
		log.WithField("msg", ifaceUpdate).Info("Received interface update")
		if ifaceUpdate.Name == KubeIPVSInterface {
			d.checkIPVSConfigOnStateUpdate(ifaceUpdate.State)
			return
		}

		for _, mgr := range d.allManagers {
			mgr.OnUpdate(ifaceUpdate)
		}
		for _, routeTable := range d.routeTables {
			routeTable.OnIfaceStateChanged(ifaceUpdate.Name, ifaceUpdate.State)
		}
	}

	processAddrsUpdate := func(ifaceAddrsUpdate *ifaceAddrsUpdate) {
		log.WithField("msg", ifaceAddrsUpdate).Info("Received interface addresses update")
		for _, mgr := range d.allManagers {
			mgr.OnUpdate(ifaceAddrsUpdate)
		}
	}

	for {
		select {
		case msg := <-d.toDataplane:
			// Process the message we received, then opportunistically process any other
			// pending messages.
			batchSize := 1
			processMsgFromCalcGraph(msg)
		msgLoop1:
			for i := 0; i < msgPeekLimit; i++ {
				select {
				case msg := <-d.toDataplane:
					processMsgFromCalcGraph(msg)
					batchSize++
				default:
					// Channel blocked so we must be caught up.
					break msgLoop1
				}
			}
			d.dataplaneNeedsSync = true
			summaryBatchSize.Observe(float64(batchSize))
		case ifaceUpdate := <-d.ifaceUpdates:
			// Process the message we received, then opportunistically process any other
			// pending messages.
			batchSize := 1
			processIfaceUpdate(ifaceUpdate)
		msgLoop2:
			for i := 0; i < msgPeekLimit; i++ {
				select {
				case ifaceUpdate := <-d.ifaceUpdates:
					processIfaceUpdate(ifaceUpdate)
					batchSize++
				default:
					// Channel blocked so we must be caught up.
					break msgLoop2
				}
			}
			d.dataplaneNeedsSync = true
			summaryIfaceBatchSize.Observe(float64(batchSize))
		case ifaceAddrsUpdate := <-d.ifaceAddrUpdates:
			batchSize := 1
			processAddrsUpdate(ifaceAddrsUpdate)
		msgLoop3:
			for i := 0; i < msgPeekLimit; i++ {
				select {
				case ifaceAddrsUpdate := <-d.ifaceAddrUpdates:
					processAddrsUpdate(ifaceAddrsUpdate)
					batchSize++
				default:
					// Channel blocked so we must be caught up.
					break msgLoop3
				}
			}
			summaryAddrBatchSize.Observe(float64(batchSize))
			d.dataplaneNeedsSync = true
		case domainInfoChange := <-d.domainInfoChanges:
			// Opportunistically read and coalesce other domain change signals that are
			// already pending on this channel.
			domainChangeSignals := []*domainInfoChanged{domainInfoChange}
			domainsChanged := set.From(domainInfoChange.domain)
		domainChangeLoop:
			for {
				select {
				case domainInfoChange := <-d.domainInfoChanges:
					if !domainsChanged.Contains(domainInfoChange.domain) {
						domainChangeSignals = append(domainChangeSignals, domainInfoChange)
						domainsChanged.Add(domainInfoChange.domain)
					}
				default:
					// Channel blocked so we've caught up.
					break domainChangeLoop
				}
			}
			for _, domainInfoChange = range domainChangeSignals {
				for _, mgr := range d.allManagers {
					if handler, ok := mgr.(DomainInfoChangeHandler); ok {
						if handler.OnDomainInfoChange(domainInfoChange) {
							d.dataplaneNeedsSync = true
						}
					}
				}
			}
		case <-ipSetsRefreshC:
			log.Debug("Refreshing IP sets state")
			d.forceIPSetsRefresh = true
			d.dataplaneNeedsSync = true
		case <-routeRefreshC:
			log.Debug("Refreshing routes")
			d.forceRouteRefresh = true
			d.dataplaneNeedsSync = true
		case <-xdpRefreshC:
			log.Debug("Refreshing XDP")
			d.forceXDPRefresh = true
			d.dataplaneNeedsSync = true
		case <-ipSecRefreshC:
			d.ipSecPolTable.QueueResync()
		case <-d.reschedC:
			log.Debug("Reschedule kick received")
			d.dataplaneNeedsSync = true
			// nil out the channel to record that the timer is now inactive.
			d.reschedC = nil
		case <-throttleC:
			d.applyThrottle.Refill()
		case <-healthTicks:
			d.reportHealth()
		case <-retryTicker.C:
		case <-d.debugHangC:
			log.Warning("Debug hang simulation timer popped, hanging the dataplane!!")
			time.Sleep(1 * time.Hour)
			log.Panic("Woke up after 1 hour, something's probably wrong with the test.")
		case stopWG := <-d.stopChan:
			defer stopWG.Done()
			if err := d.domainInfoStore.saveMappingsV1(); err != nil {
				log.WithError(err).Warning("Failed to save mappings to file on Felix shutdown")

			}
			return
		}

		if datastoreInSync && d.dataplaneNeedsSync {
			// Dataplane is out-of-sync, check if we're throttled.
			if d.applyThrottle.Admit() {
				if beingThrottled && d.applyThrottle.WouldAdmit() {
					log.Info("Dataplane updates no longer throttled")
					beingThrottled = false
				}
				log.Info("Applying dataplane updates")
				applyStart := time.Now()

				// Actually apply the changes to the dataplane.
				d.apply()

				// Record stats.
				applyTime := time.Since(applyStart)
				summaryApplyTime.Observe(applyTime.Seconds())

				if d.dataplaneNeedsSync {
					// Dataplane is still dirty, record an error.
					countDataplaneSyncErrors.Inc()
				}
				log.WithField("msecToApply", applyTime.Seconds()*1000.0).Info(
					"Finished applying updates to dataplane.")

				if !d.doneFirstApply {
					log.WithField(
						"secsSinceStart", time.Since(processStartTime).Seconds(),
					).Info("Completed first update to dataplane.")
					d.doneFirstApply = true
					if d.config.PostInSyncCallback != nil {
						d.config.PostInSyncCallback()
					}
				}
				d.reportHealth()
			} else {
				if !beingThrottled {
					log.Info("Dataplane updates throttled")
					beingThrottled = true
				}
			}
		}
	}
}

func (d *InternalDataplane) configureKernel() {
	// For IPv4, we rely on the kernel's reverse path filtering to prevent workloads from
	// spoofing their IP addresses.
	//
	// The RPF check for a particular interface is controlled by several sysctls:
	//
	//     - ipv4.conf.all.rp_filter is a global override
	//     - ipv4.conf.default.rp_filter controls the value that is set on a newly created
	//       interface
	//     - ipv4.conf.<interface>.rp_filter controls a particular interface.
	//
	// The algorithm for combining the global override and per-interface values is to take the
	// *numeric* maximum between the two.  The values are: 0=off, 1=strict, 2=loose.  "loose"
	// is not suitable for Calico since it would allow workloads to spoof packets from other
	// workloads on the same host.  Hence, we need the global override to be <=1 or it would
	// override the per-interface setting to "strict" that we require.
	//
	// Unless the IgnoreLooseRPF flag is set, we bail out rather than simply setting it
	// because setting 2, "loose", is unusual and it is likely to have been set deliberately.
	rpFilter, err := readRPFilter()
	if err != nil {
		logCxt := log.WithError(err)
		if d.config.IgnoreLooseRPF {
			logCxt.Error("Failed to read kernel's rp_filter value from /proc/sys. " +
				"Ignoring due to IgnoreLooseRPF setting.")
		} else {
			logCxt.Fatal("Failed to read kernel's rp_filter value from /proc/sys")
		}
	} else if rpFilter > 1 {
		if d.config.IgnoreLooseRPF {
			log.Warn("Kernel's RPF check is set to 'loose' and IgnoreLooseRPF " +
				"set to true.  Calico will not be able to prevent workloads " +
				"from spoofing their source IP.  Please ensure that some " +
				"other anti-spoofing mechanism is in place (such as running " +
				"only non-privileged containers).")
		} else {
			log.Fatal("Kernel's RPF check is set to 'loose'.  This would " +
				"allow endpoints to spoof their IP address.  Calico " +
				"requires net.ipv4.conf.all.rp_filter to be set to " +
				"0 or 1. If you require loose RPF and you are not concerned " +
				"about spoofing, this check can be disabled by setting the " +
				"IgnoreLooseRPF configuration parameter to 'true'.")
		}
	}

	// Make sure the default for new interfaces is set to strict checking so that there's no
	// race when a new interface is added and felix hasn't configured it yet.
	writeProcSys("/proc/sys/net/ipv4/conf/default/rp_filter", "1")
}

func readRPFilter() (value int64, err error) {
	f, err := os.Open("/proc/sys/net/ipv4/conf/all/rp_filter")
	if err != nil {
		return
	}
	rpFilterBytes, err := ioutil.ReadAll(f)
	if err != nil {
		return
	}
	value, err = strconv.ParseInt(strings.Trim(string(rpFilterBytes), "\n"), 10, 64)
	return
}

func (d *InternalDataplane) recordMsgStat(msg interface{}) {
	typeName := reflect.ValueOf(msg).Elem().Type().Name()
	countMessages.WithLabelValues(typeName).Inc()
}

func (d *InternalDataplane) apply() {
	// Update sequencing is important here because iptables rules have dependencies on ipsets.
	// Creating a rule that references an unknown IP set fails, as does deleting an IP set that
	// is in use.

	// Unset the needs-sync flag, we'll set it again if something fails.
	d.dataplaneNeedsSync = false

	// First, give the managers a chance to update IP sets and iptables.
	for _, mgr := range d.allManagers {
		err := mgr.CompleteDeferredWork()
		if err != nil {
			d.dataplaneNeedsSync = true
		}
	}

	if d.xdpState != nil {
		if d.forceXDPRefresh {
			// Refresh timer popped.
			d.xdpState.QueueResync()
			d.forceXDPRefresh = false
		}

		var applyXDPError error
		d.xdpState.ProcessPendingDiffState(d.endpointsSourceV4)
		if err := d.applyXDPActions(); err != nil {
			applyXDPError = err
		} else {
			err := d.xdpState.ProcessMemberUpdates()
			d.xdpState.DropPendingDiffState()
			if err != nil {
				log.WithError(err).Warning("Failed to process XDP member updates, will resync later...")
				if err := d.applyXDPActions(); err != nil {
					applyXDPError = err
				}
			}
			d.xdpState.UpdateState()
		}
		if applyXDPError != nil {
			log.WithError(applyXDPError).Error("failed to apply XDP actions, disabling XDP")
			d.shutdownXDPCompletely()
		}
	}

	d.ipSecPolTable.Apply()

	if d.forceRouteRefresh {
		// Refresh timer popped.
		for _, r := range d.routeTables {
			// Queue a resync on the next Apply().
			r.QueueResync()
		}
		d.forceRouteRefresh = false
	}

	if d.forceIPSetsRefresh {
		// Refresh timer popped.
		for _, r := range d.ipSets {
			// Queue a resync on the next Apply().
			r.QueueResync()
		}
		d.forceIPSetsRefresh = false
	}

	// Next, create/update IP sets.  We defer deletions of IP sets until after we update
	// iptables.
	var ipSetsWG sync.WaitGroup
	for _, ipSets := range d.ipSets {
		ipSetsWG.Add(1)
		go func(ipSets *ipsets.IPSets) {
			ipSets.ApplyUpdates()
			ipSetsWG.Done()
		}(ipSets)
	}

	// Update the routing table in parallel with the other updates.  We'll wait for it to finish
	// before we return.
	var routesWG sync.WaitGroup
	for _, r := range d.routeTables {
		routesWG.Add(1)
		go func(r *routetable.RouteTable) {
			err := r.Apply()
			if err != nil {
				log.Warn("Failed to synchronize routing table, will retry...")
				d.dataplaneNeedsSync = true
			}
			routesWG.Done()
		}(r)
	}

	// Wait for the IP sets update to finish.  We can't update iptables until it has.
	ipSetsWG.Wait()

	// Update iptables, this should sever any references to now-unused IP sets.
	var reschedDelayMutex sync.Mutex
	var reschedDelay time.Duration
	var iptablesWG sync.WaitGroup
	for _, t := range d.allIptablesTables {
		iptablesWG.Add(1)
		go func(t *iptables.Table) {
			tableReschedAfter := t.Apply()

			reschedDelayMutex.Lock()
			defer reschedDelayMutex.Unlock()
			if tableReschedAfter != 0 && (reschedDelay == 0 || tableReschedAfter < reschedDelay) {
				reschedDelay = tableReschedAfter
			}
			iptablesWG.Done()
		}(t)
	}
	iptablesWG.Wait()

	// Now clean up any left-over IP sets.
	for _, ipSets := range d.ipSets {
		ipSetsWG.Add(1)
		go func(s *ipsets.IPSets) {
			s.ApplyDeletions()
			ipSetsWG.Done()
		}(ipSets)
	}
	ipSetsWG.Wait()

	// Wait for the route updates to finish.
	routesWG.Wait()

	// And publish and status updates.
	d.endpointStatusCombiner.Apply()

	// Set up any needed rescheduling kick.
	if d.reschedC != nil {
		// We have an active rescheduling timer, stop it so we can restart it with a
		// different timeout below if it is still needed.
		// This snippet comes from the docs for Timer.Stop().
		if !d.reschedTimer.Stop() {
			// Timer had already popped, drain its channel.
			<-d.reschedC
		}
		// Nil out our copy of the channel to record that the timer is inactive.
		d.reschedC = nil
	}
	if reschedDelay != 0 {
		// We need to reschedule.
		log.WithField("delay", reschedDelay).Debug("Asked to reschedule.")
		if d.reschedTimer == nil {
			// First time, create the timer.
			d.reschedTimer = time.NewTimer(reschedDelay)
		} else {
			// Have an existing timer, reset it.
			d.reschedTimer.Reset(reschedDelay)
		}
		d.reschedC = d.reschedTimer.C
	}
}

func (d *InternalDataplane) applyXDPActions() error {
	var err error
	for i := 0; i < 10; i++ {
		err = d.xdpState.ResyncIfNeeded(d.ipsetsSourceV4)
		if err != nil {
			return err
		}
		if err = d.xdpState.ApplyBPFActions(d.ipsetsSourceV4); err == nil {
			return nil
		} else {
			log.WithError(err).Warning("Failed to apply XDP BPF actions, will retry with resync...")
		}
	}
	return err
}

func (d *InternalDataplane) loopReportingStatus() {
	log.Info("Started internal status report thread")
	if d.config.StatusReportingInterval <= 0 {
		log.Info("Process status reports disabled")
		return
	}
	// Wait before first report so that we don't check in if we're in a tight cyclic restart.
	time.Sleep(10 * time.Second)
	for {
		uptimeSecs := time.Since(processStartTime).Seconds()
		d.fromDataplane <- &proto.ProcessStatusUpdate{
			IsoTimestamp: time.Now().UTC().Format(time.RFC3339),
			Uptime:       uptimeSecs,
		}
		time.Sleep(d.config.StatusReportingInterval)
	}
}

// iptablesTable is a shim interface for iptables.Table.
type iptablesTable interface {
	UpdateChain(chain *iptables.Chain)
	UpdateChains([]*iptables.Chain)
	RemoveChains([]*iptables.Chain)
	RemoveChainByName(name string)
}

func (d *InternalDataplane) reportHealth() {
	if d.config.HealthAggregator != nil {
		d.config.HealthAggregator.Report(
			healthName,
			&health.HealthReport{Live: true, Ready: d.doneFirstApply},
		)
	}
}

type dummyLock struct{}

func (d dummyLock) Lock() {

}

func (d dummyLock) Unlock() {

}<|MERGE_RESOLUTION|>--- conflicted
+++ resolved
@@ -144,7 +144,6 @@
 
 	SidecarAccelerationEnabled bool
 
-<<<<<<< HEAD
 	DebugSimulateDataplaneHangAfter time.Duration
 	DebugUseShortPollIntervals      bool
 
@@ -167,9 +166,8 @@
 	// Config for DNS policy.
 	DNSCacheFile         string
 	DNSCacheSaveInterval time.Duration
-=======
+
 	LookPathOverride func(file string) (string, error)
->>>>>>> f31fa28e
 }
 
 // InternalDataplane implements an in-process Felix dataplane driver based on iptables
