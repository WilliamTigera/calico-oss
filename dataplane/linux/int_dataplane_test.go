--- conflicted
+++ resolved
@@ -23,7 +23,7 @@
 
 	"github.com/projectcalico/felix/collector"
 	"github.com/projectcalico/felix/config"
-	"github.com/projectcalico/felix/dataplane/linux"
+	intdataplane "github.com/projectcalico/felix/dataplane/linux"
 	"github.com/projectcalico/felix/ifacemonitor"
 	"github.com/projectcalico/felix/ipsets"
 	"github.com/projectcalico/felix/proto"
@@ -94,14 +94,11 @@
 			},
 			IPIPMTU:          configParams.IpInIpMtu,
 			HealthAggregator: healthAggregator,
-<<<<<<< HEAD
 			Collector:        col,
-=======
 
 			LookPathOverride: func(file string) (string, error) {
 				return file, nil
 			},
->>>>>>> f31fa28e
 		}
 	})
 
