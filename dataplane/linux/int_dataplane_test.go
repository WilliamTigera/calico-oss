// Copyright (c) 2016-2019 Tigera, Inc. All rights reserved.

// Licensed under the Apache License, Version 2.0 (the "License");
// you may not use this file except in compliance with the License.
// You may obtain a copy of the License at
//
//     http://www.apache.org/licenses/LICENSE-2.0
//
// Unless required by applicable law or agreed to in writing, software
// distributed under the License is distributed on an "AS IS" BASIS,
// WITHOUT WARRANTIES OR CONDITIONS OF ANY KIND, either express or implied.
// See the License for the specific language governing permissions and
// limitations under the License.

package intdataplane_test

import (
	"net"

	"github.com/google/gopacket/layers"
	. "github.com/onsi/ginkgo"
	. "github.com/onsi/gomega"

	"github.com/projectcalico/felix/collector"
	"github.com/projectcalico/felix/config"
	intdataplane "github.com/projectcalico/felix/dataplane/linux"
	"github.com/projectcalico/felix/ifacemonitor"
	"github.com/projectcalico/felix/ipsets"
	"github.com/projectcalico/felix/proto"
	"github.com/projectcalico/felix/rules"
	"github.com/projectcalico/libcalico-go/lib/health"
)

type mockCollector struct{}

func (_ *mockCollector) ReportingChannel() chan<- *proto.DataplaneStats { return nil }

func (_ *mockCollector) SubscribeToNflog() {}

func (_ *mockCollector) Start() {}

func (_ *mockCollector) LogDNS(src, dst net.IP, dns *layers.DNS) {}

func (_ *mockCollector) SetDNSLogReporter(reporter collector.DNSLogReporterInterface) {}

var _ = Describe("Constructor test", func() {
	var configParams *config.Config
	var dpConfig intdataplane.Config
	var healthAggregator *health.HealthAggregator
	var col collector.Collector

	JustBeforeEach(func() {
		configParams = config.New()
		configParams.UpdateFrom(map[string]string{"InterfaceExclude": "/^kube.*/,/veth/,eth2"}, config.EnvironmentVariable)
		dpConfig = intdataplane.Config{
			IfaceMonitorConfig: ifacemonitor.Config{
				InterfaceExcludes: configParams.InterfaceExclude,
			},
			RulesConfig: rules.Config{
				WorkloadIfacePrefixes: configParams.InterfacePrefixes(),

				IPSetConfigV4: ipsets.NewIPVersionConfig(
					ipsets.IPFamilyV4,
					rules.IPSetNamePrefix,
					rules.AllHistoricIPSetNamePrefixes,
					rules.LegacyV4IPSetNames,
				),
				IPSetConfigV6: ipsets.NewIPVersionConfig(
					ipsets.IPFamilyV6,
					rules.IPSetNamePrefix,
					rules.AllHistoricIPSetNamePrefixes,
					nil,
				),

				OpenStackSpecialCasesEnabled: configParams.OpenstackActive(),
				OpenStackMetadataIP:          net.ParseIP(configParams.MetadataAddr),
				OpenStackMetadataPort:        uint16(configParams.MetadataPort),

				IptablesMarkAccept:   0x1000000,
				IptablesMarkPass:     0x2000000,
				IptablesMarkScratch0: 0x4000000,
				IptablesMarkScratch1: 0x8000000,
				IptablesMarkDrop:     0x0800000,
				IptablesMarkIPsec:    0x0400000,
				IptablesMarkEndpoint: 0x000ff00,

				IPIPEnabled:       configParams.IpInIpEnabled,
				IPIPTunnelAddress: configParams.IpInIpTunnelAddr,

				ActionOnDrop:              configParams.DropActionOverride,
				EndpointToHostAction:      configParams.DefaultEndpointToHostAction,
				IptablesFilterAllowAction: configParams.IptablesFilterAllowAction,
				IptablesMangleAllowAction: configParams.IptablesMangleAllowAction,
			},
			IPIPMTU:          configParams.IpInIpMtu,
			HealthAggregator: healthAggregator,
<<<<<<< HEAD
			Collector:        col,
=======
>>>>>>> 6a139aba

			LookPathOverride: func(file string) (string, error) {
				return file, nil
			},
		}
	})

	It("should be constructable", func() {
		var dp = intdataplane.NewIntDataplaneDriver(dpConfig, nil)
		Expect(dp).ToNot(BeNil())
	})

	Context("with health aggregator", func() {

		BeforeEach(func() {
			healthAggregator = health.NewHealthAggregator()
		})

		It("should be constructable", func() {
			var dp = intdataplane.NewIntDataplaneDriver(dpConfig, nil)
			Expect(dp).ToNot(BeNil())
		})
	})

	Context("with collector", func() {

		BeforeEach(func() {
			col = &mockCollector{}
		})

		It("should be constructable", func() {
			var dp = intdataplane.NewIntDataplaneDriver(dpConfig, nil)
			Expect(dp).ToNot(BeNil())
		})
	})
})<|MERGE_RESOLUTION|>--- conflicted
+++ resolved
@@ -51,7 +51,8 @@
 
 	JustBeforeEach(func() {
 		configParams = config.New()
-		configParams.UpdateFrom(map[string]string{"InterfaceExclude": "/^kube.*/,/veth/,eth2"}, config.EnvironmentVariable)
+		_, err := configParams.UpdateFrom(map[string]string{"InterfaceExclude": "/^kube.*/,/veth/,eth2"}, config.EnvironmentVariable)
+		Expect(err).NotTo(HaveOccurred())
 		dpConfig = intdataplane.Config{
 			IfaceMonitorConfig: ifacemonitor.Config{
 				InterfaceExcludes: configParams.InterfaceExclude,
@@ -94,10 +95,7 @@
 			},
 			IPIPMTU:          configParams.IpInIpMtu,
 			HealthAggregator: healthAggregator,
-<<<<<<< HEAD
 			Collector:        col,
-=======
->>>>>>> 6a139aba
 
 			LookPathOverride: func(file string) (string, error) {
 				return file, nil
