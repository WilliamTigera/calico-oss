--- conflicted
+++ resolved
@@ -124,20 +124,6 @@
 
 	dirtyIfaceNames set.Set
 
-<<<<<<< HEAD
-	bpfLogLevel        string
-	hostname           string
-	hostIP             net.IP
-	fibLookupEnabled   bool
-	dataIfaceRegex     *regexp.Regexp
-	workloadIfaceRegex *regexp.Regexp
-	ipSetIDAlloc       *idalloc.IDAllocator
-	epToHostAction     string
-	vxlanMTU           int
-	vxlanPort          uint16
-	dsrEnabled         bool
-	enableTcpStats     bool
-=======
 	bpfLogLevel             string
 	hostname                string
 	hostIP                  net.IP
@@ -150,7 +136,7 @@
 	vxlanPort               uint16
 	dsrEnabled              bool
 	bpfExtToServiceConnmark int
->>>>>>> fbe51d56
+	enableTcpStats          bool
 
 	ipSetMap bpf.Map
 	stateMap bpf.Map
