// +build !windows

// Copyright (c) 2020-2021 Tigera, Inc. All rights reserved.
//
// Licensed under the Apache License, Version 2.0 (the "License");
// you may not use this file except in compliance with the License.
// You may obtain a copy of the License at
//
//     http://www.apache.org/licenses/LICENSE-2.0
//
// Unless required by applicable law or agreed to in writing, software
// distributed under the License is distributed on an "AS IS" BASIS,
// WITHOUT WARRANTIES OR CONDITIONS OF ANY KIND, either express or implied.
// See the License for the specific language governing permissions and
// limitations under the License.

package intdataplane

import (
	"bytes"
	"context"
	"encoding/binary"
	"encoding/json"
	"errors"
	"fmt"
	"net"
	"os"
	"os/exec"
	"reflect"
	"regexp"
	"runtime"
	"sort"
	"sync"
	"time"

	"github.com/prometheus/client_golang/prometheus"
	log "github.com/sirupsen/logrus"
	"golang.org/x/sync/semaphore"
	"golang.org/x/sys/unix"

	"github.com/projectcalico/felix/logutils"

	"github.com/projectcalico/libcalico-go/lib/set"

<<<<<<< HEAD
	"github.com/projectcalico/libcalico-go/lib/backend/model"

=======
	"github.com/projectcalico/api/pkg/lib/numorstring"
>>>>>>> ff322616
	"github.com/projectcalico/felix/bpf"
	"github.com/projectcalico/felix/bpf/polprog"
	"github.com/projectcalico/felix/bpf/tc"
	"github.com/projectcalico/felix/bpf/xdp"
	"github.com/projectcalico/felix/calc"
	"github.com/projectcalico/felix/idalloc"
	"github.com/projectcalico/felix/ifacemonitor"
	"github.com/projectcalico/felix/iptables"
	"github.com/projectcalico/felix/proto"
	"github.com/projectcalico/felix/ratelimited"
	"github.com/projectcalico/felix/rules"
)

const jumpMapCleanupInterval = 10 * time.Second

var (
	bpfEndpointsGauge = prometheus.NewGauge(prometheus.GaugeOpts{
		Name: "felix_bpf_dataplane_endpoints",
		Help: "Number of BPF endpoints managed in the dataplane.",
	})
	bpfDirtyEndpointsGauge = prometheus.NewGauge(prometheus.GaugeOpts{
		Name: "felix_bpf_dirty_dataplane_endpoints",
		Help: "Number of BPF endpoints managed in the dataplane that are left dirty after a failure.",
	})
	bpfHappyEndpointsGauge = prometheus.NewGauge(prometheus.GaugeOpts{
		Name: "felix_bpf_happy_dataplane_endpoints",
		Help: "Number of BPF endpoints that are successfully programmed.",
	})
)

func init() {
	prometheus.MustRegister(bpfEndpointsGauge)
	prometheus.MustRegister(bpfDirtyEndpointsGauge)
	prometheus.MustRegister(bpfHappyEndpointsGauge)
}

type attachPoint interface {
	IfaceName() string
	JumpMapFDMapKey() string
	IsAttached() (bool, error)
	AttachProgram() (string, error)
	DetachProgram() error
	Log() *log.Entry
	MustReattach() bool
}

type bpfDataplane interface {
	ensureStarted()
	ensureProgramAttached(ap attachPoint) (bpf.MapFD, error)
	ensureNoProgram(ap attachPoint) error
	ensureQdisc(iface string) error
	updatePolicyProgram(jumpMapFD bpf.MapFD, rules polprog.Rules) error
	removePolicyProgram(jumpMapFD bpf.MapFD) error
	setAcceptLocal(iface string, val bool) error
}

type bpfInterface struct {
	// info contains the information about the interface sent to us from external sources. For example,
	// the ID of the controlling workload interface and our current expectation of its "oper state".
	// When the info changes, we mark the interface dirty and refresh its dataplane state.
	info bpfInterfaceInfo
	// dpState contains the dataplane state that we've derived locally.  It caches the result of updating
	// the interface (so changes to dpState don't cause the interface to be marked dirty).
	dpState bpfInterfaceState
}

type bpfInterfaceInfo struct {
	ifaceIsUp  bool
	endpointID *proto.WorkloadEndpointID
}

type bpfInterfaceState struct {
	jumpMapFDs                map[string]bpf.MapFD
	programmedAsEgressGateway bool
	programmedAsEgressClient  bool
}

type bpfEndpointManager struct {
	// Main store of information about interfaces; indexed on interface name.
	ifacesLock  sync.Mutex
	nameToIface map[string]bpfInterface

	allWEPs        map[proto.WorkloadEndpointID]*proto.WorkloadEndpoint
	happyWEPs      map[proto.WorkloadEndpointID]*proto.WorkloadEndpoint
	happyWEPsDirty bool
	policies       map[proto.PolicyID]*proto.Policy
	profiles       map[proto.ProfileID]*proto.Profile

	// Indexes
	policiesToWorkloads map[proto.PolicyID]set.Set  /*proto.WorkloadEndpointID*/
	profilesToWorkloads map[proto.ProfileID]set.Set /*proto.WorkloadEndpointID*/

	dirtyIfaceNames set.Set

	bpfLogLevel             string
	hostname                string
	hostIP                  net.IP
	fibLookupEnabled        bool
	dataIfaceRegex          *regexp.Regexp
	workloadIfaceRegex      *regexp.Regexp
	ipSetIDAlloc            *idalloc.IDAllocator
	epToHostAction          string
	vxlanMTU                int
	vxlanPort               uint16
	dsrEnabled              bool
	bpfExtToServiceConnmark int
<<<<<<< HEAD
	enableTcpStats          bool
=======
	psnatPorts              numorstring.Port
>>>>>>> ff322616

	ipSetMap bpf.Map
	stateMap bpf.Map

	ruleRenderer        bpfAllowChainRenderer
	iptablesFilterTable iptablesTable

	startupOnce      sync.Once
	mapCleanupRunner *ratelimited.Runner

	// onStillAlive is called from loops to reset the watchdog.
	onStillAlive func()

	// HEP processing.
	hostIfaceToEpMap     map[string]proto.HostEndpoint
	wildcardHostEndpoint proto.HostEndpoint
	wildcardExists       bool

	// UT-able BPF dataplane interface.
	dp bpfDataplane

	ifaceToIpMap map[string]net.IP
	opReporter   logutils.OpRecorder

	// XDP
	xdpModes []bpf.XDPMode

	// CaliEnt features below

	lookupsCache *calc.LookupsCache
	actionOnDrop string
}

type bpfAllowChainRenderer interface {
	WorkloadInterfaceAllowChains(endpoints map[proto.WorkloadEndpointID]*proto.WorkloadEndpoint) []*iptables.Chain
}

func newBPFEndpointManager(
	config *Config,
	fibLookupEnabled bool,
	workloadIfaceRegex *regexp.Regexp,
	ipSetIDAlloc *idalloc.IDAllocator,
	ipSetMap bpf.Map,
	stateMap bpf.Map,
	iptablesRuleRenderer bpfAllowChainRenderer,
	iptablesFilterTable iptablesTable,
	livenessCallback func(),
	opReporter logutils.OpRecorder,

	// CaliEnt args below

	lookupsCache *calc.LookupsCache,
	actionOnDrop string,
	enableTcpStats bool,
) *bpfEndpointManager {
	if livenessCallback == nil {
		livenessCallback = func() {}
	}

	switch actionOnDrop {
	case "ACCEPT", "LOGandACCEPT":
		actionOnDrop = "allow"
	case "DROP", "LOGandDROP":
		actionOnDrop = "deny"
	}
	m := &bpfEndpointManager{
		allWEPs:                 map[proto.WorkloadEndpointID]*proto.WorkloadEndpoint{},
		happyWEPs:               map[proto.WorkloadEndpointID]*proto.WorkloadEndpoint{},
		happyWEPsDirty:          true,
		policies:                map[proto.PolicyID]*proto.Policy{},
		profiles:                map[proto.ProfileID]*proto.Profile{},
		nameToIface:             map[string]bpfInterface{},
		policiesToWorkloads:     map[proto.PolicyID]set.Set{},
		profilesToWorkloads:     map[proto.ProfileID]set.Set{},
		dirtyIfaceNames:         set.New(),
		bpfLogLevel:             config.BPFLogLevel,
		hostname:                config.Hostname,
		fibLookupEnabled:        fibLookupEnabled,
		dataIfaceRegex:          config.BPFDataIfacePattern,
		workloadIfaceRegex:      workloadIfaceRegex,
		ipSetIDAlloc:            ipSetIDAlloc,
		epToHostAction:          config.RulesConfig.EndpointToHostAction,
		vxlanMTU:                config.VXLANMTU,
		vxlanPort:               uint16(config.VXLANPort),
		dsrEnabled:              config.BPFNodePortDSREnabled,
		bpfExtToServiceConnmark: config.BPFExtToServiceConnmark,
		psnatPorts:              config.BPFPSNATPorts,
		ipSetMap:                ipSetMap,
		stateMap:                stateMap,
		ruleRenderer:            iptablesRuleRenderer,
		iptablesFilterTable:     iptablesFilterTable,
		mapCleanupRunner: ratelimited.NewRunner(jumpMapCleanupInterval, func(ctx context.Context) {
			log.Debug("Jump map cleanup triggered.")
			tc.CleanUpJumpMaps()
		}),
		onStillAlive:     livenessCallback,
		lookupsCache:     lookupsCache,
		hostIfaceToEpMap: map[string]proto.HostEndpoint{},
		ifaceToIpMap:     map[string]net.IP{},
		opReporter:       opReporter,
		actionOnDrop:     actionOnDrop,
		enableTcpStats:   enableTcpStats,
	}

	// Calculate allowed XDP attachment modes.  Note, in BPF mode untracked ingress policy is
	// _only_ implemented by XDP, so we _should_ fall back to XDPGeneric if necessary in order
	// to preserve the semantics of untracked ingress policy.  (Therefore we are also saying
	// here that the GenericXDPEnabled config setting, like XDPEnabled, is only relevant when
	// BPFEnabled is false.)
	m.xdpModes = []bpf.XDPMode{
		bpf.XDPOffload,
		bpf.XDPDriver,
		bpf.XDPGeneric,
	}

	// Normally this endpoint manager uses its own dataplane implementation, but we have an
	// indirection here so that UT can simulate the dataplane and test how it's called.
	m.dp = m
	return m
}

// withIface handles the bookkeeping for working with a particular bpfInterface value.  It
// * creates the value if needed
// * calls the giving callback with the value so it can be edited
// * if the bpfInterface's info field changes, it marks it as dirty
// * if the bpfInterface is now empty (no info or state), it cleans it up.
func (m *bpfEndpointManager) withIface(ifaceName string, fn func(iface *bpfInterface) (forceDirty bool)) {
	iface := m.nameToIface[ifaceName]
	ifaceCopy := iface
	dirty := fn(&iface)
	logCtx := log.WithField("name", ifaceName)

	var zeroIface bpfInterface
	if reflect.DeepEqual(iface, zeroIface) {
		logCtx.Debug("Interface info is now empty.")
		delete(m.nameToIface, ifaceName)
	} else {
		// Always store the result (rather than checking the dirty flag) because dirty only covers the info..
		m.nameToIface[ifaceName] = iface
	}

	dirty = dirty || iface.info != ifaceCopy.info

	if !dirty {
		return
	}

	logCtx.Debug("Marking iface dirty.")
	m.dirtyIfaceNames.Add(ifaceName)
}

func (m *bpfEndpointManager) OnUpdate(msg interface{}) {
	switch msg := msg.(type) {
	// Updates from the dataplane:

	// Interface updates.
	case *ifaceUpdate:
		m.onInterfaceUpdate(msg)
	case *ifaceAddrsUpdate:
		m.onInterfaceAddrsUpdate(msg)
	// Updates from the datamodel:

	// Workloads.
	case *proto.WorkloadEndpointUpdate:
		m.onWorkloadEndpointUpdate(msg)
	case *proto.WorkloadEndpointRemove:
		m.onWorkloadEnpdointRemove(msg)
	// Policies.
	case *proto.ActivePolicyUpdate:
		m.onPolicyUpdate(msg)
	case *proto.ActivePolicyRemove:
		m.onPolicyRemove(msg)
	// Profiles.
	case *proto.ActiveProfileUpdate:
		m.onProfileUpdate(msg)
	case *proto.ActiveProfileRemove:
		m.onProfileRemove(msg)

	case *proto.HostMetadataUpdate:
		if msg.Hostname == m.hostname {
			log.WithField("HostMetadataUpdate", msg).Info("Host IP changed")
			ip := net.ParseIP(msg.Ipv4Addr)
			if ip != nil {
				m.hostIP = ip
				// Should be safe without the lock since there shouldn't be any active background threads
				// but taking it now makes us robust to refactoring.
				m.ifacesLock.Lock()
				for ifaceName := range m.nameToIface {
					m.dirtyIfaceNames.Add(ifaceName)
				}
				m.ifacesLock.Unlock()
			} else {
				log.WithField("HostMetadataUpdate", msg).Warn("Cannot parse IP, no change applied")
			}
		}
	}
}

func (m *bpfEndpointManager) onInterfaceAddrsUpdate(update *ifaceAddrsUpdate) {
	var ipAddrs []net.IP
	m.ifacesLock.Lock()
	defer m.ifacesLock.Unlock()

	if update.Addrs != nil && update.Addrs.Len() > 0 {
		log.Debugf("Interface %+v received address update %+v", update.Name, update.Addrs)
		update.Addrs.Iter(func(item interface{}) error {
			ip := net.ParseIP(item.(string))
			if ip.To4() != nil {
				ipAddrs = append(ipAddrs, ip)
			}
			return nil
		})
		sort.Slice(ipAddrs, func(i, j int) bool {
			return bytes.Compare(ipAddrs[i], ipAddrs[j]) < 0
		})
		if len(ipAddrs) > 0 {
			ip, ok := m.ifaceToIpMap[update.Name]
			if !ok || !ip.Equal(ipAddrs[0]) {
				m.ifaceToIpMap[update.Name] = ipAddrs[0]
				m.dirtyIfaceNames.Add(update.Name)
			}

		}
	} else {
		_, ok := m.ifaceToIpMap[update.Name]
		if ok {
			delete(m.ifaceToIpMap, update.Name)
			m.dirtyIfaceNames.Add(update.Name)
		}
	}
}

func (m *bpfEndpointManager) onInterfaceUpdate(update *ifaceUpdate) {
	log.Debugf("Interface update for %v, state %v", update.Name, update.State)

	// Should be safe without the lock since there shouldn't be any active background threads
	// but taking it now makes us robust to refactoring.
	m.ifacesLock.Lock()
	defer m.ifacesLock.Unlock()

	if !m.isDataIface(update.Name) && !m.isWorkloadIface(update.Name) {
		log.WithField("update", update).Debug("Ignoring interface that's neither data nor workload.")
		return
	}

	m.withIface(update.Name, func(iface *bpfInterface) bool {
		iface.info.ifaceIsUp = update.State == ifacemonitor.StateUp
		// Note, only need to handle the mapping and unmapping of the host-* endpoint here.
		// For specific host endpoints OnHEPUpdate doesn't depend on iface state, and has
		// already stored and mapped as needed.
		if iface.info.ifaceIsUp {
			if _, hostEpConfigured := m.hostIfaceToEpMap[update.Name]; m.wildcardExists && !hostEpConfigured {
				log.Debugf("Map host-* endpoint for %v", update.Name)
				m.addHEPToIndexes(update.Name, &m.wildcardHostEndpoint)
				m.hostIfaceToEpMap[update.Name] = m.wildcardHostEndpoint
			}
		} else {
			if m.wildcardExists && reflect.DeepEqual(m.hostIfaceToEpMap[update.Name], m.wildcardHostEndpoint) {
				log.Debugf("Unmap host-* endpoint for %v", update.Name)
				m.removeHEPFromIndexes(update.Name, &m.wildcardHostEndpoint)
				delete(m.hostIfaceToEpMap, update.Name)
			}
		}
		return true // Force interface to be marked dirty in case we missed a transition during a resync.
	})
}

// onWorkloadEndpointUpdate adds/updates the workload in the cache along with the index from active policy to
// workloads using that policy.
func (m *bpfEndpointManager) onWorkloadEndpointUpdate(msg *proto.WorkloadEndpointUpdate) {
	log.WithField("wep", msg.Endpoint).Debug("Workload endpoint update")
	wlID := *msg.Id
	oldWEP := m.allWEPs[wlID]
	m.removeWEPFromIndexes(wlID, oldWEP)

	wl := msg.Endpoint
	m.allWEPs[wlID] = wl
	m.addWEPToIndexes(wlID, wl)
	m.withIface(wl.Name, func(iface *bpfInterface) bool {
		iface.info.endpointID = &wlID
		return true // Force interface to be marked dirty in case policies changed.
	})
}

// onWorkloadEndpointRemove removes the workload from the cache and the index, which maps from policy to workload.
func (m *bpfEndpointManager) onWorkloadEnpdointRemove(msg *proto.WorkloadEndpointRemove) {
	wlID := *msg.Id
	log.WithField("id", wlID).Debug("Workload endpoint removed")
	oldWEP := m.allWEPs[wlID]
	m.removeWEPFromIndexes(wlID, oldWEP)
	delete(m.allWEPs, wlID)

	if m.happyWEPs[wlID] != nil {
		delete(m.happyWEPs, wlID)
		m.happyWEPsDirty = true
	}

	m.withIface(oldWEP.Name, func(iface *bpfInterface) bool {
		iface.info.endpointID = nil
		return false
	})
}

// onPolicyUpdate stores the policy in the cache and marks any endpoints using it dirty.
func (m *bpfEndpointManager) onPolicyUpdate(msg *proto.ActivePolicyUpdate) {
	polID := *msg.Id
	log.WithField("id", polID).Debug("Policy update")
	m.policies[polID] = msg.Policy
	m.markEndpointsDirty(m.policiesToWorkloads[polID], "policy")
}

// onPolicyRemove removes the policy from the cache and marks any endpoints using it dirty.
// The latter should be a no-op due to the ordering guarantees of the calc graph.
func (m *bpfEndpointManager) onPolicyRemove(msg *proto.ActivePolicyRemove) {
	polID := *msg.Id
	log.WithField("id", polID).Debug("Policy removed")
	m.markEndpointsDirty(m.policiesToWorkloads[polID], "policy")
	delete(m.policies, polID)
	delete(m.policiesToWorkloads, polID)
}

// onProfileUpdate stores the profile in the cache and marks any endpoints that use it as dirty.
func (m *bpfEndpointManager) onProfileUpdate(msg *proto.ActiveProfileUpdate) {
	profID := *msg.Id
	log.WithField("id", profID).Debug("Profile update")
	m.profiles[profID] = msg.Profile
	m.markEndpointsDirty(m.profilesToWorkloads[profID], "profile")
}

// onProfileRemove removes the profile from the cache and marks any endpoints that were using it as dirty.
// The latter should be a no-op due to the ordering guarantees of the calc graph.
func (m *bpfEndpointManager) onProfileRemove(msg *proto.ActiveProfileRemove) {
	profID := *msg.Id
	log.WithField("id", profID).Debug("Profile removed")
	m.markEndpointsDirty(m.profilesToWorkloads[profID], "profile")
	delete(m.profiles, profID)
	delete(m.profilesToWorkloads, profID)
}

func (m *bpfEndpointManager) markEndpointsDirty(ids set.Set, kind string) {
	if ids == nil {
		// Hear about the policy/profile before the endpoint.
		return
	}
	ids.Iter(func(item interface{}) error {
		switch id := item.(type) {
		case proto.WorkloadEndpointID:
			m.markExistingWEPDirty(id, kind)
		case string:
			if id == allInterfaces {
				for ifaceName := range m.nameToIface {
					if m.isWorkloadIface(ifaceName) {
						log.Debugf("Mark WEP iface dirty, for host-* endpoint %v change", kind)
						m.dirtyIfaceNames.Add(ifaceName)
					}
				}
			} else {
				log.Debugf("Mark host iface dirty, for host %v change", kind)
				m.dirtyIfaceNames.Add(id)
			}
		}
		return nil
	})
}

func (m *bpfEndpointManager) markExistingWEPDirty(wlID proto.WorkloadEndpointID, mapping string) {
	wep := m.allWEPs[wlID]
	if wep == nil {
		log.WithField("wlID", wlID).Panicf(
			"BUG: %s mapping points to unknown workload.", mapping)
	} else {
		m.dirtyIfaceNames.Add(wep.Name)
	}
}

func (m *bpfEndpointManager) CompleteDeferredWork() error {
	// Do one-off initialisation.
	m.dp.ensureStarted()

	m.applyProgramsToDirtyDataInterfaces()
	m.updateWEPsInDataplane()

	bpfEndpointsGauge.Set(float64(len(m.nameToIface)))
	bpfDirtyEndpointsGauge.Set(float64(m.dirtyIfaceNames.Len()))

	if m.happyWEPsDirty {
		chains := m.ruleRenderer.WorkloadInterfaceAllowChains(m.happyWEPs)
		m.iptablesFilterTable.UpdateChains(chains)
		m.happyWEPsDirty = false
	}
	bpfHappyEndpointsGauge.Set(float64(len(m.happyWEPs)))

	return nil
}

func (m *bpfEndpointManager) applyProgramsToDirtyDataInterfaces() {
	var mutex sync.Mutex
	errs := map[string]error{}
	var wg sync.WaitGroup
	m.dirtyIfaceNames.Iter(func(item interface{}) error {
		iface := item.(string)
		if !m.isDataIface(iface) {
			log.WithField("iface", iface).Debug(
				"Ignoring interface that doesn't match the host data interface regex")
			return nil
		}
		if !m.ifaceIsUp(iface) {
			log.WithField("iface", iface).Debug("Ignoring interface that is down")
			return set.RemoveItem
		}

		m.opReporter.RecordOperation("update-data-iface")

		wg.Add(1)
		go func() {
			defer wg.Done()

			// Attach the qdisc first; it is shared between the directions.
			err := m.dp.ensureQdisc(iface)
			if err != nil {
				mutex.Lock()
				errs[iface] = err
				mutex.Unlock()
				return
			}

			var hepPtr *proto.HostEndpoint
			if hep, hepExists := m.hostIfaceToEpMap[iface]; hepExists {
				hepPtr = &hep
			}

			var parallelWG sync.WaitGroup
			var ingressErr, xdpErr error
			parallelWG.Add(1)
			go func() {
				defer parallelWG.Done()
				ingressErr = m.attachDataIfaceProgram(iface, hepPtr, PolDirnIngress)
			}()
			parallelWG.Add(1)
			go func() {
				defer parallelWG.Done()
				xdpErr = m.attachXDPProgram(iface, hepPtr)
			}()
			err = m.attachDataIfaceProgram(iface, hepPtr, PolDirnEgress)
			parallelWG.Wait()
			if err == nil {
				err = ingressErr
			}
			if err == nil {
				err = xdpErr
			}
			if err == nil {
				// This is required to allow NodePort forwarding with
				// encapsulation with the host's IP as the source address
				err = m.dp.setAcceptLocal(iface, true)
			}
			mutex.Lock()
			errs[iface] = err
			mutex.Unlock()
		}()
		return nil
	})
	wg.Wait()
	m.dirtyIfaceNames.Iter(func(item interface{}) error {
		iface := item.(string)
		if !m.isDataIface(iface) {
			log.WithField("iface", iface).Debug(
				"Ignoring interface that doesn't match the host data interface regex")
			return nil
		}
		err := errs[iface]
		if err == nil {
			log.WithField("id", iface).Info("Applied program to host interface")
			return set.RemoveItem
		}
		if isLinkNotFoundError(err) {
			log.WithField("iface", iface).Debug(
				"Tried to apply BPF program to interface but the interface wasn't present.  " +
					"Will retry if it shows up.")
			return set.RemoveItem
		}
		log.WithError(err).Warn("Failed to apply policy to interface, will retry")
		return nil
	})
}

func (m *bpfEndpointManager) updateWEPsInDataplane() {
	var mutex sync.Mutex
	errs := map[string]error{}
	var wg sync.WaitGroup

	// Limit the number of parallel workers.  Without this, all the workers vie for CPU and complete slowly.
	// On a constrained system, we can end up taking too long and going non-ready.
	maxWorkers := runtime.GOMAXPROCS(0)
	sem := semaphore.NewWeighted(int64(maxWorkers))

	m.dirtyIfaceNames.Iter(func(item interface{}) error {
		ifaceName := item.(string)

		if !m.isWorkloadIface(ifaceName) {
			return nil
		}

		log.Debugf("Update dataplane programming for WEP %v", ifaceName)
		m.opReporter.RecordOperation("update-workload-iface")

		if err := sem.Acquire(context.Background(), 1); err != nil {
			// Should only happen if the context finishes.
			log.WithError(err).Panic("Failed to acquire semaphore")
		}
		m.onStillAlive()

		wg.Add(1)
		go func(ifaceName string) {
			defer wg.Done()
			defer sem.Release(1)
			err := m.applyPolicy(ifaceName)
			mutex.Lock()
			errs[ifaceName] = err
			mutex.Unlock()
		}(ifaceName)
		return nil
	})
	wg.Wait()

	if m.dirtyIfaceNames.Len() > 0 {
		// Clean up any left-over jump maps in the background...
		m.mapCleanupRunner.Trigger()
	}

	m.dirtyIfaceNames.Iter(func(item interface{}) error {
		ifaceName := item.(string)

		if !m.isWorkloadIface(ifaceName) {
			return nil
		}

		err := errs[ifaceName]
		wlID := m.nameToIface[ifaceName].info.endpointID
		if err == nil {
			log.WithField("iface", ifaceName).Info("Updated workload interface.")
			if wlID != nil && m.allWEPs[*wlID] != nil {
				if m.happyWEPs[*wlID] == nil {
					log.WithField("id", wlID).Info("Adding workload interface to iptables allow list.")
					m.happyWEPsDirty = true
				}
				m.happyWEPs[*wlID] = m.allWEPs[*wlID]
			}
			return set.RemoveItem
		} else {
			if wlID != nil && m.happyWEPs[*wlID] != nil {
				if !isLinkNotFoundError(err) {
					log.WithField("id", *wlID).WithError(err).Warning(
						"Failed to add policy to workload, removing from iptables allow list")
				}
				delete(m.happyWEPs, *wlID)
				m.happyWEPsDirty = true
			}
		}
		if isLinkNotFoundError(err) {
			log.WithField("wep", wlID).Debug(
				"Tried to apply BPF program to interface but the interface wasn't present.  " +
					"Will retry if it shows up.")
			return set.RemoveItem
		}
		log.WithError(err).WithFields(log.Fields{
			"wepID": wlID,
			"name":  ifaceName,
		}).Warn("Failed to apply policy to endpoint, leaving it dirty")
		return nil
	})
}

// applyPolicy actually applies the policy to the given workload.
func (m *bpfEndpointManager) applyPolicy(ifaceName string) error {
	startTime := time.Now()

	// Other threads might be filling in jump map FDs in the map so take the lock.
	m.ifacesLock.Lock()
	var endpointID *proto.WorkloadEndpointID
	var ifaceUp bool
	m.withIface(ifaceName, func(iface *bpfInterface) (forceDirty bool) {
		ifaceUp = iface.info.ifaceIsUp
		endpointID = iface.info.endpointID
		if !ifaceUp {
			log.WithField("iface", ifaceName).Debug("Interface is down/gone, closing jump maps.")
			for _, fd := range iface.dpState.jumpMapFDs {
				if err := fd.Close(); err != nil {
					log.WithError(err).Error("Failed to close jump map.")
				}
			}
			iface.dpState.jumpMapFDs = nil
		}
		return false
	})
	m.ifacesLock.Unlock()

	if !ifaceUp {
		// Interface is gone, nothing to do.
		log.WithField("ifaceName", ifaceName).Debug(
			"Ignoring request to program interface that is not present.")
		return nil
	}

	// Otherwise, the interface appears to be present but we may or may not have an endpoint from the
	// datastore.  If we don't have an endpoint then we'll attach a program to block traffic and we'll
	// get the jump map ready to insert the policy if the endpoint shows up.
	log.Debugf("WEP iface %v appears to be present", ifaceName)

	// Attach the qdisc first; it is shared between the directions.
	err := m.dp.ensureQdisc(ifaceName)
	if err != nil {
		if isLinkNotFoundError(err) {
			// Interface is gone, nothing to do.
			log.WithField("ifaceName", ifaceName).Debug(
				"Ignoring request to program interface that is not present.")
			return nil
		}
		return err
	}

	var ingressErr, egressErr error
	var wg sync.WaitGroup
	var wep *proto.WorkloadEndpoint
	if endpointID != nil {
		wep = m.allWEPs[*endpointID]
	}

	wg.Add(2)
	go func() {
		defer wg.Done()
		ingressErr = m.attachWorkloadProgram(ifaceName, wep, PolDirnIngress)
	}()
	go func() {
		defer wg.Done()
		egressErr = m.attachWorkloadProgram(ifaceName, wep, PolDirnEgress)
	}()
	wg.Wait()

	if ingressErr != nil {
		return ingressErr
	}
	if egressErr != nil {
		return egressErr
	}

	applyTime := time.Since(startTime)
	log.WithField("timeTaken", applyTime).Info("Finished applying BPF programs for workload")
	return nil
}

func isLinkNotFoundError(err error) bool {
	if errors.Is(err, tc.ErrDeviceNotFound) { // From the tc package.
		return true
	}
	if err.Error() == "Link not found" { // From netlink and friends.
		return true
	}
	return false
}

var calicoRouterIP = net.IPv4(169, 254, 1, 1).To4()

func (m *bpfEndpointManager) attachWorkloadProgram(ifaceName string, endpoint *proto.WorkloadEndpoint, polDirection PolDirection) error {
	ap := m.calculateTCAttachPoint(polDirection, ifaceName)
	// Host side of the veth is always configured as 169.254.1.1.
	ap.HostIP = calicoRouterIP
	// * VXLAN MTU should be the host ifaces MTU -50, in order to allow space for VXLAN.
	// * We also expect that to be the MTU used on veths.
	// * We do encap on the veths, and there's a bogus kernel MTU check in the BPF helper
	//   for resizing the packet, so we have to reduce the apparent MTU by another 50 bytes
	//   when we cannot encap the packet - non-GSO & too close to veth MTU
	ap.TunnelMTU = uint16(m.vxlanMTU - 50)
	ap.IntfIP = calicoRouterIP
	ap.ExtToServiceConnmark = uint32(m.bpfExtToServiceConnmark)

	ap.EnableTCPStats = m.enableTcpStats
	if endpoint != nil {
		ap.IsEgressGateway = endpoint.IsEgressGateway
		ap.IsEgressClient = (endpoint.EgressIpSetId != "")
	}
	if !m.isEgressProgrammingCorrect(ap.Iface, ap.IsEgressGateway, ap.IsEgressClient) {
		log.WithField("iface", ap.Iface).Infof(
			"Will reapply BPF program because egress gateway state has changed (client %v gateway %v)",
			ap.IsEgressClient, ap.IsEgressGateway,
		)
		ap.ForceReattach = true
	}

	ap.Log().Debug("Ensure program attached...")
	jumpMapFD, err := m.dp.ensureProgramAttached(&ap)
	if err != nil {
		return err
	}
	m.setEgressProgramming(ap.Iface, ap.IsEgressGateway, ap.IsEgressClient)

	var profileIDs []string
	var tiers []*proto.TierInfo
	if endpoint != nil {
		profileIDs = endpoint.ProfileIds
		tiers = endpoint.Tiers
	} else {
		log.WithField("name", ifaceName).Debug(
			"Workload interface with no endpoint in datastore, installing default-drop program.")
	}

	// If tiers or profileIDs is nil, this will return an empty set of rules but updatePolicyProgram appends a
	// drop rule, giving us default drop behaviour in that case.
	rules := m.extractRules(tiers, profileIDs, polDirection)

	// If host-* endpoint is configured, add in its policy.
	if m.wildcardExists {
		m.addHostPolicy(&rules, &m.wildcardHostEndpoint, polDirection.Inverse())
	}

	// If workload egress and DefaultEndpointToHostAction is ACCEPT or DROP, suppress the normal
	// host-* endpoint policy.
	if polDirection == PolDirnEgress && m.epToHostAction != "RETURN" {
		rules.SuppressNormalHostPolicy = true
	}

	// If host -> workload, always suppress the normal host-* endpoint policy.
	if polDirection == PolDirnIngress {
		rules.SuppressNormalHostPolicy = true
	}

	return m.dp.updatePolicyProgram(jumpMapFD, rules)
}

func (m *bpfEndpointManager) addHostPolicy(rules *polprog.Rules, hostEndpoint *proto.HostEndpoint, polDirection PolDirection) {

	// When there is applicable pre-DNAT policy that does not explicitly Allow or Deny traffic,
	// we continue on to subsequent tiers and normal or AoF policy.
	rules.HostPreDnatTiers = m.extractTiers(hostEndpoint.PreDnatTiers, polDirection, NoEndTierDrop)

	// When there is applicable apply-on-forward policy that does not explicitly Allow or Deny
	// traffic, traffic is dropped.
	rules.HostForwardTiers = m.extractTiers(hostEndpoint.ForwardTiers, polDirection, EndTierDrop)

	// When there is applicable normal policy that does not explicitly Allow or Deny traffic,
	// traffic is dropped.
	rules.HostNormalTiers = m.extractTiers(hostEndpoint.Tiers, polDirection, EndTierDrop)
	rules.HostProfiles = m.extractProfiles(hostEndpoint.ProfileIds, polDirection)
}

func (m *bpfEndpointManager) ifaceIsUp(ifaceName string) (up bool) {
	m.ifacesLock.Lock()
	defer m.ifacesLock.Unlock()
	m.withIface(ifaceName, func(iface *bpfInterface) bool {
		up = iface.info.ifaceIsUp
		return false
	})
	return
}

func (m *bpfEndpointManager) attachDataIfaceProgram(ifaceName string, ep *proto.HostEndpoint, polDirection PolDirection) error {
	ap := m.calculateTCAttachPoint(polDirection, ifaceName)
	ap.HostIP = m.hostIP
	ap.TunnelMTU = uint16(m.vxlanMTU)
	ap.ExtToServiceConnmark = uint32(m.bpfExtToServiceConnmark)
	ip, err := m.getInterfaceIP(ifaceName)
	if err != nil {
		log.Debugf("Error getting IP for interface %+v: %+v", ifaceName, err)
		ap.IntfIP = m.hostIP
	} else {
		ap.IntfIP = *ip
	}

	jumpMapFD, err := m.dp.ensureProgramAttached(&ap)
	if err != nil {
		return err
	}

	if ep != nil {
		rules := polprog.Rules{
			ForHostInterface: true,
			NoProfileMatchID: m.profileNoMatchID(polDirection.RuleDir()),
		}
		m.addHostPolicy(&rules, ep, polDirection)
		return m.dp.updatePolicyProgram(jumpMapFD, rules)
	}

	return m.dp.removePolicyProgram(jumpMapFD)
}

func (m *bpfEndpointManager) attachXDPProgram(ifaceName string, ep *proto.HostEndpoint) error {
	ap := xdp.AttachPoint{
		Iface:    ifaceName,
		LogLevel: m.bpfLogLevel,
		Modes:    m.xdpModes,
	}

	if ep != nil && len(ep.UntrackedTiers) == 1 {
		jumpMapFD, err := m.dp.ensureProgramAttached(&ap)
		if err != nil {
			return err
		}

		ap.Log().Debugf("Building program for untracked policy hep=%v jumpMapFD=%v", ep.Name, jumpMapFD)
		rules := polprog.Rules{
			ForHostInterface: true,
			HostNormalTiers:  m.extractTiers(ep.UntrackedTiers, PolDirnIngress, false),
			ForXDP:           true,
		}
		ap.Log().Debugf("Rules: %v", rules)
		return m.dp.updatePolicyProgram(jumpMapFD, rules)
	} else {
		return m.dp.ensureNoProgram(&ap)
	}
}

// PolDirection is the Calico datamodel direction of policy.  On a host endpoint, ingress is towards the host.
// On a workload endpoint, ingress is towards the workload.
type PolDirection int

const (
	PolDirnIngress PolDirection = iota
	PolDirnEgress
)

func (polDirection PolDirection) RuleDir() rules.RuleDir {
	if polDirection == PolDirnIngress {
		return rules.RuleDirIngress
	}
	return rules.RuleDirEgress
}

func (polDirection PolDirection) Inverse() PolDirection {
	if polDirection == PolDirnIngress {
		return PolDirnEgress
	}
	return PolDirnIngress
}

func (m *bpfEndpointManager) calculateTCAttachPoint(policyDirection PolDirection, ifaceName string) tc.AttachPoint {
	var ap tc.AttachPoint
	var endpointType tc.EndpointType

	// Determine endpoint type.
	if m.isWorkloadIface(ifaceName) {
		endpointType = tc.EpTypeWorkload
	} else if ifaceName == "tunl0" {
		endpointType = tc.EpTypeTunnel
	} else if ifaceName == "wireguard.cali" {
		endpointType = tc.EpTypeWireguard
	} else if m.isDataIface(ifaceName) {
		endpointType = tc.EpTypeHost
	} else {
		log.Panicf("Unsupported ifaceName %v", ifaceName)
	}

	if endpointType == tc.EpTypeWorkload {
		// Policy direction is relative to the workload so, from the host namespace it's flipped.
		if policyDirection == PolDirnIngress {
			ap.Hook = tc.HookEgress
		} else {
			ap.Hook = tc.HookIngress
		}
	} else {
		// Host endpoints have the natural relationship between policy direction and hook.
		if policyDirection == PolDirnIngress {
			ap.Hook = tc.HookIngress
		} else {
			ap.Hook = tc.HookEgress
		}
	}

	var toOrFrom tc.ToOrFromEp
	if ap.Hook == tc.HookIngress {
		toOrFrom = tc.FromEp
	} else {
		toOrFrom = tc.ToEp
	}

	ap.Iface = ifaceName
	ap.Type = endpointType
	ap.ToOrFrom = toOrFrom
	ap.ToHostDrop = (m.epToHostAction == "DROP")
	ap.FIB = m.fibLookupEnabled
	ap.DSR = m.dsrEnabled
	ap.LogLevel = m.bpfLogLevel
	ap.VXLANPort = m.vxlanPort
	ap.PSNATStart = m.psnatPorts.MinPort
	ap.PSNATEnd = m.psnatPorts.MaxPort

	return ap
}

// Given a slice of TierInfo - as present on workload and host endpoints - that actually consists
// only of tier and policy NAMEs, build and return a slice of tier data that includes all of the
// implied policy rules as well.
const EndTierDrop = true
const NoEndTierDrop = false

func (m *bpfEndpointManager) extractTiers(tiers []*proto.TierInfo, direction PolDirection, endTierDrop bool) (rTiers []polprog.Tier) {
	dir := direction.RuleDir()
	for _, tier := range tiers {
		directionalPols := tier.IngressPolicies
		if direction == PolDirnEgress {
			directionalPols = tier.EgressPolicies
		}

		if len(directionalPols) > 0 {

			stagedOnly := true

			polTier := polprog.Tier{
				Name:     tier.Name,
				Policies: make([]polprog.Policy, len(directionalPols)),
			}

			for i, polName := range directionalPols {
				staged := model.PolicyIsStaged(polName)

				if !staged {
					stagedOnly = false
				}

				pol := m.policies[proto.PolicyID{Tier: tier.Name, Name: polName}]
				var prules []*proto.Rule
				if direction == PolDirnIngress {
					prules = pol.InboundRules
				} else {
					prules = pol.OutboundRules
				}
				policy := polprog.Policy{
					Name:   polName,
					Rules:  make([]polprog.Rule, len(prules)),
					Staged: staged,
				}

				if staged {
					policy.NoMatchID = m.policyNoMatchID(dir, polName)
				}

				for ri, r := range prules {
					policy.Rules[ri] = polprog.Rule{
						Rule:    r,
						MatchID: m.ruleMatchID(dir, r.Action, rules.RuleOwnerTypePolicy, ri, polName),
					}
				}

				polTier.Policies[i] = policy
			}

			if endTierDrop && !stagedOnly {
				polTier.EndRuleID = m.endOfTierDropID(dir, tier.Name)
				polTier.EndAction = polprog.TierEndDeny
			} else {
				polTier.EndRuleID = m.endOfTierPassID(dir, tier.Name)
				polTier.EndAction = polprog.TierEndPass
			}

			rTiers = append(rTiers, polTier)
		}
	}
	return
}

func (m *bpfEndpointManager) extractProfiles(profileNames []string, direction PolDirection) (rProfiles []polprog.Profile) {
	dir := direction.RuleDir()
	if count := len(profileNames); count > 0 {
		rProfiles = make([]polprog.Profile, count)

		for i, profName := range profileNames {
			prof := m.profiles[proto.ProfileID{Name: profName}]
			var prules []*proto.Rule
			if direction == PolDirnIngress {
				prules = prof.InboundRules
			} else {
				prules = prof.OutboundRules
			}
			profile := polprog.Profile{
				Name:  profName,
				Rules: make([]polprog.Rule, len(prules)),
			}

			for ri, r := range prules {
				profile.Rules[ri] = polprog.Rule{
					Rule:    r,
					MatchID: m.ruleMatchID(dir, r.Action, rules.RuleOwnerTypeProfile, ri, profName),
				}
			}

			rProfiles[i] = profile
		}
	}
	return
}

func (m *bpfEndpointManager) extractRules(tiers []*proto.TierInfo, profileNames []string, direction PolDirection) polprog.Rules {
	var r polprog.Rules
	dir := direction.RuleDir()

	// When there is applicable normal policy that does not explicitly Allow or Deny traffic,
	// traffic is dropped.
	r.Tiers = m.extractTiers(tiers, direction, EndTierDrop)

	r.Profiles = m.extractProfiles(profileNames, direction)

	r.NoProfileMatchID = m.profileNoMatchID(dir)

	return r
}

func strToByte64(s string) [64]byte {
	var bytes [64]byte
	copy(bytes[:], []byte(s))
	return bytes
}

func (m *bpfEndpointManager) ruleMatchIDFromNFLOGPrefix(nflogPrefix string) polprog.RuleMatchID {
	return m.lookupsCache.GetID64FromNFLOGPrefix(strToByte64(nflogPrefix))
}

func (m *bpfEndpointManager) endOfTierPassID(dir rules.RuleDir, tier string) polprog.RuleMatchID {
	return m.ruleMatchIDFromNFLOGPrefix(rules.CalculateEndOfTierPassNFLOGPrefixStr(dir, tier))
}

func (m *bpfEndpointManager) endOfTierDropID(dir rules.RuleDir, tier string) polprog.RuleMatchID {
	return m.ruleMatchIDFromNFLOGPrefix(rules.CalculateEndOfTierDropNFLOGPrefixStr(dir, tier))
}

func (m *bpfEndpointManager) policyNoMatchID(dir rules.RuleDir, policy string) polprog.RuleMatchID {
	return m.ruleMatchIDFromNFLOGPrefix(rules.CalculateNoMatchPolicyNFLOGPrefixStr(dir, policy))
}

func (m *bpfEndpointManager) profileNoMatchID(dir rules.RuleDir) polprog.RuleMatchID {
	return m.ruleMatchIDFromNFLOGPrefix(rules.CalculateNoMatchProfileNFLOGPrefixStr(dir))
}

func (m *bpfEndpointManager) ruleMatchID(
	dir rules.RuleDir,
	action string,
	owner rules.RuleOwnerType,
	idx int,
	name string) polprog.RuleMatchID {

	var a rules.RuleAction
	switch action {
	case "", "allow":
		a = rules.RuleActionAllow
	case "next-tier", "pass":
		a = rules.RuleActionPass
	case "deny":
		a = rules.RuleActionDeny
	case "log":
		// If we get it here, we dont know what to do about that, 0 means
		// invalid, but does not break anything.
		return 0
	default:
		log.WithField("action", action).Panic("Unknown rule action")
	}

	return m.ruleMatchIDFromNFLOGPrefix(rules.CalculateNFLOGPrefixStr(a, owner, dir, idx, name))
}

func (m *bpfEndpointManager) isWorkloadIface(iface string) bool {
	return m.workloadIfaceRegex.MatchString(iface)
}

func (m *bpfEndpointManager) isDataIface(iface string) bool {
	return m.dataIfaceRegex.MatchString(iface)
}

func (m *bpfEndpointManager) addWEPToIndexes(wlID proto.WorkloadEndpointID, wl *proto.WorkloadEndpoint) {
	for _, t := range wl.Tiers {
		m.addPolicyToEPMappings(t.IngressPolicies, wlID)
		m.addPolicyToEPMappings(t.EgressPolicies, wlID)
	}
	m.addProfileToEPMappings(wl.ProfileIds, wlID)
}

func (m *bpfEndpointManager) addPolicyToEPMappings(polNames []string, id interface{}) {
	for _, pol := range polNames {
		polID := proto.PolicyID{
			Tier: "default",
			Name: pol,
		}
		if m.policiesToWorkloads[polID] == nil {
			m.policiesToWorkloads[polID] = set.New()
		}
		m.policiesToWorkloads[polID].Add(id)
	}
}

func (m *bpfEndpointManager) addProfileToEPMappings(profileIds []string, id interface{}) {
	for _, profName := range profileIds {
		profID := proto.ProfileID{Name: profName}
		profSet := m.profilesToWorkloads[profID]
		if profSet == nil {
			profSet = set.New()
			m.profilesToWorkloads[profID] = profSet
		}
		profSet.Add(id)
	}
}

func (m *bpfEndpointManager) removeWEPFromIndexes(wlID proto.WorkloadEndpointID, wep *proto.WorkloadEndpoint) {
	if wep == nil {
		return
	}

	for _, t := range wep.Tiers {
		m.removePolicyToEPMappings(t.IngressPolicies, wlID)
		m.removePolicyToEPMappings(t.EgressPolicies, wlID)
	}

	m.removeProfileToEPMappings(wep.ProfileIds, wlID)

	m.withIface(wep.Name, func(iface *bpfInterface) bool {
		iface.info.endpointID = nil
		return false
	})
}

func (m *bpfEndpointManager) removePolicyToEPMappings(polNames []string, id interface{}) {
	for _, pol := range polNames {
		polID := proto.PolicyID{
			Tier: "default",
			Name: pol,
		}
		polSet := m.policiesToWorkloads[polID]
		if polSet == nil {
			continue
		}
		polSet.Discard(id)
		if polSet.Len() == 0 {
			// Defensive; we also clean up when the profile is removed.
			delete(m.policiesToWorkloads, polID)
		}
	}
}

func (m *bpfEndpointManager) removeProfileToEPMappings(profileIds []string, id interface{}) {
	for _, profName := range profileIds {
		profID := proto.ProfileID{Name: profName}
		profSet := m.profilesToWorkloads[profID]
		if profSet == nil {
			continue
		}
		profSet.Discard(id)
		if profSet.Len() == 0 {
			// Defensive; we also clean up when the policy is removed.
			delete(m.profilesToWorkloads, profID)
		}
	}
}

func (m *bpfEndpointManager) OnHEPUpdate(hostIfaceToEpMap map[string]proto.HostEndpoint) {
	if m == nil {
		return
	}

	log.Debugf("HEP update from generic endpoint manager: %v", hostIfaceToEpMap)

	// Pre-process the map for the host-* endpoint: if there is a host-* endpoint, any host
	// interface without its own HEP should use the host-* endpoint's policy.
	wildcardHostEndpoint, wildcardExists := hostIfaceToEpMap[allInterfaces]
	if wildcardExists {
		log.Info("Host-* endpoint is configured")
		for ifaceName := range m.nameToIface {
			if _, specificExists := hostIfaceToEpMap[ifaceName]; m.isDataIface(ifaceName) && !specificExists {
				log.Infof("Use host-* endpoint policy for %v", ifaceName)
				hostIfaceToEpMap[ifaceName] = wildcardHostEndpoint
			}
		}
		delete(hostIfaceToEpMap, allInterfaces)
	}

	// If there are parts of proto.HostEndpoint that do not affect us, we could mask those out
	// here so that they can't cause spurious updates - at the cost of having different
	// proto.HostEndpoint data here than elsewhere.  For example, the ExpectedIpv4Addrs and
	// ExpectedIpv6Addrs fields.  But currently there are no fields that are sufficiently likely
	// to change as to make this worthwhile.

	// If the host-* endpoint is changing, mark all workload interfaces as dirty.
	if (wildcardExists != m.wildcardExists) || !reflect.DeepEqual(wildcardHostEndpoint, m.wildcardHostEndpoint) {
		log.Infof("Host-* endpoint is changing; was %v, now %v", m.wildcardHostEndpoint, wildcardHostEndpoint)
		m.removeHEPFromIndexes(allInterfaces, &m.wildcardHostEndpoint)
		m.wildcardHostEndpoint = wildcardHostEndpoint
		m.wildcardExists = wildcardExists
		m.addHEPToIndexes(allInterfaces, &wildcardHostEndpoint)
		for ifaceName := range m.nameToIface {
			if m.isWorkloadIface(ifaceName) {
				log.Info("Mark WEP iface dirty, for host-* endpoint change")
				m.dirtyIfaceNames.Add(ifaceName)
			}
		}
	}

	// Loop through existing host endpoints, in case they are changing or disappearing.
	for ifaceName, existingEp := range m.hostIfaceToEpMap {
		newEp, stillExists := hostIfaceToEpMap[ifaceName]
		if stillExists && reflect.DeepEqual(newEp, existingEp) {
			log.Debugf("No change to host endpoint for ifaceName=%v", ifaceName)
		} else {
			m.removeHEPFromIndexes(ifaceName, &existingEp)
			if stillExists {
				log.Infof("Host endpoint changing for ifaceName=%v", ifaceName)
				m.addHEPToIndexes(ifaceName, &newEp)
				m.hostIfaceToEpMap[ifaceName] = newEp
			} else {
				log.Infof("Host endpoint deleted for ifaceName=%v", ifaceName)
				delete(m.hostIfaceToEpMap, ifaceName)
			}
			m.dirtyIfaceNames.Add(ifaceName)
		}
		delete(hostIfaceToEpMap, ifaceName)
	}

	// Now anything remaining in hostIfaceToEpMap must be a new host endpoint.
	for ifaceName, newEp := range hostIfaceToEpMap {
		if !m.isDataIface(ifaceName) {
			log.Warningf("Host endpoint configured for ifaceName=%v, but that doesn't match BPFDataIfacePattern; ignoring", ifaceName)
			continue
		}
		log.Infof("Host endpoint added for ifaceName=%v", ifaceName)
		m.addHEPToIndexes(ifaceName, &newEp)
		m.hostIfaceToEpMap[ifaceName] = newEp
		m.dirtyIfaceNames.Add(ifaceName)
	}
}

func (m *bpfEndpointManager) addHEPToIndexes(ifaceName string, ep *proto.HostEndpoint) {
	for _, tiers := range [][]*proto.TierInfo{ep.Tiers, ep.UntrackedTiers, ep.PreDnatTiers, ep.ForwardTiers} {
		for _, t := range tiers {
			m.addPolicyToEPMappings(t.IngressPolicies, ifaceName)
			m.addPolicyToEPMappings(t.EgressPolicies, ifaceName)
		}
	}
	m.addProfileToEPMappings(ep.ProfileIds, ifaceName)
}

func (m *bpfEndpointManager) removeHEPFromIndexes(ifaceName string, ep *proto.HostEndpoint) {
	for _, tiers := range [][]*proto.TierInfo{ep.Tiers, ep.UntrackedTiers, ep.PreDnatTiers, ep.ForwardTiers} {
		for _, t := range tiers {
			m.removePolicyToEPMappings(t.IngressPolicies, ifaceName)
			m.removePolicyToEPMappings(t.EgressPolicies, ifaceName)
		}
	}

	m.removeProfileToEPMappings(ep.ProfileIds, ifaceName)
}

// Dataplane code.
//
// We don't yet have an enforced dividing line between the "manager" and "dataplane" parts of the
// BPF endpoint manager.  But we do have an indirection (the `dp` field) that allows us to UT the
// "manager" logic on its own, and it's useful to keep a separation in mind so that we can continue
// to UT in that way.
//
// As a small help for that, all of the "dataplane" code comes after this point in the file, and all
// of the "manager" code above.

func (m *bpfEndpointManager) setAcceptLocal(iface string, val bool) error {
	numval := "0"
	if val {
		numval = "1"
	}

	path := fmt.Sprintf("/proc/sys/net/ipv4/conf/%s/accept_local", iface)
	err := writeProcSys(path, numval)
	if err != nil {
		log.WithField("err", err).Errorf("Failed to  set %s to %s", path, numval)
		return err
	}

	log.Infof("%s set to %s", path, numval)
	return nil
}

func (m *bpfEndpointManager) ensureStarted() {
	m.startupOnce.Do(func() {
		log.Info("Starting map cleanup runner.")
		m.mapCleanupRunner.Start(context.Background())
	})
}

func (m *bpfEndpointManager) ensureQdisc(iface string) error {
	return tc.EnsureQdisc(iface)
}

// Ensure TC/XDP program is attached to the specified interface and return its jump map FD.
func (m *bpfEndpointManager) ensureProgramAttached(ap attachPoint) (bpf.MapFD, error) {

	jumpMapFD := m.getJumpMapFD(ap)
	if jumpMapFD != 0 {
		ap.Log().Debugf("Known jump map fd=%v", jumpMapFD)
		if attached, err := ap.IsAttached(); err != nil {
			return jumpMapFD, fmt.Errorf("failed to check if interface %s had BPF program; %w", ap.IfaceName(), err)
		} else if !attached {
			// BPF program is missing; maybe we missed a notification of the interface being recreated?
			// Close the now-defunct jump map.
			log.WithField("iface", ap.IfaceName()).Info(
				"Detected that BPF program no longer attached to interface.")
			err := jumpMapFD.Close()
			if err != nil {
				log.WithError(err).Warn("Failed to close jump map FD. Ignoring.")
			}
			m.setJumpMapFD(ap, 0)
			jumpMapFD = 0 // Trigger program to be re-added below.
		} else {
			if ap.MustReattach() {
				// BPF program needs reattaching with different patch options, so
				// close and discard the old FD.
				err := jumpMapFD.Close()
				if err != nil {
					log.WithError(err).Warn("Failed to close jump map FD. Ignoring.")
				}
				m.setJumpMapFD(ap, 0)
				jumpMapFD = 0 // Trigger program to be re-added below.
			}
		}
	}

	if jumpMapFD == 0 {
		ap.Log().Info("Need to attach program")
		// We don't have a program attached to this interface yet, attach one now.
		progID, err := ap.AttachProgram()
		if err != nil {
			return 0, err
		}

		jumpMapFD, err = FindJumpMap(progID, ap.IfaceName())
		if err != nil {
			return 0, fmt.Errorf("failed to look up jump map: %w", err)
		}
		m.setJumpMapFD(ap, jumpMapFD)
	}

	return jumpMapFD, nil
}

// Ensure that the specified interface does not have our XDP program, in any mode, but avoid
// touching anyone else's XDP program(s).
func (m *bpfEndpointManager) ensureNoProgram(ap attachPoint) error {

	// Clean up jump map FD if there is one.
	jumpMapFD := m.getJumpMapFD(ap)
	if jumpMapFD != 0 {
		// Close the jump map FD.
		if err := jumpMapFD.Close(); err == nil {
			m.setJumpMapFD(ap, 0)
		} else {
			// Return error so as to trigger a retry.
			return fmt.Errorf("Failed to close jump map FD %v: %w", jumpMapFD, err)
		}
	}

	// Ensure interface does not have our XDP program attached in any mode.
	return ap.DetachProgram()
}

func (m *bpfEndpointManager) getJumpMapFD(ap attachPoint) (fd bpf.MapFD) {
	m.ifacesLock.Lock()
	defer m.ifacesLock.Unlock()
	m.withIface(ap.IfaceName(), func(iface *bpfInterface) bool {
		if iface.dpState.jumpMapFDs != nil {
			fd = iface.dpState.jumpMapFDs[ap.JumpMapFDMapKey()]
		}
		return false
	})
	return
}

func (m *bpfEndpointManager) setJumpMapFD(ap attachPoint, fd bpf.MapFD) {
	m.ifacesLock.Lock()
	defer m.ifacesLock.Unlock()

	m.withIface(ap.IfaceName(), func(iface *bpfInterface) bool {
		if fd > 0 {
			if iface.dpState.jumpMapFDs == nil {
				iface.dpState.jumpMapFDs = make(map[string]bpf.MapFD)
			}
			iface.dpState.jumpMapFDs[ap.JumpMapFDMapKey()] = fd
		} else if iface.dpState.jumpMapFDs != nil {
			delete(iface.dpState.jumpMapFDs, ap.JumpMapFDMapKey())
			if len(iface.dpState.jumpMapFDs) == 0 {
				iface.dpState.jumpMapFDs = nil
			}
		}
		ap.Log().Debugf("Jump map now %v fd=%v", iface.dpState.jumpMapFDs, fd)
		return false
	})
}

func (m *bpfEndpointManager) isEgressProgrammingCorrect(ifaceName string, isEgressGateway, isEgressClient bool) (correct bool) {
	m.ifacesLock.Lock()
	defer m.ifacesLock.Unlock()
	m.withIface(ifaceName, func(iface *bpfInterface) bool {
		correct = ((iface.dpState.programmedAsEgressGateway == isEgressGateway) && (iface.dpState.programmedAsEgressClient == isEgressClient))
		return false
	})
	return
}

func (m *bpfEndpointManager) setEgressProgramming(ifaceName string, isEgressGateway, isEgressClient bool) {
	m.ifacesLock.Lock()
	defer m.ifacesLock.Unlock()
	m.withIface(ifaceName, func(iface *bpfInterface) bool {
		iface.dpState.programmedAsEgressGateway = isEgressGateway
		iface.dpState.programmedAsEgressClient = isEgressClient
		return false
	})
	return
}

func (m *bpfEndpointManager) updatePolicyProgram(jumpMapFD bpf.MapFD, rules polprog.Rules) error {
	pg := polprog.NewBuilder(m.ipSetIDAlloc, m.ipSetMap.MapFD(), m.stateMap.MapFD(), jumpMapFD,
		polprog.WithActionDropOverride(m.actionOnDrop),
	)
	insns, err := pg.Instructions(rules)
	if err != nil {
		return fmt.Errorf("failed to generate policy bytecode: %w", err)
	}
	progType := unix.BPF_PROG_TYPE_SCHED_CLS
	if rules.ForXDP {
		progType = unix.BPF_PROG_TYPE_XDP
	}
	progFD, err := bpf.LoadBPFProgramFromInsns(insns, "Apache-2.0", uint32(progType))
	if err != nil {
		return fmt.Errorf("failed to load BPF policy program: %w", err)
	}
	defer func() {
		// Once we've put the program in the map, we don't need its FD any more.
		err := progFD.Close()
		if err != nil {
			log.WithError(err).Panic("Failed to close program FD.")
		}
	}()
	k := make([]byte, 4)
	v := make([]byte, 4)
	binary.LittleEndian.PutUint32(v, uint32(progFD))
	err = bpf.UpdateMapEntry(jumpMapFD, k, v)
	if err != nil {
		return fmt.Errorf("failed to update %v=%v in jump map %v: %w", k, v, jumpMapFD, err)
	}
	return nil
}

func (m *bpfEndpointManager) removePolicyProgram(jumpMapFD bpf.MapFD) error {
	k := make([]byte, 4)
	err := bpf.DeleteMapEntryIfExists(jumpMapFD, k, 4)
	if err != nil {
		return fmt.Errorf("failed to update jump map: %w", err)
	}
	return nil
}

func FindJumpMap(progIDStr, ifaceName string) (mapFD bpf.MapFD, err error) {
	logCtx := log.WithField("progID", progIDStr).WithField("iface", ifaceName)
	logCtx.Debugf("Looking up jump map")
	bpftool := exec.Command("bpftool", "prog", "show", "id", progIDStr, "--json")
	output, err := bpftool.Output()
	if err != nil {
		// We can hit this case if the interface was deleted underneath us; check that it's still there.
		if _, err := os.Stat(fmt.Sprintf("/proc/sys/net/ipv4/conf/%s", ifaceName)); os.IsNotExist(err) {
			return 0, tc.ErrDeviceNotFound
		}
		return 0, fmt.Errorf("failed to get map metadata: %w out=\n%v", err, string(output))
	}
	var prog struct {
		MapIDs []int `json:"map_ids"`
	}
	err = json.Unmarshal(output, &prog)
	if err != nil {
		return 0, fmt.Errorf("failed to parse bpftool output: %w", err)
	}

	for _, mapID := range prog.MapIDs {
		mapFD, err := bpf.GetMapFDByID(mapID)
		if err != nil {
			return 0, fmt.Errorf("failed to get map FD from ID: %w", err)
		}
		mapInfo, err := bpf.GetMapInfo(mapFD)
		if err != nil {
			err = mapFD.Close()
			if err != nil {
				log.WithError(err).Panic("Failed to close FD.")
			}
			return 0, fmt.Errorf("failed to get map info: %w", err)
		}
		if mapInfo.Type == unix.BPF_MAP_TYPE_PROG_ARRAY {
			logCtx.WithField("fd", mapFD).Debug("Found jump map")
			return mapFD, nil
		}
		err = mapFD.Close()
		if err != nil {
			log.WithError(err).Panic("Failed to close FD.")
		}
	}

	return 0, fmt.Errorf("failed to find jump map for iface=%v progID=%v", ifaceName, progIDStr)
}

func (m *bpfEndpointManager) getInterfaceIP(ifaceName string) (*net.IP, error) {
	var ipAddrs []net.IP
	if ip, ok := m.ifaceToIpMap[ifaceName]; ok {
		return &ip, nil
	}
	intf, err := net.InterfaceByName(ifaceName)
	if err != nil {
		return nil, err
	}
	addrs, err := intf.Addrs()
	if err != nil {
		return nil, err
	}
	for _, addr := range addrs {
		switch t := addr.(type) {
		case *net.IPNet:
			if t.IP.To4() != nil {
				ipAddrs = append(ipAddrs, t.IP)
			}
		}
	}
	sort.Slice(ipAddrs, func(i, j int) bool {
		return bytes.Compare(ipAddrs[i], ipAddrs[j]) < 0
	})
	if len(ipAddrs) > 0 {
		return &ipAddrs[0], nil
	}
	return nil, errors.New("interface ip address not found")
}<|MERGE_RESOLUTION|>--- conflicted
+++ resolved
@@ -38,27 +38,17 @@
 	"golang.org/x/sync/semaphore"
 	"golang.org/x/sys/unix"
 
-	"github.com/projectcalico/felix/logutils"
-
-	"github.com/projectcalico/libcalico-go/lib/set"
-
-<<<<<<< HEAD
-	"github.com/projectcalico/libcalico-go/lib/backend/model"
-
-=======
-	"github.com/projectcalico/api/pkg/lib/numorstring"
->>>>>>> ff322616
 	"github.com/projectcalico/felix/bpf"
 	"github.com/projectcalico/felix/bpf/polprog"
 	"github.com/projectcalico/felix/bpf/tc"
 	"github.com/projectcalico/felix/bpf/xdp"
-	"github.com/projectcalico/felix/calc"
 	"github.com/projectcalico/felix/idalloc"
 	"github.com/projectcalico/felix/ifacemonitor"
 	"github.com/projectcalico/felix/iptables"
+	"github.com/projectcalico/felix/logutils"
 	"github.com/projectcalico/felix/proto"
 	"github.com/projectcalico/felix/ratelimited"
-	"github.com/projectcalico/felix/rules"
+	"github.com/projectcalico/libcalico-go/lib/set"
 )
 
 const jumpMapCleanupInterval = 10 * time.Second
@@ -154,11 +144,8 @@
 	vxlanPort               uint16
 	dsrEnabled              bool
 	bpfExtToServiceConnmark int
-<<<<<<< HEAD
+	psnatPorts              numorstring.Port
 	enableTcpStats          bool
-=======
-	psnatPorts              numorstring.Port
->>>>>>> ff322616
 
 	ipSetMap bpf.Map
 	stateMap bpf.Map
