--- conflicted
+++ resolved
@@ -151,24 +151,6 @@
 	},
 }
 
-<<<<<<< HEAD
-func hostChainsForIfaces(ipVersion uint8, ifaceTierNames []string, epMarkMapper rules.EndpointMarkMapper) []*iptables.Chain {
-	return append(chainsForIfaces(ipVersion, ifaceTierNames, epMarkMapper, true, "normal"),
-		chainsForIfaces(ipVersion, ifaceTierNames, epMarkMapper, true, "applyOnForward")...,
-	)
-}
-
-func rawChainsForIfaces(ipVersion uint8, ifaceTierNames []string, epMarkMapper rules.EndpointMarkMapper) []*iptables.Chain {
-	return chainsForIfaces(ipVersion, ifaceTierNames, epMarkMapper, true, "untracked")
-}
-
-func preDNATChainsForIfaces(ipVersion uint8, ifaceTierNames []string, epMarkMapper rules.EndpointMarkMapper) []*iptables.Chain {
-	return chainsForIfaces(ipVersion, ifaceTierNames, epMarkMapper, true, "preDNAT")
-}
-
-func wlChainsForIfaces(ipVersion uint8, ifaceTierNames []string, epMarkMapper rules.EndpointMarkMapper) []*iptables.Chain {
-	return chainsForIfaces(ipVersion, ifaceTierNames, epMarkMapper, false, "normal")
-=======
 var toHostDispatchEmpty = []*iptables.Chain{
 	{
 		Name:  "cali-to-host-endpoint",
@@ -176,27 +158,26 @@
 	},
 }
 
-func hostChainsForIfaces(ifaceMetadata []string, epMarkMapper rules.EndpointMarkMapper) []*iptables.Chain {
-	return append(chainsForIfaces(ifaceMetadata, epMarkMapper, true, "normal", false, iptables.AcceptAction{}),
-		chainsForIfaces(ifaceMetadata, epMarkMapper, true, "applyOnForward", false, iptables.AcceptAction{})...,
+func hostChainsForIfaces(ipVersion uint8, ifaceTierNames []string, epMarkMapper rules.EndpointMarkMapper) []*iptables.Chain {
+	return append(chainsForIfaces(ipVersion, ifaceTierNames, epMarkMapper, true, "normal", false, iptables.AcceptAction{}),
+		chainsForIfaces(ipVersion, ifaceTierNames, epMarkMapper, true, "applyOnForward", false, iptables.AcceptAction{})...,
 	)
 }
 
-func mangleEgressChainsForIfaces(ifaceMetadata []string, epMarkMapper rules.EndpointMarkMapper) []*iptables.Chain {
-	return chainsForIfaces(ifaceMetadata, epMarkMapper, true, "normal", true, iptables.SetMarkAction{Mark: 0x8}, iptables.ReturnAction{})
-}
-
-func rawChainsForIfaces(ifaceMetadata []string, epMarkMapper rules.EndpointMarkMapper) []*iptables.Chain {
-	return chainsForIfaces(ifaceMetadata, epMarkMapper, true, "untracked", false, iptables.AcceptAction{})
-}
-
-func preDNATChainsForIfaces(ifaceMetadata []string, epMarkMapper rules.EndpointMarkMapper) []*iptables.Chain {
-	return chainsForIfaces(ifaceMetadata, epMarkMapper, true, "preDNAT", false, iptables.AcceptAction{})
-}
-
-func wlChainsForIfaces(ifaceMetadata []string, epMarkMapper rules.EndpointMarkMapper) []*iptables.Chain {
-	return chainsForIfaces(ifaceMetadata, epMarkMapper, false, "normal", false, iptables.AcceptAction{})
->>>>>>> 916a3515
+func mangleEgressChainsForIfaces(ipVersion uint8, ifaceTierNames []string, epMarkMapper rules.EndpointMarkMapper) []*iptables.Chain {
+	return chainsForIfaces(ipVersion, ifaceTierNames, epMarkMapper, true, "normal", true, iptables.SetMarkAction{Mark: 0x8}, iptables.ReturnAction{})
+}
+
+func rawChainsForIfaces(ipVersion uint8, ifaceTierNames []string, epMarkMapper rules.EndpointMarkMapper) []*iptables.Chain {
+	return chainsForIfaces(ipVersion, ifaceTierNames, epMarkMapper, true, "untracked", false, iptables.AcceptAction{})
+}
+
+func preDNATChainsForIfaces(ipVersion uint8, ifaceTierNames []string, epMarkMapper rules.EndpointMarkMapper) []*iptables.Chain {
+	return chainsForIfaces(ipVersion, ifaceTierNames, epMarkMapper, true, "preDNAT", false, iptables.AcceptAction{})
+}
+
+func wlChainsForIfaces(ipVersion uint8, ifaceTierNames []string, epMarkMapper rules.EndpointMarkMapper) []*iptables.Chain {
+	return chainsForIfaces(ipVersion, ifaceTierNames, epMarkMapper, false, "normal", false, iptables.AcceptAction{})
 }
 
 func chainsForIfaces(ipVersion uint8,
@@ -325,20 +306,6 @@
 		outRules := []iptables.Rule{}
 
 		if tableKind != "untracked" {
-<<<<<<< HEAD
-			outRules = append(outRules,
-				iptables.Rule{
-					Match:  iptables.Match().ConntrackState("RELATED,ESTABLISHED"),
-					Action: iptables.AcceptAction{},
-				},
-			)
-			if !isEgressGateway {
-				outRules = append(outRules, iptables.Rule{
-					Match:  iptables.Match().ConntrackState("INVALID"),
-					Action: iptables.DropAction{},
-				})
-			}
-=======
 			for _, allowAction := range allowActions {
 				outRules = append(outRules,
 					iptables.Rule{
@@ -347,11 +314,12 @@
 					},
 				)
 			}
-			outRules = append(outRules, iptables.Rule{
-				Match:  iptables.Match().ConntrackState("INVALID"),
-				Action: iptables.DropAction{},
-			})
->>>>>>> 916a3515
+			if !isEgressGateway {
+				outRules = append(outRules, iptables.Rule{
+					Match:  iptables.Match().ConntrackState("INVALID"),
+					Action: iptables.DropAction{},
+				})
+			}
 		}
 
 		if host && tableKind != "applyOnForward" {
@@ -437,20 +405,6 @@
 		inRules := []iptables.Rule{}
 
 		if tableKind != "untracked" {
-<<<<<<< HEAD
-			inRules = append(inRules,
-				iptables.Rule{
-					Match:  iptables.Match().ConntrackState("RELATED,ESTABLISHED"),
-					Action: iptables.AcceptAction{},
-				},
-			)
-			if !isEgressGateway {
-				inRules = append(inRules, iptables.Rule{
-					Match:  iptables.Match().ConntrackState("INVALID"),
-					Action: iptables.DropAction{},
-				})
-			}
-=======
 			for _, allowAction := range allowActions {
 				inRules = append(inRules,
 					iptables.Rule{
@@ -459,11 +413,12 @@
 					},
 				)
 			}
-			inRules = append(inRules, iptables.Rule{
-				Match:  iptables.Match().ConntrackState("INVALID"),
-				Action: iptables.DropAction{},
-			})
->>>>>>> 916a3515
+			if !isEgressGateway {
+				inRules = append(inRules, iptables.Rule{
+					Match:  iptables.Match().ConntrackState("INVALID"),
+					Action: iptables.DropAction{},
+				})
+			}
 		}
 
 		if host && tableKind != "applyOnForward" {
@@ -995,12 +950,8 @@
 					rawChainsForIfaces(ipVersion, names, epMgr.epMarkMapper),
 				})
 				mangleTable.checkChains([][]*iptables.Chain{
-<<<<<<< HEAD
 					preDNATChainsForIfaces(ipVersion, names, epMgr.epMarkMapper),
-=======
-					preDNATChainsForIfaces(names, epMgr.epMarkMapper),
-					mangleEgressChainsForIfaces(names, epMgr.epMarkMapper),
->>>>>>> 916a3515
+					mangleEgressChainsForIfaces(ipVersion, names, epMgr.epMarkMapper),
 				})
 			}
 		}
