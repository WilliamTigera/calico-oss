<<<<<<< HEAD
// Copyright (c) 2017-2020 Tigera, Inc. All rights reserved.

=======
// Copyright (c) 2020 Tigera, Inc. All rights reserved.
//
>>>>>>> aa0a22d9
// Licensed under the Apache License, Version 2.0 (the "License");
// you may not use this file except in compliance with the License.
// You may obtain a copy of the License at
//
//     http://www.apache.org/licenses/LICENSE-2.0
//
// Unless required by applicable law or agreed to in writing, software
// distributed under the License is distributed on an "AS IS" BASIS,
// WITHOUT WARRANTIES OR CONDITIONS OF ANY KIND, either express or implied.
// See the License for the specific language governing permissions and
// limitations under the License.

package intdataplane

import (
	"errors"
	"fmt"
	"strings"

	"github.com/projectcalico/felix/ifacemonitor"

	. "github.com/onsi/ginkgo"
	. "github.com/onsi/gomega"
	log "github.com/sirupsen/logrus"

	"github.com/projectcalico/felix/ip"
	"github.com/projectcalico/felix/ipsets"
	"github.com/projectcalico/felix/iptables"
	"github.com/projectcalico/felix/proto"
	"github.com/projectcalico/felix/routetable"
	"github.com/projectcalico/felix/rules"
	"github.com/projectcalico/felix/testutils"
	"github.com/projectcalico/libcalico-go/lib/set"
)

var wlDispatchEmpty = []*iptables.Chain{
	{
		Name: "cali-to-wl-dispatch",
		Rules: []iptables.Rule{
			{
				Match:   iptables.Match(),
				Action:  iptables.DropAction{},
				Comment: []string{"Unknown interface"},
			},
		},
	},
	{
		Name: "cali-from-wl-dispatch",
		Rules: []iptables.Rule{
			{
				Match:   iptables.Match(),
				Action:  iptables.DropAction{},
				Comment: []string{"Unknown interface"},
			},
		},
	},
	{
		Name: "cali-from-endpoint-mark",
		Rules: []iptables.Rule{
			{
				Match:   iptables.Match(),
				Action:  iptables.DropAction{},
				Comment: []string{"Unknown interface"},
			},
		},
	},
	{
		Name: "cali-set-endpoint-mark",
		Rules: []iptables.Rule{
			iptables.Rule{
				Match:   iptables.Match().InInterface("cali+"),
				Action:  iptables.DropAction{},
				Comment: []string{"Unknown endpoint"},
			},
			iptables.Rule{
				Match:   iptables.Match().InInterface("tap+"),
				Action:  iptables.DropAction{},
				Comment: []string{"Unknown endpoint"},
			},
			{
				Action:  iptables.SetMaskedMarkAction{Mark: 0x0100, Mask: 0xff00},
				Comment: []string{"Non-Cali endpoint mark"},
			},
		},
	},
}

var hostDispatchEmptyNormal = []*iptables.Chain{
	{
		Name:  "cali-to-host-endpoint",
		Rules: []iptables.Rule{},
	},
	{
		Name:  "cali-from-host-endpoint",
		Rules: []iptables.Rule{},
	},
}

var hostDispatchEmptyForward = []*iptables.Chain{
	{
		Name:  "cali-to-hep-forward",
		Rules: []iptables.Rule{},
	},
	{
		Name:  "cali-from-hep-forward",
		Rules: []iptables.Rule{},
	},
}

var fromHostDispatchEmpty = []*iptables.Chain{
	{
		Name:  "cali-from-host-endpoint",
		Rules: []iptables.Rule{},
	},
}

func hostChainsForIfaces(ifaceTierNames []string, epMarkMapper rules.EndpointMarkMapper) []*iptables.Chain {
	return append(chainsForIfaces(ifaceTierNames, epMarkMapper, true, "normal"),
		chainsForIfaces(ifaceTierNames, epMarkMapper, true, "applyOnForward")...,
	)
}

func rawChainsForIfaces(ifaceTierNames []string, epMarkMapper rules.EndpointMarkMapper) []*iptables.Chain {
	return chainsForIfaces(ifaceTierNames, epMarkMapper, true, "untracked")
}

func preDNATChainsForIfaces(ifaceTierNames []string, epMarkMapper rules.EndpointMarkMapper) []*iptables.Chain {
	return chainsForIfaces(ifaceTierNames, epMarkMapper, true, "preDNAT")
}

func wlChainsForIfaces(ifaceTierNames []string, epMarkMapper rules.EndpointMarkMapper) []*iptables.Chain {
	return chainsForIfaces(ifaceTierNames, epMarkMapper, false, "normal")
}

func chainsForIfaces(ifaceTierNames []string,
	epMarkMapper rules.EndpointMarkMapper,
	host bool,
	tableKind string) []*iptables.Chain {
	const (
		ProtoUDP  = 17
		ProtoIPIP = 4
		VXLANPort = 4789
	)

	log.WithFields(log.Fields{
		"ifaces":    ifaceTierNames,
		"host":      host,
		"tableKind": tableKind,
	}).Debug("Calculating chains for interface")

	chains := []*iptables.Chain{}
	dispatchOut := []iptables.Rule{}
	dispatchIn := []iptables.Rule{}
	epMarkSet := []iptables.Rule{}
	epMarkFrom := []iptables.Rule{}
	hostOrWlLetter := "w"
	hostOrWlDispatch := "wl-dispatch"
	outPrefix := "cali-from-"
	inPrefix := "cali-to-"
	inboundGroup := uint16(1)
	outboundGroup := uint16(2)
	epMarkSetName := "cali-set-endpoint-mark"
	epMarkFromName := "cali-from-endpoint-mark"
	epMarkSetOnePrefix := "cali-sm-"
	epmarkFromPrefix := outPrefix[:6]
	dropEncapRules := []iptables.Rule{
		{
			Match: iptables.Match().ProtocolNum(ProtoUDP).
				DestPorts(uint16(VXLANPort)),
			Action:  iptables.DropAction{},
			Comment: []string{"Drop VXLAN encapped packets originating in pods"},
		},
		{
			Match:   iptables.Match().ProtocolNum(ProtoIPIP),
			Action:  iptables.DropAction{},
			Comment: []string{"Drop IPinIP encapped packets originating in pods"},
		},
	}

	if host {
		hostOrWlLetter = "h"
		hostOrWlDispatch = "host-endpoint"
		if tableKind == "applyOnForward" {
			hostOrWlLetter = "hfw"
			hostOrWlDispatch = "hep-forward"
		}
		outPrefix = "cali-to-"
		inPrefix = "cali-from-"
		inboundGroup = uint16(1)
		outboundGroup = uint16(2)
		epmarkFromPrefix = inPrefix[:6]
	}
	for _, ifaceTierName := range ifaceTierNames {
		var ifaceName, tierName, polName string
		nameParts := strings.Split(ifaceTierName, "_")
		ifaceKind := "normal"
		ingress := true
		egress := true
		if len(nameParts) == 1 {
			// Just an interface name "eth0", apply no tweaks.
			ifaceName = nameParts[0]
			tierName = ""
			polName = ""
		} else if len(nameParts) == 2 {
			// Interface name and a policy name  "eth0_tierA".
			ifaceName = nameParts[0]
			if strings.HasPrefix(nameParts[1], "pol") {
				tierName = "default"
				polName = "/" + nameParts[1]
			} else {
				tierName = nameParts[1]
				polName = "/a"
			}
			ifaceKind = "normal"
		} else {
			// Interface name, policy name and untracked "eth0_polA_untracked"
			// or applyOnForwrd "eth0_polA_applyOnForward".
			log.Debug("Interface name policy name and untracked/ingress/egress")
			ifaceName = nameParts[0]
			if strings.HasPrefix(nameParts[1], "pol") {
				tierName = "default"
				polName = "/" + nameParts[1]
			} else {
				tierName = nameParts[1]
				polName = "/a"
			}
			switch nameParts[2] {
			case "ingress":
				egress = false
			case "egress":
				ingress = false
			default:
				ifaceKind = nameParts[2]
			}
		}
		epMark, err := epMarkMapper.GetEndpointMark(ifaceName)
		if err != nil {
			log.WithFields(log.Fields{
				"ifaces":    ifaceTierNames,
				"host":      host,
				"tableKind": tableKind,
			}).Debug("Failed to get endpoint mark for interface")
			continue
		}

		if tableKind != ifaceKind && tableKind != "normal" && tableKind != "applyOnForward" {
			continue
		}

		outRules := []iptables.Rule{}

		if tableKind != "untracked" {
			outRules = append(outRules,
				iptables.Rule{
					Match:  iptables.Match().ConntrackState("RELATED,ESTABLISHED"),
					Action: iptables.AcceptAction{},
				},
			)
			outRules = append(outRules, iptables.Rule{
				Match:  iptables.Match().ConntrackState("INVALID"),
				Action: iptables.DropAction{},
			})
		}

		if host && tableKind != "applyOnForward" {
			outRules = append(outRules, iptables.Rule{
				Match:  iptables.Match(),
				Action: iptables.JumpAction{Target: "cali-failsafe-out"},
			})
		}
		outRules = append(outRules, iptables.Rule{
			Match:  iptables.Match(),
			Action: iptables.ClearMarkAction{Mark: 136}, // 0x8 + 0x80 (IptablesMarkAccept + IptablesMarkDrop)
		})
		if !host {
			outRules = append(outRules, dropEncapRules...)
		}
		if egress && polName != "" && tierName != "" && tableKind == ifaceKind {
			outRules = append(outRules, iptables.Rule{
				Match:   iptables.Match(),
				Action:  iptables.ClearMarkAction{Mark: 16},
				Comment: []string{"Start of tier " + tierName},
			})
			outRules = append(outRules, iptables.Rule{
				Match:  iptables.Match().MarkClear(16),
				Action: iptables.JumpAction{Target: "cali-po-" + tierName + polName},
			})
			if tableKind == "untracked" {
				outRules = append(outRules, iptables.Rule{
					Match:  iptables.Match().MarkSingleBitSet(8),
					Action: iptables.NoTrackAction{},
				})
			}
			outRules = append(outRules, iptables.Rule{
				Match:   iptables.Match().MarkSingleBitSet(8),
				Action:  iptables.ReturnAction{},
				Comment: []string{"Return if policy accepted"},
			})
			if tableKind == "normal" || tableKind == "applyOnForward" {
				// Only end with a drop rule in the filter chain.  In the raw chain,
				// we consider the policy as unfinished, because some of the
				// policy may live in the filter chain.
				outRules = append(outRules, iptables.Rule{
					Match: iptables.Match().MarkClear(16),
					Action: iptables.NflogAction{
						Group:  outboundGroup,
						Prefix: fmt.Sprintf("DPE|%s", tierName),
					},
				})
				outRules = append(outRules, iptables.Rule{
					Match:   iptables.Match().MarkClear(16),
					Action:  iptables.DropAction{},
					Comment: []string{"Drop if no policies passed packet"},
				})
			}

		} else if tableKind == "applyOnForward" {
			// Expect forwarded traffic to be allowed when there are no
			// applicable policies.
			outRules = append(outRules, iptables.Rule{
				Action:  iptables.SetMarkAction{Mark: 8},
				Comment: []string{"Allow forwarded traffic by default"},
			})
			outRules = append(outRules, iptables.Rule{
				Action:  iptables.ReturnAction{},
				Comment: []string{"Return for accepted forward traffic"},
			})
		}

		if tableKind == "normal" {
			outRules = append(outRules, iptables.Rule{
				Match: iptables.Match(),
				Action: iptables.NflogAction{
					Group:  outboundGroup,
					Prefix: "DRE",
				},
			})
			outRules = append(outRules, iptables.Rule{
				Match:   iptables.Match(),
				Action:  iptables.DropAction{},
				Comment: []string{"Drop if no profiles matched"},
			})
		}

		inRules := []iptables.Rule{}

		if tableKind != "untracked" {
			inRules = append(inRules,
				iptables.Rule{
					Match:  iptables.Match().ConntrackState("RELATED,ESTABLISHED"),
					Action: iptables.AcceptAction{},
				},
			)
			inRules = append(inRules, iptables.Rule{
				Match:  iptables.Match().ConntrackState("INVALID"),
				Action: iptables.DropAction{},
			})
		}

		if host && tableKind != "applyOnForward" {
			inRules = append(inRules, iptables.Rule{
				Match:  iptables.Match(),
				Action: iptables.JumpAction{Target: "cali-failsafe-in"},
			})
		}
		inRules = append(inRules, iptables.Rule{
			Match:  iptables.Match(),
			Action: iptables.ClearMarkAction{Mark: 136}, // 0x8 + 0x80 (IptablesMarkAccept + IptablesMarkDrop)
		})

		if ingress && tierName != "" && tableKind == ifaceKind {
			inRules = append(inRules, iptables.Rule{
				Match:   iptables.Match(),
				Action:  iptables.ClearMarkAction{Mark: 16},
				Comment: []string{"Start of tier " + tierName},
			})
			// For untracked policy, we expect a tier with a policy in it.
			inRules = append(inRules, iptables.Rule{
				Match:  iptables.Match().MarkClear(16),
				Action: iptables.JumpAction{Target: "cali-pi-" + tierName + polName},
			})
			if tableKind == "untracked" {
				inRules = append(inRules, iptables.Rule{
					Match:  iptables.Match().MarkSingleBitSet(8),
					Action: iptables.NoTrackAction{},
				})
			}
			inRules = append(inRules, iptables.Rule{
				Match:   iptables.Match().MarkSingleBitSet(8),
				Action:  iptables.ReturnAction{},
				Comment: []string{"Return if policy accepted"},
			})
			if tableKind == "normal" || tableKind == "applyOnForward" {
				// Only end with a drop rule in the filter chain.  In the raw chain,
				// we consider the policy as unfinished, because some of the
				// policy may live in the filter chain.
				inRules = append(inRules, iptables.Rule{
					Match: iptables.Match().MarkClear(16),
					Action: iptables.NflogAction{
						Group:  inboundGroup,
						Prefix: fmt.Sprintf("DPI|%s", tierName),
					},
				})
				inRules = append(inRules, iptables.Rule{
					Match:   iptables.Match().MarkClear(16),
					Action:  iptables.DropAction{},
					Comment: []string{"Drop if no policies passed packet"},
				})
			}

		} else if tableKind == "applyOnForward" {
			// Expect forwarded traffic to be allowed when there are no
			// applicable policies.
			inRules = append(inRules, iptables.Rule{
				Action:  iptables.SetMarkAction{Mark: 8},
				Comment: []string{"Allow forwarded traffic by default"},
			})
			inRules = append(inRules, iptables.Rule{
				Action:  iptables.ReturnAction{},
				Comment: []string{"Return for accepted forward traffic"},
			})
		}

		if tableKind == "normal" {
			inRules = append(inRules, iptables.Rule{
				Match: iptables.Match(),
				Action: iptables.NflogAction{
					Group:  inboundGroup,
					Prefix: "DRI",
				},
			})
			inRules = append(inRules, iptables.Rule{
				Match:   iptables.Match(),
				Action:  iptables.DropAction{},
				Comment: []string{"Drop if no profiles matched"},
			})
		}

		if tableKind == "preDNAT" {
			chains = append(chains,
				&iptables.Chain{
					Name:  inPrefix[:6] + hostOrWlLetter + "-" + ifaceName,
					Rules: inRules,
				},
			)
		} else {
			chains = append(chains,
				&iptables.Chain{
					Name:  outPrefix[:6] + hostOrWlLetter + "-" + ifaceName,
					Rules: outRules,
				},
				&iptables.Chain{
					Name:  inPrefix[:6] + hostOrWlLetter + "-" + ifaceName,
					Rules: inRules,
				},
			)
		}

		if host {
			dispatchOut = append(dispatchOut,
				iptables.Rule{
					Match:  iptables.Match().OutInterface(ifaceName),
					Action: iptables.GotoAction{Target: outPrefix[:6] + hostOrWlLetter + "-" + ifaceName},
				},
			)
			dispatchIn = append(dispatchIn,
				iptables.Rule{
					Match:  iptables.Match().InInterface(ifaceName),
					Action: iptables.GotoAction{Target: inPrefix[:6] + hostOrWlLetter + "-" + ifaceName},
				},
			)
		} else {
			dispatchOut = append(dispatchOut,
				iptables.Rule{
					Match:  iptables.Match().InInterface(ifaceName),
					Action: iptables.GotoAction{Target: outPrefix[:6] + hostOrWlLetter + "-" + ifaceName},
				},
			)
			dispatchIn = append(dispatchIn,
				iptables.Rule{
					Match:  iptables.Match().OutInterface(ifaceName),
					Action: iptables.GotoAction{Target: inPrefix[:6] + hostOrWlLetter + "-" + ifaceName},
				},
			)
		}

		if tableKind != "preDNAT" && tableKind != "untracked" {
			chains = append(chains,
				&iptables.Chain{
					Name: epMarkSetOnePrefix + ifaceName,
					Rules: []iptables.Rule{
						iptables.Rule{
							Action: iptables.SetMaskedMarkAction{Mark: epMark, Mask: epMarkMapper.GetMask()},
						},
					},
				},
			)
			epMarkSet = append(epMarkSet,
				iptables.Rule{
					Match:  iptables.Match().InInterface(ifaceName),
					Action: iptables.GotoAction{Target: epMarkSetOnePrefix + ifaceName},
				},
			)
			epMarkFrom = append(epMarkFrom,
				iptables.Rule{
					Match:  iptables.Match().MarkMatchesWithMask(epMark, epMarkMapper.GetMask()),
					Action: iptables.GotoAction{Target: epmarkFromPrefix + hostOrWlLetter + "-" + ifaceName},
				},
			)
		}

	}
	if !host {
		dispatchOut = append(dispatchOut,
			iptables.Rule{
				Match:   iptables.Match(),
				Action:  iptables.DropAction{},
				Comment: []string{"Unknown interface"},
			},
		)
		dispatchIn = append(dispatchIn,
			iptables.Rule{
				Match:   iptables.Match(),
				Action:  iptables.DropAction{},
				Comment: []string{"Unknown interface"},
			},
		)
	}

	if tableKind != "preDNAT" && tableKind != "untracked" {
		epMarkSet = append(epMarkSet,
			iptables.Rule{
				Match:   iptables.Match().InInterface("cali+"),
				Action:  iptables.DropAction{},
				Comment: []string{"Unknown endpoint"},
			},
			iptables.Rule{
				Match:   iptables.Match().InInterface("tap+"),
				Action:  iptables.DropAction{},
				Comment: []string{"Unknown endpoint"},
			},
			iptables.Rule{
				Action:  iptables.SetMaskedMarkAction{Mark: 0x0100, Mask: 0xff00},
				Comment: []string{"Non-Cali endpoint mark"},
			},
		)
		epMarkFrom = append(epMarkFrom,
			iptables.Rule{
				Match:   iptables.Match(),
				Action:  iptables.DropAction{},
				Comment: []string{"Unknown interface"},
			},
		)
		chains = append(chains,
			&iptables.Chain{
				Name:  epMarkSetName,
				Rules: epMarkSet,
			},
			&iptables.Chain{
				Name:  epMarkFromName,
				Rules: epMarkFrom,
			},
		)
	}

	if tableKind == "preDNAT" {
		chains = append(chains,
			&iptables.Chain{
				Name:  inPrefix + hostOrWlDispatch,
				Rules: dispatchIn,
			},
		)
	} else {
		chains = append(chains,
			&iptables.Chain{
				Name:  outPrefix + hostOrWlDispatch,
				Rules: dispatchOut,
			},
			&iptables.Chain{
				Name:  inPrefix + hostOrWlDispatch,
				Rules: dispatchIn,
			},
		)
	}

	return chains
}

type mockRouteTable struct {
	currentRoutes   map[string][]routetable.Target
	currentL2Routes map[string][]routetable.L2Target
}

func (t *mockRouteTable) SetRoutes(ifaceName string, targets []routetable.Target) {
	log.WithFields(log.Fields{
		"ifaceName": ifaceName,
		"targets":   targets,
	}).Debug("SetRoutes")
	t.currentRoutes[ifaceName] = targets
}

func (t *mockRouteTable) SetL2Routes(ifaceName string, targets []routetable.L2Target) {
	log.WithFields(log.Fields{
		"ifaceName": ifaceName,
		"targets":   targets,
	}).Debug("SetL2Routes")
	t.currentL2Routes[ifaceName] = targets
}

func (t *mockRouteTable) OnIfaceStateChanged(string, ifacemonitor.State) {}
func (t *mockRouteTable) QueueResync()                                   {}
func (t *mockRouteTable) Apply() error {
	return nil
}

func (t *mockRouteTable) checkRoutes(ifaceName string, expected []routetable.Target) {
	Expect(t.currentRoutes[ifaceName]).To(Equal(expected))
}

type statusReportRecorder struct {
	currentState map[interface{}]string
}

func (r *statusReportRecorder) endpointStatusUpdateCallback(ipVersion uint8, id interface{}, status string) {
	log.WithFields(log.Fields{
		"ipVersion": ipVersion,
		"id":        id,
		"status":    status,
	}).Debug("endpointStatusUpdateCallback")
	if status == "" {
		delete(r.currentState, id)
	} else {
		r.currentState[id] = status
	}
}

type hostEpSpec struct {
	id        string
	name      string
	ipv4Addrs []string
	ipv6Addrs []string
	tierName  string
}

func endpointManagerTests(ipVersion uint8) func() {
	return func() {
		const (
			ipv4     = "10.0.240.10"
			ipv4Eth1 = "10.0.240.30"
			ipv6     = "2001:db8::10.0.240.10"
		)
		var (
			epMgr           *endpointManager
			rawTable        *mockTable
			mangleTable     *mockTable
			filterTable     *mockTable
			rrConfigNormal  rules.Config
			eth0Addrs       set.Set
			loAddrs         set.Set
			eth1Addrs       set.Set
			routeTable      *mockRouteTable
			mockProcSys     *testProcSys
			statusReportRec *statusReportRecorder
		)

		BeforeEach(func() {
			rrConfigNormal = rules.Config{
				IPIPEnabled:                 true,
				IPIPTunnelAddress:           nil,
				IPSetConfigV4:               ipsets.NewIPVersionConfig(ipsets.IPFamilyV4, "cali", nil, nil),
				IPSetConfigV6:               ipsets.NewIPVersionConfig(ipsets.IPFamilyV6, "cali", nil, nil),
				IptablesMarkAccept:          0x8,
				IptablesMarkPass:            0x10,
				IptablesMarkScratch0:        0x20,
				IptablesMarkScratch1:        0x40,
				IptablesMarkDrop:            0x80,
				IptablesMarkIPsec:           0x10000,
				IptablesMarkEndpoint:        0xff00,
				IptablesMarkNonCaliEndpoint: 0x0100,
				KubeIPVSSupportEnabled:      true,
				WorkloadIfacePrefixes:       []string{"cali", "tap"},
				VXLANPort:                   4789,
				VXLANVNI:                    4096,
			}
			eth0Addrs = set.New()
			eth0Addrs.Add(ipv4)
			eth0Addrs.Add(ipv6)
			loAddrs = set.New()
			loAddrs.Add("127.0.1.1")
			loAddrs.Add("::1")
			eth1Addrs = set.New()
			eth1Addrs.Add(ipv4Eth1)
		})

		JustBeforeEach(func() {
			renderer := rules.NewRenderer(rrConfigNormal)
			rawTable = newMockTable("raw")
			mangleTable = newMockTable("mangle")
			filterTable = newMockTable("filter")
			routeTable = &mockRouteTable{
				currentRoutes: map[string][]routetable.Target{},
			}
			mockProcSys = &testProcSys{state: map[string]string{}}
			statusReportRec = &statusReportRecorder{currentState: map[interface{}]string{}}
			epMgr = newEndpointManagerWithShims(
				rawTable,
				mangleTable,
				filterTable,
				renderer,
				routeTable,
				ipVersion,
				rules.NewEndpointMarkMapper(rrConfigNormal.IptablesMarkEndpoint, rrConfigNormal.IptablesMarkNonCaliEndpoint),
				rrConfigNormal.KubeIPVSSupportEnabled,
				[]string{"cali"},
				statusReportRec.endpointStatusUpdateCallback,
				mockProcSys.write,
				false,
				newCallbacks(),
			)
		})

		It("should be constructable", func() {
			Expect(epMgr).ToNot(BeNil())
		})

		configureHostEp := func(spec *hostEpSpec) func() {
			tiers := []*proto.TierInfo{}
			untrackedTiers := []*proto.TierInfo{}
			preDNATTiers := []*proto.TierInfo{}
			forwardTiers := []*proto.TierInfo{}
			if spec.tierName != "" {
				parts := strings.Split(spec.tierName, "_")
				var tierName string
				var policies []string
				if len(parts) == 1 {
					if strings.HasPrefix(parts[0], "pol") {
						tierName = "default"
						policies = []string{parts[0]}
					} else {
						tierName = parts[0]
						policies = []string{"a"}
					}
					tiers = append(tiers, &proto.TierInfo{
						Name:            tierName,
						IngressPolicies: policies,
						EgressPolicies:  policies,
					})
				} else if len(parts) == 2 && parts[1] == "untracked" {
					if strings.HasPrefix(parts[0], "pol") {
						tierName = "default"
						policies = []string{parts[0]}
					} else {
						tierName = parts[0]
						policies = []string{"a"}
					}
					untrackedTiers = append(untrackedTiers, &proto.TierInfo{
						Name:            tierName,
						IngressPolicies: policies,
						EgressPolicies:  policies,
					})
				} else if len(parts) == 2 && parts[1] == "preDNAT" {
					if strings.HasPrefix(parts[0], "pol") {
						tierName = "default"
						policies = []string{parts[0]}
					} else {
						tierName = parts[0]
						policies = []string{"a"}
					}
					preDNATTiers = append(preDNATTiers, &proto.TierInfo{
						Name:            tierName,
						IngressPolicies: policies,
					})
				} else if len(parts) == 2 && parts[1] == "applyOnForward" {
					forwardTiers = append(forwardTiers, &proto.TierInfo{
						Name:            "default",
						IngressPolicies: []string{parts[0]},
						EgressPolicies:  []string{parts[0]},
					})
				} else if len(parts) == 2 && parts[1] == "ingress" {
					if strings.HasPrefix(parts[0], "pol") {
						tierName = "default"
						policies = []string{parts[0]}
					} else {
						tierName = parts[0]
						policies = []string{"a"}
					}
					tiers = append(tiers, &proto.TierInfo{
						Name:            tierName,
						IngressPolicies: policies,
					})
				} else if len(parts) == 2 && parts[1] == "egress" {
					if strings.HasPrefix(parts[0], "pol") {
						tierName = "default"
						policies = []string{parts[0]}
					} else {
						tierName = parts[0]
						policies = []string{"a"}
					}
					tiers = append(tiers, &proto.TierInfo{
						Name:           tierName,
						EgressPolicies: policies,
					})
				} else {
					panic("Failed to parse policy name " + spec.tierName)
				}
			}
			return func() {
				epMgr.OnUpdate(&proto.HostEndpointUpdate{
					Id: &proto.HostEndpointID{
						EndpointId: spec.id,
					},
					Endpoint: &proto.HostEndpoint{
						Name:              spec.name,
						ProfileIds:        []string{},
						Tiers:             tiers,
						UntrackedTiers:    untrackedTiers,
						PreDnatTiers:      preDNATTiers,
						ForwardTiers:      forwardTiers,
						ExpectedIpv4Addrs: spec.ipv4Addrs,
						ExpectedIpv6Addrs: spec.ipv6Addrs,
					},
				})
				err := epMgr.CompleteDeferredWork()
				Expect(err).ToNot(HaveOccurred())
			}
		}

		expectChainsFor := func(names ...string) func() {
			return func() {
				filterTable.checkChains([][]*iptables.Chain{
					wlDispatchEmpty,
					hostChainsForIfaces(names, epMgr.epMarkMapper),
				})
				rawTable.checkChains([][]*iptables.Chain{
					rawChainsForIfaces(names, epMgr.epMarkMapper),
				})
				mangleTable.checkChains([][]*iptables.Chain{
					preDNATChainsForIfaces(names, epMgr.epMarkMapper),
				})
			}
		}

		expectEmptyChains := func() func() {
			return func() {
				filterTable.checkChains([][]*iptables.Chain{
					wlDispatchEmpty,
					hostDispatchEmptyNormal,
					hostDispatchEmptyForward,
				})
				rawTable.checkChains([][]*iptables.Chain{
					hostDispatchEmptyNormal,
				})
				mangleTable.checkChains([][]*iptables.Chain{
					fromHostDispatchEmpty,
				})
			}
		}

		removeHostEp := func(id string) func() {
			return func() {
				epMgr.OnUpdate(&proto.HostEndpointRemove{
					Id: &proto.HostEndpointID{
						EndpointId: id,
					},
				})
				err := epMgr.CompleteDeferredWork()
				Expect(err).ToNot(HaveOccurred())
			}
		}

		Context("with host interfaces eth0, lo", func() {
			JustBeforeEach(func() {
				epMgr.OnUpdate(&ifaceUpdate{
					Name:  "eth0",
					State: "up",
				})
				epMgr.OnUpdate(&ifaceAddrsUpdate{
					Name:  "eth0",
					Addrs: eth0Addrs,
				})
				epMgr.OnUpdate(&ifaceUpdate{
					Name:  "lo",
					State: "up",
				})
				epMgr.OnUpdate(&ifaceAddrsUpdate{
					Name:  "lo",
					Addrs: loAddrs,
				})
				err := epMgr.CompleteDeferredWork()
				Expect(err).ToNot(HaveOccurred())
			})

			It("should have empty dispatch chains", expectEmptyChains())
			It("should make no status reports", func() {
				Expect(statusReportRec.currentState).To(BeEmpty())
			})

			// Configure host endpoints with tier names here, so we can check which of
			// the host endpoints gets used in the programming for a particular host
			// interface.  When more than one host endpoint matches a given interface,
			// we expect the one used to be the one with the alphabetically earliest ID.
			Describe("with host endpoint with tier matching eth0", func() {
				JustBeforeEach(configureHostEp(&hostEpSpec{
					id:       "id1",
					name:     "eth0",
					tierName: "tierA",
				}))
				It("should have expected chains", expectChainsFor("eth0_tierA"))
				It("should report id1 up", func() {
					Expect(statusReportRec.currentState).To(Equal(map[interface{}]string{
						proto.HostEndpointID{EndpointId: "id1"}: "up",
					}))
				})

				Context("with another host ep (>ID) that matches the IPv4 address", func() {
					JustBeforeEach(configureHostEp(&hostEpSpec{
						id:        "id2",
						ipv4Addrs: []string{ipv4},
						tierName:  "tierB",
					}))
					It("should have expected chains", expectChainsFor("eth0_tierA"))
					It("should report id1 up, but id2 now in error", func() {
						Expect(statusReportRec.currentState).To(Equal(map[interface{}]string{
							proto.HostEndpointID{EndpointId: "id1"}: "up",
							proto.HostEndpointID{EndpointId: "id2"}: "error",
						}))
					})

					Context("with the first host ep removed", func() {
						JustBeforeEach(removeHostEp("id1"))
						It("should have expected chains", expectChainsFor("eth0_tierB"))
						It("should report id2 up only", func() {
							Expect(statusReportRec.currentState).To(Equal(map[interface{}]string{
								proto.HostEndpointID{EndpointId: "id2"}: "up",
							}))
						})
						Context("with both host eps removed", func() {
							JustBeforeEach(removeHostEp("id2"))
							It("should have empty dispatch chains", expectEmptyChains())
						})
					})
				})

				Context("with another host ep (<ID) that matches the IPv4 address", func() {
					JustBeforeEach(configureHostEp(&hostEpSpec{
						id:        "id0",
						ipv4Addrs: []string{ipv4},
						tierName:  "tierB",
					}))
					It("should have expected chains", expectChainsFor("eth0_tierB"))
					It("should report id0 up, but id1 now in error", func() {
						Expect(statusReportRec.currentState).To(Equal(map[interface{}]string{
							proto.HostEndpointID{EndpointId: "id0"}: "up",
							proto.HostEndpointID{EndpointId: "id1"}: "error",
						}))
					})

					Context("with the first host ep removed", func() {
						JustBeforeEach(removeHostEp("id1"))
						It("should have expected chains", expectChainsFor("eth0_tierB"))
						It("should report id0 up only", func() {
							Expect(statusReportRec.currentState).To(Equal(map[interface{}]string{
								proto.HostEndpointID{EndpointId: "id0"}: "up",
							}))
						})

						Context("with both host eps removed", func() {
							JustBeforeEach(removeHostEp("id0"))
							It("should have empty dispatch chains", expectEmptyChains())

							It("should remove all status reports", func() {
								Expect(statusReportRec.currentState).To(BeEmpty())
							})
						})
					})
				})

				Describe("replaced with untracked version", func() {
					JustBeforeEach(configureHostEp(&hostEpSpec{
						id:       "id1",
						name:     "eth0",
						tierName: "tierA_untracked",
					}))
					It("should have expected chains", expectChainsFor("eth0_tierA_untracked"))
				})

				Describe("replaced with applyOnForward version", func() {
					JustBeforeEach(configureHostEp(&hostEpSpec{
						id:       "id1",
						name:     "eth0",
						tierName: "polA_applyOnForward",
					}))
					It("should have expected chains", expectChainsFor("eth0_polA_applyOnForward"))
				})

				Describe("replaced with pre-DNAT version", func() {
					JustBeforeEach(configureHostEp(&hostEpSpec{
						id:       "id1",
						name:     "eth0",
						tierName: "polA_preDNAT",
					}))
					It("should have expected chains", expectChainsFor("eth0_polA_preDNAT"))
				})

				Describe("replaced with ingress-only version", func() {
					JustBeforeEach(configureHostEp(&hostEpSpec{
						id:       "id1",
						name:     "eth0",
						tierName: "polA_ingress",
					}))
					It("should have expected chains", expectChainsFor("eth0_polA_ingress"))
				})

				Describe("replaced with egress-only version", func() {
					JustBeforeEach(configureHostEp(&hostEpSpec{
						id:       "id1",
						name:     "eth0",
						tierName: "polA_egress",
					}))
					It("should have expected chains", expectChainsFor("eth0_polA_egress"))
				})
			})

			Describe("with host endpoint with untracked tier matching eth0", func() {
				JustBeforeEach(configureHostEp(&hostEpSpec{
					id:       "id1",
					name:     "eth0",
					tierName: "tierA_untracked",
				}))
				It("should have expected chains", expectChainsFor("eth0_tierA_untracked"))

				Context("with another host ep (<ID) that matches the IPv4 address", func() {
					JustBeforeEach(configureHostEp(&hostEpSpec{
						id:        "id0",
						ipv4Addrs: []string{ipv4},
						tierName:  "tierB_untracked",
					}))

					It("should have expected chains", expectChainsFor("eth0_tierB_untracked"))

					Context("with the first host ep removed", func() {
						JustBeforeEach(removeHostEp("id1"))
						It("should have expected chains", expectChainsFor("eth0_tierB_untracked"))

						Context("with both host eps removed", func() {
							JustBeforeEach(removeHostEp("id0"))
							It("should have empty dispatch chains", expectEmptyChains())
						})
					})
				})

				Describe("replaced with a tracked version", func() {
					JustBeforeEach(configureHostEp(&hostEpSpec{
						id:       "id1",
						name:     "eth0",
						tierName: "tierA",
					}))
					It("should have expected chains", expectChainsFor("eth0_tierA"))
				})
			})

			Context("with a host ep that matches the IPv4 address with untracked policy", func() {
				JustBeforeEach(configureHostEp(&hostEpSpec{
					id:        "id0",
					ipv4Addrs: []string{ipv4},
					tierName:  "tierB_untracked",
				}))

				It("should have expected chains", expectChainsFor("eth0_tierB_untracked"))
			})

			Describe("with host endpoint with applyOnForward tier matching eth0", func() {
				JustBeforeEach(configureHostEp(&hostEpSpec{
					id:       "id1",
					name:     "eth0",
					tierName: "polA_applyOnForward",
				}))
				It("should have expected chains", expectChainsFor("eth0_polA_applyOnForward"))

				Context("with another host ep (<ID) that matches the IPv4 address", func() {
					JustBeforeEach(configureHostEp(&hostEpSpec{
						id:        "id0",
						ipv4Addrs: []string{ipv4},
						tierName:  "polB_applyOnForward",
					}))

					It("should have expected chains", expectChainsFor("eth0_polB_applyOnForward"))

					Context("with the first host ep removed", func() {
						JustBeforeEach(removeHostEp("id1"))
						It("should have expected chains", expectChainsFor("eth0_polB_applyOnForward"))

						Context("with both host eps removed", func() {
							JustBeforeEach(removeHostEp("id0"))
							It("should have empty dispatch chains", expectEmptyChains())
						})
					})
				})

				Describe("replaced with a tracked version", func() {
					JustBeforeEach(configureHostEp(&hostEpSpec{
						id:       "id1",
						name:     "eth0",
						tierName: "polA",
					}))
					It("should have expected chains", expectChainsFor("eth0_polA"))
				})
			})

			Context("with a host ep that matches the IPv4 address with applyOnForward policy", func() {
				JustBeforeEach(configureHostEp(&hostEpSpec{
					id:        "id0",
					ipv4Addrs: []string{ipv4},
					tierName:  "polB_applyOnForward",
				}))

				It("should have expected chains", expectChainsFor("eth0_polB_applyOnForward"))
			})

			Describe("with host endpoint with pre-DNAT tier matching eth0", func() {
				JustBeforeEach(configureHostEp(&hostEpSpec{
					id:       "id1",
					name:     "eth0",
					tierName: "polA_preDNAT",
				}))
				It("should have expected chains", expectChainsFor("eth0_polA_preDNAT"))

				Context("with another host ep (<ID) that matches the IPv4 address", func() {
					JustBeforeEach(configureHostEp(&hostEpSpec{
						id:        "id0",
						ipv4Addrs: []string{ipv4},
						tierName:  "polB_preDNAT",
					}))

					It("should have expected chains", expectChainsFor("eth0_polB_preDNAT"))

					Context("with the first host ep removed", func() {
						JustBeforeEach(removeHostEp("id1"))
						It("should have expected chains", expectChainsFor("eth0_polB_preDNAT"))

						Context("with both host eps removed", func() {
							JustBeforeEach(removeHostEp("id0"))
							It("should have empty dispatch chains", expectEmptyChains())
						})
					})
				})

				Describe("replaced with a tracked version", func() {
					JustBeforeEach(configureHostEp(&hostEpSpec{
						id:       "id1",
						name:     "eth0",
						tierName: "polA",
					}))
					It("should have expected chains", expectChainsFor("eth0_polA"))
				})
			})

			Context("with a host ep that matches the IPv4 address with pre-DNAT policy", func() {
				JustBeforeEach(configureHostEp(&hostEpSpec{
					id:        "id0",
					ipv4Addrs: []string{ipv4},
					tierName:  "polB_preDNAT",
				}))

				It("should have expected chains", expectChainsFor("eth0_polB_preDNAT"))
			})

			Describe("with host endpoint matching eth0", func() {
				JustBeforeEach(configureHostEp(&hostEpSpec{
					id:   "id1",
					name: "eth0",
				}))
				It("should have expected chains", expectChainsFor("eth0"))
				It("should report id1 up", func() {
					Expect(statusReportRec.currentState).To(Equal(map[interface{}]string{
						proto.HostEndpointID{EndpointId: "id1"}: "up",
					}))
				})

				Context("with another host interface eth1", func() {
					JustBeforeEach(func() {
						epMgr.OnUpdate(&ifaceUpdate{
							Name:  "eth1",
							State: "up",
						})
						epMgr.OnUpdate(&ifaceAddrsUpdate{
							Name:  "eth1",
							Addrs: eth1Addrs,
						})
						err := epMgr.CompleteDeferredWork()
						Expect(err).ToNot(HaveOccurred())
					})

					It("should have expected chains", expectChainsFor("eth0"))
					It("should report id1 up", func() {
						Expect(statusReportRec.currentState).To(Equal(map[interface{}]string{
							proto.HostEndpointID{EndpointId: "id1"}: "up",
						}))
					})

					Context("with host ep matching eth1's IP", func() {
						JustBeforeEach(configureHostEp(&hostEpSpec{
							id:        "id22",
							ipv4Addrs: []string{ipv4Eth1},
						}))
						It("should have expected chains", expectChainsFor("eth0", "eth1"))
						It("should report id1 and id22 up", func() {
							Expect(statusReportRec.currentState).To(Equal(map[interface{}]string{
								proto.HostEndpointID{EndpointId: "id1"}:  "up",
								proto.HostEndpointID{EndpointId: "id22"}: "up",
							}))
						})
					})

					Context("with host ep matching both eth0 and eth1 IPs", func() {
						JustBeforeEach(configureHostEp(&hostEpSpec{
							id:        "id0",
							ipv4Addrs: []string{ipv4Eth1, ipv4},
						}))
						It("should have expected chains", expectChainsFor("eth0", "eth1"))
						// The "id0" host endpoint matches both eth0 and
						// eth1, and is preferred for eth0 over "id1"
						// because of alphabetical ordering.  "id1" is then
						// unused, and so reported as in error.
						It("should report id1 error and id0 up", func() {
							Expect(statusReportRec.currentState).To(Equal(map[interface{}]string{
								proto.HostEndpointID{EndpointId: "id1"}: "error",
								proto.HostEndpointID{EndpointId: "id0"}: "up",
							}))
						})
					})

					Context("with host ep matching eth1", func() {
						JustBeforeEach(configureHostEp(&hostEpSpec{
							id:   "id22",
							name: "eth1",
						}))
						It("should have expected chains", expectChainsFor("eth0", "eth1"))
						It("should report id1 and id22 up", func() {
							Expect(statusReportRec.currentState).To(Equal(map[interface{}]string{
								proto.HostEndpointID{EndpointId: "id1"}:  "up",
								proto.HostEndpointID{EndpointId: "id22"}: "up",
							}))
						})
					})
				})
			})

			Describe("with host endpoint matching non-existent interface", func() {
				JustBeforeEach(configureHostEp(&hostEpSpec{
					id:   "id3",
					name: "eth1",
				}))
				It("should have empty dispatch chains", expectEmptyChains())
				It("should report endpoint in error", func() {
					Expect(statusReportRec.currentState).To(Equal(map[interface{}]string{
						proto.HostEndpointID{EndpointId: "id3"}: "error",
					}))
				})
			})

			Describe("with host endpoint matching IPv4 address", func() {
				JustBeforeEach(configureHostEp(&hostEpSpec{
					id:        "id4",
					ipv4Addrs: []string{ipv4},
				}))
				It("should have expected chains", expectChainsFor("eth0"))
				It("should report id4 up", func() {
					Expect(statusReportRec.currentState).To(Equal(map[interface{}]string{
						proto.HostEndpointID{EndpointId: "id4"}: "up",
					}))
				})
			})

			Describe("with host endpoint matching IPv6 address", func() {
				JustBeforeEach(configureHostEp(&hostEpSpec{
					id:        "id5",
					ipv6Addrs: []string{ipv6},
				}))
				It("should have expected chains", expectChainsFor("eth0"))
				It("should report id5 up", func() {
					Expect(statusReportRec.currentState).To(Equal(map[interface{}]string{
						proto.HostEndpointID{EndpointId: "id5"}: "up",
					}))
				})
			})

			Describe("with host endpoint matching IPv4 address and correct interface name", func() {
				JustBeforeEach(configureHostEp(&hostEpSpec{
					id:        "id3",
					name:      "eth0",
					ipv4Addrs: []string{ipv4},
				}))
				It("should have expected chains", expectChainsFor("eth0"))
				It("should report id3 up", func() {
					Expect(statusReportRec.currentState).To(Equal(map[interface{}]string{
						proto.HostEndpointID{EndpointId: "id3"}: "up",
					}))
				})
			})

			Describe("with host endpoint matching IPv6 address and correct interface name", func() {
				JustBeforeEach(configureHostEp(&hostEpSpec{
					id:        "id3",
					name:      "eth0",
					ipv6Addrs: []string{ipv6},
				}))
				It("should have expected chains", expectChainsFor("eth0"))
				It("should report id3 up", func() {
					Expect(statusReportRec.currentState).To(Equal(map[interface{}]string{
						proto.HostEndpointID{EndpointId: "id3"}: "up",
					}))
				})
			})

			Describe("with host endpoint matching IPv4 address and wrong interface name", func() {
				JustBeforeEach(configureHostEp(&hostEpSpec{
					id:        "id3",
					name:      "eth1",
					ipv4Addrs: []string{ipv4},
				}))
				It("should have empty dispatch chains", expectEmptyChains())
				It("should report id3 error", func() {
					Expect(statusReportRec.currentState).To(Equal(map[interface{}]string{
						proto.HostEndpointID{EndpointId: "id3"}: "error",
					}))
				})
			})

			Describe("with host endpoint matching IPv6 address and wrong interface name", func() {
				JustBeforeEach(configureHostEp(&hostEpSpec{
					id:        "id3",
					name:      "eth1",
					ipv6Addrs: []string{ipv6},
				}))
				It("should have empty dispatch chains", expectEmptyChains())
				It("should report id3 error", func() {
					Expect(statusReportRec.currentState).To(Equal(map[interface{}]string{
						proto.HostEndpointID{EndpointId: "id3"}: "error",
					}))
				})
			})

			Describe("with host endpoint with unmatched IPv4 address", func() {
				JustBeforeEach(configureHostEp(&hostEpSpec{
					id:        "id4",
					ipv4Addrs: []string{"8.8.8.8"},
				}))
				It("should have empty dispatch chains", expectEmptyChains())
				It("should report id4 error", func() {
					Expect(statusReportRec.currentState).To(Equal(map[interface{}]string{
						proto.HostEndpointID{EndpointId: "id4"}: "error",
					}))
				})
			})

			Describe("with host endpoint with unmatched IPv6 address", func() {
				JustBeforeEach(configureHostEp(&hostEpSpec{
					id:        "id5",
					ipv6Addrs: []string{"fe08::2"},
				}))
				It("should have empty dispatch chains", expectEmptyChains())
				It("should report id5 error", func() {
					Expect(statusReportRec.currentState).To(Equal(map[interface{}]string{
						proto.HostEndpointID{EndpointId: "id5"}: "error",
					}))
				})
			})

		})

		Context("with host endpoint configured before interface signaled", func() {
			JustBeforeEach(configureHostEp(&hostEpSpec{
				id:   "id3",
				name: "eth0",
			}))
			It("should have empty dispatch chains", expectEmptyChains())
			It("should report id3 error", func() {
				Expect(statusReportRec.currentState).To(Equal(map[interface{}]string{
					proto.HostEndpointID{EndpointId: "id3"}: "error",
				}))
			})

			Context("with interface signaled", func() {
				JustBeforeEach(func() {
					epMgr.OnUpdate(&ifaceUpdate{
						Name:  "eth0",
						State: "up",
					})
					epMgr.OnUpdate(&ifaceAddrsUpdate{
						Name:  "eth0",
						Addrs: eth0Addrs,
					})
					err := epMgr.CompleteDeferredWork()
					Expect(err).ToNot(HaveOccurred())
				})
				It("should have expected chains", expectChainsFor("eth0"))
				It("should report id3 up", func() {
					Expect(statusReportRec.currentState).To(Equal(map[interface{}]string{
						proto.HostEndpointID{EndpointId: "id3"}: "up",
					}))
				})
			})
		})

		expectWlChainsFor := func(names ...string) func() {
			return func() {
				filterTable.checkChains([][]*iptables.Chain{
					hostDispatchEmptyNormal,
					hostDispatchEmptyForward,
					wlChainsForIfaces(names, epMgr.epMarkMapper),
				})
				mangleTable.checkChains([][]*iptables.Chain{
					fromHostDispatchEmpty,
				})
			}
		}

		Describe("workload endpoints", func() {

			Context("with a workload endpoint", func() {
				wlEPID1 := proto.WorkloadEndpointID{
					OrchestratorId: "k8s",
					WorkloadId:     "pod-11",
					EndpointId:     "endpoint-id-11",
				}
				var tiers []*proto.TierInfo

				BeforeEach(func() {
					tiers = []*proto.TierInfo{}
				})

				JustBeforeEach(func() {
					epMgr.OnUpdate(&proto.WorkloadEndpointUpdate{
						Id: &wlEPID1,
						Endpoint: &proto.WorkloadEndpoint{
							State:      "active",
							Mac:        "01:02:03:04:05:06",
							Name:       "cali12345-ab",
							ProfileIds: []string{},
							Tiers:      tiers,
							Ipv4Nets:   []string{"10.0.240.2/24"},
							Ipv6Nets:   []string{"2001:db8:2::2/128"},
						},
					})
					err := epMgr.CompleteDeferredWork()
					Expect(err).ToNot(HaveOccurred())
				})

				Context("with policy", func() {
					BeforeEach(func() {
						tiers = []*proto.TierInfo{&proto.TierInfo{
							Name:            "default",
							IngressPolicies: []string{"policy1"},
							EgressPolicies:  []string{"policy1"},
						}}
					})

					It("should have expected chains", expectWlChainsFor("cali12345-ab_policy1"))

					Context("with another endpoint with the same interface name and earlier workload ID, and no policy", func() {

						JustBeforeEach(func() {
							epMgr.OnUpdate(&proto.WorkloadEndpointUpdate{
								Id: &proto.WorkloadEndpointID{
									OrchestratorId: "k8s",
									WorkloadId:     "pod-10a",
									EndpointId:     "endpoint-id-11",
								},
								Endpoint: &proto.WorkloadEndpoint{
									State:      "active",
									Mac:        "01:02:03:04:05:06",
									Name:       "cali12345-ab",
									ProfileIds: []string{},
									Tiers:      []*proto.TierInfo{},
									Ipv4Nets:   []string{"10.0.240.2/24"},
									Ipv6Nets:   []string{"2001:db8:2::2/128"},
								},
							})
							err := epMgr.CompleteDeferredWork()
							Expect(err).ToNot(HaveOccurred())
						})

						It("should have expected chains with no policy", expectWlChainsFor("cali12345-ab"))

						Context("with the first endpoint removed", func() {

							JustBeforeEach(func() {
								epMgr.OnUpdate(&proto.WorkloadEndpointRemove{
									Id: &wlEPID1,
								})
								err := epMgr.CompleteDeferredWork()
								Expect(err).ToNot(HaveOccurred())
							})

							It("should have expected chains with no policy", expectWlChainsFor("cali12345-ab"))

							Context("with the second endpoint removed", func() {

								JustBeforeEach(func() {
									epMgr.OnUpdate(&proto.WorkloadEndpointRemove{
										Id: &proto.WorkloadEndpointID{
											OrchestratorId: "k8s",
											WorkloadId:     "pod-10a",
											EndpointId:     "endpoint-id-11",
										},
									})
									err := epMgr.CompleteDeferredWork()
									Expect(err).ToNot(HaveOccurred())
								})

								It("should have empty dispatch chains", expectEmptyChains())
							})
						})
					})

					Context("with another endpoint with the same interface name and later workload ID, and no policy", func() {

						JustBeforeEach(func() {
							epMgr.OnUpdate(&proto.WorkloadEndpointUpdate{
								Id: &proto.WorkloadEndpointID{
									OrchestratorId: "k8s",
									WorkloadId:     "pod-11a",
									EndpointId:     "endpoint-id-11",
								},
								Endpoint: &proto.WorkloadEndpoint{
									State:      "active",
									Mac:        "01:02:03:04:05:06",
									Name:       "cali12345-ab",
									ProfileIds: []string{},
									Tiers:      []*proto.TierInfo{},
									Ipv4Nets:   []string{"10.0.240.2/24"},
									Ipv6Nets:   []string{"2001:db8:2::2/128"},
								},
							})
							err := epMgr.CompleteDeferredWork()
							Expect(err).ToNot(HaveOccurred())
						})

						It("should have expected chains", expectWlChainsFor("cali12345-ab_policy1"))

						Context("with the first endpoint removed", func() {

							JustBeforeEach(func() {
								epMgr.OnUpdate(&proto.WorkloadEndpointRemove{
									Id: &wlEPID1,
								})
								err := epMgr.CompleteDeferredWork()
								Expect(err).ToNot(HaveOccurred())
							})

							It("should have expected chains with no policy", expectWlChainsFor("cali12345-ab"))

							Context("with the second endpoint removed", func() {

								JustBeforeEach(func() {
									epMgr.OnUpdate(&proto.WorkloadEndpointRemove{
										Id: &proto.WorkloadEndpointID{
											OrchestratorId: "k8s",
											WorkloadId:     "pod-11a",
											EndpointId:     "endpoint-id-11",
										},
									})
									err := epMgr.CompleteDeferredWork()
									Expect(err).ToNot(HaveOccurred())
								})

								It("should have empty dispatch chains", expectEmptyChains())
							})
						})
					})
				})

				Context("with ingress-only policy", func() {
					BeforeEach(func() {
						tiers = []*proto.TierInfo{&proto.TierInfo{
							Name:            "default",
							IngressPolicies: []string{"policy1"},
						}}
					})

					It("should have expected chains", expectWlChainsFor("cali12345-ab_policy1_ingress"))
				})

				Context("with egress-only policy", func() {
					BeforeEach(func() {
						tiers = []*proto.TierInfo{&proto.TierInfo{
							Name:           "default",
							EgressPolicies: []string{"policy1"},
						}}
					})

					It("should have expected chains", expectWlChainsFor("cali12345-ab_policy1_egress"))
				})

				It("should have expected chains", expectWlChainsFor("cali12345-ab"))

				It("should set routes", func() {
					if ipVersion == 6 {
						routeTable.checkRoutes("cali12345-ab", []routetable.Target{{
							CIDR:    ip.MustParseCIDROrIP("2001:db8:2::2/128"),
							DestMAC: testutils.MustParseMAC("01:02:03:04:05:06"),
						}})
					} else {
						routeTable.checkRoutes("cali12345-ab", []routetable.Target{{
							CIDR:    ip.MustParseCIDROrIP("10.0.240.0/24"),
							DestMAC: testutils.MustParseMAC("01:02:03:04:05:06"),
						}})
					}
				})
				It("should report endpoint down", func() {
					Expect(statusReportRec.currentState).To(Equal(map[interface{}]string{
						wlEPID1: "down",
					}))
				})

				Context("with updates for the workload's iface and proc/sys failure", func() {
					JustBeforeEach(func() {
						mockProcSys.Fail = true
						epMgr.OnUpdate(&ifaceUpdate{
							Name:  "cali12345-ab",
							State: "up",
						})
						epMgr.OnUpdate(&ifaceAddrsUpdate{
							Name:  "cali12345-ab",
							Addrs: set.New(),
						})
						err := epMgr.CompleteDeferredWork()
						Expect(err).ToNot(HaveOccurred())
					})
					It("should report the interface in error", func() {
						Expect(statusReportRec.currentState).To(Equal(map[interface{}]string{
							wlEPID1: "error",
						}))
					})
				})

				Context("with updates for the workload's iface", func() {
					JustBeforeEach(func() {
						epMgr.OnUpdate(&ifaceUpdate{
							Name:  "cali12345-ab",
							State: "up",
						})
						epMgr.OnUpdate(&ifaceAddrsUpdate{
							Name:  "cali12345-ab",
							Addrs: set.New(),
						})
						err := epMgr.CompleteDeferredWork()
						Expect(err).ToNot(HaveOccurred())
					})

					It("should have expected chains", expectWlChainsFor("cali12345-ab"))
					It("should report endpoint up", func() {
						Expect(statusReportRec.currentState).To(Equal(map[interface{}]string{
							wlEPID1: "up",
						}))
					})

					It("should write /proc/sys entries", func() {
						if ipVersion == 6 {
							mockProcSys.checkState(map[string]string{
								"/proc/sys/net/ipv6/conf/cali12345-ab/proxy_ndp":  "1",
								"/proc/sys/net/ipv6/conf/cali12345-ab/forwarding": "1",
							})
						} else {
							mockProcSys.checkState(map[string]string{
								"/proc/sys/net/ipv4/conf/cali12345-ab/forwarding":     "1",
								"/proc/sys/net/ipv4/conf/cali12345-ab/route_localnet": "1",
								"/proc/sys/net/ipv4/conf/cali12345-ab/proxy_arp":      "1",
								"/proc/sys/net/ipv4/neigh/cali12345-ab/proxy_delay":   "0",
							})
						}
					})

					Context("with floating IPs added to the endpoint", func() {
						JustBeforeEach(func() {
							epMgr.OnUpdate(&proto.WorkloadEndpointUpdate{
								Id: &wlEPID1,
								Endpoint: &proto.WorkloadEndpoint{
									State:      "active",
									Mac:        "01:02:03:04:05:06",
									Name:       "cali12345-ab",
									ProfileIds: []string{},
									Tiers:      []*proto.TierInfo{},
									Ipv4Nets:   []string{"10.0.240.2/24"},
									Ipv6Nets:   []string{"2001:db8:2::2/128"},
									Ipv4Nat: []*proto.NatInfo{
										{ExtIp: "172.16.1.3", IntIp: "10.0.240.2"},
										{ExtIp: "172.18.1.4", IntIp: "10.0.240.2"},
									},
									Ipv6Nat: []*proto.NatInfo{
										{ExtIp: "2001:db8:3::2", IntIp: "2001:db8:2::2"},
										{ExtIp: "2001:db8:4::2", IntIp: "2001:db8:4::2"},
									},
								},
							})
							err := epMgr.CompleteDeferredWork()
							Expect(err).ToNot(HaveOccurred())
						})

						It("should have expected chains", expectWlChainsFor("cali12345-ab"))

						It("should set routes", func() {
							if ipVersion == 6 {
								routeTable.checkRoutes("cali12345-ab", []routetable.Target{
									{
										CIDR:    ip.MustParseCIDROrIP("2001:db8:2::2/128"),
										DestMAC: testutils.MustParseMAC("01:02:03:04:05:06"),
									},
									{
										CIDR:    ip.MustParseCIDROrIP("2001:db8:3::2/128"),
										DestMAC: testutils.MustParseMAC("01:02:03:04:05:06"),
									},
									{
										CIDR:    ip.MustParseCIDROrIP("2001:db8:4::2/128"),
										DestMAC: testutils.MustParseMAC("01:02:03:04:05:06"),
									},
								})
							} else {
								routeTable.checkRoutes("cali12345-ab", []routetable.Target{
									{
										CIDR:    ip.MustParseCIDROrIP("10.0.240.0/24"),
										DestMAC: testutils.MustParseMAC("01:02:03:04:05:06"),
									},
									{
										CIDR:    ip.MustParseCIDROrIP("172.16.1.3/32"),
										DestMAC: testutils.MustParseMAC("01:02:03:04:05:06"),
									},
									{
										CIDR:    ip.MustParseCIDROrIP("172.18.1.4/32"),
										DestMAC: testutils.MustParseMAC("01:02:03:04:05:06"),
									},
								})
							}
						})
					})

					Context("with the endpoint removed", func() {
						JustBeforeEach(func() {
							epMgr.OnUpdate(&proto.WorkloadEndpointRemove{
								Id: &wlEPID1,
							})
							err := epMgr.CompleteDeferredWork()
							Expect(err).ToNot(HaveOccurred())
						})

						It("should have empty dispatch chains", expectEmptyChains())

						It("should have removed routes", func() {
							routeTable.checkRoutes("cali12345-ab", nil)
						})
						It("should report endpoint gone", func() {
							Expect(statusReportRec.currentState).To(BeEmpty())
						})
					})

					Context("changing the endpoint to another up interface", func() {
						JustBeforeEach(func() {
							epMgr.OnUpdate(&ifaceUpdate{
								Name:  "cali12345-cd",
								State: "up",
							})
							epMgr.OnUpdate(&ifaceAddrsUpdate{
								Name:  "cali12345-cd",
								Addrs: set.New(),
							})
							epMgr.OnUpdate(&proto.WorkloadEndpointUpdate{
								Id: &wlEPID1,
								Endpoint: &proto.WorkloadEndpoint{
									State:      "active",
									Mac:        "01:02:03:04:05:06",
									Name:       "cali12345-cd",
									ProfileIds: []string{},
									Tiers:      []*proto.TierInfo{},
									Ipv4Nets:   []string{"10.0.240.2/24"},
									Ipv6Nets:   []string{"2001:db8:2::2/128"},
								},
							})
							err := epMgr.CompleteDeferredWork()
							Expect(err).ToNot(HaveOccurred())
						})

						It("should have expected chains", expectWlChainsFor("cali12345-cd"))

						It("should have removed routes for old iface", func() {
							routeTable.checkRoutes("cali12345-ab", nil)
						})
						It("should report endpoint up", func() {
							Expect(statusReportRec.currentState).To(Equal(map[interface{}]string{
								wlEPID1: "up",
							}))
						})

						It("should have set routes for new iface", func() {
							if ipVersion == 6 {
								routeTable.checkRoutes("cali12345-cd", []routetable.Target{{
									CIDR:    ip.MustParseCIDROrIP("2001:db8:2::2/128"),
									DestMAC: testutils.MustParseMAC("01:02:03:04:05:06"),
								}})
							} else {
								routeTable.checkRoutes("cali12345-cd", []routetable.Target{{
									CIDR:    ip.MustParseCIDROrIP("10.0.240.0/24"),
									DestMAC: testutils.MustParseMAC("01:02:03:04:05:06"),
								}})
							}
						})
					})
				})
			})

			Context("with an inactive workload endpoint", func() {
				wlEPID1 := proto.WorkloadEndpointID{
					OrchestratorId: "k8s",
					WorkloadId:     "pod-11",
					EndpointId:     "endpoint-id-11",
				}
				JustBeforeEach(func() {
					epMgr.OnUpdate(&proto.WorkloadEndpointUpdate{
						Id: &wlEPID1,
						Endpoint: &proto.WorkloadEndpoint{
							State:      "inactive",
							Mac:        "01:02:03:04:05:06",
							Name:       "cali12345-ab",
							ProfileIds: []string{},
							Tiers:      []*proto.TierInfo{},
							Ipv4Nets:   []string{"10.0.240.2/24"},
							Ipv6Nets:   []string{"2001:db8:2::2/128"},
						},
					})
					err := epMgr.CompleteDeferredWork()
					Expect(err).ToNot(HaveOccurred())
				})

				It("should have expected chains", func() {
					Expect(filterTable.currentChains["cali-tw-cali12345-ab"]).To(Equal(
						&iptables.Chain{
							Name: "cali-tw-cali12345-ab",
							Rules: []iptables.Rule{{
								Action:  iptables.DropAction{},
								Comment: []string{"Endpoint admin disabled"},
							}},
						},
					))
					Expect(filterTable.currentChains["cali-fw-cali12345-ab"]).To(Equal(
						&iptables.Chain{
							Name: "cali-fw-cali12345-ab",
							Rules: []iptables.Rule{{
								Action:  iptables.DropAction{},
								Comment: []string{"Endpoint admin disabled"},
							}},
						},
					))
					_, ok := mangleTable.currentChains["cali-tw-cali12345-ab"]
					Expect(ok).To(BeFalse())
					_, ok = mangleTable.currentChains["cali-fw-cali12345-ab"]
					Expect(ok).To(BeFalse())
				})

				It("should remove routes", func() {
					routeTable.checkRoutes("cali12345-ab", nil)
				})
			})
		})
	}
}

var _ = Describe("EndpointManager IPv4", endpointManagerTests(4))

var _ = Describe("EndpointManager IPv6", endpointManagerTests(6))

type testProcSys struct {
	state map[string]string
	Fail  bool
}

var (
	procSysFail = errors.New("mock proc sys failure")
)

func (t *testProcSys) write(path, value string) error {
	log.WithFields(log.Fields{
		"path":  path,
		"value": value,
	}).Info("testProcSys writer")
	if t.Fail {
		return procSysFail
	}
	t.state[path] = value
	return nil
}

func (t *testProcSys) checkState(expected map[string]string) {
	Expect(t.state).To(Equal(expected))
}<|MERGE_RESOLUTION|>--- conflicted
+++ resolved
@@ -1,10 +1,5 @@
-<<<<<<< HEAD
 // Copyright (c) 2017-2020 Tigera, Inc. All rights reserved.
 
-=======
-// Copyright (c) 2020 Tigera, Inc. All rights reserved.
-//
->>>>>>> aa0a22d9
 // Licensed under the Apache License, Version 2.0 (the "License");
 // you may not use this file except in compliance with the License.
 // You may obtain a copy of the License at
