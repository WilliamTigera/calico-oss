<<<<<<< HEAD
// Copyright (c) 2017, 2019 Tigera, Inc. All rights reserved.
=======
// Copyright (c) 2017-2021 Tigera, Inc. All rights reserved.
>>>>>>> 0b321ab0
//
// Licensed under the Apache License, Version 2.0 (the "License");
// you may not use this file except in compliance with the License.
// You may obtain a copy of the License at
//
//     http://www.apache.org/licenses/LICENSE-2.0
//
// Unless required by applicable law or agreed to in writing, software
// distributed under the License is distributed on an "AS IS" BASIS,
// WITHOUT WARRANTIES OR CONDITIONS OF ANY KIND, either express or implied.
// See the License for the specific language governing permissions and
// limitations under the License.

package intdataplane

import (
	. "github.com/onsi/ginkgo"
	. "github.com/onsi/gomega"

	"errors"
	"fmt"
	"net"

	log "github.com/sirupsen/logrus"
	"github.com/vishvananda/netlink"

	"github.com/projectcalico/felix/dataplane/common"
	"github.com/projectcalico/felix/proto"
	"github.com/projectcalico/libcalico-go/lib/set"
)

var (
	notFound    = errors.New("not found")
	mockFailure = errors.New("mock failure")
)

var _ = Describe("IpipMgr (tunnel configuration)", func() {
	var (
<<<<<<< HEAD
		ipipMgr     *ipipManager
		ipSets      *common.MockIPSets
		dataplane   *mockIPIPDataplane
		mockProcSys *testProcSys
=======
		ipipMgr   *ipipManager
		ipSets    *common.MockIPSets
		dataplane *mockIPIPDataplane
>>>>>>> 0b321ab0
	)

	ip, _, err := net.ParseCIDR("10.0.0.1/32")
	if err != nil {
		panic("Failed to parse test IP")
	}
	_, ipNet2, err := net.ParseCIDR("10.0.0.2/32")
	if err != nil {
		panic("Failed to parse test IP")
	}

	BeforeEach(func() {
		dataplane = &mockIPIPDataplane{}
		ipSets = common.NewMockIPSets()
<<<<<<< HEAD
		mockProcSys = &testProcSys{state: map[string]string{}}
		ipipMgr = newIPIPManagerWithShim(ipSets, 1024, mockProcSys.write, dataplane, nil, Config{EgressIPEnabled: true})
=======
		ipipMgr = newIPIPManagerWithShim(ipSets, 1024, dataplane, nil)
>>>>>>> 0b321ab0
	})

	Describe("after calling configureIPIPDevice", func() {
		ip2, _, err := net.ParseCIDR("10.0.0.2/32")
		if err != nil {
			panic("Failed to parse test IP")
		}

		BeforeEach(func() {
			err = ipipMgr.configureIPIPDevice(1400, ip)
			Expect(err).ToNot(HaveOccurred())
		})

		It("should create the interface", func() {
			Expect(dataplane.tunnelLink).ToNot(BeNil())
		})
		It("should set the MTU", func() {
			Expect(dataplane.tunnelLinkAttrs.MTU).To(Equal(1400))
		})
		It("should set the interface UP", func() {
			Expect(dataplane.tunnelLinkAttrs.Flags).To(Equal(net.FlagUp))
		})
		It("should configure the address", func() {
			Expect(dataplane.addrs).To(HaveLen(1))
			Expect(dataplane.addrs[0].IP.String()).To(Equal("10.0.0.1"))
		})
		It("should have configured correct rp_filter", func() {
			mockProcSys.checkState(map[string]string{
				"/proc/sys/net/ipv4/conf/tunl0/rp_filter": "2",
			})
		})

		Describe("after second call with same params", func() {
			BeforeEach(func() {
				dataplane.ResetCalls()
				err := ipipMgr.configureIPIPDevice(1400, ip)
				Expect(err).ToNot(HaveOccurred())
			})
			It("should avoid creating the interface", func() {
				Expect(dataplane.RunCmdCalled).To(BeFalse())
			})
			It("should avoid setting the interface UP again", func() {
				Expect(dataplane.LinkSetUpCalled).To(BeFalse())
			})
			It("should avoid setting the MTU again", func() {
				Expect(dataplane.LinkSetMTUCalled).To(BeFalse())
			})
			It("should avoid setting the address again", func() {
				Expect(dataplane.AddrUpdated).To(BeFalse())
			})
		})

		Describe("after second call with different params", func() {
			BeforeEach(func() {
				dataplane.ResetCalls()
				err = ipipMgr.configureIPIPDevice(1500, ip2)
				Expect(err).ToNot(HaveOccurred())

			})
			It("should avoid creating the interface", func() {
				Expect(dataplane.RunCmdCalled).To(BeFalse())
			})
			It("should avoid setting the interface UP again", func() {
				Expect(dataplane.LinkSetUpCalled).To(BeFalse())
			})
			It("should set the MTU", func() {
				Expect(dataplane.tunnelLinkAttrs.MTU).To(Equal(1500))
			})
			It("should reconfigure the address", func() {
				Expect(dataplane.addrs).To(HaveLen(1))
				Expect(dataplane.addrs[0].IP.String()).To(Equal("10.0.0.2"))
			})
		})

		Describe("after second call with nil IP", func() {
			BeforeEach(func() {
				dataplane.ResetCalls()
				err := ipipMgr.configureIPIPDevice(1500, nil)
				Expect(err).ToNot(HaveOccurred())
			})
			It("should avoid creating the interface", func() {
				Expect(dataplane.RunCmdCalled).To(BeFalse())
			})
			It("should avoid setting the interface UP again", func() {
				Expect(dataplane.LinkSetUpCalled).To(BeFalse())
			})
			It("should set the MTU", func() {
				Expect(dataplane.tunnelLinkAttrs.MTU).To(Equal(1500))
			})
			It("should remove the address", func() {
				Expect(dataplane.addrs).To(HaveLen(0))
			})
		})
	})

	Describe("after calling configureIPIPDevice with no IP", func() {
		BeforeEach(func() {
			err := ipipMgr.configureIPIPDevice(1400, nil)
			Expect(err).ToNot(HaveOccurred())
		})

		It("should create the interface", func() {
			Expect(dataplane.tunnelLink).ToNot(BeNil())
		})
		It("should set the MTU", func() {
			Expect(dataplane.tunnelLinkAttrs.MTU).To(Equal(1400))
		})
		It("should set the interface UP", func() {
			Expect(dataplane.tunnelLinkAttrs.Flags).To(Equal(net.FlagUp))
		})
		It("should configure the address", func() {
			Expect(dataplane.addrs).To(HaveLen(0))
		})
	})

	// Cover the error cases.  We pass the error back up the stack, check that that happens
	// for all calls.
	const expNumCalls = 8
	It("a successful call should only call into dataplane expected number of times", func() {
		// This spec is a sanity-check that we've got the expNumCalls constant correct.
		err := ipipMgr.configureIPIPDevice(1400, ip)
		Expect(err).ToNot(HaveOccurred())
		Expect(dataplane.NumCalls).To(BeNumerically("==", expNumCalls))
	})
	for i := 1; i <= expNumCalls; i++ {
		if i == 1 {
			continue // First LinkByName failure is handled.
		}
		i := i
		Describe(fmt.Sprintf("with a failure after %v calls", i), func() {
			BeforeEach(func() {
				dataplane.ErrorAtCall = i
			})

			It("should return the error", func() {
				Expect(ipipMgr.configureIPIPDevice(1400, ip)).To(Equal(mockFailure))
			})

			Describe("with an IP to remove", func() {
				BeforeEach(func() {
					dataplane.addrs = append(dataplane.addrs,
						netlink.Addr{
							IPNet: ipNet2,
						})
				})
				It("should return the error", func() {
					Expect(ipipMgr.configureIPIPDevice(1400, ip)).To(Equal(mockFailure))
				})
			})
		})
	}
})

var _ = Describe("ipipManager IP set updates", func() {
	var (
<<<<<<< HEAD
		ipipMgr     *ipipManager
		ipSets      *common.MockIPSets
		dataplane   *mockIPIPDataplane
		mockProcSys *testProcSys
=======
		ipipMgr   *ipipManager
		ipSets    *common.MockIPSets
		dataplane *mockIPIPDataplane
>>>>>>> 0b321ab0
	)

	const (
		externalCIDR = "11.0.0.1/32"
	)

	BeforeEach(func() {
		dataplane = &mockIPIPDataplane{}
		ipSets = common.NewMockIPSets()
<<<<<<< HEAD
		mockProcSys = &testProcSys{state: map[string]string{}}
		ipipMgr = newIPIPManagerWithShim(ipSets, 1024, mockProcSys.write, dataplane, []string{externalCIDR}, Config{EgressIPEnabled: false})
=======
		ipipMgr = newIPIPManagerWithShim(ipSets, 1024, dataplane, []string{externalCIDR})
>>>>>>> 0b321ab0
	})

	It("should not create the IP set until first call to CompleteDeferredWork()", func() {
		Expect(ipSets.AddOrReplaceCalled).To(BeFalse())
		err := ipipMgr.CompleteDeferredWork()
		Expect(err).ToNot(HaveOccurred())
		Expect(ipSets.AddOrReplaceCalled).To(BeTrue())
	})

	allHostsSet := func() set.Set {
		log.Info(ipSets.Members)
		Expect(ipSets.Members).To(HaveLen(1))
		return ipSets.Members["all-hosts-net"]
	}

	Describe("after adding an IP for host1", func() {
		BeforeEach(func() {
			ipipMgr.OnUpdate(&proto.HostMetadataUpdate{
				Hostname: "host1",
				Ipv4Addr: "10.0.0.1",
			})
			err := ipipMgr.CompleteDeferredWork()
			Expect(err).ToNot(HaveOccurred())
		})

		It("should add host1's IP to the IP set", func() {
			Expect(allHostsSet()).To(Equal(set.From("10.0.0.1", externalCIDR)))
		})

		Describe("after adding an IP for host2", func() {
			BeforeEach(func() {
				ipipMgr.OnUpdate(&proto.HostMetadataUpdate{
					Hostname: "host2",
					Ipv4Addr: "10.0.0.2",
				})
				err := ipipMgr.CompleteDeferredWork()
				Expect(err).ToNot(HaveOccurred())
			})
			It("should add the IP to the IP set", func() {
				Expect(allHostsSet()).To(Equal(set.From("10.0.0.1", "10.0.0.2", externalCIDR)))
			})
		})

		Describe("after adding a duplicate IP", func() {
			BeforeEach(func() {
				ipipMgr.OnUpdate(&proto.HostMetadataUpdate{
					Hostname: "host2",
					Ipv4Addr: "10.0.0.1",
				})
				err := ipipMgr.CompleteDeferredWork()
				Expect(err).ToNot(HaveOccurred())
			})
			It("should tolerate the duplicate", func() {
				Expect(allHostsSet()).To(Equal(set.From("10.0.0.1", externalCIDR)))
			})

			Describe("after removing a duplicate IP", func() {
				BeforeEach(func() {
					ipipMgr.OnUpdate(&proto.HostMetadataRemove{
						Hostname: "host2",
					})
					err := ipipMgr.CompleteDeferredWork()
					Expect(err).ToNot(HaveOccurred())
				})
				It("should keep the IP in the IP set", func() {
					Expect(allHostsSet()).To(Equal(set.From("10.0.0.1", externalCIDR)))
				})

				Describe("after removing initial copy of IP", func() {
					BeforeEach(func() {
						ipipMgr.OnUpdate(&proto.HostMetadataRemove{
							Hostname: "host1",
						})
						err := ipipMgr.CompleteDeferredWork()
						Expect(err).ToNot(HaveOccurred())
					})
					It("should remove the IP", func() {
						Expect(allHostsSet().Len()).To(Equal(1))
					})
				})
			})
		})

		Describe("after adding/removing a duplicate IP in one batch", func() {
			BeforeEach(func() {
				ipipMgr.OnUpdate(&proto.HostMetadataUpdate{
					Hostname: "host2",
					Ipv4Addr: "10.0.0.1",
				})
				ipipMgr.OnUpdate(&proto.HostMetadataRemove{
					Hostname: "host2",
				})
				err := ipipMgr.CompleteDeferredWork()
				Expect(err).ToNot(HaveOccurred())
			})
			It("should keep the IP in the IP set", func() {
				Expect(allHostsSet()).To(Equal(set.From("10.0.0.1", externalCIDR)))
			})
		})

		Describe("after changing IP for host1", func() {
			BeforeEach(func() {
				ipipMgr.OnUpdate(&proto.HostMetadataUpdate{
					Hostname: "host1",
					Ipv4Addr: "10.0.0.2",
				})
				err := ipipMgr.CompleteDeferredWork()
				Expect(err).ToNot(HaveOccurred())
			})
			It("should update the IP set", func() {
				Expect(allHostsSet()).To(Equal(set.From("10.0.0.2", externalCIDR)))
			})
		})

		Describe("after a no-op batch", func() {
			BeforeEach(func() {
				ipSets.AddOrReplaceCalled = false
				err := ipipMgr.CompleteDeferredWork()
				Expect(err).ToNot(HaveOccurred())
			})
			It("shouldn't rewrite the IP set", func() {
				Expect(ipSets.AddOrReplaceCalled).To(BeFalse())
			})
		})
	})
})

type mockIPIPDataplane struct {
	tunnelLink      *mockLink
	tunnelLinkAttrs *netlink.LinkAttrs
	addrs           []netlink.Addr

	RunCmdCalled     bool
	LinkSetMTUCalled bool
	LinkSetUpCalled  bool
	AddrUpdated      bool

	NumCalls    int
	ErrorAtCall int
}

func (d *mockIPIPDataplane) ResetCalls() {
	d.RunCmdCalled = false
	d.LinkSetMTUCalled = false
	d.LinkSetUpCalled = false
	d.AddrUpdated = false
}

func (d *mockIPIPDataplane) incCallCount() error {
	d.NumCalls += 1
	if d.NumCalls == d.ErrorAtCall {
		log.Warn("Simulating an error due to call count")
		return mockFailure
	}
	return nil
}

func (d *mockIPIPDataplane) LinkByName(name string) (netlink.Link, error) {
	log.WithField("name", name).Info("LinkByName called")

	if err := d.incCallCount(); err != nil {
		return nil, err
	}

	Expect(name).To(Equal("tunl0"))
	if d.tunnelLink == nil {
		return nil, notFound
	}
	return d.tunnelLink, nil
}

func (d *mockIPIPDataplane) LinkSetMTU(link netlink.Link, mtu int) error {
	d.LinkSetMTUCalled = true
	if err := d.incCallCount(); err != nil {
		return err
	}
	Expect(link.Attrs().Name).To(Equal("tunl0"))
	d.tunnelLinkAttrs.MTU = mtu
	return nil
}

func (d *mockIPIPDataplane) LinkSetUp(link netlink.Link) error {
	d.LinkSetUpCalled = true
	if err := d.incCallCount(); err != nil {
		return err
	}
	Expect(link.Attrs().Name).To(Equal("tunl0"))
	d.tunnelLinkAttrs.Flags |= net.FlagUp
	return nil
}

func (d *mockIPIPDataplane) AddrList(link netlink.Link, family int) ([]netlink.Addr, error) {
	if err := d.incCallCount(); err != nil {
		return nil, err
	}
	Expect(link.Attrs().Name).To(Equal("tunl0"))
	return d.addrs, nil
}

func (d *mockIPIPDataplane) AddrAdd(link netlink.Link, addr *netlink.Addr) error {
	d.AddrUpdated = true
	if err := d.incCallCount(); err != nil {
		return err
	}
	Expect(d.addrs).NotTo(ContainElement(*addr))
	d.addrs = append(d.addrs, *addr)
	return nil
}

func (d *mockIPIPDataplane) AddrDel(link netlink.Link, addr *netlink.Addr) error {
	d.AddrUpdated = true
	if err := d.incCallCount(); err != nil {
		return err
	}
	Expect(d.addrs).To(HaveLen(1))
	Expect(d.addrs[0].IP.String()).To(Equal(addr.IP.String()))
	d.addrs = nil
	return nil
}

func (d *mockIPIPDataplane) RunCmd(name string, args ...string) error {
	d.RunCmdCalled = true
	if err := d.incCallCount(); err != nil {
		return err
	}
	log.WithFields(log.Fields{"name": name, "args": args}).Info("RunCmd called")
	Expect(name).To(Equal("ip"))
	Expect(args).To(Equal([]string{"tunnel", "add", "tunl0", "mode", "ipip"}))

	if d.tunnelLink == nil {
		log.Info("Creating tunnel link")
		link := &mockLink{}
		link.attrs.Name = "tunl0"
		d.tunnelLinkAttrs = &link.attrs
		d.tunnelLink = link
	}
	return nil
}

type mockLink struct {
	attrs netlink.LinkAttrs
	typ   string
}

func (l *mockLink) Attrs() *netlink.LinkAttrs {
	return &l.attrs
}

func (l *mockLink) Type() string {
	if l.typ == "" {
		return "not implemented"
	}

	return l.typ
}<|MERGE_RESOLUTION|>--- conflicted
+++ resolved
@@ -1,8 +1,4 @@
-<<<<<<< HEAD
-// Copyright (c) 2017, 2019 Tigera, Inc. All rights reserved.
-=======
 // Copyright (c) 2017-2021 Tigera, Inc. All rights reserved.
->>>>>>> 0b321ab0
 //
 // Licensed under the Apache License, Version 2.0 (the "License");
 // you may not use this file except in compliance with the License.
@@ -41,16 +37,10 @@
 
 var _ = Describe("IpipMgr (tunnel configuration)", func() {
 	var (
-<<<<<<< HEAD
 		ipipMgr     *ipipManager
 		ipSets      *common.MockIPSets
 		dataplane   *mockIPIPDataplane
 		mockProcSys *testProcSys
-=======
-		ipipMgr   *ipipManager
-		ipSets    *common.MockIPSets
-		dataplane *mockIPIPDataplane
->>>>>>> 0b321ab0
 	)
 
 	ip, _, err := net.ParseCIDR("10.0.0.1/32")
@@ -65,12 +55,8 @@
 	BeforeEach(func() {
 		dataplane = &mockIPIPDataplane{}
 		ipSets = common.NewMockIPSets()
-<<<<<<< HEAD
 		mockProcSys = &testProcSys{state: map[string]string{}}
 		ipipMgr = newIPIPManagerWithShim(ipSets, 1024, mockProcSys.write, dataplane, nil, Config{EgressIPEnabled: true})
-=======
-		ipipMgr = newIPIPManagerWithShim(ipSets, 1024, dataplane, nil)
->>>>>>> 0b321ab0
 	})
 
 	Describe("after calling configureIPIPDevice", func() {
@@ -226,16 +212,10 @@
 
 var _ = Describe("ipipManager IP set updates", func() {
 	var (
-<<<<<<< HEAD
 		ipipMgr     *ipipManager
 		ipSets      *common.MockIPSets
 		dataplane   *mockIPIPDataplane
 		mockProcSys *testProcSys
-=======
-		ipipMgr   *ipipManager
-		ipSets    *common.MockIPSets
-		dataplane *mockIPIPDataplane
->>>>>>> 0b321ab0
 	)
 
 	const (
@@ -245,12 +225,8 @@
 	BeforeEach(func() {
 		dataplane = &mockIPIPDataplane{}
 		ipSets = common.NewMockIPSets()
-<<<<<<< HEAD
 		mockProcSys = &testProcSys{state: map[string]string{}}
 		ipipMgr = newIPIPManagerWithShim(ipSets, 1024, mockProcSys.write, dataplane, []string{externalCIDR}, Config{EgressIPEnabled: false})
-=======
-		ipipMgr = newIPIPManagerWithShim(ipSets, 1024, dataplane, []string{externalCIDR})
->>>>>>> 0b321ab0
 	})
 
 	It("should not create the IP set until first call to CompleteDeferredWork()", func() {
