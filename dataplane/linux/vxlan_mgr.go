// Copyright (c) 2016-2020 Tigera, Inc. All rights reserved.
//
// Licensed under the Apache License, Version 2.0 (the "License");
// you may not use this file except in compliance with the License.
// You may obtain a copy of the License at
//
//     http://www.apache.org/licenses/LICENSE-2.0
//
// Unless required by applicable law or agreed to in writing, software
// distributed under the License is distributed on an "AS IS" BASIS,
// WITHOUT WARRANTIES OR CONDITIONS OF ANY KIND, either express or implied.
// See the License for the specific language governing permissions and
// limitations under the License.

package intdataplane

import (
	"errors"
	"fmt"
	"net"
	"reflect"
	"sync"
	"syscall"
	"time"

	"golang.org/x/sys/unix"

	"github.com/projectcalico/felix/ipsets"
	"github.com/projectcalico/felix/logutils"
	"github.com/projectcalico/felix/rules"

	"github.com/sirupsen/logrus"
	log "github.com/sirupsen/logrus"
	"github.com/vishvananda/netlink"

	"github.com/projectcalico/felix/ip"
	"github.com/projectcalico/felix/proto"
	"github.com/projectcalico/felix/routetable"
)

// added so that we can shim netlink for tests
type netlinkHandle interface {
	LinkByName(name string) (netlink.Link, error)
	LinkSetMTU(link netlink.Link, mtu int) error
	LinkSetUp(link netlink.Link) error
	AddrList(link netlink.Link, family int) ([]netlink.Addr, error)
	AddrAdd(link netlink.Link, addr *netlink.Addr) error
	AddrDel(link netlink.Link, addr *netlink.Addr) error
	LinkList() ([]netlink.Link, error)
	LinkAdd(netlink.Link) error
	LinkDel(netlink.Link) error
}

type vxlanManager struct {
	sync.Mutex

	// Our dependencies.
	hostname          string
	routeTable        routeTable
	noEncapRouteTable routeTable

	// Hold pending updates.
	routesByDest map[string]*proto.RouteUpdate
	vtepsByNode  map[string]*proto.VXLANTunnelEndpointUpdate

	// Holds this node's VTEP information.
	myVTEP *proto.VXLANTunnelEndpointUpdate

	// VXLAN configuration.
	vxlanDevice string
	vxlanID     int
	vxlanPort   int

	writeProcSys procSysWriter

	// Indicates if configuration has changed since the last apply.
	routesDirty       bool
	ipsetsDataplane   ipsetsDataplane
	ipSetMetadata     ipsets.IPSetMetadata
	externalNodeCIDRs []string
	vtepsDirty        bool
	nlHandle          netlinkHandle
	dpConfig          Config
	noEncapProtocol   int
	// Used so that we can shim the no encap route table for the tests
	noEncapRTConstruct func(interfacePrefixes []string, ipVersion uint8, vxlan bool, netlinkTimeout time.Duration,
		deviceRouteSourceAddress net.IP, deviceRouteProtocol int, removeExternalRoutes bool) routeTable
}

func newVXLANManager(
	ipsetsDataplane ipsetsDataplane,
	rt routeTable,
	deviceName string,
	dpConfig Config,
	opRecorder logutils.OpRecorder,
) *vxlanManager {
	nlHandle, _ := netlink.NewHandle()

	return newVXLANManagerWithShims(
		ipsetsDataplane,
		rt,
		deviceName,
		dpConfig,
		writeProcSys,
		nlHandle,
		func(interfaceRegexes []string, ipVersion uint8, vxlan bool, netlinkTimeout time.Duration,
			deviceRouteSourceAddress net.IP, deviceRouteProtocol int, removeExternalRoutes bool) routeTable {
			return routetable.New(interfaceRegexes, ipVersion, vxlan, netlinkTimeout,
<<<<<<< HEAD
				deviceRouteSourceAddress, deviceRouteProtocol, removeExternalRoutes, unix.RT_TABLE_UNSPEC)
=======
				deviceRouteSourceAddress, deviceRouteProtocol, removeExternalRoutes, 0,
				opRecorder)
>>>>>>> 20195d1b
		},
	)
}

func newVXLANManagerWithShims(
	ipsetsDataplane ipsetsDataplane,
	rt routeTable,
	deviceName string,
	dpConfig Config,
	procSysWriter procSysWriter,
	nlHandle netlinkHandle,
	noEncapRTConstruct func(interfacePrefixes []string, ipVersion uint8, vxlan bool, netlinkTimeout time.Duration,
		deviceRouteSourceAddress net.IP, deviceRouteProtocol int, removeExternalRoutes bool) routeTable,
) *vxlanManager {
	noEncapProtocol := 80
	if dpConfig.DeviceRouteProtocol != syscall.RTPROT_BOOT {
		noEncapProtocol = dpConfig.DeviceRouteProtocol
	}
	return &vxlanManager{
		ipsetsDataplane: ipsetsDataplane,
		ipSetMetadata: ipsets.IPSetMetadata{
			MaxSize: dpConfig.MaxIPSetSize,
			SetID:   rules.IPSetIDAllVXLANSourceNets,
			Type:    ipsets.IPSetTypeHashNet,
		},
		hostname:           dpConfig.Hostname,
		routeTable:         rt,
		routesByDest:       map[string]*proto.RouteUpdate{},
		vtepsByNode:        map[string]*proto.VXLANTunnelEndpointUpdate{},
		vxlanDevice:        deviceName,
		vxlanID:            dpConfig.RulesConfig.VXLANVNI,
		vxlanPort:          dpConfig.RulesConfig.VXLANPort,
		writeProcSys:       procSysWriter,
		externalNodeCIDRs:  dpConfig.ExternalNodesCidrs,
		routesDirty:        true,
		vtepsDirty:         true,
		dpConfig:           dpConfig,
		nlHandle:           nlHandle,
		noEncapProtocol:    noEncapProtocol,
		noEncapRTConstruct: noEncapRTConstruct,
	}
}

func (m *vxlanManager) OnUpdate(protoBufMsg interface{}) {
	switch msg := protoBufMsg.(type) {
	case *proto.RouteUpdate:
		// In case the route changes type to one we no longer care about...
		m.deleteRoute(msg.Dst)

		if msg.Type == proto.RouteType_REMOTE_WORKLOAD && msg.IpPoolType == proto.IPPoolType_VXLAN {
			logrus.WithField("msg", msg).Debug("VXLAN data plane received route update")
			m.routesByDest[msg.Dst] = msg
			m.routesDirty = true
		}
	case *proto.RouteRemove:
		m.deleteRoute(msg.Dst)
	case *proto.VXLANTunnelEndpointUpdate:
		logrus.WithField("msg", msg).Debug("VXLAN data plane received VTEP update")
		if msg.Node == m.hostname {
			m.setLocalVTEP(msg)
		} else {
			m.vtepsByNode[msg.Node] = msg
		}
		m.routesDirty = true
		m.vtepsDirty = true
	case *proto.VXLANTunnelEndpointRemove:
		logrus.WithField("msg", msg).Debug("VXLAN data plane received VTEP remove")
		if msg.Node == m.hostname {
			m.setLocalVTEP(nil)
		} else {
			delete(m.vtepsByNode, msg.Node)
		}
		m.routesDirty = true
		m.vtepsDirty = true
	}
}

func (m *vxlanManager) deleteRoute(dst string) {
	_, exists := m.routesByDest[dst]
	if exists {
		// In case the route changes type to one we no longer care about...
		delete(m.routesByDest, dst)
		m.routesDirty = true
	}
}

func (m *vxlanManager) setLocalVTEP(vtep *proto.VXLANTunnelEndpointUpdate) {
	m.Lock()
	defer m.Unlock()
	m.myVTEP = vtep
}

func (m *vxlanManager) getLocalVTEP() *proto.VXLANTunnelEndpointUpdate {
	m.Lock()
	defer m.Unlock()
	return m.myVTEP
}

func (m *vxlanManager) getLocalVTEPParent() (netlink.Link, error) {
	return m.getParentInterface(m.getLocalVTEP())
}

func (m *vxlanManager) getNoEncapRouteTable() routeTable {
	m.Lock()
	defer m.Unlock()

	return m.noEncapRouteTable
}

func (m *vxlanManager) setNoEncapRouteTable(rt routeTable) {
	m.Lock()
	defer m.Unlock()

	m.noEncapRouteTable = rt
}

func (m *vxlanManager) GetRouteTableSyncers() []routeTableSyncer {
	rts := []routeTableSyncer{m.routeTable}

	noEncapRouteTable := m.getNoEncapRouteTable()
	if noEncapRouteTable != nil {
		rts = append(rts, noEncapRouteTable)
	}

	return rts
}

func (m *vxlanManager) CompleteDeferredWork() error {
	if !m.routesDirty {
		logrus.Debug("No change since last application, nothing to do")
		return nil
	}

	if m.vtepsDirty {
		var allowedVXLANSources []string
		if m.vtepsDirty {
			logrus.Debug("VTEPs are dirty, collecting the allowed VXLAN source set")
			allowedVXLANSources = append(allowedVXLANSources, m.externalNodeCIDRs...)
		}

		// The route table accepts the desired state. Start by setting the desired L2 "routes" by iterating
		// known VTEPs.
		var l2routes []routetable.L2Target
		for _, u := range m.vtepsByNode {
			mac, err := net.ParseMAC(u.Mac)
			if err != nil {
				// Don't block programming of other VTEPs if somehow we receive one with a bad mac.
				logrus.WithError(err).Warn("Failed to parse VTEP mac address")
				continue
			}
			l2routes = append(l2routes, routetable.L2Target{
				VTEPMAC: mac,
				GW:      ip.FromString(u.Ipv4Addr),
				IP:      ip.FromString(u.ParentDeviceIp),
			})
			allowedVXLANSources = append(allowedVXLANSources, u.ParentDeviceIp)
		}
		logrus.WithField("l2routes", l2routes).Debug("VXLAN manager sending L2 updates")
		m.routeTable.SetL2Routes(m.vxlanDevice, l2routes)
		m.ipsetsDataplane.AddOrReplaceIPSet(m.ipSetMetadata, allowedVXLANSources)
		m.vtepsDirty = false
	}

	if m.routesDirty {
		// Iterate through all of our L3 routes and send them through to the route table.
		var vxlanRoutes []routetable.Target
		var noEncapRoutes []routetable.Target
		for _, r := range m.routesByDest {
			logCtx := logrus.WithField("route", r)
			cidr, err := ip.CIDRFromString(r.Dst)
			if err != nil {
				// Don't block programming of other routes if somehow we receive one with a bad dst.
				logCtx.WithError(err).Warn("Failed to parse VXLAN route destination")
				continue
			}

			if r.GetSameSubnet() {
				if r.DstNodeIp == "" {
					logCtx.Debug("Can't program non-encap route since host IP is not known.")
					continue
				}

				defaultRoute := routetable.Target{
					Type: routetable.TargetTypeNoEncap,
					CIDR: cidr,
					GW:   ip.FromString(r.DstNodeIp),
				}

				noEncapRoutes = append(noEncapRoutes, defaultRoute)
				logCtx.WithField("route", r).Debug("adding no encap route to list for addition")
			} else {
				// Extract the gateway addr for this route based on its remote VTEP.
				vtep, ok := m.vtepsByNode[r.DstNodeName]
				if !ok {
					// When the VTEP arrives, it'll set routesDirty=true so this loop will execute again.
					logCtx.Debug("Dataplane has route with no corresponding VTEP")
					continue
				}

				vxlanRoute := routetable.Target{
					Type: routetable.TargetTypeVXLAN,
					CIDR: cidr,
					GW:   ip.FromString(vtep.Ipv4Addr),
				}

				vxlanRoutes = append(vxlanRoutes, vxlanRoute)
				logCtx.WithField("route", vxlanRoute).Debug("adding vxlan route to list for addition")
			}
		}

		logrus.WithField("vxlanroutes", vxlanRoutes).Debug("VXLAN manager sending VXLAN L3 updates")
		m.routeTable.SetRoutes(m.vxlanDevice, vxlanRoutes)

		noEncapRouteTable := m.getNoEncapRouteTable()
		// only set the noEncapRouteTable table if it's nil, as you will lose the routes that are being managed already
		// and the new table will probably delete routes that were put in there by the previous table
		if noEncapRouteTable != nil {
			if parentDevice, err := m.getLocalVTEPParent(); err == nil {
				ifName := parentDevice.Attrs().Name
				log.WithField("link", parentDevice).WithField("routes", noEncapRoutes).Debug("VXLAN manager sending unencapsulated L3 updates")
				noEncapRouteTable.SetRoutes(ifName, noEncapRoutes)
			} else {
				return err
			}
		} else {
			return errors.New("no encap route table not set, will defer adding routes")
		}

		logrus.Info("VXLAN Manager completed deferred work")

		m.routesDirty = false
	}

	return nil
}

// KeepVXLANDeviceInSync is a goroutine that configures the VXLAN tunnel device, then periodically
// checks that it is still correctly configured.
func (m *vxlanManager) KeepVXLANDeviceInSync(mtu int, wait time.Duration) {
	logrus.WithField("mtu", mtu).Info("VXLAN tunnel device thread started.")
	logNextSuccess := true
	for {
		localVTEP := m.getLocalVTEP()
		if localVTEP == nil {
			logrus.Debug("Missing local VTEP information, retrying...")
			time.Sleep(1 * time.Second)
			continue
		}

		if parent, err := m.getLocalVTEPParent(); err != nil {
			logrus.WithError(err).Warn("Failed configure VXLAN tunnel device, retrying...")
			time.Sleep(1 * time.Second)
			continue
		} else {
			if m.getNoEncapRouteTable() == nil {
				noEncapRouteTable := m.noEncapRTConstruct([]string{"^" + parent.Attrs().Name + "$"}, 4, false, m.dpConfig.NetlinkTimeout, m.dpConfig.DeviceRouteSourceAddress,
					m.noEncapProtocol, false)
				m.setNoEncapRouteTable(noEncapRouteTable)
			}
		}

		err := m.configureVXLANDevice(mtu, localVTEP)
		if err != nil {
			logrus.WithError(err).Warn("Failed configure VXLAN tunnel device, retrying...")
			logNextSuccess = true
			time.Sleep(1 * time.Second)
			continue
		}
		if logNextSuccess {
			logrus.Info("VXLAN tunnel device configured")
			logNextSuccess = false
		}
		time.Sleep(wait)
	}
}

// getParentInterface returns the parent interface for the given local VTEP based on IP address. This link returned is nil
// if, and only if, an error occurred
func (m *vxlanManager) getParentInterface(localVTEP *proto.VXLANTunnelEndpointUpdate) (netlink.Link, error) {
	links, err := m.nlHandle.LinkList()
	if err != nil {
		return nil, err
	}
	for _, link := range links {
		addrs, err := m.nlHandle.AddrList(link, netlink.FAMILY_V4)
		if err != nil {
			return nil, err
		}
		for _, addr := range addrs {
			if addr.IPNet.IP.String() == localVTEP.ParentDeviceIp {
				logrus.Debugf("Found parent interface: %s", link)
				return link, nil
			}
		}
	}
	return nil, fmt.Errorf("Unable to find parent interface with address %s", localVTEP.ParentDeviceIp)
}

// configureVXLANDevice ensures the VXLAN tunnel device is up and configured correctly.
func (m *vxlanManager) configureVXLANDevice(mtu int, localVTEP *proto.VXLANTunnelEndpointUpdate) error {
	logCxt := logrus.WithFields(logrus.Fields{"device": m.vxlanDevice})
	logCxt.Debug("Configuring VXLAN tunnel device")
	parent, err := m.getParentInterface(localVTEP)
	if err != nil {
		return err
	}
	mac, err := net.ParseMAC(localVTEP.Mac)
	if err != nil {
		return err
	}
	vxlan := &netlink.Vxlan{
		LinkAttrs: netlink.LinkAttrs{
			Name:         m.vxlanDevice,
			HardwareAddr: mac,
		},
		VxlanId:      m.vxlanID,
		Port:         m.vxlanPort,
		VtepDevIndex: parent.Attrs().Index,
		SrcAddr:      ip.FromString(localVTEP.ParentDeviceIp).AsNetIP(),
	}

	// Try to get the device.
	link, err := m.nlHandle.LinkByName(m.vxlanDevice)
	if err != nil {
		logrus.WithError(err).Info("Failed to get VXLAN tunnel device, assuming it isn't present")
		if err := m.nlHandle.LinkAdd(vxlan); err == syscall.EEXIST {
			// Device already exists - likely a race.
			logrus.Debug("VXLAN device already exists, likely created by someone else.")
		} else if err != nil {
			// Error other than "device exists" - return it.
			return err
		}

		// The device now exists - requery it to check that the link exists and is a vxlan device.
		link, err = m.nlHandle.LinkByName(m.vxlanDevice)
		if err != nil {
			return fmt.Errorf("can't locate created vxlan device %v", m.vxlanDevice)
		}
	}

	// At this point, we have successfully queried the existing device, or made sure it exists if it didn't
	// already. Check for mismatched configuration. If they don't match, recreate the device.
	if incompat := vxlanLinksIncompat(vxlan, link); incompat != "" {
		// Existing device doesn't match desired configuration - delete it and recreate.
		logrus.Warningf("%q exists with incompatible configuration: %v; recreating device", vxlan.Name, incompat)
		if err = m.nlHandle.LinkDel(link); err != nil {
			return fmt.Errorf("failed to delete interface: %v", err)
		}
		if err = m.nlHandle.LinkAdd(vxlan); err != nil {
			if err == syscall.EEXIST {
				log.Warnf("Failed to create VXLAN device. Another device with this VNI may already exist")
			}
			return fmt.Errorf("failed to create vxlan interface: %v", err)
		}
		link, err = m.nlHandle.LinkByName(vxlan.Name)
		if err != nil {
			return err
		}
	}

	// Make sure the MTU is set correctly.
	attrs := link.Attrs()
	oldMTU := attrs.MTU
	if oldMTU != mtu {
		logCxt.WithFields(logrus.Fields{"old": oldMTU, "new": mtu}).Info("VXLAN device MTU needs to be updated")
		if err := m.nlHandle.LinkSetMTU(link, mtu); err != nil {
			log.WithError(err).Warn("Failed to set vxlan tunnel device MTU")
		} else {
			logCxt.Info("Updated vxlan tunnel MTU")
		}
	}

	// Make sure the IP address is configured.
	if err := m.ensureV4AddressOnLink(localVTEP.Ipv4Addr, link); err != nil {
		return fmt.Errorf("failed to ensure address of interface: %s", err)
	}

	// And the device is up.
	if err := m.nlHandle.LinkSetUp(link); err != nil {
		return fmt.Errorf("failed to set interface up: %s", err)
	}

	if m.dpConfig.EgressIPEnabled {
		// Enable loose reverse-path filtering for this interface.
		// From client node point of view, data path for an egress traffic looks like the following:
		// Outgoing path : client pod -> egress.calico -> tunnel device -> remote gateway pod -> external server.
		// Return path : external server -> remote gateway pod -> tunnel device -> client pod

		// When return packet arrives in tunnel device of client node, it has external server ip as its' source ip
		// which is not routable via the tunnel device itself. Enabling loose reverse-path filtering would allow
		// tunnel device to forward packet back to client pod as long as there is a default route on any host interface.
		err = m.writeProcSys(fmt.Sprintf("/proc/sys/net/ipv4/conf/%s/rp_filter", m.vxlanDevice), "2")
		if err != nil {
			return err
		}
	}

	return nil
}

// ensureV4AddressOnLink ensures that the provided IPv4 address is configured on the provided Link. If there are other addresses,
// this function will remove them, ensuring that the desired IPv4 address is the _only_ address on the Link.
func (m *vxlanManager) ensureV4AddressOnLink(ipStr string, link netlink.Link) error {
	_, net, err := net.ParseCIDR(ipStr + "/32")
	if err != nil {
		return err
	}
	addr := netlink.Addr{IPNet: net}
	existingAddrs, err := m.nlHandle.AddrList(link, netlink.FAMILY_V4)
	if err != nil {
		return err
	}

	// Remove any addresses which we don't want.
	addrPresent := false
	for _, existing := range existingAddrs {
		if reflect.DeepEqual(existing.IPNet, addr.IPNet) {
			addrPresent = true
			continue
		}
		logrus.WithFields(logrus.Fields{"address": existing, "link": link.Attrs().Name}).Warn("Removing unwanted IP from VXLAN device")
		if err := m.nlHandle.AddrDel(link, &existing); err != nil {
			return fmt.Errorf("failed to remove IP address %s", existing)
		}
	}

	// Actually add the desired address to the interface if needed.
	if !addrPresent {
		logrus.WithFields(logrus.Fields{"address": addr}).Info("Assigning address to VXLAN device")
		if err := m.nlHandle.AddrAdd(link, &addr); err != nil {
			return fmt.Errorf("failed to add IP address")
		}
	}
	return nil
}

// vlanLinksIncompat takes two vxlan devices and compares them to make sure they match. If they do not match,
// this function will return a mesasge indicating which configuration is mismatched.
func vxlanLinksIncompat(l1, l2 netlink.Link) string {
	if l1.Type() != l2.Type() {
		return fmt.Sprintf("link type: %v vs %v", l1.Type(), l2.Type())
	}

	v1 := l1.(*netlink.Vxlan)
	v2 := l2.(*netlink.Vxlan)

	if v1.VxlanId != v2.VxlanId {
		return fmt.Sprintf("vni: %v vs %v", v1.VxlanId, v2.VxlanId)
	}

	if v1.VtepDevIndex > 0 && v2.VtepDevIndex > 0 && v1.VtepDevIndex != v2.VtepDevIndex {
		return fmt.Sprintf("vtep (external) interface: %v vs %v", v1.VtepDevIndex, v2.VtepDevIndex)
	}

	if len(v1.SrcAddr) > 0 && len(v2.SrcAddr) > 0 && !v1.SrcAddr.Equal(v2.SrcAddr) {
		return fmt.Sprintf("vtep (external) IP: %v vs %v", v1.SrcAddr, v2.SrcAddr)
	}

	if len(v1.Group) > 0 && len(v2.Group) > 0 && !v1.Group.Equal(v2.Group) {
		return fmt.Sprintf("group address: %v vs %v", v1.Group, v2.Group)
	}

	if v1.L2miss != v2.L2miss {
		return fmt.Sprintf("l2miss: %v vs %v", v1.L2miss, v2.L2miss)
	}

	if v1.Port > 0 && v2.Port > 0 && v1.Port != v2.Port {
		return fmt.Sprintf("port: %v vs %v", v1.Port, v2.Port)
	}

	if v1.GBP != v2.GBP {
		return fmt.Sprintf("gbp: %v vs %v", v1.GBP, v2.GBP)
	}

	return ""
}<|MERGE_RESOLUTION|>--- conflicted
+++ resolved
@@ -106,12 +106,8 @@
 		func(interfaceRegexes []string, ipVersion uint8, vxlan bool, netlinkTimeout time.Duration,
 			deviceRouteSourceAddress net.IP, deviceRouteProtocol int, removeExternalRoutes bool) routeTable {
 			return routetable.New(interfaceRegexes, ipVersion, vxlan, netlinkTimeout,
-<<<<<<< HEAD
-				deviceRouteSourceAddress, deviceRouteProtocol, removeExternalRoutes, unix.RT_TABLE_UNSPEC)
-=======
-				deviceRouteSourceAddress, deviceRouteProtocol, removeExternalRoutes, 0,
+				deviceRouteSourceAddress, deviceRouteProtocol, removeExternalRoutes, unix.RT_TABLE_UNSPEC,
 				opRecorder)
->>>>>>> 20195d1b
 		},
 	)
 }
