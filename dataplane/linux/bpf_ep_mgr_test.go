// +build !windows

// Copyright (c) 2021 Tigera, Inc. All rights reserved.
//
// Licensed under the Apache License, Version 2.0 (the "License");
// you may not use this file except in compliance with the License.
// You may obtain a copy of the License at
//
//     http://www.apache.org/licenses/LICENSE-2.0
//
// Unless required by applicable law or agreed to in writing, software
// distributed under the License is distributed on an "AS IS" BASIS,
// WITHOUT WARRANTIES OR CONDITIONS OF ANY KIND, either express or implied.
// See the License for the specific language governing permissions and
// limitations under the License.

package intdataplane

import (
	"regexp"
	"sync"

	. "github.com/onsi/ginkgo"
	. "github.com/onsi/gomega"
	log "github.com/sirupsen/logrus"

	"github.com/projectcalico/felix/bpf"
	bpfipsets "github.com/projectcalico/felix/bpf/ipsets"
	"github.com/projectcalico/felix/bpf/polprog"
	"github.com/projectcalico/felix/bpf/state"
<<<<<<< HEAD
	"github.com/projectcalico/felix/calc"
=======
	"github.com/projectcalico/felix/bpf/tc"
>>>>>>> cea5a44f
	"github.com/projectcalico/felix/idalloc"
	"github.com/projectcalico/felix/ifacemonitor"
	"github.com/projectcalico/felix/ipsets"
	"github.com/projectcalico/felix/proto"
	"github.com/projectcalico/felix/rules"
)

type mockDataplane struct {
	mutex  sync.Mutex
	lastFD uint32
	fds    map[string]uint32
	state  map[uint32]polprog.Rules
}

func newMockDataplane() *mockDataplane {
	return &mockDataplane{
		lastFD: 5,
		fds:    map[string]uint32{},
		state:  map[uint32]polprog.Rules{},
	}
}

func (m *mockDataplane) ensureProgramAttached(ap *tc.AttachPoint, polDirection PolDirection) (bpf.MapFD, error) {
	m.mutex.Lock()
	defer m.mutex.Unlock()
	suffixes := []string{"-I", "-E"}
	key := ap.Iface + suffixes[int(polDirection)]
	if fd, exists := m.fds[key]; exists {
		return bpf.MapFD(fd), nil
	}
	m.lastFD += 1
	m.fds[key] = m.lastFD
	return bpf.MapFD(m.lastFD), nil
}

func (m *mockDataplane) ensureQdisc(iface string) error {
	return nil
}

func (m *mockDataplane) updatePolicyProgram(jumpMapFD bpf.MapFD, rules polprog.Rules) error {
	m.mutex.Lock()
	defer m.mutex.Unlock()
	m.state[uint32(jumpMapFD)] = rules
	return nil
}

func (m *mockDataplane) removePolicyProgram(jumpMapFD bpf.MapFD) error {
	m.mutex.Lock()
	defer m.mutex.Unlock()
	delete(m.state, uint32(jumpMapFD))
	return nil
}

func (m *mockDataplane) setAcceptLocal(iface string, val bool) error {
	return nil
}

func (m *mockDataplane) getRules(key string) *polprog.Rules {
	m.mutex.Lock()
	defer m.mutex.Unlock()
	fd := m.fds[key]
	if fd != 0 {
		rules, exist := m.state[fd]
		if exist {
			return &rules
		}
	}
<<<<<<< HEAD
	ipSetsMap := bpfipsets.Map(bpfMapContext)
	stateMap := state.Map(bpfMapContext)
	rrConfigNormal := rules.Config{
		IPIPEnabled:                 true,
		IPIPTunnelAddress:           nil,
		IPSetConfigV4:               ipsets.NewIPVersionConfig(ipsets.IPFamilyV4, "cali", nil, nil),
		IPSetConfigV6:               ipsets.NewIPVersionConfig(ipsets.IPFamilyV6, "cali", nil, nil),
		IptablesMarkEgress:          0x4,
		IptablesMarkAccept:          0x8,
		IptablesMarkPass:            0x10,
		IptablesMarkScratch0:        0x20,
		IptablesMarkScratch1:        0x40,
		IptablesMarkDrop:            0x80,
		IptablesMarkIPsec:           0x10000,
		IptablesMarkEndpoint:        0xff00,
		IptablesMarkNonCaliEndpoint: 0x0100,
		KubeIPVSSupportEnabled:      true,
		WorkloadIfacePrefixes:       []string{"cali", "tap"},
		VXLANPort:                   4789,
		VXLANVNI:                    4096,
	}
	ruleRenderer := rules.NewRenderer(rrConfigNormal)
	filterTableV4 := newMockTable("filter")
	lookupsCache := calc.NewLookupsCache()
	actionOnDrop := "DROP"
	enableTcpStats := false
=======
	return nil
}

func (m *mockDataplane) setAndReturn(vari **polprog.Rules, key string) func() *polprog.Rules {
	return func() *polprog.Rules {
		*vari = m.getRules(key)
		return *vari
	}
}

var _ = Describe("BPF Endpoint Manager", func() {

	var (
		bpfEpMgr             *bpfEndpointManager
		dp                   *mockDataplane
		fibLookupEnabled     bool
		endpointToHostAction string
		dataIfacePattern     string
		workloadIfaceRegex   string
		ipSetIDAllocator     *idalloc.IDAllocator
		vxlanMTU             int
		nodePortDSR          bool
		bpfMapContext        *bpf.MapContext
		ipSetsMap            bpf.Map
		stateMap             bpf.Map
		rrConfigNormal       rules.Config
		ruleRenderer         rules.RuleRenderer
		filterTableV4        iptablesTable
	)
>>>>>>> cea5a44f

	BeforeEach(func() {
		fibLookupEnabled = true
		endpointToHostAction = "DROP"
		dataIfacePattern = "^((en|wl|ww|sl|ib)[opsx].*|(eth|wlan|wwan).*|tunl0$|wireguard.cali$)"
		workloadIfaceRegex = "cali"
		ipSetIDAllocator = idalloc.New()
		vxlanMTU = 0
		nodePortDSR = true
		bpfMapContext = &bpf.MapContext{
			RepinningEnabled: true,
		}
		ipSetsMap = bpfipsets.Map(bpfMapContext)
		stateMap = state.Map(bpfMapContext)
		rrConfigNormal = rules.Config{
			IPIPEnabled:                 true,
			IPIPTunnelAddress:           nil,
			IPSetConfigV4:               ipsets.NewIPVersionConfig(ipsets.IPFamilyV4, "cali", nil, nil),
			IPSetConfigV6:               ipsets.NewIPVersionConfig(ipsets.IPFamilyV6, "cali", nil, nil),
			IptablesMarkAccept:          0x8,
			IptablesMarkPass:            0x10,
			IptablesMarkScratch0:        0x20,
			IptablesMarkScratch1:        0x40,
			IptablesMarkEndpoint:        0xff00,
			IptablesMarkNonCaliEndpoint: 0x0100,
			KubeIPVSSupportEnabled:      true,
			WorkloadIfacePrefixes:       []string{"cali", "tap"},
			VXLANPort:                   4789,
			VXLANVNI:                    4096,
		}
		ruleRenderer = rules.NewRenderer(rrConfigNormal)
		filterTableV4 = newMockTable("filter")
	})

	JustBeforeEach(func() {
		dp = newMockDataplane()
		bpfEpMgr = newBPFEndpointManager(
			"info", // config.BPFLogLevel,
			"uthost",
			fibLookupEnabled,
			endpointToHostAction,
			regexp.MustCompile(dataIfacePattern),
			regexp.MustCompile(workloadIfaceRegex),
			ipSetIDAllocator,
			vxlanMTU,
			uint16(rrConfigNormal.VXLANPort),
			nodePortDSR,
			ipSetsMap,
			stateMap,
			ruleRenderer,
			filterTableV4,
			nil,
			lookupsCache,
			actionOnDrop,
			enableTcpStats,
		)
		bpfEpMgr.dp = dp
	})

	It("exists", func() {
		Expect(bpfEpMgr).NotTo(BeNil())
	})

	genIfaceUpdate := func(name string, state ifacemonitor.State, index int) func() {
		return func() {
			bpfEpMgr.OnUpdate(&ifaceUpdate{Name: name, State: state, Index: index})
			err := bpfEpMgr.CompleteDeferredWork()
			Expect(err).NotTo(HaveOccurred())
		}
	}

	genHEPUpdate := func(heps ...interface{}) func() {
		return func() {
			hostIfaceToEp := make(map[string]proto.HostEndpoint)
			for i := 0; i < len(heps); i += 2 {
				log.Infof("%v = %v", heps[i], heps[i+1])
				hostIfaceToEp[heps[i].(string)] = heps[i+1].(proto.HostEndpoint)
			}
			log.Infof("2 hostIfaceToEp = %v", hostIfaceToEp)
			bpfEpMgr.OnHEPUpdate(hostIfaceToEp)
			err := bpfEpMgr.CompleteDeferredWork()
			Expect(err).NotTo(HaveOccurred())
		}
	}

	genPolicy := func(tier, policy string) func() {
		return func() {
			bpfEpMgr.OnUpdate(&proto.ActivePolicyUpdate{
				Id:     &proto.PolicyID{Tier: tier, Name: policy},
				Policy: &proto.Policy{},
			})
			err := bpfEpMgr.CompleteDeferredWork()
			Expect(err).NotTo(HaveOccurred())
		}
	}

	genWLUpdate := func(name string) func() {
		return func() {
			bpfEpMgr.OnUpdate(&proto.WorkloadEndpointUpdate{
				Id: &proto.WorkloadEndpointID{
					OrchestratorId: "k8s",
					WorkloadId:     name,
					EndpointId:     name,
				},
				Endpoint: &proto.WorkloadEndpoint{Name: name},
			})
			err := bpfEpMgr.CompleteDeferredWork()
			Expect(err).NotTo(HaveOccurred())
		}
	}

	hostEp := proto.HostEndpoint{
		Name: "uthost-eth0",
		PreDnatTiers: []*proto.TierInfo{
			&proto.TierInfo{
				Name:            "default",
				IngressPolicies: []string{"mypolicy"},
			},
		},
	}

	hostEpNorm := proto.HostEndpoint{
		Name: "uthost-eth0",
		Tiers: []*proto.TierInfo{
			&proto.TierInfo{
				Name:            "default",
				IngressPolicies: []string{"mypolicy"},
				EgressPolicies:  []string{"mypolicy"},
			},
		},
	}

	It("does not have HEP in initial state", func() {
		Expect(bpfEpMgr.hostIfaceToEpMap["eth0"]).NotTo(Equal(hostEp))
	})

	Context("with workload and host-* endpoints", func() {
		JustBeforeEach(func() {
			genPolicy("default", "mypolicy")()
			genIfaceUpdate("eth0", ifacemonitor.StateUp, 10)()
			genWLUpdate("cali12345")()
			genIfaceUpdate("cali12345", ifacemonitor.StateUp, 15)()
			genHEPUpdate(allInterfaces, hostEpNorm)()
		})

		It("does not have host-* policy on the workload interface", func() {
			var eth0I, eth0E, caliI, caliE *polprog.Rules

			// Check eth0 ingress.
			Eventually(dp.setAndReturn(&eth0I, "eth0-I")).ShouldNot(BeNil())
			Expect(eth0I.ForHostInterface).To(BeTrue())
			Expect(eth0I.HostNormalTiers).To(HaveLen(1))
			Expect(eth0I.HostNormalTiers[0].Policies).To(HaveLen(1))
			Expect(eth0I.SuppressNormalHostPolicy).To(BeFalse())

			// Check eth0 egress.
			Eventually(dp.setAndReturn(&eth0E, "eth0-E")).ShouldNot(BeNil())
			Expect(eth0E.ForHostInterface).To(BeTrue())
			Expect(eth0E.HostNormalTiers).To(HaveLen(1))
			Expect(eth0E.HostNormalTiers[0].Policies).To(HaveLen(1))
			Expect(eth0E.SuppressNormalHostPolicy).To(BeFalse())

			// Check workload ingress.
			Eventually(dp.setAndReturn(&caliI, "cali12345-I")).ShouldNot(BeNil())
			Expect(caliI.ForHostInterface).To(BeFalse())
			Expect(caliI.SuppressNormalHostPolicy).To(BeTrue())

			// Check workload egress.
			Eventually(dp.setAndReturn(&caliE, "cali12345-E")).ShouldNot(BeNil())
			Expect(caliE.ForHostInterface).To(BeFalse())
			Expect(caliE.SuppressNormalHostPolicy).To(BeTrue())
		})

		Context("with DefaultEndpointToHostAction RETURN", func() {
			BeforeEach(func() {
				endpointToHostAction = "RETURN"
			})

			It("has host-* policy on workload egress but not ingress", func() {
				var caliI, caliE *polprog.Rules

				// Check workload ingress.
				Eventually(dp.setAndReturn(&caliI, "cali12345-I")).ShouldNot(BeNil())
				Expect(caliI.ForHostInterface).To(BeFalse())
				Expect(caliI.SuppressNormalHostPolicy).To(BeTrue())

				// Check workload egress.
				Eventually(dp.setAndReturn(&caliE, "cali12345-E")).ShouldNot(BeNil())
				Expect(caliE.ForHostInterface).To(BeFalse())
				Expect(caliE.HostNormalTiers).To(HaveLen(1))
				Expect(caliE.HostNormalTiers[0].Policies).To(HaveLen(1))
				Expect(caliE.SuppressNormalHostPolicy).To(BeFalse())
			})
		})
	})

	Context("with eth0 up", func() {
		JustBeforeEach(func() {
			genPolicy("default", "mypolicy")()
			genIfaceUpdate("eth0", ifacemonitor.StateUp, 10)()
		})

		Context("with eth0 host endpoint", func() {
			JustBeforeEach(genHEPUpdate("eth0", hostEp))

			It("stores host endpoint for eth0", func() {
				Expect(bpfEpMgr.hostIfaceToEpMap["eth0"]).To(Equal(hostEp))
				Expect(bpfEpMgr.policiesToWorkloads[proto.PolicyID{
					Tier: "default",
					Name: "mypolicy",
				}]).To(HaveKey("eth0"))

				var eth0I, eth0E *polprog.Rules

				// Check ingress rules.
				Eventually(dp.setAndReturn(&eth0I, "eth0-I")).ShouldNot(BeNil())
				Expect(eth0I.ForHostInterface).To(BeTrue())
				Expect(eth0I.HostPreDnatTiers).To(HaveLen(1))
				Expect(eth0I.HostPreDnatTiers[0].Policies).To(HaveLen(1))

				// Check egress rules.
				Eventually(dp.setAndReturn(&eth0E, "eth0-E")).ShouldNot(BeNil())
				Expect(eth0E.ForHostInterface).To(BeTrue())
				Expect(eth0E.HostPreDnatTiers).To(BeNil())
			})
		})

		Context("with host-* endpoint", func() {
			JustBeforeEach(genHEPUpdate(allInterfaces, hostEp))

			It("stores host endpoint for eth0", func() {
				Expect(bpfEpMgr.hostIfaceToEpMap["eth0"]).To(Equal(hostEp))
				Expect(bpfEpMgr.policiesToWorkloads[proto.PolicyID{
					Tier: "default",
					Name: "mypolicy",
				}]).To(HaveKey("eth0"))
			})
		})
	})

	Context("with eth0 host endpoint", func() {
		JustBeforeEach(func() {
			genPolicy("default", "mypolicy")()
			genHEPUpdate("eth0", hostEp)()
		})

		Context("with eth0 up", func() {
			JustBeforeEach(genIfaceUpdate("eth0", ifacemonitor.StateUp, 10))

			It("stores host endpoint for eth0", func() {
				Expect(bpfEpMgr.hostIfaceToEpMap["eth0"]).To(Equal(hostEp))
				Expect(bpfEpMgr.policiesToWorkloads[proto.PolicyID{
					Tier: "default",
					Name: "mypolicy",
				}]).To(HaveKey("eth0"))
			})
		})
	})

	Context("with host-* endpoint", func() {
		JustBeforeEach(func() {
			genPolicy("default", "mypolicy")()
			genHEPUpdate(allInterfaces, hostEp)()
		})

		Context("with eth0 up", func() {
			JustBeforeEach(genIfaceUpdate("eth0", ifacemonitor.StateUp, 10))

			It("stores host endpoint for eth0", func() {
				Expect(bpfEpMgr.hostIfaceToEpMap["eth0"]).To(Equal(hostEp))
				Expect(bpfEpMgr.policiesToWorkloads[proto.PolicyID{
					Tier: "default",
					Name: "mypolicy",
				}]).To(HaveKey("eth0"))
			})

			Context("with eth0 down", func() {
				JustBeforeEach(genIfaceUpdate("eth0", ifacemonitor.StateDown, 10))

				It("clears host endpoint for eth0", func() {
					Expect(bpfEpMgr.hostIfaceToEpMap).To(BeEmpty())
					Expect(bpfEpMgr.policiesToWorkloads[proto.PolicyID{
						Tier: "default",
						Name: "mypolicy",
					}]).NotTo(HaveKey("eth0"))
				})
			})
		})
	})
})<|MERGE_RESOLUTION|>--- conflicted
+++ resolved
@@ -28,11 +28,8 @@
 	bpfipsets "github.com/projectcalico/felix/bpf/ipsets"
 	"github.com/projectcalico/felix/bpf/polprog"
 	"github.com/projectcalico/felix/bpf/state"
-<<<<<<< HEAD
+	"github.com/projectcalico/felix/bpf/tc"
 	"github.com/projectcalico/felix/calc"
-=======
-	"github.com/projectcalico/felix/bpf/tc"
->>>>>>> cea5a44f
 	"github.com/projectcalico/felix/idalloc"
 	"github.com/projectcalico/felix/ifacemonitor"
 	"github.com/projectcalico/felix/ipsets"
@@ -100,34 +97,6 @@
 			return &rules
 		}
 	}
-<<<<<<< HEAD
-	ipSetsMap := bpfipsets.Map(bpfMapContext)
-	stateMap := state.Map(bpfMapContext)
-	rrConfigNormal := rules.Config{
-		IPIPEnabled:                 true,
-		IPIPTunnelAddress:           nil,
-		IPSetConfigV4:               ipsets.NewIPVersionConfig(ipsets.IPFamilyV4, "cali", nil, nil),
-		IPSetConfigV6:               ipsets.NewIPVersionConfig(ipsets.IPFamilyV6, "cali", nil, nil),
-		IptablesMarkEgress:          0x4,
-		IptablesMarkAccept:          0x8,
-		IptablesMarkPass:            0x10,
-		IptablesMarkScratch0:        0x20,
-		IptablesMarkScratch1:        0x40,
-		IptablesMarkDrop:            0x80,
-		IptablesMarkIPsec:           0x10000,
-		IptablesMarkEndpoint:        0xff00,
-		IptablesMarkNonCaliEndpoint: 0x0100,
-		KubeIPVSSupportEnabled:      true,
-		WorkloadIfacePrefixes:       []string{"cali", "tap"},
-		VXLANPort:                   4789,
-		VXLANVNI:                    4096,
-	}
-	ruleRenderer := rules.NewRenderer(rrConfigNormal)
-	filterTableV4 := newMockTable("filter")
-	lookupsCache := calc.NewLookupsCache()
-	actionOnDrop := "DROP"
-	enableTcpStats := false
-=======
 	return nil
 }
 
@@ -156,8 +125,10 @@
 		rrConfigNormal       rules.Config
 		ruleRenderer         rules.RuleRenderer
 		filterTableV4        iptablesTable
+		lookupsCache         *calc.LookupsCache
+		actionOnDrop         string
+		enableTcpStats       bool
 	)
->>>>>>> cea5a44f
 
 	BeforeEach(func() {
 		fibLookupEnabled = true
@@ -183,6 +154,7 @@
 			IptablesMarkScratch1:        0x40,
 			IptablesMarkEndpoint:        0xff00,
 			IptablesMarkNonCaliEndpoint: 0x0100,
+			IptablesMarkDrop:            0x80,
 			KubeIPVSSupportEnabled:      true,
 			WorkloadIfacePrefixes:       []string{"cali", "tap"},
 			VXLANPort:                   4789,
@@ -190,6 +162,9 @@
 		}
 		ruleRenderer = rules.NewRenderer(rrConfigNormal)
 		filterTableV4 = newMockTable("filter")
+		lookupsCache = calc.NewLookupsCache()
+		actionOnDrop = "DROP"
+		enableTcpStats = false
 	})
 
 	JustBeforeEach(func() {
