// +build !windows

// Copyright (c) 2021 Tigera, Inc. All rights reserved.
//
// Licensed under the Apache License, Version 2.0 (the "License");
// you may not use this file except in compliance with the License.
// You may obtain a copy of the License at
//
//     http://www.apache.org/licenses/LICENSE-2.0
//
// Unless required by applicable law or agreed to in writing, software
// distributed under the License is distributed on an "AS IS" BASIS,
// WITHOUT WARRANTIES OR CONDITIONS OF ANY KIND, either express or implied.
// See the License for the specific language governing permissions and
// limitations under the License.

package intdataplane

import (
	"regexp"
	"sync"

	. "github.com/onsi/ginkgo"
	. "github.com/onsi/gomega"
	log "github.com/sirupsen/logrus"

	"github.com/projectcalico/felix/logutils"

	"github.com/projectcalico/felix/bpf"
	bpfipsets "github.com/projectcalico/felix/bpf/ipsets"
	"github.com/projectcalico/felix/bpf/polprog"
	"github.com/projectcalico/felix/bpf/state"
	"github.com/projectcalico/felix/bpf/tc"
	"github.com/projectcalico/felix/calc"
	"github.com/projectcalico/felix/idalloc"
	"github.com/projectcalico/felix/ifacemonitor"
	"github.com/projectcalico/felix/ipsets"
	"github.com/projectcalico/felix/proto"
	"github.com/projectcalico/felix/rules"
)

type mockDataplane struct {
	mutex  sync.Mutex
	lastFD uint32
	fds    map[string]uint32
	state  map[uint32]polprog.Rules
}

func newMockDataplane() *mockDataplane {
	return &mockDataplane{
		lastFD: 5,
		fds:    map[string]uint32{},
		state:  map[uint32]polprog.Rules{},
	}
}

func (m *mockDataplane) ensureStarted() {
}

func (m *mockDataplane) ensureProgramAttached(ap *tc.AttachPoint, polDirection PolDirection) (bpf.MapFD, error) {
	m.mutex.Lock()
	defer m.mutex.Unlock()
	suffixes := []string{"-I", "-E"}
	key := ap.Iface + suffixes[int(polDirection)]
	if fd, exists := m.fds[key]; exists {
		return bpf.MapFD(fd), nil
	}
	m.lastFD += 1
	m.fds[key] = m.lastFD
	return bpf.MapFD(m.lastFD), nil
}

func (m *mockDataplane) ensureQdisc(iface string) error {
	return nil
}

func (m *mockDataplane) updatePolicyProgram(jumpMapFD bpf.MapFD, rules polprog.Rules) error {
	m.mutex.Lock()
	defer m.mutex.Unlock()
	m.state[uint32(jumpMapFD)] = rules
	return nil
}

func (m *mockDataplane) removePolicyProgram(jumpMapFD bpf.MapFD) error {
	m.mutex.Lock()
	defer m.mutex.Unlock()
	delete(m.state, uint32(jumpMapFD))
	return nil
}

func (m *mockDataplane) setAcceptLocal(iface string, val bool) error {
	return nil
}

func (m *mockDataplane) getRules(key string) *polprog.Rules {
	m.mutex.Lock()
	defer m.mutex.Unlock()
	fd := m.fds[key]
	if fd != 0 {
		rules, exist := m.state[fd]
		if exist {
			return &rules
		}
	}
	return nil
}

func (m *mockDataplane) setAndReturn(vari **polprog.Rules, key string) func() *polprog.Rules {
	return func() *polprog.Rules {
		*vari = m.getRules(key)
		return *vari
	}
}

var _ = Describe("BPF Endpoint Manager", func() {

	var (
		bpfEpMgr             *bpfEndpointManager
		dp                   *mockDataplane
		fibLookupEnabled     bool
		endpointToHostAction string
		dataIfacePattern     string
		workloadIfaceRegex   string
		ipSetIDAllocator     *idalloc.IDAllocator
		vxlanMTU             int
		nodePortDSR          bool
		bpfMapContext        *bpf.MapContext
		ipSetsMap            bpf.Map
		stateMap             bpf.Map
		rrConfigNormal       rules.Config
		ruleRenderer         rules.RuleRenderer
		filterTableV4        iptablesTable
		lookupsCache         *calc.LookupsCache
		actionOnDrop         string
		enableTcpStats       bool
	)

	BeforeEach(func() {
		fibLookupEnabled = true
		endpointToHostAction = "DROP"
		dataIfacePattern = "^((en|wl|ww|sl|ib)[opsx].*|(eth|wlan|wwan).*|tunl0$|wireguard.cali$)"
		workloadIfaceRegex = "cali"
		ipSetIDAllocator = idalloc.New()
		vxlanMTU = 0
		nodePortDSR = true
		bpfMapContext = &bpf.MapContext{
			RepinningEnabled: true,
		}
		ipSetsMap = bpfipsets.Map(bpfMapContext)
		stateMap = state.Map(bpfMapContext)
		rrConfigNormal = rules.Config{
			IPIPEnabled:                 true,
			IPIPTunnelAddress:           nil,
			IPSetConfigV4:               ipsets.NewIPVersionConfig(ipsets.IPFamilyV4, "cali", nil, nil),
			IPSetConfigV6:               ipsets.NewIPVersionConfig(ipsets.IPFamilyV6, "cali", nil, nil),
			IptablesMarkAccept:          0x8,
			IptablesMarkPass:            0x10,
			IptablesMarkScratch0:        0x20,
			IptablesMarkScratch1:        0x40,
			IptablesMarkEndpoint:        0xff00,
			IptablesMarkNonCaliEndpoint: 0x0100,
			IptablesMarkDrop:            0x80,
			KubeIPVSSupportEnabled:      true,
			WorkloadIfacePrefixes:       []string{"cali", "tap"},
			VXLANPort:                   4789,
			VXLANVNI:                    4096,
		}
		ruleRenderer = rules.NewRenderer(rrConfigNormal)
		filterTableV4 = newMockTable("filter")
		lookupsCache = calc.NewLookupsCache()
		actionOnDrop = "DROP"
		enableTcpStats = false
	})

	JustBeforeEach(func() {
		dp = newMockDataplane()
		bpfEpMgr = newBPFEndpointManager(
			"info", // config.BPFLogLevel,
			"uthost",
			fibLookupEnabled,
			endpointToHostAction,
			regexp.MustCompile(dataIfacePattern),
			regexp.MustCompile(workloadIfaceRegex),
			ipSetIDAllocator,
			vxlanMTU,
			uint16(rrConfigNormal.VXLANPort),
			nodePortDSR,
			0,
			ipSetsMap,
			stateMap,
			ruleRenderer,
			filterTableV4,
			nil,
<<<<<<< HEAD
			lookupsCache,
			actionOnDrop,
			enableTcpStats,
=======
			logutils.NewSummarizer("test"),
>>>>>>> 31a1f2ad
		)
		bpfEpMgr.dp = dp
	})

	It("exists", func() {
		Expect(bpfEpMgr).NotTo(BeNil())
	})

	genIfaceUpdate := func(name string, state ifacemonitor.State, index int) func() {
		return func() {
			bpfEpMgr.OnUpdate(&ifaceUpdate{Name: name, State: state, Index: index})
			err := bpfEpMgr.CompleteDeferredWork()
			Expect(err).NotTo(HaveOccurred())
		}
	}

	genHEPUpdate := func(heps ...interface{}) func() {
		return func() {
			hostIfaceToEp := make(map[string]proto.HostEndpoint)
			for i := 0; i < len(heps); i += 2 {
				log.Infof("%v = %v", heps[i], heps[i+1])
				hostIfaceToEp[heps[i].(string)] = heps[i+1].(proto.HostEndpoint)
			}
			log.Infof("2 hostIfaceToEp = %v", hostIfaceToEp)
			bpfEpMgr.OnHEPUpdate(hostIfaceToEp)
			err := bpfEpMgr.CompleteDeferredWork()
			Expect(err).NotTo(HaveOccurred())
		}
	}

	genPolicy := func(tier, policy string) func() {
		return func() {
			bpfEpMgr.OnUpdate(&proto.ActivePolicyUpdate{
				Id:     &proto.PolicyID{Tier: tier, Name: policy},
				Policy: &proto.Policy{},
			})
			err := bpfEpMgr.CompleteDeferredWork()
			Expect(err).NotTo(HaveOccurred())
		}
	}

	genWLUpdate := func(name string) func() {
		return func() {
			bpfEpMgr.OnUpdate(&proto.WorkloadEndpointUpdate{
				Id: &proto.WorkloadEndpointID{
					OrchestratorId: "k8s",
					WorkloadId:     name,
					EndpointId:     name,
				},
				Endpoint: &proto.WorkloadEndpoint{Name: name},
			})
			err := bpfEpMgr.CompleteDeferredWork()
			Expect(err).NotTo(HaveOccurred())
		}
	}

	hostEp := proto.HostEndpoint{
		Name: "uthost-eth0",
		PreDnatTiers: []*proto.TierInfo{
			&proto.TierInfo{
				Name:            "default",
				IngressPolicies: []string{"mypolicy"},
			},
		},
	}

	hostEpNorm := proto.HostEndpoint{
		Name: "uthost-eth0",
		Tiers: []*proto.TierInfo{
			&proto.TierInfo{
				Name:            "default",
				IngressPolicies: []string{"mypolicy"},
				EgressPolicies:  []string{"mypolicy"},
			},
		},
	}

	It("does not have HEP in initial state", func() {
		Expect(bpfEpMgr.hostIfaceToEpMap["eth0"]).NotTo(Equal(hostEp))
	})

	Context("with workload and host-* endpoints", func() {
		JustBeforeEach(func() {
			genPolicy("default", "mypolicy")()
			genIfaceUpdate("eth0", ifacemonitor.StateUp, 10)()
			genWLUpdate("cali12345")()
			genIfaceUpdate("cali12345", ifacemonitor.StateUp, 15)()
			genHEPUpdate(allInterfaces, hostEpNorm)()
		})

		It("does not have host-* policy on the workload interface", func() {
			var eth0I, eth0E, caliI, caliE *polprog.Rules

			// Check eth0 ingress.
			Eventually(dp.setAndReturn(&eth0I, "eth0-I")).ShouldNot(BeNil())
			Expect(eth0I.ForHostInterface).To(BeTrue())
			Expect(eth0I.HostNormalTiers).To(HaveLen(1))
			Expect(eth0I.HostNormalTiers[0].Policies).To(HaveLen(1))
			Expect(eth0I.SuppressNormalHostPolicy).To(BeFalse())

			// Check eth0 egress.
			Eventually(dp.setAndReturn(&eth0E, "eth0-E")).ShouldNot(BeNil())
			Expect(eth0E.ForHostInterface).To(BeTrue())
			Expect(eth0E.HostNormalTiers).To(HaveLen(1))
			Expect(eth0E.HostNormalTiers[0].Policies).To(HaveLen(1))
			Expect(eth0E.SuppressNormalHostPolicy).To(BeFalse())

			// Check workload ingress.
			Eventually(dp.setAndReturn(&caliI, "cali12345-I")).ShouldNot(BeNil())
			Expect(caliI.ForHostInterface).To(BeFalse())
			Expect(caliI.SuppressNormalHostPolicy).To(BeTrue())

			// Check workload egress.
			Eventually(dp.setAndReturn(&caliE, "cali12345-E")).ShouldNot(BeNil())
			Expect(caliE.ForHostInterface).To(BeFalse())
			Expect(caliE.SuppressNormalHostPolicy).To(BeTrue())
		})

		Context("with DefaultEndpointToHostAction RETURN", func() {
			BeforeEach(func() {
				endpointToHostAction = "RETURN"
			})

			It("has host-* policy on workload egress but not ingress", func() {
				var caliI, caliE *polprog.Rules

				// Check workload ingress.
				Eventually(dp.setAndReturn(&caliI, "cali12345-I")).ShouldNot(BeNil())
				Expect(caliI.ForHostInterface).To(BeFalse())
				Expect(caliI.SuppressNormalHostPolicy).To(BeTrue())

				// Check workload egress.
				Eventually(dp.setAndReturn(&caliE, "cali12345-E")).ShouldNot(BeNil())
				Expect(caliE.ForHostInterface).To(BeFalse())
				Expect(caliE.HostNormalTiers).To(HaveLen(1))
				Expect(caliE.HostNormalTiers[0].Policies).To(HaveLen(1))
				Expect(caliE.SuppressNormalHostPolicy).To(BeFalse())
			})
		})
	})

	Context("with eth0 up", func() {
		JustBeforeEach(func() {
			genPolicy("default", "mypolicy")()
			genIfaceUpdate("eth0", ifacemonitor.StateUp, 10)()
		})

		Context("with eth0 host endpoint", func() {
			JustBeforeEach(genHEPUpdate("eth0", hostEp))

			It("stores host endpoint for eth0", func() {
				Expect(bpfEpMgr.hostIfaceToEpMap["eth0"]).To(Equal(hostEp))
				Expect(bpfEpMgr.policiesToWorkloads[proto.PolicyID{
					Tier: "default",
					Name: "mypolicy",
				}]).To(HaveKey("eth0"))

				var eth0I, eth0E *polprog.Rules

				// Check ingress rules.
				Eventually(dp.setAndReturn(&eth0I, "eth0-I")).ShouldNot(BeNil())
				Expect(eth0I.ForHostInterface).To(BeTrue())
				Expect(eth0I.HostPreDnatTiers).To(HaveLen(1))
				Expect(eth0I.HostPreDnatTiers[0].Policies).To(HaveLen(1))

				// Check egress rules.
				Eventually(dp.setAndReturn(&eth0E, "eth0-E")).ShouldNot(BeNil())
				Expect(eth0E.ForHostInterface).To(BeTrue())
				Expect(eth0E.HostPreDnatTiers).To(BeNil())
			})
		})

		Context("with host-* endpoint", func() {
			JustBeforeEach(genHEPUpdate(allInterfaces, hostEp))

			It("stores host endpoint for eth0", func() {
				Expect(bpfEpMgr.hostIfaceToEpMap["eth0"]).To(Equal(hostEp))
				Expect(bpfEpMgr.policiesToWorkloads[proto.PolicyID{
					Tier: "default",
					Name: "mypolicy",
				}]).To(HaveKey("eth0"))
			})
		})
	})

	Context("with eth0 host endpoint", func() {
		JustBeforeEach(func() {
			genPolicy("default", "mypolicy")()
			genHEPUpdate("eth0", hostEp)()
		})

		Context("with eth0 up", func() {
			JustBeforeEach(genIfaceUpdate("eth0", ifacemonitor.StateUp, 10))

			It("stores host endpoint for eth0", func() {
				Expect(bpfEpMgr.hostIfaceToEpMap["eth0"]).To(Equal(hostEp))
				Expect(bpfEpMgr.policiesToWorkloads[proto.PolicyID{
					Tier: "default",
					Name: "mypolicy",
				}]).To(HaveKey("eth0"))
			})
		})
	})

	Context("with host-* endpoint", func() {
		JustBeforeEach(func() {
			genPolicy("default", "mypolicy")()
			genHEPUpdate(allInterfaces, hostEp)()
		})

		Context("with eth0 up", func() {
			JustBeforeEach(genIfaceUpdate("eth0", ifacemonitor.StateUp, 10))

			It("stores host endpoint for eth0", func() {
				Expect(bpfEpMgr.hostIfaceToEpMap["eth0"]).To(Equal(hostEp))
				Expect(bpfEpMgr.policiesToWorkloads[proto.PolicyID{
					Tier: "default",
					Name: "mypolicy",
				}]).To(HaveKey("eth0"))
			})

			Context("with eth0 down", func() {
				JustBeforeEach(genIfaceUpdate("eth0", ifacemonitor.StateDown, 10))

				It("clears host endpoint for eth0", func() {
					Expect(bpfEpMgr.hostIfaceToEpMap).To(BeEmpty())
					Expect(bpfEpMgr.policiesToWorkloads[proto.PolicyID{
						Tier: "default",
						Name: "mypolicy",
					}]).NotTo(HaveKey("eth0"))
				})
			})
		})
	})
})<|MERGE_RESOLUTION|>--- conflicted
+++ resolved
@@ -191,13 +191,10 @@
 			ruleRenderer,
 			filterTableV4,
 			nil,
-<<<<<<< HEAD
+			logutils.NewSummarizer("test"),
 			lookupsCache,
 			actionOnDrop,
 			enableTcpStats,
-=======
-			logutils.NewSummarizer("test"),
->>>>>>> 31a1f2ad
 		)
 		bpfEpMgr.dp = dp
 	})
