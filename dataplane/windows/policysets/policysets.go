// Copyright (c) 2017-2021 Tigera, Inc. All rights reserved.
//
// Licensed under the Apache License, Version 2.0 (the "License");
// you may not use this file except in compliance with the License.
// You may obtain a copy of the License at
//
//     http://www.apache.org/licenses/LICENSE-2.0
//
// Unless required by applicable law or agreed to in writing, software
// distributed under the License is distributed on an "AS IS" BASIS,
// WITHOUT WARRANTIES OR CONDITIONS OF ANY KIND, either express or implied.
// See the License for the specific language governing permissions and
// limitations under the License.

package policysets

import (
	"fmt"
	"sort"
	"strings"

	log "github.com/sirupsen/logrus"

	"github.com/projectcalico/felix/iputils"
	"github.com/projectcalico/felix/rules"

	"github.com/projectcalico/felix/dataplane/windows/hns"
	"github.com/projectcalico/felix/proto"
	"github.com/projectcalico/libcalico-go/lib/set"
)

const ActionPass hns.ActionType = "pass"

// IPSetCache is our interface to the IP sets tracker.
type IPSetCache interface {
	GetIPSetMembers(ipsetID string) []string
}

// HNSAPI in an interface containing only the parts of the HNS API that we use here.
type HNSAPI interface {
	GetHNSSupportedFeatures() hns.HNSSupportedFeatures
}

// PolicySets manages a whole plane of policies/profiles
type PolicySets struct {
	IpSetCaches []IPSetCache

	supportedFeatures      hns.HNSSupportedFeatures
	priorityLimit          uint16
	policySetIdToPolicySet map[string]*policySet

	// staticACLRules contains the list of static endpoint ACL rules.
	staticACLRules []*hns.ACLPolicy
}

func NewPolicySets(hns HNSAPI, ipsetCaches []IPSetCache, reader StaticRulesReader) *PolicySets {
	supportedFeatures := hns.GetHNSSupportedFeatures()
	return &PolicySets{
		policySetIdToPolicySet: map[string]*policySet{},

		IpSetCaches:       ipsetCaches,
		supportedFeatures: supportedFeatures,
		priorityLimit:     PolicyRuleMaxPriority,
		staticACLRules:    readStaticRules(reader),
	}
}

// AddOrReplacePolicySet is responsible for the creation (or replacement) of a Policy set
// and it is capable of processing either Profiles or Policies from the datastore.
func (s *PolicySets) AddOrReplacePolicySet(setId string, policy interface{}) {
	log.WithField("setID", setId).Info("Processing add/replace of Policy set")

	// Process the policy/profile from the datastore and convert it into
	// equivalent rules which can be communicated to HNS for enforcement in the
	// dataplane. We compute these rules up front and cache them to avoid needing
	// to recompute them each time the policy is applied to an endpoint. We also
	// keep track of any IP sets which were referenced by the policy/profile so that
	// we can easily tell which Policy sets are impacted when a IP set is modified.
	var rules []*hns.ACLPolicy
	var policyIpSetIds set.Set

	setMetadata := PolicySetMetadata{
		SetId: setId,
	}

	switch p := policy.(type) {
	case *proto.Policy:
		// Incoming datastore object is a Policy
		log.Debug("Policy set represents a Policy")
		rules = s.convertPolicyToRules(setId, p.InboundRules, p.OutboundRules)
		policyIpSetIds = getReferencedIpSetIds(p.InboundRules, p.OutboundRules)
		setMetadata.Type = PolicySetTypePolicy
	case *proto.Profile:
		// Incoming datastore object is a Profile
		log.Debug("Policy set represents a Profile")
		rules = s.convertPolicyToRules(setId, p.InboundRules, p.OutboundRules)
		policyIpSetIds = getReferencedIpSetIds(p.InboundRules, p.OutboundRules)
		setMetadata.Type = PolicySetTypeProfile
	default:
		log.WithField("policySet", p).Error("BUG: Unknown type of policy")
		return
	}

	// Create the struct and store it off
	policySet := &policySet{
		PolicySetMetadata: setMetadata,
		Policy:            policy,
		Members:           rules,
		IpSetIds:          policyIpSetIds,
	}
	s.policySetIdToPolicySet[setMetadata.SetId] = policySet
}

// RemovePolicySet is responsible for the removal of a Policy set
func (s *PolicySets) RemovePolicySet(setId string) {
	log.WithField("setId", setId).Info("Processing removal of Policy set")
	delete(s.policySetIdToPolicySet, setId)
}

// GetPolicySetRules receives a list of Policy set ids and it computes the complete
// set of resultant HNS rules that are needed to enforce all of the Policy sets for the
// specified direction.
func (s *PolicySets) GetPolicySetRules(setIds []string, isInbound bool) (rules []*hns.ACLPolicy) {
	// Rules from the first set will receive the default rule priority
	currentPriority := PolicyRuleBasePriority

	direction := hns.Out
	if isInbound {
		direction = hns.In
	}

	debug := log.GetLevel() >= log.DebugLevel
	debug = true

	// Get total number of rules
	totalNumberOfRules := 0
	for _, setId := range setIds {
		policySet := s.policySetIdToPolicySet[setId]
		if policySet == nil {
			continue
		}
		for _, member := range policySet.Members {
			if member.Direction != direction {
				continue
			}
			totalNumberOfRules++
		}
	}
	// Determine if we should always increment the rule priority.
	// If the number of rules exceeds the max allowed priority (subtracting
	// the base priority) then we assign the same priority to groups of
	// rules that have the same direction and action.
	alwaysIncrementPriority := totalNumberOfRules < int(s.priorityLimit-currentPriority)

	// Append static rules first.
	for _, r := range s.staticACLRules {
		if r.Direction == direction {
			rules = append(rules, r)
		}
	}

	var lastRule *hns.ACLPolicy
	for _, setId := range setIds {
		if debug {
			log.WithFields(log.Fields{"setId": setId, "isInbound": isInbound}).Warn(
				"Gathering per-direction rules for policy set")
		}

		policySet := s.policySetIdToPolicySet[setId]
		if policySet == nil {
			log.WithField("setId", setId).Error("Unable to find Policy set, replacing with a deny rule")
			break
		}

		for _, member := range policySet.Members {
			if member.Direction != direction {
				continue
			}

			if lastRule != nil {
				if alwaysIncrementPriority {
					currentPriority += 1
				} else {
					if lastRule.Action != member.Action {
						// If we write two HNS rules at the same priority, HNS has a different tie-break algorithm
						// to Calico.  Hence, to get Calico's first-rule-wins behaviour we need to increment the priority
						// between rules that it's not safe to re-order.  It's certainly not safe to re-order rules
						// that have different actions.
						currentPriority += 1
						if debug {
							log.Debugf("Switching from %v to %v, incremented priority to %v",
								lastRule.Action, member.Action, currentPriority)
						}
					}
				}
			}

			// Take a copy so we can mutate the priority.
			memberCopy := *member
			memberCopy.Priority = currentPriority
			rules = append(rules, &memberCopy)

			lastRule = &memberCopy
		}
	}

	// Apply a default block rule for this direction at the end of the policy
	currentPriority++
	rules = append(rules, s.NewRule(isInbound, currentPriority))

	return
}

// ProcessIpSetUpdate locates any Policy set(s) which reference the provided IP set, and causes
// those Policy sets to be recomputed (to ensure any rule address conditions are using the latest
// address values from the IP set). A list of the Policy sets which were found and recomputed are
// is returned to the caller.
func (s *PolicySets) ProcessIpSetUpdate(ipSetId string) []string {
	log.WithField("IPSetId", ipSetId).Info("IP set has changed, looking for associated policies")
	stalePolicies := s.getPoliciesByIpSetId(ipSetId)
	if len(stalePolicies) == 0 {
		return nil
	}

	log.WithFields(log.Fields{"IPSetId": ipSetId, "Policies": stalePolicies}).Info("Associated policies need to be refreshed")
	for _, policyId := range stalePolicies {
		policySet := s.policySetIdToPolicySet[policyId]
		if policySet == nil {
			log.WithFields(log.Fields{"IPSetId": ipSetId, "Policy": policyId}).Error("Unable to find Policy set, this set will be skipped")
			continue
		}
		s.AddOrReplacePolicySet(policySet.PolicySetMetadata.SetId, policySet.Policy)
	}

	// Return the policies which were recalculated as a result of this update
	return stalePolicies
}

// getPoliciesByIpSetId locates any Policy set(s) which reference the provided IP set
func (s *PolicySets) getPoliciesByIpSetId(ipSetId string) (policies []string) {
	for policySetId, policySet := range s.policySetIdToPolicySet {
		policySet.IpSetIds.Iter(func(item interface{}) error {
			id := item.(string)
			if id == ipSetId {
				policies = append(policies, policySetId)
			}
			return nil
		})
	}
	return
}

// getReferencedIpSetIds returns all of the IP sets which are referenced by the provided
// inbound and outbound proto Rules.
func getReferencedIpSetIds(inboundRules []*proto.Rule, outboundRules []*proto.Rule) set.Set {
	var rules []*proto.Rule
	rules = append(rules, inboundRules...)
	rules = append(rules, outboundRules...)

	ipSetIds := set.New()
	for _, rule := range rules {
		ipSetIds.AddAll(rule.SrcIpSetIds)
		ipSetIds.AddAll(rule.DstIpSetIds)
		ipSetIds.AddAll(rule.DstDomainIpSetIds)
		ipSetIds.AddAll(rule.DstIpPortSetIds)
	}

	return ipSetIds
}

// convertPolicyToRules converts the provided inbound and outbound proto rules into hns rules.
func (s *PolicySets) convertPolicyToRules(policyId string, inboundRules []*proto.Rule, outboundRules []*proto.Rule) (hnsRules []*hns.ACLPolicy) {
	log.WithField("policyId", policyId).Debug("Converting policy to HNS rules.")

	inbound := s.protoRulesToHnsRules(policyId, inboundRules, true)
	hnsRules = append(hnsRules, inbound...)

	outbound := s.protoRulesToHnsRules(policyId, outboundRules, false)
	hnsRules = append(hnsRules, outbound...)

	if log.GetLevel() >= log.DebugLevel {
		for _, rule := range hnsRules {
			log.WithFields(log.Fields{"policyId": policyId, "rule": rule}).Debug("ConvertPolicyToRules final rule output")
		}
	}

	return
}

// protoRulesToHnsRules converts a set of proto rules into HNS rules.
func (s *PolicySets) protoRulesToHnsRules(policyId string, protoRules []*proto.Rule, isInbound bool) (rules []*hns.ACLPolicy) {
	log.WithField("policyId", policyId).Debug("protoRulesToHnsRules")
	const ipPortsPerRule = 4000
	for ii, protoRule := range protoRules {
		hnsRules, err := s.protoRuleToHnsRules(policyId, protoRule, ii, isInbound, ipPortsPerRule)
		if err != nil {
			switch err {
			case ErrNotSupported:
				log.WithField("rule", protoRule).Warn("Skipped rule because it's not supported on Windows.")
			case ErrRuleIsNoOp:
				// For example, an IPv6 rule on IPv4.
				log.WithField("rule", protoRule).Debug("Skipping no-op rule.")
				continue
			default:
				log.WithField("rule", protoRule).Infof("Rule could not be converted, error: %v", err)
			}
			continue
		}
		rules = append(rules, hnsRules...)
	}

	return
}

// getRulePrefixStr calculates a prefix string for HNS rule ID.
func getRulePrefixStr(policyId string, idx int, isInbound bool, action rules.RuleAction) string {
	// Break policyId into prefix and policy name.
	owner := rules.RuleOwnerTypePolicy
	policyName := strings.TrimPrefix(policyId, PolicyNamePrefix)
	if policyId == policyName {
		// Prefix is not a policy prefix
		owner = rules.RuleOwnerTypeProfile
		policyName = strings.TrimPrefix(policyId, ProfileNamePrefix)
		if policyId == policyName {
			log.WithField("policyId", policyId).Panic("Policy id with unknown prefix")
		}
	}
	if len(policyName) == 0 {
		log.WithField("policyId", policyId).Panic("Invalid policy name")
	}

	var dir rules.RuleDir
	if isInbound {
		dir = rules.RuleDirIngress
	} else {
		dir = rules.RuleDirEgress
	}

	prefixStr := rules.CalculateNFLOGPrefixStr(action, owner, dir, idx, policyName)
	return prefixStr
}

// getHnsRuleID formats an ID used as HNS rule id which consists of prefix, ruleName and index.
func getHnsRuleID(prefix string, ruleName string, idx int) string {
	if len(ruleName) == 0 {
		return fmt.Sprintf("%s%s%d", prefix, rules.WindowsHnsRuleNameDelimeter, idx)
	}
	return fmt.Sprintf("%s%s%s%s%d", prefix, rules.WindowsHnsRuleNameDelimeter, ruleName, rules.WindowsHnsRuleNameDelimeter, idx)
}

// protoRuleToHnsRules converts a proto rule into equivalent hns rules (one or more resultant rules). For Windows RS3,
// there are a few limitations to be aware of:
//
// The following types of rules are not supported in this release and will be logged+skipped:
// Rules with: Negative match criteria, Actions other than 'allow' or 'deny'and ICMP type/codes.
//
func (s *PolicySets) protoRuleToHnsRules(policyId string, pRule *proto.Rule, idx int, isInbound bool, ipPortsPerRule int) ([]*hns.ACLPolicy, error) {
	log.WithField("policyId", policyId).Debug("protoRuleToHnsRules")

	// Check IpVersion
	if pRule.IpVersion != 0 && pRule.IpVersion != proto.IPVersion(ipVersion) {
		log.WithField("rule", pRule).Info("Skipping rule because it is for an unsupported IP version.")
		return nil, ErrNotSupported
	}

	// Skip rules with negative match criteria, these are not supported in this version
	if ruleHasNegativeMatches(pRule) {
		log.WithField("rule", pRule).Info("Skipping rule because it contains negative matches (currently unsupported).")
		return nil, ErrNotSupported
	}

	// Skip rules with ICMP type/codes, these are not supported
	if pRule.Icmp != nil {
		log.WithField("rule", pRule).Info("Skipping rule because it contains ICMP type or code (currently unsupported).")
		return nil, ErrNotSupported
	}

	// Skip rules with name port ipsets
	if len(pRule.SrcNamedPortIpSetIds) > 0 || len(pRule.DstNamedPortIpSetIds) > 0 {
		log.WithField("rule", pRule).Info("Skipping rule because it contains named port ipsets (currently unsupported).")
		return nil, ErrNotSupported
	}

	if strings.ToLower(pRule.Action) == "log" {
		log.WithField("rule", pRule).Info("Skipping rule because it has log action (currently unsupported).")
		return nil, ErrNotSupported
	}

	// Filter the Src and Dst CIDRs to only the IP version that we're rendering
	var filteredAll bool
	ruleCopy := *pRule

	ruleCopy.SrcNet, filteredAll = filterNets(pRule.SrcNet, ipVersion)
	if filteredAll {
		return nil, ErrRuleIsNoOp
	}

	ruleCopy.NotSrcNet, filteredAll = filterNets(pRule.NotSrcNet, ipVersion)
	if filteredAll {
		return nil, ErrRuleIsNoOp
	}

	ruleCopy.DstNet, filteredAll = filterNets(pRule.DstNet, ipVersion)
	if filteredAll {
		return nil, ErrRuleIsNoOp
	}

	ruleCopy.NotDstNet, filteredAll = filterNets(pRule.NotDstNet, ipVersion)
	if filteredAll {
		return nil, ErrRuleIsNoOp
	}

	// Log with the rule details for context
	logCxt := log.WithField("rule", ruleCopy)

	// Start with a new empty hns aclPolicy (rule)
	var aclPolicies []*hns.ACLPolicy
	aclPolicy := s.NewRule(isInbound, PolicyRuleBasePriority)

	//
	// Action
	//
	var action rules.RuleAction
	switch strings.ToLower(ruleCopy.Action) {
	case "", "allow":
		aclPolicy.Action = hns.Allow
		action = rules.RuleActionAllow
	case "deny":
		aclPolicy.Action = hns.Block
		action = rules.RuleActionDeny
	case "next-tier", "pass":
		aclPolicy.Action = ActionPass
		action = rules.RuleActionPass
	default:
		logCxt.WithField("action", ruleCopy.Action).Panic("Unknown rule action")
	}

<<<<<<< HEAD
	prefixStr := getRulePrefixStr(policyId, idx, isInbound, action)

=======
	//
	// DstIpPort sets - these cannot co-exist with other fields, so do them first and short-circuit if set.
	//
	if len(ruleCopy.DstIpPortSetIds) > 0 {
		ipsetMembers, err := s.getIPSetAddresses(ruleCopy.DstIpPortSetIds)
		if err != nil {
			logCxt.Warn("DstIpPortSetIds could not be resolved, rule will be skipped")
			return nil, err
		}

		parseIPPortMember := func(m string) (string, uint16, string) {
			// Split out address.
			splits := strings.Split(m, ",")
			addr := splits[0]
			protoPort := splits[1]

			// Split port and protocol.
			splits = strings.Split(protoPort, ":")
			protocol := protocolNameToNumber(splits[0])
			port := splits[1]
			return addr, protocol, port
		}

		// Each member includes both an address and a port.
		// However, we can combine all addresses across all members that share the same proto+port into a single rule.
		type policyMembers struct {
			proto uint16
			port  string
			addrs []string
		}

		// We need to consolidate addrs based on ports/protocols, so use a map to lookup.
		membersByPort := map[string]*policyMembers{}

		// We need to ensure the ordering of generated rules is deterministic, so use a slice.
		orderedPolicyMembers := []*policyMembers{}
		for _, m := range ipsetMembers {
			// The member should be of the format <IP>,(tcp|udp):<port number>
			addr, proto, port := parseIPPortMember(m)
			var pm *policyMembers
			pm = membersByPort[fmt.Sprintf("%d/%s", proto, port)]
			if pm == nil {
				pm = &policyMembers{proto: proto, port: port}
				membersByPort[fmt.Sprintf("%d/%s", proto, port)] = pm
				orderedPolicyMembers = append(orderedPolicyMembers, pm)
			}
			pm.addrs = append(pm.addrs, addr)
		}

		for i, m := range orderedPolicyMembers {
			newPolicy := *aclPolicy
			newPolicy.RemoteAddresses = strings.Join(m.addrs, ",")
			newPolicy.RemotePorts = m.port
			newPolicy.Protocol = m.proto
			if s.supportedFeatures.Acl.AclRuleId {
				newPolicy.Id = fmt.Sprintf("%s-%s-%d", policyId, ruleCopy.RuleId, i)
			}
			aclPolicies = append(aclPolicies, &newPolicy)
		}

		// DstIpPortSetIds are mutually exclusive with other fields - if specified, then no other rule match criteria can be.
		// The API validates against this, so simply return here.
		return aclPolicies, nil
	}

	//
>>>>>>> 8c85f760
	// Protocol
	//
	if ruleCopy.Protocol != nil {
		switch p := ruleCopy.Protocol.NumberOrName.(type) {
		case *proto.Protocol_Name:
			logCxt.WithField("protoName", p.Name).Debug("Adding Protocol Name condition")
			aclPolicy.Protocol = protocolNameToNumber(p.Name)
		case *proto.Protocol_Number:
			logCxt.WithField("protoNum", p.Number).Debug("Adding Protocol number condition")
			aclPolicy.Protocol = uint16(p.Number)
		}
	}

	//
	// Source Networks and IPSets
	//
	var localAddresses []string
	var remoteAddresses []string

	srcAddresses := ruleCopy.SrcNet

	if len(ruleCopy.SrcIpSetIds) > 0 {
		ipsetAddresses, err := s.getIPSetAddresses(ruleCopy.SrcIpSetIds)
		if err != nil {
			logCxt.Warn("SrcIpSetIds could not be resolved, rule will be skipped")
			return nil, err
		}

		if len(srcAddresses) > 0 {
			// We have both CIDRs in the rule and an IPset.  Our model is that each match criteria should be ANDed
			// together so that means that we need to intersect the CIDRs with the IP set addresses.
			logCxt.Debug("Both source CIDRs and IPsets in rule, intersecting them")
			srcAddresses = iputils.IntersectCIDRs(srcAddresses, ipsetAddresses)
			if len(srcAddresses) == 0 {
				logCxt.Debug("No overlap between source CIDRs and IPsets, skipping rule")
				return nil, ErrRuleIsNoOp
			}
		} else {
			srcAddresses = ipsetAddresses
		}
	}

	if len(srcAddresses) > 0 {
		if isInbound {
			remoteAddresses = srcAddresses
			logCxt.WithField("RemoteAddress", remoteAddresses).Debug("Adding Source Networks/IPsets as RemoteAddress conditions")
		} else {
			localAddresses = srcAddresses
			logCxt.WithField("LocalAddress", localAddresses).Debug("Adding Source Networks/IPsets as LocalAddress conditions")
		}
	}

	//
	// Destination Networks and IPSets
	//
	dstAddresses := ruleCopy.DstNet

	// Merge DstIpSetIds and DstDomainIpSetIds
	dstIpSetIds := ruleCopy.DstIpSetIds
	dstIpSetIds = append(dstIpSetIds, ruleCopy.DstDomainIpSetIds...)

	if len(dstIpSetIds) > 0 {
		ipsetAddresses, err := s.getIPSetAddresses(dstIpSetIds)
		if err != nil {
			logCxt.Warn("DstIpSetIds could not be resolved, rule will be skipped")
			return nil, err
		}

		if len(dstAddresses) > 0 {
			// We have both CIDRs in the rule and an IPset.  Our model is that each match criteria should be ANDed
			// together so that means that we need to intersect the CIDRs with the IP set addresses.
			logCxt.Debug("Both dest CIDRs and IPsets in rule, intersecting them")
			dstAddresses = iputils.IntersectCIDRs(dstAddresses, ipsetAddresses)
			if len(dstAddresses) == 0 {
				logCxt.Debug("No overlap between dest CIDRs and IPsets, skipping rule")
				return nil, ErrRuleIsNoOp
			}
		} else {
			dstAddresses = ipsetAddresses
		}
	}

	if len(dstAddresses) > 0 {
		if isInbound {
			localAddresses = dstAddresses
			logCxt.WithField("LocalAddress", localAddresses).Debug("Adding Destination Networks/IPsets as LocalAddress condition")
		} else {
			remoteAddresses = dstAddresses
			logCxt.WithField("RemoteAddress", remoteAddresses).Debug("Adding Destination Networks/IPsets as RemoteAddress condition")
		}
	}

	// Windows RS4+ supports multiple CIDRs and port ranges in a rule but Microsoft recommended
	// limiting the number of entries per rule to a few thousand(say 4000 for now).
	// Break up larger sets of ports/CIDRs into chunks and render one rule for each combination
	var remotePortChunks [][]*proto.PortRange
	var localPortChunks [][]*proto.PortRange
	i := 0
	debug := log.GetLevel() >= log.DebugLevel

	localAddrChunks := SplitIPList(localAddresses, ipPortsPerRule)
	remoteAddrChunks := SplitIPList(remoteAddresses, ipPortsPerRule)
	//assign src/dstPortsChunks based on traffic direction
	if isInbound {
		remotePortChunks = SplitPortList(pRule.SrcPorts, ipPortsPerRule)
		localPortChunks = SplitPortList(pRule.DstPorts, ipPortsPerRule)
	} else {
		localPortChunks = SplitPortList(pRule.SrcPorts, ipPortsPerRule)
		remotePortChunks = SplitPortList(pRule.DstPorts, ipPortsPerRule)
	}

	for _, localAddr := range localAddrChunks {
		localAddrs := strings.Join(localAddr, ",")

		//iterate loop for each chunk of source port and append them in aclpolicy
		for _, lPorts := range localPortChunks {
			localPorts := appendPortsinList(lPorts)

			for _, remoteAddr := range remoteAddrChunks {
				remoteAddrs := strings.Join(remoteAddr, ",")

				//iterate loop for each chunk of destination port and append them in aclpolicy
				for _, rPorts := range remotePortChunks {
					remotePorts := appendPortsinList(rPorts)

					newPolicy := *aclPolicy
					// Give each sub-rule a unique ID.
					if s.supportedFeatures.Acl.AclRuleId {
						newPolicy.Id = getHnsRuleID(prefixStr, ruleCopy.RuleId, i)
						i++
					}
					//assign ports chunks in aclpolicy
					newPolicy.LocalPorts = localPorts
					newPolicy.RemotePorts = remotePorts
					//assign addresses chunks in aclpolicy
					newPolicy.LocalAddresses = localAddrs
					newPolicy.RemoteAddresses = remoteAddrs
					// Add this rule to the rules being returned
					if debug {
						log.WithField("rule", newPolicy).Debug("Expanded rule for local/remote addr.")
					}
					aclPolicies = append(aclPolicies, &newPolicy)
				}
			}
		}
	}

	return aclPolicies, nil
}

func appendPortsinList(dPorts []*proto.PortRange) (listPorts string) {
	dstPorts := make([]string, len(dPorts))
	for ii, port := range dPorts {
		dstPorts[ii] = protoPortToHCSPort(port)
	}
	listPorts = strings.Join(dstPorts, ",")
	return
}

//convert proto.PortRange format port into HCS format port
func protoPortToHCSPort(port *proto.PortRange) string {
	portNum := ""
	if port.First == port.Last {
		portNum = fmt.Sprintf("%d", port.First)
	} else {
		portNum = fmt.Sprintf("%d-%d", port.First, port.Last)
	}
	return portNum
}

//This function will create chunks of ports/ports range with chunksize
func SplitPortList(ports []*proto.PortRange, chunkSize int) (splits [][]*proto.PortRange) {

	if len(ports) == 0 {
		splits = append(splits, []*proto.PortRange{})
	}
	for i := 0; i < len(ports); i += chunkSize {
		last := i + chunkSize

		if last > len(ports) {
			last = len(ports)
		}

		splits = append(splits, ports[i:last])
	}
	return
}

//This function will create chunks of IP addresses/Cidr with chunksize
func SplitIPList(ipAddrs []string, chunkSize int) (splits [][]string) {

	if len(ipAddrs) == 0 {
		splits = append(splits, []string{})
	}
	for i := 0; i < len(ipAddrs); i += chunkSize {
		last := i + chunkSize

		if last > len(ipAddrs) {
			last = len(ipAddrs)
		}

		splits = append(splits, ipAddrs[i:last])
	}

	return
}

func ruleHasNegativeMatches(pRule *proto.Rule) bool {
	if len(pRule.NotSrcNet) > 0 || len(pRule.NotDstNet) > 0 {
		return true
	}
	if len(pRule.NotSrcPorts) > 0 || len(pRule.NotDstPorts) > 0 {
		return true
	}
	if len(pRule.NotSrcIpSetIds) > 0 || len(pRule.NotDstIpSetIds) > 0 {
		return true
	}
	if len(pRule.NotSrcNamedPortIpSetIds) > 0 || len(pRule.NotDstNamedPortIpSetIds) > 0 {
		return true
	}
	if pRule.NotProtocol != nil {
		return true
	}
	if pRule.NotIcmp != nil {
		return true
	}
	return false
}

// getIPSetAddresses retrieves all of the ip addresses (members) referenced by the provided
// IP sets.
func (s *PolicySets) getIPSetAddresses(setIds []string) ([]string, error) {
	var addresses []string

	ips := set.New()
	for _, ipsetId := range setIds {
		for _, cache := range s.IpSetCaches {
			ipList := cache.GetIPSetMembers(ipsetId)
			if ipList == nil {
				continue
			}
			ips.AddAll(ipList)

			if len(ipList) > 0 {
				// Found ips in one cache, skip the rest.
				break
			}
		}
	}

	ips.Iter(func(item interface{}) error {
		ip := item.(string)
		addresses = append(addresses, ip)
		return nil
	})

	if len(addresses) == 0 {
		log.WithField("ipsetIds", setIds).Info("No IP found in IPSets")
		return nil, ErrMissingIPSet
	}

	// Make it more deterministic.
	sort.Strings(addresses)

	return addresses, nil
}

// protocolNameToNumber converts a protocol name to its numeric representation (returned as string)
func protocolNameToNumber(protocolName string) uint16 {
	switch strings.ToLower(protocolName) {
	case "tcp":
		return 6
	case "udp":
		return 17
	case "icmp":
		return 1
	case "icmpv6":
		return 58
	case "sctp":
		return 132
	case "udplite":
		return 136
	default:
		return 256 // any (as understood by hns)
	}
}

// NewRule returns a new HNS switch rule object instantiated with default values.
func (s *PolicySets) NewRule(isInbound bool, priority uint16) *hns.ACLPolicy {
	direction := hns.Out
	dir := rules.RuleDirEgress
	if isInbound {
		direction = hns.In
		dir = rules.RuleDirIngress
	}

	return &hns.ACLPolicy{
		Id:        rules.CalculateNoMatchProfileNFLOGPrefixStr(dir),
		Type:      hns.ACL,
		RuleType:  hns.Switch,
		Action:    hns.Block,
		Direction: direction,
		Protocol:  256, // Any, only required for RS3
		Priority:  priority,
	}
}

// NewHostRule returns a new hns rule object scoped to the host.
func (s *PolicySets) NewHostRule(isInbound bool) *hns.ACLPolicy {
	direction := hns.Out
	if isInbound {
		direction = hns.In
	}

	var priority uint16 = 0

	if !s.supportedFeatures.Acl.AclNoHostRulePriority {
		log.Debugf("This HNS version requires host rule priority to be specified. Adding priority=100 to Host rules.")
		priority = 100
	}

	return &hns.ACLPolicy{
		Type:      hns.ACL,
		RuleType:  hns.Host,
		Action:    hns.Allow,
		Direction: direction,
		Protocol:  256, // Any
		Priority:  priority,
	}
}

// filterNets filters out any addresses which are not of the requested ipVersion.
func filterNets(mixedCIDRs []string, ipVersion uint8) (filtered []string, filteredAll bool) {
	if len(mixedCIDRs) == 0 {
		return nil, false
	}
	wantV6 := ipVersion == 6
	filteredAll = true
	for _, net := range mixedCIDRs {
		isV6 := strings.Contains(net, ":")
		if isV6 != wantV6 {
			continue
		}
		filtered = append(filtered, net)
		filteredAll = false
	}
	return
}<|MERGE_RESOLUTION|>--- conflicted
+++ resolved
@@ -435,10 +435,8 @@
 		logCxt.WithField("action", ruleCopy.Action).Panic("Unknown rule action")
 	}
 
-<<<<<<< HEAD
 	prefixStr := getRulePrefixStr(policyId, idx, isInbound, action)
 
-=======
 	//
 	// DstIpPort sets - these cannot co-exist with other fields, so do them first and short-circuit if set.
 	//
@@ -505,7 +503,6 @@
 	}
 
 	//
->>>>>>> 8c85f760
 	// Protocol
 	//
 	if ruleCopy.Protocol != nil {
