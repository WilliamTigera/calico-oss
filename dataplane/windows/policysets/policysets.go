--- conflicted
+++ resolved
@@ -31,32 +31,20 @@
 type PolicySets struct {
 	policySetIdToPolicySet map[string]*policySet
 
+	IpSets []*ipsets.IPSets
+
 	supportedFeatures hns.HNSSupportedFeatures
 
-	IpSets []*ipsets.IPSets
-
-	supportedFeatures hns.HNSSupportedFeatures
-
 	resyncRequired bool
 }
 
 func NewPolicySets(ipsets []*ipsets.IPSets) *PolicySets {
-<<<<<<< HEAD
-
-	supportedFeatures := hns.GetHNSSupportedFeatures()
-
-	return &PolicySets{
-		policySetIdToPolicySet: map[string]*policySet{},
-		IpSets:                 ipsets,
-		supportedFeatures:      supportedFeatures,
-=======
 	supportedFeatures := hns.GetHNSSupportedFeatures()
 	return &PolicySets{
 		policySetIdToPolicySet: map[string]*policySet{},
 
 		IpSets:            ipsets,
 		supportedFeatures: supportedFeatures,
->>>>>>> 613f31d3
 	}
 }
 
@@ -556,18 +544,13 @@
 
 // NewHostRule returns a new hns rule object scoped to the host.
 func (s *PolicySets) NewHostRule(isInbound bool) *hns.ACLPolicy {
-	var priority uint16 = 0
-
 	direction := hns.Out
 	if isInbound {
 		direction = hns.In
 	}
 
-<<<<<<< HEAD
-=======
 	var priority uint16 = 0
 
->>>>>>> 613f31d3
 	if !s.supportedFeatures.Acl.AclNoHostRulePriority {
 		log.Debugf("This HNS version requires host rule priority to be specified. Adding priority=100 to Host rules.")
 		priority = 100
@@ -578,10 +561,6 @@
 		RuleType:  hns.Host,
 		Action:    hns.Allow,
 		Direction: direction,
-<<<<<<< HEAD
-		Priority:  priority,
-=======
->>>>>>> 613f31d3
 		Protocol:  256, // Any
 		Priority:  priority,
 	}
