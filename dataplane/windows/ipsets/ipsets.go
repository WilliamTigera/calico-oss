--- conflicted
+++ resolved
@@ -155,7 +155,6 @@
 	return filtered
 }
 
-<<<<<<< HEAD
 func (s *IPSets) GetIPFamily() IPFamily {
 	return s.IPVersionConfig.Family
 }
@@ -181,8 +180,8 @@
 
 func (m *IPSets) ApplyDeletions() {
 	return
-=======
+}
+
 func (s *IPSets) SetFilter(ipSetNames set.Set) {
 	// Not needed for Windows.
->>>>>>> b91f95da
 }