# Library of functions for Felix process and release automation.

# Get the root directory of the Git repository that we are in.
function git_repo_root {
    git rev-parse --show-toplevel
}

# Get the current Git branch.
function git_current_branch {
    git rev-parse --abbrev-ref HEAD
}

# Get the last tag.
function git_last_tag {
    git describe --tags --abbrev=0
}

# Autogenerate PEP 440 version based on current Git state.
function git_auto_version {

    # Get the last tag, and the number of commits since that tag.
    last_tag=`git_last_tag`
    commits_since=`git cherry -v ${last_tag} | wc -l`
    sha=`git_commit_id`
    timestamp=`date -u '+%Y%m%d%H%M%S+0000'`

    # Generate corresponding PEP 440 version number.
    if test ${commits_since} -eq 0; then
	# There are no commits since the last tag.
	version=${last_tag}
    else
	version=${last_tag}.post${commits_since}+${timestamp}+${sha}
    fi

    echo $version
}

# Get the current Git commit ID.
function git_commit_id {
    git rev-parse HEAD | cut -c-7
}

function strip_v {
	echo $1 | cut -d "v" -f 2
}

# Convert PEP 440 version to Debian.
function git_version_to_deb {
    echo $1 | sed 's/v?\([0-9]\)-\?\(a\|b\|rc\|pre\)/\1~\2/'
}

# Convert PEP 440 version to RPM.
function git_version_to_rpm {
    echo $1 | sed 's/v?\([0-9]\)-\?\(a\|b\|rc\|pre\)/\1_\2/'
}

# Check that version is valid.
function validate_version {
    version=$1

    # We allow.
<<<<<<< HEAD
    REGEX="^v?[0-9]+\.[0-9]+\.[0-9]+(-?e[0-9]+\.[0-9]+\.[0-9]+)?(-?(a|b|rc|pre).*)?$"
=======
    REGEX="^v[0-9]+\.[0-9]+\.[0-9]+(-?(a|b|rc|pre).*)?$"
>>>>>>> 9b4afc2b

    if [[ $version =~ $REGEX ]]; then
	return 0
    else
	return 1
    fi
}

function test_validate_version {

    function expect_valid {
	validate_version $1 || echo $1 wrongly deemed invalid
    }

    function expect_invalid {
	validate_version $1 && echo $1 wrongly deemed valid
    }

    # Test cases.
    expect_valid v1.2.3
    expect_invalid 1.2.3.4
    expect_invalid .2.3.4
    expect_invalid abc
    expect_invalid 1.2.3.beta
    expect_valid v1.2.3-beta.2
    expect_valid v1.2.3-beta
    expect_valid v1.2.3-alpha
    expect_valid v1.2.3-rc2
    expect_invalid 1:2.3-rc2
    expect_invalid 1.2:3-rc2
    expect_invalid 1.2.3:rc2

<<<<<<< HEAD
    # All Felix tags since 1.0.0:
    expect_valid 1.0.0
    expect_valid 1.1.0
    expect_valid 1.2.0
    expect_valid 1.2.0-pre2
    expect_valid 1.2.1
    expect_valid 1.2.2
    expect_valid 1.3.0
    expect_valid 1.3.0-pre5
    expect_valid 1.3.0a5
    expect_valid 1.3.0a6
    expect_valid 1.3.1
    expect_valid 1.4.0
    expect_valid 1.4.0b1
    expect_valid 1.4.0b2
    expect_valid 1.4.0b3
    expect_valid 1.4.1b1
    expect_valid 1.4.1b2
    expect_valid 1.4.2
    expect_valid 1.4.3
    expect_valid 1.4.4
    expect_valid 2.0.0-beta
    expect_valid 2.0.0-beta-rc2
    expect_valid 2.0.0-beta.2
    expect_valid 2.0.0-beta.3
=======
    # All Felix tags since 1.0.0 (with v prefixed):
    expect_valid v1.0.0
    expect_valid v1.1.0
    expect_valid v1.2.0
    expect_valid v1.2.0-pre2
    expect_valid v1.2.1
    expect_valid v1.2.2
    expect_valid v1.3.0
    expect_valid v1.3.0-pre5
    expect_valid v1.3.0a5
    expect_valid v1.3.0a6
    expect_valid v1.3.1
    expect_valid v1.4.0
    expect_valid v1.4.0b1
    expect_valid v1.4.0b2
    expect_valid v1.4.0b3
    expect_valid v1.4.1b1
    expect_valid v1.4.1b2
    expect_valid v1.4.2
    expect_valid v1.4.3
    expect_valid v1.4.4
    expect_valid v2.0.0-beta
    expect_valid v2.0.0-beta-rc2
    expect_valid v2.0.0-beta.2
    expect_valid v2.0.0-beta.3
>>>>>>> 9b4afc2b
    expect_valid v2.0.0-beta-rc1
}

# Return the series of tags from HEAD back to (but excluding) the
# specified tag, with the most recent tag first.
function git_tags_back_to {

    backstop_tag=$1
    cursor=HEAD
    num_tags=0
    while [ $num_tags -lt 10 ]; do
	previous_tag=`git describe --tags --abbrev=0 $cursor`
	if [ $previous_tag = $backstop_tag ]; then
	    # We've found the last packaged release, so stop.
	    break
	fi
	echo ${previous_tag}
	let 'num_tags += 1'
	cursor="${previous_tag}^"
    done
}<|MERGE_RESOLUTION|>--- conflicted
+++ resolved
@@ -59,11 +59,7 @@
     version=$1
 
     # We allow.
-<<<<<<< HEAD
     REGEX="^v?[0-9]+\.[0-9]+\.[0-9]+(-?e[0-9]+\.[0-9]+\.[0-9]+)?(-?(a|b|rc|pre).*)?$"
-=======
-    REGEX="^v[0-9]+\.[0-9]+\.[0-9]+(-?(a|b|rc|pre).*)?$"
->>>>>>> 9b4afc2b
 
     if [[ $version =~ $REGEX ]]; then
 	return 0
@@ -96,33 +92,6 @@
     expect_invalid 1.2:3-rc2
     expect_invalid 1.2.3:rc2
 
-<<<<<<< HEAD
-    # All Felix tags since 1.0.0:
-    expect_valid 1.0.0
-    expect_valid 1.1.0
-    expect_valid 1.2.0
-    expect_valid 1.2.0-pre2
-    expect_valid 1.2.1
-    expect_valid 1.2.2
-    expect_valid 1.3.0
-    expect_valid 1.3.0-pre5
-    expect_valid 1.3.0a5
-    expect_valid 1.3.0a6
-    expect_valid 1.3.1
-    expect_valid 1.4.0
-    expect_valid 1.4.0b1
-    expect_valid 1.4.0b2
-    expect_valid 1.4.0b3
-    expect_valid 1.4.1b1
-    expect_valid 1.4.1b2
-    expect_valid 1.4.2
-    expect_valid 1.4.3
-    expect_valid 1.4.4
-    expect_valid 2.0.0-beta
-    expect_valid 2.0.0-beta-rc2
-    expect_valid 2.0.0-beta.2
-    expect_valid 2.0.0-beta.3
-=======
     # All Felix tags since 1.0.0 (with v prefixed):
     expect_valid v1.0.0
     expect_valid v1.1.0
@@ -148,7 +117,6 @@
     expect_valid v2.0.0-beta-rc2
     expect_valid v2.0.0-beta.2
     expect_valid v2.0.0-beta.3
->>>>>>> 9b4afc2b
     expect_valid v2.0.0-beta-rc1
 }
 
