--- conflicted
+++ resolved
@@ -136,11 +136,7 @@
 
 K8S_CLIENT_VERSION := $(shell grep -E 'k8s.io/apiserver' ../go.mod | awk '{print$$2;exit}')
 check-kube-bench-update:
-<<<<<<< HEAD
-	if [ "$(K8S_CLIENT_VERSION)" = "v0.28.10" ]; then \
-=======
 	if [ "$(K8S_CLIENT_VERSION)" = "v0.28.11" ]; then \
->>>>>>> ca3994d0
 		echo "No need for kube-bench update"; \
 	else \
 		echo "************ \n"; \
