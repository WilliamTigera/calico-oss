--- conflicted
+++ resolved
@@ -32,11 +32,7 @@
 COPY --from=qemu /usr/bin/qemu-${ARCH}-static /usr/bin/
 
 # Install remaining runtime deps required for felix from the global repository
-<<<<<<< HEAD
-RUN apk add --no-cache ip6tables ipset iputils iproute2 conntrack-tools net-tools runit file strongswan
-=======
-RUN apk add --no-cache ip6tables ipset iputils iproute2 conntrack-tools runit file ca-certificates
->>>>>>> b2a3e878
+RUN apk add --no-cache ip6tables ipset iputils iproute2 conntrack-tools net-tools runit file strongswan ca-certificates
 
 # Copy our bird binaries in
 COPY --from=bird /bird* /bin/
