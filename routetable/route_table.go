--- conflicted
+++ resolved
@@ -360,16 +360,8 @@
 		log.WithField("ipVersion", ipVersion).Panic("Unknown IP version")
 	}
 
-<<<<<<< HEAD
-	return &RouteTable{
+	rt := &RouteTable{
 		logCxt:                         logCxt,
-=======
-	rt := &RouteTable{
-		logCxt: log.WithFields(log.Fields{
-			"ipVersion":  ipVersion,
-			"ifaceRegex": ifaceNamePattern,
-		}),
->>>>>>> 5a250927
 		ipVersion:                      ipVersion,
 		netlinkFamily:                  family,
 		ifacePrefixRegexp:              ifacePrefixRegexp,
