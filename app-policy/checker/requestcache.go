--- conflicted
+++ resolved
@@ -94,7 +94,6 @@
 
 	}
 
-<<<<<<< HEAD
 	return nil
 }
 
@@ -104,15 +103,6 @@
 	if !ok {
 		log.WithField("ipset", id).Warn("IPSet not found")
 		return nil
-=======
-	// If the service account is in the store, copy labels over.
-	id := types.ServiceAccountID{Name: peer.Name, Namespace: peer.Namespace}
-	msg, ok := r.store.ServiceAccountByID[id]
-	if ok {
-		for k, v := range msg.GetLabels() {
-			peer.Labels[k] = v
-		}
->>>>>>> dd34212b
 	}
 	return s
 }
@@ -120,12 +110,7 @@
 // initNamespace initializes a namespace from the store.
 func (r *requestCache) initNamespace(name string) *namespace {
 	ns := &namespace{Name: name}
-<<<<<<< HEAD
-	id := proto.NamespaceID{Name: name}
-=======
-	// If the namespace is in the store, copy labels over.
 	id := types.NamespaceID{Name: name}
->>>>>>> dd34212b
 	msg, ok := r.store.NamespaceByID[id]
 	if ok {
 		ns.Labels = make(map[string]string)
@@ -148,7 +133,7 @@
 	for k, v := range labels {
 		peer.Labels[k] = v
 	}
-	id := proto.ServiceAccountID{Name: peer.Name, Namespace: peer.Namespace}
+	id := types.ServiceAccountID{Name: peer.Name, Namespace: peer.Namespace}
 	msg, ok := r.store.ServiceAccountByID[id]
 	if ok {
 		for k, v := range msg.GetLabels() {
