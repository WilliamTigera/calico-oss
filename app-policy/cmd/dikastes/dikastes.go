--- conflicted
+++ resolved
@@ -178,19 +178,15 @@
 	signal.Notify(sigChan, os.Interrupt, syscall.SIGTERM)
 
 	// Block until a signal is received.
-<<<<<<< HEAD
-	log.Infof("Got signal: %v", <-c)
-
-	// Cleanup WAF resources
-	waf.CleanupModSecurity()
-=======
 	select {
 	case sig := <-sigChan:
 		log.Infof("Got signal: %v", sig)
 	case <-th.termChan:
 		log.Info("Received HTTP termination request")
 	}
->>>>>>> aa88a7ec
+
+	// Cleanup WAF resources
+	waf.CleanupModSecurity()
 
 	gs.GracefulStop()
 }
