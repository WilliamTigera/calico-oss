include ../metadata.mk

PACKAGE_NAME = github.com/projectcalico/calico/app-policy

###############################################################################

# Figure out the users UID/GID.  These are needed to run docker containers
# as the current user and ensure that files built inside containers are
# owned by the current user.
LOCAL_USER_ID:=$(shell id -u)
MY_GID:=$(shell id -g)

GENERATED_FILES=proto/felixbackend.pb.go proto/healthz.pb.go
SRC_FILES=$(shell find . -name '*.go' |grep -v vendor) $(GENERATED_FILES)

<<<<<<< HEAD
DIKASTES_IMAGE        ?=tigera/dikastes
BUILD_IMAGES          ?= $(DIKASTES_IMAGE)
DEV_REGISTRIES        ?=gcr.io/unique-caldron-775/cnx
RELEASE_REGISTRIES    ?=quay.io
RELEASE_BRANCH_PREFIX ?= release-calient
DEV_TAG_SUFFIX        ?= calient-0.dev
=======
# Name of the images.
# e.g., <registry>/<name>:<tag>
DIKASTES_IMAGE ?=dikastes
BUILD_IMAGES ?= $(DIKASTES_IMAGE)
>>>>>>> 90939763

##############################################################################
# Download and include ../lib.Makefile before anything else
#   Additions to EXTRA_DOCKER_ARGS need to happen before the include since
#   that variable is evaluated when we declare DOCKER_RUN and siblings.
##############################################################################
include ../lib.Makefile

# We need CGO to leverage Boring SSL.  However, the cross-compile doesn't support CGO yet.
ifeq ($(ARCH), $(filter $(ARCH),amd64))
CGO_ENABLED=1
else
CGO_ENABLED=0
endif

# Shortcut targets
default: build

## Build binary for current platform
all: build

## Run the tests for the current platform/architecture
test: ut

.PHONY: clean
## Clean enough that a new release build will be clean
clean:
	rm -rf .go-pkg-cache report vendor bin proto/*.pb.go
	find . -name '*.created-$(ARCH)' -exec rm -f {} +
	-docker rmi $(DIKASTES_IMAGE):latest-$(ARCH)
	-docker rmi $(DIKASTES_IMAGE):$(VERSION)-$(ARCH)
ifeq ($(ARCH),amd64)
	-docker rmi $(DIKASTES_IMAGE):latest
	-docker rmi $(DIKASTES_IMAGE):$(VERSION)
endif

###############################################################################
# Building the binary
###############################################################################

.PHONY: build-all
## Build the binaries for all architectures and platforms
build-all: $(addprefix bin/dikastes-,$(VALIDARCHES))

.PHONY: build
## Build the binary for the current architecture and platform
build: bin/dikastes-$(ARCH) bin/healthz-$(ARCH)

bin/dikastes-amd64: ARCH=amd64
bin/dikastes-arm64: ARCH=arm64
bin/dikastes-ppc64le: ARCH=ppc64le
bin/dikastes-s390x: ARCH=s390x
bin/dikastes-%: protobuf $(SRC_FILES)
	mkdir -p bin
	$(DOCKER_RUN_RO) \
	  -e CGO_ENABLED=$(CGO_ENABLED) \
	  -v $(CURDIR)/bin:/go/src/$(PACKAGE_NAME)/bin \
	  $(CALICO_BUILD) go build $(BUILD_FLAGS) -ldflags "-X main.VERSION=$(GIT_VERSION) -w" -v -o bin/dikastes-$(ARCH) ./cmd/dikastes

bin/healthz-amd64: ARCH=amd64
bin/healthz-arm64: ARCH=arm64
bin/healthz-ppc64le: ARCH=ppc64le
bin/healthz-s390x: ARCH=s390x
bin/healthz-%: protobuf $(SRC_FILES)
	mkdir -p bin || true
	-mkdir -p .go-pkg-cache $(GOMOD_CACHE) || true
	$(DOCKER_RUN_RO) \
	  -e CGO_ENABLED=$(CGO_ENABLED) \
	  -v $(CURDIR)/bin:/go/src/$(PACKAGE_NAME)/bin \
	  $(CALICO_BUILD) go build $(BUILD_FLAGS) -ldflags "-X main.VERSION=$(GIT_VERSION) -s -w" -v -o bin/healthz-$(ARCH) ./cmd/healthz

# We use gogofast for protobuf compilation.  Regular gogo is incompatible with
# gRPC, since gRPC uses golang/protobuf for marshalling/unmarshalling in that
# case.  See https://github.com/gogo/protobuf/issues/386 for more details.
# Note that we cannot seem to use gogofaster because of incompatibility with
# Envoy's validation library.
# When importing, we must use gogo versions of google/protobuf and
# google/rpc (aka googleapis).
PROTOC_IMPORTS =  -I proto\
		  -I ./

protobuf: proto/felixbackend.pb.go proto/healthz.pb.go

proto/felixbackend.pb.go: proto/felixbackend.proto
	$(DOCKER_RUN) -v $(CURDIR):/src:rw --user $(LOCAL_USER_ID):$(LOCAL_USER_ID) \
		      $(PROTOC_CONTAINER) \
		      $(PROTOC_IMPORTS) \
		      proto/*.proto \
		      --gogofast_out=plugins=grpc:proto
	$(MAKE) fix

proto/healthz.pb.go: proto/healthz.proto
	$(DOCKER_RUN) -v $(CURDIR):/src:rw --user $(LOCAL_USER_ID):$(LOCAL_USER_ID) \
		      $(PROTOC_CONTAINER) \
		      $(PROTOC_IMPORTS) \
		      proto/*.proto \
		      --gogofast_out=plugins=grpc:proto
	$(MAKE) fix


# Building the image
###############################################################################
CONTAINER_CREATED=.dikastes.created-$(ARCH)
.PHONY: image $(DIKASTES_IMAGE)
image: $(DIKASTES_IMAGE)
image-all: $(addprefix sub-image-,$(VALIDARCHES))
sub-image-%:
	$(MAKE) image ARCH=$*

$(DIKASTES_IMAGE): $(CONTAINER_CREATED)
$(CONTAINER_CREATED): Dockerfile.$(ARCH) bin/dikastes-$(ARCH) bin/healthz-$(ARCH)
	docker build -t $(DIKASTES_IMAGE):latest-$(ARCH) --build-arg QEMU_IMAGE=$(CALICO_BUILD) --build-arg GIT_VERSION=$(GIT_VERSION) -f Dockerfile.$(ARCH) .
	$(MAKE) retag-build-images-with-registries VALIDARCHES=$(ARCH) IMAGETAG=latest
	touch $@

###############################################################################
# UTs
###############################################################################
.PHONY: ut
## Run the tests in a container. Useful for CI, Mac dev
ut: protobuf
	mkdir -p report
	$(DOCKER_RUN) $(CALICO_BUILD) /bin/bash -c "go test -v $(GINKGO_ARGS) ./... | go-junit-report > ./report/tests.xml"

###############################################################################
# CI
###############################################################################

.PHONY: ci
ci: mod-download build-all check-generated-files static-checks ut

check-boring-ssl: bin/dikastes-amd64
	$(DOCKER_RUN) -e CGO_ENABLED=$(CGO_ENABLED) $(CALICO_BUILD) \
		go tool nm bin/dikastes-amd64 > bin/tags.txt && grep '_Cfunc__goboringcrypto_' bin/tags.txt 1> /dev/null
	-rm -f bin/tags.txt

## Check if generated files are out of date
.PHONY: check-generated-files
check-generated-files:
	$(MAKE) clean
	$(MAKE) protobuf
	if (git describe --tags --dirty | grep -c dirty >/dev/null); then \
	  echo "Generated files are out of date."; \
	  false; \
	else \
	  echo "Generated files are up to date."; \
	fi

###############################################################################
# CD
###############################################################################
.PHONY: cd
## Deploys images to registry
cd: image-all cd-common<|MERGE_RESOLUTION|>--- conflicted
+++ resolved
@@ -13,19 +13,13 @@
 GENERATED_FILES=proto/felixbackend.pb.go proto/healthz.pb.go
 SRC_FILES=$(shell find . -name '*.go' |grep -v vendor) $(GENERATED_FILES)
 
-<<<<<<< HEAD
-DIKASTES_IMAGE        ?=tigera/dikastes
-BUILD_IMAGES          ?= $(DIKASTES_IMAGE)
-DEV_REGISTRIES        ?=gcr.io/unique-caldron-775/cnx
-RELEASE_REGISTRIES    ?=quay.io
 RELEASE_BRANCH_PREFIX ?= release-calient
 DEV_TAG_SUFFIX        ?= calient-0.dev
-=======
+
 # Name of the images.
 # e.g., <registry>/<name>:<tag>
 DIKASTES_IMAGE ?=dikastes
 BUILD_IMAGES ?= $(DIKASTES_IMAGE)
->>>>>>> 90939763
 
 ##############################################################################
 # Download and include ../lib.Makefile before anything else
