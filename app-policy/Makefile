--- conflicted
+++ resolved
@@ -174,41 +174,4 @@
 ###############################################################################
 .PHONY: cd
 ## Deploys images to registry
-<<<<<<< HEAD
-cd: image-all cd-common
-=======
-cd: image-all cd-common
-
-###############################################################################
-# Release
-###############################################################################
-## Produces a clean build of release artifacts at the specified version.
-release-build: .release-$(VERSION).created 
-.release-$(VERSION).created:
-	$(MAKE) clean image-all RELEASE=true
-	$(MAKE) retag-build-images-with-registries IMAGETAG=$(VERSION) RELEASE=true
-	# Generate the `latest` images.
-	$(MAKE) retag-build-images-with-registries IMAGETAG=latest RELEASE=true
-	touch $@
-
-## Verifies the release artifacts produces by `make release-build` are correct.
-release-verify: release-prereqs
-	# Check the reported version is correct for each release artifact.
-	if ! docker run $(DIKASTES_IMAGE):$(VERSION)-$(ARCH) /dikastes --version | grep '^$(VERSION)$$'; then \
-	  echo "Reported version:" `docker run $(DIKASTES_IMAGE):$(VERSION)-$(ARCH) /dikastes --version` "\nExpected version: $(VERSION)"; \
-	  false; \
-	else \
-	  echo "Version check passed\n"; \
-	fi
-
-## Pushes a github release and release artifacts produced by `make release-build`.
-release-publish: release-prereqs
-	# Push images.
-	$(MAKE) push-images-to-registries push-manifests IMAGETAG=$(VERSION) RELEASE=$(RELEASE) CONFIRM=$(CONFIRM)
-
-# WARNING: Only run this target if this release is the latest stable release. Do NOT
-# run this target for alpha / beta / release candidate builds, or patches to earlier Calico versions.
-## Pushes `latest` release images. WARNING: Only run this for latest stable releases.
-release-publish-latest: release-prereqs
-	$(MAKE) push-images-to-registries push-manifests IMAGETAG=latest RELEASE=$(RELEASE) CONFIRM=$(CONFIRM)
->>>>>>> 00f5b4e4
+cd: image-all cd-common