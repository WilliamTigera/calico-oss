// Copyright (c) 2018-2023 Tigera, Inc. All rights reserved.

// Licensed under the Apache License, Version 2.0 (the "License");
// you may not use this file except in compliance with the License.
// You may obtain a copy of the License at
//
//	http://www.apache.org/licenses/LICENSE-2.0
//
// Unless required by applicable law or agreed to in writing, software
// distributed under the License is distributed on an "AS IS" BASIS,
// WITHOUT WARRANTIES OR CONDITIONS OF ANY KIND, either express or implied.
// See the License for the specific language governing permissions and
// limitations under the License.
package syncher

import (
	"context"
	"fmt"
	"net"
	"os"
	"path"
	"sync"
	"testing"
	"time"

	. "github.com/onsi/gomega"
	log "github.com/sirupsen/logrus"
	"github.com/stretchr/testify/assert"
	"google.golang.org/grpc"

	"github.com/projectcalico/calico/app-policy/policystore"
	"github.com/projectcalico/calico/app-policy/statscache"
	"github.com/projectcalico/calico/felix/proto"
<<<<<<< HEAD
	"github.com/projectcalico/calico/libcalico-go/lib/uds"
=======
	"github.com/projectcalico/calico/felix/types"
>>>>>>> dd34212b
)

var _ policystore.PolicyStoreManager = (*mockPolicyStoreManager)(nil)

type mockPolicyStoreManager struct {
	callstack []string
	toActive  bool
	rev       uint

	mu sync.Mutex
}

func (mp *mockPolicyStoreManager) OnReconnecting() {
	mp.mu.Lock()
	defer mp.mu.Unlock()

	mp.callstack = append(mp.callstack, "onreconnecting")
}

func (mp *mockPolicyStoreManager) OnInSync() {
	mp.mu.Lock()
	defer mp.mu.Unlock()

	mp.callstack = append(mp.callstack, "oninsync")
}

func (mp *mockPolicyStoreManager) GetCurrentEndpoints() map[proto.WorkloadEndpointID]*proto.WorkloadEndpoint {
	mp.mu.Lock()
	defer mp.mu.Unlock()

	mp.callstack = append(mp.callstack, "getcurrentendpoints")

	return nil
}

func (mp *mockPolicyStoreManager) DoWithReadLock(func(*policystore.PolicyStore)) {
	mp.mu.Lock()
	defer mp.mu.Unlock()

	mp.callstack = append(mp.callstack, fmt.Sprint("read", mp.toActive, mp.rev))
}

func (mp *mockPolicyStoreManager) DoWithLock(func(*policystore.PolicyStore)) {
	mp.mu.Lock()
	defer mp.mu.Unlock()

	mp.callstack = append(mp.callstack, fmt.Sprint("write", mp.toActive, mp.rev))
}

func (mp *mockPolicyStoreManager) runAssertions(cb func([]string)) {
	mp.mu.Lock()
	defer mp.mu.Unlock()

	cb(mp.callstack)
}

func newMockPolicyStoreManager() policystore.PolicyStoreManager {
	return &mockPolicyStoreManager{}
}

func TestSyncRestart(t *testing.T) {
	RegisterTestingT(t)

	server := newTestSyncServer()
	defer server.Shutdown()
	server.Start()

	psm := newMockPolicyStoreManager()
	uut := NewClient(server.GetTarget(), psm, uds.GetDialOptions(), WithSubscriptionType(""))

	cCtx, cCancel := context.WithCancel(context.Background())
	defer cCancel()
	if err := uut.Start(cCtx); err != nil {
		t.Fatal(err)
	}
<<<<<<< HEAD

	if uut.Readiness() {
		t.Error("Expected syncClient not to be ready before receiving inSync")
=======
	processActiveProfileUpdate(store, update)
	tid := types.ProtoToProfileID(&id)
	Expect(store.ProfileByID[tid]).To(BeIdenticalTo(profile1))
}

// ActiveProfileUpdate with an existing ID
func TestActiveProfileUpdateExist(t *testing.T) {
	RegisterTestingT(t)

	id := types.ProfileID{Name: "test_id"}
	store := policystore.NewPolicyStore()
	store.ProfileByID[id] = profile2

	protoID := types.ProfileIDToProto(id)
	update := &proto.ActiveProfileUpdate{
		Id:      protoID,
		Profile: profile1,
>>>>>>> dd34212b
	}

	server.SendInSync()
	Eventually(uut.Readiness, "2s", "200ms").Should(BeTrue())
	server.Restart()
	Eventually(uut.Readiness, "2s", "200ms").ShouldNot(BeTrue())
	server.SendInSync()
	Eventually(uut.Readiness, "2s", "200ms").Should(BeTrue())

	mp, ok := psm.(*mockPolicyStoreManager)
	if !ok {
		t.Fatal("this test must run with mocked PolicyStoreManager")
	}
	mp.runAssertions(func(callstack []string) {
		assert.ElementsMatch(t, callstack, []string{
			"onreconnecting",
			"oninsync",
			"onreconnecting",
			"oninsync",
		})
	})

<<<<<<< HEAD
	if !uut.Readiness() {
		t.Error("Expected syncClient to be ready after receiving inSync")
	}
=======
	update := &proto.ToDataplane{Payload: &proto.ToDataplane_ActiveProfileUpdate{
		ActiveProfileUpdate: &proto.ActiveProfileUpdate{
			Id:      &id,
			Profile: profile1,
		},
	}}
	Expect(func() { processUpdate(store, inSync, update) }).ToNot(Panic())
}

// ActiveProfileRemove with an unknown id is handled without panic.
func TestActiveProfileRemoveNonExist(t *testing.T) {
	RegisterTestingT(t)

	id := proto.ProfileID{Name: "test_id"}
	store := policystore.NewPolicyStore()

	update := &proto.ActiveProfileRemove{Id: &id}
	processActiveProfileRemove(store, update)
	tid := types.ProtoToProfileID(&id)
	Expect(store.ProfileByID[tid]).To(BeNil())
}

// ActiveProfileRemove with existing id
func TestActiveProfileRemoveExist(t *testing.T) {
	RegisterTestingT(t)

	id := types.ProfileID{Name: "test_id"}
	store := policystore.NewPolicyStore()
	store.ProfileByID[id] = profile1

	protoID := types.ProfileIDToProto(id)
	update := &proto.ActiveProfileRemove{Id: protoID}
	processActiveProfileRemove(store, update)
	Expect(store.ProfileByID[id]).To(BeNil())
}

// ActiveProfileRemove without an ID results in panic.
func TestActiveProfileRemoveNilId(t *testing.T) {
	RegisterTestingT(t)

	store := policystore.NewPolicyStore()

	update := &proto.ActiveProfileRemove{}
	Expect(func() { processActiveProfileRemove(store, update) }).To(Panic())
}

// processUpdate handles ActiveProfileRemove
func TestActiveProfileRemoveDispatch(t *testing.T) {
	RegisterTestingT(t)

	id := proto.ProfileID{Name: "test_id"}
	store := policystore.NewPolicyStore()
	inSync := make(chan struct{})

	update := &proto.ToDataplane{Payload: &proto.ToDataplane_ActiveProfileRemove{
		ActiveProfileRemove: &proto.ActiveProfileRemove{Id: &id},
	}}
	Expect(func() { processUpdate(store, inSync, update) }).ToNot(Panic())
}

// ActivePolicyUpdate for a new id
func TestActivePolicyUpdateNonExist(t *testing.T) {
	RegisterTestingT(t)

	id := proto.PolicyID{Tier: "test_tier", Name: "test_id"}
	store := policystore.NewPolicyStore()

	update := &proto.ActivePolicyUpdate{
		Id:     &id,
		Policy: policy1,
	}
	processActivePolicyUpdate(store, update)
	tid := types.ProtoToPolicyID(&id)
	Expect(store.PolicyByID[tid]).To(BeIdenticalTo(policy1))
>>>>>>> dd34212b
}

func TestSyncCancelBeforeInSync(t *testing.T) {
	RegisterTestingT(t)

<<<<<<< HEAD
	server := newTestSyncServer()
	defer server.Shutdown()
	server.Start()

	psm := newMockPolicyStoreManager()
	uut := NewClient(server.GetTarget(), psm, uds.GetDialOptions(), WithSubscriptionType(""))
=======
	id := types.PolicyID{Tier: "test_tier", Name: "test_id"}
	store := policystore.NewPolicyStore()
	store.PolicyByID[id] = policy2

	protoID := types.PolicyIDToProto(id)
	update := &proto.ActivePolicyUpdate{
		Id:     protoID,
		Policy: policy1,
	}
	processActivePolicyUpdate(store, update)
	Expect(store.PolicyByID[id]).To(BeIdenticalTo(policy1))
}

// ActivePolicyUpdate without an id causes a panic
func TestActivePolicyUpdateNilId(t *testing.T) {
	RegisterTestingT(t)
>>>>>>> dd34212b

	cCtx, cCancel := context.WithCancel(context.Background())
	if err := uut.Start(cCtx); err != nil {
		t.Fatal(err)
	}

<<<<<<< HEAD
	time.Sleep(10 * time.Millisecond)
	cCancel()
	Expect(uut.Readiness()).To(Equal(false))
=======
// processUpdate handles ActivePolicyDispatch
func TestActivePolicyUpdateDispatch(t *testing.T) {
	RegisterTestingT(t)

	id := proto.PolicyID{Tier: "test_tier", Name: "test_id"}
	store := policystore.NewPolicyStore()
	inSync := make(chan struct{})

	update := &proto.ToDataplane{Payload: &proto.ToDataplane_ActivePolicyUpdate{
		ActivePolicyUpdate: &proto.ActivePolicyUpdate{
			Id:     &id,
			Policy: policy1,
		},
	}}
	Expect(func() { processUpdate(store, inSync, update) }).ToNot(Panic())
}

// ActivePolicyRemove with unknown id is handled
func TestActivePolicyRemoveNonExist(t *testing.T) {
	RegisterTestingT(t)

	id := proto.PolicyID{Tier: "test_tier", Name: "test_id"}
	store := policystore.NewPolicyStore()

	update := &proto.ActivePolicyRemove{Id: &id}
	processActivePolicyRemove(store, update)
	tid := types.ProtoToPolicyID(&id)
	Expect(store.PolicyByID[tid]).To(BeNil())
}

// ActivePolicyRemove with existing id
func TestActivePolicyRemoveExist(t *testing.T) {
	RegisterTestingT(t)

	id := types.PolicyID{Tier: "test_tier", Name: "test_id"}
	store := policystore.NewPolicyStore()
	store.PolicyByID[id] = policy1

	protoID := types.PolicyIDToProto(id)
	update := &proto.ActivePolicyRemove{Id: protoID}
	processActivePolicyRemove(store, update)
	Expect(store.PolicyByID[id]).To(BeNil())
>>>>>>> dd34212b
}

func TestSyncCancelAfterInSync(t *testing.T) {
	RegisterTestingT(t)

	server := newTestSyncServer()
	defer server.Shutdown()
	server.Start()

	psm := newMockPolicyStoreManager()
	uut := NewClient(server.GetTarget(), psm, uds.GetDialOptions(), WithSubscriptionType(""))

	cCtx, cCancel := context.WithCancel(context.Background())
	if err := uut.Start(cCtx); err != nil {
		t.Fatal(err)
	}

	server.SendInSync()
	Eventually(uut.Readiness, "2s", "100ms").Should(BeTrue())

	cCancel()
	Eventually(uut.Readiness, "2s", "100ms").Should(BeFalse())
}

func TestSyncServerCancelBeforeInSync(t *testing.T) {
	RegisterTestingT(t)

	server := newTestSyncServer()
	defer server.Shutdown()
	server.Start()

	psm := newMockPolicyStoreManager()
	uut := NewClient(server.GetTarget(), psm, uds.GetDialOptions(), WithSubscriptionType(""))

	cCtx, cCancel := context.WithCancel(context.Background())
	defer cCancel()

	if err := uut.Start(cCtx); err != nil {
		t.Fatal(err)
	}

	server.Shutdown()
	time.Sleep(10 * time.Millisecond)
	cCancel()
	Eventually(uut.Readiness, "2s", "100ms").Should(BeFalse())
}

func TestDPStatsAfterConnection(t *testing.T) {
	ctx, cancel := context.WithCancel(context.Background())
	defer cancel()

	RegisterTestingT(t)

	server := newTestSyncServer()
	defer server.Shutdown()
	server.Start()

	psm := newMockPolicyStoreManager()
	uut := NewClient(server.GetTarget(), psm, uds.GetDialOptions(), WithSubscriptionType(""))
	dpStats := statscache.NewWithFlushInterval(time.Millisecond * 100)

	if err := uut.Start(ctx); err != nil {
		t.Fatal(err)
	}
	dpStats.RegisterFlushCallback(uut.OnStatsCacheFlush)
	go dpStats.Start(ctx)

	// Wait for in sync, so that we can be sure we've connected.
	server.SendInSync()
	Eventually(uut.Readiness, "2s", "100ms").Should(BeTrue())
	time.Sleep(time.Millisecond * 100)
	// Send a DPStats update (allowed packets) and check we have the corresponding aggregated protobuf stored.
	dpStats.Add(statscache.DPStats{
		Tuple: statscache.Tuple{
			SrcIp:    "1.2.3.4",
			DstIp:    "11.22.33.44",
			SrcPort:  1000,
			DstPort:  2000,
			Protocol: "TCP",
		},
		Values: statscache.Values{
			HTTPRequestsAllowed: 3,
			HTTPRequestsDenied:  0,
		},
	})

<<<<<<< HEAD
	Eventually(server.GetDataplaneStats, "1000ms", "50ms").Should(Equal([]*proto.DataplaneStats{
		{
			SrcIp:    "1.2.3.4",
			DstIp:    "11.22.33.44",
			SrcPort:  1000,
			DstPort:  2000,
			Protocol: &proto.Protocol{NumberOrName: &proto.Protocol_Name{Name: "TCP"}},
			Stats: []*proto.Statistic{
				{
					Direction:  proto.Statistic_IN,
					Relativity: proto.Statistic_DELTA,
					Kind:       proto.Statistic_HTTP_REQUESTS,
					Action:     proto.Action_ALLOWED,
					Value:      3,
				},
			},
		},
=======
	Expect(func() { processUpdate(store, inSync, update) }).ToNot(Panic())
	Expect(store.ServiceAccountByID).To(Equal(map[types.ServiceAccountID]*proto.ServiceAccountUpdate{
		types.ProtoToServiceAccountID(serviceAccount1.GetId()): serviceAccount1,
>>>>>>> dd34212b
	}))

<<<<<<< HEAD
	// Send a DPStats update (denied packets) and check we have the corresponding aggregated protobuf stored.
	dpStats.Add(statscache.DPStats{
		Tuple: statscache.Tuple{
			SrcIp:    "1.2.3.4",
			DstIp:    "11.22.33.44",
			SrcPort:  1000,
			DstPort:  2000,
			Protocol: "TCP",
		},
		Values: statscache.Values{
			HTTPRequestsAllowed: 0,
			HTTPRequestsDenied:  5,
		},
	})
	Eventually(server.GetDataplaneStats, "500ms", "50ms").Should(Equal([]*proto.DataplaneStats{
		{
			SrcIp:    "1.2.3.4",
			DstIp:    "11.22.33.44",
			SrcPort:  1000,
			DstPort:  2000,
			Protocol: &proto.Protocol{NumberOrName: &proto.Protocol_Name{Name: "TCP"}},
			Stats: []*proto.Statistic{
				{
					Direction:  proto.Statistic_IN,
					Relativity: proto.Statistic_DELTA,
					Kind:       proto.Statistic_HTTP_REQUESTS,
					Action:     proto.Action_ALLOWED,
					Value:      3,
				},
			},
		},
		{
			SrcIp:    "1.2.3.4",
			DstIp:    "11.22.33.44",
			SrcPort:  1000,
			DstPort:  2000,
			Protocol: &proto.Protocol{NumberOrName: &proto.Protocol_Name{Name: "TCP"}},
			Stats: []*proto.Statistic{
				{
					Direction:  proto.Statistic_IN,
					Relativity: proto.Statistic_DELTA,
					Kind:       proto.Statistic_HTTP_REQUESTS,
					Action:     proto.Action_DENIED,
					Value:      5,
				},
			},
		},
	}))
=======
func TestServiceAccountRemoveDispatch(t *testing.T) {
	RegisterTestingT(t)
	store := policystore.NewPolicyStore()
	id := types.ProtoToServiceAccountID(serviceAccount1.GetId())
	store.ServiceAccountByID[id] = serviceAccount1
	inSync := make(chan struct{})

	remove := &proto.ToDataplane{Payload: &proto.ToDataplane_ServiceAccountRemove{
		ServiceAccountRemove: &proto.ServiceAccountRemove{Id: serviceAccount1.Id}}}
	Expect(func() { processUpdate(store, inSync, remove) }).ToNot(Panic())
	Expect(store.ServiceAccountByID).To(Equal(map[types.ServiceAccountID]*proto.ServiceAccountUpdate{}))
>>>>>>> dd34212b
}

func TestDPStatsBeforeConnection(t *testing.T) {
	ctx, cancel := context.WithCancel(context.Background())
	defer cancel()

	RegisterTestingT(t)

<<<<<<< HEAD
	server := newTestSyncServer()
	defer server.Shutdown()
=======
	update := &proto.ToDataplane{Payload: &proto.ToDataplane_NamespaceUpdate{NamespaceUpdate: namespace1}}
	Expect(func() { processUpdate(store, inSync, update) }).ToNot(Panic())
	Expect(store.NamespaceByID).To(Equal(map[types.NamespaceID]*proto.NamespaceUpdate{
		types.ProtoToNamespaceID(namespace1.GetId()): namespace1,
	}))
}

func TestNamespaceUpdateNilId(t *testing.T) {
	RegisterTestingT(t)
	store := policystore.NewPolicyStore()
>>>>>>> dd34212b

	psm := newMockPolicyStoreManager()
	uut := NewClient(server.GetTarget(), psm, uds.GetDialOptions(), WithSubscriptionType(""))
	dpStats := statscache.NewWithFlushInterval(time.Millisecond * 100)

<<<<<<< HEAD
	if err := uut.Start(ctx); err != nil {
		t.Fatal(err)
	}
	dpStats.RegisterFlushCallback(uut.OnStatsCacheFlush)
	go dpStats.Start(ctx)

	dpStats.Add(statscache.DPStats{
		Tuple: statscache.Tuple{
			SrcIp:    "1.2.3.4",
			DstIp:    "11.22.33.44",
			SrcPort:  1000,
			DstPort:  2000,
			Protocol: "TCP",
		},
		Values: statscache.Values{
			HTTPRequestsAllowed: 0,
			HTTPRequestsDenied:  1,
		},
	})
	Consistently(server.GetDataplaneStats, "100ms", "10ms").Should(HaveLen(0))
=======
func TestNamespaceRemoveDispatch(t *testing.T) {
	RegisterTestingT(t)
	store := policystore.NewPolicyStore()
	id := types.ProtoToNamespaceID(namespace1.GetId())
	store.NamespaceByID[id] = namespace1
	inSync := make(chan struct{})

	remove := &proto.ToDataplane{Payload: &proto.ToDataplane_NamespaceRemove{
		NamespaceRemove: &proto.NamespaceRemove{Id: namespace1.Id}}}
	Expect(func() { processUpdate(store, inSync, remove) }).ToNot(Panic())
	Expect(store.NamespaceByID).To(Equal(map[types.NamespaceID]*proto.NamespaceUpdate{}))
}
>>>>>>> dd34212b

	// Start the server. This should allow the connection to complete - we expect the stats to have been
	// dropped while there was no connection, so we should receive no stats.
	server.Start()

	// Wait for in sync to complete since that guarantees we are connected.
	server.SendInSync()
	Eventually(uut.Readiness, "2s", "100ms").Should(BeTrue())

	Consistently(server.GetDataplaneStats, "100ms", "10ms").Should(HaveLen(0))

}

func TestDPStatsReportReturnsError(t *testing.T) {
	log.SetLevel(log.TraceLevel)
	ctx, cancel := context.WithCancel(context.Background())
	defer cancel()

	RegisterTestingT(t)

	server := newTestSyncServer()
	server.Start()
	defer server.Shutdown()

	psm := newMockPolicyStoreManager()
	uut := NewClient(server.GetTarget(), psm, uds.GetDialOptions(), WithSubscriptionType(""))
	dpStats := statscache.NewWithFlushInterval(time.Millisecond * 100)

	if err := uut.Start(ctx); err != nil {
		t.Fatal(err)
	}
	dpStats.RegisterFlushCallback(uut.OnStatsCacheFlush)
	go dpStats.Start(ctx)

	// Wait for in sync, so that we can be sure we've connected.
	server.SendInSync()
	Eventually(uut.Readiness, "2s", "100ms").Should(BeTrue())

	// Stop the server and then send in the stats. We should not receive any updates.
	server.Stop()
	Consistently(server.GetDataplaneStats).Should(HaveLen(0))
	Eventually(uut.Readiness, "2s", "100ms").Should(BeFalse())

	dpStats.Add(statscache.DPStats{
		Tuple: statscache.Tuple{
			SrcIp:    "1.2.3.4",
			DstIp:    "11.22.33.44",
			SrcPort:  1000,
			DstPort:  2000,
			Protocol: "TCP",
		},
		Values: statscache.Values{
			HTTPRequestsAllowed: 15,
			HTTPRequestsDenied:  0,
		},
	})
	Consistently(server.GetDataplaneStats).Should(HaveLen(0))

	// Restart the test server, the stats should have been dropped, so we should still not receive them.
	server.Start()
	Consistently(server.GetDataplaneStats).Should(HaveLen(0))

	// We will have triggered reconnection processing, wait for the in-sync again so that
	// we know we are connected.
	server.SendInSync()
	Eventually(uut.Readiness, "2s", "100ms").Should(BeTrue())

	// Send in another stat and this time, check that we do eventually get it reported.
	dpStats.Add(statscache.DPStats{
		Tuple: statscache.Tuple{
			SrcIp:    "1.2.3.4",
			DstIp:    "11.22.33.44",
			SrcPort:  1000,
			DstPort:  2000,
			Protocol: "TCP",
		},
		Values: statscache.Values{
			HTTPRequestsAllowed: 7,
			HTTPRequestsDenied:  0,
		},
	})
	Eventually(server.GetDataplaneStats, "3s", "100ms").Should(
		ContainElement(
			&proto.DataplaneStats{
				SrcIp:    "1.2.3.4",
				DstIp:    "11.22.33.44",
				SrcPort:  1000,
				DstPort:  2000,
				Protocol: &proto.Protocol{NumberOrName: &proto.Protocol_Name{Name: "TCP"}},
				Stats: []*proto.Statistic{
					{
						Direction:  proto.Statistic_IN,
						Relativity: proto.Statistic_DELTA,
						Kind:       proto.Statistic_HTTP_REQUESTS,
						Action:     proto.Action_ALLOWED,
						Value:      7,
					},
				},
			}))
}

func TestDPStatsReportReturnsUnsuccessful(t *testing.T) {
	RegisterTestingT(t)

	server := newTestSyncServer()
	defer server.Shutdown()

	psm := newMockPolicyStoreManager()
	uut := NewClient(server.GetTarget(), psm, uds.GetDialOptions(), WithSubscriptionType(""))

	dpStats := statscache.New()

	cCtx, cCancel := context.WithCancel(context.Background())
	defer cCancel()
	if err := uut.Start(cCtx); err != nil {
		t.Fatal(err)
	}

	// Start the server. This should allow the connection to complete, and we should receive one aggregated
	// statistic.
	server.Start()

	// Wait for in sync to complete since that guarantees we are connected.
	server.SendInSync()
	Eventually(uut.Readiness, "2s", "100ms").Should(BeTrue())

	// Tell the Report fn to return unsuccessful (which can occur if the remote end is no longer expecting statistics
	// to be sent to it) and then send in the stats. We should not receive any updates.
	server.SetReportSuccessful(false)
	dpStats.Add(statscache.DPStats{
		Tuple: statscache.Tuple{
			SrcIp:    "1.2.3.4",
			DstIp:    "11.22.33.44",
			SrcPort:  1000,
			DstPort:  2000,
			Protocol: "TCP",
		},
		Values: statscache.Values{
			HTTPRequestsAllowed: 15,
			HTTPRequestsDenied:  0,
		},
	})
	Consistently(server.GetDataplaneStats).Should(HaveLen(0))

	// Tell the Report fn to succeed and check we still don't get the stats - they should have been dropped at this
	// point.
	server.SetReportSuccessful(true)
	Consistently(server.GetDataplaneStats).Should(HaveLen(0))

	cCancel()
}

type testSyncServer struct {
	cxt              context.Context
	cancel           func()
	updates          chan proto.ToDataplane
	path             string
	gRPCServer       *grpc.Server
	listener         net.Listener
	cLock            sync.Mutex
	cancelFns        []func()
	dpStats          []*proto.DataplaneStats
	reportSuccessful bool
}

func newTestSyncServer() *testSyncServer {
	cxt, cancel := context.WithCancel(context.Background())
	socketDir := makeTmpListenerDir()
	socketPath := path.Join(socketDir, ListenerSocket)
	s := &testSyncServer{
		cxt: cxt, cancel: cancel, updates: make(chan proto.ToDataplane), path: socketPath, gRPCServer: grpc.NewServer(),
		reportSuccessful: true,
	}
	proto.RegisterPolicySyncServer(s.gRPCServer, s)
	return s
}

func (s *testSyncServer) Shutdown() {
	s.cancel()
	s.Stop()
}

func (s *testSyncServer) Start() {
	s.listen()
}

<<<<<<< HEAD
func (s *testSyncServer) Stop() {
	s.cLock.Lock()
	for _, c := range s.cancelFns {
		c()
	}
	s.cancelFns = make([]func(), 0)
	s.cLock.Unlock()

	err := os.Remove(s.path)
	if err != nil && !os.IsNotExist(err) {
		// A test may call Stop/Shutdown multiple times. It shouldn't fail if it does.
		Expect(err).ToNot(HaveOccurred())
	}
}

func (s *testSyncServer) Restart() {
	s.Stop()
	s.Start()
=======
type testSyncServer struct {
	proto.UnimplementedPolicySyncServer
	context    context.Context
	updates    chan *proto.ToDataplane
	path       string
	gRPCServer *grpc.Server
	listener   net.Listener
	cLock      sync.Mutex
	cancelFns  []func()
}

func newTestSyncServer(ctx context.Context) *testSyncServer {
	socketDir := makeTmpListenerDir()
	socketPath := path.Join(socketDir, ListenerSocket)
	ss := &testSyncServer{context: ctx, updates: make(chan *proto.ToDataplane), path: socketPath, gRPCServer: grpc.NewServer()}
	proto.RegisterPolicySyncServer(ss.gRPCServer, ss)
	ss.listen()
	return ss
>>>>>>> dd34212b
}

func (s *testSyncServer) Sync(_ *proto.SyncRequest, stream proto.PolicySync_SyncServer) error {
	ctx, cancel := context.WithCancel(s.cxt)
	s.cLock.Lock()
	s.cancelFns = append(s.cancelFns, cancel)
	s.cLock.Unlock()
	var update *proto.ToDataplane
	for {
		select {
		case <-ctx.Done():
			return nil
		case update = <-s.updates:
			err := stream.Send(update)
			if err != nil {
				return err
			}
		}
	}
}

<<<<<<< HEAD
func (s *testSyncServer) Report(_ context.Context, d *proto.DataplaneStats) (*proto.ReportResult, error) {
=======
func (s *testSyncServer) SendInSync() {
	s.updates <- &proto.ToDataplane{Payload: &proto.ToDataplane_InSync{InSync: &proto.InSync{}}}
}

func (s *testSyncServer) Restart() {
>>>>>>> dd34212b
	s.cLock.Lock()
	defer s.cLock.Unlock()

	if !s.reportSuccessful {
		// Mimicking unsuccessful report, don't store the stats - exit returning unsuccessful.
		return &proto.ReportResult{
			Successful: false,
		}, nil
	}
	// Store the stats and return succes.
	s.dpStats = append(s.dpStats, d)
	return &proto.ReportResult{
		Successful: true,
	}, nil
}

func (s *testSyncServer) ReportWAF(stream proto.PolicySync_ReportWAFServer) error {
	return nil
}

func (s *testSyncServer) SendInSync() {
	s.updates <- proto.ToDataplane{Payload: &proto.ToDataplane_InSync{InSync: &proto.InSync{}}}
}

func (s *testSyncServer) GetTarget() string {
	return s.path
}

func (s *testSyncServer) GetDataplaneStats() []*proto.DataplaneStats {
	s.cLock.Lock()
	defer s.cLock.Unlock()
	stats := make([]*proto.DataplaneStats, len(s.dpStats))
	copy(stats, s.dpStats)
	return stats
}

func (s *testSyncServer) SetReportSuccessful(ret bool) {
	s.cLock.Lock()
	defer s.cLock.Unlock()
	s.reportSuccessful = ret
}

func (s *testSyncServer) listen() {
	var err error

	s.listener = openListener(s.path)
	go func() {
		err = s.gRPCServer.Serve(s.listener)
	}()
	Expect(err).ToNot(HaveOccurred())
}

const ListenerSocket = "policysync.sock"

func makeTmpListenerDir() string {
	dirPath, err := os.MkdirTemp("/tmp", "felixut")
	Expect(err).ToNot(HaveOccurred())
	return dirPath
}

func openListener(socketPath string) net.Listener {
	lis, err := net.Listen("unix", socketPath)
	Expect(err).ToNot(HaveOccurred())
	return lis
}<|MERGE_RESOLUTION|>--- conflicted
+++ resolved
@@ -31,11 +31,7 @@
 	"github.com/projectcalico/calico/app-policy/policystore"
 	"github.com/projectcalico/calico/app-policy/statscache"
 	"github.com/projectcalico/calico/felix/proto"
-<<<<<<< HEAD
 	"github.com/projectcalico/calico/libcalico-go/lib/uds"
-=======
-	"github.com/projectcalico/calico/felix/types"
->>>>>>> dd34212b
 )
 
 var _ policystore.PolicyStoreManager = (*mockPolicyStoreManager)(nil)
@@ -111,29 +107,9 @@
 	if err := uut.Start(cCtx); err != nil {
 		t.Fatal(err)
 	}
-<<<<<<< HEAD
 
 	if uut.Readiness() {
 		t.Error("Expected syncClient not to be ready before receiving inSync")
-=======
-	processActiveProfileUpdate(store, update)
-	tid := types.ProtoToProfileID(&id)
-	Expect(store.ProfileByID[tid]).To(BeIdenticalTo(profile1))
-}
-
-// ActiveProfileUpdate with an existing ID
-func TestActiveProfileUpdateExist(t *testing.T) {
-	RegisterTestingT(t)
-
-	id := types.ProfileID{Name: "test_id"}
-	store := policystore.NewPolicyStore()
-	store.ProfileByID[id] = profile2
-
-	protoID := types.ProfileIDToProto(id)
-	update := &proto.ActiveProfileUpdate{
-		Id:      protoID,
-		Profile: profile1,
->>>>>>> dd34212b
 	}
 
 	server.SendInSync()
@@ -156,170 +132,29 @@
 		})
 	})
 
-<<<<<<< HEAD
 	if !uut.Readiness() {
 		t.Error("Expected syncClient to be ready after receiving inSync")
 	}
-=======
-	update := &proto.ToDataplane{Payload: &proto.ToDataplane_ActiveProfileUpdate{
-		ActiveProfileUpdate: &proto.ActiveProfileUpdate{
-			Id:      &id,
-			Profile: profile1,
-		},
-	}}
-	Expect(func() { processUpdate(store, inSync, update) }).ToNot(Panic())
-}
-
-// ActiveProfileRemove with an unknown id is handled without panic.
-func TestActiveProfileRemoveNonExist(t *testing.T) {
-	RegisterTestingT(t)
-
-	id := proto.ProfileID{Name: "test_id"}
-	store := policystore.NewPolicyStore()
-
-	update := &proto.ActiveProfileRemove{Id: &id}
-	processActiveProfileRemove(store, update)
-	tid := types.ProtoToProfileID(&id)
-	Expect(store.ProfileByID[tid]).To(BeNil())
-}
-
-// ActiveProfileRemove with existing id
-func TestActiveProfileRemoveExist(t *testing.T) {
-	RegisterTestingT(t)
-
-	id := types.ProfileID{Name: "test_id"}
-	store := policystore.NewPolicyStore()
-	store.ProfileByID[id] = profile1
-
-	protoID := types.ProfileIDToProto(id)
-	update := &proto.ActiveProfileRemove{Id: protoID}
-	processActiveProfileRemove(store, update)
-	Expect(store.ProfileByID[id]).To(BeNil())
-}
-
-// ActiveProfileRemove without an ID results in panic.
-func TestActiveProfileRemoveNilId(t *testing.T) {
-	RegisterTestingT(t)
-
-	store := policystore.NewPolicyStore()
-
-	update := &proto.ActiveProfileRemove{}
-	Expect(func() { processActiveProfileRemove(store, update) }).To(Panic())
-}
-
-// processUpdate handles ActiveProfileRemove
-func TestActiveProfileRemoveDispatch(t *testing.T) {
-	RegisterTestingT(t)
-
-	id := proto.ProfileID{Name: "test_id"}
-	store := policystore.NewPolicyStore()
-	inSync := make(chan struct{})
-
-	update := &proto.ToDataplane{Payload: &proto.ToDataplane_ActiveProfileRemove{
-		ActiveProfileRemove: &proto.ActiveProfileRemove{Id: &id},
-	}}
-	Expect(func() { processUpdate(store, inSync, update) }).ToNot(Panic())
-}
-
-// ActivePolicyUpdate for a new id
-func TestActivePolicyUpdateNonExist(t *testing.T) {
-	RegisterTestingT(t)
-
-	id := proto.PolicyID{Tier: "test_tier", Name: "test_id"}
-	store := policystore.NewPolicyStore()
-
-	update := &proto.ActivePolicyUpdate{
-		Id:     &id,
-		Policy: policy1,
-	}
-	processActivePolicyUpdate(store, update)
-	tid := types.ProtoToPolicyID(&id)
-	Expect(store.PolicyByID[tid]).To(BeIdenticalTo(policy1))
->>>>>>> dd34212b
 }
 
 func TestSyncCancelBeforeInSync(t *testing.T) {
 	RegisterTestingT(t)
 
-<<<<<<< HEAD
-	server := newTestSyncServer()
-	defer server.Shutdown()
-	server.Start()
-
-	psm := newMockPolicyStoreManager()
-	uut := NewClient(server.GetTarget(), psm, uds.GetDialOptions(), WithSubscriptionType(""))
-=======
-	id := types.PolicyID{Tier: "test_tier", Name: "test_id"}
-	store := policystore.NewPolicyStore()
-	store.PolicyByID[id] = policy2
-
-	protoID := types.PolicyIDToProto(id)
-	update := &proto.ActivePolicyUpdate{
-		Id:     protoID,
-		Policy: policy1,
-	}
-	processActivePolicyUpdate(store, update)
-	Expect(store.PolicyByID[id]).To(BeIdenticalTo(policy1))
-}
-
-// ActivePolicyUpdate without an id causes a panic
-func TestActivePolicyUpdateNilId(t *testing.T) {
-	RegisterTestingT(t)
->>>>>>> dd34212b
+	server := newTestSyncServer()
+	defer server.Shutdown()
+	server.Start()
+
+	psm := newMockPolicyStoreManager()
+	uut := NewClient(server.GetTarget(), psm, uds.GetDialOptions(), WithSubscriptionType(""))
 
 	cCtx, cCancel := context.WithCancel(context.Background())
 	if err := uut.Start(cCtx); err != nil {
 		t.Fatal(err)
 	}
 
-<<<<<<< HEAD
 	time.Sleep(10 * time.Millisecond)
 	cCancel()
 	Expect(uut.Readiness()).To(Equal(false))
-=======
-// processUpdate handles ActivePolicyDispatch
-func TestActivePolicyUpdateDispatch(t *testing.T) {
-	RegisterTestingT(t)
-
-	id := proto.PolicyID{Tier: "test_tier", Name: "test_id"}
-	store := policystore.NewPolicyStore()
-	inSync := make(chan struct{})
-
-	update := &proto.ToDataplane{Payload: &proto.ToDataplane_ActivePolicyUpdate{
-		ActivePolicyUpdate: &proto.ActivePolicyUpdate{
-			Id:     &id,
-			Policy: policy1,
-		},
-	}}
-	Expect(func() { processUpdate(store, inSync, update) }).ToNot(Panic())
-}
-
-// ActivePolicyRemove with unknown id is handled
-func TestActivePolicyRemoveNonExist(t *testing.T) {
-	RegisterTestingT(t)
-
-	id := proto.PolicyID{Tier: "test_tier", Name: "test_id"}
-	store := policystore.NewPolicyStore()
-
-	update := &proto.ActivePolicyRemove{Id: &id}
-	processActivePolicyRemove(store, update)
-	tid := types.ProtoToPolicyID(&id)
-	Expect(store.PolicyByID[tid]).To(BeNil())
-}
-
-// ActivePolicyRemove with existing id
-func TestActivePolicyRemoveExist(t *testing.T) {
-	RegisterTestingT(t)
-
-	id := types.PolicyID{Tier: "test_tier", Name: "test_id"}
-	store := policystore.NewPolicyStore()
-	store.PolicyByID[id] = policy1
-
-	protoID := types.PolicyIDToProto(id)
-	update := &proto.ActivePolicyRemove{Id: protoID}
-	processActivePolicyRemove(store, update)
-	Expect(store.PolicyByID[id]).To(BeNil())
->>>>>>> dd34212b
 }
 
 func TestSyncCancelAfterInSync(t *testing.T) {
@@ -406,7 +241,6 @@
 		},
 	})
 
-<<<<<<< HEAD
 	Eventually(server.GetDataplaneStats, "1000ms", "50ms").Should(Equal([]*proto.DataplaneStats{
 		{
 			SrcIp:    "1.2.3.4",
@@ -424,14 +258,8 @@
 				},
 			},
 		},
-=======
-	Expect(func() { processUpdate(store, inSync, update) }).ToNot(Panic())
-	Expect(store.ServiceAccountByID).To(Equal(map[types.ServiceAccountID]*proto.ServiceAccountUpdate{
-		types.ProtoToServiceAccountID(serviceAccount1.GetId()): serviceAccount1,
->>>>>>> dd34212b
 	}))
 
-<<<<<<< HEAD
 	// Send a DPStats update (denied packets) and check we have the corresponding aggregated protobuf stored.
 	dpStats.Add(statscache.DPStats{
 		Tuple: statscache.Tuple{
@@ -480,19 +308,6 @@
 			},
 		},
 	}))
-=======
-func TestServiceAccountRemoveDispatch(t *testing.T) {
-	RegisterTestingT(t)
-	store := policystore.NewPolicyStore()
-	id := types.ProtoToServiceAccountID(serviceAccount1.GetId())
-	store.ServiceAccountByID[id] = serviceAccount1
-	inSync := make(chan struct{})
-
-	remove := &proto.ToDataplane{Payload: &proto.ToDataplane_ServiceAccountRemove{
-		ServiceAccountRemove: &proto.ServiceAccountRemove{Id: serviceAccount1.Id}}}
-	Expect(func() { processUpdate(store, inSync, remove) }).ToNot(Panic())
-	Expect(store.ServiceAccountByID).To(Equal(map[types.ServiceAccountID]*proto.ServiceAccountUpdate{}))
->>>>>>> dd34212b
 }
 
 func TestDPStatsBeforeConnection(t *testing.T) {
@@ -501,27 +316,13 @@
 
 	RegisterTestingT(t)
 
-<<<<<<< HEAD
-	server := newTestSyncServer()
-	defer server.Shutdown()
-=======
-	update := &proto.ToDataplane{Payload: &proto.ToDataplane_NamespaceUpdate{NamespaceUpdate: namespace1}}
-	Expect(func() { processUpdate(store, inSync, update) }).ToNot(Panic())
-	Expect(store.NamespaceByID).To(Equal(map[types.NamespaceID]*proto.NamespaceUpdate{
-		types.ProtoToNamespaceID(namespace1.GetId()): namespace1,
-	}))
-}
-
-func TestNamespaceUpdateNilId(t *testing.T) {
-	RegisterTestingT(t)
-	store := policystore.NewPolicyStore()
->>>>>>> dd34212b
+	server := newTestSyncServer()
+	defer server.Shutdown()
 
 	psm := newMockPolicyStoreManager()
 	uut := NewClient(server.GetTarget(), psm, uds.GetDialOptions(), WithSubscriptionType(""))
 	dpStats := statscache.NewWithFlushInterval(time.Millisecond * 100)
 
-<<<<<<< HEAD
 	if err := uut.Start(ctx); err != nil {
 		t.Fatal(err)
 	}
@@ -542,20 +343,6 @@
 		},
 	})
 	Consistently(server.GetDataplaneStats, "100ms", "10ms").Should(HaveLen(0))
-=======
-func TestNamespaceRemoveDispatch(t *testing.T) {
-	RegisterTestingT(t)
-	store := policystore.NewPolicyStore()
-	id := types.ProtoToNamespaceID(namespace1.GetId())
-	store.NamespaceByID[id] = namespace1
-	inSync := make(chan struct{})
-
-	remove := &proto.ToDataplane{Payload: &proto.ToDataplane_NamespaceRemove{
-		NamespaceRemove: &proto.NamespaceRemove{Id: namespace1.Id}}}
-	Expect(func() { processUpdate(store, inSync, remove) }).ToNot(Panic())
-	Expect(store.NamespaceByID).To(Equal(map[types.NamespaceID]*proto.NamespaceUpdate{}))
-}
->>>>>>> dd34212b
 
 	// Start the server. This should allow the connection to complete - we expect the stats to have been
 	// dropped while there was no connection, so we should receive no stats.
@@ -709,9 +496,11 @@
 }
 
 type testSyncServer struct {
-	cxt              context.Context
+	proto.UnimplementedPolicySyncServer
+
+	ctx              context.Context
 	cancel           func()
-	updates          chan proto.ToDataplane
+	updates          chan *proto.ToDataplane
 	path             string
 	gRPCServer       *grpc.Server
 	listener         net.Listener
@@ -722,11 +511,11 @@
 }
 
 func newTestSyncServer() *testSyncServer {
-	cxt, cancel := context.WithCancel(context.Background())
+	ctx, cancel := context.WithCancel(context.Background())
 	socketDir := makeTmpListenerDir()
 	socketPath := path.Join(socketDir, ListenerSocket)
 	s := &testSyncServer{
-		cxt: cxt, cancel: cancel, updates: make(chan proto.ToDataplane), path: socketPath, gRPCServer: grpc.NewServer(),
+		ctx: ctx, cancel: cancel, updates: make(chan *proto.ToDataplane), path: socketPath, gRPCServer: grpc.NewServer(),
 		reportSuccessful: true,
 	}
 	proto.RegisterPolicySyncServer(s.gRPCServer, s)
@@ -742,7 +531,6 @@
 	s.listen()
 }
 
-<<<<<<< HEAD
 func (s *testSyncServer) Stop() {
 	s.cLock.Lock()
 	for _, c := range s.cancelFns {
@@ -761,30 +549,10 @@
 func (s *testSyncServer) Restart() {
 	s.Stop()
 	s.Start()
-=======
-type testSyncServer struct {
-	proto.UnimplementedPolicySyncServer
-	context    context.Context
-	updates    chan *proto.ToDataplane
-	path       string
-	gRPCServer *grpc.Server
-	listener   net.Listener
-	cLock      sync.Mutex
-	cancelFns  []func()
-}
-
-func newTestSyncServer(ctx context.Context) *testSyncServer {
-	socketDir := makeTmpListenerDir()
-	socketPath := path.Join(socketDir, ListenerSocket)
-	ss := &testSyncServer{context: ctx, updates: make(chan *proto.ToDataplane), path: socketPath, gRPCServer: grpc.NewServer()}
-	proto.RegisterPolicySyncServer(ss.gRPCServer, ss)
-	ss.listen()
-	return ss
->>>>>>> dd34212b
 }
 
 func (s *testSyncServer) Sync(_ *proto.SyncRequest, stream proto.PolicySync_SyncServer) error {
-	ctx, cancel := context.WithCancel(s.cxt)
+	ctx, cancel := context.WithCancel(s.ctx)
 	s.cLock.Lock()
 	s.cancelFns = append(s.cancelFns, cancel)
 	s.cLock.Unlock()
@@ -802,15 +570,7 @@
 	}
 }
 
-<<<<<<< HEAD
 func (s *testSyncServer) Report(_ context.Context, d *proto.DataplaneStats) (*proto.ReportResult, error) {
-=======
-func (s *testSyncServer) SendInSync() {
-	s.updates <- &proto.ToDataplane{Payload: &proto.ToDataplane_InSync{InSync: &proto.InSync{}}}
-}
-
-func (s *testSyncServer) Restart() {
->>>>>>> dd34212b
 	s.cLock.Lock()
 	defer s.cLock.Unlock()
 
@@ -832,7 +592,7 @@
 }
 
 func (s *testSyncServer) SendInSync() {
-	s.updates <- proto.ToDataplane{Payload: &proto.ToDataplane_InSync{InSync: &proto.InSync{}}}
+	s.updates <- &proto.ToDataplane{Payload: &proto.ToDataplane_InSync{InSync: &proto.InSync{}}}
 }
 
 func (s *testSyncServer) GetTarget() string {
