--- conflicted
+++ resolved
@@ -1,4 +1,8 @@
 @import "../css/variables";
+
+.search-container {
+    display: none;
+}
 
 mark {
     padding: 0;
@@ -109,7 +113,6 @@
     background-color: #f9f2f4;
 }
 
-<<<<<<< HEAD
 .ais-SearchBox-submit {
     top:1.7rem !important;
     z-index: 999;
@@ -131,90 +134,4 @@
     -webkit-transition: none;
     transition: none;
     box-shadow:none;
-}
-=======
-.search input {
-    height: 25px;
-    }
-    
-    .ais-Pagination-link {
-      color:#0096db !important;
-      background-color: #fff;
-    }
-    
-    .ais-Pagination-link:hover {
-      color:#fff !important;
-      color:#ff9e16 !important;
-    }
-    
-    .ais-Pagination-item--selected .ais-Pagination-link {
-      color:#ff9e16 !important;
-    }
-    
-    .form-control-feedback-left{
-      position: absolute;
-      display: block;
-      width: 25px;
-      line-height: 25px;
-      text-align: center;
-      pointer-events: none;
-      color: #9D9D9D;
-    }
-    
-    .icon-search {
-      display: block;
-      width: 22px;
-      height: 14px;
-      border-radius: 1px;
-      margin: 0 0 1px 0;
-      color: #ddd;
-    }
-    
-    #mainpage-searchbox[readonly] {
-      background-color:#fff;
-    }
-    
-    input[type="search"] {
-      padding-left:25px;
-      margin-bottom:5px;
-      font-size: 2rem;
-      border:none;
-      border-right:1px solid #c4c8d8;
-      border-radius: 0;
-      height:50px;
-    }
-    
-    .ais-SearchBox-submit {
-      top: 25px;
-    }
-    
-    .ais-SearchBox-reset {
-      right: 3rem;
-      top:25px;
-    }
-    
-    .search-input-container {
-      width:90%;
-    }
-    
-    .modal-body {
-      padding-top:0;
-    }
-    
-    .search-modal-close {
-      position:absolute;
-      right:0;
-      top:0;
-      width: 10.2rem;
-      height: 5rem;
-      border:none;
-      border-top-left-radius: 0px;
-      border-bottom-left-radius: 0px;
-    }
-
-    .search {
-        @media (max-width: $screen-xs-max) {
-          display:none;
-        }
-      }
->>>>>>> 7f70c8f4
+}