--- conflicted
+++ resolved
@@ -147,7 +147,6 @@
 	return nil
 }
 
-<<<<<<< HEAD
 func AttachTcpStatsProgram(ifaceName, fileName string, nsId uint16) error {
 	tempDir, err := ioutil.TempDir("", "calico-tc")
 	if err != nil {
@@ -166,12 +165,12 @@
 		"bpf", "da", "obj", tempBinary,
 		"sec", "calico_tcp_stats")
 	return err
-=======
+}
+
 func (ap AttachPoint) DetachProgram() error {
 	// We never detach TC programs, so this should not be called.
 	ap.Log().Panic("DetachProgram is not implemented for TC")
 	return nil
->>>>>>> daa80e21
 }
 
 func ExecTC(args ...string) (out string, err error) {
