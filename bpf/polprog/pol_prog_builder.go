--- conflicted
+++ resolved
@@ -220,38 +220,17 @@
 	p.b.StoreStack32(R1, keyOffset+ipsKeyID+4)
 }
 
-<<<<<<< HEAD
-func (p *Builder) writeRules(rules [][][]*proto.Rule) {
-	for tierIdx, tier := range rules {
-		endOfTierLabel := fmt.Sprint("end_of_tier_", tierIdx)
-
-		log.Debugf("Start of tier %d", tierIdx)
-		for polIdx, pol := range tier {
-			log.Debugf("Start of policy %d", polIdx)
-
-			for ruleIdx, rule := range pol {
-				log.Debugf("Start of rule %d", ruleIdx)
-				p.writeRule(rule, endOfTierLabel)
-				log.Debugf("End of rule %d", ruleIdx)
-			}
-			log.Debugf("End of policy %d", polIdx)
-=======
 func (p *Builder) writeRules(rules Rules) {
 	for idx, tier := range rules.Tiers {
 		endOfTierLabel := fmt.Sprint("end_of_tier_", idx)
 
-		log.Debugf("Start of policies %d", idx)
+		log.Debugf("Start of tier %d", idx)
 		for polIdx, pol := range tier.Policies {
 			p.writePolicy(pol, polIdx, endOfTierLabel)
->>>>>>> 94ca599b
 		}
 		// End of tier drop rule.
 		log.Debugf("End of tier drop")
 
-<<<<<<< HEAD
-=======
-		log.Debugf("End of policies drop")
->>>>>>> 94ca599b
 		p.writeRule(&proto.Rule{Action: "deny"}, endOfTierLabel)
 		p.b.LabelNextInsn(endOfTierLabel)
 	}
