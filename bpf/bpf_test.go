// Copyright (c) 2019 Tigera, Inc. All rights reserved.

// Licensed under the Apache License, Version 2.0 (the "License");
// you may not use this file except in compliance with the License.
// You may obtain a copy of the License at
//
//     http://www.apache.org/licenses/LICENSE-2.0
//
// Unless required by applicable law or agreed to in writing, software
// distributed under the License is distributed on an "AS IS" BASIS,
// WITHOUT WARRANTIES OR CONDITIONS OF ANY KIND, either express or implied.
// See the License for the specific language governing permissions and
// limitations under the License.

// Test can simply be run with:
// sudo -E go test -v ./bpf/ -count=1

package bpf

<<<<<<< HEAD
// import (
// 	"bytes"
// 	"fmt"
// 	"io/ioutil"
// 	"net"
// 	"os"
// 	"os/exec"
// 	"testing"

// 	log "github.com/sirupsen/logrus"

// 	"github.com/projectcalico/felix/labelindex"
// )

// const (
// 	// tags of the XDP program, need to be changed if the XDP program changes
// 	realTag = "d3b98a39bdd3181e" // as shown by running bpftool prog show
// 	mockTag = "fcaaae5bb109d90c" // sha-1 of the ELF object truncated to 16 characters
// )

// var (
// 	bpfDP       BPFDataplane
// 	expectedTag string
// )

// func cleanup(calicoDir string) error {
// 	if calicoDir != "" {
// 		os.RemoveAll(calicoDir)
// 	}

// 	if err := maybeDeleteIface("test_A"); err != nil {
// 		return fmt.Errorf("%v", err)
// 	}
// 	if err := maybeDeleteIface("test_C"); err != nil {
// 		return fmt.Errorf("%v", err)
// 	}
// 	if err := maybeDeleteIface("test_E"); err != nil {
// 		return fmt.Errorf("%v", err)
// 	}
// 	return nil
// }

// func setup() {
// 	_ = cleanup("")

// 	bpfCalicoSubdir = "calico_test"
// 	log.SetLevel(log.DebugLevel)

// 	root := os.Geteuid() == 0
// 	xdp := SupportsXDP() == nil
// 	_, err := exec.LookPath("bpftool")
// 	hasBPFtool := err == nil

// 	if root && xdp && hasBPFtool {
// 		bpfDP, _ = NewBPFLib()
// 		expectedTag = realTag
// 	} else {
// 		bpfDP = NewMockBPFLib()
// 		expectedTag = mockTag
// 	}
// }

// func TestMain(m *testing.M) {
// 	setup()
// 	retCode := m.Run()
// 	_ = cleanup(bpfDP.GetBPFCalicoDir())
// 	os.Exit(retCode)
// }

// func TestCreateCIDRMap(t *testing.T) {
// 	t.Log("Creating a map should be possible")
// 	_, err := bpfDP.NewCIDRMap("myiface1", IPFamilyV4)
// 	if err != nil {
// 		t.Fatalf("cannot create map: %v", err)
// 	}
// }

// func TestValidMap(t *testing.T) {
// 	t.Log("A non-existent map should not be valid")
// 	v, err := bpfDP.IsValidMap("valid1", IPFamilyV4)
// 	if err == nil || v {
// 		t.Fatalf("checking map validity should have failed: v=%v err=%v", v, err)
// 	}

// 	_, err = bpfDP.NewCIDRMap("valid1", IPFamilyV4)
// 	if err != nil {
// 		t.Fatalf("cannot create map: %v", err)
// 	}

// 	t.Log("A created map should be valid")
// 	v, err = bpfDP.IsValidMap("valid1", IPFamilyV4)
// 	if err != nil {
// 		t.Fatalf("cannot check map validity: %v", err)
// 	}
// 	if !v {
// 		t.Fatalf("map should have been valid")
// 	}

// 	err = bpfDP.RemoveCIDRMap("valid1", IPFamilyV4)
// 	if err != nil {
// 		t.Fatalf("cannot delete map: %v", err)
// 	}

// 	t.Log("After removing a map, it should not be valid")
// 	v, err = bpfDP.IsValidMap("valid1", IPFamilyV4)
// 	if err == nil || v {
// 		t.Fatalf("checking map validity should have failed: v=%v err=%v", v, err)
// 	}
// }

// func TestRemoveCIDRMap(t *testing.T) {
// 	_, err := bpfDP.NewCIDRMap("foo1", IPFamilyV4)
// 	if err != nil {
// 		t.Fatalf("cannot create map: %v", err)
// 	}

// 	t.Log("Removing a map should succeed")
// 	err = bpfDP.RemoveCIDRMap("foo1", IPFamilyV4)
// 	if err != nil {
// 		t.Fatalf("cannot delete map: %v", err)
// 	}

// 	t.Log("Removing an already removed map should fail")
// 	err = bpfDP.RemoveCIDRMap("foo1", IPFamilyV4)
// 	if err == nil {
// 		t.Fatalf("deleting already deleted map should have failed: %v", err)
// 	}

// 	t.Log("Removing a non-existent map should fail")
// 	err = bpfDP.RemoveCIDRMap("none1", IPFamilyV4)
// 	if err == nil {
// 		t.Fatalf("map deletion should have failed: %v", err)
// 	}
// }

// func strSliceContains(s []string, e string) bool {
// 	for _, a := range s {
// 		if a == e {
// 			return true
// 		}
// 	}
// 	return false
// }

// func TestListCIDRMap(t *testing.T) {
// 	_, err := bpfDP.NewCIDRMap("foo1", IPFamilyV4)
// 	if err != nil {
// 		t.Fatalf("cannot create map: %v", err)
// 	}
// 	_, err = bpfDP.NewCIDRMap("foo2", IPFamilyV4)
// 	if err != nil {
// 		t.Fatalf("cannot create map: %v", err)
// 	}
// 	_, err = bpfDP.NewCIDRMap("foo3", IPFamilyV4)
// 	if err != nil {
// 		t.Fatalf("cannot create map: %v", err)
// 	}
// 	err = bpfDP.RemoveCIDRMap("foo3", IPFamilyV4)
// 	if err != nil {
// 		t.Fatalf("cannot delete map: %v", err)
// 	}

// 	t.Log("After creating a few CIDR maps, they should appear when listing CIDR maps")
// 	arr, err := bpfDP.ListCIDRMaps(IPFamilyV4)
// 	if err != nil {
// 		t.Fatalf("cannot list map: %v", err)
// 	}
// 	if !strSliceContains(arr, "foo1") {
// 		t.Fatalf("map list should contain foo1: %v", arr)
// 	}
// 	if !strSliceContains(arr, "foo2") {
// 		t.Fatalf("map list should contain foo2: %v", arr)
// 	}
// 	if strSliceContains(arr, "foo3") {
// 		t.Fatalf("map list should NOT contain foo3: %v", arr)
// 	}

// 	err = bpfDP.RemoveCIDRMap("foo1", IPFamilyV4)
// 	if err != nil {
// 		t.Fatalf("cannot delete map: %v", err)
// 	}
// 	err = bpfDP.RemoveCIDRMap("foo2", IPFamilyV4)
// 	if err != nil {
// 		t.Fatalf("cannot delete map: %v", err)
// 	}
// }

// func TestCIDRMapContent(t *testing.T) {
// 	_, err := bpfDP.NewCIDRMap("foo1", IPFamilyV4)
// 	if err != nil {
// 		t.Fatalf("cannot create map: %v", err)
// 	}

// 	ip := net.ParseIP("192.2.0.0")
// 	ip2 := net.ParseIP("127.0.0.0")
// 	ip3 := net.ParseIP("5.6.7.8")
// 	ip3test := net.ParseIP("5.6.7.42")
// 	ipWrong := net.ParseIP("8.8.8.8")
// 	mask := 16
// 	mask2 := 32
// 	mask3 := 24

// 	t.Log("Looking up a value that wasn't added to the CIDR map should fail")
// 	_, err = bpfDP.LookupCIDRMap("foo1", IPFamilyV4, ip, mask)
// 	if err == nil {
// 		t.Fatalf("lookup should have failed")
// 	}

// 	err = bpfDP.UpdateCIDRMap("foo1", IPFamilyV4, ip, mask, 51)
// 	if err != nil {
// 		t.Fatalf("cannot update map: %v", err)
// 	}
// 	err = bpfDP.UpdateCIDRMap("foo1", IPFamilyV4, ip2, mask, 52)
// 	if err != nil {
// 		t.Fatalf("cannot update map: %v", err)
// 	}
// 	err = bpfDP.UpdateCIDRMap("foo1", IPFamilyV4, ip3, mask3, 53)
// 	if err != nil {
// 		t.Fatalf("cannot update map: %v", err)
// 	}

// 	t.Log("Dumping a CIDR map should return expected entries")
// 	foo1Contents, err := bpfDP.DumpCIDRMap("foo1", IPFamilyV4)
// 	if err != nil {
// 		t.Fatalf("cannot dump map: %v", err)
// 	}
// 	if len(foo1Contents) != 3 {
// 		t.Fatalf("invalid contents of the map: %v", foo1Contents)
// 	}
// 	visited := make(map[uint32]struct{}, len(foo1Contents))
// 	for ipmask, value := range foo1Contents {
// 		var wantedIP net.IP
// 		var wantedMask int
// 		if _, ok := visited[value]; ok {
// 			t.Fatalf("expected only one value %v in the map", value)
// 		}
// 		switch value {
// 		case 51:
// 			wantedIP = ip
// 			wantedMask = mask
// 		case 52:
// 			wantedIP = ip2
// 			wantedMask = mask
// 		case 53:
// 			wantedIP = ip3
// 			wantedMask = mask3
// 		default:
// 			t.Fatalf("Invalid value in the map: %v", value)
// 		}
// 		netip := ipmask.ToIPNet()
// 		if bytes.Compare(netip.IP.To16(), wantedIP.To16()) != 0 {
// 			t.Fatalf("Invalid ip %v, expected %v", netip.IP, wantedIP)
// 		}
// 		ones, _ := netip.Mask.Size()
// 		if ones != wantedMask {
// 			t.Fatalf("Invalid mask %v, wanted %v", netip.Mask, wantedMask)
// 		}
// 		visited[value] = struct{}{}
// 	}
// 	visited = nil

// 	t.Log("Removing a non-existent element of a CIDR map should fail")
// 	err = bpfDP.RemoveItemCIDRMap("foo1", IPFamilyV4, ipWrong, mask2)
// 	if err == nil {
// 		t.Fatalf("remove item from map should have failed")
// 	}

// 	t.Log("Looking up an existent element on a CIDR map should succeed and return the right value")
// 	v, err := bpfDP.LookupCIDRMap("foo1", IPFamilyV4, ip, mask)
// 	if err != nil {
// 		t.Fatalf("cannot lookup map: %v", err)
// 	}
// 	if v != 51 {
// 		t.Fatalf("wrong value found in map: %d %v", v, err)
// 	}

// 	v, err = bpfDP.LookupCIDRMap("foo1", IPFamilyV4, ip3, mask3)
// 	if err != nil {
// 		t.Fatalf("cannot lookup map: %v", err)
// 	}
// 	if v != 53 {
// 		t.Fatalf("wrong value found in map: %d %v", v, err)
// 	}

// 	// TODO this exercises LPM maps, not implemented in mock
// 	_, ok := bpfDP.(*BPFLib)
// 	if ok {
// 		t.Log("Looking up an IP contained in a existent subnet on a CIDR map should succeed and return the right value")
// 		v, err = bpfDP.LookupCIDRMap("foo1", IPFamilyV4, ip3test, mask3)
// 		if err != nil {
// 			t.Fatalf("cannot lookup [%v, %v] map: %v", ip3test, mask3, err)
// 		}
// 		if v != 53 {
// 			t.Fatalf("wrong value found in map: %d %v", v, err)
// 		}
// 	}

// 	v, err = bpfDP.LookupCIDRMap("foo1", IPFamilyV4, ip2, mask)
// 	if err != nil {
// 		t.Fatalf("cannot lookup map: %v", err)
// 	}
// 	if v != 52 {
// 		t.Fatalf("wrong value found in map: %d %v", v, err)
// 	}

// 	err = bpfDP.RemoveItemCIDRMap("foo1", IPFamilyV4, ip, mask)
// 	if err != nil {
// 		t.Fatalf("cannot remove item from map: %v", err)
// 	}
// 	err = bpfDP.RemoveItemCIDRMap("foo1", IPFamilyV4, ip, mask)
// 	if err == nil {
// 		fmt.Printf("[KERNEL BUG] removing item from map after it's already removed should have failed: %v\n", err)
// 	}

// 	t.Log("Removing a CIDR map should succeed")
// 	err = bpfDP.RemoveCIDRMap("foo1", IPFamilyV4)
// 	if err != nil {
// 		t.Fatalf("cannot delete map: %v", err)
// 	}

// 	t.Log("Looking up on a removed a CIDR map should fail")
// 	_, err = bpfDP.LookupCIDRMap("foo1", IPFamilyV4, ip2, mask)
// 	if err == nil {
// 		t.Fatalf("map should have been deleted")
// 	}
// }

// var objFile = "xdp/generated/xdp.o"

// func TestXDP(t *testing.T) {
// 	cmdVethPairArgs := []string{"-c", "ip link add test_A type veth peer name test_B || true"}
// 	output, err := exec.Command("/bin/sh", cmdVethPairArgs...).CombinedOutput()
// 	if err != nil {
// 		t.Fatalf("cannot create veth pair: %v\n%s", err, output)
// 	}

// 	xdpBytes, err := ioutil.ReadFile(objFile)
// 	if err != nil {
// 		t.Fatalf("cannot read the object file: %v", err)
// 	}

// 	t.Log("Loading an XDP program to a veth iface should succeed")
// 	err = bpfDP.loadXDPRaw(objFile, "test_A", XDPGeneric, nil)
// 	if err != nil {
// 		t.Fatalf("cannot load xdp: %v", err)
// 	}

// 	t.Log("Removing an XDP program from a veth iface should succeed")
// 	err = bpfDP.RemoveXDP("test_A", XDPGeneric)
// 	if err != nil {
// 		t.Fatalf("cannot remove xdp: %v", err)
// 	}

// 	t.Log("Getting the XDP tag of an iface that doesn't have an XDP program attached should fail")
// 	_, err = bpfDP.GetXDPTag("test_A")
// 	if err == nil {
// 		t.Fatalf("GetXDPTag should have failed")
// 	}

// 	err = bpfDP.loadXDPRaw(objFile, "test_A", XDPGeneric, nil)
// 	if err != nil {
// 		t.Fatalf("cannot load xdp: %v", err)
// 	}

// 	t.Log("Getting the XDP tag of an iface with an XDP program attached should succeed and return the expected tag")
// 	tag, err := bpfDP.GetXDPTag("test_A")
// 	if err != nil {
// 		t.Fatalf("cannot get xdp tag: %v", err)
// 	}
// 	if tag != expectedTag {
// 		t.Fatalf("wrong tag %v (expected %v)", tag, expectedTag)
// 	}

// 	t.Log("Getting the XDP tag of an XDP object file should succeed and return the expected tag")
// 	fileTag, err := bpfDP.GetXDPObjTag(objFile)
// 	if err != nil {
// 		t.Fatalf("cannot get xdp tag from object file: %v", err)
// 	}
// 	if fileTag != expectedTag || fileTag != tag {
// 		t.Fatalf("got wrong tag: tag=%q fileTag=%q expectedTag=%q", tag, fileTag, expectedTag)
// 	}

// 	t.Log("Getting the XDP tag of the default XDP object should succeed and return the expected tag")
// 	fileTag, err = bpfDP.GetXDPObjTagAuto()
// 	if err != nil {
// 		t.Fatalf("cannot get xdp tag from asset file: %v", err)
// 	}
// 	if fileTag != expectedTag || fileTag != tag {
// 		t.Fatalf("got wrong tag: tag=%q fileTag=%q expectedTag=%q", tag, fileTag, expectedTag)
// 	}

// 	t.Log("Getting the XDP tag of an ELF file from a byte slice should succeed and return the expected tag")
// 	bytesTag, err := bpfDP.GetXDPObjTagWithBytes(xdpBytes)
// 	if err != nil {
// 		t.Fatalf("cannot get xdp tag from bytes: %v", err)
// 	}
// 	if bytesTag != expectedTag || bytesTag != tag {
// 		t.Fatalf("got wrong tag: tag=%q bytesTag=%q expectedTag=%q", tag, bytesTag, expectedTag)
// 	}

// 	t.Log("Getting the XDP tag of a non-existent XDP object file should fail")
// 	_, err = bpfDP.GetXDPObjTag("/NONE")
// 	if err == nil {
// 		t.Fatalf("getting xdp tag should have failed")
// 	}

// 	t.Log("Getting the maps from an iface with an XDP program attached should succeed and return the right number of maps")
// 	arr, err := bpfDP.GetMapsFromXDP("test_A")
// 	if err != nil {
// 		t.Fatalf("cannot get maps ids from XDP: %v", err)
// 	}
// 	if len(arr) != 2 || arr[0] <= 0 || arr[1] <= 0 {
// 		t.Fatalf("got bad maps ids from XDP: %v", arr)
// 	}

// 	t.Log("Getting the maps from an iface without an XDP program attached should fail")
// 	_, err = bpfDP.GetMapsFromXDP("test_B") // other iface
// 	if err == nil {
// 		t.Fatalf("getting maps ids from XDP should have failed")
// 	}

// 	t.Log("Getting the XDP program ID from an iface with an XDP program attached should succeed")
// 	xdpID, err := bpfDP.GetXDPID("test_A")
// 	if err != nil {
// 		t.Fatalf("cannot get xdp id: %v", err)
// 	}
// 	if xdpID <= 0 {
// 		t.Fatalf("bad xdp id: %v", xdpID)
// 	}

// 	t.Log("Getting the XDP program mode from an iface with an XDP program attached should succeed")
// 	xdpMode, err := bpfDP.GetXDPMode("test_A")
// 	if err != nil {
// 		t.Fatalf("cannot get xdp id: %v", err)
// 	}
// 	if xdpMode != XDPGeneric {
// 		t.Fatalf("bad xdp mode: %v, should be %s", xdpMode.String(), XDPGeneric.String())
// 	}

// 	t.Log("Removing an XDP program from a veth iface should succeed")
// 	err = bpfDP.RemoveXDP("test_A", XDPGeneric)
// 	if err != nil {
// 		t.Fatalf("cannot remove xdp: %v", err)
// 	}

// 	_, err = bpfDP.GetXDPID("test_A")
// 	if err == nil {
// 		t.Fatalf("getting xdp id after deletion should have failed: %v", err)
// 	}

// 	_, err = bpfDP.GetXDPMode("test_A")
// 	if err == nil {
// 		t.Fatalf("getting xdp mode after deletion should have failed: %v", err)
// 	}

// 	_, err = bpfDP.GetMapsFromXDP("test_A")
// 	if err == nil {
// 		t.Fatalf("getting maps ids from XDP after deletion should have failed")
// 	}
// }

// func TestLoadBadXDP(t *testing.T) {
// 	t.Log("Loading bad XDP programs should fail")
// 	err := bpfDP.LoadXDP("/NONE", "COFFEE", XDPGeneric)
// 	if err == nil {
// 		t.Fatalf("loading xdp should have failed")
// 	}

// 	err = bpfDP.LoadXDP(objFile, "COFFEE", XDPGeneric)
// 	if err == nil {
// 		t.Fatalf("loading xdp should have failed")
// 	}

// 	err = bpfDP.LoadXDPWithBytes([]byte{}, "lo", XDPGeneric)
// 	if err == nil {
// 		t.Fatalf("loading xdp should have failed")
// 	}

// 	err = bpfDP.LoadXDPWithBytes([]byte{}, "COFFEE", XDPGeneric)
// 	if err == nil {
// 		t.Fatalf("loading xdp should have failed")
// 	}
// }

// func TestRemoveBadXDP(t *testing.T) {
// 	t.Log("Removing an XDP program from a non-existent iface should fail")
// 	err := bpfDP.RemoveXDP("CAKE", XDPGeneric)
// 	if err == nil {
// 		t.Fatalf("removing xdp should have failed")
// 	}
// }

// func TestGetBadXDPTag(t *testing.T) {
// 	t.Log("Getting the XDP tag from bad ifaces should fail")
// 	tag, err := bpfDP.GetXDPTag("lo")
// 	if err == nil {
// 		t.Fatalf("getting xdp tag on lo should have failed: tag=%v", tag)
// 	}

// 	tag, err = bpfDP.GetXDPTag("DUMMY")
// 	if err == nil {
// 		t.Fatalf("getting xdp tag on DUMMY should have failed: tag=%v", tag)
// 	}
// }
// func TestGetBadXDPID(t *testing.T) {
// 	t.Log("Getting the XDP ID from a non-existent iface should fail")
// 	id, err := bpfDP.GetXDPID("DUMMY")
// 	if err == nil {
// 		t.Fatalf("getting xdp id should have failed: tag=%v", id)
// 	}
// }

// func TestLoadXDP(t *testing.T) {
// 	err := cleanup(bpfDP.GetBPFCalicoDir())
// 	if err != nil {
// 		t.Fatalf("cannot cleanup: %v", err)
// 	}

// 	cmdVethPairArgs := []string{"-c", "ip link add test_E type veth peer name test_F || true"}
// 	output, err := exec.Command("/bin/sh", cmdVethPairArgs...).CombinedOutput()
// 	if err != nil {
// 		t.Fatalf("cannot create veth pair: %v\n%s", err, output)
// 	}

// 	t.Log("Creating a failsafe map should succeed")
// 	_, err = bpfDP.NewFailsafeMap()
// 	if err != nil {
// 		t.Fatalf("cannot create map: %v", err)
// 	}

// 	t.Log("Creating a CIDR map should succeed")
// 	_, err = bpfDP.NewCIDRMap("test_E", IPFamilyV4)
// 	if err != nil {
// 		t.Fatalf("cannot create map: %v", err)
// 	}

// 	t.Log("Loading an XDP program to a veth iface should succeed")
// 	err = bpfDP.LoadXDP(objFile, "test_E", XDPGeneric)
// 	if err != nil {
// 		t.Fatalf("cannot load xdp: %v", err)
// 	}

// 	_, err = bpfDP.NewCIDRMap("test_F", IPFamilyV4)
// 	if err != nil {
// 		t.Fatalf("cannot create map: %v", err)
// 	}

// 	content, err := ioutil.ReadFile(objFile)
// 	if err != nil {
// 		t.Fatalf("cannot read file %q: %v", objFile, err)
// 	}
// 	t.Log("Loading an XDP program from a byte slice to a veth iface should succeed")
// 	err = bpfDP.LoadXDPWithBytes(content, "test_F", XDPGeneric)
// 	if err != nil {
// 		t.Fatalf("cannot load xdp: %v", err)
// 	}

// 	err = bpfDP.RemoveXDP("test_E", XDPGeneric)
// 	if err != nil {
// 		t.Fatalf("cannot remove xdp: %v", err)
// 	}

// 	err = bpfDP.RemoveXDP("test_F", XDPGeneric)
// 	if err != nil {
// 		t.Fatalf("cannot remove xdp: %v", err)
// 	}

// 	t.Log("Loading an XDP program from the default XDP object to a veth iface should succeed")
// 	err = bpfDP.LoadXDPAuto("test_E", XDPGeneric)
// 	if err != nil {
// 		t.Fatalf("cannot load xdp: %v", err)
// 	}

// 	err = bpfDP.LoadXDPAuto("test_F", XDPGeneric)
// 	if err != nil {
// 		t.Fatalf("cannot load xdp: %v", err)
// 	}
// }

// func TestCreateAndRemoveFailsafeMap(t *testing.T) {
// 	err := cleanup(bpfDP.GetBPFCalicoDir())
// 	if err != nil {
// 		t.Fatalf("cannot cleanup: %v", err)
// 	}

// 	t.Log("Creating and removing a failsafe map should succeed")
// 	_, err = bpfDP.NewFailsafeMap()
// 	if err != nil {
// 		t.Fatalf("cannot create failsafe map: %v", err)
// 	}
// 	err = bpfDP.RemoveFailsafeMap()
// 	if err != nil {
// 		t.Fatalf("cannot delete map: %v", err)
// 	}
// 	t.Log("Removing an already removed failsafe map should fail")
// 	err = bpfDP.RemoveFailsafeMap()
// 	if err == nil {
// 		t.Fatalf("map deletion should have failed: %v", err)
// 	}
// }

// func TestFailsafeMapContent(t *testing.T) {
// 	_, err := bpfDP.NewFailsafeMap()
// 	if err != nil {
// 		t.Fatalf("cannot create map: %v", err)
// 	}

// 	port1 := uint16(8080)
// 	port2 := uint16(9090)
// 	portWrong := uint16(1010)

// 	t.Log("Looking up from an empty failsafe map should fail")
// 	exists, err := bpfDP.LookupFailsafeMap(1, port1)
// 	if err == nil && exists {
// 		t.Fatalf("lookup should have failed")
// 	}

// 	t.Log("Updating a failsafe map should succeed")
// 	err = bpfDP.UpdateFailsafeMap(uint8(labelindex.ProtocolTCP), port1)
// 	if err != nil {
// 		t.Fatalf("cannot update map: %v", err)
// 	}
// 	err = bpfDP.UpdateFailsafeMap(uint8(labelindex.ProtocolUDP), port2)
// 	if err != nil {
// 		t.Fatalf("cannot update map: %v", err)
// 	}

// 	t.Log("Removing a non-existent item from a failsafe map should fail")
// 	err = bpfDP.RemoveItemFailsafeMap(10, portWrong)
// 	if err == nil {
// 		t.Fatalf("remove item from map should have failed")
// 	}

// 	t.Log("Looking up items from a failsafe map should succeed")
// 	exists, err = bpfDP.LookupFailsafeMap(uint8(labelindex.ProtocolTCP), port1)
// 	if err != nil || !exists {
// 		t.Fatalf("cannot lookup map: %v exists=%v", err, exists)
// 	}

// 	exists, err = bpfDP.LookupFailsafeMap(uint8(labelindex.ProtocolUDP), port2)
// 	if err != nil || !exists {
// 		t.Fatalf("cannot lookup map: %v exists=%v", err, exists)
// 	}

// 	t.Log("Removing an existent item from a failsafe map should succeed")
// 	err = bpfDP.RemoveItemFailsafeMap(uint8(labelindex.ProtocolTCP), port1)
// 	if err != nil {
// 		t.Fatalf("cannot remove item from map: %v", err)
// 	}
// 	t.Log("Removing an already removed item from a failsafe map should fail")
// 	err = bpfDP.RemoveItemFailsafeMap(uint8(labelindex.ProtocolTCP), port1)
// 	if err == nil {
// 		t.Fatalf("removing already removed item should have failed")
// 	}

// 	t.Log("Removing a failsafe map should succeed")
// 	err = bpfDP.RemoveFailsafeMap()
// 	if err != nil {
// 		t.Fatalf("cannot delete map: %v", err)
// 	}

// 	t.Log("Looking up from a removed failsafe map should fail")
// 	exists, err = bpfDP.LookupFailsafeMap(uint8(labelindex.ProtocolTCP), port1)
// 	if err == nil || exists {
// 		t.Fatalf("map should have been deleted")
// 	}
// }

// func TestGetXDPIfaces(t *testing.T) {
// 	cmdVethPairArgs := []string{"-c", "ip link add test_C type veth peer name test_D || true"}
// 	output, err := exec.Command("/bin/sh", cmdVethPairArgs...).CombinedOutput()
// 	if err != nil {
// 		t.Fatalf("cannot create veth pair: %v\n%s", err, output)
// 	}

// 	err = bpfDP.loadXDPRaw(objFile, "test_C", XDPGeneric, nil)
// 	if err != nil {
// 		t.Fatalf("cannot load xdp: %v", err)
// 	}

// 	err = bpfDP.loadXDPRaw(objFile, "test_D", XDPGeneric, nil)
// 	if err != nil {
// 		t.Fatalf("cannot load xdp: %v", err)
// 	}

// 	t.Log("Getting XDP ifaces should list the ifaces with XDP programs attached")
// 	ifaces, err := bpfDP.GetXDPIfaces()
// 	if err != nil {
// 		t.Fatalf("cannot get xdp ifaces: %v", err)
// 	}

// 	if !strSliceContains(ifaces, "test_C") {
// 		t.Fatalf("map list should contain test_C: %v", ifaces)
// 	}

// 	if !strSliceContains(ifaces, "test_D") {
// 		t.Fatalf("map list should contain test_D: %v", ifaces)
// 	}
// }

// func TestGetFailsafeMapID(t *testing.T) {
// 	t.Log("Getting the ID of a non-existent failsafe map should fail")
// 	_, err := bpfDP.GetFailsafeMapID()
// 	if err == nil {
// 		t.Fatalf("getting map ID should have failed")
// 	}

// 	_, err = bpfDP.NewFailsafeMap()
// 	if err != nil {
// 		t.Fatalf("cannot create map: %v", err)
// 	}

// 	t.Log("Getting the ID of a failsafe map should succeed")
// 	_, err = bpfDP.GetFailsafeMapID()
// 	if err != nil {
// 		t.Fatalf("cannot get map ID: %v", err)
// 	}
// }

// func TestGetCIDRMapID(t *testing.T) {
// 	_, err := bpfDP.NewCIDRMap("myiface2", IPFamilyV4)
// 	if err != nil {
// 		t.Fatalf("cannot create map: %v", err)
// 	}

// 	t.Log("Getting the ID of a CIDR map should succeed")
// 	_, err = bpfDP.GetCIDRMapID("myiface2", IPFamilyV4)
// 	if err != nil {
// 		t.Fatalf("cannot get map ID: %v", err)
// 	}
// }

// func TestMemberToIPMask(t *testing.T) {
// 	member := "192.168.1.10/16"

// 	expectedIP := net.IPv4(192, 168, 1, 10)
// 	expectedMask := 16

// 	t.Log("MemberToIPMask should convert a string member to an ip and a mask")
// 	ip, mask, err := MemberToIPMask(member)
// 	if err != nil {
// 		t.Fatalf("cannot convert member (%s) to ip and mask: %v", member, err)
// 	}
// 	if !ip.Equal(expectedIP) {
// 		t.Fatalf("got wrong IP: ip=%v expectedIP=%q", ip, expectedIP)
// 	}
// 	if mask != expectedMask {
// 		t.Fatalf("got wrong mask: mask=%v expectedMask=%q", mask, expectedMask)
// 	}

// 	member = "192.168.1.1"
// 	expectedIP = net.IPv4(192, 168, 1, 1)
// 	expectedMask = 32

// 	ip, mask, err = MemberToIPMask(member)
// 	if err != nil {
// 		t.Fatalf("cannot convert member (%s) to ip and mask: %v", member, err)
// 	}
// 	if !ip.Equal(expectedIP) {
// 		t.Fatalf("got wrong IP: ip=%v expectedIP=%q", ip, expectedIP)
// 	}
// 	if mask != expectedMask {
// 		t.Fatalf("got wrong mask: mask=%v expectedMask=%q", mask, expectedMask)
// 	}
// }

// func TestIPv6NotSupported(t *testing.T) {
// 	t.Log("Creating an IPv6 CIDR map should fail for now")
// 	_, err := bpfDP.NewCIDRMap("myiface2", IPFamilyV6)
// 	if err == nil {
// 		t.Fatalf("creating an IPv6 blacklist should have failed")
// 	}
// }
=======
import (
	"bytes"
	"fmt"
	"io/ioutil"
	"net"
	"os"
	"os/exec"
	"testing"

	log "github.com/sirupsen/logrus"

	"github.com/projectcalico/felix/labelindex"
)

const (
	// tags of the XDP program, need to be changed if the XDP program changes
	realTag = "f1390b11c709ebc1" // as shown by running bpftool prog show
	mockTag = "518c0e6ebaaa1b0d" // sha-1 of the ELF object truncated to 16 characters
)

var (
	bpfDP       BPFDataplane
	expectedTag string
)

func cleanup(calicoDir string) error {
	if calicoDir != "" {
		os.RemoveAll(calicoDir)
	}

	if err := maybeDeleteIface("test_A"); err != nil {
		return fmt.Errorf("%v", err)
	}
	if err := maybeDeleteIface("test_C"); err != nil {
		return fmt.Errorf("%v", err)
	}
	if err := maybeDeleteIface("test_E"); err != nil {
		return fmt.Errorf("%v", err)
	}
	return nil
}

func setup() {
	_ = cleanup("")

	bpfCalicoSubdir = "calico_test"
	log.SetLevel(log.DebugLevel)

	root := os.Geteuid() == 0
	xdp := SupportsXDP() == nil
	_, err := exec.LookPath("bpftool")
	hasBPFtool := err == nil

	if root && xdp && hasBPFtool {
		bpfDP, _ = NewBPFLib()
		expectedTag = realTag
	} else {
		bpfDP = NewMockBPFLib()
		expectedTag = mockTag
	}
}

func TestMain(m *testing.M) {
	setup()
	retCode := m.Run()
	_ = cleanup(bpfDP.GetBPFCalicoDir())
	os.Exit(retCode)
}

func TestCreateCIDRMap(t *testing.T) {
	t.Log("Creating a map should be possible")
	_, err := bpfDP.NewCIDRMap("myiface1", IPFamilyV4)
	if err != nil {
		t.Fatalf("cannot create map: %v", err)
	}
}

func TestValidMap(t *testing.T) {
	t.Log("A non-existent map should not be valid")
	v, err := bpfDP.IsValidMap("valid1", IPFamilyV4)
	if err == nil || v {
		t.Fatalf("checking map validity should have failed: v=%v err=%v", v, err)
	}

	_, err = bpfDP.NewCIDRMap("valid1", IPFamilyV4)
	if err != nil {
		t.Fatalf("cannot create map: %v", err)
	}

	t.Log("A created map should be valid")
	v, err = bpfDP.IsValidMap("valid1", IPFamilyV4)
	if err != nil {
		t.Fatalf("cannot check map validity: %v", err)
	}
	if !v {
		t.Fatalf("map should have been valid")
	}

	err = bpfDP.RemoveCIDRMap("valid1", IPFamilyV4)
	if err != nil {
		t.Fatalf("cannot delete map: %v", err)
	}

	t.Log("After removing a map, it should not be valid")
	v, err = bpfDP.IsValidMap("valid1", IPFamilyV4)
	if err == nil || v {
		t.Fatalf("checking map validity should have failed: v=%v err=%v", v, err)
	}
}

func TestRemoveCIDRMap(t *testing.T) {
	_, err := bpfDP.NewCIDRMap("foo1", IPFamilyV4)
	if err != nil {
		t.Fatalf("cannot create map: %v", err)
	}

	t.Log("Removing a map should succeed")
	err = bpfDP.RemoveCIDRMap("foo1", IPFamilyV4)
	if err != nil {
		t.Fatalf("cannot delete map: %v", err)
	}

	t.Log("Removing an already removed map should fail")
	err = bpfDP.RemoveCIDRMap("foo1", IPFamilyV4)
	if err == nil {
		t.Fatalf("deleting already deleted map should have failed: %v", err)
	}

	t.Log("Removing a non-existent map should fail")
	err = bpfDP.RemoveCIDRMap("none1", IPFamilyV4)
	if err == nil {
		t.Fatalf("map deletion should have failed: %v", err)
	}
}

func strSliceContains(s []string, e string) bool {
	for _, a := range s {
		if a == e {
			return true
		}
	}
	return false
}

func TestListCIDRMap(t *testing.T) {
	_, err := bpfDP.NewCIDRMap("foo1", IPFamilyV4)
	if err != nil {
		t.Fatalf("cannot create map: %v", err)
	}
	_, err = bpfDP.NewCIDRMap("foo2", IPFamilyV4)
	if err != nil {
		t.Fatalf("cannot create map: %v", err)
	}
	_, err = bpfDP.NewCIDRMap("foo3", IPFamilyV4)
	if err != nil {
		t.Fatalf("cannot create map: %v", err)
	}
	err = bpfDP.RemoveCIDRMap("foo3", IPFamilyV4)
	if err != nil {
		t.Fatalf("cannot delete map: %v", err)
	}

	t.Log("After creating a few CIDR maps, they should appear when listing CIDR maps")
	arr, err := bpfDP.ListCIDRMaps(IPFamilyV4)
	if err != nil {
		t.Fatalf("cannot list map: %v", err)
	}
	if !strSliceContains(arr, "foo1") {
		t.Fatalf("map list should contain foo1: %v", arr)
	}
	if !strSliceContains(arr, "foo2") {
		t.Fatalf("map list should contain foo2: %v", arr)
	}
	if strSliceContains(arr, "foo3") {
		t.Fatalf("map list should NOT contain foo3: %v", arr)
	}

	err = bpfDP.RemoveCIDRMap("foo1", IPFamilyV4)
	if err != nil {
		t.Fatalf("cannot delete map: %v", err)
	}
	err = bpfDP.RemoveCIDRMap("foo2", IPFamilyV4)
	if err != nil {
		t.Fatalf("cannot delete map: %v", err)
	}
}

func TestCIDRMapContent(t *testing.T) {
	_, err := bpfDP.NewCIDRMap("foo1", IPFamilyV4)
	if err != nil {
		t.Fatalf("cannot create map: %v", err)
	}

	ip := net.ParseIP("192.2.0.0")
	ip2 := net.ParseIP("127.0.0.0")
	ip3 := net.ParseIP("5.6.7.8")
	ip3test := net.ParseIP("5.6.7.42")
	ipWrong := net.ParseIP("8.8.8.8")
	mask := 16
	mask2 := 32
	mask3 := 24

	t.Log("Looking up a value that wasn't added to the CIDR map should fail")
	_, err = bpfDP.LookupCIDRMap("foo1", IPFamilyV4, ip, mask)
	if err == nil {
		t.Fatalf("lookup should have failed")
	}

	err = bpfDP.UpdateCIDRMap("foo1", IPFamilyV4, ip, mask, 51)
	if err != nil {
		t.Fatalf("cannot update map: %v", err)
	}
	err = bpfDP.UpdateCIDRMap("foo1", IPFamilyV4, ip2, mask, 52)
	if err != nil {
		t.Fatalf("cannot update map: %v", err)
	}
	err = bpfDP.UpdateCIDRMap("foo1", IPFamilyV4, ip3, mask3, 53)
	if err != nil {
		t.Fatalf("cannot update map: %v", err)
	}

	t.Log("Dumping a CIDR map should return expected entries")
	foo1Contents, err := bpfDP.DumpCIDRMap("foo1", IPFamilyV4)
	if err != nil {
		t.Fatalf("cannot dump map: %v", err)
	}
	if len(foo1Contents) != 3 {
		t.Fatalf("invalid contents of the map: %v", foo1Contents)
	}
	visited := make(map[uint32]struct{}, len(foo1Contents))
	for ipmask, value := range foo1Contents {
		var wantedIP net.IP
		var wantedMask int
		if _, ok := visited[value]; ok {
			t.Fatalf("expected only one value %v in the map", value)
		}
		switch value {
		case 51:
			wantedIP = ip
			wantedMask = mask
		case 52:
			wantedIP = ip2
			wantedMask = mask
		case 53:
			wantedIP = ip3
			wantedMask = mask3
		default:
			t.Fatalf("Invalid value in the map: %v", value)
		}
		netip := ipmask.ToIPNet()
		if bytes.Compare(netip.IP.To16(), wantedIP.To16()) != 0 {
			t.Fatalf("Invalid ip %v, expected %v", netip.IP, wantedIP)
		}
		ones, _ := netip.Mask.Size()
		if ones != wantedMask {
			t.Fatalf("Invalid mask %v, wanted %v", netip.Mask, wantedMask)
		}
		visited[value] = struct{}{}
	}
	visited = nil

	t.Log("Removing a non-existent element of a CIDR map should fail")
	err = bpfDP.RemoveItemCIDRMap("foo1", IPFamilyV4, ipWrong, mask2)
	if err == nil {
		t.Fatalf("remove item from map should have failed")
	}

	t.Log("Looking up an existent element on a CIDR map should succeed and return the right value")
	v, err := bpfDP.LookupCIDRMap("foo1", IPFamilyV4, ip, mask)
	if err != nil {
		t.Fatalf("cannot lookup map: %v", err)
	}
	if v != 51 {
		t.Fatalf("wrong value found in map: %d %v", v, err)
	}

	v, err = bpfDP.LookupCIDRMap("foo1", IPFamilyV4, ip3, mask3)
	if err != nil {
		t.Fatalf("cannot lookup map: %v", err)
	}
	if v != 53 {
		t.Fatalf("wrong value found in map: %d %v", v, err)
	}

	// TODO this exercises LPM maps, not implemented in mock
	_, ok := bpfDP.(*BPFLib)
	if ok {
		t.Log("Looking up an IP contained in a existent subnet on a CIDR map should succeed and return the right value")
		v, err = bpfDP.LookupCIDRMap("foo1", IPFamilyV4, ip3test, mask3)
		if err != nil {
			t.Fatalf("cannot lookup [%v, %v] map: %v", ip3test, mask3, err)
		}
		if v != 53 {
			t.Fatalf("wrong value found in map: %d %v", v, err)
		}
	}

	v, err = bpfDP.LookupCIDRMap("foo1", IPFamilyV4, ip2, mask)
	if err != nil {
		t.Fatalf("cannot lookup map: %v", err)
	}
	if v != 52 {
		t.Fatalf("wrong value found in map: %d %v", v, err)
	}

	err = bpfDP.RemoveItemCIDRMap("foo1", IPFamilyV4, ip, mask)
	if err != nil {
		t.Fatalf("cannot remove item from map: %v", err)
	}
	err = bpfDP.RemoveItemCIDRMap("foo1", IPFamilyV4, ip, mask)
	if err == nil {
		fmt.Printf("[KERNEL BUG] removing item from map after it's already removed should have failed: %v\n", err)
	}

	t.Log("Removing a CIDR map should succeed")
	err = bpfDP.RemoveCIDRMap("foo1", IPFamilyV4)
	if err != nil {
		t.Fatalf("cannot delete map: %v", err)
	}

	t.Log("Looking up on a removed a CIDR map should fail")
	_, err = bpfDP.LookupCIDRMap("foo1", IPFamilyV4, ip2, mask)
	if err == nil {
		t.Fatalf("map should have been deleted")
	}
}

var objFile = "xdp/generated/xdp.o"

func TestXDP(t *testing.T) {
	cmdVethPairArgs := []string{"-c", "ip link add test_A type veth peer name test_B || true"}
	output, err := exec.Command("/bin/sh", cmdVethPairArgs...).CombinedOutput()
	if err != nil {
		t.Fatalf("cannot create veth pair: %v\n%s", err, output)
	}

	xdpBytes, err := ioutil.ReadFile(objFile)
	if err != nil {
		t.Fatalf("cannot read the object file: %v", err)
	}

	t.Log("Loading an XDP program to a veth iface should succeed")
	err = bpfDP.loadXDPRaw(objFile, "test_A", XDPGeneric, nil)
	if err != nil {
		t.Fatalf("cannot load xdp: %v", err)
	}

	t.Log("Removing an XDP program from a veth iface should succeed")
	err = bpfDP.RemoveXDP("test_A", XDPGeneric)
	if err != nil {
		t.Fatalf("cannot remove xdp: %v", err)
	}

	t.Log("Getting the XDP tag of an iface that doesn't have an XDP program attached should fail")
	_, err = bpfDP.GetXDPTag("test_A")
	if err == nil {
		t.Fatalf("GetXDPTag should have failed")
	}

	err = bpfDP.loadXDPRaw(objFile, "test_A", XDPGeneric, nil)
	if err != nil {
		t.Fatalf("cannot load xdp: %v", err)
	}

	t.Log("Getting the XDP tag of an iface with an XDP program attached should succeed and return the expected tag")
	tag, err := bpfDP.GetXDPTag("test_A")
	if err != nil {
		t.Fatalf("cannot get xdp tag: %v", err)
	}
	if tag != expectedTag {
		t.Fatalf("wrong tag %v (expected %v)", tag, expectedTag)
	}

	t.Log("Getting the XDP tag of an XDP object file should succeed and return the expected tag")
	fileTag, err := bpfDP.GetXDPObjTag(objFile)
	if err != nil {
		t.Fatalf("cannot get xdp tag from object file: %v", err)
	}
	if fileTag != expectedTag || fileTag != tag {
		t.Fatalf("got wrong tag: tag=%q fileTag=%q expectedTag=%q", tag, fileTag, expectedTag)
	}

	t.Log("Getting the XDP tag of the default XDP object should succeed and return the expected tag")
	fileTag, err = bpfDP.GetXDPObjTagAuto()
	if err != nil {
		t.Fatalf("cannot get xdp tag from asset file: %v", err)
	}
	if fileTag != expectedTag || fileTag != tag {
		t.Fatalf("got wrong tag: tag=%q fileTag=%q expectedTag=%q", tag, fileTag, expectedTag)
	}

	t.Log("Getting the XDP tag of an ELF file from a byte slice should succeed and return the expected tag")
	bytesTag, err := bpfDP.GetXDPObjTagWithBytes(xdpBytes)
	if err != nil {
		t.Fatalf("cannot get xdp tag from bytes: %v", err)
	}
	if bytesTag != expectedTag || bytesTag != tag {
		t.Fatalf("got wrong tag: tag=%q bytesTag=%q expectedTag=%q", tag, bytesTag, expectedTag)
	}

	t.Log("Getting the XDP tag of a non-existent XDP object file should fail")
	_, err = bpfDP.GetXDPObjTag("/NONE")
	if err == nil {
		t.Fatalf("getting xdp tag should have failed")
	}

	t.Log("Getting the maps from an iface with an XDP program attached should succeed and return the right number of maps")
	arr, err := bpfDP.GetMapsFromXDP("test_A")
	if err != nil {
		t.Fatalf("cannot get maps ids from XDP: %v", err)
	}
	if len(arr) != 2 || arr[0] <= 0 || arr[1] <= 0 {
		t.Fatalf("got bad maps ids from XDP: %v", arr)
	}

	t.Log("Getting the maps from an iface without an XDP program attached should fail")
	_, err = bpfDP.GetMapsFromXDP("test_B") // other iface
	if err == nil {
		t.Fatalf("getting maps ids from XDP should have failed")
	}

	t.Log("Getting the XDP program ID from an iface with an XDP program attached should succeed")
	xdpID, err := bpfDP.GetXDPID("test_A")
	if err != nil {
		t.Fatalf("cannot get xdp id: %v", err)
	}
	if xdpID <= 0 {
		t.Fatalf("bad xdp id: %v", xdpID)
	}

	t.Log("Getting the XDP program mode from an iface with an XDP program attached should succeed")
	xdpMode, err := bpfDP.GetXDPMode("test_A")
	if err != nil {
		t.Fatalf("cannot get xdp id: %v", err)
	}
	if xdpMode != XDPGeneric {
		t.Fatalf("bad xdp mode: %v, should be %s", xdpMode.String(), XDPGeneric.String())
	}

	t.Log("Removing an XDP program from a veth iface should succeed")
	err = bpfDP.RemoveXDP("test_A", XDPGeneric)
	if err != nil {
		t.Fatalf("cannot remove xdp: %v", err)
	}

	_, err = bpfDP.GetXDPID("test_A")
	if err == nil {
		t.Fatalf("getting xdp id after deletion should have failed: %v", err)
	}

	_, err = bpfDP.GetXDPMode("test_A")
	if err == nil {
		t.Fatalf("getting xdp mode after deletion should have failed: %v", err)
	}

	_, err = bpfDP.GetMapsFromXDP("test_A")
	if err == nil {
		t.Fatalf("getting maps ids from XDP after deletion should have failed")
	}
}

func TestLoadBadXDP(t *testing.T) {
	t.Log("Loading bad XDP programs should fail")
	err := bpfDP.LoadXDP("/NONE", "COFFEE", XDPGeneric)
	if err == nil {
		t.Fatalf("loading xdp should have failed")
	}

	err = bpfDP.LoadXDP(objFile, "COFFEE", XDPGeneric)
	if err == nil {
		t.Fatalf("loading xdp should have failed")
	}

	err = bpfDP.LoadXDPWithBytes([]byte{}, "lo", XDPGeneric)
	if err == nil {
		t.Fatalf("loading xdp should have failed")
	}

	err = bpfDP.LoadXDPWithBytes([]byte{}, "COFFEE", XDPGeneric)
	if err == nil {
		t.Fatalf("loading xdp should have failed")
	}
}

func TestRemoveBadXDP(t *testing.T) {
	t.Log("Removing an XDP program from a non-existent iface should fail")
	err := bpfDP.RemoveXDP("CAKE", XDPGeneric)
	if err == nil {
		t.Fatalf("removing xdp should have failed")
	}
}

func TestGetBadXDPTag(t *testing.T) {
	t.Log("Getting the XDP tag from bad ifaces should fail")
	tag, err := bpfDP.GetXDPTag("lo")
	if err == nil {
		t.Fatalf("getting xdp tag on lo should have failed: tag=%v", tag)
	}

	tag, err = bpfDP.GetXDPTag("DUMMY")
	if err == nil {
		t.Fatalf("getting xdp tag on DUMMY should have failed: tag=%v", tag)
	}
}
func TestGetBadXDPID(t *testing.T) {
	t.Log("Getting the XDP ID from a non-existent iface should fail")
	id, err := bpfDP.GetXDPID("DUMMY")
	if err == nil {
		t.Fatalf("getting xdp id should have failed: tag=%v", id)
	}
}

func TestLoadXDP(t *testing.T) {
	err := cleanup(bpfDP.GetBPFCalicoDir())
	if err != nil {
		t.Fatalf("cannot cleanup: %v", err)
	}

	cmdVethPairArgs := []string{"-c", "ip link add test_E type veth peer name test_F || true"}
	output, err := exec.Command("/bin/sh", cmdVethPairArgs...).CombinedOutput()
	if err != nil {
		t.Fatalf("cannot create veth pair: %v\n%s", err, output)
	}

	t.Log("Creating a failsafe map should succeed")
	_, err = bpfDP.NewFailsafeMap()
	if err != nil {
		t.Fatalf("cannot create map: %v", err)
	}

	t.Log("Creating a CIDR map should succeed")
	_, err = bpfDP.NewCIDRMap("test_E", IPFamilyV4)
	if err != nil {
		t.Fatalf("cannot create map: %v", err)
	}

	t.Log("Loading an XDP program to a veth iface should succeed")
	err = bpfDP.LoadXDP(objFile, "test_E", XDPGeneric)
	if err != nil {
		t.Fatalf("cannot load xdp: %v", err)
	}

	_, err = bpfDP.NewCIDRMap("test_F", IPFamilyV4)
	if err != nil {
		t.Fatalf("cannot create map: %v", err)
	}

	content, err := ioutil.ReadFile(objFile)
	if err != nil {
		t.Fatalf("cannot read file %q: %v", objFile, err)
	}
	t.Log("Loading an XDP program from a byte slice to a veth iface should succeed")
	err = bpfDP.LoadXDPWithBytes(content, "test_F", XDPGeneric)
	if err != nil {
		t.Fatalf("cannot load xdp: %v", err)
	}

	err = bpfDP.RemoveXDP("test_E", XDPGeneric)
	if err != nil {
		t.Fatalf("cannot remove xdp: %v", err)
	}

	err = bpfDP.RemoveXDP("test_F", XDPGeneric)
	if err != nil {
		t.Fatalf("cannot remove xdp: %v", err)
	}

	t.Log("Loading an XDP program from the default XDP object to a veth iface should succeed")
	err = bpfDP.LoadXDPAuto("test_E", XDPGeneric)
	if err != nil {
		t.Fatalf("cannot load xdp: %v", err)
	}

	err = bpfDP.LoadXDPAuto("test_F", XDPGeneric)
	if err != nil {
		t.Fatalf("cannot load xdp: %v", err)
	}
}

func TestCreateAndRemoveFailsafeMap(t *testing.T) {
	err := cleanup(bpfDP.GetBPFCalicoDir())
	if err != nil {
		t.Fatalf("cannot cleanup: %v", err)
	}

	t.Log("Creating and removing a failsafe map should succeed")
	_, err = bpfDP.NewFailsafeMap()
	if err != nil {
		t.Fatalf("cannot create failsafe map: %v", err)
	}
	err = bpfDP.RemoveFailsafeMap()
	if err != nil {
		t.Fatalf("cannot delete map: %v", err)
	}
	t.Log("Removing an already removed failsafe map should fail")
	err = bpfDP.RemoveFailsafeMap()
	if err == nil {
		t.Fatalf("map deletion should have failed: %v", err)
	}
}

func TestFailsafeMapContent(t *testing.T) {
	_, err := bpfDP.NewFailsafeMap()
	if err != nil {
		t.Fatalf("cannot create map: %v", err)
	}

	port1 := uint16(8080)
	port2 := uint16(9090)
	portWrong := uint16(1010)

	t.Log("Looking up from an empty failsafe map should fail")
	exists, err := bpfDP.LookupFailsafeMap(1, port1)
	if err == nil && exists {
		t.Fatalf("lookup should have failed")
	}

	t.Log("Updating a failsafe map should succeed")
	err = bpfDP.UpdateFailsafeMap(uint8(labelindex.ProtocolTCP), port1)
	if err != nil {
		t.Fatalf("cannot update map: %v", err)
	}
	err = bpfDP.UpdateFailsafeMap(uint8(labelindex.ProtocolUDP), port2)
	if err != nil {
		t.Fatalf("cannot update map: %v", err)
	}

	t.Log("Removing a non-existent item from a failsafe map should fail")
	err = bpfDP.RemoveItemFailsafeMap(10, portWrong)
	if err == nil {
		t.Fatalf("remove item from map should have failed")
	}

	t.Log("Looking up items from a failsafe map should succeed")
	exists, err = bpfDP.LookupFailsafeMap(uint8(labelindex.ProtocolTCP), port1)
	if err != nil || !exists {
		t.Fatalf("cannot lookup map: %v exists=%v", err, exists)
	}

	exists, err = bpfDP.LookupFailsafeMap(uint8(labelindex.ProtocolUDP), port2)
	if err != nil || !exists {
		t.Fatalf("cannot lookup map: %v exists=%v", err, exists)
	}

	t.Log("Removing an existent item from a failsafe map should succeed")
	err = bpfDP.RemoveItemFailsafeMap(uint8(labelindex.ProtocolTCP), port1)
	if err != nil {
		t.Fatalf("cannot remove item from map: %v", err)
	}
	t.Log("Removing an already removed item from a failsafe map should fail")
	err = bpfDP.RemoveItemFailsafeMap(uint8(labelindex.ProtocolTCP), port1)
	if err == nil {
		t.Fatalf("removing already removed item should have failed")
	}

	t.Log("Removing a failsafe map should succeed")
	err = bpfDP.RemoveFailsafeMap()
	if err != nil {
		t.Fatalf("cannot delete map: %v", err)
	}

	t.Log("Looking up from a removed failsafe map should fail")
	exists, err = bpfDP.LookupFailsafeMap(uint8(labelindex.ProtocolTCP), port1)
	if err == nil || exists {
		t.Fatalf("map should have been deleted")
	}
}

func TestGetXDPIfaces(t *testing.T) {
	cmdVethPairArgs := []string{"-c", "ip link add test_C type veth peer name test_D || true"}
	output, err := exec.Command("/bin/sh", cmdVethPairArgs...).CombinedOutput()
	if err != nil {
		t.Fatalf("cannot create veth pair: %v\n%s", err, output)
	}

	err = bpfDP.loadXDPRaw(objFile, "test_C", XDPGeneric, nil)
	if err != nil {
		t.Fatalf("cannot load xdp: %v", err)
	}

	err = bpfDP.loadXDPRaw(objFile, "test_D", XDPGeneric, nil)
	if err != nil {
		t.Fatalf("cannot load xdp: %v", err)
	}

	t.Log("Getting XDP ifaces should list the ifaces with XDP programs attached")
	ifaces, err := bpfDP.GetXDPIfaces()
	if err != nil {
		t.Fatalf("cannot get xdp ifaces: %v", err)
	}

	if !strSliceContains(ifaces, "test_C") {
		t.Fatalf("map list should contain test_C: %v", ifaces)
	}

	if !strSliceContains(ifaces, "test_D") {
		t.Fatalf("map list should contain test_D: %v", ifaces)
	}
}

func TestGetFailsafeMapID(t *testing.T) {
	t.Log("Getting the ID of a non-existent failsafe map should fail")
	_, err := bpfDP.GetFailsafeMapID()
	if err == nil {
		t.Fatalf("getting map ID should have failed")
	}

	_, err = bpfDP.NewFailsafeMap()
	if err != nil {
		t.Fatalf("cannot create map: %v", err)
	}

	t.Log("Getting the ID of a failsafe map should succeed")
	_, err = bpfDP.GetFailsafeMapID()
	if err != nil {
		t.Fatalf("cannot get map ID: %v", err)
	}
}

func TestGetCIDRMapID(t *testing.T) {
	_, err := bpfDP.NewCIDRMap("myiface2", IPFamilyV4)
	if err != nil {
		t.Fatalf("cannot create map: %v", err)
	}

	t.Log("Getting the ID of a CIDR map should succeed")
	_, err = bpfDP.GetCIDRMapID("myiface2", IPFamilyV4)
	if err != nil {
		t.Fatalf("cannot get map ID: %v", err)
	}
}

func TestMemberToIPMask(t *testing.T) {
	member := "192.168.1.10/16"

	expectedIP := net.IPv4(192, 168, 1, 10)
	expectedMask := 16

	t.Log("MemberToIPMask should convert a string member to an ip and a mask")
	ip, mask, err := MemberToIPMask(member)
	if err != nil {
		t.Fatalf("cannot convert member (%s) to ip and mask: %v", member, err)
	}
	if !ip.Equal(expectedIP) {
		t.Fatalf("got wrong IP: ip=%v expectedIP=%q", ip, expectedIP)
	}
	if mask != expectedMask {
		t.Fatalf("got wrong mask: mask=%v expectedMask=%q", mask, expectedMask)
	}

	member = "192.168.1.1"
	expectedIP = net.IPv4(192, 168, 1, 1)
	expectedMask = 32

	ip, mask, err = MemberToIPMask(member)
	if err != nil {
		t.Fatalf("cannot convert member (%s) to ip and mask: %v", member, err)
	}
	if !ip.Equal(expectedIP) {
		t.Fatalf("got wrong IP: ip=%v expectedIP=%q", ip, expectedIP)
	}
	if mask != expectedMask {
		t.Fatalf("got wrong mask: mask=%v expectedMask=%q", mask, expectedMask)
	}
}

func TestIPv6NotSupported(t *testing.T) {
	t.Log("Creating an IPv6 CIDR map should fail for now")
	_, err := bpfDP.NewCIDRMap("myiface2", IPFamilyV6)
	if err == nil {
		t.Fatalf("creating an IPv6 blacklist should have failed")
	}
}
>>>>>>> 6a139aba
<|MERGE_RESOLUTION|>--- conflicted
+++ resolved
@@ -17,781 +17,6 @@
 
 package bpf
 
-<<<<<<< HEAD
-// import (
-// 	"bytes"
-// 	"fmt"
-// 	"io/ioutil"
-// 	"net"
-// 	"os"
-// 	"os/exec"
-// 	"testing"
-
-// 	log "github.com/sirupsen/logrus"
-
-// 	"github.com/projectcalico/felix/labelindex"
-// )
-
-// const (
-// 	// tags of the XDP program, need to be changed if the XDP program changes
-// 	realTag = "d3b98a39bdd3181e" // as shown by running bpftool prog show
-// 	mockTag = "fcaaae5bb109d90c" // sha-1 of the ELF object truncated to 16 characters
-// )
-
-// var (
-// 	bpfDP       BPFDataplane
-// 	expectedTag string
-// )
-
-// func cleanup(calicoDir string) error {
-// 	if calicoDir != "" {
-// 		os.RemoveAll(calicoDir)
-// 	}
-
-// 	if err := maybeDeleteIface("test_A"); err != nil {
-// 		return fmt.Errorf("%v", err)
-// 	}
-// 	if err := maybeDeleteIface("test_C"); err != nil {
-// 		return fmt.Errorf("%v", err)
-// 	}
-// 	if err := maybeDeleteIface("test_E"); err != nil {
-// 		return fmt.Errorf("%v", err)
-// 	}
-// 	return nil
-// }
-
-// func setup() {
-// 	_ = cleanup("")
-
-// 	bpfCalicoSubdir = "calico_test"
-// 	log.SetLevel(log.DebugLevel)
-
-// 	root := os.Geteuid() == 0
-// 	xdp := SupportsXDP() == nil
-// 	_, err := exec.LookPath("bpftool")
-// 	hasBPFtool := err == nil
-
-// 	if root && xdp && hasBPFtool {
-// 		bpfDP, _ = NewBPFLib()
-// 		expectedTag = realTag
-// 	} else {
-// 		bpfDP = NewMockBPFLib()
-// 		expectedTag = mockTag
-// 	}
-// }
-
-// func TestMain(m *testing.M) {
-// 	setup()
-// 	retCode := m.Run()
-// 	_ = cleanup(bpfDP.GetBPFCalicoDir())
-// 	os.Exit(retCode)
-// }
-
-// func TestCreateCIDRMap(t *testing.T) {
-// 	t.Log("Creating a map should be possible")
-// 	_, err := bpfDP.NewCIDRMap("myiface1", IPFamilyV4)
-// 	if err != nil {
-// 		t.Fatalf("cannot create map: %v", err)
-// 	}
-// }
-
-// func TestValidMap(t *testing.T) {
-// 	t.Log("A non-existent map should not be valid")
-// 	v, err := bpfDP.IsValidMap("valid1", IPFamilyV4)
-// 	if err == nil || v {
-// 		t.Fatalf("checking map validity should have failed: v=%v err=%v", v, err)
-// 	}
-
-// 	_, err = bpfDP.NewCIDRMap("valid1", IPFamilyV4)
-// 	if err != nil {
-// 		t.Fatalf("cannot create map: %v", err)
-// 	}
-
-// 	t.Log("A created map should be valid")
-// 	v, err = bpfDP.IsValidMap("valid1", IPFamilyV4)
-// 	if err != nil {
-// 		t.Fatalf("cannot check map validity: %v", err)
-// 	}
-// 	if !v {
-// 		t.Fatalf("map should have been valid")
-// 	}
-
-// 	err = bpfDP.RemoveCIDRMap("valid1", IPFamilyV4)
-// 	if err != nil {
-// 		t.Fatalf("cannot delete map: %v", err)
-// 	}
-
-// 	t.Log("After removing a map, it should not be valid")
-// 	v, err = bpfDP.IsValidMap("valid1", IPFamilyV4)
-// 	if err == nil || v {
-// 		t.Fatalf("checking map validity should have failed: v=%v err=%v", v, err)
-// 	}
-// }
-
-// func TestRemoveCIDRMap(t *testing.T) {
-// 	_, err := bpfDP.NewCIDRMap("foo1", IPFamilyV4)
-// 	if err != nil {
-// 		t.Fatalf("cannot create map: %v", err)
-// 	}
-
-// 	t.Log("Removing a map should succeed")
-// 	err = bpfDP.RemoveCIDRMap("foo1", IPFamilyV4)
-// 	if err != nil {
-// 		t.Fatalf("cannot delete map: %v", err)
-// 	}
-
-// 	t.Log("Removing an already removed map should fail")
-// 	err = bpfDP.RemoveCIDRMap("foo1", IPFamilyV4)
-// 	if err == nil {
-// 		t.Fatalf("deleting already deleted map should have failed: %v", err)
-// 	}
-
-// 	t.Log("Removing a non-existent map should fail")
-// 	err = bpfDP.RemoveCIDRMap("none1", IPFamilyV4)
-// 	if err == nil {
-// 		t.Fatalf("map deletion should have failed: %v", err)
-// 	}
-// }
-
-// func strSliceContains(s []string, e string) bool {
-// 	for _, a := range s {
-// 		if a == e {
-// 			return true
-// 		}
-// 	}
-// 	return false
-// }
-
-// func TestListCIDRMap(t *testing.T) {
-// 	_, err := bpfDP.NewCIDRMap("foo1", IPFamilyV4)
-// 	if err != nil {
-// 		t.Fatalf("cannot create map: %v", err)
-// 	}
-// 	_, err = bpfDP.NewCIDRMap("foo2", IPFamilyV4)
-// 	if err != nil {
-// 		t.Fatalf("cannot create map: %v", err)
-// 	}
-// 	_, err = bpfDP.NewCIDRMap("foo3", IPFamilyV4)
-// 	if err != nil {
-// 		t.Fatalf("cannot create map: %v", err)
-// 	}
-// 	err = bpfDP.RemoveCIDRMap("foo3", IPFamilyV4)
-// 	if err != nil {
-// 		t.Fatalf("cannot delete map: %v", err)
-// 	}
-
-// 	t.Log("After creating a few CIDR maps, they should appear when listing CIDR maps")
-// 	arr, err := bpfDP.ListCIDRMaps(IPFamilyV4)
-// 	if err != nil {
-// 		t.Fatalf("cannot list map: %v", err)
-// 	}
-// 	if !strSliceContains(arr, "foo1") {
-// 		t.Fatalf("map list should contain foo1: %v", arr)
-// 	}
-// 	if !strSliceContains(arr, "foo2") {
-// 		t.Fatalf("map list should contain foo2: %v", arr)
-// 	}
-// 	if strSliceContains(arr, "foo3") {
-// 		t.Fatalf("map list should NOT contain foo3: %v", arr)
-// 	}
-
-// 	err = bpfDP.RemoveCIDRMap("foo1", IPFamilyV4)
-// 	if err != nil {
-// 		t.Fatalf("cannot delete map: %v", err)
-// 	}
-// 	err = bpfDP.RemoveCIDRMap("foo2", IPFamilyV4)
-// 	if err != nil {
-// 		t.Fatalf("cannot delete map: %v", err)
-// 	}
-// }
-
-// func TestCIDRMapContent(t *testing.T) {
-// 	_, err := bpfDP.NewCIDRMap("foo1", IPFamilyV4)
-// 	if err != nil {
-// 		t.Fatalf("cannot create map: %v", err)
-// 	}
-
-// 	ip := net.ParseIP("192.2.0.0")
-// 	ip2 := net.ParseIP("127.0.0.0")
-// 	ip3 := net.ParseIP("5.6.7.8")
-// 	ip3test := net.ParseIP("5.6.7.42")
-// 	ipWrong := net.ParseIP("8.8.8.8")
-// 	mask := 16
-// 	mask2 := 32
-// 	mask3 := 24
-
-// 	t.Log("Looking up a value that wasn't added to the CIDR map should fail")
-// 	_, err = bpfDP.LookupCIDRMap("foo1", IPFamilyV4, ip, mask)
-// 	if err == nil {
-// 		t.Fatalf("lookup should have failed")
-// 	}
-
-// 	err = bpfDP.UpdateCIDRMap("foo1", IPFamilyV4, ip, mask, 51)
-// 	if err != nil {
-// 		t.Fatalf("cannot update map: %v", err)
-// 	}
-// 	err = bpfDP.UpdateCIDRMap("foo1", IPFamilyV4, ip2, mask, 52)
-// 	if err != nil {
-// 		t.Fatalf("cannot update map: %v", err)
-// 	}
-// 	err = bpfDP.UpdateCIDRMap("foo1", IPFamilyV4, ip3, mask3, 53)
-// 	if err != nil {
-// 		t.Fatalf("cannot update map: %v", err)
-// 	}
-
-// 	t.Log("Dumping a CIDR map should return expected entries")
-// 	foo1Contents, err := bpfDP.DumpCIDRMap("foo1", IPFamilyV4)
-// 	if err != nil {
-// 		t.Fatalf("cannot dump map: %v", err)
-// 	}
-// 	if len(foo1Contents) != 3 {
-// 		t.Fatalf("invalid contents of the map: %v", foo1Contents)
-// 	}
-// 	visited := make(map[uint32]struct{}, len(foo1Contents))
-// 	for ipmask, value := range foo1Contents {
-// 		var wantedIP net.IP
-// 		var wantedMask int
-// 		if _, ok := visited[value]; ok {
-// 			t.Fatalf("expected only one value %v in the map", value)
-// 		}
-// 		switch value {
-// 		case 51:
-// 			wantedIP = ip
-// 			wantedMask = mask
-// 		case 52:
-// 			wantedIP = ip2
-// 			wantedMask = mask
-// 		case 53:
-// 			wantedIP = ip3
-// 			wantedMask = mask3
-// 		default:
-// 			t.Fatalf("Invalid value in the map: %v", value)
-// 		}
-// 		netip := ipmask.ToIPNet()
-// 		if bytes.Compare(netip.IP.To16(), wantedIP.To16()) != 0 {
-// 			t.Fatalf("Invalid ip %v, expected %v", netip.IP, wantedIP)
-// 		}
-// 		ones, _ := netip.Mask.Size()
-// 		if ones != wantedMask {
-// 			t.Fatalf("Invalid mask %v, wanted %v", netip.Mask, wantedMask)
-// 		}
-// 		visited[value] = struct{}{}
-// 	}
-// 	visited = nil
-
-// 	t.Log("Removing a non-existent element of a CIDR map should fail")
-// 	err = bpfDP.RemoveItemCIDRMap("foo1", IPFamilyV4, ipWrong, mask2)
-// 	if err == nil {
-// 		t.Fatalf("remove item from map should have failed")
-// 	}
-
-// 	t.Log("Looking up an existent element on a CIDR map should succeed and return the right value")
-// 	v, err := bpfDP.LookupCIDRMap("foo1", IPFamilyV4, ip, mask)
-// 	if err != nil {
-// 		t.Fatalf("cannot lookup map: %v", err)
-// 	}
-// 	if v != 51 {
-// 		t.Fatalf("wrong value found in map: %d %v", v, err)
-// 	}
-
-// 	v, err = bpfDP.LookupCIDRMap("foo1", IPFamilyV4, ip3, mask3)
-// 	if err != nil {
-// 		t.Fatalf("cannot lookup map: %v", err)
-// 	}
-// 	if v != 53 {
-// 		t.Fatalf("wrong value found in map: %d %v", v, err)
-// 	}
-
-// 	// TODO this exercises LPM maps, not implemented in mock
-// 	_, ok := bpfDP.(*BPFLib)
-// 	if ok {
-// 		t.Log("Looking up an IP contained in a existent subnet on a CIDR map should succeed and return the right value")
-// 		v, err = bpfDP.LookupCIDRMap("foo1", IPFamilyV4, ip3test, mask3)
-// 		if err != nil {
-// 			t.Fatalf("cannot lookup [%v, %v] map: %v", ip3test, mask3, err)
-// 		}
-// 		if v != 53 {
-// 			t.Fatalf("wrong value found in map: %d %v", v, err)
-// 		}
-// 	}
-
-// 	v, err = bpfDP.LookupCIDRMap("foo1", IPFamilyV4, ip2, mask)
-// 	if err != nil {
-// 		t.Fatalf("cannot lookup map: %v", err)
-// 	}
-// 	if v != 52 {
-// 		t.Fatalf("wrong value found in map: %d %v", v, err)
-// 	}
-
-// 	err = bpfDP.RemoveItemCIDRMap("foo1", IPFamilyV4, ip, mask)
-// 	if err != nil {
-// 		t.Fatalf("cannot remove item from map: %v", err)
-// 	}
-// 	err = bpfDP.RemoveItemCIDRMap("foo1", IPFamilyV4, ip, mask)
-// 	if err == nil {
-// 		fmt.Printf("[KERNEL BUG] removing item from map after it's already removed should have failed: %v\n", err)
-// 	}
-
-// 	t.Log("Removing a CIDR map should succeed")
-// 	err = bpfDP.RemoveCIDRMap("foo1", IPFamilyV4)
-// 	if err != nil {
-// 		t.Fatalf("cannot delete map: %v", err)
-// 	}
-
-// 	t.Log("Looking up on a removed a CIDR map should fail")
-// 	_, err = bpfDP.LookupCIDRMap("foo1", IPFamilyV4, ip2, mask)
-// 	if err == nil {
-// 		t.Fatalf("map should have been deleted")
-// 	}
-// }
-
-// var objFile = "xdp/generated/xdp.o"
-
-// func TestXDP(t *testing.T) {
-// 	cmdVethPairArgs := []string{"-c", "ip link add test_A type veth peer name test_B || true"}
-// 	output, err := exec.Command("/bin/sh", cmdVethPairArgs...).CombinedOutput()
-// 	if err != nil {
-// 		t.Fatalf("cannot create veth pair: %v\n%s", err, output)
-// 	}
-
-// 	xdpBytes, err := ioutil.ReadFile(objFile)
-// 	if err != nil {
-// 		t.Fatalf("cannot read the object file: %v", err)
-// 	}
-
-// 	t.Log("Loading an XDP program to a veth iface should succeed")
-// 	err = bpfDP.loadXDPRaw(objFile, "test_A", XDPGeneric, nil)
-// 	if err != nil {
-// 		t.Fatalf("cannot load xdp: %v", err)
-// 	}
-
-// 	t.Log("Removing an XDP program from a veth iface should succeed")
-// 	err = bpfDP.RemoveXDP("test_A", XDPGeneric)
-// 	if err != nil {
-// 		t.Fatalf("cannot remove xdp: %v", err)
-// 	}
-
-// 	t.Log("Getting the XDP tag of an iface that doesn't have an XDP program attached should fail")
-// 	_, err = bpfDP.GetXDPTag("test_A")
-// 	if err == nil {
-// 		t.Fatalf("GetXDPTag should have failed")
-// 	}
-
-// 	err = bpfDP.loadXDPRaw(objFile, "test_A", XDPGeneric, nil)
-// 	if err != nil {
-// 		t.Fatalf("cannot load xdp: %v", err)
-// 	}
-
-// 	t.Log("Getting the XDP tag of an iface with an XDP program attached should succeed and return the expected tag")
-// 	tag, err := bpfDP.GetXDPTag("test_A")
-// 	if err != nil {
-// 		t.Fatalf("cannot get xdp tag: %v", err)
-// 	}
-// 	if tag != expectedTag {
-// 		t.Fatalf("wrong tag %v (expected %v)", tag, expectedTag)
-// 	}
-
-// 	t.Log("Getting the XDP tag of an XDP object file should succeed and return the expected tag")
-// 	fileTag, err := bpfDP.GetXDPObjTag(objFile)
-// 	if err != nil {
-// 		t.Fatalf("cannot get xdp tag from object file: %v", err)
-// 	}
-// 	if fileTag != expectedTag || fileTag != tag {
-// 		t.Fatalf("got wrong tag: tag=%q fileTag=%q expectedTag=%q", tag, fileTag, expectedTag)
-// 	}
-
-// 	t.Log("Getting the XDP tag of the default XDP object should succeed and return the expected tag")
-// 	fileTag, err = bpfDP.GetXDPObjTagAuto()
-// 	if err != nil {
-// 		t.Fatalf("cannot get xdp tag from asset file: %v", err)
-// 	}
-// 	if fileTag != expectedTag || fileTag != tag {
-// 		t.Fatalf("got wrong tag: tag=%q fileTag=%q expectedTag=%q", tag, fileTag, expectedTag)
-// 	}
-
-// 	t.Log("Getting the XDP tag of an ELF file from a byte slice should succeed and return the expected tag")
-// 	bytesTag, err := bpfDP.GetXDPObjTagWithBytes(xdpBytes)
-// 	if err != nil {
-// 		t.Fatalf("cannot get xdp tag from bytes: %v", err)
-// 	}
-// 	if bytesTag != expectedTag || bytesTag != tag {
-// 		t.Fatalf("got wrong tag: tag=%q bytesTag=%q expectedTag=%q", tag, bytesTag, expectedTag)
-// 	}
-
-// 	t.Log("Getting the XDP tag of a non-existent XDP object file should fail")
-// 	_, err = bpfDP.GetXDPObjTag("/NONE")
-// 	if err == nil {
-// 		t.Fatalf("getting xdp tag should have failed")
-// 	}
-
-// 	t.Log("Getting the maps from an iface with an XDP program attached should succeed and return the right number of maps")
-// 	arr, err := bpfDP.GetMapsFromXDP("test_A")
-// 	if err != nil {
-// 		t.Fatalf("cannot get maps ids from XDP: %v", err)
-// 	}
-// 	if len(arr) != 2 || arr[0] <= 0 || arr[1] <= 0 {
-// 		t.Fatalf("got bad maps ids from XDP: %v", arr)
-// 	}
-
-// 	t.Log("Getting the maps from an iface without an XDP program attached should fail")
-// 	_, err = bpfDP.GetMapsFromXDP("test_B") // other iface
-// 	if err == nil {
-// 		t.Fatalf("getting maps ids from XDP should have failed")
-// 	}
-
-// 	t.Log("Getting the XDP program ID from an iface with an XDP program attached should succeed")
-// 	xdpID, err := bpfDP.GetXDPID("test_A")
-// 	if err != nil {
-// 		t.Fatalf("cannot get xdp id: %v", err)
-// 	}
-// 	if xdpID <= 0 {
-// 		t.Fatalf("bad xdp id: %v", xdpID)
-// 	}
-
-// 	t.Log("Getting the XDP program mode from an iface with an XDP program attached should succeed")
-// 	xdpMode, err := bpfDP.GetXDPMode("test_A")
-// 	if err != nil {
-// 		t.Fatalf("cannot get xdp id: %v", err)
-// 	}
-// 	if xdpMode != XDPGeneric {
-// 		t.Fatalf("bad xdp mode: %v, should be %s", xdpMode.String(), XDPGeneric.String())
-// 	}
-
-// 	t.Log("Removing an XDP program from a veth iface should succeed")
-// 	err = bpfDP.RemoveXDP("test_A", XDPGeneric)
-// 	if err != nil {
-// 		t.Fatalf("cannot remove xdp: %v", err)
-// 	}
-
-// 	_, err = bpfDP.GetXDPID("test_A")
-// 	if err == nil {
-// 		t.Fatalf("getting xdp id after deletion should have failed: %v", err)
-// 	}
-
-// 	_, err = bpfDP.GetXDPMode("test_A")
-// 	if err == nil {
-// 		t.Fatalf("getting xdp mode after deletion should have failed: %v", err)
-// 	}
-
-// 	_, err = bpfDP.GetMapsFromXDP("test_A")
-// 	if err == nil {
-// 		t.Fatalf("getting maps ids from XDP after deletion should have failed")
-// 	}
-// }
-
-// func TestLoadBadXDP(t *testing.T) {
-// 	t.Log("Loading bad XDP programs should fail")
-// 	err := bpfDP.LoadXDP("/NONE", "COFFEE", XDPGeneric)
-// 	if err == nil {
-// 		t.Fatalf("loading xdp should have failed")
-// 	}
-
-// 	err = bpfDP.LoadXDP(objFile, "COFFEE", XDPGeneric)
-// 	if err == nil {
-// 		t.Fatalf("loading xdp should have failed")
-// 	}
-
-// 	err = bpfDP.LoadXDPWithBytes([]byte{}, "lo", XDPGeneric)
-// 	if err == nil {
-// 		t.Fatalf("loading xdp should have failed")
-// 	}
-
-// 	err = bpfDP.LoadXDPWithBytes([]byte{}, "COFFEE", XDPGeneric)
-// 	if err == nil {
-// 		t.Fatalf("loading xdp should have failed")
-// 	}
-// }
-
-// func TestRemoveBadXDP(t *testing.T) {
-// 	t.Log("Removing an XDP program from a non-existent iface should fail")
-// 	err := bpfDP.RemoveXDP("CAKE", XDPGeneric)
-// 	if err == nil {
-// 		t.Fatalf("removing xdp should have failed")
-// 	}
-// }
-
-// func TestGetBadXDPTag(t *testing.T) {
-// 	t.Log("Getting the XDP tag from bad ifaces should fail")
-// 	tag, err := bpfDP.GetXDPTag("lo")
-// 	if err == nil {
-// 		t.Fatalf("getting xdp tag on lo should have failed: tag=%v", tag)
-// 	}
-
-// 	tag, err = bpfDP.GetXDPTag("DUMMY")
-// 	if err == nil {
-// 		t.Fatalf("getting xdp tag on DUMMY should have failed: tag=%v", tag)
-// 	}
-// }
-// func TestGetBadXDPID(t *testing.T) {
-// 	t.Log("Getting the XDP ID from a non-existent iface should fail")
-// 	id, err := bpfDP.GetXDPID("DUMMY")
-// 	if err == nil {
-// 		t.Fatalf("getting xdp id should have failed: tag=%v", id)
-// 	}
-// }
-
-// func TestLoadXDP(t *testing.T) {
-// 	err := cleanup(bpfDP.GetBPFCalicoDir())
-// 	if err != nil {
-// 		t.Fatalf("cannot cleanup: %v", err)
-// 	}
-
-// 	cmdVethPairArgs := []string{"-c", "ip link add test_E type veth peer name test_F || true"}
-// 	output, err := exec.Command("/bin/sh", cmdVethPairArgs...).CombinedOutput()
-// 	if err != nil {
-// 		t.Fatalf("cannot create veth pair: %v\n%s", err, output)
-// 	}
-
-// 	t.Log("Creating a failsafe map should succeed")
-// 	_, err = bpfDP.NewFailsafeMap()
-// 	if err != nil {
-// 		t.Fatalf("cannot create map: %v", err)
-// 	}
-
-// 	t.Log("Creating a CIDR map should succeed")
-// 	_, err = bpfDP.NewCIDRMap("test_E", IPFamilyV4)
-// 	if err != nil {
-// 		t.Fatalf("cannot create map: %v", err)
-// 	}
-
-// 	t.Log("Loading an XDP program to a veth iface should succeed")
-// 	err = bpfDP.LoadXDP(objFile, "test_E", XDPGeneric)
-// 	if err != nil {
-// 		t.Fatalf("cannot load xdp: %v", err)
-// 	}
-
-// 	_, err = bpfDP.NewCIDRMap("test_F", IPFamilyV4)
-// 	if err != nil {
-// 		t.Fatalf("cannot create map: %v", err)
-// 	}
-
-// 	content, err := ioutil.ReadFile(objFile)
-// 	if err != nil {
-// 		t.Fatalf("cannot read file %q: %v", objFile, err)
-// 	}
-// 	t.Log("Loading an XDP program from a byte slice to a veth iface should succeed")
-// 	err = bpfDP.LoadXDPWithBytes(content, "test_F", XDPGeneric)
-// 	if err != nil {
-// 		t.Fatalf("cannot load xdp: %v", err)
-// 	}
-
-// 	err = bpfDP.RemoveXDP("test_E", XDPGeneric)
-// 	if err != nil {
-// 		t.Fatalf("cannot remove xdp: %v", err)
-// 	}
-
-// 	err = bpfDP.RemoveXDP("test_F", XDPGeneric)
-// 	if err != nil {
-// 		t.Fatalf("cannot remove xdp: %v", err)
-// 	}
-
-// 	t.Log("Loading an XDP program from the default XDP object to a veth iface should succeed")
-// 	err = bpfDP.LoadXDPAuto("test_E", XDPGeneric)
-// 	if err != nil {
-// 		t.Fatalf("cannot load xdp: %v", err)
-// 	}
-
-// 	err = bpfDP.LoadXDPAuto("test_F", XDPGeneric)
-// 	if err != nil {
-// 		t.Fatalf("cannot load xdp: %v", err)
-// 	}
-// }
-
-// func TestCreateAndRemoveFailsafeMap(t *testing.T) {
-// 	err := cleanup(bpfDP.GetBPFCalicoDir())
-// 	if err != nil {
-// 		t.Fatalf("cannot cleanup: %v", err)
-// 	}
-
-// 	t.Log("Creating and removing a failsafe map should succeed")
-// 	_, err = bpfDP.NewFailsafeMap()
-// 	if err != nil {
-// 		t.Fatalf("cannot create failsafe map: %v", err)
-// 	}
-// 	err = bpfDP.RemoveFailsafeMap()
-// 	if err != nil {
-// 		t.Fatalf("cannot delete map: %v", err)
-// 	}
-// 	t.Log("Removing an already removed failsafe map should fail")
-// 	err = bpfDP.RemoveFailsafeMap()
-// 	if err == nil {
-// 		t.Fatalf("map deletion should have failed: %v", err)
-// 	}
-// }
-
-// func TestFailsafeMapContent(t *testing.T) {
-// 	_, err := bpfDP.NewFailsafeMap()
-// 	if err != nil {
-// 		t.Fatalf("cannot create map: %v", err)
-// 	}
-
-// 	port1 := uint16(8080)
-// 	port2 := uint16(9090)
-// 	portWrong := uint16(1010)
-
-// 	t.Log("Looking up from an empty failsafe map should fail")
-// 	exists, err := bpfDP.LookupFailsafeMap(1, port1)
-// 	if err == nil && exists {
-// 		t.Fatalf("lookup should have failed")
-// 	}
-
-// 	t.Log("Updating a failsafe map should succeed")
-// 	err = bpfDP.UpdateFailsafeMap(uint8(labelindex.ProtocolTCP), port1)
-// 	if err != nil {
-// 		t.Fatalf("cannot update map: %v", err)
-// 	}
-// 	err = bpfDP.UpdateFailsafeMap(uint8(labelindex.ProtocolUDP), port2)
-// 	if err != nil {
-// 		t.Fatalf("cannot update map: %v", err)
-// 	}
-
-// 	t.Log("Removing a non-existent item from a failsafe map should fail")
-// 	err = bpfDP.RemoveItemFailsafeMap(10, portWrong)
-// 	if err == nil {
-// 		t.Fatalf("remove item from map should have failed")
-// 	}
-
-// 	t.Log("Looking up items from a failsafe map should succeed")
-// 	exists, err = bpfDP.LookupFailsafeMap(uint8(labelindex.ProtocolTCP), port1)
-// 	if err != nil || !exists {
-// 		t.Fatalf("cannot lookup map: %v exists=%v", err, exists)
-// 	}
-
-// 	exists, err = bpfDP.LookupFailsafeMap(uint8(labelindex.ProtocolUDP), port2)
-// 	if err != nil || !exists {
-// 		t.Fatalf("cannot lookup map: %v exists=%v", err, exists)
-// 	}
-
-// 	t.Log("Removing an existent item from a failsafe map should succeed")
-// 	err = bpfDP.RemoveItemFailsafeMap(uint8(labelindex.ProtocolTCP), port1)
-// 	if err != nil {
-// 		t.Fatalf("cannot remove item from map: %v", err)
-// 	}
-// 	t.Log("Removing an already removed item from a failsafe map should fail")
-// 	err = bpfDP.RemoveItemFailsafeMap(uint8(labelindex.ProtocolTCP), port1)
-// 	if err == nil {
-// 		t.Fatalf("removing already removed item should have failed")
-// 	}
-
-// 	t.Log("Removing a failsafe map should succeed")
-// 	err = bpfDP.RemoveFailsafeMap()
-// 	if err != nil {
-// 		t.Fatalf("cannot delete map: %v", err)
-// 	}
-
-// 	t.Log("Looking up from a removed failsafe map should fail")
-// 	exists, err = bpfDP.LookupFailsafeMap(uint8(labelindex.ProtocolTCP), port1)
-// 	if err == nil || exists {
-// 		t.Fatalf("map should have been deleted")
-// 	}
-// }
-
-// func TestGetXDPIfaces(t *testing.T) {
-// 	cmdVethPairArgs := []string{"-c", "ip link add test_C type veth peer name test_D || true"}
-// 	output, err := exec.Command("/bin/sh", cmdVethPairArgs...).CombinedOutput()
-// 	if err != nil {
-// 		t.Fatalf("cannot create veth pair: %v\n%s", err, output)
-// 	}
-
-// 	err = bpfDP.loadXDPRaw(objFile, "test_C", XDPGeneric, nil)
-// 	if err != nil {
-// 		t.Fatalf("cannot load xdp: %v", err)
-// 	}
-
-// 	err = bpfDP.loadXDPRaw(objFile, "test_D", XDPGeneric, nil)
-// 	if err != nil {
-// 		t.Fatalf("cannot load xdp: %v", err)
-// 	}
-
-// 	t.Log("Getting XDP ifaces should list the ifaces with XDP programs attached")
-// 	ifaces, err := bpfDP.GetXDPIfaces()
-// 	if err != nil {
-// 		t.Fatalf("cannot get xdp ifaces: %v", err)
-// 	}
-
-// 	if !strSliceContains(ifaces, "test_C") {
-// 		t.Fatalf("map list should contain test_C: %v", ifaces)
-// 	}
-
-// 	if !strSliceContains(ifaces, "test_D") {
-// 		t.Fatalf("map list should contain test_D: %v", ifaces)
-// 	}
-// }
-
-// func TestGetFailsafeMapID(t *testing.T) {
-// 	t.Log("Getting the ID of a non-existent failsafe map should fail")
-// 	_, err := bpfDP.GetFailsafeMapID()
-// 	if err == nil {
-// 		t.Fatalf("getting map ID should have failed")
-// 	}
-
-// 	_, err = bpfDP.NewFailsafeMap()
-// 	if err != nil {
-// 		t.Fatalf("cannot create map: %v", err)
-// 	}
-
-// 	t.Log("Getting the ID of a failsafe map should succeed")
-// 	_, err = bpfDP.GetFailsafeMapID()
-// 	if err != nil {
-// 		t.Fatalf("cannot get map ID: %v", err)
-// 	}
-// }
-
-// func TestGetCIDRMapID(t *testing.T) {
-// 	_, err := bpfDP.NewCIDRMap("myiface2", IPFamilyV4)
-// 	if err != nil {
-// 		t.Fatalf("cannot create map: %v", err)
-// 	}
-
-// 	t.Log("Getting the ID of a CIDR map should succeed")
-// 	_, err = bpfDP.GetCIDRMapID("myiface2", IPFamilyV4)
-// 	if err != nil {
-// 		t.Fatalf("cannot get map ID: %v", err)
-// 	}
-// }
-
-// func TestMemberToIPMask(t *testing.T) {
-// 	member := "192.168.1.10/16"
-
-// 	expectedIP := net.IPv4(192, 168, 1, 10)
-// 	expectedMask := 16
-
-// 	t.Log("MemberToIPMask should convert a string member to an ip and a mask")
-// 	ip, mask, err := MemberToIPMask(member)
-// 	if err != nil {
-// 		t.Fatalf("cannot convert member (%s) to ip and mask: %v", member, err)
-// 	}
-// 	if !ip.Equal(expectedIP) {
-// 		t.Fatalf("got wrong IP: ip=%v expectedIP=%q", ip, expectedIP)
-// 	}
-// 	if mask != expectedMask {
-// 		t.Fatalf("got wrong mask: mask=%v expectedMask=%q", mask, expectedMask)
-// 	}
-
-// 	member = "192.168.1.1"
-// 	expectedIP = net.IPv4(192, 168, 1, 1)
-// 	expectedMask = 32
-
-// 	ip, mask, err = MemberToIPMask(member)
-// 	if err != nil {
-// 		t.Fatalf("cannot convert member (%s) to ip and mask: %v", member, err)
-// 	}
-// 	if !ip.Equal(expectedIP) {
-// 		t.Fatalf("got wrong IP: ip=%v expectedIP=%q", ip, expectedIP)
-// 	}
-// 	if mask != expectedMask {
-// 		t.Fatalf("got wrong mask: mask=%v expectedMask=%q", mask, expectedMask)
-// 	}
-// }
-
-// func TestIPv6NotSupported(t *testing.T) {
-// 	t.Log("Creating an IPv6 CIDR map should fail for now")
-// 	_, err := bpfDP.NewCIDRMap("myiface2", IPFamilyV6)
-// 	if err == nil {
-// 		t.Fatalf("creating an IPv6 blacklist should have failed")
-// 	}
-// }
-=======
 import (
 	"bytes"
 	"fmt"
@@ -1042,7 +267,8 @@
 			t.Fatalf("Invalid value in the map: %v", value)
 		}
 		netip := ipmask.ToIPNet()
-		if bytes.Compare(netip.IP.To16(), wantedIP.To16()) != 0 {
+		comp := bytes.Compare(netip.IP.To16(), wantedIP.To16())
+		if comp != 0 {
 			t.Fatalf("Invalid ip %v, expected %v", netip.IP, wantedIP)
 		}
 		ones, _ := netip.Mask.Size()
@@ -1051,7 +277,6 @@
 		}
 		visited[value] = struct{}{}
 	}
-	visited = nil
 
 	t.Log("Removing a non-existent element of a CIDR map should fail")
 	err = bpfDP.RemoveItemCIDRMap("foo1", IPFamilyV4, ipWrong, mask2)
@@ -1564,5 +789,4 @@
 	if err == nil {
 		t.Fatalf("creating an IPv6 blacklist should have failed")
 	}
-}
->>>>>>> 6a139aba
+}