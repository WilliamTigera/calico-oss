--- conflicted
+++ resolved
@@ -158,15 +158,13 @@
 	TypeNATReverse
 
 	// Must match CALI_CT_FLAG... definitions in conntrack.h.
-	FlagNATOut    uint8 = (1 << 0)
-	FlagNATFwdDsr uint8 = (1 << 1)
-	FlagNATNPFwd  uint8 = (1 << 2)
-	FlagSkipFIB   uint8 = (1 << 3)
-<<<<<<< HEAD
-	FlagTrustDNS  uint8 = (1 << 4)
-=======
-	FlagExtLocal  uint8 = (1 << 4)
->>>>>>> fbe51d56
+	FlagNATOut        uint8 = (1 << 0)
+	FlagNATFwdDsr     uint8 = (1 << 1)
+	FlagNATNPFwd      uint8 = (1 << 2)
+	FlagSkipFIB       uint8 = (1 << 3)
+	FlagExtLocal      uint8 = (1 << 4)
+	FlagTrustDNS      uint8 = (1 << 5)
+	FlagTrustWorkload uint8 = (1 << 6)
 )
 
 func (e Value) ReverseNATKey() Key {
