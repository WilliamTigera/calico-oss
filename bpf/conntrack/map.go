--- conflicted
+++ resolved
@@ -157,24 +157,13 @@
 	TypeNATForward
 	TypeNATReverse
 
-<<<<<<< HEAD
-	// Must match CALI_CT_FLAG... definitions in conntrack.h.
 	FlagNATOut        uint8 = (1 << 0)
 	FlagNATFwdDsr     uint8 = (1 << 1)
 	FlagNATNPFwd      uint8 = (1 << 2)
 	FlagSkipFIB       uint8 = (1 << 3)
-	FlagExtLocal      uint8 = (1 << 4)
-	FlagTrustDNS      uint8 = (1 << 5)
-	FlagTrustWorkload uint8 = (1 << 6)
-=======
-	FlagNATOut    uint8 = (1 << 0)
-	FlagNATFwdDsr uint8 = (1 << 1)
-	FlagNATNPFwd  uint8 = (1 << 2)
-	FlagSkipFIB   uint8 = (1 << 3)
-	FlagReserved4 uint8 = (1 << 4)
-	FlagReserved5 uint8 = (1 << 5)
-	FlagExtLocal  uint8 = (1 << 6)
->>>>>>> 6cab83fb
+	FlagTrustDNS      uint8 = (1 << 4)
+	FlagTrustWorkload uint8 = (1 << 5)
+	FlagExtLocal      uint8 = (1 << 6)
 )
 
 func (e Value) ReverseNATKey() Key {
