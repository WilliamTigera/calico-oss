// Copyright (c) 2020-2021 Tigera, Inc. All rights reserved.

// Licensed under the Apache License, Version 2.0 (the "License");
// you may not use this file except in compliance with the License.
// You may obtain a copy of the License at
//
//     http://www.apache.org/licenses/LICENSE-2.0
//
// Unless required by applicable law or agreed to in writing, software
// distributed under the License is distributed on an "AS IS" BASIS,
// WITHOUT WARRANTIES OR CONDITIONS OF ANY KIND, either express or implied.
// See the License for the specific language governing permissions and
// limitations under the License.

package ut_test

import (
	"encoding/binary"
	"fmt"
	"net"
	"strconv"
	"strings"
	"testing"

	. "github.com/onsi/gomega"
	log "github.com/sirupsen/logrus"

	"golang.org/x/sys/unix"

	"github.com/projectcalico/felix/bpf"
	"github.com/projectcalico/felix/bpf/asm"
	"github.com/projectcalico/felix/bpf/ipsets"
	"github.com/projectcalico/felix/bpf/polprog"
	"github.com/projectcalico/felix/bpf/state"
	"github.com/projectcalico/felix/idalloc"
	"github.com/projectcalico/felix/proto"
)

func TestLoadAllowAllProgram(t *testing.T) {
	RegisterTestingT(t)

	b := asm.NewBlock()
	b.MovImm32(asm.R0, -1)
	b.Exit()
	insns, err := b.Assemble()
	Expect(err).NotTo(HaveOccurred())

	fd, err := bpf.LoadBPFProgramFromInsns(insns, "Apache-2.0", unix.BPF_PROG_TYPE_SCHED_CLS)
	Expect(err).NotTo(HaveOccurred())
	Expect(fd).NotTo(BeZero())
	defer func() {
		Expect(fd.Close()).NotTo(HaveOccurred())
	}()

	rc, err := bpf.RunBPFProgram(fd, make([]byte, 500), 1)
	Expect(err).NotTo(HaveOccurred())
	Expect(rc.RC).To(BeNumerically("==", -1))
}

func TestLoadProgramWithMapAccess(t *testing.T) {
	RegisterTestingT(t)

	ipsMap := ipsets.Map(&bpf.MapContext{})
	Expect(ipsMap.EnsureExists()).NotTo(HaveOccurred())
	Expect(ipsMap.MapFD()).NotTo(BeZero())

	b := asm.NewBlock()
	b.MovImm64(asm.R1, 0)
	b.StoreStack64(asm.R1, -8)
	b.StoreStack64(asm.R1, -16)
	b.StoreStack64(asm.R1, -24)
	b.StoreStack64(asm.R1, -32)
	b.Mov64(asm.R2, asm.R10)
	b.AddImm64(asm.R2, -32)
	b.LoadMapFD(asm.R1, uint32(ipsMap.MapFD()))
	b.Call(asm.HelperMapLookupElem)
	b.MovImm32(asm.R0, -1)
	b.Exit()
	insns, err := b.Assemble()
	Expect(err).NotTo(HaveOccurred())

	fd, err := bpf.LoadBPFProgramFromInsns(insns, "Apache-2.0", unix.BPF_PROG_TYPE_SCHED_CLS)
	Expect(err).NotTo(HaveOccurred())
	Expect(fd).NotTo(BeZero())
	defer func() {
		Expect(fd.Close()).NotTo(HaveOccurred())
	}()

	rc, err := bpf.RunBPFProgram(fd, make([]byte, 500), 1)
	Expect(err).NotTo(HaveOccurred())
	Expect(rc.RC).To(BeNumerically("==", -1))
}

func makeRulesSingleTier(protoRules []*proto.Rule) polprog.Rules {

	polRules := make([]polprog.Rule, len(protoRules))

	for i, r := range protoRules {
		polRules[i].Rule = r
	}

	return polprog.Rules{
		Tiers: []polprog.Tier{{
			Name: "base tier",
			Policies: []polprog.Policy{{
				Name:  "test policy",
				Rules: polRules,
			}},
		}},
	}
}

func TestLoadKitchenSinkPolicy(t *testing.T) {
	RegisterTestingT(t)
	alloc := idalloc.New()
	allocID := func(id string) string {
		alloc.GetOrAlloc(id)
		return id
	}

	cleanIPSetMap()

	pg := polprog.NewBuilder(alloc, ipsMap.MapFD(), stateMap.MapFD(), jumpMap.MapFD())
	insns, err := pg.Instructions(polprog.Rules{
		Tiers: []polprog.Tier{{
			Name: "base tier",
			Policies: []polprog.Policy{{
				Name: "test policy",
				Rules: []polprog.Rule{{Rule: &proto.Rule{
					Action:                  "Allow",
					IpVersion:               4,
					Protocol:                &proto.Protocol{NumberOrName: &proto.Protocol_Number{Number: 6}},
					SrcNet:                  []string{"10.0.0.0/8"},
					SrcPorts:                []*proto.PortRange{{First: 80, Last: 81}, {First: 8080, Last: 8081}},
					SrcNamedPortIpSetIds:    []string{allocID("n:abcdef1234567890")},
					DstNet:                  []string{"11.0.0.0/8"},
					DstPorts:                []*proto.PortRange{{First: 3000, Last: 3001}},
					DstNamedPortIpSetIds:    []string{allocID("n:foo1234567890")},
					Icmp:                    nil,
					SrcIpSetIds:             []string{allocID("s:sbcdef1234567890")},
					DstIpSetIds:             []string{allocID("s:dbcdef1234567890")},
					NotProtocol:             &proto.Protocol{NumberOrName: &proto.Protocol_Name{Name: "UDP"}},
					NotSrcNet:               []string{"12.0.0.0/8"},
					NotSrcPorts:             []*proto.PortRange{{First: 5000, Last: 5000}},
					NotDstNet:               []string{"13.0.0.0/8"},
					NotDstPorts:             []*proto.PortRange{{First: 4000, Last: 4000}},
					NotIcmp:                 nil,
					NotSrcIpSetIds:          []string{allocID("s:abcdef1234567890")},
					NotDstIpSetIds:          []string{allocID("s:abcdef123456789l")},
					NotSrcNamedPortIpSetIds: []string{allocID("n:0bcdef1234567890")},
					NotDstNamedPortIpSetIds: []string{allocID("n:0bcdef1234567890")},
				}}},
			}},
		}}})

	Expect(err).NotTo(HaveOccurred())
	fd, err := bpf.LoadBPFProgramFromInsns(insns, "Apache-2.0", unix.BPF_PROG_TYPE_SCHED_CLS)
	Expect(err).NotTo(HaveOccurred())
	Expect(fd).NotTo(BeZero())
	Expect(fd.Close()).NotTo(HaveOccurred())
}

func TestLoadGarbageProgram(t *testing.T) {
	RegisterTestingT(t)

	var insns asm.Insns
	for i := 0; i < 256; i++ {
		i := uint8(i)
		insns = append(insns, asm.Insn{i, i, i, i, i, i, i, i})
	}

	fd, err := bpf.LoadBPFProgramFromInsns(insns, "Apache-2.0", unix.BPF_PROG_TYPE_SCHED_CLS)
	Expect(err).To(HaveOccurred())
	Expect(fd).To(BeZero())
}

const (
	RCDrop           = 2
	RCAllowedReached = 123
	XDPDrop          = 1
	XDPPass          = 2
)

func packetWithPorts(proto int, src, dst string) packet {
	parts := strings.Split(src, ":")
	srcAddr := parts[0]
	srcPort, err := strconv.Atoi(parts[1])
	if err != nil {
		panic(err)
	}
	parts = strings.Split(dst, ":")
	dstAddr := parts[0]
	dstPort, err := strconv.Atoi(parts[1])
	if err != nil {
		panic(err)
	}
	return packet{
		protocol: proto,
		srcAddr:  srcAddr,
		srcPort:  srcPort,
		dstAddr:  dstAddr,
		dstPort:  dstPort,
	}
}

func tcpPkt(src, dst string) packet {
	return packetWithPorts(6, src, dst)
}

func udpPkt(src, dst string) packet {
	return packetWithPorts(17, src, dst)
}

func icmpPkt(src, dst string) packet {
	return packetWithPorts(1, src+":0", dst+":0")
}

func icmpPktWithTypeCode(src, dst string, icmpType, icmpCode int) packet {
	return packet{
		protocol: 1,
		srcAddr:  src,
		srcPort:  0,
		dstAddr:  dst,
		dstPort:  (icmpCode << 8) | (icmpType),
	}
}

func packetNoPorts(proto int, src, dst string) packet {
	return packet{
		protocol: proto,
		srcAddr:  src,
		dstAddr:  dst,
	}
}

var polProgramTests = []polProgramTest{
	// Tests of actions and flow control.
	{
		PolicyName: "no tiers",
		DroppedPackets: []packet{
			tcpPkt("10.0.0.1:31245", "10.0.0.2:80"),
			tcpPkt("10.0.0.2:80", "10.0.0.1:31245"),
			icmpPkt("10.0.0.1", "10.0.0.2"),
			packetNoPorts(253, "10.0.0.1", "10.0.0.2"),
		},
	},
	{
		PolicyName: "empty tier has no impact",
		Policy: polprog.Rules{
			Tiers: []polprog.Tier{
				{
					Name:      "empty tier",
					EndAction: polprog.TierEndPass, // this would be set by the caller
				},
				{
					Name: "allow",
					Policies: []polprog.Policy{{
						Name: "allow all",
						Rules: []polprog.Rule{{Rule: &proto.Rule{
							Action: "Allow",
						}}},
					}},
				},
			},
		},
		AllowedPackets: []packet{
			tcpPkt("10.0.0.1:31245", "10.0.0.2:80"),
			tcpPkt("10.0.0.2:80", "10.0.0.1:31245"),
			icmpPkt("10.0.0.1", "10.0.0.2"),
			packetNoPorts(253, "10.0.0.1", "10.0.0.2"),
		},
	},
	{
		PolicyName: "unreachable tier",
		Policy: polprog.Rules{
			Tiers: []polprog.Tier{
				{
					Name: "allow all",
					Policies: []polprog.Policy{{
						Name: "allow all",
						Rules: []polprog.Rule{{Rule: &proto.Rule{
							Action: "Allow",
						}}},
					}},
				},
				{
					Name: "unreachable",
					Policies: []polprog.Policy{{
						Name: "deny all",
						Rules: []polprog.Rule{{Rule: &proto.Rule{
							Action: "Deny",
						}}},
					}},
				},
			},
		},
		AllowedPackets: []packet{
			packetNoPorts(253, "10.0.0.1", "10.0.0.2"),
			tcpPkt("10.0.0.1:31245", "10.0.0.2:80"),
			tcpPkt("10.0.0.2:80", "10.0.0.1:31245"),
			icmpPkt("10.0.0.1", "10.0.0.2")},
	},
	{
		PolicyName: "pass to nowhere",
		Policy: polprog.Rules{
			Tiers: []polprog.Tier{
				{
					Name: "pass",
					Policies: []polprog.Policy{{
						Name:  "pass rule",
						Rules: []polprog.Rule{{Rule: &proto.Rule{Action: "Pass"}}},
					}},
				},
			},
		},
		DroppedPackets: []packet{
			packetNoPorts(253, "10.0.0.1", "10.0.0.2"),
			tcpPkt("10.0.0.1:31245", "10.0.0.2:80"),
			tcpPkt("10.0.0.2:80", "10.0.0.1:31245"),
			icmpPkt("10.0.0.1", "10.0.0.2")},
	},
	{
		PolicyName: "pass to allow",
		Policy: polprog.Rules{
			Tiers: []polprog.Tier{
				{
					Name: "pass",
					Policies: []polprog.Policy{{
						Name: "pass through",
						Rules: []polprog.Rule{
							{Rule: &proto.Rule{Action: "Pass"}},
							{Rule: &proto.Rule{Action: "Deny"}},
						},
					}},
				},
				{
					Name: "allow",
					Policies: []polprog.Policy{{
						Name: "allow all",
						Rules: []polprog.Rule{{Rule: &proto.Rule{
							Action: "Allow",
						}}},
					}},
				},
			},
		},
		AllowedPackets: []packet{
			packetNoPorts(253, "10.0.0.1", "10.0.0.2"),
			tcpPkt("10.0.0.1:31245", "10.0.0.2:80"),
			tcpPkt("10.0.0.2:80", "10.0.0.1:31245"),
			icmpPkt("10.0.0.1", "10.0.0.2")},
	},
	{
		PolicyName: "pass to deny",
		Policy: polprog.Rules{
			Tiers: []polprog.Tier{
				{
					Name: "pass",
					Policies: []polprog.Policy{{
						Name: "pass through",
						Rules: []polprog.Rule{
							{Rule: &proto.Rule{Action: "Pass"}},
							{Rule: &proto.Rule{Action: "Allow"}},
						},
					}},
				},
				{
					Name: "allow",
					Policies: []polprog.Policy{{
						Name: "deny all",
						Rules: []polprog.Rule{{Rule: &proto.Rule{
							Action: "Deny",
						}}},
					}},
				},
			},
		},
		DroppedPackets: []packet{
			packetNoPorts(253, "10.0.0.1", "10.0.0.2"),
			tcpPkt("10.0.0.1:31245", "10.0.0.2:80"),
			tcpPkt("10.0.0.2:80", "10.0.0.1:31245"),
			icmpPkt("10.0.0.1", "10.0.0.2")},
	},
	{
		PolicyName: "explicit allow",
		Policy: makeRulesSingleTier([]*proto.Rule{{
			Action: "Allow",
		}}),
		AllowedPackets: []packet{
			packetNoPorts(253, "10.0.0.1", "10.0.0.2"),
			tcpPkt("10.0.0.1:31245", "10.0.0.2:80"),
			tcpPkt("10.0.0.2:80", "10.0.0.1:31245"),
			udpPkt("10.0.0.2:80", "10.0.0.1:31245"),
			udpPkt("10.0.0.1:31245", "10.0.0.2:80"),
			icmpPkt("10.0.0.1", "10.0.0.2")},
	},
	{
		PolicyName: "explicit deny",
		Policy: makeRulesSingleTier([]*proto.Rule{{
			Action: "Deny",
		}}),
		DroppedPackets: []packet{
			tcpPkt("10.0.0.1:31245", "10.0.0.2:80"),
			tcpPkt("10.0.0.2:80", "10.0.0.1:31245"),
			udpPkt("10.0.0.2:80", "10.0.0.1:31245"),
			udpPkt("10.0.0.1:31245", "10.0.0.2:80"),
			icmpPkt("10.0.0.1", "10.0.0.2")},
	},

	// Protocol match tests.

	{
		PolicyName: "allow tcp",
		Policy: makeRulesSingleTier([]*proto.Rule{{
			Action:   "Allow",
			Protocol: &proto.Protocol{NumberOrName: &proto.Protocol_Name{Name: "tcp"}},
		}}),
		AllowedPackets: []packet{
			tcpPkt("10.0.0.1:31245", "10.0.0.2:80"),
			tcpPkt("10.0.0.2:80", "10.0.0.1:31245")},
		DroppedPackets: []packet{
			packetNoPorts(253, "10.0.0.1", "10.0.0.2"),
			udpPkt("10.0.0.2:80", "10.0.0.1:31245"),
			udpPkt("10.0.0.1:31245", "10.0.0.2:80"),
			icmpPkt("10.0.0.1", "10.0.0.2")},
	},
	{
		PolicyName: "allow !tcp",
		Policy: makeRulesSingleTier([]*proto.Rule{{
			Action:      "Allow",
			NotProtocol: &proto.Protocol{NumberOrName: &proto.Protocol_Name{Name: "tcp"}},
		}}),
		AllowedPackets: []packet{
			packetNoPorts(253, "10.0.0.1", "10.0.0.2"),
			udpPkt("10.0.0.2:80", "10.0.0.1:31245"),
			udpPkt("10.0.0.1:31245", "10.0.0.2:80"),
			icmpPkt("10.0.0.1", "10.0.0.2")},
		DroppedPackets: []packet{
			tcpPkt("10.0.0.1:31245", "10.0.0.2:80"),
			tcpPkt("10.0.0.2:80", "10.0.0.1:31245")},
	},
	{
		PolicyName: "allow udp",
		Policy: makeRulesSingleTier([]*proto.Rule{{
			Action:   "Allow",
			Protocol: &proto.Protocol{NumberOrName: &proto.Protocol_Name{Name: "udp"}},
		}}),
		AllowedPackets: []packet{
			udpPkt("10.0.0.2:80", "10.0.0.1:31245"),
			udpPkt("10.0.0.1:31245", "10.0.0.2:80")},
		DroppedPackets: []packet{
			packetNoPorts(253, "10.0.0.1", "10.0.0.2"),
			tcpPkt("10.0.0.1:31245", "10.0.0.2:80"),
			tcpPkt("10.0.0.2:80", "10.0.0.1:31245"),
			icmpPkt("10.0.0.1", "10.0.0.2")},
	},

	// CIDR tests.

	{
		PolicyName: "allow 10.0.0.1/32",
		Policy: makeRulesSingleTier([]*proto.Rule{{
			Action: "Allow",
			SrcNet: []string{"10.0.0.1/32"},
		}}),
		AllowedPackets: []packet{
			packetNoPorts(253, "10.0.0.1", "10.0.0.2"),
			tcpPkt("10.0.0.1:31245", "10.0.0.2:80"),
			udpPkt("10.0.0.1:31245", "10.0.0.2:80"),
			icmpPkt("10.0.0.1", "10.0.0.2")},
		DroppedPackets: []packet{
			packetNoPorts(253, "10.0.0.2", "10.0.0.2"),
			tcpPkt("10.0.0.2:80", "10.0.0.1:31245"),
			udpPkt("10.0.0.2:80", "10.0.0.1:31245")},
	},
	{
		PolicyName: "allow from 10.0.0.0/8",
		Policy: makeRulesSingleTier([]*proto.Rule{{
			Action: "Allow",
			SrcNet: []string{"10.0.0.0/8"},
		}}),
		AllowedPackets: []packet{
			packetNoPorts(253, "10.0.0.1", "10.0.0.2"),
			tcpPkt("10.0.0.1:31245", "10.0.0.2:80"),
			udpPkt("10.0.0.1:31245", "10.0.0.2:80"),
			icmpPkt("10.0.0.1", "10.0.0.2"),
			tcpPkt("10.0.0.2:80", "10.0.0.1:31245"),
			udpPkt("10.0.0.2:80", "10.0.0.1:31245")},
		DroppedPackets: []packet{
			packetNoPorts(253, "11.0.0.1", "10.0.0.2"),
			icmpPkt("11.0.0.1", "10.0.0.2")},
	},
	{
		PolicyName: "allow from CIDRs",
		Policy: makeRulesSingleTier([]*proto.Rule{{
			Action: "Allow",
			SrcNet: []string{"102.0.0.0/8", "10.0.0.1/32", "11.0.0.1/32"},
		}}),
		AllowedPackets: []packet{
			packetNoPorts(253, "10.0.0.1", "10.0.0.2"),
			icmpPkt("11.0.0.1", "10.0.0.2"),
			udpPkt("10.0.0.1:31245", "10.0.0.2:80")},
		DroppedPackets: []packet{
			packetNoPorts(253, "10.0.0.2", "10.0.0.2"),
			tcpPkt("10.0.0.2:80", "10.0.0.1:31245")},
	},
	{
		PolicyName: "allow from !CIDRs",
		Policy: makeRulesSingleTier([]*proto.Rule{{
			Action:    "Allow",
			NotSrcNet: []string{"102.0.0.0/8", "10.0.0.1/32", "11.0.0.1/32"},
		}}),
		AllowedPackets: []packet{
			packetNoPorts(253, "10.0.0.2", "10.0.0.2"),
			tcpPkt("10.0.0.2:80", "10.0.0.1:31245")},
		DroppedPackets: []packet{
			packetNoPorts(253, "10.0.0.1", "10.0.0.2"),
			icmpPkt("11.0.0.1", "10.0.0.2"),
			udpPkt("10.0.0.1:31245", "10.0.0.2:80")},
	},
	{
		PolicyName: "allow to CIDRs",
		Policy: makeRulesSingleTier([]*proto.Rule{{
			Action: "Allow",
			DstNet: []string{"102.0.0.0/8", "10.0.0.1/32", "11.0.0.1/32"},
		}}),
		AllowedPackets: []packet{
			packetNoPorts(253, "10.0.0.2", "10.0.0.1"),
			tcpPkt("10.0.0.2:80", "10.0.0.1:31245")},
		DroppedPackets: []packet{
			packetNoPorts(253, "10.0.0.1", "10.0.0.2"),
			udpPkt("10.0.0.2:12345", "123.0.0.1:1024")},
	},
	{
		PolicyName: "allow to !CIDRs",
		Policy: makeRulesSingleTier([]*proto.Rule{{
			Action:    "Allow",
			NotDstNet: []string{"102.0.0.0/8", "10.0.0.1/32", "11.0.0.1/32"},
		}}),
		AllowedPackets: []packet{
			packetNoPorts(253, "10.0.0.1", "123.0.0.1"),
			udpPkt("10.0.0.2:12345", "123.0.0.1:1024")},
		DroppedPackets: []packet{
			packetNoPorts(253, "10.0.0.2", "10.0.0.1"),
			tcpPkt("10.0.0.2:80", "10.0.0.1:31245")},
	},
	{
		PolicyName: "allow from !10.0.0.0/8",
		Policy: makeRulesSingleTier([]*proto.Rule{{
			Action:    "Allow",
			NotSrcNet: []string{"10.0.0.0/8"},
		}}),
		AllowedPackets: []packet{
			packetNoPorts(253, "11.0.0.2", "10.0.0.1"),
			icmpPkt("11.0.0.1", "10.0.0.2")},
		DroppedPackets: []packet{
			packetNoPorts(253, "10.0.0.2", "10.0.0.1"),
			tcpPkt("10.0.0.1:31245", "10.0.0.2:80"),
			udpPkt("10.0.0.1:31245", "10.0.0.2:80"),
			icmpPkt("10.0.0.1", "10.0.0.2"),
			tcpPkt("10.0.0.2:80", "10.0.0.1:31245"),
			udpPkt("10.0.0.2:80", "10.0.0.1:31245")},
	},
	{
		PolicyName: "allow to 10.0.0.1/32",
		Policy: makeRulesSingleTier([]*proto.Rule{{
			Action: "Allow",
			DstNet: []string{"10.0.0.1/32"},
		}}),
		AllowedPackets: []packet{
			packetNoPorts(253, "10.0.0.2", "10.0.0.1"),
			tcpPkt("10.0.0.2:80", "10.0.0.1:31245"),
			udpPkt("10.0.0.2:80", "10.0.0.1:31245")},
		DroppedPackets: []packet{
			packetNoPorts(253, "10.0.0.1", "10.0.0.2"),
			tcpPkt("10.0.0.1:31245", "10.0.0.2:80"),
			udpPkt("10.0.0.1:31245", "10.0.0.2:80"),
			icmpPkt("10.0.0.1", "10.0.0.2"),
			udpPkt("10.0.0.2:12345", "123.0.0.1:1024")},
	},
	{
		PolicyName: "allow to 10.0.0.0/8",
		Policy: makeRulesSingleTier([]*proto.Rule{{
			Action: "Allow",
			DstNet: []string{"10.0.0.0/8"},
		}}),
		AllowedPackets: []packet{
			packetNoPorts(253, "10.0.0.1", "10.0.0.2"),
			tcpPkt("10.0.0.1:31245", "10.0.0.2:80"),
			udpPkt("10.0.0.1:31245", "10.0.0.2:80"),
			icmpPkt("10.0.0.1", "10.0.0.2"),
			tcpPkt("10.0.0.2:80", "10.0.0.1:31245"),
			udpPkt("10.0.0.2:80", "10.0.0.1:31245"),
			icmpPkt("11.0.0.1", "10.0.0.2")},
		DroppedPackets: []packet{
			packetNoPorts(253, "10.0.0.1", "123.0.0.2"),
			udpPkt("10.0.0.2:12345", "123.0.0.1:1024")},
	},
	{
		PolicyName: "allow to !10.0.0.0/8",
		Policy: makeRulesSingleTier([]*proto.Rule{{
			Action:    "Allow",
			NotDstNet: []string{"10.0.0.0/8"},
		}}),
		AllowedPackets: []packet{
			packetNoPorts(253, "10.0.0.1", "123.0.0.2"),
			udpPkt("10.0.0.2:12345", "123.0.0.1:1024")},
		DroppedPackets: []packet{
			packetNoPorts(253, "10.0.0.1", "10.0.0.2"),
			tcpPkt("10.0.0.1:31245", "10.0.0.2:80"),
			udpPkt("10.0.0.1:31245", "10.0.0.2:80"),
			icmpPkt("10.0.0.1", "10.0.0.2"),
			tcpPkt("10.0.0.2:80", "10.0.0.1:31245"),
			udpPkt("10.0.0.2:80", "10.0.0.1:31245")},
	},

	// Port tests.

	{
		PolicyName: "allow from tcp:80",
		Policy: makeRulesSingleTier([]*proto.Rule{{
			Action:   "Allow",
			Protocol: &proto.Protocol{NumberOrName: &proto.Protocol_Name{Name: "tcp"}},
			SrcPorts: []*proto.PortRange{{
				First: 80,
				Last:  80,
			}},
		}}),
		AllowedPackets: []packet{
			tcpPkt("10.0.0.2:80", "10.0.0.1:31245")},
		DroppedPackets: []packet{
			packetNoPorts(253, "10.0.0.2", "10.0.0.1"),
			tcpPkt("10.0.0.1:31245", "10.0.0.2:80"),
			udpPkt("10.0.0.2:80", "10.0.0.1:31245"),
			udpPkt("10.0.0.1:31245", "10.0.0.2:80"),
			icmpPkt("10.0.0.1", "10.0.0.2")},
	},
	{
		PolicyName: "allow from tcp:80-81",
		Policy: makeRulesSingleTier([]*proto.Rule{{
			Action:   "Allow",
			Protocol: &proto.Protocol{NumberOrName: &proto.Protocol_Name{Name: "tcp"}},
			SrcPorts: []*proto.PortRange{{
				First: 80,
				Last:  81,
			}},
		}}),
		AllowedPackets: []packet{
			tcpPkt("10.0.0.2:80", "10.0.0.1:31245"),
			tcpPkt("10.0.0.2:81", "10.0.0.1:31245")},
		DroppedPackets: []packet{
			packetNoPorts(253, "10.0.0.2", "10.0.0.1"),
			tcpPkt("10.0.0.2:79", "10.0.0.1:31245"),
			tcpPkt("10.0.0.2:82", "10.0.0.1:31245"),
			tcpPkt("10.0.0.1:31245", "10.0.0.2:80"),
			udpPkt("10.0.0.2:80", "10.0.0.1:31245")},
	},
	{
		PolicyName: "allow from tcp:0-80",
		Policy: makeRulesSingleTier([]*proto.Rule{{
			Action:   "Allow",
			Protocol: &proto.Protocol{NumberOrName: &proto.Protocol_Name{Name: "tcp"}},
			SrcPorts: []*proto.PortRange{{
				First: 0,
				Last:  80,
			}},
		}}),
		AllowedPackets: []packet{
			tcpPkt("10.0.0.2:0", "10.0.0.1:31245"),
			tcpPkt("10.0.0.2:80", "10.0.0.1:31245")},
		DroppedPackets: []packet{
			packetNoPorts(253, "10.0.0.2", "10.0.0.1"),
			tcpPkt("10.0.0.2:81", "10.0.0.1:31245")},
	},
	{
		PolicyName: "allow to tcp:80-65535",
		Policy: makeRulesSingleTier([]*proto.Rule{{
			Action:   "Allow",
			Protocol: &proto.Protocol{NumberOrName: &proto.Protocol_Name{Name: "tcp"}},
			DstPorts: []*proto.PortRange{{
				First: 80,
				Last:  65535,
			}},
		}}),
		AllowedPackets: []packet{
			tcpPkt("10.0.0.1:31245", "10.0.0.2:80"),
			tcpPkt("10.0.0.1:31245", "10.0.0.2:65535")},
		DroppedPackets: []packet{
			packetNoPorts(253, "10.0.0.2", "10.0.0.1"),
			tcpPkt("10.0.0.1:31245", "10.0.0.2:79")},
	},
	{
		PolicyName: "allow to tcp:ranges",
		Policy: makeRulesSingleTier([]*proto.Rule{{
			Action:   "Allow",
			Protocol: &proto.Protocol{NumberOrName: &proto.Protocol_Name{Name: "tcp"}},
			DstPorts: []*proto.PortRange{
				{First: 80, Last: 81},
				{First: 90, Last: 90},
			},
		}}),
		AllowedPackets: []packet{
			tcpPkt("10.0.0.1:31245", "10.0.0.2:80"),
			tcpPkt("10.0.0.1:31245", "10.0.0.2:81"),
			tcpPkt("10.0.0.1:31245", "10.0.0.2:90")},
		DroppedPackets: []packet{
			packetNoPorts(253, "10.0.0.1", "10.0.0.2"),
			tcpPkt("10.0.0.1:31245", "10.0.0.2:79"),
			tcpPkt("10.0.0.1:31245", "10.0.0.2:82"),
			tcpPkt("10.0.0.1:31245", "10.0.0.2:89"),
			tcpPkt("10.0.0.1:31245", "10.0.0.2:91"),
			udpPkt("10.0.0.1:31245", "10.0.0.2:80")},
	},
	{
		PolicyName: "allow to tcp:!ranges",
		Policy: makeRulesSingleTier([]*proto.Rule{{
			Action:   "Allow",
			Protocol: &proto.Protocol{NumberOrName: &proto.Protocol_Name{Name: "tcp"}},
			NotDstPorts: []*proto.PortRange{
				{First: 80, Last: 81},
				{First: 90, Last: 90},
			},
		}}),
		AllowedPackets: []packet{
			tcpPkt("10.0.0.1:31245", "10.0.0.2:79"),
			tcpPkt("10.0.0.1:31245", "10.0.0.2:82"),
			tcpPkt("10.0.0.1:31245", "10.0.0.2:89"),
			tcpPkt("10.0.0.1:31245", "10.0.0.2:91")},
		DroppedPackets: []packet{
			packetNoPorts(253, "10.0.0.2", "10.0.0.1"),
			tcpPkt("10.0.0.1:31245", "10.0.0.2:80"),
			tcpPkt("10.0.0.1:31245", "10.0.0.2:81"),
			tcpPkt("10.0.0.1:31245", "10.0.0.2:90"),
			udpPkt("10.0.0.1:31245", "10.0.0.2:80")},
	},
	{
		PolicyName: "allow from tcp:!80",
		Policy: makeRulesSingleTier([]*proto.Rule{{
			Action:   "Allow",
			Protocol: &proto.Protocol{NumberOrName: &proto.Protocol_Name{Name: "tcp"}},
			NotSrcPorts: []*proto.PortRange{{
				First: 80,
				Last:  80,
			}},
		}}),
		AllowedPackets: []packet{
			tcpPkt("10.0.0.1:31245", "10.0.0.2:80")},
		DroppedPackets: []packet{
			packetNoPorts(253, "10.0.0.2", "10.0.0.1"),
			tcpPkt("10.0.0.2:80", "10.0.0.1:31245"),
			udpPkt("10.0.0.2:80", "10.0.0.1:31245"),
			udpPkt("10.0.0.1:31245", "10.0.0.2:80"),
			icmpPkt("10.0.0.1", "10.0.0.2")},
	},
	{
		PolicyName: "allow to tcp:80",
		Policy: makeRulesSingleTier([]*proto.Rule{{
			Action:   "Allow",
			Protocol: &proto.Protocol{NumberOrName: &proto.Protocol_Name{Name: "tcp"}},
			DstPorts: []*proto.PortRange{{
				First: 80,
				Last:  80,
			}},
		}}),
		AllowedPackets: []packet{
			tcpPkt("10.0.0.1:31245", "10.0.0.2:80")},
		DroppedPackets: []packet{
			packetNoPorts(253, "10.0.0.2", "10.0.0.1"),
			tcpPkt("10.0.0.2:80", "10.0.0.1:31245"),
			udpPkt("10.0.0.2:80", "10.0.0.1:31245"),
			udpPkt("10.0.0.1:31245", "10.0.0.2:80"),
			icmpPkt("10.0.0.1", "10.0.0.2")},
	},
	{
		// BPF immediate values are signed, check that we don't get tripped up by a sign extension.
		PolicyName: "allow to tcp:65535",
		Policy: makeRulesSingleTier([]*proto.Rule{{
			Action:   "Allow",
			Protocol: &proto.Protocol{NumberOrName: &proto.Protocol_Name{Name: "tcp"}},
			DstPorts: []*proto.PortRange{{
				First: 65535,
				Last:  65535,
			}},
		}}),
		AllowedPackets: []packet{
			tcpPkt("10.0.0.1:31245", "10.0.0.2:65535")},
		DroppedPackets: []packet{
			packetNoPorts(253, "10.0.0.2", "10.0.0.1"),
			tcpPkt("10.0.0.2:80", "10.0.0.1:31245")},
	},
	{
		PolicyName: "allow to tcp:!80",
		Policy: makeRulesSingleTier([]*proto.Rule{{
			Action:   "Allow",
			Protocol: &proto.Protocol{NumberOrName: &proto.Protocol_Name{Name: "tcp"}},
			NotDstPorts: []*proto.PortRange{{
				First: 80,
				Last:  80,
			}},
		}}),
		AllowedPackets: []packet{
			tcpPkt("10.0.0.2:80", "10.0.0.1:31245")},
		DroppedPackets: []packet{
			packetNoPorts(253, "10.0.0.2", "10.0.0.1"),
			tcpPkt("10.0.0.1:31245", "10.0.0.2:80"),
			udpPkt("10.0.0.2:80", "10.0.0.1:31245"),
			udpPkt("10.0.0.1:31245", "10.0.0.2:80"),
			icmpPkt("10.0.0.1", "10.0.0.2")},
	},

	// IP set tests.
	{
		PolicyName: "allow from empty IP set",
		Policy: makeRulesSingleTier([]*proto.Rule{{
			Action:      "Allow",
			Protocol:    &proto.Protocol{NumberOrName: &proto.Protocol_Name{Name: "tcp"}},
			SrcIpSetIds: []string{"setA"},
		}}),
		DroppedPackets: []packet{
			packetNoPorts(253, "10.0.0.2", "10.0.0.1"),
			tcpPkt("10.0.0.2:80", "10.0.0.1:31245"),
			tcpPkt("10.0.0.1:31245", "10.0.0.2:80"),
			udpPkt("10.0.0.2:80", "10.0.0.1:31245"),
			udpPkt("10.0.0.1:31245", "10.0.0.2:80"),
			icmpPkt("10.0.0.1", "10.0.0.2")},
		IPSets: map[string][]string{
			"setA": {},
		},
	},
	{
		PolicyName: "allow from !empty IP set",
		Policy: makeRulesSingleTier([]*proto.Rule{{
			Action:         "Allow",
			Protocol:       &proto.Protocol{NumberOrName: &proto.Protocol_Name{Name: "tcp"}},
			NotSrcIpSetIds: []string{"setA"},
		}}),
		AllowedPackets: []packet{
			tcpPkt("10.0.0.2:80", "10.0.0.1:31245"),
			tcpPkt("10.0.0.1:31245", "10.0.0.2:80")},
		DroppedPackets: []packet{
			packetNoPorts(253, "10.0.0.2", "10.0.0.1"),
			udpPkt("10.0.0.2:80", "10.0.0.1:31245"),
			udpPkt("10.0.0.1:31245", "10.0.0.2:80"),
			icmpPkt("10.0.0.1", "10.0.0.2")},
		IPSets: map[string][]string{
			"setA": {},
		},
	},
	{
		PolicyName: "allow from IP set",
		Policy: makeRulesSingleTier([]*proto.Rule{{
			Action:      "Allow",
			SrcIpSetIds: []string{"setA"},
		}}),
		AllowedPackets: []packet{
			packetNoPorts(253, "10.0.0.2", "10.0.0.1"),
			tcpPkt("10.0.0.2:80", "10.0.0.1:31245"),
			udpPkt("10.0.0.2:12345", "123.0.0.1:1024"),
			udpPkt("10.0.0.2:80", "10.0.0.1:31245"),
			udpPkt("10.0.0.1:31245", "10.0.0.2:80"),
			icmpPkt("10.0.0.1", "10.0.0.2")},
		DroppedPackets: []packet{
			packetNoPorts(253, "11.0.0.2", "10.0.0.1"),
			tcpPkt("11.0.0.1:12345", "10.0.0.2:8080")},
		IPSets: map[string][]string{
			"setA": {"10.0.0.0/8"},
		},
	},
	{
		PolicyName: "allow to IP set",
		Policy: makeRulesSingleTier([]*proto.Rule{{
			Action:      "Allow",
			DstIpSetIds: []string{"setA"},
		}}),
		AllowedPackets: []packet{
			packetNoPorts(253, "11.0.0.2", "11.0.0.1"),
			udpPkt("10.0.0.2:12345", "123.0.0.1:1024")},
		DroppedPackets: []packet{
			packetNoPorts(253, "11.0.0.2", "10.0.0.1"),
			tcpPkt("11.0.0.1:12345", "10.0.0.2:8080"),
			udpPkt("10.0.0.1:31245", "10.0.0.2:80")},
		IPSets: map[string][]string{
			"setA": {"11.0.0.0/8", "123.0.0.1/32"},
		},
	},
	{
		PolicyName: "allow to domain-derived or non-domain-derived IP set",
		Policy: makeRulesSingleTier([]*proto.Rule{{
			Action:            "Allow",
			DstIpSetIds:       []string{"setA"},
			DstDomainIpSetIds: []string{"setB"},
		}}),
		AllowedPackets: []packet{
			udpPkt("10.0.0.2:12345", "123.0.0.1:1024"),
			udpPkt("10.0.0.2:31245", "10.0.0.1:80")},
		DroppedPackets: []packet{
			tcpPkt("11.0.0.1:12345", "10.0.0.2:8080")},
		IPSets: map[string][]string{
			"setA": {"11.0.0.0/8", "123.0.0.1/32"},
			"setB": {"10.0.0.1/32"},
		},
	},
	{
		PolicyName: "allow from !IP set",
		Policy: makeRulesSingleTier([]*proto.Rule{{
			Action:         "Allow",
			NotSrcIpSetIds: []string{"setA"},
		}}),
		AllowedPackets: []packet{
			packetNoPorts(253, "11.0.0.2", "10.0.0.1"),
			tcpPkt("11.0.0.1:12345", "10.0.0.2:8080")},
		DroppedPackets: []packet{
			packetNoPorts(253, "10.0.0.2", "10.0.0.1"),
			tcpPkt("10.0.0.2:80", "10.0.0.1:31245"),
			udpPkt("10.0.0.2:12345", "123.0.0.1:1024"),
			udpPkt("10.0.0.2:80", "10.0.0.1:31245"),
			udpPkt("10.0.0.1:31245", "10.0.0.2:80"),
			icmpPkt("10.0.0.1", "10.0.0.2")},
		IPSets: map[string][]string{
			"setA": {"10.0.0.0/8"},
		},
	},
	{
		PolicyName: "allow to !IP set",
		Policy: makeRulesSingleTier([]*proto.Rule{{
			Action:         "Allow",
			NotDstIpSetIds: []string{"setA"},
		}}),
		AllowedPackets: []packet{
			packetNoPorts(253, "11.0.0.2", "10.0.0.1"),
			tcpPkt("11.0.0.1:12345", "10.0.0.2:8080"),
			udpPkt("10.0.0.1:31245", "10.0.0.2:80")},
		DroppedPackets: []packet{
			packetNoPorts(253, "11.0.0.2", "11.0.0.1"),
			udpPkt("10.0.0.2:12345", "123.0.0.1:1024")},
		IPSets: map[string][]string{
			"setA": {"11.0.0.0/8", "123.0.0.1/32"},
		},
	},
	{
		PolicyName: "allow to named port",
		Policy: makeRulesSingleTier([]*proto.Rule{{
			Action:               "Allow",
			DstNamedPortIpSetIds: []string{"setA"},
		}}),
		AllowedPackets: []packet{
			udpPkt("10.0.0.2:12345", "123.0.0.1:1024"),
			tcpPkt("10.0.0.1:31245", "10.0.0.2:80")},
		DroppedPackets: []packet{
			packetNoPorts(253, "11.0.0.2", "10.0.0.2"), // Wrong proto, no ports
			tcpPkt("11.0.0.1:12345", "10.0.0.2:8080"),  // Wrong port
			udpPkt("10.0.0.1:31245", "10.0.0.2:80"),    // Wrong proto
			tcpPkt("10.0.0.2:80", "10.0.0.1:31245"),    // Src/dest confusion
			tcpPkt("10.0.0.2:31245", "10.0.0.1:80"),    // Wrong dest
		},
		IPSets: map[string][]string{
			"setA": {"10.0.0.2/32,tcp:80", "123.0.0.1/32,udp:1024"},
		},
	},
	{
		PolicyName: "allow to named ports",
		Policy: makeRulesSingleTier([]*proto.Rule{{
			Action:               "Allow",
			DstNamedPortIpSetIds: []string{"setA", "setB"},
		}}),
		AllowedPackets: []packet{
			udpPkt("10.0.0.2:12345", "123.0.0.1:1024"),
			tcpPkt("10.0.0.1:31245", "10.0.0.2:80")},
		DroppedPackets: []packet{
			packetNoPorts(253, "11.0.0.2", "10.0.0.2"), // Wrong proto, no ports
			tcpPkt("11.0.0.1:12345", "10.0.0.2:8080"),  // Wrong port
			udpPkt("10.0.0.1:31245", "10.0.0.2:80"),    // Wrong proto
			tcpPkt("10.0.0.2:80", "10.0.0.1:31245"),    // Src/dest confusion
			tcpPkt("10.0.0.2:31245", "10.0.0.1:80"),    // Wrong dest
		},
		IPSets: map[string][]string{
			"setA": {"10.0.0.2/32,tcp:80"},
			"setB": {"123.0.0.1/32,udp:1024"},
		},
	},
	{
		PolicyName: "allow to mixed ports",
		Policy: makeRulesSingleTier([]*proto.Rule{{
			Action: "Allow",
			// Should match either port or named port
			DstPorts: []*proto.PortRange{
				{First: 81, Last: 82},
				{First: 90, Last: 90},
			},
			DstNamedPortIpSetIds: []string{"setA", "setB"},
		}}),
		AllowedPackets: []packet{
			udpPkt("10.0.0.2:12345", "123.0.0.1:1024"),
			tcpPkt("10.0.0.1:31245", "10.0.0.2:80"),
			tcpPkt("10.0.0.1:31245", "10.0.0.2:90"),
			tcpPkt("10.0.0.1:31245", "10.0.0.2:82")},
		DroppedPackets: []packet{
			packetNoPorts(253, "11.0.0.2", "10.0.0.2"), // Wrong proto, no ports
			tcpPkt("11.0.0.1:12345", "10.0.0.2:8080"),  // Wrong port
			udpPkt("10.0.0.1:31245", "10.0.0.2:80"),    // Wrong proto
			tcpPkt("10.0.0.2:80", "10.0.0.1:31245"),    // Src/dest confusion
			tcpPkt("10.0.0.2:31245", "10.0.0.1:80"),    // Wrong dest
		},
		IPSets: map[string][]string{
			"setA": {"10.0.0.2/32,tcp:80"},
			"setB": {"123.0.0.1/32,udp:1024"},
		},
	},
	{
		PolicyName: "allow from named port",
		Policy: makeRulesSingleTier([]*proto.Rule{{
			Action:               "Allow",
			SrcNamedPortIpSetIds: []string{"setA"},
		}}),
		AllowedPackets: []packet{
			udpPkt("123.0.0.1:1024", "10.0.0.2:12345"),
			tcpPkt("10.0.0.2:80", "10.0.0.1:31245")},
		DroppedPackets: []packet{
			packetNoPorts(253, "10.0.0.2", "10.0.0.2"), // Wrong proto, no ports
			tcpPkt("10.0.0.2:8080", "11.0.0.1:12345"),  // Wrong port
			udpPkt("10.0.0.2:80", "10.0.0.1:31245"),    // Wrong proto
			tcpPkt("10.0.0.1:31245", "10.0.0.2:80"),    // Src/dest confusion
			tcpPkt("10.0.0.1:80", "10.0.0.2:31245"),    // Wrong src
		},
		IPSets: map[string][]string{
			"setA": {"10.0.0.2/32,tcp:80", "123.0.0.1/32,udp:1024"},
		},
	},
	{
		PolicyName: "allow from named ports",
		Policy: makeRulesSingleTier([]*proto.Rule{{
			Action:               "Allow",
			SrcNamedPortIpSetIds: []string{"setA", "setB"},
		}}),
		AllowedPackets: []packet{
			udpPkt("123.0.0.1:1024", "10.0.0.2:12345"),
			tcpPkt("10.0.0.2:80", "10.0.0.1:31245")},
		DroppedPackets: []packet{
			packetNoPorts(253, "10.0.0.2", "10.0.0.2"), // Wrong proto, no ports
			tcpPkt("10.0.0.2:8080", "11.0.0.1:12345"),  // Wrong port
			udpPkt("10.0.0.2:80", "10.0.0.1:31245"),    // Wrong proto
			tcpPkt("10.0.0.1:31245", "10.0.0.2:80"),    // Src/dest confusion
			tcpPkt("10.0.0.1:80", "10.0.0.2:31245"),    // Wrong src
		},
		IPSets: map[string][]string{
			"setA": {"10.0.0.2/32,tcp:80"},
			"setB": {"123.0.0.1/32,udp:1024"},
		},
	},
	// ICMP tests
	{
		PolicyName: "allow icmp packet with type 8",
		Policy: makeRulesSingleTier([]*proto.Rule{{
			Action: "Allow",
			Icmp:   &proto.Rule_IcmpType{IcmpType: 8},
		}}),
		AllowedPackets: []packet{
			icmpPktWithTypeCode("10.0.0.1", "10.0.0.2", 8, 0)},
		DroppedPackets: []packet{
			packetNoPorts(253, "11.0.0.2", "10.0.0.2"), // Wrong proto
			icmpPktWithTypeCode("10.0.0.1", "10.0.0.2", 10, 0)},
	},
	{
		PolicyName: "allow icmp packet with type 8 and code 3",
		Policy: makeRulesSingleTier([]*proto.Rule{{
			Action: "Allow",
			Icmp:   &proto.Rule_IcmpTypeCode{IcmpTypeCode: &proto.IcmpTypeAndCode{Type: 8, Code: 3}},
		}}),
		AllowedPackets: []packet{
			icmpPktWithTypeCode("10.0.0.1", "10.0.0.2", 8, 3)},
		DroppedPackets: []packet{
			icmpPktWithTypeCode("10.0.0.1", "10.0.0.2", 10, 0),
			icmpPktWithTypeCode("10.0.0.1", "10.0.0.2", 10, 3),
			icmpPktWithTypeCode("10.0.0.1", "10.0.0.2", 8, 4)},
	},
	{
		PolicyName: "allow icmp packet with type not equal to 8",
		Policy: makeRulesSingleTier([]*proto.Rule{{
			Action:  "Allow",
			NotIcmp: &proto.Rule_NotIcmpType{NotIcmpType: 8},
		}}),
		AllowedPackets: []packet{
			icmpPktWithTypeCode("10.0.0.1", "10.0.0.2", 10, 0)},
		DroppedPackets: []packet{
			icmpPktWithTypeCode("10.0.0.1", "10.0.0.2", 8, 0)},
	},
	{
		PolicyName: "allow icmp packet with type not equal to 8 and code not equal to 3",
		Policy: makeRulesSingleTier([]*proto.Rule{{
			Action:  "Allow",
			NotIcmp: &proto.Rule_NotIcmpTypeCode{NotIcmpTypeCode: &proto.IcmpTypeAndCode{Type: 8, Code: 3}},
		}}),
		AllowedPackets: []packet{
			icmpPktWithTypeCode("10.0.0.1", "10.0.0.2", 10, 0),
			icmpPktWithTypeCode("10.0.0.1", "10.0.0.2", 8, 4),
			icmpPktWithTypeCode("10.0.0.1", "10.0.0.2", 10, 3)},
		DroppedPackets: []packet{
			icmpPktWithTypeCode("10.0.0.1", "10.0.0.2", 8, 3)},
	},
	// Generic protocol tests.
	{
		PolicyName: "Protocol match",
		Policy: makeRulesSingleTier([]*proto.Rule{{
			Action:   "Allow",
			Protocol: &proto.Protocol{NumberOrName: &proto.Protocol_Number{Number: 253}},
		}}),
		AllowedPackets: []packet{
			packetNoPorts(253, "11.0.0.2", "10.0.0.2"),
		},
		DroppedPackets: []packet{
			icmpPktWithTypeCode("10.0.0.1", "10.0.0.2", 10, 0),
			udpPkt("123.0.0.1:1024", "10.96.0.10:53"),
			packetNoPorts(254, "11.0.0.2", "10.0.0.2"),
		},
	},
}

var hostPolProgramTests = []polProgramTest{
	{
		PolicyName: "no policy",
		Policy: polprog.Rules{
			ForHostInterface: true,
		},
		AllowedPackets: []packet{
			udpPkt("123.0.0.1:1024", "10.0.0.2:12345").preNAT("10.96.0.10:53"),
			udpPkt("123.0.0.1:1024", "10.96.0.10:53"),
			udpPkt("123.0.0.1:1024", "10.0.0.2:12345").preNAT("10.96.0.11:53"),
			udpPkt("123.0.0.1:1024", "10.96.0.10:53").preNAT("10.0.0.2:12345"),
			udpPkt("123.0.0.1:1024", "10.96.0.11:53"),
		},
		DroppedPackets: []packet{
			udpPkt("123.0.0.1:1024", "10.0.0.2:12345").preNAT("10.96.0.10:53").fromHost(),
			udpPkt("123.0.0.1:1024", "10.96.0.10:53").fromHost(),
			udpPkt("123.0.0.1:1024", "10.0.0.2:12345").preNAT("10.96.0.11:53").toHost(),
			udpPkt("123.0.0.1:1024", "10.96.0.10:53").preNAT("10.0.0.2:12345").toHost(),
			udpPkt("123.0.0.1:1024", "10.96.0.11:53").toHost(),
		},
	},
	{
		PolicyName: "pre-DNAT",
		Policy: polprog.Rules{
			ForHostInterface: true,
			HostPreDnatTiers: []polprog.Tier{{
				Name:      "default",
				EndAction: "pass",
				Policies:  allowDestElseDeny("p1", "10.96.0.10/32"),
			}},
		},
		AllowedPackets: []packet{
			packetNoPorts(253, "11.0.0.2", "10.96.0.10"),
			udpPkt("123.0.0.1:1024", "10.0.0.2:12345").preNAT("10.96.0.10:53"),
			udpPkt("123.0.0.1:1024", "10.96.0.10:53"),
		},
		DroppedPackets: []packet{
			packetNoPorts(253, "11.0.0.2", "10.0.0.10"),
			udpPkt("123.0.0.1:1024", "10.0.0.2:12345").preNAT("10.96.0.11:53"),
			udpPkt("123.0.0.1:1024", "10.96.0.10:53").preNAT("10.0.0.2:12345"),
			udpPkt("123.0.0.1:1024", "10.96.0.11:53"),
		},
	},
	{
		PolicyName: "apply-on-forward",
		Policy: polprog.Rules{
			ForHostInterface: true,
			HostForwardTiers: []polprog.Tier{{
				Name:      "default",
				EndAction: "pass",
				Policies:  allowDestElseDeny("p1", "10.96.0.10/32"),
			}},
		},
		AllowedPackets: []packet{
			udpPkt("123.0.0.1:1024", "10.96.0.10:53"),
			udpPkt("123.0.0.1:1024", "10.96.0.10:53").preNAT("10.0.0.2:12345"),
		},
		DroppedPackets: []packet{
			udpPkt("123.0.0.1:1024", "10.96.0.11:53"),
			udpPkt("123.0.0.1:1024", "10.0.0.2:12345").preNAT("10.96.0.10:53"),
			udpPkt("123.0.0.1:1024", "10.96.0.10:53").toHost(),
		},
	},
	{
		PolicyName: "normal host policy",
		Policy: polprog.Rules{
			ForHostInterface: true,
			HostNormalTiers: []polprog.Tier{{
				Name:      "default",
				EndAction: "pass",
				Policies:  allowDestElseDeny("p1", "10.96.0.10/32"),
			}},
		},
		AllowedPackets: []packet{
			udpPkt("123.0.0.1:1024", "10.96.0.10:53"),
			udpPkt("123.0.0.1:1024", "10.96.0.10:53").preNAT("10.0.0.2:12345"),
			udpPkt("123.0.0.1:1024", "10.96.0.11:53"),
			udpPkt("123.0.0.1:1024", "10.96.0.10:53").fromHost(),
			udpPkt("123.0.0.1:1024", "10.96.0.10:53").preNAT("10.0.0.2:12345").toHost(),
		},
		DroppedPackets: []packet{
			udpPkt("123.0.0.1:1024", "10.0.0.2:12345").preNAT("10.96.0.10:53").fromHost(),
			udpPkt("123.0.0.1:1024", "10.0.0.2:12345").preNAT("10.96.0.11:53").toHost(),
			udpPkt("123.0.0.1:1024", "10.96.0.11:53").toHost(),
		},
	},
	{
		PolicyName: "AoF + normal",
		Policy: polprog.Rules{
			ForHostInterface: true,
			HostForwardTiers: []polprog.Tier{{
				Name:      "default",
				EndAction: "pass",
				Policies:  allowDestElseDeny("p1", "10.96.0.10/32"),
			}},
			HostNormalTiers: []polprog.Tier{{
				Name:      "default",
				EndAction: "pass",
				Policies:  allowDestElseDeny("p2", "10.96.5.0/24"),
			}},
		},
		AllowedPackets: []packet{
			udpPkt("123.0.0.1:1024", "10.96.0.10:53"),
			udpPkt("123.0.0.1:1024", "10.96.5.10:53").toHost(),
			udpPkt("123.0.0.1:1024", "10.96.5.10:53").fromHost(),
		},
		DroppedPackets: []packet{
			udpPkt("123.0.0.1:1024", "10.96.5.10:53"),
			udpPkt("123.0.0.1:1024", "10.96.0.10:53").toHost(),
			udpPkt("123.0.0.1:1024", "10.96.0.10:53").fromHost(),
		},
	},
	{
		PolicyName: "AoF + suppressed normal",
		Policy: polprog.Rules{
			ForHostInterface: false,
			HostForwardTiers: []polprog.Tier{{
				Name:      "default",
				EndAction: "pass",
				Policies:  allowDestElseDeny("p1", "10.96.0.10/32"),
			}},
			HostNormalTiers: []polprog.Tier{{
				Name:      "default",
				EndAction: "pass",
				Policies:  allowDestElseDeny("p2", "10.96.5.0/24"),
			}},
			SuppressNormalHostPolicy: true,
			// Workload policy.
			Tiers: []polprog.Tier{{
				Name:      "default",
				EndAction: "pass",
				Policies:  allowDestElseDeny("p1", "10.96.0.10/32"),
			}},
		},
		AllowedPackets: []packet{
			// Allowed by workload and AoF host policy.
			udpPkt("123.0.0.1:1024", "10.96.0.10:53"),
			// Allowed by workload policy, normal host policy suppressed.
			udpPkt("123.0.0.1:1024", "10.96.0.10:53").toHost(),
			udpPkt("123.0.0.1:1024", "10.96.0.10:53").fromHost(),
		},
		DroppedPackets: []packet{
			// Denied by workload policy.
			udpPkt("123.0.0.1:1024", "10.96.5.10:53"),
			udpPkt("123.0.0.1:1024", "10.96.5.10:53").toHost(),
			udpPkt("123.0.0.1:1024", "10.96.5.10:53").fromHost(),
		},
	},
	{
		PolicyName: "pre-DNAT policy + normal profiles",
		Policy: polprog.Rules{
			ForHostInterface: true,
			HostPreDnatTiers: []polprog.Tier{{
				Name:      "default",
				EndAction: "pass",
				Policies:  allowDest("p1", "10.96.0.10/32"),
			}},
			HostProfiles: allowDest("p2", "10.96.5.0/24"),
		},
		AllowedPackets: []packet{
			// Allowed by pre-DNAT policy.
			udpPkt("123.0.0.1:1024", "10.96.0.10:53"),
			udpPkt("123.0.0.1:1024", "10.96.0.10:53").toHost(),
			udpPkt("123.0.0.1:1024", "10.96.0.10:53").fromHost(),
			// Passed by pre-DNAT policy.  No AoF policy.
			udpPkt("123.0.0.1:1024", "10.96.5.10:53"),
			// Passed by pre-DNAT policy.  Allowed by normal profile.
			udpPkt("123.0.0.1:1024", "10.96.5.10:53").toHost(),
			udpPkt("123.0.0.1:1024", "10.96.5.10:53").fromHost(),
			// Allowed by pre-DNAT policy.
			udpPkt("123.0.0.1:1024", "10.0.0.2:12345").preNAT("10.96.0.10:53").fromHost(),
		},
		DroppedPackets: []packet{
			// Passed by pre-DNAT policy.  Denied by normal profile.
			udpPkt("123.0.0.1:1024", "10.96.0.10:53").preNAT("10.0.0.2:12345").toHost(),
			udpPkt("123.0.0.1:1024", "10.0.0.2:12345").preNAT("10.96.0.11:53").toHost(),
		},
	},
	{
		PolicyName: "pre-DNAT + workload",
		Policy: polprog.Rules{
			ForHostInterface: false,
			HostPreDnatTiers: []polprog.Tier{{
				Name:      "default",
				EndAction: "pass",
				Policies:  allowDest("p1", "10.96.0.10/31"),
			}},
			// Workload policy.
			Tiers: []polprog.Tier{{
				Name:      "default",
				EndAction: "deny",
				Policies:  allowDest("p1", "10.96.0.10/32"),
			}},
			SuppressNormalHostPolicy: true,
		},
		AllowedPackets: []packet{
			// Allowed by pre-DNAT and workload.
			udpPkt("123.0.0.1:1024", "10.96.0.10:53"),
			udpPkt("123.0.0.1:1024", "10.96.0.10:53").toHost(),
			udpPkt("123.0.0.1:1024", "10.96.0.10:53").fromHost(),
			// Passed by pre-DNAT.  Allowed by workload.
			udpPkt("123.0.0.1:1024", "10.96.0.10:53").preNAT("10.0.0.2:12345").toHost(),
		},
		DroppedPackets: []packet{
			// Allowed by pre-DNAT.  Denied by workload.
			udpPkt("123.0.0.1:1024", "10.96.0.11:53"),
			udpPkt("123.0.0.1:1024", "10.96.0.11:53").toHost(),
			udpPkt("123.0.0.1:1024", "10.96.0.11:53").fromHost(),
			// Allowed pre-DNAT.  Post-NAT IP denied by workload.
			udpPkt("123.0.0.1:1024", "10.0.0.2:12345").preNAT("10.96.0.10:53").fromHost(),
			// Passed by pre-DNAT.  Post-NAT IP denied by workload.
			udpPkt("123.0.0.1:1024", "10.0.0.2:12345").preNAT("10.96.0.11:53").toHost(),
		},
	},
	{
		PolicyName: "AoF + workload",
		Policy: polprog.Rules{
			ForHostInterface: false,
			HostForwardTiers: []polprog.Tier{{
				Name:      "default",
				EndAction: "pass",
				Policies:  allowDestElseDeny("p1", "10.96.0.11/32"),
			}},
			// Workload policy.
			Tiers: []polprog.Tier{{
				Name:      "default",
				EndAction: "deny",
				Policies:  allowDest("p1", "10.96.0.10/31"),
			}},
			SuppressNormalHostPolicy: true,
		},
		AllowedPackets: []packet{
			// Allowed by AoF and workload.
			udpPkt("123.0.0.1:1024", "10.96.0.11:53"),
			// Allowed by workload; normal host policy suppressed.
			udpPkt("123.0.0.1:1024", "10.96.0.10:53").toHost(),
			udpPkt("123.0.0.1:1024", "10.96.0.10:53").fromHost(),
			udpPkt("123.0.0.1:1024", "10.96.0.10:53").preNAT("10.0.0.2:12345").toHost(),
		},
		DroppedPackets: []packet{
			// Denied by AoF.
			udpPkt("123.0.0.1:1024", "10.96.0.10:53"),
			// Allowed by AoF.  Denied by workload.
			udpPkt("123.0.0.1:1024", "10.0.0.2:12345").preNAT("10.96.0.11:53").toHost(),
		},
	},
}

var xdpPolProgramTests = []polProgramTest{
	{
		PolicyName: "XDP allow else deny",
		Policy: polprog.Rules{
			ForXDP:           true,
			ForHostInterface: true,
			HostNormalTiers: []polprog.Tier{{
				Name:      "default",
				EndAction: "pass",
				Policies:  allowDestElseDeny("p1", "10.96.0.10/32"),
			}},
		},
		AllowedPackets: []packet{
			udpPkt("123.0.0.1:1024", "10.96.0.10:53"),
		},
		DroppedPackets: []packet{
			udpPkt("123.0.0.1:1024", "10.96.0.11:53"),
		},
	},
	{
		PolicyName: "XDP allow some",
		Policy: polprog.Rules{
			ForXDP:           true,
			ForHostInterface: true,
			HostNormalTiers: []polprog.Tier{{
				Name:      "default",
				EndAction: "pass",
				Policies:  allowDest("p1", "10.96.0.10/32"),
			}},
		},
		AllowedPackets: []packet{
			udpPkt("123.0.0.1:1024", "10.96.0.10:53"),
		},
		UnmatchedPackets: []packet{
			udpPkt("123.0.0.1:1024", "10.96.0.11:53"),
		},
	},
	{
		PolicyName: "XDP deny some",
		Policy: polprog.Rules{
			ForXDP:           true,
			ForHostInterface: true,
			HostNormalTiers: []polprog.Tier{{
				Name:      "default",
				EndAction: "pass",
				Policies:  denyDest("p1", "10.96.0.10/32"),
			}},
		},
		DroppedPackets: []packet{
			udpPkt("123.0.0.1:1024", "10.96.0.10:53"),
		},
		UnmatchedPackets: []packet{
			udpPkt("123.0.0.1:1024", "10.96.0.11:53"),
		},
	},
}

func allowDestElseDeny(name, dst string) []polprog.Policy {
	return []polprog.Policy{{
		Name: name,
		Rules: []polprog.Rule{{
			Rule: &proto.Rule{
				Action: "Allow",
				DstNet: []string{dst},
			}}, {
			Rule: &proto.Rule{
				Action: "Deny",
			}},
		}},
	}
}

func allowDest(name, dst string) []polprog.Policy {
	return []polprog.Policy{{
		Name: name,
		Rules: []polprog.Rule{{
			Rule: &proto.Rule{
				Action: "Allow",
				DstNet: []string{dst},
			}},
		}},
	}
}

func denyDest(name, dst string) []polprog.Policy {
	return []polprog.Policy{{
		Name: name,
		Rules: []polprog.Rule{{
			Rule: &proto.Rule{
				Action: "Deny",
				DstNet: []string{dst},
			}},
		}},
	}
}

// polProgramTestWrapper allows to keep polProgramTest intact as well as the tests that
// use it. The wrapped object satisfies testCase interface that allows to use the same
// algo for testing with different testcase options.
type polProgramTestWrapper struct {
	p polProgramTest
}

func (w polProgramTestWrapper) Policy() polprog.Rules {
	return w.p.Policy
}

func (w polProgramTestWrapper) IPSets() map[string][]string {
	return w.p.IPSets
}

func (w polProgramTestWrapper) AllowedPackets() []testCase {
	ret := make([]testCase, len(w.p.AllowedPackets))
	for i, p := range w.p.AllowedPackets {
		ret[i] = p
	}

	return ret
}

func (w polProgramTestWrapper) DroppedPackets() []testCase {
	ret := make([]testCase, len(w.p.DroppedPackets))
	for i, p := range w.p.DroppedPackets {
		ret[i] = p
	}

	return ret
}

func (w polProgramTestWrapper) UnmatchedPackets() []testCase {
	ret := make([]testCase, len(w.p.UnmatchedPackets))
	for i, p := range w.p.UnmatchedPackets {
		ret[i] = p
	}

	return ret
}

func (w polProgramTestWrapper) XDP() bool {
	return w.p.Policy.ForXDP
}

func wrap(p polProgramTest) polProgramTestWrapper {
	return polProgramTestWrapper{p}
}

func TestPolicyPrograms(t *testing.T) {
	for i, p := range polProgramTests {
		t.Run(fmt.Sprintf("%d:Policy=%s", i, p.PolicyName), func(t *testing.T) { runTest(t, wrap(p)) })
	}
}

type testFlowLogCase struct {
	packet  packet
	matches []uint64
}

func (tc testFlowLogCase) StateIn() state.State {
	return tc.packet.StateIn()
}

func (tc testFlowLogCase) String() string {
	return tc.packet.String()
}

func (tc testFlowLogCase) MatchStateOut(stateOut state.State) {
	// Check no other fields got clobbered.
	s := tc.StateIn()

	// We do not record more then state.MaxRuleIDs as we do not have more space
	s.RulesHit = uint32(len(tc.matches))
	if s.RulesHit > state.MaxRuleIDs {
		s.RulesHit = uint32(state.MaxRuleIDs)
	}
	copy(s.RuleIDs[:], tc.matches[:int(s.RulesHit)])

	// Zero parts we do not care about
	s.PolicyRC = 0 // PolicyRC tested by the caller
	stateOut.PolicyRC = 0

	Expect(stateOut).To(Equal(s), "policy program modified unexpected parts of the state")
}

type testFlowLog struct {
	policy         polprog.Rules
	allowedPackets []testFlowLogCase
	droppedPackets []testFlowLogCase
	ipSets         map[string][]string
}

func (t testFlowLog) Policy() polprog.Rules {
	return t.policy
}

func (t testFlowLog) AllowedPackets() []testCase {
	ret := make([]testCase, len(t.allowedPackets))
	for i, p := range t.allowedPackets {
		ret[i] = p
	}

	return ret
}

func (t testFlowLog) DroppedPackets() []testCase {
	ret := make([]testCase, len(t.droppedPackets))
	for i, p := range t.droppedPackets {
		ret[i] = p
	}

	return ret
}

func (t testFlowLog) IPSets() map[string][]string {
	return t.ipSets
}

func TestPolicyProgramsExceedMatchIdSpace(t *testing.T) {
	test := testFlowLog{
		policy: polprog.Rules{
			NoProfileMatchID: 0xdead,
		},
	}

	pkt := testFlowLogCase{packet: icmpPktWithTypeCode("10.0.0.1", "10.0.0.2", 8, 3)}

	// Fill the Policy with more then state.MaxRuleIDs all with a pass rule
	for i := 0; i <= state.MaxRuleIDs; i++ {
		test.policy.Tiers = append(test.policy.Tiers, polprog.Tier{
			Policies: []polprog.Policy{{
				Rules: []polprog.Rule{{
					Rule:    &proto.Rule{Action: "Pass"},
					MatchID: uint64(i + 1),
				}},
			}},
		})
		pkt.matches = append(pkt.matches, uint64(i+1))
	}

	// The last tier has an Allow rule which we must hit despite the fact that we cannot
	// record anymore rule IDs. This must not break policy enforcement.
	test.policy.Tiers = append(test.policy.Tiers, polprog.Tier{
		Policies: []polprog.Policy{{
			Rules: []polprog.Rule{{
				Rule:    &proto.Rule{Action: "Allow"},
				MatchID: uint64(state.MaxRuleIDs + 1),
			}},
		}},
	})
	pkt.matches = append(pkt.matches, uint64(state.MaxRuleIDs+1))

	test.allowedPackets = []testFlowLogCase{pkt}

	runTest(t, test)
}

func TestPolicyProgramsFlowLog(t *testing.T) {
	tests := []struct {
		name string
		test testFlowLog
	}{
		{
			name: "no tiers - no profile match",
			test: testFlowLog{
				policy: polprog.Rules{
					NoProfileMatchID: 0xdead0000beef0000,
				},
				droppedPackets: []testFlowLogCase{
					{packet: udpPkt("10.0.0.1:31245", "10.0.0.2:80"), matches: []uint64{0xdead0000beef0000}},
					{packet: tcpPkt("10.0.0.2:80", "10.0.0.1:31245"), matches: []uint64{0xdead0000beef0000}},
					{packet: icmpPkt("10.0.0.1", "10.0.0.2"), matches: []uint64{0xdead0000beef0000}},
				},
			},
		},
		{
			name: "pass to nowhere - pass and no profile matches",
			test: testFlowLog{
				policy: polprog.Rules{
					NoProfileMatchID: 0xdead,
					Tiers: []polprog.Tier{
						{
							Name: "pass",
							Policies: []polprog.Policy{{
								Name:  "pass rule",
								Rules: []polprog.Rule{{Rule: &proto.Rule{Action: "Pass"}, MatchID: 1234}},
							}},
						},
					},
				},
				droppedPackets: []testFlowLogCase{
					{packet: udpPkt("10.0.0.1:31245", "10.0.0.2:80"), matches: []uint64{1234, 0xdead}},
					{packet: tcpPkt("10.0.0.2:80", "10.0.0.1:31245"), matches: []uint64{1234, 0xdead}},
					{packet: icmpPkt("10.0.0.1", "10.0.0.2"), matches: []uint64{1234, 0xdead}},
				},
			},
		},
		{
			name: "different packets match different tiers and rules",
			test: testFlowLog{
				policy: polprog.Rules{
					NoProfileMatchID: 0xdead,
					Tiers: []polprog.Tier{
						{
							Name:      "first",
							EndRuleID: 0xbeef,
							Policies: []polprog.Policy{
								{
									Name: "TCP pass",
									Rules: []polprog.Rule{{
										MatchID: 6,
										Rule: &proto.Rule{
											Action: "Pass",
											Protocol: &proto.Protocol{
												NumberOrName: &proto.Protocol_Name{Name: "tcp"},
											},
										},
									}},
								},
								{
									Name: "UDP allow",
									Rules: []polprog.Rule{{
										MatchID: 17,
										Rule: &proto.Rule{
											Action: "Allow",
											Protocol: &proto.Protocol{
												NumberOrName: &proto.Protocol_Name{Name: "udp"},
											},
										},
									}},
								},
								// Explicit deny rest
							},
						},
						{
							Name:      "tcp",
							EndRuleID: 0xdeadbeef,
							Policies: []polprog.Policy{
								{
									Name: "TCP ports",
									Rules: []polprog.Rule{
										{
											MatchID: 80,
											Rule: &proto.Rule{
												Action:   "Pass",
												DstPorts: []*proto.PortRange{{First: 80, Last: 80}},
											},
										},
										{
											MatchID: 443,
											Rule: &proto.Rule{
												Action:   "Allow",
												DstPorts: []*proto.PortRange{{First: 443, Last: 443}},
											},
										},
									},
								},
								{
									Name: "UDP allow",
									Rules: []polprog.Rule{{
										MatchID: 17,
										Rule: &proto.Rule{
											Action: "Allow",
											Protocol: &proto.Protocol{
												NumberOrName: &proto.Protocol_Name{Name: "udp"},
											},
										},
									}},
								},
								// Explicit deny rest
							},
						},
						{
							Name:      "http",
							EndRuleID: 0xbad,
							Policies: []polprog.Policy{
								{
									Name: "TCP ports",
									Rules: []polprog.Rule{
										{
											MatchID: 10002,
											Rule: &proto.Rule{
												Action:      "Allow",
												SrcIpSetIds: []string{"setFrom"},
											},
										},
									},
								},
								// Explicit deny rest
							},
						},
					},
				},
				ipSets: map[string][]string{
					"setFrom": {"10.0.0.2/32"},
				},
				allowedPackets: []testFlowLogCase{
					{packet: udpPkt("10.0.0.1:53", "10.0.0.2:53"), matches: []uint64{17}},
					{packet: tcpPkt("10.0.0.2:1234", "10.0.0.1:80"), matches: []uint64{6, 80, 10002}},
					{packet: tcpPkt("10.0.0.2:1234", "10.0.0.1:443"), matches: []uint64{6, 443}},
				},
				droppedPackets: []testFlowLogCase{
					{packet: tcpPkt("10.0.0.2:8080", "10.0.0.1:31245"), matches: []uint64{6, 0xdeadbeef}},
					{packet: icmpPkt("10.0.0.1", "10.0.0.2"), matches: []uint64{0xbeef}},
					{packet: tcpPkt("10.0.0.3:1234", "10.0.0.1:80"), matches: []uint64{6, 80, 0xbad}},
				},
			},
		},
		{
			name: "staged policies recorded",
			test: testFlowLog{
				policy: polprog.Rules{
					NoProfileMatchID: 666,
					Tiers: []polprog.Tier{
						{
							Name: "pass",
							Policies: []polprog.Policy{{
								Name:  "pass rule",
								Rules: []polprog.Rule{{Rule: &proto.Rule{Action: "Pass"}, MatchID: 1234}},
							}},
						},
						{
							Name:      "staged only",
							EndRuleID: 0x7455,
							EndAction: polprog.TierEndPass,
							Policies: []polprog.Policy{
								{
									Name:   "staged deny",
									Staged: true,
									Rules:  []polprog.Rule{{Rule: &proto.Rule{Action: "Deny"}, MatchID: 0xdead}},
								},
								{
									Name:   "staged allow",
									Staged: true,
									Rules:  []polprog.Rule{{Rule: &proto.Rule{Action: "Allow"}, MatchID: 0x600d}},
								},
							},
						},
						{
							Name: "protocols",
							Policies: []polprog.Policy{
								{
									Name:      "TCP allow - staged",
									Staged:    true,
									NoMatchID: 0x66,
									Rules: []polprog.Rule{{
										MatchID: 0x6,
										Rule: &proto.Rule{
											Action: "Allow",
											Protocol: &proto.Protocol{
												NumberOrName: &proto.Protocol_Name{Name: "tcp"},
											},
										},
									}},
								},
								{
									Name:      "UDP allow - staged",
									Staged:    true,
									NoMatchID: 0x1717,
									Rules: []polprog.Rule{{
										MatchID: 0x17,
										Rule: &proto.Rule{
											Action: "Allow",
											Protocol: &proto.Protocol{
												NumberOrName: &proto.Protocol_Name{Name: "udp"},
											},
										},
									}},
								},
								{
									Name:  "allow all",
									Rules: []polprog.Rule{{Rule: &proto.Rule{Action: "Allow"}, MatchID: 1}},
								},
							},
						},
					},
				},
				allowedPackets: []testFlowLogCase{
					{
						packet:  udpPkt("10.0.0.1:31245", "10.0.0.2:80"),
						matches: []uint64{1234, 0xdead, 0x600d, 0x7455, 0x66, 0x17, 1},
					},
					{
						packet:  tcpPkt("10.0.0.2:80", "10.0.0.1:31245"),
						matches: []uint64{1234, 0xdead, 0x600d, 0x7455, 0x6, 0x1717, 1},
					},
					{
						packet:  icmpPkt("10.0.0.1", "10.0.0.2"),
						matches: []uint64{1234, 0xdead, 0x600d, 0x7455, 0x66, 0x1717, 1},
					},
				},
			},
		},
	}

	for _, test := range tests {
		t.Run(fmt.Sprintf("name=%s", test.name), func(t *testing.T) { runTest(t, test.test) })
	}
}

func TestPolicyProgramsWithStagedPolicy(t *testing.T) {
	for i, p := range polProgramTests {
		if len(p.Policy.Tiers) > 0 {

			// Make a copy of the tiers
			tiers := p.Policy.Tiers
			p.Policy.Tiers = make([]polprog.Tier, len(tiers))
			copy(p.Policy.Tiers, tiers)

			p.Policy.Tiers[0].Policies = append(
				[]polprog.Policy{{
					Name: "staged allow all",
					Rules: []polprog.Rule{{
						Rule: &proto.Rule{
							Action: "Allow",
						},
						MatchID: 0x600d,
					}},
					Staged:    true,
					NoMatchID: 0x666,
				}},
				p.Policy.Tiers[0].Policies...)

			if len(p.Policy.Tiers[0].Policies) == 1 {
				p.Policy.Tiers[0].EndAction = polprog.TierEndPass
			}
			t.Run(fmt.Sprintf("Staged policy first in first tier %d:Policy=%s", i, p.PolicyName),
				func(t *testing.T) { runTest(t, wrap(p)) },
			)
		}
	}

	for i, p := range polProgramTests {
		if len(p.Policy.Tiers) < 2 {
			continue
		}
		stagedTier := polprog.Tier{
			Name: "staged tier",
			Policies: []polprog.Policy{{
				Name: "staged allow all",
				Rules: []polprog.Rule{{
					Rule: &proto.Rule{
						Action: "Allow",
					},
					MatchID: 0x600d600d,
				}},
				Staged:    true,
				NoMatchID: 0x666,
			}},
			EndAction: polprog.TierEndPass,
		}

		tiers := p.Policy.Tiers

		p.Policy.Tiers = tiers[:1:1] // force a copy on the next append
		p.Policy.Tiers = append(p.Policy.Tiers, stagedTier)
		p.Policy.Tiers = append(p.Policy.Tiers, tiers[1:]...)

		t.Run(fmt.Sprintf("Staged only tier between tiers %d:Policy=%s", i, p.PolicyName),
			func(t *testing.T) { runTest(t, wrap(p)) },
		)
	}
}

func TestPolicyProgramsWithDropActionOverride(t *testing.T) {
	for i, p := range polProgramTests {
		allowed := make([]packet, 0, len(p.AllowedPackets)+len(p.DroppedPackets))
		allowed = append(allowed, p.AllowedPackets...)
		allowed = append(allowed, p.DroppedPackets...)

		p.AllowedPackets = allowed
		p.DroppedPackets = nil

		t.Run(fmt.Sprintf("DropActionOverride=allow %d:Policy=%s", i, p.PolicyName),
			func(t *testing.T) { runTest(t, wrap(p), polprog.WithActionDropOverride("allow")) },
		)
	}

	for i, p := range polProgramTests {
		t.Run(fmt.Sprintf("DropActionOverride=deny %d:Policy=%s", i, p.PolicyName),
			func(t *testing.T) { runTest(t, wrap(p), polprog.WithActionDropOverride("deny")) },
		)
	}
}

func TestHostPolicyPrograms(t *testing.T) {
	for i, p := range hostPolProgramTests {
		t.Run(fmt.Sprintf("%d:Policy=%s", i, p.PolicyName), func(t *testing.T) { runTest(t, wrap(p)) })
	}
}

func TestXDPPolicyPrograms(t *testing.T) {
	for i, p := range xdpPolProgramTests {
		t.Run(fmt.Sprintf("%d:Policy=%s", i, p.PolicyName), func(t *testing.T) { runTest(t, wrap(p)) })
	}
}

type polProgramTest struct {
	PolicyName       string
	Policy           polprog.Rules
	AllowedPackets   []packet
	DroppedPackets   []packet
	UnmatchedPackets []packet
	IPSets           map[string][]string
}

type packet struct {
	protocol int
	srcAddr  string
	srcPort  int
	dstAddr  string
	dstPort  int

	preNATDstAddr string
	preNATDstPort int
	fromHostFlag  bool
	toHostFlag    bool
}

func (p packet) preNAT(dst string) packet {
	var err error
	parts := strings.Split(dst, ":")
	p.preNATDstAddr = parts[0]
	p.preNATDstPort, err = strconv.Atoi(parts[1])
	if err != nil {
		panic(err)
	}
	return p
}

func (p packet) fromHost() packet {
	p.fromHostFlag = true
	return p
}

func (p packet) toHost() packet {
	p.toHostFlag = true
	return p
}

func (p packet) String() string {
	protoName := fmt.Sprint(p.protocol)
	switch p.protocol {
	case 6:
		protoName = "tcp"
	case 17:
		protoName = "udp"
	case 1:
		protoName = "icmp"
	}
	preNAT := ""
	if p.preNATDstAddr != "" {
		preNAT = fmt.Sprintf("%s:%d->", p.preNATDstAddr, p.preNATDstPort)
	}
	fromHost := ""
	if p.fromHostFlag {
		fromHost = "(H)"
	}
	toHost := ""
	if p.toHostFlag {
		toHost = "(H)"
	}
	return fmt.Sprintf("%s-%s%s:%d->%s%s%s:%d", protoName, p.srcAddr, fromHost, p.srcPort, preNAT, p.dstAddr, toHost, p.dstPort)
}

func (p packet) StateIn() state.State {
	preNATDstAddr := p.dstAddr
	preNATDstPort := p.dstPort
	if p.preNATDstAddr != "" {
		preNATDstAddr = p.preNATDstAddr
		preNATDstPort = p.preNATDstPort
	}
	flags := uint8(0)
	if p.fromHostFlag {
		flags |= polprog.FlagSrcIsHost
	}
	if p.toHostFlag {
		flags |= polprog.FlagDestIsHost
	}

	if uint8(p.protocol) == 1 {
		return state.State{
			IPProto:        uint8(p.protocol),
			SrcAddr:        ipUintFromString(p.srcAddr),
			PostNATDstAddr: ipUintFromString(p.dstAddr),
			SrcPort:        uint16(p.srcPort),
			DstPort:        uint16(p.dstPort),
			PreNATDstAddr:  ipUintFromString(preNATDstAddr),
			PreNATDstPort:  uint16(preNATDstPort),
			Flags:          flags,
		}
	}
	return state.State{
		IPProto:        uint8(p.protocol),
		SrcAddr:        ipUintFromString(p.srcAddr),
		PostNATDstAddr: ipUintFromString(p.dstAddr),
		SrcPort:        uint16(p.srcPort),
		PostNATDstPort: uint16(p.dstPort),
		PreNATDstAddr:  ipUintFromString(preNATDstAddr),
		PreNATDstPort:  uint16(preNATDstPort),
		Flags:          flags,
	}
}

func (p packet) MatchStateOut(stateOut state.State) {
	// Check no other fields got clobbered.
	expectedStateOut := p.StateIn()

	// Zero parts we do not care about

	expectedStateOut.PolicyRC = 0 // PolicyRC tested by the caller
	expectedStateOut.RulesHit = 0
	expectedStateOut.RuleIDs = [state.MaxRuleIDs]uint64{}

	stateOut.PolicyRC = 0
	stateOut.RulesHit = 0
	stateOut.RuleIDs = [state.MaxRuleIDs]uint64{}

	Expect(stateOut).To(Equal(expectedStateOut), "policy program modified unexpected parts of the state")
}

func ipUintFromString(addrStr string) uint32 {
	if addrStr == "" {
		return 0
	}
	addr := net.ParseIP(addrStr)
	return binary.LittleEndian.Uint32(addr.To4())
}

func TestIPUintFromString(t *testing.T) {
	RegisterTestingT(t)
	Expect(ipUintFromString("10.0.0.1")).To(Equal(uint32(0x0100000a)))
}

type testPolicy interface {
	Policy() polprog.Rules
	IPSets() map[string][]string
	AllowedPackets() []testCase
	DroppedPackets() []testCase
	UnmatchedPackets() []testCase
	XDP() bool
}

type testCase interface {
	String() string
	StateIn() state.State
	MatchStateOut(stateOut state.State)
}

func runTest(t *testing.T, tp testPolicy, polprogOpts ...polprog.Option) {
	RegisterTestingT(t)

	// The prog builder refuses to allocate IDs as a precaution, give it an allocator that forces allocations.
	realAlloc := idalloc.New()
	forceAlloc := &forceAllocator{alloc: realAlloc}

	// Make sure the maps are available.
	cleanIPSetMap()
	// FIXME should clean up the maps at the end of each test but recreating the maps seems to be racy

	setUpIPSets(tp.IPSets(), realAlloc, ipsMap)

	// Build the program.
	pg := polprog.NewBuilder(forceAlloc, ipsMap.MapFD(), testStateMap.MapFD(), jumpMap.MapFD(), polprogOpts...)
	insns, err := pg.Instructions(tp.Policy())
	Expect(err).NotTo(HaveOccurred(), "failed to assemble program")

	// Load the program into the kernel.  We don't pin it so it'll be removed when the
	// test process exits (or by the defer).
	polProgFD, err := bpf.LoadBPFProgramFromInsns(insns, "Apache-2.0", unix.BPF_PROG_TYPE_SCHED_CLS)
	Expect(err).NotTo(HaveOccurred(), "failed to load program into the kernel")
	Expect(polProgFD).NotTo(BeZero())
	defer func() {
		err := polProgFD.Close()
		Expect(err).NotTo(HaveOccurred())
	}()

	// Give the policy program somewhere to jump to.
	epiFD := installAllowedProgram(jumpMap)
	defer func() {
		err := epiFD.Close()
		Expect(err).NotTo(HaveOccurred())
	}()

	log.Debug("Setting up state map")
	for _, tc := range tp.AllowedPackets() {
		t.Run(fmt.Sprintf("should allow %s", tc), func(t *testing.T) {
			RegisterTestingT(t)
			runProgram(tc, testStateMap, polProgFD, RCAllowedReached, state.PolicyAllow)
		})
	}
	for _, tc := range tp.DroppedPackets() {
		t.Run(fmt.Sprintf("should drop %s", tc), func(t *testing.T) {
			RegisterTestingT(t)
<<<<<<< HEAD
			runProgram(tc, testStateMap, polProgFD, RCDrop, state.PolicyDeny)
=======
			if tp.XDP() {
				runProgram(tc, testStateMap, polProgFD, XDPDrop, state.PolicyNoMatch)
			} else {
				runProgram(tc, testStateMap, polProgFD, RCDrop, state.PolicyNoMatch)
			}
		})
	}
	for _, tc := range tp.UnmatchedPackets() {
		t.Run(fmt.Sprintf("should not match %s", tc), func(t *testing.T) {
			RegisterTestingT(t)
			runProgram(tc, testStateMap, polProgFD, XDPPass, state.PolicyNoMatch)
>>>>>>> dd1a06c6
		})
	}
}

// installAllowedProgram installs a trivial BPF program into the jump table that returns RCAllowedReached.
func installAllowedProgram(jumpMap bpf.Map) bpf.ProgFD {
	b := asm.NewBlock()

	// Load the RC into the return register.
	b.MovImm64(asm.R0, RCAllowedReached)
	// Exit!
	b.Exit()

	epiInsns, err := b.Assemble()
	Expect(err).NotTo(HaveOccurred())
	epiFD, err := bpf.LoadBPFProgramFromInsns(epiInsns, "Apache-2.0", unix.BPF_PROG_TYPE_SCHED_CLS)
	Expect(err).NotTo(HaveOccurred(), "failed to load program into the kernel")
	Expect(epiFD).NotTo(BeZero())

	jumpValue := make([]byte, 4)
	binary.LittleEndian.PutUint32(jumpValue, uint32(epiFD))
	err = jumpMap.Update([]byte{1, 0, 0, 0}, jumpValue)
	Expect(err).NotTo(HaveOccurred())

	return epiFD
}

func runProgram(tc testCase, stateMap bpf.Map, progFD bpf.ProgFD, expProgRC int, expPolRC state.PolicyResult) {
	// The policy program takes its input from the state map (rather than looking at the
	// packet).  Set up the state map.
	stateIn := tc.StateIn()
	stateMapKey := []byte{0, 0, 0, 0} // State map has a single key
	stateBytesIn := stateIn.AsBytes()
	log.WithField("stateBytes", stateBytesIn).Debug("State bytes in")
	log.Debugf("State in %#v", stateIn)
	err := stateMap.Update(stateMapKey, stateBytesIn)
	Expect(err).NotTo(HaveOccurred(), "failed to update state map")

	log.Debug("Running BPF program")
	result, err := bpf.RunBPFProgram(progFD, make([]byte, 1000), 1)
	Expect(err).NotTo(HaveOccurred())

	log.Debug("Checking result...")
	stateBytesOut, err := stateMap.Get(stateMapKey)
	Expect(err).NotTo(HaveOccurred())
	log.WithField("stateBytes", stateBytesOut).Debug("State bytes out")
	stateOut := state.StateFromBytes(stateBytesOut)
	log.Debugf("State out %#v", stateOut)
	Expect(stateOut.PolicyRC).To(BeNumerically("==", expPolRC), "policy RC was incorrect")
	Expect(result.RC).To(BeNumerically("==", expProgRC), "program RC was incorrect")
	tc.MatchStateOut(stateOut)
}

func setUpIPSets(ipSets map[string][]string, alloc *idalloc.IDAllocator, ipsMap bpf.Map) {
	for name, members := range ipSets {
		id := alloc.GetOrAlloc(name)
		for _, m := range members {
			entry := ipsets.ProtoIPSetMemberToBPFEntry(id, m)
			err := ipsMap.Update(entry[:], ipsets.DummyValue)
			Expect(err).NotTo(HaveOccurred())
		}
	}
}

func cleanIPSetMap() {
	// Clean out any existing IP sets.  (The other maps have a fixed number of keys that
	// we set as needed.)
	var keys [][]byte
	err := ipsMap.Iter(func(k, v []byte) bpf.IteratorAction {
		kCopy := make([]byte, len(k))
		copy(kCopy, k)
		keys = append(keys, kCopy)
		return bpf.IterNone
	})
	Expect(err).NotTo(HaveOccurred(), "failed to clean out map before test")
	for _, k := range keys {
		err = ipsMap.Delete(k)
		Expect(err).NotTo(HaveOccurred(), "failed to clean out map before test")
	}
}<|MERGE_RESOLUTION|>--- conflicted
+++ resolved
@@ -2155,13 +2155,10 @@
 	for _, tc := range tp.DroppedPackets() {
 		t.Run(fmt.Sprintf("should drop %s", tc), func(t *testing.T) {
 			RegisterTestingT(t)
-<<<<<<< HEAD
-			runProgram(tc, testStateMap, polProgFD, RCDrop, state.PolicyDeny)
-=======
 			if tp.XDP() {
 				runProgram(tc, testStateMap, polProgFD, XDPDrop, state.PolicyNoMatch)
 			} else {
-				runProgram(tc, testStateMap, polProgFD, RCDrop, state.PolicyNoMatch)
+				runProgram(tc, testStateMap, polProgFD, RCDrop, state.PolicyDeny)
 			}
 		})
 	}
@@ -2169,7 +2166,6 @@
 		t.Run(fmt.Sprintf("should not match %s", tc), func(t *testing.T) {
 			RegisterTestingT(t)
 			runProgram(tc, testStateMap, polProgFD, XDPPass, state.PolicyNoMatch)
->>>>>>> dd1a06c6
 		})
 	}
 }
