// Copyright (c) 2020-2021 Tigera, Inc. All rights reserved.

// Licensed under the Apache License, Version 2.0 (the "License");
// you may not use this file except in compliance with the License.
// You may obtain a copy of the License at
//
//     http://www.apache.org/licenses/LICENSE-2.0
//
// Unless required by applicable law or agreed to in writing, software
// distributed under the License is distributed on an "AS IS" BASIS,
// WITHOUT WARRANTIES OR CONDITIONS OF ANY KIND, either express or implied.
// See the License for the specific language governing permissions and
// limitations under the License.

package ut_test

import (
	"encoding/binary"
	"fmt"
	"net"
	"strconv"
	"strings"
	"testing"

	. "github.com/onsi/gomega"
	log "github.com/sirupsen/logrus"

	"golang.org/x/sys/unix"

	"github.com/projectcalico/felix/bpf"
	"github.com/projectcalico/felix/bpf/asm"
	"github.com/projectcalico/felix/bpf/ipsets"
	"github.com/projectcalico/felix/bpf/polprog"
	"github.com/projectcalico/felix/bpf/state"
	"github.com/projectcalico/felix/idalloc"
	"github.com/projectcalico/felix/proto"
)

func TestLoadAllowAllProgram(t *testing.T) {
	RegisterTestingT(t)

	b := asm.NewBlock()
	b.MovImm32(asm.R0, -1)
	b.Exit()
	insns, err := b.Assemble()
	Expect(err).NotTo(HaveOccurred())

	fd, err := bpf.LoadBPFProgramFromInsns(insns, "Apache-2.0", unix.BPF_PROG_TYPE_SCHED_CLS)
	Expect(err).NotTo(HaveOccurred())
	Expect(fd).NotTo(BeZero())
	defer func() {
		Expect(fd.Close()).NotTo(HaveOccurred())
	}()

	rc, err := bpf.RunBPFProgram(fd, make([]byte, 500), 1)
	Expect(err).NotTo(HaveOccurred())
	Expect(rc.RC).To(BeNumerically("==", -1))
}

func TestLoadProgramWithMapAccess(t *testing.T) {
	RegisterTestingT(t)

	ipsMap := ipsets.Map(&bpf.MapContext{})
	Expect(ipsMap.EnsureExists()).NotTo(HaveOccurred())
	Expect(ipsMap.MapFD()).NotTo(BeZero())

	b := asm.NewBlock()
	b.MovImm64(asm.R1, 0)
	b.StoreStack64(asm.R1, -8)
	b.StoreStack64(asm.R1, -16)
	b.StoreStack64(asm.R1, -24)
	b.StoreStack64(asm.R1, -32)
	b.Mov64(asm.R2, asm.R10)
	b.AddImm64(asm.R2, -32)
	b.LoadMapFD(asm.R1, uint32(ipsMap.MapFD()))
	b.Call(asm.HelperMapLookupElem)
	b.MovImm32(asm.R0, -1)
	b.Exit()
	insns, err := b.Assemble()
	Expect(err).NotTo(HaveOccurred())

	fd, err := bpf.LoadBPFProgramFromInsns(insns, "Apache-2.0", unix.BPF_PROG_TYPE_SCHED_CLS)
	Expect(err).NotTo(HaveOccurred())
	Expect(fd).NotTo(BeZero())
	defer func() {
		Expect(fd.Close()).NotTo(HaveOccurred())
	}()

	rc, err := bpf.RunBPFProgram(fd, make([]byte, 500), 1)
	Expect(err).NotTo(HaveOccurred())
	Expect(rc.RC).To(BeNumerically("==", -1))
}

func makeRulesSingleTier(protoRules []*proto.Rule) polprog.Rules {

	polRules := make([]polprog.Rule, len(protoRules))

	for i, r := range protoRules {
		polRules[i].Rule = r
	}

	return polprog.Rules{
		Tiers: []polprog.Tier{{
			Name: "base tier",
			Policies: []polprog.Policy{{
				Name:  "test policy",
				Rules: polRules,
			}},
		}},
	}
}

func TestLoadKitchenSinkPolicy(t *testing.T) {
	RegisterTestingT(t)
	alloc := idalloc.New()
	allocID := func(id string) string {
		alloc.GetOrAlloc(id)
		return id
	}

	cleanIPSetMap()

	pg := polprog.NewBuilder(alloc, ipsMap.MapFD(), stateMap.MapFD(), jumpMap.MapFD())
	insns, err := pg.Instructions(polprog.Rules{
		Tiers: []polprog.Tier{{
			Name: "base tier",
			Policies: []polprog.Policy{{
				Name: "test policy",
				Rules: []polprog.Rule{{Rule: &proto.Rule{
					Action:                  "Allow",
					IpVersion:               4,
					Protocol:                &proto.Protocol{NumberOrName: &proto.Protocol_Number{Number: 6}},
					SrcNet:                  []string{"10.0.0.0/8"},
					SrcPorts:                []*proto.PortRange{{First: 80, Last: 81}, {First: 8080, Last: 8081}},
					SrcNamedPortIpSetIds:    []string{allocID("n:abcdef1234567890")},
					DstNet:                  []string{"11.0.0.0/8"},
					DstPorts:                []*proto.PortRange{{First: 3000, Last: 3001}},
					DstNamedPortIpSetIds:    []string{allocID("n:foo1234567890")},
					Icmp:                    nil,
					SrcIpSetIds:             []string{allocID("s:sbcdef1234567890")},
					DstIpSetIds:             []string{allocID("s:dbcdef1234567890")},
					NotProtocol:             &proto.Protocol{NumberOrName: &proto.Protocol_Name{Name: "UDP"}},
					NotSrcNet:               []string{"12.0.0.0/8"},
					NotSrcPorts:             []*proto.PortRange{{First: 5000, Last: 5000}},
					NotDstNet:               []string{"13.0.0.0/8"},
					NotDstPorts:             []*proto.PortRange{{First: 4000, Last: 4000}},
					NotIcmp:                 nil,
					NotSrcIpSetIds:          []string{allocID("s:abcdef1234567890")},
					NotDstIpSetIds:          []string{allocID("s:abcdef123456789l")},
					NotSrcNamedPortIpSetIds: []string{allocID("n:0bcdef1234567890")},
					NotDstNamedPortIpSetIds: []string{allocID("n:0bcdef1234567890")},
				}}},
			}},
		}}})

	Expect(err).NotTo(HaveOccurred())
	fd, err := bpf.LoadBPFProgramFromInsns(insns, "Apache-2.0", unix.BPF_PROG_TYPE_SCHED_CLS)
	Expect(err).NotTo(HaveOccurred())
	Expect(fd).NotTo(BeZero())
	Expect(fd.Close()).NotTo(HaveOccurred())
}

func TestLoadGarbageProgram(t *testing.T) {
	RegisterTestingT(t)

	var insns asm.Insns
	for i := 0; i < 256; i++ {
		i := uint8(i)
		insns = append(insns, asm.Insn{i, i, i, i, i, i, i, i})
	}

	fd, err := bpf.LoadBPFProgramFromInsns(insns, "Apache-2.0", unix.BPF_PROG_TYPE_SCHED_CLS)
	Expect(err).To(HaveOccurred())
	Expect(fd).To(BeZero())
}

const (
	RCDrop            = 2
	RCEpilogueReached = 123
)

func packetWithPorts(proto int, src, dst string) packet {
	parts := strings.Split(src, ":")
	srcAddr := parts[0]
	srcPort, err := strconv.Atoi(parts[1])
	if err != nil {
		panic(err)
	}
	parts = strings.Split(dst, ":")
	dstAddr := parts[0]
	dstPort, err := strconv.Atoi(parts[1])
	if err != nil {
		panic(err)
	}
	return packet{
		protocol: proto,
		srcAddr:  srcAddr,
		srcPort:  srcPort,
		dstAddr:  dstAddr,
		dstPort:  dstPort,
	}
}

func tcpPkt(src, dst string) packet {
	return packetWithPorts(6, src, dst)
}

func udpPkt(src, dst string) packet {
	return packetWithPorts(17, src, dst)
}

func icmpPkt(src, dst string) packet {
	return packetWithPorts(1, src+":0", dst+":0")
}

func icmpPktWithTypeCode(src, dst string, icmpType, icmpCode int) packet {
	return packet{
		protocol: 1,
		srcAddr:  src,
		srcPort:  0,
		dstAddr:  dst,
		dstPort:  (icmpCode << 8) | (icmpType),
	}
}

func packetNoPorts(proto int, src, dst string) packet {
	return packet{
		protocol: proto,
		srcAddr:  src,
		dstAddr:  dst,
	}
}

var polProgramTests = []polProgramTest{
	// Tests of actions and flow control.
	{
		PolicyName: "no tiers",
		DroppedPackets: []packet{
			tcpPkt("10.0.0.1:31245", "10.0.0.2:80"),
			tcpPkt("10.0.0.2:80", "10.0.0.1:31245"),
			icmpPkt("10.0.0.1", "10.0.0.2"),
			packetNoPorts(253, "10.0.0.1", "10.0.0.2"),
		},
	},
	{
		PolicyName: "empty tier has no impact",
		Policy: polprog.Rules{
			Tiers: []polprog.Tier{
				{
					Name:      "empty tier",
					EndAction: polprog.TierEndPass, // this would be set by the caller
				},
				{
					Name: "allow",
					Policies: []polprog.Policy{{
						Name: "allow all",
						Rules: []polprog.Rule{{Rule: &proto.Rule{
							Action: "Allow",
						}}},
					}},
				},
			},
		},
		AllowedPackets: []packet{
			tcpPkt("10.0.0.1:31245", "10.0.0.2:80"),
			tcpPkt("10.0.0.2:80", "10.0.0.1:31245"),
			icmpPkt("10.0.0.1", "10.0.0.2"),
			packetNoPorts(253, "10.0.0.1", "10.0.0.2"),
		},
	},
	{
		PolicyName: "unreachable tier",
		Policy: polprog.Rules{
			Tiers: []polprog.Tier{
				{
					Name: "allow all",
					Policies: []polprog.Policy{{
						Name: "allow all",
						Rules: []polprog.Rule{{Rule: &proto.Rule{
							Action: "Allow",
						}}},
					}},
				},
				{
					Name: "unreachable",
					Policies: []polprog.Policy{{
						Name: "deny all",
						Rules: []polprog.Rule{{Rule: &proto.Rule{
							Action: "Deny",
						}}},
					}},
				},
			},
		},
		AllowedPackets: []packet{
			packetNoPorts(253, "10.0.0.1", "10.0.0.2"),
			tcpPkt("10.0.0.1:31245", "10.0.0.2:80"),
			tcpPkt("10.0.0.2:80", "10.0.0.1:31245"),
			icmpPkt("10.0.0.1", "10.0.0.2")},
	},
	{
		PolicyName: "pass to nowhere",
		Policy: polprog.Rules{
			Tiers: []polprog.Tier{
				{
					Name: "pass",
					Policies: []polprog.Policy{{
						Name:  "pass rule",
						Rules: []polprog.Rule{{Rule: &proto.Rule{Action: "Pass"}}},
					}},
				},
			},
		},
		DroppedPackets: []packet{
			packetNoPorts(253, "10.0.0.1", "10.0.0.2"),
			tcpPkt("10.0.0.1:31245", "10.0.0.2:80"),
			tcpPkt("10.0.0.2:80", "10.0.0.1:31245"),
			icmpPkt("10.0.0.1", "10.0.0.2")},
	},
	{
		PolicyName: "pass to allow",
		Policy: polprog.Rules{
			Tiers: []polprog.Tier{
				{
					Name: "pass",
					Policies: []polprog.Policy{{
						Name: "pass through",
						Rules: []polprog.Rule{
							{Rule: &proto.Rule{Action: "Pass"}},
							{Rule: &proto.Rule{Action: "Deny"}},
						},
					}},
				},
				{
					Name: "allow",
					Policies: []polprog.Policy{{
						Name: "allow all",
						Rules: []polprog.Rule{{Rule: &proto.Rule{
							Action: "Allow",
						}}},
					}},
				},
			},
		},
		AllowedPackets: []packet{
			packetNoPorts(253, "10.0.0.1", "10.0.0.2"),
			tcpPkt("10.0.0.1:31245", "10.0.0.2:80"),
			tcpPkt("10.0.0.2:80", "10.0.0.1:31245"),
			icmpPkt("10.0.0.1", "10.0.0.2")},
	},
	{
		PolicyName: "pass to deny",
		Policy: polprog.Rules{
			Tiers: []polprog.Tier{
				{
					Name: "pass",
					Policies: []polprog.Policy{{
						Name: "pass through",
						Rules: []polprog.Rule{
							{Rule: &proto.Rule{Action: "Pass"}},
							{Rule: &proto.Rule{Action: "Allow"}},
						},
					}},
				},
				{
					Name: "allow",
					Policies: []polprog.Policy{{
						Name: "deny all",
						Rules: []polprog.Rule{{Rule: &proto.Rule{
							Action: "Deny",
						}}},
					}},
				},
			},
		},
		DroppedPackets: []packet{
			packetNoPorts(253, "10.0.0.1", "10.0.0.2"),
			tcpPkt("10.0.0.1:31245", "10.0.0.2:80"),
			tcpPkt("10.0.0.2:80", "10.0.0.1:31245"),
			icmpPkt("10.0.0.1", "10.0.0.2")},
	},
	{
		PolicyName: "explicit allow",
		Policy: makeRulesSingleTier([]*proto.Rule{{
			Action: "Allow",
		}}),
		AllowedPackets: []packet{
			packetNoPorts(253, "10.0.0.1", "10.0.0.2"),
			tcpPkt("10.0.0.1:31245", "10.0.0.2:80"),
			tcpPkt("10.0.0.2:80", "10.0.0.1:31245"),
			udpPkt("10.0.0.2:80", "10.0.0.1:31245"),
			udpPkt("10.0.0.1:31245", "10.0.0.2:80"),
			icmpPkt("10.0.0.1", "10.0.0.2")},
	},
	{
		PolicyName: "explicit deny",
		Policy: makeRulesSingleTier([]*proto.Rule{{
			Action: "Deny",
		}}),
		DroppedPackets: []packet{
			tcpPkt("10.0.0.1:31245", "10.0.0.2:80"),
			tcpPkt("10.0.0.2:80", "10.0.0.1:31245"),
			udpPkt("10.0.0.2:80", "10.0.0.1:31245"),
			udpPkt("10.0.0.1:31245", "10.0.0.2:80"),
			icmpPkt("10.0.0.1", "10.0.0.2")},
	},

	// Protocol match tests.

	{
		PolicyName: "allow tcp",
		Policy: makeRulesSingleTier([]*proto.Rule{{
			Action:   "Allow",
			Protocol: &proto.Protocol{NumberOrName: &proto.Protocol_Name{Name: "tcp"}},
		}}),
		AllowedPackets: []packet{
			tcpPkt("10.0.0.1:31245", "10.0.0.2:80"),
			tcpPkt("10.0.0.2:80", "10.0.0.1:31245")},
		DroppedPackets: []packet{
			packetNoPorts(253, "10.0.0.1", "10.0.0.2"),
			udpPkt("10.0.0.2:80", "10.0.0.1:31245"),
			udpPkt("10.0.0.1:31245", "10.0.0.2:80"),
			icmpPkt("10.0.0.1", "10.0.0.2")},
	},
	{
		PolicyName: "allow !tcp",
		Policy: makeRulesSingleTier([]*proto.Rule{{
			Action:      "Allow",
			NotProtocol: &proto.Protocol{NumberOrName: &proto.Protocol_Name{Name: "tcp"}},
		}}),
		AllowedPackets: []packet{
			packetNoPorts(253, "10.0.0.1", "10.0.0.2"),
			udpPkt("10.0.0.2:80", "10.0.0.1:31245"),
			udpPkt("10.0.0.1:31245", "10.0.0.2:80"),
			icmpPkt("10.0.0.1", "10.0.0.2")},
		DroppedPackets: []packet{
			tcpPkt("10.0.0.1:31245", "10.0.0.2:80"),
			tcpPkt("10.0.0.2:80", "10.0.0.1:31245")},
	},
	{
		PolicyName: "allow udp",
		Policy: makeRulesSingleTier([]*proto.Rule{{
			Action:   "Allow",
			Protocol: &proto.Protocol{NumberOrName: &proto.Protocol_Name{Name: "udp"}},
		}}),
		AllowedPackets: []packet{
			udpPkt("10.0.0.2:80", "10.0.0.1:31245"),
			udpPkt("10.0.0.1:31245", "10.0.0.2:80")},
		DroppedPackets: []packet{
			packetNoPorts(253, "10.0.0.1", "10.0.0.2"),
			tcpPkt("10.0.0.1:31245", "10.0.0.2:80"),
			tcpPkt("10.0.0.2:80", "10.0.0.1:31245"),
			icmpPkt("10.0.0.1", "10.0.0.2")},
	},

	// CIDR tests.

	{
		PolicyName: "allow 10.0.0.1/32",
		Policy: makeRulesSingleTier([]*proto.Rule{{
			Action: "Allow",
			SrcNet: []string{"10.0.0.1/32"},
		}}),
		AllowedPackets: []packet{
			packetNoPorts(253, "10.0.0.1", "10.0.0.2"),
			tcpPkt("10.0.0.1:31245", "10.0.0.2:80"),
			udpPkt("10.0.0.1:31245", "10.0.0.2:80"),
			icmpPkt("10.0.0.1", "10.0.0.2")},
		DroppedPackets: []packet{
			packetNoPorts(253, "10.0.0.2", "10.0.0.2"),
			tcpPkt("10.0.0.2:80", "10.0.0.1:31245"),
			udpPkt("10.0.0.2:80", "10.0.0.1:31245")},
	},
	{
		PolicyName: "allow from 10.0.0.0/8",
		Policy: makeRulesSingleTier([]*proto.Rule{{
			Action: "Allow",
			SrcNet: []string{"10.0.0.0/8"},
		}}),
		AllowedPackets: []packet{
			packetNoPorts(253, "10.0.0.1", "10.0.0.2"),
			tcpPkt("10.0.0.1:31245", "10.0.0.2:80"),
			udpPkt("10.0.0.1:31245", "10.0.0.2:80"),
			icmpPkt("10.0.0.1", "10.0.0.2"),
			tcpPkt("10.0.0.2:80", "10.0.0.1:31245"),
			udpPkt("10.0.0.2:80", "10.0.0.1:31245")},
		DroppedPackets: []packet{
			packetNoPorts(253, "11.0.0.1", "10.0.0.2"),
			icmpPkt("11.0.0.1", "10.0.0.2")},
	},
	{
		PolicyName: "allow from CIDRs",
		Policy: makeRulesSingleTier([]*proto.Rule{{
			Action: "Allow",
			SrcNet: []string{"102.0.0.0/8", "10.0.0.1/32", "11.0.0.1/32"},
		}}),
		AllowedPackets: []packet{
			packetNoPorts(253, "10.0.0.1", "10.0.0.2"),
			icmpPkt("11.0.0.1", "10.0.0.2"),
			udpPkt("10.0.0.1:31245", "10.0.0.2:80")},
		DroppedPackets: []packet{
			packetNoPorts(253, "10.0.0.2", "10.0.0.2"),
			tcpPkt("10.0.0.2:80", "10.0.0.1:31245")},
	},
	{
		PolicyName: "allow from !CIDRs",
		Policy: makeRulesSingleTier([]*proto.Rule{{
			Action:    "Allow",
			NotSrcNet: []string{"102.0.0.0/8", "10.0.0.1/32", "11.0.0.1/32"},
		}}),
		AllowedPackets: []packet{
			packetNoPorts(253, "10.0.0.2", "10.0.0.2"),
			tcpPkt("10.0.0.2:80", "10.0.0.1:31245")},
		DroppedPackets: []packet{
			packetNoPorts(253, "10.0.0.1", "10.0.0.2"),
			icmpPkt("11.0.0.1", "10.0.0.2"),
			udpPkt("10.0.0.1:31245", "10.0.0.2:80")},
	},
	{
		PolicyName: "allow to CIDRs",
		Policy: makeRulesSingleTier([]*proto.Rule{{
			Action: "Allow",
			DstNet: []string{"102.0.0.0/8", "10.0.0.1/32", "11.0.0.1/32"},
		}}),
		AllowedPackets: []packet{
			packetNoPorts(253, "10.0.0.2", "10.0.0.1"),
			tcpPkt("10.0.0.2:80", "10.0.0.1:31245")},
		DroppedPackets: []packet{
			packetNoPorts(253, "10.0.0.1", "10.0.0.2"),
			udpPkt("10.0.0.2:12345", "123.0.0.1:1024")},
	},
	{
		PolicyName: "allow to !CIDRs",
		Policy: makeRulesSingleTier([]*proto.Rule{{
			Action:    "Allow",
			NotDstNet: []string{"102.0.0.0/8", "10.0.0.1/32", "11.0.0.1/32"},
		}}),
		AllowedPackets: []packet{
			packetNoPorts(253, "10.0.0.1", "123.0.0.1"),
			udpPkt("10.0.0.2:12345", "123.0.0.1:1024")},
		DroppedPackets: []packet{
			packetNoPorts(253, "10.0.0.2", "10.0.0.1"),
			tcpPkt("10.0.0.2:80", "10.0.0.1:31245")},
	},
	{
		PolicyName: "allow from !10.0.0.0/8",
		Policy: makeRulesSingleTier([]*proto.Rule{{
			Action:    "Allow",
			NotSrcNet: []string{"10.0.0.0/8"},
		}}),
		AllowedPackets: []packet{
			packetNoPorts(253, "11.0.0.2", "10.0.0.1"),
			icmpPkt("11.0.0.1", "10.0.0.2")},
		DroppedPackets: []packet{
			packetNoPorts(253, "10.0.0.2", "10.0.0.1"),
			tcpPkt("10.0.0.1:31245", "10.0.0.2:80"),
			udpPkt("10.0.0.1:31245", "10.0.0.2:80"),
			icmpPkt("10.0.0.1", "10.0.0.2"),
			tcpPkt("10.0.0.2:80", "10.0.0.1:31245"),
			udpPkt("10.0.0.2:80", "10.0.0.1:31245")},
	},
	{
		PolicyName: "allow to 10.0.0.1/32",
		Policy: makeRulesSingleTier([]*proto.Rule{{
			Action: "Allow",
			DstNet: []string{"10.0.0.1/32"},
		}}),
		AllowedPackets: []packet{
			packetNoPorts(253, "10.0.0.2", "10.0.0.1"),
			tcpPkt("10.0.0.2:80", "10.0.0.1:31245"),
			udpPkt("10.0.0.2:80", "10.0.0.1:31245")},
		DroppedPackets: []packet{
			packetNoPorts(253, "10.0.0.1", "10.0.0.2"),
			tcpPkt("10.0.0.1:31245", "10.0.0.2:80"),
			udpPkt("10.0.0.1:31245", "10.0.0.2:80"),
			icmpPkt("10.0.0.1", "10.0.0.2"),
			udpPkt("10.0.0.2:12345", "123.0.0.1:1024")},
	},
	{
		PolicyName: "allow to 10.0.0.0/8",
		Policy: makeRulesSingleTier([]*proto.Rule{{
			Action: "Allow",
			DstNet: []string{"10.0.0.0/8"},
		}}),
		AllowedPackets: []packet{
			packetNoPorts(253, "10.0.0.1", "10.0.0.2"),
			tcpPkt("10.0.0.1:31245", "10.0.0.2:80"),
			udpPkt("10.0.0.1:31245", "10.0.0.2:80"),
			icmpPkt("10.0.0.1", "10.0.0.2"),
			tcpPkt("10.0.0.2:80", "10.0.0.1:31245"),
			udpPkt("10.0.0.2:80", "10.0.0.1:31245"),
			icmpPkt("11.0.0.1", "10.0.0.2")},
		DroppedPackets: []packet{
			packetNoPorts(253, "10.0.0.1", "123.0.0.2"),
			udpPkt("10.0.0.2:12345", "123.0.0.1:1024")},
	},
	{
		PolicyName: "allow to !10.0.0.0/8",
		Policy: makeRulesSingleTier([]*proto.Rule{{
			Action:    "Allow",
			NotDstNet: []string{"10.0.0.0/8"},
		}}),
		AllowedPackets: []packet{
			packetNoPorts(253, "10.0.0.1", "123.0.0.2"),
			udpPkt("10.0.0.2:12345", "123.0.0.1:1024")},
		DroppedPackets: []packet{
			packetNoPorts(253, "10.0.0.1", "10.0.0.2"),
			tcpPkt("10.0.0.1:31245", "10.0.0.2:80"),
			udpPkt("10.0.0.1:31245", "10.0.0.2:80"),
			icmpPkt("10.0.0.1", "10.0.0.2"),
			tcpPkt("10.0.0.2:80", "10.0.0.1:31245"),
			udpPkt("10.0.0.2:80", "10.0.0.1:31245")},
	},

	// Port tests.

	{
		PolicyName: "allow from tcp:80",
		Policy: makeRulesSingleTier([]*proto.Rule{{
			Action:   "Allow",
			Protocol: &proto.Protocol{NumberOrName: &proto.Protocol_Name{Name: "tcp"}},
			SrcPorts: []*proto.PortRange{{
				First: 80,
				Last:  80,
			}},
		}}),
		AllowedPackets: []packet{
			tcpPkt("10.0.0.2:80", "10.0.0.1:31245")},
		DroppedPackets: []packet{
			packetNoPorts(253, "10.0.0.2", "10.0.0.1"),
			tcpPkt("10.0.0.1:31245", "10.0.0.2:80"),
			udpPkt("10.0.0.2:80", "10.0.0.1:31245"),
			udpPkt("10.0.0.1:31245", "10.0.0.2:80"),
			icmpPkt("10.0.0.1", "10.0.0.2")},
	},
	{
		PolicyName: "allow from tcp:80-81",
		Policy: makeRulesSingleTier([]*proto.Rule{{
			Action:   "Allow",
			Protocol: &proto.Protocol{NumberOrName: &proto.Protocol_Name{Name: "tcp"}},
			SrcPorts: []*proto.PortRange{{
				First: 80,
				Last:  81,
			}},
		}}),
		AllowedPackets: []packet{
			tcpPkt("10.0.0.2:80", "10.0.0.1:31245"),
			tcpPkt("10.0.0.2:81", "10.0.0.1:31245")},
		DroppedPackets: []packet{
			packetNoPorts(253, "10.0.0.2", "10.0.0.1"),
			tcpPkt("10.0.0.2:79", "10.0.0.1:31245"),
			tcpPkt("10.0.0.2:82", "10.0.0.1:31245"),
			tcpPkt("10.0.0.1:31245", "10.0.0.2:80"),
			udpPkt("10.0.0.2:80", "10.0.0.1:31245")},
	},
	{
		PolicyName: "allow from tcp:0-80",
		Policy: makeRulesSingleTier([]*proto.Rule{{
			Action:   "Allow",
			Protocol: &proto.Protocol{NumberOrName: &proto.Protocol_Name{Name: "tcp"}},
			SrcPorts: []*proto.PortRange{{
				First: 0,
				Last:  80,
			}},
		}}),
		AllowedPackets: []packet{
			tcpPkt("10.0.0.2:0", "10.0.0.1:31245"),
			tcpPkt("10.0.0.2:80", "10.0.0.1:31245")},
		DroppedPackets: []packet{
			packetNoPorts(253, "10.0.0.2", "10.0.0.1"),
			tcpPkt("10.0.0.2:81", "10.0.0.1:31245")},
	},
	{
		PolicyName: "allow to tcp:80-65535",
		Policy: makeRulesSingleTier([]*proto.Rule{{
			Action:   "Allow",
			Protocol: &proto.Protocol{NumberOrName: &proto.Protocol_Name{Name: "tcp"}},
			DstPorts: []*proto.PortRange{{
				First: 80,
				Last:  65535,
			}},
		}}),
		AllowedPackets: []packet{
			tcpPkt("10.0.0.1:31245", "10.0.0.2:80"),
			tcpPkt("10.0.0.1:31245", "10.0.0.2:65535")},
		DroppedPackets: []packet{
			packetNoPorts(253, "10.0.0.2", "10.0.0.1"),
			tcpPkt("10.0.0.1:31245", "10.0.0.2:79")},
	},
	{
		PolicyName: "allow to tcp:ranges",
		Policy: makeRulesSingleTier([]*proto.Rule{{
			Action:   "Allow",
			Protocol: &proto.Protocol{NumberOrName: &proto.Protocol_Name{Name: "tcp"}},
			DstPorts: []*proto.PortRange{
				{First: 80, Last: 81},
				{First: 90, Last: 90},
			},
		}}),
		AllowedPackets: []packet{
			tcpPkt("10.0.0.1:31245", "10.0.0.2:80"),
			tcpPkt("10.0.0.1:31245", "10.0.0.2:81"),
			tcpPkt("10.0.0.1:31245", "10.0.0.2:90")},
		DroppedPackets: []packet{
			packetNoPorts(253, "10.0.0.1", "10.0.0.2"),
			tcpPkt("10.0.0.1:31245", "10.0.0.2:79"),
			tcpPkt("10.0.0.1:31245", "10.0.0.2:82"),
			tcpPkt("10.0.0.1:31245", "10.0.0.2:89"),
			tcpPkt("10.0.0.1:31245", "10.0.0.2:91"),
			udpPkt("10.0.0.1:31245", "10.0.0.2:80")},
	},
	{
		PolicyName: "allow to tcp:!ranges",
		Policy: makeRulesSingleTier([]*proto.Rule{{
			Action:   "Allow",
			Protocol: &proto.Protocol{NumberOrName: &proto.Protocol_Name{Name: "tcp"}},
			NotDstPorts: []*proto.PortRange{
				{First: 80, Last: 81},
				{First: 90, Last: 90},
			},
		}}),
		AllowedPackets: []packet{
			tcpPkt("10.0.0.1:31245", "10.0.0.2:79"),
			tcpPkt("10.0.0.1:31245", "10.0.0.2:82"),
			tcpPkt("10.0.0.1:31245", "10.0.0.2:89"),
			tcpPkt("10.0.0.1:31245", "10.0.0.2:91")},
		DroppedPackets: []packet{
			packetNoPorts(253, "10.0.0.2", "10.0.0.1"),
			tcpPkt("10.0.0.1:31245", "10.0.0.2:80"),
			tcpPkt("10.0.0.1:31245", "10.0.0.2:81"),
			tcpPkt("10.0.0.1:31245", "10.0.0.2:90"),
			udpPkt("10.0.0.1:31245", "10.0.0.2:80")},
	},
	{
		PolicyName: "allow from tcp:!80",
		Policy: makeRulesSingleTier([]*proto.Rule{{
			Action:   "Allow",
			Protocol: &proto.Protocol{NumberOrName: &proto.Protocol_Name{Name: "tcp"}},
			NotSrcPorts: []*proto.PortRange{{
				First: 80,
				Last:  80,
			}},
		}}),
		AllowedPackets: []packet{
			tcpPkt("10.0.0.1:31245", "10.0.0.2:80")},
		DroppedPackets: []packet{
			packetNoPorts(253, "10.0.0.2", "10.0.0.1"),
			tcpPkt("10.0.0.2:80", "10.0.0.1:31245"),
			udpPkt("10.0.0.2:80", "10.0.0.1:31245"),
			udpPkt("10.0.0.1:31245", "10.0.0.2:80"),
			icmpPkt("10.0.0.1", "10.0.0.2")},
	},
	{
		PolicyName: "allow to tcp:80",
		Policy: makeRulesSingleTier([]*proto.Rule{{
			Action:   "Allow",
			Protocol: &proto.Protocol{NumberOrName: &proto.Protocol_Name{Name: "tcp"}},
			DstPorts: []*proto.PortRange{{
				First: 80,
				Last:  80,
			}},
		}}),
		AllowedPackets: []packet{
			tcpPkt("10.0.0.1:31245", "10.0.0.2:80")},
		DroppedPackets: []packet{
			packetNoPorts(253, "10.0.0.2", "10.0.0.1"),
			tcpPkt("10.0.0.2:80", "10.0.0.1:31245"),
			udpPkt("10.0.0.2:80", "10.0.0.1:31245"),
			udpPkt("10.0.0.1:31245", "10.0.0.2:80"),
			icmpPkt("10.0.0.1", "10.0.0.2")},
	},
	{
		// BPF immediate values are signed, check that we don't get tripped up by a sign extension.
		PolicyName: "allow to tcp:65535",
		Policy: makeRulesSingleTier([]*proto.Rule{{
			Action:   "Allow",
			Protocol: &proto.Protocol{NumberOrName: &proto.Protocol_Name{Name: "tcp"}},
			DstPorts: []*proto.PortRange{{
				First: 65535,
				Last:  65535,
			}},
		}}),
		AllowedPackets: []packet{
			tcpPkt("10.0.0.1:31245", "10.0.0.2:65535")},
		DroppedPackets: []packet{
			packetNoPorts(253, "10.0.0.2", "10.0.0.1"),
			tcpPkt("10.0.0.2:80", "10.0.0.1:31245")},
	},
	{
		PolicyName: "allow to tcp:!80",
		Policy: makeRulesSingleTier([]*proto.Rule{{
			Action:   "Allow",
			Protocol: &proto.Protocol{NumberOrName: &proto.Protocol_Name{Name: "tcp"}},
			NotDstPorts: []*proto.PortRange{{
				First: 80,
				Last:  80,
			}},
		}}),
		AllowedPackets: []packet{
			tcpPkt("10.0.0.2:80", "10.0.0.1:31245")},
		DroppedPackets: []packet{
			packetNoPorts(253, "10.0.0.2", "10.0.0.1"),
			tcpPkt("10.0.0.1:31245", "10.0.0.2:80"),
			udpPkt("10.0.0.2:80", "10.0.0.1:31245"),
			udpPkt("10.0.0.1:31245", "10.0.0.2:80"),
			icmpPkt("10.0.0.1", "10.0.0.2")},
	},

	// IP set tests.
	{
		PolicyName: "allow from empty IP set",
		Policy: makeRulesSingleTier([]*proto.Rule{{
			Action:      "Allow",
			Protocol:    &proto.Protocol{NumberOrName: &proto.Protocol_Name{Name: "tcp"}},
			SrcIpSetIds: []string{"setA"},
		}}),
		DroppedPackets: []packet{
			packetNoPorts(253, "10.0.0.2", "10.0.0.1"),
			tcpPkt("10.0.0.2:80", "10.0.0.1:31245"),
			tcpPkt("10.0.0.1:31245", "10.0.0.2:80"),
			udpPkt("10.0.0.2:80", "10.0.0.1:31245"),
			udpPkt("10.0.0.1:31245", "10.0.0.2:80"),
			icmpPkt("10.0.0.1", "10.0.0.2")},
		IPSets: map[string][]string{
			"setA": {},
		},
	},
	{
		PolicyName: "allow from !empty IP set",
		Policy: makeRulesSingleTier([]*proto.Rule{{
			Action:         "Allow",
			Protocol:       &proto.Protocol{NumberOrName: &proto.Protocol_Name{Name: "tcp"}},
			NotSrcIpSetIds: []string{"setA"},
		}}),
		AllowedPackets: []packet{
			tcpPkt("10.0.0.2:80", "10.0.0.1:31245"),
			tcpPkt("10.0.0.1:31245", "10.0.0.2:80")},
		DroppedPackets: []packet{
			packetNoPorts(253, "10.0.0.2", "10.0.0.1"),
			udpPkt("10.0.0.2:80", "10.0.0.1:31245"),
			udpPkt("10.0.0.1:31245", "10.0.0.2:80"),
			icmpPkt("10.0.0.1", "10.0.0.2")},
		IPSets: map[string][]string{
			"setA": {},
		},
	},
	{
		PolicyName: "allow from IP set",
		Policy: makeRulesSingleTier([]*proto.Rule{{
			Action:      "Allow",
			SrcIpSetIds: []string{"setA"},
		}}),
		AllowedPackets: []packet{
			packetNoPorts(253, "10.0.0.2", "10.0.0.1"),
			tcpPkt("10.0.0.2:80", "10.0.0.1:31245"),
			udpPkt("10.0.0.2:12345", "123.0.0.1:1024"),
			udpPkt("10.0.0.2:80", "10.0.0.1:31245"),
			udpPkt("10.0.0.1:31245", "10.0.0.2:80"),
			icmpPkt("10.0.0.1", "10.0.0.2")},
		DroppedPackets: []packet{
			packetNoPorts(253, "11.0.0.2", "10.0.0.1"),
			tcpPkt("11.0.0.1:12345", "10.0.0.2:8080")},
		IPSets: map[string][]string{
			"setA": {"10.0.0.0/8"},
		},
	},
	{
		PolicyName: "allow to IP set",
		Policy: makeRulesSingleTier([]*proto.Rule{{
			Action:      "Allow",
			DstIpSetIds: []string{"setA"},
		}}),
		AllowedPackets: []packet{
			packetNoPorts(253, "11.0.0.2", "11.0.0.1"),
			udpPkt("10.0.0.2:12345", "123.0.0.1:1024")},
		DroppedPackets: []packet{
			packetNoPorts(253, "11.0.0.2", "10.0.0.1"),
			tcpPkt("11.0.0.1:12345", "10.0.0.2:8080"),
			udpPkt("10.0.0.1:31245", "10.0.0.2:80")},
		IPSets: map[string][]string{
			"setA": {"11.0.0.0/8", "123.0.0.1/32"},
		},
	},
	{
		PolicyName: "allow to domain-derived or non-domain-derived IP set",
		Policy: makeRulesSingleTier([]*proto.Rule{{
			Action:            "Allow",
			DstIpSetIds:       []string{"setA"},
			DstDomainIpSetIds: []string{"setB"},
		}}),
		AllowedPackets: []packet{
			udpPkt("10.0.0.2:12345", "123.0.0.1:1024"),
			udpPkt("10.0.0.2:31245", "10.0.0.1:80")},
		DroppedPackets: []packet{
			tcpPkt("11.0.0.1:12345", "10.0.0.2:8080")},
		IPSets: map[string][]string{
			"setA": {"11.0.0.0/8", "123.0.0.1/32"},
			"setB": {"10.0.0.1/32"},
		},
	},
	{
		PolicyName: "allow from !IP set",
		Policy: makeRulesSingleTier([]*proto.Rule{{
			Action:         "Allow",
			NotSrcIpSetIds: []string{"setA"},
		}}),
		AllowedPackets: []packet{
			packetNoPorts(253, "11.0.0.2", "10.0.0.1"),
			tcpPkt("11.0.0.1:12345", "10.0.0.2:8080")},
		DroppedPackets: []packet{
			packetNoPorts(253, "10.0.0.2", "10.0.0.1"),
			tcpPkt("10.0.0.2:80", "10.0.0.1:31245"),
			udpPkt("10.0.0.2:12345", "123.0.0.1:1024"),
			udpPkt("10.0.0.2:80", "10.0.0.1:31245"),
			udpPkt("10.0.0.1:31245", "10.0.0.2:80"),
			icmpPkt("10.0.0.1", "10.0.0.2")},
		IPSets: map[string][]string{
			"setA": {"10.0.0.0/8"},
		},
	},
	{
		PolicyName: "allow to !IP set",
		Policy: makeRulesSingleTier([]*proto.Rule{{
			Action:         "Allow",
			NotDstIpSetIds: []string{"setA"},
		}}),
		AllowedPackets: []packet{
			packetNoPorts(253, "11.0.0.2", "10.0.0.1"),
			tcpPkt("11.0.0.1:12345", "10.0.0.2:8080"),
			udpPkt("10.0.0.1:31245", "10.0.0.2:80")},
		DroppedPackets: []packet{
			packetNoPorts(253, "11.0.0.2", "11.0.0.1"),
			udpPkt("10.0.0.2:12345", "123.0.0.1:1024")},
		IPSets: map[string][]string{
			"setA": {"11.0.0.0/8", "123.0.0.1/32"},
		},
	},
	{
		PolicyName: "allow to named port",
		Policy: makeRulesSingleTier([]*proto.Rule{{
			Action:               "Allow",
			DstNamedPortIpSetIds: []string{"setA"},
		}}),
		AllowedPackets: []packet{
			udpPkt("10.0.0.2:12345", "123.0.0.1:1024"),
			tcpPkt("10.0.0.1:31245", "10.0.0.2:80")},
		DroppedPackets: []packet{
			packetNoPorts(253, "11.0.0.2", "10.0.0.2"), // Wrong proto, no ports
			tcpPkt("11.0.0.1:12345", "10.0.0.2:8080"),  // Wrong port
			udpPkt("10.0.0.1:31245", "10.0.0.2:80"),    // Wrong proto
			tcpPkt("10.0.0.2:80", "10.0.0.1:31245"),    // Src/dest confusion
			tcpPkt("10.0.0.2:31245", "10.0.0.1:80"),    // Wrong dest
		},
		IPSets: map[string][]string{
			"setA": {"10.0.0.2/32,tcp:80", "123.0.0.1/32,udp:1024"},
		},
	},
	{
		PolicyName: "allow to named ports",
		Policy: makeRulesSingleTier([]*proto.Rule{{
			Action:               "Allow",
			DstNamedPortIpSetIds: []string{"setA", "setB"},
		}}),
		AllowedPackets: []packet{
			udpPkt("10.0.0.2:12345", "123.0.0.1:1024"),
			tcpPkt("10.0.0.1:31245", "10.0.0.2:80")},
		DroppedPackets: []packet{
			packetNoPorts(253, "11.0.0.2", "10.0.0.2"), // Wrong proto, no ports
			tcpPkt("11.0.0.1:12345", "10.0.0.2:8080"),  // Wrong port
			udpPkt("10.0.0.1:31245", "10.0.0.2:80"),    // Wrong proto
			tcpPkt("10.0.0.2:80", "10.0.0.1:31245"),    // Src/dest confusion
			tcpPkt("10.0.0.2:31245", "10.0.0.1:80"),    // Wrong dest
		},
		IPSets: map[string][]string{
			"setA": {"10.0.0.2/32,tcp:80"},
			"setB": {"123.0.0.1/32,udp:1024"},
		},
	},
	{
		PolicyName: "allow to mixed ports",
		Policy: makeRulesSingleTier([]*proto.Rule{{
			Action: "Allow",
			// Should match either port or named port
			DstPorts: []*proto.PortRange{
				{First: 81, Last: 82},
				{First: 90, Last: 90},
			},
			DstNamedPortIpSetIds: []string{"setA", "setB"},
		}}),
		AllowedPackets: []packet{
			udpPkt("10.0.0.2:12345", "123.0.0.1:1024"),
			tcpPkt("10.0.0.1:31245", "10.0.0.2:80"),
			tcpPkt("10.0.0.1:31245", "10.0.0.2:90"),
			tcpPkt("10.0.0.1:31245", "10.0.0.2:82")},
		DroppedPackets: []packet{
			packetNoPorts(253, "11.0.0.2", "10.0.0.2"), // Wrong proto, no ports
			tcpPkt("11.0.0.1:12345", "10.0.0.2:8080"),  // Wrong port
			udpPkt("10.0.0.1:31245", "10.0.0.2:80"),    // Wrong proto
			tcpPkt("10.0.0.2:80", "10.0.0.1:31245"),    // Src/dest confusion
			tcpPkt("10.0.0.2:31245", "10.0.0.1:80"),    // Wrong dest
		},
		IPSets: map[string][]string{
			"setA": {"10.0.0.2/32,tcp:80"},
			"setB": {"123.0.0.1/32,udp:1024"},
		},
	},
	{
		PolicyName: "allow from named port",
		Policy: makeRulesSingleTier([]*proto.Rule{{
			Action:               "Allow",
			SrcNamedPortIpSetIds: []string{"setA"},
		}}),
		AllowedPackets: []packet{
			udpPkt("123.0.0.1:1024", "10.0.0.2:12345"),
			tcpPkt("10.0.0.2:80", "10.0.0.1:31245")},
		DroppedPackets: []packet{
			packetNoPorts(253, "10.0.0.2", "10.0.0.2"), // Wrong proto, no ports
			tcpPkt("10.0.0.2:8080", "11.0.0.1:12345"),  // Wrong port
			udpPkt("10.0.0.2:80", "10.0.0.1:31245"),    // Wrong proto
			tcpPkt("10.0.0.1:31245", "10.0.0.2:80"),    // Src/dest confusion
			tcpPkt("10.0.0.1:80", "10.0.0.2:31245"),    // Wrong src
		},
		IPSets: map[string][]string{
			"setA": {"10.0.0.2/32,tcp:80", "123.0.0.1/32,udp:1024"},
		},
	},
	{
		PolicyName: "allow from named ports",
		Policy: makeRulesSingleTier([]*proto.Rule{{
			Action:               "Allow",
			SrcNamedPortIpSetIds: []string{"setA", "setB"},
		}}),
		AllowedPackets: []packet{
			udpPkt("123.0.0.1:1024", "10.0.0.2:12345"),
			tcpPkt("10.0.0.2:80", "10.0.0.1:31245")},
		DroppedPackets: []packet{
			packetNoPorts(253, "10.0.0.2", "10.0.0.2"), // Wrong proto, no ports
			tcpPkt("10.0.0.2:8080", "11.0.0.1:12345"),  // Wrong port
			udpPkt("10.0.0.2:80", "10.0.0.1:31245"),    // Wrong proto
			tcpPkt("10.0.0.1:31245", "10.0.0.2:80"),    // Src/dest confusion
			tcpPkt("10.0.0.1:80", "10.0.0.2:31245"),    // Wrong src
		},
		IPSets: map[string][]string{
			"setA": {"10.0.0.2/32,tcp:80"},
			"setB": {"123.0.0.1/32,udp:1024"},
		},
	},
	//ICMP tests
	{
		PolicyName: "allow icmp packet with type 8",
		Policy: makeRulesSingleTier([]*proto.Rule{{
			Action: "Allow",
			Icmp:   &proto.Rule_IcmpType{IcmpType: 8},
		}}),
		AllowedPackets: []packet{
			icmpPktWithTypeCode("10.0.0.1", "10.0.0.2", 8, 0)},
		DroppedPackets: []packet{
			packetNoPorts(253, "11.0.0.2", "10.0.0.2"), // Wrong proto
			icmpPktWithTypeCode("10.0.0.1", "10.0.0.2", 10, 0)},
	},
	{
		PolicyName: "allow icmp packet with type 8 and code 3",
		Policy: makeRulesSingleTier([]*proto.Rule{{
			Action: "Allow",
			Icmp:   &proto.Rule_IcmpTypeCode{IcmpTypeCode: &proto.IcmpTypeAndCode{Type: 8, Code: 3}},
		}}),
		AllowedPackets: []packet{
			icmpPktWithTypeCode("10.0.0.1", "10.0.0.2", 8, 3)},
		DroppedPackets: []packet{
			icmpPktWithTypeCode("10.0.0.1", "10.0.0.2", 10, 0),
			icmpPktWithTypeCode("10.0.0.1", "10.0.0.2", 10, 3),
			icmpPktWithTypeCode("10.0.0.1", "10.0.0.2", 8, 4)},
	},
	{
		PolicyName: "allow icmp packet with type not equal to 8",
		Policy: makeRulesSingleTier([]*proto.Rule{{
			Action:  "Allow",
			NotIcmp: &proto.Rule_NotIcmpType{NotIcmpType: 8},
		}}),
		AllowedPackets: []packet{
			icmpPktWithTypeCode("10.0.0.1", "10.0.0.2", 10, 0)},
		DroppedPackets: []packet{
			icmpPktWithTypeCode("10.0.0.1", "10.0.0.2", 8, 0)},
	},
	{
		PolicyName: "allow icmp packet with type not equal to 8 and code not equal to 3",
		Policy: makeRulesSingleTier([]*proto.Rule{{
			Action:  "Allow",
			NotIcmp: &proto.Rule_NotIcmpTypeCode{NotIcmpTypeCode: &proto.IcmpTypeAndCode{Type: 8, Code: 3}},
		}}),
		AllowedPackets: []packet{
			icmpPktWithTypeCode("10.0.0.1", "10.0.0.2", 10, 0),
			icmpPktWithTypeCode("10.0.0.1", "10.0.0.2", 8, 4),
			icmpPktWithTypeCode("10.0.0.1", "10.0.0.2", 10, 3)},
		DroppedPackets: []packet{
			icmpPktWithTypeCode("10.0.0.1", "10.0.0.2", 8, 3)},
	},
	// Generic protocol tests.
	{
		PolicyName: "Protocol match",
		Policy: makeRulesSingleTier([]*proto.Rule{{
			Action:   "Allow",
			Protocol: &proto.Protocol{NumberOrName: &proto.Protocol_Number{Number: 253}},
		}}),
		AllowedPackets: []packet{
			packetNoPorts(253, "11.0.0.2", "10.0.0.2"),
		},
		DroppedPackets: []packet{
			icmpPktWithTypeCode("10.0.0.1", "10.0.0.2", 10, 0),
			udpPkt("123.0.0.1:1024", "10.96.0.10:53"),
			packetNoPorts(254, "11.0.0.2", "10.0.0.2"),
		},
	},
}

var hostPolProgramTests = []polProgramTest{
	{
		PolicyName: "no policy",
		Policy: polprog.Rules{
			ForHostInterface: true,
		},
		AllowedPackets: []packet{
			udpPkt("123.0.0.1:1024", "10.0.0.2:12345").preNAT("10.96.0.10:53"),
			udpPkt("123.0.0.1:1024", "10.96.0.10:53"),
			udpPkt("123.0.0.1:1024", "10.0.0.2:12345").preNAT("10.96.0.11:53"),
			udpPkt("123.0.0.1:1024", "10.96.0.10:53").preNAT("10.0.0.2:12345"),
			udpPkt("123.0.0.1:1024", "10.96.0.11:53"),
		},
		DroppedPackets: []packet{
			udpPkt("123.0.0.1:1024", "10.0.0.2:12345").preNAT("10.96.0.10:53").fromHost(),
			udpPkt("123.0.0.1:1024", "10.96.0.10:53").fromHost(),
			udpPkt("123.0.0.1:1024", "10.0.0.2:12345").preNAT("10.96.0.11:53").toHost(),
			udpPkt("123.0.0.1:1024", "10.96.0.10:53").preNAT("10.0.0.2:12345").toHost(),
			udpPkt("123.0.0.1:1024", "10.96.0.11:53").toHost(),
		},
	},
	{
		PolicyName: "pre-DNAT",
		Policy: polprog.Rules{
			ForHostInterface: true,
			HostPreDnatTiers: []polprog.Tier{{
				Name:      "default",
				EndAction: "pass",
				Policies:  allowDestElseDeny("p1", "10.96.0.10/32"),
			}},
		},
		AllowedPackets: []packet{
			packetNoPorts(253, "11.0.0.2", "10.96.0.10"),
			udpPkt("123.0.0.1:1024", "10.0.0.2:12345").preNAT("10.96.0.10:53"),
			udpPkt("123.0.0.1:1024", "10.96.0.10:53"),
		},
		DroppedPackets: []packet{
			packetNoPorts(253, "11.0.0.2", "10.0.0.10"),
			udpPkt("123.0.0.1:1024", "10.0.0.2:12345").preNAT("10.96.0.11:53"),
			udpPkt("123.0.0.1:1024", "10.96.0.10:53").preNAT("10.0.0.2:12345"),
			udpPkt("123.0.0.1:1024", "10.96.0.11:53"),
		},
	},
	{
		PolicyName: "apply-on-forward",
		Policy: polprog.Rules{
			ForHostInterface: true,
			HostForwardTiers: []polprog.Tier{{
				Name:      "default",
				EndAction: "pass",
				Policies:  allowDestElseDeny("p1", "10.96.0.10/32"),
			}},
		},
		AllowedPackets: []packet{
			udpPkt("123.0.0.1:1024", "10.96.0.10:53"),
			udpPkt("123.0.0.1:1024", "10.96.0.10:53").preNAT("10.0.0.2:12345"),
		},
		DroppedPackets: []packet{
			udpPkt("123.0.0.1:1024", "10.96.0.11:53"),
			udpPkt("123.0.0.1:1024", "10.0.0.2:12345").preNAT("10.96.0.10:53"),
			udpPkt("123.0.0.1:1024", "10.96.0.10:53").toHost(),
		},
	},
	{
		PolicyName: "normal host policy",
		Policy: polprog.Rules{
			ForHostInterface: true,
			HostNormalTiers: []polprog.Tier{{
				Name:      "default",
				EndAction: "pass",
				Policies:  allowDestElseDeny("p1", "10.96.0.10/32"),
			}},
		},
		AllowedPackets: []packet{
			udpPkt("123.0.0.1:1024", "10.96.0.10:53"),
			udpPkt("123.0.0.1:1024", "10.96.0.10:53").preNAT("10.0.0.2:12345"),
			udpPkt("123.0.0.1:1024", "10.96.0.11:53"),
			udpPkt("123.0.0.1:1024", "10.96.0.10:53").fromHost(),
			udpPkt("123.0.0.1:1024", "10.96.0.10:53").preNAT("10.0.0.2:12345").toHost(),
		},
		DroppedPackets: []packet{
			udpPkt("123.0.0.1:1024", "10.0.0.2:12345").preNAT("10.96.0.10:53").fromHost(),
			udpPkt("123.0.0.1:1024", "10.0.0.2:12345").preNAT("10.96.0.11:53").toHost(),
			udpPkt("123.0.0.1:1024", "10.96.0.11:53").toHost(),
		},
	},
	{
		PolicyName: "AoF + normal",
		Policy: polprog.Rules{
			ForHostInterface: true,
			HostForwardTiers: []polprog.Tier{{
				Name:      "default",
				EndAction: "pass",
				Policies:  allowDestElseDeny("p1", "10.96.0.10/32"),
			}},
			HostNormalTiers: []polprog.Tier{{
				Name:      "default",
				EndAction: "pass",
				Policies:  allowDestElseDeny("p2", "10.96.5.0/24"),
			}},
		},
		AllowedPackets: []packet{
			udpPkt("123.0.0.1:1024", "10.96.0.10:53"),
			udpPkt("123.0.0.1:1024", "10.96.5.10:53").toHost(),
			udpPkt("123.0.0.1:1024", "10.96.5.10:53").fromHost(),
		},
		DroppedPackets: []packet{
			udpPkt("123.0.0.1:1024", "10.96.5.10:53"),
			udpPkt("123.0.0.1:1024", "10.96.0.10:53").toHost(),
			udpPkt("123.0.0.1:1024", "10.96.0.10:53").fromHost(),
		},
	},
	{
		PolicyName: "AoF + suppressed normal",
		Policy: polprog.Rules{
			ForHostInterface: false,
			HostForwardTiers: []polprog.Tier{{
				Name:      "default",
				EndAction: "pass",
				Policies:  allowDestElseDeny("p1", "10.96.0.10/32"),
			}},
			HostNormalTiers: []polprog.Tier{{
				Name:      "default",
				EndAction: "pass",
				Policies:  allowDestElseDeny("p2", "10.96.5.0/24"),
			}},
			SuppressNormalHostPolicy: true,
			// Workload policy.
			Tiers: []polprog.Tier{{
				Name:      "default",
				EndAction: "pass",
				Policies:  allowDestElseDeny("p1", "10.96.0.10/32"),
			}},
		},
		AllowedPackets: []packet{
			// Allowed by workload and AoF host policy.
			udpPkt("123.0.0.1:1024", "10.96.0.10:53"),
			// Allowed by workload policy, normal host policy suppressed.
			udpPkt("123.0.0.1:1024", "10.96.0.10:53").toHost(),
			udpPkt("123.0.0.1:1024", "10.96.0.10:53").fromHost(),
		},
		DroppedPackets: []packet{
			// Denied by workload policy.
			udpPkt("123.0.0.1:1024", "10.96.5.10:53"),
			udpPkt("123.0.0.1:1024", "10.96.5.10:53").toHost(),
			udpPkt("123.0.0.1:1024", "10.96.5.10:53").fromHost(),
		},
	},
	{
		PolicyName: "pre-DNAT policy + normal profiles",
		Policy: polprog.Rules{
			ForHostInterface: true,
			HostPreDnatTiers: []polprog.Tier{{
				Name:      "default",
				EndAction: "pass",
				Policies:  allowDest("p1", "10.96.0.10/32"),
			}},
			HostProfiles: allowDest("p2", "10.96.5.0/24"),
		},
		AllowedPackets: []packet{
			// Allowed by pre-DNAT policy.
			udpPkt("123.0.0.1:1024", "10.96.0.10:53"),
			udpPkt("123.0.0.1:1024", "10.96.0.10:53").toHost(),
			udpPkt("123.0.0.1:1024", "10.96.0.10:53").fromHost(),
			// Passed by pre-DNAT policy.  No AoF policy.
			udpPkt("123.0.0.1:1024", "10.96.5.10:53"),
			// Passed by pre-DNAT policy.  Allowed by normal profile.
			udpPkt("123.0.0.1:1024", "10.96.5.10:53").toHost(),
			udpPkt("123.0.0.1:1024", "10.96.5.10:53").fromHost(),
			// Allowed by pre-DNAT policy.
			udpPkt("123.0.0.1:1024", "10.0.0.2:12345").preNAT("10.96.0.10:53").fromHost(),
		},
		DroppedPackets: []packet{
			// Passed by pre-DNAT policy.  Denied by normal profile.
			udpPkt("123.0.0.1:1024", "10.96.0.10:53").preNAT("10.0.0.2:12345").toHost(),
			udpPkt("123.0.0.1:1024", "10.0.0.2:12345").preNAT("10.96.0.11:53").toHost(),
		},
	},
	{
		PolicyName: "pre-DNAT + workload",
		Policy: polprog.Rules{
			ForHostInterface: false,
			HostPreDnatTiers: []polprog.Tier{{
				Name:      "default",
				EndAction: "pass",
				Policies:  allowDest("p1", "10.96.0.10/31"),
			}},
			// Workload policy.
			Tiers: []polprog.Tier{{
				Name:      "default",
				EndAction: "deny",
				Policies:  allowDest("p1", "10.96.0.10/32"),
			}},
			SuppressNormalHostPolicy: true,
		},
		AllowedPackets: []packet{
			// Allowed by pre-DNAT and workload.
			udpPkt("123.0.0.1:1024", "10.96.0.10:53"),
			udpPkt("123.0.0.1:1024", "10.96.0.10:53").toHost(),
			udpPkt("123.0.0.1:1024", "10.96.0.10:53").fromHost(),
			// Passed by pre-DNAT.  Allowed by workload.
			udpPkt("123.0.0.1:1024", "10.96.0.10:53").preNAT("10.0.0.2:12345").toHost(),
		},
		DroppedPackets: []packet{
			// Allowed by pre-DNAT.  Denied by workload.
			udpPkt("123.0.0.1:1024", "10.96.0.11:53"),
			udpPkt("123.0.0.1:1024", "10.96.0.11:53").toHost(),
			udpPkt("123.0.0.1:1024", "10.96.0.11:53").fromHost(),
			// Allowed pre-DNAT.  Post-NAT IP denied by workload.
			udpPkt("123.0.0.1:1024", "10.0.0.2:12345").preNAT("10.96.0.10:53").fromHost(),
			// Passed by pre-DNAT.  Post-NAT IP denied by workload.
			udpPkt("123.0.0.1:1024", "10.0.0.2:12345").preNAT("10.96.0.11:53").toHost(),
		},
	},
	{
		PolicyName: "AoF + workload",
		Policy: polprog.Rules{
			ForHostInterface: false,
			HostForwardTiers: []polprog.Tier{{
				Name:      "default",
				EndAction: "pass",
				Policies:  allowDestElseDeny("p1", "10.96.0.11/32"),
			}},
			// Workload policy.
			Tiers: []polprog.Tier{{
				Name:      "default",
				EndAction: "deny",
				Policies:  allowDest("p1", "10.96.0.10/31"),
			}},
			SuppressNormalHostPolicy: true,
		},
		AllowedPackets: []packet{
			// Allowed by AoF and workload.
			udpPkt("123.0.0.1:1024", "10.96.0.11:53"),
			// Allowed by workload; normal host policy suppressed.
			udpPkt("123.0.0.1:1024", "10.96.0.10:53").toHost(),
			udpPkt("123.0.0.1:1024", "10.96.0.10:53").fromHost(),
			udpPkt("123.0.0.1:1024", "10.96.0.10:53").preNAT("10.0.0.2:12345").toHost(),
		},
		DroppedPackets: []packet{
			// Denied by AoF.
			udpPkt("123.0.0.1:1024", "10.96.0.10:53"),
			// Allowed by AoF.  Denied by workload.
			udpPkt("123.0.0.1:1024", "10.0.0.2:12345").preNAT("10.96.0.11:53").toHost(),
		},
	},
}

func allowDestElseDeny(name, dst string) []polprog.Policy {
	return []polprog.Policy{{
		Name: name,
		Rules: []polprog.Rule{{
			Rule: &proto.Rule{
				Action: "Allow",
				DstNet: []string{dst},
			}}, {
			Rule: &proto.Rule{
				Action: "Deny",
			}},
		}},
	}
}

func allowDest(name, dst string) []polprog.Policy {
	return []polprog.Policy{{
		Name: name,
		Rules: []polprog.Rule{{
			Rule: &proto.Rule{
				Action: "Allow",
				DstNet: []string{dst},
			}},
		}},
	}
}

// polProgramTestWrapper allows to keep polProgramTest intact as well as the tests that
// use it. The wrapped object satisfies testCase interface that allows to use the same
// algo for testing with different testcase options.
type polProgramTestWrapper struct {
	p polProgramTest
}

func (w polProgramTestWrapper) Policy() polprog.Rules {
	return w.p.Policy
}

func (w polProgramTestWrapper) IPSets() map[string][]string {
	return w.p.IPSets
}

func (w polProgramTestWrapper) AllowedPackets() []testCase {
	ret := make([]testCase, len(w.p.AllowedPackets))
	for i, p := range w.p.AllowedPackets {
		ret[i] = p
	}

	return ret
}

func (w polProgramTestWrapper) DroppedPackets() []testCase {
	ret := make([]testCase, len(w.p.DroppedPackets))
	for i, p := range w.p.DroppedPackets {
		ret[i] = p
	}

	return ret
}

func wrap(p polProgramTest) polProgramTestWrapper {
	return polProgramTestWrapper{p}
}

func TestPolicyPrograms(t *testing.T) {
	for i, p := range polProgramTests {
		t.Run(fmt.Sprintf("%d:Policy=%s", i, p.PolicyName), func(t *testing.T) { runTest(t, wrap(p)) })
	}
}

<<<<<<< HEAD
type testFlowLogCase struct {
	packet  packet
	matches []uint64
}

func (tc testFlowLogCase) StateIn() state.State {
	return tc.packet.StateIn()
}

func (tc testFlowLogCase) String() string {
	return tc.packet.String()
}

func (tc testFlowLogCase) MatchStateOut(stateOut state.State) {
	// Check no other fields got clobbered.
	s := tc.StateIn()

	// We do not record more then state.MaxRuleIDs as we do not have more space
	s.RulesHit = uint32(len(tc.matches))
	if s.RulesHit > state.MaxRuleIDs {
		s.RulesHit = uint32(state.MaxRuleIDs)
	}
	copy(s.RuleIDs[:], tc.matches[:int(s.RulesHit)])

	// Zero parts we do not care about
	s.PolicyRC = 0 // PolicyRC tested by the caller
	stateOut.PolicyRC = 0

	Expect(stateOut).To(Equal(s), "policy program modified unexpected parts of the state")
}

type testFlowLog struct {
	policy         polprog.Rules
	allowedPackets []testFlowLogCase
	droppedPackets []testFlowLogCase
	ipSets         map[string][]string
}

func (t testFlowLog) Policy() polprog.Rules {
	return t.policy
}

func (t testFlowLog) AllowedPackets() []testCase {
	ret := make([]testCase, len(t.allowedPackets))
	for i, p := range t.allowedPackets {
		ret[i] = p
	}

	return ret
}

func (t testFlowLog) DroppedPackets() []testCase {
	ret := make([]testCase, len(t.droppedPackets))
	for i, p := range t.droppedPackets {
		ret[i] = p
	}

	return ret
}

func (t testFlowLog) IPSets() map[string][]string {
	return t.ipSets
}

func TestPolicyProgramsExceedMatchIdSpace(t *testing.T) {
	test := testFlowLog{
		policy: polprog.Rules{
			NoProfileMatchID: 0xdead,
		},
	}

	pkt := testFlowLogCase{packet: icmpPktWithTypeCode("10.0.0.1", "10.0.0.2", 8, 3)}

	// Fill the Policy with more then state.MaxRuleIDs all with a pass rule
	for i := 0; i <= state.MaxRuleIDs; i++ {
		test.policy.Tiers = append(test.policy.Tiers, polprog.Tier{
			Policies: []polprog.Policy{{
				Rules: []polprog.Rule{{
					Rule:    &proto.Rule{Action: "Pass"},
					MatchID: uint64(i + 1),
				}},
			}},
		})
		pkt.matches = append(pkt.matches, uint64(i+1))
	}

	// The last tier has an Allow rule which we must hit despite the fact that we cannot
	// record anymore rule IDs. This must not break policy enforcement.
	test.policy.Tiers = append(test.policy.Tiers, polprog.Tier{
		Policies: []polprog.Policy{{
			Rules: []polprog.Rule{{
				Rule:    &proto.Rule{Action: "Allow"},
				MatchID: uint64(state.MaxRuleIDs + 1),
			}},
		}},
	})
	pkt.matches = append(pkt.matches, uint64(state.MaxRuleIDs+1))

	test.allowedPackets = []testFlowLogCase{pkt}

	runTest(t, test)
}

func TestPolicyProgramsFlowLog(t *testing.T) {
	tests := []struct {
		name string
		test testFlowLog
	}{
		{
			name: "no tiers - no profile match",
			test: testFlowLog{
				policy: polprog.Rules{
					NoProfileMatchID: 0xdead0000beef0000,
				},
				droppedPackets: []testFlowLogCase{
					{packet: udpPkt("10.0.0.1:31245", "10.0.0.2:80"), matches: []uint64{0xdead0000beef0000}},
					{packet: tcpPkt("10.0.0.2:80", "10.0.0.1:31245"), matches: []uint64{0xdead0000beef0000}},
					{packet: icmpPkt("10.0.0.1", "10.0.0.2"), matches: []uint64{0xdead0000beef0000}},
				},
			},
		},
		{
			name: "pass to nowhere - pass and no profile matches",
			test: testFlowLog{
				policy: polprog.Rules{
					NoProfileMatchID: 0xdead,
					Tiers: []polprog.Tier{
						{
							Name: "pass",
							Policies: []polprog.Policy{{
								Name:  "pass rule",
								Rules: []polprog.Rule{{Rule: &proto.Rule{Action: "Pass"}, MatchID: 1234}},
							}},
						},
					},
				},
				droppedPackets: []testFlowLogCase{
					{packet: udpPkt("10.0.0.1:31245", "10.0.0.2:80"), matches: []uint64{1234, 0xdead}},
					{packet: tcpPkt("10.0.0.2:80", "10.0.0.1:31245"), matches: []uint64{1234, 0xdead}},
					{packet: icmpPkt("10.0.0.1", "10.0.0.2"), matches: []uint64{1234, 0xdead}},
				},
			},
		},
		{
			name: "different packets match different tiers and rules",
			test: testFlowLog{
				policy: polprog.Rules{
					NoProfileMatchID: 0xdead,
					Tiers: []polprog.Tier{
						{
							Name:      "first",
							EndRuleID: 0xbeef,
							Policies: []polprog.Policy{
								{
									Name: "TCP pass",
									Rules: []polprog.Rule{{
										MatchID: 6,
										Rule: &proto.Rule{
											Action: "Pass",
											Protocol: &proto.Protocol{
												NumberOrName: &proto.Protocol_Name{Name: "tcp"},
											},
										},
									}},
								},
								{
									Name: "UDP allow",
									Rules: []polprog.Rule{{
										MatchID: 17,
										Rule: &proto.Rule{
											Action: "Allow",
											Protocol: &proto.Protocol{
												NumberOrName: &proto.Protocol_Name{Name: "udp"},
											},
										},
									}},
								},
								// Explicit deny rest
							},
						},
						{
							Name:      "tcp",
							EndRuleID: 0xdeadbeef,
							Policies: []polprog.Policy{
								{
									Name: "TCP ports",
									Rules: []polprog.Rule{
										{
											MatchID: 80,
											Rule: &proto.Rule{
												Action:   "Pass",
												DstPorts: []*proto.PortRange{{First: 80, Last: 80}},
											},
										},
										{
											MatchID: 443,
											Rule: &proto.Rule{
												Action:   "Allow",
												DstPorts: []*proto.PortRange{{First: 443, Last: 443}},
											},
										},
									},
								},
								{
									Name: "UDP allow",
									Rules: []polprog.Rule{{
										MatchID: 17,
										Rule: &proto.Rule{
											Action: "Allow",
											Protocol: &proto.Protocol{
												NumberOrName: &proto.Protocol_Name{Name: "udp"},
											},
										},
									}},
								},
								// Explicit deny rest
							},
						},
						{
							Name:      "http",
							EndRuleID: 0xbad,
							Policies: []polprog.Policy{
								{
									Name: "TCP ports",
									Rules: []polprog.Rule{
										{
											MatchID: 10002,
											Rule: &proto.Rule{
												Action:      "Allow",
												SrcIpSetIds: []string{"setFrom"},
											},
										},
									},
								},
								// Explicit deny rest
							},
						},
					},
				},
				ipSets: map[string][]string{
					"setFrom": {"10.0.0.2/32"},
				},
				allowedPackets: []testFlowLogCase{
					{packet: udpPkt("10.0.0.1:53", "10.0.0.2:53"), matches: []uint64{17}},
					{packet: tcpPkt("10.0.0.2:1234", "10.0.0.1:80"), matches: []uint64{6, 80, 10002}},
					{packet: tcpPkt("10.0.0.2:1234", "10.0.0.1:443"), matches: []uint64{6, 443}},
				},
				droppedPackets: []testFlowLogCase{
					{packet: tcpPkt("10.0.0.2:8080", "10.0.0.1:31245"), matches: []uint64{6, 0xdeadbeef}},
					{packet: icmpPkt("10.0.0.1", "10.0.0.2"), matches: []uint64{0xbeef}},
					{packet: tcpPkt("10.0.0.3:1234", "10.0.0.1:80"), matches: []uint64{6, 80, 0xbad}},
				},
			},
		},
		{
			name: "staged policies recorded",
			test: testFlowLog{
				policy: polprog.Rules{
					NoProfileMatchID: 666,
					Tiers: []polprog.Tier{
						{
							Name: "pass",
							Policies: []polprog.Policy{{
								Name:  "pass rule",
								Rules: []polprog.Rule{{Rule: &proto.Rule{Action: "Pass"}, MatchID: 1234}},
							}},
						},
						{
							Name:      "staged only",
							EndRuleID: 0x7455,
							EndAction: polprog.TierEndPass,
							Policies: []polprog.Policy{
								{
									Name:   "staged deny",
									Staged: true,
									Rules:  []polprog.Rule{{Rule: &proto.Rule{Action: "Deny"}, MatchID: 0xdead}},
								},
								{
									Name:   "staged allow",
									Staged: true,
									Rules:  []polprog.Rule{{Rule: &proto.Rule{Action: "Allow"}, MatchID: 0x600d}},
								},
							},
						},
						{
							Name: "protocols",
							Policies: []polprog.Policy{
								{
									Name:      "TCP allow - staged",
									Staged:    true,
									NoMatchID: 0x66,
									Rules: []polprog.Rule{{
										MatchID: 0x6,
										Rule: &proto.Rule{
											Action: "Allow",
											Protocol: &proto.Protocol{
												NumberOrName: &proto.Protocol_Name{Name: "tcp"},
											},
										},
									}},
								},
								{
									Name:      "UDP allow - staged",
									Staged:    true,
									NoMatchID: 0x1717,
									Rules: []polprog.Rule{{
										MatchID: 0x17,
										Rule: &proto.Rule{
											Action: "Allow",
											Protocol: &proto.Protocol{
												NumberOrName: &proto.Protocol_Name{Name: "udp"},
											},
										},
									}},
								},
								{
									Name:  "allow all",
									Rules: []polprog.Rule{{Rule: &proto.Rule{Action: "Allow"}, MatchID: 1}},
								},
							},
						},
					},
				},
				allowedPackets: []testFlowLogCase{
					{
						packet:  udpPkt("10.0.0.1:31245", "10.0.0.2:80"),
						matches: []uint64{1234, 0xdead, 0x600d, 0x7455, 0x66, 0x17, 1},
					},
					{
						packet:  tcpPkt("10.0.0.2:80", "10.0.0.1:31245"),
						matches: []uint64{1234, 0xdead, 0x600d, 0x7455, 0x6, 0x1717, 1},
					},
					{
						packet:  icmpPkt("10.0.0.1", "10.0.0.2"),
						matches: []uint64{1234, 0xdead, 0x600d, 0x7455, 0x66, 0x1717, 1},
					},
				},
			},
		},
	}

	for _, test := range tests {
		t.Run(fmt.Sprintf("name=%s", test.name), func(t *testing.T) { runTest(t, test.test) })
	}
}

func TestPolicyProgramsWithStagedPolicy(t *testing.T) {
	for i, p := range polProgramTests {
		if len(p.Policy.Tiers) > 0 {

			// Make a copy of the tiers
			tiers := p.Policy.Tiers
			p.Policy.Tiers = make([]polprog.Tier, len(tiers))
			copy(p.Policy.Tiers, tiers)

			p.Policy.Tiers[0].Policies = append(
				[]polprog.Policy{{
					Name: "staged allow all",
					Rules: []polprog.Rule{{
						Rule: &proto.Rule{
							Action: "Allow",
						},
						MatchID: 0x600d,
					}},
					Staged:    true,
					NoMatchID: 0x666,
				}},
				p.Policy.Tiers[0].Policies...)

			if len(p.Policy.Tiers[0].Policies) == 1 {
				p.Policy.Tiers[0].EndAction = polprog.TierEndPass
			}
			t.Run(fmt.Sprintf("Staged policy first in first tier %d:Policy=%s", i, p.PolicyName),
				func(t *testing.T) { runTest(t, wrap(p)) },
			)
		}
	}

	for i, p := range polProgramTests {
		if len(p.Policy.Tiers) < 2 {
			continue
		}
		stagedTier := polprog.Tier{
			Name: "staged tier",
			Policies: []polprog.Policy{{
				Name: "staged allow all",
				Rules: []polprog.Rule{{
					Rule: &proto.Rule{
						Action: "Allow",
					},
					MatchID: 0x600d600d,
				}},
				Staged:    true,
				NoMatchID: 0x666,
			}},
			EndAction: polprog.TierEndPass,
		}

		tiers := p.Policy.Tiers

		p.Policy.Tiers = tiers[:1:1] // force a copy on the next append
		p.Policy.Tiers = append(p.Policy.Tiers, stagedTier)
		p.Policy.Tiers = append(p.Policy.Tiers, tiers[1:]...)

		t.Run(fmt.Sprintf("Staged only tier between tiers %d:Policy=%s", i, p.PolicyName),
			func(t *testing.T) { runTest(t, wrap(p)) },
		)
	}
}

func TestPolicyProgramsWithDropActionOverride(t *testing.T) {
	for i, p := range polProgramTests {
		allowed := make([]packet, 0, len(p.AllowedPackets)+len(p.DroppedPackets))
		allowed = append(allowed, p.AllowedPackets...)
		allowed = append(allowed, p.DroppedPackets...)

		p.AllowedPackets = allowed
		p.DroppedPackets = nil

		t.Run(fmt.Sprintf("DropActionOverride=allow %d:Policy=%s", i, p.PolicyName),
			func(t *testing.T) { runTest(t, wrap(p), polprog.WithActionDropOverride("allow")) },
		)
	}

	for i, p := range polProgramTests {
		t.Run(fmt.Sprintf("DropActionOverride=deny %d:Policy=%s", i, p.PolicyName),
			func(t *testing.T) { runTest(t, wrap(p), polprog.WithActionDropOverride("deny")) },
		)
=======
func TestHostPolicyPrograms(t *testing.T) {
	for i, p := range hostPolProgramTests {
		t.Run(fmt.Sprintf("%d:Policy=%s", i, p.PolicyName), func(t *testing.T) { runTest(t, wrap(p)) })
>>>>>>> cea5a44f
	}
}

type polProgramTest struct {
	PolicyName     string
	Policy         polprog.Rules
	AllowedPackets []packet
	DroppedPackets []packet
	IPSets         map[string][]string
}

type packet struct {
	protocol int
	srcAddr  string
	srcPort  int
	dstAddr  string
	dstPort  int

	preNATDstAddr string
	preNATDstPort int
	fromHostFlag  bool
	toHostFlag    bool
}

func (p packet) preNAT(dst string) packet {
	var err error
	parts := strings.Split(dst, ":")
	p.preNATDstAddr = parts[0]
	p.preNATDstPort, err = strconv.Atoi(parts[1])
	if err != nil {
		panic(err)
	}
	return p
}

func (p packet) fromHost() packet {
	p.fromHostFlag = true
	return p
}

func (p packet) toHost() packet {
	p.toHostFlag = true
	return p
}

func (p packet) String() string {
	protoName := fmt.Sprint(p.protocol)
	switch p.protocol {
	case 6:
		protoName = "tcp"
	case 17:
		protoName = "udp"
	case 1:
		protoName = "icmp"
	}
	preNAT := ""
	if p.preNATDstAddr != "" {
		preNAT = fmt.Sprintf("%s:%d->", p.preNATDstAddr, p.preNATDstPort)
	}
	fromHost := ""
	if p.fromHostFlag {
		fromHost = "(H)"
	}
	toHost := ""
	if p.toHostFlag {
		toHost = "(H)"
	}
	return fmt.Sprintf("%s-%s%s:%d->%s%s%s:%d", protoName, p.srcAddr, fromHost, p.srcPort, preNAT, p.dstAddr, toHost, p.dstPort)
}

func (p packet) StateIn() state.State {
	preNATDstAddr := p.dstAddr
	preNATDstPort := p.dstPort
	if p.preNATDstAddr != "" {
		preNATDstAddr = p.preNATDstAddr
		preNATDstPort = p.preNATDstPort
	}
	flags := uint8(0)
	if p.fromHostFlag {
		flags |= polprog.FlagSrcIsHost
	}
	if p.toHostFlag {
		flags |= polprog.FlagDestIsHost
	}

	if uint8(p.protocol) == 1 {
		return state.State{
			IPProto:        uint8(p.protocol),
			SrcAddr:        ipUintFromString(p.srcAddr),
			PostNATDstAddr: ipUintFromString(p.dstAddr),
			SrcPort:        uint16(p.srcPort),
			DstPort:        uint16(p.dstPort),
			PreNATDstAddr:  ipUintFromString(preNATDstAddr),
			PreNATDstPort:  uint16(preNATDstPort),
			Flags:          flags,
		}
	}
	return state.State{
		IPProto:        uint8(p.protocol),
		SrcAddr:        ipUintFromString(p.srcAddr),
		PostNATDstAddr: ipUintFromString(p.dstAddr),
		SrcPort:        uint16(p.srcPort),
		PostNATDstPort: uint16(p.dstPort),
		PreNATDstAddr:  ipUintFromString(preNATDstAddr),
		PreNATDstPort:  uint16(preNATDstPort),
		Flags:          flags,
	}
}

func (p packet) MatchStateOut(stateOut state.State) {
	// Check no other fields got clobbered.
	expectedStateOut := p.StateIn()

	// Zero parts we do not care about

	expectedStateOut.PolicyRC = 0 // PolicyRC tested by the caller
	expectedStateOut.RulesHit = 0
	expectedStateOut.RuleIDs = [state.MaxRuleIDs]uint64{}

	stateOut.PolicyRC = 0
	stateOut.RulesHit = 0
	stateOut.RuleIDs = [state.MaxRuleIDs]uint64{}

	Expect(stateOut).To(Equal(expectedStateOut), "policy program modified unexpected parts of the state")
}

func ipUintFromString(addrStr string) uint32 {
	if addrStr == "" {
		return 0
	}
	addr := net.ParseIP(addrStr)
	return binary.LittleEndian.Uint32(addr.To4())
}

func TestIPUintFromString(t *testing.T) {
	RegisterTestingT(t)
	Expect(ipUintFromString("10.0.0.1")).To(Equal(uint32(0x0100000a)))
}

type testPolicy interface {
	Policy() polprog.Rules
	IPSets() map[string][]string
	AllowedPackets() []testCase
	DroppedPackets() []testCase
}

type testCase interface {
	String() string
	StateIn() state.State
	MatchStateOut(stateOut state.State)
}

func runTest(t *testing.T, tp testPolicy, polprogOpts ...polprog.Option) {
	RegisterTestingT(t)

	// The prog builder refuses to allocate IDs as a precaution, give it an allocator that forces allocations.
	realAlloc := idalloc.New()
	forceAlloc := &forceAllocator{alloc: realAlloc}

	// MAke sure the maps are available.
	cleanIPSetMap()
	// FIXME should clean up the maps at the end of each test but recreating the maps seems to be racy

	setUpIPSets(tp.IPSets(), realAlloc, ipsMap)

	// Build the program.
	pg := polprog.NewBuilder(forceAlloc, ipsMap.MapFD(), testStateMap.MapFD(), jumpMap.MapFD(), polprogOpts...)
	insns, err := pg.Instructions(tp.Policy())
	Expect(err).NotTo(HaveOccurred(), "failed to assemble program")

	// Load the program into the kernel.  We don't pin it so it'll be removed when the
	// test process exits (or by the defer).
	polProgFD, err := bpf.LoadBPFProgramFromInsns(insns, "Apache-2.0", unix.BPF_PROG_TYPE_SCHED_CLS)
	Expect(err).NotTo(HaveOccurred(), "failed to load program into the kernel")
	Expect(polProgFD).NotTo(BeZero())
	defer func() {
		err := polProgFD.Close()
		Expect(err).NotTo(HaveOccurred())
	}()

	// Give the policy program somewhere to jump to.
	epiFD := installEpilogueProgram(jumpMap)
	defer func() {
		err := epiFD.Close()
		Expect(err).NotTo(HaveOccurred())
	}()

	log.Debug("Setting up state map")
	for _, tc := range tp.AllowedPackets() {
		t.Run(fmt.Sprintf("should allow %s", tc), func(t *testing.T) {
			RegisterTestingT(t)
			runProgram(tc, testStateMap, polProgFD, RCEpilogueReached, state.PolicyAllow)
		})
	}
	for _, tc := range tp.DroppedPackets() {
		t.Run(fmt.Sprintf("should drop %s", tc), func(t *testing.T) {
			RegisterTestingT(t)
			runProgram(tc, testStateMap, polProgFD, RCDrop, state.PolicyDeny)
		})
	}
}

// installEpilogueProgram installs a trivial BPF program into the jump table that returns RCEpilogueReached.
func installEpilogueProgram(jumpMap bpf.Map) bpf.ProgFD {
	b := asm.NewBlock()

	// Load the RC into the return register.
	b.MovImm64(asm.R0, RCEpilogueReached)
	// Exit!
	b.Exit()

	epiInsns, err := b.Assemble()
	Expect(err).NotTo(HaveOccurred())
	epiFD, err := bpf.LoadBPFProgramFromInsns(epiInsns, "Apache-2.0", unix.BPF_PROG_TYPE_SCHED_CLS)
	Expect(err).NotTo(HaveOccurred(), "failed to load program into the kernel")
	Expect(epiFD).NotTo(BeZero())

	jumpValue := make([]byte, 4)
	binary.LittleEndian.PutUint32(jumpValue, uint32(epiFD))
	err = jumpMap.Update([]byte{1, 0, 0, 0}, jumpValue)
	Expect(err).NotTo(HaveOccurred())

	return epiFD
}

func runProgram(tc testCase, stateMap bpf.Map, progFD bpf.ProgFD, expProgRC int, expPolRC state.PolicyResult) {
	// The policy program takes its input from the state map (rather than looking at the
	// packet).  Set up the state map.
	stateIn := tc.StateIn()
	stateMapKey := []byte{0, 0, 0, 0} // State map has a single key
	stateBytesIn := stateIn.AsBytes()
	log.WithField("stateBytes", stateBytesIn).Debug("State bytes in")
	log.Debugf("State in %#v", stateIn)
	err := stateMap.Update(stateMapKey, stateBytesIn)
	Expect(err).NotTo(HaveOccurred(), "failed to update state map")

	log.Debug("Running BPF program")
	result, err := bpf.RunBPFProgram(progFD, make([]byte, 1000), 1)
	Expect(err).NotTo(HaveOccurred())

	log.Debug("Checking result...")
	stateBytesOut, err := stateMap.Get(stateMapKey)
	Expect(err).NotTo(HaveOccurred())
	log.WithField("stateBytes", stateBytesOut).Debug("State bytes out")
	stateOut := state.StateFromBytes(stateBytesOut)
	log.Debugf("State out %#v", stateOut)
	Expect(stateOut.PolicyRC).To(BeNumerically("==", expPolRC), "policy RC was incorrect")
	Expect(result.RC).To(BeNumerically("==", expProgRC), "program RC was incorrect")
	tc.MatchStateOut(stateOut)
}

func setUpIPSets(ipSets map[string][]string, alloc *idalloc.IDAllocator, ipsMap bpf.Map) {
	for name, members := range ipSets {
		id := alloc.GetOrAlloc(name)
		for _, m := range members {
			entry := ipsets.ProtoIPSetMemberToBPFEntry(id, m)
			err := ipsMap.Update(entry[:], ipsets.DummyValue)
			Expect(err).NotTo(HaveOccurred())
		}
	}
}

func cleanIPSetMap() {
	// Clean out any existing IP sets.  (The other maps have a fixed number of keys that
	// we set as needed.)
	var keys [][]byte
	err := ipsMap.Iter(func(k, v []byte) bpf.IteratorAction {
		kCopy := make([]byte, len(k))
		copy(kCopy, k)
		keys = append(keys, kCopy)
		return bpf.IterNone
	})
	Expect(err).NotTo(HaveOccurred(), "failed to clean out map before test")
	for _, k := range keys {
		err = ipsMap.Delete(k)
		Expect(err).NotTo(HaveOccurred(), "failed to clean out map before test")
	}
}<|MERGE_RESOLUTION|>--- conflicted
+++ resolved
@@ -1431,7 +1431,6 @@
 	}
 }
 
-<<<<<<< HEAD
 type testFlowLogCase struct {
 	packet  packet
 	matches []uint64
@@ -1860,11 +1859,12 @@
 		t.Run(fmt.Sprintf("DropActionOverride=deny %d:Policy=%s", i, p.PolicyName),
 			func(t *testing.T) { runTest(t, wrap(p), polprog.WithActionDropOverride("deny")) },
 		)
-=======
+	}
+}
+
 func TestHostPolicyPrograms(t *testing.T) {
 	for i, p := range hostPolProgramTests {
 		t.Run(fmt.Sprintf("%d:Policy=%s", i, p.PolicyName), func(t *testing.T) { runTest(t, wrap(p)) })
->>>>>>> cea5a44f
 	}
 }
 
