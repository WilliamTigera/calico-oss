// Copyright (c) 2020-2021 Tigera, Inc. All rights reserved.
//
// Licensed under the Apache License, Version 2.0 (the "License");
// you may not use this file except in compliance with the License.
// You may obtain a copy of the License at
//
//     http://www.apache.org/licenses/LICENSE-2.0
//
// Unless required by applicable law or agreed to in writing, software
// distributed under the License is distributed on an "AS IS" BASIS,
// WITHOUT WARRANTIES OR CONDITIONS OF ANY KIND, either express or implied.
// See the License for the specific language governing permissions and
// limitations under the License.

// Copyright (c) 2020  All rights reserved.

package ut

import (
	"fmt"
	"math/rand"
	"net"
	"testing"

	. "github.com/onsi/gomega"
	log "github.com/sirupsen/logrus"
	"github.com/vishvananda/netlink"

	"github.com/projectcalico/felix/bpf"
	"github.com/projectcalico/felix/bpf/tc"
)

func TestPrecompiledBinariesAreLoadable(t *testing.T) {
	RegisterTestingT(t)

	bpffs, err := bpf.MaybeMountBPFfs()
	Expect(err).NotTo(HaveOccurred())
	Expect(bpffs).To(Equal("/sys/fs/bpf"))

	for _, logLevel := range []string{"OFF", "INFO", "DEBUG"} {
		logLevel := logLevel
		// Compile the TC endpoint programs.
		logCxt := log.WithField("logLevel", logLevel)
		for _, epToHostDrop := range []bool{false, true} {
			epToHostDrop := epToHostDrop
			logCxt = logCxt.WithField("epToHostDrop", epToHostDrop)
			for _, fibEnabled := range []bool{false, true} {
				fibEnabled := fibEnabled
				logCxt = logCxt.WithField("fibEnabled", fibEnabled)
				epTypes := []tc.EndpointType{
					tc.EpTypeWorkload,
					tc.EpTypeHost,
					tc.EpTypeTunnel,
					tc.EpTypeWireguard,
				}
				for _, epType := range epTypes {
					epType := epType
					logCxt = logCxt.WithField("epType", epType)
					if epToHostDrop && epType != tc.EpTypeWorkload {
						log.Debug("Skipping combination since epToHostDrop only affect workloads")
						continue
					}
					for _, toOrFrom := range []tc.ToOrFromEp{tc.FromEp, tc.ToEp} {
						toOrFrom := toOrFrom

						logCxt := logCxt.WithField("toOrFrom", toOrFrom)
						if toOrFrom == tc.ToEp && (fibEnabled || epToHostDrop) {
							log.Debug("Skipping combination since fibEnabled/epToHostDrop only affect from targets")
							continue
						}

						for _, dsr := range []bool{false, true} {
							if dsr && !((epType == tc.EpTypeWorkload && toOrFrom == tc.FromEp) ||
								(epType == tc.EpTypeHost)) {
								log.Debug("DSR only affects from WEP and HEP")
								continue
							}
<<<<<<< HEAD
							for _, enableTcpStats := range []bool{false, true} {

								ap := tc.AttachPoint{
									Type:           epType,
									ToOrFrom:       toOrFrom,
									Hook:           tc.HookIngress,
									ToHostDrop:     epToHostDrop,
									FIB:            fibEnabled,
									DSR:            dsr,
									LogLevel:       logLevel,
									HostIP:         net.ParseIP("10.0.0.1"),
									EnableTCPStats: enableTcpStats,
								}

								t.Run(ap.FileName(), func(t *testing.T) {
									RegisterTestingT(t)
									logCxt.Debugf("Testing %v in %v", ap.ProgramName(), ap.FileName())

									vethName, veth := createVeth()
									defer deleteLink(veth)

									ap.Iface = vethName
									err := tc.EnsureQdisc(ap.Iface)
									Expect(err).NotTo(HaveOccurred())
									err = ap.AttachProgram()
									Expect(err).NotTo(HaveOccurred())
								})
=======

							ap := tc.AttachPoint{
								Type:       epType,
								ToOrFrom:   toOrFrom,
								Hook:       tc.HookIngress,
								ToHostDrop: epToHostDrop,
								FIB:        fibEnabled,
								DSR:        dsr,
								LogLevel:   logLevel,
								HostIP:     net.ParseIP("10.0.0.1"),
								IntfIP:     net.ParseIP("10.0.0.2"),
>>>>>>> 66f55a9c
							}
						}
					}
				}
			}
		}
	}
}

func createVeth() (string, netlink.Link) {
	vethName := fmt.Sprintf("test%xa", rand.Uint32())
	var veth netlink.Link = &netlink.Veth{
		LinkAttrs: netlink.LinkAttrs{
			Name:  vethName,
			Flags: net.FlagUp,
		},
		PeerName: vethName + "b",
	}
	err := netlink.LinkAdd(veth)
	Expect(err).NotTo(HaveOccurred(), "failed to create test veth")
	return vethName, veth
}

func deleteLink(veth netlink.Link) {
	err := netlink.LinkDel(veth)
	Expect(err).NotTo(HaveOccurred(), "failed to delete test veth")
}<|MERGE_RESOLUTION|>--- conflicted
+++ resolved
@@ -75,7 +75,6 @@
 								log.Debug("DSR only affects from WEP and HEP")
 								continue
 							}
-<<<<<<< HEAD
 							for _, enableTcpStats := range []bool{false, true} {
 
 								ap := tc.AttachPoint{
@@ -87,6 +86,7 @@
 									DSR:            dsr,
 									LogLevel:       logLevel,
 									HostIP:         net.ParseIP("10.0.0.1"),
+									IntfIP:         net.ParseIP("10.0.0.2"),
 									EnableTCPStats: enableTcpStats,
 								}
 
@@ -103,19 +103,6 @@
 									err = ap.AttachProgram()
 									Expect(err).NotTo(HaveOccurred())
 								})
-=======
-
-							ap := tc.AttachPoint{
-								Type:       epType,
-								ToOrFrom:   toOrFrom,
-								Hook:       tc.HookIngress,
-								ToHostDrop: epToHostDrop,
-								FIB:        fibEnabled,
-								DSR:        dsr,
-								LogLevel:   logLevel,
-								HostIP:     net.ParseIP("10.0.0.1"),
-								IntfIP:     net.ParseIP("10.0.0.2"),
->>>>>>> 66f55a9c
 							}
 						}
 					}
