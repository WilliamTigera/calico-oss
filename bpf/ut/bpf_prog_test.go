--- conflicted
+++ resolved
@@ -258,13 +258,9 @@
 var (
 	mapInitOnce sync.Once
 
-<<<<<<< HEAD
-	natMap, natBEMap, ctMap, rtMap, ipsMap, stateMap, testStateMap, jumpMap, affinityMap, perfMap bpf.Map
-	allMaps, progMaps                                                                             []bpf.Map
-=======
 	natMap, natBEMap, ctMap, rtMap, ipsMap, stateMap, testStateMap, jumpMap, affinityMap, arpMap bpf.Map
-	allMaps                                                                                      []bpf.Map
->>>>>>> a4c82e33
+	perfMap                                                                                      bpf.Map
+	allMaps, progMaps                                                                            []bpf.Map
 )
 
 func initMapsOnce() {
@@ -280,11 +276,8 @@
 		testStateMap = state.MapForTest(mc)
 		jumpMap = jump.MapForTest(mc)
 		affinityMap = nat.AffinityMap(mc)
-<<<<<<< HEAD
+		arpMap = arp.Map(mc)
 		perfMap = perf.Map(mc, "perf_evnt", 128)
-=======
-		arpMap = arp.Map(mc)
->>>>>>> a4c82e33
 
 		allMaps = []bpf.Map{natMap, natBEMap, ctMap, rtMap, ipsMap, stateMap, testStateMap, jumpMap, affinityMap, arpMap}
 		for _, m := range allMaps {
@@ -307,6 +300,7 @@
 			jumpMap,
 			stateMap,
 			affinityMap,
+			arpMap,
 		}
 
 	})
@@ -342,20 +336,7 @@
 	}
 
 	log.WithField("program", fname).Debug("Loading BPF program")
-<<<<<<< HEAD
 	_, err := bpftool(args...)
-=======
-	_, err := bpftool("prog", "loadall", fname, bpfFsDir, "type", "classifier",
-		"map", "name", natMap.GetName(), "pinned", natMap.Path(),
-		"map", "name", natBEMap.GetName(), "pinned", natBEMap.Path(),
-		"map", "name", ctMap.GetName(), "pinned", ctMap.Path(),
-		"map", "name", rtMap.GetName(), "pinned", rtMap.Path(),
-		"map", "name", jumpMap.GetName(), "pinned", jumpMap.Path(),
-		"map", "name", stateMap.GetName(), "pinned", stateMap.Path(),
-		"map", "name", affinityMap.GetName(), "pinned", affinityMap.Path(),
-		"map", "name", arpMap.GetName(), "pinned", arpMap.Path(),
-	)
->>>>>>> a4c82e33
 	if err != nil {
 		return err
 	}
