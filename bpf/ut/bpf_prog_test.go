// Copyright (c) 2020-2021 Tigera, Inc. All rights reserved.
//
// Licensed under the Apache License, Version 2.0 (the "License");
// you may not use this file except in compliance with the License.
// You may obtain a copy of the License at
//
//     http://www.apache.org/licenses/LICENSE-2.0
//
// Unless required by applicable law or agreed to in writing, software
// distributed under the License is distributed on an "AS IS" BASIS,
// WITHOUT WARRANTIES OR CONDITIONS OF ANY KIND, either express or implied.
// See the License for the specific language governing permissions and
// limitations under the License.

package ut_test

import (
	"encoding/binary"
	"encoding/json"
	"fmt"
	"io/ioutil"
	"net"
	"os"
	"os/exec"
	"path"
	"reflect"
	"strings"
	"sync"
	"testing"

	"github.com/projectcalico/felix/bpf/failsafes"
	"github.com/projectcalico/felix/ip"

	"github.com/projectcalico/felix/bpf/ipsets"
	"github.com/projectcalico/felix/bpf/jump"
	"github.com/projectcalico/felix/bpf/polprog"
	"github.com/projectcalico/felix/bpf/state"
	"github.com/projectcalico/felix/logutils"

	"github.com/projectcalico/felix/idalloc"

	"github.com/google/gopacket"
	"github.com/google/gopacket/layers"
	. "github.com/onsi/gomega"
	. "github.com/onsi/gomega/gstruct"
	. "github.com/onsi/gomega/types"
	"github.com/pkg/errors"
	log "github.com/sirupsen/logrus"
	"golang.org/x/sys/unix"

	"github.com/projectcalico/felix/bpf"
	"github.com/projectcalico/felix/bpf/arp"
	"github.com/projectcalico/felix/bpf/conntrack"
	"github.com/projectcalico/felix/bpf/nat"
	"github.com/projectcalico/felix/bpf/perf"
	"github.com/projectcalico/felix/bpf/routes"
	"github.com/projectcalico/felix/proto"
)

func init() {
	logutils.ConfigureEarlyLogging()
	log.SetLevel(log.DebugLevel)
}

// Constants that are shared with the UT binaries that we build.
const (
	natTunnelMTU  = uint16(700)
	testVxlanPort = uint16(5665)
)

var (
	rulesDefaultAllow = &polprog.Rules{
		Tiers: []polprog.Tier{{
			Name: "base tier",
			Policies: []polprog.Policy{{
				Name:  "allow all",
				Rules: []polprog.Rule{{Rule: &proto.Rule{Action: "Allow"}}},
			}},
		}},
	}
	node1ip   = net.IPv4(10, 10, 0, 1).To4()
	node1ip2  = net.IPv4(10, 10, 2, 1).To4()
	node2ip   = net.IPv4(10, 10, 0, 2).To4()
	intfIP    = net.IPv4(10, 10, 0, 3).To4()
	node1CIDR = net.IPNet{
		IP:   node1ip,
		Mask: net.IPv4Mask(255, 255, 255, 255),
	}
	node2CIDR = net.IPNet{
		IP:   node2ip,
		Mask: net.IPv4Mask(255, 255, 255, 255),
	}
)

// Globals that we use to configure the next test run.
var (
	hostIP       = node1ip
	skbMark      uint32
	bpfIfaceName string
)

const (
	resTC_ACT_OK int = iota
	resTC_ACT_RECLASSIFY
	resTC_ACT_SHOT
	resTC_ACT_PIPE
	resTC_ACT_STOLEN
	resTC_ACT_QUEUED
	resTC_ACT_REPEAT
	resTC_ACT_REDIRECT
	resTC_ACT_UNSPEC = (1 << 32) - 1
)

var retvalToStr = map[int]string{
	resTC_ACT_OK:         "TC_ACT_OK",
	resTC_ACT_RECLASSIFY: "TC_ACT_RECLASSIFY",
	resTC_ACT_SHOT:       "TC_ACT_SHOT",
	resTC_ACT_PIPE:       "TC_ACT_PIPE",
	resTC_ACT_STOLEN:     "TC_ACT_STOLEN",
	resTC_ACT_QUEUED:     "TC_ACT_QUEUED",
	resTC_ACT_REPEAT:     "TC_ACT_REPEAT",
	resTC_ACT_REDIRECT:   "TC_ACT_REDIRECT",
	resTC_ACT_UNSPEC:     "TC_ACT_UNSPEC",
}

const (
	resXDP_ABORTED int = iota
	resXDP_DROP
	resXDP_PASS
)

var retvalToStrXDP = map[int]string{
	resXDP_ABORTED: "XDP_ABORTED",
	resXDP_PASS:    "XDP_PASS",
	resXDP_DROP:    "XDP_DROP",
}

func TestCompileTemplateRun(t *testing.T) {
	runBpfTest(t, "calico_to_workload_ep", &polprog.Rules{}, func(bpfrun bpfProgRunFn) {
		_, _, _, _, pktBytes, err := testPacketUDPDefault()
		Expect(err).NotTo(HaveOccurred())

		res, err := bpfrun(pktBytes)
		Expect(err).NotTo(HaveOccurred())

		// Implicitly denied by normal policy: DROP
		Expect(res.Retval).To(Equal(resTC_ACT_SHOT))
	})
}

func TestLoadZeroProgram(t *testing.T) {
	RegisterTestingT(t)
	fd, err := bpf.LoadBPFProgramFromInsns(nil, "Apache-2.0", unix.BPF_PROG_TYPE_SCHED_CLS)
	if err == nil {
		_ = fd.Close()
	}
	Expect(err).To(Equal(unix.E2BIG))
}

type testLogger interface {
	Log(args ...interface{})
	Logf(format string, args ...interface{})
}

func setupAndRun(logger testLogger, loglevel, section string, rules *polprog.Rules,
	runFn func(progName string), opts ...testOption) {

	topts := testOpts{
		subtests:  true,
		logLevel:  log.DebugLevel,
		psnaStart: 20000,
		psnatEnd:  30000,
	}

	for _, o := range opts {
		o(&topts)
	}

	maps := make([]bpf.Map, len(progMaps))
	copy(maps, progMaps)

outter:
	for _, m := range topts.extraMaps {
		for i := range maps {
			if maps[i].Path() == m.Path() {
				continue outter
			}
		}
		maps = append(maps, m)
	}

	tempDir, err := ioutil.TempDir("", "calico-bpf-")
	Expect(err).NotTo(HaveOccurred())
	defer os.RemoveAll(tempDir)

	unique := path.Base(tempDir)
	bpfFsDir := "/sys/fs/bpf/" + unique

	err = os.Mkdir(bpfFsDir, os.ModePerm)
	Expect(err).NotTo(HaveOccurred())
	defer os.RemoveAll(bpfFsDir)

	obj := "../../bpf-gpl/bin/test_xdp_debug"
	progLog := ""
	if !topts.xdp {
		obj = "../../bpf-gpl/bin/test_"
		if strings.Contains(section, "from") {
			obj += "from_"
		} else {
			obj += "to_"
		}

		if strings.Contains(section, "host") {
			obj += "hep_"
			progLog = "HEP"
		} else {
			obj += "wep_"
			progLog = "WEP"
		}

		log.WithField("hostIP", hostIP).Info("Host IP")
		log.WithField("intfIP", intfIP).Info("Intf IP")
		obj += fmt.Sprintf("fib_%s_skb0x%x", loglevel, skbMark)

		if strings.Contains(section, "_dsr") {
			obj += "_dsr"
			// XXX bit of a hack, we should change the section names to contain _dsr
			section = strings.Trim(section, "_dsr")
		}
	}

	obj += ".o"
	log.Infof("Patching binary %s", obj)

	bin, err := bpf.BinaryFromFile(obj)
	Expect(err).NotTo(HaveOccurred())
	bin.PatchLogPrefix(progLog + "-" + bpfIfaceName)
	err = bin.PatchIPv4(hostIP)
	Expect(err).NotTo(HaveOccurred())
	err = bin.PatchIntfAddr(intfIP)
	Expect(err).NotTo(HaveOccurred())
	bin.PatchTunnelMTU(natTunnelMTU)
	bin.PatchVXLANPort(testVxlanPort)
<<<<<<< HEAD
	bin.PatchIsEgressClient(false)
	bin.PatchIsEgressGateway(false)
=======
	bin.PatchPSNATPorts(topts.psnaStart, topts.psnatEnd)
>>>>>>> 012f8389
	tempObj := tempDir + "bpf.o"
	err = bin.WriteToFile(tempObj)
	Expect(err).NotTo(HaveOccurred())

	err = bpftoolProgLoadAll(tempObj, bpfFsDir, topts.xdp, rules != nil, maps...)
	Expect(err).NotTo(HaveOccurred())

	if err != nil {
		logger.Log("Error:", string(err.(*exec.ExitError).Stderr))
	}
	Expect(err).NotTo(HaveOccurred())

	jumpMap := tcJumpMap
	if topts.xdp {
		jumpMap = xdpJumpMap
	}

	if rules != nil {
		alloc := &forceAllocator{alloc: idalloc.New()}
		pg := polprog.NewBuilder(alloc, ipsMap.MapFD(), stateMap.MapFD(), jumpMap.MapFD())
		insns, err := pg.Instructions(*rules)
		Expect(err).NotTo(HaveOccurred())
		polProgFD, err := bpf.LoadBPFProgramFromInsns(insns, "Apache-2.0", unix.BPF_PROG_TYPE_SCHED_CLS)
		if topts.xdp {
			polProgFD, err = bpf.LoadBPFProgramFromInsns(insns, "Apache-2.0", unix.BPF_PROG_TYPE_XDP)
		}
		Expect(err).NotTo(HaveOccurred())
		defer func() { _ = polProgFD.Close() }()
		progFDBytes := make([]byte, 4)
		binary.LittleEndian.PutUint32(progFDBytes, uint32(polProgFD))
		err = jumpMap.Update([]byte{0, 0, 0, 0}, progFDBytes)
		Expect(err).NotTo(HaveOccurred())
	}

	runFn(bpfFsDir + "/" + section)
}

// runBpfTest runs a specific section of the entire bpf program in isolation
func runBpfTest(t *testing.T, section string, rules *polprog.Rules, testFn func(bpfProgRunFn), opts ...testOption) {
	RegisterTestingT(t)
	setupAndRun(t, "debug", section, rules, func(progName string) {
		t.Run(section, func(_ *testing.T) {
			testFn(func(dataIn []byte) (bpfRunResult, error) {
				res, err := bpftoolProgRun(progName, dataIn)
				log.Debugf("dataIn  = %+v", dataIn)
				if err == nil {
					log.Debugf("dataOut = %+v", res.dataOut)
				}
				return res, err
			})
		})
	}, opts...)
}

type forceAllocator struct {
	alloc *idalloc.IDAllocator
}

func (a *forceAllocator) GetNoAlloc(id string) uint64 {
	return a.alloc.GetOrAlloc(id)
}

func bpftool(args ...string) ([]byte, error) {
	args = append([]string{"--json", "--pretty"}, args...)
	cmd := exec.Command("bpftool", args...)
	log.WithField("cmd", cmd.String()).Debugf("executing")
	out, err := cmd.Output()
	if err != nil {
		if e, ok := err.(*exec.ExitError); ok {
			log.WithField("stderr", string(e.Stderr)).Errorf("bpftool %s failed: %v out=\n%v", args, err, string(out))
			// to make the output reflect the new lines, logrus ignores it
			fmt.Print(fmt.Sprint(string(e.Stderr)))
		}
	}

	return out, err
}

var (
	mapInitOnce sync.Once

	natMap, natBEMap, ctMap, rtMap, ipsMap, stateMap, testStateMap, tcJumpMap, xdpJumpMap, affinityMap, arpMap, fsafeMap bpf.Map
	perfMap                                                                                                              bpf.Map
	allMaps, progMaps                                                                                                    []bpf.Map
)

func initMapsOnce() {
	mapInitOnce.Do(func() {
		mc := &bpf.MapContext{}

		natMap = nat.FrontendMap(mc)
		natBEMap = nat.BackendMap(mc)
		ctMap = conntrack.Map(mc)
		rtMap = routes.Map(mc)
		ipsMap = ipsets.Map(mc)
		stateMap = state.Map(mc)
		testStateMap = state.MapForTest(mc)
		tcJumpMap = jump.MapForTest(mc)
		xdpJumpMap = MapForTest(mc)
		affinityMap = nat.AffinityMap(mc)
		arpMap = arp.Map(mc)
		perfMap = perf.Map(mc, "perf_evnt", 512)
		fsafeMap = failsafes.Map(mc)

		allMaps = []bpf.Map{natMap, natBEMap, ctMap, rtMap, ipsMap, stateMap, testStateMap, tcJumpMap, xdpJumpMap, affinityMap, arpMap, fsafeMap}
		for _, m := range allMaps {
			err := m.EnsureExists()
			if err != nil {
				log.WithError(err).Panic("Failed to initialise maps")
			}
		}

		err := perfMap.EnsureExists()
		if err != nil {
			log.WithError(err).Panic("Failed to initialise perfMap")
		}

		progMaps = []bpf.Map{
			natMap,
			natBEMap,
			ctMap,
			rtMap,
			tcJumpMap,
			xdpJumpMap,
			stateMap,
			affinityMap,
			arpMap,
			fsafeMap,
		}

	})
}

func cleanUpMaps() {
	log.Info("Cleaning up all maps")

	logLevel := log.GetLevel()
	log.SetLevel(log.InfoLevel)
	defer log.SetLevel(logLevel)

	for _, m := range allMaps {
		if m == stateMap || m == testStateMap || m == tcJumpMap || m == xdpJumpMap {
			continue // Can't clean up array maps
		}
		log.WithField("map", m.GetName()).Info("Cleaning")
		err := m.Iter(func(_, _ []byte) bpf.IteratorAction {
			return bpf.IterDelete
		})
		if err != nil {
			log.WithError(err).Panic("Failed to walk map")
		}
	}
	log.Info("Cleaned up all maps")
}

func bpftoolProgLoadAll(fname, bpfFsDir string, forXDP bool, polProg bool, maps ...bpf.Map) error {
	args := []string{"prog", "loadall", fname, bpfFsDir, "type", "classifier"}
	if forXDP {
		args = []string{"prog", "loadall", fname, bpfFsDir, "type", "xdp"}
	}

	for _, m := range maps {
		if forXDP && m == tcJumpMap {
			log.Info("XDP program, skipping TC jump map")
			continue
		}
		if !forXDP && m == xdpJumpMap {
			log.Info("TC program, skipping XDP jump map")
			continue
		}

		args = append(args, "map", "name", m.GetName(), "pinned", m.Path())
	}

	log.WithField("program", fname).Debug("Loading BPF program")
	_, err := bpftool(args...)
	if err != nil {
		return err
	}

	jumpMap := tcJumpMap
	if forXDP {
		jumpMap = xdpJumpMap
	}

	if polProg {
		polProgPath := path.Join(bpfFsDir, "1_0")
		_, err = os.Stat(polProgPath)
		if err == nil {
			_, err = bpftool("map", "update", "pinned", jumpMap.Path(), "key", "0", "0", "0", "0", "value", "pinned", polProgPath)
			if err != nil {
				return errors.Wrap(err, "failed to update jump map (policy program)")
			}
		}
	} else {
		_, err = bpftool("map", "delete", "pinned", jumpMap.Path(), "key", "0", "0", "0", "0")
		if err != nil {
			log.WithError(err).Info("failed to update jump map (deleting policy program)")
		}
	}
	_, err = bpftool("map", "update", "pinned", jumpMap.Path(), "key", "1", "0", "0", "0", "value", "pinned", path.Join(bpfFsDir, "1_1"))
	if err != nil {
		return errors.Wrap(err, "failed to update jump map (allowed program)")
	}

	if !forXDP {
		_, err = bpftool("map", "update", "pinned", jumpMap.Path(), "key", "2", "0", "0", "0", "value", "pinned", path.Join(bpfFsDir, "1_2"))
		if err != nil {
			return errors.Wrap(err, "failed to update jump map (icmp program)")
		}
		_, err = bpftool("map", "update", "pinned", jumpMap.Path(), "key", "3", "0", "0", "0", "value", "pinned", path.Join(bpfFsDir, "1_3"))
		if err != nil {
			return errors.Wrap(err, "failed to update jump map (drop program)")
		}
	}

	return nil
}

type bpfRunResult struct {
	Retval   int
	Duration int
	dataOut  []byte
}

func (r bpfRunResult) RetvalStr() string {
	s := retvalToStr[r.Retval]
	if s == "" {
		return fmt.Sprint(r.Retval)
	}
	return s
}

func (r bpfRunResult) RetvalStrXDP() string {
	s := retvalToStrXDP[r.Retval]
	if s == "" {
		return fmt.Sprint(r.Retval)
	}
	return s
}

func bpftoolProgRun(progName string, dataIn []byte) (bpfRunResult, error) {
	return bpftoolProgRunN(progName, dataIn, 1)
}

func bpftoolProgRunN(progName string, dataIn []byte, N int) (bpfRunResult, error) {
	var res bpfRunResult

	tempDir, err := ioutil.TempDir("", "bpftool-data-")
	Expect(err).NotTo(HaveOccurred())

	defer os.RemoveAll(tempDir)

	dataInFname := tempDir + "/data_in"
	dataOutFname := tempDir + "/data_out"

	if err := ioutil.WriteFile(dataInFname, dataIn, 0644); err != nil {
		return res, errors.Errorf("failed to write input data in file: %s", err)
	}

	args := []string{"prog", "run", "pinned", progName, "data_in", dataInFname, "data_out", dataOutFname}
	if N > 1 {
		args = append(args, "repeat", fmt.Sprintf("%d", N))
	}

	out, err := bpftool(args...)
	if err != nil {
		return res, err
	}

	if err := json.Unmarshal(out, &res); err != nil {
		return res, errors.Errorf("failed to unmarshall json: %s", err)
	}

	res.dataOut, err = ioutil.ReadFile(dataOutFname)
	if err != nil {
		return res, errors.Errorf("failed to read output data from file: %s", err)
	}

	return res, nil
}

type bpfProgRunFn func(data []byte) (bpfRunResult, error)

// runBpfUnitTest runs a small unit in isolation. It requires a small .c file
// that wraps the unit and compiles into a calico_unittest section.
func runBpfUnitTest(t *testing.T, source string, testFn func(bpfProgRunFn), opts ...testOption) {
	RegisterTestingT(t)

	topts := testOpts{
		subtests: true,
		logLevel: log.DebugLevel,
	}

	for _, o := range opts {
		o(&topts)
	}

	loglevel := log.GetLevel()
	if topts.logLevel != loglevel {
		defer log.SetLevel(loglevel)
		log.SetLevel(topts.logLevel)
	}

	maps := make([]bpf.Map, len(progMaps))
	copy(maps, progMaps)

outter:
	for _, m := range topts.extraMaps {
		for i := range maps {
			if maps[i].Path() == m.Path() {
				continue outter
			}
		}
		maps = append(maps, m)
	}

	tempDir, err := ioutil.TempDir("", "calico-bpf-")
	Expect(err).NotTo(HaveOccurred())
	defer os.RemoveAll(tempDir)

	unique := path.Base(tempDir)
	bpfFsDir := "/sys/fs/bpf/" + unique

	err = os.Mkdir(bpfFsDir, os.ModePerm)
	Expect(err).NotTo(HaveOccurred())
	defer os.RemoveAll(bpfFsDir)

	objFname := "../../bpf-gpl/ut/" + strings.TrimSuffix(source, path.Ext(source)) + ".o"

	log.Infof("Patching binary %s", objFname)
	bin, err := bpf.BinaryFromFile(objFname)
	Expect(err).NotTo(HaveOccurred())
	err = bin.PatchIPv4(hostIP)
	Expect(err).NotTo(HaveOccurred())
	err = bin.PatchIntfAddr(intfIP)
	Expect(err).NotTo(HaveOccurred())
	bin.PatchTunnelMTU(natTunnelMTU)
	bin.PatchVXLANPort(testVxlanPort)
	bin.PatchIsEgressClient(false)
	bin.PatchIsEgressGateway(false)
	tempObj := tempDir + "bpf.o"
	err = bin.WriteToFile(tempObj)
	Expect(err).NotTo(HaveOccurred())

	err = bpftoolProgLoadAll(tempObj, bpfFsDir, false, true, maps...)
	Expect(err).NotTo(HaveOccurred())

	runTest := func() {
		testFn(func(dataIn []byte) (bpfRunResult, error) {
			res, err := bpftoolProgRun(bpfFsDir+"/calico_unittest", dataIn)
			log.Debugf("dataIn  = %+v", dataIn)
			if err == nil {
				log.Debugf("dataOut = %+v", res.dataOut)
			}
			return res, err
		})
	}

	if topts.subtests {
		t.Run(source, func(_ *testing.T) {
			runTest()
		})
	} else {
		runTest()
	}
}

type testOpts struct {
	subtests  bool
	logLevel  log.Level
	extraMaps []bpf.Map
	xdp       bool
	psnaStart uint32
	psnatEnd  uint32
}

type testOption func(opts *testOpts)

func withSubtests(v bool) testOption {
	return func(o *testOpts) {
		o.subtests = v
	}
}

func withLogLevel(l log.Level) testOption {
	return func(o *testOpts) {
		o.logLevel = l
	}
}

func withExtraMap(m bpf.Map) testOption {
	return func(o *testOpts) {
		o.extraMaps = append(o.extraMaps, m)
	}
}

func withXDP() testOption {
	return func(o *testOpts) {
		o.xdp = true
	}
}

<<<<<<< HEAD
=======
func withPSNATPorts(start, end uint16) testOption {
	return func(o *testOpts) {
		o.psnaStart = uint32(start)
		o.psnatEnd = uint32(end)
	}
}

var _ = withExtraMap

>>>>>>> 012f8389
// layersMatchFields matches all Exported fields and ignore the ones explicitly
// listed. It always ignores BaseLayer as that is not set by the tests.
func layersMatchFields(l gopacket.Layer, ignore ...string) GomegaMatcher {
	toIgnore := make(map[string]bool)
	for _, x := range ignore {
		toIgnore[x] = true
	}

	toIgnore["BaseLayer"] = true

	f := Fields{}
	v := reflect.Indirect(reflect.ValueOf(l))
	if v.Kind() != reflect.Struct {
		return Reject()
	}

	for i := 0; i < v.NumField(); i++ {
		name := v.Type().Field(i).Name
		if !toIgnore[name] && v.Field(i).CanInterface() {
			val := v.Field(i).Interface()
			f[name] = Equal(val)
		}
	}

	return PointTo(MatchFields(IgnoreMissing|IgnoreExtras, f))
}

func udpResponseRaw(in []byte) []byte {
	pkt := gopacket.NewPacket(in, layers.LayerTypeEthernet, gopacket.Default)
	ethL := pkt.Layer(layers.LayerTypeEthernet)
	ethR := ethL.(*layers.Ethernet)
	ethR.SrcMAC, ethR.DstMAC = ethR.DstMAC, ethR.SrcMAC

	payload := pkt.ApplicationLayer().Payload()
	lenDiff := uint16(len(resposeDefault) - len(payload))

	ipv4L := pkt.Layer(layers.LayerTypeIPv4)
	ipv4R := ipv4L.(*layers.IPv4)
	ipv4R.SrcIP, ipv4R.DstIP = ipv4R.DstIP, ipv4R.SrcIP
	ipv4R.Length += lenDiff

	udpL := pkt.Layer(layers.LayerTypeUDP)
	udpR := udpL.(*layers.UDP)
	udpR.SrcPort, udpR.DstPort = udpR.DstPort, udpR.SrcPort
	udpR.Length += lenDiff

	_ = udpR.SetNetworkLayerForChecksum(ipv4R)

	out := gopacket.NewSerializeBuffer()
	err := gopacket.SerializeLayers(out, gopacket.SerializeOptions{ComputeChecksums: true},
		ethR, ipv4R, udpR, gopacket.Payload(resposeDefault))
	Expect(err).NotTo(HaveOccurred())

	return out.Bytes()
}

func tcpResponseRaw(in []byte) []byte {
	pkt := gopacket.NewPacket(in, layers.LayerTypeEthernet, gopacket.Default)
	ethL := pkt.Layer(layers.LayerTypeEthernet)
	ethR := ethL.(*layers.Ethernet)
	ethR.SrcMAC, ethR.DstMAC = ethR.DstMAC, ethR.SrcMAC

	ipv4L := pkt.Layer(layers.LayerTypeIPv4)
	ipv4R := ipv4L.(*layers.IPv4)
	ipv4R.SrcIP, ipv4R.DstIP = ipv4R.DstIP, ipv4R.SrcIP

	tcpL := pkt.Layer(layers.LayerTypeTCP)
	tcpR := tcpL.(*layers.TCP)
	tcpR.SrcPort, tcpR.DstPort = tcpR.DstPort, tcpR.SrcPort

	if tcpR.SYN {
		tcpR.ACK = true
	}

	_ = tcpR.SetNetworkLayerForChecksum(ipv4R)

	out := gopacket.NewSerializeBuffer()
	err := gopacket.SerializeLayers(out, gopacket.SerializeOptions{ComputeChecksums: true},
		ethR, ipv4R, tcpR, gopacket.Payload(pkt.ApplicationLayer().Payload()))
	Expect(err).NotTo(HaveOccurred())

	return out.Bytes()
}

func dumpNATMap(natMap bpf.Map) {
	nt, err := nat.LoadFrontendMap(natMap)
	Expect(err).NotTo(HaveOccurred())
	for k, v := range nt {
		fmt.Printf("%s : %s\n", k, v)
	}
}

func resetMap(m bpf.Map) {
	err := m.Iter(func(_, _ []byte) bpf.IteratorAction {
		return bpf.IterDelete
	})
	Expect(err).NotTo(HaveOccurred())
}

func dumpCTMap(ctMap bpf.Map) {
	ct, err := conntrack.LoadMapMem(ctMap)
	Expect(err).NotTo(HaveOccurred())
	fmt.Printf("Conntrack dump:\n")
	for k, v := range ct {
		fmt.Printf("- %s : %s\n", k, v)
	}
	fmt.Printf("\n")
}

func resetCTMap(ctMap bpf.Map) {
	resetMap(ctMap)
}

func saveCTMap(ctMap bpf.Map) conntrack.MapMem {
	ct, err := conntrack.LoadMapMem(ctMap)
	Expect(err).NotTo(HaveOccurred())
	return ct
}

func restoreCTMap(ctMap bpf.Map, m conntrack.MapMem) {
	for k, v := range m {
		err := ctMap.Update(k[:], v[:])
		Expect(err).NotTo(HaveOccurred())
	}
}

func dumpRTMap(rtMap bpf.Map) {
	rt, err := routes.LoadMap(rtMap)
	Expect(err).NotTo(HaveOccurred())
	for k, v := range rt {
		fmt.Printf("%15s: %s\n", k.Dest(), v)
	}
}

func resetRTMap(rtMap bpf.Map) {
	resetMap(rtMap)
}

func saveRTMap(rtMap bpf.Map) routes.MapMem {
	rt, err := routes.LoadMap(rtMap)
	Expect(err).NotTo(HaveOccurred())
	return rt
}

func restoreRTMap(rtMap bpf.Map, m routes.MapMem) {
	for k, v := range m {
		err := rtMap.Update(k[:], v[:])
		Expect(err).NotTo(HaveOccurred())
	}
}

func dumpARPMap(arpMap bpf.Map) {
	ct, err := arp.LoadMapMem(arpMap)
	Expect(err).NotTo(HaveOccurred())
	fmt.Printf("ARP dump:\n")
	for k, v := range ct {
		fmt.Printf("- %s : %s\n", k, v)
	}
	fmt.Printf("\n")
}

func saveARPMap(ctMap bpf.Map) arp.MapMem {
	m, err := arp.LoadMapMem(arpMap)
	Expect(err).NotTo(HaveOccurred())
	return m
}

var ethDefault = &layers.Ethernet{
	SrcMAC:       []byte{0, 0, 0, 0, 0, 1},
	DstMAC:       []byte{0, 0, 0, 0, 0, 2},
	EthernetType: layers.EthernetTypeIPv4,
}

var payloadDefault = []byte("ABCDEABCDEXXXXXXXXXXXX")
var resposeDefault = []byte("THISISRESPONSETHISISRESPONSETHISISRESPONSE")

var srcIP = net.IPv4(1, 1, 1, 1)
var dstIP = net.IPv4(2, 2, 2, 2)
var srcV4CIDR = ip.CIDRFromNetIP(srcIP).(ip.V4CIDR)
var dstV4CIDR = ip.CIDRFromNetIP(dstIP).(ip.V4CIDR)

var ipv4Default = &layers.IPv4{
	Version:  4,
	IHL:      5,
	TTL:      64,
	Flags:    layers.IPv4DontFragment,
	SrcIP:    srcIP,
	DstIP:    dstIP,
	Protocol: layers.IPProtocolUDP,
}

var udpDefault = &layers.UDP{
	SrcPort: 1234,
	DstPort: 5678,
}

func testPacket(ethAlt *layers.Ethernet, ipv4Alt *layers.IPv4, l4Alt gopacket.Layer, payloadAlt []byte) (
	*layers.Ethernet, *layers.IPv4, gopacket.Layer, []byte, []byte, error) {

	var (
		eth     *layers.Ethernet
		ipv4    *layers.IPv4
		udp     *layers.UDP
		tcp     *layers.TCP
		icmp    *layers.ICMPv4
		payload []byte
	)

	if ethAlt != nil {
		eth = ethAlt
	} else {
		eth = ethDefault
	}

	if ipv4Alt != nil {
		ipv4 = ipv4Alt
	} else {
		// Make a copy so that we do not mangle the default if we set the
		// protocol below.
		ipv4 = new(layers.IPv4)
		*ipv4 = *ipv4Default
	}

	if l4Alt != nil {
		switch v := l4Alt.(type) {
		case *layers.UDP:
			udp = v
			ipv4.Protocol = layers.IPProtocolUDP
		case *layers.TCP:
			tcp = v
			ipv4.Protocol = layers.IPProtocolTCP
		case *layers.ICMPv4:
			icmp = v
			ipv4.Protocol = layers.IPProtocolICMPv4
		default:
			return nil, nil, nil, nil, nil, errors.Errorf("unrecognized l4 layer type %t", l4Alt)
		}
	} else {
		udp = udpDefault
	}

	if payloadAlt != nil {
		payload = payloadAlt
	} else {
		payload = payloadDefault
	}

	switch {
	case udp != nil:
		ipv4.Length = uint16(5*4 + 8 + len(payload))
		udp.Length = uint16(8 + len(payload))
		_ = udp.SetNetworkLayerForChecksum(ipv4)

		pkt := gopacket.NewSerializeBuffer()
		err := gopacket.SerializeLayers(pkt, gopacket.SerializeOptions{ComputeChecksums: true},
			eth, ipv4, udp, gopacket.Payload(payload))

		return eth, ipv4, udp, payload, pkt.Bytes(), err
	case tcp != nil:
		if tcp == nil {
			return nil, nil, nil, nil, nil, errors.Errorf("tcp default not implemented yet")
		}
		ipv4.Length = uint16(5*4 + 8 + len(payload))
		_ = tcp.SetNetworkLayerForChecksum(ipv4)

		pkt := gopacket.NewSerializeBuffer()
		err := gopacket.SerializeLayers(pkt, gopacket.SerializeOptions{ComputeChecksums: true},
			eth, ipv4, tcp, gopacket.Payload(payload))

		return eth, ipv4, tcp, payload, pkt.Bytes(), err
	case icmp != nil:
		ipv4.Length = uint16(5*4 + 8 + len(payload))

		pkt := gopacket.NewSerializeBuffer()
		err := gopacket.SerializeLayers(pkt, gopacket.SerializeOptions{ComputeChecksums: true},
			eth, ipv4, icmp, gopacket.Payload(payload))

		return eth, ipv4, icmp, payload, pkt.Bytes(), err
	}

	panic("UNREACHABLE")
}

func testPacketUDPDefault() (*layers.Ethernet, *layers.IPv4, gopacket.Layer, []byte, []byte, error) {
	return testPacket(nil, nil, nil, nil)
}

func testPacketUDPDefaultNP(destIP net.IP) (*layers.Ethernet, *layers.IPv4, gopacket.Layer, []byte, []byte, error) {
	if destIP == nil {
		return testPacketUDPDefault()
	}

	ip := *ipv4Default
	ip.DstIP = destIP

	return testPacket(nil, &ip, nil, nil)
}

func resetBPFMaps() {
	resetCTMap(ctMap)
	resetRTMap(rtMap)
	resetMap(fsafeMap)
}

func TestMapIterWithDelete(t *testing.T) {
	RegisterTestingT(t)

	m := (&bpf.MapContext{}).NewPinnedMap(bpf.MapParameters{
		Filename:   "/sys/fs/bpf/tc/globals/cali_tmap",
		Type:       "hash",
		KeySize:    8,
		ValueSize:  8,
		MaxEntries: 1000,
		Name:       "cali_tmap",
		Flags:      unix.BPF_F_NO_PREALLOC,
	})

	err := m.EnsureExists()
	Expect(err).NotTo(HaveOccurred())

	for i := 0; i < 10; i++ {
		var k, v [8]byte

		binary.LittleEndian.PutUint64(k[:], uint64(i))
		binary.LittleEndian.PutUint64(v[:], uint64(i*7))

		err := m.Update(k[:], v[:])
		Expect(err).NotTo(HaveOccurred())
	}

	out := make(map[uint64]uint64)

	cnt := 0
	err = m.Iter(func(K, V []byte) bpf.IteratorAction {
		k := binary.LittleEndian.Uint64(K)
		v := binary.LittleEndian.Uint64(V)

		out[k] = v
		cnt++

		return bpf.IterDelete
	})
	Expect(err).NotTo(HaveOccurred())

	Expect(cnt).To(Equal(10))

	for i := 0; i < 10; i++ {
		Expect(out).To(HaveKey(uint64(i)))
		Expect(out[uint64(i)]).To(Equal(uint64(i * 7)))
	}
}

func TestMapIterWithDeleteLastOfBatch(t *testing.T) {
	RegisterTestingT(t)

	m := (&bpf.MapContext{}).NewPinnedMap(bpf.MapParameters{
		Filename:   "/sys/fs/bpf/tc/globals/cali_tmap",
		Type:       "hash",
		KeySize:    8,
		ValueSize:  8,
		MaxEntries: 1000,
		Name:       "cali_tmap",
		Flags:      unix.BPF_F_NO_PREALLOC,
	})

	err := m.EnsureExists()
	Expect(err).NotTo(HaveOccurred())

	for i := 0; i < 40; i++ {
		var k, v [8]byte

		binary.LittleEndian.PutUint64(k[:], uint64(i))
		binary.LittleEndian.PutUint64(v[:], uint64(i*7))

		err := m.Update(k[:], v[:])
		Expect(err).NotTo(HaveOccurred())
	}

	out := make(map[uint64]uint64)

	cnt := 0
	err = m.Iter(func(K, V []byte) bpf.IteratorAction {
		k := binary.LittleEndian.Uint64(K)
		v := binary.LittleEndian.Uint64(V)

		out[k] = v

		cnt++
		// Delete the last of the first batch. Must not make the iteration to
		// restart from the begining.
		if cnt == bpf.MapIteratorNumKeys {
			return bpf.IterDelete
		}
		return bpf.IterNone
	})
	Expect(err).NotTo(HaveOccurred())

	Expect(cnt).To(Equal(40))

	for i := 0; i < 40; i++ {
		Expect(out).To(HaveKey(uint64(i)))
		Expect(out[uint64(i)]).To(Equal(uint64(i * 7)))
	}
}

func TestJumpMap(t *testing.T) {
	RegisterTestingT(t)

	jumpMapFD := tcJumpMap.MapFD()
	pg := polprog.NewBuilder(idalloc.New(), ipsMap.MapFD(), stateMap.MapFD(), jumpMapFD)
	rules := polprog.Rules{}
	insns, err := pg.Instructions(rules)
	Expect(err).NotTo(HaveOccurred())
	progFD, err := bpf.LoadBPFProgramFromInsns(insns, "Apache-2.0", unix.BPF_PROG_TYPE_SCHED_CLS)
	Expect(err).NotTo(HaveOccurred())

	k := make([]byte, 4)
	v := make([]byte, 4)
	binary.LittleEndian.PutUint32(v, uint32(progFD))

	err = bpf.UpdateMapEntry(jumpMapFD, k, v)
	Expect(err).NotTo(HaveOccurred())

	err = bpf.DeleteMapEntry(jumpMapFD, k, 4)
	Expect(err).NotTo(HaveOccurred())

	err = bpf.UpdateMapEntry(jumpMapFD, k, v)
	Expect(err).NotTo(HaveOccurred())

	err = bpf.DeleteMapEntryIfExists(jumpMapFD, k, 4)
	Expect(err).NotTo(HaveOccurred())

	err = bpf.DeleteMapEntryIfExists(jumpMapFD, k, 4)
	Expect(err).NotTo(HaveOccurred())

	err = bpf.DeleteMapEntry(jumpMapFD, k, 4)
	Expect(err).To(HaveOccurred())
}<|MERGE_RESOLUTION|>--- conflicted
+++ resolved
@@ -241,12 +241,9 @@
 	Expect(err).NotTo(HaveOccurred())
 	bin.PatchTunnelMTU(natTunnelMTU)
 	bin.PatchVXLANPort(testVxlanPort)
-<<<<<<< HEAD
 	bin.PatchIsEgressClient(false)
 	bin.PatchIsEgressGateway(false)
-=======
 	bin.PatchPSNATPorts(topts.psnaStart, topts.psnatEnd)
->>>>>>> 012f8389
 	tempObj := tempDir + "bpf.o"
 	err = bin.WriteToFile(tempObj)
 	Expect(err).NotTo(HaveOccurred())
@@ -650,8 +647,6 @@
 	}
 }
 
-<<<<<<< HEAD
-=======
 func withPSNATPorts(start, end uint16) testOption {
 	return func(o *testOpts) {
 		o.psnaStart = uint32(start)
@@ -659,9 +654,6 @@
 	}
 }
 
-var _ = withExtraMap
-
->>>>>>> 012f8389
 // layersMatchFields matches all Exported fields and ignore the ones explicitly
 // listed. It always ignores BaseLayer as that is not set by the tests.
 func layersMatchFields(l gopacket.Layer, ignore ...string) GomegaMatcher {
