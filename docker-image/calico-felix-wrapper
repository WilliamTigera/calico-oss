#!/bin/bash

# Copyright (c) 2017 Tigera, Inc. All rights reserved.
#
# Licensed under the Apache License, Version 2.0 (the "License");
# you may not use this file except in compliance with the License.
# You may obtain a copy of the License at
#
#     http://www.apache.org/licenses/LICENSE-2.0
#
# Unless required by applicable law or agreed to in writing, software
# distributed under the License is distributed on an "AS IS" BASIS,
# WITHOUT WARRANTIES OR CONDITIONS OF ANY KIND, either express or implied.
# See the License for the specific language governing permissions and
# limitations under the License.

# This wrapper script  runs the calico-felix binary and restarts it if it
# exits for a config change, which is signalled by an exit code of 129,
# as used by SIGHUP.

# Pass signals sent to this script through to Felix.
trap 'echo "calico-felix-wrapper: SIGINT received, passing on to calico-felix"; kill -INT $pid' SIGINT
trap 'echo "calico-felix-wrapper: SIGTERM received, passing on to calico-felix"; kill -TERM $pid' SIGTERM
trap 'echo "calico-felix-wrapper: SIGHUP received, passing on to calico-felix"; kill -HUP $pid' SIGHUP

rc=unknown

while true; do
<<<<<<< HEAD
  # For FV testing, allow the test to delay starting Felix.  That allows us to
  # create the test container and allocate its IP before we start Felix.
  if [ "$DELAY_FELIX_START" == "true" ]; then
    while [ ! -e /start-trigger ]; do
      echo "Delaying starting felix..."
=======
  if [ "$DELAY_FELIX_START" == "true" ]; then
    while [ ! -e /start-trigger ]; do
      echo "calico-felix-wrapper: Delaying starting felix..."
>>>>>>> d7efcf1f
      sleep 1
    done
  fi

<<<<<<< HEAD
  echo "Starting calico-felix"
  calico-felix &
  pid=$!
  echo "Started calico-felix, PID=$pid"
  while true; do
    wait $pid
    rc=$?
    # According to POSIX (via
    # https://bugs.debian.org/cgi-bin/bugreport.cgi?bug=566639), wait
    # can also return when Felix is signalled, even if it handles the
    # signal and takes noticeable time before actually exiting.
    #
    # To cover this, use 'kill -0' to check if Felix is still running,
    # and loop round to wait again if so.
    if ! kill -0 $pid; then
	break
    fi
  done
  echo "Process stopped, RC=$rc"
=======
  echo "calico-felix-wrapper: Starting calico-felix"
  calico-felix &
  pid=$!
  echo "calico-felix-wrapper: Started calico-felix, PID=$pid"
  wait $pid
  rc=$?
  echo "calico-felix-wrapper: Process stopped, RC=$rc"
>>>>>>> d7efcf1f
  if [ "$rc" == "129" ]; then
    echo "calico-felix-wrapper: Restarting calico-felix for config reload"
    continue
  fi
  echo "calico-felix-wrapper: Exiting due to non-config shutdown RC=$rc"
  break
done<|MERGE_RESOLUTION|>--- conflicted
+++ resolved
@@ -26,26 +26,17 @@
 rc=unknown
 
 while true; do
-<<<<<<< HEAD
-  # For FV testing, allow the test to delay starting Felix.  That allows us to
-  # create the test container and allocate its IP before we start Felix.
-  if [ "$DELAY_FELIX_START" == "true" ]; then
-    while [ ! -e /start-trigger ]; do
-      echo "Delaying starting felix..."
-=======
   if [ "$DELAY_FELIX_START" == "true" ]; then
     while [ ! -e /start-trigger ]; do
       echo "calico-felix-wrapper: Delaying starting felix..."
->>>>>>> d7efcf1f
       sleep 1
     done
   fi
 
-<<<<<<< HEAD
-  echo "Starting calico-felix"
+  echo "calico-felix-wrapper: Starting calico-felix"
   calico-felix &
   pid=$!
-  echo "Started calico-felix, PID=$pid"
+  echo "calico-felix-wrapper: Started calico-felix, PID=$pid"
   while true; do
     wait $pid
     rc=$?
@@ -57,19 +48,10 @@
     # To cover this, use 'kill -0' to check if Felix is still running,
     # and loop round to wait again if so.
     if ! kill -0 $pid; then
-	break
+	    break
     fi
   done
-  echo "Process stopped, RC=$rc"
-=======
-  echo "calico-felix-wrapper: Starting calico-felix"
-  calico-felix &
-  pid=$!
-  echo "calico-felix-wrapper: Started calico-felix, PID=$pid"
-  wait $pid
-  rc=$?
   echo "calico-felix-wrapper: Process stopped, RC=$rc"
->>>>>>> d7efcf1f
   if [ "$rc" == "129" ]; then
     echo "calico-felix-wrapper: Restarting calico-felix for config reload"
     continue
