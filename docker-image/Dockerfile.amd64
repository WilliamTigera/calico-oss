--- conflicted
+++ resolved
@@ -41,15 +41,9 @@
     netbase \
     # Also needed (provides utilities for browsing procfs like ps)
     procps \
-<<<<<<< HEAD
     ca-certificates \
-    # Felix FV tests require wget
-    wget \
     strongswan \
     strongswan-swanctl
-=======
-    ca-certificates
->>>>>>> de927b0e
 
 # Default to the xtables backend of iptables.
 RUN update-alternatives --set iptables /usr/sbin/iptables-legacy
