--- conflicted
+++ resolved
@@ -27,10 +27,6 @@
     && apt-get update \
     && apt-get -t stretch-backports install -y iptables iproute2
 
-<<<<<<< HEAD
-# Install our dependencies.
-RUN apk --no-cache add ip6tables tini ipset iputils iproute2 conntrack-tools file strongswan
-=======
 # Install remaining runtime deps required for felix from the global repository
 RUN apt-get update && apt-get install -y \
     ipset \
@@ -50,8 +46,8 @@
     procps \
     ca-certificates \
     # Felix FV tests require wget
-    wget
->>>>>>> b91cb946
+    wget \
+    strongswan
 
 ADD felix.cfg /etc/calico/felix.cfg
 ADD calico-felix-wrapper /usr/bin
