# Copyright (c) 2015-2019 Tigera, Inc. All rights reserved.
#
# Licensed under the Apache License, Version 2.0 (the "License");
# you may not use this file except in compliance with the License.
# You may obtain a copy of the License at
#
#     http://www.apache.org/licenses/LICENSE-2.0
#
# Unless required by applicable law or agreed to in writing, software
# distributed under the License is distributed on an "AS IS" BASIS,
# WITHOUT WARRANTIES OR CONDITIONS OF ANY KIND, either express or implied.
# See the License for the specific language governing permissions and
# limitations under the License.


# NOTE: This Dockerfile should be kept in-sync with the one in calico/node.
# This ensures that testing of Felix in this repository is done in the same
# userspace environment as it will be deployed in calico/node.
FROM calico/bpftool:v5.3-amd64 as bpftool

FROM debian:10-slim
LABEL maintainer="Shaun Crampton <shaun@tigera.io>"

<<<<<<< HEAD
# Set up a buster repo so that we can pull in backports of some packages.  Default to
# the stable repo for other packages.  We need iptables 1.8.x for nftables compatibility.
RUN echo 'APT::Default-Release "stable";' > /etc/apt/apt.conf.d/99defaultrelease
RUN echo 'deb     http://ftp.debian.org/debian/    buster main contrib non-free' > /etc/apt/sources.list.d/buster.list
RUN apt-get update && apt-get install -y -t buster \
    ipset \
    iptables \
    iproute2 \
    strongswan \
    strongswan-swanctl

# Default to the xtables backend of iptables.
RUN update-alternatives --set iptables /usr/sbin/iptables-legacy
RUN update-alternatives --set ip6tables /usr/sbin/ip6tables-legacy
=======
>>>>>>> aa0a22d9

# Install remaining runtime deps required for felix from the global repository
RUN apt-get update && apt-get install -y \
    ipset \
    iptables \
    iproute2 \
    iputils-arping \
    iputils-ping \
    iputils-tracepath \
    # Need arp
    net-tools \
    conntrack \
    runit \
    # Need kmod to ensure ip6tables-save works correctly
    kmod \
    # Need netbase in order for ipset to work correctly
    # See https://github.com/kubernetes/kubernetes/issues/68703
    netbase \
    # Also needed (provides utilities for browsing procfs like ps)
    procps \
    ca-certificates \
    # Felix FV tests require wget
    wget

# Default to the xtables backend of iptables.
RUN update-alternatives --set iptables /usr/sbin/iptables-legacy
RUN update-alternatives --set ip6tables /usr/sbin/ip6tables-legacy

# Install tini, the init daemon we use.
ENV TINI_VERSION v0.18.0
ADD https://github.com/krallin/tini/releases/download/${TINI_VERSION}/tini-static-amd64 /sbin/tini

ADD felix.cfg /etc/calico/felix.cfg
ADD calico-felix-wrapper /usr/bin

# Put our binary in /code rather than directly in /usr/bin.  This allows the downstream builds
# to more easily extract the Felix build artefacts from the container.
ADD bin/calico-felix-amd64 /code/calico-felix
ADD bin/calico-bpf /usr/bin/calico-bpf

ADD bpf/bin/* /usr/lib/calico/bpf/

RUN ln -s /code/calico-felix /usr/bin
COPY --from=bpftool /bpftool /usr/bin
WORKDIR /code

# Since our binary isn't designed to run as PID 1, run it via the tini init daemon.
RUN chmod +x /sbin/tini
ENTRYPOINT ["/sbin/tini", "--"]

# Run felix (via the wrapper script) by default
CMD ["/usr/bin/calico-felix-wrapper"]<|MERGE_RESOLUTION|>--- conflicted
+++ resolved
@@ -21,23 +21,6 @@
 FROM debian:10-slim
 LABEL maintainer="Shaun Crampton <shaun@tigera.io>"
 
-<<<<<<< HEAD
-# Set up a buster repo so that we can pull in backports of some packages.  Default to
-# the stable repo for other packages.  We need iptables 1.8.x for nftables compatibility.
-RUN echo 'APT::Default-Release "stable";' > /etc/apt/apt.conf.d/99defaultrelease
-RUN echo 'deb     http://ftp.debian.org/debian/    buster main contrib non-free' > /etc/apt/sources.list.d/buster.list
-RUN apt-get update && apt-get install -y -t buster \
-    ipset \
-    iptables \
-    iproute2 \
-    strongswan \
-    strongswan-swanctl
-
-# Default to the xtables backend of iptables.
-RUN update-alternatives --set iptables /usr/sbin/iptables-legacy
-RUN update-alternatives --set ip6tables /usr/sbin/ip6tables-legacy
-=======
->>>>>>> aa0a22d9
 
 # Install remaining runtime deps required for felix from the global repository
 RUN apt-get update && apt-get install -y \
@@ -60,7 +43,9 @@
     procps \
     ca-certificates \
     # Felix FV tests require wget
-    wget
+    wget \
+    strongswan \
+    strongswan-swanctl
 
 # Default to the xtables backend of iptables.
 RUN update-alternatives --set iptables /usr/sbin/iptables-legacy
