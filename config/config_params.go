// Copyright (c) 2016-2021 Tigera, Inc. All rights reserved.

// Licensed under the Apache License, Version 2.0 (the "License");
// you may not use this file except in compliance with the License.
// You may obtain a copy of the License at
//
//     http://www.apache.org/licenses/LICENSE-2.0
//
// Unless required by applicable law or agreed to in writing, software
// distributed under the License is distributed on an "AS IS" BASIS,
// WITHOUT WARRANTIES OR CONDITIONS OF ANY KIND, either express or implied.
// See the License for the specific language governing permissions and
// limitations under the License.

package config

import (
	"errors"
	"fmt"
	"io/ioutil"
	"net"
	"os"
	"reflect"
	"regexp"
	"strconv"
	"strings"
	"time"

	log "github.com/sirupsen/logrus"

	"github.com/projectcalico/libcalico-go/lib/apiconfig"
	"github.com/projectcalico/libcalico-go/lib/names"
	"github.com/projectcalico/libcalico-go/lib/numorstring"

	"github.com/projectcalico/felix/idalloc"
	"github.com/projectcalico/felix/proto"
	"github.com/projectcalico/typha/pkg/discovery"
)

var (
	// RegexpIfaceElemRegexp matches an individual element in the overall interface list;
	// assumes the value represents a regular expression and is marked by '/' at the start
	// and end and cannot have spaces
	RegexpIfaceElemRegexp = regexp.MustCompile(`^\/[^\s]+\/$`)
	// NonRegexpIfaceElemRegexp matches an individual element in the overall interface list;
	// assumes the value is between 1-15 chars long and only be alphanumeric or - or _
	NonRegexpIfaceElemRegexp = regexp.MustCompile(`^[a-zA-Z0-9_-]{1,15}$`)
	IfaceListRegexp          = regexp.MustCompile(`^[a-zA-Z0-9_-]{1,15}(,[a-zA-Z0-9_-]{1,15})*$`)
	AuthorityRegexp          = regexp.MustCompile(`^[^:/]+:\d+$`)
	HostnameRegexp           = regexp.MustCompile(`^[a-zA-Z0-9_.-]+$`)
	StringRegexp             = regexp.MustCompile(`^.*$`)
	IfaceParamRegexp         = regexp.MustCompile(`^[a-zA-Z0-9:._+-]{1,15}$`)
	// Hostname  have to be valid ipv4, ipv6 or strings up to 64 characters.
	HostAddressRegexp = regexp.MustCompile(`^[a-zA-Z0-9:._+-]{1,64}$`)
)

const (
	maxUint = ^uint(0)
	maxInt  = int(maxUint >> 1)
	minInt  = -maxInt - 1
)

// Source of a config value.  Values from higher-numbered sources override
// those from lower-numbered sources.  Note: some parameters (such as those
// needed to connect to the datastore) can only be set from a local source.
type Source uint8

const (
	Default = iota
	DatastoreGlobal
	DatastorePerHost
	ConfigFile
	EnvironmentVariable
	InternalOverride
	DisabledByLicenseCheck
)

var SourcesInDescendingOrder = []Source{DisabledByLicenseCheck, InternalOverride, EnvironmentVariable, ConfigFile, DatastorePerHost, DatastoreGlobal}

func (source Source) String() string {
	switch source {
	case Default:
		return "<default>"
	case DatastoreGlobal:
		return "datastore (global)"
	case DatastorePerHost:
		return "datastore (per-host)"
	case ConfigFile:
		return "config file"
	case EnvironmentVariable:
		return "environment variable"
	case DisabledByLicenseCheck:
		return "license check"
	case InternalOverride:
		return "internal override"
	}
	return fmt.Sprintf("<unknown(%v)>", uint8(source))
}

func (source Source) Local() bool {
	switch source {
	case Default, ConfigFile, EnvironmentVariable, InternalOverride:
		return true
	default:
		return false
	}
}

// Config contains the best, parsed config values loaded from the various sources.
// We use tags to control the parsing and validation.
type Config struct {
	// Configuration parameters.
	UseInternalDataplaneDriver bool   `config:"bool;true"`
	DataplaneDriver            string `config:"file(must-exist,executable);calico-iptables-plugin;non-zero,die-on-fail,skip-default-validation"`

	// Wireguard configuration
	WireguardEnabled             bool   `config:"bool;false"`
	WireguardListeningPort       int    `config:"int;51820"`
	WireguardRoutingRulePriority int    `config:"int;99"`
	WireguardInterfaceName       string `config:"iface-param;wireguard.cali;non-zero"`
	WireguardMTU                 int    `config:"int;0"`

	BPFEnabled                         bool           `config:"bool;false"`
	BPFDisableUnprivileged             bool           `config:"bool;true"`
	BPFLogLevel                        string         `config:"oneof(off,info,debug);off;non-zero"`
	BPFDataIfacePattern                *regexp.Regexp `config:"regexp;^((en|wl|ww|sl|ib)[opsx].*|(eth|wlan|wwan).*|tunl0$|wireguard.cali$)"`
	BPFConnectTimeLoadBalancingEnabled bool           `config:"bool;true"`
	BPFExternalServiceMode             string         `config:"oneof(tunnel,dsr);tunnel;non-zero"`
	BPFKubeProxyIptablesCleanupEnabled bool           `config:"bool;true"`
	BPFKubeProxyMinSyncPeriod          time.Duration  `config:"seconds;1"`
	BPFKubeProxyEndpointSlicesEnabled  bool           `config:"bool;false"`
<<<<<<< HEAD
	FlowLogsCollectProcessInfo         bool           `config:"bool;false"`
	FlowLogsCollectTcpStats            bool           `config:"bool;false"`
=======
	BPFExtToServiceConnmark            int            `config:"int;0"`
>>>>>>> fbe51d56

	// DebugBPFCgroupV2 controls the cgroup v2 path that we apply the connect-time load balancer to.  Most distros
	// are configured for cgroup v1, which prevents all but hte root cgroup v2 from working so this is only useful
	// for development right now.
	DebugBPFCgroupV2 string `config:"string;;local"`
	// DebugBPFMapRepinEnabled can be used to prevent Felix from repinning its BPF maps at startup.  This is useful for
	// testing with multiple Felix instances running on one host.
	DebugBPFMapRepinEnabled bool `config:"bool;true;local"`

	DatastoreType string `config:"oneof(kubernetes,etcdv3);etcdv3;non-zero,die-on-fail,local"`

	FelixHostname string `config:"hostname;;local,non-zero"`
	NodeIP        net.IP `config:"ipv4;;"`

	EtcdAddr      string   `config:"authority;127.0.0.1:2379;local"`
	EtcdScheme    string   `config:"oneof(http,https);http;local"`
	EtcdKeyFile   string   `config:"file(must-exist);;local"`
	EtcdCertFile  string   `config:"file(must-exist);;local"`
	EtcdCaFile    string   `config:"file(must-exist);;local"`
	EtcdEndpoints []string `config:"endpoint-list;;local"`

	TyphaAddr           string        `config:"authority;;local"`
	TyphaK8sServiceName string        `config:"string;;local"`
	TyphaK8sNamespace   string        `config:"string;kube-system;non-zero,local"`
	TyphaReadTimeout    time.Duration `config:"seconds;30;local"`
	TyphaWriteTimeout   time.Duration `config:"seconds;10;local"`

	// Client-side TLS config for Felix's communication with Typha.  If any of these are
	// specified, they _all_ must be - except that either TyphaCN or TyphaURISAN may be left
	// unset.  Felix will then initiate a secure (TLS) connection to Typha.  Typha must present
	// a certificate signed by a CA in TyphaCAFile, and with CN matching TyphaCN or URI SAN
	// matching TyphaURISAN.
	TyphaKeyFile  string `config:"file(must-exist);;local"`
	TyphaCertFile string `config:"file(must-exist);;local"`
	TyphaCAFile   string `config:"file(must-exist);;local"`
	TyphaCN       string `config:"string;;local"`
	TyphaURISAN   string `config:"string;;local"`

	Ipv6Support bool `config:"bool;true"`

	IptablesBackend                    string            `config:"oneof(legacy,nft,auto);auto"`
	RouteRefreshInterval               time.Duration     `config:"seconds;90"`
	InterfaceRefreshInterval           time.Duration     `config:"seconds;90"`
	DeviceRouteSourceAddress           net.IP            `config:"ipv4;"`
	DeviceRouteProtocol                int               `config:"int;3"`
	RemoveExternalRoutes               bool              `config:"bool;true"`
	IptablesRefreshInterval            time.Duration     `config:"seconds;90"`
	IptablesPostWriteCheckIntervalSecs time.Duration     `config:"seconds;1"`
	IptablesLockFilePath               string            `config:"file;/run/xtables.lock"`
	IptablesLockTimeoutSecs            time.Duration     `config:"seconds;0"`
	IptablesLockProbeIntervalMillis    time.Duration     `config:"millis;50"`
	FeatureDetectOverride              map[string]string `config:"keyvaluelist;;"`
	IpsetsRefreshInterval              time.Duration     `config:"seconds;10"`
	MaxIpsetSize                       int               `config:"int;1048576;non-zero"`
	XDPRefreshInterval                 time.Duration     `config:"seconds;90"`

	WindowsNetworkName *regexp.Regexp `config:"regexp;(?i)calico.*"`

	PolicySyncPathPrefix string `config:"file;;"`

	NetlinkTimeoutSecs time.Duration `config:"seconds;10"`

	MetadataAddr string `config:"hostname;127.0.0.1;die-on-fail"`
	MetadataPort int    `config:"int(0:65535);8775;die-on-fail"`

	OpenstackRegion string `config:"region;;die-on-fail"`

	InterfacePrefix  string           `config:"iface-list;cali;non-zero,die-on-fail"`
	InterfaceExclude []*regexp.Regexp `config:"iface-list-regexp;kube-ipvs0"`

	ChainInsertMode             string `config:"oneof(insert,append);insert;non-zero,die-on-fail"`
	DefaultEndpointToHostAction string `config:"oneof(DROP,RETURN,ACCEPT);DROP;non-zero,die-on-fail"`
	DropActionOverride          string `config:"oneof(DROP,ACCEPT,LOGandDROP,LOGandACCEPT);DROP;non-zero,die-on-fail"`
	IptablesFilterAllowAction   string `config:"oneof(ACCEPT,RETURN);ACCEPT;non-zero,die-on-fail"`
	IptablesMangleAllowAction   string `config:"oneof(ACCEPT,RETURN);ACCEPT;non-zero,die-on-fail"`
	LogPrefix                   string `config:"string;calico-drop"`
	LogDropActionOverride       bool   `config:"bool;false"`

	LogFilePath string `config:"file;/var/log/calico/felix.log;die-on-fail"`

	LogSeverityFile   string `config:"oneof(DEBUG,INFO,WARNING,ERROR,FATAL);INFO"`
	LogSeverityScreen string `config:"oneof(DEBUG,INFO,WARNING,ERROR,FATAL);INFO"`
	LogSeveritySys    string `config:"oneof(DEBUG,INFO,WARNING,ERROR,FATAL);INFO"`

	VXLANEnabled        bool   `config:"bool;false"`
	VXLANPort           int    `config:"int;4789"`
	VXLANVNI            int    `config:"int;4096"`
	VXLANMTU            int    `config:"int;0"`
	IPv4VXLANTunnelAddr net.IP `config:"ipv4;"`
	VXLANTunnelMACAddr  string `config:"string;"`

	IpInIpEnabled    bool   `config:"bool;false"`
	IpInIpMtu        int    `config:"int;0"`
	IpInIpTunnelAddr net.IP `config:"ipv4;"`

	// Knobs provided to explicitly control whether we add rules to drop encap traffic
	// from workloads. We always add them unless explicitly requested not to add them.
	AllowVXLANPacketsFromWorkloads bool `config:"bool;false"`
	AllowIPIPPacketsFromWorkloads  bool `config:"bool;false"`

	AWSSrcDstCheck string `config:"oneof(DoNothing,Enable,Disable);DoNothing;non-zero"`

	ServiceLoopPrevention string `config:"oneof(Drop,Reject,Disabled);Drop"`

	ReportingIntervalSecs time.Duration `config:"seconds;30"`
	ReportingTTLSecs      time.Duration `config:"seconds;90"`

	EndpointReportingEnabled   bool          `config:"bool;false"`
	EndpointReportingDelaySecs time.Duration `config:"seconds;1"`

	IptablesMarkMask uint32 `config:"mark-bitmask;0xffff0000;non-zero,die-on-fail"`

	DisableConntrackInvalidCheck bool `config:"bool;false"`

	EnableNflogSize bool `config:"bool;false"`

	HealthEnabled                   bool   `config:"bool;false"`
	HealthPort                      int    `config:"int(0:65535);9099"`
	HealthHost                      string `config:"host-address;localhost"`
	PrometheusMetricsEnabled        bool   `config:"bool;false"`
	PrometheusMetricsHost           string `config:"host-address;"`
	PrometheusMetricsPort           int    `config:"int(0:65535);9091"`
	PrometheusGoMetricsEnabled      bool   `config:"bool;true"`
	PrometheusProcessMetricsEnabled bool   `config:"bool;true"`
	PrometheusMetricsCertFile       string `config:"file(must-exist);"`
	PrometheusMetricsKeyFile        string `config:"file(must-exist);"`
	PrometheusMetricsCAFile         string `config:"file(must-exist);"`

	CloudWatchMetricsReporterEnabled  bool          `config:"bool;false"`
	CloudWatchMetricsPushIntervalSecs time.Duration `config:"seconds(60:65535);60"`

	CloudWatchNodeHealthStatusEnabled    bool          `config:"bool;false"`
	CloudWatchNodeHealthPushIntervalSecs time.Duration `config:"seconds(60:65535);60"`

	FailsafeInboundHostPorts  []ProtoPort `config:"port-list;tcp:22,udp:68,tcp:179,tcp:2379,tcp:2380,tcp:5473,tcp:6443,tcp:6666,tcp:6667;die-on-fail"`
	FailsafeOutboundHostPorts []ProtoPort `config:"port-list;udp:53,udp:67,tcp:179,tcp:2379,tcp:2380,tcp:5473,tcp:6443,tcp:6666,tcp:6667;die-on-fail"`

	NfNetlinkBufSize int `config:"int;65536"`

	StatsDumpFilePath string `config:"file;/var/log/calico/stats/dump;die-on-fail"`

	PrometheusReporterEnabled   bool          `config:"bool;false"`
	PrometheusReporterPort      int           `config:"int(0:65535);9092"`
	PrometheusReporterCertFile  string        `config:"file(must-exist);"`
	PrometheusReporterKeyFile   string        `config:"file(must-exist);"`
	PrometheusReporterCAFile    string        `config:"file(must-exist);"`
	SyslogReporterNetwork       string        `config:"string;"`
	SyslogReporterAddress       string        `config:"string;"`
	DeletedMetricsRetentionSecs time.Duration `config:"seconds;30"`

	FlowLogsEnableHostEndpoint     bool          `config:"bool;false"`
	FlowLogsFlushInterval          time.Duration `config:"seconds;300"`
	FlowLogsEnableNetworkSets      bool          `config:"bool;false"`
	FlowLogsMaxOriginalIPsIncluded int           `config:"int;50"`

	CloudWatchLogsReporterEnabled           bool          `config:"bool;false"`
	CloudWatchLogsFlushInterval             time.Duration `config:"seconds;0"` // Deprecated
	CloudWatchLogsLogGroupName              string        `config:"string;tigera-flowlogs-<cluster-guid>"`
	CloudWatchLogsLogStreamName             string        `config:"string;<felix-hostname>_Flowlogs"`
	CloudWatchLogsIncludeLabels             bool          `config:"bool;false"`
	CloudWatchLogsIncludePolicies           bool          `config:"bool;false"`
	CloudWatchLogsAggregationKindForAllowed int           `config:"int(0:2);2"`
	CloudWatchLogsAggregationKindForDenied  int           `config:"int(0:2);1"`
	CloudWatchLogsRetentionDays             int           `config:"int(1,3,5,7,14,30,60,90,120,150,180,365,400,545,731,1827,3653);7;die-on-fail"`
	CloudWatchLogsEnableHostEndpoint        bool          `config:"bool;false"` // Deprecated
	CloudWatchLogsEnabledForAllowed         bool          `config:"bool;true"`
	CloudWatchLogsEnabledForDenied          bool          `config:"bool;true"`

	FlowLogsFileEnabled                   bool   `config:"bool;false"`
	FlowLogsFileDirectory                 string `config:"string;/var/log/calico/flowlogs"`
	FlowLogsFileMaxFiles                  int    `config:"int;5"`
	FlowLogsFileMaxFileSizeMB             int    `config:"int;100"`
	FlowLogsFileAggregationKindForAllowed int    `config:"int(0:3);2"`
	FlowLogsFileAggregationKindForDenied  int    `config:"int(0:3);1"`
	FlowLogsFileIncludeService            bool   `config:"bool;false"`
	FlowLogsFileIncludeLabels             bool   `config:"bool;false"`
	FlowLogsFileIncludePolicies           bool   `config:"bool;false"`
	FlowLogsFileEnabledForAllowed         bool   `config:"bool;true"`
	FlowLogsFileEnabledForDenied          bool   `config:"bool;true"`
	FlowLogsDynamicAggregationEnabled     bool   `config:"bool;false"`
	FlowLogsPositionFilePath              string `config:"string;/var/log/calico/flows.log.pos"`
	FlowLogsAggregationThresholdBytes     int    `config:"int;8192"`
	FlowLogsFilePerFlowProcessLimit       int    `config:"int;2"`

	DNSLogsFlushInterval       time.Duration `config:"seconds;300"`
	DNSLogsFileEnabled         bool          `config:"bool;false"`
	DNSLogsFileDirectory       string        `config:"string;/var/log/calico/dnslogs"`
	DNSLogsFileMaxFiles        int           `config:"int;5"`
	DNSLogsFileMaxFileSizeMB   int           `config:"int;100"`
	DNSLogsFileAggregationKind int           `config:"int(0:1);1"`
	DNSLogsFileIncludeLabels   bool          `config:"bool;true"`
	DNSLogsFilePerNodeLimit    int           `config:"int;0"`
	DNSLogsLatency             bool          `config:"bool;true"`

	L7LogsFlushInterval                  time.Duration `config:"seconds;300"`
	L7LogsFileEnabled                    bool          `config:"bool;true"`
	L7LogsFileDirectory                  string        `config:"string;/var/log/calico/l7logs"`
	L7LogsFileMaxFiles                   int           `config:"int;5"`
	L7LogsFileMaxFileSizeMB              int           `config:"int;100"`
	L7LogsFileAggregationHTTPHeaderInfo  string        `config:"string;ExcludeL7HTTPHeaderInfo"`
	L7LogsFileAggregationHTTPMethod      string        `config:"string;IncludeL7HTTPMethod"`
	L7LogsFileAggregationServiceInfo     string        `config:"string;IncludeL7ServiceInfo"`
	L7LogsFileAggregationDestinationInfo string        `config:"string;IncludeL7DestinationInfo"`
	L7LogsFileAggregationSourceInfo      string        `config:"string;IncludeL7SourceInfo"`
	L7LogsFileAggregationResponseCode    string        `config:"string;IncludeL7ResponseCode"`
	L7LogsFileAggregationTrimURL         string        `config:"string;IncludeL7FullURL"`
	L7LogsFileAggregationNumURLPath      int           `config:"int;5"`
	L7LogsFileAggregationURLCharLimit    int           `config:"int;250"`
	L7LogsFilePerNodeLimit               int           `config:"int;1500"`

	WindowsFlowLogsFileDirectory    string `config:"string;c:\\TigeraCalico\\flowlogs"`
	WindowsFlowLogsPositionFilePath string `config:"string;c:\\TigeraCalico\\flowlogs\\flows.log.pos"`
	WindowsStatsDumpFilePath        string `config:"file;c:\\TigeraCalico\\stats\\dump;die-on-fail"`

	KubeNodePortRanges []numorstring.Port `config:"portrange-list;30000:32767"`
	NATPortRange       numorstring.Port   `config:"portrange;"`
	NATOutgoingAddress net.IP             `config:"ipv4;"`

	// TSEE no longer does any usage reporting, but we still support the config fields
	// so as not to break deployments that set them.  (In particular, not to break the
	// case where a deployment sets UsageReportingEnabled to false.)
	UsageReportingEnabled          bool          `config:"bool;true"`
	UsageReportingInitialDelaySecs time.Duration `config:"seconds;300"`
	UsageReportingIntervalSecs     time.Duration `config:"seconds;86400"`
	ClusterGUID                    string        `config:"string;baddecaf"`
	ClusterType                    string        `config:"string;"`
	CalicoVersion                  string        `config:"string;"`
	CNXVersion                     string        `config:"string;"`

	ExternalNodesCIDRList []string `config:"cidr-list;;die-on-fail"`

	DebugMemoryProfilePath          string        `config:"file;;"`
	DebugCPUProfilePath             string        `config:"file;/tmp/felix-cpu-<timestamp>.pprof;"`
	DebugDisableLogDropping         bool          `config:"bool;false"`
	DebugSimulateCalcGraphHangAfter time.Duration `config:"seconds;0"`
	DebugSimulateDataplaneHangAfter time.Duration `config:"seconds;0"`
	DebugUseShortPollIntervals      bool          `config:"bool;false"`
	DebugCloudWatchLogsFile         string        `config:"file;;"`

	// IPSecMode controls which mode IPSec is operating on.
	// Default value means IPSec is not enabled.
	IPSecMode string `config:"string;"`
	// IPSecAllowUnsecuredTraffic, when set to true, IPsec will be used opportunistically on packet paths where it is
	// supported but non-IPsec traffic will still be allowed.  This setting is useful for transitioning to/from IPsec
	// since it allows traffic to keep flowing while the IPsec peerings are being set up or torn down.  However,
	// it allows an attacker who has penetrated the network to inject packets and, if they can disrupt the IPsec
	// peerings, they may be able to force user traffic to be sent unencrypted.
	IPSecAllowUnsecuredTraffic bool `config:"bool;false"`
	// File contains PSK.
	IPSecPSKFile string `config:"file(must-exist);;local"`
	// Defaults are the RFC 6379 Suite B recommendations:
	// https://wiki.strongswan.org/projects/strongswan/wiki/IKEv2CipherSuites#Suite-B-Cryptographic-Suites-for-IPsec-RFC-6379
	IPSecIKEAlgorithm string `config:"string;aes128gcm16-prfsha256-ecp256"`
	IPSecESPAlgorithm string `config:"string;aes128gcm16-ecp256"`
	// IPSecLogLevel controls log level for IPSec components. [Default: Info]
	IPSecLogLevel              string        `config:"oneof(NOTICE,INFO,DEBUG,VERBOSE);INFO"`
	IPSecPolicyRefreshInterval time.Duration `config:"seconds;600"`

	IPSecRekeyTime time.Duration `config:"seconds;3600"`

	DebugPanicAfter       time.Duration `config:"seconds;0"`
	DebugSimulateDataRace bool          `config:"bool;false"`

	// Configure where Felix gets its routing information.
	// - workloadIPs: use workload endpoints to construct routes.
	// - calicoIPAM: use IPAM data to contruct routes.
	RouteSource string `config:"oneof(WorkloadIPs,CalicoIPAM);CalicoIPAM"`

	RouteTableRange idalloc.IndexRange `config:"route-table-range;1-250;die-on-fail"`

	IptablesNATOutgoingInterfaceFilter string `config:"iface-param;"`

	SidecarAccelerationEnabled bool `config:"bool;false"`
	// XDP is not supported in Calico Enterprise. Disable it by default.
	XDPEnabled        bool `config:"bool;false"`
	GenericXDPEnabled bool `config:"bool;false"`

	// Config for egress gateways.
	EgressIPSupport             string `config:"oneof(Disabled,EnabledPerNamespace,EnabledPerNamespaceOrPerPod);Disabled"`
	EgressIPVXLANPort           int    `config:"int;4790"`
	EgressIPVXLANVNI            int    `config:"int;4097"`
	EgressIPRoutingRulePriority int    `config:"int;100"`

	// Config for DNS policy.
	DNSCacheFile         string        `config:"file;/var/run/calico/felix-dns-cache.txt"`
	DNSCacheSaveInterval time.Duration `config:"seconds;60"`
	DNSTrustedServers    []ServerPort  `config:"server-list;k8s-service:kube-dns"`
	DNSCacheEpoch        int           `config:"int;0"`
	DNSExtraTTL          time.Duration `config:"seconds;0"`

	// Config for packet capturing
	CaptureDir             string `config:"string;/var/log/calico/pcap"`
	CaptureMaxSizeBytes    int    `config:"int;10000000"`
	CaptureRotationSeconds int    `config:"int;3600"`
	CaptureMaxFiles        int    `config:"int;2"`

	Variant string `config:"string;CalicoEnterprise"`

	// Configures MTU auto-detection.
	MTUIfacePattern *regexp.Regexp `config:"regexp;^((en|wl|ww|sl|ib)[opsx].*|(eth|wlan|wwan).*)"`

	// State tracking.

	// internalOverrides contains our highest priority config source, generated from internal constraints
	// such as kernel version support.
	internalOverrides map[string]string
	// sourceToRawConfig maps each source to the set of config that was give to us via UpdateFrom.
	sourceToRawConfig map[Source]map[string]string
	// rawValues maps keys to the current highest-priority raw value.
	rawValues map[string]string
	// Err holds the most recent error from a config update.
	Err error

	loadClientConfigFromEnvironment func() (*apiconfig.CalicoAPIConfig, error)

	useNodeResourceUpdates bool
}

// Copy makes a copy of the object.  Internal state is deep copied but config parameters are only shallow copied.
// This saves work since updates to the copy will trigger the config params to be recalculated.
func (config *Config) Copy() *Config {
	// Start by shallow-copying the object.
	cp := *config

	// Copy the internal state over as a deep copy.
	cp.internalOverrides = map[string]string{}
	for k, v := range config.internalOverrides {
		cp.internalOverrides[k] = v
	}

	cp.sourceToRawConfig = map[Source]map[string]string{}
	for k, v := range config.sourceToRawConfig {
		cp.sourceToRawConfig[k] = map[string]string{}
		for k2, v2 := range v {
			cp.sourceToRawConfig[k][k2] = v2
		}
	}

	cp.rawValues = map[string]string{}
	for k, v := range config.rawValues {
		cp.rawValues[k] = v
	}

	return &cp
}

type ProtoPort struct {
	Net      string
	Protocol string
	Port     uint16
}

type ServerPort struct {
	IP   string
	Port uint16
}

// Load parses and merges the rawData from one particular source into this config object.
// If there is a config value already loaded from a higher-priority source, then
// the new value will be ignored (after validation).
func (config *Config) UpdateFrom(rawData map[string]string, source Source) (changed bool, err error) {
	log.Infof("Merging in config from %v: %v", source, rawData)
	// Defensively take a copy of the raw data, in case we've been handed
	// a mutable map by mistake.
	rawDataCopy := make(map[string]string)
	for k, v := range rawData {
		if v == "" {
			log.WithFields(log.Fields{
				"name":   k,
				"source": source,
			}).Info("Ignoring empty configuration parameter. Use value 'none' if " +
				"your intention is to explicitly disable the default value.")
			continue
		}
		rawDataCopy[k] = v
	}
	config.sourceToRawConfig[source] = rawDataCopy

	changed, err = config.resolve()
	return
}

func (config *Config) IsLeader() bool {
	return config.Variant == "CalicoEnterprise"
}

func (config *Config) InterfacePrefixes() []string {
	return strings.Split(config.InterfacePrefix, ",")
}

func (config *Config) OpenstackActive() bool {
	if strings.Contains(strings.ToLower(config.ClusterType), "openstack") {
		// OpenStack is explicitly known to be present.  Newer versions of the OpenStack plugin
		// set this flag.
		log.Debug("Cluster type contains OpenStack")
		return true
	}
	// If we get here, either OpenStack isn't present or we're running against an old version
	// of the OpenStack plugin, which doesn't set the flag.  Use heuristics based on the
	// presence of the OpenStack-related parameters.
	if config.MetadataAddr != "" && config.MetadataAddr != "127.0.0.1" {
		log.Debug("OpenStack metadata IP set to non-default, assuming OpenStack active")
		return true
	}
	if config.MetadataPort != 0 && config.MetadataPort != 8775 {
		log.Debug("OpenStack metadata port set to non-default, assuming OpenStack active")
		return true
	}
	for _, prefix := range config.InterfacePrefixes() {
		if prefix == "tap" {
			log.Debug("Interface prefix list contains 'tap', assuming OpenStack")
			return true
		}
	}
	log.Debug("No evidence this is an OpenStack deployment; disabling OpenStack special-cases")
	return false
}

func (c *Config) EgressIPCheckEnabled() bool {
	return c.EgressIPSupport == "EnabledPerNamespace" || c.EgressIPSupport == "EnabledPerNamespaceOrPerPod"
}

func (c *Config) IPSecEnabled() bool {
	return c.IPSecMode != "" && c.IPSecIKEAlgorithm != "" && c.IPSecESPAlgorithm != ""
}

func (c *Config) GetPSKFromFile() string {
	// Extract pre-shared key from file.
	if c.IPSecMode != "PSK" {
		return ""
	}

	if _, err := os.Stat(c.IPSecPSKFile); os.IsNotExist(err) {
		log.Panicf("error file does not exist for PSK: %s", c.IPSecPSKFile)
	}

	data, err := ioutil.ReadFile(c.IPSecPSKFile)
	if err != nil {
		log.Panicf("error reading PSK from file: %s, err %v", c.IPSecPSKFile, err)
	}
	if len(data) == 0 {
		log.Panicf("error reading PSK from file: %s, read zero bytes", c.IPSecPSKFile)
	}

	return string(data)
}

func (config *Config) resolve() (changed bool, err error) {
	newRawValues := make(map[string]string)
	// Map from lower-case version of name to the highest-priority source found so far.
	// We use the lower-case version of the name since we can calculate it both for
	// expected and "raw" parameters, which may be used by plugins.
	nameToSource := make(map[string]Source)
	for _, source := range SourcesInDescendingOrder {
	valueLoop:
		for rawName, rawValue := range config.sourceToRawConfig[source] {
			lowerCaseName := strings.ToLower(rawName)
			currentSource := nameToSource[lowerCaseName]
			param, ok := knownParams[lowerCaseName]
			if !ok {
				if source >= currentSource {
					// Stash the raw value in case it's useful for an external
					// dataplane driver.  Use the raw name since the driver may
					// want it.
					newRawValues[rawName] = rawValue
					nameToSource[lowerCaseName] = source
				}
				log.WithField("raw name", rawName).Info(
					"Ignoring unknown config param.")
				continue valueLoop
			}
			metadata := param.GetMetadata()
			name := metadata.Name
			if metadata.Local && !source.Local() {
				log.Warningf("Ignoring local-only configuration for %v from %v",
					name, source)
				continue valueLoop
			}

			log.Infof("Parsing value for %v: %v (from %v)",
				name, rawValue, source)
			var value interface{}
			if strings.ToLower(rawValue) == "none" {
				// Special case: we allow a value of "none" to force the value to
				// the zero value for a field.  The zero value often differs from
				// the default value.  Typically, the zero value means "turn off
				// the feature".
				if metadata.NonZero {
					err = errors.New("non-zero field cannot be set to none")
					log.Errorf(
						"Failed to parse value for %v: %v from source %v. %v",
						name, rawValue, source, err)
					config.Err = err
					return
				}
				value = metadata.ZeroValue
				log.Infof("Value set to 'none', replacing with zero-value: %#v.",
					value)
			} else {
				value, err = param.Parse(rawValue)
				if err != nil {
					logCxt := log.WithError(err).WithField("source", source)
					if metadata.DieOnParseFailure {
						logCxt.Error("Invalid (required) config value.")
						config.Err = err
						return
					} else {
						logCxt.WithField("default", metadata.Default).Warn(
							"Replacing invalid value with default")
						value = metadata.Default
						err = nil
					}
				}
			}

			log.Infof("Parsed value for %v: %v (from %v)",
				name, value, source)
			if source < currentSource {
				log.Infof("Skipping config value for %v from %v; "+
					"already have a value from %v", name,
					source, currentSource)
				continue
			}
			field := reflect.ValueOf(config).Elem().FieldByName(name)
			field.Set(reflect.ValueOf(value))
			newRawValues[name] = rawValue
			nameToSource[lowerCaseName] = source
		}
	}

	if config.IPSecMode != "" && config.IpInIpEnabled {
		log.Info("IPsec is enabled, ignoring IPIP configuration")
		config.IpInIpEnabled = false
		delete(newRawValues, "IpInIpEnabled")
		config.IpInIpTunnelAddr = nil
		delete(newRawValues, "IpInIpTunnelAddr")
	}

	// Preferentially use the new FlowLogsFlushInterval if explicitly set or if the deprecated
	// CloudWatchLogsFlushInterval is not explicitly set, otherwise use the explicitly set CloudWatchLogsFlushInterval
	// value.
	if nameToSource["flowlogsflushinterval"] != Default || nameToSource["cloudwatchlogsflushinterval"] == Default {
		config.CloudWatchLogsFlushInterval = config.FlowLogsFlushInterval
		newRawValues["CloudWatchLogsFlushInterval"] = newRawValues["FlowLogsFlushInterval"]
	} else {
		log.Warning("Using deprecated CloudWatchLogsFlushInterval value for FlowLogsFlushInterval")
		config.FlowLogsFlushInterval = config.CloudWatchLogsFlushInterval
		newRawValues["FlowLogsFlushInterval"] = newRawValues["CloudWatchLogsFlushInterval"]
	}

	// Preferentially use the new FlowLogsEnableHostEndpoint if explicitly set or if the deprecated
	// CloudWatchLogsEnableHostEndpoint is not explicitly set, otherwise use the explicitly set
	// CloudWatchLogsEnableHostEndpoint value.
	if nameToSource["flowlogsenablehostendpoint"] != Default || nameToSource["cloudwatchlogsenablehostendpoint"] == Default {
		config.CloudWatchLogsEnableHostEndpoint = config.FlowLogsEnableHostEndpoint
		newRawValues["CloudWatchLogsEnableHostEndpoint"] = newRawValues["FlowLogsEnableHostEndpoint"]
	} else {
		log.Warning("Using deprecated CloudWatchLogsEnableHostEndpoint value for FlowLogsEnableHostEndpoint")
		config.FlowLogsEnableHostEndpoint = config.CloudWatchLogsEnableHostEndpoint
		newRawValues["FlowLogsEnableHostEndpoint"] = newRawValues["CloudWatchLogsEnableHostEndpoint"]
	}

	changed = !reflect.DeepEqual(newRawValues, config.rawValues)
	config.rawValues = newRawValues
	return
}

func (config *Config) setBy(name string, source Source) bool {
	_, set := config.sourceToRawConfig[source][name]
	return set
}

func (config *Config) setByConfigFileOrEnvironment(name string) bool {
	return config.setBy(name, ConfigFile) || config.setBy(name, EnvironmentVariable)
}

func (config *Config) DatastoreConfig() apiconfig.CalicoAPIConfig {
	// We want Felix's datastore connection to be fully configurable using the same
	// CALICO_XXX_YYY (or just XXX_YYY) environment variables that work for any libcalico-go
	// client - for both the etcdv3 and KDD cases.  However, for the etcd case, Felix has for a
	// long time supported FELIX_XXXYYY environment variables, and we want those to keep working
	// too.

	// To achieve that, first build a CalicoAPIConfig using libcalico-go's
	// LoadClientConfigFromEnvironment - which means incorporating defaults and CALICO_XXX_YYY
	// and XXX_YYY variables.
	cfg, err := config.loadClientConfigFromEnvironment()
	if err != nil {
		log.WithError(err).Panic("Failed to create datastore config")
	}

	// Now allow FELIX_XXXYYY variables or XxxYyy config file settings to override that, in the
	// etcd case. Note that that etcd options are set even if the DatastoreType isn't etcdv3.
	// This allows the user to rely the default DatastoreType being etcdv3 and still being able
	// to configure the other etcdv3 options. As of the time of this code change, the etcd options
	// have no affect if the DatastoreType is not etcdv3.

	// Datastore type, either etcdv3 or kubernetes
	if config.setByConfigFileOrEnvironment("DatastoreType") {
		log.Infof("Overriding DatastoreType from felix config to %s", config.DatastoreType)
		if config.DatastoreType == string(apiconfig.EtcdV3) {
			cfg.Spec.DatastoreType = apiconfig.EtcdV3
		} else if config.DatastoreType == string(apiconfig.Kubernetes) {
			cfg.Spec.DatastoreType = apiconfig.Kubernetes
		}
	}

	// Endpoints.
	if config.setByConfigFileOrEnvironment("EtcdEndpoints") && len(config.EtcdEndpoints) > 0 {
		log.Infof("Overriding EtcdEndpoints from felix config to %s", config.EtcdEndpoints)
		cfg.Spec.EtcdEndpoints = strings.Join(config.EtcdEndpoints, ",")
		cfg.Spec.DatastoreType = apiconfig.EtcdV3
	} else if config.setByConfigFileOrEnvironment("EtcdAddr") {
		etcdEndpoints := config.EtcdScheme + "://" + config.EtcdAddr
		log.Infof("Overriding EtcdEndpoints from felix config to %s", etcdEndpoints)
		cfg.Spec.EtcdEndpoints = etcdEndpoints
		cfg.Spec.DatastoreType = apiconfig.EtcdV3
	}
	// TLS.
	if config.setByConfigFileOrEnvironment("EtcdKeyFile") {
		log.Infof("Overriding EtcdKeyFile from felix config to %s", config.EtcdKeyFile)
		cfg.Spec.EtcdKeyFile = config.EtcdKeyFile
	}
	if config.setByConfigFileOrEnvironment("EtcdCertFile") {
		log.Infof("Overriding EtcdCertFile from felix config to %s", config.EtcdCertFile)
		cfg.Spec.EtcdCertFile = config.EtcdCertFile
	}
	if config.setByConfigFileOrEnvironment("EtcdCaFile") {
		log.Infof("Overriding EtcdCaFile from felix config to %s", config.EtcdCaFile)
		cfg.Spec.EtcdCACertFile = config.EtcdCaFile
	}

	if !(config.IpInIpEnabled || config.VXLANEnabled || config.BPFEnabled || config.IPSecEnabled()) {
		// Polling k8s for node updates is expensive (because we get many superfluous
		// updates) so disable if we don't need it.
		log.Info("Encap disabled, disabling node poll (if KDD is in use).")
		cfg.Spec.K8sDisableNodePoll = true
	}
	return *cfg
}

// Validate() performs cross-field validation.
func (config *Config) Validate() (err error) {
	if config.FelixHostname == "" {
		err = errors.New("Failed to determine hostname")
	}

	if config.DatastoreType == "etcdv3" && len(config.EtcdEndpoints) == 0 {
		if config.EtcdScheme == "" {
			err = errors.New("EtcdEndpoints and EtcdScheme both missing")
		}
		if config.EtcdAddr == "" {
			err = errors.New("EtcdEndpoints and EtcdAddr both missing")
		}
	}

	// If any client-side TLS config parameters are specified, they _all_ must be - except that
	// either TyphaCN or TyphaURISAN may be left unset.
	if config.TyphaCAFile != "" ||
		config.TyphaCertFile != "" ||
		config.TyphaKeyFile != "" ||
		config.TyphaCN != "" ||
		config.TyphaURISAN != "" {
		// Some TLS config specified.
		if config.TyphaKeyFile == "" ||
			config.TyphaCertFile == "" ||
			config.TyphaCAFile == "" ||
			(config.TyphaCN == "" && config.TyphaURISAN == "") {
			err = errors.New("If any Felix-Typha TLS config parameters are specified," +
				" they _all_ must be" +
				" - except that either TyphaCN or TyphaURISAN may be left unset.")
		}
	}

	if config.IPSecMode != "" {
		var problems []string
		if config.IPSecPSKFile == "" {
			problems = append(problems, "IPSecPSKFile is not set")
		} else if _, err := os.Stat(config.IPSecPSKFile); os.IsNotExist(err) {
			problems = append(problems, "IPSecPSKFile not found")
		}
		if config.IPSecIKEAlgorithm == "" {
			problems = append(problems, "IPSecIKEAlgorithm is not set")
		}
		if config.IPSecESPAlgorithm == "" {
			problems = append(problems, "IPSecESPAlgorithm is not set")
		}
		if len(config.NodeIP) == 0 {
			problems = append(problems, "Node resource for this node is missing its IP")
		}
		if problems != nil {
			err = errors.New("IPsec is misconfigured: " + strings.Join(problems, "; "))
		}
	}

	if config.CloudWatchLogsReporterEnabled {
		if !config.CloudWatchLogsEnabledForAllowed && !config.CloudWatchLogsEnabledForDenied {
			err = errors.New("CloudWatchLogsReporterEnabled is set to true. " +
				"Enable at least one of CloudWatchLogsEnabledForAllowed or " +
				"CloudWatchLogsEnabledForDenied")
		}
	}

	if config.FlowLogsFileEnabled {
		if !config.FlowLogsFileEnabledForAllowed && !config.FlowLogsFileEnabledForDenied {
			err = errors.New("FlowLogsFileEnabled is set to true. " +
				"Enable at least one of FlowLogsFileEnabledForAllowed or " +
				"FlowLogsFileEnabledForDenied")
		}
	}

	if err != nil {
		config.Err = err
	}
	return
}

var knownParams map[string]param

func loadParams() {
	knownParams = make(map[string]param)
	config := Config{}
	kind := reflect.TypeOf(config)
	metaRegexp := regexp.MustCompile(`^([^;(]+)(?:\(([^)]*)\))?;` +
		`([^;]*)(?:;` +
		`([^;]*))?$`)
	for ii := 0; ii < kind.NumField(); ii++ {
		field := kind.Field(ii)
		tag := field.Tag.Get("config")
		if tag == "" {
			continue
		}
		captures := metaRegexp.FindStringSubmatch(tag)
		if len(captures) == 0 {
			log.Panicf("Failed to parse metadata for config param %v", field.Name)
		}
		log.Debugf("%v: metadata captures: %#v", field.Name, captures)
		kind := captures[1]       // Type: "int|oneof|bool|port-list|..."
		kindParams := captures[2] // Parameters for the type: e.g. for oneof "http,https"
		defaultStr := captures[3] // Default value e.g "1.0"
		flags := captures[4]
		var param param
		var err error
		switch kind {
		case "bool":
			param = &BoolParam{}
		case "int":
			intParam := &IntParam{}
			if kindParams != "" {
				var min, max int
				for _, r := range strings.Split(kindParams, ",") {
					minAndMax := strings.Split(r, ":")
					min, err = strconv.Atoi(minAndMax[0])
					if err != nil {
						log.Panicf("Failed to parse min value for %v", field.Name)
					}
					if len(minAndMax) == 2 {
						max, err = strconv.Atoi(minAndMax[1])
						if err != nil {
							log.Panicf("Failed to parse max value for %v", field.Name)
						}
					} else {
						max = min
					}
					intParam.Ranges = append(intParam.Ranges, MinMax{Min: min, Max: max})
				}
			} else {
				intParam.Ranges = []MinMax{{Min: minInt, Max: maxInt}}
			}
			param = intParam
		case "int32":
			param = &Int32Param{}
		case "mark-bitmask":
			param = &MarkBitmaskParam{}
		case "float":
			param = &FloatParam{}
		case "seconds":
			min := minInt
			max := maxInt
			if kindParams != "" {
				minAndMax := strings.Split(kindParams, ":")
				min, err = strconv.Atoi(minAndMax[0])
				if err != nil {
					log.Panicf("Failed to parse min value for %v", field.Name)
				}
				max, err = strconv.Atoi(minAndMax[1])
				if err != nil {
					log.Panicf("Failed to parse max value for %v", field.Name)
				}
			}
			param = &SecondsParam{Min: min, Max: max}
		case "millis":
			param = &MillisParam{}
		case "iface-list":
			param = &RegexpParam{Regexp: IfaceListRegexp,
				Msg: "invalid Linux interface name"}
		case "iface-list-regexp":
			param = &RegexpPatternListParam{
				NonRegexpElemRegexp: NonRegexpIfaceElemRegexp,
				RegexpElemRegexp:    RegexpIfaceElemRegexp,
				Delimiter:           ",",
				Msg:                 "list contains invalid Linux interface name or regex pattern",
			}
		case "regexp":
			param = &RegexpPatternParam{}
		case "iface-param":
			param = &RegexpParam{Regexp: IfaceParamRegexp,
				Msg: "invalid Linux interface parameter"}
		case "file":
			param = &FileParam{
				MustExist:  strings.Contains(kindParams, "must-exist"),
				Executable: strings.Contains(kindParams, "executable"),
			}
		case "authority":
			param = &RegexpParam{Regexp: AuthorityRegexp,
				Msg: "invalid URL authority"}
		case "ipv4":
			param = &Ipv4Param{}
		case "endpoint-list":
			param = &EndpointListParam{}
		case "port-list":
			param = &PortListParam{}
		case "portrange":
			param = &PortRangeParam{}
		case "portrange-list":
			param = &PortRangeListParam{}
		case "hostname":
			param = &RegexpParam{Regexp: HostnameRegexp,
				Msg: "invalid hostname"}
		case "host-address":
			param = &RegexpParam{Regexp: HostAddressRegexp,
				Msg: "invalid host address"}
		case "region":
			param = &RegionParam{}
		case "oneof":
			options := strings.Split(kindParams, ",")
			lowerCaseToCanon := make(map[string]string)
			for _, option := range options {
				lowerCaseToCanon[strings.ToLower(option)] = option
			}
			param = &OneofListParam{
				lowerCaseOptionsToCanonical: lowerCaseToCanon}
		case "string":
			param = &RegexpParam{Regexp: StringRegexp,
				Msg: "invalid string"}
		case "cidr-list":
			param = &CIDRListParam{}
		case "server-list":
			param = &ServerListParam{}
		case "route-table-range":
			param = &RouteTableRangeParam{}
		case "keyvaluelist":
			param = &KeyValueListParam{}
		default:
			log.Panicf("Unknown type of parameter: %v", kind)
		}

		metadata := param.GetMetadata()
		metadata.Name = field.Name
		metadata.ZeroValue = reflect.ValueOf(config).FieldByName(field.Name).Interface()
		if strings.Contains(flags, "non-zero") {
			metadata.NonZero = true
		}
		if strings.Contains(flags, "die-on-fail") {
			metadata.DieOnParseFailure = true
		}
		if strings.Contains(flags, "local") {
			metadata.Local = true
		}

		if defaultStr != "" {
			if strings.Contains(flags, "skip-default-validation") {
				metadata.Default = defaultStr
			} else {
				// Parse the default value and save it in the metadata. Doing
				// that here ensures that we syntax-check the defaults now.
				defaultVal, err := param.Parse(defaultStr)
				if err != nil {
					log.Panicf("Invalid default value: %v", err)
				}
				metadata.Default = defaultVal
			}
		} else {
			metadata.Default = metadata.ZeroValue
		}
		knownParams[strings.ToLower(field.Name)] = param
	}
}

func (config *Config) SetUseNodeResourceUpdates(b bool) {
	config.useNodeResourceUpdates = b
}

func (config *Config) UseNodeResourceUpdates() bool {
	return config.useNodeResourceUpdates
}

func (config *Config) RawValues() map[string]string {
	return config.rawValues
}

func (config *Config) SetLoadClientConfigFromEnvironmentFunction(fnc func() (*apiconfig.CalicoAPIConfig, error)) {
	config.loadClientConfigFromEnvironment = fnc
}

// OverrideParam installs a maximum priority parameter override for the given parameter.  This is useful for
// disabling features that are found to be unsupported, for example. By using an extra priority class, the
// override will persist even if the host/global config is updated.
func (config *Config) OverrideParam(name, value string) (bool, error) {
	config.internalOverrides[name] = value
	return config.UpdateFrom(config.internalOverrides, InternalOverride)
}

func (config *Config) TyphaDiscoveryOpts() []discovery.Option {
	return []discovery.Option{
		discovery.WithAddrOverride(config.TyphaAddr),
		discovery.WithKubeService(config.TyphaK8sNamespace, config.TyphaK8sServiceName),
	}
}

func New() *Config {
	if knownParams == nil {
		loadParams()
	}
	p := &Config{
		rawValues:         map[string]string{},
		sourceToRawConfig: map[Source]map[string]string{},
		internalOverrides: map[string]string{},
	}
	for _, param := range knownParams {
		param.setDefault(p)
	}
	hostname, err := names.Hostname()
	if err != nil {
		log.Warningf("Failed to get hostname from kernel, "+
			"trying HOSTNAME variable: %v", err)
		hostname = strings.ToLower(os.Getenv("HOSTNAME"))
	}
	p.FelixHostname = hostname
	p.EnableNflogSize = isNflogSizeAvailable()
	p.loadClientConfigFromEnvironment = apiconfig.LoadClientConfigFromEnvironment

	return p
}

type param interface {
	GetMetadata() *Metadata
	Parse(raw string) (result interface{}, err error)
	setDefault(*Config)
}

func FromConfigUpdate(msg *proto.ConfigUpdate) *Config {
	p := New()
	// It doesn't have very great meaning for this standalone
	// config object, but we use DatastorePerHost here, as the
	// source, because proto.ConfigUpdate is formed by merging
	// global and per-host datastore configuration fields.
	p.UpdateFrom(msg.Config, DatastorePerHost)
	return p
}<|MERGE_RESOLUTION|>--- conflicted
+++ resolved
@@ -129,12 +129,9 @@
 	BPFKubeProxyIptablesCleanupEnabled bool           `config:"bool;true"`
 	BPFKubeProxyMinSyncPeriod          time.Duration  `config:"seconds;1"`
 	BPFKubeProxyEndpointSlicesEnabled  bool           `config:"bool;false"`
-<<<<<<< HEAD
+	BPFExtToServiceConnmark            int            `config:"int;0"`
 	FlowLogsCollectProcessInfo         bool           `config:"bool;false"`
 	FlowLogsCollectTcpStats            bool           `config:"bool;false"`
-=======
-	BPFExtToServiceConnmark            int            `config:"int;0"`
->>>>>>> fbe51d56
 
 	// DebugBPFCgroupV2 controls the cgroup v2 path that we apply the connect-time load balancer to.  Most distros
 	// are configured for cgroup v1, which prevents all but hte root cgroup v2 from working so this is only useful
