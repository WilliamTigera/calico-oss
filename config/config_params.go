// Copyright (c) 2016-2019 Tigera, Inc. All rights reserved.

// Licensed under the Apache License, Version 2.0 (the "License");
// you may not use this file except in compliance with the License.
// You may obtain a copy of the License at
//
//     http://www.apache.org/licenses/LICENSE-2.0
//
// Unless required by applicable law or agreed to in writing, software
// distributed under the License is distributed on an "AS IS" BASIS,
// WITHOUT WARRANTIES OR CONDITIONS OF ANY KIND, either express or implied.
// See the License for the specific language governing permissions and
// limitations under the License.

package config

import (
	"errors"
	"fmt"
	"io/ioutil"
	"net"
	"os"
	"reflect"
	"regexp"
	"strconv"
	"strings"
	"time"

	log "github.com/sirupsen/logrus"

	"github.com/projectcalico/libcalico-go/lib/apiconfig"
	"github.com/projectcalico/libcalico-go/lib/names"
	"github.com/projectcalico/libcalico-go/lib/numorstring"
)

var (
	// RegexpIfaceElemRegexp matches an individual element in the overall interface list;
	// assumes the value represents a regular expression and is marked by '/' at the start
	// and end and cannot have spaces
	RegexpIfaceElemRegexp = regexp.MustCompile(`^\/[^\s]+\/$`)
	// NonRegexpIfaceElemRegexp matches an individual element in the overall interface list;
	// assumes the value is between 1-15 chars long and only be alphanumeric or - or _
	NonRegexpIfaceElemRegexp = regexp.MustCompile(`^[a-zA-Z0-9_-]{1,15}$`)
	IfaceListRegexp          = regexp.MustCompile(`^[a-zA-Z0-9_-]{1,15}(,[a-zA-Z0-9_-]{1,15})*$`)
	AuthorityRegexp          = regexp.MustCompile(`^[^:/]+:\d+$`)
	HostnameRegexp           = regexp.MustCompile(`^[a-zA-Z0-9_.-]+$`)
	StringRegexp             = regexp.MustCompile(`^.*$`)
	IfaceParamRegexp         = regexp.MustCompile(`^[a-zA-Z0-9:._+-]{1,15}$`)
	// Hostname  have to be valid ipv4, ipv6 or strings up to 64 characters.
	HostAddressRegexp = regexp.MustCompile(`^[a-zA-Z0-9:._+-]{1,64}$`)
)

const (
	maxUint = ^uint(0)
	maxInt  = int(maxUint >> 1)
	minInt  = -maxInt - 1
)

// Source of a config value.  Values from higher-numbered sources override
// those from lower-numbered sources.  Note: some parameters (such as those
// needed to connect to the datastore) can only be set from a local source.
type Source uint8

const (
	Default = iota
	DatastoreGlobal
	DatastorePerHost
	ConfigFile
	EnvironmentVariable
	DisabledByLicenseCheck
)

var SourcesInDescendingOrder = []Source{DisabledByLicenseCheck, EnvironmentVariable, ConfigFile, DatastorePerHost, DatastoreGlobal}

func (source Source) String() string {
	switch source {
	case Default:
		return "<default>"
	case DatastoreGlobal:
		return "datastore (global)"
	case DatastorePerHost:
		return "datastore (per-host)"
	case ConfigFile:
		return "config file"
	case EnvironmentVariable:
		return "environment variable"
	case DisabledByLicenseCheck:
		return "license check"
	}
	return fmt.Sprintf("<unknown(%v)>", uint8(source))
}

func (source Source) Local() bool {
	switch source {
	case Default, ConfigFile, EnvironmentVariable:
		return true
	default:
		return false
	}
}

// Config contains the best, parsed config values loaded from the various sources.
// We use tags to control the parsing and validation.
type Config struct {
	// Configuration parameters.
	UseInternalDataplaneDriver bool   `config:"bool;true"`
	DataplaneDriver            string `config:"file(must-exist,executable);calico-iptables-plugin;non-zero,die-on-fail,skip-default-validation"`

	DatastoreType string `config:"oneof(kubernetes,etcdv3);etcdv3;non-zero,die-on-fail,local"`

	FelixHostname string `config:"hostname;;local,non-zero"`
	NodeIP        net.IP `config:"ipv4;;"`

	EtcdAddr      string   `config:"authority;127.0.0.1:2379;local"`
	EtcdScheme    string   `config:"oneof(http,https);http;local"`
	EtcdKeyFile   string   `config:"file(must-exist);;local"`
	EtcdCertFile  string   `config:"file(must-exist);;local"`
	EtcdCaFile    string   `config:"file(must-exist);;local"`
	EtcdEndpoints []string `config:"endpoint-list;;local"`

	TyphaAddr           string        `config:"authority;;local"`
	TyphaK8sServiceName string        `config:"string;;local"`
	TyphaK8sNamespace   string        `config:"string;kube-system;non-zero,local"`
	TyphaReadTimeout    time.Duration `config:"seconds;30;local"`
	TyphaWriteTimeout   time.Duration `config:"seconds;10;local"`

	// Client-side TLS config for Felix's communication with Typha.  If any of these are
	// specified, they _all_ must be - except that either TyphaCN or TyphaURISAN may be left
	// unset.  Felix will then initiate a secure (TLS) connection to Typha.  Typha must present
	// a certificate signed by a CA in TyphaCAFile, and with CN matching TyphaCN or URI SAN
	// matching TyphaURISAN.
	TyphaKeyFile  string `config:"file(must-exist);;local"`
	TyphaCertFile string `config:"file(must-exist);;local"`
	TyphaCAFile   string `config:"file(must-exist);;local"`
	TyphaCN       string `config:"string;;local"`
	TyphaURISAN   string `config:"string;;local"`

	Ipv6Support    bool `config:"bool;true"`
	IgnoreLooseRPF bool `config:"bool;false"`

	IptablesBackend                    string        `config:"oneof(legacy,nft);legacy"`
	RouteRefreshInterval               time.Duration `config:"seconds;90"`
	DeviceRouteSourceAddress           net.IP        `config:"ipv4;"`
	DeviceRouteProtocol                int           `config:"int;3"`
	RemoveExternalRoutes               bool          `config:"bool;true"`
	IptablesRefreshInterval            time.Duration `config:"seconds;90"`
	IptablesPostWriteCheckIntervalSecs time.Duration `config:"seconds;1"`
	IptablesLockFilePath               string        `config:"file;/run/xtables.lock"`
	IptablesLockTimeoutSecs            time.Duration `config:"seconds;0"`
	IptablesLockProbeIntervalMillis    time.Duration `config:"millis;50"`
	IpsetsRefreshInterval              time.Duration `config:"seconds;10"`
	MaxIpsetSize                       int           `config:"int;1048576;non-zero"`
	XDPRefreshInterval                 time.Duration `config:"seconds;90"`

	WindowsNetworkName *regexp.Regexp `config:"regexp-pattern;(?i)calico.*"`

	PolicySyncPathPrefix string `config:"file;;"`

	NetlinkTimeoutSecs time.Duration `config:"seconds;10"`

	MetadataAddr string `config:"hostname;127.0.0.1;die-on-fail"`
	MetadataPort int    `config:"int(0:65535);8775;die-on-fail"`

	OpenstackRegion string `config:"region;;die-on-fail"`

	InterfacePrefix  string           `config:"iface-list;cali;non-zero,die-on-fail"`
	InterfaceExclude []*regexp.Regexp `config:"iface-list-regexp;kube-ipvs0"`

	ChainInsertMode             string `config:"oneof(insert,append);insert;non-zero,die-on-fail"`
	DefaultEndpointToHostAction string `config:"oneof(DROP,RETURN,ACCEPT);DROP;non-zero,die-on-fail"`
	DropActionOverride          string `config:"oneof(DROP,ACCEPT,LOGandDROP,LOGandACCEPT);DROP;non-zero,die-on-fail"`
	IptablesFilterAllowAction   string `config:"oneof(ACCEPT,RETURN);ACCEPT;non-zero,die-on-fail"`
	IptablesMangleAllowAction   string `config:"oneof(ACCEPT,RETURN);ACCEPT;non-zero,die-on-fail"`
	LogPrefix                   string `config:"string;calico-drop"`
	LogDropActionOverride       bool   `config:"bool;false"`

	LogFilePath string `config:"file;/var/log/calico/felix.log;die-on-fail"`

	LogSeverityFile   string `config:"oneof(DEBUG,INFO,WARNING,ERROR,FATAL);INFO"`
	LogSeverityScreen string `config:"oneof(DEBUG,INFO,WARNING,ERROR,FATAL);INFO"`
	LogSeveritySys    string `config:"oneof(DEBUG,INFO,WARNING,ERROR,FATAL);INFO"`

	VXLANEnabled        bool   `config:"bool;false"`
	VXLANPort           int    `config:"int;4789"`
	VXLANVNI            int    `config:"int;4096"`
	VXLANMTU            int    `config:"int;1410;non-zero"`
	IPv4VXLANTunnelAddr net.IP `config:"ipv4;"`
	VXLANTunnelMACAddr  string `config:"string;"`

	IpInIpEnabled    bool   `config:"bool;false"`
	IpInIpMtu        int    `config:"int;1440;non-zero"`
	IpInIpTunnelAddr net.IP `config:"ipv4;"`

	ReportingIntervalSecs time.Duration `config:"seconds;30"`
	ReportingTTLSecs      time.Duration `config:"seconds;90"`

	EndpointReportingEnabled   bool          `config:"bool;false"`
	EndpointReportingDelaySecs time.Duration `config:"seconds;1"`

	IptablesMarkMask uint32 `config:"mark-bitmask;0xffff0000;non-zero,die-on-fail"`

	DisableConntrackInvalidCheck bool `config:"bool;false"`

	EnableNflogSize bool `config:"bool;false"`

	HealthEnabled                   bool   `config:"bool;false"`
<<<<<<< HEAD
	HealthPort                      int    `config:"int(0:65535);9099"`
	HealthHost                      string `config:"string;localhost"`
	PrometheusMetricsEnabled        bool   `config:"bool;false"`
	PrometheusMetricsPort           int    `config:"int(0:65535);9091"`
=======
	HealthPort                      int    `config:"int(0,65535);9099"`
	HealthHost                      string `config:"host-address;localhost"`
	PrometheusMetricsEnabled        bool   `config:"bool;false"`
	PrometheusMetricsHost           string `config:"host-address;"`
	PrometheusMetricsPort           int    `config:"int(0,65535);9091"`
>>>>>>> 6a139aba
	PrometheusGoMetricsEnabled      bool   `config:"bool;true"`
	PrometheusProcessMetricsEnabled bool   `config:"bool;true"`
	PrometheusMetricsCertFile       string `config:"file(must-exist);"`
	PrometheusMetricsKeyFile        string `config:"file(must-exist);"`
	PrometheusMetricsCAFile         string `config:"file(must-exist);"`

	CloudWatchMetricsReporterEnabled  bool          `config:"bool;false"`
	CloudWatchMetricsPushIntervalSecs time.Duration `config:"seconds(60:65535);60"`

	CloudWatchNodeHealthStatusEnabled    bool          `config:"bool;false"`
	CloudWatchNodeHealthPushIntervalSecs time.Duration `config:"seconds(60:65535);60"`

	FailsafeInboundHostPorts  []ProtoPort `config:"port-list;tcp:22,udp:68,tcp:179,tcp:2379,tcp:2380,tcp:6666,tcp:6667;die-on-fail"`
	FailsafeOutboundHostPorts []ProtoPort `config:"port-list;udp:53,udp:67,tcp:179,tcp:2379,tcp:2380,tcp:6666,tcp:6667;die-on-fail"`

	NfNetlinkBufSize int `config:"int;65536"`

	StatsDumpFilePath string `config:"file;/var/log/calico/stats/dump;die-on-fail"`

	PrometheusReporterEnabled   bool          `config:"bool;false"`
	PrometheusReporterPort      int           `config:"int(0:65535);9092"`
	PrometheusReporterCertFile  string        `config:"file(must-exist);"`
	PrometheusReporterKeyFile   string        `config:"file(must-exist);"`
	PrometheusReporterCAFile    string        `config:"file(must-exist);"`
	SyslogReporterNetwork       string        `config:"string;"`
	SyslogReporterAddress       string        `config:"string;"`
	DeletedMetricsRetentionSecs time.Duration `config:"seconds;30"`

	FlowLogsEnableHostEndpoint     bool          `config:"bool;false"`
	FlowLogsFlushInterval          time.Duration `config:"seconds;300"`
	FlowLogsEnableNetworkSets      bool          `config:"bool;false"`
	FlowLogsMaxOriginalIPsIncluded int           `config:"int;50"`

	CloudWatchLogsReporterEnabled           bool          `config:"bool;false"`
	CloudWatchLogsFlushInterval             time.Duration `config:"seconds;0"` // Deprecated
	CloudWatchLogsLogGroupName              string        `config:"string;tigera-flowlogs-<cluster-guid>"`
	CloudWatchLogsLogStreamName             string        `config:"string;<felix-hostname>_Flowlogs"`
	CloudWatchLogsIncludeLabels             bool          `config:"bool;false"`
	CloudWatchLogsIncludePolicies           bool          `config:"bool;false"`
	CloudWatchLogsAggregationKindForAllowed int           `config:"int(0:2);2"`
	CloudWatchLogsAggregationKindForDenied  int           `config:"int(0:2);1"`
	CloudWatchLogsRetentionDays             int           `config:"int(1,3,5,7,14,30,60,90,120,150,180,365,400,545,731,1827,3653);7;die-on-fail"`
	CloudWatchLogsEnableHostEndpoint        bool          `config:"bool;false"` // Deprecated
	CloudWatchLogsEnabledForAllowed         bool          `config:"bool;true"`
	CloudWatchLogsEnabledForDenied          bool          `config:"bool;true"`

	FlowLogsFileEnabled                   bool   `config:"bool;false"`
	FlowLogsFileDirectory                 string `config:"string;/var/log/calico/flowlogs"`
	FlowLogsFileMaxFiles                  int    `config:"int;5"`
	FlowLogsFileMaxFileSizeMB             int    `config:"int;100"`
	FlowLogsFileAggregationKindForAllowed int    `config:"int(0:2);2"`
	FlowLogsFileAggregationKindForDenied  int    `config:"int(0:2);1"`
	FlowLogsFileIncludeLabels             bool   `config:"bool;false"`
	FlowLogsFileIncludePolicies           bool   `config:"bool;false"`
	FlowLogsFileEnabledForAllowed         bool   `config:"bool;true"`
	FlowLogsFileEnabledForDenied          bool   `config:"bool;true"`

	DNSLogsFlushInterval       time.Duration `config:"seconds;300"`
	DNSLogsFileEnabled         bool          `config:"bool;false"`
	DNSLogsFileDirectory       string        `config:"string;/var/log/calico/dnslogs"`
	DNSLogsFileMaxFiles        int           `config:"int;5"`
	DNSLogsFileMaxFileSizeMB   int           `config:"int;100"`
	DNSLogsFileAggregationKind int           `config:"int(0:1);1"`
	DNSLogsFileIncludeLabels   bool          `config:"bool;true"`
	DNSLogsFilePerNodeLimit    int           `config:"int;0"`

	KubeNodePortRanges []numorstring.Port `config:"portrange-list;30000:32767"`
	NATPortRange       numorstring.Port   `config:"portrange;"`
	NATOutgoingAddress net.IP             `config:"ipv4;"`

	// TSEE no longer does any usage reporting, but we still support the config fields
	// so as not to break deployments that set them.  (In particular, not to break the
	// case where a deployment sets UsageReportingEnabled to false.)
	UsageReportingEnabled          bool          `config:"bool;true"`
	UsageReportingInitialDelaySecs time.Duration `config:"seconds;300"`
	UsageReportingIntervalSecs     time.Duration `config:"seconds;86400"`
	ClusterGUID                    string        `config:"string;baddecaf"`
	ClusterType                    string        `config:"string;"`
	CalicoVersion                  string        `config:"string;"`
	CNXVersion                     string        `config:"string;"`

	ExternalNodesCIDRList []string `config:"cidr-list;;die-on-fail"`

	DebugMemoryProfilePath          string        `config:"file;;"`
	DebugCPUProfilePath             string        `config:"file;/tmp/felix-cpu-<timestamp>.pprof;"`
	DebugDisableLogDropping         bool          `config:"bool;false"`
	DebugSimulateCalcGraphHangAfter time.Duration `config:"seconds;0"`
	DebugSimulateDataplaneHangAfter time.Duration `config:"seconds;0"`
	DebugUseShortPollIntervals      bool          `config:"bool;false"`
	DebugCloudWatchLogsFile         string        `config:"file;;"`

	// IPSecMode controls which mode IPSec is operating on.
	// Default value means IPSec is not enabled.
	IPSecMode string `config:"string;"`
	// IPSecAllowUnsecuredTraffic, when set to true, IPsec will be used opportunistically on packet paths where it is
	// supported but non-IPsec traffic will still be allowed.  This setting is useful for transitioning to/from IPsec
	// since it allows traffic to keep flowing while the IPsec peerings are being set up or torn down.  However,
	// it allows an attacker who has penetrated the network to inject packets and, if they can disrupt the IPsec
	// peerings, they may be able to force user traffic to be sent unencrypted.
	IPSecAllowUnsecuredTraffic bool `config:"bool;false"`
	// File contains PSK.
	IPSecPSKFile string `config:"file(must-exist);;local"`
	// Defaults are the RFC 6379 Suite B recommendations:
	// https://wiki.strongswan.org/projects/strongswan/wiki/IKEv2CipherSuites#Suite-B-Cryptographic-Suites-for-IPsec-RFC-6379
	IPSecIKEAlgorithm string `config:"string;aes128gcm16-prfsha256-ecp256"`
	IPSecESPAlgorithm string `config:"string;aes128gcm16-ecp256"`
	// IPSecLogLevel controls log level for IPSec components. [Default: Info]
	IPSecLogLevel              string        `config:"oneof(NOTICE,INFO,DEBUG,VERBOSE);INFO"`
	IPSecPolicyRefreshInterval time.Duration `config:"seconds;600"`

	IPSecRekeyTime time.Duration `config:"seconds;3600"`

	// State tracking.

	// nameToSource tracks where we loaded each config param from.
	sourceToRawConfig map[Source]map[string]string
	rawValues         map[string]string
	Err               error

	IptablesNATOutgoingInterfaceFilter string `config:"iface-param;"`

<<<<<<< HEAD
	// Config for DNS policy.
	DNSCacheFile         string        `config:"file;/var/run/calico/felix-dns-cache.txt"`
	DNSCacheSaveInterval time.Duration `config:"seconds;60"`
	DNSTrustedServers    []string      `config:"server-list;k8s-service:kube-dns"`

	SidecarAccelerationEnabled bool `config:"bool;false"`
	XDPEnabled                 bool `config:"bool;false"`
	GenericXDPEnabled          bool `config:"bool;false"`
=======
	SidecarAccelerationEnabled bool `config:"bool;false"`
	XDPEnabled                 bool `config:"bool;true"`
	GenericXDPEnabled          bool `config:"bool;false"`

	loadClientConfigFromEnvironment func() (*apiconfig.CalicoAPIConfig, error)

	useNodeResourceUpdates bool
>>>>>>> 6a139aba
}

type ProtoPort struct {
	Protocol string
	Port     uint16
}

// Load parses and merges the rawData from one particular source into this config object.
// If there is a config value already loaded from a higher-priority source, then
// the new value will be ignored (after validation).
func (config *Config) UpdateFrom(rawData map[string]string, source Source) (changed bool, err error) {
	log.Infof("Merging in config from %v: %v", source, rawData)
	// Defensively take a copy of the raw data, in case we've been handed
	// a mutable map by mistake.
	rawDataCopy := make(map[string]string)
	for k, v := range rawData {
		if v == "" {
			log.WithFields(log.Fields{
				"name":   k,
				"source": source,
			}).Info("Ignoring empty configuration parameter. Use value 'none' if " +
				"your intention is to explicitly disable the default value.")
			continue
		}
		rawDataCopy[k] = v
	}
	config.sourceToRawConfig[source] = rawDataCopy

	changed, err = config.resolve()
	return
}

func (c *Config) InterfacePrefixes() []string {
	return strings.Split(c.InterfacePrefix, ",")
}

func (config *Config) OpenstackActive() bool {
	if strings.Contains(strings.ToLower(config.ClusterType), "openstack") {
		// OpenStack is explicitly known to be present.  Newer versions of the OpenStack plugin
		// set this flag.
		log.Debug("Cluster type contains OpenStack")
		return true
	}
	// If we get here, either OpenStack isn't present or we're running against an old version
	// of the OpenStack plugin, which doesn't set the flag.  Use heuristics based on the
	// presence of the OpenStack-related parameters.
	if config.MetadataAddr != "" && config.MetadataAddr != "127.0.0.1" {
		log.Debug("OpenStack metadata IP set to non-default, assuming OpenStack active")
		return true
	}
	if config.MetadataPort != 0 && config.MetadataPort != 8775 {
		log.Debug("OpenStack metadata port set to non-default, assuming OpenStack active")
		return true
	}
	for _, prefix := range config.InterfacePrefixes() {
		if prefix == "tap" {
			log.Debug("Interface prefix list contains 'tap', assuming OpenStack")
			return true
		}
	}
	log.Debug("No evidence this is an OpenStack deployment; disabling OpenStack special-cases")
	return false
}

func (c *Config) IPSecEnabled() bool {
	return c.IPSecMode != "" && c.IPSecIKEAlgorithm != "" && c.IPSecESPAlgorithm != ""
}

func (c *Config) GetPSKFromFile() string {
	// Extract pre-shared key from file.
	if c.IPSecMode != "PSK" {
		return ""
	}

	if _, err := os.Stat(c.IPSecPSKFile); os.IsNotExist(err) {
		log.Panicf("error file does not exist for PSK: %s", c.IPSecPSKFile)
	}

	data, err := ioutil.ReadFile(c.IPSecPSKFile)
	if err != nil {
		log.Panicf("error reading PSK from file: %s, err %v", c.IPSecPSKFile, err)
	}
	if len(data) == 0 {
		log.Panicf("error reading PSK from file: %s, read zero bytes", c.IPSecPSKFile)
	}

	return string(data)
}

func (config *Config) resolve() (changed bool, err error) {
	newRawValues := make(map[string]string)
	nameToSource := make(map[string]Source)
	for _, source := range SourcesInDescendingOrder {
	valueLoop:
		for rawName, rawValue := range config.sourceToRawConfig[source] {
			param, ok := knownParams[strings.ToLower(rawName)]
			if !ok {
				currentSource := nameToSource[rawName]
				if source >= currentSource {
					// Stash the raw value in case it's useful for
					// a plugin.  Since we don't know the canonical
					// name, use the raw name.
					newRawValues[rawName] = rawValue
					nameToSource[rawName] = source
				}
				log.WithField("raw name", rawName).Info(
					"Ignoring unknown config param.")
				continue valueLoop
			}
			metadata := param.GetMetadata()
			name := metadata.Name
			if metadata.Local && !source.Local() {
				log.Warningf("Ignoring local-only configuration for %v from %v",
					name, source)
				continue valueLoop
			}

			log.Infof("Parsing value for %v: %v (from %v)",
				name, rawValue, source)
			var value interface{}
			if strings.ToLower(rawValue) == "none" {
				// Special case: we allow a value of "none" to force the value to
				// the zero value for a field.  The zero value often differs from
				// the default value.  Typically, the zero value means "turn off
				// the feature".
				if metadata.NonZero {
					err = errors.New("Non-zero field cannot be set to none")
					log.Errorf(
						"Failed to parse value for %v: %v from source %v. %v",
						name, rawValue, source, err)
					config.Err = err
					return
				}
				value = metadata.ZeroValue
				log.Infof("Value set to 'none', replacing with zero-value: %#v.",
					value)
			} else {
				value, err = param.Parse(rawValue)
				if err != nil {
					logCxt := log.WithError(err).WithField("source", source)
					if metadata.DieOnParseFailure {
						logCxt.Error("Invalid (required) config value.")
						config.Err = err
						return
					} else {
						logCxt.WithField("default", metadata.Default).Warn(
							"Replacing invalid value with default")
						value = metadata.Default
						err = nil
					}
				}
			}

			log.Infof("Parsed value for %v: %v (from %v)",
				name, value, source)
			currentSource := nameToSource[name]
			if source < currentSource {
				log.Infof("Skipping config value for %v from %v; "+
					"already have a value from %v", name,
					source, currentSource)
				continue
			}
			field := reflect.ValueOf(config).Elem().FieldByName(name)
			field.Set(reflect.ValueOf(value))
			newRawValues[name] = rawValue
			nameToSource[name] = source
		}
	}

	if config.IPSecMode != "" && config.IpInIpEnabled {
		log.Info("IPsec is enabled, ignoring IPIP configuration")
		config.IpInIpEnabled = false
		delete(newRawValues, "IpInIpEnabled")
		config.IpInIpTunnelAddr = nil
		delete(newRawValues, "IpInIpTunnelAddr")
	}

	// Preferentially use the new FlowLogsFlushInterval if explicitly set or if the deprecated
	// CloudWatchLogsFlushInterval is not explicitly set, otherwise use the explicitly set CloudWatchLogsFlushInterval
	// value.
	if nameToSource["FlowLogsFlushInterval"] != Default || nameToSource["CloudWatchLogsFlushInterval"] == Default {
		config.CloudWatchLogsFlushInterval = config.FlowLogsFlushInterval
		newRawValues["CloudWatchLogsFlushInterval"] = newRawValues["FlowLogsFlushInterval"]
	} else {
		log.Warning("Using deprecated CloudWatchLogsFlushInterval value for FlowLogsFlushInterval")
		config.FlowLogsFlushInterval = config.CloudWatchLogsFlushInterval
		newRawValues["FlowLogsFlushInterval"] = newRawValues["CloudWatchLogsFlushInterval"]
	}

	// Preferentially use the new FlowLogsEnableHostEndpoint if explicitly set or if the deprecated
	// CloudWatchLogsEnableHostEndpoint is not explicitly set, otherwise use the explicitly set
	// CloudWatchLogsEnableHostEndpoint value.
	if nameToSource["FlowLogsEnableHostEndpoint"] != Default || nameToSource["CloudWatchLogsEnableHostEndpoint"] == Default {
		config.CloudWatchLogsEnableHostEndpoint = config.FlowLogsEnableHostEndpoint
		newRawValues["CloudWatchLogsEnableHostEndpoint"] = newRawValues["FlowLogsEnableHostEndpoint"]
	} else {
		log.Warning("Using deprecated CloudWatchLogsEnableHostEndpoint value for FlowLogsEnableHostEndpoint")
		config.FlowLogsEnableHostEndpoint = config.CloudWatchLogsEnableHostEndpoint
		newRawValues["FlowLogsEnableHostEndpoint"] = newRawValues["CloudWatchLogsEnableHostEndpoint"]
	}

	changed = !reflect.DeepEqual(newRawValues, config.rawValues)
	config.rawValues = newRawValues
	return
}

func (config *Config) setBy(name string, source Source) bool {
	_, set := config.sourceToRawConfig[source][name]
	return set
}

func (config *Config) setByConfigFileOrEnvironment(name string) bool {
	return config.setBy(name, ConfigFile) || config.setBy(name, EnvironmentVariable)
}

func (config *Config) DatastoreConfig() apiconfig.CalicoAPIConfig {
	// We want Felix's datastore connection to be fully configurable using the same
	// CALICO_XXX_YYY (or just XXX_YYY) environment variables that work for any libcalico-go
	// client - for both the etcdv3 and KDD cases.  However, for the etcd case, Felix has for a
	// long time supported FELIX_XXXYYY environment variables, and we want those to keep working
	// too.

	// To achieve that, first build a CalicoAPIConfig using libcalico-go's
	// LoadClientConfigFromEnvironment - which means incorporating defaults and CALICO_XXX_YYY
	// and XXX_YYY variables.
	cfg, err := config.loadClientConfigFromEnvironment()
	if err != nil {
		log.WithError(err).Panic("Failed to create datastore config")
	}

	// Now allow FELIX_XXXYYY variables or XxxYyy config file settings to override that, in the
	// etcd case. Note that that etcd options are set even if the DatastoreType isn't etcdv3.
	// This allows the user to rely the default DatastoreType being etcdv3 and still being able
	// to configure the other etcdv3 options. As of the time of this code change, the etcd options
	// have no affect if the DatastoreType is not etcdv3.

	// Datastore type, either etcdv3 or kubernetes
	if config.setByConfigFileOrEnvironment("DatastoreType") {
		log.Infof("Overriding DatastoreType from felix config to %s", config.DatastoreType)
		if config.DatastoreType == string(apiconfig.EtcdV3) {
			cfg.Spec.DatastoreType = apiconfig.EtcdV3
		} else if config.DatastoreType == string(apiconfig.Kubernetes) {
			cfg.Spec.DatastoreType = apiconfig.Kubernetes
		}
	}

<<<<<<< HEAD
	if !config.IpInIpEnabled && !config.VXLANEnabled && !config.IPSecEnabled() {
=======
	// Endpoints.
	if config.setByConfigFileOrEnvironment("EtcdEndpoints") && len(config.EtcdEndpoints) > 0 {
		log.Infof("Overriding EtcdEndpoints from felix config to %s", config.EtcdEndpoints)
		cfg.Spec.EtcdEndpoints = strings.Join(config.EtcdEndpoints, ",")
	} else if config.setByConfigFileOrEnvironment("EtcdAddr") {
		etcdEndpoints := config.EtcdScheme + "://" + config.EtcdAddr
		log.Infof("Overriding EtcdEndpoints from felix config to %s", etcdEndpoints)
		cfg.Spec.EtcdEndpoints = etcdEndpoints
	}
	// TLS.
	if config.setByConfigFileOrEnvironment("EtcdKeyFile") {
		log.Infof("Overriding EtcdKeyFile from felix config to %s", config.EtcdKeyFile)
		cfg.Spec.EtcdKeyFile = config.EtcdKeyFile
	}
	if config.setByConfigFileOrEnvironment("EtcdCertFile") {
		log.Infof("Overriding EtcdCertFile from felix config to %s", config.EtcdCertFile)
		cfg.Spec.EtcdCertFile = config.EtcdCertFile
	}
	if config.setByConfigFileOrEnvironment("EtcdCaFile") {
		log.Infof("Overriding EtcdCaFile from felix config to %s", config.EtcdCaFile)
		cfg.Spec.EtcdCACertFile = config.EtcdCaFile
	}

	if !config.IpInIpEnabled && !config.VXLANEnabled {
>>>>>>> 6a139aba
		// Polling k8s for node updates is expensive (because we get many superfluous
		// updates) so disable if we don't need it.
		log.Info("Encap disabled, disabling node poll (if KDD is in use).")
		cfg.Spec.K8sDisableNodePoll = true
	}
	return *cfg
}

// Validate() performs cross-field validation.
func (config *Config) Validate() (err error) {
	if config.FelixHostname == "" {
		err = errors.New("Failed to determine hostname")
	}

	if config.DatastoreType == "etcdv3" && len(config.EtcdEndpoints) == 0 {
		if config.EtcdScheme == "" {
			err = errors.New("EtcdEndpoints and EtcdScheme both missing")
		}
		if config.EtcdAddr == "" {
			err = errors.New("EtcdEndpoints and EtcdAddr both missing")
		}
	}

	// If any client-side TLS config parameters are specified, they _all_ must be - except that
	// either TyphaCN or TyphaURISAN may be left unset.
	if config.TyphaCAFile != "" ||
		config.TyphaCertFile != "" ||
		config.TyphaKeyFile != "" ||
		config.TyphaCN != "" ||
		config.TyphaURISAN != "" {
		// Some TLS config specified.
		if config.TyphaKeyFile == "" ||
			config.TyphaCertFile == "" ||
			config.TyphaCAFile == "" ||
			(config.TyphaCN == "" && config.TyphaURISAN == "") {
			err = errors.New("If any Felix-Typha TLS config parameters are specified," +
				" they _all_ must be" +
				" - except that either TyphaCN or TyphaURISAN may be left unset.")
		}
	}

	if config.IPSecMode != "" {
		var problems []string
		if config.IPSecPSKFile == "" {
			problems = append(problems, "IPSecPSKFile is not set")
		} else if _, err := os.Stat(config.IPSecPSKFile); os.IsNotExist(err) {
			problems = append(problems, "IPSecPSKFile not found")
		}
		if config.IPSecIKEAlgorithm == "" {
			problems = append(problems, "IPSecIKEAlgorithm is not set")
		}
		if config.IPSecESPAlgorithm == "" {
			problems = append(problems, "IPSecESPAlgorithm is not set")
		}
		if len(config.NodeIP) == 0 {
			problems = append(problems, "Node resource for this node is missing its IP")
		}
		if problems != nil {
			err = errors.New("IPsec is misconfigured: " + strings.Join(problems, "; "))
		}
	}

	if config.CloudWatchLogsReporterEnabled {
		if !config.CloudWatchLogsEnabledForAllowed && !config.CloudWatchLogsEnabledForDenied {
			err = errors.New("CloudWatchLogsReporterEnabled is set to true. " +
				"Enable at least one of CloudWatchLogsEnabledForAllowed or " +
				"CloudWatchLogsEnabledForDenied")
		}
	}

	if config.FlowLogsFileEnabled {
		if !config.FlowLogsFileEnabledForAllowed && !config.FlowLogsFileEnabledForDenied {
			err = errors.New("FlowLogsFileEnabled is set to true. " +
				"Enable at least one of FlowLogsFileEnabledForAllowed or " +
				"FlowLogsFileEnabledForDenied")
		}
	}

	if err != nil {
		config.Err = err
	}
	return
}

var knownParams map[string]param

func loadParams() {
	knownParams = make(map[string]param)
	config := Config{}
	kind := reflect.TypeOf(config)
	metaRegexp := regexp.MustCompile(`^([^;(]+)(?:\(([^)]*)\))?;` +
		`([^;]*)(?:;` +
		`([^;]*))?$`)
	for ii := 0; ii < kind.NumField(); ii++ {
		field := kind.Field(ii)
		tag := field.Tag.Get("config")
		if tag == "" {
			continue
		}
		captures := metaRegexp.FindStringSubmatch(tag)
		if len(captures) == 0 {
			log.Panicf("Failed to parse metadata for config param %v", field.Name)
		}
		log.Debugf("%v: metadata captures: %#v", field.Name, captures)
		kind := captures[1]       // Type: "int|oneof|bool|port-list|..."
		kindParams := captures[2] // Parameters for the type: e.g. for oneof "http,https"
		defaultStr := captures[3] // Default value e.g "1.0"
		flags := captures[4]
		var param param
		var err error
		switch kind {
		case "bool":
			param = &BoolParam{}
		case "int":
			intParam := &IntParam{}
			if kindParams != "" {
				var min, max int
				for _, r := range strings.Split(kindParams, ",") {
					minAndMax := strings.Split(r, ":")
					min, err = strconv.Atoi(minAndMax[0])
					if err != nil {
						log.Panicf("Failed to parse min value for %v", field.Name)
					}
					if len(minAndMax) == 2 {
						max, err = strconv.Atoi(minAndMax[1])
						if err != nil {
							log.Panicf("Failed to parse max value for %v", field.Name)
						}
					} else {
						max = min
					}
					intParam.Ranges = append(intParam.Ranges, MinMax{Min: min, Max: max})
				}
			} else {
				intParam.Ranges = []MinMax{{Min: minInt, Max: maxInt}}
			}
			param = intParam
		case "int32":
			param = &Int32Param{}
		case "mark-bitmask":
			param = &MarkBitmaskParam{}
		case "float":
			param = &FloatParam{}
		case "seconds":
			min := minInt
			max := maxInt
			if kindParams != "" {
				minAndMax := strings.Split(kindParams, ":")
				min, err = strconv.Atoi(minAndMax[0])
				if err != nil {
					log.Panicf("Failed to parse min value for %v", field.Name)
				}
				max, err = strconv.Atoi(minAndMax[1])
				if err != nil {
					log.Panicf("Failed to parse max value for %v", field.Name)
				}
			}
			param = &SecondsParam{Min: min, Max: max}
		case "millis":
			param = &MillisParam{}
		case "iface-list":
			param = &RegexpParam{Regexp: IfaceListRegexp,
				Msg: "invalid Linux interface name"}
		case "regexp-pattern":
			param = &RegexpPatternParam{
				Msg: "invalid regex pattern",
			}
		case "iface-list-regexp":
			param = &RegexpPatternListParam{
				NonRegexpElemRegexp: NonRegexpIfaceElemRegexp,
				RegexpElemRegexp:    RegexpIfaceElemRegexp,
				Delimiter:           ",",
				Msg:                 "list contains invalid Linux interface name or regex pattern",
			}
		case "iface-param":
			param = &RegexpParam{Regexp: IfaceParamRegexp,
				Msg: "invalid Linux interface parameter"}
		case "file":
			param = &FileParam{
				MustExist:  strings.Contains(kindParams, "must-exist"),
				Executable: strings.Contains(kindParams, "executable"),
			}
		case "authority":
			param = &RegexpParam{Regexp: AuthorityRegexp,
				Msg: "invalid URL authority"}
		case "ipv4":
			param = &Ipv4Param{}
		case "endpoint-list":
			param = &EndpointListParam{}
		case "port-list":
			param = &PortListParam{}
		case "portrange":
			param = &PortRangeParam{}
		case "portrange-list":
			param = &PortRangeListParam{}
		case "hostname":
			param = &RegexpParam{Regexp: HostnameRegexp,
				Msg: "invalid hostname"}
		case "host-address":
			param = &RegexpParam{Regexp: HostAddressRegexp,
				Msg: "invalid host address"}
		case "region":
			param = &RegionParam{}
		case "oneof":
			options := strings.Split(kindParams, ",")
			lowerCaseToCanon := make(map[string]string)
			for _, option := range options {
				lowerCaseToCanon[strings.ToLower(option)] = option
			}
			param = &OneofListParam{
				lowerCaseOptionsToCanonical: lowerCaseToCanon}
		case "string":
			param = &RegexpParam{Regexp: StringRegexp,
				Msg: "invalid string"}
		case "cidr-list":
			param = &CIDRListParam{}
		case "server-list":
			param = &ServerListParam{}
		default:
			log.Panicf("Unknown type of parameter: %v", kind)
		}

		metadata := param.GetMetadata()
		metadata.Name = field.Name
		metadata.ZeroValue = reflect.ValueOf(config).FieldByName(field.Name).Interface()
		if strings.Index(flags, "non-zero") > -1 {
			metadata.NonZero = true
		}
		if strings.Index(flags, "die-on-fail") > -1 {
			metadata.DieOnParseFailure = true
		}
		if strings.Index(flags, "local") > -1 {
			metadata.Local = true
		}

		if defaultStr != "" {
			if strings.Index(flags, "skip-default-validation") > -1 {
				metadata.Default = defaultStr
			} else {
				// Parse the default value and save it in the metadata. Doing
				// that here ensures that we syntax-check the defaults now.
				defaultVal, err := param.Parse(defaultStr)
				if err != nil {
					log.Panicf("Invalid default value: %v", err)
				}
				metadata.Default = defaultVal
			}
		} else {
			metadata.Default = metadata.ZeroValue
		}
		knownParams[strings.ToLower(field.Name)] = param
	}
}

func (config *Config) SetUseNodeResourceUpdates(b bool) {
	config.useNodeResourceUpdates = b
}

func (config *Config) UseNodeResourceUpdates() bool {
	return config.useNodeResourceUpdates
}

func (config *Config) RawValues() map[string]string {
	return config.rawValues
}

func (config *Config) SetLoadClientConfigFromEnvironmentFunction(fnc func() (*apiconfig.CalicoAPIConfig, error)) {
	config.loadClientConfigFromEnvironment = fnc
}

func New() *Config {
	if knownParams == nil {
		loadParams()
	}
	p := &Config{
		rawValues:         make(map[string]string),
		sourceToRawConfig: make(map[Source]map[string]string),
	}
	for _, param := range knownParams {
		param.setDefault(p)
	}
	hostname, err := names.Hostname()
	if err != nil {
		log.Warningf("Failed to get hostname from kernel, "+
			"trying HOSTNAME variable: %v", err)
		hostname = strings.ToLower(os.Getenv("HOSTNAME"))
	}
	p.FelixHostname = hostname
<<<<<<< HEAD
	p.EnableNflogSize = isNflogSizeAvailable()
=======
	p.loadClientConfigFromEnvironment = apiconfig.LoadClientConfigFromEnvironment

>>>>>>> 6a139aba
	return p
}

type param interface {
	GetMetadata() *Metadata
	Parse(raw string) (result interface{}, err error)
	setDefault(*Config)
}<|MERGE_RESOLUTION|>--- conflicted
+++ resolved
@@ -204,18 +204,11 @@
 	EnableNflogSize bool `config:"bool;false"`
 
 	HealthEnabled                   bool   `config:"bool;false"`
-<<<<<<< HEAD
 	HealthPort                      int    `config:"int(0:65535);9099"`
-	HealthHost                      string `config:"string;localhost"`
-	PrometheusMetricsEnabled        bool   `config:"bool;false"`
-	PrometheusMetricsPort           int    `config:"int(0:65535);9091"`
-=======
-	HealthPort                      int    `config:"int(0,65535);9099"`
 	HealthHost                      string `config:"host-address;localhost"`
 	PrometheusMetricsEnabled        bool   `config:"bool;false"`
 	PrometheusMetricsHost           string `config:"host-address;"`
-	PrometheusMetricsPort           int    `config:"int(0,65535);9091"`
->>>>>>> 6a139aba
+	PrometheusMetricsPort           int    `config:"int(0:65535);9091"`
 	PrometheusGoMetricsEnabled      bool   `config:"bool;true"`
 	PrometheusProcessMetricsEnabled bool   `config:"bool;true"`
 	PrometheusMetricsCertFile       string `config:"file(must-exist);"`
@@ -337,7 +330,6 @@
 
 	IptablesNATOutgoingInterfaceFilter string `config:"iface-param;"`
 
-<<<<<<< HEAD
 	// Config for DNS policy.
 	DNSCacheFile         string        `config:"file;/var/run/calico/felix-dns-cache.txt"`
 	DNSCacheSaveInterval time.Duration `config:"seconds;60"`
@@ -346,15 +338,10 @@
 	SidecarAccelerationEnabled bool `config:"bool;false"`
 	XDPEnabled                 bool `config:"bool;false"`
 	GenericXDPEnabled          bool `config:"bool;false"`
-=======
-	SidecarAccelerationEnabled bool `config:"bool;false"`
-	XDPEnabled                 bool `config:"bool;true"`
-	GenericXDPEnabled          bool `config:"bool;false"`
 
 	loadClientConfigFromEnvironment func() (*apiconfig.CalicoAPIConfig, error)
 
 	useNodeResourceUpdates bool
->>>>>>> 6a139aba
 }
 
 type ProtoPort struct {
@@ -450,9 +437,9 @@
 	for _, source := range SourcesInDescendingOrder {
 	valueLoop:
 		for rawName, rawValue := range config.sourceToRawConfig[source] {
+			currentSource := nameToSource[rawName]
 			param, ok := knownParams[strings.ToLower(rawName)]
 			if !ok {
-				currentSource := nameToSource[rawName]
 				if source >= currentSource {
 					// Stash the raw value in case it's useful for
 					// a plugin.  Since we don't know the canonical
@@ -510,7 +497,7 @@
 
 			log.Infof("Parsed value for %v: %v (from %v)",
 				name, value, source)
-			currentSource := nameToSource[name]
+			currentSource = nameToSource[name]
 			if source < currentSource {
 				log.Infof("Skipping config value for %v from %v; "+
 					"already have a value from %v", name,
@@ -601,9 +588,6 @@
 		}
 	}
 
-<<<<<<< HEAD
-	if !config.IpInIpEnabled && !config.VXLANEnabled && !config.IPSecEnabled() {
-=======
 	// Endpoints.
 	if config.setByConfigFileOrEnvironment("EtcdEndpoints") && len(config.EtcdEndpoints) > 0 {
 		log.Infof("Overriding EtcdEndpoints from felix config to %s", config.EtcdEndpoints)
@@ -627,8 +611,7 @@
 		cfg.Spec.EtcdCACertFile = config.EtcdCaFile
 	}
 
-	if !config.IpInIpEnabled && !config.VXLANEnabled {
->>>>>>> 6a139aba
+	if !config.IpInIpEnabled && !config.VXLANEnabled && !config.IPSecEnabled() {
 		// Polling k8s for node updates is expensive (because we get many superfluous
 		// updates) so disable if we don't need it.
 		log.Info("Encap disabled, disabling node poll (if KDD is in use).")
@@ -854,18 +837,18 @@
 		metadata := param.GetMetadata()
 		metadata.Name = field.Name
 		metadata.ZeroValue = reflect.ValueOf(config).FieldByName(field.Name).Interface()
-		if strings.Index(flags, "non-zero") > -1 {
+		if strings.Contains(flags, "non-zero") {
 			metadata.NonZero = true
 		}
-		if strings.Index(flags, "die-on-fail") > -1 {
+		if strings.Contains(flags, "die-on-fail") {
 			metadata.DieOnParseFailure = true
 		}
-		if strings.Index(flags, "local") > -1 {
+		if strings.Contains(flags, "local") {
 			metadata.Local = true
 		}
 
 		if defaultStr != "" {
-			if strings.Index(flags, "skip-default-validation") > -1 {
+			if strings.Contains(flags, "skip-default-validation") {
 				metadata.Default = defaultStr
 			} else {
 				// Parse the default value and save it in the metadata. Doing
@@ -917,12 +900,8 @@
 		hostname = strings.ToLower(os.Getenv("HOSTNAME"))
 	}
 	p.FelixHostname = hostname
-<<<<<<< HEAD
-	p.EnableNflogSize = isNflogSizeAvailable()
-=======
 	p.loadClientConfigFromEnvironment = apiconfig.LoadClientConfigFromEnvironment
 
->>>>>>> 6a139aba
 	return p
 }
 
