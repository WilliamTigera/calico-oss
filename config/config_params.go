// Copyright (c) 2016-2019 Tigera, Inc. All rights reserved.

// Licensed under the Apache License, Version 2.0 (the "License");
// you may not use this file except in compliance with the License.
// You may obtain a copy of the License at
//
//     http://www.apache.org/licenses/LICENSE-2.0
//
// Unless required by applicable law or agreed to in writing, software
// distributed under the License is distributed on an "AS IS" BASIS,
// WITHOUT WARRANTIES OR CONDITIONS OF ANY KIND, either express or implied.
// See the License for the specific language governing permissions and
// limitations under the License.

package config

import (
	"errors"
	"fmt"
	"io/ioutil"
	"net"
	"os"
	"reflect"
	"regexp"
	"strconv"
	"strings"
	"time"

	log "github.com/sirupsen/logrus"

	"github.com/projectcalico/libcalico-go/lib/apiconfig"
	"github.com/projectcalico/libcalico-go/lib/names"
	"github.com/projectcalico/libcalico-go/lib/numorstring"
)

var (
	// RegexpIfaceElemRegexp matches an individual element in the overall interface list;
	// assumes the value represents a regular expression and is marked by '/' at the start
	// and end and cannot have spaces
	RegexpIfaceElemRegexp = regexp.MustCompile(`^\/[^\s]+\/$`)
	// NonRegexpIfaceElemRegexp matches an individual element in the overall interface list;
	// assumes the value is between 1-15 chars long and only be alphanumeric or - or _
	NonRegexpIfaceElemRegexp = regexp.MustCompile(`^[a-zA-Z0-9_-]{1,15}$`)
	IfaceListRegexp          = regexp.MustCompile(`^[a-zA-Z0-9_-]{1,15}(,[a-zA-Z0-9_-]{1,15})*$`)
	AuthorityRegexp          = regexp.MustCompile(`^[^:/]+:\d+$`)
	HostnameRegexp           = regexp.MustCompile(`^[a-zA-Z0-9_.-]+$`)
	StringRegexp             = regexp.MustCompile(`^.*$`)
	IfaceParamRegexp         = regexp.MustCompile(`^[a-zA-Z0-9:._+-]{1,15}$`)
)

const (
	maxUint = ^uint(0)
	maxInt  = int(maxUint >> 1)
	minInt  = -maxInt - 1
)

// Source of a config value.  Values from higher-numbered sources override
// those from lower-numbered sources.  Note: some parameters (such as those
// needed to connect to the datastore) can only be set from a local source.
type Source uint8

const (
	Default = iota
	DatastoreGlobal
	DatastorePerHost
	ConfigFile
	EnvironmentVariable
	DisabledByLicenseCheck
)

var SourcesInDescendingOrder = []Source{DisabledByLicenseCheck, EnvironmentVariable, ConfigFile, DatastorePerHost, DatastoreGlobal}

func (source Source) String() string {
	switch source {
	case Default:
		return "<default>"
	case DatastoreGlobal:
		return "datastore (global)"
	case DatastorePerHost:
		return "datastore (per-host)"
	case ConfigFile:
		return "config file"
	case EnvironmentVariable:
		return "environment variable"
	case DisabledByLicenseCheck:
		return "license check"
	}
	return fmt.Sprintf("<unknown(%v)>", uint8(source))
}

func (source Source) Local() bool {
	switch source {
	case Default, ConfigFile, EnvironmentVariable:
		return true
	default:
		return false
	}
}

// Config contains the best, parsed config values loaded from the various sources.
// We use tags to control the parsing and validation.
type Config struct {
	// Configuration parameters.
	UseInternalDataplaneDriver bool   `config:"bool;true"`
	DataplaneDriver            string `config:"file(must-exist,executable);calico-iptables-plugin;non-zero,die-on-fail,skip-default-validation"`

	DatastoreType string `config:"oneof(kubernetes,etcdv3);etcdv3;non-zero,die-on-fail,local"`

	FelixHostname string `config:"hostname;;local,non-zero"`
	NodeIP        net.IP `config:"ipv4;;"`

	EtcdAddr      string   `config:"authority;127.0.0.1:2379;local"`
	EtcdScheme    string   `config:"oneof(http,https);http;local"`
	EtcdKeyFile   string   `config:"file(must-exist);;local"`
	EtcdCertFile  string   `config:"file(must-exist);;local"`
	EtcdCaFile    string   `config:"file(must-exist);;local"`
	EtcdEndpoints []string `config:"endpoint-list;;local"`

	TyphaAddr           string        `config:"authority;;local"`
	TyphaK8sServiceName string        `config:"string;;local"`
	TyphaK8sNamespace   string        `config:"string;kube-system;non-zero,local"`
	TyphaReadTimeout    time.Duration `config:"seconds;30;local"`
	TyphaWriteTimeout   time.Duration `config:"seconds;10;local"`

	// Client-side TLS config for Felix's communication with Typha.  If any of these are
	// specified, they _all_ must be - except that either TyphaCN or TyphaURISAN may be left
	// unset.  Felix will then initiate a secure (TLS) connection to Typha.  Typha must present
	// a certificate signed by a CA in TyphaCAFile, and with CN matching TyphaCN or URI SAN
	// matching TyphaURISAN.
	TyphaKeyFile  string `config:"file(must-exist);;local"`
	TyphaCertFile string `config:"file(must-exist);;local"`
	TyphaCAFile   string `config:"file(must-exist);;local"`
	TyphaCN       string `config:"string;;local"`
	TyphaURISAN   string `config:"string;;local"`

	Ipv6Support    bool `config:"bool;true"`
	IgnoreLooseRPF bool `config:"bool;false"`

	RouteRefreshInterval               time.Duration `config:"seconds;90"`
	IptablesRefreshInterval            time.Duration `config:"seconds;90"`
	IptablesPostWriteCheckIntervalSecs time.Duration `config:"seconds;1"`
	IptablesLockFilePath               string        `config:"file;/run/xtables.lock"`
	IptablesLockTimeoutSecs            time.Duration `config:"seconds;0"`
	IptablesLockProbeIntervalMillis    time.Duration `config:"millis;50"`
	IpsetsRefreshInterval              time.Duration `config:"seconds;10"`
	MaxIpsetSize                       int           `config:"int;1048576;non-zero"`

	PolicySyncPathPrefix string `config:"file;;"`

	NetlinkTimeoutSecs time.Duration `config:"seconds;10"`

	MetadataAddr string `config:"hostname;127.0.0.1;die-on-fail"`
	MetadataPort int    `config:"int(0:65535);8775;die-on-fail"`

	OpenstackRegion string `config:"region;;die-on-fail"`

	InterfacePrefix  string           `config:"iface-list;cali;non-zero,die-on-fail"`
	InterfaceExclude []*regexp.Regexp `config:"iface-list-regexp;kube-ipvs0"`

	ChainInsertMode             string `config:"oneof(insert,append);insert;non-zero,die-on-fail"`
	DefaultEndpointToHostAction string `config:"oneof(DROP,RETURN,ACCEPT);DROP;non-zero,die-on-fail"`
	DropActionOverride          string `config:"oneof(DROP,ACCEPT,LOGandDROP,LOGandACCEPT);DROP;non-zero,die-on-fail"`
	IptablesFilterAllowAction   string `config:"oneof(ACCEPT,RETURN);ACCEPT;non-zero,die-on-fail"`
	IptablesMangleAllowAction   string `config:"oneof(ACCEPT,RETURN);ACCEPT;non-zero,die-on-fail"`
	LogPrefix                   string `config:"string;calico-drop"`
	LogDropActionOverride       bool   `config:"bool;false"`

	LogFilePath string `config:"file;/var/log/calico/felix.log;die-on-fail"`

	LogSeverityFile   string `config:"oneof(DEBUG,INFO,WARNING,ERROR,FATAL);INFO"`
	LogSeverityScreen string `config:"oneof(DEBUG,INFO,WARNING,ERROR,FATAL);INFO"`
	LogSeveritySys    string `config:"oneof(DEBUG,INFO,WARNING,ERROR,FATAL);INFO"`

	VXLANEnabled        bool   `config:"bool;false"`
	VXLANPort           int    `config:"int;0"`
	VXLANVNI            int    `config:"int;0"`
	VXLANMTU            int    `config:"int;1410;non-zero"`
	IPv4VXLANTunnelAddr net.IP `config:"ipv4;"`

	IpInIpEnabled    bool   `config:"bool;false"`
	IpInIpMtu        int    `config:"int;1440;non-zero"`
	IpInIpTunnelAddr net.IP `config:"ipv4;"`

	ReportingIntervalSecs time.Duration `config:"seconds;30"`
	ReportingTTLSecs      time.Duration `config:"seconds;90"`

	EndpointReportingEnabled   bool          `config:"bool;false"`
	EndpointReportingDelaySecs time.Duration `config:"seconds;1"`

	IptablesMarkMask uint32 `config:"mark-bitmask;0xffff0000;non-zero,die-on-fail"`

	DisableConntrackInvalidCheck bool `config:"bool;false"`

	EnableNflogSize bool `config:"bool;false"`

	HealthEnabled                   bool   `config:"bool;false"`
	HealthPort                      int    `config:"int(0:65535);9099"`
	HealthHost                      string `config:"string;localhost"`
	PrometheusMetricsEnabled        bool   `config:"bool;false"`
	PrometheusMetricsPort           int    `config:"int(0:65535);9091"`
	PrometheusGoMetricsEnabled      bool   `config:"bool;true"`
	PrometheusProcessMetricsEnabled bool   `config:"bool;true"`
	PrometheusMetricsCertFile       string `config:"file(must-exist);"`
	PrometheusMetricsKeyFile        string `config:"file(must-exist);"`
	PrometheusMetricsCAFile         string `config:"file(must-exist);"`

	CloudWatchMetricsReporterEnabled  bool          `config:"bool;false"`
	CloudWatchMetricsPushIntervalSecs time.Duration `config:"seconds(60:65535);60"`

	CloudWatchNodeHealthStatusEnabled    bool          `config:"bool;false"`
	CloudWatchNodeHealthPushIntervalSecs time.Duration `config:"seconds(60:65535);60"`

	FailsafeInboundHostPorts  []ProtoPort `config:"port-list;tcp:22,udp:68,tcp:179,tcp:2379,tcp:2380,tcp:6666,tcp:6667;die-on-fail"`
	FailsafeOutboundHostPorts []ProtoPort `config:"port-list;udp:53,udp:67,tcp:179,tcp:2379,tcp:2380,tcp:6666,tcp:6667;die-on-fail"`

	NfNetlinkBufSize int `config:"int;65536"`

	StatsDumpFilePath string `config:"file;/var/log/calico/stats/dump;die-on-fail"`

	PrometheusReporterEnabled   bool          `config:"bool;false"`
	PrometheusReporterPort      int           `config:"int(0:65535);9092"`
	PrometheusReporterCertFile  string        `config:"file(must-exist);"`
	PrometheusReporterKeyFile   string        `config:"file(must-exist);"`
	PrometheusReporterCAFile    string        `config:"file(must-exist);"`
	SyslogReporterNetwork       string        `config:"string;"`
	SyslogReporterAddress       string        `config:"string;"`
	DeletedMetricsRetentionSecs time.Duration `config:"seconds;30"`

	FlowLogsEnableHostEndpoint bool          `config:"bool;false"`
	FlowLogsFlushInterval      time.Duration `config:"seconds;300"`
	FlowLogsEnableNetworkSets  bool          `config:"bool;false"`

	CloudWatchLogsReporterEnabled           bool          `config:"bool;false"`
	CloudWatchLogsFlushInterval             time.Duration `config:"seconds;0"` // Deprecated
	CloudWatchLogsLogGroupName              string        `config:"string;tigera-flowlogs-<cluster-guid>"`
	CloudWatchLogsLogStreamName             string        `config:"string;<felix-hostname>_Flowlogs"`
	CloudWatchLogsIncludeLabels             bool          `config:"bool;false"`
	CloudWatchLogsIncludePolicies           bool          `config:"bool;false"`
	CloudWatchLogsAggregationKindForAllowed int           `config:"int(0:2);2"`
	CloudWatchLogsAggregationKindForDenied  int           `config:"int(0:2);1"`
	CloudWatchLogsRetentionDays             int           `config:"int(1,3,5,7,14,30,60,90,120,150,180,365,400,545,731,1827,3653);7;die-on-fail"`
	CloudWatchLogsEnableHostEndpoint        bool          `config:"bool;false"` // Deprecated
	CloudWatchLogsEnabledForAllowed         bool          `config:"bool;true"`
	CloudWatchLogsEnabledForDenied          bool          `config:"bool;true"`

	FlowLogsFileEnabled                   bool   `config:"bool;false"`
	FlowLogsFileDirectory                 string `config:"string;/var/log/calico/flowlogs"`
	FlowLogsFileMaxFiles                  int    `config:"int;5"`
	FlowLogsFileMaxFileSizeMB             int    `config:"int;100"`
	FlowLogsFileAggregationKindForAllowed int    `config:"int(0:2);2"`
	FlowLogsFileAggregationKindForDenied  int    `config:"int(0:2);1"`
	FlowLogsFileIncludeLabels             bool   `config:"bool;false"`
	FlowLogsFileIncludePolicies           bool   `config:"bool;false"`
	FlowLogsFileEnabledForAllowed         bool   `config:"bool;true"`
	FlowLogsFileEnabledForDenied          bool   `config:"bool;true"`

	KubeNodePortRanges []numorstring.Port `config:"portrange-list;30000:32767"`
	NATPortRange       numorstring.Port   `config:"portrange;"`

	UsageReportingEnabled          bool          `config:"bool;true"`
	UsageReportingInitialDelaySecs time.Duration `config:"seconds;300"`
	UsageReportingIntervalSecs     time.Duration `config:"seconds;86400"`
	ClusterGUID                    string        `config:"string;baddecaf"`
	ClusterType                    string        `config:"string;"`
	CalicoVersion                  string        `config:"string;"`
	CNXVersion                     string        `config:"string;"`

	ExternalNodesCIDRList []string `config:"cidr-list;;die-on-fail"`

	DebugMemoryProfilePath          string        `config:"file;;"`
	DebugCPUProfilePath             string        `config:"file;/tmp/felix-cpu-<timestamp>.pprof;"`
	DebugDisableLogDropping         bool          `config:"bool;false"`
	DebugSimulateCalcGraphHangAfter time.Duration `config:"seconds;0"`
	DebugSimulateDataplaneHangAfter time.Duration `config:"seconds;0"`
	DebugUseShortPollIntervals      bool          `config:"bool;false"`
	DebugCloudWatchLogsFile         string        `config:"file;;"`

	// IPSecMode controls which mode IPSec is operating on.
	// Default value means IPSec is not enabled.
	IPSecMode string `config:"string;"`
	// IPSecAllowUnsecuredTraffic, when set to true, IPsec will be used opportunistically on packet paths where it is
	// supported but non-IPsec traffic will still be allowed.  This setting is useful for transitioning to/from IPsec
	// since it allows traffic to keep flowing while the IPsec peerings are being set up or torn down.  However,
	// it allows an attacker who has penetrated the network to inject packets and, if they can disrupt the IPsec
	// peerings, they may be able to force user traffic to be sent unencrypted.
	IPSecAllowUnsecuredTraffic bool `config:"bool;false"`
	// File contains PSK.
	IPSecPSKFile string `config:"file(must-exist);;local"`
	// Defaults are the RFC 6379 Suite B recommendations:
	// https://wiki.strongswan.org/projects/strongswan/wiki/IKEv2CipherSuites#Suite-B-Cryptographic-Suites-for-IPsec-RFC-6379
	IPSecIKEAlgorithm string `config:"string;aes128gcm16-prfsha256-ecp256"`
	IPSecESPAlgorithm string `config:"string;aes128gcm16-ecp256"`
	// IPSecLogLevel controls log level for IPSec components. [Default: Info]
	IPSecLogLevel              string        `config:"oneof(NOTICE,INFO,DEBUG,VERBOSE);INFO"`
	IPSecPolicyRefreshInterval time.Duration `config:"seconds;600"`

	IPSecRekeyTime time.Duration `config:"seconds;3600"`

	// State tracking.

	// nameToSource tracks where we loaded each config param from.
	sourceToRawConfig map[Source]map[string]string
	rawValues         map[string]string
	Err               error

	IptablesNATOutgoingInterfaceFilter string `config:"iface-param;"`
}

type ProtoPort struct {
	Protocol string
	Port     uint16
}

// Load parses and merges the rawData from one particular source into this config object.
// If there is a config value already loaded from a higher-priority source, then
// the new value will be ignored (after validation).
func (config *Config) UpdateFrom(rawData map[string]string, source Source) (changed bool, err error) {
	log.Infof("Merging in config from %v: %v", source, rawData)
	// Defensively take a copy of the raw data, in case we've been handed
	// a mutable map by mistake.
	rawDataCopy := make(map[string]string)
	for k, v := range rawData {
		if v == "" {
			log.WithFields(log.Fields{
				"name":   k,
				"source": source,
			}).Info("Ignoring empty configuration parameter. Use value 'none' if " +
				"your intention is to explicitly disable the default value.")
			continue
		}
		rawDataCopy[k] = v
	}
	config.sourceToRawConfig[source] = rawDataCopy

	changed, err = config.resolve()
	return
}

func (c *Config) InterfacePrefixes() []string {
	return strings.Split(c.InterfacePrefix, ",")
}

func (config *Config) OpenstackActive() bool {
	if strings.Contains(strings.ToLower(config.ClusterType), "openstack") {
		// OpenStack is explicitly known to be present.  Newer versions of the OpenStack plugin
		// set this flag.
		log.Debug("Cluster type contains OpenStack")
		return true
	}
	// If we get here, either OpenStack isn't present or we're running against an old version
	// of the OpenStack plugin, which doesn't set the flag.  Use heuristics based on the
	// presence of the OpenStack-related parameters.
	if config.MetadataAddr != "" && config.MetadataAddr != "127.0.0.1" {
		log.Debug("OpenStack metadata IP set to non-default, assuming OpenStack active")
		return true
	}
	if config.MetadataPort != 0 && config.MetadataPort != 8775 {
		log.Debug("OpenStack metadata port set to non-default, assuming OpenStack active")
		return true
	}
	for _, prefix := range config.InterfacePrefixes() {
		if prefix == "tap" {
			log.Debug("Interface prefix list contains 'tap', assuming OpenStack")
			return true
		}
	}
	log.Debug("No evidence this is an OpenStack deployment; disabling OpenStack special-cases")
	return false
}

func (c *Config) IPSecEnabled() bool {
	return c.IPSecMode != "" && c.IPSecIKEAlgorithm != "" && c.IPSecESPAlgorithm != ""
}

func (c *Config) GetPSKFromFile() string {
	// Extract pre-shared key from file.
	if c.IPSecMode != "PSK" {
		return ""
	}

	if _, err := os.Stat(c.IPSecPSKFile); os.IsNotExist(err) {
		log.Panicf("error file does not exist for PSK: %s", c.IPSecPSKFile)
	}

	data, err := ioutil.ReadFile(c.IPSecPSKFile)
	if err != nil {
		log.Panicf("error reading PSK from file: %s, err %v", c.IPSecPSKFile, err)
	}
	if len(data) == 0 {
		log.Panicf("error reading PSK from file: %s, read zero bytes", c.IPSecPSKFile)
	}

	return string(data)
}

func (config *Config) resolve() (changed bool, err error) {
	newRawValues := make(map[string]string)
	nameToSource := make(map[string]Source)
	for _, source := range SourcesInDescendingOrder {
	valueLoop:
		for rawName, rawValue := range config.sourceToRawConfig[source] {
			param, ok := knownParams[strings.ToLower(rawName)]
			if !ok {
				currentSource := nameToSource[rawName]
				if source >= currentSource {
					// Stash the raw value in case it's useful for
					// a plugin.  Since we don't know the canonical
					// name, use the raw name.
					newRawValues[rawName] = rawValue
					nameToSource[rawName] = source
				}
				log.WithField("raw name", rawName).Info(
					"Ignoring unknown config param.")
				continue valueLoop
			}
			metadata := param.GetMetadata()
			name := metadata.Name
			if metadata.Local && !source.Local() {
				log.Warningf("Ignoring local-only configuration for %v from %v",
					name, source)
				continue valueLoop
			}

			log.Infof("Parsing value for %v: %v (from %v)",
				name, rawValue, source)
			var value interface{}
			if strings.ToLower(rawValue) == "none" {
				// Special case: we allow a value of "none" to force the value to
				// the zero value for a field.  The zero value often differs from
				// the default value.  Typically, the zero value means "turn off
				// the feature".
				if metadata.NonZero {
					err = errors.New("Non-zero field cannot be set to none")
					log.Errorf(
						"Failed to parse value for %v: %v from source %v. %v",
						name, rawValue, source, err)
					config.Err = err
					return
				}
				value = metadata.ZeroValue
				log.Infof("Value set to 'none', replacing with zero-value: %#v.",
					value)
			} else {
				value, err = param.Parse(rawValue)
				if err != nil {
					logCxt := log.WithError(err).WithField("source", source)
					if metadata.DieOnParseFailure {
						logCxt.Error("Invalid (required) config value.")
						config.Err = err
						return
					} else {
						logCxt.WithField("default", metadata.Default).Warn(
							"Replacing invalid value with default")
						value = metadata.Default
						err = nil
					}
				}
			}

			log.Infof("Parsed value for %v: %v (from %v)",
				name, value, source)
			currentSource := nameToSource[name]
			if source < currentSource {
				log.Infof("Skipping config value for %v from %v; "+
					"already have a value from %v", name,
					source, currentSource)
				continue
			}
			field := reflect.ValueOf(config).Elem().FieldByName(name)
			field.Set(reflect.ValueOf(value))
			newRawValues[name] = rawValue
			nameToSource[name] = source
		}
	}

	if config.IPSecMode != "" && config.IpInIpEnabled {
		log.Info("IPsec is enabled, ignoring IPIP configuration")
		config.IpInIpEnabled = false
		delete(newRawValues, "IpInIpEnabled")
		config.IpInIpTunnelAddr = nil
		delete(newRawValues, "IpInIpTunnelAddr")
	}

	// Preferentially use the new FlowLogsFlushInterval if explicitly set or if the deprecated
	// CloudWatchLogsFlushInterval is not explicitly set, otherwise use the explicitly set CloudWatchLogsFlushInterval
	// value.
	if nameToSource["FlowLogsFlushInterval"] != Default || nameToSource["CloudWatchLogsFlushInterval"] == Default {
		config.CloudWatchLogsFlushInterval = config.FlowLogsFlushInterval
		newRawValues["CloudWatchLogsFlushInterval"] = newRawValues["FlowLogsFlushInterval"]
	} else {
		log.Warning("Using deprecated CloudWatchLogsFlushInterval value for FlowLogsFlushInterval")
		config.FlowLogsFlushInterval = config.CloudWatchLogsFlushInterval
		newRawValues["FlowLogsFlushInterval"] = newRawValues["CloudWatchLogsFlushInterval"]
	}

	// Preferentially use the new FlowLogsEnableHostEndpoint if explicitly set or if the deprecated
	// CloudWatchLogsEnableHostEndpoint is not explicitly set, otherwise use the explicitly set
	// CloudWatchLogsEnableHostEndpoint value.
	if nameToSource["FlowLogsEnableHostEndpoint"] != Default || nameToSource["CloudWatchLogsEnableHostEndpoint"] == Default {
		config.CloudWatchLogsEnableHostEndpoint = config.FlowLogsEnableHostEndpoint
		newRawValues["CloudWatchLogsEnableHostEndpoint"] = newRawValues["FlowLogsEnableHostEndpoint"]
	} else {
		log.Warning("Using deprecated CloudWatchLogsEnableHostEndpoint value for FlowLogsEnableHostEndpoint")
		config.FlowLogsEnableHostEndpoint = config.CloudWatchLogsEnableHostEndpoint
		newRawValues["FlowLogsEnableHostEndpoint"] = newRawValues["CloudWatchLogsEnableHostEndpoint"]
	}

	changed = !reflect.DeepEqual(newRawValues, config.rawValues)
	config.rawValues = newRawValues
	return
}

func (config *Config) setBy(name string, source Source) bool {
	_, set := config.sourceToRawConfig[source][name]
	return set
}

func (config *Config) setByConfigFileOrEnvironment(name string) bool {
	return config.setBy(name, ConfigFile) || config.setBy(name, EnvironmentVariable)
}

func (config *Config) DatastoreConfig() apiconfig.CalicoAPIConfig {
	// We want Felix's datastore connection to be fully configurable using the same
	// CALICO_XXX_YYY (or just XXX_YYY) environment variables that work for any libcalico-go
	// client - for both the etcdv3 and KDD cases.  However, for the etcd case, Felix has for a
	// long time supported FELIX_XXXYYY environment variables, and we want those to keep working
	// too.

	// To achieve that, first build a CalicoAPIConfig using libcalico-go's
	// LoadClientConfigFromEnvironment - which means incorporating defaults and CALICO_XXX_YYY
	// and XXX_YYY variables.
	cfg, err := apiconfig.LoadClientConfigFromEnvironment()
	if err != nil {
		log.WithError(err).Panic("Failed to create datastore config")
	}

	// Now allow FELIX_XXXYYY variables or XxxYyy config file settings to override that, in the
	// etcd case.
	if config.setByConfigFileOrEnvironment("DatastoreType") && config.DatastoreType == "etcdv3" {
		cfg.Spec.DatastoreType = apiconfig.EtcdV3
		// Endpoints.
		if config.setByConfigFileOrEnvironment("EtcdEndpoints") && len(config.EtcdEndpoints) > 0 {
			cfg.Spec.EtcdEndpoints = strings.Join(config.EtcdEndpoints, ",")
		} else if config.setByConfigFileOrEnvironment("EtcdAddr") {
			cfg.Spec.EtcdEndpoints = config.EtcdScheme + "://" + config.EtcdAddr
		}
		// TLS.
		if config.setByConfigFileOrEnvironment("EtcdKeyFile") {
			cfg.Spec.EtcdKeyFile = config.EtcdKeyFile
		}
		if config.setByConfigFileOrEnvironment("EtcdCertFile") {
			cfg.Spec.EtcdCertFile = config.EtcdCertFile
		}
		if config.setByConfigFileOrEnvironment("EtcdCaFile") {
			cfg.Spec.EtcdCACertFile = config.EtcdCaFile
		}
	}

<<<<<<< HEAD
	if !config.IpInIpEnabled && !config.IPSecEnabled() {
		// Polling k8s for node updates is expensive (because we get many superfluous
		// updates) so disable if we don't need it.
		log.Info("IPIP and IPsec disabled, disabling node poll (if KDD is in use).")
=======
	if !config.IpInIpEnabled && !config.VXLANEnabled {
		// Polling k8s for node updates is expensive (because we get many superfluous
		// updates) so disable if we don't need it.
		log.Info("Encap disabled, disabling node poll (if KDD is in use).")
>>>>>>> fbe8a12e
		cfg.Spec.K8sDisableNodePoll = true
	}
	return *cfg
}

// Validate() performs cross-field validation.
func (config *Config) Validate() (err error) {
	if config.FelixHostname == "" {
		err = errors.New("Failed to determine hostname")
	}

	if config.DatastoreType == "etcdv3" && len(config.EtcdEndpoints) == 0 {
		if config.EtcdScheme == "" {
			err = errors.New("EtcdEndpoints and EtcdScheme both missing")
		}
		if config.EtcdAddr == "" {
			err = errors.New("EtcdEndpoints and EtcdAddr both missing")
		}
	}

	// If any client-side TLS config parameters are specified, they _all_ must be - except that
	// either TyphaCN or TyphaURISAN may be left unset.
	if config.TyphaCAFile != "" ||
		config.TyphaCertFile != "" ||
		config.TyphaKeyFile != "" ||
		config.TyphaCN != "" ||
		config.TyphaURISAN != "" {
		// Some TLS config specified.
		if config.TyphaKeyFile == "" ||
			config.TyphaCertFile == "" ||
			config.TyphaCAFile == "" ||
			(config.TyphaCN == "" && config.TyphaURISAN == "") {
			err = errors.New("If any Felix-Typha TLS config parameters are specified," +
				" they _all_ must be" +
				" - except that either TyphaCN or TyphaURISAN may be left unset.")
		}
	}

	if config.IPSecMode != "" {
		var problems []string
		if config.IPSecPSKFile == "" {
			problems = append(problems, "IPSecPSKFile is not set")
		} else if _, err := os.Stat(config.IPSecPSKFile); os.IsNotExist(err) {
			problems = append(problems, "IPSecPSKFile not found")
		}
		if config.IPSecIKEAlgorithm == "" {
			problems = append(problems, "IPSecIKEAlgorithm is not set")
		}
		if config.IPSecESPAlgorithm == "" {
			problems = append(problems, "IPSecESPAlgorithm is not set")
		}
		if len(config.NodeIP) == 0 {
			problems = append(problems, "Node resource for this node is missing its IP")
		}
		if problems != nil {
			err = errors.New("IPsec is misconfigured: " + strings.Join(problems, "; "))
		}
	}

	if config.CloudWatchLogsReporterEnabled {
		if !config.CloudWatchLogsEnabledForAllowed && !config.CloudWatchLogsEnabledForDenied {
			err = errors.New("CloudWatchLogsReporterEnabled is set to true. " +
				"Enable at least one of CloudWatchLogsEnabledForAllowed or " +
				"CloudWatchLogsEnabledForDenied")
		}
	}

	if config.FlowLogsFileEnabled {
		if !config.FlowLogsFileEnabledForAllowed && !config.FlowLogsFileEnabledForDenied {
			err = errors.New("FlowLogsFileEnabled is set to true. " +
				"Enable at least one of FlowLogsFileEnabledForAllowed or " +
				"FlowLogsFileEnabledForDenied")
		}
	}

	if err != nil {
		config.Err = err
	}
	return
}

var knownParams map[string]param

func loadParams() {
	knownParams = make(map[string]param)
	config := Config{}
	kind := reflect.TypeOf(config)
	metaRegexp := regexp.MustCompile(`^([^;(]+)(?:\(([^)]*)\))?;` +
		`([^;]*)(?:;` +
		`([^;]*))?$`)
	for ii := 0; ii < kind.NumField(); ii++ {
		field := kind.Field(ii)
		tag := field.Tag.Get("config")
		if tag == "" {
			continue
		}
		captures := metaRegexp.FindStringSubmatch(tag)
		if len(captures) == 0 {
			log.Panicf("Failed to parse metadata for config param %v", field.Name)
		}
		log.Debugf("%v: metadata captures: %#v", field.Name, captures)
		kind := captures[1]       // Type: "int|oneof|bool|port-list|..."
		kindParams := captures[2] // Parameters for the type: e.g. for oneof "http,https"
		defaultStr := captures[3] // Default value e.g "1.0"
		flags := captures[4]
		var param param
		var err error
		switch kind {
		case "bool":
			param = &BoolParam{}
		case "int":
			intParam := &IntParam{}
			if kindParams != "" {
				var min, max int
				for _, r := range strings.Split(kindParams, ",") {
					minAndMax := strings.Split(r, ":")
					min, err = strconv.Atoi(minAndMax[0])
					if err != nil {
						log.Panicf("Failed to parse min value for %v", field.Name)
					}
					if len(minAndMax) == 2 {
						max, err = strconv.Atoi(minAndMax[1])
						if err != nil {
							log.Panicf("Failed to parse max value for %v", field.Name)
						}
					} else {
						max = min
					}
					intParam.Ranges = append(intParam.Ranges, MinMax{Min: min, Max: max})
				}
			} else {
				intParam.Ranges = []MinMax{{Min: minInt, Max: maxInt}}
			}
			param = intParam
		case "int32":
			param = &Int32Param{}
		case "mark-bitmask":
			param = &MarkBitmaskParam{}
		case "float":
			param = &FloatParam{}
		case "seconds":
			min := minInt
			max := maxInt
			if kindParams != "" {
				minAndMax := strings.Split(kindParams, ":")
				min, err = strconv.Atoi(minAndMax[0])
				if err != nil {
					log.Panicf("Failed to parse min value for %v", field.Name)
				}
				max, err = strconv.Atoi(minAndMax[1])
				if err != nil {
					log.Panicf("Failed to parse max value for %v", field.Name)
				}
			}
			param = &SecondsParam{Min: min, Max: max}
		case "millis":
			param = &MillisParam{}
		case "iface-list":
			param = &RegexpParam{Regexp: IfaceListRegexp,
				Msg: "invalid Linux interface name"}
		case "iface-list-regexp":
			param = &RegexpPatternListParam{
				NonRegexpElemRegexp: NonRegexpIfaceElemRegexp,
				RegexpElemRegexp:    RegexpIfaceElemRegexp,
				Delimiter:           ",",
				Msg:                 "list contains invalid Linux interface name or regex pattern",
			}
		case "iface-param":
			param = &RegexpParam{Regexp: IfaceParamRegexp,
				Msg: "invalid Linux interface parameter"}
		case "file":
			param = &FileParam{
				MustExist:  strings.Contains(kindParams, "must-exist"),
				Executable: strings.Contains(kindParams, "executable"),
			}
		case "authority":
			param = &RegexpParam{Regexp: AuthorityRegexp,
				Msg: "invalid URL authority"}
		case "ipv4":
			param = &Ipv4Param{}
		case "endpoint-list":
			param = &EndpointListParam{}
		case "port-list":
			param = &PortListParam{}
		case "portrange":
			param = &PortRangeParam{}
		case "portrange-list":
			param = &PortRangeListParam{}
		case "hostname":
			param = &RegexpParam{Regexp: HostnameRegexp,
				Msg: "invalid hostname"}
		case "region":
			param = &RegionParam{}
		case "oneof":
			options := strings.Split(kindParams, ",")
			lowerCaseToCanon := make(map[string]string)
			for _, option := range options {
				lowerCaseToCanon[strings.ToLower(option)] = option
			}
			param = &OneofListParam{
				lowerCaseOptionsToCanonical: lowerCaseToCanon}
		case "string":
			param = &RegexpParam{Regexp: StringRegexp,
				Msg: "invalid string"}
		case "cidr-list":
			param = &CIDRListParam{}
		default:
			log.Panicf("Unknown type of parameter: %v", kind)
		}

		metadata := param.GetMetadata()
		metadata.Name = field.Name
		metadata.ZeroValue = reflect.ValueOf(config).FieldByName(field.Name).Interface()
		if strings.Index(flags, "non-zero") > -1 {
			metadata.NonZero = true
		}
		if strings.Index(flags, "die-on-fail") > -1 {
			metadata.DieOnParseFailure = true
		}
		if strings.Index(flags, "local") > -1 {
			metadata.Local = true
		}

		if defaultStr != "" {
			if strings.Index(flags, "skip-default-validation") > -1 {
				metadata.Default = defaultStr
			} else {
				// Parse the default value and save it in the metadata. Doing
				// that here ensures that we syntax-check the defaults now.
				defaultVal, err := param.Parse(defaultStr)
				if err != nil {
					log.Panicf("Invalid default value: %v", err)
				}
				metadata.Default = defaultVal
			}
		} else {
			metadata.Default = metadata.ZeroValue
		}
		knownParams[strings.ToLower(field.Name)] = param
	}
}

func (config *Config) RawValues() map[string]string {
	return config.rawValues
}

func New() *Config {
	if knownParams == nil {
		loadParams()
	}
	p := &Config{
		rawValues:         make(map[string]string),
		sourceToRawConfig: make(map[Source]map[string]string),
	}
	for _, param := range knownParams {
		param.setDefault(p)
	}
	hostname, err := names.Hostname()
	if err != nil {
		log.Warningf("Failed to get hostname from kernel, "+
			"trying HOSTNAME variable: %v", err)
		hostname = strings.ToLower(os.Getenv("HOSTNAME"))
	}
	p.FelixHostname = hostname
	p.EnableNflogSize = isNflogSizeAvailable()
	return p
}

type param interface {
	GetMetadata() *Metadata
	Parse(raw string) (result interface{}, err error)
	setDefault(*Config)
}<|MERGE_RESOLUTION|>--- conflicted
+++ resolved
@@ -556,17 +556,10 @@
 		}
 	}
 
-<<<<<<< HEAD
-	if !config.IpInIpEnabled && !config.IPSecEnabled() {
-		// Polling k8s for node updates is expensive (because we get many superfluous
-		// updates) so disable if we don't need it.
-		log.Info("IPIP and IPsec disabled, disabling node poll (if KDD is in use).")
-=======
-	if !config.IpInIpEnabled && !config.VXLANEnabled {
+	if !config.IpInIpEnabled && !config.VXLANEnabled && !config.IPSecEnabled() {
 		// Polling k8s for node updates is expensive (because we get many superfluous
 		// updates) so disable if we don't need it.
 		log.Info("Encap disabled, disabling node poll (if KDD is in use).")
->>>>>>> fbe8a12e
 		cfg.Spec.K8sDisableNodePoll = true
 	}
 	return *cfg
