--- conflicted
+++ resolved
@@ -329,7 +329,6 @@
 	DebugDisableLogDropping         bool          `config:"bool;false"`
 	DebugSimulateCalcGraphHangAfter time.Duration `config:"seconds;0"`
 	DebugSimulateDataplaneHangAfter time.Duration `config:"seconds;0"`
-<<<<<<< HEAD
 	DebugUseShortPollIntervals      bool          `config:"bool;false"`
 	DebugCloudWatchLogsFile         string        `config:"file;;"`
 
@@ -353,9 +352,8 @@
 	IPSecPolicyRefreshInterval time.Duration `config:"seconds;600"`
 
 	IPSecRekeyTime time.Duration `config:"seconds;3600"`
-=======
-	DebugPanicAfter                 time.Duration `config:"seconds;0"`
->>>>>>> 221c23d0
+
+	DebugPanicAfter time.Duration `config:"seconds;0"`
 
 	// Configure where Felix gets its routing information.
 	// - workloadIPs: use workload endpoints to construct routes.
@@ -370,7 +368,6 @@
 	XDPEnabled                 bool `config:"bool;true"`
 	GenericXDPEnabled          bool `config:"bool;false"`
 
-<<<<<<< HEAD
 	// Config for egress gateways.
 	EgressIPSupport             string `config:"oneof(Disabled,EnabledPerNamespace,EnabledPerNamespaceOrPerPod);Disabled"`
 	EgressIPVXLANPort           int    `config:"int;4790"`
@@ -381,9 +378,8 @@
 	DNSCacheFile         string        `config:"file;/var/run/calico/felix-dns-cache.txt"`
 	DNSCacheSaveInterval time.Duration `config:"seconds;60"`
 	DNSTrustedServers    []ServerPort  `config:"server-list;k8s-service:kube-dns"`
-=======
-	Variant string `config:"string;Calico"`
->>>>>>> 221c23d0
+
+	Variant string `config:"string;CalicoEnterprise"`
 
 	// State tracking.
 
@@ -438,7 +434,7 @@
 }
 
 func (config *Config) IsLeader() bool {
-	return config.Variant == "Calico"
+	return config.Variant == "CalicoEnterprise"
 }
 
 func (c *Config) InterfacePrefixes() []string {
