// Copyright (c) 2023 Tigera, Inc. All rights reserved.

package waf

import (
	"context"
	_ "embed"
	"encoding/json"
<<<<<<< HEAD
	"fmt"
	"io"
	"os"
=======
>>>>>>> 7856dd7b

	"github.com/olivere/elastic/v7"
	"github.com/sirupsen/logrus"

	v1 "github.com/projectcalico/calico/linseed/pkg/apis/v1"
	"github.com/projectcalico/calico/linseed/pkg/client"
	"github.com/projectcalico/calico/linseed/pkg/client/rest"
)

var (
	//go:embed testdata/waf_log.json
	rawLog string
	//go:embed testdata/waf_log_2.json
	rawLog2 string
)

type MockClient struct {
	client.Client
}

func (MockClient) WAFLogs(string) client.WAFLogsInterface {
	return newMockWAFLogs(client.NewMockClient("", rest.MockResult{}), "cluster")
}

func (MockClient) Events(string) client.EventsInterface {
	return newMockEvents(client.NewMockClient("", rest.MockResult{}), "cluster", false)
}

func NewMockClient() MockClient {
	return MockClient{}
}

// WAFLogs implements WAFLogsInterface.
type MockWaf struct {
	restClient rest.RESTClient
	clusterID  string
}

// newWAFLogs returns a new WAFLogsInterface bound to the supplied client.
func newMockWAFLogs(c client.Client, cluster string) client.WAFLogsInterface {
	return &MockWaf{restClient: c.RESTClient(), clusterID: cluster}
}

// List gets the waf for the given input params.
func (f *MockWaf) List(ctx context.Context, params v1.Params) (*v1.List[v1.WAFLog], error) {

	var wafLog v1.WAFLog
	logs := []v1.WAFLog{}

	rawLogs := []string{rawLog, rawLog2}
	for _, rl := range rawLogs {
		err := json.Unmarshal([]byte(rl), &wafLog)
		if err != nil {
			logrus.Fatal(err)
		}
		logs = append(logs, wafLog)
	}
	return &v1.List[v1.WAFLog]{Items: logs}, nil
}

// ListInto gets the WAF Logs for the given input params.
func (f *MockWaf) ListInto(ctx context.Context, params v1.Params, l v1.Listable) error {

	return nil
}

// create waf logs
func (f *MockWaf) Create(ctx context.Context, wafl []v1.WAFLog) (*v1.BulkResponse, error) {
	panic("mock Create not implemented")
}

func (f *MockWaf) Aggregations(ctx context.Context, params v1.Params) (elastic.Aggregations, error) {
	return elastic.Aggregations{}, nil
}

// Events implements EventsInterface.
type mockEvents struct {
	restClient rest.RESTClient
	clusterID  string
	events     v1.List[v1.Event]
	failFirstPush   bool
}

// newEvents returns a new EventsInterface bound to the supplied client.
func newMockEvents(c client.Client, cluster string, failPush bool) client.EventsInterface {
	return &mockEvents{restClient: c.RESTClient(), clusterID: cluster, events: v1.List[v1.Event]{}, failFirstPush: failPush}
}

// List gets the events for the given input params.
func (f *mockEvents) List(ctx context.Context, params v1.Params) (*v1.List[v1.Event], error) {
	return &f.events, nil
}

func (f *mockEvents) Create(ctx context.Context, events []v1.Event) (*v1.BulkResponse, error) {
	if !f.failFirstPush {
		f.events.Items = append(f.events.Items, events...)
		return &v1.BulkResponse{}, nil
	}
	f.failFirstPush = false
	return &v1.BulkResponse{}, fmt.Errorf("failed to create events")
}

func (f *mockEvents) UpdateDismissFlag(ctx context.Context, events []v1.Event) (*v1.BulkResponse, error) {

	return &v1.BulkResponse{}, nil
}

func (f *mockEvents) Delete(ctx context.Context, events []v1.Event) (*v1.BulkResponse, error) {

	return &v1.BulkResponse{}, nil
}<|MERGE_RESOLUTION|>--- conflicted
+++ resolved
@@ -6,12 +6,6 @@
 	"context"
 	_ "embed"
 	"encoding/json"
-<<<<<<< HEAD
-	"fmt"
-	"io"
-	"os"
-=======
->>>>>>> 7856dd7b
 
 	"github.com/olivere/elastic/v7"
 	"github.com/sirupsen/logrus"
