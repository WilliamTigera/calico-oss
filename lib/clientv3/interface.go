// Copyright (c) 2017-2020 Tigera, Inc. All rights reserved.

// Licensed under the Apache License, Version 2.0 (the "License");
// you may not use this file except in compliance with the License.
// You may obtain a copy of the License at
//
//     http://www.apache.org/licenses/LICENSE-2.0
//
// Unless required by applicable law or agreed to in writing, software
// distributed under the License is distributed on an "AS IS" BASIS,
// WITHOUT WARRANTIES OR CONDITIONS OF ANY KIND, either express or implied.
// See the License for the specific language governing permissions and
// limitations under the License.

package clientv3

import (
	"context"

	"github.com/projectcalico/libcalico-go/lib/ipam"
)

type Interface interface {
	// Nodes returns an interface for managing node resources.
	Nodes() NodeInterface
	// GlobalNetworkPolicies returns an interface for managing global network policy resources.
	GlobalNetworkPolicies() GlobalNetworkPolicyInterface
	// NetworkPolicies returns an interface for managing namespaced network policy resources.
	NetworkPolicies() NetworkPolicyInterface
	// StagedGlobalNetworkPolicies returns an interface for managing staged global network policy resources.
	StagedGlobalNetworkPolicies() StagedGlobalNetworkPolicyInterface
	// StagedNetworkPolicies returns an interface for managing staged namespaced network policy resources.
	StagedNetworkPolicies() StagedNetworkPolicyInterface
	// StagedKubernetesNetworkPolicies returns an interface for managing staged kubernetes network policy resources.
	StagedKubernetesNetworkPolicies() StagedKubernetesNetworkPolicyInterface
	// IPPools returns an interface for managing IP pool resources.
	IPPools() IPPoolInterface
	// Profiles returns an interface for managing profile resources.
	Profiles() ProfileInterface
	// GlobalNetworkSets returns an interface for managing global network sets resources.
	GlobalNetworkSets() GlobalNetworkSetInterface
	// NetworkSets returns an interface for managing network sets resources.
	NetworkSets() NetworkSetInterface
	// HostEndpoints returns an interface for managing host endpoint resources.
	HostEndpoints() HostEndpointInterface
	// WorkloadEndpoints returns an interface for managing workload endpoint resources.
	WorkloadEndpoints() WorkloadEndpointInterface
	// BGPPeers returns an interface for managing BGP peer resources.
	BGPPeers() BGPPeerInterface
	// Tiers returns an interface for managing tier resources.
	Tiers() TierInterface
	// IPAM returns an interface for managing IP address assignment and releasing.
	IPAM() ipam.Interface
	// BGPConfigurations returns an interface for managing the BGP configuration resources.
	BGPConfigurations() BGPConfigurationInterface
	// FelixConfigurations returns an interface for managing the Felix configuration resources.
	FelixConfigurations() FelixConfigurationInterface
	// ClusterInformation returns an interface for managing the cluster information resource.
	ClusterInformation() ClusterInformationInterface
<<<<<<< HEAD
	// RemoteClusterConfiguration returns an interface for managing the remote cluster configuration resources.
	RemoteClusterConfigurations() RemoteClusterConfigurationInterface
	// LicenseKey returns an interface for managing the license key resource.
	LicenseKey() LicenseKeyInterface
	// GlobalAlerts returns an interface for managing the alert resources.
	GlobalAlerts() GlobalAlertInterface
	// GlobalAlertTemplates returns an interface for managing the alert template resources.
	GlobalAlertTemplates() GlobalAlertTemplateInterface
	// GlobalThreatFeeds returns an interface for managing the Threat feed resources.
	GlobalThreatFeeds() GlobalThreatFeedInterface
	// GlobalReportTypes returns an interface for managing the report types resources.
	GlobalReportTypes() GlobalReportTypeInterface
	// GlobalReports returns an interface for managing the report resources.
	GlobalReports() GlobalReportInterface
	// ManagedClusters returns an interface for managing the managed cluster resources.
	ManagedClusters() ManagedClusterInterface
=======
	// KubeControllersConfiguration returns an interface for managing the
	// KubeControllersConfiguration resource.
	KubeControllersConfiguration() KubeControllersConfigurationInterface
>>>>>>> 9afaf487

	// EnsureInitialized is used to ensure the backend datastore is correctly
	// initialized for use by Calico.  This method may be called multiple times, and
	// will have no effect if the datastore is already correctly initialized.
	// Most Calico deployment scenarios will automatically implicitly invoke this
	// method and so a general consumer of this API can assume that the datastore
	// is already initialized.
	EnsureInitialized(ctx context.Context, calicoVersion, cnxVersion, clusterType string) error
}

// Compile-time assertion that our client implements its interface.
var _ Interface = (*client)(nil)<|MERGE_RESOLUTION|>--- conflicted
+++ resolved
@@ -57,7 +57,9 @@
 	FelixConfigurations() FelixConfigurationInterface
 	// ClusterInformation returns an interface for managing the cluster information resource.
 	ClusterInformation() ClusterInformationInterface
-<<<<<<< HEAD
+	// KubeControllersConfiguration returns an interface for managing the
+	// KubeControllersConfiguration resource.
+	KubeControllersConfiguration() KubeControllersConfigurationInterface
 	// RemoteClusterConfiguration returns an interface for managing the remote cluster configuration resources.
 	RemoteClusterConfigurations() RemoteClusterConfigurationInterface
 	// LicenseKey returns an interface for managing the license key resource.
@@ -74,11 +76,6 @@
 	GlobalReports() GlobalReportInterface
 	// ManagedClusters returns an interface for managing the managed cluster resources.
 	ManagedClusters() ManagedClusterInterface
-=======
-	// KubeControllersConfiguration returns an interface for managing the
-	// KubeControllersConfiguration resource.
-	KubeControllersConfiguration() KubeControllersConfigurationInterface
->>>>>>> 9afaf487
 
 	// EnsureInitialized is used to ensure the backend datastore is correctly
 	// initialized for use by Calico.  This method may be called multiple times, and
