// Copyright (c) 2017-2018 Tigera, Inc. All rights reserved.

// Licensed under the Apache License, Version 2.0 (the "License");
// you may not use this file except in compliance with the License.
// You may obtain a copy of the License at
//
//     http://www.apache.org/licenses/LICENSE-2.0
//
// Unless required by applicable law or agreed to in writing, software
// distributed under the License is distributed on an "AS IS" BASIS,
// WITHOUT WARRANTIES OR CONDITIONS OF ANY KIND, either express or implied.
// See the License for the specific language governing permissions and
// limitations under the License.

package clientv3_test

import (
	"time"

	. "github.com/onsi/ginkgo"
	. "github.com/onsi/ginkgo/extensions/table"
	. "github.com/onsi/gomega"
	"github.com/projectcalico/libcalico-go/lib/ipam"
	metav1 "k8s.io/apimachinery/pkg/apis/meta/v1"

	"context"

	"github.com/projectcalico/libcalico-go/lib/apiconfig"
	apiv3 "github.com/projectcalico/libcalico-go/lib/apis/v3"
	"github.com/projectcalico/libcalico-go/lib/backend"
	"github.com/projectcalico/libcalico-go/lib/clientv3"
	"github.com/projectcalico/libcalico-go/lib/errors"
	cnet "github.com/projectcalico/libcalico-go/lib/net"
	"github.com/projectcalico/libcalico-go/lib/options"
	"github.com/projectcalico/libcalico-go/lib/testutils"
	"github.com/projectcalico/libcalico-go/lib/watch"
)

var _ = testutils.E2eDatastoreDescribe("IPPool tests", testutils.DatastoreAll, func(config apiconfig.CalicoAPIConfig) {

	ctx := context.Background()
	name1 := "ippool-1"
	name2 := "ippool-2"
	spec1 := apiv3.IPPoolSpec{
		CIDR:         "1.2.3.0/24",
		IPIPMode:     apiv3.IPIPModeAlways,
		BlockSize:    26,
		NodeSelector: "all()",
	}
	spec1_2 := apiv3.IPPoolSpec{
		CIDR:         "1.2.3.0/24",
		NATOutgoing:  true,
		IPIPMode:     apiv3.IPIPModeNever,
		BlockSize:    26,
		NodeSelector: `foo == "bar"`,
	}
	spec2 := apiv3.IPPoolSpec{
		CIDR:         "2001::/120",
		NATOutgoing:  true,
		IPIPMode:     apiv3.IPIPModeNever,
		BlockSize:    122,
		NodeSelector: "all()",
	}
	spec2_1 := apiv3.IPPoolSpec{
		CIDR:         "2001::/120",
		IPIPMode:     apiv3.IPIPModeNever,
		BlockSize:    122,
		NodeSelector: "all()",
	}

	It("should error when creating an IPPool with no name", func() {
		c, err := clientv3.New(config)
		Expect(err).NotTo(HaveOccurred())

		pool := apiv3.IPPool{
			Spec: apiv3.IPPoolSpec{
				CIDR: "192.168.0.0/16",
			},
		}
		_, err = c.IPPools().Create(ctx, &pool, options.SetOptions{})
		Expect(err).To(HaveOccurred())
	})

	DescribeTable("IPPool e2e CRUD tests",
		func(name1, name2 string, spec1, spec1_2, spec2 apiv3.IPPoolSpec) {
			c, err := clientv3.New(config)
			Expect(err).NotTo(HaveOccurred())

			be, err := backend.NewClient(config)
			Expect(err).NotTo(HaveOccurred())
			be.Clean()

			By("Updating the IPPool before it is created")
			_, outError := c.IPPools().Update(ctx, &apiv3.IPPool{
				ObjectMeta: metav1.ObjectMeta{Name: name1, ResourceVersion: "1234", CreationTimestamp: metav1.Now(), UID: "test-fail-ippool"},
				Spec:       spec1,
			}, options.SetOptions{})
			Expect(outError).To(HaveOccurred())
			Expect(outError.Error()).To(ContainSubstring("resource does not exist: IPPool(" + name1 + ") with error:"))

			By("Attempting to creating a new IPPool with name1/spec1 and a non-empty ResourceVersion")
			_, outError = c.IPPools().Create(ctx, &apiv3.IPPool{
				ObjectMeta: metav1.ObjectMeta{Name: name1, ResourceVersion: "12345"},
				Spec:       spec1,
			}, options.SetOptions{})
			Expect(outError).To(HaveOccurred())
			Expect(outError.Error()).To(Equal("error with field Metadata.ResourceVersion = '12345' (field must not be set for a Create request)"))

			By("Creating a new IPPool with name1/spec1")
			poolToCreate := &apiv3.IPPool{
				ObjectMeta: metav1.ObjectMeta{Name: name1},
				Spec:       spec1,
			}
			poolToCreateCopy := poolToCreate.DeepCopy()
			res1, outError := c.IPPools().Create(ctx, poolToCreate, options.SetOptions{})
			Expect(outError).NotTo(HaveOccurred())
			Expect(poolToCreate).To(Equal(poolToCreateCopy), "Create() unexpectedly modified input")
			Expect(res1).To(MatchResource(apiv3.KindIPPool, testutils.ExpectNoNamespace, name1, spec1))

			// Track the version of the original data for name1.
			rv1_1 := res1.ResourceVersion

			By("Attempting to create the same IPPool with name1 but with spec2")
			_, outError = c.IPPools().Create(ctx, &apiv3.IPPool{
				ObjectMeta: metav1.ObjectMeta{Name: name1},
				Spec:       spec2,
			}, options.SetOptions{})
			Expect(outError).To(HaveOccurred())
			Expect(outError.Error()).To(Equal("resource already exists: IPPool(" + name1 + ")"))

			By("Getting IPPool (name1) and comparing the output against spec1")
			res, outError := c.IPPools().Get(ctx, name1, options.GetOptions{})
			Expect(outError).NotTo(HaveOccurred())
			Expect(res).To(MatchResource(apiv3.KindIPPool, testutils.ExpectNoNamespace, name1, spec1))
			Expect(res.ResourceVersion).To(Equal(res1.ResourceVersion))

			By("Getting IPPool (name2) before it is created")
			_, outError = c.IPPools().Get(ctx, name2, options.GetOptions{})
			Expect(outError).To(HaveOccurred())
			Expect(outError.Error()).To(ContainSubstring("resource does not exist: IPPool(" + name2 + ") with error:"))

			By("Listing all the IPPools, expecting a single result with name1/spec1")
			outList, outError := c.IPPools().List(ctx, options.ListOptions{})
			Expect(outError).NotTo(HaveOccurred())
			Expect(outList.Items).To(ConsistOf(
				testutils.Resource(apiv3.KindIPPool, testutils.ExpectNoNamespace, name1, spec1),
			))

			By("Creating a new IPPool with name2/spec2")
			res2, outError := c.IPPools().Create(ctx, &apiv3.IPPool{
				ObjectMeta: metav1.ObjectMeta{Name: name2},
				Spec:       spec2,
			}, options.SetOptions{})
			Expect(outError).NotTo(HaveOccurred())
			Expect(res2).To(MatchResource(apiv3.KindIPPool, testutils.ExpectNoNamespace, name2, spec2))

			By("Getting IPPool (name2) and comparing the output against spec2")
			res, outError = c.IPPools().Get(ctx, name2, options.GetOptions{})
			Expect(outError).NotTo(HaveOccurred())
			Expect(res2).To(MatchResource(apiv3.KindIPPool, testutils.ExpectNoNamespace, name2, spec2))
			Expect(res.ResourceVersion).To(Equal(res2.ResourceVersion))

			By("Listing all the IPPools, expecting a two results with name1/spec1 and name2/spec2")
			outList, outError = c.IPPools().List(ctx, options.ListOptions{})
			Expect(outError).NotTo(HaveOccurred())
			Expect(outList.Items).To(ConsistOf(
				testutils.Resource(apiv3.KindIPPool, testutils.ExpectNoNamespace, name1, spec1),
				testutils.Resource(apiv3.KindIPPool, testutils.ExpectNoNamespace, name2, spec2),
			))

			By("Updating IPPool name1 with spec1_2")
			res1.Spec = spec1_2
			res1Copy := res1.DeepCopy()
			res1Out, outError := c.IPPools().Update(ctx, res1, options.SetOptions{})
			Expect(outError).NotTo(HaveOccurred())
			Expect(res1).To(Equal(res1Copy), "Update() unexpectedly modified input")
			res1 = res1Out
			Expect(res1).To(MatchResource(apiv3.KindIPPool, testutils.ExpectNoNamespace, name1, spec1_2))

			By("Attempting to update the IPPool without a Creation Timestamp")
			res, outError = c.IPPools().Update(ctx, &apiv3.IPPool{
				ObjectMeta: metav1.ObjectMeta{Name: name1, ResourceVersion: "1234", UID: "test-fail-ippool"},
				Spec:       spec1,
			}, options.SetOptions{})
			Expect(outError).To(HaveOccurred())
			Expect(res).To(BeNil())
			Expect(outError.Error()).To(Equal("error with field Metadata.CreationTimestamp = '0001-01-01 00:00:00 +0000 UTC' (field must be set for an Update request)"))

			By("Attempting to update the IPPool without a UID")
			res, outError = c.IPPools().Update(ctx, &apiv3.IPPool{
				ObjectMeta: metav1.ObjectMeta{Name: name1, ResourceVersion: "1234", CreationTimestamp: metav1.Now()},
				Spec:       spec1,
			}, options.SetOptions{})
			Expect(outError).To(HaveOccurred())
			Expect(res).To(BeNil())
			Expect(outError.Error()).To(Equal("error with field Metadata.UID = '' (field must be set for an Update request)"))

			// Track the version of the updated name1 data.
			rv1_2 := res1.ResourceVersion

			By("Updating IPPool name1 without specifying a resource version")
			res1.Spec = spec1
			res1.ObjectMeta.ResourceVersion = ""
			_, outError = c.IPPools().Update(ctx, res1, options.SetOptions{})
			Expect(outError).To(HaveOccurred())
			Expect(outError.Error()).To(Equal("error with field Metadata.ResourceVersion = '' (field must be set for an Update request)"))

			By("Updating IPPool name1 using the previous resource version")
			res1.Spec = spec1
			res1.ResourceVersion = rv1_1
			_, outError = c.IPPools().Update(ctx, res1, options.SetOptions{})
			Expect(outError).To(HaveOccurred())
			Expect(outError.Error()).To(Equal("update conflict: IPPool(" + name1 + ")"))

			if config.Spec.DatastoreType != apiconfig.Kubernetes {
				By("Getting IPPool (name1) with the original resource version and comparing the output against spec1")
				res, outError = c.IPPools().Get(ctx, name1, options.GetOptions{ResourceVersion: rv1_1})
				Expect(outError).NotTo(HaveOccurred())
				Expect(res).To(MatchResource(apiv3.KindIPPool, testutils.ExpectNoNamespace, name1, spec1))
				Expect(res.ResourceVersion).To(Equal(rv1_1))
			}

			By("Getting IPPool (name1) with the updated resource version and comparing the output against spec1_2")
			res, outError = c.IPPools().Get(ctx, name1, options.GetOptions{ResourceVersion: rv1_2})
			Expect(outError).NotTo(HaveOccurred())
			Expect(res).To(MatchResource(apiv3.KindIPPool, testutils.ExpectNoNamespace, name1, spec1_2))
			Expect(res.ResourceVersion).To(Equal(rv1_2))

			if config.Spec.DatastoreType != apiconfig.Kubernetes {
				By("Listing IPPools with the original resource version and checking for a single result with name1/spec1")
				outList, outError = c.IPPools().List(ctx, options.ListOptions{ResourceVersion: rv1_1})
				Expect(outError).NotTo(HaveOccurred())
				Expect(outList.Items).To(ConsistOf(
					testutils.Resource(apiv3.KindIPPool, testutils.ExpectNoNamespace, name1, spec1),
				))
			}

			By("Listing IPPools with the latest resource version and checking for two results with name1/spec1_2 and name2/spec2")
			outList, outError = c.IPPools().List(ctx, options.ListOptions{})
			Expect(outError).NotTo(HaveOccurred())
			Expect(outList.Items).To(ConsistOf(
				testutils.Resource(apiv3.KindIPPool, testutils.ExpectNoNamespace, name1, spec1_2),
				testutils.Resource(apiv3.KindIPPool, testutils.ExpectNoNamespace, name2, spec2),
			))

			if config.Spec.DatastoreType != apiconfig.Kubernetes {
				By("Deleting IPPool (name1) with the old resource version")
				_, outError = c.IPPools().Delete(ctx, name1, options.DeleteOptions{ResourceVersion: rv1_1})
				Expect(outError).To(HaveOccurred())
				Expect(outError.Error()).To(Equal("update conflict: IPPool(" + name1 + ")"))
			}

			By("Deleting IPPool (name1) with the new resource version")
			dres, outError := c.IPPools().Delete(ctx, name1, options.DeleteOptions{ResourceVersion: rv1_2})
			Expect(outError).NotTo(HaveOccurred())
			// The pool will first be disabled, so tweak the Disabled field before doing the comparison.
			spec1_2.Disabled = true
			Expect(dres).To(MatchResource(apiv3.KindIPPool, testutils.ExpectNoNamespace, name1, spec1_2))

			if config.Spec.DatastoreType != apiconfig.Kubernetes {
				By("Updating IPPool name2 with a 2s TTL and waiting for the entry to be deleted")
				_, outError = c.IPPools().Update(ctx, res2, options.SetOptions{TTL: 2 * time.Second})
				Expect(outError).NotTo(HaveOccurred())
				time.Sleep(1 * time.Second)
				_, outError = c.IPPools().Get(ctx, name2, options.GetOptions{})
				Expect(outError).NotTo(HaveOccurred())
				time.Sleep(2 * time.Second)
				_, outError = c.IPPools().Get(ctx, name2, options.GetOptions{})
				Expect(outError).To(HaveOccurred())
				Expect(outError.Error()).To(ContainSubstring("resource does not exist: IPPool(" + name2 + ") with error:"))

				By("Creating IPPool name2 with a 2s TTL and waiting for the entry to be deleted")
				_, outError = c.IPPools().Create(ctx, &apiv3.IPPool{
					ObjectMeta: metav1.ObjectMeta{Name: name2},
					Spec:       spec2,
				}, options.SetOptions{TTL: 2 * time.Second})
				Expect(outError).NotTo(HaveOccurred())
				time.Sleep(1 * time.Second)
				_, outError = c.IPPools().Get(ctx, name2, options.GetOptions{})
				Expect(outError).NotTo(HaveOccurred())
				time.Sleep(2 * time.Second)
				_, outError = c.IPPools().Get(ctx, name2, options.GetOptions{})
				Expect(outError).To(HaveOccurred())
				Expect(outError.Error()).To(ContainSubstring("resource does not exist: IPPool(" + name2 + ") with error:"))
			}

			if config.Spec.DatastoreType == apiconfig.Kubernetes {
				// The pool will first be disabled, so tweak the Disabled field before doing the comparison.
				By("Deleting IPPool (name2)")
				dres, outError = c.IPPools().Delete(ctx, name2, options.DeleteOptions{})
				Expect(outError).NotTo(HaveOccurred())
				spec2.Disabled = true
				Expect(dres).To(MatchResource(apiv3.KindIPPool, testutils.ExpectNoNamespace, name2, spec2))
			}

			By("Attempting to deleting IPPool (name2) again")
			_, outError = c.IPPools().Delete(ctx, name2, options.DeleteOptions{})
			Expect(outError).To(HaveOccurred())
			Expect(outError.Error()).To(ContainSubstring("resource does not exist: IPPool(" + name2 + ") with error:"))

			By("Listing all IPPools and expecting no items")
			outList, outError = c.IPPools().List(ctx, options.ListOptions{})
			Expect(outError).NotTo(HaveOccurred())
			Expect(outList.Items).To(HaveLen(0))

			By("Getting IPPool (name2) and expecting an error")
			_, outError = c.IPPools().Get(ctx, name2, options.GetOptions{})
			Expect(outError).To(HaveOccurred())
			Expect(outError.Error()).To(ContainSubstring("resource does not exist: IPPool(" + name2 + ") with error:"))
		},

		// Test 1: Pass two fully populated IPPoolSpecs and expect the series of operations to succeed.
		Entry("Two fully populated IPPoolSpecs", name1, name2, spec1, spec1_2, spec2),
	)

	Describe("IPPool watch functionality", func() {
		It("should handle watch events for different resource versions and event types", func() {
			c, err := clientv3.New(config)
			Expect(err).NotTo(HaveOccurred())

			be, err := backend.NewClient(config)
			Expect(err).NotTo(HaveOccurred())
			be.Clean()

			By("Listing IPPools with no resource version and checking for no results")
			outList, outError := c.IPPools().List(ctx, options.ListOptions{})
			Expect(outError).NotTo(HaveOccurred())
			Expect(outList.Items).To(HaveLen(0))
			rev0 := outList.ResourceVersion

			By("Configuring a IPPool name1/spec1 and storing the response")
			outRes1, err := c.IPPools().Create(
				ctx,
				&apiv3.IPPool{
					ObjectMeta: metav1.ObjectMeta{Name: name1},
					Spec:       spec1,
				},
				options.SetOptions{},
			)
			Expect(err).NotTo(HaveOccurred())
			rev1 := outRes1.ResourceVersion

			By("Configuring a IPPool name2/spec2 and storing the response")
			outRes2, err := c.IPPools().Create(
				ctx,
				&apiv3.IPPool{
					ObjectMeta: metav1.ObjectMeta{Name: name2},
					Spec:       spec2,
				},
				options.SetOptions{},
			)
			Expect(err).NotTo(HaveOccurred())

			By("Starting a watcher from revision rev1 - this should skip the first creation")
			w, err := c.IPPools().Watch(ctx, options.ListOptions{ResourceVersion: rev1})
			Expect(err).NotTo(HaveOccurred())
			testWatcher1 := testutils.NewTestResourceWatch(config.Spec.DatastoreType, w)
			defer testWatcher1.Stop()

			By("Deleting res1")
			outRes3, err := c.IPPools().Delete(ctx, name1, options.DeleteOptions{})
			Expect(err).NotTo(HaveOccurred())

			By("Checking for three events, create res2 and disable and delete res1")
			testWatcher1.ExpectEvents(apiv3.KindIPPool, []watch.Event{
				{
					Type:   watch.Added,
					Object: outRes2,
				},
				{
					Type:     watch.Modified,
					Object:   outRes3,
					Previous: outRes1,
				},
				{
					Type:     watch.Deleted,
					Previous: outRes3,
				},
			})
			testWatcher1.Stop()

			By("Starting a watcher from rev0 - this should get all events")
			w, err = c.IPPools().Watch(ctx, options.ListOptions{ResourceVersion: rev0})
			Expect(err).NotTo(HaveOccurred())
			testWatcher2 := testutils.NewTestResourceWatch(config.Spec.DatastoreType, w)
			defer testWatcher2.Stop()

			By("Modifying res2")
			outRes4, err := c.IPPools().Update(
				ctx,
				&apiv3.IPPool{
					ObjectMeta: outRes2.ObjectMeta,
					Spec:       spec2_1,
				},
				options.SetOptions{},
			)
			Expect(err).NotTo(HaveOccurred())
			testWatcher2.ExpectEvents(apiv3.KindIPPool, []watch.Event{
				{
					Type:   watch.Added,
					Object: outRes1,
				},
				{
					Type:   watch.Added,
					Object: outRes2,
				},
				{
					Type:     watch.Modified,
					Object:   outRes3,
					Previous: outRes1,
				},
				{
					Type:     watch.Deleted,
					Previous: outRes3,
				},
				{
					Type:     watch.Modified,
					Previous: outRes2,
					Object:   outRes4,
				},
			})
			testWatcher2.Stop()

			// Only etcdv3 supports watching a specific instance of a resource.
			if config.Spec.DatastoreType == apiconfig.EtcdV3 {
				By("Starting a watcher from rev0 watching name1 - this should get all events for name1")
				w, err = c.IPPools().Watch(ctx, options.ListOptions{Name: name1, ResourceVersion: rev0})
				Expect(err).NotTo(HaveOccurred())
				testWatcher2_1 := testutils.NewTestResourceWatch(config.Spec.DatastoreType, w)
				defer testWatcher2_1.Stop()
				testWatcher2_1.ExpectEvents(apiv3.KindIPPool, []watch.Event{
					{
						Type:   watch.Added,
						Object: outRes1,
					},
					{
						Type:     watch.Modified,
						Object:   outRes3,
						Previous: outRes1,
					},
					{
						Type:     watch.Deleted,
						Previous: outRes3,
					},
				})
				testWatcher2_1.Stop()
			}

			By("Starting a watcher not specifying a rev - expect the current snapshot")
			w, err = c.IPPools().Watch(ctx, options.ListOptions{})
			Expect(err).NotTo(HaveOccurred())
			testWatcher3 := testutils.NewTestResourceWatch(config.Spec.DatastoreType, w)
			defer testWatcher3.Stop()
			testWatcher3.ExpectEvents(apiv3.KindIPPool, []watch.Event{
				{
					Type:   watch.Added,
					Object: outRes4,
				},
			})
			testWatcher3.Stop()

			By("Configuring IPPool name1/spec1 again and storing the response")
			outRes1, err = c.IPPools().Create(
				ctx,
				&apiv3.IPPool{
					ObjectMeta: metav1.ObjectMeta{Name: name1},
					Spec:       spec1,
				},
				options.SetOptions{},
			)

			By("Starting a watcher not specifying a rev - expect the current snapshot")
			w, err = c.IPPools().Watch(ctx, options.ListOptions{})
			Expect(err).NotTo(HaveOccurred())
			testWatcher4 := testutils.NewTestResourceWatch(config.Spec.DatastoreType, w)
			defer testWatcher4.Stop()
			testWatcher4.ExpectEventsAnyOrder(apiv3.KindIPPool, []watch.Event{
				{
					Type:   watch.Added,
					Object: outRes1,
				},
				{
					Type:   watch.Added,
					Object: outRes4,
				},
			})
			testWatcher4.Stop()
		})
	})

	Describe("Verify handling of IPIP mode", func() {
		var err error
		var c clientv3.Interface

		BeforeEach(func() {
			c, err = clientv3.New(config)
			Expect(err).NotTo(HaveOccurred())

			be, err := backend.NewClient(config)
			Expect(err).NotTo(HaveOccurred())
			be.Clean()
		})

		getGlobalSetting := func() (*bool, error) {
			cfg, err := c.FelixConfigurations().Get(ctx, "default", options.GetOptions{})
			if err != nil {
				return nil, err
			}
			return cfg.Spec.IPIPEnabled, nil
		}

		It("should enable IPIP globally on an IPPool Create (IPIPModeAlways) if the global setting is not configured", func() {
			By("Getting the current felix configuration - checking does not exist")
			_, err = getGlobalSetting()
			Expect(err).To(HaveOccurred())
			Expect(err).To(BeAssignableToTypeOf(errors.ErrorResourceDoesNotExist{}))

			By("Creating a non-IPIP pool and verifying no felix configuration still and default IPIPMode set to Never")
			pool, err := c.IPPools().Create(ctx, &apiv3.IPPool{
				ObjectMeta: metav1.ObjectMeta{Name: "ippool1"},
				Spec: apiv3.IPPoolSpec{
					CIDR: "1.2.3.0/24",
				},
			}, options.SetOptions{})
			Expect(err).NotTo(HaveOccurred())
			Expect(pool.Spec.IPIPMode).To(Equal(apiv3.IPIPModeNever))
			_, err = getGlobalSetting()
			Expect(err).To(HaveOccurred())
			Expect(err).To(BeAssignableToTypeOf(errors.ErrorResourceDoesNotExist{}))

			By("Attempting to create an IPIP IPv6 pool and verifying no felix configuration still")
			_, err = c.IPPools().Create(ctx, &apiv3.IPPool{
				ObjectMeta: metav1.ObjectMeta{Name: "ippool1"},
				Spec: apiv3.IPPoolSpec{
					CIDR:     "aa:bb::cc/120",
					IPIPMode: apiv3.IPIPModeAlways,
				},
			}, options.SetOptions{})
			Expect(err).To(HaveOccurred())
			Expect(err).To(BeAssignableToTypeOf(errors.ErrorValidation{}))
			_, err = getGlobalSetting()
			Expect(err).To(HaveOccurred())
			Expect(err).To(BeAssignableToTypeOf(errors.ErrorResourceDoesNotExist{}))

			By("Creating an IPIPModeAlways pool and verifying global felix config is updated")
			_, err = c.IPPools().Create(ctx, &apiv3.IPPool{
				ObjectMeta: metav1.ObjectMeta{Name: "ippool2"},
				Spec: apiv3.IPPoolSpec{
					CIDR:     "1.2.4.0/24",
					IPIPMode: apiv3.IPIPModeAlways,
				},
			}, options.SetOptions{})
			Expect(err).NotTo(HaveOccurred())
			enabled, err := getGlobalSetting()
			Expect(err).NotTo(HaveOccurred())
			Expect(*enabled).To(BeTrue())
		})

		It("should enable IPIP globally on an IPPool Create (IPIPModeNever) if the global setting is not configured", func() {
			By("Getting the current felix configuration - checking does not exist")
			_, err = getGlobalSetting()
			Expect(err).To(HaveOccurred())
			Expect(err).To(BeAssignableToTypeOf(errors.ErrorResourceDoesNotExist{}))

			By("Creating an IPIPModeCrossSubnet pool and verifying global felix config is updated")
			_, err = c.IPPools().Create(ctx, &apiv3.IPPool{
				ObjectMeta: metav1.ObjectMeta{Name: "ippool1"},
				Spec: apiv3.IPPoolSpec{
					CIDR:     "1.2.4.0/24",
					IPIPMode: apiv3.IPIPModeCrossSubnet,
				},
			}, options.SetOptions{})
			Expect(err).NotTo(HaveOccurred())
			enabled, err := getGlobalSetting()
			Expect(err).NotTo(HaveOccurred())
			Expect(*enabled).To(BeTrue())
		})

		It("should enable IPIP globally on an IPPool Update if the global setting is not configured", func() {
			By("Getting the current felix configuration - checking does not exist")
			_, err = getGlobalSetting()
			Expect(err).To(HaveOccurred())
			Expect(err).To(BeAssignableToTypeOf(errors.ErrorResourceDoesNotExist{}))

			By("Creating a non-IPIP pool and verifying no felix configuration still")
			pool, err := c.IPPools().Create(ctx, &apiv3.IPPool{
				ObjectMeta: metav1.ObjectMeta{Name: "ippool1"},
				Spec: apiv3.IPPoolSpec{
					CIDR: "1.2.3.0/24",
				},
			}, options.SetOptions{})
			Expect(err).NotTo(HaveOccurred())
			_, err = getGlobalSetting()
			Expect(err).To(HaveOccurred())
			Expect(err).To(BeAssignableToTypeOf(errors.ErrorResourceDoesNotExist{}))

			By("Updating the pool to enabled IPIP and checking felix configuration is added")
			pool.Spec.IPIPMode = apiv3.IPIPModeAlways
			_, err = c.IPPools().Update(ctx, pool, options.SetOptions{})
			Expect(err).NotTo(HaveOccurred())
			enabled, err := getGlobalSetting()
			Expect(err).NotTo(HaveOccurred())
			Expect(*enabled).To(BeTrue())
		})

		It("should not enable IPIP globally on an IPPool Create if the global setting already configured to false", func() {
			By("Setting the global felix IPIP enabled to false")
			ipipEnabled := false
			_, err = c.FelixConfigurations().Create(ctx, &apiv3.FelixConfiguration{
				ObjectMeta: metav1.ObjectMeta{Name: "default"},
				Spec: apiv3.FelixConfigurationSpec{
					IPIPEnabled: &ipipEnabled,
				},
			}, options.SetOptions{})
			Expect(err).NotTo(HaveOccurred())

			By("Creating an IPIPModeCrossSubnet pool and verifying global felix config is not updated")
			_, err = c.IPPools().Create(ctx, &apiv3.IPPool{
				ObjectMeta: metav1.ObjectMeta{Name: "ippool1"},
				Spec: apiv3.IPPoolSpec{
					CIDR:     "1.2.4.0/24",
					IPIPMode: apiv3.IPIPModeCrossSubnet,
				},
			}, options.SetOptions{})
			Expect(err).NotTo(HaveOccurred())
			enabled, err := getGlobalSetting()
			Expect(err).NotTo(HaveOccurred())
			Expect(*enabled).To(BeFalse())
		})
	})

	Describe("Verify pool CIDR validation", func() {
		var err error
		var c clientv3.Interface

		BeforeEach(func() {
			c, err = clientv3.New(config)
			Expect(err).NotTo(HaveOccurred())

			be, err := backend.NewClient(config)
			Expect(err).NotTo(HaveOccurred())
			be.Clean()
		})

		It("should prevent the CIDR being changed on an update", func() {
			By("Creating a pool")
			pool, err := c.IPPools().Create(ctx, &apiv3.IPPool{
				ObjectMeta: metav1.ObjectMeta{Name: "ippool1"},
				Spec: apiv3.IPPoolSpec{
					CIDR: "1.2.3.0/24",
				},
			}, options.SetOptions{})
			Expect(err).NotTo(HaveOccurred())

			By("Attempting to change te CIDR")
			pool.Spec.CIDR = "1.2.4.0/24"
			_, err = c.IPPools().Update(ctx, pool, options.SetOptions{})
			Expect(err).To(HaveOccurred())
			Expect(err).To(BeAssignableToTypeOf(errors.ErrorValidation{}))
			Expect(err.Error()).To(ContainSubstring("IPPool CIDR cannot be modified"))
		})

		It("should prevent the creation of a pool with an identical or overlapping CIDR", func() {
			By("Creating a pool")
			_, err := c.IPPools().Create(ctx, &apiv3.IPPool{
				ObjectMeta: metav1.ObjectMeta{Name: "ippool1"},
				Spec: apiv3.IPPoolSpec{
					CIDR: "1.2.3.0/24",
				},
			}, options.SetOptions{})
			Expect(err).NotTo(HaveOccurred())

			By("Attempting to create the same pool and checking for the correct error")
			_, err = c.IPPools().Create(ctx, &apiv3.IPPool{
				ObjectMeta: metav1.ObjectMeta{Name: "ippool1"},
				Spec: apiv3.IPPoolSpec{
					CIDR: "1.2.3.0/24",
				},
			}, options.SetOptions{})
			Expect(err).To(HaveOccurred())
			Expect(err).To(BeAssignableToTypeOf(errors.ErrorResourceAlreadyExists{}))

			By("Attempting to create a pool with the same CIDR")
			_, err = c.IPPools().Create(ctx, &apiv3.IPPool{
				ObjectMeta: metav1.ObjectMeta{Name: "ippool2"},
				Spec: apiv3.IPPoolSpec{
					CIDR: "1.2.3.0/24",
				},
			}, options.SetOptions{})
			Expect(err).To(HaveOccurred())
			Expect(err).To(BeAssignableToTypeOf(errors.ErrorValidation{}))
			Expect(err.Error()).To(ContainSubstring("IPPool(ippool2) CIDR overlaps with IPPool(ippool1) CIDR 1.2.3.0/24"))

			By("Attempting to create a pool with a larger overlapping CIDR")
			_, err = c.IPPools().Create(ctx, &apiv3.IPPool{
				ObjectMeta: metav1.ObjectMeta{Name: "ippool3"},
				Spec: apiv3.IPPoolSpec{
					CIDR: "1.2.0.0/16",
				},
			}, options.SetOptions{})
			Expect(err).To(HaveOccurred())
			Expect(err).To(BeAssignableToTypeOf(errors.ErrorValidation{}))
			Expect(err.Error()).To(ContainSubstring("IPPool(ippool3) CIDR overlaps with IPPool(ippool1) CIDR 1.2.3.0/24"))

			By("Attempting to create a pool with a smaller overlapping CIDR")
			_, err = c.IPPools().Create(ctx, &apiv3.IPPool{
				ObjectMeta: metav1.ObjectMeta{Name: "ippool4"},
				Spec: apiv3.IPPoolSpec{
					CIDR: "1.2.3.128/25",
				},
			}, options.SetOptions{})
			Expect(err).To(HaveOccurred())
			Expect(err).To(BeAssignableToTypeOf(errors.ErrorValidation{}))
			Expect(err.Error()).To(ContainSubstring("IPPool(ippool4) CIDR overlaps with IPPool(ippool1) CIDR 1.2.3.0/24"))
		})
	})

	Describe("Verify pool blocksize validation", func() {
		var err error
		var c clientv3.Interface

		BeforeEach(func() {
			c, err = clientv3.New(config)
			Expect(err).NotTo(HaveOccurred())

			be, err := backend.NewClient(config)
			Expect(err).NotTo(HaveOccurred())
			be.Clean()
		})

		It("should prevent the blocksize being changed on an update", func() {
			By("Creating a pool")
			pool, err := c.IPPools().Create(ctx, &apiv3.IPPool{
				ObjectMeta: metav1.ObjectMeta{Name: "ippool1"},
				Spec: apiv3.IPPoolSpec{
					CIDR:      "1.2.3.0/24",
					BlockSize: 25,
				},
			}, options.SetOptions{})
			Expect(err).NotTo(HaveOccurred())

			By("Attempting to change the blockSize")
			pool.Spec.BlockSize = 26
			_, err = c.IPPools().Update(ctx, pool, options.SetOptions{})
			Expect(err).To(HaveOccurred())
			Expect(err).To(BeAssignableToTypeOf(errors.ErrorValidation{}))
			Expect(err.Error()).To(ContainSubstring("IPPool BlockSize cannot be modified"))
		})

		It("should prevent pools from being created with bad block sizes", func() {
			_, err := c.IPPools().Create(ctx, &apiv3.IPPool{
				ObjectMeta: metav1.ObjectMeta{Name: "ippool1"},
				Spec: apiv3.IPPoolSpec{
					CIDR:      "1.2.3.0/24",
					BlockSize: 19,
				},
			}, options.SetOptions{})
			Expect(err).To(HaveOccurred())
			Expect(err).To(BeAssignableToTypeOf(errors.ErrorValidation{}))
			Expect(err.Error()).To(ContainSubstring("block size must be between"))

			_, err = c.IPPools().Create(ctx, &apiv3.IPPool{
				ObjectMeta: metav1.ObjectMeta{Name: "ippool1"},
				Spec: apiv3.IPPoolSpec{
					CIDR:      "1.2.3.0/24",
					BlockSize: 33,
				},
			}, options.SetOptions{})
			Expect(err).To(HaveOccurred())
			Expect(err).To(BeAssignableToTypeOf(errors.ErrorValidation{}))
			Expect(err.Error()).To(ContainSubstring("block size must be between"))
		})

		It("should prevent the creation of a pool with an identical or overlapping CIDR using block sizes", func() {
			By("Creating a pool")
			_, err := c.IPPools().Create(ctx, &apiv3.IPPool{
				ObjectMeta: metav1.ObjectMeta{Name: "ippool1"},
				Spec: apiv3.IPPoolSpec{
					CIDR:      "1.2.3.0/24",
					BlockSize: 25,
				},
			}, options.SetOptions{})
			Expect(err).NotTo(HaveOccurred())

			By("Attempting to create a pool with the same CIDR")
			_, err = c.IPPools().Create(ctx, &apiv3.IPPool{
				ObjectMeta: metav1.ObjectMeta{Name: "ippool2"},
				Spec: apiv3.IPPoolSpec{
					CIDR:      "1.2.3.0/24",
					BlockSize: 25,
				},
			}, options.SetOptions{})
			Expect(err).To(HaveOccurred())
			Expect(err).To(BeAssignableToTypeOf(errors.ErrorValidation{}))
			Expect(err.Error()).To(ContainSubstring("IPPool(ippool2) CIDR overlaps with IPPool(ippool1) CIDR 1.2.3.0/24"))

			By("Attempting to create a pool half overlappping CIDR and a different block size")
			_, err = c.IPPools().Create(ctx, &apiv3.IPPool{
				ObjectMeta: metav1.ObjectMeta{Name: "ippool3"},
				Spec: apiv3.IPPoolSpec{
					CIDR: "1.2.3.8/31",
				},
			}, options.SetOptions{})
			Expect(err).To(HaveOccurred())
			Expect(err).To(BeAssignableToTypeOf(errors.ErrorValidation{}))
			Expect(err.Error()).To(ContainSubstring("IPPool(ippool3) CIDR overlaps with IPPool(ippool1) CIDR 1.2.3.0/24"))
		})
	})
})

var _ = testutils.E2eDatastoreDescribe("IPPool tests (etcd only)", testutils.DatastoreEtcdV3, func(config apiconfig.CalicoAPIConfig) {

	ctx := context.Background()

	Describe("Verify pool creation with changing blocksizes", func() {
		var c clientv3.Interface
		var err error

		BeforeEach(func() {
			c, err = clientv3.New(config)
			Expect(err).NotTo(HaveOccurred())

			be, err := backend.NewClient(config)
			Expect(err).NotTo(HaveOccurred())
			be.Clean()
		})

		It("should prevent the creation of a pool that covers existing blocks with a different blockSize", func() {
			By("Creating a pool with the default blockSize")
			_, err := c.IPPools().Create(ctx, &apiv3.IPPool{
				ObjectMeta: metav1.ObjectMeta{Name: "ippool1"},
				Spec: apiv3.IPPoolSpec{
					CIDR: "1.2.3.0/26",
				},
			}, options.SetOptions{})
			Expect(err).NotTo(HaveOccurred())

			// Create test node
			host := "host-test"
			_, err = c.Nodes().Create(ctx, &apiv3.Node{ObjectMeta: metav1.ObjectMeta{Name: host}}, options.SetOptions{})
			Expect(err).NotTo(HaveOccurred())

			// Allocate an IP so that a block is allocated
<<<<<<< HEAD
			assignedV4, _, err := c.IPAM().AutoAssign(ctx, ipam.AutoAssignArgs{Num4: 1})
=======
			assignedV4, _, err := c.IPAM().AutoAssign(ctx, ipam.AutoAssignArgs{Num4: 1, Hostname: host})
>>>>>>> d94130ce
			var assigned []cnet.IP
			for _, ipnet := range assignedV4 {
				assigned = append(assigned, cnet.IP{ipnet.IP})
			}
<<<<<<< HEAD

=======
>>>>>>> d94130ce
			Expect(err).NotTo(HaveOccurred())
			Expect(assigned).To(HaveLen(1))

			// Delete the pool
			_, err = c.IPPools().Delete(ctx, "ippool1", options.DeleteOptions{})
			Expect(err).NotTo(HaveOccurred())

			By("creating a pool with a different blockSize")
			_, err = c.IPPools().Create(ctx, &apiv3.IPPool{
				ObjectMeta: metav1.ObjectMeta{Name: "ippool1"},
				Spec: apiv3.IPPoolSpec{
					CIDR:      "1.2.3.0/26",
					BlockSize: 28,
				},
			}, options.SetOptions{})
			Expect(err).To(HaveOccurred())

			By("creating a pool with the same blockSize")
			_, err = c.IPPools().Create(ctx, &apiv3.IPPool{
				ObjectMeta: metav1.ObjectMeta{Name: "ippool1"},
				Spec: apiv3.IPPoolSpec{
					CIDR:      "1.2.3.0/26",
					BlockSize: 26,
				},
			}, options.SetOptions{})
			Expect(err).NotTo(HaveOccurred())

			// Delete the pool
			_, err = c.IPPools().Delete(ctx, "ippool1", options.DeleteOptions{})
			Expect(err).NotTo(HaveOccurred())

			By("creating a pool with a different blockSize that overlaps")
			_, err = c.IPPools().Create(ctx, &apiv3.IPPool{
				ObjectMeta: metav1.ObjectMeta{Name: "ippool1"},
				Spec: apiv3.IPPoolSpec{
					CIDR:      "1.2.2.0/23",
					BlockSize: 28,
				},
			}, options.SetOptions{})
			Expect(err).To(HaveOccurred())

			By("deleting the block and creating a pool with a different blockSize")
			unreleased, err := c.IPAM().ReleaseIPs(ctx, assigned)
			Expect(err).NotTo(HaveOccurred())
			Expect(unreleased).To(HaveLen(0))
			_, err = c.IPPools().Create(ctx, &apiv3.IPPool{
				ObjectMeta: metav1.ObjectMeta{Name: "ippool1"},
				Spec: apiv3.IPPoolSpec{
					CIDR:      "1.2.3.0/26",
					BlockSize: 28,
				},
			}, options.SetOptions{})
			Expect(err).NotTo(HaveOccurred())
		})

		It("should allow the creation of a pool that covers different blocks with a different blockSize", func() {
			By("Creating a pool with the default blockSize")
			_, err := c.IPPools().Create(ctx, &apiv3.IPPool{
				ObjectMeta: metav1.ObjectMeta{Name: "ippool1"},
				Spec: apiv3.IPPoolSpec{
					CIDR: "1.2.3.0/24",
				},
			}, options.SetOptions{})
			Expect(err).NotTo(HaveOccurred())

			host := "host-test"
			_, err = c.Nodes().Create(ctx, &apiv3.Node{ObjectMeta: metav1.ObjectMeta{Name: host}}, options.SetOptions{})
			Expect(err).NotTo(HaveOccurred())

			// Allocate an IP so that a block is allocated
			assigned, _, err := c.IPAM().AutoAssign(ctx, ipam.AutoAssignArgs{Num4: 1, Hostname: host})
			Expect(err).NotTo(HaveOccurred())
			Expect(assigned).To(HaveLen(1))

			By("creating a pool with a different cidr and block size")
			p2, err := c.IPPools().Create(ctx, &apiv3.IPPool{
				ObjectMeta: metav1.ObjectMeta{Name: "ippool2"},
				Spec: apiv3.IPPoolSpec{
					CIDR:      "1.2.4.0/24",
					BlockSize: 29,
				},
			}, options.SetOptions{})
			Expect(err).NotTo(HaveOccurred())

			// Allocate an IP so that a block is allocated
			pool2 := []cnet.IPNet{cnet.MustParseCIDR(p2.Spec.CIDR)}
			assigned, _, err = c.IPAM().AutoAssign(ctx, ipam.AutoAssignArgs{IPv4Pools: pool2, Num4: 1, Hostname: host})
			Expect(err).NotTo(HaveOccurred())
			Expect(assigned).To(HaveLen(1))

			By("modifying the second IP pool")
			p2.Spec.NATOutgoing = true
			_, err = c.IPPools().Update(ctx, p2, options.SetOptions{})
			Expect(err).NotTo(HaveOccurred())

			// Delete the pools
			_, err = c.IPPools().Delete(ctx, "ippool1", options.DeleteOptions{})
			Expect(err).NotTo(HaveOccurred())
			_, err = c.IPPools().Delete(ctx, "ippool2", options.DeleteOptions{})
			Expect(err).NotTo(HaveOccurred())

		})
	})
})<|MERGE_RESOLUTION|>--- conflicted
+++ resolved
@@ -1,4 +1,4 @@
-// Copyright (c) 2017-2018 Tigera, Inc. All rights reserved.
+// Copyright (c) 2017-2019 Tigera, Inc. All rights reserved.
 
 // Licensed under the Apache License, Version 2.0 (the "License");
 // you may not use this file except in compliance with the License.
@@ -841,19 +841,11 @@
 			Expect(err).NotTo(HaveOccurred())
 
 			// Allocate an IP so that a block is allocated
-<<<<<<< HEAD
-			assignedV4, _, err := c.IPAM().AutoAssign(ctx, ipam.AutoAssignArgs{Num4: 1})
-=======
 			assignedV4, _, err := c.IPAM().AutoAssign(ctx, ipam.AutoAssignArgs{Num4: 1, Hostname: host})
->>>>>>> d94130ce
 			var assigned []cnet.IP
 			for _, ipnet := range assignedV4 {
 				assigned = append(assigned, cnet.IP{ipnet.IP})
 			}
-<<<<<<< HEAD
-
-=======
->>>>>>> d94130ce
 			Expect(err).NotTo(HaveOccurred())
 			Expect(assigned).To(HaveLen(1))
 
