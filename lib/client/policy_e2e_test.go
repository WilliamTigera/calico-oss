// Copyright (c) 2016 Tigera, Inc. All rights reserved.

// Licensed under the Apache License, Version 2.0 (the "License");
// you may not use this file except in compliance with the License.
// You may obtain a copy of the License at
//
//     http://www.apache.org/licenses/LICENSE-2.0
//
// Unless required by applicable law or agreed to in writing, software
// distributed under the License is distributed on an "AS IS" BASIS,
// WITHOUT WARRANTIES OR CONDITIONS OF ANY KIND, either express or implied.
// See the License for the specific language governing permissions and
// limitations under the License.

// Test cases (Policy object e2e):
// Test 1: Pass two fully populated PolicySpecs and expect the series of operations to succeed.
// Test 2: Pass one fully populated PolicySpec and another empty PolicySpec and expect the series of operations to succeed.
// Test 3: Pass one partially populated PolicySpec and another fully populated PolicySpec and expect the series of operations to succeed.

// Series of operations each test goes through:
// Update meta1 - check for failure (because it doesn't exist).
// Create meta1 with spec1.
// Apply meta2 with spec2.
// Get meta1 and meta2, compare spec1 and spec2.
// Update meta1 with spec2.
// Get meta1 compare spec2.
// List (empty Meta) ... Get meta1 and meta2.
// List (using Meta1) ... Get meta1.
// Delete meta1.
// Get meta1 ... fail.
// Delete meta2.
// List (empty Meta) ... Get no entries (should not error).

package client_test

import (
	"errors"
	"log"

	. "github.com/onsi/ginkgo"
	. "github.com/onsi/ginkgo/extensions/table"
	. "github.com/onsi/gomega"

	"github.com/projectcalico/libcalico-go/lib/api"
	"github.com/projectcalico/libcalico-go/lib/testutils"
)

var order1 = 99.999
var order2 = 22.222

var policySpec1 = api.PolicySpec{
	Order:        &order1,
	IngressRules: []api.Rule{testutils.InRule1, testutils.InRule2},
	EgressRules:  []api.Rule{testutils.EgressRule1, testutils.EgressRule2},
	Selector:     "thing == 'value'",
}

var policySpec2 = api.PolicySpec{
	Order:        &order2,
	IngressRules: []api.Rule{testutils.InRule2, testutils.InRule1},
	EgressRules:  []api.Rule{testutils.EgressRule2, testutils.EgressRule1},
	Selector:     "thing2 == 'value2'",
	DoNotTrack:   true,
}

var _ = Describe("Policy tests", func() {

	DescribeTable("Policy e2e tests",
		func(meta1, meta2 api.PolicyMetadata, spec1, spec2 api.PolicySpec) {

			// Erase etcd clean.
			testutils.CleanEtcd()

			// Create a new client.
			c, err := testutils.NewClient("")
			if err != nil {
				log.Println("Error creating client:", err)
			}
			By("Updating the policy before it is created")
			_, outError := c.Policies().Update(&api.Policy{Metadata: meta1, Spec: spec1})

			// Should return an error.
<<<<<<< HEAD
			Expect(outError.Error()).To(Equal(errors.New("resource does not exist: Policy(tier=default, name=policy1)").Error()))
=======
			Expect(outError.Error()).To(Equal(errors.New("resource does not exist: Policy(name=policy-1/with.foo)").Error()))
>>>>>>> 0d48eab0

			By("Create, Apply, Get and compare")

			// Create a policy with meta1 and spec1.
			_, outError = c.Policies().Create(&api.Policy{Metadata: meta1, Spec: spec1})
			Expect(outError).NotTo(HaveOccurred())

			// Apply a policy with meta2 and spec2.
			_, outError = c.Policies().Apply(&api.Policy{Metadata: meta2, Spec: spec2})
			Expect(outError).NotTo(HaveOccurred())

			// Get policy with meta1.
			outPolicy1, outError1 := c.Policies().Get(meta1)
			log.Println("Out Policy object: ", outPolicy1)

			// Get policy with meta2.
			outPolicy2, outError2 := c.Policies().Get(meta2)
			log.Println("Out Policy object: ", outPolicy2)

			// Should match spec1 & outPolicy1 and outPolicy2 & spec2 and errors to be nil.
			Expect(outError1).NotTo(HaveOccurred())
			Expect(outError2).NotTo(HaveOccurred())
			Expect(outPolicy1.Spec).To(Equal(spec1))
			Expect(outPolicy2.Spec).To(Equal(spec2))

			By("Update, Get and compare")

			// Update meta1 policy with spec2.
			_, outError = c.Policies().Update(&api.Policy{Metadata: meta1, Spec: spec2})
			Expect(outError).NotTo(HaveOccurred())

			// Get policy with meta1.
			outPolicy1, outError1 = c.Policies().Get(meta1)

			// Assert the Spec for policy with meta1 matches spec2 and no error.
			Expect(outError1).NotTo(HaveOccurred())
			Expect(outPolicy1.Spec).To(Equal(spec2))

			By("List all the policies and compare")

			// Get a list of policiess.
			policyList, outError := c.Policies().List(api.PolicyMetadata{})
			Expect(outError).NotTo(HaveOccurred())
			log.Println("Get policy list returns: ", policyList.Items)
			metas := []api.PolicyMetadata{meta1, meta2}
			expectedPolicies := []api.Policy{}
			// Go through meta list and append them to expectedPolicies.
			for _, v := range metas {
				p, outError := c.Policies().Get(v)
				Expect(outError).NotTo(HaveOccurred())
				expectedPolicies = append(expectedPolicies, *p)
			}

			// Assert the returned policyList is has the meta1 and meta2 policies.
			Expect(policyList.Items).To(Equal(expectedPolicies))

			By("List a specific policy and compare")

			// Get a policy list with meta1.
			policyList, outError = c.Policies().List(meta1)
			Expect(outError).NotTo(HaveOccurred())
			log.Println("Get policy list returns: ", policyList.Items)

			// Get a policy with meta1.
			outPolicy1, outError1 = c.Policies().Get(meta1)

			// Assert they are equal and no errors.
			Expect(outError1).NotTo(HaveOccurred())
			Expect(policyList.Items[0].Spec).To(Equal(outPolicy1.Spec))

			By("Delete, Get and assert error")

			// Delete a policy with meta1.
			outError1 = c.Policies().Delete(meta1)
			Expect(outError1).NotTo(HaveOccurred())

			// Get a policy with meta1.
			_, outError = c.Policies().Get(meta1)

			// Expect an error since the policy was deleted.
<<<<<<< HEAD
			Expect(outError.Error()).To(Equal(errors.New("resource does not exist: Policy(tier=default, name=policy1)").Error()))
=======
			Expect(outError.Error()).To(Equal(errors.New("resource does not exist: Policy(name=policy-1/with.foo)").Error()))
>>>>>>> 0d48eab0

			// Delete the second policy with meta2.
			outError1 = c.Policies().Delete(meta2)
			Expect(outError1).NotTo(HaveOccurred())

			By("Delete all the policies, Get policy list and expect empty policy list")

			// Both policies are deleted in the calls above.
			// Get the list of all the policys.
			policyList, outError = c.Policies().List(api.PolicyMetadata{})
			Expect(outError).NotTo(HaveOccurred())
			log.Println("Get policy list returns: ", policyList.Items)

			// Create an empty policy list.
			// Note: you can't use make([]api.Policy, 0) because it creates an empty underlying struct,
			// whereas new([]api.Policy) just returns a pointer without creating an empty struct.
			emptyPolicyList := new([]api.Policy)

			// Expect returned policyList to contain empty policyList.
			Expect(policyList.Items).To(Equal(*emptyPolicyList))

		},

		// Test 1: Pass two fully populated PolicySpecs and expect the series of operations to succeed.
		Entry("Two fully populated PolicySpecs",
			api.PolicyMetadata{Name: "policy-1/with.foo"},
			api.PolicyMetadata{Name: "policy.1"},
			policySpec1,
			policySpec2,
		),

		// Test 2: Pass one fully populated PolicySpec and another empty PolicySpec and expect the series of operations to succeed.
		Entry("One fully populated PolicySpec and another empty PolicySpec",
			api.PolicyMetadata{Name: "policy-1/with.foo"},
			api.PolicyMetadata{Name: "policy.1"},
			policySpec1,
			api.PolicySpec{},
		),

		// Test 3: Pass one partially populated PolicySpec and another fully populated PolicySpec and expect the series of operations to succeed.
		Entry("One partially populated PolicySpec and another fully populated PolicySpec",
			api.PolicyMetadata{Name: "policy-1/with.foo"},
			api.PolicyMetadata{Name: "policy_1/with.foo/with_bar"},
			api.PolicySpec{
				Selector: "has(myLabel-8.9/88-._9)",
			},
			policySpec2,
		),
	)
})<|MERGE_RESOLUTION|>--- conflicted
+++ resolved
@@ -80,11 +80,7 @@
 			_, outError := c.Policies().Update(&api.Policy{Metadata: meta1, Spec: spec1})
 
 			// Should return an error.
-<<<<<<< HEAD
-			Expect(outError.Error()).To(Equal(errors.New("resource does not exist: Policy(tier=default, name=policy1)").Error()))
-=======
-			Expect(outError.Error()).To(Equal(errors.New("resource does not exist: Policy(name=policy-1/with.foo)").Error()))
->>>>>>> 0d48eab0
+			Expect(outError.Error()).To(Equal(errors.New("resource does not exist: Policy(tier=default, name=policy-1/with.foo)").Error()))
 
 			By("Create, Apply, Get and compare")
 
@@ -165,11 +161,7 @@
 			_, outError = c.Policies().Get(meta1)
 
 			// Expect an error since the policy was deleted.
-<<<<<<< HEAD
-			Expect(outError.Error()).To(Equal(errors.New("resource does not exist: Policy(tier=default, name=policy1)").Error()))
-=======
-			Expect(outError.Error()).To(Equal(errors.New("resource does not exist: Policy(name=policy-1/with.foo)").Error()))
->>>>>>> 0d48eab0
+			Expect(outError.Error()).To(Equal(errors.New("resource does not exist: Policy(tier=default, name=policy-1/with.foo)").Error()))
 
 			// Delete the second policy with meta2.
 			outError1 = c.Policies().Delete(meta2)
