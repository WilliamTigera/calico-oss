--- conflicted
+++ resolved
@@ -1,4 +1,4 @@
-// Copyright (c) 2017-2018 Tigera, Inc. All rights reserved.
+// Copyright (c) 2017-2019 Tigera, Inc. All rights reserved.
 //
 // Licensed under the Apache License, Version 2.0 (the "License");
 // you may not use this file except in compliance with the License.
@@ -32,11 +32,8 @@
 	// AutoAssign automatically assigns one or more IP addresses as specified by the
 	// provided AutoAssignArgs.  AutoAssign returns the list of the assigned IPv4 addresses,
 	// and the list of the assigned IPv6 addresses in IPNet format.
-<<<<<<< HEAD
 	// The returned IPNet represents the allocation block from which the IP was allocated,
 	// which is useful for dataplanes that need to know the subnet (such as Windows).
-=======
->>>>>>> d94130ce
 	//
 	// In case of error, returns the IPs allocated so far along with the error.
 	AutoAssign(ctx context.Context, args AutoAssignArgs) ([]cnet.IPNet, []cnet.IPNet, error)
