// Copyright (c) 2016-2020 Tigera, Inc. All rights reserved.

// Licensed under the Apache License, Version 2.0 (the "License");
// you may not use this file except in compliance with the License.
// You may obtain a copy of the License at
//
//     http://www.apache.org/licenses/LICENSE-2.0
//
// Unless required by applicable law or agreed to in writing, software
// distributed under the License is distributed on an "AS IS" BASIS,
// WITHOUT WARRANTIES OR CONDITIONS OF ANY KIND, either express or implied.
// See the License for the specific language governing permissions and
// limitations under the License.

package ipam

import (
	"errors"
	"fmt"
	"math/big"
	"net"
	"reflect"
	"strings"

	log "github.com/sirupsen/logrus"

	v3 "github.com/projectcalico/libcalico-go/lib/apis/v3"
	"github.com/projectcalico/libcalico-go/lib/backend/model"
	cerrors "github.com/projectcalico/libcalico-go/lib/errors"
	cnet "github.com/projectcalico/libcalico-go/lib/net"
)

// windwowsReservedHandle is the handle used to reserve addresses required for Windows
// networking so that workloads do not get assigned these addresses.
<<<<<<< HEAD
const WindowsReservedHandle = "windows-reserved-IPAM-handle"
=======
const WindowsReservedHandle = "windows-reserved-ipam-handle"
>>>>>>> ac65ac34

// Wrap the backend AllocationBlock struct so that we can
// attach methods to it.
type allocationBlock struct {
	*model.AllocationBlock
}

func newBlock(cidr cnet.IPNet, rsvdAttr *HostReservedAttr) allocationBlock {
	ones, size := cidr.Mask.Size()
	numAddresses := 1 << uint(size-ones)
	b := model.AllocationBlock{}
	b.Allocations = make([]*int, numAddresses)
	b.Unallocated = make([]int, numAddresses)
	b.CIDR = cidr

	// Initialize unallocated ordinals.
	for i := 0; i < numAddresses; i++ {
		b.Unallocated[i] = i
	}

	if rsvdAttr != nil {
		// Reserve IPs based on host reserved attributes.
		// For example, with windows OS, the following IP addresses of the block are
		// reserved. This is done by pre-allocating them during initialization
		// time only.
		// IPs : x.0, x.1, x.2 and x.bcastAddr (e.g. x.255 for /24 subnet)

<<<<<<< HEAD
		log.Infof("Block %s reserving IPs", b.CIDR.String())
=======
		log.WithField("block", b.CIDR.String()).Info("Block reserving IPs")
>>>>>>> ac65ac34
		// nil attributes
		attrs := make(map[string]string)
		attrs["note"] = rsvdAttr.Note
		handleID := rsvdAttr.Handle
		b.Unallocated = b.Unallocated[rsvdAttr.StartOfBlock : numAddresses-rsvdAttr.EndOfBlock]
		attrIndex := len(b.Attributes)
		for i := 0; i < rsvdAttr.StartOfBlock; i++ {
			b.Allocations[i] = &attrIndex
		}
		for i := 1; i <= rsvdAttr.EndOfBlock; i++ {
			b.Allocations[numAddresses-i] = &attrIndex
		}

		// Create slice of IPs and perform the allocations.
		log.Debugf("Reserving allocation attribute: %#v handle %s", attrs, handleID)
		attr := model.AllocationAttribute{&handleID, attrs}
		b.Attributes = append(b.Attributes, attr)
	}

	return allocationBlock{&b}
}

func (b *allocationBlock) autoAssign(
	num int, handleID *string, host string, attrs map[string]string, affinityCheck bool) ([]cnet.IPNet, error) {

	// Determine if we need to check for affinity.
	if affinityCheck && b.Affinity != nil && !hostAffinityMatches(host, b.AllocationBlock) {
		// Affinity check is enabled but the host does not match - error.
		s := fmt.Sprintf("Block affinity (%s) does not match provided (%s)", *b.Affinity, host)
		return nil, errors.New(s)
	} else if b.Affinity == nil {
		log.Warnf("Attempting to assign IPs from block with no affinity: %v", b)
		if affinityCheck {
			// If we're checking strict affinity, we can't assign from a block with no affinity.
			return nil, fmt.Errorf("Attempt to assign from block %v with no affinity", b.CIDR)
		}
	}

	// Walk the allocations until we find enough addresses.
	ordinals := []int{}
	for len(b.Unallocated) > 0 && len(ordinals) < num {
		ordinals = append(ordinals, b.Unallocated[0])
		b.Unallocated = b.Unallocated[1:]
	}

	// Create slice of IPs and perform the allocations.
	ips := []cnet.IPNet{}
	_, mask, _ := cnet.ParseCIDR(b.CIDR.String())
	for _, o := range ordinals {
		attrIndex := b.findOrAddAttribute(handleID, attrs)
		b.Allocations[o] = &attrIndex
		ipNets := cnet.IPNet(*mask)
		ipNets.IP = cnet.IncrementIP(cnet.IP{b.CIDR.IP}, big.NewInt(int64(o))).IP
		ips = append(ips, ipNets)
	}

	log.Debugf("Block %s returned ips: %v", b.CIDR.String(), ips)
	return ips, nil
}

func (b *allocationBlock) assign(affinityCheck bool, address cnet.IP, handleID *string, attrs map[string]string, host string) error {
	if affinityCheck && b.Affinity != nil && !hostAffinityMatches(host, b.AllocationBlock) {
		// Affinity check is enabled but the host does not match - error.
		return errors.New("Block host affinity does not match")
	} else if b.Affinity == nil {
		log.Warnf("Attempting to assign IP from block with no affinity: %v", b)
		if affinityCheck {
			// If we're checking strict affinity, we can't assign from a block with no affinity.
			return fmt.Errorf("Attempt to assign from block %v with no affinity", b.CIDR)
		}
	}

	// Convert to an ordinal.
	ordinal, err := b.IPToOrdinal(address)
	if err != nil {
		return err
	}

	// Check if already allocated.
	if b.Allocations[ordinal] != nil {
		return cerrors.ErrorResourceAlreadyExists{
			Err:        fmt.Errorf("Address already assigned in block"),
			Identifier: address.String(),
		}
	}

	// Set up attributes.
	attrIndex := b.findOrAddAttribute(handleID, attrs)
	b.Allocations[ordinal] = &attrIndex

	// Remove from unallocated.
	for i, unallocated := range b.Unallocated {
		if unallocated == ordinal {
			b.Unallocated = append(b.Unallocated[:i], b.Unallocated[i+1:]...)
			break
		}
	}
	return nil
}

// hostAffinityMatches checks if the provided host matches the provided affinity.
func hostAffinityMatches(host string, block *model.AllocationBlock) bool {
	return *block.Affinity == "host:"+host
}

func getHostAffinity(block *model.AllocationBlock) string {
	if block.Affinity != nil && strings.HasPrefix(*block.Affinity, "host:") {
		return strings.TrimPrefix(*block.Affinity, "host:")
	}
	return ""
}

func (b allocationBlock) NumFreeAddresses() int {
	return len(b.Unallocated)
}

func (b allocationBlock) empty(windowsHost bool) bool {
	if windowsHost && b.containsOnlyReservedIPs() {
		return true
	}
	return b.NumFreeAddresses() == b.NumAddresses()
}

// containsOnlyReservedIPs returns true if the block is empty excepted for
// expected "reserved" IP addresses.
func (b *allocationBlock) containsOnlyReservedIPs() bool {
	for _, attrIdx := range b.Allocations {
		if attrIdx == nil {
			continue
		}
		attrs := b.Attributes[*attrIdx]
<<<<<<< HEAD
		if attrs.AttrPrimary == nil || *attrs.AttrPrimary != WindowsReservedHandle {
=======
		if attrs.AttrPrimary == nil || strings.ToLower(*attrs.AttrPrimary) != WindowsReservedHandle {
>>>>>>> ac65ac34
			return false
		}
	}
	return true
}

func (b *allocationBlock) release(addresses []cnet.IP) ([]cnet.IP, map[string]int, error) {
	// Store return values.
	unallocated := []cnet.IP{}
	countByHandle := map[string]int{}

	// Used internally.
	var ordinals []int
	delRefCounts := map[int]int{}
	attrsToDelete := []int{}

	// De-duplicate addresses to ensure reference counting is correcet
	uniqueAddresses := make(map[string]struct{})
	for _, ip := range addresses {
		uniqueAddresses[ip.IP.String()] = struct{}{}
	}

	// Determine the ordinals that need to be released and the
	// attributes that need to be cleaned up.
	log.Debugf("Releasing addresses from block: %v", uniqueAddresses)
	for ipStr := range uniqueAddresses {
		ip := cnet.MustParseIP(ipStr)
		// Convert to an ordinal.
		ordinal, err := b.IPToOrdinal(ip)
		if err != nil {
			return nil, nil, err
		}
		log.Debugf("Address %s is ordinal %d", ip, ordinal)

		// Check if allocated.
		log.Debugf("Checking if allocated: %v", b.Allocations)
		attrIdx := b.Allocations[ordinal]
		if attrIdx == nil {
			log.Debugf("Asked to release address that was not allocated")
			unallocated = append(unallocated, ip)
			continue
		}
		ordinals = append(ordinals, ordinal)
		log.Debugf("%s is allocated, ordinals to release are now %v", ip, ordinals)

		// Increment reference counting for attributes.
		cnt := 1
		if cur, exists := delRefCounts[*attrIdx]; exists {
			cnt = cur + 1
		}
		delRefCounts[*attrIdx] = cnt
		log.Debugf("delRefCounts: %v", delRefCounts)

		// Increment count of addresses by handle if a handle
		// exists.
		log.Debugf("Looking up attribute with index %d", *attrIdx)
		handleID := b.Attributes[*attrIdx].AttrPrimary
		if handleID != nil {
			log.Debugf("HandleID is %s", *handleID)
			handleCount := 0
			if count, ok := countByHandle[*handleID]; !ok {
				handleCount = count
			}
			log.Debugf("Handle ref count is %d, incrementing", handleCount)
			handleCount += 1
			countByHandle[*handleID] = handleCount
			log.Debugf("countByHandle %v", countByHandle)
		}
	}

	// Handle cleaning up of attributes.  We do this by
	// reference counting.  If we're deleting the last reference to
	// a given attribute, then it needs to be cleaned up.
	refCounts := b.attributeRefCounts()
	log.Debugf("Cleaning up attributes, refCounts: %v", refCounts)
	for idx, refs := range delRefCounts {
		log.Debugf("Checking ref count index %d", idx)
		if refCounts[idx] == refs {
			attrsToDelete = append(attrsToDelete, idx)
		}
	}
	if len(attrsToDelete) != 0 {
		log.Debugf("Deleting attributes: %v", attrsToDelete)
		b.deleteAttributes(attrsToDelete, ordinals)
	}

	// Release requested addresses.
	log.Debugf("Allocations: %v", b.Allocations)
	log.Debugf("Releasing ordinals: %v", ordinals)
	for _, ordinal := range ordinals {
		log.Debugf("Releasing ordinal %d", ordinal)
		b.Allocations[ordinal] = nil
		b.Unallocated = append(b.Unallocated, ordinal)
	}
	return unallocated, countByHandle, nil
}

func (b *allocationBlock) deleteAttributes(delIndexes, ordinals []int) {
	newIndexes := make([]*int, len(b.Attributes))
	newAttrs := []model.AllocationAttribute{}
	y := 0 // Next free slot in the new attributes list.
	for x := range b.Attributes {
		if !intInSlice(x, delIndexes) {
			// Attribute at x is not being deleted.  Build a mapping
			// of old attribute index (x) to new attribute index (y).
			log.Debugf("%d in %v", x, delIndexes)
			newIndex := y
			newIndexes[x] = &newIndex
			y += 1
			newAttrs = append(newAttrs, b.Attributes[x])
		}
	}
	b.Attributes = newAttrs

	// Update attribute indexes for all allocations in this block.
	for i := 0; i < b.NumAddresses(); i++ {
		if b.Allocations[i] != nil {
			// Get the new index that corresponds to the old index
			// and update the allocation.
			newIndex := newIndexes[*b.Allocations[i]]
			b.Allocations[i] = newIndex
		}
	}
}

func (b allocationBlock) attributeRefCounts() map[int]int {
	refCounts := map[int]int{}
	for _, a := range b.Allocations {
		if a == nil {
			continue
		}

		if count, ok := refCounts[*a]; !ok {
			// No entry for given attribute index.
			refCounts[*a] = 1
		} else {
			refCounts[*a] = count + 1
		}
	}
	return refCounts
}

func (b allocationBlock) attributeIndexesByHandle(handleID string) []int {
	indexes := []int{}
	for i, attr := range b.Attributes {
		if attr.AttrPrimary != nil && *attr.AttrPrimary == handleID {
			indexes = append(indexes, i)
		}
	}
	return indexes
}

func (b *allocationBlock) releaseByHandle(handleID string) int {
	attrIndexes := b.attributeIndexesByHandle(handleID)
	log.Debugf("Attribute indexes to release: %v", attrIndexes)
	if len(attrIndexes) == 0 {
		// Nothing to release.
		log.Debugf("No addresses assigned to handle '%s'", handleID)
		return 0
	}

	// There are addresses to release.
	ordinals := []int{}
	var o int
	for o = 0; o < b.NumAddresses(); o++ {
		// Only check allocated ordinals.
		if b.Allocations[o] != nil && intInSlice(*b.Allocations[o], attrIndexes) {
			// Release this ordinal.
			ordinals = append(ordinals, o)
		}
	}

	// Clean and reorder attributes.
	b.deleteAttributes(attrIndexes, ordinals)

	// Release the addresses.
	for _, o := range ordinals {
		b.Allocations[o] = nil
		b.Unallocated = append(b.Unallocated, o)
	}
	return len(ordinals)
}

func (b allocationBlock) ipsByHandle(handleID string) []cnet.IP {
	ips := []cnet.IP{}
	attrIndexes := b.attributeIndexesByHandle(handleID)
	var o int
	for o = 0; o < b.NumAddresses(); o++ {
		if b.Allocations[o] != nil && intInSlice(*b.Allocations[o], attrIndexes) {
			ip := b.OrdinalToIP(o)
			ips = append(ips, ip)
		}
	}
	return ips
}

func (b allocationBlock) attributesForIP(ip cnet.IP) (map[string]string, error) {
	// Convert to an ordinal.
	ordinal, err := b.IPToOrdinal(ip)
	if err != nil {
		return nil, err
	}

	// Check if allocated.
	attrIndex := b.Allocations[ordinal]
	if attrIndex == nil {
		log.Debugf("IP %s is not currently assigned in block", ip)
		return nil, cerrors.ErrorResourceDoesNotExist{Identifier: ip.String(), Err: errors.New("IP is unassigned")}
	}
	return b.Attributes[*attrIndex].AttrSecondary, nil
}

func (b allocationBlock) handleForIP(ip cnet.IP) (*string, error) {
	// Convert to an ordinal.
	ordinal, err := b.IPToOrdinal(ip)
	if err != nil {
		return nil, err
	}

	// Check if allocated.
	attrIndex := b.Allocations[ordinal]
	if attrIndex == nil {
		log.Debugf("IP %s is not currently assigned in block", ip)
		return nil, cerrors.ErrorResourceDoesNotExist{Identifier: ip.String(), Err: errors.New("IP is unassigned")}
	}
	return b.Attributes[*attrIndex].AttrPrimary, nil
}

func (b *allocationBlock) findOrAddAttribute(handleID *string, attrs map[string]string) int {
	logCtx := log.WithField("attrs", attrs)
	if handleID != nil {
		logCtx = log.WithField("handle", *handleID)
	}
	attr := model.AllocationAttribute{handleID, attrs}
	for idx, existing := range b.Attributes {
		if reflect.DeepEqual(attr, existing) {
			log.Debugf("Attribute '%+v' already exists", attr)
			return idx
		}
	}

	// Does not exist - add it.
	logCtx.Debugf("New allocation attribute: %#v", attr)
	attrIndex := len(b.Attributes)
	b.Attributes = append(b.Attributes, attr)
	return attrIndex
}

func getBlockCIDRForAddress(addr cnet.IP, pool *v3.IPPool) cnet.IPNet {
	var mask net.IPMask
	if addr.Version() == 6 {
		// This is an IPv6 address.
		mask = net.CIDRMask(pool.Spec.BlockSize, 128)
	} else {
		// This is an IPv4 address.
		mask = net.CIDRMask(pool.Spec.BlockSize, 32)
	}
	masked := addr.Mask(mask)
	return cnet.IPNet{IPNet: net.IPNet{IP: masked, Mask: mask}}
}

func getIPVersion(ip cnet.IP) int {
	if ip.To4() == nil {
		return 6
	}
	return 4
}

func largerThanOrEqualToBlock(blockCIDR cnet.IPNet, pool *v3.IPPool) bool {
	ones, _ := blockCIDR.Mask.Size()
	return ones <= pool.Spec.BlockSize
}

func intInSlice(searchInt int, slice []int) bool {
	for _, v := range slice {
		if v == searchInt {
			return true
		}
	}
	return false
}<|MERGE_RESOLUTION|>--- conflicted
+++ resolved
@@ -32,11 +32,7 @@
 
 // windwowsReservedHandle is the handle used to reserve addresses required for Windows
 // networking so that workloads do not get assigned these addresses.
-<<<<<<< HEAD
-const WindowsReservedHandle = "windows-reserved-IPAM-handle"
-=======
 const WindowsReservedHandle = "windows-reserved-ipam-handle"
->>>>>>> ac65ac34
 
 // Wrap the backend AllocationBlock struct so that we can
 // attach methods to it.
@@ -64,11 +60,7 @@
 		// time only.
 		// IPs : x.0, x.1, x.2 and x.bcastAddr (e.g. x.255 for /24 subnet)
 
-<<<<<<< HEAD
-		log.Infof("Block %s reserving IPs", b.CIDR.String())
-=======
 		log.WithField("block", b.CIDR.String()).Info("Block reserving IPs")
->>>>>>> ac65ac34
 		// nil attributes
 		attrs := make(map[string]string)
 		attrs["note"] = rsvdAttr.Note
@@ -185,11 +177,10 @@
 	return len(b.Unallocated)
 }
 
-func (b allocationBlock) empty(windowsHost bool) bool {
-	if windowsHost && b.containsOnlyReservedIPs() {
-		return true
-	}
-	return b.NumFreeAddresses() == b.NumAddresses()
+// empty returns true if the block has released all of its assignable addresses,
+// and returns false if any assignable addresses are in use.
+func (b allocationBlock) empty() bool {
+	return b.containsOnlyReservedIPs()
 }
 
 // containsOnlyReservedIPs returns true if the block is empty excepted for
@@ -200,11 +191,7 @@
 			continue
 		}
 		attrs := b.Attributes[*attrIdx]
-<<<<<<< HEAD
-		if attrs.AttrPrimary == nil || *attrs.AttrPrimary != WindowsReservedHandle {
-=======
 		if attrs.AttrPrimary == nil || strings.ToLower(*attrs.AttrPrimary) != WindowsReservedHandle {
->>>>>>> ac65ac34
 			return false
 		}
 	}
