// Copyright (c) 2016-2019 Tigera, Inc. All rights reserved.

// Licensed under the Apache License, Version 2.0 (the "License");
// you may not use this file except in compliance with the License.
// You may obtain a copy of the License at
//
//     http://www.apache.org/licenses/LICENSE-2.0
//
// Unless required by applicable law or agreed to in writing, software
// distributed under the License is distributed on an "AS IS" BASIS,
// WITHOUT WARRANTIES OR CONDITIONS OF ANY KIND, either express or implied.
// See the License for the specific language governing permissions and
// limitations under the License.

package ipam

import (
	"errors"
	"fmt"
	"math/big"
	"net"
	"reflect"
	"strings"

	"github.com/projectcalico/libcalico-go/lib/apis/v3"
	log "github.com/sirupsen/logrus"

	"github.com/projectcalico/libcalico-go/lib/backend/model"
	cnet "github.com/projectcalico/libcalico-go/lib/net"
)

const windowsReservedHandle = "windows-reserved-IPAM-handle"

// Wrap the backend AllocationBlock struct so that we can
// attach methods to it.
type allocationBlock struct {
	*model.AllocationBlock
}

func newBlock(cidr cnet.IPNet, windowsHost bool) allocationBlock {
	ones, size := cidr.Mask.Size()
	numAddresses := 1 << uint(size-ones)
	b := model.AllocationBlock{}
	b.Allocations = make([]*int, numAddresses)
	b.Unallocated = make([]int, numAddresses)
	b.StrictAffinity = false
	b.CIDR = cidr

	// Initialize unallocated ordinals.
	for i := 0; i < numAddresses; i++ {
		b.Unallocated[i] = i
	}

	// For windows OS, the following IP addresses of the block are
	// reserved. This is done by pre-allocating them during initialization
	// time only.
	// IPs : x.0, x.1, x.2 and x.bcastAddr (e.g. x.255 for /24 subnet)
	if windowsHost {
		log.Debugf("Block %s reserving IPs for windows", b.CIDR.String())
		// nil attributes
		winAttrs := make(map[string]string)
		handleID := windowsReservedHandle
		// use first 3 Unallocated values which are 0,1,2 by default
		b.Unallocated = b.Unallocated[3 : numAddresses-1]
		attrIndex := len(b.Attributes)
		b.Allocations[0] = &attrIndex
		b.Allocations[1] = &attrIndex
		b.Allocations[2] = &attrIndex
		b.Allocations[numAddresses-1] = &attrIndex

		// Create slice of IPs and perform the allocations.
		log.Debugf("Reserving allocation attribute: %#v handle %s", winAttrs, windowsReservedHandle)
		attr := model.AllocationAttribute{&handleID, winAttrs}
		b.Attributes = append(b.Attributes, attr)
	}

	return allocationBlock{&b}
}

func (b *allocationBlock) autoAssign(
	num int, handleID *string, host string, attrs map[string]string, affinityCheck bool) ([]cnet.IPNet, error) {

	// Determine if we need to check for affinity.
	checkAffinity := b.StrictAffinity || affinityCheck
	if checkAffinity && b.Affinity != nil && !hostAffinityMatches(host, b.AllocationBlock) {
		// Affinity check is enabled but the host does not match - error.
		s := fmt.Sprintf("Block affinity (%s) does not match provided (%s)", *b.Affinity, host)
		return nil, errors.New(s)
	} else if b.Affinity == nil {
		log.Warnf("Attempting to assign IPs from block with no affinity: %v", b)
		if checkAffinity {
			// If we're checking strict affinity, we can't assign from a block with no affinity.
			return nil, fmt.Errorf("Attempt to assign from block %v with no affinity", b.CIDR)
		}
	}

	// Walk the allocations until we find enough addresses.
	ordinals := []int{}
	for len(b.Unallocated) > 0 && len(ordinals) < num {
		ordinals = append(ordinals, b.Unallocated[0])
		b.Unallocated = b.Unallocated[1:]
	}

	// Create slice of IPs and perform the allocations.
	ips := []cnet.IPNet{}
<<<<<<< HEAD
	for _, o := range ordinals {
		attrIndex := b.findOrAddAttribute(handleID, attrs)
		b.Allocations[o] = &attrIndex
		ipNet := b.CIDR
		ipNet.IP = incrementIP(cnet.IP{b.CIDR.IP}, big.NewInt(int64(o))).IP
		ips = append(ips, ipNet)
=======
	_, mask, _ := cnet.ParseCIDR(b.CIDR.String())
	for _, o := range ordinals {
		attrIndex := b.findOrAddAttribute(handleID, attrs)
		b.Allocations[o] = &attrIndex
		ipNets := cnet.IPNet(*mask)
		ipNets.IP = incrementIP(cnet.IP{b.CIDR.IP}, big.NewInt(int64(o))).IP
		ips = append(ips, ipNets)
>>>>>>> d94130ce
	}

	log.Debugf("Block %s returned ips: %v", b.CIDR.String(), ips)
	return ips, nil
}

func (b *allocationBlock) assign(address cnet.IP, handleID *string, attrs map[string]string, host string) error {
	if b.StrictAffinity && b.Affinity != nil && !hostAffinityMatches(host, b.AllocationBlock) {
		// Affinity check is enabled but the host does not match - error.
		return errors.New("Block host affinity does not match")
	} else if b.Affinity == nil {
		log.Warnf("Attempting to assign IP from block with no affinity: %v", b)
		if b.StrictAffinity {
			// If we're checking strict affinity, we can't assign from a block with no affinity.
			return fmt.Errorf("Attempt to assign from block %v with no affinity", b.CIDR)
		}
	}

	// Convert to an ordinal.
	ordinal, err := ipToOrdinal(address, *b)
	if err != nil {
		return err
	}

	// Check if already allocated.
	if b.Allocations[ordinal] != nil {
		return errors.New("Address already assigned in block")
	}

	// Set up attributes.
	attrIndex := b.findOrAddAttribute(handleID, attrs)
	b.Allocations[ordinal] = &attrIndex

	// Remove from unallocated.
	for i, unallocated := range b.Unallocated {
		if unallocated == ordinal {
			b.Unallocated = append(b.Unallocated[:i], b.Unallocated[i+1:]...)
			break
		}
	}
	return nil
}

// windows specific code to check for
// addresseses left are 0, 1, 2 and last address
// and the handleID contains windows-reserved-IP-handle
func (b *allocationBlock) containsOnlyReservedIPs() bool {
	for _, attrIdx := range b.Allocations {
		if attrIdx == nil {
			continue
		}
		attrs := b.Attributes[*attrIdx]
		if attrs.AttrPrimary == nil || *attrs.AttrPrimary != windowsReservedHandle {
			return false
		}
	}
	return true
}

// hostAffinityMatches checks if the provided host matches the provided affinity.
func hostAffinityMatches(host string, block *model.AllocationBlock) bool {
	return *block.Affinity == "host:"+host
}

func getHostAffinity(block *model.AllocationBlock) string {
	if block.Affinity != nil && strings.HasPrefix(*block.Affinity, "host:") {
		return strings.TrimPrefix(*block.Affinity, "host:")
	}
	return ""
}

func (b allocationBlock) numFreeAddresses() int {
	return len(b.Unallocated)
}

func (b allocationBlock) empty(windowsHost bool) bool {
	if windowsHost && b.containsOnlyReservedIPs() {
		return true
	}
	return b.numFreeAddresses() == b.numAddresses()
}

func (b *allocationBlock) release(addresses []cnet.IP) ([]cnet.IP, map[string]int, error) {
	// Store return values.
	unallocated := []cnet.IP{}
	countByHandle := map[string]int{}

	// Used internally.
	var ordinals []int
	delRefCounts := map[int]int{}
	attrsToDelete := []int{}

	// De-duplicate addresses to ensure reference counting is correcet
	uniqueAddresses := make(map[string]struct{})
	for _, ip := range addresses {
		uniqueAddresses[ip.IP.String()] = struct{}{}
	}

	// Determine the ordinals that need to be released and the
	// attributes that need to be cleaned up.
	log.Debugf("Releasing addresses from block: %v", uniqueAddresses)
	for ipStr, _ := range uniqueAddresses {
		ip := cnet.MustParseIP(ipStr)
		// Convert to an ordinal.
		ordinal, err := ipToOrdinal(ip, *b)
		if err != nil {
			return nil, nil, err
		}
		log.Debugf("Address %s is ordinal %d", ip, ordinal)

		// Check if allocated.
		log.Debugf("Checking if allocated: %v", b.Allocations)
		attrIdx := b.Allocations[ordinal]
		if attrIdx == nil {
			log.Debugf("Asked to release address that was not allocated")
			unallocated = append(unallocated, ip)
			continue
		}
		ordinals = append(ordinals, ordinal)
		log.Debugf("%s is allocated, ordinals to release are now %v", ip, ordinals)

		// Increment referece counting for attributes.
		cnt := 1
		if cur, exists := delRefCounts[*attrIdx]; exists {
			cnt = cur + 1
		}
		delRefCounts[*attrIdx] = cnt
		log.Debugf("delRefCounts: %v", delRefCounts)

		// Increment count of addresses by handle if a handle
		// exists.
		log.Debugf("Looking up attribute with index %d", *attrIdx)
		handleID := b.Attributes[*attrIdx].AttrPrimary
		if handleID != nil {
			log.Debugf("HandleID is %s", *handleID)
			handleCount := 0
			if count, ok := countByHandle[*handleID]; !ok {
				handleCount = count
			}
			log.Debugf("Handle ref count is %d, incrementing", handleCount)
			handleCount += 1
			countByHandle[*handleID] = handleCount
			log.Debugf("countByHandle %v", countByHandle)
		}
	}

	// Handle cleaning up of attributes.  We do this by
	// reference counting.  If we're deleting the last reference to
	// a given attribute, then it needs to be cleaned up.
	refCounts := b.attributeRefCounts()
	log.Debugf("Cleaning up attributes, refCounts: %v", refCounts)
	for idx, refs := range delRefCounts {
		log.Debugf("Checking ref count index %d", idx)
		if refCounts[idx] == refs {
			attrsToDelete = append(attrsToDelete, idx)
		}
	}
	if len(attrsToDelete) != 0 {
		log.Debugf("Deleting attributes: %v", attrsToDelete)
		b.deleteAttributes(attrsToDelete, ordinals)
	}

	// Release requested addresses.
	log.Debugf("Allocations: %v", b.Allocations)
	log.Debugf("Releasing ordinals: %v", ordinals)
	for _, ordinal := range ordinals {
		log.Debugf("Releasing ordinal %d", ordinal)
		b.Allocations[ordinal] = nil
		b.Unallocated = append(b.Unallocated, ordinal)
	}
	return unallocated, countByHandle, nil
}

func (b *allocationBlock) deleteAttributes(delIndexes, ordinals []int) {
	newIndexes := make([]*int, len(b.Attributes))
	newAttrs := []model.AllocationAttribute{}
	y := 0 // Next free slot in the new attributes list.
	for x := range b.Attributes {
		if !intInSlice(x, delIndexes) {
			// Attribute at x is not being deleted.  Build a mapping
			// of old attribute index (x) to new attribute index (y).
			log.Debugf("%d in %v", x, delIndexes)
			newIndex := y
			newIndexes[x] = &newIndex
			y += 1
			newAttrs = append(newAttrs, b.Attributes[x])
		}
	}
	b.Attributes = newAttrs

	// Update attribute indexes for all allocations in this block.
	for i := 0; i < b.numAddresses(); i++ {
		if b.Allocations[i] != nil {
			// Get the new index that corresponds to the old index
			// and update the allocation.
			newIndex := newIndexes[*b.Allocations[i]]
			b.Allocations[i] = newIndex
		}
	}
}

func (b allocationBlock) attributeRefCounts() map[int]int {
	refCounts := map[int]int{}
	for _, a := range b.Allocations {
		if a == nil {
			continue
		}

		if count, ok := refCounts[*a]; !ok {
			// No entry for given attribute index.
			refCounts[*a] = 1
		} else {
			refCounts[*a] = count + 1
		}
	}
	return refCounts
}

func (b allocationBlock) attributeIndexesByHandle(handleID string) []int {
	indexes := []int{}
	for i, attr := range b.Attributes {
		if attr.AttrPrimary != nil && *attr.AttrPrimary == handleID {
			indexes = append(indexes, i)
		}
	}
	return indexes
}

func (b *allocationBlock) releaseByHandle(handleID string) int {
	attrIndexes := b.attributeIndexesByHandle(handleID)
	log.Debugf("Attribute indexes to release: %v", attrIndexes)
	if len(attrIndexes) == 0 {
		// Nothing to release.
		log.Debugf("No addresses assigned to handle '%s'", handleID)
		return 0
	}

	// There are addresses to release.
	ordinals := []int{}
	var o int
	for o = 0; o < b.numAddresses(); o++ {
		// Only check allocated ordinals.
		if b.Allocations[o] != nil && intInSlice(*b.Allocations[o], attrIndexes) {
			// Release this ordinal.
			ordinals = append(ordinals, o)
		}
	}

	// Clean and reorder attributes.
	b.deleteAttributes(attrIndexes, ordinals)

	// Release the addresses.
	for _, o := range ordinals {
		b.Allocations[o] = nil
		b.Unallocated = append(b.Unallocated, o)
	}
	return len(ordinals)
}

func (b allocationBlock) ipsByHandle(handleID string) []cnet.IP {
	ips := []cnet.IP{}
	attrIndexes := b.attributeIndexesByHandle(handleID)
	var o int
	for o = 0; o < b.numAddresses(); o++ {
		if b.Allocations[o] != nil && intInSlice(*b.Allocations[o], attrIndexes) {
			ip := ordinalToIP(o, b)
			ips = append(ips, ip)
		}
	}
	return ips
}

func (b allocationBlock) attributesForIP(ip cnet.IP) (map[string]string, error) {
	// Convert to an ordinal.
	ordinal, err := ipToOrdinal(ip, b)
	if err != nil {
		return nil, err
	}

	// Check if allocated.
	attrIndex := b.Allocations[ordinal]
	if attrIndex == nil {
		return nil, errors.New(fmt.Sprintf("IP %s is not currently assigned in block", ip))
	}
	return b.Attributes[*attrIndex].AttrSecondary, nil
}

func (b *allocationBlock) findOrAddAttribute(handleID *string, attrs map[string]string) int {
	logCtx := log.WithField("attrs", attrs)
	if handleID != nil {
		logCtx = log.WithField("handle", *handleID)
	}
	attr := model.AllocationAttribute{handleID, attrs}
	for idx, existing := range b.Attributes {
		if reflect.DeepEqual(attr, existing) {
			log.Debugf("Attribute '%+v' already exists", attr)
			return idx
		}
	}

	// Does not exist - add it.
	logCtx.Debugf("New allocation attribute: %#v", attr)
	attrIndex := len(b.Attributes)
	b.Attributes = append(b.Attributes, attr)
	return attrIndex
}

// Get number of addresses covered by the block
func (b allocationBlock) numAddresses() int {
	ones, size := b.CIDR.Mask.Size()
	numAddresses := 1 << uint(size-ones)
	return numAddresses
}

func getBlockCIDRForAddress(addr cnet.IP, pool *v3.IPPool) cnet.IPNet {
	var mask net.IPMask
	if addr.Version() == 6 {
		// This is an IPv6 address.
		mask = net.CIDRMask(pool.Spec.BlockSize, 128)
	} else {
		// This is an IPv4 address.
		mask = net.CIDRMask(pool.Spec.BlockSize, 32)
	}
	masked := addr.Mask(mask)
	return cnet.IPNet{IPNet: net.IPNet{IP: masked, Mask: mask}}
}

func getIPVersion(ip cnet.IP) int {
	if ip.To4() == nil {
		return 6
	}
	return 4
}

func largerThanOrEqualToBlock(blockCIDR cnet.IPNet, pool *v3.IPPool) bool {
	ones, _ := blockCIDR.Mask.Size()
	return ones <= pool.Spec.BlockSize
}

func intInSlice(searchInt int, slice []int) bool {
	for _, v := range slice {
		if v == searchInt {
			return true
		}
	}
	return false
}

func ipToInt(ip cnet.IP) *big.Int {
	if ip.To4() != nil {
		return big.NewInt(0).SetBytes(ip.To4())
	} else {
		return big.NewInt(0).SetBytes(ip.To16())
	}
}

func intToIP(ipInt *big.Int) cnet.IP {
	ip := cnet.IP{net.IP(ipInt.Bytes())}
	return ip
}

func incrementIP(ip cnet.IP, increment *big.Int) cnet.IP {
	sum := big.NewInt(0).Add(ipToInt(ip), increment)
	return intToIP(sum)
}

func ipToOrdinal(ip cnet.IP, b allocationBlock) (int, error) {
	ip_int := ipToInt(ip)
	base_int := ipToInt(cnet.IP{b.CIDR.IP})
	ord := big.NewInt(0).Sub(ip_int, base_int).Int64()
	if ord < 0 || ord >= int64(b.numAddresses()) {
		return 0, fmt.Errorf("IP %s not in block %s", ip, b.CIDR)
	}
	return int(ord), nil
}

func ordinalToIP(ord int, b allocationBlock) cnet.IP {
	sum := big.NewInt(0).Add(ipToInt(cnet.IP{b.CIDR.IP}), big.NewInt(int64(ord)))
	return intToIP(sum)
}<|MERGE_RESOLUTION|>--- conflicted
+++ resolved
@@ -103,14 +103,6 @@
 
 	// Create slice of IPs and perform the allocations.
 	ips := []cnet.IPNet{}
-<<<<<<< HEAD
-	for _, o := range ordinals {
-		attrIndex := b.findOrAddAttribute(handleID, attrs)
-		b.Allocations[o] = &attrIndex
-		ipNet := b.CIDR
-		ipNet.IP = incrementIP(cnet.IP{b.CIDR.IP}, big.NewInt(int64(o))).IP
-		ips = append(ips, ipNet)
-=======
 	_, mask, _ := cnet.ParseCIDR(b.CIDR.String())
 	for _, o := range ordinals {
 		attrIndex := b.findOrAddAttribute(handleID, attrs)
@@ -118,7 +110,6 @@
 		ipNets := cnet.IPNet(*mask)
 		ipNets.IP = incrementIP(cnet.IP{b.CIDR.IP}, big.NewInt(int64(o))).IP
 		ips = append(ips, ipNets)
->>>>>>> d94130ce
 	}
 
 	log.Debugf("Block %s returned ips: %v", b.CIDR.String(), ips)
