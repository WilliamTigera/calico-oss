--- conflicted
+++ resolved
@@ -1,19 +1,4 @@
 // Copyright (c) 2016-2021 Tigera, Inc. All rights reserved.
-<<<<<<< HEAD
-=======
-
-// Licensed under the Apache License, Version 2.0 (the "License");
-// you may not use this file except in compliance with the License.
-// You may obtain a copy of the License at
-//
-//     http://www.apache.org/licenses/LICENSE-2.0
-//
-// Unless required by applicable law or agreed to in writing, software
-// distributed under the License is distributed on an "AS IS" BASIS,
-// WITHOUT WARRANTIES OR CONDITIONS OF ANY KIND, either express or implied.
-// See the License for the specific language governing permissions and
-// limitations under the License.
->>>>>>> 18285c8a
 
 package ipam
 
@@ -24,12 +9,10 @@
 
 	. "github.com/onsi/ginkgo"
 	. "github.com/onsi/gomega"
+	log "github.com/sirupsen/logrus"
 	v3 "github.com/tigera/api/pkg/apis/projectcalico/v3"
 	"k8s.io/client-go/kubernetes"
 
-	log "github.com/sirupsen/logrus"
-
-	v3 "github.com/projectcalico/api/pkg/apis/projectcalico/v3"
 	"github.com/projectcalico/libcalico-go/lib/apiconfig"
 	"github.com/projectcalico/libcalico-go/lib/backend"
 	"github.com/projectcalico/libcalico-go/lib/backend/api"
