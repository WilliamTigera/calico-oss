--- conflicted
+++ resolved
@@ -53,10 +53,7 @@
 var (
 	ErrBlockLimit      = errors.New("cannot allocate new block due to per host block limit")
 	ErrNoQualifiedPool = errors.New("cannot find a qualified ippool")
-<<<<<<< HEAD
-=======
 	ErrStrictAffinity  = errors.New("global strict affinity should not be false for Windows node")
->>>>>>> ac65ac34
 )
 
 // NewIPAMClient returns a new ipamClient, which implements Interface.
@@ -534,10 +531,6 @@
 					return nil, false, errors.New(errString)
 				}
 				s.datastoreRetryCount++
-<<<<<<< HEAD
-			}
-			s.datastoreRetryCount++
-=======
 			}
 			s.datastoreRetryCount++
 		}
@@ -602,82 +595,12 @@
 				return ips, ErrBlockLimit
 			}
 			return nil, err
->>>>>>> ac65ac34
-		}
-		return nil, false, errors.New("Max retries hit - excessive concurrent IPAM requests")
-	}
-
-	return nil, false, errors.New("failed to find or claim a block")
-}
-
-func (c ipamClient) autoAssign(ctx context.Context, num int, handleID *string, attrs map[string]string, requestedPools []net.IPNet, version int, host string, maxNumBlocks int, rsvdAttr *HostReservedAttr) ([]net.IPNet, error) {
-
-	// First, get the existing host-affine blocks.
-	logCtx := log.WithFields(log.Fields{"host": host})
-	if handleID != nil {
-		logCtx = logCtx.WithField("handle", *handleID)
-	}
-	logCtx.Info("Looking up existing affinities for host")
-	pools, affBlocks, err := c.prepareAffinityBlocksForHost(ctx, requestedPools, version, host, rsvdAttr)
-	if err != nil {
-		return nil, err
-	}
-
-	logCtx.Debugf("Found %d affine IPv%d blocks for host: %v", len(affBlocks), version, affBlocks)
-	ips := []net.IPNet{}
-
-	// Record how many blocks we own so we can check against the limit later.
-	numBlocksOwned := len(affBlocks)
-
-	config, err := c.GetIPAMConfig(ctx)
-	if err != nil {
-		return nil, err
-	}
-
-	s := &blockAssignState{
-		client:                c,
-		version:               version,
-		host:                  host,
-		pools:                 pools,
-		remainingAffineBlocks: affBlocks,
-		hostReservedAttr:      rsvdAttr,
-		allowNewClaim:         true,
-	}
-
-assignLoop:
-	// Allocate the IPs.
-	for len(ips) < num {
-		var b *model.KVPair
-
-<<<<<<< HEAD
-		rem := num - len(ips)
-		if maxNumBlocks > 0 && numBlocksOwned >= maxNumBlocks {
-			s.allowNewClaim = false
-		}
-
-		b, newlyClaimed, err := s.findOrClaimBlock(ctx, 1)
-		if err != nil {
-			if _, ok := err.(noFreeBlocksError); ok {
-				break assignLoop
-			}
-			if errors.Is(err, ErrBlockLimit) {
-				log.Warnf("Unable to allocate a new IPAM block; host already has %v blocks but "+
-					"blocks per host limit is %v", numBlocksOwned, maxNumBlocks)
-				return ips, ErrBlockLimit
-			}
-			return nil, err
-		}
-
-=======
->>>>>>> ac65ac34
+		}
+
 		if newlyClaimed {
 			numBlocksOwned++
 		}
 
-<<<<<<< HEAD
-	retryLoop:
-=======
->>>>>>> ac65ac34
 		// We have got a block b.
 		for i := 0; i < datastoreRetries; i++ {
 			newIPs, err := c.assignFromExistingBlock(ctx, b, rem, handleID, attrs, host, config.StrictAffinity)
@@ -691,16 +614,6 @@
 					b, err = c.blockReaderWriter.queryBlock(ctx, blockCIDR, "")
 					if err != nil {
 						logCtx.WithError(err).Warn("Failed to get block again after update conflict")
-<<<<<<< HEAD
-						break retryLoop
-					}
-
-					// Block b is in sync with datastore. Retry assigning IP.
-					continue retryLoop
-				}
-				logCtx.WithError(err).Warningf("Failed to assign IPs in newly allocated block")
-				break retryLoop
-=======
 						break
 					}
 
@@ -709,16 +622,11 @@
 				}
 				logCtx.WithError(err).Warningf("Failed to assign IPs in newly allocated block")
 				break
->>>>>>> ac65ac34
 			}
 			logCtx.Debugf("Assigned IPs from new block: %s", newIPs)
 			ips = append(ips, newIPs...)
 			rem = num - len(ips)
-<<<<<<< HEAD
-			break retryLoop
-=======
 			break
->>>>>>> ac65ac34
 		}
 	}
 
@@ -948,7 +856,6 @@
 }
 
 func (c ipamClient) releaseIPsFromBlock(ctx context.Context, ips []net.IP, blockCIDR net.IPNet) ([]net.IP, error) {
-	windowsHost := detectOS(ctx) == "windows"
 	logCtx := log.WithField("cidr", blockCIDR)
 	for i := 0; i < datastoreRetries; i++ {
 		logCtx.Info("Getting block so we can release IPs")
@@ -983,7 +890,7 @@
 		// the Value since we have updated the structure pointed to in the
 		// KVPair.
 		var updateErr error
-		if b.empty(windowsHost) && b.Affinity == nil {
+		if b.empty() && b.Affinity == nil {
 			logCtx.Info("Deleting non-affine block")
 			updateErr = c.blockReaderWriter.deleteBlock(ctx, obj)
 		} else {
@@ -1405,7 +1312,6 @@
 }
 
 func (c ipamClient) releaseByHandle(ctx context.Context, handleID string, blockCIDR net.IPNet) error {
-	windowsHost := detectOS(ctx) == "windows"
 	logCtx := log.WithFields(log.Fields{"handle": handleID, "cidr": blockCIDR})
 	for i := 0; i < datastoreRetries; i++ {
 		logCtx.Debug("Querying block so we can release IPs by handle")
@@ -1432,7 +1338,7 @@
 		}
 		logCtx.Debugf("Block has %d IPs with the given handle", num)
 
-		if block.empty(windowsHost) && block.Affinity == nil {
+		if block.empty() && block.Affinity == nil {
 			logCtx.Info("Deleting block because it is now empty and has no affinity")
 			err = c.blockReaderWriter.deleteBlock(ctx, obj)
 			if err != nil {
@@ -1621,20 +1527,6 @@
 		} else {
 			log.Errorf("Error getting IPAMConfig: %v", err)
 			return nil, err
-<<<<<<< HEAD
-		}
-	} else {
-		config = c.convertBackendToIPAMConfig(obj.Value.(*model.IPAMConfig))
-	}
-	if detectOS(ctx) == "windows" {
-		// When a Windows node owns a block, it creates a local /26 subnet object and as far as we know, it can't
-		// do a longest-prefix-match between the subnet CIDR and a remote /32.  This means that we can't allow
-		// remote hosts to borrow IPs from a Windows-owned block; and Windows hosts can't borrow IPs either.
-		// Force Windows nodes to always behave as if StrictAffinity is enabled.  This means that they won't borrow
-		// and they'll mark any blocks that they allocate as Strict so others can't borrow from them.
-		log.Info("On Windows, forcing IPAM StrictAffinity.")
-		config.StrictAffinity = true
-=======
 		}
 	} else {
 		config = c.convertBackendToIPAMConfig(obj.Value.(*model.IPAMConfig))
@@ -1649,7 +1541,6 @@
 			log.WithError(err).Error("Error validating ipam config")
 			return nil, err
 		}
->>>>>>> ac65ac34
 	}
 	return
 }
