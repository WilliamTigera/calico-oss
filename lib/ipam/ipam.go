--- conflicted
+++ resolved
@@ -210,7 +210,6 @@
 	return b, nil
 }
 
-<<<<<<< HEAD
 // function to check if context has associated OS parameter
 // fallback to GOOS in other case
 func detectOS(ctx context.Context) string {
@@ -220,21 +219,14 @@
 	return runtime.GOOS
 }
 
-// determinePools compares a list of requested pools with the enabled pools
-// and returns the intersect. If any requested pool does not exist, or is not enabled, an error is returned.
-// If no pools are requested, all enabled pools are returned.
-func (c ipamClient) determinePools(ctx context.Context, requestedPoolNets []net.IPNet, version int) ([]v3.IPPool, error) {
-	enabledPools, err := c.pools.GetEnabledPools(version)
-=======
 // determinePools compares a list of requested pools with the enabled pools and returns the intersect.
 // If any requested pool does not exist, or is not enabled, an error is returned.
 // If no pools are requested, all enabled pools are returned.
 // Also applies selector logic on node labels to determine if the pool is a match.
 // Returns the set of matching pools as well as the full set of ip pools.
-func (c ipamClient) determinePools(requestedPoolNets []net.IPNet, version int, node v3.Node) (matchingPools, enabledPools []v3.IPPool, err error) {
+func (c ipamClient) determinePools(ctx context.Context, requestedPoolNets []net.IPNet, version int, node v3.Node) (matchingPools, enabledPools []v3.IPPool, err error) {
 	// Get all the enabled IP pools from the datastore.
 	enabledPools, err = c.pools.GetEnabledPools(version)
->>>>>>> d94130ce
 	if err != nil {
 		log.WithError(err).Errorf("Error getting IP pools")
 		return
@@ -242,35 +234,27 @@
 	log.Debugf("enabled pools: %v", enabledPools)
 	log.Debugf("requested pools: %v", requestedPoolNets)
 
-	// Build a map so we can lookup existing pools by their CIDR.
+	// Build a map so we can lookup existing pools.
 	pm := map[string]v3.IPPool{}
+
+	// For windows OS, IPs x.0, x.1, x.2 and x.<bcast> are
+	// reserved. so, minimum 4 IPs are needed for network
+	// creation. As a result, don't allow a block size
+	// 30, 31, 32 (for IPv4) and 126, 127, 128 (for IPv6).
+	var maxWindowsBlockSize int
+	if version == 4 {
+		maxWindowsBlockSize = 30
+	} else {
+		maxWindowsBlockSize = 126
+	}
 	for _, p := range enabledPools {
+		if detectOS(ctx) == "windows" && p.Spec.BlockSize >= maxWindowsBlockSize {
+			log.Warningf("skipping pool %v for windows due to blockSize", p)
+			continue
+		}
 		pm[p.Spec.CIDR] = p
 	}
 
-<<<<<<< HEAD
-	if len(requestedPoolNets) > 0 {
-		log.Debugf("requested IPPools: %v", requestedPoolNets)
-		// Build a map so we can lookup existing pools.
-		pm := map[string]v3.IPPool{}
-
-		// For windows OS, IPs x.0, x.1, x.2 and x.<bcast> are
-		// reserved. so, minimum 4 IPs are needed for network
-		// creation. As a result, don't allow a block size
-		// 30, 31, 32 (for IPv4) and 126, 127, 128 (for IPv6).
-		var maxWindowsBlockSize int
-		if version == 4 {
-			maxWindowsBlockSize = 30
-		} else {
-			maxWindowsBlockSize = 126
-		}
-		for _, p := range enabledPools {
-			if detectOS(ctx) == "windows" && p.Spec.BlockSize >= maxWindowsBlockSize {
-				log.Warningf("skipping pool %v for windows due to blockSize", p)
-				continue
-			}
-			pm[p.Spec.CIDR] = p
-=======
 	// Build a list of requested IP pool objects based on the provided CIDRs, validating
 	// that each one actually exists and is enabled for IPAM.
 	requestedPools := []v3.IPPool{}
@@ -281,7 +265,6 @@
 			return
 		} else {
 			requestedPools = append(requestedPools, pool)
->>>>>>> d94130ce
 		}
 	}
 
@@ -317,10 +300,7 @@
 }
 
 func (c ipamClient) autoAssign(ctx context.Context, num int, handleID *string, attrs map[string]string, requestedPools []net.IPNet, version int, host string, maxNumBlocks int) ([]net.IPNet, error) {
-<<<<<<< HEAD
-	// Start by sanitizing the requestedPools.
-	pools, err := c.determinePools(ctx, requestedPools, version)
-=======
+
 	// Retrieve node for given hostname to use for ip pool node selection
 	node, err := c.client.Get(ctx, model.ResourceKey{Kind: v3.KindNode, Name: host}, "")
 	if err != nil {
@@ -335,8 +315,7 @@
 	}
 
 	// Determine the correct set of IP pools to use for this request.
-	pools, allPools, err := c.determinePools(requestedPools, version, *v3n)
->>>>>>> d94130ce
+	pools, allPools, err := c.determinePools(ctx, requestedPools, version, *v3n)
 	if err != nil {
 		return nil, err
 	}
