// Copyright (c) 2016 Tigera, Inc. All rights reserved.

// Licensed under the Apache License, Version 2.0 (the "License");
// you may not use this file except in compliance with the License.
// You may obtain a copy of the License at
//
//     http://www.apache.org/licenses/LICENSE-2.0
//
// Unless required by applicable law or agreed to in writing, software
// distributed under the License is distributed on an "AS IS" BASIS,
// WITHOUT WARRANTIES OR CONDITIONS OF ANY KIND, either express or implied.
// See the License for the specific language governing permissions and
// limitations under the License.

package api

import (
	"fmt"

	"github.com/projectcalico/libcalico-go/lib/api/unversioned"
	"github.com/projectcalico/libcalico-go/lib/net"
)

type WorkloadEndpoint struct {
	unversioned.TypeMetadata
	Metadata WorkloadEndpointMetadata `json:"metadata,omitempty"`
	Spec     WorkloadEndpointSpec     `json:"spec,omitempty"`
}

// WorkloadEndpointMetadata contains the Metadata for a WorkloadEndpoint resource.
type WorkloadEndpointMetadata struct {
	unversioned.ObjectMetadata

	// The name of the endpoint.  This may be omitted on a create, in which case an endpoint
	// ID will be automatically created, and the endpoint ID will be included in the response.
	Name string `json:"name,omitempty" validate:"omitempty,name"`

	// The name of the workload.
	Workload string `json:"workload,omitempty" valid:"omitempty,name"`

	// The name of the orchestrator.
	Orchestrator string `json:"orchestrator,omitempty" valid:"omitempty,name"`

	// The node name identifying the Calico node instance.
	Node string `json:"node,omitempty" valid:"omitempty,name"`

	// The labels applied to the workload endpoint.  It is expected that many endpoints share
	// the same labels. For example, they could be used to label all “production” workloads
	// with “deployment=prod” so that security policy can be applied to production workloads.
	Labels map[string]string `json:"labels,omitempty" validate:"omitempty,labels"`
}

// WorkloadEndpointMetadata contains the specification for a WorkloadEndpoint resource.
type WorkloadEndpointSpec struct {
	// IPNetworks is a list of subnets allocated to this endpoint. IP packets will only be
	// allowed to leave this interface if they come from an address in one of these subnets.
	//
	// Currently only /32 for IPv4 and /128 for IPv6 networks are supported.
	IPNetworks []net.IPNet `json:"ipNetworks,omitempty" validate:"omitempty,dive,cidr"`

	// IPNATs is a list of 1:1 NAT mappings to apply to the endpoint. Inbound connections
	// to the external IP will be forwarded to the internal IP. Connections initiated from the
	// internal IP will not have their source address changed, except when an endpoint attempts
	// to connect one of its own external IPs. Each internal IP must be associated with the same
	// endpoint via the configured IPNetworks.
	IPNATs []IPNAT `json:"ipNATs,omitempty" validate:"omitempty,dive"`

	// IPv4Gateway is the gateway IPv4 address for traffic from the workload.
	IPv4Gateway *net.IP `json:"ipv4Gateway,omitempty" validate:"omitempty,ipv4"`

	// IPv6Gateway is the gateway IPv6 address for traffic from the workload.
	IPv6Gateway *net.IP `json:"ipv6Gateway,omitempty" validate:"omitempty,ipv6"`

	// A list of security Profile resources that apply to this endpoint. Each profile is
	// applied in the order that they appear in this list.  Profile rules are applied
<<<<<<< HEAD
	// after the tier security policy.
=======
	// after the selector-based security policy.
>>>>>>> 7fe78bdd
	Profiles []string `json:"profiles,omitempty" validate:"omitempty,dive,name"`

	// InterfaceName the name of the Linux interface on the host: for example, tap80.
	InterfaceName string `json:"interfaceName,omitempty" validate:"interface"`

	// MAC is the MAC address of the endpoint interface.
	MAC *net.MAC `json:"mac,omitempty" validate:"omitempty,mac"`
}

// IPNat contains a single NAT mapping for a WorkloadEndpoint resource.
type IPNAT struct {
	// The internal IP address which must be associated with the owning endpoint via the
	// configured IPNetworks for the endpoint.
	InternalIP net.IP `json:"internalIP" validate:"ip"`

	// The external IP address.
	ExternalIP net.IP `json:"externalIP" validate:"ip"`
}

// String returns a friendly form of an IPNAT.
func (i IPNAT) String() string {
	return fmt.Sprintf("%s<>%s", i.InternalIP, i.ExternalIP)
}

// NewWorkloadEndpoint creates a new (zeroed) WorkloadEndpoint struct with the TypeMetadata
// initialised to the current version.
func NewWorkloadEndpoint() *WorkloadEndpoint {
	return &WorkloadEndpoint{
		TypeMetadata: unversioned.TypeMetadata{
			Kind:       "workloadEndpoint",
			APIVersion: unversioned.VersionCurrent,
		},
	}
}

// WorkloadEndpointList contains a list of Host Endpoint resources.  List types are returned
// from List() enumerations in the client interface.
type WorkloadEndpointList struct {
	unversioned.TypeMetadata
	Metadata unversioned.ListMetadata `json:"metadata,omitempty"`
	Items    []WorkloadEndpoint       `json:"items" validate:"dive"`
}

// NewWorkloadEndpointList creates a new (zeroed) NodeList struct with the TypeMetadata
// initialised to the current version.
func NewWorkloadEndpointList() *WorkloadEndpointList {
	return &WorkloadEndpointList{
		TypeMetadata: unversioned.TypeMetadata{
			Kind:       "workloadEndpointList",
			APIVersion: unversioned.VersionCurrent,
		},
	}
}<|MERGE_RESOLUTION|>--- conflicted
+++ resolved
@@ -73,11 +73,7 @@
 
 	// A list of security Profile resources that apply to this endpoint. Each profile is
 	// applied in the order that they appear in this list.  Profile rules are applied
-<<<<<<< HEAD
-	// after the tier security policy.
-=======
 	// after the selector-based security policy.
->>>>>>> 7fe78bdd
 	Profiles []string `json:"profiles,omitempty" validate:"omitempty,dive,name"`
 
 	// InterfaceName the name of the Linux interface on the host: for example, tap80.
