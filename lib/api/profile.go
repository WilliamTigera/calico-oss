// Copyright (c) 2016 Tigera, Inc. All rights reserved.

// Licensed under the Apache License, Version 2.0 (the "License");
// you may not use this file except in compliance with the License.
// You may obtain a copy of the License at
//
//     http://www.apache.org/licenses/LICENSE-2.0
//
// Unless required by applicable law or agreed to in writing, software
// distributed under the License is distributed on an "AS IS" BASIS,
// WITHOUT WARRANTIES OR CONDITIONS OF ANY KIND, either express or implied.
// See the License for the specific language governing permissions and
// limitations under the License.

package api

import (
	"github.com/projectcalico/libcalico-go/lib/api/unversioned"
)

// Profile contains the details a security profile resource.  A profile is set of security rules
// to apply on an endpoint.  An endpoint (either a host endpoint or an endpoint on a workload) can
// reference zero or more profiles.  The profile rules are applied directly to the endpoint *after*
<<<<<<< HEAD
// the tiered security policy has been applied, and in the order the profiles are declared on the
=======
// the selector-based security policy has been applied, and in the order the profiles are declared on the
>>>>>>> 7fe78bdd
// endpoint.
type Profile struct {
	unversioned.TypeMetadata
	Metadata ProfileMetadata `json:"metadata,omitempty"`
	Spec     ProfileSpec     `json:"spec,omitempty"`
}

// ProfileMetadata contains the metadata for a security Profile resource.
type ProfileMetadata struct {
	unversioned.ObjectMetadata

	// The name of the endpoint.
	Name string `json:"name,omitempty" validate:"omitempty,name"`

	// The labels to apply to each endpoint that references this profile.  It is expected
	// that many endpoints share the same labels. For example, they could be used to label all
	// “production” workloads with “deployment=prod” so that security policy can be applied
	// to production workloads.
	Labels map[string]string `json:"labels,omitempty" validate:"omitempty,labels"`
}

// ProfileSpec contains the specification for a security Profile resource.
type ProfileSpec struct {
	// The ordered set of ingress rules.  Each rule contains a set of packet match criteria and
	// a corresponding action to apply.
	IngressRules []Rule `json:"ingress,omitempty" validate:"omitempty,dive"`

	// The ordered set of egress rules.  Each rule contains a set of packet match criteria and
	// a corresponding action to apply.
	EgressRules []Rule `json:"egress,omitempty" validate:"omitempty,dive"`

	// A list of tags that are applied to each endpoint that references this profile.
	Tags []string `json:"tags,omitempty" validate:"omitempty,dive,tag"`
}

// NewProfile creates a new (zeroed) Profile struct with the TypeMetadata initialised to the current
// version.
func NewProfile() *Profile {
	return &Profile{
		TypeMetadata: unversioned.TypeMetadata{
			Kind:       "profile",
			APIVersion: unversioned.VersionCurrent,
		},
	}
}

// A ProfileList contains a list of security Profile resources.  List types are returned from List()
// enumerations on the client interface.
type ProfileList struct {
	unversioned.TypeMetadata
	Metadata unversioned.ListMetadata `json:"metadata,omitempty"`
	Items    []Profile                `json:"items" validate:"dive,omitempty"`
}

// NewProfile creates a new (zeroed) Profile struct with the TypeMetadata initialised to the current
// version.
func NewProfileList() *ProfileList {
	return &ProfileList{
		TypeMetadata: unversioned.TypeMetadata{
			Kind:       "profileList",
			APIVersion: unversioned.VersionCurrent,
		},
	}
}<|MERGE_RESOLUTION|>--- conflicted
+++ resolved
@@ -21,11 +21,7 @@
 // Profile contains the details a security profile resource.  A profile is set of security rules
 // to apply on an endpoint.  An endpoint (either a host endpoint or an endpoint on a workload) can
 // reference zero or more profiles.  The profile rules are applied directly to the endpoint *after*
-<<<<<<< HEAD
-// the tiered security policy has been applied, and in the order the profiles are declared on the
-=======
 // the selector-based security policy has been applied, and in the order the profiles are declared on the
->>>>>>> 7fe78bdd
 // endpoint.
 type Profile struct {
 	unversioned.TypeMetadata
