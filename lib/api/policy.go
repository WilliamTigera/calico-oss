// Copyright (c) 2016 Tigera, Inc. All rights reserved.

// Licensed under the Apache License, Version 2.0 (the "License");
// you may not use this file except in compliance with the License.
// You may obtain a copy of the License at
//
//     http://www.apache.org/licenses/LICENSE-2.0
//
// Unless required by applicable law or agreed to in writing, software
// distributed under the License is distributed on an "AS IS" BASIS,
// WITHOUT WARRANTIES OR CONDITIONS OF ANY KIND, either express or implied.
// See the License for the specific language governing permissions and
// limitations under the License.

package api

import (
	"github.com/projectcalico/libcalico-go/lib/api/unversioned"
)

<<<<<<< HEAD
// Policy contains information about a tiered security Policy resource.  This contains a set of
// security rules to apply.  Security policies allow a tiered security model which can override the
// security profiles directly referenced by an endpoint.
=======
// Policy contains information about a security Policy resource.  This contains a set of
// security rules to apply.  Security policies allow a selector-based security model which can override
// the security profiles directly referenced by an endpoint.
>>>>>>> 7fe78bdd
//
// Each policy must do one of the following:
//
//  	- Match the packet and apply a “next-tier” action; this skips the rest of the tier, deferring
//        to the next tier (or the explicit profiles if this is the last tier.
//  	- Match the packet and apply an “allow” action; this immediately accepts the packet, skipping
//        all further tiers and profiles. This is not recommended in general, because it prevents
//        further policy from being executed.
// 	- Match the packet and apply a “deny” action; this drops the packet immediately, skipping all
//        further tiers and profiles.
// 	- Fail to match the packet; in which case the packet proceeds to the next policy in the tier.
//        If there are no more policies in the tier then the packet is dropped.
//
// Note:
// 	If no policies in a tier match an endpoint then the packet skips the tier completely. The
// 	“default deny” behavior described above only applies if some of the policies in a tier match
// 	the endpoint.
//
// Calico implements the security policy for each endpoint individually and only the policies that
// have matching selectors are implemented. This ensures that the number of rules that actually need
// to be inserted into the kernel is proportional to the number of local endpoints rather than the
// total amount of policy. If no policies in a tier match a given endpoint then that tier is skipped.
type Policy struct {
	unversioned.TypeMetadata
	Metadata PolicyMetadata `json:"metadata,omitempty"`
	Spec     PolicySpec     `json:"spec,omitempty"`
}

<<<<<<< HEAD
// PolicyMetadata contains the metadata for a tiered security Policy resource.
type PolicyMetadata struct {
	unversioned.ObjectMetadata

	// The name of the tiered security policy.
=======
// PolicyMetadata contains the metadata for a selector-based security Policy resource.
type PolicyMetadata struct {
	unversioned.ObjectMetadata

	// The name of the selector-based security policy.
>>>>>>> 7fe78bdd
	Name string `json:"name,omitempty" validate:"omitempty,name"`

	// The name of the tier that this policy belongs to.  If this is omitted, the default
	// tier (name is "default") is assumed.  The specified tier must exist in order to create
	// security policies within the tier, the "default" tier is created automatically if it
	// does not exist, this means for deployments requiring only a single Tier, the tier name
	// may be omitted on all policy management requests.
	Tier string `json:"tier,omitempty" validate:"omitempty,name"`
}

<<<<<<< HEAD
// PolicySpec contains the specification for a tiered security Policy resource.
=======
// PolicySpec contains the specification for a selector-based security Policy resource.
>>>>>>> 7fe78bdd
type PolicySpec struct {
	// Order is an optional field that specifies the order in which the policy is applied
	// within a given tier.  Policies with higher "order" are applied after those with lower
	// order.  If the order is omitted, it may be considered to be "infinite" - i.e. the
	// policy will be applied last.  Policies with identical order and within the same Tier
	// will be applied in alphanumerical order based on the Policy "Name".
	Order *float64 `json:"order,omitempty"`

	// The ordered set of ingress rules.  Each rule contains a set of packet match criteria and
	// a corresponding action to apply.
	IngressRules []Rule `json:"ingress,omitempty" validate:"omitempty,dive"`

	// The ordered set of egress rules.  Each rule contains a set of packet match criteria and
	// a corresponding action to apply.
	EgressRules []Rule `json:"egress,omitempty" validate:"omitempty,dive"`

	// The selector is an expression used to pick pick out the endpoints that the policy should
	// be applied to.
	//
	// Selector expressions follow this syntax:
	//
	// 	label == "string_literal"  ->  comparison, e.g. my_label == "foo bar"
	// 	label != "string_literal"   ->  not equal; also matches if label is not present
	// 	label in { "a", "b", "c", ... }  ->  true if the value of label X is one of "a", "b", "c"
	// 	label not in { "a", "b", "c", ... }  ->  true if the value of label X is not one of "a", "b", "c"
	// 	has(label_name)  -> True if that label is present
	// 	! expr -> negation of expr
	// 	expr && expr  -> Short-circuit and
	// 	expr || expr  -> Short-circuit or
	// 	( expr ) -> parens for grouping
	// 	all() or the empty selector -> matches all endpoints.
	//
	// Label names are allowed to contain alphanumerics, -, _ and /. String literals are more permissive
	// but they do not support escape characters.
	//
	// Examples (with made-up labels):
	//
	// 	type == "webserver" && deployment == "prod"
	// 	type in {"frontend", "backend"}
	// 	deployment != "dev"
	// 	! has(label_name)
	Selector string `json:"selector" validate:"selector"`
}

// NewPolicy creates a new (zeroed) Policy struct with the TypeMetadata initialised to the current
// version.
func NewPolicy() *Policy {
	return &Policy{
		TypeMetadata: unversioned.TypeMetadata{
			Kind:       "policy",
			APIVersion: unversioned.VersionCurrent,
		},
	}
}

<<<<<<< HEAD
// PolicyList contains a list of tier security Policy resources.  List types are returned from List()
=======
// PolicyList contains a list of selector-based security Policy resources.  List types are returned from List()
>>>>>>> 7fe78bdd
// enumerations on the client interface.
type PolicyList struct {
	unversioned.TypeMetadata
	Metadata unversioned.ListMetadata `json:"metadata,omitempty"`
	Items    []Policy                 `json:"items" validate:"dive"`
}

// NewPolicyList creates a new (zeroed) PolicyList struct with the TypeMetadata initialised to the current
// version.
func NewPolicyList() *PolicyList {
	return &PolicyList{
		TypeMetadata: unversioned.TypeMetadata{
			Kind:       "policyList",
			APIVersion: unversioned.VersionCurrent,
		},
	}
}<|MERGE_RESOLUTION|>--- conflicted
+++ resolved
@@ -18,15 +18,9 @@
 	"github.com/projectcalico/libcalico-go/lib/api/unversioned"
 )
 
-<<<<<<< HEAD
 // Policy contains information about a tiered security Policy resource.  This contains a set of
-// security rules to apply.  Security policies allow a tiered security model which can override the
-// security profiles directly referenced by an endpoint.
-=======
-// Policy contains information about a security Policy resource.  This contains a set of
 // security rules to apply.  Security policies allow a selector-based security model which can override
 // the security profiles directly referenced by an endpoint.
->>>>>>> 7fe78bdd
 //
 // Each policy must do one of the following:
 //
@@ -55,19 +49,11 @@
 	Spec     PolicySpec     `json:"spec,omitempty"`
 }
 
-<<<<<<< HEAD
-// PolicyMetadata contains the metadata for a tiered security Policy resource.
-type PolicyMetadata struct {
-	unversioned.ObjectMetadata
-
-	// The name of the tiered security policy.
-=======
 // PolicyMetadata contains the metadata for a selector-based security Policy resource.
 type PolicyMetadata struct {
 	unversioned.ObjectMetadata
 
 	// The name of the selector-based security policy.
->>>>>>> 7fe78bdd
 	Name string `json:"name,omitempty" validate:"omitempty,name"`
 
 	// The name of the tier that this policy belongs to.  If this is omitted, the default
@@ -78,11 +64,7 @@
 	Tier string `json:"tier,omitempty" validate:"omitempty,name"`
 }
 
-<<<<<<< HEAD
-// PolicySpec contains the specification for a tiered security Policy resource.
-=======
 // PolicySpec contains the specification for a selector-based security Policy resource.
->>>>>>> 7fe78bdd
 type PolicySpec struct {
 	// Order is an optional field that specifies the order in which the policy is applied
 	// within a given tier.  Policies with higher "order" are applied after those with lower
@@ -138,11 +120,7 @@
 	}
 }
 
-<<<<<<< HEAD
-// PolicyList contains a list of tier security Policy resources.  List types are returned from List()
-=======
 // PolicyList contains a list of selector-based security Policy resources.  List types are returned from List()
->>>>>>> 7fe78bdd
 // enumerations on the client interface.
 type PolicyList struct {
 	unversioned.TypeMetadata
