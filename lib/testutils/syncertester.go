--- conflicted
+++ resolved
@@ -142,18 +142,10 @@
 }
 
 // ExpectStatusUpdate verifies a status update message has been received.  This should only
-<<<<<<< HEAD
-// be called *after* a new status change has occurred.  Since the concrete implementations
-// of the syncer API only migrate status in increasing readiness, this means it should be
-// called once each for the following statuses in order:  WaitingForDatastore, ResyncInProgress, InSync.
-// The OnStatusUpdate callback will panic if the above is not true.
-func (st *SyncerTester) ExpectStatusUpdate(status api.SyncStatus, timeout ...time.Duration) {
-=======
 // be called *after* a new status change has occurred.  The possible state changes are:
 // WaitingForDatastore -> ResyncInProgress -> InSync -> WaitingForDatastore.
 // ExpectStatusUpdate will panic if called with the same status twice in a row.
-func (st *SyncerTester) ExpectStatusUpdate(status api.SyncStatus) {
->>>>>>> 30f14291
+func (st *SyncerTester) ExpectStatusUpdate(status api.SyncStatus, timeout ...time.Duration) {
 	log.Infof("Expecting status of: %s", status)
 	cs := func() api.SyncStatus {
 		st.lock.Lock()
