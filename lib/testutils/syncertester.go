--- conflicted
+++ resolved
@@ -1,8 +1,4 @@
-<<<<<<< HEAD
-// Copyright (c) 2017-2020 Tigera, Inc. All rights reserved.
-=======
 // Copyright (c) 2017-2021 Tigera, Inc. All rights reserved.
->>>>>>> 073c4ac0
 
 // Licensed under the Apache License, Version 2.0 (the "License");
 // you may not use this file except in compliance with the License.
@@ -10,7 +6,7 @@
 //
 //     http://www.apache.org/licenses/LICENSE-2.0
 //
-// Unless required by applicable law or agreed to in writing, software
+// Unless required by applicable law or agreed to in writing, software`
 // distributed under the License is distributed on an "AS IS" BASIS,
 // WITHOUT WARRANTIES OR CONDITIONS OF ANY KIND, either express or implied.
 // See the License for the specific language governing permissions and
@@ -21,13 +17,13 @@
 	"encoding/json"
 	"errors"
 	"fmt"
-<<<<<<< HEAD
-=======
 	"reflect"
->>>>>>> 073c4ac0
+	"regexp"
 	"strings"
 	"sync"
 	"time"
+
+	v3 "github.com/tigera/api/pkg/apis/projectcalico/v3"
 
 	v1 "k8s.io/apimachinery/pkg/apis/meta/v1"
 	"k8s.io/apimachinery/pkg/runtime"
@@ -80,6 +76,7 @@
 	onUpdates   [][]api.Update
 	updates     []api.Update
 	parseErrors []parseError
+	connErrors  []error
 }
 
 // OnStatusUpdated updates the current status and then blocks until a call to
@@ -109,6 +106,28 @@
 	st.statusBlocker.Wait()
 	log.Infof("OnStatusUpdated now unblocked waiting for: %s", status)
 
+}
+
+// SyncFailed stores a sync failed message.
+func (st *SyncerTester) SyncFailed(err error) {
+	defer GinkgoRecover()
+
+	func() {
+		// Store the updates and onUpdates.
+		st.lock.Lock()
+		defer st.lock.Unlock()
+		st.connErrors = append(st.connErrors, err)
+	}()
+
+	// We may need to block if the test has blocked the main event processing.
+	st.updateBlocker.Wait()
+}
+
+// ParseFailed just stores the parse failure.
+func (st *SyncerTester) ParseFailed(rawKey string, rawValue string) {
+	st.lock.Lock()
+	defer st.lock.Unlock()
+	st.parseErrors = append(st.parseErrors, parseError{rawKey: rawKey, rawValue: rawValue})
 }
 
 // OnUpdates just stores the update and asserts the state of the cache and the update.
@@ -147,47 +166,22 @@
 					"Key":   k,
 					"Value": u.KVPair.Value,
 				}).Info("Handling modified cache entry")
-<<<<<<< HEAD
-				//var rcc v3.RemoteClusterConfiguration
-				//switch t := u.Key.(type) {
-				//default:
-				//case model.ResourceKey:
-				//	if t.Kind == v3.KindRemoteClusterConfiguration {
-				//		rcc = u.Value.(v3.RemoteClusterConfiguration)
-				//	}
-				//}
-				//Expect(st.cache).To(HaveKey(k), fmt.Sprintf("Update is %+v, %+v", k, rcc))
-				Expect(st.cache).To(HaveKey(k), fmt.Sprintf("Update is %+q: %+v", k, u.KVPair.Value))
-				Expect(u.Value).NotTo(BeNil(), fmt.Sprintf("Update is %+v", u))
-				st.cache[k] = u.KVPair
-=======
 				Expect(st.cache).To(HaveKey(k))
 				Expect(u.Value).NotTo(BeNil())
 				st.cache[k] = CacheEntry{KVPair: u.KVPair}
->>>>>>> 073c4ac0
 			}
 
 			// Check that KeyFromDefaultPath supports parsing the path again;
 			// this is required for typha to support this resource.
 			parsedKey := model.KeyFromDefaultPath(k)
-			if !strings.HasPrefix(k, "/calico/felix/v1/remotecluster/") &&
-				!strings.HasPrefix(k, "remote-cluster:") {
-				Expect(parsedKey).NotTo(BeNil(), fmt.Sprintf(
-					"KeyFromDefaultPath unable to parse %s, generated from %+v; typha won't support this key",
-					k, u.Key))
-			}
+			Expect(parsedKey).NotTo(BeNil(), fmt.Sprintf(
+				"KeyFromDefaultPath unable to parse %s, generated from %+v; typha won't support this key",
+				k, u.Key))
 		}
 	}()
 
 	// We may need to block if the test has blocked the main event processing.
 	st.updateBlocker.Wait()
-}
-
-// ParseFailed just stores the parse failure.
-func (st *SyncerTester) ParseFailed(rawKey string, rawValue string) {
-	st.lock.Lock()
-	defer st.lock.Unlock()
-	st.parseErrors = append(st.parseErrors, parseError{rawKey: rawKey, rawValue: rawValue})
 }
 
 // ExpectStatusUpdate verifies a status update message has been received.  This should only
@@ -202,19 +196,11 @@
 		return st.status
 	}
 	if len(timeout) == 0 {
-<<<<<<< HEAD
-		Eventually(cs, 6*time.Second, time.Second).Should(Equal(status))
-	} else {
-		Eventually(cs, timeout[0], time.Second).Should(Equal(status))
-	}
-	Consistently(cs).Should(Equal(status))
-=======
 		EventuallyWithOffset(1, cs, "6s", "1ms").Should(Equal(status))
 	} else {
 		EventuallyWithOffset(1, cs, timeout[0], "1ms").Should(Equal(status))
 	}
 	ConsistentlyWithOffset(1, cs).Should(Equal(status))
->>>>>>> 073c4ac0
 
 	log.Infof("Status is at expected status: %s", status)
 
@@ -224,11 +210,7 @@
 	current := st.statusChanged
 	st.statusChanged = false
 	st.lock.Unlock()
-<<<<<<< HEAD
-	Expect(current).To(BeTrue())
-=======
 	ExpectWithOffset(1, current).To(BeTrue())
->>>>>>> 073c4ac0
 
 	// If you hit a panic here, it's because you must have called this again with the
 	// same status.
@@ -247,6 +229,29 @@
 	ConsistentlyWithOffset(1, sc).Should(BeFalse(), "Status changed unexpectedly")
 }
 
+// ExpectConnErrors verifies the supplied connection errors were received.
+func (st *SyncerTester) ExpectConnErrors(errs []error, timeout ...time.Duration) {
+	log.Infof("Expecting errors of: %v", errs)
+	ce := func() []error {
+		st.lock.Lock()
+		defer st.lock.Unlock()
+		return st.connErrors[:]
+	}
+	if len(timeout) == 0 {
+		EventuallyWithOffset(1, ce, "6s", "1ms").Should(Equal(errs))
+	} else {
+		EventuallyWithOffset(1, ce, timeout[0], "1ms").Should(Equal(errs))
+	}
+	ConsistentlyWithOffset(1, ce).Should(Equal(errs))
+
+	log.Infof("Connection errors are as expected: %v", errs)
+
+	// Reset the received errors.
+	st.lock.Lock()
+	st.connErrors = nil
+	st.lock.Unlock()
+}
+
 // ExpectCacheSize verifies that the cache size is as expected. If this fails, the entire cache is included in the
 // logs - entries that were explicitly checked will be marked as `Seen: true`.
 func (st *SyncerTester) ExpectCacheSize(size int) {
@@ -258,26 +263,9 @@
 // timestamp) - those values are only compared if set in the supplied kvp. Important details such as name, namespace,
 // type and value are always compared. This marks the cache entry as "Seen".
 func (st *SyncerTester) ExpectData(kvp model.KVPair) {
-	st.ExpectDataSanitized(kvp, func(v interface{}) interface{} { return v })
-}
-func (st *SyncerTester) ExpectDataSanitized(kvp model.KVPair, sanitizer func(v interface{}) interface{}) {
 	key, err := model.KeyToDefaultPath(kvp.Key)
 	ExpectWithOffset(1, err).NotTo(HaveOccurred(), fmt.Sprintf("failed to convert key to default path: %v", kvp.Key))
 
-<<<<<<< HEAD
-	if kvp.Revision == "" {
-		value := func() interface{} {
-			return sanitizer(st.GetCacheValue(key))
-		}
-		EventuallyWithOffset(1, value, 6*time.Second, time.Millisecond).Should(Equal(kvp.Value),
-			fmt.Sprintf("Timed out waiting for %v to equal expected value", key))
-		ConsistentlyWithOffset(1, value).Should(Equal(kvp.Value), "KVPair data was incorrect")
-	} else {
-		kv := func() interface{} {
-			kv := st.GetCacheKVPair(key)
-			kv.Value = sanitizer(kv.Value)
-			return kv
-=======
 	comp := func() error {
 		cachedKvp := st.GetCacheKVPair(key)
 		if cachedKvp == nil {
@@ -286,7 +274,6 @@
 		if !kvpsEqual(*cachedKvp, kvp) {
 			return fmt.Errorf("Incorrect entry in cache.\n  Found:\n%s\n\n  Expected:\n%s",
 				kvpAsDebugString(*cachedKvp), kvpAsDebugString(kvp))
->>>>>>> 073c4ac0
 		}
 		return nil
 	}
@@ -326,14 +313,9 @@
 	ConsistentlyWithOffset(1, st.CacheSnapshot).ShouldNot(HaveKey(key), fmt.Sprintf("Found key %s in cache - not expected", key))
 }
 
-<<<<<<< HEAD
-// GetCacheValue returns the value of the KVPair from the cache.
-func (st *SyncerTester) GetCacheKVPair(k string) model.KVPair {
-=======
 // GetCacheValue returns the value of the KVPair from the cache and flags the entry as "Seen". This makes debugging
 // easier.
 func (st *SyncerTester) GetCacheKVPair(k string) *model.KVPair {
->>>>>>> 073c4ac0
 	st.lock.Lock()
 	defer st.lock.Unlock()
 	if entry, ok := st.cache[k]; ok {
@@ -373,52 +355,6 @@
 	return es
 }
 
-<<<<<<< HEAD
-// waitForNumUpdates waits up to 4s and exits if the number of stored updates is equal to
-// the number of expected updates.
-func (st *SyncerTester) waitForNumUpdates(expected []api.Update) {
-	// Poll until we have at least the correct number of updates to check.
-	nu := func() int {
-		st.lock.Lock()
-		defer st.lock.Unlock()
-		return len(st.updates)
-	}
-
-	for i := 0; i < 20; i++ {
-		if nu() == len(expected) {
-			break
-		}
-		time.Sleep(200 * time.Millisecond)
-	}
-}
-
-// waitForNumOnUpdates waits up to 4s and exits if the number of stored OnUpdates is equal to
-// the number of expected OnUpdates.
-func (st *SyncerTester) waitForNumOnUpdates(expected [][]api.Update) {
-	// Poll until we have at least the correct number of updates to check.
-	nu := func() int {
-		st.lock.Lock()
-		defer st.lock.Unlock()
-		return len(st.onUpdates)
-	}
-	for i := 0; i < 20; i++ {
-		if nu() == len(expected) {
-			break
-		}
-		time.Sleep(200 * time.Millisecond)
-	}
-}
-
-// Call to test the onUpdate events (without worrying about which specific
-// OnUpdate events were received).
-// This removes all updates/onUpdate events from this receiver, so that the
-// next call to this just requires the next set of updates.
-func (st *SyncerTester) ExpectUpdates(expected []api.Update, checkOrder bool) {
-	log.Infof("Expecting updates of %v", expected)
-
-	// Wait for the correct number of updates. If we don't get them then the expect will fail below.
-	st.waitForNumUpdates(expected)
-=======
 // HasUpdates checks whether the syncer has the specified updates.
 func (st *SyncerTester) hasUpdates(expectedUpdates []api.Update, checkOrder bool, sanitizer func(u []api.Update) []api.Update) error {
 	// Get the actualUpdates and make a local copy.
@@ -530,7 +466,6 @@
 		return st.hasUpdates(expectedUpdates, checkOrder, sfn)
 	}
 	EventuallyWithOffset(1, expectFn, "20s", "200ms").ShouldNot(HaveOccurred())
->>>>>>> 073c4ac0
 
 	// Extract the updates and remove the updates and onUpdates from our cache.
 	st.lock.Lock()
@@ -539,75 +474,27 @@
 	st.onUpdates = nil
 }
 
-<<<<<<< HEAD
-// Call to test a sanitized set of onUpdate events. The supplied sanitizer should modify the supplied
-// update to make comparison with the expected set of data. For example, this could remove revision
-// information, UUIDs or other dynamic data that would otherwise make comparison difficult.
-// This removes all updates/onUpdate events from this receiver, so that the
-// next call to this just requires the next set of updates.
-func (st *SyncerTester) ExpectUpdatesSanitized(expected []api.Update, checkOrder bool, sanitizer func(u *api.Update) *api.Update) {
-	log.Infof("Expecting updates of %v", expected)
-
-	// Wait for the correct number of updates. If we don't get them then the expect will fail below.
-	st.waitForNumUpdates(expected)
-
-	// TODO(casey): This is a hack - even though we've waited for the number of updates to exist, we might not have the
-	// correct ones. This is because the sanitizing process below might filter some out. Wait a litle bit
-	// extra just to make sure we've got everything. If we don't get them within 5 seconds, something must be wrong, right?
-	time.Sleep(5 * time.Second)
-
-	// Extract the updates and remove the updates and onUpdates from our cache.
-	st.lock.Lock()
-	defer st.lock.Unlock()
-	updates := st.updates
-	log.Infof("In updates of %v", updates)
-	st.updates = nil
-	st.onUpdates = nil
-
-	remoteClusterStatus := map[string]model.RemoteClusterStatus{}
-
-	sanitized := make([]api.Update, 0, len(expected))
-	for i := range updates {
-		update := sanitizer(&updates[i])
-		if update != nil {
-			// The timing of the felixremotecluster_e2e_test tests is such that we can
-			// be retrying a connection to the remote cluster at the same time as we're
-			// checking these updates; and an extra retry will generate an extra
-			// duplicate RemoteClusterStatus.  Square those away by ignoring duplicate
-			// connection failed updates.
-			if key, ok := update.KVPair.Key.(model.RemoteClusterStatusKey); ok {
-				if update.KVPair.Value != nil {
-					status := update.KVPair.Value.(*model.RemoteClusterStatus)
-					if status.Status == model.RemoteClusterConnectionFailed && *status == remoteClusterStatus[key.Name] {
-						// Duplicate update: suppress.
-						log.Infof("Suppress status: %v", *status)
-						continue
-					} else {
-						remoteClusterStatus[key.Name] = *status
-					}
-				}
-			}
-			sanitized = append(sanitized, *update)
-		}
-	}
-
-	if checkOrder {
-		ExpectWithOffset(1, sanitized).To(Equal(expected))
-	} else {
-		var asIface []interface{}
-		for _, u := range expected {
-			asIface = append(asIface, u)
-		}
-		ExpectWithOffset(1, sanitized).To(ConsistOf(asIface...))
-	}
-}
-
-// Call to test which onUpdate events were received.
-// This removes all updates/onUpdate events from this receiver, so that the
-// next call to this just requires the next set of updates.
-=======
+// HasUpdates checks whether the updates have been received, returning an error if not. This does not remove the
+// updates from the cache.
+func (st *SyncerTester) HasUpdates(expectedUpdates []api.Update, checkOrder bool, sanitizer ...func(u []api.Update) []api.Update) error {
+	var sfn func(u []api.Update) []api.Update
+	if len(sanitizer) == 1 {
+		sfn = sanitizer[0]
+	} else if len(sanitizer) > 1 {
+		log.Panic("Multiple sanitizers passed in - only one expected")
+	}
+	if sfn == nil {
+		sfn = st.DefaultSanitizer
+	}
+
+	// Sanitize the expected updates.
+	expectedUpdates = sfn(expectedUpdates)
+
+	// Wait for the sanitized cache updates to match the sanitized expected updates.
+	return st.hasUpdates(expectedUpdates, checkOrder, sfn)
+}
+
 // ExpectOnUpdates tests which onUpdate events were received.
->>>>>>> 073c4ac0
 //
 // This removes all updates/onUpdate events from this receiver, so that the next call to this just requires the next set
 // of updates.
@@ -617,10 +504,6 @@
 func (st *SyncerTester) ExpectOnUpdates(expected [][]api.Update) {
 	log.Infof("Expecting OnUpdates of %v", expected)
 
-<<<<<<< HEAD
-	// Wait for the correct number of OnUpdates. If we don't get them then the expect will fail below.
-	st.waitForNumOnUpdates(expected)
-=======
 	// Poll until we have the correct number of updates to check.
 	nu := func() int {
 		st.lock.Lock()
@@ -628,7 +511,6 @@
 		return len(st.onUpdates)
 	}
 	EventuallyWithOffset(1, nu).Should(Equal(len(expected)))
->>>>>>> 073c4ac0
 
 	// Extract the onUpdates and remove the updates and onUpdates from our cache.
 	st.lock.Lock()
@@ -707,7 +589,7 @@
 		return true
 	case model.ResourceKey:
 		switch key.(model.ResourceKey).Kind {
-		case libapiv3.KindNode, model.KindKubernetesEndpointSlice:
+		case libapiv3.KindNode, model.KindKubernetesEndpointSlice, v3.KindK8sService, v3.KindK8sEndpoints:
 			return true
 		}
 	}
@@ -754,6 +636,32 @@
 	}
 
 	switch expected.Key.(type) {
+	case model.RemoteClusterStatusKey:
+		// For remote cluster status the expected error, if set, will be set to a regex for matching.
+		actualStatus, ok := actual.Value.(*model.RemoteClusterStatus)
+		if !ok {
+			// Some of the tests use a ResourceKey with an arbitrary value - in this case just compare the values
+			// without any of the special case MetaData processing.
+			return reflect.DeepEqual(actual, expected)
+		}
+		expectedStatus, ok := expected.Value.(*model.RemoteClusterStatus)
+		if !ok {
+			// Some of the tests use a ResourceKey with an arbitrary value - in this case just compare the values
+			// without any of the special case MetaData processing.
+			return reflect.DeepEqual(actual, expected)
+		}
+		actualStatusCopy := *actualStatus
+		expectedStatusCopy := *expectedStatus
+
+		if expectedStatusCopy.Error != "" {
+			r := regexp.MustCompile(expectedStatusCopy.Error)
+			if !r.MatchString(actualStatusCopy.Error) {
+				return false
+			}
+			actualStatusCopy.Error = ""
+			expectedStatusCopy.Error = ""
+		}
+		return reflect.DeepEqual(actualStatusCopy, expectedStatusCopy)
 	case model.ResourceKey:
 		// For resources, take
 		actualCopy, ok := actual.Value.(resource)
