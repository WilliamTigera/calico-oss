--- conflicted
+++ resolved
@@ -48,10 +48,8 @@
 	PeerIP string `json:"peerIP" validate:"omitempty,ip"`
 	// The AS Number of the peer.
 	ASNumber numorstring.ASNumber `json:"asNumber"`
-<<<<<<< HEAD
 	// Extensions is a mapping of keys to values that can be used in custom BGP templates
 	Extensions map[string]string `json:"extensions,omitempty" validate:"omitempty"`
-=======
 	// Selector for the nodes that should have this peering.  When this is set, the Node
 	// field must be empty.
 	NodeSelector string `json:"nodeSelector,omitempty"`
@@ -62,7 +60,6 @@
 	// NodeBGPSpec.IPv6Address specified.  The remote AS number comes from the remote
 	// node’s NodeBGPSpec.ASNumber, or the global default if that is not set.
 	PeerSelector string `json:"peerSelector,omitempty"`
->>>>>>> ed90b400
 }
 
 // +k8s:deepcopy-gen:interfaces=k8s.io/apimachinery/pkg/runtime.Object
