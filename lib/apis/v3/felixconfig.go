// Copyright (c) 2017-2019 Tigera, Inc. All rights reserved.

// Licensed under the Apache License, Version 2.0 (the "License");
// you may not use this file except in compliance with the License.
// You may obtain a copy of the License at
//
//     http://www.apache.org/licenses/LICENSE-2.0
//
// Unless required by applicable law or agreed to in writing, software
// distributed under the License is distributed on an "AS IS" BASIS,
// WITHOUT WARRANTIES OR CONDITIONS OF ANY KIND, either express or implied.
// See the License for the specific language governing permissions and
// limitations under the License.

package v3

import (
	metav1 "k8s.io/apimachinery/pkg/apis/meta/v1"

	"github.com/projectcalico/libcalico-go/lib/numorstring"
)

const (
	KindFelixConfiguration     = "FelixConfiguration"
	KindFelixConfigurationList = "FelixConfigurationList"
)

// +genclient
// +k8s:deepcopy-gen:interfaces=k8s.io/apimachinery/pkg/runtime.Object

// Felix Configuration contains the configuration for Felix.
type FelixConfiguration struct {
	metav1.TypeMeta `json:",inline"`
	// Standard object's metadata.
	metav1.ObjectMeta `json:"metadata,omitempty"`
	// Specification of the FelixConfiguration.
	Spec FelixConfigurationSpec `json:"spec,omitempty"`
}

// FelixConfigurationSpec contains the values of the Felix configuration.
type FelixConfigurationSpec struct {
	UseInternalDataplaneDriver *bool  `json:"useInternalDataplaneDriver,omitempty"`
	DataplaneDriver            string `json:"dataplaneDriver,omitempty"`

	IPv6Support    *bool `json:"ipv6Support,omitempty" confignamev1:"Ipv6Support"`
	IgnoreLooseRPF *bool `json:"ignoreLooseRPF,omitempty"`

	// RouterefreshInterval is the period at which Felix re-checks the routes
	// in the dataplane to ensure that no other process has accidentally broken Calico’s rules.
	// Set to 0 to disable route refresh. [Default: 90s]
	RouteRefreshInterval *metav1.Duration `json:"routeRefreshInterval,omitempty" configv1timescale:"seconds"`
	// IptablesRefreshInterval is the period at which Felix re-checks the IP sets
	// in the dataplane to ensure that no other process has accidentally broken Calico’s rules.
	// Set to 0 to disable IP sets refresh. Note: the default for this value is lower than the
	// other refresh intervals as a workaround for a Linux kernel bug that was fixed in kernel
	// version 4.11. If you are using v4.11 or greater you may want to set this to, a higher value
	// to reduce Felix CPU usage. [Default: 10s]
	IptablesRefreshInterval *metav1.Duration `json:"iptablesRefreshInterval,omitempty" configv1timescale:"seconds"`
	// IptablesPostWriteCheckInterval is the period after Felix has done a write
	// to the dataplane that it schedules an extra read back in order to check the write was not
	// clobbered by another process. This should only occur if another application on the system
	// doesn’t respect the iptables lock. [Default: 1s]
	IptablesPostWriteCheckInterval *metav1.Duration `json:"iptablesPostWriteCheckInterval,omitempty" configv1timescale:"seconds" confignamev1:"IptablesPostWriteCheckIntervalSecs"`
	// IptablesLockFilePath is the location of the iptables lock file. You may need to change this
	// if the lock file is not in its standard location (for example if you have mapped it into Felix’s
	// container at a different path). [Default: /run/xtables.lock]
	IptablesLockFilePath string `json:"iptablesLockFilePath,omitempty"`
	// IptablesLockTimeout is the time that Felix will wait for the iptables lock,
	// or 0, to disable. To use this feature, Felix must share the iptables lock file with all other
	// processes that also take the lock. When running Felix inside a container, this requires the
	// /run directory of the host to be mounted into the calico/node or calico/felix container.
	// [Default: 0s disabled]
	IptablesLockTimeout *metav1.Duration `json:"iptablesLockTimeout,omitempty" configv1timescale:"seconds" confignamev1:"IptablesLockTimeoutSecs"`
	// IptablesLockProbeInterval is the time that Felix will wait between
	// attempts to acquire the iptables lock if it is not available. Lower values make Felix more
	// responsive when the lock is contended, but use more CPU. [Default: 50ms]
	IptablesLockProbeInterval *metav1.Duration `json:"iptablesLockProbeInterval,omitempty" configv1timescale:"milliseconds" confignamev1:"IptablesLockProbeIntervalMillis"`
	// IpsetsRefreshInterval is the period at which Felix re-checks all iptables
	// state to ensure that no other process has accidentally broken Calico’s rules. Set to 0 to
	// disable iptables refresh. [Default: 90s]
	IpsetsRefreshInterval *metav1.Duration `json:"ipsetsRefreshInterval,omitempty" configv1timescale:"seconds"`
	MaxIpsetSize          *int             `json:"maxIpsetSize,omitempty"`

	// XDPRefreshInterval is the period at which Felix re-checks all XDP state to ensure that no
	// other process has accidentally broken Calico's BPF maps or attached programs. Set to 0 to
	// disable XDP refresh. [Default: 90s]
	XDPRefreshInterval *metav1.Duration `json"xdpRefreshInterval,omitempty" configv1timescale:"seconds"`

	NetlinkTimeout *metav1.Duration `json:"netlinkTimeout,omitempty" configv1timescale:"seconds" confignamev1:"NetlinkTimeoutSecs"`

	// MetadataAddr is the IP address or domain name of the server that can answer VM queries for
	// cloud-init metadata. In OpenStack, this corresponds to the machine running nova-api (or in
	// Ubuntu, nova-api-metadata). A value of none (case insensitive) means that Felix should not
	// set up any NAT rule for the metadata path. [Default: 127.0.0.1]
	MetadataAddr string `json:"metadataAddr,omitempty"`
	// MetadataPort is the port of the metadata server. This, combined with global.MetadataAddr (if
	// not ‘None’), is used to set up a NAT rule, from 169.254.169.254:80 to MetadataAddr:MetadataPort.
	// In most cases this should not need to be changed [Default: 8775].
	MetadataPort *int `json:"metadataPort,omitempty"`

	// OpenstackRegion is the name of the region that a particular Felix belongs to. In a multi-region
	// Calico/OpenStack deployment, this must be configured somehow for each Felix (here in the datamodel,
	// or in felix.cfg or the environment on each compute node), and must match the [calico]
	// openstack_region value configured in neutron.conf on each node. [Default: Empty]
	OpenstackRegion string `json:"openstackRegion,omitempty"`

	// InterfacePrefix is the interface name prefix that identifies workload endpoints and so distinguishes
	// them from host endpoint interfaces. Note: in environments other than bare metal, the orchestrators
	// configure this appropriately. For example our Kubernetes and Docker integrations set the ‘cali’ value,
	// and our OpenStack integration sets the ‘tap’ value. [Default: cali]
	InterfacePrefix string `json:"interfacePrefix,omitempty"`
	// InterfaceExclude is a comma-separated list of interfaces that Felix should exclude when monitoring for host
	// endpoints. The default value ensures that Felix ignores Kubernetes' IPVS dummy interface, which is used
	// internally by kube-proxy. If you want to exclude multiple interface names using a single value, the list
	// supports regular expressions. For regular expressions you must wrap the value with '/'. For example
	// having values '/^kube/,veth1' will exclude all interfaces that begin with 'kube' and also the interface
	// 'veth1'. [Default: kube-ipvs0]
	InterfaceExclude string `json:"interfaceExclude,omitempty"`

	// ChainInsertMode controls whether Felix hooks the kernel’s top-level iptables chains by inserting a rule
	// at the top of the chain or by appending a rule at the bottom. insert is the safe default since it prevents
	// Calico’s rules from being bypassed. If you switch to append mode, be sure that the other rules in the chains
	// signal acceptance by falling through to the Calico rules, otherwise the Calico policy will be bypassed.
	// [Default: insert]
	ChainInsertMode string `json:"chainInsertMode,omitempty"`
	// DefaultEndpointToHostAction controls what happens to traffic that goes from a workload endpoint to the host
	// itself (after the traffic hits the endpoint egress policy). By default Calico blocks traffic from workload
	// endpoints to the host itself with an iptables “DROP” action. If you want to allow some or all traffic from
	// endpoint to host, set this parameter to RETURN or ACCEPT. Use RETURN if you have your own rules in the iptables
	// “INPUT” chain; Calico will insert its rules at the top of that chain, then “RETURN” packets to the “INPUT” chain
	// once it has completed processing workload endpoint egress policy. Use ACCEPT to unconditionally accept packets
	// from workloads after processing workload endpoint egress policy. [Default: Drop]
	DefaultEndpointToHostAction string `json:"defaultEndpointToHostAction,omitempty" validate:"omitempty,dropAcceptReturn"`
	IptablesFilterAllowAction   string `json:"iptablesFilterAllowAction,omitempty" validate:"omitempty,acceptReturn"`
	IptablesMangleAllowAction   string `json:"iptablesMangleAllowAction,omitempty" validate:"omitempty,acceptReturn"`
	// LogPrefix is the log prefix that Felix uses when rendering LOG rules. [Default: calico-packet]
	LogPrefix string `json:"logPrefix,omitempty"`

	// LogDropActionOverride specifies whether or not to include the DropActionOverride in the logs when it is triggered.
	LogDropActionOverride *bool `json:"logDropActionOverride,omitempty"`

	// LogFilePath is the full path to the Felix log. Set to none to disable file logging. [Default: /var/log/calico/felix.log]
	LogFilePath string `json:"logFilePath,omitempty"`

	// LogSeverityFile is the log severity above which logs are sent to the log file. [Default: Info]
	LogSeverityFile string `json:"logSeverityFile,omitempty" validate:"omitempty,logLevel"`
	// LogSeverityScreen is the log severity above which logs are sent to the stdout. [Default: Info]
	LogSeverityScreen string `json:"logSeverityScreen,omitempty" validate:"omitempty,logLevel"`
	// LogSeveritySys is the log severity above which logs are sent to the syslog. Set to None for no logging to syslog.
	// [Default: Info]
	LogSeveritySys string `json:"logSeveritySys,omitempty" validate:"omitempty,logLevel"`

	IPIPEnabled *bool `json:"ipipEnabled,omitempty" confignamev1:"IpInIpEnabled"`
	// IPIPMTU is the MTU to set on the tunnel device. See Configuring MTU [Default: 1440]
	IPIPMTU *int `json:"ipipMTU,omitempty" confignamev1:"IpInIpMtu"`

	VXLANEnabled *bool `json:"vxlanEnabled,omitempty"`
	// VXLANMTU is the MTU to set on the tunnel device. See Configuring MTU [Default: 1440]
	VXLANMTU  *int `json:"vxlanMTU,omitempty"`
	VXLANPort *int `json:"vxlanPort,omitempty"`
	VXLANVNI  *int `json:"vxlanVNI,omitempty"`

	// ReportingInterval is the interval at which Felix reports its status into the datastore or 0 to disable.
	// Must be non-zero in OpenStack deployments. [Default: 30s]
	ReportingInterval *metav1.Duration `json:"reportingInterval,omitempty" configv1timescale:"seconds" confignamev1:"ReportingIntervalSecs"`
	// ReportingTTL is the time-to-live setting for process-wide status reports. [Default: 90s]
	ReportingTTL *metav1.Duration `json:"reportingTTL,omitempty" configv1timescale:"seconds" confignamev1:"ReportingTTLSecs"`

	EndpointReportingEnabled *bool            `json:"endpointReportingEnabled,omitempty"`
	EndpointReportingDelay   *metav1.Duration `json:"endpointReportingDelay,omitempty" configv1timescale:"seconds" confignamev1:"EndpointReportingDelaySecs"`

	// IptablesMarkMask is the mask that Felix selects its IPTables Mark bits from. Should be a 32 bit hexadecimal
	// number with at least 8 bits set, none of which clash with any other mark bits in use on the system.
	// [Default: 0xff000000]
	IptablesMarkMask *uint32 `json:"iptablesMarkMask,omitempty"`

	DisableConntrackInvalidCheck *bool `json:"disableConntrackInvalidCheck,omitempty"`

	HealthEnabled *bool   `json:"healthEnabled,omitempty"`
	HealthHost    *string `json:"healthHost,omitempty"`
	HealthPort    *int    `json:"healthPort,omitempty"`

	// PrometheusMetricsEnabled enables the experimental Prometheus metrics server in Felix if set to true. [Default: false]
	PrometheusMetricsEnabled *bool `json:"prometheusMetricsEnabled,omitempty"`
	// PrometheusMetricsPort is the TCP port that the experimental Prometheus metrics server should bind to. [Default:9091]
	PrometheusMetricsPort *int `json:"prometheusMetricsPort,omitempty"`
	// PrometheusGoMetricsEnabled disables Go runtime metrics collection, which the Prometheus client does by default, when
	// set to false. This reduces the number of metrics reported, reducing Prometheus load. [Default: true]
	PrometheusGoMetricsEnabled *bool `json:"prometheusGoMetricsEnabled,omitempty"`
	// PrometheusProcessMetricsEnabled disables process metrics collection, which the Prometheus client does by default, when
	// set to false. This reduces the number of metrics reported, reducing Prometheus load. [Default: true]
	PrometheusProcessMetricsEnabled *bool `json:"prometheusProcessMetricsEnabled,omitempty"`
	// TLS credentials for this port.
	PrometheusMetricsCertFile string `json:"prometheusMetricsCertFile,omitempty"`
	PrometheusMetricsKeyFile  string `json:"prometheusMetricsKeyFile,omitempty"`
	PrometheusMetricsCAFile   string `json:"prometheusMetricsCAFile,omitempty"`

	// FailsafeInboundHostPorts is a comma-delimited list of UDP/TCP ports that Felix will allow incoming traffic to host endpoints
	// on irrespective of the security policy. This is useful to avoid accidently cutting off a host with incorrect configuration. Each
	// port should be specified as tcp:<port-number> or udp:<port-number>. For back-compatibility, if the protocol is not specified, it
	// defaults to “tcp”. To disable all inbound host ports, use the value none. The default value allows ssh access and DHCP.
	// [Default: tcp:22, udp:68]
	FailsafeInboundHostPorts *[]ProtoPort `json:"failsafeInboundHostPorts,omitempty"`
	// FailsafeOutboundHostPorts is a comma-delimited list of UDP/TCP ports that Felix will allow outgoing traffic from host endpoints to
	// irrespective of the security policy. This is useful to avoid accidently cutting off a host with incorrect configuration. Each port
	// should be specified as tcp:<port-number> or udp:<port-number>. For back-compatibility, if the protocol is not specified, it defaults
	// to “tcp”. To disable all outbound host ports, use the value none. The default value opens etcd’s standard ports to ensure that Felix
	// does not get cut off from etcd as well as allowing DHCP and DNS. [Default: tcp:2379, tcp:2380, tcp:4001, tcp:7001, udp:53, udp:67]
	FailsafeOutboundHostPorts *[]ProtoPort `json:"failsafeOutboundHostPorts,omitempty"`

	// KubeNodePortRanges holds list of port ranges used for service node ports. Only used if felix detects kube-proxy running in ipvs mode.
	// Felix uses these ranges to separate host and workload traffic. [Default: 30000:32767].
	KubeNodePortRanges *[]numorstring.Port `json:"kubeNodePortRanges,omitempty" validate:"omitempty,dive"`

	// PolicySyncPathPrefix is used to by Felix to communicate policy changes to external services,
	// like Application layer policy. [Default: Empty]
	PolicySyncPathPrefix string `json:"policySyncPathPrefix,omitempty"`

	// UsageReportingEnabled reports anonymous Calico version number and cluster size to projectcalico.org. Logs warnings returned by the usage
	// server. For example, if a significant security vulnerability has been discovered in the version of Calico being used. [Default: true]
	UsageReportingEnabled *bool `json:"usageReportingEnabled,omitempty"`

	// UsageReportingInitialDelay controls the minimum delay before Felix makes a report. [Default: 300s]
	UsageReportingInitialDelay *metav1.Duration `json:"usageReportingInitialDelay,omitempty" configv1timescale:"seconds" confignamev1:"UsageReportingInitialDelaySecs"`
	// UsageReportingInterval controls the interval at which Felix makes reports. [Default: 86400s]
	UsageReportingInterval *metav1.Duration `json:"usageReportingInterval,omitempty" configv1timescale:"seconds" confignamev1:"UsageReportingIntervalSecs"`

	// NATPortRange specifies the range of ports that is used for port mapping when doing outgoing NAT. When unset the default behavior of the
	// network stack is used.
	NATPortRange *numorstring.Port `json:"natPortRange,omitempty"`

	// ExternalNodesCIDRList is a list of CIDR's of external-non-calico-nodes which may source tunnel traffic and have
	// the tunneled traffic be accepted at calico nodes.
	ExternalNodesCIDRList *[]string `json:"externalNodesList,omitempty"`

	NfNetlinkBufSize  string `json:"nfNetlinkBufSize,omitempty"`
	StatsDumpFilePath string `json:"statsDumpFilePath,omitempty"`

	// Felix Denied Packet Metrics configuration parameters.
	PrometheusReporterEnabled   *bool  `json:"prometheusReporterEnabled,omitempty"`
	PrometheusReporterPort      *int   `json:"prometheusReporterPort,omitempty"`
	PrometheusReporterCertFile  string `json:"prometheusReporterCertFile,omitempty"`
	PrometheusReporterKeyFile   string `json:"prometheusReporterKeyFile,omitempty"`
	PrometheusReporterCAFile    string `json:"prometheusReporterCAFile,omitempty"`
	DeletedMetricsRetentionSecs *int   `json:"deletedMetricsRetentionSecs,omitempty"`

	// DropActionOverride overrides the Drop action in Felix, optionally changing the behavior to Accept, and optionally adding Log.
	// Possible values are Drop, LogAndDrop, Accept, LogAndAccept. [Default: Drop]
	DropActionOverride string `json:"dropActionOverride,omitempty" validate:"omitempty,dropActionOverride"`

	DebugMemoryProfilePath          string           `json:"debugMemoryProfilePath,omitempty"`
	DebugDisableLogDropping         *bool            `json:"debugDisableLogDropping,omitempty"`
	DebugSimulateCalcGraphHangAfter *metav1.Duration `json:"debugSimulateCalcGraphHangAfter,omitempty" configv1timescale:"seconds"`
	DebugSimulateDataplaneHangAfter *metav1.Duration `json:"debugSimulateDataplaneHangAfter,omitempty" configv1timescale:"seconds"`

	IptablesNATOutgoingInterfaceFilter string `json:"iptablesNATOutgoingInterfaceFilter,omitempty" validate:"omitempty,ifaceFilter"`

	// XDPEnabled enables XDP acceleration for suitable untracked incoming deny rules. [Default: true]
	XDPEnabled *bool `json:"xdpEnabled,omitempty" confignamev1:"XDPEnabled"`

	// GenericXDPEnabled enables Generic XDP so network cards that don't support XDP offload or driver
	// modes can use XDP. This is not recommended since it doesn't provide better performance than
	// iptables. [Default: false]
	GenericXDPEnabled *bool `json:"genericXDPEnabled,omitempty" confignamev1:"GenericXDPEnabled"`

	SyslogReporterNetwork string `json:"syslogReporterNetwork,omitempty"`
	SyslogReporterAddress string `json:"syslogReporterAddress,omitempty"`

	// IPSecMode controls which mode IPSec is operating on.
	// Default value means IPSec is not enabled. [Default: ""]
	IPSecMode string `json:"ipsecMode,omitempty" validate:"omitempty,ipsecMode"`
	// IPSecAllowUnsecuredTraffic controls whether non-IPsec traffic is allowed in addition to IPsec traffic. Enabling this
	// negates the anti-spoofing protections of IPsec but it is useful when migrating to/from IPsec. [Default: false]
	IPSecAllowUnsecuredTraffic *bool `json:"ipsecAllowUnsecuredTraffic,omitempty"`
	// IPSecIKEAlgorithm sets IPSec IKE algorithm. Default is NIST suite B recommendation. [Default: aes128gcm16-prfsha256-ecp256]
	IPSecIKEAlgorithm string `json:"ipsecIKEAlgorithm,omitempty"`
	// IPSecESAlgorithm sets IPSec ESP algorithm. Default is NIST suite B recommendation. [Default: aes128gcm16-ecp256]
	IPSecESPAlgorithm string `json:"ipsecESPAlgorithm,omitempty"`
	// IPSecLogLevel controls log level for IPSec components. Set to None for no logging.
	// A generic log level terminology is used [None, Notice, Info, Debug, Verbose].
	// [Default: Info]
	IPSecLogLevel string `json:"ipsecLogLevel,omitempty" validate:"omitempty,ipsecLogLevel"`
	// IPSecPolicyRefreshInterval is the interval at which Felix will check the kernel's IPsec policy tables and
	// repair any inconsistencies. [Default: 600s]
	IPSecPolicyRefreshInterval *metav1.Duration `json:"ipsecPolicyRefreshInterval,omitempty" configv1timescale:"seconds"`

	// FlowLogsFlushInterval configures the interval at which Felix exports flow logs.
	FlowLogsFlushInterval *metav1.Duration `json:"flowLogsFlushInterval,omitempty" configv1timescale:"seconds"`
	// FlowLogsEnableHostEndpoint enables Flow logs reporting for HostEndpoints.
	FlowLogsEnableHostEndpoint *bool `json:"flowLogsEnableHostEndpoint,omitempty"`
	// FlowLogsEnableNetworkSets enables Flow logs reporting for GlobalNetworkSets.
	FlowLogsEnableNetworkSets *bool `json:"flowLogsEnableNetworkSets, omitempty"`

	// Enable Flow logs reporting to AWS CloudWatch.
	CloudWatchLogsReporterEnabled *bool `json:"cloudWatchLogsReporterEnabled,omitempty"`
	// Deprecated: Use FlowLogsFlushInterval instead.
	CloudWatchLogsFlushInterval *metav1.Duration `json:"cloudWatchLogsFlushInterval,omitempty" configv1timescale:"seconds"`
	// CloudWatchLogsLogGroupName configures the Log group to use for exporting flow logs. Defaults to "tigera-flowlogs-<cluster-guid>".
	CloudWatchLogsLogGroupName string `json:"cloudWatchLogsLogGroupName,omitempty"`
	// CloudWatchLogsLogStreamName configures the Log stream to use for exporting flow logs. Defaults to "<felix-hostname>_Flowlogs".
	CloudWatchLogsLogStreamName string `json:"cloudWatchLogsLogStreamName,omitempty"`
	// CloudWatchLogsIncludeLabels is used to configure if endpoint labels are included in a Flow log entry.
	CloudWatchLogsIncludeLabels *bool `json:"cloudWatchLogsIncludeLabels,omitempty"`
	// CloudWatchLogsIncludePolicies is used to configure if policy information are included in a Flow log entry.
	CloudWatchLogsIncludePolicies *bool `json:"cloudWatchLogsIncludePolicies,omitempty"`
	// CloudWatchLogsAggregationKindForAllowed is used to choose the type of aggregation for flow log entries created for
	// allowed connections. [Default: 2 - pod prefix name based aggregation].
	// Accepted values are 0, 1 and 2.
	// 0 - No aggregation
	// 1 - Source port based aggregation
	// 2 - Pod prefix name based aggreagation.
	CloudWatchLogsAggregationKindForAllowed *int `json:"cloudWatchLogsAggregationKindForAllowed,omitempty" validate:"omitempty,cloudWatchAggregationKind"`
	// CloudWatchLogsAggregationKindForDenied is used to choose the type of aggregation for flow log entries created for
	// denied connections. [Default: 1 - source port based aggregation].
	// Accepted values are 0, 1 and 2.
	// 0 - No aggregation
	// 1 - Source port based aggregation
	// 2 - Pod prefix name based aggreagation.
	CloudWatchLogsAggregationKindForDenied *int `json:"cloudWatchLogsAggregationKindForDenied,omitempty" validate:"omitempty,cloudWatchAggregationKind"`
	// Number of days for which to retain logs.
	// See https://docs.aws.amazon.com/AmazonCloudWatchLogs/latest/APIReference/API_PutRetentionPolicy.html
	// for allowed values.
	CloudWatchLogsRetentionDays *int `json:"cloudWatchLogsRetentionDays,omitempty" validate:"omitempty,cloudWatchRetentionDays"`
	// Deprecated: Use FlowLogsEnableHostEndpoint.
	CloudWatchLogsEnableHostEndpoint *bool `json:"cloudWatchLogsEnableHostEndpoint,omitempty"`
	// CloudWatchLogsEnabledForAllowed is used to enable/disable flow logs entries created for allowed connections. Default is true.
	// This parameter only takes effect when CloudWatchLogsReporterEnabled is set to true.
	CloudWatchLogsEnabledForAllowed *bool `json:"cloudWatchLogsEnabledForAllowed,omitempty"`
	// CloudWatchLogsEnabledForDenied is used to enable/disable flow logs entries created for denied flows. Default is true.
	// This parameter only takes effect when CloudWatchLogsReporterEnabled is set to true.
	CloudWatchLogsEnabledForDenied *bool `json:"cloudWatchLogsEnabledForDenied,omitempty"`

	// Enable reporting metrics to CloudWatch.
	CloudWatchMetricsReporterEnabled *bool `json:"cloudWatchMetricsReporterEnabled,omitempty"`
	// CloudWatchMetricsPushInterval configures the interval at which Felix exports metrics to CloudWatch.
	CloudWatchMetricsPushInterval *metav1.Duration `json:"cloudWatchMetricsPushIntervalSecs,omitempty" configv1timescale:"seconds" confignamev1:"CloudWatchMetricsPushIntervalSecs"`

	// CloudWatchNodeHealthStatusEnabled enables pushing node health data to CloudWatch.
	CloudWatchNodeHealthStatusEnabled *bool `json:"cloudWatchNodeHealthStatusEnabled,omitempty"`
	// CloudWatchNodeHealthPushIntervalSecs configures the frequency of pushing the node health metrics to CloudWatch.
	CloudWatchNodeHealthPushIntervalSecs *metav1.Duration `json:"cloudWatchNodeHealthPushIntervalSecs,omitempty" configv1timescale:"seconds" confignamev1:"CloudWatchNodeHealthPushIntervalSecs"`

	// FlowLogsFileEnabled when set to true, enables logging flow logs to a file. If false no flow logging to file will occur.
	FlowLogsFileEnabled *bool `json:"flowLogsFileEnabled,omitempty"`
	// FlowLogsFileMaxFiles sets the number of log files to keep.
	FlowLogsFileMaxFiles *int `json:"flowLogsFileMaxFiles,omitempty"`
	// FlowLogsFileMaxFileSizeMB sets the max size in MB of flow logs files before rotation.
	FlowLogsFileMaxFileSizeMB *int `json:"flowLogsFileMaxFileSizeMB,omitempty"`
	// FlowLogsFileDirectory sets the directory where flow logs files are stored.
	FlowLogsFileDirectory *string `json:"flowLogsFileDirectory,omitempty"`
	// FlowLogsFileIncludeLabels is used to configure if endpoint labels are included in a Flow log entry written to file.
	FlowLogsFileIncludeLabels *bool `json:"flowLogsFileIncludeLabels,omitempty"`
	// FlowLogsFileIncludePolicies is used to configure if policy information are included in a Flow log entry written to file.
	FlowLogsFileIncludePolicies *bool `json:"flowLogsFileIncludePolicies,omitempty"`
	// FlowLogsFileAggregationKindForAllowed is used to choose the type of aggregation for flow log entries created for
	// allowed connections. [Default: 2 - pod prefix name based aggregation].
	// Accepted values are 0, 1 and 2.
	// 0 - No aggregation
	// 1 - Source port based aggregation
	// 2 - Pod prefix name based aggreagation.
	FlowLogsFileAggregationKindForAllowed *int `json:"flowLogsFileAggregationKindForAllowed,omitempty" validate:"omitempty,cloudWatchAggregationKind"`
	// FlowLogsFileAggregationKindForDenied is used to choose the type of aggregation for flow log entries created for
	// denied connections. [Default: 1 - source port based aggregation].
	// Accepted values are 0, 1 and 2.
	// 0 - No aggregation
	// 1 - Source port based aggregation
	// 2 - Pod prefix name based aggreagation.
	FlowLogsFileAggregationKindForDenied *int `json:"flowLogsFileAggregationKindForDenied,omitempty" validate:"omitempty,cloudWatchAggregationKind"`
	// FlowLogsFileEnabledForAllowed is used to enable/disable flow logs entries created for allowed connections. Default is true.
	// This parameter only takes effect when FlowLogsFileReporterEnabled is set to true.
	FlowLogsFileEnabledForAllowed *bool `json:"flowLogsFileEnabledForAllowed,omitempty"`
	// FlowLogsFileEnabledForDenied is used to enable/disable flow logs entries created for denied flows. Default is true.
	// This parameter only takes effect when FlowLogsFileReporterEnabled is set to true.
	FlowLogsFileEnabledForDenied *bool `json:"flowLogsFileEnabledForDenied,omitempty"`

<<<<<<< HEAD
	// The DNS servers that Felix should trust. Each entry here must be an IP, or "k8s-service:<name>",
	// where <name> is the name of a Kubernetes Service in the "kube-system" namespace. [Default:
	// "k8s-service:kube-dns"].
	DNSTrustedServers *[]string `json:"dnsTrustedServers,omitempty"`
	// The name of the file that Felix uses to preserve learnt DNS information when restarting. [Default:
	// "/var/run/calico/felix-dns-cache.txt"].
	DNSCacheFile string `json:"dnsCacheFile,omitempty"`
	// The periodic interval at which Felix saves learnt DNS information to the cache file. [Default:
	// 60s].
	DNSCacheSaveInterval *metav1.Duration `json:"dnsCacheSaveInterval,omitempty" configv1timescale:"seconds"`
=======
	// WindowsNetworkName specifies which Windows HNS networks Felix should operate on.  The default is to match
	// networks that start with "calico".  Supports regular expression syntax.
	WindowsNetworkName *string `json:"windowsNetworkName,omitempty"`
>>>>>>> 786891cf
}

// ProtoPort is combination of protocol and port, both must be specified.
type ProtoPort struct {
	Protocol string `json:"protocol"`
	Port     uint16 `json:"port"`
}

// +k8s:deepcopy-gen:interfaces=k8s.io/apimachinery/pkg/runtime.Object

// FelixConfigurationList contains a list of FelixConfiguration resources.
type FelixConfigurationList struct {
	metav1.TypeMeta `json:",inline"`
	metav1.ListMeta `json:"metadata"`
	Items           []FelixConfiguration `json:"items"`
}

// New FelixConfiguration creates a new (zeroed) FelixConfiguration struct with the TypeMetadata
// initialized to the current version.
func NewFelixConfiguration() *FelixConfiguration {
	return &FelixConfiguration{
		TypeMeta: metav1.TypeMeta{
			Kind:       KindFelixConfiguration,
			APIVersion: GroupVersionCurrent,
		},
	}
}

// NewFelixConfigurationList creates a new 9zeroed) FelixConfigurationList struct with the TypeMetadata
// initialized to the current version.
func NewFelixConfigurationList() *FelixConfigurationList {
	return &FelixConfigurationList{
		TypeMeta: metav1.TypeMeta{
			Kind:       KindFelixConfigurationList,
			APIVersion: GroupVersionCurrent,
		},
	}
}<|MERGE_RESOLUTION|>--- conflicted
+++ resolved
@@ -373,7 +373,6 @@
 	// This parameter only takes effect when FlowLogsFileReporterEnabled is set to true.
 	FlowLogsFileEnabledForDenied *bool `json:"flowLogsFileEnabledForDenied,omitempty"`
 
-<<<<<<< HEAD
 	// The DNS servers that Felix should trust. Each entry here must be an IP, or "k8s-service:<name>",
 	// where <name> is the name of a Kubernetes Service in the "kube-system" namespace. [Default:
 	// "k8s-service:kube-dns"].
@@ -384,11 +383,10 @@
 	// The periodic interval at which Felix saves learnt DNS information to the cache file. [Default:
 	// 60s].
 	DNSCacheSaveInterval *metav1.Duration `json:"dnsCacheSaveInterval,omitempty" configv1timescale:"seconds"`
-=======
+
 	// WindowsNetworkName specifies which Windows HNS networks Felix should operate on.  The default is to match
 	// networks that start with "calico".  Supports regular expression syntax.
 	WindowsNetworkName *string `json:"windowsNetworkName,omitempty"`
->>>>>>> 786891cf
 }
 
 // ProtoPort is combination of protocol and port, both must be specified.
