// Copyright (c) 2017-2019 Tigera, Inc. All rights reserved.

// Licensed under the Apache License, Version 2.0 (the "License");
// you may not use this file except in compliance with the License.
// You may obtain a copy of the License at
//
//     http://www.apache.org/licenses/LICENSE-2.0
//
// Unless required by applicable law or agreed to in writing, software
// distributed under the License is distributed on an "AS IS" BASIS,
// WITHOUT WARRANTIES OR CONDITIONS OF ANY KIND, either express or implied.
// See the License for the specific language governing permissions and
// limitations under the License.

package v3

import (
	"github.com/projectcalico/libcalico-go/lib/numorstring"
	metav1 "k8s.io/apimachinery/pkg/apis/meta/v1"
)

const (
	KindFelixConfiguration     = "FelixConfiguration"
	KindFelixConfigurationList = "FelixConfigurationList"
)

// +genclient
// +k8s:deepcopy-gen:interfaces=k8s.io/apimachinery/pkg/runtime.Object

// Felix Configuration contains the configuration for Felix.
type FelixConfiguration struct {
	metav1.TypeMeta `json:",inline"`
	// Standard object's metadata.
	metav1.ObjectMeta `json:"metadata,omitempty"`
	// Specification of the FelixConfiguration.
	Spec FelixConfigurationSpec `json:"spec,omitempty"`
}

// FelixConfigurationSpec contains the values of the Felix configuration.
type FelixConfigurationSpec struct {
	UseInternalDataplaneDriver *bool  `json:"useInternalDataplaneDriver,omitempty"`
	DataplaneDriver            string `json:"dataplaneDriver,omitempty"`

	IPv6Support    *bool `json:"ipv6Support,omitempty" confignamev1:"Ipv6Support"`
	IgnoreLooseRPF *bool `json:"ignoreLooseRPF,omitempty"`

	// RouterefreshInterval is the period at which Felix re-checks the routes
	// in the dataplane to ensure that no other process has accidentally broken Calico’s rules.
	// Set to 0 to disable route refresh. [Default: 90s]
	RouteRefreshInterval *metav1.Duration `json:"routeRefreshInterval,omitempty" configv1timescale:"seconds"`
	// IptablesRefreshInterval is the period at which Felix re-checks the IP sets
	// in the dataplane to ensure that no other process has accidentally broken Calico’s rules.
	// Set to 0 to disable IP sets refresh. Note: the default for this value is lower than the
	// other refresh intervals as a workaround for a Linux kernel bug that was fixed in kernel
	// version 4.11. If you are using v4.11 or greater you may want to set this to, a higher value
	// to reduce Felix CPU usage. [Default: 10s]
	IptablesRefreshInterval *metav1.Duration `json:"iptablesRefreshInterval,omitempty" configv1timescale:"seconds"`
	// IptablesPostWriteCheckInterval is the period after Felix has done a write
	// to the dataplane that it schedules an extra read back in order to check the write was not
	// clobbered by another process. This should only occur if another application on the system
	// doesn’t respect the iptables lock. [Default: 1s]
	IptablesPostWriteCheckInterval *metav1.Duration `json:"iptablesPostWriteCheckInterval,omitempty" configv1timescale:"seconds" confignamev1:"IptablesPostWriteCheckIntervalSecs"`
	// IptablesLockFilePath is the location of the iptables lock file. You may need to change this
	// if the lock file is not in its standard location (for example if you have mapped it into Felix’s
	// container at a different path). [Default: /run/xtables.lock]
	IptablesLockFilePath string `json:"iptablesLockFilePath,omitempty"`
	// IptablesLockTimeout is the time that Felix will wait for the iptables lock,
	// or 0, to disable. To use this feature, Felix must share the iptables lock file with all other
	// processes that also take the lock. When running Felix inside a container, this requires the
	// /run directory of the host to be mounted into the calico/node or calico/felix container.
	// [Default: 0s disabled]
	IptablesLockTimeout *metav1.Duration `json:"iptablesLockTimeout,omitempty" configv1timescale:"seconds" confignamev1:"IptablesLockTimeoutSecs"`
	// IptablesLockProbeInterval is the time that Felix will wait between
	// attempts to acquire the iptables lock if it is not available. Lower values make Felix more
	// responsive when the lock is contended, but use more CPU. [Default: 50ms]
	IptablesLockProbeInterval *metav1.Duration `json:"iptablesLockProbeInterval,omitempty" configv1timescale:"milliseconds" confignamev1:"IptablesLockProbeIntervalMillis"`
	// IpsetsRefreshInterval is the period at which Felix re-checks all iptables
	// state to ensure that no other process has accidentally broken Calico’s rules. Set to 0 to
	// disable iptables refresh. [Default: 90s]
	IpsetsRefreshInterval *metav1.Duration `json:"ipsetsRefreshInterval,omitempty" configv1timescale:"seconds"`
	MaxIpsetSize          *int             `json:"maxIpsetSize,omitempty"`

	// XDPRefreshInterval is the period at which Felix re-checks all XDP state to ensure that no
	// other process has accidentally broken Calico's BPF maps or attached programs. Set to 0 to
	// disable XDP refresh. [Default: 90s]
	XDPRefreshInterval *metav1.Duration `json"xdpRefreshInterval,omitempty" configv1timescale:"seconds"`

	NetlinkTimeout *metav1.Duration `json:"netlinkTimeout,omitempty" configv1timescale:"seconds" confignamev1:"NetlinkTimeoutSecs"`

	// MetadataAddr is the IP address or domain name of the server that can answer VM queries for
	// cloud-init metadata. In OpenStack, this corresponds to the machine running nova-api (or in
	// Ubuntu, nova-api-metadata). A value of none (case insensitive) means that Felix should not
	// set up any NAT rule for the metadata path. [Default: 127.0.0.1]
	MetadataAddr string `json:"metadataAddr,omitempty"`
	// MetadataPort is the port of the metadata server. This, combined with global.MetadataAddr (if
	// not ‘None’), is used to set up a NAT rule, from 169.254.169.254:80 to MetadataAddr:MetadataPort.
	// In most cases this should not need to be changed [Default: 8775].
	MetadataPort *int `json:"metadataPort,omitempty"`

	// OpenstackRegion is the name of the region that a particular Felix belongs to. In a multi-region
	// Calico/OpenStack deployment, this must be configured somehow for each Felix (here in the datamodel,
	// or in felix.cfg or the environment on each compute node), and must match the [calico]
	// openstack_region value configured in neutron.conf on each node. [Default: Empty]
	OpenstackRegion string `json:"openstackRegion,omitempty"`

	// InterfacePrefix is the interface name prefix that identifies workload endpoints and so distinguishes
	// them from host endpoint interfaces. Note: in environments other than bare metal, the orchestrators
	// configure this appropriately. For example our Kubernetes and Docker integrations set the ‘cali’ value,
	// and our OpenStack integration sets the ‘tap’ value. [Default: cali]
	InterfacePrefix string `json:"interfacePrefix,omitempty"`
	// InterfaceExclude is a comma-separated list of interfaces that Felix should exclude when monitoring for host
	// endpoints. The default value ensures that Felix ignores Kubernetes' IPVS dummy interface, which is used
	// internally by kube-proxy. If you want to exclude multiple interface names using a single value, the list
	// supports regular expressions. For regular expressions you must wrap the value with '/'. For example
	// having values '/^kube/,veth1' will exclude all interfaces that begin with 'kube' and also the interface
	// 'veth1'. [Default: kube-ipvs0]
	InterfaceExclude string `json:"interfaceExclude,omitempty"`

	// ChainInsertMode controls whether Felix hooks the kernel’s top-level iptables chains by inserting a rule
	// at the top of the chain or by appending a rule at the bottom. insert is the safe default since it prevents
	// Calico’s rules from being bypassed. If you switch to append mode, be sure that the other rules in the chains
	// signal acceptance by falling through to the Calico rules, otherwise the Calico policy will be bypassed.
	// [Default: insert]
	ChainInsertMode string `json:"chainInsertMode,omitempty"`
	// DefaultEndpointToHostAction controls what happens to traffic that goes from a workload endpoint to the host
	// itself (after the traffic hits the endpoint egress policy). By default Calico blocks traffic from workload
	// endpoints to the host itself with an iptables “DROP” action. If you want to allow some or all traffic from
	// endpoint to host, set this parameter to RETURN or ACCEPT. Use RETURN if you have your own rules in the iptables
	// “INPUT” chain; Calico will insert its rules at the top of that chain, then “RETURN” packets to the “INPUT” chain
	// once it has completed processing workload endpoint egress policy. Use ACCEPT to unconditionally accept packets
	// from workloads after processing workload endpoint egress policy. [Default: Drop]
	DefaultEndpointToHostAction string `json:"defaultEndpointToHostAction,omitempty" validate:"omitempty,dropAcceptReturn"`
	IptablesFilterAllowAction   string `json:"iptablesFilterAllowAction,omitempty" validate:"omitempty,acceptReturn"`
	IptablesMangleAllowAction   string `json:"iptablesMangleAllowAction,omitempty" validate:"omitempty,acceptReturn"`
	// LogPrefix is the log prefix that Felix uses when rendering LOG rules. [Default: calico-packet]
	LogPrefix string `json:"logPrefix,omitempty"`

	// LogDropActionOverride specifies whether or not to include the DropActionOverride in the logs when it is triggered.
	LogDropActionOverride *bool `json:"logDropActionOverride,omitempty"`

	// LogFilePath is the full path to the Felix log. Set to none to disable file logging. [Default: /var/log/calico/felix.log]
	LogFilePath string `json:"logFilePath,omitempty"`

	// LogSeverityFile is the log severity above which logs are sent to the log file. [Default: Info]
	LogSeverityFile string `json:"logSeverityFile,omitempty" validate:"omitempty,logLevel"`
	// LogSeverityScreen is the log severity above which logs are sent to the stdout. [Default: Info]
	LogSeverityScreen string `json:"logSeverityScreen,omitempty" validate:"omitempty,logLevel"`
	// LogSeveritySys is the log severity above which logs are sent to the syslog. Set to None for no logging to syslog.
	// [Default: Info]
	LogSeveritySys string `json:"logSeveritySys,omitempty" validate:"omitempty,logLevel"`

	IPIPEnabled *bool `json:"ipipEnabled,omitempty" confignamev1:"IpInIpEnabled"`
	// IPIPMTU is the MTU to set on the tunnel device. See Configuring MTU [Default: 1440]
	IPIPMTU *int `json:"ipipMTU,omitempty" confignamev1:"IpInIpMtu"`

	VXLANEnabled *bool `json:"vxlanEnabled,omitempty"`
	// VXLANMTU is the MTU to set on the tunnel device. See Configuring MTU [Default: 1440]
	VXLANMTU  *int `json:"vxlanMTU,omitempty"`
	VXLANPort *int `json:"vxlanPort,omitempty"`
	VXLANVNI  *int `json:"vxlanVNI,omitempty"`

	// ReportingInterval is the interval at which Felix reports its status into the datastore or 0 to disable.
	// Must be non-zero in OpenStack deployments. [Default: 30s]
	ReportingInterval *metav1.Duration `json:"reportingInterval,omitempty" configv1timescale:"seconds" confignamev1:"ReportingIntervalSecs"`
	// ReportingTTL is the time-to-live setting for process-wide status reports. [Default: 90s]
	ReportingTTL *metav1.Duration `json:"reportingTTL,omitempty" configv1timescale:"seconds" confignamev1:"ReportingTTLSecs"`

	EndpointReportingEnabled *bool            `json:"endpointReportingEnabled,omitempty"`
	EndpointReportingDelay   *metav1.Duration `json:"endpointReportingDelay,omitempty" configv1timescale:"seconds" confignamev1:"EndpointReportingDelaySecs"`

	// IptablesMarkMask is the mask that Felix selects its IPTables Mark bits from. Should be a 32 bit hexadecimal
	// number with at least 8 bits set, none of which clash with any other mark bits in use on the system.
	// [Default: 0xff000000]
	IptablesMarkMask *uint32 `json:"iptablesMarkMask,omitempty"`

	DisableConntrackInvalidCheck *bool `json:"disableConntrackInvalidCheck,omitempty"`

	HealthEnabled *bool   `json:"healthEnabled,omitempty"`
	HealthHost    *string `json:"healthHost,omitempty"`
	HealthPort    *int    `json:"healthPort,omitempty"`

	// PrometheusMetricsEnabled enables the experimental Prometheus metrics server in Felix if set to true. [Default: false]
	PrometheusMetricsEnabled *bool `json:"prometheusMetricsEnabled,omitempty"`
	// PrometheusMetricsPort is the TCP port that the experimental Prometheus metrics server should bind to. [Default:9091]
	PrometheusMetricsPort *int `json:"prometheusMetricsPort,omitempty"`
	// PrometheusGoMetricsEnabled disables Go runtime metrics collection, which the Prometheus client does by default, when
	// set to false. This reduces the number of metrics reported, reducing Prometheus load. [Default: true]
	PrometheusGoMetricsEnabled *bool `json:"prometheusGoMetricsEnabled,omitempty"`
	// PrometheusProcessMetricsEnabled disables process metrics collection, which the Prometheus client does by default, when
	// set to false. This reduces the number of metrics reported, reducing Prometheus load. [Default: true]
	PrometheusProcessMetricsEnabled *bool `json:"prometheusProcessMetricsEnabled,omitempty"`
	// TLS credentials for this port.
	PrometheusMetricsCertFile string `json:"prometheusMetricsCertFile,omitempty"`
	PrometheusMetricsKeyFile  string `json:"prometheusMetricsKeyFile,omitempty"`
	PrometheusMetricsCAFile   string `json:"prometheusMetricsCAFile,omitempty"`

	// FailsafeInboundHostPorts is a comma-delimited list of UDP/TCP ports that Felix will allow incoming traffic to host endpoints
	// on irrespective of the security policy. This is useful to avoid accidently cutting off a host with incorrect configuration. Each
	// port should be specified as tcp:<port-number> or udp:<port-number>. For back-compatibility, if the protocol is not specified, it
	// defaults to “tcp”. To disable all inbound host ports, use the value none. The default value allows ssh access and DHCP.
	// [Default: tcp:22, udp:68]
	FailsafeInboundHostPorts *[]ProtoPort `json:"failsafeInboundHostPorts,omitempty"`
	// FailsafeOutboundHostPorts is a comma-delimited list of UDP/TCP ports that Felix will allow outgoing traffic from host endpoints to
	// irrespective of the security policy. This is useful to avoid accidently cutting off a host with incorrect configuration. Each port
	// should be specified as tcp:<port-number> or udp:<port-number>. For back-compatibility, if the protocol is not specified, it defaults
	// to “tcp”. To disable all outbound host ports, use the value none. The default value opens etcd’s standard ports to ensure that Felix
	// does not get cut off from etcd as well as allowing DHCP and DNS. [Default: tcp:2379, tcp:2380, tcp:4001, tcp:7001, udp:53, udp:67]
	FailsafeOutboundHostPorts *[]ProtoPort `json:"failsafeOutboundHostPorts,omitempty"`

	// KubeNodePortRanges holds list of port ranges used for service node ports. Only used if felix detects kube-proxy running in ipvs mode.
	// Felix uses these ranges to separate host and workload traffic. [Default: 30000:32767].
	KubeNodePortRanges *[]numorstring.Port `json:"kubeNodePortRanges,omitempty" validate:"omitempty,dive"`

	// PolicySyncPathPrefix is used to by Felix to communicate policy changes to external services,
	// like Application layer policy. [Default: Empty]
	PolicySyncPathPrefix string `json:"policySyncPathPrefix,omitempty"`

	// UsageReportingEnabled reports anonymous Calico version number and cluster size to projectcalico.org. Logs warnings returned by the usage
	// server. For example, if a significant security vulnerability has been discovered in the version of Calico being used. [Default: true]
	UsageReportingEnabled *bool `json:"usageReportingEnabled,omitempty"`

	// UsageReportingInitialDelay controls the minimum delay before Felix makes a report. [Default: 300s]
	UsageReportingInitialDelay *metav1.Duration `json:"usageReportingInitialDelay,omitempty" configv1timescale:"seconds" confignamev1:"UsageReportingInitialDelaySecs"`
	// UsageReportingInterval controls the interval at which Felix makes reports. [Default: 86400s]
	UsageReportingInterval *metav1.Duration `json:"usageReportingInterval,omitempty" configv1timescale:"seconds" confignamev1:"UsageReportingIntervalSecs"`

	// NATPortRange specifies the range of ports that is used for port mapping when doing outgoing NAT. When unset the default behavior of the
	// network stack is used.
	NATPortRange *numorstring.Port `json:"natPortRange,omitempty"`

	// ExternalNodesCIDRList is a list of CIDR's of external-non-calico-nodes which may source tunnel traffic and have
	// the tunneled traffic be accepted at calico nodes.
	ExternalNodesCIDRList *[]string `json:"externalNodesList,omitempty"`

	NfNetlinkBufSize  string `json:"nfNetlinkBufSize,omitempty"`
	StatsDumpFilePath string `json:"statsDumpFilePath,omitempty"`

	// Felix Denied Packet Metrics configuration parameters.
	PrometheusReporterEnabled   *bool  `json:"prometheusReporterEnabled,omitempty"`
	PrometheusReporterPort      *int   `json:"prometheusReporterPort,omitempty"`
	PrometheusReporterCertFile  string `json:"prometheusReporterCertFile,omitempty"`
	PrometheusReporterKeyFile   string `json:"prometheusReporterKeyFile,omitempty"`
	PrometheusReporterCAFile    string `json:"prometheusReporterCAFile,omitempty"`
	DeletedMetricsRetentionSecs *int   `json:"deletedMetricsRetentionSecs,omitempty"`

	// DropActionOverride overrides the Drop action in Felix, optionally changing the behavior to Accept, and optionally adding Log.
	// Possible values are Drop, LogAndDrop, Accept, LogAndAccept. [Default: Drop]
	DropActionOverride string `json:"dropActionOverride,omitempty" validate:"omitempty,dropActionOverride"`

	DebugMemoryProfilePath          string           `json:"debugMemoryProfilePath,omitempty"`
	DebugDisableLogDropping         *bool            `json:"debugDisableLogDropping,omitempty"`
	DebugSimulateCalcGraphHangAfter *metav1.Duration `json:"debugSimulateCalcGraphHangAfter,omitempty" configv1timescale:"seconds"`
	DebugSimulateDataplaneHangAfter *metav1.Duration `json:"debugSimulateDataplaneHangAfter,omitempty" configv1timescale:"seconds"`

	IptablesNATOutgoingInterfaceFilter string `json:"iptablesNATOutgoingInterfaceFilter,omitempty" validate:"omitempty,ifaceFilter"`

<<<<<<< HEAD
	SyslogReporterNetwork string `json:"syslogReporterNetwork,omitempty"`
	SyslogReporterAddress string `json:"syslogReporterAddress,omitempty"`

	// IPSecMode controls which mode IPSec is operating on.
	// Default value means IPSec is not enabled. [Default: ""]
	IPSecMode string `json:"ipsecMode,omitempty" validate:"omitempty,ipsecMode"`
	// IPSecAllowUnsecuredTraffic controls whether non-IPsec traffic is allowed in addition to IPsec traffic. Enabling this
	// negates the anti-spoofing protections of IPsec but it is useful when migrating to/from IPsec. [Default: false]
	IPSecAllowUnsecuredTraffic *bool `json:"ipsecAllowUnsecuredTraffic,omitempty"`
	// IPSecIKEAlgorithm sets IPSec IKE algorithm. Default is NIST suite B recommendation. [Default: aes128gcm16-prfsha256-ecp256]
	IPSecIKEAlgorithm string `json:"ipsecIKEAlgorithm,omitempty"`
	// IPSecESAlgorithm sets IPSec ESP algorithm. Default is NIST suite B recommendation. [Default: aes128gcm16-ecp256]
	IPSecESPAlgorithm string `json:"ipsecESPAlgorithm,omitempty"`
	// IPSecLogLevel controls log level for IPSec components. Set to None for no logging.
	// A generic log level terminology is used [None, Notice, Info, Debug, Verbose].
	// [Default: Info]
	IPSecLogLevel string `json:"ipsecLogLevel,omitempty" validate:"omitempty,ipsecLogLevel"`
	// IPSecPolicyRefreshInterval is the interval at which Felix will check the kernel's IPsec policy tables and
	// repair any inconsistencies. [Default: 600s]
	IPSecPolicyRefreshInterval *metav1.Duration `json:"ipsecPolicyRefreshInterval,omitempty" configv1timescale:"seconds"`

	// FlowLogsFlushInterval configures the interval at which Felix exports flow logs.
	FlowLogsFlushInterval *metav1.Duration `json:"flowLogsFlushInterval,omitempty" configv1timescale:"seconds"`
	// FlowLogsEnableHostEndpoint enables Flow logs reporting for HostEndpoints.
	FlowLogsEnableHostEndpoint *bool `json:"flowLogsEnableHostEndpoint,omitempty"`
	// FlowLogsEnableNetworkSets enables Flow logs reporting for GlobalNetworkSets.
	FlowLogsEnableNetworkSets *bool `json:"flowLogsEnableNetworkSets, omitempty"`

	// Enable Flow logs reporting to AWS CloudWatch.
	CloudWatchLogsReporterEnabled *bool `json:"cloudWatchLogsReporterEnabled,omitempty"`
	// Deprecated: Use FlowLogsFlushInterval instead.
	CloudWatchLogsFlushInterval *metav1.Duration `json:"cloudWatchLogsFlushInterval,omitempty" configv1timescale:"seconds"`
	// CloudWatchLogsLogGroupName configures the Log group to use for exporting flow logs. Defaults to "tigera-flowlogs-<cluster-guid>".
	CloudWatchLogsLogGroupName string `json:"cloudWatchLogsLogGroupName,omitempty"`
	// CloudWatchLogsLogStreamName configures the Log stream to use for exporting flow logs. Defaults to "<felix-hostname>_Flowlogs".
	CloudWatchLogsLogStreamName string `json:"cloudWatchLogsLogStreamName,omitempty"`
	// CloudWatchLogsIncludeLabels is used to configure if endpoint labels are included in a Flow log entry.
	CloudWatchLogsIncludeLabels *bool `json:"cloudWatchLogsIncludeLabels,omitempty"`
	// CloudWatchLogsIncludePolicies is used to configure if policy information are included in a Flow log entry.
	CloudWatchLogsIncludePolicies *bool `json:"cloudWatchLogsIncludePolicies,omitempty"`
	// CloudWatchLogsAggregationKindForAllowed is used to choose the type of aggregation for flow log entries created for
	// allowed connections. [Default: 2 - pod prefix name based aggregation].
	// Accepted values are 0, 1 and 2.
	// 0 - No aggregation
	// 1 - Source port based aggregation
	// 2 - Pod prefix name based aggreagation.
	CloudWatchLogsAggregationKindForAllowed *int `json:"cloudWatchLogsAggregationKindForAllowed,omitempty" validate:"omitempty,cloudWatchAggregationKind"`
	// CloudWatchLogsAggregationKindForDenied is used to choose the type of aggregation for flow log entries created for
	// denied connections. [Default: 1 - source port based aggregation].
	// Accepted values are 0, 1 and 2.
	// 0 - No aggregation
	// 1 - Source port based aggregation
	// 2 - Pod prefix name based aggreagation.
	CloudWatchLogsAggregationKindForDenied *int `json:"cloudWatchLogsAggregationKindForDenied,omitempty" validate:"omitempty,cloudWatchAggregationKind"`
	// Number of days for which to retain logs.
	// See https://docs.aws.amazon.com/AmazonCloudWatchLogs/latest/APIReference/API_PutRetentionPolicy.html
	// for allowed values.
	CloudWatchLogsRetentionDays *int `json:"cloudWatchLogsRetentionDays,omitempty" validate:"omitempty,cloudWatchRetentionDays"`
	// Deprecated: Use FlowLogsEnableHostEndpoint.
	CloudWatchLogsEnableHostEndpoint *bool `json:"cloudWatchLogsEnableHostEndpoint,omitempty"`
	// CloudWatchLogsEnabledForAllowed is used to enable/disable flow logs entries created for allowed connections. Default is true.
	// This parameter only takes effect when CloudWatchLogsReporterEnabled is set to true.
	CloudWatchLogsEnabledForAllowed *bool `json:"cloudWatchLogsEnabledForAllowed,omitempty"`
	// CloudWatchLogsEnabledForDenied is used to enable/disable flow logs entries created for denied flows. Default is true.
	// This parameter only takes effect when CloudWatchLogsReporterEnabled is set to true.
	CloudWatchLogsEnabledForDenied *bool `json:"cloudWatchLogsEnabledForDenied,omitempty"`

	// Enable reporting metrics to CloudWatch.
	CloudWatchMetricsReporterEnabled *bool `json:"cloudWatchMetricsReporterEnabled,omitempty"`
	// CloudWatchMetricsPushInterval configures the interval at which Felix exports metrics to CloudWatch.
	CloudWatchMetricsPushInterval *metav1.Duration `json:"cloudWatchMetricsPushIntervalSecs,omitempty" configv1timescale:"seconds" confignamev1:"CloudWatchMetricsPushIntervalSecs"`

	// CloudWatchNodeHealthStatusEnabled enables pushing node health data to CloudWatch.
	CloudWatchNodeHealthStatusEnabled *bool `json:"cloudWatchNodeHealthStatusEnabled,omitempty"`
	// CloudWatchNodeHealthPushIntervalSecs configures the frequency of pushing the node health metrics to CloudWatch.
	CloudWatchNodeHealthPushIntervalSecs *metav1.Duration `json:"cloudWatchNodeHealthPushIntervalSecs,omitempty" configv1timescale:"seconds" confignamev1:"CloudWatchNodeHealthPushIntervalSecs"`

	// FlowLogsFileEnabled when set to true, enables logging flow logs to a file. If false no flow logging to file will occur.
	FlowLogsFileEnabled *bool `json:"flowLogsFileEnabled,omitempty"`
	// FlowLogsFileMaxFiles sets the number of log files to keep.
	FlowLogsFileMaxFiles *int `json:"flowLogsFileMaxFiles,omitempty"`
	// FlowLogsFileMaxFileSizeMB sets the max size in MB of flow logs files before rotation.
	FlowLogsFileMaxFileSizeMB *int `json:"flowLogsFileMaxFileSizeMB,omitempty"`
	// FlowLogsFileDirectory sets the directory where flow logs files are stored.
	FlowLogsFileDirectory *string `json:"flowLogsFileDirectory,omitempty"`
	// FlowLogsFileIncludeLabels is used to configure if endpoint labels are included in a Flow log entry written to file.
	FlowLogsFileIncludeLabels *bool `json:"flowLogsFileIncludeLabels,omitempty"`
	// FlowLogsFileIncludePolicies is used to configure if policy information are included in a Flow log entry written to file.
	FlowLogsFileIncludePolicies *bool `json:"flowLogsFileIncludePolicies,omitempty"`
	// FlowLogsFileAggregationKindForAllowed is used to choose the type of aggregation for flow log entries created for
	// allowed connections. [Default: 2 - pod prefix name based aggregation].
	// Accepted values are 0, 1 and 2.
	// 0 - No aggregation
	// 1 - Source port based aggregation
	// 2 - Pod prefix name based aggreagation.
	FlowLogsFileAggregationKindForAllowed *int `json:"flowLogsFileAggregationKindForAllowed,omitempty" validate:"omitempty,cloudWatchAggregationKind"`
	// FlowLogsFileAggregationKindForDenied is used to choose the type of aggregation for flow log entries created for
	// denied connections. [Default: 1 - source port based aggregation].
	// Accepted values are 0, 1 and 2.
	// 0 - No aggregation
	// 1 - Source port based aggregation
	// 2 - Pod prefix name based aggreagation.
	FlowLogsFileAggregationKindForDenied *int `json:"flowLogsFileAggregationKindForDenied,omitempty" validate:"omitempty,cloudWatchAggregationKind"`
	// FlowLogsFileEnabledForAllowed is used to enable/disable flow logs entries created for allowed connections. Default is true.
	// This parameter only takes effect when FlowLogsFileReporterEnabled is set to true.
	FlowLogsFileEnabledForAllowed *bool `json:"flowLogsFileEnabledForAllowed,omitempty"`
	// FlowLogsFileEnabledForDenied is used to enable/disable flow logs entries created for denied flows. Default is true.
	// This parameter only takes effect when FlowLogsFileReporterEnabled is set to true.
	FlowLogsFileEnabledForDenied *bool `json:"flowLogsFileEnabledForDenied,omitempty"`
=======
	// XDPEnabled enables XDP acceleration for suitable untracked incoming deny rules. [Default: true]
	XDPEnabled *bool `json:"xdpEnabled,omitempty" confignamev1:"XDPEnabled"`

	// GenericXDPEnabled enables Generic XDP so network cards that don't support XDP offload or driver
	// modes can use XDP. This is not recommended since it doesn't provide better performance than
	// iptables. [Default: false]
	GenericXDPEnabled *bool `json:"genericXDPEnabled,omitempty" confignamev1:"GenericXDPEnabled"`
>>>>>>> 43c1da88
}

// ProtoPort is combination of protocol and port, both must be specified.
type ProtoPort struct {
	Protocol string `json:"protocol"`
	Port     uint16 `json:"port"`
}

// +k8s:deepcopy-gen:interfaces=k8s.io/apimachinery/pkg/runtime.Object

// FelixConfigurationList contains a list of FelixConfiguration resources.
type FelixConfigurationList struct {
	metav1.TypeMeta `json:",inline"`
	metav1.ListMeta `json:"metadata"`
	Items           []FelixConfiguration `json:"items"`
}

// New FelixConfiguration creates a new (zeroed) FelixConfiguration struct with the TypeMetadata
// initialized to the current version.
func NewFelixConfiguration() *FelixConfiguration {
	return &FelixConfiguration{
		TypeMeta: metav1.TypeMeta{
			Kind:       KindFelixConfiguration,
			APIVersion: GroupVersionCurrent,
		},
	}
}

// NewFelixConfigurationList creates a new 9zeroed) FelixConfigurationList struct with the TypeMetadata
// initialized to the current version.
func NewFelixConfigurationList() *FelixConfigurationList {
	return &FelixConfigurationList{
		TypeMeta: metav1.TypeMeta{
			Kind:       KindFelixConfigurationList,
			APIVersion: GroupVersionCurrent,
		},
	}
}<|MERGE_RESOLUTION|>--- conflicted
+++ resolved
@@ -254,7 +254,14 @@
 
 	IptablesNATOutgoingInterfaceFilter string `json:"iptablesNATOutgoingInterfaceFilter,omitempty" validate:"omitempty,ifaceFilter"`
 
-<<<<<<< HEAD
+	// XDPEnabled enables XDP acceleration for suitable untracked incoming deny rules. [Default: true]
+	XDPEnabled *bool `json:"xdpEnabled,omitempty" confignamev1:"XDPEnabled"`
+
+	// GenericXDPEnabled enables Generic XDP so network cards that don't support XDP offload or driver
+	// modes can use XDP. This is not recommended since it doesn't provide better performance than
+	// iptables. [Default: false]
+	GenericXDPEnabled *bool `json:"genericXDPEnabled,omitempty" confignamev1:"GenericXDPEnabled"`
+
 	SyslogReporterNetwork string `json:"syslogReporterNetwork,omitempty"`
 	SyslogReporterAddress string `json:"syslogReporterAddress,omitempty"`
 
@@ -364,15 +371,6 @@
 	// FlowLogsFileEnabledForDenied is used to enable/disable flow logs entries created for denied flows. Default is true.
 	// This parameter only takes effect when FlowLogsFileReporterEnabled is set to true.
 	FlowLogsFileEnabledForDenied *bool `json:"flowLogsFileEnabledForDenied,omitempty"`
-=======
-	// XDPEnabled enables XDP acceleration for suitable untracked incoming deny rules. [Default: true]
-	XDPEnabled *bool `json:"xdpEnabled,omitempty" confignamev1:"XDPEnabled"`
-
-	// GenericXDPEnabled enables Generic XDP so network cards that don't support XDP offload or driver
-	// modes can use XDP. This is not recommended since it doesn't provide better performance than
-	// iptables. [Default: false]
-	GenericXDPEnabled *bool `json:"genericXDPEnabled,omitempty" confignamev1:"GenericXDPEnabled"`
->>>>>>> 43c1da88
 }
 
 // ProtoPort is combination of protocol and port, both must be specified.
