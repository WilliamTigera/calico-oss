// Copyright (c) 2017-2018 Tigera, Inc. All rights reserved.

// Licensed under the Apache License, Version 2.0 (the "License");
// you may not use this file except in compliance with the License.
// You may obtain a copy of the License at
//
//     http://www.apache.org/licenses/LICENSE-2.0
//
// Unless required by applicable law or agreed to in writing, software
// distributed under the License is distributed on an "AS IS" BASIS,
// WITHOUT WARRANTIES OR CONDITIONS OF ANY KIND, either express or implied.
// See the License for the specific language governing permissions and
// limitations under the License.

package v3

import (
	"github.com/projectcalico/libcalico-go/lib/numorstring"
	metav1 "k8s.io/apimachinery/pkg/apis/meta/v1"
)

const (
	KindFelixConfiguration     = "FelixConfiguration"
	KindFelixConfigurationList = "FelixConfigurationList"
)

// +genclient
// +k8s:deepcopy-gen:interfaces=k8s.io/apimachinery/pkg/runtime.Object

// Felix Configuration contains the configuration for Felix.
type FelixConfiguration struct {
	metav1.TypeMeta `json:",inline"`
	// Standard object's metadata.
	metav1.ObjectMeta `json:"metadata,omitempty"`
	// Specification of the FelixConfiguration.
	Spec FelixConfigurationSpec `json:"spec,omitempty"`
}

// FelixConfigurationSpec contains the values of the Felix configuration.
type FelixConfigurationSpec struct {
	UseInternalDataplaneDriver *bool  `json:"useInternalDataplaneDriver,omitempty"`
	DataplaneDriver            string `json:"dataplaneDriver,omitempty"`

	IPv6Support    *bool `json:"ipv6Support,omitempty" confignamev1:"Ipv6Support"`
	IgnoreLooseRPF *bool `json:"ignoreLooseRPF,omitempty"`

	// RouterefreshInterval is the period at which Felix re-checks the routes
	// in the dataplane to ensure that no other process has accidentally broken Calico’s rules.
	// Set to 0 to disable route refresh. [Default: 90s]
	RouteRefreshInterval *metav1.Duration `json:"routeRefreshInterval,omitempty" configv1timescale:"seconds"`
	// IptablesRefreshInterval is the period at which Felix re-checks the IP sets
	// in the dataplane to ensure that no other process has accidentally broken Calico’s rules.
	// Set to 0 to disable IP sets refresh. Note: the default for this value is lower than the
	// other refresh intervals as a workaround for a Linux kernel bug that was fixed in kernel
	// version 4.11. If you are using v4.11 or greater you may want to set this to, a higher value
	// to reduce Felix CPU usage. [Default: 10s]
	IptablesRefreshInterval *metav1.Duration `json:"iptablesRefreshInterval,omitempty" configv1timescale:"seconds"`
	// IptablesPostWriteCheckInterval is the period after Felix has done a write
	// to the dataplane that it schedules an extra read back in order to check the write was not
	// clobbered by another process. This should only occur if another application on the system
	// doesn’t respect the iptables lock. [Default: 1s]
	IptablesPostWriteCheckInterval *metav1.Duration `json:"iptablesPostWriteCheckInterval,omitempty" configv1timescale:"seconds" confignamev1:"IptablesPostWriteCheckIntervalSecs"`
	// IptablesLockFilePath is the location of the iptables lock file. You may need to change this
	// if the lock file is not in its standard location (for example if you have mapped it into Felix’s
	// container at a different path). [Default: /run/xtables.lock]
	IptablesLockFilePath string `json:"iptablesLockFilePath,omitempty"`
	// IptablesLockTimeout is the time that Felix will wait for the iptables lock,
	// or 0, to disable. To use this feature, Felix must share the iptables lock file with all other
	// processes that also take the lock. When running Felix inside a container, this requires the
	// /run directory of the host to be mounted into the calico/node or calico/felix container.
	// [Default: 0s disabled]
	IptablesLockTimeout *metav1.Duration `json:"iptablesLockTimeout,omitempty" configv1timescale:"seconds" confignamev1:"IptablesLockTimeoutSecs"`
	// IptablesLockProbeInterval is the time that Felix will wait between
	// attempts to acquire the iptables lock if it is not available. Lower values make Felix more
	// responsive when the lock is contended, but use more CPU. [Default: 50ms]
	IptablesLockProbeInterval *metav1.Duration `json:"iptablesLockProbeInterval,omitempty" configv1timescale:"milliseconds" confignamev1:"IptablesLockProbeIntervalMillis"`
	// IpsetsRefreshInterval is the period at which Felix re-checks all iptables
	// state to ensure that no other process has accidentally broken Calico’s rules. Set to 0 to
	// disable iptables refresh. [Default: 90s]
	IpsetsRefreshInterval *metav1.Duration `json:"ipsetsRefreshInterval,omitempty" configv1timescale:"seconds"`
	MaxIpsetSize          *int             `json:"maxIpsetSize,omitempty"`

	NetlinkTimeout *metav1.Duration `json:"netlinkTimeout,omitempty" configv1timescale:"seconds" confignamev1:"NetlinkTimeoutSecs"`

	// MetadataAddr is the IP address or domain name of the server that can answer VM queries for
	// cloud-init metadata. In OpenStack, this corresponds to the machine running nova-api (or in
	// Ubuntu, nova-api-metadata). A value of none (case insensitive) means that Felix should not
	// set up any NAT rule for the metadata path. [Default: 127.0.0.1]
	MetadataAddr string `json:"metadataAddr,omitempty"`
	// MetadataPort is the port of the metadata server. This, combined with global.MetadataAddr (if
	// not ‘None’), is used to set up a NAT rule, from 169.254.169.254:80 to MetadataAddr:MetadataPort.
	// In most cases this should not need to be changed [Default: 8775].
	MetadataPort *int `json:"metadataPort,omitempty"`

	// InterfacePrefix is the interface name prefix that identifies workload endpoints and so distinguishes
	// them from host endpoint interfaces. Note: in environments other than bare metal, the orchestrators
	// configure this appropriately. For example our Kubernetes and Docker integrations set the ‘cali’ value,
	// and our OpenStack integration sets the ‘tap’ value. [Default: cali]
	InterfacePrefix string `json:"interfacePrefix,omitempty"`
	// InterfaceExclude is a list of interfaces that Felix should exclude when monitoring for host
	// endpoints.  The default value ensures that Felix ignores Kubernetes' IPVS dummy interface,
	// which is used internally by kube-proxy.  [Default: kube-ipvs0]
	InterfaceExclude string `json:"interfaceExclude,omitempty"`

	// ChainInsertMode controls whether Felix hooks the kernel’s top-level iptables chains by inserting a rule
	// at the top of the chain or by appending a rule at the bottom. insert is the safe default since it prevents
	// Calico’s rules from being bypassed. If you switch to append mode, be sure that the other rules in the chains
	// signal acceptance by falling through to the Calico rules, otherwise the Calico policy will be bypassed.
	// [Default: insert]
	ChainInsertMode string `json:"chainInsertMode,omitempty"`
	// DefaultEndpointToHostAction controls what happens to traffic that goes from a workload endpoint to the host
	// itself (after the traffic hits the endpoint egress policy). By default Calico blocks traffic from workload
	// endpoints to the host itself with an iptables “DROP” action. If you want to allow some or all traffic from
	// endpoint to host, set this parameter to RETURN or ACCEPT. Use RETURN if you have your own rules in the iptables
	// “INPUT” chain; Calico will insert its rules at the top of that chain, then “RETURN” packets to the “INPUT” chain
	// once it has completed processing workload endpoint egress policy. Use ACCEPT to unconditionally accept packets
	// from workloads after processing workload endpoint egress policy. [Default: Drop]
	DefaultEndpointToHostAction string `json:"defaultEndpointToHostAction,omitempty" validate:"omitempty,dropAcceptReturn"`
	IptablesFilterAllowAction   string `json:"iptablesFilterAllowAction,omitempty" validate:"omitempty,acceptReturn"`
	IptablesMangleAllowAction   string `json:"iptablesMangleAllowAction,omitempty" validate:"omitempty,acceptReturn"`
	// LogPrefix is the log prefix that Felix uses when rendering LOG rules. [Default: calico-packet]
	LogPrefix string `json:"logPrefix,omitempty"`

	// LogDropActionOverride specifies whether or not to include the DropActionOverride in the logs when it is triggered.
	LogDropActionOverride *bool `json:"logDropActionOverride,omitempty"`

	// LogFilePath is the full path to the Felix log. Set to none to disable file logging. [Default: /var/log/calico/felix.log]
	LogFilePath string `json:"logFilePath,omitempty"`

	// LogSeverityFile is the log severity above which logs are sent to the log file. [Default: Info]
	LogSeverityFile string `json:"logSeverityFile,omitempty" validate:"omitempty,logLevel"`
	// LogSeverityScreen is the log severity above which logs are sent to the stdout. [Default: Info]
	LogSeverityScreen string `json:"logSeverityScreen,omitempty" validate:"omitempty,logLevel"`
	// LogSeveritySys is the log severity above which logs are sent to the syslog. Set to None for no logging to syslog.
	// [Default: Info]
	LogSeveritySys string `json:"logSeveritySys,omitempty" validate:"omitempty,logLevel"`

	IPIPEnabled *bool `json:"ipipEnabled,omitempty" confignamev1:"IpInIpEnabled"`
	// IPIPMTU is the MTU to set on the tunnel device. See Configuring MTU [Default: 1440]
	IPIPMTU *int `json:"ipipMTU,omitempty" confignamev1:"IpInIpMtu"`

	// ReportingInterval is the interval at which Felix reports its status into the datastore or 0 to disable.
	// Must be non-zero in OpenStack deployments. [Default: 30s]
	ReportingInterval *metav1.Duration `json:"reportingInterval,omitempty" configv1timescale:"seconds" confignamev1:"ReportingIntervalSecs"`
	// ReportingTTL is the time-to-live setting for process-wide status reports. [Default: 90s]
	ReportingTTL *metav1.Duration `json:"reportingTTL,omitempty" configv1timescale:"seconds" confignamev1:"ReportingTTLSecs"`

	EndpointReportingEnabled *bool            `json:"endpointReportingEnabled,omitempty"`
	EndpointReportingDelay   *metav1.Duration `json:"endpointReportingDelay,omitempty" configv1timescale:"seconds" confignamev1:"EndpointReportingDelaySecs"`

	// IptablesMarkMask is the mask that Felix selects its IPTables Mark bits from. Should be a 32 bit hexadecimal
	// number with at least 8 bits set, none of which clash with any other mark bits in use on the system.
	// [Default: 0xff000000]
	IptablesMarkMask *uint32 `json:"iptablesMarkMask,omitempty"`

	DisableConntrackInvalidCheck *bool `json:"disableConntrackInvalidCheck,omitempty"`

	HealthEnabled *bool   `json:"healthEnabled,omitempty"`
	HealthHost    *string `json:"healthHost,omitempty"`
	HealthPort    *int    `json:"healthPort,omitempty"`

	// PrometheusMetricsEnabled enables the experimental Prometheus metrics server in Felix if set to true. [Default: false]
	PrometheusMetricsEnabled *bool `json:"prometheusMetricsEnabled,omitempty"`
	// PrometheusMetricsPort is the TCP port that the experimental Prometheus metrics server should bind to. [Default:9091]
	PrometheusMetricsPort *int `json:"prometheusMetricsPort,omitempty"`
	// PrometheusGoMetricsEnabled disables Go runtime metrics collection, which the Prometheus client does by default, when
	// set to false. This reduces the number of metrics reported, reducing Prometheus load. [Default: true]
	PrometheusGoMetricsEnabled *bool `json:"prometheusGoMetricsEnabled,omitempty"`
	// PrometheusProcessMetricsEnabled disables process metrics collection, which the Prometheus client does by default, when
	// set to false. This reduces the number of metrics reported, reducing Prometheus load. [Default: true]
	PrometheusProcessMetricsEnabled *bool `json:"prometheusProcessMetricsEnabled,omitempty"`
	// TLS credentials for this port.
	PrometheusMetricsCertFile string `json:"prometheusMetricsCertFile,omitempty"`
	PrometheusMetricsKeyFile  string `json:"prometheusMetricsKeyFile,omitempty"`
	PrometheusMetricsCAFile   string `json:"prometheusMetricsCAFile,omitempty"`

	// FailsafeInboundHostPorts is a comma-delimited list of UDP/TCP ports that Felix will allow incoming traffic to host endpoints
	// on irrespective of the security policy. This is useful to avoid accidently cutting off a host with incorrect configuration. Each
	// port should be specified as tcp:<port-number> or udp:<port-number>. For back-compatibility, if the protocol is not specified, it
	// defaults to “tcp”. To disable all inbound host ports, use the value none. The default value allows ssh access and DHCP.
	// [Default: tcp:22, udp:68]
	FailsafeInboundHostPorts *[]ProtoPort `json:"failsafeInboundHostPorts,omitempty"`
	// FailsafeOutboundHostPorts is a comma-delimited list of UDP/TCP ports that Felix will allow outgoing traffic from host endpoints to
	// irrespective of the security policy. This is useful to avoid accidently cutting off a host with incorrect configuration. Each port
	// should be specified as tcp:<port-number> or udp:<port-number>. For back-compatibility, if the protocol is not specified, it defaults
	// to “tcp”. To disable all outbound host ports, use the value none. The default value opens etcd’s standard ports to ensure that Felix
	// does not get cut off from etcd as well as allowing DHCP and DNS. [Default: tcp:2379, tcp:2380, tcp:4001, tcp:7001, udp:53, udp:67]
	FailsafeOutboundHostPorts *[]ProtoPort `json:"failsafeOutboundHostPorts,omitempty"`

	// KubeNodePortRanges holds list of port ranges used for service node ports. Only used if felix detects kube-proxy running in ipvs mode.
	// Felix uses these ranges to separate host and workload traffic. [Default: 30000:32767].
	KubeNodePortRanges *[]numorstring.Port `json:"kubeNodePortRanges,omitempty" validate:"omitempty,dive"`

	// PolicySyncPathPrefix is used to by Felix to communicate policy changes to external services,
	// like Application layer policy. [Default: Empty]
	PolicySyncPathPrefix string `json:"policySyncPathPrefix,omitempty"`

	// UsageReportingEnabled reports anonymous Calico version number and cluster size to projectcalico.org. Logs warnings returned by the usage
	// server. For example, if a significant security vulnerability has been discovered in the version of Calico being used. [Default: true]
	UsageReportingEnabled *bool `json:"usageReportingEnabled,omitempty"`

	// UsageReportingInitialDelay controls the minimum delay before Felix makes a report. [Default: 300s]
	UsageReportingInitialDelay *metav1.Duration `json:"usageReportingInitialDelay,omitempty" configv1timescale:"seconds" confignamev1:"UsageReportingInitialDelaySecs"`
	// UsageReportingInterval controls the interval at which Felix makes reports. [Default: 86400s]
	UsageReportingInterval *metav1.Duration `json:"usageReportingInterval,omitempty" configv1timescale:"seconds" confignamev1:"UsageReportingIntervalSecs"`

<<<<<<< HEAD
	NfNetlinkBufSize  string `json:"nfNetlinkBufSize,omitempty"`
	StatsDumpFilePath string `json:"statsDumpFilePath,omitempty"`

	// Felix Denied Packet Metrics configuration parameters.
	PrometheusReporterEnabled   *bool  `json:"prometheusReporterEnabled,omitempty"`
	PrometheusReporterPort      *int   `json:"prometheusReporterPort,omitempty"`
	PrometheusReporterCertFile  string `json:"prometheusReporterCertFile,omitempty"`
	PrometheusReporterKeyFile   string `json:"prometheusReporterKeyFile,omitempty"`
	PrometheusReporterCAFile    string `json:"prometheusReporterCAFile,omitempty"`
	DeletedMetricsRetentionSecs *int   `json:"deletedMetricsRetentionSecs,omitempty"`

	// DropActionOverride overrides the Drop action in Felix, optionally changing the behavior to Accept, and optionally adding Log.
	// Possible values are Drop, LogAndDrop, Accept, LogAndAccept. [Default: Drop]
	DropActionOverride string `json:"dropActionOverride,omitempty" validate:"omitempty,dropActionOverride"`
=======
	// NATPortRange specifies the range of ports that is used for port mapping when doing outgoing NAT. When unset the default behavior of the
	// network stack is used.
	NATPortRange *numorstring.Port `json: natPortRange,omitempty`
>>>>>>> 09d19a73

	DebugMemoryProfilePath          string           `json:"debugMemoryProfilePath,omitempty"`
	DebugDisableLogDropping         *bool            `json:"debugDisableLogDropping,omitempty"`
	DebugSimulateCalcGraphHangAfter *metav1.Duration `json:"debugSimulateCalcGraphHangAfter,omitempty" configv1timescale:"seconds"`
	DebugSimulateDataplaneHangAfter *metav1.Duration `json:"debugSimulateDataplaneHangAfter,omitempty" configv1timescale:"seconds"`

	SyslogReporterNetwork string `json:"syslogReporterNetwork,omitempty"`
	SyslogReporterAddress string `json:"syslogReporterAddress,omitempty"`

	// IPSecMode controls which mode IPSec is operating on.
	// Default value means IPSec is not enabled. [Default: ""]
	IPSecMode string `json:"ipsecMode,omitempty" validate:"omitempty,ipsecMode"`
	// IPSecAllowUnsecuredTraffic controls whether non-IPsec traffic is allowed in addition to IPsec traffic. Enabling this
	// negates the anti-spoofing protections of IPsec but it is useful when migrating to/from IPsec. [Default: false]
	IPSecAllowUnsecuredTraffic *bool `json:"ipsecAllowUnsecuredTraffic,omitempty"`
	// IPSecIKEAlgorithm sets IPSec IKE algorithm. Default is NIST suite B recommendation. [Default: aes128gcm16-prfsha256-ecp256]
	IPSecIKEAlgorithm string `json:"ipsecIKEAlgorithm,omitempty"`
	// IPSecESAlgorithm sets IPSec ESP algorithm. Default is NIST suite B recommendation. [Default: aes128gcm16-ecp256]
	IPSecESPAlgorithm string `json:"ipsecESPAlgorithm,omitempty"`
	// IPSecLogLevel controls log level for IPSec components. Set to None for no logging.
	// A generic log level terminology is used [None, Notice, Info, Debug, Verbose].
	// [Default: Info]
	IPSecLogLevel string `json:"ipsecLogLevel,omitempty" validate:"omitempty,ipsecLogLevel"`
	// IPSecPolicyRefreshInterval is the interval at which Felix will check the kernel's IPsec policy tables and
	// repair any inconsistencies. [Default: 600s]
	IPSecPolicyRefreshInterval *metav1.Duration `json:"ipsecPolicyRefreshInterval,omitempty" configv1timescale:"seconds"`

	// Enable Flow logs reporting to AWS CloudWatch.
	CloudWatchLogsReporterEnabled *bool `json:"cloudWatchLogsReporterEnabled,omitempty"`
	// CloudWatchLogsFlushInterval configures the interval at which Felix exports flow logs to CloudWatch Logs.
	CloudWatchLogsFlushInterval *metav1.Duration `json:"cloudWatchLogsFlushInterval,omitempty configv1timescale:"seconds"`
	// CloudWatchLogsLogGroupName configures the Log group to use for exporting flow logs. Defaults to "tigera-flowlogs-<cluster-guid>".
	CloudWatchLogsLogGroupName string `json:"cloudWatchLogsLogGroupName,omitempty"`
	// CloudWatchLogsLogStreamName configures the Log stream to use for exporting flow logs. Defaults to "<felix-hostname>_Flowlogs".
	CloudWatchLogsLogStreamName string `json:"cloudWatchLogsLogStreamName,omitempty"`
	// CloudWatchLogsIncludeLabels is used to configure if endpoint labels are included in a Flow log entry.
	CloudWatchLogsIncludeLabels *bool `json:"cloudWatchLogsIncludeLabels,omitempty"`
	// CloudWatchLogsAggregationKindForAllowed is used to choose the type of aggregation for flow log entries created for
	// allowed connections. [Default: 2 - pod prefix name based aggregation].
	// Accepted values are 0, 1 and 2.
	// 0 - No aggregation
	// 1 - Source port based aggregation
	// 2 - Pod prefix name based aggreagation.
	CloudWatchLogsAggregationKindForAllowed *int `json:"cloudWatchLogsAggregationKindForAllowed,omitempty" validate:"omitempty,cloudWatchAggregationKind"`
	// CloudWatchLogsAggregationKindForDenied is used to choose the type of aggregation for flow log entries created for
	// denied connections. [Default: 1 - source port based aggregation].
	// Accepted values are 0, 1 and 2.
	// 0 - No aggregation
	// 1 - Source port based aggregation
	// 2 - Pod prefix name based aggreagation.
	CloudWatchLogsAggregationKindForDenied *int `json:"cloudWatchLogsAggregationKindForDenied,omitempty" validate:"omitempty,cloudWatchAggregationKind"`
	// Number of days for which to retain logs.
	// See https://docs.aws.amazon.com/AmazonCloudWatchLogs/latest/APIReference/API_PutRetentionPolicy.html
	// for allowed values.
	CloudWatchLogsRetentionDays *int `json:"cloudWatchLogsRetentionDays,omitempty" validate:"omitempty,cloudWatchRetentionDays"`
	// Enable Flow logs reporting to AWS CloudWatch for HostEndpoints.
	CloudWatchLogsEnableHostEndpoint *bool `json:"cloudWatchLogsEnableHostEndpoint,omitempty"`
	// CloudWatchLogsEnabledForAllowed is used to enable/disable flow logs entries created for allowed connections. Default is true.
	// This parameter only takes effect when CloudWatchLogsReporterEnabled is set to true.
	CloudWatchLogsEnabledForAllowed *bool `json:"cloudWatchLogsEnabledForAllowed,omitempty"`
	// CloudWatchLogsEnabledForDenied is used to enable/disable flow logs entries created for denied flows. Default is true.
	// This parameter only takes effect when CloudWatchLogsReporterEnabled is set to true.
	CloudWatchLogsEnabledForDenied *bool `json:"cloudWatchLogsEnabledForDenied,omitempty"`

	// Enable reporting metrics to CloudWatch.
	CloudWatchMetricsReporterEnabled *bool `json:"cloudWatchMetricsReporterEnabled,omitempty"`
	// CloudWatchMetricsPushInterval configures the interval at which Felix exports metrics to CloudWatch.
	CloudWatchMetricsPushInterval *metav1.Duration `json:"cloudWatchMetricsPushIntervalSecs,omitempty" configv1timescale:"seconds" confignamev1:"CloudWatchMetricsPushIntervalSecs"`

	// CloudWatchNodeHealthStatusEnabled enables pushing node health data to CloudWatch.
	CloudWatchNodeHealthStatusEnabled *bool `json:"cloudWatchNodeHealthStatusEnabled,omitempty"`
	// CloudWatchNodeHealthPushIntervalSecs configures the frequency of pushing the node health metrics to CloudWatch.
	CloudWatchNodeHealthPushIntervalSecs *metav1.Duration `json:"cloudWatchNodeHealthPushIntervalSecs,omitempty" configv1timescale:"seconds" confignamev1:"CloudWatchNodeHealthPushIntervalSecs"`
}

// ProtoPort is combination of protocol and port, both must be specified.
type ProtoPort struct {
	Protocol string `json:"protocol"`
	Port     uint16 `json:"port"`
}

// +k8s:deepcopy-gen:interfaces=k8s.io/apimachinery/pkg/runtime.Object

// FelixConfigurationList contains a list of FelixConfiguration resources.
type FelixConfigurationList struct {
	metav1.TypeMeta `json:",inline"`
	metav1.ListMeta `json:"metadata"`
	Items           []FelixConfiguration `json:"items"`
}

// New FelixConfiguration creates a new (zeroed) FelixConfiguration struct with the TypeMetadata
// initialized to the current version.
func NewFelixConfiguration() *FelixConfiguration {
	return &FelixConfiguration{
		TypeMeta: metav1.TypeMeta{
			Kind:       KindFelixConfiguration,
			APIVersion: GroupVersionCurrent,
		},
	}
}

// NewFelixConfigurationList creates a new 9zeroed) FelixConfigurationList struct with the TypeMetadata
// initialized to the current version.
func NewFelixConfigurationList() *FelixConfigurationList {
	return &FelixConfigurationList{
		TypeMeta: metav1.TypeMeta{
			Kind:       KindFelixConfigurationList,
			APIVersion: GroupVersionCurrent,
		},
	}
}<|MERGE_RESOLUTION|>--- conflicted
+++ resolved
@@ -204,7 +204,10 @@
 	// UsageReportingInterval controls the interval at which Felix makes reports. [Default: 86400s]
 	UsageReportingInterval *metav1.Duration `json:"usageReportingInterval,omitempty" configv1timescale:"seconds" confignamev1:"UsageReportingIntervalSecs"`
 
-<<<<<<< HEAD
+	// NATPortRange specifies the range of ports that is used for port mapping when doing outgoing NAT. When unset the default behavior of the
+	// network stack is used.
+	NATPortRange *numorstring.Port `json: natPortRange,omitempty`
+
 	NfNetlinkBufSize  string `json:"nfNetlinkBufSize,omitempty"`
 	StatsDumpFilePath string `json:"statsDumpFilePath,omitempty"`
 
@@ -219,11 +222,6 @@
 	// DropActionOverride overrides the Drop action in Felix, optionally changing the behavior to Accept, and optionally adding Log.
 	// Possible values are Drop, LogAndDrop, Accept, LogAndAccept. [Default: Drop]
 	DropActionOverride string `json:"dropActionOverride,omitempty" validate:"omitempty,dropActionOverride"`
-=======
-	// NATPortRange specifies the range of ports that is used for port mapping when doing outgoing NAT. When unset the default behavior of the
-	// network stack is used.
-	NATPortRange *numorstring.Port `json: natPortRange,omitempty`
->>>>>>> 09d19a73
 
 	DebugMemoryProfilePath          string           `json:"debugMemoryProfilePath,omitempty"`
 	DebugDisableLogDropping         *bool            `json:"debugDisableLogDropping,omitempty"`
