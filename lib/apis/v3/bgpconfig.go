--- conflicted
+++ resolved
@@ -48,14 +48,12 @@
 	// ASNumber is the default AS number used by a node. [Default: 64512]
 	ASNumber *numorstring.ASNumber `json:"asNumber,omitempty" validate:"omitempty" confignamev1:"as_num"`
 
-<<<<<<< HEAD
 	// Extensions is a mapping of keys to values that can be used in custom BGP templates
 	Extensions map[string]string `json:"extensions,omitempty" validate:"omitempty" confignamev1:"extensions"`
-=======
+
 	// ServiceLoadBalancerIPs are the CIDR blocks for Kubernetes Service LoadBalancer IPs.
 	// Kubernetes Service status.LoadBalancer.Ingress IPs will only be advertised if they are within one of these blocks.
 	ServiceLoadBalancerIPs []ServiceLoadBalancerIPBlock `json:"serviceLoadBalancerIPs,omitempty" validate:"omitempty,dive" confignamev1:"svc_loadbalancer_ips"`
->>>>>>> 9bf530a8
 
 	// ServiceExternalIPs are the CIDR blocks for Kubernetes Service External IPs.
 	// Kubernetes Service ExternalIPs will only be advertised if they are within one of these blocks.
