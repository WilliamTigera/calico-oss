--- conflicted
+++ resolved
@@ -1,4 +1,4 @@
-// Copyright (c) 2017-2019 Tigera, Inc. All rights reserved.
+// Copyright (c) 2017-2020 Tigera, Inc. All rights reserved.
 
 // Licensed under the Apache License, Version 2.0 (the "License");
 // you may not use this file except in compliance with the License.
@@ -39,56 +39,56 @@
 
 // Kubernetes will have a profile for each of the namespaces that is configured.
 // We expect:  default, kube-system, kube-public, namespace-1, namespace-2, kube-node-lease.
-var defaultKubernetesResource = []model.KVPair{
-	{
-		Key: model.ProfileRulesKey{ProfileKey: model.ProfileKey{Name: "kns.default"}},
-		Value: &model.ProfileRules{
-			InboundRules:  []model.Rule{{Action: "allow"}},
-			OutboundRules: []model.Rule{{Action: "allow"}},
-		},
-	},
-	{
-		Key: model.ProfileRulesKey{ProfileKey: model.ProfileKey{Name: "kns.kube-public"}},
-		Value: &model.ProfileRules{
-			InboundRules:  []model.Rule{{Action: "allow"}},
-			OutboundRules: []model.Rule{{Action: "allow"}},
-		},
-	},
-	{
-		Key: model.ProfileRulesKey{ProfileKey: model.ProfileKey{Name: "kns.kube-system"}},
-		Value: &model.ProfileRules{
-			InboundRules:  []model.Rule{{Action: "allow"}},
-			OutboundRules: []model.Rule{{Action: "allow"}},
-		},
-	},
-	{
-		Key: model.ProfileRulesKey{ProfileKey: model.ProfileKey{Name: "kns.namespace-1"}},
-		Value: &model.ProfileRules{
-			InboundRules:  []model.Rule{{Action: "allow"}},
-			OutboundRules: []model.Rule{{Action: "allow"}},
-		},
-	},
-	{
-		Key: model.ProfileRulesKey{ProfileKey: model.ProfileKey{Name: "kns.namespace-2"}},
-		Value: &model.ProfileRules{
-			InboundRules:  []model.Rule{{Action: "allow"}},
-			OutboundRules: []model.Rule{{Action: "allow"}},
-		},
-	},
-	{
-		Key: model.ProfileRulesKey{ProfileKey: model.ProfileKey{Name: "kns.kube-node-lease"}},
-		Value: &model.ProfileRules{
-			InboundRules:  []model.Rule{{Action: "allow"}},
-			OutboundRules: []model.Rule{{Action: "allow"}},
-		},
-	},
-	{
+func defaultKubernetesResource() []model.KVPair {
+	var out []model.KVPair
+	// Add resources for the namespaces we expect in the cluster.
+	for _, ns := range []string{"default", "kube-public", "kube-system", "namespace-1", "namespace-2", "kube-node-lease"} {
+		// Expect profile rules for each namespace providing default allow behavior.
+		out = append(out, model.KVPair{
+			Key: model.ProfileRulesKey{ProfileKey: model.ProfileKey{Name: "kns." + ns}},
+			Value: &model.ProfileRules{
+				InboundRules:  []model.Rule{{Action: "allow"}},
+				OutboundRules: []model.Rule{{Action: "allow"}},
+			},
+		})
+
+		// Expect profile labels for each namespace as well. The labels should include the name
+		// of the namespace.
+		out = append(out, model.KVPair{
+			Key: model.ProfileLabelsKey{ProfileKey: model.ProfileKey{Name: "kns." + ns}},
+			Value: map[string]string{
+				"pcns.projectcalico.org/name": ns,
+			},
+		})
+
+		// Expect profile rules for the default serviceaccount in each namespace.
+		out = append(out, model.KVPair{
+			Key: model.ProfileRulesKey{ProfileKey: model.ProfileKey{Name: "ksa." + ns + ".default"}},
+			Value: &model.ProfileRules{
+				InboundRules:  nil,
+				OutboundRules: nil,
+			},
+		})
+
+		// Expect profile labels for each default serviceaccount as well. The labels should include the name
+		// of the service account.
+		out = append(out, model.KVPair{
+			Key: model.ProfileLabelsKey{ProfileKey: model.ProfileKey{Name: "ksa." + ns + ".default"}},
+			Value: map[string]string{
+				"pcsa.projectcalico.org/name": "default",
+			},
+		})
+	}
+
+	// in addition, there is a hard-coded default profile that allows everything.
+	out = append(out, model.KVPair{
 		Key: model.ProfileRulesKey{ProfileKey: model.ProfileKey{Name: "default"}},
 		Value: &model.ProfileRules{
 			InboundRules:  []model.Rule{{Action: "allow"}},
 			OutboundRules: []model.Rule{{Action: "allow"}},
 		},
-	},
+	})
+	return out
 }
 
 var _ = testutils.E2eDatastoreDescribe("Felix syncer tests", testutils.DatastoreAll, func(config apiconfig.CalicoAPIConfig) {
@@ -141,76 +141,17 @@
 			syncTester.ExpectStatusUpdate(api.ResyncInProgress)
 			syncTester.ExpectStatusUpdate(api.InSync)
 			if config.Spec.DatastoreType == apiconfig.Kubernetes {
-<<<<<<< HEAD
 				// Kubernetes will have a bunch of resources that are pre-programmed in our e2e environment.
-				expectedCacheSize += len(defaultKubernetesResource)
+				expectedCacheSize += len(defaultKubernetesResource())
 
 				// Add 1 for the Node resource passed over the felix syncer.
 				expectedCacheSize += 1
 				syncTester.ExpectPath("/calico/resources/v3/projectcalico.org/nodes/127.0.0.1")
 
-				for _, r := range defaultKubernetesResource {
+				for _, r := range defaultKubernetesResource() {
 					syncTester.ExpectData(r)
 				}
-				expectedCacheSize += func(syncTester *testutils.SyncerTester, namespaces []string) int {
-					for _, n := range namespaces {
-						syncTester.ExpectData(model.KVPair{
-							Key: model.ProfileRulesKey{ProfileKey: model.ProfileKey{Name: "ksa." + n + ".default"}},
-							Value: &model.ProfileRules{
-								InboundRules:  nil,
-								OutboundRules: nil,
-							},
-						})
-					}
-					return len(namespaces)
-				}(syncTester, []string{"default", "kube-public", "kube-system", "namespace-1", "namespace-2", "kube-node-lease"})
 				syncTester.ExpectCacheSize(expectedCacheSize)
-=======
-				// Add one for the node resource.
-				expectedCacheSize += 1
-
-				// Add resources for the namespaces we expect in the cluster.
-				for _, ns := range []string{"default", "kube-public", "kube-system", "namespace-1", "namespace-2", "kube-node-lease"} {
-					// Expect profile rules for each namespace providing default allow behavior.
-					syncTester.ExpectData(model.KVPair{
-						Key: model.ProfileRulesKey{ProfileKey: model.ProfileKey{Name: "kns." + ns}},
-						Value: &model.ProfileRules{
-							InboundRules:  []model.Rule{{Action: "allow"}},
-							OutboundRules: []model.Rule{{Action: "allow"}},
-						},
-					})
-
-					// Expect profile labels for each namespace as well. The labels should include the name
-					// of the namespace.
-					syncTester.ExpectData(model.KVPair{
-						Key: model.ProfileLabelsKey{ProfileKey: model.ProfileKey{Name: "kns." + ns}},
-						Value: map[string]string{
-							"pcns.projectcalico.org/name": ns,
-						},
-					})
-
-					// Expect profile rules for the default serviceaccount in each namespace.
-					syncTester.ExpectData(model.KVPair{
-						Key: model.ProfileRulesKey{ProfileKey: model.ProfileKey{Name: "ksa." + ns + ".default"}},
-						Value: &model.ProfileRules{
-							InboundRules:  nil,
-							OutboundRules: nil,
-						},
-					})
-
-					// Expect profile labels for each default serviceaccount as well. The labels should include the name
-					// of the service account.
-					syncTester.ExpectData(model.KVPair{
-						Key: model.ProfileLabelsKey{ProfileKey: model.ProfileKey{Name: "ksa." + ns + ".default"}},
-						Value: map[string]string{
-							"pcsa.projectcalico.org/name": "default",
-						},
-					})
-
-					// Increase expected cache size based on per-namespace resources.
-					expectedCacheSize += 4
-				}
->>>>>>> f4cc1f89
 			}
 			syncTester.ExpectCacheSize(expectedCacheSize)
 
