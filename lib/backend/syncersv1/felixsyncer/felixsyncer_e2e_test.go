--- conflicted
+++ resolved
@@ -286,7 +286,39 @@
 				Revision: gns.ResourceVersion,
 			})
 
-<<<<<<< HEAD
+			By("Creating a NetworkSet")
+			ns := apiv3.NewNetworkSet()
+			ns.Name = "anetworkset"
+			ns.Namespace = "namespace-1"
+			ns.Labels = map[string]string{
+				"a": "b",
+			}
+			ns.Spec.Nets = []string{
+				"11.0.0.0/16",
+			}
+			ns, err = c.NetworkSets().Create(
+				ctx,
+				ns,
+				options.SetOptions{},
+			)
+			expectedCacheSize++
+			syncTester.ExpectCacheSize(expectedCacheSize)
+			_, expNet, err := net.ParseCIDROrIP("11.0.0.0/16")
+			Expect(err).NotTo(HaveOccurred())
+			syncTester.ExpectData(model.KVPair{
+				Key: model.NetworkSetKey{Name: "namespace-1/anetworkset"},
+				Value: &model.NetworkSet{
+					Labels: map[string]string{
+						"a":                           "b",
+						"projectcalico.org/namespace": "namespace-1",
+					},
+					Nets: []net.IPNet{
+						*expNet,
+					},
+				},
+				Revision: ns.ResourceVersion,
+			})
+
 			By("Creating a LicenseKey")
 			lk := apiv3.NewLicenseKey()
 			lk.Name = "default"
@@ -295,26 +327,10 @@
 			lk, err = c.LicenseKey().Create(
 				ctx,
 				lk,
-=======
-			By("Creating a NetworkSet")
-			ns := apiv3.NewNetworkSet()
-			ns.Name = "anetworkset"
-			ns.Namespace = "namespace-1"
-			ns.Labels = map[string]string{
-				"a": "b",
-			}
-			ns.Spec.Nets = []string{
-				"11.0.0.0/16",
-			}
-			ns, err = c.NetworkSets().Create(
-				ctx,
-				ns,
->>>>>>> 30f14291
 				options.SetOptions{},
 			)
 			expectedCacheSize++
 			syncTester.ExpectCacheSize(expectedCacheSize)
-<<<<<<< HEAD
 			syncTester.ExpectData(model.KVPair{
 				Key: model.LicenseKeyKey{Name: "default"},
 				Value: &model.LicenseKey{
@@ -322,22 +338,6 @@
 					Certificate: "certificate",
 				},
 				Revision: lk.ResourceVersion,
-=======
-			_, expNet, err := net.ParseCIDROrIP("11.0.0.0/16")
-			Expect(err).NotTo(HaveOccurred())
-			syncTester.ExpectData(model.KVPair{
-				Key: model.NetworkSetKey{Name: "namespace-1/anetworkset"},
-				Value: &model.NetworkSet{
-					Labels: map[string]string{
-						"a":                           "b",
-						"projectcalico.org/namespace": "namespace-1",
-					},
-					Nets: []net.IPNet{
-						*expNet,
-					},
-				},
-				Revision: ns.ResourceVersion,
->>>>>>> 30f14291
 			})
 
 			By("Creating a HostEndpoint")
