--- conflicted
+++ resolved
@@ -1,4 +1,4 @@
-// Copyright (c) 2017-2020 Tigera, Inc. All rights reserved.
+// Copyright (c) 2017-2021 Tigera, Inc. All rights reserved.
 
 // Licensed under the Apache License, Version 2.0 (the "License");
 // you may not use this file except in compliance with the License.
@@ -20,19 +20,14 @@
 
 	. "github.com/onsi/ginkgo"
 	. "github.com/onsi/gomega"
-<<<<<<< HEAD
-=======
-	metav1 "k8s.io/apimachinery/pkg/apis/meta/v1"
+
 	"k8s.io/client-go/kubernetes"
 	"k8s.io/client-go/tools/clientcmd"
->>>>>>> 719c24d1
 
 	"github.com/sirupsen/logrus"
 
 	metav1 "k8s.io/apimachinery/pkg/apis/meta/v1"
 
-	apiv3 "github.com/projectcalico/api/pkg/apis/projectcalico/v3"
-	v3 "github.com/projectcalico/api/pkg/apis/projectcalico/v3"
 	"github.com/projectcalico/api/pkg/lib/numorstring"
 	"github.com/projectcalico/libcalico-go/lib/apiconfig"
 	libapiv3 "github.com/projectcalico/libcalico-go/lib/apis/v3"
@@ -49,6 +44,7 @@
 	"github.com/projectcalico/libcalico-go/lib/testutils"
 	v1v "github.com/projectcalico/libcalico-go/lib/validator/v1"
 	v3v "github.com/projectcalico/libcalico-go/lib/validator/v3"
+	apiv3 "github.com/tigera/api/pkg/apis/projectcalico/v3"
 )
 
 // Kubernetes will have a profile for each of the namespaces that is configured.
@@ -228,7 +224,6 @@
 			expectedCacheSize += 1
 
 			if config.Spec.DatastoreType == apiconfig.Kubernetes {
-<<<<<<< HEAD
 				// Kubernetes will have a bunch of resources that are pre-programmed in our e2e environment.
 				expectedCacheSize += len(defaultKubernetesResource())
 
@@ -238,101 +233,6 @@
 
 				for _, r := range defaultKubernetesResource() {
 					syncTester.ExpectDataSanitized(r, v3Sanitizer)
-=======
-				// Add one for each node resource.
-				nodes, err := cs.CoreV1().Nodes().List(context.Background(), metav1.ListOptions{})
-				Expect(err).NotTo(HaveOccurred())
-				expectedCacheSize += len(nodes.Items)
-
-				// Add one for the hostIPKey for the control-plane node.
-				expectedCacheSize += 1
-
-				// Add resources for the namespaces we expect in the cluster.
-				namespaces, err := cs.CoreV1().Namespaces().List(context.Background(), metav1.ListOptions{})
-				Expect(err).NotTo(HaveOccurred())
-				for _, ns := range namespaces.Items {
-					name := "kns." + ns.Name
-
-					// Expect profile rules for each namespace providing default allow behavior.
-					syncTester.ExpectData(model.KVPair{
-						Key: model.ProfileRulesKey{ProfileKey: model.ProfileKey{Name: name}},
-						Value: &model.ProfileRules{
-							InboundRules:  []model.Rule{{Action: "allow"}},
-							OutboundRules: []model.Rule{{Action: "allow"}},
-						},
-					})
-					expectedCacheSize += 1
-
-					// Expect profile labels for each namespace as well. The labels should include the name
-					// of the namespace.
-					syncTester.ExpectData(model.KVPair{
-						Key: model.ProfileLabelsKey{ProfileKey: model.ProfileKey{Name: name}},
-						Value: map[string]string{
-							"pcns.projectcalico.org/name": ns.Name,
-						},
-					})
-					expectedCacheSize += 1
-
-					// And expect a v3 profile for each namespace.
-					prof := v3.Profile{
-						TypeMeta:   metav1.TypeMeta{Kind: "Profile", APIVersion: "projectcalico.org/v3"},
-						ObjectMeta: metav1.ObjectMeta{Name: name, UID: ns.UID, CreationTimestamp: ns.CreationTimestamp},
-						Spec: v3.ProfileSpec{
-							LabelsToApply: map[string]string{
-								"pcns.projectcalico.org/name": ns.Name,
-							},
-							Ingress: []v3.Rule{{Action: v3.Allow}},
-							Egress:  []v3.Rule{{Action: v3.Allow}},
-						},
-					}
-					syncTester.ExpectData(model.KVPair{
-						Key:   model.ResourceKey{Kind: "Profile", Name: name},
-						Value: &prof,
-					})
-					expectedCacheSize += 1
-
-					serviceAccounts, err := cs.CoreV1().ServiceAccounts(ns.Name).List(context.Background(), metav1.ListOptions{})
-					Expect(err).NotTo(HaveOccurred())
-					for _, sa := range serviceAccounts.Items {
-						name := "ksa." + ns.Name + "." + sa.Name
-
-						// Expect profile rules for the serviceaccounts in each namespace.
-						syncTester.ExpectData(model.KVPair{
-							Key: model.ProfileRulesKey{ProfileKey: model.ProfileKey{Name: name}},
-							Value: &model.ProfileRules{
-								InboundRules:  nil,
-								OutboundRules: nil,
-							},
-						})
-						expectedCacheSize += 1
-
-						// Expect profile labels for each default serviceaccount as well. The labels should include the name
-						// of the service account.
-						syncTester.ExpectData(model.KVPair{
-							Key: model.ProfileLabelsKey{ProfileKey: model.ProfileKey{Name: name}},
-							Value: map[string]string{
-								"pcsa.projectcalico.org/name": sa.Name,
-							},
-						})
-						expectedCacheSize += 1
-
-						//  We also expect one v3 Profile to be present for each ServiceAccount.
-						prof := v3.Profile{
-							TypeMeta:   metav1.TypeMeta{Kind: "Profile", APIVersion: "projectcalico.org/v3"},
-							ObjectMeta: metav1.ObjectMeta{Name: name, UID: sa.UID, CreationTimestamp: sa.CreationTimestamp},
-							Spec: v3.ProfileSpec{
-								LabelsToApply: map[string]string{
-									"pcsa.projectcalico.org/name": sa.Name,
-								},
-							},
-						}
-						syncTester.ExpectData(model.KVPair{
-							Key:   model.ResourceKey{Kind: "Profile", Name: name},
-							Value: &prof,
-						})
-						expectedCacheSize += 1
-					}
->>>>>>> 719c24d1
 				}
 				syncTester.ExpectCacheSize(expectedCacheSize)
 			}
@@ -458,17 +358,12 @@
 				)
 				// Creating the node also creates default tier.
 				syncTester.ExpectData(model.KVPair{
-<<<<<<< HEAD
 					Key:   model.TierKey{Name: "default"},
 					Value: &model.Tier{},
-=======
-					Key:   model.HostConfigKey{Hostname: "127.0.0.1", Name: "IpInIpTunnelAddr"},
-					Value: "192.168.0.1",
->>>>>>> 719c24d1
 				})
 				syncTester.ExpectData(model.KVPair{
 					Key:   model.HostConfigKey{Hostname: "127.0.0.1", Name: "IpInIpTunnelAddr"},
-					Value: "10.10.10.1",
+					Value: "192.168.0.1",
 				})
 				syncTester.ExpectData(model.KVPair{
 					Key:   model.HostConfigKey{Hostname: "127.0.0.1", Name: "VXLANTunnelMACAddr"},
