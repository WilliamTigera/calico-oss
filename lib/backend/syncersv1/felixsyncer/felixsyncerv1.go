--- conflicted
+++ resolved
@@ -15,11 +15,8 @@
 package felixsyncer
 
 import (
-<<<<<<< HEAD
 	log "github.com/sirupsen/logrus"
 
-=======
->>>>>>> 43d57241
 	"github.com/projectcalico/libcalico-go/lib/apiconfig"
 	apiv3 "github.com/projectcalico/libcalico-go/lib/apis/v3"
 	"github.com/projectcalico/libcalico-go/lib/backend/api"
@@ -87,21 +84,15 @@
 			ListInterface:   model.ResourceListOptions{Kind: apiv3.KindHostEndpoint},
 			UpdateProcessor: updateprocessors.NewHostEndpointUpdateProcessor(),
 		},
-<<<<<<< HEAD
-		{
-			ListInterface: model.BlockListOptions{},
-		},
 		{
 			ListInterface:   model.ResourceListOptions{Kind: apiv3.KindRemoteClusterConfiguration},
 			UpdateProcessor: nil, // No need to process the updates so pass nil
 		},
-=======
 	}
 
 	// If using Calico IPAM, include IPAM resources the felix cares about.
 	if !cfg.K8sUsePodCIDR {
 		resourceTypes = append(resourceTypes, watchersyncer.ResourceType{ListInterface: model.BlockListOptions{}})
->>>>>>> 43d57241
 	}
 
 	// The "main" watchersyncer will spawn additional watchersyncers for any remote clusters that are found.
