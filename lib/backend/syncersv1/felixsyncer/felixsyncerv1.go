--- conflicted
+++ resolved
@@ -43,65 +43,6 @@
 			ListInterface:   model.ResourceListOptions{Kind: apiv3.KindFelixConfiguration},
 			UpdateProcessor: updateprocessors.NewFelixConfigUpdateProcessor(),
 		},
-<<<<<<< HEAD
-		{
-			ListInterface:   model.ResourceListOptions{Kind: apiv3.KindGlobalNetworkPolicy},
-			UpdateProcessor: updateprocessors.NewGlobalNetworkPolicyUpdateProcessor(),
-		},
-		{
-			ListInterface:   model.ResourceListOptions{Kind: apiv3.KindStagedGlobalNetworkPolicy},
-			UpdateProcessor: updateprocessors.NewStagedGlobalNetworkPolicyUpdateProcessor(),
-		},
-		{
-			ListInterface:   model.ResourceListOptions{Kind: apiv3.KindGlobalNetworkSet},
-			UpdateProcessor: updateprocessors.NewGlobalNetworkSetUpdateProcessor(),
-		},
-		{
-			ListInterface:   model.ResourceListOptions{Kind: apiv3.KindIPPool},
-			UpdateProcessor: updateprocessors.NewIPPoolUpdateProcessor(),
-		},
-		{
-			ListInterface:   model.ResourceListOptions{Kind: apiv3.KindNode},
-			UpdateProcessor: updateprocessors.NewFelixNodeUpdateProcessor(cfg.K8sUsePodCIDR),
-		},
-		{
-			ListInterface:   model.ResourceListOptions{Kind: apiv3.KindProfile},
-			UpdateProcessor: updateprocessors.NewProfileUpdateProcessor(),
-		},
-		{
-			ListInterface:   model.ResourceListOptions{Kind: apiv3.KindWorkloadEndpoint},
-			UpdateProcessor: updateprocessors.NewWorkloadEndpointUpdateProcessor(),
-		},
-		{
-			ListInterface:   model.ResourceListOptions{Kind: apiv3.KindNetworkPolicy},
-			UpdateProcessor: updateprocessors.NewNetworkPolicyUpdateProcessor(),
-		},
-		{
-			ListInterface:   model.ResourceListOptions{Kind: apiv3.KindStagedNetworkPolicy},
-			UpdateProcessor: updateprocessors.NewStagedNetworkPolicyUpdateProcessor(),
-		},
-		{
-			ListInterface:   model.ResourceListOptions{Kind: apiv3.KindStagedKubernetesNetworkPolicy},
-			UpdateProcessor: updateprocessors.NewStagedKubernetesNetworkPolicyUpdateProcessor(),
-		},
-		{
-			ListInterface:   model.ResourceListOptions{Kind: apiv3.KindNetworkSet},
-			UpdateProcessor: updateprocessors.NewNetworkSetUpdateProcessor(),
-		},
-		{
-			ListInterface:   model.ResourceListOptions{Kind: apiv3.KindTier},
-			UpdateProcessor: updateprocessors.NewTierUpdateProcessor(),
-		},
-		{
-			ListInterface:   model.ResourceListOptions{Kind: apiv3.KindHostEndpoint},
-			UpdateProcessor: updateprocessors.NewHostEndpointUpdateProcessor(),
-		},
-		{
-			ListInterface:   model.ResourceListOptions{Kind: apiv3.KindRemoteClusterConfiguration},
-			UpdateProcessor: nil, // No need to process the updates so pass nil
-		},
-=======
->>>>>>> c6639bd6
 	}
 
 	if isLeader {
@@ -112,6 +53,10 @@
 				UpdateProcessor: updateprocessors.NewGlobalNetworkPolicyUpdateProcessor(),
 			},
 			{
+				ListInterface:   model.ResourceListOptions{Kind: apiv3.KindStagedGlobalNetworkPolicy},
+				UpdateProcessor: updateprocessors.NewStagedGlobalNetworkPolicyUpdateProcessor(),
+			},
+			{
 				ListInterface:   model.ResourceListOptions{Kind: apiv3.KindGlobalNetworkSet},
 				UpdateProcessor: updateprocessors.NewGlobalNetworkSetUpdateProcessor(),
 			},
@@ -136,12 +81,28 @@
 				UpdateProcessor: updateprocessors.NewNetworkPolicyUpdateProcessor(),
 			},
 			{
+				ListInterface:   model.ResourceListOptions{Kind: apiv3.KindStagedNetworkPolicy},
+				UpdateProcessor: updateprocessors.NewStagedNetworkPolicyUpdateProcessor(),
+			},
+			{
+				ListInterface:   model.ResourceListOptions{Kind: apiv3.KindStagedKubernetesNetworkPolicy},
+				UpdateProcessor: updateprocessors.NewStagedKubernetesNetworkPolicyUpdateProcessor(),
+			},
+			{
 				ListInterface:   model.ResourceListOptions{Kind: apiv3.KindNetworkSet},
 				UpdateProcessor: updateprocessors.NewNetworkSetUpdateProcessor(),
 			},
 			{
+				ListInterface:   model.ResourceListOptions{Kind: apiv3.KindTier},
+				UpdateProcessor: updateprocessors.NewTierUpdateProcessor(),
+			},
+			{
 				ListInterface:   model.ResourceListOptions{Kind: apiv3.KindHostEndpoint},
 				UpdateProcessor: updateprocessors.NewHostEndpointUpdateProcessor(),
+			},
+			{
+				ListInterface:   model.ResourceListOptions{Kind: apiv3.KindRemoteClusterConfiguration},
+				UpdateProcessor: nil, // No need to process the updates so pass nil
 			},
 		}
 
