// Copyright (c) 2017 Tigera, Inc. All rights reserved.

// Licensed under the Apache License, Version 2.0 (the "License");
// you may not use this file except in compliance with the License.
// You may obtain a copy of the License at
//
//     http://www.apache.org/licenses/LICENSE-2.0
//
// Unless required by applicable law or agreed to in writing, software
// distributed under the License is distributed on an "AS IS" BASIS,
// WITHOUT WARRANTIES OR CONDITIONS OF ANY KIND, either express or implied.
// See the License for the specific language governing permissions and
// limitations under the License.

package bgpsyncer_test

import (
	"context"

	. "github.com/onsi/ginkgo"
	. "github.com/onsi/gomega"
	metav1 "k8s.io/apimachinery/pkg/apis/meta/v1"

	"github.com/projectcalico/libcalico-go/lib/apiconfig"
	apiv3 "github.com/projectcalico/libcalico-go/lib/apis/v3"
	"github.com/projectcalico/libcalico-go/lib/backend"
	"github.com/projectcalico/libcalico-go/lib/backend/api"
	"github.com/projectcalico/libcalico-go/lib/backend/model"
	"github.com/projectcalico/libcalico-go/lib/backend/syncersv1/bgpsyncer"
	"github.com/projectcalico/libcalico-go/lib/clientv3"
	"github.com/projectcalico/libcalico-go/lib/ipam"
	"github.com/projectcalico/libcalico-go/lib/ipip"
	"github.com/projectcalico/libcalico-go/lib/net"
	"github.com/projectcalico/libcalico-go/lib/numorstring"
	"github.com/projectcalico/libcalico-go/lib/options"
	"github.com/projectcalico/libcalico-go/lib/testutils"
)

// These tests validate that the various resources that the BGP watches are
// handled correctly by the syncer.  We don't validate in detail the behavior of
// each of udpate handlers that are invoked, since these are tested more thoroughly
// elsewhere.
var _ = testutils.E2eDatastoreDescribe("BGP syncer tests", testutils.DatastoreAll, func(config apiconfig.CalicoAPIConfig) {

	ctx := context.Background()

	Describe("BGP syncer functionality", func() {
		It("should receive the synced after return all current data", func() {
			// Create a v3 client to drive data changes (luckily because this is the _test module,
			// we don't get circular imports.
			c, err := clientv3.New(config)
			Expect(err).NotTo(HaveOccurred())

			// Create the backend client to obtain a syncer interface.
			be, err := backend.NewClient(config)
			Expect(err).NotTo(HaveOccurred())
			be.Clean()

			// Create a SyncerTester to receive the BGP syncer callback events and to allow us
			// to assert state.
			syncTester := testutils.NewSyncerTester()
			syncer := bgpsyncer.New(be, syncTester, "127.0.0.1")
			syncer.Start()
			expectedCacheSize := 0

			By("Checking status is updated to sync'd at start of day")
			syncTester.ExpectStatusUpdate(api.WaitForDatastore)
			syncTester.ExpectCacheSize(expectedCacheSize)
			syncTester.ExpectStatusUpdate(api.ResyncInProgress)
			if config.Spec.DatastoreType == apiconfig.Kubernetes {
				expectedCacheSize += 2
			}
			syncTester.ExpectCacheSize(expectedCacheSize)
			syncTester.ExpectStatusUpdate(api.InSync)
			syncTester.ExpectCacheSize(expectedCacheSize)

			// For Kubernetes test the two entries already in the cache - one
			// affinity block and one node.
			if config.Spec.DatastoreType == apiconfig.Kubernetes {
				syncTester.ExpectPath("/calico/resources/v3/projectcalico.org/nodes/127.0.0.1")
				syncTester.ExpectData(model.KVPair{
					Key:   model.BlockAffinityKey{Host: "127.0.0.1", CIDR: net.MustParseCIDR("10.10.10.0/24")},
					Value: &model.BlockAffinity{State: model.StateConfirmed},
				})
			}

			By("Disabling node to node mesh and adding a default ASNumber")
			n2n := false
			asn := numorstring.ASNumber(12345)
			bgpCfg, err := c.BGPConfigurations().Create(
				ctx,
				&apiv3.BGPConfiguration{
					ObjectMeta: metav1.ObjectMeta{Name: "default"},
					Spec: apiv3.BGPConfigurationSpec{
						NodeToNodeMeshEnabled: &n2n,
						ASNumber:              &asn,
					},
				},
				options.SetOptions{},
			)
			Expect(err).NotTo(HaveOccurred())
			expectedCacheSize += 3

			// We should have entries for each config option that was set (i.e. 2) and the default extensions field
			syncTester.ExpectCacheSize(expectedCacheSize)
			syncTester.ExpectData(model.KVPair{
				Key:      model.GlobalBGPConfigKey{"as_num"},
				Value:    "12345",
				Revision: bgpCfg.ResourceVersion,
			})
			syncTester.ExpectData(model.KVPair{
				Key:      model.GlobalBGPConfigKey{"node_mesh"},
				Value:    "{\"enabled\":false}",
				Revision: bgpCfg.ResourceVersion,
			})
			syncTester.ExpectData(model.KVPair{
				Key:      model.GlobalBGPConfigKey{"extensions"},
				Value:    "{}",
				Revision: bgpCfg.ResourceVersion,
			})

			var node *apiv3.Node
			if config.Spec.DatastoreType == apiconfig.Kubernetes {
				// For Kubernetes, update the existing node config to have some BGP configuration.
				By("Configuring a node with BGP configuration")
				node, err = c.Nodes().Get(ctx, "127.0.0.1", options.GetOptions{})
				Expect(err).NotTo(HaveOccurred())
				node.Spec.BGP = &apiv3.NodeBGPSpec{
					IPv4Address: "1.2.3.4/24",
					IPv6Address: "aa:bb::cc/120",
				}
				node, err = c.Nodes().Update(ctx, node, options.SetOptions{})
				Expect(err).NotTo(HaveOccurred())

				// The existing Node resource is updated; no change in cache size.
			} else {
				// For non-Kubernetes, add a new node with valid BGP configuration.
				By("Creating a node with BGP configuration")
				node, err = c.Nodes().Create(
					ctx,
					&apiv3.Node{
						ObjectMeta: metav1.ObjectMeta{Name: "127.0.0.1"},
						Spec: apiv3.NodeSpec{
							BGP: &apiv3.NodeBGPSpec{
								IPv4Address: "1.2.3.4/24",
								IPv6Address: "aa:bb::cc/120",
							},
						},
					},
					options.SetOptions{},
				)
				Expect(err).NotTo(HaveOccurred())
				expectedCacheSize += 1
			}

			syncTester.ExpectCacheSize(expectedCacheSize)
			syncTester.ExpectPath("/calico/resources/v3/projectcalico.org/nodes/127.0.0.1")

			By("Updating the BGPConfiguration to remove the default ASNumber")
			bgpCfg.Spec.ASNumber = nil
			_, err = c.BGPConfigurations().Update(ctx, bgpCfg, options.SetOptions{})
			Expect(err).NotTo(HaveOccurred())
			// Removing one config option ( -1 )
			expectedCacheSize -= 1
			syncTester.ExpectCacheSize(expectedCacheSize)
			syncTester.ExpectNoData(model.GlobalBGPConfigKey{"as_num"})

			By("Creating an IPPool")
			poolCIDR := "192.124.0.0/21"
			poolCIDRNet := net.MustParseCIDR(poolCIDR)
			pool, err := c.IPPools().Create(
				ctx,
				&apiv3.IPPool{
					ObjectMeta: metav1.ObjectMeta{Name: "mypool"},
					Spec: apiv3.IPPoolSpec{
						CIDR:        poolCIDR,
						IPIPMode:    apiv3.IPIPModeCrossSubnet,
						NATOutgoing: true,
					},
				},
				options.SetOptions{},
			)
			Expect(err).NotTo(HaveOccurred())
			// The pool will add as single entry ( +1 )
			poolKeyV1 := model.IPPoolKey{CIDR: net.MustParseCIDR("192.124.0.0/21")}
			expectedCacheSize += 1
			syncTester.ExpectCacheSize(expectedCacheSize)
			syncTester.ExpectData(model.KVPair{
				Key: poolKeyV1,
				Value: &model.IPPool{
					CIDR:          poolCIDRNet,
					IPIPInterface: "tunl0",
					IPIPMode:      ipip.CrossSubnet,
					Masquerade:    true,
					IPAM:          true,
					Disabled:      false,
				},
				Revision: pool.ResourceVersion,
			})

			By("Creating a BGPPeer")
			_, err = c.BGPPeers().Create(
				ctx,
				&apiv3.BGPPeer{
					ObjectMeta: metav1.ObjectMeta{Name: "peer1"},
					Spec: apiv3.BGPPeerSpec{
						PeerIP:   "192.124.10.20",
						ASNumber: numorstring.ASNumber(75758),
					},
				},
				options.SetOptions{},
			)
			Expect(err).NotTo(HaveOccurred())
<<<<<<< HEAD
			peer1kvp := model.KVPair{
				Key: model.GlobalBGPPeerKey{PeerIP: net.MustParseIP("192.124.10.20")},
				Value: &model.BGPPeer{
					PeerIP:     net.MustParseIP("192.124.10.20"),
					ASNum:      numorstring.ASNumber(75758),
					Extensions: map[string]string{},
				},
				Revision: peer1.ResourceVersion,
			}
			// The peer will add as single entry ( +1 )
			expectedCacheSize += 1
			syncTester.ExpectCacheSize(expectedCacheSize)
			syncTester.ExpectData(peer1kvp)

			By("Adding a new BGPPeer with conflicting peer IP (and lower priority than the first one)")
			peer2, err := c.BGPPeers().Create(
				ctx,
				&apiv3.BGPPeer{
					ObjectMeta: metav1.ObjectMeta{Name: "peer9-lowerpriority"},
					Spec: apiv3.BGPPeerSpec{
						PeerIP:   "192.124.10.20",
						ASNumber: numorstring.ASNumber(99999),
					},
				},
				options.SetOptions{},
			)
			Expect(err).NotTo(HaveOccurred())
			peer2kvp := model.KVPair{
				Key: model.GlobalBGPPeerKey{PeerIP: net.MustParseIP("192.124.10.20")},
				Value: &model.BGPPeer{
					PeerIP:     net.MustParseIP("192.124.10.20"),
					ASNum:      numorstring.ASNumber(99999),
					Extensions: map[string]string{},
				},
				Revision: peer2.ResourceVersion,
			}
			// The peer will result in no updates and the entry key off 192.124.10.20
			// will still be the same.
			syncTester.ExpectCacheSize(expectedCacheSize)
			syncTester.ExpectData(peer1kvp)

			By("Updating the first peer to be a Node specific peer (get updates for both peers)")
			peer1.Spec.Node = "127.0.0.1"
			peer1, err = c.BGPPeers().Update(ctx, peer1, options.SetOptions{})
			Expect(err).NotTo(HaveOccurred())
			peer1kvp = model.KVPair{
				Key: model.NodeBGPPeerKey{Nodename: "127.0.0.1", PeerIP: net.MustParseIP("192.124.10.20")},
				Value: &model.BGPPeer{
					PeerIP:     net.MustParseIP("192.124.10.20"),
					ASNum:      numorstring.ASNumber(75758),
					Extensions: map[string]string{},
				},
				Revision: peer1.ResourceVersion,
			}

			// The first peer has moved to be a node-specific peer and no longer clashes with
			// the second.  We should have an extra data store entry, and both peers should be present.
=======

			// The peer will add as single entry ( +1 )
>>>>>>> ed90b400
			expectedCacheSize += 1
			syncTester.ExpectCacheSize(expectedCacheSize)
			syncTester.ExpectPath("/calico/resources/v3/projectcalico.org/bgppeers/peer1")

			// For non-kubernetes, check that we can allocate an IP address and get a syncer update
			// for the allocation block.
			var blockAffinityKeyV1 model.BlockAffinityKey
			if config.Spec.DatastoreType != apiconfig.Kubernetes {
				By("Allocating an IP address and checking that we get an allocation block")
				ips1, _, err := c.IPAM().AutoAssign(ctx, ipam.AutoAssignArgs{
					Num4:     1,
					Hostname: "127.0.0.1",
				})
				Expect(err).NotTo(HaveOccurred())

				// Allocating an IP will create an affinity block that we should be notified of.  Not sure
				// what CIDR will be chosen, so search the cached entries.
				expectedCacheSize += 1
				syncTester.ExpectCacheSize(expectedCacheSize)
				current := syncTester.GetCacheEntries()
				for _, kvp := range current {
					if kab, ok := kvp.Key.(model.BlockAffinityKey); ok {
						if kab.Host == "127.0.0.1" && poolCIDRNet.Contains(kab.CIDR.IP) {
							blockAffinityKeyV1 = kab
							break
						}
					}
				}
				Expect(blockAffinityKeyV1).NotTo(BeNil(), "Did not find affinity block in sync data")

				By("Allocating an IP address on a different host and checking for no updates")
				// The syncer only monitors affine blocks for one host, so IP allocations for a different
				// host should not result in updates.
				ips2, _, err := c.IPAM().AutoAssign(ctx, ipam.AutoAssignArgs{
					Num4:     1,
					Hostname: "not-this-host",
				})
				Expect(err).NotTo(HaveOccurred())
				syncTester.ExpectCacheSize(expectedCacheSize)

				By("Releasing the IP addresses and checking for no updates")
				// Releasing IPs should leave the affine blocks assigned, so releasing the IPs
				// should result in no updates.
				_, err = c.IPAM().ReleaseIPs(ctx, ips1)
				Expect(err).NotTo(HaveOccurred())
				_, err = c.IPAM().ReleaseIPs(ctx, ips2)
				Expect(err).NotTo(HaveOccurred())
				syncTester.ExpectCacheSize(expectedCacheSize)

				By("Deleting the IPPool and checking for pool and affine block deletion")
				// Deleting the pool will also release all affine blocks associated with the pool.
				_, err = c.IPPools().Delete(ctx, "mypool", options.DeleteOptions{})
				Expect(err).NotTo(HaveOccurred())

				// The pool and the affine block for 127.0.0.1 should have deletion events.
				expectedCacheSize -= 2
				syncTester.ExpectCacheSize(expectedCacheSize)
				syncTester.ExpectNoData(blockAffinityKeyV1)
				syncTester.ExpectNoData(poolKeyV1)
			}

			By("Starting a new syncer and verifying that all current entries are returned before sync status")
			// We need to create a new syncTester and syncer.
			current := syncTester.GetCacheEntries()
			syncTester = testutils.NewSyncerTester()
			syncer = bgpsyncer.New(be, syncTester, "127.0.0.1")
			syncer.Start()

			// Verify the data is the same as the data from the previous cache.  We got the cache in the previous
			// step.
			syncTester.ExpectStatusUpdate(api.WaitForDatastore)
			syncTester.ExpectStatusUpdate(api.ResyncInProgress)
			syncTester.ExpectCacheSize(expectedCacheSize)
			for _, e := range current {
				if config.Spec.DatastoreType == apiconfig.Kubernetes {
					// Don't check revisions for K8s since the node data gets updated constantly.
					e.Revision = ""
				}
				syncTester.ExpectData(e)
			}
			syncTester.ExpectStatusUpdate(api.InSync)
		})
	})
})<|MERGE_RESOLUTION|>--- conflicted
+++ resolved
@@ -211,68 +211,8 @@
 				options.SetOptions{},
 			)
 			Expect(err).NotTo(HaveOccurred())
-<<<<<<< HEAD
-			peer1kvp := model.KVPair{
-				Key: model.GlobalBGPPeerKey{PeerIP: net.MustParseIP("192.124.10.20")},
-				Value: &model.BGPPeer{
-					PeerIP:     net.MustParseIP("192.124.10.20"),
-					ASNum:      numorstring.ASNumber(75758),
-					Extensions: map[string]string{},
-				},
-				Revision: peer1.ResourceVersion,
-			}
+
 			// The peer will add as single entry ( +1 )
-			expectedCacheSize += 1
-			syncTester.ExpectCacheSize(expectedCacheSize)
-			syncTester.ExpectData(peer1kvp)
-
-			By("Adding a new BGPPeer with conflicting peer IP (and lower priority than the first one)")
-			peer2, err := c.BGPPeers().Create(
-				ctx,
-				&apiv3.BGPPeer{
-					ObjectMeta: metav1.ObjectMeta{Name: "peer9-lowerpriority"},
-					Spec: apiv3.BGPPeerSpec{
-						PeerIP:   "192.124.10.20",
-						ASNumber: numorstring.ASNumber(99999),
-					},
-				},
-				options.SetOptions{},
-			)
-			Expect(err).NotTo(HaveOccurred())
-			peer2kvp := model.KVPair{
-				Key: model.GlobalBGPPeerKey{PeerIP: net.MustParseIP("192.124.10.20")},
-				Value: &model.BGPPeer{
-					PeerIP:     net.MustParseIP("192.124.10.20"),
-					ASNum:      numorstring.ASNumber(99999),
-					Extensions: map[string]string{},
-				},
-				Revision: peer2.ResourceVersion,
-			}
-			// The peer will result in no updates and the entry key off 192.124.10.20
-			// will still be the same.
-			syncTester.ExpectCacheSize(expectedCacheSize)
-			syncTester.ExpectData(peer1kvp)
-
-			By("Updating the first peer to be a Node specific peer (get updates for both peers)")
-			peer1.Spec.Node = "127.0.0.1"
-			peer1, err = c.BGPPeers().Update(ctx, peer1, options.SetOptions{})
-			Expect(err).NotTo(HaveOccurred())
-			peer1kvp = model.KVPair{
-				Key: model.NodeBGPPeerKey{Nodename: "127.0.0.1", PeerIP: net.MustParseIP("192.124.10.20")},
-				Value: &model.BGPPeer{
-					PeerIP:     net.MustParseIP("192.124.10.20"),
-					ASNum:      numorstring.ASNumber(75758),
-					Extensions: map[string]string{},
-				},
-				Revision: peer1.ResourceVersion,
-			}
-
-			// The first peer has moved to be a node-specific peer and no longer clashes with
-			// the second.  We should have an extra data store entry, and both peers should be present.
-=======
-
-			// The peer will add as single entry ( +1 )
->>>>>>> ed90b400
 			expectedCacheSize += 1
 			syncTester.ExpectCacheSize(expectedCacheSize)
 			syncTester.ExpectPath("/calico/resources/v3/projectcalico.org/bgppeers/peer1")
