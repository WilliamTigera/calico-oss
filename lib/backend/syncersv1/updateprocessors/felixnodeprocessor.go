--- conflicted
+++ resolved
@@ -1,6 +1,3 @@
-<<<<<<< HEAD
-// Copyright (c) 2017-2019 Tigera, Inc. All rights reserved.
-=======
 // Copyright (c) 2019-2020 Tigera, Inc. All rights reserved.
 
 // Licensed under the Apache License, Version 2.0 (the "License");
@@ -14,7 +11,6 @@
 // WITHOUT WARRANTIES OR CONDITIONS OF ANY KIND, either express or implied.
 // See the License for the specific language governing permissions and
 // limitations under the License.
->>>>>>> f197f737
 
 package updateprocessors
 
@@ -54,16 +50,7 @@
 	// v1 model.  For a delete these will all be nil.  If we fail to convert any value then
 	// just treat that as a delete on the underlying key and return the error alongside
 	// the updates.
-<<<<<<< HEAD
-	//
-	// Note: it's important that these variables are type interface{} because we use them directly in the
-	// KVPair{} literals below.  If we used non-interface types here then we'd end up with zero values for
-	// the non=interface types in the KVPair.Value field instead of nil interface{} values (and we want nil
-	// interface{} values).
-	var ipv4, ipv4Tunl, ipv4Str, vxlanTunlIp, vxlanTunlMac interface{}
-=======
-	var ipv4, ipv4Tunl, vxlanTunlIp, vxlanTunlMac, wgConfig interface{}
->>>>>>> f197f737
+	var ipv4, ipv4Tunl, ipv4Str, vxlanTunlIp, vxlanTunlMac, wgConfig interface{}
 	var node *apiv3.Node
 	var ok bool
 	if kvp.Value != nil {
