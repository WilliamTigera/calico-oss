// Copyright (c) 2017-2019 Tigera, Inc. All rights reserved.

package updateprocessors

import (
	"errors"
	"fmt"

	log "github.com/sirupsen/logrus"

	apiv3 "github.com/projectcalico/libcalico-go/lib/apis/v3"
	"github.com/projectcalico/libcalico-go/lib/backend/model"
	"github.com/projectcalico/libcalico-go/lib/backend/watchersyncer"
	cnet "github.com/projectcalico/libcalico-go/lib/net"
)

// Create a new SyncerUpdateProcessor to sync Node data in v1 format for
// consumption by Felix.
func NewFelixNodeUpdateProcessor() watchersyncer.SyncerUpdateProcessor {
	return &FelixNodeUpdateProcessor{}
}

// FelixNodeUpdateProcessor implements the SyncerUpdateProcessor interface.
// This converts the v3 node configuration into the v1 data types consumed by confd.
type FelixNodeUpdateProcessor struct {
}

func (c *FelixNodeUpdateProcessor) Process(kvp *model.KVPair) ([]*model.KVPair, error) {
	// Extract the name.
	name, err := c.extractName(kvp.Key)
	if err != nil {
		return nil, err
	}

	// Extract the separate bits of BGP config - these are stored as separate keys in the
	// v1 model.  For a delete these will all be nil.  If we fail to convert any value then
	// just treat that as a delete on the underlying key and return the error alongside
	// the updates.
<<<<<<< HEAD
	//
	// Note: it's important that these variables are type interface{} because we use them directly in the
	// KVPair{} literals below.  If we used non-interface types here then we'd end up with zero values for
	// the non=interface types in the KVPair.Value field instead of nil interface{} values (and we want nil
	// interface{} values).
	var ipv4, ipv4Tunl, ipv4Str, vxlanTunlIp, vxlanTunlMac interface{}
=======
	var ipv4, ipv4Tunl, vxlanTunlIp, vxlanTunlMac interface{}
>>>>>>> 7fc89b7c
	if kvp.Value != nil {
		node, ok := kvp.Value.(*apiv3.Node)
		if !ok {
			return nil, errors.New("Incorrect value type - expecting resource of kind Node")
		}

		if bgp := node.Spec.BGP; bgp != nil {
			var ip *cnet.IP
			var cidr *cnet.IPNet

			// Parse the IPv4 address, Felix expects this as a HostIPKey.  If we fail to parse then
			// treat as a delete (i.e. leave ipv4 as nil).
			if len(bgp.IPv4Address) != 0 {
				ip, cidr, err = cnet.ParseCIDROrIP(bgp.IPv4Address)
				if err == nil {
					log.WithFields(log.Fields{"ip": ip, "cidr": cidr}).Debug("Parsed IPv4 address")
					ipv4 = ip
					ipv4Str = ip.String()
				} else {
					log.WithError(err).WithField("IPv4Address", bgp.IPv4Address).Warn("Failed to parse IPv4Address")
				}
			}

			// Parse the IPv4 IPIP tunnel address, Felix expects this as a HostConfigKey.  If we fail to parse then
			// treat as a delete (i.e. leave ipv4Tunl as nil).
			if len(bgp.IPv4IPIPTunnelAddr) != 0 {
				ip := cnet.ParseIP(bgp.IPv4IPIPTunnelAddr)
				if ip != nil {
					log.WithField("ip", ip).Debug("Parsed IPIP tunnel address")
					ipv4Tunl = ip.String()
				} else {
					log.WithField("IPv4IPIPTunnelAddr", bgp.IPv4IPIPTunnelAddr).Warn("Failed to parse IPv4IPIPTunnelAddr")
					err = fmt.Errorf("failed to parsed IPv4IPIPTunnelAddr as an IP address")
				}
			}
		}

		// Parse the IPv4 VXLAN tunnel address, Felix expects this as a HostConfigKey.  If we fail to parse then
		// treat as a delete (i.e. leave ipv4Tunl as nil).
		if len(node.Spec.IPv4VXLANTunnelAddr) != 0 {
			ip := cnet.ParseIP(node.Spec.IPv4VXLANTunnelAddr)
			if ip != nil {
				log.WithField("ip", ip).Debug("Parsed VXLAN tunnel address")
				vxlanTunlIp = ip.String()
			} else {
				log.WithField("IPv4VXLANTunnelAddr", node.Spec.IPv4VXLANTunnelAddr).Warn("Failed to parse IPv4VXLANTunnelAddr")
				err = fmt.Errorf("failed to parsed IPv4VXLANTunnelAddr as an IP address")
			}
		}
<<<<<<< HEAD
=======

>>>>>>> 7fc89b7c
		// Parse the VXLAN tunnel MAC address, Felix expects this as a HostConfigKey.  If we fail to parse then
		// treat as a delete (i.e. leave ipv4Tunl as nil).
		if len(node.Spec.VXLANTunnelMACAddr) != 0 {
			mac := node.Spec.VXLANTunnelMACAddr
			if mac != "" {
				log.WithField("mac addr", mac).Debug("Parsed VXLAN tunnel MAC address")
				vxlanTunlMac = mac
			} else {
				log.WithField("VXLANTunnelMACAddr", node.Spec.VXLANTunnelMACAddr).Warn("VXLANTunnelMACAddr not populated")
				err = fmt.Errorf("failed to update VXLANTunnelMACAddr")
			}
		}
	}

	// Return the add/delete updates and any errors.
	return []*model.KVPair{
		{
			Key: model.HostIPKey{
				Hostname: name,
			},
			Value:    ipv4,
			Revision: kvp.Revision,
		},
		{
			Key: model.HostConfigKey{
				Hostname: name,
				Name:     "NodeIP",
			},
			Value:    ipv4Str,
			Revision: kvp.Revision,
		},
		{
			Key: model.HostConfigKey{
				Hostname: name,
				Name:     "IpInIpTunnelAddr",
			},
			Value:    ipv4Tunl,
			Revision: kvp.Revision,
		},
		{
			Key: model.HostConfigKey{
				Hostname: name,
				Name:     "IPv4VXLANTunnelAddr",
			},
			Value:    vxlanTunlIp,
			Revision: kvp.Revision,
		},
		{
			Key: model.HostConfigKey{
				Hostname: name,
				Name:     "VXLANTunnelMACAddr",
			},
			Value:    vxlanTunlMac,
			Revision: kvp.Revision,
		},
	}, err
}

// Sync is restarting - nothing to do for this processor.
func (c *FelixNodeUpdateProcessor) OnSyncerStarting() {
	log.Debug("Sync starting called on Felix node update processor")
}

func (c *FelixNodeUpdateProcessor) extractName(k model.Key) (string, error) {
	rk, ok := k.(model.ResourceKey)
	if !ok || rk.Kind != apiv3.KindNode {
		return "", errors.New("Incorrect key type - expecting resource of kind Node")
	}
	return rk.Name, nil
}<|MERGE_RESOLUTION|>--- conflicted
+++ resolved
@@ -36,16 +36,12 @@
 	// v1 model.  For a delete these will all be nil.  If we fail to convert any value then
 	// just treat that as a delete on the underlying key and return the error alongside
 	// the updates.
-<<<<<<< HEAD
 	//
 	// Note: it's important that these variables are type interface{} because we use them directly in the
 	// KVPair{} literals below.  If we used non-interface types here then we'd end up with zero values for
 	// the non=interface types in the KVPair.Value field instead of nil interface{} values (and we want nil
 	// interface{} values).
 	var ipv4, ipv4Tunl, ipv4Str, vxlanTunlIp, vxlanTunlMac interface{}
-=======
-	var ipv4, ipv4Tunl, vxlanTunlIp, vxlanTunlMac interface{}
->>>>>>> 7fc89b7c
 	if kvp.Value != nil {
 		node, ok := kvp.Value.(*apiv3.Node)
 		if !ok {
@@ -95,10 +91,7 @@
 				err = fmt.Errorf("failed to parsed IPv4VXLANTunnelAddr as an IP address")
 			}
 		}
-<<<<<<< HEAD
-=======
 
->>>>>>> 7fc89b7c
 		// Parse the VXLAN tunnel MAC address, Felix expects this as a HostConfigKey.  If we fail to parse then
 		// treat as a delete (i.e. leave ipv4Tunl as nil).
 		if len(node.Spec.VXLANTunnelMACAddr) != 0 {
