// Copyright (c) 2017-2019 Tigera, Inc. All rights reserved.

// Licensed under the Apache License, Version 2.0 (the "License");
// you may not use this file except in compliance with the License.
// You may obtain a copy of the License at
//
//     http://www.apache.org/licenses/LICENSE-2.0
//
// Unless required by applicable law or agreed to in writing, software
// distributed under the License is distributed on an "AS IS" BASIS,
// WITHOUT WARRANTIES OR CONDITIONS OF ANY KIND, either express or implied.
// See the License for the specific language governing permissions and
// limitations under the License.

package updateprocessors_test

import (
	"fmt"
	"time"

	. "github.com/onsi/ginkgo"
	. "github.com/onsi/ginkgo/extensions/table"
	. "github.com/onsi/gomega"
	metav1 "k8s.io/apimachinery/pkg/apis/meta/v1"

	"github.com/sirupsen/logrus"

	apiv3 "github.com/projectcalico/libcalico-go/lib/apis/v3"
	"github.com/projectcalico/libcalico-go/lib/backend/model"
	"github.com/projectcalico/libcalico-go/lib/backend/syncersv1/updateprocessors"
	"github.com/projectcalico/libcalico-go/lib/net"
	"github.com/projectcalico/libcalico-go/lib/numorstring"
)

const (
	// What the expected sync datatypes are.
	isGlobalFelixConfig = iota
	isNodeFelixConfig
	isGlobalBgpConfig
	isNodeBgpConfig

	hostIPMarker = "*HOSTIP*"
)

var _ = Describe("Test the generic configuration update processor and the concrete implementations", func() {
	// Define some common values
	perNodeFelixKey := model.ResourceKey{
		Kind: apiv3.KindFelixConfiguration,
		Name: "node.mynode",
	}
	globalFelixKey := model.ResourceKey{
		Kind: apiv3.KindFelixConfiguration,
		Name: "default",
	}
	invalidFelixKey := model.ResourceKey{
		Kind: apiv3.KindFelixConfiguration,
		Name: "foobar",
	}
	globalClusterKey := model.ResourceKey{
		Kind: apiv3.KindClusterInformation,
		Name: "default",
	}
	nodeClusterKey := model.ResourceKey{
		Kind: apiv3.KindClusterInformation,
		Name: "node.mynode",
	}
	globalBgpConfigKey := model.ResourceKey{
		Kind: apiv3.KindBGPConfiguration,
		Name: "default",
	}
	nodeBgpConfigKey := model.ResourceKey{
		Kind: apiv3.KindBGPConfiguration,
		Name: "node.bgpnode1",
	}
<<<<<<< HEAD
	numFelixConfigs := 109
=======
	numFelixConfigs := 114
>>>>>>> 786891cf
	numClusterConfigs := 5
	numNodeClusterConfigs := 4
	numBgpConfigs := 4
	felixMappedNames := map[string]interface{}{
		"RouteRefreshInterval":               nil,
		"IptablesRefreshInterval":            nil,
		"IpsetsRefreshInterval":              nil,
		"IpInIpEnabled":                      nil,
		"IpInIpMtu":                          nil,
		"IptablesNATOutgoingInterfaceFilter": nil,
	}

	It("should handle conversion of node-specific delete with no additional configs", func() {
		cc := updateprocessors.NewFelixConfigUpdateProcessor()
		By("converting a per-node felix key and checking for the correct number of fields")
		kvps, err := cc.Process(&model.KVPair{
			Key: perNodeFelixKey,
		})
		Expect(err).NotTo(HaveOccurred())
		checkExpectedConfigs(kvps, isNodeFelixConfig, numFelixConfigs, felixMappedNames)
	})

	It("should handle conversion of global delete with no additional configs", func() {
		cc := updateprocessors.NewFelixConfigUpdateProcessor()
		By("converting a global felix key and checking for the correct number of fields")
		kvps, err := cc.Process(&model.KVPair{
			Key: globalFelixKey,
		})
		Expect(err).NotTo(HaveOccurred())
		checkExpectedConfigs(kvps, isGlobalFelixConfig, numFelixConfigs, felixMappedNames)
	})

	It("should handle conversion of node-specific zero value KVPairs with no additional configs", func() {
		cc := updateprocessors.NewFelixConfigUpdateProcessor()
		kvps, err := cc.Process(&model.KVPair{
			Key:   perNodeFelixKey,
			Value: apiv3.NewFelixConfiguration(),
		})
		Expect(err).NotTo(HaveOccurred())
		// Explicitly pass in the "mapped" name values to check to ensure the names are mapped.
		checkExpectedConfigs(
			kvps,
			isNodeFelixConfig,
			numFelixConfigs,
			felixMappedNames,
		)
	})

	It("should handle conversion of global zero value KVPairs with no additional configs", func() {
		cc := updateprocessors.NewFelixConfigUpdateProcessor()
		kvps, err := cc.Process(&model.KVPair{
			Key:   globalFelixKey,
			Value: apiv3.NewFelixConfiguration(),
		})
		Expect(err).NotTo(HaveOccurred())
		// Explicitly pass in the "mapped" name values to check to ensure the names are mapped.
		checkExpectedConfigs(
			kvps,
			isGlobalFelixConfig,
			numFelixConfigs,
			felixMappedNames,
		)
	})

	It("should gracefully handle invalid names/keys/types/values", func() {
		cc := updateprocessors.NewFelixConfigUpdateProcessor()
		By("Testing invalid Key on ProcessDeleted")
		_, err := cc.Process(&model.KVPair{
			Key: model.GlobalBGPPeerKey{
				PeerIP: net.MustParseIP("1.2.3.4"),
			},
		})
		Expect(err).To(HaveOccurred())

		By("Testing invalid Key on Process")
		_, err = cc.Process(&model.KVPair{
			Key: model.GlobalBGPPeerKey{
				PeerIP: net.MustParseIP("1.2.3.4"),
			},
			Value: apiv3.NewFelixConfiguration(),
		})
		Expect(err).To(HaveOccurred())

		By("Testing non-resource type value on Process with add/mod")
		_, err = cc.Process(&model.KVPair{
			Key:   globalFelixKey,
			Value: "this isn't a resource",
		})
		Expect(err).To(HaveOccurred())

		By("Testing incorrect resource type value on Process with add/mod")
		_, err = cc.Process(&model.KVPair{
			Key:   globalFelixKey,
			Value: apiv3.NewWorkloadEndpoint(),
		})
		Expect(err).To(HaveOccurred())

		By("Testing incorrect name structure on Process with add/mod")
		_, err = cc.Process(&model.KVPair{
			Key:   invalidFelixKey,
			Value: apiv3.NewFelixConfiguration(),
		})
		Expect(err).To(HaveOccurred())

		By("Testing incorrect name structure on Process with delete")
		_, err = cc.Process(&model.KVPair{
			Key: invalidFelixKey,
		})
		Expect(err).To(HaveOccurred())
	})

	It("should handle different field types being assigned", func() {
		cc := updateprocessors.NewFelixConfigUpdateProcessor()
		By("converting a per-node felix KVPair with certain values and checking for the correct number of fields")
		res := apiv3.NewFelixConfiguration()
		duration1 := metav1.Duration{Duration: time.Duration(12.345 * float64(time.Second))}
		duration2 := metav1.Duration{Duration: time.Duration(54.321 * float64(time.Millisecond))}
		duration3 := metav1.Duration{Duration: time.Duration(0)}
		duration4 := metav1.Duration{Duration: time.Duration(0.1 * float64(time.Second))}
		duration5 := metav1.Duration{Duration: time.Duration(30 * time.Second)}
		bool1 := false
		uint1 := uint32(1313)
		res.Spec.RouteRefreshInterval = &duration1
		res.Spec.IptablesLockProbeInterval = &duration2
		res.Spec.EndpointReportingDelay = &duration3
		res.Spec.IpsetsRefreshInterval = &duration4
		res.Spec.IPSecPolicyRefreshInterval = &duration5
		res.Spec.InterfacePrefix = "califoobar"
		res.Spec.IPIPEnabled = &bool1
		res.Spec.IptablesMarkMask = &uint1
		res.Spec.FailsafeInboundHostPorts = &[]apiv3.ProtoPort{}
		res.Spec.FailsafeOutboundHostPorts = &[]apiv3.ProtoPort{
			{
				Protocol: "TCP",
				Port:     1234,
			},
			{
				Protocol: "UDP",
				Port:     22,
			},
			{
				Protocol: "TCP",
				Port:     65535,
			},
		}
		res.Spec.ExternalNodesCIDRList = &[]string{"1.1.1.1", "2.2.2.2"}
		res.Spec.IptablesNATOutgoingInterfaceFilter = "cali-123"
		expected := map[string]interface{}{
			"RouteRefreshInterval":               "12.345",
			"IptablesLockProbeIntervalMillis":    "54.321",
			"EndpointReportingDelaySecs":         "0",
			"IpsetsRefreshInterval":              "0.1",
			"IPSecPolicyRefreshInterval":         "30",
			"InterfacePrefix":                    "califoobar",
			"IpInIpEnabled":                      "false",
			"IptablesMarkMask":                   "1313",
			"FailsafeInboundHostPorts":           "none",
			"FailsafeOutboundHostPorts":          "tcp:1234,udp:22,tcp:65535",
			"ExternalNodesCIDRList":              "1.1.1.1,2.2.2.2",
			"IptablesNATOutgoingInterfaceFilter": "cali-123",
		}
		kvps, err := cc.Process(&model.KVPair{
			Key:   perNodeFelixKey,
			Value: res,
		})
		Expect(err).NotTo(HaveOccurred())
		checkExpectedConfigs(
			kvps,
			isNodeFelixConfig,
			numFelixConfigs,
			expected,
		)
	})

	It("should handle cluster config string slice field", func() {
		cc := updateprocessors.NewClusterInfoUpdateProcessor()
		By("converting a global cluster info KVPair with values assigned")
		res := apiv3.NewClusterInformation()
		res.Spec.ClusterGUID = "abcedfg"
		res.Spec.ClusterType = "Mesos,K8s"
		expected := map[string]interface{}{
			"ClusterGUID": "abcedfg",
			"ClusterType": "Mesos,K8s",
		}
		kvps, err := cc.Process(&model.KVPair{
			Key:   globalClusterKey,
			Value: res,
		})
		Expect(err).NotTo(HaveOccurred())
		checkExpectedConfigs(
			kvps,
			isGlobalFelixConfig,
			numClusterConfigs,
			expected,
		)
	})

	It("should handle cluster config ready flag field", func() {
		cc := updateprocessors.NewClusterInfoUpdateProcessor()
		By("converting a global cluster info KVPair with values assigned")
		res := apiv3.NewClusterInformation()
		ready := true
		res.Spec.DatastoreReady = &ready
		expected := map[string]interface{}{
			"ready-flag": true,
		}
		kvps, err := cc.Process(&model.KVPair{
			Key:   globalClusterKey,
			Value: res,
		})
		Expect(err).NotTo(HaveOccurred())
		checkExpectedConfigs(
			kvps,
			isGlobalFelixConfig,
			numClusterConfigs,
			expected,
		)
	})

	It("should handle cluster config ready flag field (false)", func() {
		cc := updateprocessors.NewClusterInfoUpdateProcessor()
		By("converting a global cluster info KVPair with values assigned")
		res := apiv3.NewClusterInformation()
		ready := false
		res.Spec.DatastoreReady = &ready
		expected := map[string]interface{}{
			"ready-flag": false,
		}
		kvps, err := cc.Process(&model.KVPair{
			Key:   globalClusterKey,
			Value: res,
		})
		Expect(err).NotTo(HaveOccurred())
		checkExpectedConfigs(
			kvps,
			isGlobalFelixConfig,
			numClusterConfigs,
			expected,
		)
	})

	It("should expand mappings to the proper key value pairs", func() {
		cc := updateprocessors.NewBGPConfigUpdateProcessor()
		res := apiv3.NewBGPConfiguration()
		asNum := numorstring.ASNumber(12345)
		res.Spec.ASNumber = &asNum
		res.Spec.LogSeverityScreen = "debug"
		res.Spec.Extensions = map[string]string{
			"testKey":  "testValue",
			"testKey2": "testValue2",
		}
		expected := map[string]interface{}{
			"loglevel":   "debug",
			"as_num":     "12345",
			"extensions": "{\"testKey\":\"testValue\",\"testKey2\":\"testValue2\"}",
		}
		kvps, err := cc.Process(&model.KVPair{
			Key:   globalBgpConfigKey,
			Value: res,
		})
		Expect(err).NotTo(HaveOccurred())
		checkExpectedConfigs(
			kvps,
			isGlobalBgpConfig,
			numBgpConfigs,
			expected,
		)
	})

	It("should allow setting of a known field through an annotation to override validation", func() {
		cc := updateprocessors.NewBGPConfigUpdateProcessor()
		res := apiv3.NewBGPConfiguration()
		res.Annotations = map[string]string{
			"config.projectcalico.org/loglevel": "this is not validated!",
		}
		expected := map[string]interface{}{
			"loglevel":   "this is not validated!",
			"extensions": "{}",
		}
		kvps, err := cc.Process(&model.KVPair{
			Key:   globalBgpConfigKey,
			Value: res,
		})
		Expect(err).NotTo(HaveOccurred())
		checkExpectedConfigs(
			kvps,
			isGlobalBgpConfig,
			numBgpConfigs,
			expected,
		)
	})

	It("should override struct value when equivalent annotation is set", func() {
		cc := updateprocessors.NewBGPConfigUpdateProcessor()
		res := apiv3.NewBGPConfiguration()
		res.Annotations = map[string]string{
			"config.projectcalico.org/loglevel": "this is not validated!",
			"config.projectcalico.org/as_num":   "asnum foobar",
		}
		asNum := numorstring.ASNumber(12345)
		res.Spec.ASNumber = &asNum
		res.Spec.LogSeverityScreen = "debug"
		expected := map[string]interface{}{
			"loglevel":   "this is not validated!",
			"as_num":     "asnum foobar",
			"extensions": "{}",
		}
		kvps, err := cc.Process(&model.KVPair{
			Key:   globalBgpConfigKey,
			Value: res,
		})
		Expect(err).NotTo(HaveOccurred())
		checkExpectedConfigs(
			kvps,
			isGlobalBgpConfig,
			numBgpConfigs,
			expected,
		)
	})

	It("should handle new config options specified through annotations", func() {
		cc := updateprocessors.NewBGPConfigUpdateProcessor()
		res := apiv3.NewBGPConfiguration()

		By("validating that the new values are output in addition to the existing ones")
		res.Annotations = map[string]string{
			"config.projectcalico.org/NewConfigType":        "newFieldValue",
			"config.projectcalico.org/AnotherNewConfigType": "newFieldValue2",
			"thisisnotvalid": "not included",
		}
		asNum := numorstring.ASNumber(12345)
		res.Spec.ASNumber = &asNum
		expected := map[string]interface{}{
			"as_num":               "12345",
			"NewConfigType":        "newFieldValue",
			"AnotherNewConfigType": "newFieldValue2",
			"extensions":           "{}",
		}
		kvps, err := cc.Process(&model.KVPair{
			Key:   globalBgpConfigKey,
			Value: res,
		})
		Expect(err).NotTo(HaveOccurred())
		checkExpectedConfigs(
			kvps,
			isGlobalBgpConfig,
			numBgpConfigs+2,
			expected,
		)

		By("validating that the options are persisted to allow delete notifications")
		res.Annotations = nil
		expected = map[string]interface{}{
			"as_num":               "12345",
			"NewConfigType":        nil,
			"AnotherNewConfigType": nil,
			"extensions":           "{}",
		}
		kvps, err = cc.Process(&model.KVPair{
			Key:   globalBgpConfigKey,
			Value: res,
		})
		Expect(err).NotTo(HaveOccurred())
		checkExpectedConfigs(
			kvps,
			isGlobalBgpConfig,
			numBgpConfigs+2,
			expected,
		)

		By("validating the delete keys also include the cached config options")
		kvps, err = cc.Process(&model.KVPair{
			Key: globalBgpConfigKey,
		})
		checkExpectedConfigs(
			kvps,
			isGlobalBgpConfig,
			numBgpConfigs+2,
			map[string]interface{}{
				"NewConfigType":        nil,
				"AnotherNewConfigType": nil,
			},
		)

		By("adding another new config option and reusing one of the previous ones")
		res.Annotations = map[string]string{
			"config.projectcalico.org/NewConfigType":           "foobar",
			"config.projectcalico.org/YetAnotherNewConfigType": "foobarbaz",
		}
		res.Spec.ASNumber = nil
		expected = map[string]interface{}{
			"as_num":                  nil,
			"NewConfigType":           "foobar",
			"AnotherNewConfigType":    nil,
			"YetAnotherNewConfigType": "foobarbaz",
			"extensions":              "{}",
		}
		kvps, err = cc.Process(&model.KVPair{
			Key:   globalBgpConfigKey,
			Value: res,
		})
		Expect(err).NotTo(HaveOccurred())
		checkExpectedConfigs(
			kvps,
			isGlobalBgpConfig,
			numBgpConfigs+3,
			expected,
		)

		By("validating the delete keys also include the new cached config option")
		kvps, err = cc.Process(&model.KVPair{
			Key: globalBgpConfigKey,
		})
		checkExpectedConfigs(
			kvps,
			isGlobalBgpConfig,
			numBgpConfigs+3,
			map[string]interface{}{
				"NewConfigType":           nil,
				"AnotherNewConfigType":    nil,
				"YetAnotherNewConfigType": nil,
			},
		)

		By("invoking resync and checking old fields are no longer cached")
		cc.OnSyncerStarting()
		res.Annotations = nil
		res.Spec.ASNumber = nil
		kvps, err = cc.Process(&model.KVPair{
			Key:   globalBgpConfigKey,
			Value: res,
		})
		Expect(err).NotTo(HaveOccurred())
		checkExpectedConfigs(
			kvps,
			isGlobalBgpConfig,
			numBgpConfigs,
			map[string]interface{}{
				"extensions": "{}",
			},
		)

		By("validating the delete keys are also back to original")
		kvps, err = cc.Process(&model.KVPair{
			Key: globalClusterKey,
		})
		checkExpectedConfigs(
			kvps,
			isGlobalBgpConfig,
			numBgpConfigs,
			nil,
		)
	})

	It("should handle BGP configuration correctly", func() {
		cc := updateprocessors.NewBGPConfigUpdateProcessor()
		res := apiv3.NewBGPConfiguration()

		By("validating an empty configuration")
		expected := map[string]interface{}{
			"loglevel":   nil,
			"as_num":     nil,
			"node_mesh":  nil,
			"extensions": "{}",
		}
		kvps, err := cc.Process(&model.KVPair{
			Key:   globalBgpConfigKey,
			Value: res,
		})
		Expect(err).NotTo(HaveOccurred())
		checkExpectedConfigs(
			kvps,
			isGlobalBgpConfig,
			numBgpConfigs,
			expected,
		)

		By("validating a full configuration")
		asNum := numorstring.ASNumber(12345)
		n2n := true
		res.Spec.LogSeverityScreen = "warning"
		res.Spec.ASNumber = &asNum
		res.Spec.NodeToNodeMeshEnabled = &n2n
		expected = map[string]interface{}{
			"loglevel":   "none",
			"as_num":     "12345",
			"node_mesh":  "{\"enabled\":true}",
			"extensions": "{}",
		}
		kvps, err = cc.Process(&model.KVPair{
			Key:   globalBgpConfigKey,
			Value: res,
		})
		Expect(err).NotTo(HaveOccurred())
		checkExpectedConfigs(
			kvps,
			isGlobalBgpConfig,
			numBgpConfigs,
			expected,
		)

		By("validating a partial configuration")
		n2n = false
		res.Spec.LogSeverityScreen = "debug"
		res.Spec.ASNumber = nil
		res.Spec.NodeToNodeMeshEnabled = &n2n
		expected = map[string]interface{}{
			"loglevel":   "debug",
			"as_num":     nil,
			"node_mesh":  "{\"enabled\":false}",
			"extensions": "{}",
		}
		kvps, err = cc.Process(&model.KVPair{
			Key:   globalBgpConfigKey,
			Value: res,
		})
		Expect(err).NotTo(HaveOccurred())
		checkExpectedConfigs(
			kvps,
			isGlobalBgpConfig,
			numBgpConfigs,
			expected,
		)

		By("validating node specific configuration")
		n2n = false
		res.Spec.LogSeverityScreen = "debug"
		res.Spec.ASNumber = nil
		res.Spec.NodeToNodeMeshEnabled = nil
		expected = map[string]interface{}{
			"loglevel":   "debug",
			"as_num":     nil,
			"node_mesh":  nil,
			"extensions": "{}",
		}
		kvps, err = cc.Process(&model.KVPair{
			Key:   nodeBgpConfigKey,
			Value: res,
		})
		Expect(err).NotTo(HaveOccurred())
		checkExpectedConfigs(
			kvps,
			isNodeBgpConfig,
			numBgpConfigs,
			expected,
		)
	})

	It("should handle node cluster information", func() {
		cc := updateprocessors.NewClusterInfoUpdateProcessor()
		res := apiv3.NewClusterInformation()

		By("validating an empty per node cluster is processed correctly")
		kvps, err := cc.Process(&model.KVPair{
			Key:   nodeClusterKey,
			Value: res,
		})
		Expect(err).NotTo(HaveOccurred())
		checkExpectedConfigs(
			kvps,
			isNodeFelixConfig,
			numNodeClusterConfigs,
			nil,
		)

		By("validating it is not possible to set/override values using the annotations")
		res.Annotations = map[string]string{
			"config.projectcalico.org/ClusterType": "this is not validated!",
			"config.projectcalico.org/NewField":    "this is also not validated!",
		}
		kvps, err = cc.Process(&model.KVPair{
			Key:   nodeClusterKey,
			Value: res,
		})
		Expect(err).NotTo(HaveOccurred())
		checkExpectedConfigs(
			kvps,
			isNodeFelixConfig,
			numNodeClusterConfigs,
			nil,
		)
	})

	DescribeTable("FelixConfiguration field handling",
		func(populateFunc func(*apiv3.FelixConfiguration), expectedConfig map[string]string) {
			fc := apiv3.NewFelixConfiguration()
			populateFunc(fc)
			cc := updateprocessors.NewFelixConfigUpdateProcessor()
			kvps, err := cc.Process(&model.KVPair{
				Key:   globalFelixKey,
				Value: fc,
			})
			Expect(err).NotTo(HaveOccurred())
			for _, kvp := range kvps {
				if kvp.Value == nil {
					continue
				}
				Expect(kvp.Key).To(BeAssignableToTypeOf(model.GlobalConfigKey{}))
				name := kvp.Key.(model.GlobalConfigKey).Name
				//Expect(kvp.Value).To(BeAssignableToTypeOf(""))
				//value := kvp.Value.(string)
				//Expect(expectedConfig[name]).To(Equal(value))
				Expect(expectedConfig[name]).To(Equal(kvp.Value), "For "+name+":")
				delete(expectedConfig, name)
			}
			Expect(expectedConfig).To(BeEmpty())
		},
		Entry("Default DNS policy config",
			func(fc *apiv3.FelixConfiguration) {
				// Don't set any fields.
			},
			map[string]string{
				// Don't expect any non-nil settings.
			},
		),
		Entry("Non-default settings for DNS policy config",
			func(fc *apiv3.FelixConfiguration) {
				fc.Spec.DNSCacheFile = "/dnsinfo.txt"
				oneHour := metav1.Duration{time.Hour}
				fc.Spec.DNSCacheSaveInterval = &oneHour
				myServers := []string{"1.2.3.4", "5.6.7.8"}
				fc.Spec.DNSTrustedServers = &myServers
			},
			map[string]string{
				"DNSCacheFile":         "/dnsinfo.txt",
				"DNSCacheSaveInterval": "3600",
				"DNSTrustedServers":    "1.2.3.4,5.6.7.8",
			},
		),
		Entry("Disable trusting DNS servers",
			func(fc *apiv3.FelixConfiguration) {
				emptyStringSlice := []string{}
				fc.Spec.DNSTrustedServers = &emptyStringSlice
			},
			map[string]string{
				"DNSTrustedServers": "none",
			},
		),
	)
})

// Check the KVPairs returned by the UpdateProcessor are as expected.  The expectedValues contains
// the expected set of data in the updates, any config not specified in the set is expected
// to be nil in the KVPair.
// You can use expectedValues to verify certain fields were included in the response even
// if the values were nil.
func checkExpectedConfigs(kvps []*model.KVPair, dataType int, expectedNum int, expectedValues map[string]interface{}) {
	// Copy/convert input data.  We keep track of:
	// - all field names, so that we can check for duplicates
	// - extra fields that we have not yet seen
	// - expected field values that we have not yet validated
	ev := make(map[string]interface{}, len(expectedValues))
	for k, v := range expectedValues {
		ev[k] = v
	}
	allNames := map[string]struct{}{}

	By(" - checking the expected number of results")
	ExpectWithOffset(1, kvps).To(HaveLen(expectedNum), "Wrong number of results")

	By(" - checking for duplicated, nil values and assigned values as expected")
	for _, kvp := range kvps {
		var name string
		switch dataType {
		case isGlobalFelixConfig:
			switch kvp.Key.(type) {
			case model.ReadyFlagKey:
				name = "ready-flag"
			default:
				Expect(kvp.Key).To(BeAssignableToTypeOf(model.GlobalConfigKey{}))
				name = kvp.Key.(model.GlobalConfigKey).Name
			}
		case isNodeFelixConfig:
			switch kt := kvp.Key.(type) {
			case model.HostConfigKey:
				node := kt.Hostname
				Expect(node).To(Equal("mynode"))
				name = kt.Name
			case model.HostIPKey:
				// Although the HostIPKey is not in the same key space as the HostConfig, we
				// special case this to make this test reusable for more tests.
				node := kt.Hostname
				Expect(node).To(Equal("mynode"))
				name = hostIPMarker
				logrus.Warnf("IP in key: %s", kvp.Value)
			default:
				Expect(kvp.Key).To(BeAssignableToTypeOf(model.HostConfigKey{}))
			}
		case isGlobalBgpConfig:
			Expect(kvp.Key).To(BeAssignableToTypeOf(model.GlobalBGPConfigKey{}))
			name = kvp.Key.(model.GlobalBGPConfigKey).Name
		case isNodeBgpConfig:
			Expect(kvp.Key).To(BeAssignableToTypeOf(model.NodeBGPConfigKey{}))
			node := kvp.Key.(model.NodeBGPConfigKey).Nodename
			Expect(node).To(Equal("bgpnode1"))
			name = kvp.Key.(model.NodeBGPConfigKey).Name
		}

		// Validate and track the expected values.
		if v, ok := ev[name]; ok {
			if v == nil {
				Expect(kvp.Value).To(BeNil(), "Field: "+name)
			} else {
				Expect(kvp.Value).To(Equal(v), "Field: "+name)
			}
			delete(ev, name)
		} else {
			Expect(kvp.Value).To(BeNil(), "Field: "+name)
		}

		// Validate the fields we have seen, checking for duplicates.
		_, ok := allNames[name]
		Expect(ok).To(BeFalse(), fmt.Sprintf("config name is repeated in response: %s", name))
		allNames[name] = struct{}{}
	}

	By(" - checking all expected values were accounted for")
	Expect(ev).To(HaveLen(0), fmt.Sprintf("config name missing in response"))
}<|MERGE_RESOLUTION|>--- conflicted
+++ resolved
@@ -72,11 +72,7 @@
 		Kind: apiv3.KindBGPConfiguration,
 		Name: "node.bgpnode1",
 	}
-<<<<<<< HEAD
-	numFelixConfigs := 109
-=======
-	numFelixConfigs := 114
->>>>>>> 786891cf
+	numFelixConfigs := 117
 	numClusterConfigs := 5
 	numNodeClusterConfigs := 4
 	numBgpConfigs := 4
