// Copyright (c) 2017-2018 Tigera, Inc. All rights reserved.

// Licensed under the Apache License, Version 2.0 (the "License");
// you may not use this file except in compliance with the License.
// You may obtain a copy of the License at
//
//     http://www.apache.org/licenses/LICENSE-2.0
//
// Unless required by applicable law or agreed to in writing, software
// distributed under the License is distributed on an "AS IS" BASIS,
// WITHOUT WARRANTIES OR CONDITIONS OF ANY KIND, either express or implied.
// See the License for the specific language governing permissions and
// limitations under the License.

package updateprocessors_test

import (
	"fmt"
	"time"

	. "github.com/onsi/ginkgo"
	. "github.com/onsi/gomega"
	metav1 "k8s.io/apimachinery/pkg/apis/meta/v1"

	apiv3 "github.com/projectcalico/libcalico-go/lib/apis/v3"
	"github.com/projectcalico/libcalico-go/lib/backend/model"
	"github.com/projectcalico/libcalico-go/lib/backend/syncersv1/updateprocessors"
	"github.com/projectcalico/libcalico-go/lib/net"
	"github.com/projectcalico/libcalico-go/lib/numorstring"
	"github.com/sirupsen/logrus"
)

const (
	// What the expected sync datatypes are.
	isGlobalFelixConfig = iota
	isNodeFelixConfig
	isGlobalBgpConfig
	isNodeBgpConfig

	hostIPMarker = "*HOSTIP*"
)

var _ = Describe("Test the generic configuration update processor and the concrete implementations", func() {
	// Define some common values
	perNodeFelixKey := model.ResourceKey{
		Kind: apiv3.KindFelixConfiguration,
		Name: "node.mynode",
	}
	globalFelixKey := model.ResourceKey{
		Kind: apiv3.KindFelixConfiguration,
		Name: "default",
	}
	invalidFelixKey := model.ResourceKey{
		Kind: apiv3.KindFelixConfiguration,
		Name: "foobar",
	}
	globalClusterKey := model.ResourceKey{
		Kind: apiv3.KindClusterInformation,
		Name: "default",
	}
	nodeClusterKey := model.ResourceKey{
		Kind: apiv3.KindClusterInformation,
		Name: "node.mynode",
	}
	globalBgpConfigKey := model.ResourceKey{
		Kind: apiv3.KindBGPConfiguration,
		Name: "default",
	}
	nodeBgpConfigKey := model.ResourceKey{
		Kind: apiv3.KindBGPConfiguration,
		Name: "node.bgpnode1",
	}
<<<<<<< HEAD
	numFelixConfigs := 104
	numClusterConfigs := 5
	numNodeClusterConfigs := 4
	numBgpConfigs := 4
=======
	numFelixConfigs := 56
	numClusterConfigs := 4
	numNodeClusterConfigs := 3
	numBgpConfigs := 3
>>>>>>> d94130ce
	felixMappedNames := map[string]interface{}{
		"RouteRefreshInterval":               nil,
		"IptablesRefreshInterval":            nil,
		"IpsetsRefreshInterval":              nil,
		"IpInIpEnabled":                      nil,
		"IpInIpMtu":                          nil,
		"IptablesNATOutgoingInterfaceFilter": nil,
	}

	It("should handle conversion of node-specific delete with no additional configs", func() {
		cc := updateprocessors.NewFelixConfigUpdateProcessor()
		By("converting a per-node felix key and checking for the correct number of fields")
		kvps, err := cc.Process(&model.KVPair{
			Key: perNodeFelixKey,
		})
		Expect(err).NotTo(HaveOccurred())
		checkExpectedConfigs(kvps, isNodeFelixConfig, numFelixConfigs, felixMappedNames)
	})

	It("should handle conversion of global delete with no additional configs", func() {
		cc := updateprocessors.NewFelixConfigUpdateProcessor()
		By("converting a global felix key and checking for the correct number of fields")
		kvps, err := cc.Process(&model.KVPair{
			Key: globalFelixKey,
		})
		Expect(err).NotTo(HaveOccurred())
		checkExpectedConfigs(kvps, isGlobalFelixConfig, numFelixConfigs, felixMappedNames)
	})

	It("should handle conversion of node-specific zero value KVPairs with no additional configs", func() {
		cc := updateprocessors.NewFelixConfigUpdateProcessor()
		kvps, err := cc.Process(&model.KVPair{
			Key:   perNodeFelixKey,
			Value: apiv3.NewFelixConfiguration(),
		})
		Expect(err).NotTo(HaveOccurred())
		// Explicitly pass in the "mapped" name values to check to ensure the names are mapped.
		checkExpectedConfigs(
			kvps,
			isNodeFelixConfig,
			numFelixConfigs,
			felixMappedNames,
		)
	})

	It("should handle conversion of global zero value KVPairs with no additional configs", func() {
		cc := updateprocessors.NewFelixConfigUpdateProcessor()
		kvps, err := cc.Process(&model.KVPair{
			Key:   globalFelixKey,
			Value: apiv3.NewFelixConfiguration(),
		})
		Expect(err).NotTo(HaveOccurred())
		// Explicitly pass in the "mapped" name values to check to ensure the names are mapped.
		checkExpectedConfigs(
			kvps,
			isGlobalFelixConfig,
			numFelixConfigs,
			felixMappedNames,
		)
	})

	It("should gracefully handle invalid names/keys/types/values", func() {
		cc := updateprocessors.NewFelixConfigUpdateProcessor()
		By("Testing invalid Key on ProcessDeleted")
		_, err := cc.Process(&model.KVPair{
			Key: model.GlobalBGPPeerKey{
				PeerIP: net.MustParseIP("1.2.3.4"),
			},
		})
		Expect(err).To(HaveOccurred())

		By("Testing invalid Key on Process")
		_, err = cc.Process(&model.KVPair{
			Key: model.GlobalBGPPeerKey{
				PeerIP: net.MustParseIP("1.2.3.4"),
			},
			Value: apiv3.NewFelixConfiguration(),
		})
		Expect(err).To(HaveOccurred())

		By("Testing non-resource type value on Process with add/mod")
		_, err = cc.Process(&model.KVPair{
			Key:   globalFelixKey,
			Value: "this isn't a resource",
		})
		Expect(err).To(HaveOccurred())

		By("Testing incorrect resource type value on Process with add/mod")
		_, err = cc.Process(&model.KVPair{
			Key:   globalFelixKey,
			Value: apiv3.NewWorkloadEndpoint(),
		})
		Expect(err).To(HaveOccurred())

		By("Testing incorrect name structure on Process with add/mod")
		_, err = cc.Process(&model.KVPair{
			Key:   invalidFelixKey,
			Value: apiv3.NewFelixConfiguration(),
		})
		Expect(err).To(HaveOccurred())

		By("Testing incorrect name structure on Process with delete")
		_, err = cc.Process(&model.KVPair{
			Key: invalidFelixKey,
		})
		Expect(err).To(HaveOccurred())
	})

	It("should handle different field types being assigned", func() {
		cc := updateprocessors.NewFelixConfigUpdateProcessor()
		By("converting a per-node felix KVPair with certain values and checking for the correct number of fields")
		res := apiv3.NewFelixConfiguration()
		duration1 := metav1.Duration{Duration: time.Duration(12.345 * float64(time.Second))}
		duration2 := metav1.Duration{Duration: time.Duration(54.321 * float64(time.Millisecond))}
		duration3 := metav1.Duration{Duration: time.Duration(0)}
		duration4 := metav1.Duration{Duration: time.Duration(0.1 * float64(time.Second))}
		duration5 := metav1.Duration{Duration: time.Duration(30 * time.Second)}
		bool1 := false
		uint1 := uint32(1313)
		res.Spec.RouteRefreshInterval = &duration1
		res.Spec.IptablesLockProbeInterval = &duration2
		res.Spec.EndpointReportingDelay = &duration3
		res.Spec.IpsetsRefreshInterval = &duration4
		res.Spec.IPSecPolicyRefreshInterval = &duration5
		res.Spec.InterfacePrefix = "califoobar"
		res.Spec.IPIPEnabled = &bool1
		res.Spec.IptablesMarkMask = &uint1
		res.Spec.FailsafeInboundHostPorts = &[]apiv3.ProtoPort{}
		res.Spec.FailsafeOutboundHostPorts = &[]apiv3.ProtoPort{
			{
				Protocol: "TCP",
				Port:     1234,
			},
			{
				Protocol: "UDP",
				Port:     22,
			},
			{
				Protocol: "TCP",
				Port:     65535,
			},
		}
		res.Spec.ExternalNodesCIDRList = &[]string{"1.1.1.1", "2.2.2.2"}
		res.Spec.IptablesNATOutgoingInterfaceFilter = "cali-123"
		expected := map[string]interface{}{
<<<<<<< HEAD
			"RouteRefreshInterval":            "12.345",
			"IptablesLockProbeIntervalMillis": "54.321",
			"EndpointReportingDelaySecs":      "0",
			"IpsetsRefreshInterval":           "0.1",
			"IPSecPolicyRefreshInterval":      "30",
			"InterfacePrefix":                 "califoobar",
			"IpInIpEnabled":                   "false",
			"IptablesMarkMask":                "1313",
			"FailsafeInboundHostPorts":        "none",
			"FailsafeOutboundHostPorts":       "tcp:1234,udp:22,tcp:65535",
			"ExternalNodesCIDRList":           "1.1.1.1,2.2.2.2",
=======
			"RouteRefreshInterval":               "12.345",
			"IptablesLockProbeIntervalMillis":    "54.321",
			"EndpointReportingDelaySecs":         "0",
			"IpsetsRefreshInterval":              "0.1",
			"InterfacePrefix":                    "califoobar",
			"IpInIpEnabled":                      "false",
			"IptablesMarkMask":                   "1313",
			"FailsafeInboundHostPorts":           "none",
			"FailsafeOutboundHostPorts":          "tcp:1234,udp:22,tcp:65535",
			"ExternalNodesCIDRList":              "1.1.1.1,2.2.2.2",
			"IptablesNATOutgoingInterfaceFilter": "cali-123",
>>>>>>> d94130ce
		}
		kvps, err := cc.Process(&model.KVPair{
			Key:   perNodeFelixKey,
			Value: res,
		})
		Expect(err).NotTo(HaveOccurred())
		checkExpectedConfigs(
			kvps,
			isNodeFelixConfig,
			numFelixConfigs,
			expected,
		)
	})

	It("should handle cluster config string slice field", func() {
		cc := updateprocessors.NewClusterInfoUpdateProcessor()
		By("converting a global cluster info KVPair with values assigned")
		res := apiv3.NewClusterInformation()
		res.Spec.ClusterGUID = "abcedfg"
		res.Spec.ClusterType = "Mesos,K8s"
		expected := map[string]interface{}{
			"ClusterGUID": "abcedfg",
			"ClusterType": "Mesos,K8s",
		}
		kvps, err := cc.Process(&model.KVPair{
			Key:   globalClusterKey,
			Value: res,
		})
		Expect(err).NotTo(HaveOccurred())
		checkExpectedConfigs(
			kvps,
			isGlobalFelixConfig,
			numClusterConfigs,
			expected,
		)
	})

	It("should handle cluster config ready flag field", func() {
		cc := updateprocessors.NewClusterInfoUpdateProcessor()
		By("converting a global cluster info KVPair with values assigned")
		res := apiv3.NewClusterInformation()
		ready := true
		res.Spec.DatastoreReady = &ready
		expected := map[string]interface{}{
			"ready-flag": true,
		}
		kvps, err := cc.Process(&model.KVPair{
			Key:   globalClusterKey,
			Value: res,
		})
		Expect(err).NotTo(HaveOccurred())
		checkExpectedConfigs(
			kvps,
			isGlobalFelixConfig,
			numClusterConfigs,
			expected,
		)
	})

	It("should handle cluster config ready flag field (false)", func() {
		cc := updateprocessors.NewClusterInfoUpdateProcessor()
		By("converting a global cluster info KVPair with values assigned")
		res := apiv3.NewClusterInformation()
		ready := false
		res.Spec.DatastoreReady = &ready
		expected := map[string]interface{}{
			"ready-flag": false,
		}
		kvps, err := cc.Process(&model.KVPair{
			Key:   globalClusterKey,
			Value: res,
		})
		Expect(err).NotTo(HaveOccurred())
		checkExpectedConfigs(
			kvps,
			isGlobalFelixConfig,
			numClusterConfigs,
			expected,
		)
	})

	It("should expand mappings to the proper key value pairs", func() {
		cc := updateprocessors.NewBGPConfigUpdateProcessor()
		res := apiv3.NewBGPConfiguration()
		asNum := numorstring.ASNumber(12345)
		res.Spec.ASNumber = &asNum
		res.Spec.LogSeverityScreen = "debug"
		res.Spec.Extensions = map[string]string{
			"testKey":  "testValue",
			"testKey2": "testValue2",
		}
		expected := map[string]interface{}{
			"loglevel":   "debug",
			"as_num":     "12345",
			"extensions": "{\"testKey\":\"testValue\",\"testKey2\":\"testValue2\"}",
		}
		kvps, err := cc.Process(&model.KVPair{
			Key:   globalBgpConfigKey,
			Value: res,
		})
		Expect(err).NotTo(HaveOccurred())
		checkExpectedConfigs(
			kvps,
			isGlobalBgpConfig,
			numBgpConfigs,
			expected,
		)
	})

	It("should allow setting of a known field through an annotation to override validation", func() {
		cc := updateprocessors.NewBGPConfigUpdateProcessor()
		res := apiv3.NewBGPConfiguration()
		res.Annotations = map[string]string{
			"config.projectcalico.org/loglevel": "this is not validated!",
		}
		expected := map[string]interface{}{
			"loglevel":   "this is not validated!",
			"extensions": "{}",
		}
		kvps, err := cc.Process(&model.KVPair{
			Key:   globalBgpConfigKey,
			Value: res,
		})
		Expect(err).NotTo(HaveOccurred())
		checkExpectedConfigs(
			kvps,
			isGlobalBgpConfig,
			numBgpConfigs,
			expected,
		)
	})

	It("should override struct value when equivalent annotation is set", func() {
		cc := updateprocessors.NewBGPConfigUpdateProcessor()
		res := apiv3.NewBGPConfiguration()
		res.Annotations = map[string]string{
			"config.projectcalico.org/loglevel": "this is not validated!",
			"config.projectcalico.org/as_num":   "asnum foobar",
		}
		asNum := numorstring.ASNumber(12345)
		res.Spec.ASNumber = &asNum
		res.Spec.LogSeverityScreen = "debug"
		expected := map[string]interface{}{
			"loglevel":   "this is not validated!",
			"as_num":     "asnum foobar",
			"extensions": "{}",
		}
		kvps, err := cc.Process(&model.KVPair{
			Key:   globalBgpConfigKey,
			Value: res,
		})
		Expect(err).NotTo(HaveOccurred())
		checkExpectedConfigs(
			kvps,
			isGlobalBgpConfig,
			numBgpConfigs,
			expected,
		)
	})

	It("should handle new config options specified through annotations", func() {
		cc := updateprocessors.NewBGPConfigUpdateProcessor()
		res := apiv3.NewBGPConfiguration()

		By("validating that the new values are output in addition to the existing ones")
		res.Annotations = map[string]string{
			"config.projectcalico.org/NewConfigType":        "newFieldValue",
			"config.projectcalico.org/AnotherNewConfigType": "newFieldValue2",
			"thisisnotvalid": "not included",
		}
		asNum := numorstring.ASNumber(12345)
		res.Spec.ASNumber = &asNum
		expected := map[string]interface{}{
			"as_num":               "12345",
			"NewConfigType":        "newFieldValue",
			"AnotherNewConfigType": "newFieldValue2",
			"extensions":           "{}",
		}
		kvps, err := cc.Process(&model.KVPair{
			Key:   globalBgpConfigKey,
			Value: res,
		})
		Expect(err).NotTo(HaveOccurred())
		checkExpectedConfigs(
			kvps,
			isGlobalBgpConfig,
			numBgpConfigs+2,
			expected,
		)

		By("validating that the options are persisted to allow delete notifications")
		res.Annotations = nil
		expected = map[string]interface{}{
			"as_num":               "12345",
			"NewConfigType":        nil,
			"AnotherNewConfigType": nil,
			"extensions":           "{}",
		}
		kvps, err = cc.Process(&model.KVPair{
			Key:   globalBgpConfigKey,
			Value: res,
		})
		Expect(err).NotTo(HaveOccurred())
		checkExpectedConfigs(
			kvps,
			isGlobalBgpConfig,
			numBgpConfigs+2,
			expected,
		)

		By("validating the delete keys also include the cached config options")
		kvps, err = cc.Process(&model.KVPair{
			Key: globalBgpConfigKey,
		})
		checkExpectedConfigs(
			kvps,
			isGlobalBgpConfig,
			numBgpConfigs+2,
			map[string]interface{}{
				"NewConfigType":        nil,
				"AnotherNewConfigType": nil,
			},
		)

		By("adding another new config option and reusing one of the previous ones")
		res.Annotations = map[string]string{
			"config.projectcalico.org/NewConfigType":           "foobar",
			"config.projectcalico.org/YetAnotherNewConfigType": "foobarbaz",
		}
		res.Spec.ASNumber = nil
		expected = map[string]interface{}{
			"as_num":                  nil,
			"NewConfigType":           "foobar",
			"AnotherNewConfigType":    nil,
			"YetAnotherNewConfigType": "foobarbaz",
			"extensions":              "{}",
		}
		kvps, err = cc.Process(&model.KVPair{
			Key:   globalBgpConfigKey,
			Value: res,
		})
		Expect(err).NotTo(HaveOccurred())
		checkExpectedConfigs(
			kvps,
			isGlobalBgpConfig,
			numBgpConfigs+3,
			expected,
		)

		By("validating the delete keys also include the new cached config option")
		kvps, err = cc.Process(&model.KVPair{
			Key: globalBgpConfigKey,
		})
		checkExpectedConfigs(
			kvps,
			isGlobalBgpConfig,
			numBgpConfigs+3,
			map[string]interface{}{
				"NewConfigType":           nil,
				"AnotherNewConfigType":    nil,
				"YetAnotherNewConfigType": nil,
			},
		)

		By("invoking resync and checking old fields are no longer cached")
		cc.OnSyncerStarting()
		res.Annotations = nil
		res.Spec.ASNumber = nil
		kvps, err = cc.Process(&model.KVPair{
			Key:   globalBgpConfigKey,
			Value: res,
		})
		Expect(err).NotTo(HaveOccurred())
		checkExpectedConfigs(
			kvps,
			isGlobalBgpConfig,
			numBgpConfigs,
			map[string]interface{}{
				"extensions": "{}",
			},
		)

		By("validating the delete keys are also back to original")
		kvps, err = cc.Process(&model.KVPair{
			Key: globalClusterKey,
		})
		checkExpectedConfigs(
			kvps,
			isGlobalBgpConfig,
			numBgpConfigs,
			nil,
		)
	})

	It("should handle BGP configuration correctly", func() {
		cc := updateprocessors.NewBGPConfigUpdateProcessor()
		res := apiv3.NewBGPConfiguration()

		By("validating an empty configuration")
		expected := map[string]interface{}{
			"loglevel":   nil,
			"as_num":     nil,
			"node_mesh":  nil,
			"extensions": "{}",
		}
		kvps, err := cc.Process(&model.KVPair{
			Key:   globalBgpConfigKey,
			Value: res,
		})
		Expect(err).NotTo(HaveOccurred())
		checkExpectedConfigs(
			kvps,
			isGlobalBgpConfig,
			numBgpConfigs,
			expected,
		)

		By("validating a full configuration")
		asNum := numorstring.ASNumber(12345)
		n2n := true
		res.Spec.LogSeverityScreen = "warning"
		res.Spec.ASNumber = &asNum
		res.Spec.NodeToNodeMeshEnabled = &n2n
		expected = map[string]interface{}{
			"loglevel":   "none",
			"as_num":     "12345",
			"node_mesh":  "{\"enabled\":true}",
			"extensions": "{}",
		}
		kvps, err = cc.Process(&model.KVPair{
			Key:   globalBgpConfigKey,
			Value: res,
		})
		Expect(err).NotTo(HaveOccurred())
		checkExpectedConfigs(
			kvps,
			isGlobalBgpConfig,
			numBgpConfigs,
			expected,
		)

		By("validating a partial configuration")
		n2n = false
		res.Spec.LogSeverityScreen = "debug"
		res.Spec.ASNumber = nil
		res.Spec.NodeToNodeMeshEnabled = &n2n
		expected = map[string]interface{}{
			"loglevel":   "debug",
			"as_num":     nil,
			"node_mesh":  "{\"enabled\":false}",
			"extensions": "{}",
		}
		kvps, err = cc.Process(&model.KVPair{
			Key:   globalBgpConfigKey,
			Value: res,
		})
		Expect(err).NotTo(HaveOccurred())
		checkExpectedConfigs(
			kvps,
			isGlobalBgpConfig,
			numBgpConfigs,
			expected,
		)

		By("validating node specific configuration")
		n2n = false
		res.Spec.LogSeverityScreen = "debug"
		res.Spec.ASNumber = nil
		res.Spec.NodeToNodeMeshEnabled = nil
		expected = map[string]interface{}{
			"loglevel":   "debug",
			"as_num":     nil,
			"node_mesh":  nil,
			"extensions": "{}",
		}
		kvps, err = cc.Process(&model.KVPair{
			Key:   nodeBgpConfigKey,
			Value: res,
		})
		Expect(err).NotTo(HaveOccurred())
		checkExpectedConfigs(
			kvps,
			isNodeBgpConfig,
			numBgpConfigs,
			expected,
		)
	})

	It("should handle node cluster information", func() {
		cc := updateprocessors.NewClusterInfoUpdateProcessor()
		res := apiv3.NewClusterInformation()

		By("validating an empty per node cluster is processed correctly")
		kvps, err := cc.Process(&model.KVPair{
			Key:   nodeClusterKey,
			Value: res,
		})
		Expect(err).NotTo(HaveOccurred())
		checkExpectedConfigs(
			kvps,
			isNodeFelixConfig,
			numNodeClusterConfigs,
			nil,
		)

		By("validating it is not possible to set/override values using the annotations")
		res.Annotations = map[string]string{
			"config.projectcalico.org/ClusterType": "this is not validated!",
			"config.projectcalico.org/NewField":    "this is also not validated!",
		}
		kvps, err = cc.Process(&model.KVPair{
			Key:   nodeClusterKey,
			Value: res,
		})
		Expect(err).NotTo(HaveOccurred())
		checkExpectedConfigs(
			kvps,
			isNodeFelixConfig,
			numNodeClusterConfigs,
			nil,
		)
	})
})

// Check the KVPairs returned by the UpdateProcessor are as expected.  The expectedValues contains
// the expected set of data in the updates, any config not specified in the set is expected
// to be nil in the KVPair.
// You can use expectedValues to verify certain fields were included in the response even
// if the values were nil.
func checkExpectedConfigs(kvps []*model.KVPair, dataType int, expectedNum int, expectedValues map[string]interface{}) {
	// Copy/convert input data.  We keep track of:
	// - all field names, so that we can check for duplicates
	// - extra fields that we have not yet seen
	// - expected field values that we have not yet validated
	ev := make(map[string]interface{}, len(expectedValues))
	for k, v := range expectedValues {
		ev[k] = v
	}
	allNames := map[string]struct{}{}

	By(" - checking the expected number of results")
	Expect(kvps).To(HaveLen(expectedNum))

	By(" - checking for duplicated, nil values and assigned values as expected")
	for _, kvp := range kvps {
		var name string
		switch dataType {
		case isGlobalFelixConfig:
			switch kvp.Key.(type) {
			case model.ReadyFlagKey:
				name = "ready-flag"
			default:
				Expect(kvp.Key).To(BeAssignableToTypeOf(model.GlobalConfigKey{}))
				name = kvp.Key.(model.GlobalConfigKey).Name
			}
		case isNodeFelixConfig:
			switch kt := kvp.Key.(type) {
			case model.HostConfigKey:
				node := kt.Hostname
				Expect(node).To(Equal("mynode"))
				name = kt.Name
			case model.HostIPKey:
				// Although the HostIPKey is not in the same key space as the HostConfig, we
				// special case this to make this test reusable for more tests.
				node := kt.Hostname
				Expect(node).To(Equal("mynode"))
				name = hostIPMarker
				logrus.Warnf("IP in key: %s", kvp.Value)
			default:
				Expect(kvp.Key).To(BeAssignableToTypeOf(model.HostConfigKey{}))
			}
		case isGlobalBgpConfig:
			Expect(kvp.Key).To(BeAssignableToTypeOf(model.GlobalBGPConfigKey{}))
			name = kvp.Key.(model.GlobalBGPConfigKey).Name
		case isNodeBgpConfig:
			Expect(kvp.Key).To(BeAssignableToTypeOf(model.NodeBGPConfigKey{}))
			node := kvp.Key.(model.NodeBGPConfigKey).Nodename
			Expect(node).To(Equal("bgpnode1"))
			name = kvp.Key.(model.NodeBGPConfigKey).Name
		}

		// Validate and track the expected values.
		if v, ok := ev[name]; ok {
			if v == nil {
				Expect(kvp.Value).To(BeNil(), "Field: "+name)
			} else {
				Expect(kvp.Value).To(Equal(v), "Field: "+name)
			}
			delete(ev, name)
		} else {
			Expect(kvp.Value).To(BeNil(), "Field: "+name)
		}

		// Validate the fields we have seen, checking for duplicates.
		_, ok := allNames[name]
		Expect(ok).To(BeFalse(), fmt.Sprintf("config name is repeated in response: %s", name))
		allNames[name] = struct{}{}
	}

	By(" - checking all expected values were accounted for")
	Expect(ev).To(HaveLen(0), fmt.Sprintf("config name missing in response"))
}<|MERGE_RESOLUTION|>--- conflicted
+++ resolved
@@ -1,4 +1,4 @@
-// Copyright (c) 2017-2018 Tigera, Inc. All rights reserved.
+// Copyright (c) 2017-2019 Tigera, Inc. All rights reserved.
 
 // Licensed under the Apache License, Version 2.0 (the "License");
 // you may not use this file except in compliance with the License.
@@ -70,17 +70,10 @@
 		Kind: apiv3.KindBGPConfiguration,
 		Name: "node.bgpnode1",
 	}
-<<<<<<< HEAD
-	numFelixConfigs := 104
+	numFelixConfigs := 106
 	numClusterConfigs := 5
 	numNodeClusterConfigs := 4
 	numBgpConfigs := 4
-=======
-	numFelixConfigs := 56
-	numClusterConfigs := 4
-	numNodeClusterConfigs := 3
-	numBgpConfigs := 3
->>>>>>> d94130ce
 	felixMappedNames := map[string]interface{}{
 		"RouteRefreshInterval":               nil,
 		"IptablesRefreshInterval":            nil,
@@ -226,23 +219,11 @@
 		res.Spec.ExternalNodesCIDRList = &[]string{"1.1.1.1", "2.2.2.2"}
 		res.Spec.IptablesNATOutgoingInterfaceFilter = "cali-123"
 		expected := map[string]interface{}{
-<<<<<<< HEAD
-			"RouteRefreshInterval":            "12.345",
-			"IptablesLockProbeIntervalMillis": "54.321",
-			"EndpointReportingDelaySecs":      "0",
-			"IpsetsRefreshInterval":           "0.1",
-			"IPSecPolicyRefreshInterval":      "30",
-			"InterfacePrefix":                 "califoobar",
-			"IpInIpEnabled":                   "false",
-			"IptablesMarkMask":                "1313",
-			"FailsafeInboundHostPorts":        "none",
-			"FailsafeOutboundHostPorts":       "tcp:1234,udp:22,tcp:65535",
-			"ExternalNodesCIDRList":           "1.1.1.1,2.2.2.2",
-=======
 			"RouteRefreshInterval":               "12.345",
 			"IptablesLockProbeIntervalMillis":    "54.321",
 			"EndpointReportingDelaySecs":         "0",
 			"IpsetsRefreshInterval":              "0.1",
+			"IPSecPolicyRefreshInterval":         "30",
 			"InterfacePrefix":                    "califoobar",
 			"IpInIpEnabled":                      "false",
 			"IptablesMarkMask":                   "1313",
@@ -250,7 +231,6 @@
 			"FailsafeOutboundHostPorts":          "tcp:1234,udp:22,tcp:65535",
 			"ExternalNodesCIDRList":              "1.1.1.1,2.2.2.2",
 			"IptablesNATOutgoingInterfaceFilter": "cali-123",
->>>>>>> d94130ce
 		}
 		kvps, err := cc.Process(&model.KVPair{
 			Key:   perNodeFelixKey,
