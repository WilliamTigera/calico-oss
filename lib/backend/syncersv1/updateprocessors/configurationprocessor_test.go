--- conflicted
+++ resolved
@@ -74,17 +74,10 @@
 		Kind: apiv3.KindBGPConfiguration,
 		Name: "node.bgpnode1",
 	}
-<<<<<<< HEAD
-	numFelixConfigs := 156
+	numFelixConfigs := 155
 	numClusterConfigs := 6
 	numNodeClusterConfigs := 5
 	numBgpConfigs := 6
-=======
-	numFelixConfigs := 85
-	numClusterConfigs := 5
-	numNodeClusterConfigs := 4
-	numBgpConfigs := 5
->>>>>>> 7bb88b19
 	felixMappedNames := map[string]interface{}{
 		"RouteRefreshInterval":               nil,
 		"IptablesRefreshInterval":            nil,
