--- conflicted
+++ resolved
@@ -70,15 +70,15 @@
 		Kind: apiv3.KindBGPConfiguration,
 		Name: "node.bgpnode1",
 	}
-<<<<<<< HEAD
 	numFelixConfigs := 60
 	numClusterConfigs := 5
 	numNodeClusterConfigs := 4
-=======
-	numFelixConfigs := 51
-	numClusterConfigs := 4
-	numNodeClusterConfigs := 3
->>>>>>> 26b83dc3
+	/*
+		// TODO: FIGURE OUT IF THIS IS CORRECT
+		numFelixConfigs := 51
+		numClusterConfigs := 4
+		numNodeClusterConfigs := 3
+	*/
 	numBgpConfigs := 3
 	felixMappedNames := map[string]interface{}{
 		"RouteRefreshInterval":    nil,
