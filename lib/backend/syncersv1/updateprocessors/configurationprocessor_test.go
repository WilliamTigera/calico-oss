// Copyright (c) 2017-2020 Tigera, Inc. All rights reserved.

// Licensed under the Apache License, Version 2.0 (the "License");
// you may not use this file except in compliance with the License.
// You may obtain a copy of the License at
//
//     http://www.apache.org/licenses/LICENSE-2.0
//
// Unless required by applicable law or agreed to in writing, software
// distributed under the License is distributed on an "AS IS" BASIS,
// WITHOUT WARRANTIES OR CONDITIONS OF ANY KIND, either express or implied.
// See the License for the specific language governing permissions and
// limitations under the License.

package updateprocessors_test

import (
	"fmt"
	"time"

	. "github.com/onsi/ginkgo"
	. "github.com/onsi/ginkgo/extensions/table"
	. "github.com/onsi/gomega"
	metav1 "k8s.io/apimachinery/pkg/apis/meta/v1"

	"github.com/sirupsen/logrus"

	apiv3 "github.com/projectcalico/libcalico-go/lib/apis/v3"
	"github.com/projectcalico/libcalico-go/lib/backend/model"
	"github.com/projectcalico/libcalico-go/lib/backend/syncersv1/updateprocessors"
	"github.com/projectcalico/libcalico-go/lib/net"
	"github.com/projectcalico/libcalico-go/lib/numorstring"
)

const (
	// What the expected sync datatypes are.
	isGlobalFelixConfig = iota
	isNodeFelixConfig
	isGlobalBgpConfig
	isNodeBgpConfig

	hostIPMarker = "*HOSTIP*"
	nodeMarker   = "*NODEMARKER*"
)

var _ = Describe("Test the generic configuration update processor and the concrete implementations", func() {
	// Define some common values
	perNodeFelixKey := model.ResourceKey{
		Kind: apiv3.KindFelixConfiguration,
		Name: "node.mynode",
	}
	globalFelixKey := model.ResourceKey{
		Kind: apiv3.KindFelixConfiguration,
		Name: "default",
	}
	invalidFelixKey := model.ResourceKey{
		Kind: apiv3.KindFelixConfiguration,
		Name: "foobar",
	}
	globalClusterKey := model.ResourceKey{
		Kind: apiv3.KindClusterInformation,
		Name: "default",
	}
	nodeClusterKey := model.ResourceKey{
		Kind: apiv3.KindClusterInformation,
		Name: "node.mynode",
	}
	globalBgpConfigKey := model.ResourceKey{
		Kind: apiv3.KindBGPConfiguration,
		Name: "default",
	}
	nodeBgpConfigKey := model.ResourceKey{
		Kind: apiv3.KindBGPConfiguration,
		Name: "node.bgpnode1",
	}
<<<<<<< HEAD
	numFelixConfigs := 136
	numClusterConfigs := 5
	numNodeClusterConfigs := 4
	numBgpConfigs := 6
=======
	numFelixConfigs := 69
	numClusterConfigs := 4
	numNodeClusterConfigs := 3
	numBgpConfigs := 5
>>>>>>> f4cc1f89
	felixMappedNames := map[string]interface{}{
		"RouteRefreshInterval":               nil,
		"IptablesRefreshInterval":            nil,
		"IpsetsRefreshInterval":              nil,
		"IpInIpEnabled":                      nil,
		"IpInIpMtu":                          nil,
		"IptablesNATOutgoingInterfaceFilter": nil,
	}

	It("should handle conversion of node-specific delete with no additional configs", func() {
		cc := updateprocessors.NewFelixConfigUpdateProcessor()
		By("converting a per-node felix key and checking for the correct number of fields")
		kvps, err := cc.Process(&model.KVPair{
			Key: perNodeFelixKey,
		})
		Expect(err).NotTo(HaveOccurred())
		checkExpectedConfigs(kvps, isNodeFelixConfig, numFelixConfigs, felixMappedNames)
	})

	It("should handle conversion of global delete with no additional configs", func() {
		cc := updateprocessors.NewFelixConfigUpdateProcessor()
		By("converting a global felix key and checking for the correct number of fields")
		kvps, err := cc.Process(&model.KVPair{
			Key: globalFelixKey,
		})
		Expect(err).NotTo(HaveOccurred())
		checkExpectedConfigs(kvps, isGlobalFelixConfig, numFelixConfigs, felixMappedNames)
	})

	It("should handle conversion of node-specific zero value KVPairs with no additional configs", func() {
		cc := updateprocessors.NewFelixConfigUpdateProcessor()
		kvps, err := cc.Process(&model.KVPair{
			Key:   perNodeFelixKey,
			Value: apiv3.NewFelixConfiguration(),
		})
		Expect(err).NotTo(HaveOccurred())
		// Explicitly pass in the "mapped" name values to check to ensure the names are mapped.
		checkExpectedConfigs(
			kvps,
			isNodeFelixConfig,
			numFelixConfigs,
			felixMappedNames,
		)
	})

	It("should handle conversion of global zero value KVPairs with no additional configs", func() {
		cc := updateprocessors.NewFelixConfigUpdateProcessor()
		kvps, err := cc.Process(&model.KVPair{
			Key:   globalFelixKey,
			Value: apiv3.NewFelixConfiguration(),
		})
		Expect(err).NotTo(HaveOccurred())
		// Explicitly pass in the "mapped" name values to check to ensure the names are mapped.
		checkExpectedConfigs(
			kvps,
			isGlobalFelixConfig,
			numFelixConfigs,
			felixMappedNames,
		)
	})

	It("should gracefully handle invalid names/keys/types/values", func() {
		cc := updateprocessors.NewFelixConfigUpdateProcessor()
		By("Testing invalid Key on ProcessDeleted")
		_, err := cc.Process(&model.KVPair{
			Key: model.GlobalBGPPeerKey{
				PeerIP: net.MustParseIP("1.2.3.4"),
			},
		})
		Expect(err).To(HaveOccurred())

		By("Testing invalid Key on Process")
		_, err = cc.Process(&model.KVPair{
			Key: model.GlobalBGPPeerKey{
				PeerIP: net.MustParseIP("1.2.3.4"),
			},
			Value: apiv3.NewFelixConfiguration(),
		})
		Expect(err).To(HaveOccurred())

		By("Testing non-resource type value on Process with add/mod")
		_, err = cc.Process(&model.KVPair{
			Key:   globalFelixKey,
			Value: "this isn't a resource",
		})
		Expect(err).To(HaveOccurred())

		By("Testing incorrect resource type value on Process with add/mod")
		_, err = cc.Process(&model.KVPair{
			Key:   globalFelixKey,
			Value: apiv3.NewWorkloadEndpoint(),
		})
		Expect(err).To(HaveOccurred())

		By("Testing incorrect name structure on Process with add/mod")
		_, err = cc.Process(&model.KVPair{
			Key:   invalidFelixKey,
			Value: apiv3.NewFelixConfiguration(),
		})
		Expect(err).To(HaveOccurred())

		By("Testing incorrect name structure on Process with delete")
		_, err = cc.Process(&model.KVPair{
			Key: invalidFelixKey,
		})
		Expect(err).To(HaveOccurred())
	})

	It("should handle different field types being assigned", func() {
		cc := updateprocessors.NewFelixConfigUpdateProcessor()
		By("converting a per-node felix KVPair with certain values and checking for the correct number of fields")
		res := apiv3.NewFelixConfiguration()
		duration1 := metav1.Duration{Duration: time.Duration(12.345 * float64(time.Second))}
		duration2 := metav1.Duration{Duration: time.Duration(54.321 * float64(time.Millisecond))}
		duration3 := metav1.Duration{Duration: time.Duration(0)}
		duration4 := metav1.Duration{Duration: time.Duration(0.1 * float64(time.Second))}
		duration5 := metav1.Duration{Duration: time.Duration(30 * time.Second)}
		bool1 := false
		uint1 := uint32(1313)
		res.Spec.RouteRefreshInterval = &duration1
		res.Spec.IptablesLockProbeInterval = &duration2
		res.Spec.EndpointReportingDelay = &duration3
		res.Spec.IpsetsRefreshInterval = &duration4
		res.Spec.IPSecPolicyRefreshInterval = &duration5
		res.Spec.InterfacePrefix = "califoobar"
		res.Spec.IPIPEnabled = &bool1
		res.Spec.IptablesMarkMask = &uint1
		res.Spec.FailsafeInboundHostPorts = &[]apiv3.ProtoPort{}
		res.Spec.FailsafeOutboundHostPorts = &[]apiv3.ProtoPort{
			{
				Protocol: "TCP",
				Port:     1234,
			},
			{
				Protocol: "UDP",
				Port:     22,
			},
			{
				Protocol: "TCP",
				Port:     65535,
			},
		}
		res.Spec.ExternalNodesCIDRList = &[]string{"1.1.1.1", "2.2.2.2"}
		res.Spec.IptablesNATOutgoingInterfaceFilter = "cali-123"
		expected := map[string]interface{}{
			"RouteRefreshInterval":               "12.345",
			"IptablesLockProbeIntervalMillis":    "54.321",
			"EndpointReportingDelaySecs":         "0",
			"IpsetsRefreshInterval":              "0.1",
			"IPSecPolicyRefreshInterval":         "30",
			"InterfacePrefix":                    "califoobar",
			"IpInIpEnabled":                      "false",
			"IptablesMarkMask":                   "1313",
			"FailsafeInboundHostPorts":           "none",
			"FailsafeOutboundHostPorts":          "tcp:1234,udp:22,tcp:65535",
			"ExternalNodesCIDRList":              "1.1.1.1,2.2.2.2",
			"IptablesNATOutgoingInterfaceFilter": "cali-123",
		}
		kvps, err := cc.Process(&model.KVPair{
			Key:   perNodeFelixKey,
			Value: res,
		})
		Expect(err).NotTo(HaveOccurred())
		checkExpectedConfigs(
			kvps,
			isNodeFelixConfig,
			numFelixConfigs,
			expected,
		)
	})

	It("should handle cluster config string slice field", func() {
		cc := updateprocessors.NewClusterInfoUpdateProcessor()
		By("converting a global cluster info KVPair with values assigned")
		res := apiv3.NewClusterInformation()
		res.Spec.ClusterGUID = "abcedfg"
		res.Spec.ClusterType = "Mesos,K8s"
		expected := map[string]interface{}{
			"ClusterGUID": "abcedfg",
			"ClusterType": "Mesos,K8s",
		}
		kvps, err := cc.Process(&model.KVPair{
			Key:   globalClusterKey,
			Value: res,
		})
		Expect(err).NotTo(HaveOccurred())
		checkExpectedConfigs(
			kvps,
			isGlobalFelixConfig,
			numClusterConfigs,
			expected,
		)
	})

	It("should handle cluster config ready flag field", func() {
		cc := updateprocessors.NewClusterInfoUpdateProcessor()
		By("converting a global cluster info KVPair with values assigned")
		res := apiv3.NewClusterInformation()
		ready := true
		res.Spec.DatastoreReady = &ready
		expected := map[string]interface{}{
			"ready-flag": true,
		}
		kvps, err := cc.Process(&model.KVPair{
			Key:   globalClusterKey,
			Value: res,
		})
		Expect(err).NotTo(HaveOccurred())
		checkExpectedConfigs(
			kvps,
			isGlobalFelixConfig,
			numClusterConfigs,
			expected,
		)
	})

	It("should handle cluster config ready flag field (false)", func() {
		cc := updateprocessors.NewClusterInfoUpdateProcessor()
		By("converting a global cluster info KVPair with values assigned")
		res := apiv3.NewClusterInformation()
		ready := false
		res.Spec.DatastoreReady = &ready
		expected := map[string]interface{}{
			"ready-flag": false,
		}
		kvps, err := cc.Process(&model.KVPair{
			Key:   globalClusterKey,
			Value: res,
		})
		Expect(err).NotTo(HaveOccurred())
		checkExpectedConfigs(
			kvps,
			isGlobalFelixConfig,
			numClusterConfigs,
			expected,
		)
	})

	It("should expand mappings to the proper key value pairs", func() {
		cc := updateprocessors.NewBGPConfigUpdateProcessor()
		res := apiv3.NewBGPConfiguration()
		asNum := numorstring.ASNumber(12345)
		res.Spec.ASNumber = &asNum
		res.Spec.LogSeverityScreen = "debug"
		res.Spec.Extensions = map[string]string{
			"testKey":  "testValue",
			"testKey2": "testValue2",
		}
		expected := map[string]interface{}{
			"loglevel":   "debug",
			"as_num":     "12345",
			"extensions": "{\"testKey\":\"testValue\",\"testKey2\":\"testValue2\"}",
		}
		kvps, err := cc.Process(&model.KVPair{
			Key:   globalBgpConfigKey,
			Value: res,
		})
		Expect(err).NotTo(HaveOccurred())
		checkExpectedConfigs(
			kvps,
			isGlobalBgpConfig,
			numBgpConfigs,
			expected,
		)
	})

	It("should allow setting of a known field through an annotation to override validation", func() {
		cc := updateprocessors.NewBGPConfigUpdateProcessor()
		res := apiv3.NewBGPConfiguration()
		res.Annotations = map[string]string{
			"config.projectcalico.org/loglevel": "this is not validated!",
		}
		expected := map[string]interface{}{
			"loglevel":   "this is not validated!",
			"extensions": "{}",
		}
		kvps, err := cc.Process(&model.KVPair{
			Key:   globalBgpConfigKey,
			Value: res,
		})
		Expect(err).NotTo(HaveOccurred())
		checkExpectedConfigs(
			kvps,
			isGlobalBgpConfig,
			numBgpConfigs,
			expected,
		)
	})

	It("should override struct value when equivalent annotation is set", func() {
		cc := updateprocessors.NewBGPConfigUpdateProcessor()
		res := apiv3.NewBGPConfiguration()
		res.Annotations = map[string]string{
			"config.projectcalico.org/loglevel": "this is not validated!",
			"config.projectcalico.org/as_num":   "asnum foobar",
		}
		asNum := numorstring.ASNumber(12345)
		res.Spec.ASNumber = &asNum
		res.Spec.LogSeverityScreen = "debug"
		expected := map[string]interface{}{
			"loglevel":   "this is not validated!",
			"as_num":     "asnum foobar",
			"extensions": "{}",
		}
		kvps, err := cc.Process(&model.KVPair{
			Key:   globalBgpConfigKey,
			Value: res,
		})
		Expect(err).NotTo(HaveOccurred())
		checkExpectedConfigs(
			kvps,
			isGlobalBgpConfig,
			numBgpConfigs,
			expected,
		)
	})

	It("should handle new config options specified through annotations", func() {
		cc := updateprocessors.NewBGPConfigUpdateProcessor()
		res := apiv3.NewBGPConfiguration()

		By("validating that the new values are output in addition to the existing ones")
		res.Annotations = map[string]string{
			"config.projectcalico.org/NewConfigType":        "newFieldValue",
			"config.projectcalico.org/AnotherNewConfigType": "newFieldValue2",
			"thisisnotvalid": "not included",
		}
		asNum := numorstring.ASNumber(12345)
		res.Spec.ASNumber = &asNum
		expected := map[string]interface{}{
			"as_num":               "12345",
			"NewConfigType":        "newFieldValue",
			"AnotherNewConfigType": "newFieldValue2",
			"extensions":           "{}",
		}
		kvps, err := cc.Process(&model.KVPair{
			Key:   globalBgpConfigKey,
			Value: res,
		})
		Expect(err).NotTo(HaveOccurred())
		checkExpectedConfigs(
			kvps,
			isGlobalBgpConfig,
			numBgpConfigs+2,
			expected,
		)

		By("validating that the options are persisted to allow delete notifications")
		res.Annotations = nil
		expected = map[string]interface{}{
			"as_num":               "12345",
			"NewConfigType":        nil,
			"AnotherNewConfigType": nil,
			"extensions":           "{}",
		}
		kvps, err = cc.Process(&model.KVPair{
			Key:   globalBgpConfigKey,
			Value: res,
		})
		Expect(err).NotTo(HaveOccurred())
		checkExpectedConfigs(
			kvps,
			isGlobalBgpConfig,
			numBgpConfigs+2,
			expected,
		)

		By("validating the delete keys also include the cached config options")
		kvps, err = cc.Process(&model.KVPair{
			Key: globalBgpConfigKey,
		})
		checkExpectedConfigs(
			kvps,
			isGlobalBgpConfig,
			numBgpConfigs+2,
			map[string]interface{}{
				"NewConfigType":        nil,
				"AnotherNewConfigType": nil,
			},
		)

		//		By("adding another new config option and reusing one of the previous ones")
		//		res.Annotations = map[string]string{
		//			"config.projectcalico.org/NewConfigType":           "foobar",
		//			"config.projectcalico.org/YetAnotherNewConfigType": "foobarbaz",
		//		}
		//		res.Spec.ASNumber = nil
		//		expected = map[string]interface{}{
		//			"as_num":                  nil,
		//			"NewConfigType":           "foobar",
		//			"AnotherNewConfigType":    nil,
		//			"YetAnotherNewConfigType": "foobarbaz",
		//			"extensions":              "{}",
		//		}
		//		kvps, err = cc.Process(&model.KVPair{
		//			Key:   globalBgpConfigKey,
		//			Value: res,
		//		})
		//		Expect(err).NotTo(HaveOccurred())
		//		checkExpectedConfigs(
		//			kvps,
		//			isGlobalBgpConfig,
		//			numBgpConfigs+3,
		//			expected,
		//		)

		By("validating the delete keys also include the new cached config option")
		kvps, err = cc.Process(&model.KVPair{
			Key: globalBgpConfigKey,
		})
		checkExpectedConfigs(
			kvps,
			isGlobalBgpConfig,
			numBgpConfigs+2,
			map[string]interface{}{
				"NewConfigType":        nil,
				"AnotherNewConfigType": nil,
				//				"YetAnotherNewConfigType": nil,
			},
		)

		By("invoking resync and checking old fields are no longer cached")
		cc.OnSyncerStarting()
		res.Annotations = nil
		res.Spec.ASNumber = nil
		kvps, err = cc.Process(&model.KVPair{
			Key:   globalBgpConfigKey,
			Value: res,
		})
		Expect(err).NotTo(HaveOccurred())
		checkExpectedConfigs(
			kvps,
			isGlobalBgpConfig,
			numBgpConfigs,
			map[string]interface{}{
				"extensions": "{}",
			},
		)

		By("validating the delete keys are also back to original")
		kvps, err = cc.Process(&model.KVPair{
			Key: globalClusterKey,
		})
		checkExpectedConfigs(
			kvps,
			isGlobalBgpConfig,
			numBgpConfigs,
			nil,
		)
	})

	It("should handle BGP configuration correctly", func() {
		cc := updateprocessors.NewBGPConfigUpdateProcessor()
		res := apiv3.NewBGPConfiguration()

		By("validating an empty configuration")
		expected := map[string]interface{}{
			"loglevel":   nil,
			"as_num":     nil,
			"node_mesh":  nil,
			"extensions": "{}",
		}
		kvps, err := cc.Process(&model.KVPair{
			Key:   globalBgpConfigKey,
			Value: res,
		})
		Expect(err).NotTo(HaveOccurred())
		checkExpectedConfigs(
			kvps,
			isGlobalBgpConfig,
			numBgpConfigs,
			expected,
		)

		By("validating a full configuration")
		asNum := numorstring.ASNumber(12345)
		n2n := true
		res.Spec.LogSeverityScreen = "warning"
		res.Spec.ASNumber = &asNum
		res.Spec.NodeToNodeMeshEnabled = &n2n
		expected = map[string]interface{}{
			"loglevel":   "none",
			"as_num":     "12345",
			"node_mesh":  "{\"enabled\":true}",
			"extensions": "{}",
		}
		kvps, err = cc.Process(&model.KVPair{
			Key:   globalBgpConfigKey,
			Value: res,
		})
		Expect(err).NotTo(HaveOccurred())
		checkExpectedConfigs(
			kvps,
			isGlobalBgpConfig,
			numBgpConfigs,
			expected,
		)

		By("validating a partial configuration")
		n2n = false
		res.Spec.LogSeverityScreen = "debug"
		res.Spec.ASNumber = nil
		res.Spec.NodeToNodeMeshEnabled = &n2n
		expected = map[string]interface{}{
			"loglevel":   "debug",
			"as_num":     nil,
			"node_mesh":  "{\"enabled\":false}",
			"extensions": "{}",
		}
		kvps, err = cc.Process(&model.KVPair{
			Key:   globalBgpConfigKey,
			Value: res,
		})
		Expect(err).NotTo(HaveOccurred())
		checkExpectedConfigs(
			kvps,
			isGlobalBgpConfig,
			numBgpConfigs,
			expected,
		)

		By("validating node specific configuration")
		n2n = false
		res.Spec.LogSeverityScreen = "debug"
		res.Spec.ASNumber = nil
		res.Spec.NodeToNodeMeshEnabled = nil
		expected = map[string]interface{}{
			"loglevel":   "debug",
			"as_num":     nil,
			"node_mesh":  nil,
			"extensions": "{}",
		}
		kvps, err = cc.Process(&model.KVPair{
			Key:   nodeBgpConfigKey,
			Value: res,
		})
		Expect(err).NotTo(HaveOccurred())
		checkExpectedConfigs(
			kvps,
			isNodeBgpConfig,
			numBgpConfigs,
			expected,
		)
	})

	It("should handle node cluster information", func() {
		cc := updateprocessors.NewClusterInfoUpdateProcessor()
		res := apiv3.NewClusterInformation()

		By("validating an empty per node cluster is processed correctly")
		kvps, err := cc.Process(&model.KVPair{
			Key:   nodeClusterKey,
			Value: res,
		})
		Expect(err).NotTo(HaveOccurred())
		checkExpectedConfigs(
			kvps,
			isNodeFelixConfig,
			numNodeClusterConfigs,
			nil,
		)

		By("validating it is not possible to set/override values using the annotations")
		res.Annotations = map[string]string{
			"config.projectcalico.org/ClusterType": "this is not validated!",
			"config.projectcalico.org/NewField":    "this is also not validated!",
		}
		kvps, err = cc.Process(&model.KVPair{
			Key:   nodeClusterKey,
			Value: res,
		})
		Expect(err).NotTo(HaveOccurred())
		checkExpectedConfigs(
			kvps,
			isNodeFelixConfig,
			numNodeClusterConfigs,
			nil,
		)
	})

	DescribeTable("FelixConfiguration field handling",
		func(populateFunc func(*apiv3.FelixConfiguration), expectedConfig map[string]string) {
			fc := apiv3.NewFelixConfiguration()
			populateFunc(fc)
			cc := updateprocessors.NewFelixConfigUpdateProcessor()
			kvps, err := cc.Process(&model.KVPair{
				Key:   globalFelixKey,
				Value: fc,
			})
			Expect(err).NotTo(HaveOccurred())
			for _, kvp := range kvps {
				if kvp.Value == nil {
					continue
				}
				Expect(kvp.Key).To(BeAssignableToTypeOf(model.GlobalConfigKey{}))
				name := kvp.Key.(model.GlobalConfigKey).Name
				Expect(expectedConfig[name]).To(Equal(kvp.Value), "For "+name+":")
				delete(expectedConfig, name)
			}
			Expect(expectedConfig).To(BeEmpty())
		},
		Entry("Default DNS policy config",
			func(fc *apiv3.FelixConfiguration) {
				// Don't set any fields.
			},
			map[string]string{
				// Don't expect any non-nil settings.
			},
		),
		Entry("Non-default settings for DNS policy config",
			func(fc *apiv3.FelixConfiguration) {
				fc.Spec.DNSCacheFile = "/dnsinfo.txt"
				oneHour := metav1.Duration{time.Hour}
				fc.Spec.DNSCacheSaveInterval = &oneHour
				myServers := []string{"1.2.3.4", "5.6.7.8"}
				fc.Spec.DNSTrustedServers = &myServers
			},
			map[string]string{
				"DNSCacheFile":         "/dnsinfo.txt",
				"DNSCacheSaveInterval": "3600",
				"DNSTrustedServers":    "1.2.3.4,5.6.7.8",
			},
		),
		Entry("Disable trusting DNS servers",
			func(fc *apiv3.FelixConfiguration) {
				emptyStringSlice := []string{}
				fc.Spec.DNSTrustedServers = &emptyStringSlice
			},
			map[string]string{
				"DNSTrustedServers": "none",
			},
		),
		Entry("Non-default settings for DNS logging config",
			func(fc *apiv3.FelixConfiguration) {
				oneHour := metav1.Duration{time.Hour}
				fc.Spec.DNSLogsFlushInterval = &oneHour
				disabled := false
				fc.Spec.DNSLogsFileEnabled = &disabled
				fc.Spec.DNSLogsFileIncludeLabels = &disabled
				zero := 0
				two := 2
				fc.Spec.DNSLogsFileMaxFiles = &two
				fc.Spec.DNSLogsFileMaxFileSizeMB = &two
				fc.Spec.DNSLogsFileAggregationKind = &zero
				path := "/dnslogging"
				fc.Spec.DNSLogsFileDirectory = &path
			},
			map[string]string{
				"DNSLogsFlushInterval":       "3600",
				"DNSLogsFileEnabled":         "false",
				"DNSLogsFileMaxFiles":        "2",
				"DNSLogsFileMaxFileSizeMB":   "2",
				"DNSLogsFileDirectory":       "/dnslogging",
				"DNSLogsFileIncludeLabels":   "false",
				"DNSLogsFileAggregationKind": "0",
			},
		),
	)
})

// Check the KVPairs returned by the UpdateProcessor are as expected.  The expectedValues contains
// the expected set of data in the updates, any config not specified in the set is expected
// to be nil in the KVPair.
// You can use expectedValues to verify certain fields were included in the response even
// if the values were nil.
func checkExpectedConfigs(kvps []*model.KVPair, dataType int, expectedNum int, expectedValues map[string]interface{}) {
	// Copy/convert input data.  We keep track of:
	// - all field names, so that we can check for duplicates
	// - extra fields that we have not yet seen
	// - expected field values that we have not yet validated
	ev := make(map[string]interface{}, len(expectedValues))
	for k, v := range expectedValues {
		ev[k] = v
	}
	allNames := map[string]struct{}{}

	By(" - checking the expected number of results")
	ExpectWithOffset(1, kvps).To(HaveLen(expectedNum), "Wrong number of results")

	By(" - checking for duplicated, nil values and assigned values as expected")
	for _, kvp := range kvps {
		var name string
		switch dataType {
		case isGlobalFelixConfig:
			switch kvp.Key.(type) {
			case model.ReadyFlagKey:
				name = "ready-flag"
			default:
				Expect(kvp.Key).To(BeAssignableToTypeOf(model.GlobalConfigKey{}))
				name = kvp.Key.(model.GlobalConfigKey).Name
			}
		case isNodeFelixConfig:
			switch kt := kvp.Key.(type) {
			case model.HostConfigKey:
				node := kt.Hostname
				Expect(node).To(Equal("mynode"))
				name = kt.Name
			case model.HostIPKey:
				// Although the HostIPKey is not in the same key space as the HostConfig, we
				// special case this to make this test reusable for more tests.
				node := kt.Hostname
				Expect(node).To(Equal("mynode"))
				name = hostIPMarker
				logrus.Warnf("IP in key: %s", kvp.Value)
			case model.ResourceKey:
				node := kt.Name
				Expect(node).To(Equal("mynode"))
				name = nodeMarker
			default:
				Expect(kvp.Key).To(BeAssignableToTypeOf(model.HostConfigKey{}))
			}
		case isGlobalBgpConfig:
			Expect(kvp.Key).To(BeAssignableToTypeOf(model.GlobalBGPConfigKey{}))
			name = kvp.Key.(model.GlobalBGPConfigKey).Name
		case isNodeBgpConfig:
			Expect(kvp.Key).To(BeAssignableToTypeOf(model.NodeBGPConfigKey{}))
			node := kvp.Key.(model.NodeBGPConfigKey).Nodename
			Expect(node).To(Equal("bgpnode1"))
			name = kvp.Key.(model.NodeBGPConfigKey).Name
		}

		// Validate and track the expected values.
		if v, ok := ev[name]; ok {
			if v == nil {
				Expect(kvp.Value).To(BeNil(), "Field: "+name)
			} else {
				Expect(kvp.Value).To(Equal(v), "Field: "+name)
			}
			delete(ev, name)
		} else {
			Expect(kvp.Value).To(BeNil(), "Field: "+name)
		}

		// Validate the fields we have seen, checking for duplicates.
		_, ok := allNames[name]
		Expect(ok).To(BeFalse(), fmt.Sprintf("config name is repeated in response: %s", name))
		allNames[name] = struct{}{}
	}

	By(" - checking all expected values were accounted for")
	Expect(ev).To(HaveLen(0), fmt.Sprintf("config name missing in response"))
}<|MERGE_RESOLUTION|>--- conflicted
+++ resolved
@@ -73,17 +73,10 @@
 		Kind: apiv3.KindBGPConfiguration,
 		Name: "node.bgpnode1",
 	}
-<<<<<<< HEAD
-	numFelixConfigs := 136
+	numFelixConfigs := 135
 	numClusterConfigs := 5
 	numNodeClusterConfigs := 4
 	numBgpConfigs := 6
-=======
-	numFelixConfigs := 69
-	numClusterConfigs := 4
-	numNodeClusterConfigs := 3
-	numBgpConfigs := 5
->>>>>>> f4cc1f89
 	felixMappedNames := map[string]interface{}{
 		"RouteRefreshInterval":               nil,
 		"IptablesRefreshInterval":            nil,
