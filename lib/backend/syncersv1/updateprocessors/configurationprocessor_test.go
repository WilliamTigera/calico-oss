--- conflicted
+++ resolved
@@ -44,7 +44,7 @@
 )
 
 const (
-	numBaseFelixConfigs = 88
+	numBaseFelixConfigs = 158
 )
 
 var _ = Describe("Test the generic configuration update processor and the concrete implementations", func() {
@@ -69,15 +69,9 @@
 		Kind: apiv3.KindClusterInformation,
 		Name: "node.mynode",
 	}
-<<<<<<< HEAD
-	numFelixConfigs := 157
+	numFelixConfigs := numBaseFelixConfigs
 	numClusterConfigs := 6
 	numNodeClusterConfigs := 5
-=======
-	numFelixConfigs := numBaseFelixConfigs
-	numClusterConfigs := 5
-	numNodeClusterConfigs := 4
->>>>>>> a5e78126
 	felixMappedNames := map[string]interface{}{
 		"RouteRefreshInterval":               nil,
 		"IptablesRefreshInterval":            nil,
