// Copyright (c) 2017-2020 Tigera, Inc. All rights reserved.

// Licensed under the Apache License, Version 2.0 (the "License");
// you may not use this file except in compliance with the License.
// You may obtain a copy of the License at
//
//     http://www.apache.org/licenses/LICENSE-2.0
//
// Unless required by applicable law or agreed to in writing, software
// distributed under the License is distributed on an "AS IS" BASIS,
// WITHOUT WARRANTIES OR CONDITIONS OF ANY KIND, either express or implied.
// See the License for the specific language governing permissions and
// limitations under the License.

package updateprocessors_test

import (
	"fmt"
	"time"

	. "github.com/onsi/ginkgo"
	. "github.com/onsi/ginkgo/extensions/table"
	. "github.com/onsi/gomega"
	metav1 "k8s.io/apimachinery/pkg/apis/meta/v1"

	"github.com/sirupsen/logrus"

	apiv3 "github.com/projectcalico/libcalico-go/lib/apis/v3"
	"github.com/projectcalico/libcalico-go/lib/backend/model"
	"github.com/projectcalico/libcalico-go/lib/backend/syncersv1/updateprocessors"
	"github.com/projectcalico/libcalico-go/lib/net"
)

const (
	// What the expected sync datatypes are.
	isGlobalFelixConfig = iota
	isNodeFelixConfig
	isGlobalBgpConfig
	isNodeBgpConfig

	hostIPMarker    = "*HOSTIP*"
	nodeMarker      = "*NODEMARKER*"
	wireguardMarker = "*WIREGUARDMARKER*"
)

const (
<<<<<<< HEAD
	numBaseFelixConfigs = 169
=======
	numBaseFelixConfigs = 92
>>>>>>> 728c26dd
)

var _ = Describe("Test the generic configuration update processor and the concrete implementations", func() {
	// Define some common values
	perNodeFelixKey := model.ResourceKey{
		Kind: apiv3.KindFelixConfiguration,
		Name: "node.mynode",
	}
	globalFelixKey := model.ResourceKey{
		Kind: apiv3.KindFelixConfiguration,
		Name: "default",
	}
	invalidFelixKey := model.ResourceKey{
		Kind: apiv3.KindFelixConfiguration,
		Name: "foobar",
	}
	globalClusterKey := model.ResourceKey{
		Kind: apiv3.KindClusterInformation,
		Name: "default",
	}
	nodeClusterKey := model.ResourceKey{
		Kind: apiv3.KindClusterInformation,
		Name: "node.mynode",
	}
	numFelixConfigs := numBaseFelixConfigs
	numClusterConfigs := 6
	numNodeClusterConfigs := 5
	felixMappedNames := map[string]interface{}{
		"RouteRefreshInterval":               nil,
		"IptablesRefreshInterval":            nil,
		"IpsetsRefreshInterval":              nil,
		"IpInIpEnabled":                      nil,
		"IpInIpMtu":                          nil,
		"IptablesNATOutgoingInterfaceFilter": nil,
	}

	It("should handle conversion of node-specific delete with no additional configs", func() {
		cc := updateprocessors.NewFelixConfigUpdateProcessor()
		By("converting a per-node felix key and checking for the correct number of fields")
		kvps, err := cc.Process(&model.KVPair{
			Key: perNodeFelixKey,
		})
		Expect(err).NotTo(HaveOccurred())
		checkExpectedConfigs(kvps, isNodeFelixConfig, numFelixConfigs, felixMappedNames)
	})

	It("should handle conversion of global delete with no additional configs", func() {
		cc := updateprocessors.NewFelixConfigUpdateProcessor()
		By("converting a global felix key and checking for the correct number of fields")
		kvps, err := cc.Process(&model.KVPair{
			Key: globalFelixKey,
		})
		Expect(err).NotTo(HaveOccurred())
		checkExpectedConfigs(kvps, isGlobalFelixConfig, numFelixConfigs, felixMappedNames)
	})

	It("should handle conversion of node-specific zero value KVPairs with no additional configs", func() {
		cc := updateprocessors.NewFelixConfigUpdateProcessor()
		kvps, err := cc.Process(&model.KVPair{
			Key:   perNodeFelixKey,
			Value: apiv3.NewFelixConfiguration(),
		})
		Expect(err).NotTo(HaveOccurred())
		// Explicitly pass in the "mapped" name values to check to ensure the names are mapped.
		checkExpectedConfigs(
			kvps,
			isNodeFelixConfig,
			numFelixConfigs,
			felixMappedNames,
		)
	})

	It("should handle conversion of global zero value KVPairs with no additional configs", func() {
		cc := updateprocessors.NewFelixConfigUpdateProcessor()
		kvps, err := cc.Process(&model.KVPair{
			Key:   globalFelixKey,
			Value: apiv3.NewFelixConfiguration(),
		})
		Expect(err).NotTo(HaveOccurred())
		// Explicitly pass in the "mapped" name values to check to ensure the names are mapped.
		checkExpectedConfigs(
			kvps,
			isGlobalFelixConfig,
			numFelixConfigs,
			felixMappedNames,
		)
	})

	It("should gracefully handle invalid names/keys/types/values", func() {
		cc := updateprocessors.NewFelixConfigUpdateProcessor()
		By("Testing invalid Key on ProcessDeleted")
		_, err := cc.Process(&model.KVPair{
			Key: model.GlobalBGPPeerKey{
				PeerIP: net.MustParseIP("1.2.3.4"),
			},
		})
		Expect(err).To(HaveOccurred())

		By("Testing invalid Key on Process")
		_, err = cc.Process(&model.KVPair{
			Key: model.GlobalBGPPeerKey{
				PeerIP: net.MustParseIP("1.2.3.4"),
			},
			Value: apiv3.NewFelixConfiguration(),
		})
		Expect(err).To(HaveOccurred())

		By("Testing non-resource type value on Process with add/mod")
		_, err = cc.Process(&model.KVPair{
			Key:   globalFelixKey,
			Value: "this isn't a resource",
		})
		Expect(err).To(HaveOccurred())

		By("Testing incorrect resource type value on Process with add/mod")
		_, err = cc.Process(&model.KVPair{
			Key:   globalFelixKey,
			Value: apiv3.NewWorkloadEndpoint(),
		})
		Expect(err).To(HaveOccurred())

		By("Testing incorrect name structure on Process with add/mod")
		_, err = cc.Process(&model.KVPair{
			Key:   invalidFelixKey,
			Value: apiv3.NewFelixConfiguration(),
		})
		Expect(err).To(HaveOccurred())

		By("Testing incorrect name structure on Process with delete")
		_, err = cc.Process(&model.KVPair{
			Key: invalidFelixKey,
		})
		Expect(err).To(HaveOccurred())
	})

	It("should handle different field types being assigned", func() {
		cc := updateprocessors.NewFelixConfigUpdateProcessor()
		By("converting a per-node felix KVPair with certain values and checking for the correct number of fields")
		res := apiv3.NewFelixConfiguration()
		duration1 := metav1.Duration{Duration: time.Duration(12.345 * float64(time.Second))}
		duration2 := metav1.Duration{Duration: time.Duration(54.321 * float64(time.Millisecond))}
		duration3 := metav1.Duration{Duration: time.Duration(0)}
		duration4 := metav1.Duration{Duration: time.Duration(0.1 * float64(time.Second))}
		duration5 := metav1.Duration{Duration: time.Duration(30 * time.Second)}
		bool1 := false
		uint1 := uint32(1313)
		res.Spec.RouteRefreshInterval = &duration1
		res.Spec.IptablesLockProbeInterval = &duration2
		res.Spec.EndpointReportingDelay = &duration3
		res.Spec.IpsetsRefreshInterval = &duration4
		res.Spec.IPSecPolicyRefreshInterval = &duration5
		res.Spec.InterfacePrefix = "califoobar"
		res.Spec.IPIPEnabled = &bool1
		res.Spec.IptablesMarkMask = &uint1
		res.Spec.FailsafeInboundHostPorts = &[]apiv3.ProtoPort{}
		res.Spec.FailsafeOutboundHostPorts = &[]apiv3.ProtoPort{
			{
				Protocol: "TCP",
				Port:     1234,
			},
			{
				Protocol: "UDP",
				Port:     22,
			},
			{
				Protocol: "TCP",
				Port:     65535,
			},
		}
		res.Spec.ExternalNodesCIDRList = &[]string{"1.1.1.1", "2.2.2.2"}
		res.Spec.IptablesNATOutgoingInterfaceFilter = "cali-123"
		res.Spec.RouteTableRange = &apiv3.RouteTableRange{Min: 43, Max: 211}
		expected := map[string]interface{}{
			"RouteRefreshInterval":               "12.345",
			"IptablesLockProbeIntervalMillis":    "54.321",
			"EndpointReportingDelaySecs":         "0",
			"IpsetsRefreshInterval":              "0.1",
			"IPSecPolicyRefreshInterval":         "30",
			"InterfacePrefix":                    "califoobar",
			"IpInIpEnabled":                      "false",
			"IptablesMarkMask":                   "1313",
			"FailsafeInboundHostPorts":           "none",
			"FailsafeOutboundHostPorts":          "tcp:1234,udp:22,tcp:65535",
			"ExternalNodesCIDRList":              "1.1.1.1,2.2.2.2",
			"IptablesNATOutgoingInterfaceFilter": "cali-123",
			"RouteTableRange":                    "43-211",
		}
		kvps, err := cc.Process(&model.KVPair{
			Key:   perNodeFelixKey,
			Value: res,
		})
		Expect(err).NotTo(HaveOccurred())
		checkExpectedConfigs(
			kvps,
			isNodeFelixConfig,
			numFelixConfigs,
			expected,
		)
	})

	It("should handle cluster config string slice field", func() {
		cc := updateprocessors.NewClusterInfoUpdateProcessor()
		By("converting a global cluster info KVPair with values assigned")
		res := apiv3.NewClusterInformation()
		res.Spec.ClusterGUID = "abcedfg"
		res.Spec.ClusterType = "Mesos,K8s"
		expected := map[string]interface{}{
			"ClusterGUID": "abcedfg",
			"ClusterType": "Mesos,K8s",
		}
		kvps, err := cc.Process(&model.KVPair{
			Key:   globalClusterKey,
			Value: res,
		})
		Expect(err).NotTo(HaveOccurred())
		checkExpectedConfigs(
			kvps,
			isGlobalFelixConfig,
			numClusterConfigs,
			expected,
		)
	})

	It("should handle cluster config ready flag field", func() {
		cc := updateprocessors.NewClusterInfoUpdateProcessor()
		By("converting a global cluster info KVPair with values assigned")
		res := apiv3.NewClusterInformation()
		ready := true
		res.Spec.DatastoreReady = &ready
		expected := map[string]interface{}{
			"ready-flag": true,
		}
		kvps, err := cc.Process(&model.KVPair{
			Key:   globalClusterKey,
			Value: res,
		})
		Expect(err).NotTo(HaveOccurred())
		checkExpectedConfigs(
			kvps,
			isGlobalFelixConfig,
			numClusterConfigs,
			expected,
		)
	})

	It("should handle cluster config ready flag field (false)", func() {
		cc := updateprocessors.NewClusterInfoUpdateProcessor()
		By("converting a global cluster info KVPair with values assigned")
		res := apiv3.NewClusterInformation()
		ready := false
		res.Spec.DatastoreReady = &ready
		expected := map[string]interface{}{
			"ready-flag": false,
		}
		kvps, err := cc.Process(&model.KVPair{
			Key:   globalClusterKey,
			Value: res,
		})
		Expect(err).NotTo(HaveOccurred())
		checkExpectedConfigs(
			kvps,
			isGlobalFelixConfig,
			numClusterConfigs,
			expected,
		)
	})

	It("should handle node cluster information", func() {
		cc := updateprocessors.NewClusterInfoUpdateProcessor()
		res := apiv3.NewClusterInformation()

		By("validating an empty per node cluster is processed correctly")
		kvps, err := cc.Process(&model.KVPair{
			Key:   nodeClusterKey,
			Value: res,
		})
		Expect(err).NotTo(HaveOccurred())
		checkExpectedConfigs(
			kvps,
			isNodeFelixConfig,
			numNodeClusterConfigs,
			nil,
		)

		By("validating it is not possible to set/override values using the annotations")
		res.Annotations = map[string]string{
			"config.projectcalico.org/ClusterType": "this is not validated!",
			"config.projectcalico.org/NewField":    "this is also not validated!",
		}
		kvps, err = cc.Process(&model.KVPair{
			Key:   nodeClusterKey,
			Value: res,
		})
		Expect(err).NotTo(HaveOccurred())
		checkExpectedConfigs(
			kvps,
			isNodeFelixConfig,
			numNodeClusterConfigs,
			nil,
		)
	})

	DescribeTable("FelixConfiguration field handling",
		func(populateFunc func(*apiv3.FelixConfiguration), expectedConfig map[string]string) {
			fc := apiv3.NewFelixConfiguration()
			populateFunc(fc)
			cc := updateprocessors.NewFelixConfigUpdateProcessor()
			kvps, err := cc.Process(&model.KVPair{
				Key:   globalFelixKey,
				Value: fc,
			})
			Expect(err).NotTo(HaveOccurred())
			for _, kvp := range kvps {
				if kvp.Value == nil {
					continue
				}
				Expect(kvp.Key).To(BeAssignableToTypeOf(model.GlobalConfigKey{}))
				name := kvp.Key.(model.GlobalConfigKey).Name
				Expect(expectedConfig[name]).To(Equal(kvp.Value), "For "+name+":")
				delete(expectedConfig, name)
			}
			Expect(expectedConfig).To(BeEmpty())
		},
		Entry("Default DNS policy config",
			func(fc *apiv3.FelixConfiguration) {
				// Don't set any fields.
			},
			map[string]string{
				// Don't expect any non-nil settings.
			},
		),
		Entry("Non-default settings for DNS policy config",
			func(fc *apiv3.FelixConfiguration) {
				fc.Spec.DNSCacheFile = "/dnsinfo.txt"
				oneHour := metav1.Duration{time.Hour}
				fc.Spec.DNSCacheSaveInterval = &oneHour
				myServers := []string{"1.2.3.4", "5.6.7.8"}
				fc.Spec.DNSTrustedServers = &myServers
			},
			map[string]string{
				"DNSCacheFile":         "/dnsinfo.txt",
				"DNSCacheSaveInterval": "3600",
				"DNSTrustedServers":    "1.2.3.4,5.6.7.8",
			},
		),
		Entry("Disable trusting DNS servers",
			func(fc *apiv3.FelixConfiguration) {
				emptyStringSlice := []string{}
				fc.Spec.DNSTrustedServers = &emptyStringSlice
			},
			map[string]string{
				"DNSTrustedServers": "none",
			},
		),
		Entry("Non-default settings for DNS logging config",
			func(fc *apiv3.FelixConfiguration) {
				oneHour := metav1.Duration{time.Hour}
				fc.Spec.DNSLogsFlushInterval = &oneHour
				disabled := false
				fc.Spec.DNSLogsFileEnabled = &disabled
				fc.Spec.DNSLogsFileIncludeLabels = &disabled
				zero := 0
				two := 2
				fc.Spec.DNSLogsFileMaxFiles = &two
				fc.Spec.DNSLogsFileMaxFileSizeMB = &two
				fc.Spec.DNSLogsFileAggregationKind = &zero
				path := "/dnslogging"
				fc.Spec.DNSLogsFileDirectory = &path
			},
			map[string]string{
				"DNSLogsFlushInterval":       "3600",
				"DNSLogsFileEnabled":         "false",
				"DNSLogsFileMaxFiles":        "2",
				"DNSLogsFileMaxFileSizeMB":   "2",
				"DNSLogsFileDirectory":       "/dnslogging",
				"DNSLogsFileIncludeLabels":   "false",
				"DNSLogsFileAggregationKind": "0",
			},
		),
	)
})

// Check the KVPairs returned by the UpdateProcessor are as expected.  The expectedValues contains
// the expected set of data in the updates, any config not specified in the set is expected
// to be nil in the KVPair.
// You can use expectedValues to verify certain fields were included in the response even
// if the values were nil.
func checkExpectedConfigs(kvps []*model.KVPair, dataType int, expectedNum int, expectedValues map[string]interface{}) {
	// Copy/convert input data.  We keep track of:
	// - all field names, so that we can check for duplicates
	// - extra fields that we have not yet seen
	// - expected field values that we have not yet validated
	ev := make(map[string]interface{}, len(expectedValues))
	for k, v := range expectedValues {
		ev[k] = v
	}
	allNames := map[string]struct{}{}

	By(" - checking the expected number of results")
	ExpectWithOffset(1, kvps).To(HaveLen(expectedNum), "Wrong number of results")

	By(" - checking for duplicated, nil values and assigned values as expected")
	for _, kvp := range kvps {
		var name string
		switch dataType {
		case isGlobalFelixConfig:
			switch kvp.Key.(type) {
			case model.ReadyFlagKey:
				name = "ready-flag"
			default:
				Expect(kvp.Key).To(BeAssignableToTypeOf(model.GlobalConfigKey{}))
				name = kvp.Key.(model.GlobalConfigKey).Name
			}
		case isNodeFelixConfig:
			switch kt := kvp.Key.(type) {
			case model.HostConfigKey:
				node := kt.Hostname
				Expect(node).To(Equal("mynode"))
				name = kt.Name
			case model.HostIPKey:
				// Although the HostIPKey is not in the same key space as the HostConfig, we
				// special case this to make this test reusable for more tests.
				node := kt.Hostname
				Expect(node).To(Equal("mynode"))
				name = hostIPMarker
				logrus.Warnf("IP in key: %s", kvp.Value)
			case model.ResourceKey:
				node := kt.Name
				Expect(node).To(Equal("mynode"))
				name = nodeMarker
			case model.WireguardKey:
				node := kt.NodeName
				Expect(node).To(Equal("mynode"))
				name = wireguardMarker
			default:
				Expect(kvp.Key).To(BeAssignableToTypeOf(model.HostConfigKey{}))
			}
		case isGlobalBgpConfig:
			Expect(kvp.Key).To(BeAssignableToTypeOf(model.GlobalBGPConfigKey{}))
			name = kvp.Key.(model.GlobalBGPConfigKey).Name
		case isNodeBgpConfig:
			Expect(kvp.Key).To(BeAssignableToTypeOf(model.NodeBGPConfigKey{}))
			node := kvp.Key.(model.NodeBGPConfigKey).Nodename
			Expect(node).To(Equal("bgpnode1"))
			name = kvp.Key.(model.NodeBGPConfigKey).Name
		}

		// Validate and track the expected values.
		if v, ok := ev[name]; ok {
			if v == nil {
				Expect(kvp.Value).To(BeNil(), "Field: "+name)
			} else {
				Expect(kvp.Value).To(Equal(v), "Field: "+name)
			}
			delete(ev, name)
		} else {
			Expect(kvp.Value).To(BeNil(), "Field: "+name)
		}

		// Validate the fields we have seen, checking for duplicates.
		_, ok := allNames[name]
		Expect(ok).To(BeFalse(), fmt.Sprintf("config name is repeated in response: %s", name))
		allNames[name] = struct{}{}
	}

	By(" - checking all expected values were accounted for")
	Expect(ev).To(HaveLen(0), fmt.Sprintf("config name missing in response"))
}<|MERGE_RESOLUTION|>--- conflicted
+++ resolved
@@ -44,11 +44,7 @@
 )
 
 const (
-<<<<<<< HEAD
-	numBaseFelixConfigs = 169
-=======
-	numBaseFelixConfigs = 92
->>>>>>> 728c26dd
+	numBaseFelixConfigs = 170
 )
 
 var _ = Describe("Test the generic configuration update processor and the concrete implementations", func() {
