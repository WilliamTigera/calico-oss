--- conflicted
+++ resolved
@@ -44,11 +44,7 @@
 )
 
 const (
-<<<<<<< HEAD
-	numBaseFelixConfigs = 158
-=======
-	numBaseFelixConfigs = 90
->>>>>>> d4bd7b40
+	numBaseFelixConfigs = 160
 )
 
 var _ = Describe("Test the generic configuration update processor and the concrete implementations", func() {
