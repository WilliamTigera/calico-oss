// Copyright (c) 2017-2018 Tigera, Inc. All rights reserved.

// Licensed under the Apache License, Version 2.0 (the "License");
// you may not use this file except in compliance with the License.
// You may obtain a copy of the License at
//
//     http://www.apache.org/licenses/LICENSE-2.0
//
// Unless required by applicable law or agreed to in writing, software
// distributed under the License is distributed on an "AS IS" BASIS,
// WITHOUT WARRANTIES OR CONDITIONS OF ANY KIND, either express or implied.
// See the License for the specific language governing permissions and
// limitations under the License.

package updateprocessors

import (
	"errors"
	"strings"

	apiv3 "github.com/projectcalico/libcalico-go/lib/apis/v3"
	"github.com/projectcalico/libcalico-go/lib/backend/k8s/conversion"
	"github.com/projectcalico/libcalico-go/lib/backend/model"
	"github.com/projectcalico/libcalico-go/lib/backend/watchersyncer"
	"github.com/projectcalico/libcalico-go/lib/names"
)

// Create a new SyncerUpdateProcessor to sync GlobalNetworkPolicy data in v1 format for
// consumption by Felix.
func NewGlobalNetworkPolicyUpdateProcessor() watchersyncer.SyncerUpdateProcessor {
	return NewSimpleUpdateProcessor(apiv3.KindGlobalNetworkPolicy, ConvertGlobalNetworkPolicyV3ToV1Key, ConvertGlobalNetworkPolicyV3ToV1Value)
}

func ConvertGlobalNetworkPolicyV3ToV1Key(v3key model.ResourceKey) (model.Key, error) {
	if v3key.Name == "" {
		return model.PolicyKey{}, errors.New("Missing Name field to create a v1 NetworkPolicy Key")
	}
	tier, err := names.TierFromPolicyName(v3key.Name)
	if err != nil {
		return model.PolicyKey{}, err
	}
	return model.PolicyKey{
		Name: v3key.Name,
		Tier: tier,
	}, nil

}

func ConvertGlobalNetworkPolicyV3ToV1Value(val interface{}) (interface{}, error) {
	v3res, ok := val.(*apiv3.GlobalNetworkPolicy)
	if !ok {
		return nil, errors.New("Value is not a valid GlobalNetworkPolicy resource value")
	}
<<<<<<< HEAD
	return ConvertGlobalPolicyV3ToV1Spec(v3res.Spec)
}

func ConvertGlobalPolicyV3ToV1Spec(spec apiv3.GlobalNetworkPolicySpec) (*model.Policy, error) {
	v1value := &model.Policy{
		Namespace:      "", // Empty string used to signal a GlobalNetworkPolicy.
		Order:          spec.Order,
		InboundRules:   RulesAPIV2ToBackend(spec.Ingress, "", false),
		OutboundRules:  RulesAPIV2ToBackend(spec.Egress, "", false),
		Selector:       spec.Selector,
=======

	spec := v3res.Spec
	selector := spec.Selector

	nsSelector := spec.NamespaceSelector
	if nsSelector != "" {
		selector = prefixAndAppendSelector(selector, nsSelector, conversion.NamespaceLabelPrefix)
		selector = strings.Replace(selector, "all()", "has(projectcalico.org/namespace)", -1)
	}

	saSelector := spec.ServiceAccountSelector
	if saSelector != "" {
		selector = prefixAndAppendSelector(selector, saSelector, conversion.ServiceAccountLabelPrefix)
		selector = strings.Replace(selector, "all()", "has(projectcalico.org/serviceaccount)", -1)
	}

	v1value := &model.Policy{
		Namespace:      "", // Empty string used to signal a GlobalNetworkPolicy.
		Order:          spec.Order,
		InboundRules:   RulesAPIV2ToBackend(spec.Ingress, ""),
		OutboundRules:  RulesAPIV2ToBackend(spec.Egress, ""),
		Selector:       selector,
>>>>>>> 399044ec
		Types:          policyTypesAPIV2ToBackend(spec.Types),
		DoNotTrack:     spec.DoNotTrack,
		PreDNAT:        spec.PreDNAT,
		ApplyOnForward: spec.ApplyOnForward,
	}

	return v1value, nil
}<|MERGE_RESOLUTION|>--- conflicted
+++ resolved
@@ -51,19 +51,10 @@
 	if !ok {
 		return nil, errors.New("Value is not a valid GlobalNetworkPolicy resource value")
 	}
-<<<<<<< HEAD
 	return ConvertGlobalPolicyV3ToV1Spec(v3res.Spec)
 }
 
 func ConvertGlobalPolicyV3ToV1Spec(spec apiv3.GlobalNetworkPolicySpec) (*model.Policy, error) {
-	v1value := &model.Policy{
-		Namespace:      "", // Empty string used to signal a GlobalNetworkPolicy.
-		Order:          spec.Order,
-		InboundRules:   RulesAPIV2ToBackend(spec.Ingress, "", false),
-		OutboundRules:  RulesAPIV2ToBackend(spec.Egress, "", false),
-		Selector:       spec.Selector,
-=======
-
 	spec := v3res.Spec
 	selector := spec.Selector
 
@@ -82,10 +73,9 @@
 	v1value := &model.Policy{
 		Namespace:      "", // Empty string used to signal a GlobalNetworkPolicy.
 		Order:          spec.Order,
-		InboundRules:   RulesAPIV2ToBackend(spec.Ingress, ""),
-		OutboundRules:  RulesAPIV2ToBackend(spec.Egress, ""),
-		Selector:       selector,
->>>>>>> 399044ec
+		InboundRules:   RulesAPIV2ToBackend(spec.Ingress, "", false),
+		OutboundRules:  RulesAPIV2ToBackend(spec.Egress, "", false),
+		Selector:       spec.Selector,
 		Types:          policyTypesAPIV2ToBackend(spec.Types),
 		DoNotTrack:     spec.DoNotTrack,
 		PreDNAT:        spec.PreDNAT,
