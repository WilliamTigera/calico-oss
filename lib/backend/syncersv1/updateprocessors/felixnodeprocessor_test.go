// Copyright (c) 2019-2020 Tigera, Inc. All rights reserved.

// Licensed under the Apache License, Version 2.0 (the "License");
// you may not use this file except in compliance with the License.
// You may obtain a copy of the License at
//
//     http://www.apache.org/licenses/LICENSE-2.0
//
// Unless required by applicable law or agreed to in writing, software
// distributed under the License is distributed on an "AS IS" BASIS,
// WITHOUT WARRANTIES OR CONDITIONS OF ANY KIND, either express or implied.
// See the License for the specific language governing permissions and
// limitations under the License.

package updateprocessors_test

import (
	"fmt"
	"reflect"

	. "github.com/onsi/ginkgo"
	. "github.com/onsi/gomega"

	apiv3 "github.com/projectcalico/libcalico-go/lib/apis/v3"
	"github.com/projectcalico/libcalico-go/lib/backend/model"
	"github.com/projectcalico/libcalico-go/lib/backend/syncersv1/updateprocessors"
	"github.com/projectcalico/libcalico-go/lib/net"
)

var _ = Describe("Test the (Felix) Node update processor", func() {
	v3NodeKey1 := model.ResourceKey{
		Kind: apiv3.KindNode,
		Name: "mynode",
	}
<<<<<<< HEAD
	numFelixConfigs := 7
	up := updateprocessors.NewFelixNodeUpdateProcessor()
=======
	numFelixConfigs := 6
	up := updateprocessors.NewFelixNodeUpdateProcessor(false)
>>>>>>> 35eb09f7

	BeforeEach(func() {
		up.OnSyncerStarting()
	})

	// The Node contains a bunch of v1 per-node Felix configuration - so we can simply use the
	// checkExpectedConfigs() function defined in the configurationprocessor_test to perform
	// our validation [with a minor hack to treat HostIP as a HostConfig type].  Note that it
	// expects a node name of mynode.
	It("should handle conversion of valid Nodes", func() {
		By("converting a zero-ed Node")
		res := apiv3.NewNode()
		res.Name = "mynode"
		expected := map[string]interface{}{
			hostIPMarker:       nil,
			nodeMarker:         res,
			"IpInIpTunnelAddr": nil,
			"NodeIP":           nil,
			wireguardMarker:    nil,
		}
		kvps, err := up.Process(&model.KVPair{
			Key:   v3NodeKey1,
			Value: res,
		})
		Expect(err).NotTo(HaveOccurred())
		checkExpectedConfigs(
			kvps,
			isNodeFelixConfig,
			numFelixConfigs,
			expected,
		)

		By("converting a zero-ed but non-nil BGPNodeSpec")
		res = apiv3.NewNode()
		res.Name = "mynode"
		res.Spec.BGP = &apiv3.NodeBGPSpec{}
		expected[nodeMarker] = res
		kvps, err = up.Process(&model.KVPair{
			Key:   v3NodeKey1,
			Value: res,
		})
		Expect(err).NotTo(HaveOccurred())
		// same expected results as the fully zeroed struct.
		checkExpectedConfigs(
			kvps,
			isNodeFelixConfig,
			numFelixConfigs,
			expected,
		)

		By("converting a zero-ed but non-nil WireguardSpec")
		res = apiv3.NewNode()
		res.Name = "mynode"
		res.Spec.Wireguard = &apiv3.NodeWireguardSpec{}
		expected[nodeMarker] = res
		expected[wireguardMarker] = nil
		kvps, err = up.Process(&model.KVPair{
			Key:   v3NodeKey1,
			Value: res,
		})
		Expect(err).NotTo(HaveOccurred())
		// same expected results as the fully zeroed struct.
		checkExpectedConfigs(
			kvps,
			isNodeFelixConfig,
			numFelixConfigs,
			expected,
		)

		By("converting a Node with an IPv4 (specified without the network) only")
		res = apiv3.NewNode()
		res.Name = "mynode"
		res.Spec.BGP = &apiv3.NodeBGPSpec{
			IPv4Address: "1.2.3.4",
		}
		ip := net.MustParseIP("1.2.3.4")
		expected = map[string]interface{}{
			hostIPMarker:       &ip,
			nodeMarker:         res,
			"IpInIpTunnelAddr": nil,
			"NodeIP":           "1.2.3.4",
		}
		kvps, err = up.Process(&model.KVPair{
			Key:   v3NodeKey1,
			Value: res,
		})
		Expect(err).NotTo(HaveOccurred())
		checkExpectedConfigs(
			kvps,
			isNodeFelixConfig,
			numFelixConfigs,
			expected,
		)

		By("converting a Node with Wireguard interface IPv4 address")
		res = apiv3.NewNode()
		res.Name = "mynode"
		res.Spec.Wireguard = &apiv3.NodeWireguardSpec{
			InterfaceIPv4Address: "1.2.3.4",
		}
		expected = map[string]interface{}{
			nodeMarker: res,
			wireguardMarker: &model.Wireguard{
				InterfaceIPv4Addr: &ip,
			},
		}
		kvps, err = up.Process(&model.KVPair{
			Key:   v3NodeKey1,
			Value: res,
		})
		Expect(err).NotTo(HaveOccurred())
		checkExpectedConfigs(
			kvps,
			isNodeFelixConfig,
			numFelixConfigs,
			expected,
		)

		By("converting a Node with Wireguard public-key")
		res = apiv3.NewNode()
		res.Name = "mynode"
		key := "jlkVyQYooZYzI2wFfNhSZez5eWh44yfq1wKVjLvSXgY="
		res.Status = apiv3.NodeStatus{
			WireguardPublicKey: key,
		}
		expected = map[string]interface{}{
			nodeMarker: res,
			wireguardMarker: &model.Wireguard{
				PublicKey: key,
			},
		}
		kvps, err = up.Process(&model.KVPair{
			Key:   v3NodeKey1,
			Value: res,
		})
		Expect(err).NotTo(HaveOccurred())
		checkExpectedConfigs(
			kvps,
			isNodeFelixConfig,
			numFelixConfigs,
			expected,
		)

		By("converting a Node with Wireguard interface address and public-key")
		res = apiv3.NewNode()
		res.Name = "mynode"
		res.Spec.Wireguard = &apiv3.NodeWireguardSpec{
			InterfaceIPv4Address: "1.2.3.4",
		}
		res.Status = apiv3.NodeStatus{
			WireguardPublicKey: key,
		}
		expected = map[string]interface{}{
			nodeMarker: res,
			wireguardMarker: &model.Wireguard{
				InterfaceIPv4Addr: &ip,
				PublicKey:         key,
			},
		}
		kvps, err = up.Process(&model.KVPair{
			Key:   v3NodeKey1,
			Value: res,
		})
		Expect(err).NotTo(HaveOccurred())
		checkExpectedConfigs(
			kvps,
			isNodeFelixConfig,
			numFelixConfigs,
			expected,
		)

		By("converting a Node with IPv4 and IPv6 networks and no other config")
		res = apiv3.NewNode()
		res.Name = "mynode"
		res.Spec.BGP = &apiv3.NodeBGPSpec{
			IPv4Address: "100.200.100.200/24",
			IPv6Address: "aa:bb::cc/120",
		}
		ip = net.MustParseIP("100.200.100.200")
		expected = map[string]interface{}{
			hostIPMarker:       &ip,
			nodeMarker:         res,
			"IpInIpTunnelAddr": nil,
			"NodeIP":           "100.200.100.200",
		}
		kvps, err = up.Process(&model.KVPair{
			Key:   v3NodeKey1,
			Value: res,
		})
		Expect(err).NotTo(HaveOccurred())
		checkExpectedConfigs(
			kvps,
			isNodeFelixConfig,
			numFelixConfigs,
			expected,
		)

		By("converting a Node with IPv6 networks and an IPv4 tunnel address and no other config")
		res = apiv3.NewNode()
		res.Name = "mynode"
		res.Spec.BGP = &apiv3.NodeBGPSpec{
			IPv6Address:        "aa:bb::cc/120",
			IPv4IPIPTunnelAddr: "192.100.100.100",
		}
		expected = map[string]interface{}{
			hostIPMarker:       nil,
			nodeMarker:         res,
			"IpInIpTunnelAddr": "192.100.100.100",
			"NodeIP":           nil,
		}
		kvps, err = up.Process(&model.KVPair{
			Key:   v3NodeKey1,
			Value: res,
		})
		Expect(err).NotTo(HaveOccurred())
		checkExpectedConfigs(
			kvps,
			isNodeFelixConfig,
			numFelixConfigs,
			expected,
		)
	})

	It("should fail to convert an invalid resource", func() {
		By("trying to convert with the wrong key type")
		res := apiv3.NewNode()

		_, err := up.Process(&model.KVPair{
			Key: model.GlobalConfigKey{
				Name: "foobar",
			},
			Value:    res,
			Revision: "abcde",
		})
		Expect(err).To(HaveOccurred())

		By("trying to convert with the wrong value type")
		wres := apiv3.NewBGPPeer()
		_, err = up.Process(&model.KVPair{
			Key:      v3NodeKey1,
			Value:    wres,
			Revision: "abcdef",
		})
		Expect(err).To(HaveOccurred())

		By("trying to convert with an invalid IPv4 address - expect delete for that key")
		res = apiv3.NewNode()
		res.Name = "mynode"
		res.Spec.BGP = &apiv3.NodeBGPSpec{
			IPv4Address:        "1.2.3.4/240",
			IPv4IPIPTunnelAddr: "192.100.100.100",
		}
		kvps, err := up.Process(&model.KVPair{
			Key:   v3NodeKey1,
			Value: res,
		})
		Expect(err).To(HaveOccurred())
		expected := map[string]interface{}{
			hostIPMarker:          nil,
			nodeMarker:            res,
			"IpInIpTunnelAddr":    "192.100.100.100",
			"IPv4VXLANTunnelAddr": nil,
			"NodeIP":              nil,
		}
		checkExpectedConfigs(
			kvps,
			isNodeFelixConfig,
			numFelixConfigs,
			expected,
		)

		By("trying to convert with an invalid Wireguard interface IPv4 address - expect delete for that key")
		res = apiv3.NewNode()
		res.Name = "mynode"
		res.Spec.Wireguard = &apiv3.NodeWireguardSpec{
			InterfaceIPv4Address: "1.2.3.4/240",
		}
		kvps, err = up.Process(&model.KVPair{
			Key:   v3NodeKey1,
			Value: res,
		})
		Expect(err).To(HaveOccurred())
		expected = map[string]interface{}{
			nodeMarker:      res,
			wireguardMarker: nil,
		}
		checkExpectedConfigs(
			kvps,
			isNodeFelixConfig,
			numFelixConfigs,
			expected,
		)

		By("trying to convert with a tunnel address specified as a network - expect delete for that key")
		res = apiv3.NewNode()
		res.Name = "mynode"
		res.Spec.BGP = &apiv3.NodeBGPSpec{
			IPv4Address:        "1.2.3.4/24",
			IPv4IPIPTunnelAddr: "192.100.100.100/24",
		}
		kvps, err = up.Process(&model.KVPair{
			Key:   v3NodeKey1,
			Value: res,
		})
		Expect(err).To(HaveOccurred())
		ip := net.MustParseIP("1.2.3.4")
		expected = map[string]interface{}{
			hostIPMarker:          &ip,
			nodeMarker:            res,
			"IpInIpTunnelAddr":    nil,
			"IPv4VXLANTunnelAddr": nil,
			"NodeIP":              "1.2.3.4",
		}
		checkExpectedConfigs(
			kvps,
			isNodeFelixConfig,
			numFelixConfigs,
			expected,
		)
	})
})

var _ = Describe("Test the (Felix) Node update processor with USE_POD_CIDR=true", func() {
	v3NodeKey1 := model.ResourceKey{
		Kind: apiv3.KindNode,
		Name: "mynode",
	}
	up := updateprocessors.NewFelixNodeUpdateProcessor(true)

	BeforeEach(func() {
		up.OnSyncerStarting()
	})

	It("should properly convert nodes into blocks for Felix", func() {
		By("converting a node with PodCIDRs set")
		res := apiv3.NewNode()
		res.Name = "mynode"
		res.Status.PodCIDRs = []string{
			"192.168.1.0/24",
			"192.168.2.0/24",
		}

		// Process it.
		kvps, err := up.Process(&model.KVPair{
			Key:   v3NodeKey1,
			Value: res,
		})
		Expect(err).NotTo(HaveOccurred())

		// Make sure we have the correct KVP updates - one for each CIDR.
		c1 := net.MustParseCIDR("192.168.1.0/24")
		aff := "host:mynode"
		v1 := model.AllocationBlock{CIDR: c1, Affinity: &aff}
		assertBlockUpdate(kvps, &model.KVPair{Key: model.BlockKey{CIDR: c1}, Value: &v1})

		c2 := net.MustParseCIDR("192.168.2.0/24")
		v2 := model.AllocationBlock{CIDR: c2, Affinity: &aff}
		assertBlockUpdate(kvps, &model.KVPair{Key: model.BlockKey{CIDR: c2}, Value: &v2})

		// Remove CIDR 2 and make sure we get a delete for it.
		By("handling an update that removes a CIDR")
		res.Status.PodCIDRs = []string{
			"192.168.1.0/24",
		}

		// Process it.
		kvps, err = up.Process(&model.KVPair{
			Key:   v3NodeKey1,
			Value: res,
		})
		Expect(err).NotTo(HaveOccurred())

		// Assert we get block 1
		assertBlockUpdate(kvps, &model.KVPair{Key: model.BlockKey{CIDR: c1}, Value: &v1})

		// And a remove for block 2.
		assertBlockUpdate(kvps, &model.KVPair{Key: model.BlockKey{CIDR: c2}, Value: nil})
	})
})

func assertBlockUpdate(kvps []*model.KVPair, expected *model.KVPair) {
	for _, kvp := range kvps {
		switch kvp.Key.(type) {
		case model.BlockKey:
			if reflect.DeepEqual(kvp.Key, expected.Key) {
				if expected.Value == nil {
					Expect(kvp.Value).To(BeNil())
				} else {
					Expect(kvp.Value).To(Equal(expected.Value))
				}
				return
			}
		}
	}

	// Build a nice error message.
	e := fmt.Sprintf("%v \n\nnot found in\n\n [", expected)
	for _, k := range kvps {
		e = fmt.Sprintf("%s\n%#v", e, *k)

	}
	e += "]"
	Expect(fmt.Errorf(e)).NotTo(HaveOccurred())
}<|MERGE_RESOLUTION|>--- conflicted
+++ resolved
@@ -32,13 +32,8 @@
 		Kind: apiv3.KindNode,
 		Name: "mynode",
 	}
-<<<<<<< HEAD
-	numFelixConfigs := 7
-	up := updateprocessors.NewFelixNodeUpdateProcessor()
-=======
-	numFelixConfigs := 6
+	numFelixConfigs := 8
 	up := updateprocessors.NewFelixNodeUpdateProcessor(false)
->>>>>>> 35eb09f7
 
 	BeforeEach(func() {
 		up.OnSyncerStarting()
