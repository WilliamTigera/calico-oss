// Copyright (c) 2017-2021 Tigera, Inc. All rights reserved.

// Licensed under the Apache License, Version 2.0 (the "License");
// you may not use this file except in compliance with the License.
// You may obtain a copy of the License at
//
//     http://www.apache.org/licenses/LICENSE-2.0
//
// Unless required by applicable law or agreed to in writing, software
// distributed under the License is distributed on an "AS IS" BASIS,
// WITHOUT WARRANTIES OR CONDITIONS OF ANY KIND, either express or implied.
// See the License for the specific language governing permissions and
// limitations under the License.

package conversion

const (
	NamespaceLabelPrefix            = "pcns."
	NamespaceProfileNamePrefix      = "kns."
	K8sNetworkPolicyNamePrefix      = "knp.default."
	ServiceAccountLabelPrefix       = "pcsa."
	ServiceAccountProfileNamePrefix = "ksa."

	// AnnotationPodIP is an annotation we apply to pods when assigning them an IP.  It
	// duplicates the value of the Pod.Status.PodIP field, which is set by kubelet but,
	// since we write it ourselves, we can make sure that it is written synchronously
	// and quickly.
	//
	// We set this annotation to the empty string when the WEP is deleted by the CNI plugin.
	// That signals that the IP no longer belongs to this pod.
	AnnotationPodIP = "cni.projectcalico.org/podIP"
	// AnnotationPodIPs is similar for the plural PodIPs field.
<<<<<<< HEAD
	AnnotationPodIPs                  = "cni.projectcalico.org/podIPs"
	AnnotationSecurityGroups          = "aws.tigera.io/security-groups"
	AnnotationEgressSelector          = "egress.projectcalico.org/selector"
	AnnotationEgressNamespaceSelector = "egress.projectcalico.org/namespaceSelector"
	SecurityGroupLabelPrefix          = "sg.aws.tigera.io"
=======
	AnnotationPodIPs = "cni.projectcalico.org/podIPs"
	// AnnotationContainerID stores the container ID of the pod.  This allows us to disambiguate different pods
	// that have the same name and namespace.  For example, stateful set pod that is restarted.  May be missing
	// on older Pods.
	AnnotationContainerID = "cni.projectcalico.org/containerID"
>>>>>>> 27945790

	// NameLabel is a label that can be used to match a serviceaccount or namespace
	// name exactly.
	NameLabel = "projectcalico.org/name"
)<|MERGE_RESOLUTION|>--- conflicted
+++ resolved
@@ -29,20 +29,18 @@
 	// We set this annotation to the empty string when the WEP is deleted by the CNI plugin.
 	// That signals that the IP no longer belongs to this pod.
 	AnnotationPodIP = "cni.projectcalico.org/podIP"
+
 	// AnnotationPodIPs is similar for the plural PodIPs field.
-<<<<<<< HEAD
 	AnnotationPodIPs                  = "cni.projectcalico.org/podIPs"
 	AnnotationSecurityGroups          = "aws.tigera.io/security-groups"
 	AnnotationEgressSelector          = "egress.projectcalico.org/selector"
 	AnnotationEgressNamespaceSelector = "egress.projectcalico.org/namespaceSelector"
 	SecurityGroupLabelPrefix          = "sg.aws.tigera.io"
-=======
-	AnnotationPodIPs = "cni.projectcalico.org/podIPs"
+
 	// AnnotationContainerID stores the container ID of the pod.  This allows us to disambiguate different pods
 	// that have the same name and namespace.  For example, stateful set pod that is restarted.  May be missing
 	// on older Pods.
 	AnnotationContainerID = "cni.projectcalico.org/containerID"
->>>>>>> 27945790
 
 	// NameLabel is a label that can be used to match a serviceaccount or namespace
 	// name exactly.
