--- conflicted
+++ resolved
@@ -31,18 +31,15 @@
 	AnnotationPodIP = "cni.projectcalico.org/podIP"
 
 	// AnnotationPodIPs is similar for the plural PodIPs field.
-<<<<<<< HEAD
-	AnnotationPodIPs                  = "cni.projectcalico.org/podIPs"
+	AnnotationPodIPs = "cni.projectcalico.org/podIPs"
+
+	// AnnotationPodIPs is the annotation set by the Amazon VPC CNI plugin.
+	AnnotationAWSPodIPs = "vpc.amazonaws.com/pod-ips"
+
 	AnnotationSecurityGroups          = "aws.tigera.io/security-groups"
 	AnnotationEgressSelector          = "egress.projectcalico.org/selector"
 	AnnotationEgressNamespaceSelector = "egress.projectcalico.org/namespaceSelector"
 	SecurityGroupLabelPrefix          = "sg.aws.tigera.io"
-=======
-	AnnotationPodIPs = "cni.projectcalico.org/podIPs"
-
-	// AnnotationPodIPs is the annotation set by the Amazon VPC CNI plugin.
-	AnnotationAWSPodIPs = "vpc.amazonaws.com/pod-ips"
->>>>>>> b533a742
 
 	// AnnotationContainerID stores the container ID of the pod.  This allows us to disambiguate different pods
 	// that have the same name and namespace.  For example, stateful set pod that is restarted.  May be missing
