--- conflicted
+++ resolved
@@ -17,11 +17,8 @@
 import (
 	"context"
 	"fmt"
-<<<<<<< HEAD
 	"os"
-=======
 	"path/filepath"
->>>>>>> a953921e
 	"reflect"
 	"sync"
 
