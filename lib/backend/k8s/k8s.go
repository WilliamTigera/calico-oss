// Copyright (c) 2016-2020 Tigera, Inc. All rights reserved.

// Licensed under the Apache License, Version 2.0 (the "License");
// you may not use this file except in compliance with the License.
// You may obtain a copy of the License at
//
//     http://www.apache.org/licenses/LICENSE-2.0
//
// Unless required by applicable law or agreed to in writing, software
// distributed under the License is distributed on an "AS IS" BASIS,
// WITHOUT WARRANTIES OR CONDITIONS OF ANY KIND, either express or implied.
// See the License for the specific language governing permissions and
// limitations under the License.

package k8s

import (
	"context"
	"fmt"
	"reflect"
	"sync"

	log "github.com/sirupsen/logrus"

	_ "k8s.io/client-go/plugin/pkg/client/auth" // Import all auth providers.

	"github.com/projectcalico/libcalico-go/lib/apiconfig"
	apiv3 "github.com/projectcalico/libcalico-go/lib/apis/v3"
	"github.com/projectcalico/libcalico-go/lib/backend/api"
	"github.com/projectcalico/libcalico-go/lib/backend/k8s/conversion"
	"github.com/projectcalico/libcalico-go/lib/backend/k8s/resources"
	"github.com/projectcalico/libcalico-go/lib/backend/model"
	cerrors "github.com/projectcalico/libcalico-go/lib/errors"
	"github.com/projectcalico/libcalico-go/lib/net"

	v1 "k8s.io/api/core/v1"
	metav1 "k8s.io/apimachinery/pkg/apis/meta/v1"
	"k8s.io/apimachinery/pkg/runtime"
	"k8s.io/apimachinery/pkg/runtime/schema"
	"k8s.io/apimachinery/pkg/runtime/serializer"
	"k8s.io/client-go/kubernetes"
	"k8s.io/client-go/kubernetes/scheme"
	"k8s.io/client-go/rest"
	"k8s.io/client-go/tools/clientcmd"
)

var (
	resourceKeyType  = reflect.TypeOf(model.ResourceKey{})
	resourceListType = reflect.TypeOf(model.ResourceListOptions{})
)

func init() {
	ver := schema.GroupVersion{
		Group:   "crd.projectcalico.org",
		Version: "v1",
	}
	// Register resources once only.
	schemeBuilder := runtime.NewSchemeBuilder(
		func(scheme *runtime.Scheme) error {
			scheme.AddKnownTypes(
				ver,
				&apiv3.FelixConfiguration{},
				&apiv3.FelixConfigurationList{},
				&apiv3.IPPool{},
				&apiv3.IPPoolList{},
				&apiv3.BGPPeer{},
				&apiv3.BGPPeerList{},
				&apiv3.BGPConfiguration{},
				&apiv3.BGPConfigurationList{},
				&apiv3.ClusterInformation{},
				&apiv3.ClusterInformationList{},
				&apiv3.LicenseKey{},
				&apiv3.LicenseKeyList{},
				&apiv3.GlobalNetworkSet{},
				&apiv3.GlobalNetworkSetList{},
				&apiv3.NetworkSet{},
				&apiv3.NetworkSetList{},
				&apiv3.GlobalNetworkPolicy{},
				&apiv3.GlobalNetworkPolicyList{},
				&apiv3.StagedGlobalNetworkPolicy{},
				&apiv3.StagedGlobalNetworkPolicyList{},
				&apiv3.NetworkPolicy{},
				&apiv3.NetworkPolicyList{},
				&apiv3.StagedNetworkPolicy{},
				&apiv3.StagedNetworkPolicyList{},
				&apiv3.StagedKubernetesNetworkPolicy{},
				&apiv3.StagedKubernetesNetworkPolicyList{},
				&apiv3.Tier{},
				&apiv3.TierList{},
				&apiv3.HostEndpoint{},
				&apiv3.HostEndpointList{},
				&apiv3.RemoteClusterConfiguration{},
				&apiv3.RemoteClusterConfigurationList{},
				&apiv3.BlockAffinity{},
				&apiv3.BlockAffinityList{},
				&apiv3.IPAMBlock{},
				&apiv3.IPAMBlockList{},
				&apiv3.IPAMHandle{},
				&apiv3.IPAMHandleList{},
				&apiv3.IPAMConfig{},
				&apiv3.IPAMConfigList{},
				&apiv3.GlobalAlert{},
				&apiv3.GlobalAlertList{},
				&apiv3.GlobalAlertTemplate{},
				&apiv3.GlobalAlertTemplateList{},
				&apiv3.GlobalThreatFeed{},
				&apiv3.GlobalThreatFeedList{},
				&apiv3.GlobalReport{},
				&apiv3.GlobalReportList{},
				&apiv3.GlobalReportType{},
				&apiv3.GlobalReportTypeList{},
				&apiv3.ManagedCluster{},
				&apiv3.ManagedClusterList{},
			)
			metav1.AddToGroupVersion(scheme, ver)
			return nil
		})

	schemeBuilder.AddToScheme(scheme.Scheme)
}

type KubeClient struct {
	// Main Kubernetes clients.
	ClientSet *kubernetes.Clientset

	// Client for interacting with CustomResourceDefinition.
	crdClientV1 *rest.RESTClient

	disableNodePoll bool

	// Contains methods for converting Kubernetes resources to
	// Calico resources.
	converter conversion.Converter

	// Resource clients keyed off Kind.
	clientsByResourceKind map[string]resources.K8sResourceClient

	// Non v3 resource clients keyed off Key Type.
	clientsByKeyType map[reflect.Type]resources.K8sResourceClient

	// Non v3 resource clients keyed off List Type.
	clientsByListType map[reflect.Type]resources.K8sResourceClient
}

func NewKubeClient(ca *apiconfig.CalicoAPIConfigSpec) (api.Client, error) {
	config, cs, err := CreateKubernetesClientset(ca)
	if err != nil {
		return nil, err
	}

	crdClientV1, err := buildCRDClientV1(*config)
	if err != nil {
		return nil, fmt.Errorf("Failed to build V1 CRD client: %v", err)
	}

	kubeClient := &KubeClient{
		ClientSet:             cs,
		crdClientV1:           crdClientV1,
		disableNodePoll:       ca.K8sDisableNodePoll,
		clientsByResourceKind: make(map[string]resources.K8sResourceClient),
		clientsByKeyType:      make(map[reflect.Type]resources.K8sResourceClient),
		clientsByListType:     make(map[reflect.Type]resources.K8sResourceClient),
	}

	// Create the Calico sub-clients and register them.
	kubeClient.registerResourceClient(
		reflect.TypeOf(model.ResourceKey{}),
		reflect.TypeOf(model.ResourceListOptions{}),
		apiv3.KindIPPool,
		resources.NewIPPoolClient(cs, crdClientV1),
	)
	kubeClient.registerResourceClient(
		reflect.TypeOf(model.ResourceKey{}),
		reflect.TypeOf(model.ResourceListOptions{}),
		apiv3.KindGlobalNetworkPolicy,
		resources.NewGlobalNetworkPolicyClient(cs, crdClientV1),
	)
	kubeClient.registerResourceClient(
		reflect.TypeOf(model.ResourceKey{}),
		reflect.TypeOf(model.ResourceListOptions{}),
		apiv3.KindStagedGlobalNetworkPolicy,
		resources.NewStagedGlobalNetworkPolicyClient(cs, crdClientV1),
	)
	kubeClient.registerResourceClient(
		reflect.TypeOf(model.ResourceKey{}),
		reflect.TypeOf(model.ResourceListOptions{}),
		apiv3.KindGlobalNetworkSet,
		resources.NewGlobalNetworkSetClient(cs, crdClientV1),
	)
	kubeClient.registerResourceClient(
		reflect.TypeOf(model.ResourceKey{}),
		reflect.TypeOf(model.ResourceListOptions{}),
		apiv3.KindNetworkPolicy,
		resources.NewNetworkPolicyClient(cs, crdClientV1),
	)
	kubeClient.registerResourceClient(
		reflect.TypeOf(model.ResourceKey{}),
		reflect.TypeOf(model.ResourceListOptions{}),
		apiv3.KindStagedNetworkPolicy,
		resources.NewStagedNetworkPolicyClient(cs, crdClientV1),
	)
	kubeClient.registerResourceClient(
		reflect.TypeOf(model.ResourceKey{}),
		reflect.TypeOf(model.ResourceListOptions{}),
		apiv3.KindStagedKubernetesNetworkPolicy,
		resources.NewStagedKubernetesNetworkPolicyClient(cs, crdClientV1),
	)
	kubeClient.registerResourceClient(
		reflect.TypeOf(model.ResourceKey{}),
		reflect.TypeOf(model.ResourceListOptions{}),
		apiv3.KindNetworkSet,
		resources.NewNetworkSetClient(cs, crdClientV1),
	)
	kubeClient.registerResourceClient(
		reflect.TypeOf(model.ResourceKey{}),
		reflect.TypeOf(model.ResourceListOptions{}),
		apiv3.KindTier,
		resources.NewTierClient(cs, crdClientV1),
	)
	kubeClient.registerResourceClient(
		reflect.TypeOf(model.ResourceKey{}),
		reflect.TypeOf(model.ResourceListOptions{}),
		apiv3.KindBGPPeer,
		resources.NewBGPPeerClient(cs, crdClientV1),
	)
	kubeClient.registerResourceClient(
		reflect.TypeOf(model.ResourceKey{}),
		reflect.TypeOf(model.ResourceListOptions{}),
		apiv3.KindBGPConfiguration,
		resources.NewBGPConfigClient(cs, crdClientV1),
	)
	kubeClient.registerResourceClient(
		reflect.TypeOf(model.ResourceKey{}),
		reflect.TypeOf(model.ResourceListOptions{}),
		apiv3.KindFelixConfiguration,
		resources.NewFelixConfigClient(cs, crdClientV1),
	)
	kubeClient.registerResourceClient(
		reflect.TypeOf(model.ResourceKey{}),
		reflect.TypeOf(model.ResourceListOptions{}),
		apiv3.KindClusterInformation,
		resources.NewClusterInfoClient(cs, crdClientV1),
	)
	kubeClient.registerResourceClient(
		reflect.TypeOf(model.ResourceKey{}),
		reflect.TypeOf(model.ResourceListOptions{}),
		apiv3.KindLicenseKey,
		resources.NewLicenseKeyClient(cs, crdClientV1),
	)
	kubeClient.registerResourceClient(
		reflect.TypeOf(model.ResourceKey{}),
		reflect.TypeOf(model.ResourceListOptions{}),
		apiv3.KindNode,
		resources.NewNodeClient(cs, ca.K8sUsePodCIDR),
	)
	kubeClient.registerResourceClient(
		reflect.TypeOf(model.ResourceKey{}),
		reflect.TypeOf(model.ResourceListOptions{}),
		apiv3.KindProfile,
		resources.NewProfileClient(cs),
	)
	kubeClient.registerResourceClient(
		reflect.TypeOf(model.ResourceKey{}),
		reflect.TypeOf(model.ResourceListOptions{}),
		apiv3.KindHostEndpoint,
		resources.NewHostEndpointClient(cs, crdClientV1),
	)
	kubeClient.registerResourceClient(
		reflect.TypeOf(model.ResourceKey{}),
		reflect.TypeOf(model.ResourceListOptions{}),
		apiv3.KindWorkloadEndpoint,
		resources.NewWorkloadEndpointClient(cs),
	)
	kubeClient.registerResourceClient(
		reflect.TypeOf(model.ResourceKey{}),
		reflect.TypeOf(model.ResourceListOptions{}),
		apiv3.KindKubeControllersConfiguration,
		resources.NewKubeControllersConfigClient(cs, crdClientV1),
	)
	kubeClient.registerResourceClient(
		reflect.TypeOf(model.ResourceKey{}),
		reflect.TypeOf(model.ResourceListOptions{}),
		apiv3.KindGlobalAlert,
		resources.NewGlobalAlertClient(cs, crdClientV1),
	)
	kubeClient.registerResourceClient(
		reflect.TypeOf(model.ResourceKey{}),
		reflect.TypeOf(model.ResourceListOptions{}),
		apiv3.KindGlobalAlertTemplate,
		resources.NewGlobalAlertTemplateClient(cs, crdClientV1),
	)
	kubeClient.registerResourceClient(
		reflect.TypeOf(model.ResourceKey{}),
		reflect.TypeOf(model.ResourceListOptions{}),
		apiv3.KindGlobalThreatFeed,
		resources.NewGlobalThreatFeedClient(cs, crdClientV1),
	)
	kubeClient.registerResourceClient(
		reflect.TypeOf(model.ResourceKey{}),
		reflect.TypeOf(model.ResourceListOptions{}),
		apiv3.KindRemoteClusterConfiguration,
		resources.NewRemoteClusterConfigurationClient(cs, crdClientV1),
	)
	kubeClient.registerResourceClient(
		reflect.TypeOf(model.ResourceKey{}),
		reflect.TypeOf(model.ResourceListOptions{}),
		apiv3.KindGlobalReport,
		resources.NewGlobalReportClient(cs, crdClientV1),
	)
	kubeClient.registerResourceClient(
		reflect.TypeOf(model.ResourceKey{}),
		reflect.TypeOf(model.ResourceListOptions{}),
		apiv3.KindGlobalReportType,
		resources.NewGlobalReportTypeClient(cs, crdClientV1),
	)
	kubeClient.registerResourceClient(
		reflect.TypeOf(model.ResourceKey{}),
		reflect.TypeOf(model.ResourceListOptions{}),
		apiv3.KindManagedCluster,
		resources.NewManagedClusterClient(cs, crdClientV1),
	)

	if ca.K8sUsePodCIDR {
		// Using host-local IPAM. Use Kubernetes pod CIDRs to back IPAM.
		log.Debug("Calico is configured to use host-local IPAM")
		kubeClient.registerResourceClient(
			reflect.TypeOf(model.BlockAffinityKey{}),
			reflect.TypeOf(model.BlockAffinityListOptions{}),
			apiv3.KindBlockAffinity,
			resources.NewPodCIDRBlockAffinityClient(cs),
		)
	} else {
		// Using Calico IPAM - use CRDs to back IPAM resources.
		log.Debug("Calico is configued to use calico-ipam")
		kubeClient.registerResourceClient(
			reflect.TypeOf(model.BlockAffinityKey{}),
			reflect.TypeOf(model.BlockAffinityListOptions{}),
			apiv3.KindBlockAffinity,
			resources.NewBlockAffinityClient(cs, crdClientV1),
		)
		kubeClient.registerResourceClient(
			reflect.TypeOf(model.BlockKey{}),
			reflect.TypeOf(model.BlockListOptions{}),
			apiv3.KindIPAMBlock,
			resources.NewIPAMBlockClient(cs, crdClientV1),
		)
		kubeClient.registerResourceClient(
			reflect.TypeOf(model.IPAMHandleKey{}),
			reflect.TypeOf(model.IPAMHandleListOptions{}),
			apiv3.KindIPAMHandle,
			resources.NewIPAMHandleClient(cs, crdClientV1),
		)
		kubeClient.registerResourceClient(
			reflect.TypeOf(model.IPAMConfigKey{}),
			nil,
			apiv3.KindIPAMConfig,
			resources.NewIPAMConfigClient(cs, crdClientV1),
		)
	}

	return kubeClient, nil
}

func CreateKubernetesClientset(ca *apiconfig.CalicoAPIConfigSpec) (*rest.Config, *kubernetes.Clientset, error) {
	// Use the kubernetes client code to load the kubeconfig file and combine it with the overrides.
	configOverrides := &clientcmd.ConfigOverrides{}
	var overridesMap = []struct {
		variable *string
		value    string
	}{
		{&configOverrides.ClusterInfo.Server, ca.K8sAPIEndpoint},
		{&configOverrides.AuthInfo.ClientCertificate, ca.K8sCertFile},
		{&configOverrides.AuthInfo.ClientKey, ca.K8sKeyFile},
		{&configOverrides.ClusterInfo.CertificateAuthority, ca.K8sCAFile},
		{&configOverrides.AuthInfo.Token, ca.K8sAPIToken},
	}

	// Set an explicit path to the kubeconfig if one
	// was provided.
	loadingRules := clientcmd.ClientConfigLoadingRules{}
	if ca.Kubeconfig != "" {
		loadingRules.ExplicitPath = ca.Kubeconfig
	}

	// Using the override map above, populate any non-empty values.
	for _, override := range overridesMap {
		if override.value != "" {
			*override.variable = override.value
		}
	}
	if ca.K8sInsecureSkipTLSVerify {
		configOverrides.ClusterInfo.InsecureSkipTLSVerify = true
	}

	// A kubeconfig file was provided.  Use it to load a config, passing through
	// any overrides.
<<<<<<< HEAD
	config, err := clientcmd.NewNonInteractiveDeferredLoadingClientConfig(
		&loadingRules, configOverrides).ClientConfig()
=======
	var config *rest.Config
	var err error
	if ca.KubeconfigInline != "" {
		var clientConfig clientcmd.ClientConfig
		clientConfig, err = clientcmd.NewClientConfigFromBytes([]byte(ca.KubeconfigInline))
		if err != nil {
			return nil, nil, resources.K8sErrorToCalico(err, nil)
		}
		config, err = clientConfig.ClientConfig()
	} else {
		config, err = clientcmd.NewNonInteractiveDeferredLoadingClientConfig(
			&loadingRules, configOverrides).ClientConfig()
	}
>>>>>>> cc3b3333
	if err != nil {
		return nil, nil, resources.K8sErrorToCalico(err, nil)
	}

	// Create the clientset. We increase the burst so that the IPAM code performs
	// efficiently. The IPAM code can create bursts of requests to the API, so
	// in order to keep pod creation times sensible we allow a higher request rate.
	config.Burst = 100
	cs, err := kubernetes.NewForConfig(config)
	if err != nil {
		return nil, nil, resources.K8sErrorToCalico(err, nil)
	}
	return config, cs, nil
}

<<<<<<< HEAD
// Create a new kubernetes-backed client that is a wrapper around the core kubernetes client to expose a
// Calico backend client API. This allows us to use the syncer infrastructure to sync Kubernetes core
// resource types. Only read actions are supported in this client.
//
// This is a separate client from the main Calico KubeClient because this is also used for etcd-backed Calico
// in a Kubernetes deployment and is therefore a leaner client in that scenario.
func NewK8sResourceWrapperClient(cs *kubernetes.Clientset) api.Client {

	kubeClient := &KubeClient{
		ClientSet:             cs,
		clientsByResourceKind: make(map[string]resources.K8sResourceClient),
		clientsByKeyType:      make(map[reflect.Type]resources.K8sResourceClient),
		clientsByListType:     make(map[reflect.Type]resources.K8sResourceClient),
	}

	kubeClient.registerResourceClient(
		reflect.TypeOf(model.ResourceKey{}),
		reflect.TypeOf(model.ResourceListOptions{}),
		apiv3.KindK8sEndpoints,
		resources.NewEndpointsClient(cs),
	)
	kubeClient.registerResourceClient(
		reflect.TypeOf(model.ResourceKey{}),
		reflect.TypeOf(model.ResourceListOptions{}),
		apiv3.KindK8sService,
		resources.NewServiceClient(cs),
	)

	return kubeClient
}

=======
>>>>>>> cc3b3333
// registerResourceClient registers a specific resource client with the associated
// key and list types (and for v3 resources with the resource kind - since these share
// a common key and list type).
func (c *KubeClient) registerResourceClient(keyType, listType reflect.Type, resourceKind string, client resources.K8sResourceClient) {
	if keyType == resourceKeyType {
		c.clientsByResourceKind[resourceKind] = client
	} else {
		c.clientsByKeyType[keyType] = client
		c.clientsByListType[listType] = client
	}
}

// getResourceClientFromKey returns the appropriate resource client for the v3 resource kind.
func (c *KubeClient) GetResourceClientFromResourceKind(kind string) resources.K8sResourceClient {
	return c.clientsByResourceKind[kind]
}

// getResourceClientFromKey returns the appropriate resource client for the key.
func (c *KubeClient) getResourceClientFromKey(key model.Key) resources.K8sResourceClient {
	kt := reflect.TypeOf(key)
	if kt == resourceKeyType {
		return c.clientsByResourceKind[key.(model.ResourceKey).Kind]
	} else {
		return c.clientsByKeyType[kt]
	}
}

// getResourceClientFromList returns the appropriate resource client for the list.
func (c *KubeClient) getResourceClientFromList(list model.ListInterface) resources.K8sResourceClient {
	lt := reflect.TypeOf(list)
	if lt == resourceListType {
		return c.clientsByResourceKind[list.(model.ResourceListOptions).Kind]
	} else {
		return c.clientsByListType[lt]
	}
}

// EnsureInitialized checks that the necessary custom resource definitions
// exist in the backend. This usually passes when using etcd
// as a backend but can often fail when using KDD as it relies
// on various custom resources existing.
// To ensure the datastore is initialized, this function checks that a
// known custom resource is defined: GlobalFelixConfig. It accomplishes this
// by trying to set the ClusterType (an instance of GlobalFelixConfig).
func (c *KubeClient) EnsureInitialized() error {
	return nil
}

// Remove Calico-creatable data from the datastore.  This is purely used for the
// test framework.
func (c *KubeClient) Clean() error {
	log.Warning("Cleaning KDD of all Calico-creatable data")
	kinds := []string{
		apiv3.KindBGPConfiguration,
		apiv3.KindBGPPeer,
		apiv3.KindClusterInformation,
		apiv3.KindLicenseKey,
		apiv3.KindFelixConfiguration,
		apiv3.KindGlobalNetworkPolicy,
<<<<<<< HEAD
		apiv3.KindStagedGlobalNetworkPolicy,
		apiv3.KindNetworkPolicy,
		apiv3.KindStagedNetworkPolicy,
		apiv3.KindStagedKubernetesNetworkPolicy,
		apiv3.KindTier,
=======
		apiv3.KindNetworkPolicy,
>>>>>>> cc3b3333
		apiv3.KindGlobalNetworkSet,
		apiv3.KindNetworkSet,
		apiv3.KindIPPool,
		apiv3.KindHostEndpoint,
		apiv3.KindKubeControllersConfiguration,
		apiv3.KindRemoteClusterConfiguration,
		apiv3.KindGlobalAlert,
		apiv3.KindGlobalAlertTemplate,
		apiv3.KindGlobalThreatFeed,
		apiv3.KindGlobalReport,
		apiv3.KindGlobalReportType,
		apiv3.KindManagedCluster,
	}
	ctx := context.Background()
	for _, k := range kinds {
		lo := model.ResourceListOptions{Kind: k}
		if rs, err := c.List(ctx, lo, ""); err != nil {
			log.WithError(err).WithField("Kind", k).Warning("Failed to list resources")
		} else {
			for _, r := range rs.KVPairs {
				if _, err = c.Delete(ctx, r.Key, r.Revision); err != nil {
					log.WithField("Key", r.Key).Warning("Failed to delete entry from KDD")
				}
			}
		}
	}

	// Cleanup IPAM resources that have slightly different backend semantics.
	for _, li := range []model.ListInterface{
		model.BlockListOptions{},
		model.BlockAffinityListOptions{},
		model.BlockAffinityListOptions{},
		model.IPAMHandleListOptions{},
	} {
		if rs, err := c.List(ctx, li, ""); err != nil {
			log.WithError(err).WithField("Kind", li).Warning("Failed to list resources")
		} else {
			for _, r := range rs.KVPairs {
				if _, err = c.DeleteKVP(ctx, r); err != nil {
					log.WithError(err).WithField("Key", r.Key).Warning("Failed to delete entry from KDD")
				}
			}
		}
	}

	// Get a list of Nodes and remove all BGP configuration from the nodes.
	if nodes, err := c.List(ctx, model.ResourceListOptions{Kind: apiv3.KindNode}, ""); err != nil {
		log.Warning("Failed to list Nodes")
	} else {
		for _, nodeKvp := range nodes.KVPairs {
			node := nodeKvp.Value.(*apiv3.Node)
			node.Spec.BGP = nil
			if _, err := c.Update(ctx, nodeKvp); err != nil {
				log.WithField("Node", node.Name).Warning("Failed to remove Calico config from node")
			}
		}
	}

	// Delete global IPAM config
	if _, err := c.Delete(ctx, model.IPAMConfigKey{}, ""); err != nil {
		log.WithError(err).WithField("key", model.IPAMConfigGlobalName).Warning("Failed to delete global IPAM Config from KDD")
	}
	return nil
}

// Close the underlying client
func (c *KubeClient) Close() error {
	log.Debugf("Closing client - NOOP")
	return nil
}

var addToSchemeOnce sync.Once

// buildCRDClientV1 builds a RESTClient configured to interact with Calico CustomResourceDefinitions
func buildCRDClientV1(cfg rest.Config) (*rest.RESTClient, error) {
	// Generate config using the base config.
	cfg.GroupVersion = &schema.GroupVersion{
		Group:   "crd.projectcalico.org",
		Version: "v1",
	}
	cfg.APIPath = "/apis"
	cfg.ContentType = runtime.ContentTypeJSON
	cfg.NegotiatedSerializer = serializer.WithoutConversionCodecFactory{CodecFactory: scheme.Codecs}

	cli, err := rest.RESTClientFor(&cfg)
	if err != nil {
		return nil, err
	}

	// We're operating on the pkg level scheme.Scheme, so make sure that multiple
	// calls to this function don't do this simultaneously, which can cause crashes
	// due to concurrent access to underlying maps.  For good measure, use a once
	// since this really only needs to happen one time.
	addToSchemeOnce.Do(func() {
		// We also need to register resources.
		// We also need to register resources.
		schemeBuilder := runtime.NewSchemeBuilder(
			func(scheme *runtime.Scheme) error {
				scheme.AddKnownTypes(
					*cfg.GroupVersion,
					&apiv3.FelixConfiguration{},
					&apiv3.FelixConfigurationList{},
					&apiv3.IPPool{},
					&apiv3.IPPoolList{},
					&apiv3.BGPPeer{},
					&apiv3.BGPPeerList{},
					&apiv3.BGPConfiguration{},
					&apiv3.BGPConfigurationList{},
					&apiv3.ClusterInformation{},
					&apiv3.ClusterInformationList{},
					&apiv3.GlobalNetworkSet{},
					&apiv3.GlobalNetworkSetList{},
					&apiv3.GlobalNetworkPolicy{},
					&apiv3.GlobalNetworkPolicyList{},
					&apiv3.NetworkPolicy{},
					&apiv3.NetworkPolicyList{},
					&apiv3.StagedGlobalNetworkPolicy{},
					&apiv3.StagedGlobalNetworkPolicyList{},
					&apiv3.StagedNetworkPolicy{},
					&apiv3.StagedNetworkPolicyList{},
					&apiv3.StagedKubernetesNetworkPolicy{},
					&apiv3.StagedKubernetesNetworkPolicyList{},
					&apiv3.HostEndpoint{},
					&apiv3.HostEndpointList{},
					&apiv3.BlockAffinity{},
					&apiv3.BlockAffinityList{},
					&apiv3.IPAMBlock{},
					&apiv3.IPAMBlockList{},
					&apiv3.IPAMHandle{},
					&apiv3.IPAMHandleList{},
					&apiv3.IPAMConfig{},
					&apiv3.IPAMConfigList{},
					&apiv3.KubeControllersConfiguration{},
					&apiv3.KubeControllersConfigurationList{},
				)
				return nil
			})

		err := schemeBuilder.AddToScheme(scheme.Scheme)
		if err != nil {
			log.WithError(err).Fatal("failed to add calico resources to scheme")
		}
	})
	return cli, nil
}

// Create an entry in the datastore.  This errors if the entry already exists.
func (c *KubeClient) Create(ctx context.Context, d *model.KVPair) (*model.KVPair, error) {
	log.Debugf("Performing 'Create' for %+v", d)
	client := c.getResourceClientFromKey(d.Key)
	if client == nil {
		log.Debug("Attempt to 'Create' using kubernetes backend is not supported.")
		return nil, cerrors.ErrorOperationNotSupported{
			Identifier: d.Key,
			Operation:  "Create",
		}
	}
	return client.Create(ctx, d)
}

// Update an existing entry in the datastore.  This errors if the entry does
// not exist.
func (c *KubeClient) Update(ctx context.Context, d *model.KVPair) (*model.KVPair, error) {
	log.Debugf("Performing 'Update' for %+v", d)
	client := c.getResourceClientFromKey(d.Key)
	if client == nil {
		log.Debug("Attempt to 'Update' using kubernetes backend is not supported.")
		return nil, cerrors.ErrorOperationNotSupported{
			Identifier: d.Key,
			Operation:  "Update",
		}
	}
	return client.Update(ctx, d)
}

// Set an existing entry in the datastore.  This ignores whether an entry already
// exists.  This is not exposed in the main client - but we keep here for the backend
// API.
func (c *KubeClient) Apply(ctx context.Context, kvp *model.KVPair) (*model.KVPair, error) {
	logContext := log.WithFields(log.Fields{
		"Key":   kvp.Key,
		"Value": kvp.Value,
	})
	logContext.Debug("Apply Kubernetes resource")

	// Attempt to Create and do an Update if the resource already exists.
	// We only log debug here since the Create and Update will also log.
	// Can't set Revision while creating a resource.
	updated, err := c.Create(ctx, &model.KVPair{
		Key:   kvp.Key,
		Value: kvp.Value,
	})
	if err != nil {
		if _, ok := err.(cerrors.ErrorResourceAlreadyExists); !ok {
			logContext.Debug("Error applying resource (using Create)")
			return nil, err
		}

		// Try to Update if the resource already exists.
		updated, err = c.Update(ctx, kvp)
		if err != nil {
			logContext.Debug("Error applying resource (using Update)")
			return nil, err
		}
	}
	return updated, nil
}

// Delete an entry in the datastore.
func (c *KubeClient) DeleteKVP(ctx context.Context, kvp *model.KVPair) (*model.KVPair, error) {
	log.Debugf("Performing 'DeleteKVP' for %+v", kvp.Key)
	client := c.getResourceClientFromKey(kvp.Key)
	if client == nil {
		log.Debug("Attempt to 'DeleteKVP' using kubernetes backend is not supported.")
		return nil, cerrors.ErrorOperationNotSupported{
			Identifier: kvp.Key,
			Operation:  "Delete",
		}
	}
	return client.DeleteKVP(ctx, kvp)
}

// Delete an entry in the datastore by key.
func (c *KubeClient) Delete(ctx context.Context, k model.Key, revision string) (*model.KVPair, error) {
	log.Debugf("Performing 'Delete' for %+v", k)
	client := c.getResourceClientFromKey(k)
	if client == nil {
		log.Debug("Attempt to 'Delete' using kubernetes backend is not supported.")
		return nil, cerrors.ErrorOperationNotSupported{
			Identifier: k,
			Operation:  "Delete",
		}
	}
	return client.Delete(ctx, k, revision, nil)
}

// Get an entry from the datastore.  This errors if the entry does not exist.
func (c *KubeClient) Get(ctx context.Context, k model.Key, revision string) (*model.KVPair, error) {
	log.Debugf("Performing 'Get' for %+v %v", k, revision)
	client := c.getResourceClientFromKey(k)
	if client == nil {
		log.Debug("Attempt to 'Get' using kubernetes backend is not supported.")
		return nil, cerrors.ErrorOperationNotSupported{
			Identifier: k,
			Operation:  "Get",
		}
	}
	return client.Get(ctx, k, revision)
}

// List entries in the datastore.  This may return an empty list if there are
// no entries matching the request in the ListInterface.
func (c *KubeClient) List(ctx context.Context, l model.ListInterface, revision string) (*model.KVPairList, error) {
	log.Debugf("Performing 'List' for %+v %v", l, reflect.TypeOf(l))
	client := c.getResourceClientFromList(l)
	if client == nil {
		log.Info("Attempt to 'List' using kubernetes backend is not supported.")
		return nil, cerrors.ErrorOperationNotSupported{
			Identifier: l,
			Operation:  "List",
		}
	}
	return client.List(ctx, l, revision)
}

// List entries in the datastore.  This may return an empty list if there are
// no entries matching the request in the ListInterface.
func (c *KubeClient) Watch(ctx context.Context, l model.ListInterface, revision string) (api.WatchInterface, error) {
	log.Debugf("Performing 'Watch' for %+v %v", l, reflect.TypeOf(l))
	client := c.getResourceClientFromList(l)
	if client == nil {
		log.Debug("Attempt to 'Watch' using kubernetes backend is not supported.")
		return nil, cerrors.ErrorOperationNotSupported{
			Identifier: l,
			Operation:  "Watch",
		}
	}
	return client.Watch(ctx, l, revision)
}

func (c *KubeClient) getReadyStatus(ctx context.Context, k model.ReadyFlagKey, revision string) (*model.KVPair, error) {
	return &model.KVPair{Key: k, Value: true}, nil
}

func (c *KubeClient) listHostConfig(ctx context.Context, l model.HostConfigListOptions, revision string) (*model.KVPairList, error) {
	var kvps = []*model.KVPair{}

	// Short circuit if they aren't asking for information we can provide.
	if l.Name != "" && l.Name != "IpInIpTunnelAddr" {
		return &model.KVPairList{
			KVPairs:  kvps,
			Revision: revision,
		}, nil
	}

	// First see if we were handed a specific host, if not list all Nodes
	if l.Hostname == "" {
		nodes, err := c.ClientSet.CoreV1().Nodes().List(metav1.ListOptions{})
		if err != nil {
			return nil, resources.K8sErrorToCalico(err, l)
		}

		for _, node := range nodes.Items {
			kvp, err := getTunIp(&node)
			if err != nil || kvp == nil {
				continue
			}

			kvps = append(kvps, kvp)
		}
	} else {
		node, err := c.ClientSet.CoreV1().Nodes().Get(l.Hostname, metav1.GetOptions{})
		if err != nil {
			return nil, resources.K8sErrorToCalico(err, l)
		}

		kvp, err := getTunIp(node)
		if err != nil || kvp == nil {
			return &model.KVPairList{
				KVPairs:  []*model.KVPair{},
				Revision: revision,
			}, nil
		}

		kvps = append(kvps, kvp)
	}

	return &model.KVPairList{
		KVPairs:  kvps,
		Revision: revision,
	}, nil
}

func getTunIp(n *v1.Node) (*model.KVPair, error) {
	if n.Spec.PodCIDR == "" {
		log.Warnf("Node %s does not have podCIDR for HostConfig", n.Name)
		return nil, nil
	}

	ip, _, err := net.ParseCIDR(n.Spec.PodCIDR)
	if err != nil {
		log.Warnf("Invalid podCIDR for HostConfig: %s, %s", n.Name, n.Spec.PodCIDR)
		return nil, err
	}
	// We need to get the IP for the podCIDR and increment it to the
	// first IP in the CIDR.
	tunIp := ip.To4()
	tunIp[3]++

	kvp := &model.KVPair{
		Key: model.HostConfigKey{
			Hostname: n.Name,
			Name:     "IpInIpTunnelAddr",
		},
		Value: tunIp.String(),
	}

	return kvp, nil
}<|MERGE_RESOLUTION|>--- conflicted
+++ resolved
@@ -394,10 +394,6 @@
 
 	// A kubeconfig file was provided.  Use it to load a config, passing through
 	// any overrides.
-<<<<<<< HEAD
-	config, err := clientcmd.NewNonInteractiveDeferredLoadingClientConfig(
-		&loadingRules, configOverrides).ClientConfig()
-=======
 	var config *rest.Config
 	var err error
 	if ca.KubeconfigInline != "" {
@@ -411,7 +407,6 @@
 		config, err = clientcmd.NewNonInteractiveDeferredLoadingClientConfig(
 			&loadingRules, configOverrides).ClientConfig()
 	}
->>>>>>> cc3b3333
 	if err != nil {
 		return nil, nil, resources.K8sErrorToCalico(err, nil)
 	}
@@ -427,7 +422,6 @@
 	return config, cs, nil
 }
 
-<<<<<<< HEAD
 // Create a new kubernetes-backed client that is a wrapper around the core kubernetes client to expose a
 // Calico backend client API. This allows us to use the syncer infrastructure to sync Kubernetes core
 // resource types. Only read actions are supported in this client.
@@ -459,8 +453,6 @@
 	return kubeClient
 }
 
-=======
->>>>>>> cc3b3333
 // registerResourceClient registers a specific resource client with the associated
 // key and list types (and for v3 resources with the resource kind - since these share
 // a common key and list type).
@@ -520,15 +512,11 @@
 		apiv3.KindLicenseKey,
 		apiv3.KindFelixConfiguration,
 		apiv3.KindGlobalNetworkPolicy,
-<<<<<<< HEAD
 		apiv3.KindStagedGlobalNetworkPolicy,
 		apiv3.KindNetworkPolicy,
 		apiv3.KindStagedNetworkPolicy,
 		apiv3.KindStagedKubernetesNetworkPolicy,
 		apiv3.KindTier,
-=======
-		apiv3.KindNetworkPolicy,
->>>>>>> cc3b3333
 		apiv3.KindGlobalNetworkSet,
 		apiv3.KindNetworkSet,
 		apiv3.KindIPPool,
