--- conflicted
+++ resolved
@@ -571,15 +571,13 @@
 	return nil
 }
 
-<<<<<<< HEAD
 // Close the underlying client
 func (c *KubeClient) Close() error {
 	log.Debugf("Closing client - NOOP")
 	return nil
 }
-=======
+
 var addToSchemeOnce sync.Once
->>>>>>> acc2dca6
 
 // buildCRDClientV1 builds a RESTClient configured to interact with Calico CustomResourceDefinitions
 func buildCRDClientV1(cfg rest.Config) (*rest.RESTClient, error) {
@@ -597,58 +595,12 @@
 		return nil, err
 	}
 
-<<<<<<< HEAD
-	// We also need to register resources.
-	schemeBuilder := runtime.NewSchemeBuilder(
-		func(scheme *runtime.Scheme) error {
-			scheme.AddKnownTypes(
-				*cfg.GroupVersion,
-				&apiv3.FelixConfiguration{},
-				&apiv3.FelixConfigurationList{},
-				&apiv3.IPPool{},
-				&apiv3.IPPoolList{},
-				&apiv3.BGPPeer{},
-				&apiv3.BGPPeerList{},
-				&apiv3.BGPConfiguration{},
-				&apiv3.BGPConfigurationList{},
-				&apiv3.ClusterInformation{},
-				&apiv3.ClusterInformationList{},
-				&apiv3.GlobalNetworkSet{},
-				&apiv3.GlobalNetworkSetList{},
-				&apiv3.GlobalNetworkPolicy{},
-				&apiv3.GlobalNetworkPolicyList{},
-				&apiv3.NetworkPolicy{},
-				&apiv3.NetworkPolicyList{},
-				&apiv3.StagedGlobalNetworkPolicy{},
-				&apiv3.StagedGlobalNetworkPolicyList{},
-				&apiv3.StagedNetworkPolicy{},
-				&apiv3.StagedNetworkPolicyList{},
-				&apiv3.StagedKubernetesNetworkPolicy{},
-				&apiv3.StagedKubernetesNetworkPolicyList{},
-				&apiv3.HostEndpoint{},
-				&apiv3.HostEndpointList{},
-				&apiv3.BlockAffinity{},
-				&apiv3.BlockAffinityList{},
-				&apiv3.IPAMBlock{},
-				&apiv3.IPAMBlockList{},
-				&apiv3.IPAMHandle{},
-				&apiv3.IPAMHandleList{},
-				&apiv3.IPAMConfig{},
-				&apiv3.IPAMConfigList{},
-				&apiv3.KubeControllersConfiguration{},
-				&apiv3.KubeControllersConfigurationList{},
-			)
-			return nil
-		})
-
-	schemeBuilder.AddToScheme(scheme.Scheme)
-
-=======
 	// We're operating on the pkg level scheme.Scheme, so make sure that multiple
 	// calls to this function don't do this simultaneously, which can cause crashes
 	// due to concurrent access to underlying maps.  For good measure, use a once
 	// since this really only needs to happen one time.
 	addToSchemeOnce.Do(func() {
+		// We also need to register resources.
 		// We also need to register resources.
 		schemeBuilder := runtime.NewSchemeBuilder(
 			func(scheme *runtime.Scheme) error {
@@ -670,8 +622,12 @@
 					&apiv3.GlobalNetworkPolicyList{},
 					&apiv3.NetworkPolicy{},
 					&apiv3.NetworkPolicyList{},
-					&apiv3.NetworkSet{},
-					&apiv3.NetworkSetList{},
+					&apiv3.StagedGlobalNetworkPolicy{},
+					&apiv3.StagedGlobalNetworkPolicyList{},
+					&apiv3.StagedNetworkPolicy{},
+					&apiv3.StagedNetworkPolicyList{},
+					&apiv3.StagedKubernetesNetworkPolicy{},
+					&apiv3.StagedKubernetesNetworkPolicyList{},
 					&apiv3.HostEndpoint{},
 					&apiv3.HostEndpointList{},
 					&apiv3.BlockAffinity{},
@@ -693,7 +649,6 @@
 			log.WithError(err).Fatal("failed to add calico resources to scheme")
 		}
 	})
->>>>>>> acc2dca6
 	return cli, nil
 }
 
