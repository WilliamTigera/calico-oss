--- conflicted
+++ resolved
@@ -294,13 +294,10 @@
 				return
 			}
 
-<<<<<<< HEAD
-=======
 			// Close the previous crop of watchers to avoid leaking resources when we
 			// recreate them below.
 			closeWatchers()
 
->>>>>>> aafc4f71
 			// Create the Kubernetes API watchers.
 			opts = k8sapi.ListOptions{ResourceVersion: latestVersions.namespaceVersion}
 			nsWatch, err := syn.kubeAPI.NamespaceWatch(opts)
@@ -552,19 +549,6 @@
 		versions.podVersion = poList.ListMeta.ResourceVersion
 		for _, po := range poList.Items {
 			// Ignore any updates for pods which are not ready / valid.
-<<<<<<< HEAD
-			if !syn.kc.converter.isReadyCalicoPod(&po) {
-				log.Debugf("Skipping pod %s/%s", po.ObjectMeta.Namespace, po.ObjectMeta.Name)
-				continue
-			}
-
-			// Convert to a workload endpoint.
-			wep, err := syn.kc.converter.podToWorkloadEndpoint(&po)
-			if err != nil {
-				log.WithError(err).Error("Failed to convert pod to workload endpoint")
-				continue
-			}
-=======
 			if !syn.converter.isReadyCalicoPod(&po) {
 				log.Debugf("Skipping pod %s/%s", po.ObjectMeta.Namespace, po.ObjectMeta.Name)
 				continue
@@ -576,18 +560,13 @@
 				log.WithError(err).Error("Failed to convert pod to workload endpoint")
 				continue
 			}
->>>>>>> aafc4f71
 			snap = append(snap, *wep)
 			keys[wep.Key.String()] = true
 		}
 
 		// Sync GlobalConfig.
 		log.Info("Syncing GlobalConfig")
-<<<<<<< HEAD
-		confList, err := syn.kc.listGlobalConfig(model.GlobalConfigListOptions{})
-=======
 		confList, err := syn.kubeAPI.GlobalConfigList(model.GlobalConfigListOptions{})
->>>>>>> aafc4f71
 		if err != nil {
 			log.Warnf("Error querying GlobalConfig during snapshot, retrying: %s", err)
 			time.Sleep(1 * time.Second)
@@ -617,11 +596,7 @@
 
 		// Sync IP Pools.
 		log.Info("Syncing IP Pools")
-<<<<<<< HEAD
-		poolList, err := syn.kc.List(model.IPPoolListOptions{})
-=======
 		poolList, err := syn.kubeAPI.IPPoolList(model.IPPoolListOptions{})
->>>>>>> aafc4f71
 		if err != nil {
 			log.Warnf("Error querying IP Pools during snapshot, retrying: %s", err)
 			time.Sleep(1 * time.Second)
@@ -755,11 +730,7 @@
 	case watch.Deleted:
 		// For deletes, the validity conditions are different.  We only care if the update
 		// is not for a host-networked Pods, but don't care about IP / scheduled state.
-<<<<<<< HEAD
-		if syn.kc.converter.isHostNetworked(pod) {
-=======
 		if syn.converter.isHostNetworked(pod) {
->>>>>>> aafc4f71
 			log.WithField("pod", pod.Name).Debug("Pod is host networked.")
 			log.Debugf("Skipping delete for pod %s/%s", pod.ObjectMeta.Namespace, pod.ObjectMeta.Name)
 			return nil
@@ -767,22 +738,14 @@
 	default:
 		// Ignore add/modify updates for Pods that shouldn't be shown in the Calico API.
 		// e.g host networked Pods, or Pods that don't yet have an IP address.
-<<<<<<< HEAD
-		if !syn.kc.converter.isReadyCalicoPod(pod) {
-=======
 		if !syn.converter.isReadyCalicoPod(pod) {
->>>>>>> aafc4f71
 			log.Debugf("Skipping add/modify for pod %s/%s", pod.ObjectMeta.Namespace, pod.ObjectMeta.Name)
 			return nil
 		}
 	}
 
 	// Convert the received Pod into a KVPair.
-<<<<<<< HEAD
-	kvp, err := syn.kc.converter.podToWorkloadEndpoint(pod)
-=======
 	kvp, err := syn.converter.podToWorkloadEndpoint(pod)
->>>>>>> aafc4f71
 	if err != nil {
 		// If we fail to parse, then ignore this update and emit a log.
 		log.WithField("error", err).Error("Failed to parse Pod event")
@@ -795,18 +758,6 @@
 		// For deletes, we need to nil out the Value part of the KVPair.
 		log.Debugf("Delete for pod %s/%s", pod.ObjectMeta.Namespace, pod.ObjectMeta.Name)
 		kvp.Value = nil
-<<<<<<< HEAD
-	default:
-		// Only send an update if the labels have changed.
-		workload := kvp.Key.(model.WorkloadEndpointKey).WorkloadID
-		labels := kvp.Value.(*model.WorkloadEndpoint).Labels
-		if reflect.DeepEqual(syn.labelCache[workload], labels) {
-			// Labels haven't changed - no need to send an update for this add/modify.
-			log.Debugf("Skipping pod event - labels didn't change: %s/%s", pod.ObjectMeta.Namespace, pod.ObjectMeta.Name)
-			return nil
-		}
-=======
->>>>>>> aafc4f71
 	}
 
 	return kvp
