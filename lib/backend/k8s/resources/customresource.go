--- conflicted
+++ resolved
@@ -382,19 +382,14 @@
 
 func (c *customK8sResourceClient) listInterfaceToKey(l model.ListInterface) model.Key {
 	pl := l.(model.ResourceListOptions)
-<<<<<<< HEAD
-	if pl.Name != "" && !pl.Prefix {
-		return model.ResourceKey{Name: pl.Name, Kind: pl.Kind}
-=======
 	key := model.ResourceKey{Name: pl.Name, Kind: pl.Kind}
 
 	if c.namespaced && pl.Namespace != "" {
 		key.Namespace = pl.Namespace
 	}
 
-	if pl.Name != "" {
+	if pl.Name != "" && !pl.Prefix {
 		return key
->>>>>>> 30f14291
 	}
 	return nil
 }
