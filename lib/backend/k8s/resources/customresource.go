// Copyright (c) 2017-2019 Tigera, Inc. All rights reserved.

// Licensed under the Apache License, Version 2.0 (the "License");
// you may not use this file except in compliance with the License.
// You may obtain a copy of the License at
//
//     http://www.apache.org/licenses/LICENSE-2.0
//
// Unless required by applicable law or agreed to in writing, software
// distributed under the License is distributed on an "AS IS" BASIS,
// WITHOUT WARRANTIES OR CONDITIONS OF ANY KIND, either express or implied.
// See the License for the specific language governing permissions and
// limitations under the License.

package resources

import (
	"context"
	"errors"
	"fmt"
	"reflect"
	"strings"

	log "github.com/sirupsen/logrus"
	kerrors "k8s.io/apimachinery/pkg/api/errors"
	metav1 "k8s.io/apimachinery/pkg/apis/meta/v1"
	"k8s.io/apimachinery/pkg/fields"
	"k8s.io/apimachinery/pkg/types"
	"k8s.io/client-go/kubernetes"
	"k8s.io/client-go/kubernetes/scheme"
	"k8s.io/client-go/rest"
	"k8s.io/client-go/tools/cache"

	apiv3 "github.com/projectcalico/libcalico-go/lib/apis/v3"
	"github.com/projectcalico/libcalico-go/lib/backend/api"
	"github.com/projectcalico/libcalico-go/lib/backend/model"
	cerrors "github.com/projectcalico/libcalico-go/lib/errors"
)

// customK8sResourceClient implements the K8sResourceClient interface and provides a generic
// mechanism for a 1:1 mapping between a Calico Resource and an equivalent Kubernetes
// custom resource type.
type customK8sResourceClient struct {
	clientSet           *kubernetes.Clientset
	restClient          *rest.RESTClient
	name                string
	resource            string
	description         string
	k8sResourceType     reflect.Type
	k8sResourceTypeMeta metav1.TypeMeta
	k8sListType         reflect.Type
	namespaced          bool
	resourceKind        string
	versionconverter    VersionConverter
}

// VersionConverter converts v1 or v3 k8s resources into v3 resources.
// For a v3 resource, the conversion should be a no-op.
type VersionConverter interface {
	ConvertFromK8s(Resource) (Resource, error)
}

// Create creates a new Custom K8s Resource instance in the k8s API from the supplied KVPair.
func (c *customK8sResourceClient) Create(ctx context.Context, kvp *model.KVPair) (*model.KVPair, error) {
	logContext := log.WithFields(log.Fields{
		"Key":      kvp.Key,
		"Value":    kvp.Value,
		"Resource": c.resource,
	})
	logContext.Debug("Create custom Kubernetes resource")

	// Convert the KVPair to the K8s resource.
	resIn, err := c.convertKVPairToResource(kvp)
	if err != nil {
		logContext.WithError(err).Debug("Error converting to k8s resource")
		return nil, err
	}

	// Send the update request using the REST interface.
	resOut := reflect.New(c.k8sResourceType).Interface().(Resource)
	namespace := kvp.Key.(model.ResourceKey).Namespace
	err = c.restClient.Post().
		NamespaceIfScoped(namespace, c.namespaced).
		Resource(c.resource).
		Body(resIn).
		Do(ctx).Into(resOut)
	if err != nil {
		logContext.WithError(err).Debug("Error creating resource")
		return nil, K8sErrorToCalico(err, kvp.Key)
	}

	// Update the return data with the metadata populated by the (Kubernetes) datastore.
	kvp, err = c.convertResourceToKVPair(resOut)
	if err != nil {
		logContext.WithError(err).Debug("Error converting created K8s resource to Calico resource")
		return nil, K8sErrorToCalico(err, kvp.Key)
	}
	// Update the revision information from the response.
	kvp.Revision = resOut.GetObjectMeta().GetResourceVersion()

	return kvp, nil
}

// Update updates an existing Custom K8s Resource instance in the k8s API from the supplied KVPair.
func (c *customK8sResourceClient) Update(ctx context.Context, kvp *model.KVPair) (*model.KVPair, error) {
	logContext := log.WithFields(log.Fields{
		"Key":      kvp.Key,
		"Value":    kvp.Value,
		"Resource": c.resource,
	})
	logContext.Debug("Update custom Kubernetes resource")

	// Create storage for the updated resource.
	resOut := reflect.New(c.k8sResourceType).Interface().(Resource)

	var updateError error
	// Convert the KVPair to a K8s resource.
	resIn, err := c.convertKVPairToResource(kvp)
	if err != nil {
		logContext.WithError(err).Debug("Error updating resource")
		return nil, err
	}

	// Send the update request using the name.
	name := resIn.GetObjectMeta().GetName()
	namespace := resIn.GetObjectMeta().GetNamespace()
	logContext = logContext.WithField("Name", name)
	logContext.Debug("Update resource by name")
	updateError = c.restClient.Put().
		Resource(c.resource).
		NamespaceIfScoped(namespace, c.namespaced).
		Body(resIn).
		Name(name).
		Do(ctx).Into(resOut)
	if updateError != nil {
		// Failed to update the resource.
		logContext.WithError(updateError).Error("Error updating resource")
		return nil, K8sErrorToCalico(updateError, kvp.Key)
	}

	// Update the return data with the metadata populated by the (Kubernetes) datastore.
	kvp, err = c.convertResourceToKVPair(resOut)
	if err != nil {
		logContext.WithError(err).Debug("Error converting created K8s resource to Calico resource")
		return nil, K8sErrorToCalico(err, kvp.Key)
	}
	// Success. Update the revision information from the response.
	kvp.Revision = resOut.GetObjectMeta().GetResourceVersion()

	return kvp, nil
}

func (c *customK8sResourceClient) DeleteKVP(ctx context.Context, kvp *model.KVPair) (*model.KVPair, error) {
	return c.Delete(ctx, kvp.Key, kvp.Revision, kvp.UID)
}

// Delete deletes an existing Custom K8s Resource instance in the k8s API using the supplied KVPair.
func (c *customK8sResourceClient) Delete(ctx context.Context, k model.Key, revision string, uid *types.UID) (*model.KVPair, error) {
	logContext := log.WithFields(log.Fields{
		"Key":      k,
		"Resource": c.resource,
	})
	logContext.Debug("Delete custom Kubernetes resource")

	// Convert the Key to a resource name.
	name, err := c.keyToName(k)
	if err != nil {
		logContext.WithError(err).Debug("Error deleting resource")
		return nil, err
	}

	existing, err := c.Get(ctx, k, revision)
	if err != nil {
		return nil, err
	}

	namespace := k.(model.ResourceKey).Namespace

	opts := &metav1.DeleteOptions{}
	if uid != nil {
		opts.Preconditions = &metav1.Preconditions{UID: uid}
	}

	// Delete the resource using the name.
	logContext = logContext.WithField("Name", name)
	logContext.Debug("Send delete request by name")
	err = c.restClient.Delete().
		NamespaceIfScoped(namespace, c.namespaced).
		Resource(c.resource).
		Name(name).
		Body(opts).
		Do(ctx).
		Error()
	if err != nil {
		logContext.WithError(err).Debug("Error deleting resource")
		return nil, K8sErrorToCalico(err, k)
	}
	return existing, nil
}

// Get gets an existing Custom K8s Resource instance in the k8s API using the supplied Key.
func (c *customK8sResourceClient) Get(ctx context.Context, key model.Key, revision string) (*model.KVPair, error) {
	logContext := log.WithFields(log.Fields{
		"Key":      key,
		"Resource": c.resource,
		"Revision": revision,
	})
	logContext.Debug("Get custom Kubernetes resource")
	name, err := c.keyToName(key)
	if err != nil {
		logContext.WithError(err).Debug("Error getting resource")
		return nil, err
	}
	namespace := key.(model.ResourceKey).Namespace

	// Add the name and namespace to the log context now that we know it, and query Kubernetes.
	logContext = logContext.WithFields(log.Fields{"Name": name, "Namespace": namespace})

	logContext.Debug("Get custom Kubernetes resource by name")
	resOut := reflect.New(c.k8sResourceType).Interface().(Resource)
	err = c.restClient.Get().
		NamespaceIfScoped(namespace, c.namespaced).
		Resource(c.resource).
		Name(name).
		Do(ctx).Into(resOut)
	if err != nil {
		logContext.WithError(err).Debug("Error getting resource")
		return nil, K8sErrorToCalico(err, key)
	}

	return c.convertResourceToKVPair(resOut)
}

// List lists configured Custom K8s Resource instances in the k8s API matching the
// supplied ListInterface.
func (c *customK8sResourceClient) List(ctx context.Context, list model.ListInterface, revision string) (*model.KVPairList, error) {
	logContext := log.WithFields(log.Fields{
		"ListInterface": list,
		"Resource":      c.resource,
	})
	logContext.Debug("List Custom K8s Resource")
	kvps := []*model.KVPair{}

	// TODO: Fix CRD List handling when revision is specified.
	if revision != "" {
		// Since k8s garbage collector seems to be the only client wanting to List with
		// a specific revision, this a workaround to stop it from continuously logging unnecessary errors,
		// as it keeps on trying a List until a successful response is received.
		// A revision of "" instead would make it List from the etcd quorom agreed revision.
		// NOTE: Also, we do not anticipate GC to be useful with our resources. We do not explicitly make use
		// of OwnerReference/Dependents. This change as it stands today is a nop.
		revision = ""
	}

	// Attempt to convert the ListInterface to a Key.  If possible, the parameters
	// indicate a fully qualified resource, and we'll need to use Get instead of
	// List.
	if key := c.listInterfaceToKey(list); key != nil {
		logContext.Debug("Performing List using Get")
		if kvp, err := c.Get(ctx, key, revision); err != nil {
			// The error will already be a Calico error type.  Ignore
			// error that it doesn't exist - we'll return an empty
			// list.
			if _, ok := err.(cerrors.ErrorResourceDoesNotExist); !ok {
				log.WithField("Resource", c.resource).WithError(err).Debug("Error listing resource")
				return nil, err
			}
			return &model.KVPairList{
				KVPairs:  kvps,
				Revision: revision,
			}, nil
		} else {
			kvps = append(kvps, kvp)
			return &model.KVPairList{
				KVPairs:  kvps,
				Revision: revision,
			}, nil
		}
	}

	// Since we are not performing an exact Get, Kubernetes will return a
	// list of resources.
	reslOut := reflect.New(c.k8sListType).Interface().(ResourceList)

	// If it is a namespaced resource, then we'll need the namespace.
	namespace := list.(model.ResourceListOptions).Namespace

<<<<<<< HEAD
	// Build the request.
	req := c.restClient.Get().
		Context(ctx).
		NamespaceIfScoped(namespace, c.namespaced).
		Resource(c.resource)

	// If the prefix is specified, look for the resources with the label
	// of prefix.
	if list.(model.ResourceListOptions).Prefix {
		// The prefix has a trailing "." character, remove it, since it is not valid for k8s labels
		if !strings.HasSuffix(list.(model.ResourceListOptions).Name, ".") {
			return nil, errors.New("internal error: custom resource list invoked for a prefix not in the form '<tier>.'")
		}
		name := list.(model.ResourceListOptions).Name[:len(list.(model.ResourceListOptions).Name)-1]
		if name == "default" {
			req = req.VersionedParams(&metav1.ListOptions{
				LabelSelector: "!" + apiv3.LabelTier,
			}, scheme.ParameterCodec)
		} else {
			req = req.VersionedParams(&metav1.ListOptions{
				LabelSelector: apiv3.LabelTier + "=" + name,
			}, scheme.ParameterCodec)
		}
	}

	// Perform the request.
	err := req.Do().Into(reslOut)
=======
	// Perform the request.
	err := c.restClient.Get().
		NamespaceIfScoped(namespace, c.namespaced).
		Resource(c.resource).
		Do(ctx).Into(reslOut)
>>>>>>> 34d8399d
	if err != nil {
		// Don't return errors for "not found".  This just
		// means there are no matching Custom K8s Resources, and we should return
		// an empty list.
		if !kerrors.IsNotFound(err) {
			log.WithError(err).Debug("Error listing resources")
			return nil, K8sErrorToCalico(err, list)
		}
		return &model.KVPairList{
			KVPairs:  kvps,
			Revision: revision,
		}, nil
	}

	// We expect the list type to have an "Items" field that we can
	// iterate over.
	elem := reflect.ValueOf(reslOut).Elem()
	items := reflect.ValueOf(elem.FieldByName("Items").Interface())
	for idx := 0; idx < items.Len(); idx++ {
		res := items.Index(idx).Addr().Interface().(Resource)
		if kvp, err := c.convertResourceToKVPair(res); err == nil {
			kvps = append(kvps, kvp)
		} else {
			logContext.WithError(err).WithField("Item", res).Warning("unable to process resource, skipping")
		}
	}
	return &model.KVPairList{
		KVPairs:  kvps,
		Revision: reslOut.GetListMeta().GetResourceVersion(),
	}, nil
}

func (c *customK8sResourceClient) Watch(ctx context.Context, list model.ListInterface, revision string) (api.WatchInterface, error) {
	// Build watch options to pass to k8s.
	opts := metav1.ListOptions{ResourceVersion: revision, Watch: true}
	rlo, ok := list.(model.ResourceListOptions)
	if !ok {
		return nil, fmt.Errorf("ListInterface is not a ResourceListOptions: %s", list)
	}
	fieldSelector := fields.Everything()
	if len(rlo.Name) != 0 {
		// We've been asked to watch a specific customresource.
		log.WithField("name", rlo.Name).Debug("Watching a single customresource")
		fieldSelector = fields.OneTermEqualSelector("metadata.name", rlo.Name)
	}

	k8sWatchClient := cache.NewListWatchFromClient(c.restClient, c.resource, rlo.Namespace, fieldSelector)
	k8sWatch, err := k8sWatchClient.WatchFunc(opts)
	if err != nil {
		return nil, K8sErrorToCalico(err, list)
	}
	toKVPair := func(r Resource) (*model.KVPair, error) {
		return c.convertResourceToKVPair(r)
	}

	return newK8sWatcherConverter(ctx, rlo.Kind+" (custom)", toKVPair, k8sWatch), nil
}

// EnsureInitialized is a no-op since the CRD should be
// initialized in advance.
func (c *customK8sResourceClient) EnsureInitialized() error {
	return nil
}

func (c *customK8sResourceClient) listInterfaceToKey(l model.ListInterface) model.Key {
	pl := l.(model.ResourceListOptions)
	key := model.ResourceKey{Name: pl.Name, Kind: pl.Kind}

	if c.namespaced && pl.Namespace != "" {
		key.Namespace = pl.Namespace
	}

	if pl.Name != "" && !pl.Prefix {
		return key
	}
	return nil
}

func (c *customK8sResourceClient) keyToName(k model.Key) (string, error) {
	return k.(model.ResourceKey).Name, nil
}

func (c *customK8sResourceClient) nameToKey(name string) (model.Key, error) {
	return model.ResourceKey{
		Name: name,
		Kind: c.resourceKind,
	}, nil
}

func (c *customK8sResourceClient) convertResourceToKVPair(r Resource) (*model.KVPair, error) {
	var err error

	// If the resource has a VersionConverter defined then pass the resource through
	// the VersionConverter to convert the resource version from v1 to v3.
	// No-op for a v3 resource.
	if c.versionconverter != nil {
		if r, err = c.versionconverter.ConvertFromK8s(r); err != nil {
			return nil, fmt.Errorf("error converting resource from v1 to v3: %s", err)
		}
	}

	r.GetObjectKind().SetGroupVersionKind(c.k8sResourceTypeMeta.GetObjectKind().GroupVersionKind())
	kvp := &model.KVPair{
		Key: model.ResourceKey{
			Name:      r.GetObjectMeta().GetName(),
			Namespace: r.GetObjectMeta().GetNamespace(),
			Kind:      c.resourceKind,
		},
		Revision: r.GetObjectMeta().GetResourceVersion(),
	}

	if err := ConvertK8sResourceToCalicoResource(r); err != nil {
		return kvp, err
	}

	kvp.Value = r
	return kvp, nil
}

func (c *customK8sResourceClient) convertKVPairToResource(kvp *model.KVPair) (Resource, error) {
	resource := kvp.Value.(Resource)
	resource.GetObjectMeta().SetResourceVersion(kvp.Revision)
	resOut, err := ConvertCalicoResourceToK8sResource(resource)
	if err != nil {
		return resOut, err
	}

	return resOut, nil
}<|MERGE_RESOLUTION|>--- conflicted
+++ resolved
@@ -285,7 +285,6 @@
 	// If it is a namespaced resource, then we'll need the namespace.
 	namespace := list.(model.ResourceListOptions).Namespace
 
-<<<<<<< HEAD
 	// Build the request.
 	req := c.restClient.Get().
 		Context(ctx).
@@ -313,13 +312,6 @@
 
 	// Perform the request.
 	err := req.Do().Into(reslOut)
-=======
-	// Perform the request.
-	err := c.restClient.Get().
-		NamespaceIfScoped(namespace, c.namespaced).
-		Resource(c.resource).
-		Do(ctx).Into(reslOut)
->>>>>>> 34d8399d
 	if err != nil {
 		// Don't return errors for "not found".  This just
 		// means there are no matching Custom K8s Resources, and we should return
