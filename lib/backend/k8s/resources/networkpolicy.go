// Copyright (c) 2017-2020 Tigera, Inc. All rights reserved.

// Licensed under the Apache License, Version 2.0 (the "License");
// you may not use this file except in compliance with the License.
// You may obtain a copy of the License at
//
//     http://www.apache.org/licenses/LICENSE-2.0
//
// Unless required by applicable law or agreed to in writing, software
// distributed under the License is distributed on an "AS IS" BASIS,
// WITHOUT WARRANTIES OR CONDITIONS OF ANY KIND, either express or implied.
// See the License for the specific language governing permissions and
// limitations under the License.

package resources

import (
	"context"
	"errors"
	"fmt"
	"reflect"
	"strings"
	"sync/atomic"

	log "github.com/sirupsen/logrus"

	apiv3 "github.com/projectcalico/libcalico-go/lib/apis/v3"
	"github.com/projectcalico/libcalico-go/lib/backend/api"
	"github.com/projectcalico/libcalico-go/lib/backend/k8s/conversion"
	"github.com/projectcalico/libcalico-go/lib/backend/model"
	cerrors "github.com/projectcalico/libcalico-go/lib/errors"

	networkingv1 "k8s.io/api/networking/v1"
	metav1 "k8s.io/apimachinery/pkg/apis/meta/v1"
	"k8s.io/apimachinery/pkg/fields"
	"k8s.io/apimachinery/pkg/types"
	kwatch "k8s.io/apimachinery/pkg/watch"
	"k8s.io/client-go/kubernetes"
	"k8s.io/client-go/kubernetes/scheme"
	"k8s.io/client-go/rest"
)

const (
	NetworkPolicyResourceName = "NetworkPolicies"
	NetworkPolicyCRDName      = "networkpolicies.crd.projectcalico.org"
)

func NewNetworkPolicyClient(c *kubernetes.Clientset, r *rest.RESTClient) K8sResourceClient {
	crdClient := &customK8sResourceClient{
		restClient:      r,
		name:            NetworkPolicyCRDName,
		resource:        NetworkPolicyResourceName,
		description:     "Calico Network Policies",
		k8sResourceType: reflect.TypeOf(apiv3.NetworkPolicy{}),
		k8sResourceTypeMeta: metav1.TypeMeta{
			Kind:       apiv3.KindNetworkPolicy,
			APIVersion: apiv3.GroupVersionCurrent,
		},
		k8sListType:  reflect.TypeOf(apiv3.NetworkPolicyList{}),
		resourceKind: apiv3.KindNetworkPolicy,
		namespaced:   true,
	}
	return &networkPolicyClient{
		Converter: conversion.NewConverter(),
		clientSet: c,
		crdClient: crdClient,
	}
}

// Implements the api.Client interface for NetworkPolicys.
type networkPolicyClient struct {
	conversion.Converter
	resourceName string
	clientSet    *kubernetes.Clientset
	crdClient    *customK8sResourceClient
}

func (c *networkPolicyClient) Create(ctx context.Context, kvp *model.KVPair) (*model.KVPair, error) {
	log.Debug("Received Create request on NetworkPolicy type")
	key := kvp.Key.(model.ResourceKey)
	if strings.HasPrefix(key.Name, conversion.K8sNetworkPolicyNamePrefix) {
		// We don't support Create of a Kubernetes NetworkPolicy.
		return nil, cerrors.ErrorOperationNotSupported{
			Identifier: kvp.Key,
			Operation:  "Create",
		}
	}

	kvp, err := c.crdClient.Create(ctx, kvp)
	if kvp != nil {
		// Convert the revision to the combined CRD/k8s revision - the k8s rev will be empty, but this
		// format will allow the revision to be passed into List and Watch calls.
		kvp.Revision = c.JoinNetworkPolicyRevisions(kvp.Revision, "")
	}
	return kvp, err
}

func (c *networkPolicyClient) Update(ctx context.Context, kvp *model.KVPair) (*model.KVPair, error) {
	log.Debug("Received Update request on NetworkPolicy type")

	key := kvp.Key.(model.ResourceKey)
	if strings.HasPrefix(key.Name, conversion.K8sNetworkPolicyNamePrefix) {
		// We don't support Update of a Kubernetes NetworkPolicy.
		return nil, cerrors.ErrorOperationNotSupported{
			Identifier: kvp.Key,
			Operation:  "Update",
		}
	}

	// The revision, if supplied, will be a combination of CRD and k8s-backed revisions.  Extract
	// the CRD rev and use that for the update.
	crdRev, _, err := c.SplitNetworkPolicyRevision(kvp.Revision)
	if err != nil {
		return nil, err
	}
	kvp.Revision = crdRev
	kvp, err = c.crdClient.Update(ctx, kvp)

	if kvp != nil {
		// Convert the revision back to the combined CRD/k8s revision - the k8s rev will be empty, but this
		// format will allow the revision to be passed into List and Watch calls.
		kvp.Revision = c.JoinNetworkPolicyRevisions(kvp.Revision, "")
	}
	return kvp, err
}

func (c *networkPolicyClient) Apply(ctx context.Context, kvp *model.KVPair) (*model.KVPair, error) {
	return nil, cerrors.ErrorOperationNotSupported{
		Identifier: kvp.Key,
		Operation:  "Apply",
	}
}
func (c *networkPolicyClient) DeleteKVP(ctx context.Context, kvp *model.KVPair) (*model.KVPair, error) {
	return c.Delete(ctx, kvp.Key, kvp.Revision, kvp.UID)
}

func (c *networkPolicyClient) Delete(ctx context.Context, key model.Key, revision string, uid *types.UID) (*model.KVPair, error) {
	log.Debug("Received Delete request on NetworkPolicy type")
	k := key.(model.ResourceKey)
	if strings.HasPrefix(k.Name, conversion.K8sNetworkPolicyNamePrefix) {
		// We don't support Delete of a Kubernetes NetworkPolicy.
		return nil, cerrors.ErrorOperationNotSupported{
			Identifier: key,
			Operation:  "Delete",
		}
	}

	// The revision, if supplied, will be a combination of CRD and k8s-backed revisions.  Extract
	// the CRD rev and use that for the delete.
	crdRev, _, err := c.SplitNetworkPolicyRevision(revision)
	if err != nil {
		return nil, err
	}
	kvp, err := c.crdClient.Delete(ctx, key, crdRev, uid)

	if kvp != nil {
		// Convert the revision back to the combined CRD/k8s revision - the k8s rev will be empty.
		kvp.Revision = c.JoinNetworkPolicyRevisions(kvp.Revision, "")
	}
	return kvp, err
}

func (c *networkPolicyClient) Get(ctx context.Context, key model.Key, revision string) (*model.KVPair, error) {
	log.Debug("Received Get request on NetworkPolicy type")
	k := key.(model.ResourceKey)
	if k.Name == "" {
		return nil, errors.New("Missing policy name")
	}
	if k.Namespace == "" {
		return nil, errors.New("Missing policy namespace")
	}

	// The revision, if supplied, will be a combination of CRD and k8s-backed revisions.  Extract
	// the k8s rev and use the correct version depending on whether we are querying the CRD or the
	// k8s NetworkPolicy.
	crdRev, k8sRev, err := c.SplitNetworkPolicyRevision(revision)
	if err != nil {
		return nil, err
	}

	// Check to see if this is backed by a NetworkPolicy.
	if strings.HasPrefix(k.Name, conversion.K8sNetworkPolicyNamePrefix) {
		// Backed by a NetworkPolicy - extract the name.
		policyName := strings.TrimPrefix(k.Name, conversion.K8sNetworkPolicyNamePrefix)

		// Get the NetworkPolicy from the API and convert it.
		networkPolicy := networkingv1.NetworkPolicy{}
		err = c.clientSet.NetworkingV1().RESTClient().
			Get().
			Resource("networkpolicies").
			Namespace(k.Namespace).
			Name(policyName).
			VersionedParams(&metav1.GetOptions{ResourceVersion: k8sRev}, scheme.ParameterCodec).
			Do(ctx).Into(&networkPolicy)
		if err != nil {
			return nil, K8sErrorToCalico(err, k)
		}
		kvp, err := c.K8sNetworkPolicyToCalico(&networkPolicy)

		if kvp != nil {
			// Convert the revision back to the combined CRD/k8s revision - the CRD rev will be empty.
			kvp.Revision = c.JoinNetworkPolicyRevisions("", kvp.Revision)
		}
		return kvp, err
	} else {
		kvp, err := c.crdClient.Get(ctx, k, crdRev)

		if kvp != nil {
			// Convert the revision back to the combined CRD/k8s revision - the k8s rev will be empty.
			kvp.Revision = c.JoinNetworkPolicyRevisions(kvp.Revision, "")
		}
		return kvp, err
	}
}

func (c *networkPolicyClient) List(ctx context.Context, list model.ListInterface, revision string) (*model.KVPairList, error) {
	log.Debug("Received List request on NetworkPolicy type")
	l := list.(model.ResourceListOptions)
	if l.Name != "" && !l.Prefix {
		// Exact lookup on a NetworkPolicy.
		kvp, err := c.Get(ctx, model.ResourceKey{Name: l.Name, Namespace: l.Namespace, Kind: l.Kind}, revision)
		if err != nil {
			// Return empty slice of KVPair if the object doesn't exist, return the error otherwise.
			if _, ok := err.(cerrors.ErrorResourceDoesNotExist); ok {
				return &model.KVPairList{
					KVPairs:  []*model.KVPair{},
					Revision: revision,
				}, nil
			} else {
				return nil, err
			}
		}

		return &model.KVPairList{
			KVPairs:  []*model.KVPair{kvp},
			Revision: revision,
		}, nil
	}

	// List all Namespaced Calico Network Policies.
	// For consistency, we should split the revision that was input into CRD and K8s revisions,
	// but the CRD client will fail on any non-empty revision anyway, so don't bother.
	npKvps, err := c.crdClient.List(ctx, l, revision)
	if err != nil {
		log.WithError(err).Info("Unable to list Calico CRD-backed Network Policy resources")
		return nil, err
	}

	// Convert the revision to the combined CRD/k8s revision - the k8s rev will be empty.
	for _, kvp := range npKvps.KVPairs {
		kvp.Revision = c.JoinNetworkPolicyRevisions(kvp.Revision, "")
	}

	// List all of the k8s NetworkPolicy objects in all Namespaces.
	networkPolicies := networkingv1.NetworkPolicyList{}
	req := c.clientSet.NetworkingV1().RESTClient().
		Get().
		Resource("networkpolicies")
	if l.Namespace != "" {
		// Add the namespace if requested.
		req = req.Namespace(l.Namespace)
	}
<<<<<<< HEAD
	// If the prefix is specified, look for the resources with the label
	// of the prefix.
	if l.Prefix {
		// The prefix has a trailing "." character, remove it, since it is not valid for k8s labels
		if !strings.HasSuffix(l.Name, ".") {
			return nil, errors.New("internal error: custom resource list invoked for a prefix not in the form '<tier>.'")
		}
		name := l.Name[:len(l.Name)-1]
		if name == "default" {
			req = req.VersionedParams(&metav1.ListOptions{
				LabelSelector: "!" + apiv3.LabelTier,
			}, scheme.ParameterCodec)
		} else {
			req = req.VersionedParams(&metav1.ListOptions{
				LabelSelector: apiv3.LabelTier + "=" + name,
			}, scheme.ParameterCodec)
		}
	}
	err = req.Do().Into(&networkPolicies)
=======
	err = req.Do(ctx).Into(&networkPolicies)
>>>>>>> 34d8399d
	if err != nil {
		log.WithError(err).Info("Unable to list K8s Network Policy resources")
		return nil, K8sErrorToCalico(err, l)
	}

	// For each policy, turn it into a Policy and generate the list.
	for _, p := range networkPolicies.Items {
		kvp, err := c.K8sNetworkPolicyToCalico(&p)
		if err != nil {
			log.WithError(err).Info("Failed to convert K8s Network Policy")
			return nil, err
		}

		// Convert the revision to the combined CRD/k8s revision - the CRD rev will be empty.
		kvp.Revision = c.JoinNetworkPolicyRevisions("", kvp.Revision)
		npKvps.KVPairs = append(npKvps.KVPairs, kvp)
	}

	// Combine the two resource versions to a single resource version for the List
	// that can be decoded by the Watch.
	npKvps.Revision = c.JoinNetworkPolicyRevisions(npKvps.Revision, networkPolicies.ResourceVersion)

	log.WithFields(log.Fields{
		"num_kvps": len(npKvps.KVPairs),
		"revision": npKvps.Revision}).Debug("Returning NP KVPs")
	return npKvps, nil
}

func (c *networkPolicyClient) EnsureInitialized() error {
	return nil
}

func (c *networkPolicyClient) Watch(ctx context.Context, list model.ListInterface, revision string) (api.WatchInterface, error) {
	// Build watch options to pass to k8s.
	opts := metav1.ListOptions{Watch: true}
	rlo, ok := list.(model.ResourceListOptions)
	if !ok {
		return nil, fmt.Errorf("ListInterface is not a ResourceListOptions: %s", list)
	}

	// Setting to Watch all networkPolicies in all namespaces; overridden below
	watchK8s, watchCrd := true, true

	// Watch a specific networkPolicy
	if len(rlo.Name) != 0 {
		if len(rlo.Namespace) == 0 {
			return nil, errors.New("cannot watch a specific NetworkPolicy without a namespace")
		}
		// We've been asked to watch a specific networkpolicy.
		log.WithField("name", rlo.Name).Debug("Watching a single networkpolicy")
		// Backed by a NetworkPolicy - extract the name.
		policyName := rlo.Name
		if strings.HasPrefix(rlo.Name, conversion.K8sNetworkPolicyNamePrefix) {
			watchCrd = false
			policyName = strings.TrimPrefix(rlo.Name, conversion.K8sNetworkPolicyNamePrefix)
		} else {
			watchK8s = false
		}
		// write back in rlo for custom resource watch below
		rlo.Name = policyName
		opts.FieldSelector = fields.OneTermEqualSelector("metadata.name", policyName).String()
	}

	// If a revision is specified, see if it contains a "/" and if so split into separate
	// revisions for the CRD and for the K8s resource.
	crdNPRev, k8sNPRev, err := c.SplitNetworkPolicyRevision(revision)
	if err != nil {
		return nil, err
	}

	opts.ResourceVersion = k8sNPRev
	var k8sRawWatch kwatch.Interface = kwatch.NewFake()
	if watchK8s {
		log.Debugf("Watching networkPolicy (k8s) at revision %q", k8sNPRev)
		k8sRawWatch, err = c.clientSet.NetworkingV1().NetworkPolicies(rlo.Namespace).Watch(ctx, opts)
		if err != nil {
			return nil, K8sErrorToCalico(err, list)
		}
	}
	converter := func(r Resource) (*model.KVPair, error) {
		np, ok := r.(*networkingv1.NetworkPolicy)
		if !ok {
			return nil, errors.New("NetworkPolicy conversion with incorrect k8s resource type")
		}

		return c.K8sNetworkPolicyToCalico(np)
	}
	k8sWatch := newK8sWatcherConverter(ctx, "NetworkPolicy (namespaced)", converter, k8sRawWatch)

	var calicoWatch api.WatchInterface = api.NewFake()
	if watchCrd {
		log.Debugf("Watching networkPolicy (crd) at revision %q", crdNPRev)
		calicoWatch, err = c.crdClient.Watch(ctx, rlo, crdNPRev)
		if err != nil {
			k8sWatch.Stop()
			return nil, err
		}
	}

	return newNetworkPolicyWatcher(ctx, k8sNPRev, crdNPRev, k8sWatch, calicoWatch), nil
}

func newNetworkPolicyWatcher(ctx context.Context, k8sRev, crdRev string, k8sWatch, calicoWatch api.WatchInterface) api.WatchInterface {
	ctx, cancel := context.WithCancel(ctx)
	wc := &networkPolicyWatcher{
		Converter:  conversion.NewConverter(),
		k8sNPRev:   k8sRev,
		crdNPRev:   crdRev,
		k8sNPWatch: k8sWatch,
		crdNPWatch: calicoWatch,
		context:    ctx,
		cancel:     cancel,
		resultChan: make(chan api.WatchEvent, resultsBufSize),
	}
	go wc.processNPEvents()
	return wc
}

type networkPolicyWatcher struct {
	conversion.Converter
	converter  ConvertK8sResourceToKVPair
	k8sNPRev   string
	crdNPRev   string
	k8sNPWatch api.WatchInterface
	crdNPWatch api.WatchInterface
	context    context.Context
	cancel     context.CancelFunc
	resultChan chan api.WatchEvent
	terminated uint32
}

// Stop stops the watcher and releases associated resources.
// This calls through to the context cancel function.
func (npw *networkPolicyWatcher) Stop() {
	npw.cancel()
	npw.k8sNPWatch.Stop()
	npw.crdNPWatch.Stop()
}

// ResultChan returns a channel used to receive WatchEvents.
func (npw *networkPolicyWatcher) ResultChan() <-chan api.WatchEvent {
	return npw.resultChan
}

// HasTerminated returns true when the watcher has completed termination processing.
func (npw *networkPolicyWatcher) HasTerminated() bool {
	terminated := atomic.LoadUint32(&npw.terminated) != 0

	if npw.k8sNPWatch != nil {
		terminated = terminated && npw.k8sNPWatch.HasTerminated()
	}
	if npw.crdNPWatch != nil {
		terminated = terminated && npw.crdNPWatch.HasTerminated()
	}

	return terminated
}

// Loop to process the events stream from the underlying k8s Watcher and convert them to
// backend KVPs.
func (npw *networkPolicyWatcher) processNPEvents() {
	log.Debug("Watcher process started")
	defer func() {
		log.Debug("Watcher process terminated")
		npw.Stop()
		close(npw.resultChan)
		atomic.AddUint32(&npw.terminated, 1)
	}()

	for {
		var ok bool
		var e api.WatchEvent
		var isCRDEvent bool
		select {
		case e, ok = <-npw.crdNPWatch.ResultChan():
			if !ok {
				// Upstream channel is closed by k8s, hence exit from processing watch events
				log.Debug("Calico NP channel closed by remote.")
				return
			}
			log.Debug("Processing Calico NP event")
			isCRDEvent = true

		case e, ok = <-npw.k8sNPWatch.ResultChan():
			if !ok {
				// Upstream channel is closed by k8s, hence exit from processing watch events
				log.Debug("Kubernetes NP channel closed by remote.")
				return
			}
			log.Debug("Processing Kubernetes NP event")
			isCRDEvent = false

		case <-npw.context.Done(): // user cancel
			log.Debug("Process watcher done event in KDD client")
			return
		}

		// Update the resource version of the Object in the watcher.  The version returned on a watch
		// event needs to able to be passed back into a Watch client so that we can resume watching
		// when a watch fails.  The watch client is expecting a slash separated list of resource
		// versions in the format <CRD NP Revision>/<k8s NP Revision>.
		var kvp *model.KVPair
		switch e.Type {
		case api.WatchModified, api.WatchAdded:
			kvp = e.New
		case api.WatchDeleted:
			kvp = e.Old
		}

		if kvp != nil && kvp.Value != nil {
			oma, ok := kvp.Value.(metav1.ObjectMetaAccessor)
			if !ok {
				log.WithField("event", e).Error(
					"Resource returned from watch does not implement the ObjectMetaAccessor interface")
				// Handle this error as WatchError, this will force to resync the watcher
				e = api.WatchEvent{
					Type:  api.WatchError,
					Error: errors.New("Resource returned from watch does not implement the ObjectMetaAccessor interface"),
				}
			}
			if isCRDEvent {
				npw.crdNPRev = oma.GetObjectMeta().GetResourceVersion()
			} else {
				npw.k8sNPRev = oma.GetObjectMeta().GetResourceVersion()
			}
			revision := npw.JoinNetworkPolicyRevisions(npw.crdNPRev, npw.k8sNPRev)
			log.WithField("revision", revision).Debug("updating NP revision")
			// The revision is accessible both on the object itself, and on the KVP.  Update them both to match.
			oma.GetObjectMeta().SetResourceVersion(revision)
			kvp.Revision = revision

		} else if e.Error == nil {
			log.WithField("event", e).Warning("Event had nil error and value")
		}

		// Send the processed event.
		select {
		case npw.resultChan <- e:
			// If this is a Watcherror event, bubble up error event.
			if e.Type == api.WatchError {
				log.Debug("Kubernetes watcher error converted to backend watcher error event")
			}

		case <-npw.context.Done():
			log.Debug("Process watcher done event during watch event in kdd client")
			return
		}
	}
}<|MERGE_RESOLUTION|>--- conflicted
+++ resolved
@@ -260,7 +260,6 @@
 		// Add the namespace if requested.
 		req = req.Namespace(l.Namespace)
 	}
-<<<<<<< HEAD
 	// If the prefix is specified, look for the resources with the label
 	// of the prefix.
 	if l.Prefix {
@@ -280,9 +279,6 @@
 		}
 	}
 	err = req.Do().Into(&networkPolicies)
-=======
-	err = req.Do(ctx).Into(&networkPolicies)
->>>>>>> 34d8399d
 	if err != nil {
 		log.WithError(err).Info("Unable to list K8s Network Policy resources")
 		return nil, K8sErrorToCalico(err, l)
