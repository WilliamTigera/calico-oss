--- conflicted
+++ resolved
@@ -129,16 +129,13 @@
 	rk := key.(model.ResourceKey)
 	if rk.Name == "" {
 		return nil, fmt.Errorf("Profile key missing name: %+v", rk)
-<<<<<<< HEAD
 	} else if rk.Name == "default" {
 		// Asked for the "default" profile. This is hard-coded, so we don't
 		// need to query the datastore.
 		return DefaultProfile(), nil
-=======
 	} else if rk.Name == resources.DefaultAllowProfileName {
 		// Always return the default-allow profile regardless of revision
 		return resources.DefaultAllowProfile(), nil
->>>>>>> ed83b788
 	}
 
 	nsRev, saRev, err := c.SplitProfileRevision(revision)
