// Copyright (c) 2017-2021 Tigera, Inc. All rights reserved.

// Licensed under the Apache License, Version 2.0 (the "License");
// you may not use this file except in compliance with the License.
// You may obtain a copy of the License at
//
//     http://www.apache.org/licenses/LICENSE-2.0
//
// Unless required by applicable law or agreed to in writing, software
// distributed under the License is distributed on an "AS IS" BASIS,
// WITHOUT WARRANTIES OR CONDITIONS OF ANY KIND, either express or implied.
// See the License for the specific language governing permissions and
// limitations under the License.

package resources_test

import (
	"context"
	"encoding/json"
	"errors"
	"fmt"
	"os"
	"sync"
	"time"

	"github.com/google/uuid"
	nettypes "github.com/k8snetworkplumbingwg/network-attachment-definition-client/pkg/apis/k8s.cni.cncf.io/v1"
	. "github.com/onsi/ginkgo"
	. "github.com/onsi/gomega"
<<<<<<< HEAD
=======

	apiv3 "github.com/projectcalico/api/pkg/apis/projectcalico/v3"
	libapiv3 "github.com/projectcalico/libcalico-go/lib/apis/v3"
	"github.com/projectcalico/libcalico-go/lib/backend/model"
	"github.com/projectcalico/libcalico-go/lib/names"

>>>>>>> 719c24d1
	k8sapi "k8s.io/api/core/v1"
	metav1 "k8s.io/apimachinery/pkg/apis/meta/v1"
	"k8s.io/apimachinery/pkg/runtime"
	"k8s.io/apimachinery/pkg/types"
	"k8s.io/client-go/kubernetes/fake"

	apiv3 "github.com/projectcalico/libcalico-go/lib/apis/v3"
	"github.com/projectcalico/libcalico-go/lib/backend/k8s/conversion"
	"github.com/projectcalico/libcalico-go/lib/backend/k8s/resources"
	"github.com/projectcalico/libcalico-go/lib/backend/model"
	cerrors "github.com/projectcalico/libcalico-go/lib/errors"
	"github.com/projectcalico/libcalico-go/lib/names"
)

var _ = Describe("WorkloadEndpointClient", func() {
	ctx := context.Background()

	Describe("Create", func() {
		Context("WorkloadEndpoint has no IPs set", func() {
			It("does not set the cni.projectcalico.org/podIP and cni.projectcalico.org/podIPs annotations", func() {
				k8sClient := fake.NewSimpleClientset(&k8sapi.Pod{
					ObjectMeta: metav1.ObjectMeta{
						Name:      "simplePod",
						Namespace: "testNamespace",
					},
					Spec: k8sapi.PodSpec{
						NodeName: "test-node",
					},
				})

				wepClient := resources.NewWorkloadEndpointClient(k8sClient)

				wepIDs := names.WorkloadEndpointIdentifiers{
					Orchestrator: "k8s",
					Node:         "test-node",
					Pod:          "simplePod",
					Endpoint:     "eth0",
				}

				wepName, err := wepIDs.CalculateWorkloadEndpointName(false)
				Expect(err).ShouldNot(HaveOccurred())
				wep := &libapiv3.WorkloadEndpoint{
					ObjectMeta: metav1.ObjectMeta{
						Name:      wepName,
						Namespace: "testNamespace",
					},
					Spec: libapiv3.WorkloadEndpointSpec{
						IPNetworks: []string{},
					},
				}

				kvp := &model.KVPair{
					Key: model.ResourceKey{
						Name:      wep.Name,
						Namespace: wep.Namespace,
						Kind:      libapiv3.KindWorkloadEndpoint,
					},
					Value: wep,
				}

				_, err = wepClient.Create(context.Background(), kvp)
				Expect(err).ShouldNot(HaveOccurred())

				pod, err := k8sClient.CoreV1().Pods("testNamespace").Get(ctx, "simplePod", metav1.GetOptions{})
				Expect(err).ShouldNot(HaveOccurred())
				Expect(pod.GetAnnotations()).Should(BeNil())
			})
		})
		Context("WorkloadEndpoint has IPs set", func() {
			It("sets the cni.projectcalico.org/podIP and cni.projectcalico.org/podIPs annotations to the WorkloadEndpoint IPs", func() {
				k8sClient := fake.NewSimpleClientset(&k8sapi.Pod{
					ObjectMeta: metav1.ObjectMeta{
						Name:      "simplePod",
						Namespace: "testNamespace",
					},
					Spec: k8sapi.PodSpec{
						NodeName: "test-node",
					},
				})

				wepClient := resources.NewWorkloadEndpointClient(k8sClient)
				wepIDs := names.WorkloadEndpointIdentifiers{
					Orchestrator: "k8s",
					Node:         "test-node",
					Pod:          "simplePod",
					Endpoint:     "eth0",
				}

				wepName, err := wepIDs.CalculateWorkloadEndpointName(false)
				Expect(err).ShouldNot(HaveOccurred())
				wep := &libapiv3.WorkloadEndpoint{
					ObjectMeta: metav1.ObjectMeta{
						Name:      wepName,
						Namespace: "testNamespace",
					},
					Spec: libapiv3.WorkloadEndpointSpec{
						IPNetworks: []string{"192.168.91.117/32", "192.168.91.118/32"},
					},
				}

				kvp := &model.KVPair{
					Key: model.ResourceKey{
						Name:      wep.Name,
						Namespace: wep.Namespace,
						Kind:      libapiv3.KindWorkloadEndpoint,
					},
					Value: wep,
				}

				_, err = wepClient.Create(context.Background(), kvp)
				Expect(err).ShouldNot(HaveOccurred())

				pod, err := k8sClient.CoreV1().Pods("testNamespace").Get(ctx, "simplePod", metav1.GetOptions{})
				Expect(err).ShouldNot(HaveOccurred())
				Expect(pod.GetAnnotations()).Should(Equal(map[string]string{
					conversion.AnnotationPodIP:  "192.168.91.117/32",
					conversion.AnnotationPodIPs: "192.168.91.117/32,192.168.91.118/32",
				}))
			})
		})
	})
	Describe("CreateNonDefault", func() {
		It("doesn't update the Pod for the WorkloadEndpoint", func() {
			k8sClient := fake.NewSimpleClientset(&k8sapi.Pod{
				ObjectMeta: metav1.ObjectMeta{
					Name:      "simplePod",
					Namespace: "testNamespace",
				},
				Spec: k8sapi.PodSpec{
					NodeName: "test-node",
				},
			})

			wepClient := resources.NewWorkloadEndpointClient(k8sClient).(*resources.WorkloadEndpointClient)
			wepIDs := names.WorkloadEndpointIdentifiers{
				Orchestrator: "k8s",
				Node:         "test-node",
				Pod:          "simplePod",
				Endpoint:     "eth0",
			}

			wepName, err := wepIDs.CalculateWorkloadEndpointName(false)
			Expect(err).ShouldNot(HaveOccurred())
			wep := &apiv3.WorkloadEndpoint{
				ObjectMeta: metav1.ObjectMeta{
					Name:      wepName,
					Namespace: "testNamespace",
				},
				Spec: apiv3.WorkloadEndpointSpec{
					IPNetworks: []string{"192.168.91.117/32", "192.168.91.118/32"},
				},
			}

			kvp := &model.KVPair{
				Key: model.ResourceKey{
					Name:      wep.Name,
					Namespace: wep.Namespace,
					Kind:      apiv3.KindWorkloadEndpoint,
				},
				Value: wep,
			}

			_, err = wepClient.CreateNonDefault(context.Background(), kvp)
			Expect(err).ShouldNot(HaveOccurred())

			pod, err := k8sClient.CoreV1().Pods("testNamespace").Get(context.Background(), "simplePod", metav1.GetOptions{})
			Expect(err).ShouldNot(HaveOccurred())
			Expect(pod.GetAnnotations()).Should(BeNil())
		})
	})
	Describe("Update", func() {
		Context("WorkloadEndpoint has no IPs set", func() {
			It("does not set the cni.projectcalico.org/podIP and cni.projectcalico.org/podIPs annotations", func() {
				k8sClient := fake.NewSimpleClientset(&k8sapi.Pod{
					ObjectMeta: metav1.ObjectMeta{
						Name:      "simplePod",
						Namespace: "testNamespace",
					},
					Spec: k8sapi.PodSpec{
						NodeName: "test-node",
					},
				})

				wepClient := resources.NewWorkloadEndpointClient(k8sClient)
				wepIDs := names.WorkloadEndpointIdentifiers{
					Orchestrator: "k8s",
					Node:         "test-node",
					Pod:          "simplePod",
					Endpoint:     "eth0",
				}

				wepName, err := wepIDs.CalculateWorkloadEndpointName(false)
				Expect(err).ShouldNot(HaveOccurred())
				wep := &libapiv3.WorkloadEndpoint{
					ObjectMeta: metav1.ObjectMeta{
						Name:      wepName,
						Namespace: "testNamespace",
					},
					Spec: libapiv3.WorkloadEndpointSpec{
						IPNetworks: []string{},
					},
				}

				kvp := &model.KVPair{
					Key: model.ResourceKey{
						Name:      wep.Name,
						Namespace: wep.Namespace,
						Kind:      libapiv3.KindWorkloadEndpoint,
					},
					Value: wep,
				}

				_, err = wepClient.Update(context.Background(), kvp)
				Expect(err).ShouldNot(HaveOccurred())

				pod, err := k8sClient.CoreV1().Pods("testNamespace").Get(ctx, "simplePod", metav1.GetOptions{})
				Expect(err).ShouldNot(HaveOccurred())
				Expect(pod.GetAnnotations()).Should(BeNil())
			})
		})
		Context("WorkloadEndpoint has IPs set", func() {
			It("sets the cni.projectcalico.org/podIP and cni.projectcalico.org/podIPs annotations to the WorkloadEndpoint IPs", func() {
				k8sClient := fake.NewSimpleClientset(&k8sapi.Pod{
					ObjectMeta: metav1.ObjectMeta{
						Name:      "simplePod",
						Namespace: "testNamespace",
					},
					Spec: k8sapi.PodSpec{
						NodeName: "test-node",
					},
				})

				wepClient := resources.NewWorkloadEndpointClient(k8sClient)
				wepIDs := names.WorkloadEndpointIdentifiers{
					Orchestrator: "k8s",
					Node:         "test-node",
					Pod:          "simplePod",
					Endpoint:     "eth0",
				}

				wepName, err := wepIDs.CalculateWorkloadEndpointName(false)
				Expect(err).ShouldNot(HaveOccurred())
				wep := &libapiv3.WorkloadEndpoint{
					ObjectMeta: metav1.ObjectMeta{
						Name:      wepName,
						Namespace: "testNamespace",
					},
					Spec: libapiv3.WorkloadEndpointSpec{
						IPNetworks: []string{"192.168.91.117/32", "192.168.91.118/32"},
					},
				}

				kvp := &model.KVPair{
					Key: model.ResourceKey{
						Name:      wep.Name,
						Namespace: wep.Namespace,
						Kind:      libapiv3.KindWorkloadEndpoint,
					},
					Value: wep,
				}

				_, err = wepClient.Update(context.Background(), kvp)
				Expect(err).ShouldNot(HaveOccurred())

				pod, err := k8sClient.CoreV1().Pods("testNamespace").Get(ctx, "simplePod", metav1.GetOptions{})
				Expect(err).ShouldNot(HaveOccurred())
				Expect(pod.GetAnnotations()).Should(Equal(map[string]string{
					conversion.AnnotationPodIP:  "192.168.91.117/32",
					conversion.AnnotationPodIPs: "192.168.91.117/32,192.168.91.118/32",
				}))
			})
		})
	})

	Describe("UpdateNonDefault", func() {
		It("doesn't update the Pod for the WorkloadEndpoint", func() {
			k8sClient := fake.NewSimpleClientset(&k8sapi.Pod{
				ObjectMeta: metav1.ObjectMeta{
					Name:      "simplePod",
					Namespace: "testNamespace",
				},
				Spec: k8sapi.PodSpec{
					NodeName: "test-node",
				},
			})

			wepClient := resources.NewWorkloadEndpointClient(k8sClient).(*resources.WorkloadEndpointClient)
			wepIDs := names.WorkloadEndpointIdentifiers{
				Orchestrator: "k8s",
				Node:         "test-node",
				Pod:          "simplePod",
				Endpoint:     "eth0",
			}

			wepName, err := wepIDs.CalculateWorkloadEndpointName(false)
			Expect(err).ShouldNot(HaveOccurred())
			wep := &apiv3.WorkloadEndpoint{
				ObjectMeta: metav1.ObjectMeta{
					Name:      wepName,
					Namespace: "testNamespace",
				},
				Spec: apiv3.WorkloadEndpointSpec{
					IPNetworks: []string{"192.168.91.117/32", "192.168.91.118/32"},
				},
			}

			kvp := &model.KVPair{
				Key: model.ResourceKey{
					Name:      wep.Name,
					Namespace: wep.Namespace,
					Kind:      apiv3.KindWorkloadEndpoint,
				},
				Value: wep,
			}

			_, err = wepClient.UpdateNonDefault(context.Background(), kvp)
			Expect(err).ShouldNot(HaveOccurred())

			pod, err := k8sClient.CoreV1().Pods("testNamespace").Get(context.Background(), "simplePod", metav1.GetOptions{})
			Expect(err).ShouldNot(HaveOccurred())
			Expect(pod.GetAnnotations()).Should(BeNil())

		})
	})

	Describe("Delete", func() {
		Context("WorkloadEndpoint has no IPs set", func() {
			It("zeros out the cni.projectcalico.org/podIP and cni.projectcalico.org/podIPs annotations", func() {
				podUID := types.UID(uuid.NewString())
				k8sClient := fake.NewSimpleClientset(&k8sapi.Pod{
					ObjectMeta: metav1.ObjectMeta{
						Name:      "simplePod",
						Namespace: "testNamespace",
						Annotations: map[string]string{
							conversion.AnnotationPodIP:  "192.168.91.117/32",
							conversion.AnnotationPodIPs: "192.168.91.117/32,192.168.91.118/32",
						},
						UID: podUID,
					},
					Spec: k8sapi.PodSpec{
						NodeName: "test-node",
					},
				})

				wepIDs := names.WorkloadEndpointIdentifiers{
					Orchestrator: "k8s",
					Node:         "test-node",
					Pod:          "simplePod",
					Endpoint:     "eth0",
				}

				wepName, err := wepIDs.CalculateWorkloadEndpointName(false)
				Expect(err).ShouldNot(HaveOccurred())

				wepClient := resources.NewWorkloadEndpointClient(k8sClient)
				key := model.ResourceKey{
					Name:      wepName,
					Namespace: "testNamespace",
					Kind:      libapiv3.KindWorkloadEndpoint,
				}
				wep, err := wepClient.Get(context.Background(), key, "")
				Expect(err).NotTo(HaveOccurred())

				// Doesn't work because the fake k8s client allows the UID to be changed.
				//
				// By("Ignoring requests with the wrong UID.")
				// wrongUID := types.UID("19e9c0f4-501d-429f-b581-8954440883f4")
				// _, err = wepClient.Delete(context.Background(), key, wep.Revision, &wrongUID)
				// Expect(err).ShouldNot(HaveOccurred())
				// pod, err := k8sClient.CoreV1().Pods("testNamespace").Get("simplePod", metav1.GetOptions{})
				// Expect(err).ShouldNot(HaveOccurred())
				// Expect(pod.GetAnnotations()).Should(Equal(map[string]string{
				// 	conversion.AnnotationPodIP:  "192.168.91.117/32",
				// 	conversion.AnnotationPodIPs: "192.168.91.117/32,192.168.91.118/32",
				// }))

				By("Accepting requests with the right UID.")
				_, err = wepClient.Delete(context.Background(), key, wep.Revision, wep.UID)
				Expect(err).ShouldNot(HaveOccurred())
				pod, err := k8sClient.CoreV1().Pods("testNamespace").Get(ctx, "simplePod", metav1.GetOptions{})
				Expect(err).ShouldNot(HaveOccurred())
				Expect(pod.GetAnnotations()).Should(Equal(map[string]string{
					conversion.AnnotationPodIP:  "",
					conversion.AnnotationPodIPs: "",
				}))
			})
		})
	})

	Describe("Get", func() {
		It("gets the WorkloadEndpoint using the given name", func() {
			k8sClient := fake.NewSimpleClientset(&k8sapi.Pod{
				ObjectMeta: metav1.ObjectMeta{
					Name:      "simplePod",
					Namespace: "testNamespace",
				},
				Spec: k8sapi.PodSpec{
					NodeName: "test-node",
				},
			})

			wepClient := resources.NewWorkloadEndpointClient(k8sClient).(*resources.WorkloadEndpointClient)
			wepIDs := names.WorkloadEndpointIdentifiers{
				Orchestrator: "k8s",
				Node:         "test-node",
				Pod:          "simplePod",
				Endpoint:     "eth0",
			}

			wepName, err := wepIDs.CalculateWorkloadEndpointName(false)
			Expect(err).ShouldNot(HaveOccurred())

			wep, err := wepClient.Get(context.Background(), model.ResourceKey{
				Name:      wepName,
				Namespace: "testNamespace",
				Kind:      libapiv3.KindWorkloadEndpoint,
			}, "")

			Expect(err).ShouldNot(HaveOccurred())
			Expect(wep.Value).Should(Equal(&libapiv3.WorkloadEndpoint{
				TypeMeta: metav1.TypeMeta{
					Kind:       libapiv3.KindWorkloadEndpoint,
					APIVersion: apiv3.GroupVersionCurrent,
				},
				ObjectMeta: metav1.ObjectMeta{
					Name:      wepName,
					Namespace: "testNamespace",
					Labels: map[string]string{
						apiv3.LabelNamespace:    "testNamespace",
						apiv3.LabelOrchestrator: "k8s",
					},
				},
				Spec: libapiv3.WorkloadEndpointSpec{
					Orchestrator:  "k8s",
					Node:          "test-node",
					Pod:           "simplePod",
					Endpoint:      "eth0",
					Profiles:      []string{"kns.testNamespace"},
					IPNetworks:    []string{},
					InterfaceName: "caliedff4356bd6",
				},
			}))
		})
	})
	Describe("List", func() {
		Context("name is specified", func() {
			Context("the name contains an end suffix", func() {
				It("returns a list of WorkloadEndpoints with the single WorkloadEndpoint with the given name", func() {
					testListWorkloadEndpoints(
						[]runtime.Object{&k8sapi.Pod{
							ObjectMeta: metav1.ObjectMeta{
								Name:      "simplePod",
								Namespace: "testNamespace",
							},
							Spec: k8sapi.PodSpec{
								NodeName: "test-node",
							},
							Status: k8sapi.PodStatus{
								PodIP: "192.168.91.113",
							},
						}},
						model.ResourceListOptions{
							Name:      "test--node-k8s-simplePod-eth0",
							Namespace: "testNamespace",
							Kind:      libapiv3.KindWorkloadEndpoint,
						},
						[]*libapiv3.WorkloadEndpoint{{
							TypeMeta: metav1.TypeMeta{
								Kind:       libapiv3.KindWorkloadEndpoint,
								APIVersion: apiv3.GroupVersionCurrent,
							},
							ObjectMeta: metav1.ObjectMeta{
								Name:      "test--node-k8s-simplePod-eth0",
								Namespace: "testNamespace",
								Labels: map[string]string{
									apiv3.LabelNamespace:    "testNamespace",
									apiv3.LabelOrchestrator: "k8s",
								},
							},
							Spec: libapiv3.WorkloadEndpointSpec{
								Orchestrator:  "k8s",
								Node:          "test-node",
								Pod:           "simplePod",
								Endpoint:      "eth0",
								Profiles:      []string{"kns.testNamespace"},
								IPNetworks:    []string{"192.168.91.113/32"},
								InterfaceName: "caliedff4356bd6",
							},
						}},
					)
				})
				It("returns an empty list if the endpoint is specified and does not match the pods wep endpoint", func() {
					testListWorkloadEndpoints(
						[]runtime.Object{&k8sapi.Pod{
							ObjectMeta: metav1.ObjectMeta{
								Name:      "simplePod",
								Namespace: "testNamespace",
							},
							Spec: k8sapi.PodSpec{
								NodeName: "test-node",
							},
							Status: k8sapi.PodStatus{
								PodIP: "192.168.91.113",
							},
						}},
						model.ResourceListOptions{
							Name:      "test--node-k8s-simplePod-ens4",
							Namespace: "testNamespace",
							Kind:      libapiv3.KindWorkloadEndpoint,
						},
						[]*libapiv3.WorkloadEndpoint(nil),
					)
				})
			})
			Context("the name does not contain endpoint suffix, but contains the Pod name midfix", func() {
				It("returns a list of WorkloadEndpoints with the single WorkloadEndpoint for the matching pod", func() {
					testListWorkloadEndpoints(
						[]runtime.Object{&k8sapi.Pod{
							ObjectMeta: metav1.ObjectMeta{
								Name:      "simplePod",
								Namespace: "testNamespace",
							},
							Spec: k8sapi.PodSpec{
								NodeName: "test-node",
							},
							Status: k8sapi.PodStatus{
								PodIP: "192.168.91.113",
							},
						}},
						model.ResourceListOptions{
							Name:      "test--node-k8s-simplePod",
							Namespace: "testNamespace",
							Kind:      libapiv3.KindWorkloadEndpoint,
						},
						[]*libapiv3.WorkloadEndpoint{{
							TypeMeta: metav1.TypeMeta{
								Kind:       libapiv3.KindWorkloadEndpoint,
								APIVersion: apiv3.GroupVersionCurrent,
							},
							ObjectMeta: metav1.ObjectMeta{
								Name:      "test--node-k8s-simplePod-eth0",
								Namespace: "testNamespace",
								Labels: map[string]string{
									apiv3.LabelNamespace:    "testNamespace",
									apiv3.LabelOrchestrator: "k8s",
								},
							},
							Spec: libapiv3.WorkloadEndpointSpec{
								Orchestrator:  "k8s",
								Node:          "test-node",
								Pod:           "simplePod",
								Endpoint:      "eth0",
								Profiles:      []string{"kns.testNamespace"},
								IPNetworks:    []string{"192.168.91.113/32"},
								InterfaceName: "caliedff4356bd6",
							},
						}},
					)
				})
			})
			Context("name contains neither the endpoint suffix or the pod name midfix", func() {
				It("returns an error", func() {
					k8sClient := fake.NewSimpleClientset(&k8sapi.Pod{
						ObjectMeta: metav1.ObjectMeta{
							Name:      "simplePod",
							Namespace: "testNamespace",
						},
						Spec: k8sapi.PodSpec{
							NodeName: "test-node",
						},
						Status: k8sapi.PodStatus{
							PodIP: "192.168.91.113",
						},
					})
					wepClient := resources.NewWorkloadEndpointClient(k8sClient).(*resources.WorkloadEndpointClient)

					_, err := wepClient.List(context.Background(), model.ResourceListOptions{
						Name:      "test--node-k8s",
						Namespace: "testNamespace",
						Kind:      libapiv3.KindWorkloadEndpoint,
					}, "")

					Expect(err).Should(Equal(cerrors.ErrorResourceDoesNotExist{
						Identifier: model.ResourceListOptions{
							Name:      "test--node-k8s",
							Namespace: "testNamespace",
							Kind:      libapiv3.KindWorkloadEndpoint,
						},
						Err: errors.New("malformed WorkloadEndpoint name - unable to determine Pod name"),
					}))
				})
			})
		})
		Context("name is not specified", func() {
			It("returns WorkloadEndpoints for each pod in the namespace", func() {
				testListWorkloadEndpoints(
					[]runtime.Object{
						&k8sapi.Pod{
							ObjectMeta: metav1.ObjectMeta{
								Name:      "simplePod",
								Namespace: "testNamespace",
							},
							Spec: k8sapi.PodSpec{
								NodeName: "test-node",
							},
							Status: k8sapi.PodStatus{
								PodIP: "192.168.91.113",
							},
						},
						&k8sapi.Pod{
							ObjectMeta: metav1.ObjectMeta{
								Name:      "simplePod2",
								Namespace: "testNamespace",
							},
							Spec: k8sapi.PodSpec{
								NodeName: "test-node",
							},
							Status: k8sapi.PodStatus{
								PodIP: "192.168.91.120",
							},
						},
					},
					model.ResourceListOptions{
						Namespace: "testNamespace",
						Kind:      libapiv3.KindWorkloadEndpoint,
					},
					[]*libapiv3.WorkloadEndpoint{
						{
							TypeMeta: metav1.TypeMeta{
								Kind:       libapiv3.KindWorkloadEndpoint,
								APIVersion: apiv3.GroupVersionCurrent,
							},
							ObjectMeta: metav1.ObjectMeta{
								Name:      "test--node-k8s-simplePod-eth0",
								Namespace: "testNamespace",
								Labels: map[string]string{
									apiv3.LabelNamespace:    "testNamespace",
									apiv3.LabelOrchestrator: "k8s",
								},
							},
							Spec: libapiv3.WorkloadEndpointSpec{
								Orchestrator:  "k8s",
								Node:          "test-node",
								Pod:           "simplePod",
								Endpoint:      "eth0",
								Profiles:      []string{"kns.testNamespace"},
								IPNetworks:    []string{"192.168.91.113/32"},
								InterfaceName: "caliedff4356bd6",
							},
						},
						{
							TypeMeta: metav1.TypeMeta{
								Kind:       libapiv3.KindWorkloadEndpoint,
								APIVersion: apiv3.GroupVersionCurrent,
							},
							ObjectMeta: metav1.ObjectMeta{
								Name:      "test--node-k8s-simplePod2-eth0",
								Namespace: "testNamespace",
								Labels: map[string]string{
									apiv3.LabelNamespace:    "testNamespace",
									apiv3.LabelOrchestrator: "k8s",
								},
							},
							Spec: libapiv3.WorkloadEndpointSpec{
								Orchestrator:  "k8s",
								Node:          "test-node",
								Pod:           "simplePod2",
								Endpoint:      "eth0",
								Profiles:      []string{"kns.testNamespace"},
								IPNetworks:    []string{"192.168.91.120/32"},
								InterfaceName: "cali4274eb44391",
							},
						},
					},
				)
			})
		})
	})
	Describe("Watch", func() {
		Context("Pod added", func() {
			It("returns a single event containing the Pod's WorkloadEndpoint", func() {
				testWatchWorkloadEndpoints([]*k8sapi.Pod{
					{
						ObjectMeta: metav1.ObjectMeta{
							Name:      "simplePod",
							Namespace: "testNamespace",
						},
						Spec: k8sapi.PodSpec{
							NodeName: "test-node",
						},
						Status: k8sapi.PodStatus{
							PodIP: "192.168.91.113",
						},
					},
				}, []*libapiv3.WorkloadEndpoint{{
					TypeMeta: metav1.TypeMeta{
						Kind:       libapiv3.KindWorkloadEndpoint,
						APIVersion: apiv3.GroupVersionCurrent,
					},
					ObjectMeta: metav1.ObjectMeta{
						Name:      "test--node-k8s-simplePod-eth0",
						Namespace: "testNamespace",
						Labels: map[string]string{
							apiv3.LabelNamespace:    "testNamespace",
							apiv3.LabelOrchestrator: "k8s",
						},
					},
					Spec: libapiv3.WorkloadEndpointSpec{
						Orchestrator:  "k8s",
						Node:          "test-node",
						Pod:           "simplePod",
						Endpoint:      "eth0",
						Profiles:      []string{"kns.testNamespace"},
						IPNetworks:    []string{"192.168.91.113/32"},
						InterfaceName: "caliedff4356bd6",
					},
				}})
			})
		})
		Context("Terminating Pods and normal Pod added", func() {
			It("should ignore the IPs of a deleted pod with released IPs", func() {
				now := metav1.Now()
				testWatchWorkloadEndpoints([]*k8sapi.Pod{
					{
						ObjectMeta: metav1.ObjectMeta{
							Name:              "termPod",
							Namespace:         "testNamespace",
							DeletionTimestamp: &now,
							Annotations: map[string]string{
								conversion.AnnotationPodIP:  "192.168.91.114",
								conversion.AnnotationPodIPs: "192.168.91.114",
							},
						},
						Spec: k8sapi.PodSpec{
							NodeName: "test-node",
						},
						Status: k8sapi.PodStatus{
							PodIP: "192.168.91.114",
						},
					},
					{
						ObjectMeta: metav1.ObjectMeta{
							Name:              "termPod2",
							Namespace:         "testNamespace",
							DeletionTimestamp: &now,
							Annotations: map[string]string{
								// Empty annotation signals that the CNI plugin has released the IP.
								conversion.AnnotationPodIP:  "",
								conversion.AnnotationPodIPs: "",
							},
						},
						Spec: k8sapi.PodSpec{
							NodeName: "test-node",
						},
						Status: k8sapi.PodStatus{
							PodIP: "192.168.91.115",
						},
					},
				}, []*libapiv3.WorkloadEndpoint{
					{
						TypeMeta: metav1.TypeMeta{
							Kind:       libapiv3.KindWorkloadEndpoint,
							APIVersion: apiv3.GroupVersionCurrent,
						},
						ObjectMeta: metav1.ObjectMeta{
							Name:      "test--node-k8s-termPod-eth0",
							Namespace: "testNamespace",
							Labels: map[string]string{
								apiv3.LabelNamespace:    "testNamespace",
								apiv3.LabelOrchestrator: "k8s",
							},
						},
						Spec: libapiv3.WorkloadEndpointSpec{
							Orchestrator:  "k8s",
							Node:          "test-node",
							Pod:           "termPod",
							Endpoint:      "eth0",
							Profiles:      []string{"kns.testNamespace"},
							IPNetworks:    []string{"192.168.91.114/32"},
							InterfaceName: "calidfce31fd9be",
						},
					},
					{
						TypeMeta: metav1.TypeMeta{
							Kind:       libapiv3.KindWorkloadEndpoint,
							APIVersion: apiv3.GroupVersionCurrent,
						},
						ObjectMeta: metav1.ObjectMeta{
							Name:      "test--node-k8s-termPod2-eth0",
							Namespace: "testNamespace",
							Labels: map[string]string{
								apiv3.LabelNamespace:    "testNamespace",
								apiv3.LabelOrchestrator: "k8s",
							},
						},
						Spec: libapiv3.WorkloadEndpointSpec{
							Orchestrator:  "k8s",
							Node:          "test-node",
							Pod:           "termPod2",
							Endpoint:      "eth0",
							Profiles:      []string{"kns.testNamespace"},
							IPNetworks:    []string{},
							InterfaceName: "cali9591578421e",
						},
					},
				})
			})
		})
	})
})

<<<<<<< HEAD
var _ = Describe("WorkloadEndpointClient with multi-NICs enabled", func() {
	BeforeEach(func() {
		Expect(os.Setenv("MULTI_INTERFACE_MODE", "multus")).ShouldNot(HaveOccurred())
	})

	AfterEach(func() {
		Expect(os.Setenv("MULTI_INTERFACE_MODE", "")).ShouldNot(HaveOccurred())
	})

	Describe("Get", func() {
		Context("no CNCF annotations on Pod", func() {
			It("gets the default WorkloadEndpoint using the default interface name", func() {
				k8sClient := fake.NewSimpleClientset(&k8sapi.Pod{
					ObjectMeta: metav1.ObjectMeta{
						Name:      "simplePod",
						Namespace: "testNamespace",
					},
					Spec: k8sapi.PodSpec{
						NodeName: "test-node",
					},
				})

				wepClient := resources.NewWorkloadEndpointClient(k8sClient).(*resources.WorkloadEndpointClient)
				wepIDs := names.WorkloadEndpointIdentifiers{
					Orchestrator: "k8s",
					Node:         "test-node",
					Pod:          "simplePod",
					Endpoint:     "eth0",
				}

				wepName, err := wepIDs.CalculateWorkloadEndpointName(false)
				Expect(err).ShouldNot(HaveOccurred())

				wep, err := wepClient.Get(context.Background(), model.ResourceKey{
					Name:      wepName,
					Namespace: "testNamespace",
					Kind:      apiv3.KindWorkloadEndpoint,
				}, "")

				Expect(err).ShouldNot(HaveOccurred())
				Expect(wep.Value).Should(Equal(&apiv3.WorkloadEndpoint{
					TypeMeta: metav1.TypeMeta{
						Kind:       apiv3.KindWorkloadEndpoint,
						APIVersion: apiv3.GroupVersionCurrent,
					},
					ObjectMeta: metav1.ObjectMeta{
						Name:      wepName,
						Namespace: "testNamespace",
						Labels: map[string]string{
							apiv3.LabelNamespace:        "testNamespace",
							apiv3.LabelOrchestrator:     "k8s",
							apiv3.LabelNetwork:          "k8s-pod-network",
							apiv3.LabelNetworkNamespace: "testNamespace",
							apiv3.LabelNetworkInterface: "eth0",
						},
					},
					Spec: apiv3.WorkloadEndpointSpec{
						Orchestrator:  "k8s",
						Node:          "test-node",
						Pod:           "simplePod",
						Endpoint:      "eth0",
						Profiles:      []string{"kns.testNamespace"},
						IPNetworks:    []string{},
						InterfaceName: "caliedff4356bd6",
					},
				}))
			})
		})

		Context("CNCF annotations on Pod", func() {
			When("the pods default calico interface is not eth0", func() {
				It("gets the default WorkloadEndpoint using the non eth0 name", func() {
					k8sClient := fake.NewSimpleClientset(&k8sapi.Pod{
						ObjectMeta: metav1.ObjectMeta{
							Name:      "simplePod",
							Namespace: "testNamespace",
							Annotations: map[string]string{
								nettypes.NetworkStatusAnnot: mustMarshal([]*nettypes.NetworkStatus{
									{
										Name:      "calico-default-network",
										Interface: "ens4",
										IPs:       []string{"192.168.91.113"},
										Mac:       "9e:e7:7e:9d:8f:e0",
									},
								}),
							},
						},
						Spec: k8sapi.PodSpec{
							NodeName: "test-node",
						},
						Status: k8sapi.PodStatus{
							PodIP: "192.168.91.113",
						},
					})

					wepClient := resources.NewWorkloadEndpointClient(k8sClient).(*resources.WorkloadEndpointClient)
					wepIDs := names.WorkloadEndpointIdentifiers{
						Orchestrator: "k8s",
						Node:         "test-node",
						Pod:          "simplePod",
						Endpoint:     "ens4",
					}

					wepName, err := wepIDs.CalculateWorkloadEndpointName(false)
					Expect(err).ShouldNot(HaveOccurred())

					wep, err := wepClient.Get(context.Background(), model.ResourceKey{
						Name:      wepName,
						Namespace: "testNamespace",
						Kind:      apiv3.KindWorkloadEndpoint,
					}, "")

					Expect(err).ShouldNot(HaveOccurred())
					Expect(wep.Value).Should(Equal(&apiv3.WorkloadEndpoint{
						TypeMeta: metav1.TypeMeta{
							Kind:       apiv3.KindWorkloadEndpoint,
							APIVersion: apiv3.GroupVersionCurrent,
						},
						ObjectMeta: metav1.ObjectMeta{
							Name:      wepName,
							Namespace: "testNamespace",
							Labels: map[string]string{
								apiv3.LabelNamespace:        "testNamespace",
								apiv3.LabelOrchestrator:     "k8s",
								apiv3.LabelNetwork:          "calico-default-network",
								apiv3.LabelNetworkNamespace: "testNamespace",
								apiv3.LabelNetworkInterface: "ens4",
							},
						},
						Spec: apiv3.WorkloadEndpointSpec{
							Orchestrator:  "k8s",
							Node:          "test-node",
							Pod:           "simplePod",
							Endpoint:      "ens4",
							Profiles:      []string{"kns.testNamespace"},
							IPNetworks:    []string{"192.168.91.113/32"},
							InterfaceName: "caliedff4356bd6",
						},
					}))
				})
			})
			When("when the pod has multiple interfaces and an additional one is selected", func() {
				It("returns the correct Workload endpoint", func() {
					k8sClient := fake.NewSimpleClientset(&k8sapi.Pod{
						ObjectMeta: metav1.ObjectMeta{
							Name:      "simplePod",
							Namespace: "testNamespace",
							Annotations: map[string]string{
								nettypes.NetworkAttachmentAnnot: "calico1,calico2",
								nettypes.NetworkStatusAnnot: mustMarshal([]*nettypes.NetworkStatus{
									{
										Name:      "calico-default-network",
										Interface: "ens4",
										IPs:       []string{"192.168.91.113"},
										Mac:       "9e:e7:7e:9d:8f:e0",
									},
									{
										Name:      "calico1",
										Interface: "net1",
										IPs:       []string{"192.168.91.114"},
										Mac:       "62:45:f5:10:97:c1",
									},
									{
										Name:      "calico2",
										Interface: "net2",
										IPs:       []string{"192.168.91.115"},
										Mac:       "62:76:f5:90:27:c1",
									},
								}),
							},
						},
						Spec: k8sapi.PodSpec{
							NodeName: "test-node",
						},
						Status: k8sapi.PodStatus{
							PodIP: "192.168.91.113",
						},
					})

					wepClient := resources.NewWorkloadEndpointClient(k8sClient).(*resources.WorkloadEndpointClient)
					wepIDs := names.WorkloadEndpointIdentifiers{
						Orchestrator: "k8s",
						Node:         "test-node",
						Pod:          "simplePod",
						Endpoint:     "net1",
					}

					wepName, err := wepIDs.CalculateWorkloadEndpointName(false)
					Expect(err).ShouldNot(HaveOccurred())

					wep, err := wepClient.Get(context.Background(), model.ResourceKey{
						Name:      wepName,
						Namespace: "testNamespace",
						Kind:      apiv3.KindWorkloadEndpoint,
					}, "")

					Expect(err).ShouldNot(HaveOccurred())
					Expect(wep.Value).Should(Equal(&apiv3.WorkloadEndpoint{
						TypeMeta: metav1.TypeMeta{
							Kind:       apiv3.KindWorkloadEndpoint,
							APIVersion: apiv3.GroupVersionCurrent,
						},
						ObjectMeta: metav1.ObjectMeta{
							Name:      wepName,
							Namespace: "testNamespace",
							Labels: map[string]string{
								apiv3.LabelNamespace:        "testNamespace",
								apiv3.LabelOrchestrator:     "k8s",
								apiv3.LabelNetwork:          "calico1",
								apiv3.LabelNetworkNamespace: "testNamespace",
								apiv3.LabelNetworkInterface: "net1",
							},
						},
						Spec: apiv3.WorkloadEndpointSpec{
							Orchestrator:  "k8s",
							Node:          "test-node",
							Pod:           "simplePod",
							Endpoint:      "net1",
							Profiles:      []string{"kns.testNamespace"},
							IPNetworks:    []string{"192.168.91.114/32"},
							InterfaceName: "calim15X7UGVV5N",
						},
					}))
				})
			})
		})
	})

	Describe("List", func() {
		Context("name is specified", func() {
			Context("the name contains an interface suffix", func() {
				When("there is no WorkloadEndpoint matching the given name", func() {
					It("returns an empty list", func() {
						testListWorkloadEndpoints(
							[]runtime.Object{&k8sapi.Pod{
								ObjectMeta: metav1.ObjectMeta{
									Name:      "simplePod",
									Namespace: "testNamespace",
								},
								Spec: k8sapi.PodSpec{
									NodeName: "test-node",
								},
								Status: k8sapi.PodStatus{
									PodIP: "192.168.91.113",
								},
							}},
							model.ResourceListOptions{
								Name:      "test--node-k8s-simplePod-ens4",
								Namespace: "testNamespace",
								Kind:      apiv3.KindWorkloadEndpoint,
							},
							[]*apiv3.WorkloadEndpoint(nil),
						)
					})
				})
			})
			Context("the name contains a Pod name midfix, but no interface suffix", func() {
				When("there are multiple calico interfaces for the matching pod", func() {
					It("returns a WorkloadEndpoint for each calico interface on the Pod", func() {
						testListWorkloadEndpoints(
							[]runtime.Object{&k8sapi.Pod{
								ObjectMeta: metav1.ObjectMeta{
									Name:      "simplePod",
									Namespace: "testNamespace",
									Annotations: map[string]string{
										nettypes.NetworkAttachmentAnnot: "calico1,calico2",
										nettypes.NetworkStatusAnnot: mustMarshal([]*nettypes.NetworkStatus{
											{
												Name:      "calico-default-network",
												Interface: "ens4",
												IPs:       []string{"192.168.91.113"},
												Mac:       "9e:e7:7e:9d:8f:e0",
											},
											{
												Name:      "calico1",
												Interface: "net1",
												IPs:       []string{"192.168.91.114"},
												Mac:       "62:45:f5:10:97:c1",
											},
											{
												Name:      "calico2",
												Interface: "net2",
												IPs:       []string{"192.168.91.115"},
												Mac:       "62:76:f5:90:27:c1",
											},
										}),
									},
								},
								Spec: k8sapi.PodSpec{
									NodeName: "test-node",
								},
								Status: k8sapi.PodStatus{
									PodIP: "192.168.91.113",
								},
							},
								&k8sapi.Pod{
									ObjectMeta: metav1.ObjectMeta{
										Name:      "simplePod2",
										Namespace: "testNamespace",
										Annotations: map[string]string{
											nettypes.NetworkAttachmentAnnot: "calico1,calico2",
											nettypes.NetworkStatusAnnot: mustMarshal([]*nettypes.NetworkStatus{
												{
													Name:      "calico-default-network",
													Interface: "ens4",
													IPs:       []string{"192.168.91.120"},
													Mac:       "1e:a7:7e:8d:8f:e0",
												},
											}),
										},
									},
									Spec: k8sapi.PodSpec{
										NodeName: "test-node",
									},
									Status: k8sapi.PodStatus{
										PodIP: "192.168.91.120",
									},
								}},
							model.ResourceListOptions{
								Name:      "test--node-k8s-simplePod-",
								Namespace: "testNamespace",
								Kind:      apiv3.KindWorkloadEndpoint,
							},
							[]*apiv3.WorkloadEndpoint{
								{
									TypeMeta: metav1.TypeMeta{
										Kind:       apiv3.KindWorkloadEndpoint,
										APIVersion: apiv3.GroupVersionCurrent,
									},
									ObjectMeta: metav1.ObjectMeta{
										Name:      "test--node-k8s-simplePod-ens4",
										Namespace: "testNamespace",
										Labels: map[string]string{
											apiv3.LabelNamespace:        "testNamespace",
											apiv3.LabelOrchestrator:     "k8s",
											apiv3.LabelNetwork:          "calico-default-network",
											apiv3.LabelNetworkNamespace: "testNamespace",
											apiv3.LabelNetworkInterface: "ens4",
										},
									},
									Spec: apiv3.WorkloadEndpointSpec{
										Orchestrator:  "k8s",
										Node:          "test-node",
										Pod:           "simplePod",
										Endpoint:      "ens4",
										Profiles:      []string{"kns.testNamespace"},
										IPNetworks:    []string{"192.168.91.113/32"},
										InterfaceName: "caliedff4356bd6",
									},
								},
								{
									TypeMeta: metav1.TypeMeta{
										Kind:       apiv3.KindWorkloadEndpoint,
										APIVersion: apiv3.GroupVersionCurrent,
									},
									ObjectMeta: metav1.ObjectMeta{
										Name:      "test--node-k8s-simplePod-net1",
										Namespace: "testNamespace",
										Labels: map[string]string{
											apiv3.LabelNamespace:        "testNamespace",
											apiv3.LabelOrchestrator:     "k8s",
											apiv3.LabelNetwork:          "calico1",
											apiv3.LabelNetworkNamespace: "testNamespace",
											apiv3.LabelNetworkInterface: "net1",
										},
									},
									Spec: apiv3.WorkloadEndpointSpec{
										Orchestrator:  "k8s",
										Node:          "test-node",
										Pod:           "simplePod",
										Endpoint:      "net1",
										Profiles:      []string{"kns.testNamespace"},
										IPNetworks:    []string{"192.168.91.114/32"},
										InterfaceName: "calim15X7UGVV5N",
									},
								},
								{
									TypeMeta: metav1.TypeMeta{
										Kind:       apiv3.KindWorkloadEndpoint,
										APIVersion: apiv3.GroupVersionCurrent,
									},
									ObjectMeta: metav1.ObjectMeta{
										Name:      "test--node-k8s-simplePod-net2",
										Namespace: "testNamespace",
										Labels: map[string]string{
											apiv3.LabelNamespace:        "testNamespace",
											apiv3.LabelOrchestrator:     "k8s",
											apiv3.LabelNetwork:          "calico2",
											apiv3.LabelNetworkNamespace: "testNamespace",
											apiv3.LabelNetworkInterface: "net2",
										},
									},
									Spec: apiv3.WorkloadEndpointSpec{
										Orchestrator:  "k8s",
										Node:          "test-node",
										Pod:           "simplePod",
										Endpoint:      "net2",
										Profiles:      []string{"kns.testNamespace"},
										IPNetworks:    []string{"192.168.91.115/32"},
										InterfaceName: "calim25X7UGVV5N",
									},
								},
							},
						)
					})
				})
				When("the Pod only contains only a default non eth0 calico interface", func() {
					It("returns a list of WorkloadEndpoints containing a WorkloadEndpoint for the default interface", func() {
						testListWorkloadEndpoints(
							[]runtime.Object{
								&k8sapi.Pod{
									ObjectMeta: metav1.ObjectMeta{
										Name:      "simplePod",
										Namespace: "testNamespace",
										Annotations: map[string]string{
											nettypes.NetworkAttachmentAnnot: "calico1,calico2",
											nettypes.NetworkStatusAnnot: mustMarshal([]*nettypes.NetworkStatus{{
												Name:      "calico-default-network",
												Interface: "ens4",
												IPs:       []string{"192.168.91.113"},
												Mac:       "9e:e7:7e:9d:8f:e0",
											}}),
										},
									},
									Spec: k8sapi.PodSpec{
										NodeName: "test-node",
									},
									Status: k8sapi.PodStatus{
										PodIP: "192.168.91.113",
									},
								},
								&k8sapi.Pod{
									ObjectMeta: metav1.ObjectMeta{
										Name:      "simplePod2",
										Namespace: "testNamespace",
										Annotations: map[string]string{
											nettypes.NetworkAttachmentAnnot: "calico1,calico2",
											nettypes.NetworkStatusAnnot: mustMarshal([]*nettypes.NetworkStatus{
												{
													Name:      "calico-default-network",
													Interface: "ens4",
													IPs:       []string{"192.168.91.120"},
													Mac:       "1e:a7:7e:8d:8f:e0",
												},
											}),
										},
									},
									Spec: k8sapi.PodSpec{
										NodeName: "test-node",
									},
									Status: k8sapi.PodStatus{
										PodIP: "192.168.91.120",
									},
								},
							},
							model.ResourceListOptions{
								Name:      "test--node-k8s-simplePod-",
								Namespace: "testNamespace",
								Kind:      apiv3.KindWorkloadEndpoint,
							},
							[]*apiv3.WorkloadEndpoint{{
								TypeMeta: metav1.TypeMeta{
									Kind:       apiv3.KindWorkloadEndpoint,
									APIVersion: apiv3.GroupVersionCurrent,
								},
								ObjectMeta: metav1.ObjectMeta{
									Name:      "test--node-k8s-simplePod-ens4",
									Namespace: "testNamespace",
									Labels: map[string]string{
										apiv3.LabelNamespace:        "testNamespace",
										apiv3.LabelOrchestrator:     "k8s",
										apiv3.LabelNetwork:          "calico-default-network",
										apiv3.LabelNetworkNamespace: "testNamespace",
										apiv3.LabelNetworkInterface: "ens4",
									},
								},
								Spec: apiv3.WorkloadEndpointSpec{
									Orchestrator:  "k8s",
									Node:          "test-node",
									Pod:           "simplePod",
									Endpoint:      "ens4",
									Profiles:      []string{"kns.testNamespace"},
									IPNetworks:    []string{"192.168.91.113/32"},
									InterfaceName: "caliedff4356bd6",
								},
							}},
						)
					})
				})
			})
		})
		Context("name is not specified", func() {
			When("the specified namespace has multiple Pods with only default non eth0 interfaces", func() {
				It("returns WorkloadEndpoints for each interface on each pod in the namespace", func() {
					testListWorkloadEndpoints(
						[]runtime.Object{
							&k8sapi.Pod{
								ObjectMeta: metav1.ObjectMeta{
									Name:      "simplePod",
									Namespace: "testNamespace",
									Annotations: map[string]string{
										nettypes.NetworkStatusAnnot: mustMarshal([]*nettypes.NetworkStatus{
											{
												Name:      "calico-default-network",
												Interface: "ens4",
												IPs:       []string{"192.168.91.113"},
												Mac:       "9e:e7:7e:9d:8f:e0",
											},
										}),
									},
								},
								Spec: k8sapi.PodSpec{
									NodeName: "test-node",
								},
								Status: k8sapi.PodStatus{
									PodIP: "192.168.91.113",
								},
							},
							&k8sapi.Pod{
								ObjectMeta: metav1.ObjectMeta{
									Name:      "simplePod2",
									Namespace: "testNamespace",
									Annotations: map[string]string{
										nettypes.NetworkAttachmentAnnot: "calico1,calico2",
										nettypes.NetworkStatusAnnot: mustMarshal([]*nettypes.NetworkStatus{
											{
												Name:      "calico-default-network",
												Interface: "ens4",
												IPs:       []string{"192.168.91.120"},
												Mac:       "1e:a7:7e:8d:8f:e0",
											},
										}),
									},
								},
								Spec: k8sapi.PodSpec{
									NodeName: "test-node",
								},
								Status: k8sapi.PodStatus{
									PodIP: "192.168.91.120",
								},
							},
						},
						model.ResourceListOptions{
							Namespace: "testNamespace",
							Kind:      apiv3.KindWorkloadEndpoint,
						},
						[]*apiv3.WorkloadEndpoint{
							{
								TypeMeta: metav1.TypeMeta{
									Kind:       apiv3.KindWorkloadEndpoint,
									APIVersion: apiv3.GroupVersionCurrent,
								},
								ObjectMeta: metav1.ObjectMeta{
									Name:      "test--node-k8s-simplePod-ens4",
									Namespace: "testNamespace",
									Labels: map[string]string{
										apiv3.LabelNamespace:        "testNamespace",
										apiv3.LabelOrchestrator:     "k8s",
										apiv3.LabelNetwork:          "calico-default-network",
										apiv3.LabelNetworkNamespace: "testNamespace",
										apiv3.LabelNetworkInterface: "ens4",
									},
								},
								Spec: apiv3.WorkloadEndpointSpec{
									Orchestrator:  "k8s",
									Node:          "test-node",
									Pod:           "simplePod",
									Endpoint:      "ens4",
									Profiles:      []string{"kns.testNamespace"},
									IPNetworks:    []string{"192.168.91.113/32"},
									InterfaceName: "caliedff4356bd6",
								},
							},
							{
								TypeMeta: metav1.TypeMeta{
									Kind:       apiv3.KindWorkloadEndpoint,
									APIVersion: apiv3.GroupVersionCurrent,
								},
								ObjectMeta: metav1.ObjectMeta{
									Name:      "test--node-k8s-simplePod2-ens4",
									Namespace: "testNamespace",
									Labels: map[string]string{
										apiv3.LabelNamespace:        "testNamespace",
										apiv3.LabelOrchestrator:     "k8s",
										apiv3.LabelNetwork:          "calico-default-network",
										apiv3.LabelNetworkNamespace: "testNamespace",
										apiv3.LabelNetworkInterface: "ens4",
									},
								},
								Spec: apiv3.WorkloadEndpointSpec{
									Orchestrator:  "k8s",
									Node:          "test-node",
									Pod:           "simplePod2",
									Endpoint:      "ens4",
									Profiles:      []string{"kns.testNamespace"},
									IPNetworks:    []string{"192.168.91.120/32"},
									InterfaceName: "cali4274eb44391",
								},
							},
						},
					)
				})
			})
			When("the specified namespace has multiple Pods each with multiple interfaces", func() {
				It("returns WorkloadEndpoints for the default interfaces on each Pod in the namespace", func() {
					testListWorkloadEndpoints(
						[]runtime.Object{
							&k8sapi.Pod{
								ObjectMeta: metav1.ObjectMeta{
									Name:      "simplePod",
									Namespace: "testNamespace",
									Annotations: map[string]string{
										nettypes.NetworkAttachmentAnnot: "cali1",
										nettypes.NetworkStatusAnnot: mustMarshal([]*nettypes.NetworkStatus{
											{
												Name:      "calico-default-network",
												Interface: "ens4",
												IPs:       []string{"192.168.91.113"},
												Mac:       "9e:e7:7e:9d:8f:e0",
											},
											{
												Name:      "cali1",
												Interface: "net1",
												IPs:       []string{"192.168.91.114"},
												Mac:       "7f:e7:3e:9d:8f:a0",
											},
										}),
									},
								},
								Spec: k8sapi.PodSpec{
									NodeName: "test-node",
								},
								Status: k8sapi.PodStatus{
									PodIP: "192.168.91.113",
								},
							},
							&k8sapi.Pod{
								ObjectMeta: metav1.ObjectMeta{
									Name:      "simplePod2",
									Namespace: "testNamespace",
									Annotations: map[string]string{
										nettypes.NetworkAttachmentAnnot: "s2cali1",
										nettypes.NetworkStatusAnnot: mustMarshal([]*nettypes.NetworkStatus{
											{
												Name:      "calico-default-network",
												Interface: "ens4",
												IPs:       []string{"192.168.91.120"},
												Mac:       "1e:a7:7e:8d:8f:e0",
											},
											{
												Name:      "s2cali1",
												Interface: "net1",
												IPs:       []string{"192.168.91.121"},
												Mac:       "5a:a7:7e:8d:8f:e1",
											},
										}),
									},
								},
								Spec: k8sapi.PodSpec{
									NodeName: "test-node",
								},
								Status: k8sapi.PodStatus{
									PodIP: "192.168.91.120",
								},
							}},
						model.ResourceListOptions{
							Namespace: "testNamespace",
							Kind:      apiv3.KindWorkloadEndpoint,
						},
						[]*apiv3.WorkloadEndpoint{
							{
								TypeMeta: metav1.TypeMeta{
									Kind:       apiv3.KindWorkloadEndpoint,
									APIVersion: apiv3.GroupVersionCurrent,
								},
								ObjectMeta: metav1.ObjectMeta{
									Name:      "test--node-k8s-simplePod-ens4",
									Namespace: "testNamespace",
									Labels: map[string]string{
										apiv3.LabelNamespace:        "testNamespace",
										apiv3.LabelOrchestrator:     "k8s",
										apiv3.LabelNetwork:          "calico-default-network",
										apiv3.LabelNetworkNamespace: "testNamespace",
										apiv3.LabelNetworkInterface: "ens4",
									},
								},
								Spec: apiv3.WorkloadEndpointSpec{
									Orchestrator:  "k8s",
									Node:          "test-node",
									Pod:           "simplePod",
									Endpoint:      "ens4",
									Profiles:      []string{"kns.testNamespace"},
									IPNetworks:    []string{"192.168.91.113/32"},
									InterfaceName: "caliedff4356bd6",
								},
							},
							{
								TypeMeta: metav1.TypeMeta{
									Kind:       apiv3.KindWorkloadEndpoint,
									APIVersion: apiv3.GroupVersionCurrent,
								},
								ObjectMeta: metav1.ObjectMeta{
									Name:      "test--node-k8s-simplePod-net1",
									Namespace: "testNamespace",
									Labels: map[string]string{
										apiv3.LabelNamespace:        "testNamespace",
										apiv3.LabelOrchestrator:     "k8s",
										apiv3.LabelNetwork:          "cali1",
										apiv3.LabelNetworkNamespace: "testNamespace",
										apiv3.LabelNetworkInterface: "net1",
									},
								},
								Spec: apiv3.WorkloadEndpointSpec{
									Orchestrator:  "k8s",
									Node:          "test-node",
									Pod:           "simplePod",
									Endpoint:      "net1",
									Profiles:      []string{"kns.testNamespace"},
									IPNetworks:    []string{"192.168.91.114/32"},
									InterfaceName: "calim15X7UGVV5N",
								},
							},
							{
								TypeMeta: metav1.TypeMeta{
									Kind:       apiv3.KindWorkloadEndpoint,
									APIVersion: apiv3.GroupVersionCurrent,
								},
								ObjectMeta: metav1.ObjectMeta{
									Name:      "test--node-k8s-simplePod2-ens4",
									Namespace: "testNamespace",
									Labels: map[string]string{
										apiv3.LabelNamespace:        "testNamespace",
										apiv3.LabelOrchestrator:     "k8s",
										apiv3.LabelNetwork:          "calico-default-network",
										apiv3.LabelNetworkNamespace: "testNamespace",
										apiv3.LabelNetworkInterface: "ens4",
									},
								},
								Spec: apiv3.WorkloadEndpointSpec{
									Orchestrator:  "k8s",
									Node:          "test-node",
									Pod:           "simplePod2",
									Endpoint:      "ens4",
									Profiles:      []string{"kns.testNamespace"},
									IPNetworks:    []string{"192.168.91.120/32"},
									InterfaceName: "cali4274eb44391",
								},
							},
							{
								TypeMeta: metav1.TypeMeta{
									Kind:       apiv3.KindWorkloadEndpoint,
									APIVersion: apiv3.GroupVersionCurrent,
								},
								ObjectMeta: metav1.ObjectMeta{
									Name:      "test--node-k8s-simplePod2-net1",
									Namespace: "testNamespace",
									Labels: map[string]string{
										apiv3.LabelNamespace:        "testNamespace",
										apiv3.LabelOrchestrator:     "k8s",
										apiv3.LabelNetwork:          "s2cali1",
										apiv3.LabelNetworkNamespace: "testNamespace",
										apiv3.LabelNetworkInterface: "net1",
									},
								},
								Spec: apiv3.WorkloadEndpointSpec{
									Orchestrator:  "k8s",
									Node:          "test-node",
									Pod:           "simplePod2",
									Endpoint:      "net1",
									Profiles:      []string{"kns.testNamespace"},
									IPNetworks:    []string{"192.168.91.121/32"},
									InterfaceName: "calim1IJ2OWRBZC",
								},
							},
						},
					)
				})
			})
		})
	})
	Describe("Watch", func() {
		Context("Pod added", func() {
			When("the Pod has multiple calico interfaces", func() {
				It("returns an event for each WorkloadEndpoint for the Pod", func() {
					testWatchWorkloadEndpoints([]*k8sapi.Pod{
						{
							ObjectMeta: metav1.ObjectMeta{
								Name:      "simplePod",
								Namespace: "testNamespace",
								Annotations: map[string]string{
									nettypes.NetworkAttachmentAnnot: "cali1,cal2",
									nettypes.NetworkStatusAnnot: mustMarshal([]*nettypes.NetworkStatus{
										{
											Name:      "calico-default-network",
											Interface: "ens4",
											IPs:       []string{"192.168.91.113"},
											Mac:       "9e:e7:7e:9d:8f:e0",
										},
										{
											Name:      "cali1",
											Interface: "net1",
											IPs:       []string{"192.168.91.114"},
											Mac:       "7f:e7:3e:9d:8f:a0",
										},
										{
											Name:      "cali2",
											Interface: "net2",
											IPs:       []string{"192.168.91.115"},
											Mac:       "2a:e7:7e:9d:8f:a3",
										},
									}),
								},
							},
							Spec: k8sapi.PodSpec{
								NodeName: "test-node",
							},
							Status: k8sapi.PodStatus{
								PodIP: "192.168.91.113",
							},
						},
					}, []*apiv3.WorkloadEndpoint{
						{
							TypeMeta: metav1.TypeMeta{
								Kind:       apiv3.KindWorkloadEndpoint,
								APIVersion: apiv3.GroupVersionCurrent,
							},
							ObjectMeta: metav1.ObjectMeta{
								Name:      "test--node-k8s-simplePod-ens4",
								Namespace: "testNamespace",
								Labels: map[string]string{
									apiv3.LabelNamespace:        "testNamespace",
									apiv3.LabelOrchestrator:     "k8s",
									apiv3.LabelNetwork:          "calico-default-network",
									apiv3.LabelNetworkNamespace: "testNamespace",
									apiv3.LabelNetworkInterface: "ens4",
								},
							},
							Spec: apiv3.WorkloadEndpointSpec{
								Orchestrator:  "k8s",
								Node:          "test-node",
								Pod:           "simplePod",
								Endpoint:      "ens4",
								Profiles:      []string{"kns.testNamespace"},
								IPNetworks:    []string{"192.168.91.113/32"},
								InterfaceName: "caliedff4356bd6",
							},
						},
						{
							TypeMeta: metav1.TypeMeta{
								Kind:       apiv3.KindWorkloadEndpoint,
								APIVersion: apiv3.GroupVersionCurrent,
							},
							ObjectMeta: metav1.ObjectMeta{
								Name:      "test--node-k8s-simplePod-net1",
								Namespace: "testNamespace",
								Labels: map[string]string{
									apiv3.LabelNamespace:        "testNamespace",
									apiv3.LabelOrchestrator:     "k8s",
									apiv3.LabelNetwork:          "cali1",
									apiv3.LabelNetworkNamespace: "testNamespace",
									apiv3.LabelNetworkInterface: "net1",
								},
							},
							Spec: apiv3.WorkloadEndpointSpec{
								Orchestrator:  "k8s",
								Node:          "test-node",
								Pod:           "simplePod",
								Endpoint:      "net1",
								Profiles:      []string{"kns.testNamespace"},
								IPNetworks:    []string{"192.168.91.114/32"},
								InterfaceName: "calim15X7UGVV5N",
							},
						},
						{
							TypeMeta: metav1.TypeMeta{
								Kind:       apiv3.KindWorkloadEndpoint,
								APIVersion: apiv3.GroupVersionCurrent,
							},
							ObjectMeta: metav1.ObjectMeta{
								Name:      "test--node-k8s-simplePod-net2",
								Namespace: "testNamespace",
								Labels: map[string]string{
									apiv3.LabelNamespace:        "testNamespace",
									apiv3.LabelOrchestrator:     "k8s",
									apiv3.LabelNetwork:          "cali2",
									apiv3.LabelNetworkNamespace: "testNamespace",
									apiv3.LabelNetworkInterface: "net2",
								},
							},
							Spec: apiv3.WorkloadEndpointSpec{
								Orchestrator:  "k8s",
								Node:          "test-node",
								Pod:           "simplePod",
								Endpoint:      "net2",
								Profiles:      []string{"kns.testNamespace"},
								IPNetworks:    []string{"192.168.91.115/32"},
								InterfaceName: "calim25X7UGVV5N",
							},
						},
					})
				})
			})
		})
	})
})

func mustMarshal(v interface{}) string {
	jsonStr, err := json.Marshal(v)
	if err != nil {
		panic(err)
	}
	return string(jsonStr)
}

func testListWorkloadEndpoints(pods []runtime.Object, listOptions model.ResourceListOptions, expectedWEPs []*apiv3.WorkloadEndpoint) {
=======
func testListWorkloadEndpoints(pods []runtime.Object, listOptions model.ResourceListOptions, expectedWEPs []*libapiv3.WorkloadEndpoint) {
>>>>>>> 719c24d1
	k8sClient := fake.NewSimpleClientset(pods...)
	wepClient := resources.NewWorkloadEndpointClient(k8sClient).(*resources.WorkloadEndpointClient)

	kvps, err := wepClient.List(context.Background(), listOptions, "")
	Expect(err).ShouldNot(HaveOccurred())

	var weps []*libapiv3.WorkloadEndpoint
	for _, kvp := range kvps.KVPairs {
		weps = append(weps, kvp.Value.(*libapiv3.WorkloadEndpoint))
	}

	Expect(weps).Should(Equal(expectedWEPs))
}

func testWatchWorkloadEndpoints(pods []*k8sapi.Pod, expectedWEPs []*libapiv3.WorkloadEndpoint) {
	k8sClient := fake.NewSimpleClientset()
	ctx := context.Background()

	wepClient := resources.NewWorkloadEndpointClient(k8sClient).(*resources.WorkloadEndpointClient)
	wepWatcher, err := wepClient.Watch(context.Background(), model.ResourceListOptions{}, "")

	Expect(err).ShouldNot(HaveOccurred())

	timer := time.NewTimer(1 * time.Second)
	defer timer.Stop()

	var wg sync.WaitGroup

	wg.Add(1)
	go func() {
		defer wg.Done()
		defer GinkgoRecover()
		i := 0

		for {
			select {
			case event := <-wepWatcher.ResultChan():
				Expect(event.Error).ShouldNot(HaveOccurred())
				Expect(event.New.Value).Should(Equal(expectedWEPs[i]))

				i++
				if i == len(expectedWEPs) {
					return
				}
			case <-timer.C:
				Fail(fmt.Sprintf("expected exactly %d events before timer expired, received %d", len(expectedWEPs), i))
			}
		}
	}()

	for _, pod := range pods {
		_, err = k8sClient.CoreV1().Pods(pod.Namespace).Create(ctx, pod, metav1.CreateOptions{})
		Expect(err).ShouldNot(HaveOccurred())
	}

	wg.Wait()
	wepWatcher.Stop()
}<|MERGE_RESOLUTION|>--- conflicted
+++ resolved
@@ -27,22 +27,15 @@
 	nettypes "github.com/k8snetworkplumbingwg/network-attachment-definition-client/pkg/apis/k8s.cni.cncf.io/v1"
 	. "github.com/onsi/ginkgo"
 	. "github.com/onsi/gomega"
-<<<<<<< HEAD
-=======
-
-	apiv3 "github.com/projectcalico/api/pkg/apis/projectcalico/v3"
-	libapiv3 "github.com/projectcalico/libcalico-go/lib/apis/v3"
-	"github.com/projectcalico/libcalico-go/lib/backend/model"
-	"github.com/projectcalico/libcalico-go/lib/names"
-
->>>>>>> 719c24d1
+
 	k8sapi "k8s.io/api/core/v1"
 	metav1 "k8s.io/apimachinery/pkg/apis/meta/v1"
 	"k8s.io/apimachinery/pkg/runtime"
 	"k8s.io/apimachinery/pkg/types"
 	"k8s.io/client-go/kubernetes/fake"
 
-	apiv3 "github.com/projectcalico/libcalico-go/lib/apis/v3"
+	apiv3 "github.com/tigera/api/pkg/apis/projectcalico/v3"
+	libapiv3 "github.com/projectcalico/libcalico-go/lib/apis/v3"
 	"github.com/projectcalico/libcalico-go/lib/backend/k8s/conversion"
 	"github.com/projectcalico/libcalico-go/lib/backend/k8s/resources"
 	"github.com/projectcalico/libcalico-go/lib/backend/model"
@@ -179,12 +172,12 @@
 
 			wepName, err := wepIDs.CalculateWorkloadEndpointName(false)
 			Expect(err).ShouldNot(HaveOccurred())
-			wep := &apiv3.WorkloadEndpoint{
+			wep := &libapiv3.WorkloadEndpoint{
 				ObjectMeta: metav1.ObjectMeta{
 					Name:      wepName,
 					Namespace: "testNamespace",
 				},
-				Spec: apiv3.WorkloadEndpointSpec{
+				Spec: libapiv3.WorkloadEndpointSpec{
 					IPNetworks: []string{"192.168.91.117/32", "192.168.91.118/32"},
 				},
 			}
@@ -193,7 +186,7 @@
 				Key: model.ResourceKey{
 					Name:      wep.Name,
 					Namespace: wep.Namespace,
-					Kind:      apiv3.KindWorkloadEndpoint,
+					Kind:      libapiv3.KindWorkloadEndpoint,
 				},
 				Value: wep,
 			}
@@ -332,12 +325,12 @@
 
 			wepName, err := wepIDs.CalculateWorkloadEndpointName(false)
 			Expect(err).ShouldNot(HaveOccurred())
-			wep := &apiv3.WorkloadEndpoint{
+			wep := &libapiv3.WorkloadEndpoint{
 				ObjectMeta: metav1.ObjectMeta{
 					Name:      wepName,
 					Namespace: "testNamespace",
 				},
-				Spec: apiv3.WorkloadEndpointSpec{
+				Spec: libapiv3.WorkloadEndpointSpec{
 					IPNetworks: []string{"192.168.91.117/32", "192.168.91.118/32"},
 				},
 			}
@@ -346,7 +339,7 @@
 				Key: model.ResourceKey{
 					Name:      wep.Name,
 					Namespace: wep.Namespace,
-					Kind:      apiv3.KindWorkloadEndpoint,
+					Kind:      libapiv3.KindWorkloadEndpoint,
 				},
 				Value: wep,
 			}
@@ -847,7 +840,6 @@
 	})
 })
 
-<<<<<<< HEAD
 var _ = Describe("WorkloadEndpointClient with multi-NICs enabled", func() {
 	BeforeEach(func() {
 		Expect(os.Setenv("MULTI_INTERFACE_MODE", "multus")).ShouldNot(HaveOccurred())
@@ -884,13 +876,13 @@
 				wep, err := wepClient.Get(context.Background(), model.ResourceKey{
 					Name:      wepName,
 					Namespace: "testNamespace",
-					Kind:      apiv3.KindWorkloadEndpoint,
+					Kind:      libapiv3.KindWorkloadEndpoint,
 				}, "")
 
 				Expect(err).ShouldNot(HaveOccurred())
-				Expect(wep.Value).Should(Equal(&apiv3.WorkloadEndpoint{
+				Expect(wep.Value).Should(Equal(&libapiv3.WorkloadEndpoint{
 					TypeMeta: metav1.TypeMeta{
-						Kind:       apiv3.KindWorkloadEndpoint,
+						Kind:       libapiv3.KindWorkloadEndpoint,
 						APIVersion: apiv3.GroupVersionCurrent,
 					},
 					ObjectMeta: metav1.ObjectMeta{
@@ -904,7 +896,7 @@
 							apiv3.LabelNetworkInterface: "eth0",
 						},
 					},
-					Spec: apiv3.WorkloadEndpointSpec{
+					Spec: libapiv3.WorkloadEndpointSpec{
 						Orchestrator:  "k8s",
 						Node:          "test-node",
 						Pod:           "simplePod",
@@ -957,13 +949,13 @@
 					wep, err := wepClient.Get(context.Background(), model.ResourceKey{
 						Name:      wepName,
 						Namespace: "testNamespace",
-						Kind:      apiv3.KindWorkloadEndpoint,
+						Kind:      libapiv3.KindWorkloadEndpoint,
 					}, "")
 
 					Expect(err).ShouldNot(HaveOccurred())
-					Expect(wep.Value).Should(Equal(&apiv3.WorkloadEndpoint{
+					Expect(wep.Value).Should(Equal(&libapiv3.WorkloadEndpoint{
 						TypeMeta: metav1.TypeMeta{
-							Kind:       apiv3.KindWorkloadEndpoint,
+							Kind:       libapiv3.KindWorkloadEndpoint,
 							APIVersion: apiv3.GroupVersionCurrent,
 						},
 						ObjectMeta: metav1.ObjectMeta{
@@ -977,7 +969,7 @@
 								apiv3.LabelNetworkInterface: "ens4",
 							},
 						},
-						Spec: apiv3.WorkloadEndpointSpec{
+						Spec: libapiv3.WorkloadEndpointSpec{
 							Orchestrator:  "k8s",
 							Node:          "test-node",
 							Pod:           "simplePod",
@@ -1041,13 +1033,13 @@
 					wep, err := wepClient.Get(context.Background(), model.ResourceKey{
 						Name:      wepName,
 						Namespace: "testNamespace",
-						Kind:      apiv3.KindWorkloadEndpoint,
+						Kind:      libapiv3.KindWorkloadEndpoint,
 					}, "")
 
 					Expect(err).ShouldNot(HaveOccurred())
-					Expect(wep.Value).Should(Equal(&apiv3.WorkloadEndpoint{
+					Expect(wep.Value).Should(Equal(&libapiv3.WorkloadEndpoint{
 						TypeMeta: metav1.TypeMeta{
-							Kind:       apiv3.KindWorkloadEndpoint,
+							Kind:       libapiv3.KindWorkloadEndpoint,
 							APIVersion: apiv3.GroupVersionCurrent,
 						},
 						ObjectMeta: metav1.ObjectMeta{
@@ -1061,7 +1053,7 @@
 								apiv3.LabelNetworkInterface: "net1",
 							},
 						},
-						Spec: apiv3.WorkloadEndpointSpec{
+						Spec: libapiv3.WorkloadEndpointSpec{
 							Orchestrator:  "k8s",
 							Node:          "test-node",
 							Pod:           "simplePod",
@@ -1097,9 +1089,9 @@
 							model.ResourceListOptions{
 								Name:      "test--node-k8s-simplePod-ens4",
 								Namespace: "testNamespace",
-								Kind:      apiv3.KindWorkloadEndpoint,
-							},
-							[]*apiv3.WorkloadEndpoint(nil),
+								Kind:      libapiv3.KindWorkloadEndpoint,
+							},
+							[]*libapiv3.WorkloadEndpoint(nil),
 						)
 					})
 				})
@@ -1169,12 +1161,12 @@
 							model.ResourceListOptions{
 								Name:      "test--node-k8s-simplePod-",
 								Namespace: "testNamespace",
-								Kind:      apiv3.KindWorkloadEndpoint,
-							},
-							[]*apiv3.WorkloadEndpoint{
+								Kind:      libapiv3.KindWorkloadEndpoint,
+							},
+							[]*libapiv3.WorkloadEndpoint{
 								{
 									TypeMeta: metav1.TypeMeta{
-										Kind:       apiv3.KindWorkloadEndpoint,
+										Kind:       libapiv3.KindWorkloadEndpoint,
 										APIVersion: apiv3.GroupVersionCurrent,
 									},
 									ObjectMeta: metav1.ObjectMeta{
@@ -1188,7 +1180,7 @@
 											apiv3.LabelNetworkInterface: "ens4",
 										},
 									},
-									Spec: apiv3.WorkloadEndpointSpec{
+									Spec: libapiv3.WorkloadEndpointSpec{
 										Orchestrator:  "k8s",
 										Node:          "test-node",
 										Pod:           "simplePod",
@@ -1200,7 +1192,7 @@
 								},
 								{
 									TypeMeta: metav1.TypeMeta{
-										Kind:       apiv3.KindWorkloadEndpoint,
+										Kind:       libapiv3.KindWorkloadEndpoint,
 										APIVersion: apiv3.GroupVersionCurrent,
 									},
 									ObjectMeta: metav1.ObjectMeta{
@@ -1214,7 +1206,7 @@
 											apiv3.LabelNetworkInterface: "net1",
 										},
 									},
-									Spec: apiv3.WorkloadEndpointSpec{
+									Spec: libapiv3.WorkloadEndpointSpec{
 										Orchestrator:  "k8s",
 										Node:          "test-node",
 										Pod:           "simplePod",
@@ -1226,7 +1218,7 @@
 								},
 								{
 									TypeMeta: metav1.TypeMeta{
-										Kind:       apiv3.KindWorkloadEndpoint,
+										Kind:       libapiv3.KindWorkloadEndpoint,
 										APIVersion: apiv3.GroupVersionCurrent,
 									},
 									ObjectMeta: metav1.ObjectMeta{
@@ -1240,7 +1232,7 @@
 											apiv3.LabelNetworkInterface: "net2",
 										},
 									},
-									Spec: apiv3.WorkloadEndpointSpec{
+									Spec: libapiv3.WorkloadEndpointSpec{
 										Orchestrator:  "k8s",
 										Node:          "test-node",
 										Pod:           "simplePod",
@@ -1306,11 +1298,11 @@
 							model.ResourceListOptions{
 								Name:      "test--node-k8s-simplePod-",
 								Namespace: "testNamespace",
-								Kind:      apiv3.KindWorkloadEndpoint,
-							},
-							[]*apiv3.WorkloadEndpoint{{
+								Kind:      libapiv3.KindWorkloadEndpoint,
+							},
+							[]*libapiv3.WorkloadEndpoint{{
 								TypeMeta: metav1.TypeMeta{
-									Kind:       apiv3.KindWorkloadEndpoint,
+									Kind:       libapiv3.KindWorkloadEndpoint,
 									APIVersion: apiv3.GroupVersionCurrent,
 								},
 								ObjectMeta: metav1.ObjectMeta{
@@ -1324,7 +1316,7 @@
 										apiv3.LabelNetworkInterface: "ens4",
 									},
 								},
-								Spec: apiv3.WorkloadEndpointSpec{
+								Spec: libapiv3.WorkloadEndpointSpec{
 									Orchestrator:  "k8s",
 									Node:          "test-node",
 									Pod:           "simplePod",
@@ -1392,12 +1384,12 @@
 						},
 						model.ResourceListOptions{
 							Namespace: "testNamespace",
-							Kind:      apiv3.KindWorkloadEndpoint,
-						},
-						[]*apiv3.WorkloadEndpoint{
+							Kind:      libapiv3.KindWorkloadEndpoint,
+						},
+						[]*libapiv3.WorkloadEndpoint{
 							{
 								TypeMeta: metav1.TypeMeta{
-									Kind:       apiv3.KindWorkloadEndpoint,
+									Kind:       libapiv3.KindWorkloadEndpoint,
 									APIVersion: apiv3.GroupVersionCurrent,
 								},
 								ObjectMeta: metav1.ObjectMeta{
@@ -1411,7 +1403,7 @@
 										apiv3.LabelNetworkInterface: "ens4",
 									},
 								},
-								Spec: apiv3.WorkloadEndpointSpec{
+								Spec: libapiv3.WorkloadEndpointSpec{
 									Orchestrator:  "k8s",
 									Node:          "test-node",
 									Pod:           "simplePod",
@@ -1423,7 +1415,7 @@
 							},
 							{
 								TypeMeta: metav1.TypeMeta{
-									Kind:       apiv3.KindWorkloadEndpoint,
+									Kind:       libapiv3.KindWorkloadEndpoint,
 									APIVersion: apiv3.GroupVersionCurrent,
 								},
 								ObjectMeta: metav1.ObjectMeta{
@@ -1437,7 +1429,7 @@
 										apiv3.LabelNetworkInterface: "ens4",
 									},
 								},
-								Spec: apiv3.WorkloadEndpointSpec{
+								Spec: libapiv3.WorkloadEndpointSpec{
 									Orchestrator:  "k8s",
 									Node:          "test-node",
 									Pod:           "simplePod2",
@@ -1515,12 +1507,12 @@
 							}},
 						model.ResourceListOptions{
 							Namespace: "testNamespace",
-							Kind:      apiv3.KindWorkloadEndpoint,
-						},
-						[]*apiv3.WorkloadEndpoint{
+							Kind:      libapiv3.KindWorkloadEndpoint,
+						},
+						[]*libapiv3.WorkloadEndpoint{
 							{
 								TypeMeta: metav1.TypeMeta{
-									Kind:       apiv3.KindWorkloadEndpoint,
+									Kind:       libapiv3.KindWorkloadEndpoint,
 									APIVersion: apiv3.GroupVersionCurrent,
 								},
 								ObjectMeta: metav1.ObjectMeta{
@@ -1534,7 +1526,7 @@
 										apiv3.LabelNetworkInterface: "ens4",
 									},
 								},
-								Spec: apiv3.WorkloadEndpointSpec{
+								Spec: libapiv3.WorkloadEndpointSpec{
 									Orchestrator:  "k8s",
 									Node:          "test-node",
 									Pod:           "simplePod",
@@ -1546,7 +1538,7 @@
 							},
 							{
 								TypeMeta: metav1.TypeMeta{
-									Kind:       apiv3.KindWorkloadEndpoint,
+									Kind:       libapiv3.KindWorkloadEndpoint,
 									APIVersion: apiv3.GroupVersionCurrent,
 								},
 								ObjectMeta: metav1.ObjectMeta{
@@ -1560,7 +1552,7 @@
 										apiv3.LabelNetworkInterface: "net1",
 									},
 								},
-								Spec: apiv3.WorkloadEndpointSpec{
+								Spec: libapiv3.WorkloadEndpointSpec{
 									Orchestrator:  "k8s",
 									Node:          "test-node",
 									Pod:           "simplePod",
@@ -1572,7 +1564,7 @@
 							},
 							{
 								TypeMeta: metav1.TypeMeta{
-									Kind:       apiv3.KindWorkloadEndpoint,
+									Kind:       libapiv3.KindWorkloadEndpoint,
 									APIVersion: apiv3.GroupVersionCurrent,
 								},
 								ObjectMeta: metav1.ObjectMeta{
@@ -1586,7 +1578,7 @@
 										apiv3.LabelNetworkInterface: "ens4",
 									},
 								},
-								Spec: apiv3.WorkloadEndpointSpec{
+								Spec: libapiv3.WorkloadEndpointSpec{
 									Orchestrator:  "k8s",
 									Node:          "test-node",
 									Pod:           "simplePod2",
@@ -1598,7 +1590,7 @@
 							},
 							{
 								TypeMeta: metav1.TypeMeta{
-									Kind:       apiv3.KindWorkloadEndpoint,
+									Kind:       libapiv3.KindWorkloadEndpoint,
 									APIVersion: apiv3.GroupVersionCurrent,
 								},
 								ObjectMeta: metav1.ObjectMeta{
@@ -1612,7 +1604,7 @@
 										apiv3.LabelNetworkInterface: "net1",
 									},
 								},
-								Spec: apiv3.WorkloadEndpointSpec{
+								Spec: libapiv3.WorkloadEndpointSpec{
 									Orchestrator:  "k8s",
 									Node:          "test-node",
 									Pod:           "simplePod2",
@@ -1668,10 +1660,10 @@
 								PodIP: "192.168.91.113",
 							},
 						},
-					}, []*apiv3.WorkloadEndpoint{
+					}, []*libapiv3.WorkloadEndpoint{
 						{
 							TypeMeta: metav1.TypeMeta{
-								Kind:       apiv3.KindWorkloadEndpoint,
+								Kind:       libapiv3.KindWorkloadEndpoint,
 								APIVersion: apiv3.GroupVersionCurrent,
 							},
 							ObjectMeta: metav1.ObjectMeta{
@@ -1685,7 +1677,7 @@
 									apiv3.LabelNetworkInterface: "ens4",
 								},
 							},
-							Spec: apiv3.WorkloadEndpointSpec{
+							Spec: libapiv3.WorkloadEndpointSpec{
 								Orchestrator:  "k8s",
 								Node:          "test-node",
 								Pod:           "simplePod",
@@ -1697,7 +1689,7 @@
 						},
 						{
 							TypeMeta: metav1.TypeMeta{
-								Kind:       apiv3.KindWorkloadEndpoint,
+								Kind:       libapiv3.KindWorkloadEndpoint,
 								APIVersion: apiv3.GroupVersionCurrent,
 							},
 							ObjectMeta: metav1.ObjectMeta{
@@ -1711,7 +1703,7 @@
 									apiv3.LabelNetworkInterface: "net1",
 								},
 							},
-							Spec: apiv3.WorkloadEndpointSpec{
+							Spec: libapiv3.WorkloadEndpointSpec{
 								Orchestrator:  "k8s",
 								Node:          "test-node",
 								Pod:           "simplePod",
@@ -1723,7 +1715,7 @@
 						},
 						{
 							TypeMeta: metav1.TypeMeta{
-								Kind:       apiv3.KindWorkloadEndpoint,
+								Kind:       libapiv3.KindWorkloadEndpoint,
 								APIVersion: apiv3.GroupVersionCurrent,
 							},
 							ObjectMeta: metav1.ObjectMeta{
@@ -1737,7 +1729,7 @@
 									apiv3.LabelNetworkInterface: "net2",
 								},
 							},
-							Spec: apiv3.WorkloadEndpointSpec{
+							Spec: libapiv3.WorkloadEndpointSpec{
 								Orchestrator:  "k8s",
 								Node:          "test-node",
 								Pod:           "simplePod",
@@ -1762,10 +1754,7 @@
 	return string(jsonStr)
 }
 
-func testListWorkloadEndpoints(pods []runtime.Object, listOptions model.ResourceListOptions, expectedWEPs []*apiv3.WorkloadEndpoint) {
-=======
 func testListWorkloadEndpoints(pods []runtime.Object, listOptions model.ResourceListOptions, expectedWEPs []*libapiv3.WorkloadEndpoint) {
->>>>>>> 719c24d1
 	k8sClient := fake.NewSimpleClientset(pods...)
 	wepClient := resources.NewWorkloadEndpointClient(k8sClient).(*resources.WorkloadEndpointClient)
 
