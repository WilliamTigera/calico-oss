--- conflicted
+++ resolved
@@ -37,16 +37,6 @@
 )
 
 const (
-<<<<<<< HEAD
-	nodeBgpIpv4AddrAnnotation           = "projectcalico.org/IPv4Address"
-	nodeBgpIpv4IPIPTunnelAddrAnnotation = "projectcalico.org/IPv4IPIPTunnelAddr"
-	nodeBgpIpv6AddrAnnotation           = "projectcalico.org/IPv6Address"
-	nodeBgpAsnAnnotation                = "projectcalico.org/ASNumber"
-	nodeBgpCIDAnnotation                = "projectcalico.org/RouteReflectorClusterID"
-	nodeK8sLabelAnnotation              = "projectcalico.org/kube-labels"
-	k8sOrchestratorName                 = "k8s"
-	providerIDSep                       = "://"
-=======
 	nodeBgpIpv4AddrAnnotation            = "projectcalico.org/IPv4Address"
 	nodeBgpIpv4IPIPTunnelAddrAnnotation  = "projectcalico.org/IPv4IPIPTunnelAddr"
 	nodeBgpIpv4VXLANTunnelAddrAnnotation = "projectcalico.org/IPv4VXLANTunnelAddr"
@@ -54,7 +44,8 @@
 	nodeBgpAsnAnnotation                 = "projectcalico.org/ASNumber"
 	nodeBgpCIDAnnotation                 = "projectcalico.org/RouteReflectorClusterID"
 	nodeK8sLabelAnnotation               = "projectcalico.org/kube-labels"
->>>>>>> 30f14291
+	k8sOrchestratorName                  = "k8s"
+	providerIDSep                        = "://"
 )
 
 func NewNodeClient(c *kubernetes.Clientset) K8sResourceClient {
@@ -240,19 +231,23 @@
 		}
 	}
 	bgpSpec.IPv4IPIPTunnelAddr = annotations[nodeBgpIpv4IPIPTunnelAddrAnnotation]
+
 	// Only set the BGP spec if it is not empty.
 	if !reflect.DeepEqual(*bgpSpec, apiv3.NodeBGPSpec{}) {
 		calicoNode.Spec.BGP = bgpSpec
 	}
 
-<<<<<<< HEAD
+	// Set the VXLAN tunnel address based on annotation.
+	calicoNode.Spec.IPv4VXLANTunnelAddr = annotations[nodeBgpIpv4VXLANTunnelAddrAnnotation]
+
 	calicoNode.Spec.OrchRefs = []apiv3.OrchRef{
 		{
 			Orchestrator: k8sOrchestratorName,
 			NodeName:     k8sNode.Name,
 		},
 	}
-	// ProdviderID is of the form <cloud>://<instance ID>
+
+	// ProviderID is of the form <cloud>://<instance ID>
 	pidParts := strings.SplitN(k8sNode.Spec.ProviderID, providerIDSep, 2)
 	if len(pidParts) == 2 {
 		calicoNode.Spec.OrchRefs = append(calicoNode.Spec.OrchRefs, apiv3.OrchRef{
@@ -260,10 +255,6 @@
 			NodeName:     pidParts[1],
 		})
 	}
-=======
-	// Set the VXLAN tunnel address based on annotation.
-	calicoNode.Spec.IPv4VXLANTunnelAddr = annotations[nodeBgpIpv4VXLANTunnelAddrAnnotation]
->>>>>>> 30f14291
 
 	// Create the resource key from the node name.
 	return &model.KVPair{
