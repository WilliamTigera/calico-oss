--- conflicted
+++ resolved
@@ -38,12 +38,9 @@
 	nodeBgpIpv4AddrAnnotation = "projectcalico.org/IPv4Address"
 	nodeBgpIpv6AddrAnnotation = "projectcalico.org/IPv6Address"
 	nodeBgpAsnAnnotation      = "projectcalico.org/ASNumber"
-<<<<<<< HEAD
+	nodeBgpCIDAnnotation      = "projectcalico.org/RouteReflectorClusterID"
 	k8sOrchestratorName       = "k8s"
 	providerIDSep             = "://"
-=======
-	nodeBgpCIDAnnotation      = "projectcalico.org/RouteReflectorClusterID"
->>>>>>> ed90b400
 )
 
 func NewNodeClient(c *kubernetes.Clientset) K8sResourceClient {
