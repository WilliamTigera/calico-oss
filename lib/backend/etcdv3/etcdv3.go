// Copyright (c) 2016-2020 Tigera, Inc. All rights reserved.

// Licensed under the Apache License, Version 2.0 (the "License");
// you may not use this file except in compliance with the License.
// You may obtain a copy of the License at
//
//     http://www.apache.org/licenses/LICENSE-2.0
//
// Unless required by applicable law or agreed to in writing, software
// distributed under the License is distributed on an "AS IS" BASIS,
// WITHOUT WARRANTIES OR CONDITIONS OF ANY KIND, either express or implied.
// See the License for the specific language governing permissions and
// limitations under the License.

package etcdv3

import (
	"context"
	"errors"
	"fmt"
	"strconv"
	"strings"
	"time"

	"crypto/tls"

	log "github.com/sirupsen/logrus"
	"go.etcd.io/etcd/clientv3"
	"go.etcd.io/etcd/pkg/srv"
	"go.etcd.io/etcd/pkg/transport"
	"google.golang.org/grpc"

	"github.com/projectcalico/libcalico-go/lib/apiconfig"
	apiv3 "github.com/projectcalico/libcalico-go/lib/apis/v3"
	"github.com/projectcalico/libcalico-go/lib/backend/api"
	"github.com/projectcalico/libcalico-go/lib/backend/model"
	cerrors "github.com/projectcalico/libcalico-go/lib/errors"
	"github.com/projectcalico/libcalico-go/lib/resources"
)

var (
<<<<<<< HEAD
	clientTimeout    = 10 * time.Second
	keepaliveTime    = 10 * time.Second
	keepaliveTimeout = 10 * time.Second
=======
	clientTimeout                  = 10 * time.Second
	keepaliveTime                  = 30 * time.Second
	keepaliveTimeout               = 10 * time.Second
	defaultAllowProfileResourceKey = model.ResourceKey{Name: "projectcalico-default-allow", Kind: apiv3.KindProfile}
)

const (
	profilesKey            = "/calico/resources/v3/projectcalico.org/profiles/"
	defaultAllowProfileKey = "/calico/resources/v3/projectcalico.org/profiles/projectcalico-default-allow"
>>>>>>> ed83b788
)

type etcdV3Client struct {
	etcdClient *clientv3.Client
}

func NewEtcdV3Client(config *apiconfig.EtcdConfig) (api.Client, error) {
	if config.EtcdEndpoints != "" && config.EtcdDiscoverySrv != "" {
		log.Warning("Multiple etcd endpoint discovery methods specified in etcdv3 API config")
		return nil, errors.New("multiple discovery or bootstrap options specified, use either \"etcdEndpoints\" or \"etcdDiscoverySrv\"")
	}

	// Split the endpoints into a location slice.
	etcdLocation := []string{}
	if config.EtcdEndpoints != "" {
		etcdLocation = strings.Split(config.EtcdEndpoints, ",")
	}

	if config.EtcdDiscoverySrv != "" {
		srvs, srvErr := srv.GetClient("etcd-client", config.EtcdDiscoverySrv, "")
		if srvErr != nil {
			return nil, fmt.Errorf("failed to discover etcd endpoints through SRV discovery: %v", srvErr)
		}
		etcdLocation = srvs.Endpoints
	}

	if len(etcdLocation) == 0 {
		log.Warning("No etcd endpoints specified in etcdv3 API config")
		return nil, errors.New("no etcd endpoints specified")
	}

	// Create the etcd client
	// If Etcd Certificate and Key are provided inline through command line agrument,
	// then the inline values take precedence over the ones in the config file.
	// All the three parametes, Certificate, key and CA certificate are to be provided inline for processing.
	var tls *tls.Config
	var err error

	haveInline := config.EtcdCert != "" || config.EtcdKey != "" || config.EtcdCACert != ""
	haveFiles := config.EtcdCertFile != "" || config.EtcdKeyFile != "" || config.EtcdCACertFile != ""

	if haveInline && haveFiles {
		return nil, fmt.Errorf("Cannot mix inline certificate-key and certificate / key files")
	}

	if haveInline {
		tlsInfo := &TlsInlineCertKey{
			CACert: config.EtcdCACert,
			Cert:   config.EtcdCert,
			Key:    config.EtcdKey,
		}
		tls, err = tlsInfo.ClientConfigInlineCertKey()
	} else {
		tlsInfo := &transport.TLSInfo{
			TrustedCAFile: config.EtcdCACertFile,
			CertFile:      config.EtcdCertFile,
			KeyFile:       config.EtcdKeyFile,
		}
		tls, err = tlsInfo.ClientConfig()
	}

	if err != nil {
		return nil, fmt.Errorf("could not initialize etcdv3 client: %+v", err)
	}

	// Build the etcdv3 config.
	cfg := clientv3.Config{
		Endpoints:   etcdLocation,
		TLS:         tls,
		DialTimeout: clientTimeout,
		DialOptions: []grpc.DialOption{grpc.WithBlock()},

		DialKeepAliveTime:    keepaliveTime,
		DialKeepAliveTimeout: keepaliveTimeout,
	}

	// Plumb through the username and password if both are configured.
	if config.EtcdUsername != "" && config.EtcdPassword != "" {
		cfg.Username = config.EtcdUsername
		cfg.Password = config.EtcdPassword
	}

	client, err := clientv3.New(cfg)
	if err != nil {
		return nil, err
	}

	return &etcdV3Client{etcdClient: client}, nil
}

// Create an entry in the datastore.  If the entry already exists, this will return
// an ErrorResourceAlreadyExists error and the current entry.
func (c *etcdV3Client) Create(ctx context.Context, d *model.KVPair) (*model.KVPair, error) {
	logCxt := log.WithFields(log.Fields{"model-etcdKey": d.Key, "value": d.Value, "ttl": d.TTL, "rev": d.Revision})
	logCxt.Debug("Processing Create request")

	key, value, err := getKeyValueStrings(d)
	if err != nil {
		return nil, err
	}
	logCxt = logCxt.WithField("etcdv3-etcdKey", key)

	putOpts, err := c.getTTLOption(ctx, d)
	if err != nil {
		return nil, err
	}

	// Checking for 0 version of the etcdKey, which means it doesn't exists yet,
	// and if it does, get the current value.
	logCxt.Debug("Performing etcdv3 transaction for Create request")
	txnResp, err := c.etcdClient.Txn(ctx).If(
		clientv3.Compare(clientv3.Version(key), "=", 0),
	).Then(
		clientv3.OpPut(key, value, putOpts...),
	).Else(
		clientv3.OpGet(key),
	).Commit()
	if err != nil {
		logCxt.WithError(err).Warning("Create failed")
		return nil, cerrors.ErrorDatastoreError{Err: err}
	}

	if !txnResp.Succeeded {
		// The resource must already exist.  Extract the current newValue and
		// return that if possible.
		logCxt.Debug("Create transaction failed due to resource already existing")
		var existing *model.KVPair
		getResp := (*clientv3.GetResponse)(txnResp.Responses[0].GetResponseRange())
		if len(getResp.Kvs) != 0 {
			existing, _ = etcdToKVPair(d.Key, getResp.Kvs[0])
		}
		return existing, cerrors.ErrorResourceAlreadyExists{Identifier: d.Key}
	}

	v, err := model.ParseValue(d.Key, []byte(value))
	if err != nil {
		return nil, cerrors.ErrorPartialFailure{Err: fmt.Errorf("Unexpected error parsing stored datastore entry '%v': %+v", value, err)}
	}
	d.Value = v
	d.Revision = strconv.FormatInt(txnResp.Header.Revision, 10)

	return d, nil
}

// Update an entry in the datastore.  If the entry does not exist, this will return
// an ErrorResourceDoesNotExist error.  The ResourceVersion must be specified, and if
// incorrect will return an ErrorResourceUpdateConflict error and the current entry.
func (c *etcdV3Client) Update(ctx context.Context, d *model.KVPair) (*model.KVPair, error) {
	logCxt := log.WithFields(log.Fields{"model-etcdKey": d.Key, "value": d.Value, "ttl": d.TTL, "rev": d.Revision})
	logCxt.Debug("Processing Update request")
	key, value, err := getKeyValueStrings(d)
	if err != nil {
		return nil, err
	}
	logCxt = logCxt.WithField("etcdv3-etcdKey", key)

	opts, err := c.getTTLOption(ctx, d)
	if err != nil {
		return nil, err
	}

	// ResourceVersion must be set for an Update.
	rev, err := parseRevision(d.Revision)
	if err != nil {
		return nil, err
	}
	conds := []clientv3.Cmp{clientv3.Compare(clientv3.ModRevision(key), "=", rev)}

	logCxt.Debug("Performing etcdv3 transaction for Update request")
	txnResp, err := c.etcdClient.Txn(ctx).If(
		conds...,
	).Then(
		clientv3.OpPut(key, value, opts...),
	).Else(
		clientv3.OpGet(key),
	).Commit()

	if err != nil {
		logCxt.WithError(err).Warning("Update failed")
		return nil, cerrors.ErrorDatastoreError{Err: err}
	}

	// Etcd V3 does not return an error when compare condition fails we must verify the
	// response Succeeded field instead.  If the compare did not succeed then check for
	// a successful get to return either an UpdateConflict or a ResourceDoesNotExist error.
	if !txnResp.Succeeded {
		getResp := (*clientv3.GetResponse)(txnResp.Responses[0].GetResponseRange())
		if len(getResp.Kvs) == 0 {
			logCxt.Debug("Update transaction failed due to resource not existing")
			return nil, cerrors.ErrorResourceDoesNotExist{Identifier: d.Key}
		}

		logCxt.Debug("Update transaction failed due to resource update conflict")
		existing, _ := etcdToKVPair(d.Key, getResp.Kvs[0])
		return existing, cerrors.ErrorResourceUpdateConflict{Identifier: d.Key}
	}

	v, err := model.ParseValue(d.Key, []byte(value))
	cerrors.PanicIfErrored(err, "Unexpected error parsing stored datastore entry: %v", value)
	d.Value = v
	d.Revision = strconv.FormatInt(txnResp.Header.Revision, 10)

	return d, nil
}

//TODO Remove once we get rid of the v1 client.  Apply should no longer be supported
// at least in it's current guise.  Apply will need to be handled further up the stack
// by performing a Get/Create or Update to ensure we don't lose certain read-only Metadata.
// It's possible that we will just perform that processing in the clients (e.g. calicoctl),
// but that is to be decided.
func (c *etcdV3Client) Apply(ctx context.Context, d *model.KVPair) (*model.KVPair, error) {
	logCxt := log.WithFields(log.Fields{"etcdKey": d.Key, "value": d.Value, "ttl": d.TTL, "rev": d.Revision})
	logCxt.Debug("Processing Apply request")
	key, value, err := getKeyValueStrings(d)
	if err != nil {
		return nil, err
	}

	putOpts, err := c.getTTLOption(ctx, d)
	if err != nil {
		return nil, err
	}

	logCxt.Debug("Performing etcdv3 Put for Apply request")
	resp, err := c.etcdClient.Put(ctx, key, value, putOpts...)
	if err != nil {
		logCxt.WithError(err).Warning("Apply failed")
		return nil, cerrors.ErrorDatastoreError{Err: err}
	}

	v, err := model.ParseValue(d.Key, []byte(value))
	cerrors.PanicIfErrored(err, "Unexpected error parsing stored datastore entry: %v", value)
	d.Value = v
	d.Revision = strconv.FormatInt(resp.Header.Revision, 10)

	return d, nil
}

func (c *etcdV3Client) DeleteKVP(ctx context.Context, kvp *model.KVPair) (*model.KVPair, error) {
	return c.Delete(ctx, kvp.Key, kvp.Revision)
}

// Delete an entry in the datastore.  This errors if the entry does not exists.
func (c *etcdV3Client) Delete(ctx context.Context, k model.Key, revision string) (*model.KVPair, error) {
	logCxt := log.WithFields(log.Fields{"model-etcdKey": k, "rev": revision})
	logCxt.Debug("Processing Delete request")
	key, err := model.KeyToDefaultDeletePath(k)
	if err != nil {
		return nil, err
	}
	logCxt = logCxt.WithField("etcdv3-etcdKey", key)

	conds := []clientv3.Cmp{}
	if len(revision) != 0 {
		rev, err := parseRevision(revision)
		if err != nil {
			return nil, err
		}
		conds = append(conds, clientv3.Compare(clientv3.ModRevision(key), "=", rev))
	}

	// Perform the delete transaction - note that this is an exact delete, not a prefix delete.
	logCxt.Debug("Performing etcdv3 transaction for Delete request")
	txnResp, err := c.etcdClient.Txn(ctx).If(
		conds...,
	).Then(
		clientv3.OpDelete(key, clientv3.WithPrevKV()),
	).Else(
		clientv3.OpGet(key),
	).Commit()
	if err != nil {
		logCxt.WithError(err).Warning("Delete failed")
		return nil, cerrors.ErrorDatastoreError{Err: err, Identifier: k}
	}

	// Transaction did not succeed - which means the ModifiedIndex check failed.  We can respond
	// with the latest settings.
	if !txnResp.Succeeded {
		logCxt.Debug("Delete transaction failed due to resource update conflict")

		getResp := txnResp.Responses[0].GetResponseRange()
		if len(getResp.Kvs) == 0 {
			logCxt.Debug("Delete transaction failed due to resource not existing")
			return nil, cerrors.ErrorResourceDoesNotExist{Identifier: k}
		}
		latestValue, err := etcdToKVPair(k, getResp.Kvs[0])
		if err != nil {
			return nil, err
		}
		return latestValue, cerrors.ErrorResourceUpdateConflict{Identifier: k}
	}

	// The delete response should have succeeded since the Get response did.
	delResp := txnResp.Responses[0].GetResponseDeleteRange()
	if delResp.Deleted == 0 {
		logCxt.Debug("Delete transaction failed due to resource not existing")
		return nil, cerrors.ErrorResourceDoesNotExist{Identifier: k}
	}

	// Parse the deleted value.  Don't propagate the error in this case since the
	// delete did succeed.
	previousValue, _ := etcdToKVPair(k, delResp.PrevKvs[0])
	return previousValue, nil
}

// Get an entry from the datastore.  This errors if the entry does not exist.
func (c *etcdV3Client) Get(ctx context.Context, k model.Key, revision string) (*model.KVPair, error) {
	logCxt := log.WithFields(log.Fields{"model-etcdKey": k, "rev": revision})
	logCxt.Debug("Processing Get request")

	key, err := model.KeyToDefaultPath(k)
	if err != nil {
		logCxt.Error("Unable to convert model.Key to an etcdv3 etcdKey")
		return nil, err
	}
	logCxt = logCxt.WithField("etcdv3-etcdKey", key)

	// Handle the static default-allow profile. Always return the default profile.
	if key == defaultAllowProfileKey {
		logCxt.Debug("Returning default-allow profile for get")
		return resources.DefaultAllowProfile(), nil
	}

	ops := []clientv3.OpOption{}
	if len(revision) != 0 {
		rev, err := parseRevision(revision)
		if err != nil {
			return nil, err
		}
		ops = append(ops, clientv3.WithRev(rev))
	}

	logCxt.Debug("Calling Get on etcdv3 client")
	resp, err := c.etcdClient.Get(ctx, key, ops...)
	if err != nil {
		logCxt.WithError(err).Debug("Error returned from etcdv3 client")
		return nil, cerrors.ErrorDatastoreError{Err: err}
	}
	if len(resp.Kvs) == 0 {
		logCxt.Debug("No results returned from etcdv3 client")
		return nil, cerrors.ErrorResourceDoesNotExist{Identifier: k}
	}

	return etcdToKVPair(k, resp.Kvs[0])
}

// List entries in the datastore.  This may return an empty list of there are
// no entries matching the request in the ListInterface.
func (c *etcdV3Client) List(ctx context.Context, l model.ListInterface, revision string) (*model.KVPairList, error) {
	logCxt := log.WithFields(log.Fields{"list-interface": l, "rev": revision})
	logCxt.Debug("Processing List request")

	// To list entries, we enumerate from the common root based on the supplied IDs, and then filter the results.
	key, ops := calculateListKeyAndOptions(logCxt, l)
	logCxt = logCxt.WithField("etcdv3-etcdKey", key)

	// We may also need to perform a get based on a particular revision.
	if len(revision) != 0 {
		rev, err := parseRevision(revision)
		if err != nil {
			return nil, err
		}
		ops = append(ops, clientv3.WithRev(rev))
	}

	logCxt.Debug("Calling Get on etcdv3 client")
	resp, err := c.etcdClient.Get(ctx, key, ops...)
	if err != nil {
		logCxt.WithError(err).Debug("Error returned from etcdv3 client")
		return nil, cerrors.ErrorDatastoreError{Err: err}
	}
	logCxt.WithField("numResults", len(resp.Kvs)).Debug("Processing response from etcdv3")

	// Filter/process the results.
	list := []*model.KVPair{}
	for _, p := range resp.Kvs {
		if kv := convertListResponse(p, l); kv != nil {
			list = append(list, kv)
		}
	}

	// If we're listing profiles, we need to handle the statically defined
	// default-allow profile in the resources package.
	// We always include the default profile.
	if key == profilesKey || key == defaultAllowProfileKey {
		list = append(list, resources.DefaultAllowProfile())
	}

	return &model.KVPairList{
		KVPairs:  list,
		Revision: strconv.FormatInt(resp.Header.Revision, 10),
	}, nil
}

func calculateListKeyAndOptions(logCxt *log.Entry, l model.ListInterface) (string, []clientv3.OpOption) {
	// -  If the final name segment of the name is itself a prefix, then just perform a prefix Get
	//    using the constructed key.
	// -  If the etcdKey is actually fully qualified, then perform an exact Get using the constructed
	//    key.
	// -  If the etcdKey is not fully qualified then it is a path prefix but the last segment is complete.
	//    Append a terminating "/" and perform a prefix Get.  The terminating / for a prefix Get ensures
	//    for a prefix of "/a" we only return "child entries" of "/a" such as "/a/x" and not siblings
	//    such as "/ab".
	key := model.ListOptionsToDefaultPathRoot(l)
	var ops []clientv3.OpOption
	if model.IsListOptionsLastSegmentPrefix(l) {
		// The last segment is a prefix, perform a prefix Get without adding a segment
		// delimiter.
		logCxt.Debug("List options is a name prefix, don't add a / to the path")
		ops = append(ops, clientv3.WithPrefix())
	} else if !model.ListOptionsIsFullyQualified(l) {
		// The etcdKey not a fully qualified etcdKey - it must be a prefix.
		logCxt.Debug("List options is a parent prefix, ensure path ends in /")
		if !strings.HasSuffix(key, "/") {
			logCxt.Debug("Adding / to path")
			key += "/"
		}
		ops = append(ops, clientv3.WithPrefix())
	}

	return key, ops
}

// EnsureInitialized makes sure that the etcd data is initialized for use by
// Calico.
func (c *etcdV3Client) EnsureInitialized() error {
	//TODO - still need to worry about ready flag.
	return nil
}

// Clean removes all of the Calico data from the datastore.
func (c *etcdV3Client) Clean() error {
	log.Warning("Cleaning etcdv3 datastore of all Calico data")
	_, err := c.etcdClient.Txn(context.Background()).If().Then(
		clientv3.OpDelete("/calico/", clientv3.WithPrefix()),
	).Commit()

	if err != nil {
		return cerrors.ErrorDatastoreError{Err: err}
	}
	return nil
}

// IsClean() returns true if there are no /calico/ prefixed entries in the
// datastore.  This is not part of the exposed API, but is public to allow
// direct consumers of the backend API to access this.
func (c *etcdV3Client) IsClean() (bool, error) {
	log.Debug("Calling Get on etcdv3 client")
	resp, err := c.etcdClient.Get(context.Background(), "/calico/", clientv3.WithPrefix())
	if err != nil {
		log.WithError(err).Debug("Error returned from etcdv3 client")
		return false, cerrors.ErrorDatastoreError{Err: err}
	}

	// The datastore is clean if no results were enumerated.
	return len(resp.Kvs) == 0, nil
}

// Close() closes the underlying etcd client
func (c *etcdV3Client) Close() error {
	log.Debug("Calling Close on etcdv3 client")
	return c.etcdClient.Close()
}

// getTTLOption returns a OpOption slice containing a Lease granted for the TTL.
func (c *etcdV3Client) getTTLOption(ctx context.Context, d *model.KVPair) ([]clientv3.OpOption, error) {
	putOpts := []clientv3.OpOption{}

	if d.TTL != 0 {
		resp, err := c.etcdClient.Lease.Grant(ctx, int64(d.TTL.Seconds()))
		if err != nil {
			log.WithError(err).Error("Failed to grant a lease")
			return nil, cerrors.ErrorDatastoreError{Err: err}
		}

		putOpts = append(putOpts, clientv3.WithLease(resp.ID))
	}

	return putOpts, nil
}

// getKeyValueStrings returns the etcdv3 etcdKey and serialized value calculated from the
// KVPair.
func getKeyValueStrings(d *model.KVPair) (string, string, error) {
	logCxt := log.WithFields(log.Fields{"model-etcdKey": d.Key, "value": d.Value})
	key, err := model.KeyToDefaultPath(d.Key)
	if err != nil {
		logCxt.WithError(err).Error("Failed to convert model-etcdKey to etcdv3 etcdKey")
		return "", "", cerrors.ErrorDatastoreError{
			Err:        err,
			Identifier: d.Key,
		}
	}
	bytes, err := model.SerializeValue(d)
	if err != nil {
		logCxt.WithError(err).Error("Failed to serialize value")
		return "", "", cerrors.ErrorDatastoreError{
			Err:        err,
			Identifier: d.Key,
		}
	}

	return key, string(bytes), nil
}

// parseRevision parses the model.KVPair revision string and converts to the
// equivalent etcdv3 int64 value.
func parseRevision(revs string) (int64, error) {
	rev, err := strconv.ParseInt(revs, 10, 64)
	if err != nil {
		log.WithField("Revision", revs).Debug("Unable to parse Revision")
		return 0, cerrors.ErrorValidation{
			ErroredFields: []cerrors.ErroredField{
				{
					Name:  "ResourceVersion",
					Value: revs,
				},
			},
		}
	}
	return rev, nil
}<|MERGE_RESOLUTION|>--- conflicted
+++ resolved
@@ -39,13 +39,8 @@
 )
 
 var (
-<<<<<<< HEAD
-	clientTimeout    = 10 * time.Second
-	keepaliveTime    = 10 * time.Second
-	keepaliveTimeout = 10 * time.Second
-=======
 	clientTimeout                  = 10 * time.Second
-	keepaliveTime                  = 30 * time.Second
+	keepaliveTime                  = 10 * time.Second
 	keepaliveTimeout               = 10 * time.Second
 	defaultAllowProfileResourceKey = model.ResourceKey{Name: "projectcalico-default-allow", Kind: apiv3.KindProfile}
 )
@@ -53,7 +48,6 @@
 const (
 	profilesKey            = "/calico/resources/v3/projectcalico.org/profiles/"
 	defaultAllowProfileKey = "/calico/resources/v3/projectcalico.org/profiles/projectcalico-default-allow"
->>>>>>> ed83b788
 )
 
 type etcdV3Client struct {
