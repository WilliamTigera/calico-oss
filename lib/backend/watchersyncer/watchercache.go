--- conflicted
+++ resolved
@@ -190,8 +190,7 @@
 			if err != nil {
 				// Failed to perform the list.  Pause briefly (so we don't tight loop) and retry.
 				wc.logger.WithError(err).Info("Failed to perform list of current data during resync")
-<<<<<<< HEAD
-				wc.onError()
+				wc.onWaitForDatastore()
 
 				// Need to send back an error here for handling. Only callbacks with connection failure handling should actually kick off anything.
 				wc.results <- errorSyncBackendError{
@@ -206,9 +205,6 @@
 					wc.sendDeletesForAllResources()
 				}
 
-=======
-				wc.onWaitForDatastore()
->>>>>>> a5e78126
 				select {
 				case <-time.After(ListRetryInterval):
 					continue
