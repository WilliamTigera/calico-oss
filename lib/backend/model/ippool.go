--- conflicted
+++ resolved
@@ -84,16 +84,6 @@
 }
 
 type IPPool struct {
-<<<<<<< HEAD
-	CIDR          net.IPNet  `json:"cidr"`
-	IPIPInterface string     `json:"ipip"`
-	IPIPMode      encap.Mode `json:"ipip_mode"`
-	VXLANMode     encap.Mode `json:"vxlan_mode"`
-	Masquerade    bool       `json:"masquerade"`
-	IPAM          bool       `json:"ipam"`
-	Disabled      bool       `json:"disabled"`
-	AWSSubnetID   string     `json:"aws_subnet_id"`
-=======
 	CIDR             net.IPNet  `json:"cidr"`
 	IPIPInterface    string     `json:"ipip"`
 	IPIPMode         encap.Mode `json:"ipip_mode"`
@@ -102,5 +92,5 @@
 	IPAM             bool       `json:"ipam"`
 	Disabled         bool       `json:"disabled"`
 	DisableBGPExport bool       `json:"disableBGPExport"`
->>>>>>> 29607185
+	AWSSubnetID      string     `json:"aws_subnet_id"`
 }