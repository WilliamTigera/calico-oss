// Copyright (c) 2016-2020 Tigera, Inc. All rights reserved.
//
// Licensed under the Apache License, Version 2.0 (the "License");
// you may not use this file except in compliance with the License.
// You may obtain a copy of the License at
//
//     http://www.apache.org/licenses/LICENSE-2.0
//
// Unless required by applicable law or agreed to in writing, software
// distributed under the License is distributed on an "AS IS" BASIS,
// WITHOUT WARRANTIES OR CONDITIONS OF ANY KIND, either express or implied.
// See the License for the specific language governing permissions and
// limitations under the License.

package model

import (
	"bytes"
	"encoding/json"
	"fmt"
	net2 "net"
	"reflect"
	"strings"
	"time"

	libapiv3 "github.com/projectcalico/libcalico-go/lib/apis/v3"

	log "github.com/sirupsen/logrus"
	"k8s.io/apimachinery/pkg/types"

	apiv3 "github.com/projectcalico/api/pkg/apis/projectcalico/v3"
	"github.com/projectcalico/libcalico-go/lib/net"
)

// RawString is used a value type to indicate that the value is a bare non-JSON string
type rawString string
type rawBool bool
type rawIP net.IP

var rawStringType = reflect.TypeOf(rawString(""))
var rawBoolType = reflect.TypeOf(rawBool(true))
var rawIPType = reflect.TypeOf(rawIP{})

// Key represents a parsed datastore key.
type Key interface {
	// defaultPath() returns a common path representation of the object used by
	// etcdv3 and other datastores.
	defaultPath() (string, error)

	// defaultDeletePath() returns a common path representation used by etcdv3
	// and other datastores to delete the object.
	defaultDeletePath() (string, error)

	// defaultDeleteParentPaths() returns an ordered slice of paths that should
	// be removed after deleting the primary path (given by defaultDeletePath),
	// provided there are no child entries associated with those paths.  This is
	// only used by directory based KV stores (such as etcdv3).  With a directory
	// based KV store, creation of a resource may also create parent directory entries
	// that could be shared by multiple resources, and therefore the parent directories
	// can only be removed when there are no more resources under them.  The list of
	// parent paths is ordered, and directories should be removed in the order supplied
	// in the slice and only if the directory is empty.
	defaultDeleteParentPaths() ([]string, error)

	// valueType returns the object type associated with this key.
	valueType() (reflect.Type, error)

	// String returns a unique string representation of this key.  The string
	// returned by this method must uniquely identify this Key.
	String() string
}

// Interface used to perform datastore lookups.
type ListInterface interface {
	// defaultPathRoot() returns a default stringified root path, i.e. path
	// to the directory containing all the keys to be listed.
	defaultPathRoot() string

	// BUG(smc) I think we should remove this and use the package KeyFromDefaultPath function.
	// KeyFromDefaultPath parses the default path representation of the
	// Key type for this list.  It returns nil if passed a different kind
	// of path.
	KeyFromDefaultPath(key string) Key
}

// KVPair holds a typed key and value object as well as datastore specific
// revision information.
//
// The Value is dependent on the Key, but in general will be on of the following
// types:
// -  A pointer to a struct
// -  A slice or map
// -  A bare string, boolean value or IP address (i.e. without quotes, so not
//    JSON format).
type KVPair struct {
	Key      Key
	Value    interface{}
	Revision string
	UID      *types.UID
	TTL      time.Duration // For writes, if non-zero, key has a TTL.
}

// KVPairList hosts a slice of KVPair structs and a Revision, returned from a Ls
type KVPairList struct {
	KVPairs  []*KVPair
	Revision string
}

// KeyToDefaultPath converts one of the Keys from this package into a unique
// '/'-delimited path, which is suitable for use as the key when storing the
// value in a hierarchical (i.e. one with directories and leaves) key/value
// datastore such as etcd v3.
//
// Each unique key returns a unique path.
//
// Keys with a hierarchical relationship share a common prefix.  However, in
// order to support datastores that do not support storing data at non-leaf
// nodes in the hierarchy (such as etcd v3), the path returned for a "parent"
// key, is not a direct ancestor of its children.
func KeyToDefaultPath(key Key) (string, error) {
	return key.defaultPath()
}

// KeyToDefaultDeletePath converts one of the Keys from this package into a
// unique '/'-delimited path, which is suitable for use as the key when
// (recursively) deleting the value from a hierarchical (i.e. one with
// directories and leaves) key/value datastore such as etcd v3.
//
// KeyToDefaultDeletePath returns a different path to KeyToDefaultPath when
// it is a passed a Key that represents a non-leaf, such as a TierKey.  (A
// tier has its own metadata but it also contains policies as children.)
//
// KeyToDefaultDeletePath returns the common prefix of the non-leaf key and
// its children so that a recursive delete of that key would delete the
// object itself and any children it has.
//
// For example, KeyToDefaultDeletePath(TierKey{Tier: "a"}) returns
//
//     "/calico/v1/policy/tier/a"
//
// which is a prefix of both KeyToDefaultPath(TierKey{Tier: "a"}):
//
//     "/calico/v1/policy/tier/a/metadata"
//
// and KeyToDefaultPath(PolicyKey{Tier: "a", Name: "b"}):
//
//     "/calico/v1/policy/tier/a/policy/b"
func KeyToDefaultDeletePath(key Key) (string, error) {
	return key.defaultDeletePath()
}

func KeyToValueType(key Key) (reflect.Type, error) {
	return key.valueType()
}

// KeyToDefaultDeleteParentPaths returns a slice of '/'-delimited
// paths which are used to delete parent entries that may be auto-created
// by directory-based KV stores (e.g. etcd v3).  These paths should also be
// removed provided they have no more child entries.
//
// The list of parent paths is ordered, and directories should be removed
// in the order supplied in the slice and only if the directory is empty.
//
// For example,
// 	KeyToDefaultDeletePaths(WorkloadEndpointKey{
// 		Nodename: "h",
// 		OrchestratorID: "o",
// 		WorkloadID: "w",
// 		EndpointID: "e",
// 	})
// returns
//
// ["/calico/v1/host/h/workload/o/w/endpoint",
//  "/calico/v1/host/h/workload/o/w"]
//
// indicating that these paths should also be deleted when they are empty.
// In this example it is equivalent to deleting the workload when there are
// no more endpoints in the workload.
func KeyToDefaultDeleteParentPaths(key Key) ([]string, error) {
	return key.defaultDeleteParentPaths()
}

// ListOptionsToDefaultPathRoot converts list options struct into a
// common-prefix path suitable for querying a datastore that uses the paths
// returned by KeyToDefaultPath.  For example,
//
//     ListOptionsToDefaultPathRoot(TierListOptions{})
//
// doesn't specify any particular tier so it returns
// "/calico/v1/policy/tier" which is a prefix for all tiers.  The datastore
// must then do a recursive query to find all children of that path.
// However,
//
//    ListOptionsToDefaultPathRoot(TierListOptions{Tier:"a"})
//
// returns a more-specific path, which filters down to the specific tier of
// interest: "/calico/v1/policy/tier/a"
func ListOptionsToDefaultPathRoot(listOptions ListInterface) string {
	return listOptions.defaultPathRoot()
}

// ListOptionsIsFullyQualified returns true if the options actually specify a fully
// qualified resource rather than a partial match.
func ListOptionsIsFullyQualified(listOptions ListInterface) bool {
	// Construct the path prefix and then check to see if that actually corresponds to
	// the path of a resource instance.
	return listOptions.KeyFromDefaultPath(listOptions.defaultPathRoot()) != nil
}

// IsListOptionsLastSegmentPrefix returns true if the final segment of the default path
// root is a name prefix rather than the full name.
func IsListOptionsLastSegmentPrefix(listOptions ListInterface) bool {
	// Only supported for ResourceListOptions.
	rl, ok := listOptions.(ResourceListOptions)
	return ok && rl.IsLastSegmentIsPrefix()
}

// KeyFromDefaultPath parses the default path representation of a key into one
// of our <Type>Key structs.  Returns nil if the string doesn't match one of
// our key types.
func KeyFromDefaultPath(path string) Key {
	if m := matchWorkloadEndpoint.FindStringSubmatch(path); m != nil {
		log.Debugf("Path is a workload endpoint: %v", path)
		return WorkloadEndpointKey{
			Hostname:       m[1],
			OrchestratorID: unescapeName(m[2]),
			WorkloadID:     unescapeName(m[3]),
			EndpointID:     unescapeName(m[4]),
		}
	} else if m := matchHostEndpoint.FindStringSubmatch(path); m != nil {
		log.Debugf("Path is a host endpoint: %v", path)
		return HostEndpointKey{
			Hostname:   m[1],
			EndpointID: unescapeName(m[2]),
		}
	} else if m := matchNetworkSet.FindStringSubmatch(path); m != nil {
		log.Debugf("Path is a network set: %v", path)
		return NetworkSetKey{
			Name: unescapeName(m[1]),
		}
	} else if m := matchLicenseKey.FindStringSubmatch(path); m != nil {
		log.Debugf("Path is a license key: %v", path)
		return LicenseKeyKey{
			Name: unescapeName(m[1]),
		}
	} else if m := matchPolicy.FindStringSubmatch(path); m != nil {
		log.Debugf("Path is a policy: %v", path)
		return PolicyKey{
			Tier: unescapeName(m[1]),
			Name: unescapeName(m[2]),
		}
	} else if m := matchProfile.FindStringSubmatch(path); m != nil {
		log.Debugf("Path is a profile: %v (%v)", path, m[2])
		pk := ProfileKey{unescapeName(m[1])}
		switch m[2] {
		case "tags":
			log.Debugf("Profile tags")
			return ProfileTagsKey{ProfileKey: pk}
		case "rules":
			log.Debugf("Profile rules")
			return ProfileRulesKey{ProfileKey: pk}
		case "labels":
			log.Debugf("Profile labels")
			return ProfileLabelsKey{ProfileKey: pk}
		}
		return nil
	} else if m := matchTier.FindStringSubmatch(path); m != nil {
		log.Debugf("Path is a policy tier: %v", path)
		return TierKey{Name: m[1]}
	} else if m := matchHostIp.FindStringSubmatch(path); m != nil {
		log.Debugf("Path is a host ID: %v", path)
		return HostIPKey{Hostname: m[1]}
	} else if m := matchWireguard.FindStringSubmatch(path); m != nil {
		log.Debugf("Path is a node name: %v", path)
		return WireguardKey{NodeName: m[1]}
	} else if m := matchIPPool.FindStringSubmatch(path); m != nil {
		log.Debugf("Path is a pool: %v", path)
		mungedCIDR := m[1]
		cidr := strings.Replace(mungedCIDR, "-", "/", 1)
		_, c, err := net.ParseCIDR(cidr)
		if err != nil {
			log.WithError(err).Warningf("Failed to parse CIDR %s", cidr)
		} else {
			return IPPoolKey{CIDR: *c}
		}
	} else if m := matchGlobalConfig.FindStringSubmatch(path); m != nil {
		log.Debugf("Path is a global felix config: %v", path)
		return GlobalConfigKey{Name: m[1]}
	} else if m := matchHostConfig.FindStringSubmatch(path); m != nil {
		log.Debugf("Path is a host config: %v", path)
		return HostConfigKey{Hostname: m[1], Name: m[2]}
	} else if matchReadyFlag.MatchString(path) {
		log.Debugf("Path is a ready flag: %v", path)
		return ReadyFlagKey{}
	} else if k := (NodeBGPConfigListOptions{}).KeyFromDefaultPath(path); k != nil {
		return k
	} else if k := (GlobalBGPConfigListOptions{}).KeyFromDefaultPath(path); k != nil {
		return k
	} else if k := (BlockAffinityListOptions{}).KeyFromDefaultPath(path); k != nil {
		return k
	} else if k := (BlockListOptions{}).KeyFromDefaultPath(path); k != nil {
		return k
	} else if k := (ResourceListOptions{Kind: libapiv3.KindNode}).KeyFromDefaultPath(path); k != nil {
		return k
	} else if k := (ResourceListOptions{Kind: apiv3.KindBGPPeer}).KeyFromDefaultPath(path); k != nil {
		return k
	} else if k := (ResourceListOptions{Kind: apiv3.KindBGPConfiguration}).KeyFromDefaultPath(path); k != nil {
		return k
	} else if k := (ResourceListOptions{Kind: apiv3.KindNetworkPolicy}).KeyFromDefaultPath(path); k != nil {
		return k
	} else if k := (ResourceListOptions{Kind: apiv3.KindIPPool}).KeyFromDefaultPath(path); k != nil {
		return k
<<<<<<< HEAD
	} else if k := (ResourceListOptions{Kind: v3.KindK8sService}).KeyFromDefaultPath(path); k != nil {
		return k
	} else if k := (ResourceListOptions{Kind: v3.KindK8sEndpoints}).KeyFromDefaultPath(path); k != nil {
		return k
	} else if k := (ResourceListOptions{Kind: v3.KindRemoteClusterConfiguration}).KeyFromDefaultPath(path); k != nil {
		return k
	} else if k := (ResourceListOptions{Kind: v3.KindPacketCapture}).KeyFromDefaultPath(path); k != nil {
		return k
	} else if k := (ResourceListOptions{Kind: v3.KindProfile}).KeyFromDefaultPath(path); k != nil {
=======
	} else if k := (ResourceListOptions{Kind: apiv3.KindProfile}).KeyFromDefaultPath(path); k != nil {
>>>>>>> 719c24d1
		return k
	} else if k := (ResourceListOptions{Kind: v3.KindDeepPacketInspection}).KeyFromDefaultPath(path); k != nil {
		return k
	} else if k := (HostEndpointStatusListOptions{}).KeyFromDefaultPath(path); k != nil {
		return k
	} else if k := (WorkloadEndpointStatusListOptions{}).KeyFromDefaultPath(path); k != nil {
		return k
	} else if k := (ActiveStatusReportListOptions{}).KeyFromDefaultPath(path); k != nil {
		return k
	} else if k := (LastStatusReportListOptions{}).KeyFromDefaultPath(path); k != nil {
		return k
	} else {
		log.Debugf("Path is unknown: %v", path)
	}
	// Not a key we know about.
	return nil
}

// ParseValue parses the default JSON representation of our data into one of
// our value structs, according to the type of key.  I.e. if passed a
// PolicyKey as the first parameter, it will try to parse rawData into a
// Policy struct.
func ParseValue(key Key, rawData []byte) (interface{}, error) {
	valueType, err := key.valueType()
	if err != nil {
		return nil, err
	}
	if valueType == rawStringType {
		return string(rawData), nil
	}
	if valueType == rawBoolType {
		return string(rawData) == "true", nil
	}
	if valueType == rawIPType {
		ip := net2.ParseIP(string(rawData))
		if ip == nil {
			return nil, nil
		}
		return &net.IP{ip}, nil
	}
	value := reflect.New(valueType)
	elem := value.Elem()
	if elem.Kind() == reflect.Struct && elem.NumField() > 0 {
		if elem.Field(0).Type() == reflect.ValueOf(key).Type() {
			elem.Field(0).Set(reflect.ValueOf(key))
		}
	}
	iface := value.Interface()
	err = json.Unmarshal(rawData, iface)
	if err != nil {
		// This is a special case to address backwards compatibility from the time when we had no state information as block affinity value.
		// example:
		// Key: "/calico/ipam/v2/host/myhost.io/ipv4/block/172.29.82.0-26"
		// Value: ""
		// In 3.0.7 we added block affinity state as the value, so old "" value is no longer a valid JSON, so for that
		// particular case we replace the "" with a "{}" so it can be parsed and we don't leak blocks after upgrade to Calico 3.0.7
		// See: https://github.com/projectcalico/calico/issues/1956
		if bytes.Equal(rawData, []byte(``)) && valueType == typeBlockAff {
			rawData = []byte(`{}`)
			if err = json.Unmarshal(rawData, iface); err != nil {
				return nil, err
			}
		} else {
			log.Warningf("Failed to unmarshal %#v into value %#v",
				string(rawData), value)
			return nil, err
		}
	}

	if elem.Kind() != reflect.Struct {
		// Pointer to a map or slice, unwrap.
		iface = elem.Interface()
	}
	return iface, nil
}

// Serialize a value in the model to a []byte to stored in the datastore.  This
// performs the opposite processing to ParseValue()
func SerializeValue(d *KVPair) ([]byte, error) {
	valueType, err := d.Key.valueType()
	if err != nil {
		return nil, err
	}
	if d.Value == nil {
		return json.Marshal(nil)
	}
	if valueType == rawStringType {
		return []byte(d.Value.(string)), nil
	}
	if valueType == rawBoolType {
		return []byte(fmt.Sprint(d.Value)), nil
	}
	if valueType == rawIPType {
		return []byte(fmt.Sprint(d.Value)), nil
	}
	return json.Marshal(d.Value)
}<|MERGE_RESOLUTION|>--- conflicted
+++ resolved
@@ -28,7 +28,7 @@
 	log "github.com/sirupsen/logrus"
 	"k8s.io/apimachinery/pkg/types"
 
-	apiv3 "github.com/projectcalico/api/pkg/apis/projectcalico/v3"
+	apiv3 "github.com/tigera/api/pkg/apis/projectcalico/v3"
 	"github.com/projectcalico/libcalico-go/lib/net"
 )
 
@@ -310,19 +310,15 @@
 		return k
 	} else if k := (ResourceListOptions{Kind: apiv3.KindIPPool}).KeyFromDefaultPath(path); k != nil {
 		return k
-<<<<<<< HEAD
-	} else if k := (ResourceListOptions{Kind: v3.KindK8sService}).KeyFromDefaultPath(path); k != nil {
-		return k
-	} else if k := (ResourceListOptions{Kind: v3.KindK8sEndpoints}).KeyFromDefaultPath(path); k != nil {
-		return k
-	} else if k := (ResourceListOptions{Kind: v3.KindRemoteClusterConfiguration}).KeyFromDefaultPath(path); k != nil {
-		return k
-	} else if k := (ResourceListOptions{Kind: v3.KindPacketCapture}).KeyFromDefaultPath(path); k != nil {
-		return k
-	} else if k := (ResourceListOptions{Kind: v3.KindProfile}).KeyFromDefaultPath(path); k != nil {
-=======
+	} else if k := (ResourceListOptions{Kind: apiv3.KindK8sService}).KeyFromDefaultPath(path); k != nil {
+		return k
+	} else if k := (ResourceListOptions{Kind: apiv3.KindK8sEndpoints}).KeyFromDefaultPath(path); k != nil {
+		return k
+	} else if k := (ResourceListOptions{Kind: apiv3.KindRemoteClusterConfiguration}).KeyFromDefaultPath(path); k != nil {
+		return k
+	} else if k := (ResourceListOptions{Kind: apiv3.KindPacketCapture}).KeyFromDefaultPath(path); k != nil {
+		return k
 	} else if k := (ResourceListOptions{Kind: apiv3.KindProfile}).KeyFromDefaultPath(path); k != nil {
->>>>>>> 719c24d1
 		return k
 	} else if k := (ResourceListOptions{Kind: v3.KindDeepPacketInspection}).KeyFromDefaultPath(path); k != nil {
 		return k
