// Copyright (c) 2016 Tigera, Inc. All rights reserved.
//
// Licensed under the Apache License, Version 2.0 (the "License");
// you may not use this file except in compliance with the License.
// You may obtain a copy of the License at
//
//     http://www.apache.org/licenses/LICENSE-2.0
//
// Unless required by applicable law or agreed to in writing, software
// distributed under the License is distributed on an "AS IS" BASIS,
// WITHOUT WARRANTIES OR CONDITIONS OF ANY KIND, either express or implied.
// See the License for the specific language governing permissions and
// limitations under the License.

package model

import (
	"fmt"
	"reflect"
	"regexp"
	"strings"

	log "github.com/sirupsen/logrus"

	apiv2 "github.com/projectcalico/libcalico-go/lib/apis/v2"
	"github.com/projectcalico/libcalico-go/lib/namespace"
)

// Name/type information about a single resource.
type resourceInfo struct {
	typeOf reflect.Type
	plural string
	kind   string
}

var (
<<<<<<< HEAD
	matchGlobalResource     = regexp.MustCompile("^/calico/resources/v2/([^/]+)/([^/]+)$")
	matchNamespacedResource = regexp.MustCompile("^/calico/resources/v2/([^/]+)/([^/]+)/([^/]+)$")
	kindToType              = map[string]reflect.Type{
		strings.ToLower(apiv2.KindBGPPeer):             reflect.TypeOf(apiv2.BGPPeer{}),
		strings.ToLower(apiv2.KindGlobalNetworkPolicy): reflect.TypeOf(apiv2.GlobalNetworkPolicy{}),
		strings.ToLower(apiv2.KindHostEndpoint):        reflect.TypeOf(apiv2.HostEndpoint{}),
		strings.ToLower(apiv2.KindIPPool):              reflect.TypeOf(apiv2.IPPool{}),
		strings.ToLower(apiv2.KindNetworkPolicy):       reflect.TypeOf(apiv2.NetworkPolicy{}),
		strings.ToLower(apiv2.KindTier):                reflect.TypeOf(apiv2.Tier{}),
		strings.ToLower(apiv2.KindNode):                reflect.TypeOf(apiv2.Node{}),
		strings.ToLower(apiv2.KindProfile):             reflect.TypeOf(apiv2.Profile{}),
		strings.ToLower(apiv2.KindWorkloadEndpoint):    reflect.TypeOf(apiv2.WorkloadEndpoint{}),
	}
=======
	matchGlobalResource     = regexp.MustCompile("^/calico/resources/v2/projectcalico[.]org/([^/]+)/([^/]+)$")
	matchNamespacedResource = regexp.MustCompile("^/calico/resources/v2/projectcalico[.]org/([^/]+)/([^/]+)/([^/]+)$")
	resourceInfoByKind      = make(map[string]resourceInfo)
	resourceInfoByPlural    = make(map[string]resourceInfo)
>>>>>>> 3265689a
)

func registerResourceInfo(kind string, plural string, typeOf reflect.Type) {
	kind = strings.ToLower(kind)
	plural = strings.ToLower(plural)
	ri := resourceInfo{
		typeOf: typeOf,
		kind:   kind,
		plural: plural,
	}
	resourceInfoByKind[kind] = ri
	resourceInfoByPlural[plural] = ri
}

func init() {
	registerResourceInfo(
		apiv2.KindBGPPeer,
		"bgppeers",
		reflect.TypeOf(apiv2.BGPPeer{}),
	)
	registerResourceInfo(
		apiv2.KindBGPConfiguration,
		"bgpconfigurations",
		reflect.TypeOf(apiv2.BGPConfiguration{}),
	)
	registerResourceInfo(
		apiv2.KindClusterInformation,
		"clusterinformations",
		reflect.TypeOf(apiv2.ClusterInformation{}),
	)
	registerResourceInfo(
		apiv2.KindFelixConfiguration,
		"felixconfigurations",
		reflect.TypeOf(apiv2.FelixConfiguration{}),
	)
	registerResourceInfo(
		apiv2.KindGlobalNetworkPolicy,
		"globalnetworkpolicies",
		reflect.TypeOf(apiv2.GlobalNetworkPolicy{}),
	)
	registerResourceInfo(
		apiv2.KindHostEndpoint,
		"hostendpoints",
		reflect.TypeOf(apiv2.HostEndpoint{}),
	)
	registerResourceInfo(
		apiv2.KindIPPool,
		"ippools",
		reflect.TypeOf(apiv2.IPPool{}),
	)
	registerResourceInfo(
		apiv2.KindNetworkPolicy,
		"networkpolicies",
		reflect.TypeOf(apiv2.NetworkPolicy{}),
	)
	registerResourceInfo(
		apiv2.KindNode,
		"nodes",
		reflect.TypeOf(apiv2.Node{}),
	)
	registerResourceInfo(
		apiv2.KindProfile,
		"profiles",
		reflect.TypeOf(apiv2.Profile{}),
	)
	registerResourceInfo(
		apiv2.KindWorkloadEndpoint,
		"workloadendpoints",
		reflect.TypeOf(apiv2.WorkloadEndpoint{}),
	)
}

type ResourceKey struct {
	// The name of the resource.
	Name string
	// The namespace of the resource.  Not required if the resource is not namespaced.
	Namespace string
	// The resource kind.
	Kind string
}

func (key ResourceKey) defaultPath() (string, error) {
	return key.defaultDeletePath()
}

func (key ResourceKey) defaultDeletePath() (string, error) {
	ri, ok := resourceInfoByKind[strings.ToLower(key.Kind)]
	if !ok {
		log.Fatal("Unexpected resource kind: " + key.Kind)
	}
	if namespace.IsNamespaced(key.Kind) {
		return fmt.Sprintf("/calico/resources/v2/projectcalico.org/%s/%s/%s", ri.plural, key.Namespace, key.Name), nil
	}
	return fmt.Sprintf("/calico/resources/v2/projectcalico.org/%s/%s", ri.plural, key.Name), nil
}

func (key ResourceKey) defaultDeleteParentPaths() ([]string, error) {
	return nil, nil
}

func (key ResourceKey) valueType() reflect.Type {
	ri, ok := resourceInfoByKind[strings.ToLower(key.Kind)]
	if !ok {
		log.Fatal("Unexpected resource kind: " + key.Kind)
	}
	return ri.typeOf
}

func (key ResourceKey) String() string {
	if namespace.IsNamespaced(key.Kind) {
		return fmt.Sprintf("%s(%s/%s)", key.Kind, key.Namespace, key.Name)
	}
	return fmt.Sprintf("%s(%s)", key.Kind, key.Name)
}

type ResourceListOptions struct {
	// The name of the resource.
	Name string
	// The namespace of the resource.  Not required if the resource is not namespaced.
	Namespace string
	// The resource kind.
	Kind string
	// Whether the name is prefix rather than the full name.
	Prefix bool
}

// If the Kind, Namespace and Name are specified, but the Name is a prefix then the
// last segment of this path is a prefix.
func (options ResourceListOptions) IsLastSegmentIsPrefix() bool {
	return len(options.Kind) != 0 &&
		(len(options.Namespace) != 0 || !namespace.IsNamespaced(options.Kind)) &&
		len(options.Name) != 0 &&
		options.Prefix
}

func (options ResourceListOptions) KeyFromDefaultPath(path string) Key {
	ri, ok := resourceInfoByKind[strings.ToLower(options.Kind)]
	if !ok {
		log.Fatal("Unexpected resource kind: " + options.Kind)
	}

	if namespace.IsNamespaced(options.Kind) {
		log.Debugf("Get Namespaced Resource key from %s", path)
		r := matchNamespacedResource.FindAllStringSubmatch(path, -1)
		if len(r) != 1 {
			log.Debugf("Didn't match regex")
			return nil
		}
		kindPlural := r[0][1]
		namespace := r[0][2]
		name := r[0][3]
		if len(options.Kind) == 0 {
			panic("Kind must be specified in List option but is not")
		}
		if kindPlural != ri.plural {
			log.Debugf("Didn't match kind %s != %s", kindPlural, kindPlural)
			return nil
		}
		if len(options.Namespace) != 0 && namespace != options.Namespace {
			log.Debugf("Didn't match namespace %s != %s", options.Namespace, namespace)
			return nil
		}
		if len(options.Name) != 0 {
			if options.Prefix && !strings.HasPrefix(name, options.Name) {
				log.Debugf("Didn't match name prefix %s != prefix(%s)", options.Name, name)
				return nil
			} else if !options.Prefix && name != options.Name {
				log.Debugf("Didn't match name %s != %s", options.Name, name)
				return nil
			}
		}
		return ResourceKey{Kind: options.Kind, Namespace: namespace, Name: name}
	}

	log.Debugf("Get Global Resource key from %s", path)
	r := matchGlobalResource.FindAllStringSubmatch(path, -1)
	if len(r) != 1 {
		log.Debugf("Didn't match regex")
		return nil
	}
	kindPlural := r[0][1]
	name := r[0][2]
	if kindPlural != ri.plural {
		log.Debugf("Didn't match kind %s != %s", kindPlural, kindPlural)
		return nil
	}
	if len(options.Name) != 0 {
		if options.Prefix && !strings.HasPrefix(name, options.Name) {
			log.Debugf("Didn't match name prefix %s != prefix(%s)", options.Name, name)
			return nil
		} else if !options.Prefix && name != options.Name {
			log.Debugf("Didn't match name %s != %s", options.Name, name)
			return nil
		}
	}
	return ResourceKey{Kind: options.Kind, Name: name}
}

func (options ResourceListOptions) defaultPathRoot() string {
	ri, ok := resourceInfoByKind[strings.ToLower(options.Kind)]
	if !ok {
		log.Fatal("Unexpected resource kind: " + options.Kind)
	}

	k := "/calico/resources/v2/projectcalico.org/" + ri.plural
	if namespace.IsNamespaced(options.Kind) {
		if options.Namespace == "" {
			return k
		}
		k = k + "/" + options.Namespace
	}
	if options.Name == "" {
		return k
	}
	return k + "/" + options.Name
}<|MERGE_RESOLUTION|>--- conflicted
+++ resolved
@@ -34,26 +34,10 @@
 }
 
 var (
-<<<<<<< HEAD
-	matchGlobalResource     = regexp.MustCompile("^/calico/resources/v2/([^/]+)/([^/]+)$")
-	matchNamespacedResource = regexp.MustCompile("^/calico/resources/v2/([^/]+)/([^/]+)/([^/]+)$")
-	kindToType              = map[string]reflect.Type{
-		strings.ToLower(apiv2.KindBGPPeer):             reflect.TypeOf(apiv2.BGPPeer{}),
-		strings.ToLower(apiv2.KindGlobalNetworkPolicy): reflect.TypeOf(apiv2.GlobalNetworkPolicy{}),
-		strings.ToLower(apiv2.KindHostEndpoint):        reflect.TypeOf(apiv2.HostEndpoint{}),
-		strings.ToLower(apiv2.KindIPPool):              reflect.TypeOf(apiv2.IPPool{}),
-		strings.ToLower(apiv2.KindNetworkPolicy):       reflect.TypeOf(apiv2.NetworkPolicy{}),
-		strings.ToLower(apiv2.KindTier):                reflect.TypeOf(apiv2.Tier{}),
-		strings.ToLower(apiv2.KindNode):                reflect.TypeOf(apiv2.Node{}),
-		strings.ToLower(apiv2.KindProfile):             reflect.TypeOf(apiv2.Profile{}),
-		strings.ToLower(apiv2.KindWorkloadEndpoint):    reflect.TypeOf(apiv2.WorkloadEndpoint{}),
-	}
-=======
 	matchGlobalResource     = regexp.MustCompile("^/calico/resources/v2/projectcalico[.]org/([^/]+)/([^/]+)$")
 	matchNamespacedResource = regexp.MustCompile("^/calico/resources/v2/projectcalico[.]org/([^/]+)/([^/]+)/([^/]+)$")
 	resourceInfoByKind      = make(map[string]resourceInfo)
 	resourceInfoByPlural    = make(map[string]resourceInfo)
->>>>>>> 3265689a
 )
 
 func registerResourceInfo(kind string, plural string, typeOf reflect.Type) {
@@ -108,6 +92,11 @@
 		apiv2.KindNetworkPolicy,
 		"networkpolicies",
 		reflect.TypeOf(apiv2.NetworkPolicy{}),
+	)
+	registerResourceInfo(
+		apiv2.KindTier,
+		"tiers",
+		reflect.TypeOf(apiv2.Tier{}),
 	)
 	registerResourceInfo(
 		apiv2.KindNode,
