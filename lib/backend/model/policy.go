--- conflicted
+++ resolved
@@ -43,13 +43,8 @@
 	if key.Name == "" {
 		return "", errors.ErrorInsufficientIdentifiers{Name: "name"}
 	}
-<<<<<<< HEAD
 	e := fmt.Sprintf("/calico/v1/policy/tier/%s/policy/%s",
-		key.Tier, key.Name)
-=======
-	e := fmt.Sprintf("/calico/v1/policy/tier/default/policy/%s",
-		escapeName(key.Name))
->>>>>>> 0d48eab0
+		key.Tier, escapeName(key.Name))
 	return e, nil
 }
 
@@ -94,16 +89,12 @@
 		log.Debugf("Didn't match regex")
 		return nil
 	}
-<<<<<<< HEAD
 	tier := r[0][1]
-	name := r[0][2]
+	name := unescapeName(r[0][2])
 	if options.Tier != "" && tier != options.Tier {
 		log.Infof("Didn't match tier %s != %s", options.Tier, tier)
 		return nil
 	}
-=======
-	name := unescapeName(r[0][2])
->>>>>>> 0d48eab0
 	if options.Name != "" && name != options.Name {
 		log.Debugf("Didn't match name %s != %s", options.Name, name)
 		return nil
