--- conflicted
+++ resolved
@@ -35,19 +35,6 @@
 var validate *validator.Validate
 
 var (
-<<<<<<< HEAD
-	labelRegex         = regexp.MustCompile(`^` + tokenizer.LabelKeyMatcher + `$`)
-	labelValueRegex    = regexp.MustCompile("^[a-zA-Z0-9]?([a-zA-Z0-9_.-]{0,61}[a-zA-Z0-9])?$")
-	nameRegex          = regexp.MustCompile("^[a-zA-Z0-9_.-]{1,128}$")
-	interfaceRegex     = regexp.MustCompile("^[a-zA-Z0-9_-]{1,15}$")
-	actionRegex        = regexp.MustCompile("^(allow|deny|log|pass)$")
-	backendActionRegex = regexp.MustCompile("^(allow|deny|log|next-tier|)$")
-	protocolRegex      = regexp.MustCompile("^(tcp|udp|icmp|icmpv6|sctp|udplite)$")
-	ipipModeRegex      = regexp.MustCompile("^(always|cross-subnet|)$")
-	reasonString       = "Reason: "
-	poolSmallIPv4      = "IP pool size is too small (min /26) for use with Calico IPAM"
-	poolSmallIPv6      = "IP pool size is too small (min /122) for use with Calico IPAM"
-=======
 	labelRegex          = regexp.MustCompile(`^` + tokenizer.LabelKeyMatcher + `$`)
 	labelValueRegex     = regexp.MustCompile("^[a-zA-Z0-9]?([a-zA-Z0-9_.-]{0,61}[a-zA-Z0-9])?$")
 	nameRegex           = regexp.MustCompile("^[a-zA-Z0-9_.-]{1,128}$")
@@ -72,7 +59,6 @@
 		IP:   net.ParseIP("fe80::"),
 		Mask: net.CIDRMask(10, 128),
 	}
->>>>>>> aafc4f71
 )
 
 // Validate is used to validate the supplied structure according to the
@@ -360,8 +346,6 @@
 						"CIDR", "", reason(poolSmallIPv6))
 				}
 			}
-<<<<<<< HEAD
-=======
 		}
 
 		// IP Pool CIDR cannot overlap with IPv4 or IPv6 link local address range.
@@ -373,7 +357,6 @@
 		if pool.Metadata.CIDR.Version() == 6 && pool.Metadata.CIDR.IsNetOverlap(ipv6LinkLocalNet) {
 			structLevel.ReportError(reflect.ValueOf(pool.Metadata.CIDR),
 				"CIDR", "", reason(overlapsV6LinkLocal))
->>>>>>> aafc4f71
 		}
 	}
 
