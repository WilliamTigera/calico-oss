// Copyright (c) 2016-2019 Tigera, Inc. All rights reserved.

// Licensed under the Apache License, Version 2.0 (the "License");
// you may not use this file except in compliance with the License.
// You may obtain a copy of the License at
//
//     http://www.apache.org/licenses/LICENSE-2.0
//
// Unless required by applicable law or agreed to in writing, software
// distributed under the License is distributed on an "AS IS" BASIS,
// WITHOUT WARRANTIES OR CONDITIONS OF ANY KIND, either express or implied.
// See the License for the specific language governing permissions and
// limitations under the License.

package v3

import (
	"fmt"
	"net"
	"reflect"
	"regexp"
	"strings"
	"time"

	"github.com/robfig/cron"
	log "github.com/sirupsen/logrus"
	"gopkg.in/go-playground/validator.v9"
	k8sv1 "k8s.io/api/core/v1"
	metav1 "k8s.io/apimachinery/pkg/apis/meta/v1"
	k8svalidation "k8s.io/apimachinery/pkg/util/validation"

	"math/bits"

	api "github.com/projectcalico/libcalico-go/lib/apis/v3"
	"github.com/projectcalico/libcalico-go/lib/compliance"
	"github.com/projectcalico/libcalico-go/lib/errors"
	cnet "github.com/projectcalico/libcalico-go/lib/net"
	"github.com/projectcalico/libcalico-go/lib/numorstring"
	"github.com/projectcalico/libcalico-go/lib/selector"
	"github.com/projectcalico/libcalico-go/lib/set"
)

var validate *validator.Validate

// Maximum size of annotations.
const totalAnnotationSizeLimitB int64 = 256 * (1 << 10) // 256 kB

const (
	// Constants when validating a CRON schedule. This is sneaking into the cron implementation a little, but we have
	// validation tests that should protect against any changes to the internals.
	lower60Bits             = (uint64(1) << 60) - 1
	maxCRONSchedulesPerHour = 12
	errorTooManySchedules   = "schedule is not valid: no more than 12 schedules are permitted per hour (av. /5mins)"
)

var (
	nameLabelFmt     = "[a-z0-9]([-a-z0-9]*[a-z0-9])?"
	nameSubdomainFmt = nameLabelFmt + "(\\." + nameLabelFmt + ")*"

	// All resource names must follow the subdomain name format.  Some resources we impose
	// more restrictive naming requirements.
	nameRegex = regexp.MustCompile("^" + nameSubdomainFmt + "$")

	// Tiers must have simple names with no dots, since they appear as sub-components of other
	// names.
	tierNameRegex = regexp.MustCompile("^" + nameLabelFmt + "$")

	containerIDFmt   = "[a-zA-Z0-9]([-a-zA-Z0-9]*[a-zA-Z0-9])?"
	containerIDRegex = regexp.MustCompile("^" + containerIDFmt + "$")

	// NetworkPolicy names must either be a simple DNS1123 label format (nameLabelFmt), or
	// nameLabelFmt.nameLabelFmt (with a single dot), or
	// must be the standard name format (nameRegex) prefixed with "knp.default" or "ossg.default".
	networkPolicyNameRegex = regexp.MustCompile("^((" + nameLabelFmt + ")(\\." + nameLabelFmt + ")?|((?:knp|ossg)\\.default\\.(" + nameSubdomainFmt + ")))$")

	// GlobalNetworkPolicy names must be a simple DNS1123 label format (nameLabelFmt) or
	// have a single dot.
	globalNetworkPolicyNameRegex = regexp.MustCompile("^(" + nameLabelFmt + "\\.)?" + nameLabelFmt + "$")

	interfaceRegex        = regexp.MustCompile("^[a-zA-Z0-9_.-]{1,15}$")
	ifaceFilterRegex      = regexp.MustCompile("^[a-zA-Z0-9:._+-]{1,15}$")
	actionRegex           = regexp.MustCompile("^(Allow|Deny|Log|Pass)$")
	protocolRegex         = regexp.MustCompile("^(TCP|UDP|ICMP|ICMPv6|SCTP|UDPLite)$")
	ipipModeRegex         = regexp.MustCompile("^(Always|CrossSubnet|Never)$")
	vxlanModeRegex        = regexp.MustCompile("^(Always|Never)$")
	logLevelRegex         = regexp.MustCompile("^(Debug|Info|Warning|Error|Fatal)$")
	IPSeclogLevelRegex    = regexp.MustCompile("^(None|Notice|Info|Debug|Verbose)$")
	IPSecModeRegex        = regexp.MustCompile("^(PSK)$")
	datastoreType         = regexp.MustCompile("^(etcdv3|kubernetes)$")
	dropAcceptReturnRegex = regexp.MustCompile("^(Drop|Accept|Return)$")
	acceptReturnRegex     = regexp.MustCompile("^(Accept|Return)$")
	fileRegex             = regexp.MustCompile("^[^\x00]+$")
	endpointFmt           = "https?://[^:]+:\\d+"
	k8sEndpointRegex      = regexp.MustCompile("^" + endpointFmt + "$")
	etcdEndpointsRegex    = regexp.MustCompile("^" + endpointFmt + "(," + endpointFmt + ")*$")
	reasonString          = "Reason: "
	poolUnstictCIDR       = "IP pool CIDR is not strictly masked"
	overlapsV4LinkLocal   = "IP pool range overlaps with IPv4 Link Local range 169.254.0.0/16"
	overlapsV6LinkLocal   = "IP pool range overlaps with IPv6 Link Local range fe80::/10"
	protocolPortsMsg      = "rules that specify ports must set protocol to TCP or UDP"
	protocolIcmpMsg       = "rules that specify ICMP fields must set protocol to ICMP"
	protocolAndHTTPMsg    = "rules that specify HTTP fields must set protocol to TCP or empty"

	dropActionOverrideRegex = regexp.MustCompile("^(Drop|Accept|LogAndDrop|LogAndAccept)$")

	minAggregationKindValue = 0
	maxAggregationKindValue = 2

	ipv4LinkLocalNet = net.IPNet{
		IP:   net.ParseIP("169.254.0.0"),
		Mask: net.CIDRMask(16, 32),
	}

	ipv6LinkLocalNet = net.IPNet{
		IP:   net.ParseIP("fe80::"),
		Mask: net.CIDRMask(10, 128),
	}
)

// Validate is used to validate the supplied structure according to the
// registered field and structure validators.
func Validate(current interface{}) error {
	// Perform field-only validation first, that way the struct validators can assume
	// individual fields are valid format.
	if err := validate.Struct(current); err != nil {
		return convertError(err)
	}
	return nil
}

func convertError(err error) errors.ErrorValidation {
	verr := errors.ErrorValidation{}
	for _, f := range err.(validator.ValidationErrors) {
		verr.ErroredFields = append(verr.ErroredFields,
			errors.ErroredField{
				Name:   f.StructField(),
				Value:  f.Value(),
				Reason: extractReason(f),
			})
	}
	return verr
}

func init() {
	// Initialise static data.
	validate = validator.New()

	// Register field validators.
	registerFieldValidator("action", validateAction)
	registerFieldValidator("interface", validateInterface)
	registerFieldValidator("datastoreType", validateDatastoreType)
	registerFieldValidator("name", validateName)
	registerFieldValidator("containerID", validateContainerID)
	registerFieldValidator("selector", validateSelector)
	registerFieldValidator("labels", validateLabels)
	registerFieldValidator("ipVersion", validateIPVersion)
	registerFieldValidator("ipIpMode", validateIPIPMode)
	registerFieldValidator("vxlanMode", validateVXLANMode)
	registerFieldValidator("policyType", validatePolicyType)
	registerFieldValidator("logLevel", validateLogLevel)
	registerFieldValidator("ipsecLogLevel", validateIPSecLogLevel)
	registerFieldValidator("ipsecMode", validateIPSecMode)
	registerFieldValidator("dropAcceptReturn", validateFelixEtoHAction)
	registerFieldValidator("acceptReturn", validateAcceptReturn)
	registerFieldValidator("portName", validatePortName)
	registerFieldValidator("dropActionOverride", validateDropActionOverride)
	registerFieldValidator("mustBeNil", validateMustBeNil)
	registerFieldValidator("mustBeFalse", validateMustBeFalse)
	registerFieldValidator("ifaceFilter", validateIfaceFilter)
<<<<<<< HEAD
	registerFieldValidator("cloudWatchAggregationKind", validateCloudWatchAggregationKind)
	registerFieldValidator("cloudWatchRetentionDays", validateCloudWatchRetentionDays)

=======
>>>>>>> 7fc89b7c
	registerFieldValidator("mac", validateMAC)

	// Register network validators (i.e. validating a correctly masked CIDR).  Also
	// accepts an IP address without a mask (assumes a full mask).
	registerFieldValidator("netv4", validateIPv4Network)
	registerFieldValidator("netv6", validateIPv6Network)
	registerFieldValidator("net", validateIPNetwork)

	// Override the default CIDR validator.  Validates an arbitrary CIDR (does not
	// need to be correctly masked).  Also accepts an IP address without a mask.
	registerFieldValidator("cidrv4", validateCIDRv4)
	registerFieldValidator("cidrv6", validateCIDRv6)
	registerFieldValidator("cidr", validateCIDR)

	// Register configuration validators
	registerFieldValidator("file", validateFile)
	registerFieldValidator("etcdEndpoints", validateEtcdEndpoints)
	registerFieldValidator("k8sEndpoint", validateK8sEndpoint)

	registerStructValidator(validate, validateProtocol, numorstring.Protocol{})
	registerStructValidator(validate, validateProtoPort, api.ProtoPort{})
	registerStructValidator(validate, validatePort, numorstring.Port{})
	registerStructValidator(validate, validateEndpointPort, api.EndpointPort{})
	registerStructValidator(validate, validateIPNAT, api.IPNAT{})
	registerStructValidator(validate, validateICMPFields, api.ICMPFields{})
	registerStructValidator(validate, validateIPPoolSpec, api.IPPoolSpec{})
	registerStructValidator(validate, validateNodeSpec, api.NodeSpec{})
	registerStructValidator(validate, validateObjectMeta, metav1.ObjectMeta{})
	registerStructValidator(validate, validateTier, api.Tier{})
	registerStructValidator(validate, validateHTTPRule, api.HTTPMatch{})
	registerStructValidator(validate, validateFelixConfigSpec, api.FelixConfigurationSpec{})
	registerStructValidator(validate, validateWorkloadEndpointSpec, api.WorkloadEndpointSpec{})
	registerStructValidator(validate, validateHostEndpointSpec, api.HostEndpointSpec{})
	registerStructValidator(validate, validateRule, api.Rule{})
	registerStructValidator(validate, validateRemoteClusterConfigSpec, api.RemoteClusterConfigurationSpec{})
	registerStructValidator(validate, validateBGPPeerSpec, api.BGPPeerSpec{})
	registerStructValidator(validate, validateNetworkPolicy, api.NetworkPolicy{})
	registerStructValidator(validate, validateGlobalNetworkPolicy, api.GlobalNetworkPolicy{})
	registerStructValidator(validate, validateGlobalNetworkSet, api.GlobalNetworkSet{})
	registerStructValidator(validate, validateNetworkSet, api.NetworkSet{})
	registerStructValidator(validate, validatePull, api.Pull{})
	registerStructValidator(validate, validateHTTPHeader, api.HTTPHeader{})
	registerStructValidator(validate, validateConfigMapKeyRef, k8sv1.ConfigMapKeySelector{})
	registerStructValidator(validate, validateSecretKeyRef, k8sv1.SecretKeySelector{})
	registerStructValidator(validate, validateGlobalReportType, api.GlobalReportType{})
	registerStructValidator(validate, validateReportSpec, api.ReportSpec{})
	registerStructValidator(validate, validateReportTemplate, api.ReportTemplate{})
}

// reason returns the provided error reason prefixed with an identifier that
// allows the string to be used as the field tag in the validator and then
// re-extracted as the reason when the validator returns a field error.
func reason(r string) string {
	return reasonString + r
}

// extractReason extracts the error reason from the field tag in a validator
// field error (if there is one).
func extractReason(e validator.FieldError) string {
	if strings.HasPrefix(e.Tag(), reasonString) {
		return strings.TrimPrefix(e.Tag(), reasonString)
	}
	return fmt.Sprintf("%sfailed to validate Field: %s because of Tag: %s ",
		reasonString,
		e.Field(),
		e.Tag(),
	)
}

func registerFieldValidator(key string, fn validator.Func) {
	// We need to register the field validation funcs for all validators otherwise
	// the validator panics on an unknown validation type.
	validate.RegisterValidation(key, fn)
}

func registerStructValidator(validator *validator.Validate, fn validator.StructLevelFunc, t ...interface{}) {
	validator.RegisterStructValidation(fn, t...)
}

func validateAction(fl validator.FieldLevel) bool {
	s := fl.Field().String()
	log.Debugf("Validate action: %s", s)
	return actionRegex.MatchString(s)
}

func validateInterface(fl validator.FieldLevel) bool {
	s := fl.Field().String()
	log.Debugf("Validate interface: %s", s)
	return s == "*" || interfaceRegex.MatchString(s)
}

func validateIfaceFilter(fl validator.FieldLevel) bool {
	s := fl.Field().String()
	log.Debugf("Validate Interface Filter : %s", s)
	return ifaceFilterRegex.MatchString(s)
}

func validateDatastoreType(fl validator.FieldLevel) bool {
	s := fl.Field().String()
	log.Debugf("Validate Datastore Type: %s", s)
	return datastoreType.MatchString(s)
}

func validateName(fl validator.FieldLevel) bool {
	s := fl.Field().String()
	log.Debugf("Validate name: %s", s)
	return nameRegex.MatchString(s)
}

func validateContainerID(fl validator.FieldLevel) bool {
	s := fl.Field().String()
	log.Debugf("Validate containerID: %s", s)
	return containerIDRegex.MatchString(s)
}

func validatePortName(fl validator.FieldLevel) bool {
	s := fl.Field().String()
	log.Debugf("Validate port name: %s", s)
	return len(s) != 0 && len(k8svalidation.IsValidPortName(s)) == 0
}

func validateMustBeNil(fl validator.FieldLevel) bool {
	log.WithField("field", fl.Field().String()).Debugf("Validate field must be nil")
	return fl.Field().IsNil()
}

func validateMustBeFalse(fl validator.FieldLevel) bool {
	log.WithField("field", fl.Field().String()).Debugf("Validate field must be false")
	return !fl.Field().Bool()
}

func validateIPVersion(fl validator.FieldLevel) bool {
	ver := fl.Field().Int()
	log.Debugf("Validate ip version: %d", ver)
	return ver == 4 || ver == 6
}

func validateIPIPMode(fl validator.FieldLevel) bool {
	s := fl.Field().String()
	log.Debugf("Validate IPIP Mode: %s", s)
	return ipipModeRegex.MatchString(s)
}

func validateVXLANMode(fl validator.FieldLevel) bool {
	s := fl.Field().String()
	log.Debugf("Validate VXLAN Mode: %s", s)
	return vxlanModeRegex.MatchString(s)
}

func validateMAC(fl validator.FieldLevel) bool {
	s := fl.Field().String()
	log.Debugf("Validate MAC Address: %s", s)

	if _, err := net.ParseMAC(s); err != nil {
		return false
	}
	return true
}

func validateLogLevel(fl validator.FieldLevel) bool {
	s := fl.Field().String()
	log.Debugf("Validate Felix log level: %s", s)
	return logLevelRegex.MatchString(s)
}

func validateIPSecLogLevel(fl validator.FieldLevel) bool {
	s := fl.Field().String()
	log.Debugf("Validate IPSec log level: %s", s)
	return IPSeclogLevelRegex.MatchString(s)
}

func validateIPSecMode(fl validator.FieldLevel) bool {
	s := fl.Field().String()
	log.Debugf("Validate IPSec mode: %s", s)
	return IPSecModeRegex.MatchString(s)
}

func validateFelixEtoHAction(fl validator.FieldLevel) bool {
	s := fl.Field().String()
	log.Debugf("Validate Felix DefaultEndpointToHostAction: %s", s)
	return dropAcceptReturnRegex.MatchString(s)
}

func validateAcceptReturn(fl validator.FieldLevel) bool {
	s := fl.Field().String()
	log.Debugf("Validate Accept Return Action: %s", s)
	return acceptReturnRegex.MatchString(s)
}

func validateDropActionOverride(fl validator.FieldLevel) bool {
	s := fl.Field().String()
	log.Debugf("Validate DropActionOverride: %s", s)
	return dropActionOverrideRegex.MatchString(s)
}

func validateCloudWatchAggregationKind(fl validator.FieldLevel) bool {
	kind := int(fl.Field().Int())
	log.Debugf("Validate CloudWatch FlowLogs aggregation kind: %d", kind)
	return kind >= minAggregationKindValue && kind <= maxAggregationKindValue
}

// Ref. https://docs.aws.amazon.com/AmazonCloudWatchLogs/latest/APIReference/API_PutRetentionPolicy.html
func validateCloudWatchRetentionDays(fl validator.FieldLevel) bool {
	days := int(fl.Field().Int())
	log.Debugf("Validate CloudWatch FlowLogs retention days: %d", days)
	switch days {
	case 1, 3, 5, 7, 14, 30, 60, 90, 120, 150, 180, 365, 400, 545, 731, 1827, 3653:
		return true
	default:
		return false
	}
}

func validateSelector(fl validator.FieldLevel) bool {
	s := fl.Field().String()
	log.Debugf("Validate selector: %s", s)

	// We use the selector parser to validate a selector string.
	_, err := selector.Parse(s)
	if err != nil {
		log.Debugf("Selector %#v was invalid: %v", s, err)
		return false
	}
	return true
}

func validateTag(fl validator.FieldLevel) bool {
	s := fl.Field().String()
	log.Debugf("Validate tag: %s", s)
	return nameRegex.MatchString(s)
}

func validateLabels(fl validator.FieldLevel) bool {
	labels := fl.Field().Interface().(map[string]string)
	for k, v := range labels {
		if len(k8svalidation.IsQualifiedName(k)) != 0 {
			return false
		}
		if len(k8svalidation.IsValidLabelValue(v)) != 0 {
			return false
		}
	}
	return true
}

func validatePolicyType(fl validator.FieldLevel) bool {
	s := fl.Field().String()
	log.Debugf("Validate policy type: %s", s)
	if s == string(api.PolicyTypeIngress) || s == string(api.PolicyTypeEgress) {
		return true
	}
	return false
}

func validateProtocol(structLevel validator.StructLevel) {
	p := structLevel.Current().Interface().(numorstring.Protocol)
	log.Debugf("Validate protocol: %v %s %d", p.Type, p.StrVal, p.NumVal)

	// The protocol field may be an integer 1-255 (i.e. not 0), or one of the valid protocol
	// names.
	if num, err := p.NumValue(); err == nil {
		if num == 0 {
			structLevel.ReportError(reflect.ValueOf(p.NumVal),
				"Protocol", "", reason("protocol number invalid"), "")
		}
	} else if !protocolRegex.MatchString(p.String()) {
		structLevel.ReportError(reflect.ValueOf(p.String()),
			"Protocol", "", reason("protocol name invalid"), "")
	}
}

// validateIPv4Network validates the field is a valid (strictly masked) IPv4 network.
// An IP address is valid, and assumed to be fully masked (i.e /32)
func validateIPv4Network(fl validator.FieldLevel) bool {
	n := fl.Field().String()
	log.Debugf("Validate IPv4 network: %s", n)
	ipa, ipn, err := cnet.ParseCIDROrIP(n)
	if err != nil {
		return false
	}

	// Check for the correct version and that the CIDR is correctly masked (by comparing the
	// parsed IP against the IP in the parsed network).
	return ipa.Version() == 4 && ipn.IP.String() == ipa.String()
}

// validateIPv4Network validates the field is a valid (strictly masked) IPv6 network.
// An IP address is valid, and assumed to be fully masked (i.e /128)
func validateIPv6Network(fl validator.FieldLevel) bool {
	n := fl.Field().String()
	log.Debugf("Validate IPv6 network: %s", n)
	ipa, ipn, err := cnet.ParseCIDROrIP(n)
	if err != nil {
		return false
	}

	// Check for the correct version and that the CIDR is correctly masked (by comparing the
	// parsed IP against the IP in the parsed network).
	return ipa.Version() == 6 && ipn.IP.String() == ipa.String()
}

// validateIPv4Network validates the field is a valid (strictly masked) IP network.
// An IP address is valid, and assumed to be fully masked (i.e /32 or /128)
func validateIPNetwork(fl validator.FieldLevel) bool {
	n := fl.Field().String()
	log.Debugf("Validate IP network: %s", n)
	ipa, ipn, err := cnet.ParseCIDROrIP(n)
	if err != nil {
		return false
	}

	// Check  that the CIDR is correctly masked (by comparing the parsed IP against
	// the IP in the parsed network).
	return ipn.IP.String() == ipa.String()
}

// validateIPv4Network validates the field is a valid (not strictly masked) IPv4 network.
// An IP address is valid, and assumed to be fully masked (i.e /32)
func validateCIDRv4(fl validator.FieldLevel) bool {
	n := fl.Field().String()
	log.Debugf("Validate IPv4 network: %s", n)
	ipa, _, err := cnet.ParseCIDROrIP(n)
	if err != nil {
		return false
	}

	return ipa.Version() == 4
}

// validateIPv4Network validates the field is a valid (not strictly masked) IPv6 network.
// An IP address is valid, and assumed to be fully masked (i.e /128)
func validateCIDRv6(fl validator.FieldLevel) bool {
	n := fl.Field().String()
	log.Debugf("Validate IPv6 network: %s", n)
	ipa, _, err := cnet.ParseCIDROrIP(n)
	if err != nil {
		return false
	}

	return ipa.Version() == 6
}

// validateIPv4Network validates the field is a valid (not strictly masked) IP network.
// An IP address is valid, and assumed to be fully masked (i.e /32 or /128)
func validateCIDR(fl validator.FieldLevel) bool {
	n := fl.Field().String()
	log.Debugf("Validate IP network: %s", n)
	_, _, err := cnet.ParseCIDROrIP(n)
	return err == nil
}

// validateHTTPMethods checks if the HTTP method match clauses are valid.
func validateHTTPMethods(methods []string) error {
	// check for duplicates
	s := set.FromArray(methods)
	if s.Len() != len(methods) {
		return fmt.Errorf("Invalid methods (duplicates): %v", methods)
	}
	return nil
}

// validateHTTPPaths checks if the HTTP path match clauses are valid.
func validateHTTPPaths(paths []api.HTTPPath) error {
	for _, path := range paths {
		if path.Exact != "" && path.Prefix != "" {
			return fmt.Errorf("Invalid path match. Both 'exact' and 'prefix' are set")
		}
		v := path.Exact
		if v == "" {
			v = path.Prefix
		}
		if v == "" {
			return fmt.Errorf("Invalid path match. Either 'exact' or 'prefix' must be set")
		}
		// Checks from https://tools.ietf.org/html/rfc3986#page-22
		if !strings.HasPrefix(v, "/") ||
			strings.ContainsAny(v, "? #") {
			return fmt.Errorf("Invalid path %s. (must start with `/` and not contain `?` or `#`", v)
		}
	}
	return nil
}

func validateHTTPRule(structLevel validator.StructLevel) {
	h := structLevel.Current().Interface().(api.HTTPMatch)
	log.Debugf("Validate HTTP Rule: %v", h)
	if err := validateHTTPMethods(h.Methods); err != nil {
		structLevel.ReportError(reflect.ValueOf(h.Methods), "Methods", "", reason(err.Error()), "")
	}
	if err := validateHTTPPaths(h.Paths); err != nil {
		structLevel.ReportError(reflect.ValueOf(h.Paths), "Paths", "", reason(err.Error()), "")
	}
}

func validatePort(structLevel validator.StructLevel) {
	p := structLevel.Current().Interface().(numorstring.Port)

	// Check that the port range is in the correct order.  The YAML parsing also checks this,
	// but this protects against misuse of the programmatic API.
	log.Debugf("Validate port: %v", p)
	if p.MinPort > p.MaxPort {
		structLevel.ReportError(reflect.ValueOf(p.MaxPort),
			"Port", "", reason("port range invalid"), "")
	}

	if p.PortName != "" {
		if p.MinPort != 0 || p.MaxPort != 0 {
			structLevel.ReportError(reflect.ValueOf(p.PortName),
				"Port", "", reason("named port invalid, if name is specified, min and max should be 0"), "")
		}
	} else if p.MinPort < 1 {
		structLevel.ReportError(reflect.ValueOf(p.MinPort),
			"Port", "", reason("port range invalid, port number must be between 1 and 65535"), "")
	} else if p.MaxPort < 1 {
		structLevel.ReportError(reflect.ValueOf(p.MaxPort),
			"Port", "", reason("port range invalid, port number must be between 1 and 65535"), "")
	}
}

func validateIPNAT(structLevel validator.StructLevel) {
	i := structLevel.Current().Interface().(api.IPNAT)
	log.Debugf("Internal IP: %s; External IP: %s", i.InternalIP, i.ExternalIP)

	iip, _, err := cnet.ParseCIDROrIP(i.InternalIP)
	if err != nil {
		structLevel.ReportError(reflect.ValueOf(i.ExternalIP),
			"InternalIP", "", reason("invalid IP address"), "")
	}

	eip, _, err := cnet.ParseCIDROrIP(i.ExternalIP)
	if err != nil {
		structLevel.ReportError(reflect.ValueOf(i.ExternalIP),
			"InternalIP", "", reason("invalid IP address"), "")
	}

	// An IPNAT must have both the internal and external IP versions the same.
	if iip.Version() != eip.Version() {
		structLevel.ReportError(reflect.ValueOf(i.ExternalIP),
			"ExternalIP", "", reason("mismatched IP versions"), "")
	}
}

func validateFile(fl validator.FieldLevel) bool {
	s := fl.Field().String()
	log.Debugf("Validate file: %s", s)
	return fileRegex.MatchString(s)
}

func validateK8sEndpoint(fl validator.FieldLevel) bool {
	s := fl.Field().String()
	log.Debugf("Validate K8s Endpoint: %s", s)
	return k8sEndpointRegex.MatchString(s)
}

func validateEtcdEndpoints(fl validator.FieldLevel) bool {
	s := fl.Field().String()
	log.Debugf("Validate Etcd Endpoints: %s", s)
	return etcdEndpointsRegex.MatchString(s)
}

func validateFelixConfigSpec(structLevel validator.StructLevel) {
	c := structLevel.Current().Interface().(api.FelixConfigurationSpec)

	// Validate that the node port ranges list isn't too long and contains only numeric ports.
	// We set the limit at 7 because the iptables multiport match can accept at most 15 port
	// numbers, with each port range requiring 2 entries.
	if c.KubeNodePortRanges != nil {
		if len(*c.KubeNodePortRanges) > 7 {
			structLevel.ReportError(reflect.ValueOf(*c.KubeNodePortRanges),
				"KubeNodePortRanges", "",
				reason("node port ranges list is too long (max 7)"), "")
		}

		for _, p := range *c.KubeNodePortRanges {
			if p.PortName != "" {
				structLevel.ReportError(reflect.ValueOf(*c.KubeNodePortRanges),
					"KubeNodePortRanges", "",
					reason("node port ranges should not contain named ports"), "")
			}
		}
	}

	// Validate that the externalNodesCIDRList is composed of valid cidr's.
	if c.ExternalNodesCIDRList != nil {
		for _, cidr := range *c.ExternalNodesCIDRList {
			log.Debugf("Cidr is: %s", cidr)
			ip, _, err := cnet.ParseCIDROrIP(cidr)
			if err != nil {
				structLevel.ReportError(reflect.ValueOf(cidr),
					"ExternalNodesCIDRList", "", reason("has invalid CIDR(s)"), "")
			} else if ip.Version() != 4 {
				structLevel.ReportError(reflect.ValueOf(cidr),
					"ExternalNodesCIDRList", "", reason("has invalid IPv6 CIDR"), "")
			}
		}
	}

	// Validate that the OpenStack region is suitable for use in a namespace name.
	const regionNamespacePrefix = "openstack-region-"
	const maxRegionLength int = k8svalidation.DNS1123LabelMaxLength - len(regionNamespacePrefix)
	if len(c.OpenstackRegion) > maxRegionLength {
		structLevel.ReportError(reflect.ValueOf(c.OpenstackRegion),
			"OpenstackRegion", "", reason("is too long"), "")
	} else if len(c.OpenstackRegion) > 0 {
		problems := k8svalidation.IsDNS1123Label(c.OpenstackRegion)
		if len(problems) > 0 {
			structLevel.ReportError(reflect.ValueOf(c.OpenstackRegion),
				"OpenstackRegion", "", reason("must be a valid DNS label"), "")
		}
	}

<<<<<<< HEAD
	// Validate that the WindowsNetworkName is a valid regex.
	if c.WindowsNetworkName != nil {
		_, err := regexp.Compile(*c.WindowsNetworkName)
		if err != nil {
			structLevel.ReportError(reflect.ValueOf(*c.WindowsNetworkName),
				"WindowsNetworkName", "", reason("must be a valid regular expression"), "")
=======
	if c.NATOutgoingAddress != "" {
		parsedAddress := cnet.ParseIP(c.NATOutgoingAddress)
		if parsedAddress == nil || parsedAddress.Version() != 4 {
			structLevel.ReportError(reflect.ValueOf(c.NATOutgoingAddress),
				"NATOutgoingAddress", "", reason("is not a valid IP address"), "")
>>>>>>> 7fc89b7c
		}
	}
}

func validateWorkloadEndpointSpec(structLevel validator.StructLevel) {
	w := structLevel.Current().Interface().(api.WorkloadEndpointSpec)

	// The configured networks only support /32 (for IPv4) and /128 (for IPv6) at present.
	for _, netw := range w.IPNetworks {
		_, nw, err := cnet.ParseCIDROrIP(netw)
		if err != nil {
			structLevel.ReportError(reflect.ValueOf(netw),
				"IPNetworks", "", reason("invalid CIDR"), "")
		}

		ones, bits := nw.Mask.Size()
		if bits != ones {
			structLevel.ReportError(reflect.ValueOf(w.IPNetworks),
				"IPNetworks", "", reason("IP network contains multiple addresses"), "")
		}
	}

	_, v4gw, err := cnet.ParseCIDROrIP(w.IPv4Gateway)
	if err != nil {
		structLevel.ReportError(reflect.ValueOf(w.IPv4Gateway),
			"IPv4Gateway", "", reason("invalid CIDR"), "")
	}

	_, v6gw, err := cnet.ParseCIDROrIP(w.IPv6Gateway)
	if err != nil {
		structLevel.ReportError(reflect.ValueOf(w.IPv6Gateway),
			"IPv6Gateway", "", reason("invalid CIDR"), "")
	}

	if v4gw.IP != nil && v4gw.Version() != 4 {
		structLevel.ReportError(reflect.ValueOf(w.IPv4Gateway),
			"IPv4Gateway", "", reason("invalid IPv4 gateway address specified"), "")
	}

	if v6gw.IP != nil && v6gw.Version() != 6 {
		structLevel.ReportError(reflect.ValueOf(w.IPv6Gateway),
			"IPv6Gateway", "", reason("invalid IPv6 gateway address specified"), "")
	}

	// If NATs have been specified, then they should each be within the configured networks of
	// the endpoint.
	if len(w.IPNATs) > 0 {
		valid := false
		for _, nat := range w.IPNATs {
			_, natCidr, err := cnet.ParseCIDROrIP(nat.InternalIP)
			if err != nil {
				structLevel.ReportError(reflect.ValueOf(nat.InternalIP),
					"IPNATs", "", reason("invalid InternalIP CIDR"), "")
			}
			// Check each NAT to ensure it is within the configured networks.  If any
			// are not then exit without further checks.
			valid = false
			for _, cidr := range w.IPNetworks {
				_, nw, err := cnet.ParseCIDROrIP(cidr)
				if err != nil {
					structLevel.ReportError(reflect.ValueOf(cidr),
						"IPNetworks", "", reason("invalid CIDR"), "")
				}

				if nw.Contains(natCidr.IP) {
					valid = true
					break
				}
			}
			if !valid {
				break
			}
		}

		if !valid {
			structLevel.ReportError(reflect.ValueOf(w.IPNATs),
				"IPNATs", "", reason("NAT is not in the endpoint networks"), "")
		}
	}
}

func validateHostEndpointSpec(structLevel validator.StructLevel) {
	h := structLevel.Current().Interface().(api.HostEndpointSpec)

	// A host endpoint must have an interface name and/or some expected IPs specified.
	if h.InterfaceName == "" && len(h.ExpectedIPs) == 0 {
		structLevel.ReportError(reflect.ValueOf(h.InterfaceName),
			"InterfaceName", "", reason("no interface or expected IPs have been specified"), "")
	}
	// A host endpoint must have a nodename specified.
	if h.Node == "" {
		structLevel.ReportError(reflect.ValueOf(h.Node),
			"InterfaceName", "", reason("no node has been specified"), "")
	}
}

func validateRemoteClusterConfigSpec(structLevel validator.StructLevel) {
	h := structLevel.Current().Interface().(api.RemoteClusterConfigurationSpec)

	// An etcdv3 remote cluster may also have kubernetes datastore configuration for the federation
	// controller.  However, a kubernetes datastore should not have etcdv3 configuration specified.
	if h.DatastoreType == "kubernetes" {
		if len(h.EtcdEndpoints) != 0 {
			structLevel.ReportError(reflect.ValueOf(h.EtcdEndpoints),
				"EtcdEndpoints", "", reason("EtcdEndpoints can't be specified if the datastore type is 'kubernetes'"), "")
		}
		if len(h.EtcdCACertFile) != 0 {
			structLevel.ReportError(reflect.ValueOf(h.EtcdCACertFile),
				"EtcdCACertFile", "", reason("EtcdCACertFile can't be specified if the datastore type is 'kubernetes'"), "")
		}
		if len(h.EtcdCertFile) != 0 {
			structLevel.ReportError(reflect.ValueOf(h.EtcdCertFile),
				"EtcdCertFile", "", reason("EtcdCertFile can't be specified if the datastore type is 'kubernetes'"), "")
		}
		if len(h.EtcdKeyFile) != 0 {
			structLevel.ReportError(reflect.ValueOf(h.EtcdKeyFile),
				"EtcdKeyFile", "", reason("EtcdKeyFile can't be specified if the datastore type is 'kubernetes'"), "")
		}
		if len(h.EtcdPassword) != 0 {
			structLevel.ReportError(reflect.ValueOf(h.EtcdPassword),
				"EtcdPassword", "", reason("EtcdPassword can't be specified if the datastore type is 'kubernetes'"), "")
		}
		if len(h.EtcdPassword) != 0 {
			structLevel.ReportError(reflect.ValueOf(h.EtcdPassword),
				"EtcdPassword", "", reason("EtcdPassword can't be specified if the datastore type is 'kubernetes'"), "")
		}
	}
}

func validateIPPoolSpec(structLevel validator.StructLevel) {
	pool := structLevel.Current().Interface().(api.IPPoolSpec)

	// Spec.CIDR field must not be empty.
	if pool.CIDR == "" {
		structLevel.ReportError(reflect.ValueOf(pool.CIDR),
			"IPpool.CIDR", "", reason("IPPool CIDR must be specified"), "")
	}

	// Make sure the CIDR is parsable.
	ipAddr, cidr, err := cnet.ParseCIDROrIP(pool.CIDR)
	if err != nil {
		structLevel.ReportError(reflect.ValueOf(pool.CIDR),
			"IPpool.CIDR", "", reason("IPPool CIDR must be a valid subnet"), "")
		return
	}

	// Normalize the CIDR before persisting.
	pool.CIDR = cidr.String()

	// IPIP cannot be enabled for IPv6.
	if cidr.Version() == 6 && pool.IPIPMode != api.IPIPModeNever {
		structLevel.ReportError(reflect.ValueOf(pool.IPIPMode),
			"IPpool.IPIPMode", "", reason("IPIPMode other than 'Never' is not supported on an IPv6 IP pool"), "")
	}

	// VXLAN cannot be enabled for IPv6.
	if cidr.Version() == 6 && pool.VXLANMode != api.VXLANModeNever {
		structLevel.ReportError(reflect.ValueOf(pool.VXLANMode),
			"IPpool.VXLANMode", "", reason("VXLANMode other than 'Never' is not supported on an IPv6 IP pool"), "")
	}

	// Cannot have both VXLAN and IPIP on the same IP pool.
	if (pool.IPIPMode == api.IPIPModeAlways || pool.IPIPMode == api.IPIPModeCrossSubnet) && pool.VXLANMode == api.VXLANModeAlways {
		structLevel.ReportError(reflect.ValueOf(pool.IPIPMode),
			"IPpool.IPIPMode", "", reason("IPIPMode and VXLANMode cannot both be enabled on the same IP pool"), "")
	}

	// Default the blockSize
	if pool.BlockSize == 0 {
		if ipAddr.Version() == 4 {
			pool.BlockSize = 26
		} else {
			pool.BlockSize = 122
		}
	}

	// The Calico IPAM places restrictions on the minimum IP pool size.  If
	// the ippool is enabled, check that the pool is at least the minimum size.
	if !pool.Disabled {
		ones, _ := cidr.Mask.Size()
		log.Debugf("Pool CIDR: %s, mask: %d, blockSize: %d", cidr.String(), ones, pool.BlockSize)
		if ones > pool.BlockSize {
			structLevel.ReportError(reflect.ValueOf(pool.CIDR),
				"IPpool.CIDR", "", reason("IP pool size is too small for use with Calico IPAM. It must be equal to or greater than the block size."), "")
		}
	}

	// The Calico CIDR should be strictly masked
	log.Debugf("IPPool CIDR: %s, Masked IP: %d", pool.CIDR, cidr.IP)
	if cidr.IP.String() != ipAddr.String() {
		structLevel.ReportError(reflect.ValueOf(pool.CIDR),
			"IPpool.CIDR", "", reason(poolUnstictCIDR), "")
	}

	// IPv4 link local subnet.
	ipv4LinkLocalNet := net.IPNet{
		IP:   net.ParseIP("169.254.0.0"),
		Mask: net.CIDRMask(16, 32),
	}
	// IPv6 link local subnet.
	ipv6LinkLocalNet := net.IPNet{
		IP:   net.ParseIP("fe80::"),
		Mask: net.CIDRMask(10, 128),
	}

	// IP Pool CIDR cannot overlap with IPv4 or IPv6 link local address range.
	if cidr.Version() == 4 && cidr.IsNetOverlap(ipv4LinkLocalNet) {
		structLevel.ReportError(reflect.ValueOf(pool.CIDR),
			"IPpool.CIDR", "", reason(overlapsV4LinkLocal), "")
	}

	if cidr.Version() == 6 && cidr.IsNetOverlap(ipv6LinkLocalNet) {
		structLevel.ReportError(reflect.ValueOf(pool.CIDR),
			"IPpool.CIDR", "", reason(overlapsV6LinkLocal), "")
	}
}

func validateICMPFields(structLevel validator.StructLevel) {
	icmp := structLevel.Current().Interface().(api.ICMPFields)

	// Due to Kernel limitations, ICMP code must always be specified with a type.
	if icmp.Code != nil && icmp.Type == nil {
		structLevel.ReportError(reflect.ValueOf(icmp.Code),
			"Code", "", reason("ICMP code specified without an ICMP type"), "")
	}
}

func validateRule(structLevel validator.StructLevel) {
	rule := structLevel.Current().Interface().(api.Rule)

	// If the protocol is neither tcp (6) nor udp (17) check that the port values have not
	// been specified.
	if rule.Protocol == nil || !rule.Protocol.SupportsPorts() {
		if len(rule.Source.Ports) > 0 {
			structLevel.ReportError(reflect.ValueOf(rule.Source.Ports),
				"Source.Ports", "", reason(protocolPortsMsg), "")
		}
		if len(rule.Source.NotPorts) > 0 {
			structLevel.ReportError(reflect.ValueOf(rule.Source.NotPorts),
				"Source.NotPorts", "", reason(protocolPortsMsg), "")
		}

		if len(rule.Destination.Ports) > 0 {
			structLevel.ReportError(reflect.ValueOf(rule.Destination.Ports),
				"Destination.Ports", "", reason(protocolPortsMsg), "")
		}
		if len(rule.Destination.NotPorts) > 0 {
			structLevel.ReportError(reflect.ValueOf(rule.Destination.NotPorts),
				"Destination.NotPorts", "", reason(protocolPortsMsg), "")
		}
	}

	// Check that HTTP must not use non-TCP protocols
	if rule.HTTP != nil && rule.Protocol != nil {
		tcp := numorstring.ProtocolFromString("TCP")
		if *rule.Protocol != tcp {
			structLevel.ReportError(reflect.ValueOf(rule.Protocol), "Protocol", "", reason(protocolAndHTTPMsg), "")
		}
	}

	icmp := numorstring.ProtocolFromString("ICMP")
	icmpv6 := numorstring.ProtocolFromString("ICMPv6")
	if rule.ICMP != nil && (rule.Protocol == nil || (*rule.Protocol != icmp && *rule.Protocol != icmpv6)) {
		structLevel.ReportError(reflect.ValueOf(rule.ICMP), "ICMP", "", reason(protocolIcmpMsg), "")
	}

	// Check that the IPVersion of the protocol matches the IPVersion of the ICMP protocol.
	if (rule.Protocol != nil && *rule.Protocol == icmp) || (rule.NotProtocol != nil && *rule.NotProtocol == icmp) {
		if rule.IPVersion != nil && *rule.IPVersion != 4 {
			structLevel.ReportError(reflect.ValueOf(rule.ICMP), "IPVersion", "", reason("must set ipversion to '4' with protocol icmp"), "")
		}
	}
	if (rule.Protocol != nil && *rule.Protocol == icmpv6) || (rule.NotProtocol != nil && *rule.NotProtocol == icmpv6) {
		if rule.IPVersion != nil && *rule.IPVersion != 6 {
			structLevel.ReportError(reflect.ValueOf(rule.ICMP), "IPVersion", "", reason("must set ipversion to '6' with protocol icmpv6"), "")
		}
	}

	var seenV4, seenV6 bool

	scanNets := func(nets []string, fieldName string) {
		var v4, v6 bool
		for _, n := range nets {
			_, cidr, err := cnet.ParseCIDR(n)
			if err != nil {
				structLevel.ReportError(reflect.ValueOf(n), fieldName,
					"", reason("invalid CIDR"), "")
			} else {
				v4 = v4 || cidr.Version() == 4
				v6 = v6 || cidr.Version() == 6
			}
		}
		if rule.IPVersion != nil && ((v4 && *rule.IPVersion != 4) || (v6 && *rule.IPVersion != 6)) {
			structLevel.ReportError(reflect.ValueOf(rule.Source.Nets), fieldName,
				"", reason("rule IP version doesn't match CIDR version"), "")
		}
		if v4 && seenV6 || v6 && seenV4 || v4 && v6 {
			// This field makes the rule inconsistent.
			structLevel.ReportError(reflect.ValueOf(nets), fieldName,
				"", reason("rule contains both IPv4 and IPv6 CIDRs"), "")
		}
		seenV4 = seenV4 || v4
		seenV6 = seenV6 || v6
	}

	scanNets(rule.Source.Nets, "Source.Nets")
	scanNets(rule.Source.NotNets, "Source.NotNets")
	scanNets(rule.Destination.Nets, "Destination.Nets")
	scanNets(rule.Destination.NotNets, "Destination.NotNets")

	usesALP, alpValue, alpField := ruleUsesAppLayerPolicy(&rule)
	if rule.Action != api.Allow && usesALP {
		structLevel.ReportError(alpValue, alpField,
			"", reason("only valid for Allow rules"), "")
	}

	if len(rule.Source.Domains) != 0 {
		structLevel.ReportError(reflect.ValueOf(rule.Source.Domains), "Source.Domains",
			"", reason("Domains can only be specified in the destination of an egress Allow rule"), "")
	}

	if len(rule.Destination.Domains) != 0 {
		if rule.Action != api.Allow {
			structLevel.ReportError(reflect.ValueOf(rule.Destination.Domains), "Destination.Domains",
				"", reason("only valid for Allow rules"), "")
		}
		if len(rule.Destination.Nets) != 0 {
			structLevel.ReportError(reflect.ValueOf(rule.Destination.Nets), "Destination.Nets",
				"", reason("must be left empty when Destination.Domains is specified"), "")
		}
		if rule.Destination.Selector != "" {
			structLevel.ReportError(reflect.ValueOf(rule.Destination.Selector), "Destination.Selector",
				"", reason("must be left empty when Destination.Domains is specified"), "")
		}
	}
}

func validateNodeSpec(structLevel validator.StructLevel) {
	ns := structLevel.Current().Interface().(api.NodeSpec)

	if ns.BGP != nil {
		if reflect.DeepEqual(*ns.BGP, api.NodeBGPSpec{}) {
			structLevel.ReportError(reflect.ValueOf(ns.BGP), "BGP", "",
				reason("Spec.BGP should not be empty"), "")
		}
	}
}

func validateBGPPeerSpec(structLevel validator.StructLevel) {
	ps := structLevel.Current().Interface().(api.BGPPeerSpec)

	if ps.Node != "" && ps.NodeSelector != "" {
		structLevel.ReportError(reflect.ValueOf(ps.Node), "Node", "",
			reason("Node field must be empty when NodeSelector is specified"), "")
	}
	if ps.PeerIP != "" && ps.PeerSelector != "" {
		structLevel.ReportError(reflect.ValueOf(ps.PeerIP), "PeerIP", "",
			reason("PeerIP field must be empty when PeerSelector is specified"), "")
	}
	if uint32(ps.ASNumber) != 0 && ps.PeerSelector != "" {
		structLevel.ReportError(reflect.ValueOf(ps.ASNumber), "ASNumber", "",
			reason("ASNumber field must be empty when PeerSelector is specified"), "")
	}
}

func validateEndpointPort(structLevel validator.StructLevel) {
	port := structLevel.Current().Interface().(api.EndpointPort)

	if port.Protocol.String() != "TCP" && port.Protocol.String() != "UDP" {
		structLevel.ReportError(
			reflect.ValueOf(port.Protocol),
			"EndpointPort.Protocol",
			"",
			reason("EndpointPort protocol must be 'TCP' or 'UDP'."),
			"",
		)
	}
}

func validateProtoPort(structLevel validator.StructLevel) {
	m := structLevel.Current().Interface().(api.ProtoPort)

	if m.Protocol != "TCP" && m.Protocol != "UDP" {
		structLevel.ReportError(
			reflect.ValueOf(m.Protocol),
			"ProtoPort.Protocol",
			"",
			reason("protocol must be 'TCP' or 'UDP'."),
			"",
		)
	}
}

func validateObjectMeta(structLevel validator.StructLevel) {
	om := structLevel.Current().Interface().(metav1.ObjectMeta)

	// Check the name is within the max length.
	if len(om.Name) > k8svalidation.DNS1123SubdomainMaxLength {
		structLevel.ReportError(
			reflect.ValueOf(om.Name),
			"Metadata.Name",
			"",
			reason(fmt.Sprintf("name is too long by %d bytes", len(om.Name)-k8svalidation.DNS1123SubdomainMaxLength)),
			"",
		)
	}

	// Uses the k8s DN1123 subdomain format for most resource names.
	matched := nameRegex.MatchString(om.Name)
	if !matched {
		structLevel.ReportError(
			reflect.ValueOf(om.Name),
			"Metadata.Name",
			"",
			reason("name must consist of lower case alphanumeric characters, '-' or '.' (regex: "+nameSubdomainFmt+")"),
			"",
		)
	}

	validateObjectMetaAnnotations(structLevel, om.Annotations)
	validateObjectMetaLabels(structLevel, om.Labels)
}

func validateTier(structLevel validator.StructLevel) {
	tier := structLevel.Current().Interface().(api.Tier)

	// Check the name is within the max length.
	// Tier names are dependent on the label max length since policy lookup by tier in KDD requires the name to fit in a label.
	if len(tier.Name) > k8svalidation.DNS1123LabelMaxLength {
		structLevel.ReportError(
			reflect.ValueOf(tier.Name),
			"Metadata.Name",
			"",
			reason(fmt.Sprintf("name is too long by %d bytes", len(tier.Name)-k8svalidation.DNS1123LabelMaxLength)),
			"",
		)
	}

	// Tiers must have simple (no dot) names, since they appear as sub-components of other names.
	matched := tierNameRegex.MatchString(tier.Name)
	if !matched {
		structLevel.ReportError(
			reflect.ValueOf(tier.Name),
			"Metadata.Name",
			"",
			reason("name must consist of lower case alphanumeric characters or '-' (regex: "+nameLabelFmt+")"),
			"",
		)
	}

	validateObjectMetaAnnotations(structLevel, tier.Annotations)
	validateObjectMetaLabels(structLevel, tier.Labels)
}

func validateNetworkPolicy(structLevel validator.StructLevel) {
	np := structLevel.Current().Interface().(api.NetworkPolicy)
	spec := np.Spec

	// Check (and disallow) any repeats in Types field.
	mp := map[api.PolicyType]bool{}
	for _, t := range spec.Types {
		if _, exists := mp[t]; exists {
			structLevel.ReportError(reflect.ValueOf(spec.Types),
				"NetworkPolicySpec.Types", "", reason("'"+string(t)+"' type specified more than once"), "")
		} else {
			mp[t] = true
		}
	}

	// Check the name is within the max length.
	if len(np.Name) > k8svalidation.DNS1123SubdomainMaxLength {
		structLevel.ReportError(
			reflect.ValueOf(np.Name),
			"Metadata.Name",
			"",
			reason(fmt.Sprintf("name is too long by %d bytes", len(np.Name)-k8svalidation.DNS1123SubdomainMaxLength)),
			"",
		)
	}

	// Uses the k8s DN1123 label format for policy names (plus knp.default prefixed k8s policies).
	matched := networkPolicyNameRegex.MatchString(np.Name)
	if !matched {
		structLevel.ReportError(
			reflect.ValueOf(np.Name),
			"Metadata.Name",
			"",
			reason("name must consist of lower case alphanumeric characters or '-' (regex: "+nameLabelFmt+")"),
			"",
		)
	}

	validateObjectMetaAnnotations(structLevel, np.Annotations)
	validateObjectMetaLabels(structLevel, np.Labels)

	// Check (and disallow) rules with application layer policy for egress rules.
	if len(spec.Egress) > 0 {
		for _, r := range spec.Egress {
			useALP, v, f := ruleUsesAppLayerPolicy(&r)
			if useALP {
				structLevel.ReportError(v, f, "", reason("not allowed in egress rule"), "")
			}
		}
	}
}

func validateNetworkSet(structLevel validator.StructLevel) {
	ns := structLevel.Current().Interface().(api.NetworkSet)
	for k := range ns.GetLabels() {
		if k == "projectcalico.org/namespace" {
			// The namespace label should only be used when mapping the real namespace through
			// to the v1 datamodel.  It shouldn't appear in the v3 datamodel.
			structLevel.ReportError(
				reflect.ValueOf(k),
				"Metadata.Labels (label)",
				"",
				reason("projectcalico.org/namespace is not a valid label name"),
				"",
			)
		}
	}
}

func validateGlobalNetworkSet(structLevel validator.StructLevel) {
	gns := structLevel.Current().Interface().(api.GlobalNetworkSet)
	for k := range gns.GetLabels() {
		if k == "projectcalico.org/namespace" {
			// The namespace label should only be used when mapping the real namespace through
			// to the v1 datamodel.  It shouldn't appear in the v3 datamodel.
			structLevel.ReportError(
				reflect.ValueOf(k),
				"Metadata.Labels (label)",
				"",
				reason("projectcalico.org/namespace is not a valid label name"),
				"",
			)
		}
	}
}

func validateGlobalNetworkPolicy(structLevel validator.StructLevel) {
	gnp := structLevel.Current().Interface().(api.GlobalNetworkPolicy)
	spec := gnp.Spec

	// Check the name is within the max length.
	if len(gnp.Name) > k8svalidation.DNS1123SubdomainMaxLength {
		structLevel.ReportError(
			reflect.ValueOf(gnp.Name),
			"Metadata.Name",
			"",
			reason(fmt.Sprintf("name is too long by %d bytes", len(gnp.Name)-k8svalidation.DNS1123SubdomainMaxLength)),
			"",
		)
	}

	// Uses the k8s DN1123 label format for policy names.
	matched := globalNetworkPolicyNameRegex.MatchString(gnp.Name)
	if !matched {
		structLevel.ReportError(
			reflect.ValueOf(gnp.Name),
			"Metadata.Name",
			"",
			reason("name must consist of lower case alphanumeric characters or '-' (regex: "+nameLabelFmt+")"),
			"",
		)
	}

	validateObjectMetaAnnotations(structLevel, gnp.Annotations)
	validateObjectMetaLabels(structLevel, gnp.Labels)

	if spec.DoNotTrack && spec.PreDNAT {
		structLevel.ReportError(reflect.ValueOf(spec.PreDNAT),
			"PolicySpec.PreDNAT", "", reason("PreDNAT and DoNotTrack cannot both be true, for a given PolicySpec"), "")
	}

	if spec.PreDNAT && len(spec.Egress) > 0 {
		structLevel.ReportError(reflect.ValueOf(spec.Egress),
			"PolicySpec.Egress", "", reason("PreDNAT PolicySpec cannot have any Egress rules"), "")
	}

	if spec.PreDNAT && len(spec.Types) > 0 {
		for _, t := range spec.Types {
			if t == api.PolicyTypeEgress {
				structLevel.ReportError(reflect.ValueOf(spec.Types),
					"PolicySpec.Types", "", reason("PreDNAT PolicySpec cannot have 'egress' Type"), "")
			}
		}
	}

	if !spec.ApplyOnForward && (spec.DoNotTrack || spec.PreDNAT) {
		structLevel.ReportError(reflect.ValueOf(spec.ApplyOnForward),
			"PolicySpec.ApplyOnForward", "", reason("ApplyOnForward must be true if either PreDNAT or DoNotTrack is true, for a given PolicySpec"), "")
	}

	// Check (and disallow) any repeats in Types field.
	mp := map[api.PolicyType]bool{}
	for _, t := range spec.Types {
		if _, exists := mp[t]; exists {
			structLevel.ReportError(reflect.ValueOf(spec.Types),
				"GlobalNetworkPolicySpec.Types", "", reason("'"+string(t)+"' type specified more than once"), "")
		} else {
			mp[t] = true
		}
	}

	// Check (and disallow) rules with application layer policy for egress rules.
	if len(spec.Egress) > 0 {
		for _, r := range spec.Egress {
			useALP, v, f := ruleUsesAppLayerPolicy(&r)
			if useALP {
				structLevel.ReportError(v, f, "", reason("not allowed in egress rules"), "")
			}
		}
	}
}

func validatePull(structLevel validator.StructLevel) {
	p := structLevel.Current().Interface().(api.Pull)
	if p.Period == "" {
		// Allow empty, which means default.
		return
	}
	d, err := time.ParseDuration(p.Period)
	if err != nil {
		structLevel.ReportError(
			reflect.ValueOf(p.Period),
			"Period",
			"",
			reason("invalid duration string"),
			"")
		return
	}
	if d < api.MinPullPeriod {
		structLevel.ReportError(
			reflect.ValueOf(p.Period),
			"Period",
			"",
			reason("Period cannot be shorter than 5m"),
			"")
	}
	return
}

func validateHTTPHeader(structLevel validator.StructLevel) {
	h := structLevel.Current().Interface().(api.HTTPHeader)
	if h.Value != "" && h.ValueFrom != nil {
		structLevel.ReportError(
			reflect.ValueOf(h.Value),
			"Value",
			"",
			reason("Value cannot be used when ValueFrom is used"),
			"")
	}
}

func validateConfigMapKeyRef(structLevel validator.StructLevel) {
	c := structLevel.Current().Interface().(k8sv1.ConfigMapKeySelector)
	for _, errStr := range k8svalidation.IsQualifiedName(c.Name) {
		structLevel.ReportError(
			reflect.ValueOf(c.Name),
			"ConfigMapKeyRef.Name",
			"",
			reason(errStr),
			"",
		)
	}
	for _, errStr := range k8svalidation.IsConfigMapKey(c.Key) {
		structLevel.ReportError(
			reflect.ValueOf(c.Name),
			"ConfigMapKeyRef.Key",
			"",
			reason(errStr),
			"",
		)
	}
}

func validateSecretKeyRef(structLevel validator.StructLevel) {
	c := structLevel.Current().Interface().(k8sv1.SecretKeySelector)
	for _, errStr := range k8svalidation.IsQualifiedName(c.Name) {
		structLevel.ReportError(
			reflect.ValueOf(c.Name),
			"SecretKeyRef.Name",
			"",
			reason(errStr),
			"",
		)
	}
	for _, errStr := range k8svalidation.IsConfigMapKey(c.Key) {
		structLevel.ReportError(
			reflect.ValueOf(c.Name),
			"SecretKeyRef.Key",
			"",
			reason(errStr),
			"",
		)
	}
}

func validateReportTemplate(structLevel validator.StructLevel) {
	rt := structLevel.Current().Interface().(api.ReportTemplate)
	tmpl := rt.Template

	if tmpl != "" {
		// Validate template is ok using sensible data.
		_, err := compliance.RenderTemplate(tmpl, &compliance.ReportDataSample)
		if err != nil {
			structLevel.ReportError(
				reflect.ValueOf(rt.Template),
				"Template",
				"template",
				reason("Invalid template defined in: "+rt.Name),
				"",
			)

			// No point in doing additional checks if the template doesn't validate with sensible data.
			return
		}

		// Run past nil pointer data to see if the template is valid.
		for i := range compliance.ReportDataNilEntries {
			_, err = compliance.RenderTemplate(tmpl, &compliance.ReportDataNilEntries[i])
			if err != nil {
				structLevel.ReportError(
					reflect.ValueOf(rt.Name),
					"Template",
					"template",
					reason("Template does not handle nil pointer in reportData field: "+
						compliance.ReportDataNilEntries[i].ReportName),
					"",
				)
			}
		}
	}
}

func validateGlobalReportType(structLevel validator.StructLevel) {
	grt := structLevel.Current().Interface().(api.GlobalReportType)
	spec := grt.Spec

	// Validate unique name across templates.
	tmplNames := map[string]bool{spec.UISummaryTemplate.Name: true}
	for i, t := range spec.DownloadTemplates {
		if _, exists := tmplNames[t.Name]; exists {
			structLevel.ReportError(reflect.ValueOf(t.Name),
				fmt.Sprintf("Spec.DownloadTemplates[%d].Name", i), "", reason("template name '"+t.Name+"' is already in use."), "")
		}
	}
}

func validateReportSpec(structLevel validator.StructLevel) {
	spec := structLevel.Current().Interface().(api.ReportSpec)

	if spec.Schedule == "" {
		return
	}

	// Check that the cron tab parses ok.
	s, err := cron.ParseStandard(spec.Schedule)
	if err != nil {
		structLevel.ReportError(reflect.ValueOf(spec.Schedule),
			"Spec.Schedule", "", reason(fmt.Sprintf("schedule is not valid: %v", err)), "")
		return
	}

	// Check that there are at most 2 schedules per hour.
	if ss, ok := s.(*cron.SpecSchedule); ok {
		if bits.OnesCount64(ss.Minute&lower60Bits) > maxCRONSchedulesPerHour {
			structLevel.ReportError(reflect.ValueOf(spec.Schedule),
				"Spec.Schedule", "", reason(errorTooManySchedules), "")
		}
	}
}

func validateObjectMetaAnnotations(structLevel validator.StructLevel, annotations map[string]string) {
	var totalSize int64
	for k, v := range annotations {
		for _, errStr := range k8svalidation.IsQualifiedName(strings.ToLower(k)) {
			structLevel.ReportError(
				reflect.ValueOf(k),
				"Metadata.Annotations (key)",
				"",
				reason(errStr),
				"",
			)
		}
		totalSize += (int64)(len(k)) + (int64)(len(v))
	}

	if totalSize > (int64)(totalAnnotationSizeLimitB) {
		structLevel.ReportError(
			reflect.ValueOf(annotations),
			"Metadata.Annotations (key)",
			"",
			reason(fmt.Sprintf("total size of annotations is too large by %d bytes", totalSize-totalAnnotationSizeLimitB)),
			"",
		)
	}
}

func validateObjectMetaLabels(structLevel validator.StructLevel, labels map[string]string) {
	for k, v := range labels {
		for _, errStr := range k8svalidation.IsQualifiedName(k) {
			structLevel.ReportError(
				reflect.ValueOf(k),
				"Metadata.Labels (label)",
				"",
				reason(errStr),
				"",
			)
		}
		for _, errStr := range k8svalidation.IsValidLabelValue(v) {
			structLevel.ReportError(
				reflect.ValueOf(v),
				"Metadata.Labels (value)",
				"",
				reason(errStr),
				"",
			)
		}
	}
}

// ruleUsesAppLayerPolicy checks if a rule uses application layer policy, and
// if it does, returns true and the type of application layer clause. If it does
// not it returns false and the empty string.
func ruleUsesAppLayerPolicy(rule *api.Rule) (bool, reflect.Value, string) {
	if rule.HTTP != nil {
		return true, reflect.ValueOf(rule.HTTP), "HTTP"
	}
	return false, reflect.Value{}, ""
}<|MERGE_RESOLUTION|>--- conflicted
+++ resolved
@@ -167,12 +167,8 @@
 	registerFieldValidator("mustBeNil", validateMustBeNil)
 	registerFieldValidator("mustBeFalse", validateMustBeFalse)
 	registerFieldValidator("ifaceFilter", validateIfaceFilter)
-<<<<<<< HEAD
 	registerFieldValidator("cloudWatchAggregationKind", validateCloudWatchAggregationKind)
 	registerFieldValidator("cloudWatchRetentionDays", validateCloudWatchRetentionDays)
-
-=======
->>>>>>> 7fc89b7c
 	registerFieldValidator("mac", validateMAC)
 
 	// Register network validators (i.e. validating a correctly masked CIDR).  Also
@@ -684,20 +680,20 @@
 		}
 	}
 
-<<<<<<< HEAD
 	// Validate that the WindowsNetworkName is a valid regex.
 	if c.WindowsNetworkName != nil {
 		_, err := regexp.Compile(*c.WindowsNetworkName)
 		if err != nil {
 			structLevel.ReportError(reflect.ValueOf(*c.WindowsNetworkName),
 				"WindowsNetworkName", "", reason("must be a valid regular expression"), "")
-=======
+		}
+	}
+
 	if c.NATOutgoingAddress != "" {
 		parsedAddress := cnet.ParseIP(c.NATOutgoingAddress)
 		if parsedAddress == nil || parsedAddress.Version() != 4 {
 			structLevel.ReportError(reflect.ValueOf(c.NATOutgoingAddress),
 				"NATOutgoingAddress", "", reason("is not a valid IP address"), "")
->>>>>>> 7fc89b7c
 		}
 	}
 }
