--- conflicted
+++ resolved
@@ -60,14 +60,9 @@
 	containerIDRegex = regexp.MustCompile("^" + containerIDFmt + "$")
 
 	// NetworkPolicy names must either be a simple DNS1123 label format (nameLabelFmt), or
-<<<<<<< HEAD
 	// nameLabelFmt.nameLabelFmt (with a single dot), or
-	// must be the standard name format (nameRegex) prefixed with "knp.default".
-	networkPolicyNameRegex = regexp.MustCompile("^((" + nameLabelFmt + ")(\\." + nameLabelFmt + ")?|(knp\\.default\\.(" + nameSubdomainFmt + ")))$")
-=======
 	// must be the standard name format (nameRegex) prefixed with "knp.default" or "ossg.default".
-	networkPolicyNameRegex = regexp.MustCompile("^((" + nameLabelFmt + ")|((?:knp|ossg)\\.default\\.(" + nameSubdomainFmt + ")))$")
->>>>>>> e9358d76
+	networkPolicyNameRegex = regexp.MustCompile("^((" + nameLabelFmt + ")(\\." + nameLabelFmt + ")?|((?:knp|ossg)\\.default\\.(" + nameSubdomainFmt + ")))$")
 
 	// GlobalNetworkPolicy names must be a simple DNS1123 label format (nameLabelFmt) or
 	// have a single dot.
