// Copyright (c) 2016-2021 Tigera, Inc. All rights reserved.

// Licensed under the Apache License, Version 2.0 (the "License");
// you may not use this file except in compliance with the License.
// You may obtain a copy of the License at
//
//     http://www.apache.org/licenses/LICENSE-2.0
//
// Unless required by applicable law or agreed to in writing, software
// distributed under the License is distributed on an "AS IS" BASIS,
// WITHOUT WARRANTIES OR CONDITIONS OF ANY KIND, either express or implied.
// See the License for the specific language governing permissions and
// limitations under the License.

package v3_test

import (
	"time"

	. "github.com/onsi/ginkgo"
	. "github.com/onsi/ginkgo/extensions/table"
	. "github.com/onsi/gomega"
	k8sv1 "k8s.io/api/core/v1"
	v1 "k8s.io/apimachinery/pkg/apis/meta/v1"

	api "github.com/tigera/api/pkg/apis/projectcalico/v3"
	"github.com/tigera/api/pkg/lib/numorstring"

	libapiv3 "github.com/projectcalico/libcalico-go/lib/apis/v3"
	"github.com/projectcalico/libcalico-go/lib/backend/encap"
	v3 "github.com/projectcalico/libcalico-go/lib/validator/v3"
)

func intptr(num int) *int {
	return &num
}

func init() {
	// We need some pointers to ints, so just define as values here.
	var Vneg1 = -1
	var V0 = 0
	var V4 = 4
	var V6 = 6
	var V128 = 128
	var V254 = 254
	var V255 = 255
	var V256 = 256
	var Vxffff = 0xffff
	var Vx10000 = 0x10000
	var Vxffffffff = 0xffffffff
	var Vx100000000 = 0x100000000

	// Set up some values we use in various tests.
	ipv4_1 := "1.2.3.4"
	ipv4_2 := "100.200.0.0"
	ipv6_1 := "aabb:aabb::ffff"
	ipv6_2 := "aabb::abcd"
	netv4_1 := "1.2.3.4/32"
	netv4_2 := "1.2.0.0/32"
	netv4_3 := "1.2.3.0/26"
	netv4_4 := "1.0.0.0/10"
	netv4_5 := "1.2.3.0/27"
	netv6_1 := "aabb:aabb::ffff/128"
	netv6_2 := "aabb:aabb::/128"
	netv6_3 := "aabb:aabb::0000/122"
	netv6_4 := "aa00:0000::0000/10"

	bad_ipv4_1 := "999.999.999.999"
	bad_ipv6_1 := "xyz:::"

	protoTCP := numorstring.ProtocolFromString("TCP")
	protoUDP := numorstring.ProtocolFromString("UDP")
	protoSCTP := numorstring.ProtocolFromString("SCTP")
	protoNumeric := numorstring.ProtocolFromInt(123)

	as61234, _ := numorstring.ASNumberFromString("61234")

	validRulePriority := 12345
	invalidRulePriority := 99999
	validWireguardPortOrRulePriority := 12345
	invalidWireguardPortOrRulePriority := 99999

	var awsCheckEnable, awsCheckDisable, awsCheckDoNothing,
		awsCheckbadVal, awsCheckenable api.AWSSrcDstCheckOption

	awsCheckEnable = api.AWSSrcDstCheckOptionEnable
	awsCheckDisable = api.AWSSrcDstCheckOptionDisable
	awsCheckDoNothing = api.AWSSrcDstCheckOptionDoNothing
	awsCheckbadVal = api.AWSSrcDstCheckOption("badVal")
	awsCheckenable = api.AWSSrcDstCheckOption("enable")

	// longLabelsValue is 63 and 64 chars long
	maxAnnotationsLength := 256 * (1 << 10)
	longValue := make([]byte, maxAnnotationsLength)
	for i := range longValue {
		longValue[i] = 'x'
	}
	value63 := string(longValue[:63])
	value64 := string(longValue[:64])

	// Max name length
	maxNameLength := 253

	// Flow and DNS log aggregation settings
	zero := 0
	one := 1
	two := 2
	minusOne := -1

	// L7 log aggregation settings
	includeL7HTTPHeaderInfo := "IncludeL7HTTPHeaderInfo"
	excludeL7HTTPHeaderInfo := "ExcludeL7HTTPHeaderInfo"
	includeL7HTTPMethod := "IncludeL7HTTPMethod"
	excludeL7HTTPMethod := "ExcludeL7HTTPMethod"
	includeL7ServiceInfo := "IncludeL7ServiceInfo"
	excludeL7ServiceInfo := "ExcludeL7ServiceInfo"
	includeL7DestinationInfo := "IncludeL7DestinationInfo"
	excludeL7DestinationInfo := "ExcludeL7DestinationInfo"
	includeL7SourceInfo := "IncludeL7SourceInfo"
	excludeL7SourceInfo := "ExcludeL7SourceInfo"
	includeL7ResponseCode := "IncludeL7ResponseCode"
	excludeL7ResponseCode := "ExcludeL7ResponseCode"
	includeL7FullURL := "IncludeL7FullURL"
	trimURLQuery := "TrimURLQuery"
	trimURLQueryAndPath := "TrimURLQueryAndPath"
	excludeL7URL := "ExcludeL7URL"
	invalidL7 := "ExcludeL7"

	// Perform validation on error messages from validator
	DescribeTable("Validator errors",
		func(input interface{}, e string) {
			err := v3.Validate(input)
			Expect(err).NotTo(BeNil())
			Expect(err.Error()).To(Equal(e))
		},
		Entry("should reject Rule with invalid port (name + number)",
			api.Rule{
				Action:   "Allow",
				Protocol: protocolFromString("TCP"),
				Destination: api.EntityRule{
					NotPorts: []numorstring.Port{{
						MinPort: 0,
						MaxPort: 456,
					}},
				},
			}, "error with field Port = '0' (port range invalid, port number must be between 1 and 65535)"),
	)

	felixCfgWithDNSTrustedServers := func(dnsTrustedServers ...string) *api.FelixConfigurationSpec {
		return &api.FelixConfigurationSpec{DNSTrustedServers: &dnsTrustedServers}
	}

	// Perform basic validation of different fields and structures to test simple valid/invalid
	// scenarios.  This does not test precise error strings - but does cover a lot of the validation
	// code paths.
	DescribeTable("Validator",
		func(input interface{}, valid bool) {
			if valid {
				Expect(v3.Validate(input)).NotTo(HaveOccurred(),
					"expected value to be valid")
			} else {
				Expect(v3.Validate(input)).To(HaveOccurred(),
					"expected value to be invalid")
			}
		},

		// (API) Actions.
		Entry("should accept allow action", api.Rule{Action: "Allow"}, true),
		Entry("should accept deny action", api.Rule{Action: "Deny"}, true),
		Entry("should accept log action", api.Rule{Action: "Log"}, true),
		Entry("should accept pass action", api.Rule{Action: "Pass"}, true),
		Entry("should reject unknown action", api.Rule{Action: "unknown"}, false),
		Entry("should reject unknown action", api.Rule{Action: "allowfoo"}, false),
		Entry("should reject rule with no action", api.Rule{}, false),

		// (API model) EndpointPorts.
		Entry("should accept EndpointPort with tcp protocol", libapiv3.WorkloadEndpointPort{
			Name:     "a-valid-port",
			Protocol: protoTCP,
			Port:     1234,
		}, true),
		Entry("should accept EndpointPort with udp protocol", libapiv3.WorkloadEndpointPort{
			Name:     "a-valid-port",
			Protocol: protoUDP,
			Port:     1234,
		}, true),
		Entry("should accept EndpointPort with sctp protocol", libapiv3.WorkloadEndpointPort{
			Name:     "a-valid-port",
			Protocol: protoSCTP,
			Port:     1234,
		}, true),
		Entry("should reject EndpointPort with empty name", libapiv3.WorkloadEndpointPort{
			Name:     "",
			Protocol: protoUDP,
			Port:     1234,
		}, false),
		Entry("should reject EndpointPort with no protocol", libapiv3.WorkloadEndpointPort{
			Name: "a-valid-port",
			Port: 1234,
		}, false),
		Entry("should reject EndpointPort with numeric protocol", libapiv3.WorkloadEndpointPort{
			Name:     "a-valid-port",
			Protocol: protoNumeric,
			Port:     1234,
		}, false),
		Entry("should reject EndpointPort with no port", libapiv3.WorkloadEndpointPort{
			Name:     "a-valid-port",
			Protocol: protoTCP,
		}, false),

		// (API) WorkloadEndpointSpec.
		Entry("should accept WorkloadEndpointSpec with a port (m)",
			libapiv3.WorkloadEndpointSpec{
				InterfaceName: "eth0",
				Ports: []libapiv3.WorkloadEndpointPort{
					{
						Name:     "a-valid-port",
						Protocol: protoTCP,
						Port:     1234,
					},
				},
			},
			true,
		),
		Entry("should reject WorkloadEndpointSpec with an unnamed port and no host mapping (m)",
			libapiv3.WorkloadEndpointSpec{
				InterfaceName: "eth0",
				Ports: []libapiv3.WorkloadEndpointPort{
					{
						Protocol: protoTCP,
						Port:     1234,
					},
				},
			},
			false,
		),
		Entry("should accept WorkloadEndpointSpec with name-clashing ports (m)",
			libapiv3.WorkloadEndpointSpec{
				InterfaceName: "eth0",
				Ports: []libapiv3.WorkloadEndpointPort{
					{
						Name:     "a-valid-port",
						Protocol: protoTCP,
						Port:     1234,
					},
					{
						Name:     "a-valid-port",
						Protocol: protoUDP,
						Port:     5456,
					},
				},
			},
			true,
		),
		Entry("should accept WorkloadEndpointSpec with an unnamed port and a host port (m)",
			libapiv3.WorkloadEndpointSpec{
				InterfaceName: "eth0",
				Ports: []libapiv3.WorkloadEndpointPort{
					{
						Protocol: protoTCP,
						Port:     1234,
						HostPort: 2345,
					},
				},
			},
			true,
		),
		Entry("should reject WorkloadEndpointSpec with a port with an invalid host IP (m)",
			libapiv3.WorkloadEndpointSpec{
				InterfaceName: "eth0",
				Ports: []libapiv3.WorkloadEndpointPort{
					{
						Protocol: protoTCP,
						Port:     1234,
						HostPort: 2345,
						HostIP:   bad_ipv4_1,
					},
				},
			},
			false,
		),

		// (API) HostEndpointSpec.
		Entry("should accept HostEndpointSpec with a port (m)",
			api.HostEndpointSpec{
				InterfaceName: "eth0",
				Ports: []api.EndpointPort{
					{
						Name:     "a-valid-port",
						Protocol: protoTCP,
						Port:     1234,
					},
				},
				Node: "node01",
			},
			true,
		),
		Entry("should reject HostEndpointSpec with an unnamed port (m)",
			api.HostEndpointSpec{
				InterfaceName: "eth0",
				Ports: []api.EndpointPort{
					{
						Protocol: protoTCP,
						Port:     1234,
					},
				},
				Node: "node01",
			},
			false,
		),
		Entry("should reject HostEndpointSpec with a missing node",
			api.HostEndpointSpec{
				InterfaceName: "eth0",
				Ports: []api.EndpointPort{
					{
						Name:     "a-valid-port",
						Protocol: protoTCP,
						Port:     1234,
					},
				},
			},
			false,
		),
		Entry("should accept HostEndpointSpec with name-clashing ports (m)",
			api.HostEndpointSpec{
				InterfaceName: "eth0",
				Ports: []api.EndpointPort{
					{
						Name:     "a-valid-port",
						Protocol: protoTCP,
						Port:     1234,
					},
					{
						Name:     "a-valid-port",
						Protocol: protoUDP,
						Port:     5456,
					},
				},
				Node: "node01",
			},
			true,
		),
		Entry("should accept HostEndpointSpec with interfaceName *",
			api.HostEndpointSpec{
				InterfaceName: "*",
				Node:          "node01",
			},
			true,
		),

		Entry("should accept GlobalNetworkSetSpec with CIDRs and IPs",
			api.GlobalNetworkSetSpec{
				Nets: []string{
					"10.0.0.1",
					"11.0.0.0/8",
					"dead:beef::",
					"dead:beef::/96",
				},
			},
			true,
		),
		Entry("should reject GlobalNetworkSetSpec with bad CIDR",
			api.GlobalNetworkSetSpec{
				Nets: []string{
					"garbage",
				},
			},
			false,
		),
		Entry("should accept GlobalNetworkSet with labels",
			api.GlobalNetworkSet{
				ObjectMeta: v1.ObjectMeta{
					Name: "testset",
					Labels: map[string]string{
						"a": "b",
					},
				},
				Spec: api.GlobalNetworkSetSpec{
					Nets: []string{"10.0.0.1"},
				},
			},
			true,
		),
		Entry("should reject GlobalNetworkSet with reserved labels",
			api.GlobalNetworkSet{
				ObjectMeta: v1.ObjectMeta{
					Name: "testset",
					Labels: map[string]string{
						"projectcalico.org/namespace": "foo",
					},
				},
				Spec: api.GlobalNetworkSetSpec{
					Nets: []string{"10.0.0.1"},
				},
			},
			false,
		),
		Entry("should reject GlobalNetworkSet with bad name",
			api.GlobalNetworkSet{
				ObjectMeta: v1.ObjectMeta{
					Name: "test$set",
				},
				Spec: api.GlobalNetworkSetSpec{
					Nets: []string{"10.0.0.1"},
				},
			},
			false,
		),
		Entry("should accept GlobalNetworkSet with non-wild domain names",
			api.GlobalNetworkSet{
				ObjectMeta: v1.ObjectMeta{
					Name: "test",
				},
				Spec: api.GlobalNetworkSetSpec{
					AllowedEgressDomains: []string{"microsoft.com", "www.microsoft.com"},
				},
			},
			true,
		),
		Entry("should accept GlobalNetworkSet with uppercase domain names",
			api.GlobalNetworkSet{
				ObjectMeta: v1.ObjectMeta{
					Name: "test",
				},
				Spec: api.GlobalNetworkSetSpec{
					AllowedEgressDomains: []string{"MICROSOFT.COM", "WWW.MICROSOFT.COM"},
				},
			},
			true,
		),
		Entry("should accept GlobalNetworkSet with wildcard domain names",
			api.GlobalNetworkSet{
				ObjectMeta: v1.ObjectMeta{
					Name: "test",
				},
				Spec: api.GlobalNetworkSetSpec{
					AllowedEgressDomains: []string{"microsoft.*", "*.microsoft.com"},
				},
			},
			true,
		),
		Entry("should reject GlobalNetworkSet with invalid wildcard use",
			api.GlobalNetworkSet{
				ObjectMeta: v1.ObjectMeta{
					Name: "test",
				},
				Spec: api.GlobalNetworkSetSpec{
					AllowedEgressDomains: []string{"*example.com"},
				},
			},
			false,
		),
		Entry("should reject GlobalNetworkSet with multiple wildcards in a single name",
			api.GlobalNetworkSet{
				ObjectMeta: v1.ObjectMeta{
					Name: "test",
				},
				Spec: api.GlobalNetworkSetSpec{
					AllowedEgressDomains: []string{"www.*.*.uk"},
				},
			},
			false,
		),
		Entry("should reject GlobalNetworkSet with invalid char following valid wildcard",
			api.GlobalNetworkSet{
				ObjectMeta: v1.ObjectMeta{
					Name: "test",
				},
				Spec: api.GlobalNetworkSetSpec{
					AllowedEgressDomains: []string{"www.*._uk"},
				},
			},
			false,
		),
		Entry("should reject GlobalNetworkSet with invalid wildcard usage",
			api.GlobalNetworkSet{
				ObjectMeta: v1.ObjectMeta{
					Name: "test",
				},
				Spec: api.GlobalNetworkSetSpec{
					AllowedEgressDomains: []string{"www.*_uk"},
				},
			},
			false,
		),
		Entry("should accept NetworkSetSpec with CIDRs and IPs",
			api.NetworkSetSpec{
				Nets: []string{
					"10.0.0.1",
					"11.0.0.0/8",
					"dead:beef::",
					"dead:beef::/96",
				},
			},
			true,
		),
		Entry("should reject NetworkSetSpec with bad CIDR",
			api.NetworkSetSpec{
				Nets: []string{
					"garbage",
				},
			},
			false,
		),
		Entry("should accept NetworkSet with labels",
			api.NetworkSet{
				ObjectMeta: v1.ObjectMeta{
					Name: "testset",
					Labels: map[string]string{
						"a": "b",
					},
				},
				Spec: api.NetworkSetSpec{
					Nets: []string{"10.0.0.1"},
				},
			},
			true,
		),
		Entry("should reject NetworkSet with reserved labels",
			api.NetworkSet{
				ObjectMeta: v1.ObjectMeta{
					Name: "testset",
					Labels: map[string]string{
						"projectcalico.org/namespace": "foo",
					},
				},
				Spec: api.NetworkSetSpec{
					Nets: []string{"10.0.0.1"},
				},
			},
			false,
		),
		Entry("should reject NetworkSet with bad name",
			api.NetworkSet{
				ObjectMeta: v1.ObjectMeta{
					Name: "test$set",
				},
				Spec: api.NetworkSetSpec{
					Nets: []string{"10.0.0.1"},
				},
			},
			false,
		),
		Entry("should accept NetworkSet with non-wild domain names",
			api.NetworkSet{
				ObjectMeta: v1.ObjectMeta{
					Name: "test",
				},
				Spec: api.NetworkSetSpec{
					AllowedEgressDomains: []string{"microsoft.com", "www.microsoft.com"},
				},
			},
			true,
		),
		Entry("should accept NetworkSet with uppercase domain names",
			api.NetworkSet{
				ObjectMeta: v1.ObjectMeta{
					Name: "test",
				},
				Spec: api.NetworkSetSpec{
					AllowedEgressDomains: []string{"MICROSOFT.COM", "WWW.MICROSOFT.COM"},
				},
			},
			true,
		),
		Entry("should accept NetworkSet with wildcard domain names",
			api.NetworkSet{
				ObjectMeta: v1.ObjectMeta{
					Name: "test",
				},
				Spec: api.NetworkSetSpec{
					AllowedEgressDomains: []string{"microsoft.*", "*.microsoft.com"},
				},
			},
			true,
		),
		Entry("should reject NetworkSet with invalid wildcard use",
			api.NetworkSet{
				ObjectMeta: v1.ObjectMeta{
					Name: "test",
				},
				Spec: api.NetworkSetSpec{
					AllowedEgressDomains: []string{"*example.com"},
				},
			},
			false,
		),
		Entry("should reject NetworkSet with multiple wildcards in a single name",
			api.NetworkSet{
				ObjectMeta: v1.ObjectMeta{
					Name: "test",
				},
				Spec: api.NetworkSetSpec{
					AllowedEgressDomains: []string{"www.*.*.uk"},
				},
			},
			false,
		),
		Entry("should reject NetworkSet with invalid char following valid wildcard",
			api.NetworkSet{
				ObjectMeta: v1.ObjectMeta{
					Name: "test",
				},
				Spec: api.NetworkSetSpec{
					AllowedEgressDomains: []string{"www.*._uk"},
				},
			},
			false,
		),
		Entry("should reject NetworkSet with invalid wildcard usage",
			api.NetworkSet{
				ObjectMeta: v1.ObjectMeta{
					Name: "test",
				},
				Spec: api.NetworkSetSpec{
					AllowedEgressDomains: []string{"www.*_uk"},
				},
			},
			false,
		),

		Entry("should accept a valid BGP logging level: Info", api.BGPConfigurationSpec{LogSeverityScreen: "Info"}, true),
		Entry("should reject an invalid BGP logging level: info", api.BGPConfigurationSpec{LogSeverityScreen: "info"}, false),
		Entry("should reject an invalid BGP logging level: INFO", api.BGPConfigurationSpec{LogSeverityScreen: "INFO"}, false),
		Entry("should reject an invalid BGP logging level: invalidLvl", api.BGPConfigurationSpec{LogSeverityScreen: "invalidLvl"}, false),
		Entry("should accept a valid BGP clusterIPs: 1.2.3.4", api.BGPConfigurationSpec{ServiceClusterIPs: []api.ServiceClusterIPBlock{{CIDR: "1.2.3.4"}}}, true),
		Entry("should accept a valid BGP externalIPs: 8.8.8.8", api.BGPConfigurationSpec{ServiceExternalIPs: []api.ServiceExternalIPBlock{{CIDR: "8.8.8.8"}}}, true),
		Entry("should reject invalid BGP clusterIPs: x.x.x.x", api.BGPConfigurationSpec{ServiceClusterIPs: []api.ServiceClusterIPBlock{{CIDR: "x.x.x.x"}}}, false),
		Entry("should reject invalid BGP externalIPs: x.x.x.x", api.BGPConfigurationSpec{ServiceExternalIPs: []api.ServiceExternalIPBlock{{CIDR: "y.y.y.y"}}}, false),
		Entry("should accept valid IPv6 BGP clusterIP", api.BGPConfigurationSpec{ServiceClusterIPs: []api.ServiceClusterIPBlock{{CIDR: "fdf5:1234::102:304"}}}, true),
		Entry("should accept valid IPv6 BGP externalIP", api.BGPConfigurationSpec{ServiceExternalIPs: []api.ServiceExternalIPBlock{{CIDR: "fdf5:1234::808:808"}}}, true),

		// (API) IP version.
		Entry("should accept IP version 4", api.Rule{Action: "Allow", IPVersion: &V4}, true),
		Entry("should accept IP version 6", api.Rule{Action: "Allow", IPVersion: &V6}, true),
		Entry("should reject IP version 0", api.Rule{Action: "Allow", IPVersion: &V0}, false),

		// (API) ProtoPort.
		Entry("should accept ProtoPort.Protocol: UDP", api.ProtoPort{Protocol: "UDP", Port: 0}, true),
		Entry("should accept ProtoPort.Protocol: TCP", api.ProtoPort{Protocol: "TCP", Port: 20}, true),
		Entry("should accept ProtoPort.Protocol: SCTP", api.ProtoPort{Protocol: "SCTP", Port: 20}, true),
		Entry("should reject random ProtoPort.Protocol", api.ProtoPort{Protocol: "jolly-UDP", Port: 0}, false),

		// (API) Selectors.  Selectors themselves are thoroughly UT'd so only need to test simple
		// accept and reject cases here.
		Entry("should accept valid selector", api.EntityRule{Selector: "foo == \"bar\""}, true),
		Entry("should accept valid selector with 'has' and a '/'", api.EntityRule{Selector: "has(calico/k8s_ns)"}, true),
		Entry("should accept valid selector with 'has' and two '/'", api.EntityRule{Selector: "has(calico/k8s_ns/role)"}, true),
		Entry("should accept valid selector with 'has' and two '/' and '-.'", api.EntityRule{Selector: "has(calico/k8s_NS-.1/role)"}, true),
		Entry("should reject invalid selector", api.EntityRule{Selector: "thing=hello &"}, false),

		// (API) Labels and Annotations.
		Entry("should accept a valid labelsToApply", api.ProfileSpec{LabelsToApply: map[string]string{"project.calico.org/my-valid-label": value63}}, true),
		Entry("should reject an excessively long value in labelsToApply", api.ProfileSpec{LabelsToApply: map[string]string{"project.calico.org/my-valid-label": value64}}, false),
		Entry("should reject . at start of key in a labelsToApply", api.ProfileSpec{LabelsToApply: map[string]string{".mylabel": "value"}}, false),
		Entry("should reject ! in a labelsToApply", api.ProfileSpec{LabelsToApply: map[string]string{"my!nvalid-label": "value"}}, false),
		Entry("should reject $ in a labelsToApply", api.ProfileSpec{LabelsToApply: map[string]string{"my-invalid-label$": "value"}}, false),
		Entry("should accept valid labels in metadata",
			api.IPPool{
				ObjectMeta: v1.ObjectMeta{
					Name: "pool.name",
					Labels: map[string]string{
						"projectcalico.org/label": value63,
					},
				},
				Spec: api.IPPoolSpec{CIDR: netv4_3},
			}, true,
		),
		// 64 bytes for a label value is too long.
		Entry("should reject an excessively long value in labels in metadata",
			api.IPPool{
				ObjectMeta: v1.ObjectMeta{
					Name: "pool.name",
					Labels: map[string]string{
						"projectcalico.org/label": value64,
					},
				},
				Spec: api.IPPoolSpec{CIDR: netv4_3},
			}, false,
		),
		Entry("should reject invalid labels in metadata (uppercase domain)",
			api.IPPool{
				ObjectMeta: v1.ObjectMeta{
					Name: "pool.name",
					Labels: map[string]string{
						"ProjectCalico.org/label": "value",
					},
				},
				Spec: api.IPPoolSpec{CIDR: netv4_3},
			}, false,
		),
		Entry("should accept valid labels in metadata (uppercase name)",
			api.IPPool{
				ObjectMeta: v1.ObjectMeta{
					Name: "pool.name",
					Labels: map[string]string{
						"projectcalico.org/Label": "value",
					},
				},
				Spec: api.IPPoolSpec{CIDR: netv4_3},
			}, true,
		),
		Entry("should reject invalid annotations in metadata",
			api.IPPool{
				ObjectMeta: v1.ObjectMeta{
					Name: "pool.name",
					Annotations: map[string]string{
						"projectcalico.org$label": "value",
					},
				},
				Spec: api.IPPoolSpec{CIDR: netv4_3},
			}, false,
		),
		Entry("should accept valid annotations in metadata (uppercase domain and name)",
			api.IPPool{
				ObjectMeta: v1.ObjectMeta{
					Name: "pool.name",
					Annotations: map[string]string{
						"ProjectCalico.org/Label": "value",
					},
				},
				Spec: api.IPPoolSpec{CIDR: netv4_3},
			}, true,
		),
		Entry("should reject invalid annotations in metadata",
			api.IPPool{
				ObjectMeta: v1.ObjectMeta{
					Name: "pool.name",
					Annotations: map[string]string{
						"projectcalico.org$label": "value",
					},
				},
				Spec: api.IPPoolSpec{CIDR: netv4_3},
			}, false,
		),
		Entry("should allow annotations in metadata <= 256k",
			api.IPPool{
				ObjectMeta: v1.ObjectMeta{
					Name: "pool.name",
					Annotations: map[string]string{
						"key": string(longValue[:maxAnnotationsLength-3]),
					},
				},
				Spec: api.IPPoolSpec{CIDR: netv4_3},
			}, true,
		),
		Entry("should disallow annotations in metadata > 256k",
			api.IPPool{
				ObjectMeta: v1.ObjectMeta{
					Name: "pool.name",
					Annotations: map[string]string{
						"key": string(longValue[:maxAnnotationsLength-2]),
					},
				},
				Spec: api.IPPoolSpec{CIDR: netv4_3},
			}, false,
		),
		Entry("should allow a name of 253 chars",
			api.IPPool{
				ObjectMeta: v1.ObjectMeta{
					Name: string(longValue[:maxNameLength]),
				},
				Spec: api.IPPoolSpec{CIDR: netv4_3},
			}, true,
		),
		Entry("should disallow a name of 254 chars",
			api.IPPool{
				ObjectMeta: v1.ObjectMeta{
					Name: string(longValue[:maxNameLength+1]),
				},
				Spec: api.IPPoolSpec{CIDR: netv4_3},
			}, false,
		),
		Entry("should allow a valid nodeSelector",
			api.IPPool{
				ObjectMeta: v1.ObjectMeta{
					Name: "pool.name",
				},
				Spec: api.IPPoolSpec{CIDR: netv4_3, NodeSelector: `foo == "bar"`},
			}, true,
		),
		Entry("should disallow a invalid nodeSelector",
			api.IPPool{
				ObjectMeta: v1.ObjectMeta{
					Name: "pool.name",
				},
				Spec: api.IPPoolSpec{CIDR: netv4_3, NodeSelector: "this is not valid selector syntax"},
			}, false,
		),

		// (API) Interface.
		Entry("should accept a valid interface", libapiv3.WorkloadEndpointSpec{InterfaceName: "Valid_Iface.0-9"}, true),
		Entry("should reject an interface that is too long", libapiv3.WorkloadEndpointSpec{InterfaceName: "interfaceTooLong"}, false),
		Entry("should reject & in an interface", libapiv3.WorkloadEndpointSpec{InterfaceName: "Invalid&Intface"}, false),
		Entry("should reject # in an interface", libapiv3.WorkloadEndpointSpec{InterfaceName: "Invalid#Intface"}, false),
		Entry("should reject : in an interface", libapiv3.WorkloadEndpointSpec{InterfaceName: "Invalid:Intface"}, false),

		// (API) FelixConfiguration.
		Entry("should accept a valid DefaultEndpointToHostAction value", api.FelixConfigurationSpec{DefaultEndpointToHostAction: "Drop"}, true),
		Entry("should reject an invalid DefaultEndpointToHostAction value 'drop' (lower case)", api.FelixConfigurationSpec{DefaultEndpointToHostAction: "drop"}, false),
		Entry("should accept a valid IptablesFilterAllowAction value 'Accept'", api.FelixConfigurationSpec{IptablesFilterAllowAction: "Accept"}, true),
		Entry("should accept a valid IptablesMangleAllowAction value 'Return'", api.FelixConfigurationSpec{IptablesMangleAllowAction: "Return"}, true),
		Entry("should reject an invalid IptablesMangleAllowAction value 'Drop'", api.FelixConfigurationSpec{IptablesMangleAllowAction: "Drop"}, false),
		Entry("should accept a valid KubeNodePortRanges value", api.FelixConfigurationSpec{KubeNodePortRanges: &[]numorstring.Port{
			mustParsePortRange(3000, 4000), mustParsePortRange(5000, 6000),
			mustParsePortRange(7000, 8000), mustParsePortRange(8000, 9000),
			mustParsePortRange(10000, 11000), mustParsePortRange(12000, 13000),
			numorstring.SinglePort(15000),
		}}, true),
		Entry("should reject a too-long KubeNodePortRanges value", api.FelixConfigurationSpec{KubeNodePortRanges: &[]numorstring.Port{
			mustParsePortRange(3000, 4000), mustParsePortRange(5000, 6000),
			mustParsePortRange(7000, 8000), mustParsePortRange(8000, 9000),
			mustParsePortRange(10000, 11000), mustParsePortRange(12000, 13000),
			mustParsePortRange(14000, 15000), mustParsePortRange(16000, 17000),
		}}, false),
		Entry("should reject a named port KubeNodePortRanges value", api.FelixConfigurationSpec{KubeNodePortRanges: &[]numorstring.Port{
			numorstring.NamedPort("testport"),
		}}, false),
		Entry("should accept a valid list of ExternalNodesCIDRList", api.FelixConfigurationSpec{ExternalNodesCIDRList: &[]string{"1.1.1.1", "1.1.1.2/32", "1.1.3.0/23"}},
			true),
		Entry("should reject an invalid list of ExternalNodesCIDRList", api.FelixConfigurationSpec{ExternalNodesCIDRList: &[]string{"foobar", "1.1.1.1"}}, false),
		Entry("should reject IPv6 list of ExternalNodesCIDRList", api.FelixConfigurationSpec{ExternalNodesCIDRList: &[]string{"abcd::1", "abef::2/128"}}, false),

		Entry("should accept aan empty OpenStackRegion", api.FelixConfigurationSpec{OpenstackRegion: ""}, true),
		Entry("should accept a valid OpenStackRegion", api.FelixConfigurationSpec{OpenstackRegion: "foo"}, true),
		Entry("should reject an invalid OpenStackRegion", api.FelixConfigurationSpec{OpenstackRegion: "FOO"}, false),
		Entry("should reject an overlong OpenStackRegion", api.FelixConfigurationSpec{OpenstackRegion: "my-region-has-a-very-long-and-extremely-interesting-name"}, false),

		Entry("should reject an invalid LogSeverityScreen value 'badVal'", api.FelixConfigurationSpec{LogSeverityScreen: "badVal"}, false),
		Entry("should reject an invalid LogSeverityFile value 'badVal'", api.FelixConfigurationSpec{LogSeverityFile: "badVal"}, false),
		Entry("should reject an invalid LogSeveritySys value 'badVal'", api.FelixConfigurationSpec{LogSeveritySys: "badVal"}, false),
		Entry("should reject an invalid LogSeveritySys value 'Critical'", api.FelixConfigurationSpec{LogSeveritySys: "Critical"}, false),
		Entry("should accept a valid LogSeverityScreen value 'Fatal'", api.FelixConfigurationSpec{LogSeverityScreen: "Fatal"}, true),
		Entry("should accept a valid LogSeverityScreen value 'Warning'", api.FelixConfigurationSpec{LogSeverityScreen: "Warning"}, true),
		Entry("should accept a valid LogSeverityFile value 'Debug'", api.FelixConfigurationSpec{LogSeverityFile: "Debug"}, true),
		Entry("should accept a valid LogSeveritySys value 'Info'", api.FelixConfigurationSpec{LogSeveritySys: "Info"}, true),
		Entry("should accept a valid IptablesNATOutgoingInterfaceFilter value 'cali-123'", api.FelixConfigurationSpec{IptablesNATOutgoingInterfaceFilter: "cali-123"}, true),
		Entry("should reject an invalid IptablesNATOutgoingInterfaceFilter value 'cali@123'", api.FelixConfigurationSpec{IptablesNATOutgoingInterfaceFilter: "cali@123"}, false),

		Entry("should accept a valid DropActionOverride value 'Accept'", api.FelixConfigurationSpec{DropActionOverride: "Accept"}, true),
		Entry("should accept a valid DropActionOverride value 'Drop'", api.FelixConfigurationSpec{DropActionOverride: "Drop"}, true),
		Entry("should accept a valid DropActionOverride value 'LogAndAccept'", api.FelixConfigurationSpec{DropActionOverride: "LogAndAccept"}, true),
		Entry("should accept a valid DropActionOverride value 'LogAndDrop'", api.FelixConfigurationSpec{DropActionOverride: "LogAndDrop"}, true),
		Entry("should reject an invalid (removed) DropActionOverride value 'LOG-and-DROP'", api.FelixConfigurationSpec{DropActionOverride: "LOG-and-DROP"}, false),
		Entry("should reject an invalid DropActionOverride value 'badval'", api.FelixConfigurationSpec{DropActionOverride: "badval"}, false),

		Entry("should accept an valid IPSecMode value 'PSK'", api.FelixConfigurationSpec{IPSecMode: "PSK"}, true),
		Entry("should reject an invalid IPSecMode value 'badVal'", api.FelixConfigurationSpec{IPSecMode: "badVal"}, false),
		Entry("should accept an valid IPSecLogLevel value 'None'", api.FelixConfigurationSpec{IPSecLogLevel: "None"}, true),
		Entry("should accept an valid IPSecLogLevel value 'Notice'", api.FelixConfigurationSpec{IPSecLogLevel: "Notice"}, true),
		Entry("should accept an valid IPSecLogLevel value 'Info'", api.FelixConfigurationSpec{IPSecLogLevel: "Info"}, true),
		Entry("should accept an valid IPSecLogLevel value 'Debug'", api.FelixConfigurationSpec{IPSecLogLevel: "Debug"}, true),
		Entry("should accept an valid IPSecLogLevel value 'Verbose'", api.FelixConfigurationSpec{IPSecLogLevel: "Verbose"}, true),
		Entry("should reject an invalid IPSecLogLevel value 'Warning'", api.FelixConfigurationSpec{IPSecLogLevel: "Warning"}, false),

		Entry("should accept a valid WindowsNetworkName value '(?i)calico'", api.FelixConfigurationSpec{WindowsNetworkName: strPtr("(?i)calico")}, true),
		Entry("should reject an invalid WindowsNetworkName value '('", api.FelixConfigurationSpec{WindowsNetworkName: strPtr("(")}, false),

		Entry("should accept an valid DNSLogsFileAggregationKind value '0'", api.FelixConfigurationSpec{DNSLogsFileAggregationKind: &zero}, true),
		Entry("should accept an valid DNSLogsFileAggregationKind value '1'", api.FelixConfigurationSpec{DNSLogsFileAggregationKind: &one}, true),
		Entry("should reject an invalid DNSLogsFileAggregationKind value '2'", api.FelixConfigurationSpec{DNSLogsFileAggregationKind: &two}, false),
		Entry("should reject an invalid DNSLogsFileAggregationKind value '-1'", api.FelixConfigurationSpec{DNSLogsFileAggregationKind: &minusOne}, false),

		Entry("should accept an valid L7LogsFileAggregationHTTPHeaderInfo value 'IncludeL7HTTPHeaderInfo'", api.FelixConfigurationSpec{L7LogsFileAggregationHTTPHeaderInfo: &includeL7HTTPHeaderInfo}, true),
		Entry("should accept an valid L7LogsFileAggregationHTTPHeaderInfo value 'ExcludeL7HTTPHeaderInfo'", api.FelixConfigurationSpec{L7LogsFileAggregationHTTPHeaderInfo: &excludeL7HTTPHeaderInfo}, true),
		Entry("should reject an invalid L7LogsFileAggregationHTTPHeaderInfo value 'ExcludeL7'", api.FelixConfigurationSpec{L7LogsFileAggregationHTTPHeaderInfo: &invalidL7}, false),

		Entry("should accept an valid L7LogsFileAggregationHTTPMethod value 'IncludeL7HTTPMethod'", api.FelixConfigurationSpec{L7LogsFileAggregationHTTPMethod: &includeL7HTTPMethod}, true),
		Entry("should accept an valid L7LogsFileAggregationHTTPMethod value 'ExcludeL7HTTPMethod'", api.FelixConfigurationSpec{L7LogsFileAggregationHTTPMethod: &excludeL7HTTPMethod}, true),
		Entry("should reject an invalid L7LogsFileAggregationHTTPMethod value 'ExcludeL7'", api.FelixConfigurationSpec{L7LogsFileAggregationHTTPMethod: &invalidL7}, false),

		Entry("should accept an valid L7LogsFileAggregationServiceInfo value 'IncludeL7ServiceInfo'", api.FelixConfigurationSpec{L7LogsFileAggregationServiceInfo: &includeL7ServiceInfo}, true),
		Entry("should accept an valid L7LogsFileAggregationServiceInfo value 'ExcludeL7ServiceInfo'", api.FelixConfigurationSpec{L7LogsFileAggregationServiceInfo: &excludeL7ServiceInfo}, true),
		Entry("should reject an invalid L7LogsFileAggregationServiceInfo value 'ExcludeL7'", api.FelixConfigurationSpec{L7LogsFileAggregationServiceInfo: &invalidL7}, false),

		Entry("should accept an valid L7LogsFileAggregationDestinationInfo value 'IncludeL7DestinationInfo'", api.FelixConfigurationSpec{L7LogsFileAggregationDestinationInfo: &includeL7DestinationInfo}, true),
		Entry("should accept an valid L7LogsFileAggregationDestinationInfo value 'ExcludeL7DestinationInfo'", api.FelixConfigurationSpec{L7LogsFileAggregationDestinationInfo: &excludeL7DestinationInfo}, true),
		Entry("should reject an invalid L7LogsFileAggregationDestinationInfo value 'ExcludeL7'", api.FelixConfigurationSpec{L7LogsFileAggregationDestinationInfo: &invalidL7}, false),

		Entry("should accept an valid L7LogsFileAggregationSourceInfo value 'IncludeL7SourceInfo'", api.FelixConfigurationSpec{L7LogsFileAggregationSourceInfo: &includeL7SourceInfo}, true),
		Entry("should accept an valid L7LogsFileAggregationSourceInfo value 'IncludeL7SourceInfoNoPort'", api.FelixConfigurationSpec{L7LogsFileAggregationSourceInfo: &includeL7SourceInfo}, true),
		Entry("should accept an valid L7LogsFileAggregationSourceInfo value 'ExcludeL7SourceInfo'", api.FelixConfigurationSpec{L7LogsFileAggregationSourceInfo: &excludeL7SourceInfo}, true),
		Entry("should reject an invalid L7LogsFileAggregationSourceInfo value 'ExcludeL7'", api.FelixConfigurationSpec{L7LogsFileAggregationSourceInfo: &invalidL7}, false),

		Entry("should accept an valid L7LogsFileAggregationResponseCode value 'IncludeL7ResponseCode'", api.FelixConfigurationSpec{L7LogsFileAggregationResponseCode: &includeL7ResponseCode}, true),
		Entry("should accept an valid L7LogsFileAggregationResponseCode value 'ExcludeL7ResponseCode'", api.FelixConfigurationSpec{L7LogsFileAggregationResponseCode: &excludeL7ResponseCode}, true),
		Entry("should reject an invalid L7LogsFileAggregationResponseCode value 'ExcludeL7'", api.FelixConfigurationSpec{L7LogsFileAggregationResponseCode: &invalidL7}, false),

		Entry("should accept an valid L7LogsFileAggregationTrimURL value 'IncludeL7FulURL'", api.FelixConfigurationSpec{L7LogsFileAggregationTrimURL: &includeL7FullURL}, true),
		Entry("should accept an valid L7LogsFileAggregationTrimURL value 'TrimURLQuery'", api.FelixConfigurationSpec{L7LogsFileAggregationTrimURL: &trimURLQuery}, true),
		Entry("should accept an valid L7LogsFileAggregationTrimURL value 'TrimURLQueryAndPath'", api.FelixConfigurationSpec{L7LogsFileAggregationTrimURL: &trimURLQueryAndPath}, true),
		Entry("should accept an valid L7LogsFileAggregationTrimURL value 'ExcludeL7URL'", api.FelixConfigurationSpec{L7LogsFileAggregationTrimURL: &excludeL7URL}, true),
		Entry("should reject an invalid L7LogsFileAggregationTrimURL value 'ExcludeL7'", api.FelixConfigurationSpec{L7LogsFileAggregationTrimURL: &invalidL7}, false),

		Entry("should reject an invalid BPFLogLevel value 'badVal'", api.FelixConfigurationSpec{BPFLogLevel: "badVal"}, false),
		Entry("should accept a valid BPFLogLevel value 'Info'", api.FelixConfigurationSpec{BPFLogLevel: "Info"}, true),
		Entry("should accept a valid BPFLogLevel value 'Debug'", api.FelixConfigurationSpec{BPFLogLevel: "Debug"}, true),
		Entry("should accept a valid BPFLogLevel value 'Off'", api.FelixConfigurationSpec{BPFLogLevel: "Off"}, true),

		Entry("should reject a valid BPFExternalServiceMode value 'Foo'", api.FelixConfigurationSpec{BPFExternalServiceMode: "Foo"}, false),
		Entry("should accept a valid BPFExternalServiceMode value 'Tunnel'", api.FelixConfigurationSpec{BPFExternalServiceMode: "Tunnel"}, true),
		Entry("should accept a valid BPFExternalServiceMode value 'DSR'", api.FelixConfigurationSpec{BPFExternalServiceMode: "DSR"}, true),

		Entry("should reject a negative BPFExtToServiceConnmark value", api.FelixConfigurationSpec{BPFExtToServiceConnmark: &Vneg1}, false),
		Entry("should reject a gte 32bit BPFExtToServiceConnmark value", api.FelixConfigurationSpec{BPFExtToServiceConnmark: &Vx100000000}, false),
		Entry("should accept a zero BPFExtToServiceConnmark value", api.FelixConfigurationSpec{BPFExtToServiceConnmark: &V0}, true),
		Entry("should accept a 0xffffffff BPFExtToServiceConnmark value", api.FelixConfigurationSpec{BPFExtToServiceConnmark: &Vxffffffff}, true),

		Entry("should reject an invalid BPFDataIfacePattern value '*'", api.FelixConfigurationSpec{BPFDataIfacePattern: "*"}, false),
		Entry("should accept a valid BPFDataIfacePattern value 'eth.*'", api.FelixConfigurationSpec{BPFDataIfacePattern: "eth.*"}, true),

		Entry("should accept valid route table range", api.FelixConfigurationSpec{RouteTableRange: &api.RouteTableRange{Min: 1, Max: 250}}, true),
		Entry("should reject route table range min too small", api.FelixConfigurationSpec{RouteTableRange: &api.RouteTableRange{Min: 0, Max: 250}}, false),
		Entry("should reject route table range min negative", api.FelixConfigurationSpec{RouteTableRange: &api.RouteTableRange{Min: -5, Max: 250}}, false),
		Entry("should reject route table range max < min", api.FelixConfigurationSpec{RouteTableRange: &api.RouteTableRange{Min: 50, Max: 45}}, false),
		Entry("should reject route table range max too large", api.FelixConfigurationSpec{RouteTableRange: &api.RouteTableRange{Min: 1, Max: 253}}, false),
		Entry("should accept route table range with min == max", api.FelixConfigurationSpec{RouteTableRange: &api.RouteTableRange{Min: 8, Max: 8}}, true),

		Entry("should reject an invalid EgressIPSupport value 'Foo'",
			api.FelixConfigurationSpec{EgressIPSupport: "Foo"}, false),
		Entry("should accept a valid EgressIPSupport value 'Disabled'",
			api.FelixConfigurationSpec{EgressIPSupport: "Disabled"}, true),
		Entry("should accept a valid EgressIPSupport value 'EnabledPerNamespace'",
			api.FelixConfigurationSpec{EgressIPSupport: "EnabledPerNamespace"}, true),
		Entry("should accept a valid EgressIPSupport value 'EnabledPerNamespaceOrPerPod'",
			api.FelixConfigurationSpec{EgressIPSupport: "EnabledPerNamespaceOrPerPod"}, true),

		Entry("should accept a valid egress ip routing rule priority",
			api.FelixConfigurationSpec{EgressIPRoutingRulePriority: &validRulePriority}, true),
		Entry("should reject an invalid egress ip routing rule priority",
			api.FelixConfigurationSpec{EgressIPRoutingRulePriority: &invalidRulePriority}, false),

		Entry("should reject capture dir set to empty", api.FelixConfigurationSpec{CaptureDir: strPtr("")}, false),
		Entry("should reject capture rotation set to 0", api.FelixConfigurationSpec{CaptureRotationSeconds: intptr(0)}, false),
		Entry("should reject capture max files set to 0", api.FelixConfigurationSpec{CaptureMaxFiles: intptr(0)}, false),
		Entry("should reject capture max size set to 0", api.FelixConfigurationSpec{CaptureMaxSizeBytes: intptr(0)}, false),

		Entry("should reject an invalid MTUIfacePattern value '*'", api.FelixConfigurationSpec{MTUIfacePattern: "*"}, false),
		Entry("should accept a valid MTUIfacePattern value 'eth.*'", api.FelixConfigurationSpec{MTUIfacePattern: "eth.*"}, true),

		// (API) Protocol
		Entry("should accept protocol TCP", protocolFromString("TCP"), true),
		Entry("should accept protocol UDP", protocolFromString("UDP"), true),
		Entry("should accept protocol ICMP", protocolFromString("ICMP"), true),
		Entry("should accept protocol ICMPv6", protocolFromString("ICMPv6"), true),
		Entry("should accept protocol SCTP", protocolFromString("SCTP"), true),
		Entry("should accept protocol UDPLite", protocolFromString("UDPLite"), true),
		Entry("should accept protocol 1 as int", protocolFromInt(1), true),
		Entry("should accept protocol 255 as int", protocolFromInt(255), true),
		Entry("should accept protocol 255 as string", protocolFromString("255"), true),
		Entry("should accept protocol 1 as string", protocolFromString("1"), true),
		Entry("should reject protocol 0 as int", protocolFromInt(0), false),
		Entry("should reject protocol 256 as string", protocolFromString("256"), false),
		Entry("should reject protocol 0 as string", protocolFromString("0"), false),
		Entry("should reject protocol tcpfoo", protocolFromString("tcpfoo"), false),
		Entry("should reject protocol footcp", protocolFromString("footcp"), false),
		Entry("should reject protocol tcp", numorstring.Protocol{StrVal: "tcp", Type: numorstring.NumOrStringString}, false),

		// (API) IPNAT
		Entry("should accept valid IPNAT IPv4",
			libapiv3.IPNAT{
				InternalIP: ipv4_1,
				ExternalIP: ipv4_2,
			}, true),
		Entry("should accept valid IPNAT IPv6",
			libapiv3.IPNAT{
				InternalIP: ipv6_1,
				ExternalIP: ipv6_2,
			}, true),
		Entry("should reject IPNAT mixed IPv4 (int) and IPv6 (ext)",
			libapiv3.IPNAT{
				InternalIP: ipv4_1,
				ExternalIP: ipv6_1,
			}, false),
		Entry("should reject IPNAT mixed IPv6 (int) and IPv4 (ext)",
			libapiv3.IPNAT{
				InternalIP: ipv6_1,
				ExternalIP: ipv4_1,
			}, false),

		// (API) WorkloadEndpointSpec
		Entry("should accept workload endpoint with interface only",
			libapiv3.WorkloadEndpointSpec{
				InterfaceName: "cali012371237",
			}, true),
		Entry("should accept workload endpoint with networks and no nats",
			libapiv3.WorkloadEndpointSpec{
				InterfaceName: "cali012371237",
				IPNetworks:    []string{netv4_1, netv4_2, netv6_1, netv6_2},
			}, true),
		Entry("should accept workload endpoint with IPv4 NAT covered by network",
			libapiv3.WorkloadEndpointSpec{
				InterfaceName: "cali012371237",
				IPNetworks:    []string{netv4_1},
				IPNATs:        []libapiv3.IPNAT{{InternalIP: ipv4_1, ExternalIP: ipv4_2}},
			}, true),
		Entry("should accept workload endpoint with IPv6 NAT covered by network",
			libapiv3.WorkloadEndpointSpec{
				InterfaceName: "cali012371237",
				IPNetworks:    []string{netv6_1},
				IPNATs:        []libapiv3.IPNAT{{InternalIP: ipv6_1, ExternalIP: ipv6_2}},
			}, true),
		Entry("should accept workload endpoint with IPv4 and IPv6 NAT covered by network",
			libapiv3.WorkloadEndpointSpec{
				InterfaceName: "cali012371237",
				IPNetworks:    []string{netv4_1, netv6_1},
				IPNATs: []libapiv3.IPNAT{
					{InternalIP: ipv4_1, ExternalIP: ipv4_2},
					{InternalIP: ipv6_1, ExternalIP: ipv6_2},
				},
			}, true),
		Entry("should accept workload endpoint with mixed-case ContainerID",
			libapiv3.WorkloadEndpointSpec{
				InterfaceName: "cali012371237",
				ContainerID:   "Cath01234-G",
			}, true),
		Entry("should reject workload endpoint with no config", libapiv3.WorkloadEndpointSpec{}, false),
		Entry("should reject workload endpoint with IPv4 networks that contain >1 address",
			libapiv3.WorkloadEndpointSpec{
				InterfaceName: "cali012371237",
				IPNetworks:    []string{netv4_3},
			}, false),
		Entry("should reject workload endpoint with IPv6 networks that contain >1 address",
			libapiv3.WorkloadEndpointSpec{
				InterfaceName: "cali012371237",
				IPNetworks:    []string{netv6_3},
			}, false),
		Entry("should reject workload endpoint with nats and no networks",
			libapiv3.WorkloadEndpointSpec{
				InterfaceName: "cali012371237",
				IPNATs:        []libapiv3.IPNAT{{InternalIP: ipv4_2, ExternalIP: ipv4_1}},
			}, false),
		Entry("should reject workload endpoint with IPv4 NAT not covered by network",
			libapiv3.WorkloadEndpointSpec{
				InterfaceName: "cali012371237",
				IPNetworks:    []string{netv4_1},
				IPNATs:        []libapiv3.IPNAT{{InternalIP: ipv4_2, ExternalIP: ipv4_1}},
			}, false),
		Entry("should reject workload endpoint with IPv6 NAT not covered by network",
			libapiv3.WorkloadEndpointSpec{
				InterfaceName: "cali012371237",
				IPNetworks:    []string{netv6_1},
				IPNATs:        []libapiv3.IPNAT{{InternalIP: ipv6_2, ExternalIP: ipv6_1}},
			}, false),
		Entry("should reject workload endpoint containerID that starts with a dash",
			libapiv3.WorkloadEndpointSpec{
				InterfaceName: "cali0134",
				ContainerID:   "-abcdefg",
			}, false),
		Entry("should reject workload endpoint containerID that ends with a dash",
			libapiv3.WorkloadEndpointSpec{
				InterfaceName: "cali0134",
				ContainerID:   "abcdeSg-",
			}, false),
		Entry("should reject workload endpoint containerID that contains a period",
			libapiv3.WorkloadEndpointSpec{
				InterfaceName: "cali0134",
				ContainerID:   "abcde-j.g",
			}, false),

		// (API) HostEndpointSpec
		Entry("should accept host endpoint with interface and node",
			api.HostEndpointSpec{
				InterfaceName: "eth0",
				Node:          "node01",
			}, true),
		Entry("should accept host endpoint with expected IPs",
			api.HostEndpointSpec{
				ExpectedIPs: []string{ipv4_1, ipv6_1},
				Node:        "node01",
			}, true),
		Entry("should accept host endpoint with interface and expected IPs",
			api.HostEndpointSpec{
				InterfaceName: "eth0",
				ExpectedIPs:   []string{ipv4_1, ipv6_1},
				Node:          "node01",
			}, true),
		Entry("should reject host endpoint with no config", api.HostEndpointSpec{}, false),
		Entry("should reject host endpoint with blank interface an no IPs",
			api.HostEndpointSpec{
				InterfaceName: "",
				ExpectedIPs:   []string{},
				Node:          "node01",
			}, false),
		Entry("should accept host endpoint with prefixed profile name",
			api.HostEndpointSpec{
				InterfaceName: "eth0",
				Profiles:      []string{"knp.default.fun", "knp.default.funner.11234-a"},
				Node:          "node01",
			}, true),
		Entry("should accept host endpoint without prefixed profile name",
			api.HostEndpointSpec{
				InterfaceName: "eth0",
				Profiles:      []string{"fun-funner1234"},
				Node:          "node01",
			}, true),
		Entry("should reject host endpoint with no prefix and dots at the start of the name",
			api.HostEndpointSpec{
				InterfaceName: "eth0",
				Profiles:      []string{".fun"},
				Node:          "node01",
			}, false),

		// (API) IPPool
		Entry("should accept IP pool with IPv4 CIDR /26",
			api.IPPool{ObjectMeta: v1.ObjectMeta{Name: "pool.name"},
				Spec: api.IPPoolSpec{CIDR: netv4_3},
			}, true),
		Entry("should accept IP pool with IPv4 CIDR /10",
			api.IPPool{ObjectMeta: v1.ObjectMeta{Name: "pool.name"},
				Spec: api.IPPoolSpec{CIDR: netv4_4},
			}, true),
		Entry("should accept IP pool with IPv6 CIDR /122",
			api.IPPool{ObjectMeta: v1.ObjectMeta{Name: "pool.name"},
				Spec: api.IPPoolSpec{
					CIDR:      netv6_3,
					IPIPMode:  api.IPIPModeNever,
					VXLANMode: api.VXLANModeNever,
				},
			}, true),
		Entry("should accept IP pool with IPv6 CIDR /10",
			api.IPPool{ObjectMeta: v1.ObjectMeta{Name: "pool.name"},
				Spec: api.IPPoolSpec{
					CIDR:      netv6_4,
					IPIPMode:  api.IPIPModeNever,
					VXLANMode: api.VXLANModeNever,
				},
			}, true),
		Entry("should accept a disabled IP pool with IPv4 CIDR /27",
			api.IPPool{
				ObjectMeta: v1.ObjectMeta{Name: "pool.name"},
				Spec: api.IPPoolSpec{
					CIDR:     netv4_5,
					Disabled: true},
			}, true),
		Entry("should accept a disabled IP pool with IPv6 CIDR /128",
			api.IPPool{
				ObjectMeta: v1.ObjectMeta{Name: "pool.name"},
				Spec: api.IPPoolSpec{
					CIDR:      netv6_1,
					IPIPMode:  api.IPIPModeNever,
					VXLANMode: api.VXLANModeNever,
					Disabled:  true},
			}, true),
		Entry("should reject IP pool with IPv4 CIDR /27", api.IPPool{ObjectMeta: v1.ObjectMeta{Name: "pool.name"}, Spec: api.IPPoolSpec{CIDR: netv4_5}}, false),
		Entry("should reject IP pool with IPv6 CIDR /128", api.IPPool{ObjectMeta: v1.ObjectMeta{Name: "pool.name"}, Spec: api.IPPoolSpec{CIDR: netv6_1}}, false),
		Entry("should reject IP pool with IPv4 CIDR /33", api.IPPool{ObjectMeta: v1.ObjectMeta{Name: "pool.name"}, Spec: api.IPPoolSpec{CIDR: "1.2.3.4/33"}}, false),
		Entry("should reject IP pool with IPv6 CIDR /129", api.IPPool{ObjectMeta: v1.ObjectMeta{Name: "pool.name"}, Spec: api.IPPoolSpec{CIDR: "aa:bb::/129"}}, false),
		Entry("should reject IPIPMode 'Always' for IPv6 pool",
			api.IPPool{
				ObjectMeta: v1.ObjectMeta{Name: "pool.name"},
				Spec: api.IPPoolSpec{
					CIDR:      netv6_1,
					IPIPMode:  api.IPIPModeAlways,
					VXLANMode: api.VXLANModeNever,
				},
			}, false),
		Entry("should reject VXLANMode 'Always' for IPv6 pool",
			api.IPPool{
				ObjectMeta: v1.ObjectMeta{Name: "pool.name"},
				Spec: api.IPPoolSpec{
					CIDR:      netv6_1,
					VXLANMode: api.VXLANModeAlways,
					IPIPMode:  api.IPIPModeNever,
				},
			}, false),
		Entry("should reject IPv4 pool with a CIDR range overlapping with Link Local range",
			api.IPPool{ObjectMeta: v1.ObjectMeta{Name: "pool.name"}, Spec: api.IPPoolSpec{CIDR: "169.254.5.0/24"}}, false),
		Entry("should reject IPv6 pool with a CIDR range overlapping with Link Local range",
			api.IPPool{ObjectMeta: v1.ObjectMeta{Name: "pool.name"}, Spec: api.IPPoolSpec{CIDR: "fe80::/120"}}, false),

<<<<<<< HEAD
		Entry("should accept IP pool with valid AWS subnet ID",
			api.IPPool{ObjectMeta: v1.ObjectMeta{Name: "pool.name"},
				Spec: api.IPPoolSpec{
					CIDR:        netv4_3,
					AWSSubnetID: "subnet-0123456789abcdef0",
				},
			}, true),
		Entry("should reject IP pool with valid AWS subnet ID but IPv6",
			api.IPPool{ObjectMeta: v1.ObjectMeta{Name: "pool.name"},
				Spec: api.IPPoolSpec{
					CIDR:        netv6_1,
					AWSSubnetID: "subnet-0123456789abcdef0",
				},
			}, false),
		Entry("should accept IP pool with AWS subnet ID and block size 32",
			api.IPPool{ObjectMeta: v1.ObjectMeta{Name: "pool.name"},
				Spec: api.IPPoolSpec{
					CIDR:        netv4_3,
					AWSSubnetID: "subnet-0123456789abcdef0",
					BlockSize:   32,
				},
			}, true),
		Entry("should reject IP pool with AWS subnet ID and block size 31",
			api.IPPool{ObjectMeta: v1.ObjectMeta{Name: "pool.name"},
				Spec: api.IPPoolSpec{
					CIDR:        netv4_3,
					AWSSubnetID: "subnet-0123456789abcdef0",
					BlockSize:   31,
				},
			}, false),
		Entry("should accept IP pool with valid short AWS subnet ID",
			api.IPPool{ObjectMeta: v1.ObjectMeta{Name: "pool.name"},
				Spec: api.IPPoolSpec{
					CIDR:        netv4_3,
					AWSSubnetID: "subnet-01234567",
				},
			}, true),
		Entry("should reject IP pool with too-long AWS subnet ID",
			api.IPPool{ObjectMeta: v1.ObjectMeta{Name: "pool.name"},
				Spec: api.IPPoolSpec{
					CIDR:        netv4_3,
					AWSSubnetID: "subnet-0123456789abcdef01",
				},
			}, false),
		Entry("should reject IP pool with garbage AWS subnet ID",
			api.IPPool{ObjectMeta: v1.ObjectMeta{Name: "pool.name"},
				Spec: api.IPPoolSpec{
					CIDR:        netv4_3,
					AWSSubnetID: "fgkjdhfjadhfjah",
				},
			}, false),
		Entry("should reject IP pool with wrong ID type",
			api.IPPool{ObjectMeta: v1.ObjectMeta{Name: "pool.name"},
				Spec: api.IPPoolSpec{
					CIDR:        netv4_3,
					AWSSubnetID: "vpc-0123456789abcdef01",
				},
			}, false),
		Entry("should reject IP pool with upper case",
			api.IPPool{ObjectMeta: v1.ObjectMeta{Name: "pool.name"},
				Spec: api.IPPoolSpec{
					CIDR:        netv4_3,
					AWSSubnetID: "subnet-0123456789Abcdef0",
=======
		Entry("should accept IP pool with valid allowed uses",
			api.IPPool{
				ObjectMeta: v1.ObjectMeta{Name: "pool.name"},
				Spec: api.IPPoolSpec{
					CIDR:      netv4_4,
					AllowedUses: []api.IPPoolAllowedUse{
						api.IPPoolAllowedUseWorkload,
						api.IPPoolAllowedUseTunnel,
					},
				},
			}, true),
		Entry("should reject IP pool with invalid allowed uses",
			api.IPPool{
				ObjectMeta: v1.ObjectMeta{Name: "pool.name"},
				Spec: api.IPPoolSpec{
					CIDR:      netv4_4,
					AllowedUses: []api.IPPoolAllowedUse{
						"Garbage",
					},
>>>>>>> 9707d409
				},
			}, false),

		// (API) IPReservation
		Entry("should accept IPReservation with an IP",
			api.IPReservation{
				ObjectMeta: v1.ObjectMeta{Name: "ip-reservation.name"},
				Spec: api.IPReservationSpec{
					ReservedCIDRs: []string{"10.0.0.1"},
				},
			}, true),
		Entry("should accept IPReservation with a CIDR",
			api.IPReservation{
				ObjectMeta: v1.ObjectMeta{Name: "ip-reservation.name"},
				Spec: api.IPReservationSpec{
					ReservedCIDRs: []string{"10.0.1.0/24"},
				},
			}, true),
		Entry("should accept IPReservation IP and a CIDR",
			api.IPReservation{
				ObjectMeta: v1.ObjectMeta{Name: "ip-reservation.name"},
				Spec: api.IPReservationSpec{
					ReservedCIDRs: []string{"10.0.1.0/24", "192.168.0.34"},
				},
			}, true),
		Entry("should reject IPReservation with bad CIDR",
			api.IPReservation{
				ObjectMeta: v1.ObjectMeta{Name: "ip-reservation.name"},
				Spec: api.IPReservationSpec{
					ReservedCIDRs: []string{"garbage"},
				},
			}, false),
		Entry("should reject IPReservation with too-long CIDR",
			api.IPReservation{
				ObjectMeta: v1.ObjectMeta{Name: "ip-reservation.name"},
				Spec: api.IPReservationSpec{
					ReservedCIDRs: []string{"10.0.1.0/33"},
				},
			}, false),
		Entry("should accept IPReservation with an IPv6",
			api.IPReservation{
				ObjectMeta: v1.ObjectMeta{Name: "ip-reservation.name"},
				Spec: api.IPReservationSpec{
					ReservedCIDRs: []string{"10.0.0.1", "cafe::1", "cafe:f00d::/96"},
				},
			}, true),

		// (API) IPIPMode
		Entry("should accept IPPool with no IPIP mode specified", api.IPPoolSpec{CIDR: "1.2.3.0/24"}, true),
		Entry("should accept IPIP mode Never (api)", api.IPPoolSpec{CIDR: "1.2.3.0/24", IPIPMode: api.IPIPModeNever, VXLANMode: api.VXLANModeNever}, true),
		Entry("should accept IPIP mode Never", api.IPPoolSpec{CIDR: "1.2.3.0/24", IPIPMode: "Never"}, true),
		Entry("should accept IPIP mode Always", api.IPPoolSpec{CIDR: "1.2.3.0/24", IPIPMode: "Always"}, true),
		Entry("should accept IPIP mode CrossSubnet", api.IPPoolSpec{CIDR: "1.2.3.0/24", IPIPMode: "CrossSubnet"}, true),
		Entry("should reject IPIP mode badVal", api.IPPoolSpec{CIDR: "1.2.3.0/24", IPIPMode: "badVal"}, false),
		Entry("should reject IPIP mode never (lower case)", api.IPPoolSpec{CIDR: "1.2.3.0/24", IPIPMode: "never"}, false),

		// (API) VXLANMode
		Entry("should reject IPIP mode and VXLAN mode", api.IPPoolSpec{CIDR: "1.2.3.0/24", IPIPMode: "Always", VXLANMode: "Always"}, false),
		Entry("should accept VXLAN mode Always", api.IPPoolSpec{CIDR: "1.2.3.0/24", VXLANMode: "Always"}, true),
		Entry("should accept VXLAN mode CrossSubnet", api.IPPoolSpec{CIDR: "1.2.3.0/24", VXLANMode: api.VXLANModeCrossSubnet}, true),
		Entry("should accept VXLAN mode Never ", api.IPPoolSpec{CIDR: "1.2.3.0/24", VXLANMode: "Never"}, true),
		Entry("should reject VXLAN mode never", api.IPPoolSpec{CIDR: "1.2.3.0/24", VXLANMode: "never"}, false),
		Entry("should reject VXLAN mode badVal", api.IPPoolSpec{CIDR: "1.2.3.0/24", VXLANMode: "badVal"}, false),

		// (API) IPIP APIv1 backwards compatibility. Read-only field IPIP
		Entry("should accept a nil IPIP field", api.IPPoolSpec{CIDR: "1.2.3.0/24", IPIPMode: "Never", IPIP: nil}, true),
		Entry("should accept it when the IPIP field is not specified", api.IPPoolSpec{CIDR: "1.2.3.0/24", IPIPMode: "Never"}, true),
		Entry("should reject a non-nil IPIP field", api.IPPoolSpec{CIDR: "1.2.3.0/24", IPIPMode: "Never", IPIP: &api.IPIPConfiguration{Enabled: true, Mode: encap.Always}}, false),

		// (API) NatOutgoing APIv1 backwards compatibility. Read-only field NatOutgoingV1
		Entry("should accept NATOutgoingV1 field set to true", api.IPPoolSpec{CIDR: "1.2.3.0/24", IPIPMode: "Never", NATOutgoingV1: false}, true),
		Entry("should accept it when the NATOutgoingV1 field is not specified", api.IPPoolSpec{CIDR: "1.2.3.0/24", IPIPMode: "Never"}, true),
		Entry("should reject NATOutgoingV1 field set to true", api.IPPoolSpec{CIDR: "1.2.3.0/24", IPIPMode: "Never", NATOutgoingV1: true}, false),

		// (API) ICMPFields
		Entry("should accept ICMP with no config", api.ICMPFields{}, true),
		Entry("should accept ICMP with type with min value", api.ICMPFields{Type: &V0}, true),
		Entry("should accept ICMP with type with max value", api.ICMPFields{Type: &V254}, true),
		Entry("should accept ICMP with type and code with min value", api.ICMPFields{Type: &V128, Code: &V0}, true),
		Entry("should accept ICMP with type and code with min value", api.ICMPFields{Type: &V128, Code: &V255}, true),
		Entry("should reject ICMP with code and no type", api.ICMPFields{Code: &V0}, false),
		Entry("should reject ICMP with type too high", api.ICMPFields{Type: &V255}, false),
		Entry("should reject ICMP with code too high", api.ICMPFields{Type: &V128, Code: &V256}, false),

		// (API) Rule
		Entry("should accept Rule with protocol SCTP and no other config",
			api.Rule{
				Action:   "Allow",
				Protocol: protocolFromString("SCTP"),
			}, true),
		Entry("should accept Rule with source ports and protocol type 6",
			api.Rule{
				Action:   "Allow",
				Protocol: protocolFromInt(6),
				Source: api.EntityRule{
					Ports: []numorstring.Port{numorstring.SinglePort(1)},
				},
			}, true),
		Entry("should accept Rule with source named ports and protocol type 6",
			api.Rule{
				Action:   "Allow",
				Protocol: protocolFromInt(6),
				Source: api.EntityRule{
					Ports: []numorstring.Port{numorstring.NamedPort("foo")},
				},
			}, true),
		Entry("should accept Rule with source named ports and protocol type tcp",
			api.Rule{
				Action:   "Allow",
				Protocol: protocolFromString("TCP"),
				Source: api.EntityRule{
					Ports: []numorstring.Port{numorstring.NamedPort("foo")},
				},
			}, true),
		Entry("should accept Rule with source named ports and protocol type udp",
			api.Rule{
				Action:   "Allow",
				Protocol: protocolFromString("UDP"),
				Source: api.EntityRule{
					Ports: []numorstring.Port{numorstring.NamedPort("foo")},
				},
			}, true),
		Entry("should accept Rule with empty source ports and protocol type 7",
			api.Rule{
				Action:   "Allow",
				Protocol: protocolFromInt(7),
				Source: api.EntityRule{
					Ports: []numorstring.Port{},
				},
			}, true),
		Entry("should accept Rule with source !ports and protocol type 17",
			api.Rule{
				Action:   "Allow",
				Protocol: protocolFromInt(17),
				Source: api.EntityRule{
					NotPorts: []numorstring.Port{numorstring.SinglePort(1)},
				},
			}, true),
		Entry("should accept Rule with empty source !ports and protocol type 100",
			api.Rule{
				Action:   "Allow",
				Protocol: protocolFromInt(100),
				Source: api.EntityRule{
					NotPorts: []numorstring.Port{},
				},
			}, true),
		Entry("should accept Rule with dest ports and protocol type tcp",
			api.Rule{
				Action:   "Allow",
				Protocol: protocolFromString("TCP"),
				Destination: api.EntityRule{
					Ports: []numorstring.Port{numorstring.SinglePort(1)},
				},
			}, true),
		Entry("should reject Rule with dest ports and no protocol",
			api.Rule{
				Action: "Allow",
				Destination: api.EntityRule{
					Ports: []numorstring.Port{numorstring.SinglePort(1)},
				},
			}, false),
		Entry("should reject Rule with invalid port (port 0)",
			api.Rule{
				Action:   "Allow",
				Protocol: protocolFromString("TCP"),
				Destination: api.EntityRule{
					NotPorts: []numorstring.Port{numorstring.SinglePort(0)},
				},
			}, false),
		Entry("should reject Rule with invalid port (name + number)",
			api.Rule{
				Action:   "Allow",
				Protocol: protocolFromString("TCP"),
				Destination: api.EntityRule{
					NotPorts: []numorstring.Port{{
						PortName: "foo",
						MinPort:  123,
						MaxPort:  456,
					}},
				},
			}, false),
		Entry("should reject named port Rule with invalid protocol",
			api.Rule{
				Action:   "Allow",
				Protocol: protocolFromString("unknown"),
				Destination: api.EntityRule{
					NotPorts: []numorstring.Port{numorstring.NamedPort("foo")},
				},
			}, false),
		Entry("should accept Rule with empty dest ports and protocol type SCTP",
			api.Rule{
				Action:   "Allow",
				Protocol: protocolFromString("SCTP"),
				Destination: api.EntityRule{
					Ports: []numorstring.Port{},
				},
			}, true),
		Entry("should accept Rule with empty dest !ports and protocol type ICMPv6",
			api.Rule{
				Action:    "Allow",
				IPVersion: &V6,
				Protocol:  protocolFromString("ICMPv6"),
				Destination: api.EntityRule{
					NotPorts: []numorstring.Port{},
				},
			}, true),
		Entry("should reject Rule with icmp fields and no protocol",
			api.Rule{
				Action:    "Allow",
				IPVersion: &V4,
				ICMP: &api.ICMPFields{
					Type: &V0,
				},
			}, false),
		Entry("should not reject Rule with icmp fields and no ipversion",
			api.Rule{
				Action:   "Allow",
				Protocol: protocolFromString("ICMP"),
				ICMP: &api.ICMPFields{
					Type: &V0,
				},
			}, true),
		Entry("should not reject Rule with icmpv6 fields and no ipversion",
			api.Rule{
				Action:   "Allow",
				Protocol: protocolFromString("ICMPv6"),
				ICMP: &api.ICMPFields{
					Type: &V0,
				},
			}, true),
		Entry("should reject Rule with mismatched ipversion for icmp",
			api.Rule{
				Action:    "Allow",
				Protocol:  protocolFromString("ICMP"),
				IPVersion: &V6,
			}, false),
		Entry("should reject Rule with mismatched ipversion for icmpv6",
			api.Rule{
				Action:    "Allow",
				Protocol:  protocolFromString("ICMPv6"),
				IPVersion: &V4,
			}, false),
		Entry("should allow Rule with correct ipversion for icmp",
			api.Rule{
				Action:    "Allow",
				IPVersion: &V4,
				Protocol:  protocolFromString("ICMP"),
				ICMP: &api.ICMPFields{
					Type: &V0,
				},
			}, true),
		Entry("should allow Rule with correct ipversion for icmpv6",
			api.Rule{
				Action:    "Allow",
				IPVersion: &V6,
				Protocol:  protocolFromString("ICMPv6"),
				ICMP: &api.ICMPFields{
					Type: &V0,
				},
			}, true),
		Entry("should reject Rule with source ports and protocol type 7",
			api.Rule{
				Action:   "Allow",
				Protocol: protocolFromInt(7),
				Source: api.EntityRule{
					Ports: []numorstring.Port{numorstring.SinglePort(1)},
				},
			}, false),
		Entry("should reject Rule with source !ports and protocol type 100",
			api.Rule{
				Action:   "Allow",
				Protocol: protocolFromInt(100),
				Source: api.EntityRule{
					NotPorts: []numorstring.Port{numorstring.SinglePort(1)},
				},
			}, false),
		Entry("should allow Rule with dest ports and protocol type sctp",
			api.Rule{
				Action:   "Allow",
				Protocol: protocolFromString("SCTP"),
				Destination: api.EntityRule{
					Ports: []numorstring.Port{numorstring.SinglePort(1)},
				},
			}, true),
		Entry("should reject Rule with dest !ports and protocol type udp",
			api.Rule{
				Action:    "Allow",
				IPVersion: &V4,
				Protocol:  protocolFromString("icmp"),
				Destination: api.EntityRule{
					NotPorts: []numorstring.Port{numorstring.SinglePort(1)},
				},
			}, false),
		Entry("should reject Rule with invalid source ports and protocol type tcp",
			api.Rule{
				Action:   "Allow",
				Protocol: protocolFromString("TCP"),
				Source: api.EntityRule{
					Ports: []numorstring.Port{{MinPort: 200, MaxPort: 100}},
				},
			}, false),
		Entry("should reject Rule with invalid source !ports and protocol type tcp",
			api.Rule{
				Action:   "Allow",
				Protocol: protocolFromString("TCP"),
				Source: api.EntityRule{
					NotPorts: []numorstring.Port{{MinPort: 200, MaxPort: 100}},
				},
			}, false),
		Entry("should reject Rule with invalid dest ports and protocol type tcp",
			api.Rule{
				Action:   "Allow",
				Protocol: protocolFromString("TCP"),
				Destination: api.EntityRule{
					Ports: []numorstring.Port{{MinPort: 200, MaxPort: 100}},
				},
			}, false),
		Entry("should reject Rule with invalid dest !ports and protocol type tcp",
			api.Rule{
				Action:   "Allow",
				Protocol: protocolFromString("TCP"),
				Destination: api.EntityRule{
					NotPorts: []numorstring.Port{{MinPort: 200, MaxPort: 100}},
				},
			}, false),
		Entry("should reject Rule with one invalid port in the port range (MinPort 0)",
			api.Rule{
				Action:   "Allow",
				Protocol: protocolFromString("TCP"),
				Destination: api.EntityRule{
					NotPorts: []numorstring.Port{{MinPort: 0, MaxPort: 100}},
				},
			}, false),
		Entry("should reject rule mixed IPv4 (src) and IPv6 (dest)",
			api.Rule{
				Action:   "Allow",
				Protocol: protocolFromString("TCP"),
				Source: api.EntityRule{
					Nets: []string{netv4_3},
				},
				Destination: api.EntityRule{
					Nets: []string{netv6_3},
				},
			}, false),
		Entry("should reject rule mixed IPv6 (src) and IPv4 (dest)",
			api.Rule{
				Action:   "Allow",
				Protocol: protocolFromString("TCP"),
				Source: api.EntityRule{
					Nets: []string{netv6_2},
				},
				Destination: api.EntityRule{
					Nets: []string{netv4_2},
				},
			}, false),
		Entry("should reject rule mixed IPv6 version and IPv4 Net",
			api.Rule{
				Action:    "Allow",
				Protocol:  protocolFromString("TCP"),
				IPVersion: &V6,
				Source: api.EntityRule{
					Nets: []string{netv4_4},
				},
				Destination: api.EntityRule{
					Nets: []string{netv4_2},
				},
			}, false),
		Entry("should reject rule mixed IPVersion and Source Net IP version",
			api.Rule{
				Action:    "Allow",
				Protocol:  protocolFromString("TCP"),
				IPVersion: &V6,
				Source: api.EntityRule{
					Nets: []string{netv4_1},
				},
			}, false),
		Entry("should reject rule mixed IPVersion and Dest Net IP version",
			api.Rule{
				Action:    "Allow",
				Protocol:  protocolFromString("TCP"),
				IPVersion: &V4,
				Destination: api.EntityRule{
					Nets: []string{netv6_1},
				},
			}, false),
		Entry("net list: should reject rule mixed IPv4 (src) and IPv6 (dest)",
			api.Rule{
				Action:   "Allow",
				Protocol: protocolFromString("TCP"),
				Source: api.EntityRule{
					Nets: []string{netv4_3},
				},
				Destination: api.EntityRule{
					Nets: []string{netv6_3},
				},
			}, false),
		Entry("net list: should reject rule mixed IPv6 (src) and IPv4 (dest)",
			api.Rule{
				Action:   "Allow",
				Protocol: protocolFromString("TCP"),
				Source: api.EntityRule{
					Nets: []string{netv6_2},
				},
				Destination: api.EntityRule{
					Nets: []string{netv4_2},
				},
			}, false),
		Entry("net list: should reject rule mixed IPv6 version and IPv4 Net",
			api.Rule{
				Action:    "Allow",
				Protocol:  protocolFromString("TCP"),
				IPVersion: &V6,
				Source: api.EntityRule{
					Nets: []string{netv4_4},
				},
				Destination: api.EntityRule{
					Nets: []string{netv4_2},
				},
			}, false),
		Entry("net list: should reject rule mixed IPv6 version and IPv4 Net",
			api.Rule{
				Action:    "Allow",
				Protocol:  protocolFromString("TCP"),
				IPVersion: &V6,
				Source: api.EntityRule{
					Nets: []string{netv4_4},
				},
				Destination: api.EntityRule{
					NotNets: []string{netv4_2},
				},
			}, false),
		Entry("net list: should reject rule mixed IPVersion and Source Net IP version",
			api.Rule{
				Action:    "Allow",
				Protocol:  protocolFromString("TCP"),
				IPVersion: &V6,
				Source: api.EntityRule{
					Nets: []string{netv4_1},
				},
			}, false),
		Entry("net list: should reject rule mixed IPVersion and Dest Net IP version",
			api.Rule{
				Action:    "Allow",
				Protocol:  protocolFromString("TCP"),
				IPVersion: &V4,
				Destination: api.EntityRule{
					Nets: []string{netv6_1},
				},
			}, false),
		Entry("should reject rule with an IPv6 protocol and an IPVersion=4",
			api.Rule{
				Action:    "Allow",
				Protocol:  protocolFromString("ICMPv6"),
				IPVersion: &V4,
			}, false),
		Entry("should reject rule with an IPv4 protocol and an IPVersion=6",
			api.Rule{
				Action:    "Allow",
				Protocol:  protocolFromString("ICMP"),
				IPVersion: &V6,
			}, false),
		Entry("should accept Allow rule with HTTP clause",
			api.Rule{
				Action: "Allow",
				HTTP:   &api.HTTPMatch{Methods: []string{"GET"}},
			}, true),
		Entry("should reject Deny rule with HTTP clause",
			api.Rule{
				Action: "Deny",
				HTTP:   &api.HTTPMatch{Methods: []string{"GET"}},
			}, false),
		Entry("should reject non-TCP protocol with HTTP clause",
			api.Rule{
				Action:   "Allow",
				Protocol: protocolFromString("UDP"),
				HTTP:     &api.HTTPMatch{Methods: []string{"GET"}},
			}, false),
		Entry("should accept TCP protocol with HTTP clause",
			api.Rule{
				Action:   "Allow",
				Protocol: protocolFromString("TCP"),
				HTTP:     &api.HTTPMatch{Methods: []string{"GET"}},
			}, true),
		Entry("should accept missing protocol with HTTP clause",
			api.Rule{
				Action: "Allow",
				HTTP:   &api.HTTPMatch{Methods: []string{"GET"}},
			}, true),
		Entry("should allow Allow Rule with Destination Domains",
			api.Rule{
				Action: "Allow",
				Destination: api.EntityRule{
					Domains: []string{"example.com"},
				},
			}, true),
		Entry("should reject Allow Rule with Source Domains",
			api.Rule{
				Action: "Allow",
				Source: api.EntityRule{
					Domains: []string{"example.com"},
				},
			}, false),
		Entry("should reject Deny Rule with Destination Domains",
			api.Rule{
				Action: "Deny",
				Destination: api.EntityRule{
					Domains: []string{"example.com"},
				},
			}, false),
		Entry("should reject Rule with Destination Domains and Nets",
			api.Rule{
				Action: "Allow",
				Destination: api.EntityRule{
					Domains: []string{"example.com"},
					Nets:    []string{"8.8.8.8/32"},
				},
			}, false),
		Entry("should reject Rule with Destination Domains and Selector",
			api.Rule{
				Action: "Allow",
				Destination: api.EntityRule{
					Domains:  []string{"example.com"},
					Selector: "role == 'fish'",
				},
			}, false),
		Entry("should allow Allow Rule with wildcard domain",
			api.Rule{
				Action: "Allow",
				Destination: api.EntityRule{
					Domains: []string{"*.example.com"},
				},
			}, true),
		Entry("should reject Allow Rule with invalid wildcard use",
			api.Rule{
				Action: "Allow",
				Destination: api.EntityRule{
					Domains: []string{"*example.com"},
				},
			}, false),
		Entry("should accept Rule with valid annotations",
			api.Rule{
				Action:   "Allow",
				Metadata: &api.RuleMetadata{Annotations: map[string]string{"foo": "bar"}},
			}, true),
		Entry("should reject Rule with invalid annotations",
			api.Rule{
				Action:   "Allow",
				Metadata: &api.RuleMetadata{Annotations: map[string]string{"...": "bar"}},
			}, false),

		// (API) BGPPeerSpec
		Entry("should accept valid BGPPeerSpec", api.BGPPeerSpec{PeerIP: ipv4_1}, true),
		Entry("should reject invalid BGPPeerSpec (IPv4)", api.BGPPeerSpec{PeerIP: bad_ipv4_1}, false),
		Entry("should reject invalid BGPPeerSpec (IPv6)", api.BGPPeerSpec{PeerIP: bad_ipv6_1}, false),
		Entry("should reject BGPPeerSpec with both Node and NodeSelector", api.BGPPeerSpec{
			Node:         "my-node",
			NodeSelector: "has(mylabel)",
		}, false),
		Entry("should reject BGPPeerSpec with both PeerIP and PeerSelector", api.BGPPeerSpec{
			PeerIP:       ipv4_1,
			PeerSelector: "has(mylabel)",
		}, false),
		Entry("should reject BGPPeerSpec with both ASNumber and PeerSelector", api.BGPPeerSpec{
			ASNumber:     as61234,
			PeerSelector: "has(mylabel)",
		}, false),
		Entry("should accept BGPPeerSpec with NodeSelector and PeerSelector", api.BGPPeerSpec{
			NodeSelector: "has(mylabel)",
			PeerSelector: "has(mylabel)",
		}, true),
		Entry("should accept BGPPeerSpec with Password", api.BGPPeerSpec{
			PeerIP: ipv4_1,
			Password: &api.BGPPassword{
				SecretKeyRef: &k8sv1.SecretKeySelector{
					LocalObjectReference: k8sv1.LocalObjectReference{Name: "tigera-bgp-passwords"},
					Key:                  "my-peering",
				},
			},
		}, true),
		Entry("should reject invalid BGPPeerSpec (selector)", api.BGPPeerSpec{
			NodeSelector: "kubernetes.io/hostname: == 'casey-crc-kadm-node-4'",
		}, false),
		Entry("should accept BGPPeerSpec with port in PeerIP (IPv4)", api.BGPPeerSpec{
			PeerIP: "192.168.1.1:500",
		}, true),
		Entry("should accept BGPPeerSpec with port in PeerIP (IPv6)", api.BGPPeerSpec{
			PeerIP: "[9000::]:500",
		}, true),
		Entry("should reject BGPPeerSpec with invalid port in PeerIP (IPv4)", api.BGPPeerSpec{
			PeerIP: "[192.168.0.0]:98956",
		}, false),
		Entry("should reject BGPPeerSpec with invalid port in PeerIP (IPv4)", api.BGPPeerSpec{
			PeerIP: "192.168.0.0:65536",
		}, false),
		Entry("should reject BGPPeerSpec with invalid port in PeerIP (IPv4)", api.BGPPeerSpec{
			PeerIP: "192.168.0.0:0",
		}, false),
		Entry("should reject BGPPeerSpec with invalid IP in PeerIP (IPv4)", api.BGPPeerSpec{
			PeerIP: "192.168.0.330:170",
		}, false),
		Entry("should reject BGPPeerSpec with invalid port in PeerIP (IPv6)", api.BGPPeerSpec{
			PeerIP: "[9000::]:98956",
		}, false),
		Entry("should reject invalid BGPPeerSpec without port set in PeerIP (IPv4)", api.BGPPeerSpec{
			PeerIP: "192.168.0.0:",
		}, false),
		Entry("should reject invalid BGPPeerSpec without port set in PeerIP (IPv6)", api.BGPPeerSpec{
			PeerIP: "[9000::]:",
		}, false),
		Entry("should reject BGPPeerSpec with invalid port in PeerIP (IPv6)", api.BGPPeerSpec{
			PeerIP: "[9000::]:65536",
		}, false),
		Entry("should reject BGPPeerSpec with invalid port in PeerIP (IPv6)", api.BGPPeerSpec{
			PeerIP: "[9000::]:0",
		}, false),
		Entry("should reject BGPPeerSpec with invalid IP in PeerIP (IPv6)", api.BGPPeerSpec{
			PeerIP: "[9000::FFFFF]:170",
		}, false),
		Entry("should reject invalid BGPPeerSpec when port is set with empty IP in PeerIP (IPv4)", api.BGPPeerSpec{
			PeerIP: ":8552",
		}, false),
		Entry("should reject invalid BGPPeerSpec when port is set with empty IP in PeerIP (IPv6)", api.BGPPeerSpec{
			PeerIP: "[]:8552",
		}, false),

		// BGPPeer SourceAddress
		Entry("BGPPeer with valid SourceAddress UseNodeIP", api.BGPPeerSpec{
			SourceAddress: api.SourceAddressUseNodeIP,
		}, true),
		Entry("BGPPeer with valid SourceAddress None", api.BGPPeerSpec{
			SourceAddress: api.SourceAddressNone,
		}, true),
		Entry("BGPPeer with invalid SourceAddress", api.BGPPeerSpec{
			SourceAddress: api.SourceAddress("rubbish"),
		}, false),

		// BGPPeer FailureDetectionMode
		Entry("BGPPeer with valid FailureDetectionMode None", api.BGPPeerSpec{
			FailureDetectionMode: api.FailureDetectionModeNone,
		}, true),
		Entry("BGPPeer with valid FailureDetectionMode BFDIfDirectlyConnected", api.BGPPeerSpec{
			FailureDetectionMode: api.FailureDetectionModeBFDIfDirectlyConnected,
		}, true),
		Entry("BGPPeer with invalid FailureDetectionMode", api.BGPPeerSpec{
			FailureDetectionMode: api.FailureDetectionMode("rubbish"),
		}, false),

		// BGPPeer RestartMode
		Entry("BGPPeer with valid RestartMode GracefulRestart", api.BGPPeerSpec{
			RestartMode: api.RestartModeGracefulRestart,
		}, true),
		Entry("BGPPeer with valid RestartMode LongLivedGracefulRestart", api.BGPPeerSpec{
			RestartMode: api.RestartModeLongLivedGracefulRestart,
		}, true),
		Entry("BGPPeer with invalid RestartMode", api.BGPPeerSpec{
			RestartMode: api.RestartMode("rubbish"),
		}, false),

		// BGPPeer BIRDGatewayMode
		Entry("BGPPeer with valid BIRDGatewayMode Recursive", api.BGPPeerSpec{
			BIRDGatewayMode: api.BIRDGatewayModeRecursive,
		}, true),
		Entry("BGPPeer with valid BIRDGatewayMode DirectIfDirectlyConnected", api.BGPPeerSpec{
			BIRDGatewayMode: api.BIRDGatewayModeDirectIfDirectlyConnected,
		}, true),
		Entry("BGPPeer with invalid BIRDGatewayMode", api.BGPPeerSpec{
			BIRDGatewayMode: api.BIRDGatewayMode("rubbish"),
		}, false),

		// BGPPeer MaxRestartTime
		Entry("BGPPeer with valid MaxRestartTime", api.BGPPeerSpec{
			MaxRestartTime: &v1.Duration{Duration: 10 * time.Second},
		}, true),

		// (API) NodeSpec
		Entry("should accept node with IPv4 BGP", libapiv3.NodeSpec{BGP: &libapiv3.NodeBGPSpec{IPv4Address: netv4_1}}, true),
		Entry("should accept node with IPv6 BGP", libapiv3.NodeSpec{BGP: &libapiv3.NodeBGPSpec{IPv6Address: netv6_1}}, true),
		Entry("should accept node with tunnel IP in BGP", libapiv3.NodeSpec{BGP: &libapiv3.NodeBGPSpec{IPv4IPIPTunnelAddr: "10.0.0.1"}}, true),
		Entry("should accept node with no BGP", libapiv3.NodeSpec{}, true),
		Entry("should reject node with an empty BGP", libapiv3.NodeSpec{BGP: &libapiv3.NodeBGPSpec{}}, false),
		Entry("should reject node with IPv6 address in IPv4 field", libapiv3.NodeSpec{BGP: &libapiv3.NodeBGPSpec{IPv4Address: netv6_1}}, false),
		Entry("should reject node with IPv4 address in IPv6 field", libapiv3.NodeSpec{BGP: &libapiv3.NodeBGPSpec{IPv6Address: netv4_1}}, false),
		Entry("should reject node with bad RR cluster ID #1", libapiv3.NodeSpec{BGP: &libapiv3.NodeBGPSpec{
			IPv4Address:             netv4_1,
			RouteReflectorClusterID: "abcdef",
		}}, false),
		Entry("should reject node with bad RR cluster ID #2", libapiv3.NodeSpec{BGP: &libapiv3.NodeBGPSpec{
			IPv4Address:             netv4_1,
			RouteReflectorClusterID: "300.34.3.1",
		}}, false),
		Entry("should accept node with good RR cluster ID", libapiv3.NodeSpec{BGP: &libapiv3.NodeBGPSpec{
			IPv4Address:             netv4_1,
			RouteReflectorClusterID: "245.0.0.1",
		}}, true),

		// Wireguard config field tests
		Entry("should allow valid Wireguard public-key", libapiv3.NodeStatus{
			WireguardPublicKey: "jlkVyQYooZYzI2wFfNhSZez5eWh44yfq1wKVjLvSXgY=",
		}, true),
		Entry("should allow valid IP address on Wireguard config", libapiv3.NodeSpec{Wireguard: &libapiv3.NodeWireguardSpec{
			InterfaceIPv4Address: ipv4_1,
		}}, true),
		Entry("should reject invalid IP address on Wireguard config", libapiv3.NodeSpec{Wireguard: &libapiv3.NodeWireguardSpec{
			InterfaceIPv4Address: "foo.bar",
		}}, false),
		Entry("should reject invalid Wireguard public-key", libapiv3.NodeStatus{
			WireguardPublicKey: "foobar",
		}, false),

		// AWS source-destination-check.
		Entry("should accept a valid AWSSrcDstCheck value 'DoNothing'", api.FelixConfigurationSpec{AWSSrcDstCheck: &awsCheckDoNothing}, true),
		Entry("should accept a valid AWSSrcDstCheck value 'Enable'", api.FelixConfigurationSpec{AWSSrcDstCheck: &awsCheckEnable}, true),
		Entry("should accept a valid AWSSrcDstCheck value 'Disable'", api.FelixConfigurationSpec{AWSSrcDstCheck: &awsCheckDisable}, true),
		Entry("should reject an invalid AWSSrcDstCheck value 'enable'", api.FelixConfigurationSpec{AWSSrcDstCheck: &awsCheckenable}, false),
		Entry("should reject an invalid AWSSrcDstCheck value 'badVal'", api.FelixConfigurationSpec{AWSSrcDstCheck: &awsCheckbadVal}, false),

		// GlobalNetworkPolicy validation.
		Entry("disallow name with invalid character", &api.GlobalNetworkPolicy{ObjectMeta: v1.ObjectMeta{Name: "t~!s.h.i.ng"}}, false),
		Entry("disallow name with mixed case characters", &api.GlobalNetworkPolicy{ObjectMeta: v1.ObjectMeta{Name: "tHiNg"}}, false),
		Entry("allow valid name", &api.GlobalNetworkPolicy{ObjectMeta: v1.ObjectMeta{Name: "thing"}}, true),
		Entry("disallow k8s policy name", &api.GlobalNetworkPolicy{ObjectMeta: v1.ObjectMeta{Name: "knp.default.thing"}}, false),
		Entry("disallow name with dot", &api.GlobalNetworkPolicy{ObjectMeta: v1.ObjectMeta{Name: "t.h.i.ng"}}, false),
		Entry("should reject GlobalNetworkPolicy with both PreDNAT and DoNotTrack",
			&api.GlobalNetworkPolicy{
				ObjectMeta: v1.ObjectMeta{Name: "thing"},
				Spec: api.GlobalNetworkPolicySpec{
					PreDNAT:        true,
					DoNotTrack:     true,
					ApplyOnForward: true,
				},
			}, false,
		),
		Entry("should accept GlobalNetworkPolicy PreDNAT but not DoNotTrack",
			&api.GlobalNetworkPolicy{
				ObjectMeta: v1.ObjectMeta{Name: "thing"},
				Spec: api.GlobalNetworkPolicySpec{
					PreDNAT:        true,
					ApplyOnForward: true,
				},
			}, true,
		),
		Entry("should accept GlobalNetworkPolicy DoNotTrack but not PreDNAT",
			&api.GlobalNetworkPolicy{
				ObjectMeta: v1.ObjectMeta{Name: "thing"},
				Spec: api.GlobalNetworkPolicySpec{
					PreDNAT:        false,
					DoNotTrack:     true,
					ApplyOnForward: true,
				},
			}, true,
		),
		Entry("should reject pre-DNAT GlobalNetworkPolicy egress rules",
			&api.GlobalNetworkPolicy{
				ObjectMeta: v1.ObjectMeta{Name: "thing"},
				Spec: api.GlobalNetworkPolicySpec{
					PreDNAT:        true,
					ApplyOnForward: true,
					Egress:         []api.Rule{{Action: "Allow"}},
				},
			}, false,
		),
		Entry("should accept pre-DNAT GlobalNetworkPolicy ingress rules",
			&api.GlobalNetworkPolicy{
				ObjectMeta: v1.ObjectMeta{Name: "thing"},
				Spec: api.GlobalNetworkPolicySpec{
					PreDNAT:        true,
					ApplyOnForward: true,
					Ingress:        []api.Rule{{Action: "Allow"}},
				},
			}, true,
		),

		// GlobalNetworkPolicySpec ApplyOnForward field checks.
		Entry("should accept GlobalNetworkPolicy ApplyOnForward but not PreDNAT",
			&api.GlobalNetworkPolicy{
				ObjectMeta: v1.ObjectMeta{Name: "thing"},
				Spec: api.GlobalNetworkPolicySpec{
					PreDNAT:        false,
					ApplyOnForward: true,
				},
			}, true,
		),
		Entry("should accept GlobalNetworkPolicy ApplyOnForward but not DoNotTrack",
			&api.GlobalNetworkPolicy{
				ObjectMeta: v1.ObjectMeta{Name: "thing"},
				Spec: api.GlobalNetworkPolicySpec{
					DoNotTrack:     false,
					ApplyOnForward: true,
				},
			}, true,
		),
		Entry("should accept GlobalNetworkPolicy ApplyOnForward and PreDNAT",
			&api.GlobalNetworkPolicy{
				ObjectMeta: v1.ObjectMeta{Name: "thing"},
				Spec: api.GlobalNetworkPolicySpec{
					PreDNAT:        true,
					ApplyOnForward: true,
				},
			}, true,
		),
		Entry("should accept GlobalNetworkPolicy ApplyOnForward and DoNotTrack",
			&api.GlobalNetworkPolicy{
				ObjectMeta: v1.ObjectMeta{Name: "thing"},
				Spec: api.GlobalNetworkPolicySpec{
					DoNotTrack:     true,
					ApplyOnForward: true,
				},
			}, true,
		),
		Entry("should accept GlobalNetworkPolicy no ApplyOnForward DoNotTrack PreDNAT",
			&api.GlobalNetworkPolicy{
				ObjectMeta: v1.ObjectMeta{Name: "thing"},
				Spec: api.GlobalNetworkPolicySpec{
					PreDNAT:        false,
					DoNotTrack:     false,
					ApplyOnForward: false,
				},
			}, true,
		),
		Entry("should reject GlobalNetworkPolicy PreDNAT but not ApplyOnForward",
			&api.GlobalNetworkPolicy{
				ObjectMeta: v1.ObjectMeta{Name: "thing"},
				Spec: api.GlobalNetworkPolicySpec{
					PreDNAT:        true,
					ApplyOnForward: false,
				},
			}, false,
		),
		Entry("should reject GlobalNetworkPolicy DoNotTrack but not ApplyOnForward",
			&api.GlobalNetworkPolicy{
				ObjectMeta: v1.ObjectMeta{Name: "thing"},
				Spec: api.GlobalNetworkPolicySpec{
					DoNotTrack:     true,
					ApplyOnForward: false,
				},
			}, false,
		),

		// GlobalNetworkPolicySpec Types field checks.
		Entry("allow missing Types",
			&api.GlobalNetworkPolicy{
				ObjectMeta: v1.ObjectMeta{Name: "thing"},
				Spec:       api.GlobalNetworkPolicySpec{},
			}, true,
		),
		Entry("allow empty Types",
			&api.GlobalNetworkPolicy{
				ObjectMeta: v1.ObjectMeta{Name: "thing"},
				Spec: api.GlobalNetworkPolicySpec{
					Types: []api.PolicyType{},
				},
			}, true,
		),
		Entry("allow ingress Types",
			&api.GlobalNetworkPolicy{
				ObjectMeta: v1.ObjectMeta{Name: "thing"},
				Spec: api.GlobalNetworkPolicySpec{
					Types: []api.PolicyType{api.PolicyTypeIngress},
				},
			}, true,
		),
		Entry("allow egress Types",
			&api.GlobalNetworkPolicy{
				ObjectMeta: v1.ObjectMeta{Name: "thing"},
				Spec: api.GlobalNetworkPolicySpec{
					Types: []api.PolicyType{api.PolicyTypeEgress},
				},
			}, true,
		),
		Entry("allow ingress+egress Types",
			&api.GlobalNetworkPolicy{
				ObjectMeta: v1.ObjectMeta{Name: "thing"},
				Spec: api.GlobalNetworkPolicySpec{
					Types: []api.PolicyType{api.PolicyTypeIngress, api.PolicyTypeEgress},
				},
			}, true,
		),
		Entry("disallow repeated egress Types",
			&api.GlobalNetworkPolicy{
				ObjectMeta: v1.ObjectMeta{Name: "thing"},
				Spec: api.GlobalNetworkPolicySpec{
					Types: []api.PolicyType{api.PolicyTypeEgress, api.PolicyTypeEgress},
				},
			}, false,
		),
		Entry("disallow unexpected value",
			&api.GlobalNetworkPolicy{
				ObjectMeta: v1.ObjectMeta{Name: "thing"},
				Spec: api.GlobalNetworkPolicySpec{
					Types: []api.PolicyType{"unexpected"},
				},
			}, false,
		),

		Entry("allow Types without ingress when Ingress present (gnp)",
			&api.GlobalNetworkPolicy{
				ObjectMeta: v1.ObjectMeta{Name: "thing"},
				Spec: api.GlobalNetworkPolicySpec{
					Ingress: []api.Rule{{Action: "Allow"}},
					Types:   []api.PolicyType{api.PolicyTypeEgress},
				},
			}, true,
		),
		Entry("allow Types without egress when Egress present (gnp)",
			&api.GlobalNetworkPolicy{
				ObjectMeta: v1.ObjectMeta{Name: "thing"},
				Spec: api.GlobalNetworkPolicySpec{
					Egress: []api.Rule{{Action: "Allow"}},
					Types:  []api.PolicyType{api.PolicyTypeIngress},
				},
			}, true,
		),
		Entry("allow Types with ingress when Ingress present (gnp)",
			&api.GlobalNetworkPolicy{
				ObjectMeta: v1.ObjectMeta{Name: "thing"},
				Spec: api.GlobalNetworkPolicySpec{
					Ingress: []api.Rule{{Action: "Allow"}},
					Types:   []api.PolicyType{api.PolicyTypeIngress},
				},
			}, true,
		),
		Entry("allow Types with ingress+egress when Ingress present (gnp)",
			&api.GlobalNetworkPolicy{
				ObjectMeta: v1.ObjectMeta{Name: "thing"},
				Spec: api.GlobalNetworkPolicySpec{
					Ingress: []api.Rule{{Action: "Allow"}},
					Types:   []api.PolicyType{api.PolicyTypeIngress, api.PolicyTypeEgress},
				},
			}, true,
		),
		Entry("allow Types with egress when Egress present (gnp)",
			&api.GlobalNetworkPolicy{
				ObjectMeta: v1.ObjectMeta{Name: "thing"},
				Spec: api.GlobalNetworkPolicySpec{
					Egress: []api.Rule{{Action: "Allow"}},
					Types:  []api.PolicyType{api.PolicyTypeEgress},
				},
			}, true,
		),
		Entry("allow Types with ingress+egress when Egress present (gnp)",
			&api.GlobalNetworkPolicy{
				ObjectMeta: v1.ObjectMeta{Name: "thing"},
				Spec: api.GlobalNetworkPolicySpec{
					Egress: []api.Rule{{Action: "Allow"}},
					Types:  []api.PolicyType{api.PolicyTypeIngress, api.PolicyTypeEgress},
				},
			}, true,
		),
		Entry("allow ingress Types with pre-DNAT (gnp)",
			&api.GlobalNetworkPolicy{
				ObjectMeta: v1.ObjectMeta{Name: "thing"},
				Spec: api.GlobalNetworkPolicySpec{
					PreDNAT:        true,
					ApplyOnForward: true,
					Types:          []api.PolicyType{api.PolicyTypeIngress},
				},
			}, true,
		),
		Entry("disallow egress Types with pre-DNAT (gnp)",
			&api.GlobalNetworkPolicy{
				ObjectMeta: v1.ObjectMeta{Name: "thing"},
				Spec: api.GlobalNetworkPolicySpec{
					PreDNAT:        true,
					ApplyOnForward: true,
					Types:          []api.PolicyType{api.PolicyTypeEgress},
				},
			}, false,
		),
		Entry("disallow ingress+egress Types with pre-DNAT (gnp)",
			&api.GlobalNetworkPolicy{
				ObjectMeta: v1.ObjectMeta{Name: "thing"},
				Spec: api.GlobalNetworkPolicySpec{
					PreDNAT:        true,
					ApplyOnForward: true,
					Types:          []api.PolicyType{api.PolicyTypeIngress, api.PolicyTypeEgress},
				},
			}, false,
		),
		Entry("disallow HTTP in egress rule",
			&api.GlobalNetworkPolicy{
				ObjectMeta: v1.ObjectMeta{Name: "thing"},
				Spec: api.GlobalNetworkPolicySpec{
					Egress: []api.Rule{{Action: "Allow", HTTP: &api.HTTPMatch{Methods: []string{"GET"}}}},
					Types:  []api.PolicyType{api.PolicyTypeIngress, api.PolicyTypeEgress},
				},
			}, false,
		),
		Entry("disallow global() in namespaceSelector field",
			&api.GlobalNetworkPolicy{
				ObjectMeta: v1.ObjectMeta{Name: "thing"},
				Spec: api.GlobalNetworkPolicySpec{
					NamespaceSelector: "global()",
				},
			}, false,
		),
		Entry("disallow global() in selector field",
			&api.GlobalNetworkPolicy{
				ObjectMeta: v1.ObjectMeta{Name: "thing"},
				Spec: api.GlobalNetworkPolicySpec{
					Selector: "global()",
				},
			}, false,
		),
		Entry("disallow global() in serviceAccountSelector field",
			&api.GlobalNetworkPolicy{
				ObjectMeta: v1.ObjectMeta{Name: "thing"},
				Spec: api.GlobalNetworkPolicySpec{
					ServiceAccountSelector: "global()",
				},
			}, false,
		),
		Entry("disallow global() in EntityRule selector field",
			&api.GlobalNetworkPolicy{
				ObjectMeta: v1.ObjectMeta{Name: "thing"},
				Spec: api.GlobalNetworkPolicySpec{
					Ingress: []api.Rule{
						{
							Action: "Allow",
							Source: api.EntityRule{
								Selector: "global()",
							},
						},
					},
				},
			}, false,
		),
		Entry("allow global() and projectcalico.org/name in EntityRule namespaceSelector field",
			&api.GlobalNetworkPolicy{
				ObjectMeta: v1.ObjectMeta{Name: "thing"},
				Spec: api.GlobalNetworkPolicySpec{
					Ingress: []api.Rule{
						{
							Action: "Allow",
							Source: api.EntityRule{
								NamespaceSelector: "global()",
							},
							Destination: api.EntityRule{
								NamespaceSelector: "projectcalico.org/name == 'test'",
							},
						},
					},
				},
			}, true,
		),

		// StagedGlobalNetworkPolicySpec Types field checks.
		Entry("disallow name with invalid character", &api.StagedGlobalNetworkPolicy{ObjectMeta: v1.ObjectMeta{Name: "t~!s.h.i.ng"},
			Spec: api.StagedGlobalNetworkPolicySpec{StagedAction: api.StagedActionSet, Selector: "foo == \"bar\""}}, false),
		Entry("disallow name with mixed case characters", &api.StagedGlobalNetworkPolicy{ObjectMeta: v1.ObjectMeta{Name: "tHiNg"},
			Spec: api.StagedGlobalNetworkPolicySpec{StagedAction: api.StagedActionSet, Selector: "foo == \"bar\""}}, false),
		Entry("allow valid name", &api.StagedGlobalNetworkPolicy{ObjectMeta: v1.ObjectMeta{Name: "thing"},
			Spec: api.StagedGlobalNetworkPolicySpec{StagedAction: api.StagedActionSet, Selector: "foo == \"bar\""}}, true),
		Entry("disallow k8s policy name", &api.StagedGlobalNetworkPolicy{ObjectMeta: v1.ObjectMeta{Name: "knp.default.thing"},
			Spec: api.StagedGlobalNetworkPolicySpec{StagedAction: api.StagedActionSet, Selector: "foo == \"bar\""}}, false),
		Entry("disallow name with dot", &api.StagedGlobalNetworkPolicy{ObjectMeta: v1.ObjectMeta{Name: "t.h.i.ng"},
			Spec: api.StagedGlobalNetworkPolicySpec{StagedAction: api.StagedActionSet, Selector: "foo == \"bar\""}}, false),
		Entry("should accept a valid StagedAction value 'Set'",
			&api.StagedGlobalNetworkPolicy{
				ObjectMeta: v1.ObjectMeta{Name: "thing"},
				Spec: api.StagedGlobalNetworkPolicySpec{
					StagedAction: api.StagedActionSet,
					Selector:     "foo == \"bar\"",
				},
			}, true,
		),
		Entry("should accept an unset StagedAction",
			&api.StagedGlobalNetworkPolicy{
				ObjectMeta: v1.ObjectMeta{Name: "thing"},
				Spec: api.StagedGlobalNetworkPolicySpec{
					Selector: "foo == \"bar\"",
				},
			}, true,
		),
		Entry("should accept a valid StagedAction value 'Delete'",
			&api.StagedGlobalNetworkPolicy{
				ObjectMeta: v1.ObjectMeta{Name: "eng.thing"},
				Spec: api.StagedGlobalNetworkPolicySpec{
					StagedAction: api.StagedActionDelete,
					Tier:         "eng",
				},
			}, true,
		),
		Entry("should reject a valid StagedAction value 'Delete' if any other Spec field is set",
			&api.StagedGlobalNetworkPolicy{
				ObjectMeta: v1.ObjectMeta{Name: "thing"},
				Spec: api.StagedGlobalNetworkPolicySpec{
					StagedAction: api.StagedActionDelete,
					Selector:     "foo == \"bar\"",
				},
			}, false,
		),
		Entry("should reject a StagedAction value 'Warning'",
			&api.StagedGlobalNetworkPolicy{
				ObjectMeta: v1.ObjectMeta{Name: "thing"},
				Spec: api.StagedGlobalNetworkPolicySpec{
					StagedAction: "Warning",
					Selector:     "foo == \"bar\"",
				},
			}, false,
		),
		Entry("should accept an empty StagedAction value",
			&api.StagedGlobalNetworkPolicy{
				ObjectMeta: v1.ObjectMeta{Name: "thing"},
				Spec: api.StagedGlobalNetworkPolicySpec{
					StagedAction: "",
					Selector:     "foo == \"bar\"",
				},
			}, true,
		),
		Entry("should accept an empty selector value when StagedAction is Delete",
			&api.StagedGlobalNetworkPolicy{
				ObjectMeta: v1.ObjectMeta{Name: "thing"},
				Spec: api.StagedGlobalNetworkPolicySpec{
					StagedAction: "Delete",
				},
			}, true,
		),

		// NetworkPolicySpec Types field checks.
		Entry("allow valid name", &api.NetworkPolicy{ObjectMeta: v1.ObjectMeta{Name: "thing"}}, true),
		Entry("disallow name with dot", &api.NetworkPolicy{ObjectMeta: v1.ObjectMeta{Name: "t.h.i.ng"}}, false),
		Entry("disallow name with mixed case", &api.NetworkPolicy{ObjectMeta: v1.ObjectMeta{Name: "tHiNg"}}, false),
		Entry("allow valid name of 253 chars", &api.NetworkPolicy{ObjectMeta: v1.ObjectMeta{Name: string(longValue[:maxNameLength])}}, true),
		Entry("disallow a name of 254 chars", &api.NetworkPolicy{ObjectMeta: v1.ObjectMeta{Name: string(longValue[:maxNameLength+1])}}, false),
		Entry("allow k8s policy name", &api.NetworkPolicy{ObjectMeta: v1.ObjectMeta{Name: "knp.default.thing"}}, true),
		Entry("allow missing Types",
			&api.NetworkPolicy{
				ObjectMeta: v1.ObjectMeta{Name: "thing"},
				Spec:       api.NetworkPolicySpec{},
			}, true,
		),
		Entry("allow empty Types",
			&api.NetworkPolicy{
				ObjectMeta: v1.ObjectMeta{Name: "thing"},
				Spec: api.NetworkPolicySpec{
					Types: []api.PolicyType{},
				},
			}, true,
		),
		Entry("allow ingress Types",
			&api.NetworkPolicy{
				ObjectMeta: v1.ObjectMeta{Name: "thing"},
				Spec: api.NetworkPolicySpec{
					Types: []api.PolicyType{api.PolicyTypeIngress},
				},
			}, true,
		),
		Entry("allow egress Types",
			&api.NetworkPolicy{
				ObjectMeta: v1.ObjectMeta{Name: "thing"},
				Spec: api.NetworkPolicySpec{
					Types: []api.PolicyType{api.PolicyTypeEgress},
				},
			}, true,
		),
		Entry("allow ingress+egress Types",
			&api.NetworkPolicy{
				ObjectMeta: v1.ObjectMeta{Name: "thing"},
				Spec: api.NetworkPolicySpec{
					Types: []api.PolicyType{api.PolicyTypeIngress, api.PolicyTypeEgress},
				},
			}, true,
		),
		Entry("disallow repeated egress Types",
			&api.NetworkPolicy{
				ObjectMeta: v1.ObjectMeta{Name: "thing"},
				Spec: api.NetworkPolicySpec{
					Types: []api.PolicyType{api.PolicyTypeEgress, api.PolicyTypeEgress},
				},
			}, false,
		),
		Entry("disallow unexpected value",
			&api.NetworkPolicy{
				ObjectMeta: v1.ObjectMeta{Name: "thing"},
				Spec: api.NetworkPolicySpec{
					Types: []api.PolicyType{"unexpected"},
				},
			}, false,
		),

		// StagedNetworkPolicySpec Types field checks.
		Entry("allow valid name", &api.StagedNetworkPolicy{ObjectMeta: v1.ObjectMeta{Name: "thing"},
			Spec: api.StagedNetworkPolicySpec{StagedAction: api.StagedActionDelete}}, true),
		Entry("disallow name with dot", &api.StagedNetworkPolicy{ObjectMeta: v1.ObjectMeta{Name: "t.h.i.ng"},
			Spec: api.StagedNetworkPolicySpec{StagedAction: api.StagedActionDelete}}, false),
		Entry("disallow name with mixed case", &api.StagedNetworkPolicy{ObjectMeta: v1.ObjectMeta{Name: "tHiNg"},
			Spec: api.StagedNetworkPolicySpec{StagedAction: api.StagedActionDelete}}, false),
		Entry("allow valid name of 253 chars", &api.StagedNetworkPolicy{ObjectMeta: v1.ObjectMeta{Name: string(longValue[:maxNameLength])},
			Spec: api.StagedNetworkPolicySpec{StagedAction: api.StagedActionDelete}}, true),
		Entry("disallow a name of 254 chars", &api.StagedNetworkPolicy{ObjectMeta: v1.ObjectMeta{Name: string(longValue[:maxNameLength+1])},
			Spec: api.StagedNetworkPolicySpec{StagedAction: api.StagedActionDelete}}, false),
		Entry("allow k8s policy name", &api.StagedNetworkPolicy{ObjectMeta: v1.ObjectMeta{Name: "knp.default.thing"},
			Spec: api.StagedNetworkPolicySpec{StagedAction: api.StagedActionDelete}}, true),
		Entry("allow missing Types",
			&api.StagedNetworkPolicy{
				ObjectMeta: v1.ObjectMeta{Name: "eng.thing"},
				Spec: api.StagedNetworkPolicySpec{
					StagedAction: api.StagedActionDelete,
					Tier:         "eng",
				},
			}, true,
		),
		Entry("should accept a valid StagedAction value 'Set'",
			&api.StagedNetworkPolicy{
				ObjectMeta: v1.ObjectMeta{Name: "thing"},
				Spec: api.StagedNetworkPolicySpec{
					StagedAction: api.StagedActionSet,
					Selector:     "foo == \"bar\"",
				},
			}, true,
		),
		Entry("should accept a StagedAction not set",
			&api.StagedNetworkPolicy{
				ObjectMeta: v1.ObjectMeta{Name: "thing"},
				Spec: api.StagedNetworkPolicySpec{
					Selector: "foo == \"bar\"",
				},
			}, true,
		),
		Entry("should accept a valid StagedAction value 'Delete'",
			&api.StagedNetworkPolicy{
				ObjectMeta: v1.ObjectMeta{Name: "eng.thing"},
				Spec: api.StagedNetworkPolicySpec{
					StagedAction: api.StagedActionDelete,
					Tier:         "eng",
				},
			}, true,
		),
		Entry("should reject a valid StagedAction value 'Delete' if any other Spec field is set",
			&api.StagedNetworkPolicy{
				ObjectMeta: v1.ObjectMeta{Name: "thing"},
				Spec: api.StagedNetworkPolicySpec{
					StagedAction: api.StagedActionDelete,
					Selector:     "foo == \"bar\"",
				},
			}, false,
		),
		Entry("should reject a StagedAction value 'Warning'",
			&api.StagedNetworkPolicy{
				ObjectMeta: v1.ObjectMeta{Name: "thing"},
				Spec: api.StagedNetworkPolicySpec{
					StagedAction: "Warning",
					Selector:     "foo == \"bar\"",
				},
			}, false,
		),
		Entry("should accept an empty StagedAction value",
			&api.StagedNetworkPolicy{
				ObjectMeta: v1.ObjectMeta{Name: "thing"},
				Spec: api.StagedNetworkPolicySpec{
					StagedAction: "",
					Selector:     "foo == \"bar\"",
				},
			}, true,
		),
		Entry("should accept an empty Selector when StagedAction is Delete",
			&api.StagedNetworkPolicy{
				ObjectMeta: v1.ObjectMeta{Name: "eng.thing"},
				Spec: api.StagedNetworkPolicySpec{
					StagedAction: api.StagedActionDelete,
					Tier:         "eng",
				},
			}, true,
		),

		// Tiers.
		Entry("Tier: valid name", &api.Tier{ObjectMeta: v1.ObjectMeta{Name: "foo"}}, true),
		Entry("Tier: valid name with dash", &api.Tier{ObjectMeta: v1.ObjectMeta{Name: "fo-o"}}, true),
		Entry("Tier: disallow dot in name", &api.Tier{ObjectMeta: v1.ObjectMeta{Name: "fo.o"}}, false),
		Entry("Tier: allow valid name of 63 chars", &api.Tier{ObjectMeta: v1.ObjectMeta{Name: string(value63)}}, true),
		Entry("Tier: disallow a name of 64 chars", &api.Tier{ObjectMeta: v1.ObjectMeta{Name: string(value64)}}, false),
		Entry("Tier: disallow other chars", &api.Tier{ObjectMeta: v1.ObjectMeta{Name: "t~!s.h.i.ng"}}, false),

		// NetworkPolicy Object MetaData checks.
		Entry("allow valid name", &api.NetworkPolicy{ObjectMeta: v1.ObjectMeta{Name: "thing"}}, true),
		Entry("allow name with single dot - tier", &api.NetworkPolicy{ObjectMeta: v1.ObjectMeta{Name: "th.ing"}}, true),
		Entry("disallow name with multiple dot", &api.NetworkPolicy{ObjectMeta: v1.ObjectMeta{Name: "t.h.i.ng"}}, false),
		Entry("allow valid name of 253 chars", &api.NetworkPolicy{ObjectMeta: v1.ObjectMeta{Name: string(longValue[:maxNameLength])}}, true),
		Entry("disallow a name of 254 chars", &api.NetworkPolicy{ObjectMeta: v1.ObjectMeta{Name: string(longValue[:maxNameLength+1])}}, false),
		Entry("disallow name with invalid character", &api.GlobalNetworkPolicy{ObjectMeta: v1.ObjectMeta{Name: "t~!s.h.i.ng"}}, false),

		// In the initial implementation, we validated against the following two cases but we found
		// that prevented us from doing a smooth upgrade from type-less to typed policy since we
		// couldn't write a policy that would work for back-level Felix instances while also
		// specifying the type for up-level Felix instances.
		//
		// For NetworkPolicySpec
		Entry("allow Types without ingress when Ingress present",
			&api.NetworkPolicy{
				ObjectMeta: v1.ObjectMeta{Name: "thing"},
				Spec: api.NetworkPolicySpec{
					Ingress: []api.Rule{{Action: "Allow"}},
					Types:   []api.PolicyType{api.PolicyTypeEgress},
				},
			}, true,
		),
		Entry("allow Types without egress when Egress present",
			&api.NetworkPolicy{
				ObjectMeta: v1.ObjectMeta{Name: "thing"},
				Spec: api.NetworkPolicySpec{
					Egress: []api.Rule{{Action: "Allow"}},
					Types:  []api.PolicyType{api.PolicyTypeIngress},
				},
			}, true,
		),
		Entry("allow Types with ingress when Ingress present",
			&api.NetworkPolicy{
				ObjectMeta: v1.ObjectMeta{Name: "thing"},
				Spec: api.NetworkPolicySpec{
					Ingress: []api.Rule{{Action: "Allow"}},
					Types:   []api.PolicyType{api.PolicyTypeIngress},
				},
			}, true,
		),
		Entry("allow Types with ingress+egress when Ingress present",
			&api.NetworkPolicy{
				ObjectMeta: v1.ObjectMeta{Name: "thing"},
				Spec: api.NetworkPolicySpec{
					Ingress: []api.Rule{{Action: "Allow"}},
					Types:   []api.PolicyType{api.PolicyTypeIngress, api.PolicyTypeEgress},
				},
			}, true,
		),
		Entry("allow Types with egress when Egress present",
			&api.NetworkPolicy{
				ObjectMeta: v1.ObjectMeta{Name: "thing"},
				Spec: api.NetworkPolicySpec{
					Egress: []api.Rule{{Action: "Allow"}},
					Types:  []api.PolicyType{api.PolicyTypeEgress},
				},
			}, true,
		),
		Entry("allow Types with ingress+egress when Egress present",
			&api.NetworkPolicy{
				ObjectMeta: v1.ObjectMeta{Name: "thing"},
				Spec: api.NetworkPolicySpec{
					Egress: []api.Rule{{Action: "Allow"}},
					Types:  []api.PolicyType{api.PolicyTypeIngress, api.PolicyTypeEgress},
				},
			}, true,
		),

		Entry("allow etdv3 datastore type",
			&api.RemoteClusterConfiguration{
				ObjectMeta: v1.ObjectMeta{Name: "thing"},
				Spec: api.RemoteClusterConfigurationSpec{
					DatastoreType: "etcdv3",
				},
			}, true,
		),

		Entry("allow k8s datastore type",
			&api.RemoteClusterConfiguration{
				ObjectMeta: v1.ObjectMeta{Name: "thing"},
				Spec: api.RemoteClusterConfigurationSpec{
					DatastoreType: "kubernetes",
				},
			}, true,
		),

		Entry("disallow other datastore type",
			&api.RemoteClusterConfiguration{
				ObjectMeta: v1.ObjectMeta{Name: "thing"},
				Spec: api.RemoteClusterConfigurationSpec{
					DatastoreType: "other",
				},
			}, false,
		),

		Entry("disallow blank datastore type",
			&api.RemoteClusterConfiguration{
				ObjectMeta: v1.ObjectMeta{Name: "thing"},
				Spec:       api.RemoteClusterConfigurationSpec{},
			}, false,
		),

		Entry("allow k8s config if datastore type is etcd",
			&api.RemoteClusterConfiguration{
				ObjectMeta: v1.ObjectMeta{Name: "thing"},
				Spec: api.RemoteClusterConfigurationSpec{
					DatastoreType: "etcdv3",
					KubeConfig:    api.KubeConfig{Kubeconfig: "/a/b/c/kubeconfig"},
				},
			}, true,
		),

		Entry("disallow etcd config if datastore type is k8s",
			&api.RemoteClusterConfiguration{
				ObjectMeta: v1.ObjectMeta{Name: "thing"},
				Spec: api.RemoteClusterConfigurationSpec{
					DatastoreType: "kubernetes",
					EtcdConfig:    api.EtcdConfig{EtcdEndpoints: "https://127.0.0.1:2379"},
				},
			}, false,
		),

		Entry("allow correctly formatted cert path",
			&api.RemoteClusterConfiguration{
				ObjectMeta: v1.ObjectMeta{Name: "thing"},
				Spec: api.RemoteClusterConfigurationSpec{
					DatastoreType: "kubernetes",
					KubeConfig:    api.KubeConfig{K8sKeyFile: "/a/cert.pem"},
				},
			}, true,
		),

		Entry("disallow badly formatted cert",
			&api.RemoteClusterConfiguration{
				ObjectMeta: v1.ObjectMeta{Name: "thing"},
				Spec: api.RemoteClusterConfigurationSpec{
					DatastoreType: "kubernetes",
					KubeConfig:    api.KubeConfig{K8sKeyFile: "/a/secret/\x00null/"},
				},
			}, false,
		),
		Entry("allow correctly formatted etcd endpoint",
			&api.RemoteClusterConfiguration{
				ObjectMeta: v1.ObjectMeta{Name: "thing"},
				Spec: api.RemoteClusterConfigurationSpec{
					DatastoreType: "etcdv3",
					EtcdConfig:    api.EtcdConfig{EtcdEndpoints: "http://123.123.123.123:2379"},
				},
			}, true,
		),

		Entry("allow correctly formatted etcd endpoints",
			&api.RemoteClusterConfiguration{
				ObjectMeta: v1.ObjectMeta{Name: "thing"},
				Spec: api.RemoteClusterConfigurationSpec{
					DatastoreType: "etcdv3",
					EtcdConfig:    api.EtcdConfig{EtcdEndpoints: "http://123.123.123.123:2379,https://1.1.1.1:123"},
				},
			}, true,
		),

		Entry("disallow badly formatted etcd endpoint",
			&api.RemoteClusterConfiguration{
				ObjectMeta: v1.ObjectMeta{Name: "thing"},
				Spec: api.RemoteClusterConfigurationSpec{
					DatastoreType: "etcdv3",
					EtcdConfig:    api.EtcdConfig{EtcdEndpoints: "httpp:/1:500"},
				},
			}, false,
		),

		Entry("allow correctly formatted k8s endpoints",
			&api.RemoteClusterConfiguration{
				ObjectMeta: v1.ObjectMeta{Name: "thing"},
				Spec: api.RemoteClusterConfigurationSpec{
					DatastoreType: "kubernetes",
					KubeConfig:    api.KubeConfig{K8sAPIEndpoint: "https://127.0.0.1:880"},
				},
			}, true,
		),

		Entry("disallow badly formatted k8s endpoint",
			&api.RemoteClusterConfiguration{
				ObjectMeta: v1.ObjectMeta{Name: "thing"},
				Spec: api.RemoteClusterConfigurationSpec{
					DatastoreType: "kubernetes",
					KubeConfig:    api.KubeConfig{K8sAPIEndpoint: "htps://127.0.0.1:880"},
				},
			}, false,
		),

		Entry("should accept Secret reference",
			api.RemoteClusterConfiguration{
				ObjectMeta: v1.ObjectMeta{
					Name: "test",
				},
				Spec: api.RemoteClusterConfigurationSpec{
					ClusterAccessSecret: &k8sv1.ObjectReference{
						Namespace: "anything", Name: "name",
					},
				},
			}, true,
		),
		Entry("disallow Secret reference and DatastoreType",
			api.RemoteClusterConfiguration{
				ObjectMeta: v1.ObjectMeta{
					Name: "test",
				},
				Spec: api.RemoteClusterConfigurationSpec{
					ClusterAccessSecret: &k8sv1.ObjectReference{
						Namespace: "anything", Name: "name",
					},
					DatastoreType: "kubernetes",
				},
			}, false,
		),
		Entry("disallow Secret reference and kubeconfig",
			api.RemoteClusterConfiguration{
				ObjectMeta: v1.ObjectMeta{
					Name: "test",
				},
				Spec: api.RemoteClusterConfigurationSpec{
					ClusterAccessSecret: &k8sv1.ObjectReference{
						Namespace: "anything", Name: "name",
					},
					KubeConfig: api.KubeConfig{K8sAPIEndpoint: "https://127.0.0.1:880"},
				},
			}, false,
		),
		Entry("disallow Secret reference and etcdConfig",
			api.RemoteClusterConfiguration{
				ObjectMeta: v1.ObjectMeta{
					Name: "test",
				},
				Spec: api.RemoteClusterConfigurationSpec{
					ClusterAccessSecret: &k8sv1.ObjectReference{
						Namespace: "anything", Name: "name",
					},
					EtcdConfig: api.EtcdConfig{EtcdEndpoints: "http://123.123.123.123:2379,https://1.1.1.1:123"},
				},
			}, false,
		),

		Entry("disallow HTTP in egress rule",
			&api.NetworkPolicy{
				ObjectMeta: v1.ObjectMeta{Name: "thing"},
				Spec: api.NetworkPolicySpec{
					Egress: []api.Rule{{Action: "Allow", HTTP: &api.HTTPMatch{Methods: []string{"GET"}}}},
					Types:  []api.PolicyType{api.PolicyTypeIngress, api.PolicyTypeEgress},
				},
			}, false,
		),
		Entry("disallow global() in selector field",
			&api.NetworkPolicy{
				ObjectMeta: v1.ObjectMeta{Name: "thing"},
				Spec: api.NetworkPolicySpec{
					Selector: "global()",
				},
			}, false,
		),
		Entry("disallow global() in serviceAccountSelector field",
			&api.NetworkPolicy{
				ObjectMeta: v1.ObjectMeta{Name: "thing"},
				Spec: api.NetworkPolicySpec{
					ServiceAccountSelector: "global()",
				},
			}, false,
		),
		Entry("allow global() and projectcalico.org/name in EntityRule namespaceSelector field",
			&api.NetworkPolicy{
				ObjectMeta: v1.ObjectMeta{Name: "thing"},
				Spec: api.NetworkPolicySpec{
					Ingress: []api.Rule{
						{
							Action: "Allow",
							Source: api.EntityRule{
								NamespaceSelector: "global()",
							},
							Destination: api.EntityRule{
								NamespaceSelector: "projectcalico.org/name == 'test'",
							},
						},
					},
				},
			}, true,
		),
		Entry("allow a Service match in an egress rule destination",
			&api.NetworkPolicy{
				ObjectMeta: v1.ObjectMeta{Name: "thing"},
				Spec: api.NetworkPolicySpec{
					Egress: []api.Rule{
						{
							Action: "Allow",
							Destination: api.EntityRule{
								Services: &api.ServiceMatch{
									Name:      "service1",
									Namespace: "default",
								},
							},
						},
					},
				},
			}, true,
		),
		Entry("disallow a Service match in an egress rule source",
			&api.NetworkPolicy{
				ObjectMeta: v1.ObjectMeta{Name: "thing"},
				Spec: api.NetworkPolicySpec{
					Egress: []api.Rule{
						{
							Action: "Allow",
							Source: api.EntityRule{
								Services: &api.ServiceMatch{
									Name:      "service1",
									Namespace: "default",
								},
							},
						},
					},
				},
			}, false,
		),
		Entry("allow a Service match in an ingress rule source",
			&api.NetworkPolicy{
				ObjectMeta: v1.ObjectMeta{Name: "thing"},
				Spec: api.NetworkPolicySpec{
					Ingress: []api.Rule{
						{
							Action: "Allow",
							Source: api.EntityRule{
								Services: &api.ServiceMatch{
									Name:      "service1",
									Namespace: "default",
								},
							},
						},
					},
				},
			}, true,
		),
		Entry("disallow a Service match in an ingress rule destination",
			&api.NetworkPolicy{
				ObjectMeta: v1.ObjectMeta{Name: "thing"},
				Spec: api.NetworkPolicySpec{
					Egress: []api.Rule{
						{
							Action: "Allow",
							Destination: api.EntityRule{
								Services: &api.ServiceMatch{
									Name:      "service1",
									Namespace: "default",
								},
							},
						},
					},
				},
			}, true,
		),
		Entry("disallow a Service match AND a ServiceAccount match",
			&api.NetworkPolicy{
				ObjectMeta: v1.ObjectMeta{Name: "thing"},
				Spec: api.NetworkPolicySpec{
					Ingress: []api.Rule{
						{
							Action: "Allow",
							Destination: api.EntityRule{
								ServiceAccounts: &api.ServiceAccountMatch{
									Names: []string{"serviceaccount"},
								},
								Services: &api.ServiceMatch{
									Name:      "service1",
									Namespace: "default",
								},
							},
						},
					},
				},
			}, false,
		),
		Entry("disallow a Service match AND a Ports match on an egress destination rule",
			&api.NetworkPolicy{
				ObjectMeta: v1.ObjectMeta{Name: "thing"},
				Spec: api.NetworkPolicySpec{
					Egress: []api.Rule{
						{
							Action: "Allow",
							Destination: api.EntityRule{
								Ports: []numorstring.Port{
									{MinPort: 80, MaxPort: 80},
								},
								Services: &api.ServiceMatch{
									Name:      "service1",
									Namespace: "default",
								},
							},
						},
					},
				},
			}, false,
		),
		Entry("disallow a Service match AND a NotPorts match on an egress destination rule",
			&api.NetworkPolicy{
				ObjectMeta: v1.ObjectMeta{Name: "thing"},
				Spec: api.NetworkPolicySpec{
					Egress: []api.Rule{
						{
							Action: "Allow",
							Destination: api.EntityRule{
								NotPorts: []numorstring.Port{
									{MinPort: 80, MaxPort: 80},
								},
								Services: &api.ServiceMatch{
									Name:      "service1",
									Namespace: "default",
								},
							},
						},
					},
				},
			}, false,
		),
		Entry("allow a Service match AND a Ports match specified on the source on an ingress source rule",
			&api.NetworkPolicy{
				ObjectMeta: v1.ObjectMeta{Name: "thing"},
				Spec: api.NetworkPolicySpec{
					Ingress: []api.Rule{
						{
							Action:   "Allow",
							Protocol: protocolFromString("TCP"),
							Source: api.EntityRule{
								Ports: []numorstring.Port{
									{MinPort: 80, MaxPort: 80},
								},
								Services: &api.ServiceMatch{
									Name:      "service1",
									Namespace: "default",
								},
							},
						},
					},
				},
			}, true,
		),
		Entry("allow a Service match AND a NotPorts match on an ingress source rule",
			&api.NetworkPolicy{
				ObjectMeta: v1.ObjectMeta{Name: "thing"},
				Spec: api.NetworkPolicySpec{
					Ingress: []api.Rule{
						{
							Action:   "Allow",
							Protocol: protocolFromString("TCP"),
							Source: api.EntityRule{
								NotPorts: []numorstring.Port{
									{MinPort: 80, MaxPort: 80},
								},
								Services: &api.ServiceMatch{
									Name:      "service1",
									Namespace: "default",
								},
							},
						},
					},
				},
			}, true,
		),
		Entry("disallow a Service match AND a Nets match",
			&api.NetworkPolicy{
				ObjectMeta: v1.ObjectMeta{Name: "thing"},
				Spec: api.NetworkPolicySpec{
					Ingress: []api.Rule{
						{
							Action: "Allow",
							Destination: api.EntityRule{
								Nets: []string{"10.0.0.0/8"},
								Services: &api.ServiceMatch{
									Name:      "service1",
									Namespace: "default",
								},
							},
						},
					},
				},
			}, false,
		),
		Entry("disallow a Service match AND a NotNets match",
			&api.NetworkPolicy{
				ObjectMeta: v1.ObjectMeta{Name: "thing"},
				Spec: api.NetworkPolicySpec{
					Ingress: []api.Rule{
						{
							Action: "Allow",
							Destination: api.EntityRule{
								NotNets: []string{"10.0.0.0/8"},
								Services: &api.ServiceMatch{
									Name:      "service1",
									Namespace: "default",
								},
							},
						},
					},
				},
			}, false,
		),
		Entry("disallow a Service match AND a Selector match",
			&api.NetworkPolicy{
				ObjectMeta: v1.ObjectMeta{Name: "thing"},
				Spec: api.NetworkPolicySpec{
					Ingress: []api.Rule{
						{
							Action: "Allow",
							Destination: api.EntityRule{
								Selector: "x == 'y'",
								Services: &api.ServiceMatch{
									Name:      "service1",
									Namespace: "default",
								},
							},
						},
					},
				},
			}, false,
		),
		Entry("disallow a Service match AND a NotSelector match",
			&api.NetworkPolicy{
				ObjectMeta: v1.ObjectMeta{Name: "thing"},
				Spec: api.NetworkPolicySpec{
					Ingress: []api.Rule{
						{
							Action: "Allow",
							Destination: api.EntityRule{
								NotSelector: "x == 'y'",
								Services: &api.ServiceMatch{
									Name:      "service1",
									Namespace: "default",
								},
							},
						},
					},
				},
			}, false,
		),
		Entry("disallow a Service match AND a NamespaceSelector match",
			&api.NetworkPolicy{
				ObjectMeta: v1.ObjectMeta{Name: "thing"},
				Spec: api.NetworkPolicySpec{
					Ingress: []api.Rule{
						{
							Action: "Allow",
							Destination: api.EntityRule{
								NamespaceSelector: "x == 'y'",
								Services: &api.ServiceMatch{
									Name:      "service1",
									Namespace: "default",
								},
							},
						},
					},
				},
			}, false,
		),
		Entry("allow a Service match on a GNP",
			&api.GlobalNetworkPolicy{
				ObjectMeta: v1.ObjectMeta{Name: "thing"},
				Spec: api.GlobalNetworkPolicySpec{
					Ingress: []api.Rule{
						{
							Action: "Allow",
							Destination: api.EntityRule{
								Services: &api.ServiceMatch{
									Name:      "service1",
									Namespace: "default",
								},
							},
						},
					},
				},
			}, false,
		),
		Entry("disallow a Service match without a namespace on a GNP",
			&api.GlobalNetworkPolicy{
				ObjectMeta: v1.ObjectMeta{Name: "thing"},
				Spec: api.GlobalNetworkPolicySpec{
					Egress: []api.Rule{
						{
							Action: "Allow",
							Destination: api.EntityRule{
								Services: &api.ServiceMatch{
									Name: "service1",
								},
							},
						},
					},
				},
			}, false,
		),
		Entry("disallow a Service match AND a NamespaceSelector match on a GNP",
			&api.GlobalNetworkPolicy{
				ObjectMeta: v1.ObjectMeta{Name: "thing"},
				Spec: api.GlobalNetworkPolicySpec{
					Ingress: []api.Rule{
						{
							Action: "Allow",
							Destination: api.EntityRule{
								NamespaceSelector: "x == 'y'",
								Services: &api.ServiceMatch{
									Name:      "service1",
									Namespace: "default",
								},
							},
						},
					},
				},
			}, false,
		),

		// Validate EntityRule against special selectors global().
		// Extra spaces added in some cases to make sure validation handles it.
		Entry("disallow global() in EntityRule selector field",
			&api.EntityRule{
				Selector: "  global()  ",
			}, false,
		),
		Entry("allow global() in EntityRule namespaceSelector field",
			&api.EntityRule{
				NamespaceSelector: "  global()  ",
			}, true,
		),
		Entry("disallow global() in EntityRule namespaceSelector field AND'd with other expressions",
			&api.EntityRule{
				NamespaceSelector: " global() && all()",
			}, false,
		),
		Entry("disallow global() in EntityRule namespaceSelector field OR'd other expressions",
			&api.EntityRule{
				NamespaceSelector: "global()||all()",
			}, false,
		),
		Entry("disallow bad selectors in EntityRule selector field",
			&api.EntityRule{
				Selector: "global() && bad",
			}, false,
		),
		Entry("allow HTTP Path with permitted match clauses",
			&api.HTTPMatch{Paths: []api.HTTPPath{{Exact: "/foo"}, {Prefix: "/bar"}}},
			true,
		),
		Entry("disallow HTTP Path with invalid match clauses",
			&api.HTTPMatch{Paths: []api.HTTPPath{{Exact: "/foo", Prefix: "/bar"}, {Prefix: "/bar"}}},
			false,
		),
		Entry("disallow HTTP Path with invalid match clauses",
			&api.HTTPMatch{Paths: []api.HTTPPath{{Exact: "/fo?o"}}},
			false,
		),
		Entry("disallow HTTP Path with invalid match clauses",
			&api.HTTPMatch{Paths: []api.HTTPPath{{Exact: "/fo o"}}},
			false,
		),
		Entry("disallow HTTP Path with invalid match clauses",
			&api.HTTPMatch{Paths: []api.HTTPPath{{Exact: "/f#oo"}}},
			false,
		),
		Entry("disallow HTTP Path with invalid match clauses",
			&api.HTTPMatch{Paths: []api.HTTPPath{{Exact: "/fo#!?o"}}},
			false,
		),
		Entry("disallow HTTP Path with empty match clauses",
			&api.HTTPMatch{Paths: []api.HTTPPath{{}}},
			false,
		),
		Entry("disallow HTTP Method with duplicate match clause",
			&api.HTTPMatch{Methods: []string{"GET", "GET", "Foo"}},
			false,
		),
		Entry("should not accept an invalid IP address",
			api.FelixConfigurationSpec{NATOutgoingAddress: bad_ipv4_1}, false,
		),
		Entry("should not accept a masked IP",
			api.FelixConfigurationSpec{NATOutgoingAddress: netv4_1}, false,
		),
		Entry("should not accept an IPV6 address",
			api.FelixConfigurationSpec{NATOutgoingAddress: ipv6_1}, false,
		),
		Entry("should accept a valid IP address",
			api.FelixConfigurationSpec{NATOutgoingAddress: ipv4_1}, true,
		),

		// GlobalReportType
		Entry("Disallow GlobalReportType with invalid k8s name",
			&api.GlobalReportType{
				ObjectMeta: v1.ObjectMeta{Name: "~grt"},
				Spec: api.ReportTypeSpec{
					UISummaryTemplate: api.ReportTemplate{
						Name:     "uist",
						Template: "Report Name: {{ .ReportName }}",
					},
				},
			},
			false,
		),
		Entry("Allow GlobalReportType with valid k8s name",
			&api.GlobalReportType{
				ObjectMeta: v1.ObjectMeta{Name: "grt"},
				Spec: api.ReportTypeSpec{
					UISummaryTemplate: api.ReportTemplate{
						Name:     "uist",
						Template: "Report Name: {{ .ReportName }}",
					},
				},
			},
			true,
		),
		Entry("Disallow GlobalReportType without template-name",
			&api.GlobalReportType{
				ObjectMeta: v1.ObjectMeta{Name: "grt"},
				Spec: api.ReportTypeSpec{
					UISummaryTemplate: api.ReportTemplate{
						Template: "Report Name: {{ .ReportName }}",
					},
				},
			},
			false,
		),
		Entry("Disallow GlobalReportType without template",
			&api.GlobalReportType{
				ObjectMeta: v1.ObjectMeta{Name: "grt"},
				Spec: api.ReportTypeSpec{
					UISummaryTemplate: api.ReportTemplate{
						Name: "uist",
					},
				},
			},
			false,
		),
		Entry("Disallow GlobalReportType with invalid template-name",
			&api.GlobalReportType{
				ObjectMeta: v1.ObjectMeta{Name: "grt"},
				Spec: api.ReportTypeSpec{
					UISummaryTemplate: api.ReportTemplate{
						Name:     "~uist",
						Template: "Report Name: {{ .ReportName }}",
					},
				},
			},
			false,
		),
		Entry("Disallow GlobalReportType with invalid template",
			&api.GlobalReportType{
				ObjectMeta: v1.ObjectMeta{Name: "grt"},
				Spec: api.ReportTypeSpec{
					UISummaryTemplate: api.ReportTemplate{
						Name:     "uist",
						Template: "Total Endpoints: {{ .Foo }}",
					},
				},
			},
			false,
		),
		Entry("Disallow GlobalReportType with invalid download template",
			&api.GlobalReportType{
				ObjectMeta: v1.ObjectMeta{Name: "grt"},
				Spec: api.ReportTypeSpec{
					UISummaryTemplate: api.ReportTemplate{
						Name:     "uist",
						Template: "Report Name: {{ .ReportName }}",
					},
					DownloadTemplates: []api.ReportTemplate{
						{
							Name:     "uidt",
							Template: "Total Endpoints: {{ .Foo }}",
						},
					},
				},
			},
			false,
		),
		Entry("Validate GlobalReportType inventory-summary template",
			&api.GlobalReportType{
				ObjectMeta: v1.ObjectMeta{Name: "grt"},
				Spec: api.ReportTypeSpec{
					UISummaryTemplate: api.ReportTemplate{
						Name: "uist",
						Template: `ReportName,Selector
{{ .ReportName }},{{ .ReportSpec.Endpoints }}`,
					},
				},
			},
			true,
		),
		Entry("Validate GlobalReportType inventory-endpoints template",
			&api.GlobalReportType{
				ObjectMeta: v1.ObjectMeta{Name: "grt"},
				Spec: api.ReportTypeSpec{
					UISummaryTemplate: api.ReportTemplate{
						Name: "foobar",
						Template: `name,namespace,ingressProtected,egressProtected,envoyEnabled,appliedPolicies,services
{{ range .Endpoints -}}
  {{ .Endpoint.Name }},{{ .Endpoint.Namespace }},{{ .IngressProtected }},{{ .EgressProtected }},{{ .EnvoyEnabled }},{{ join ";" .AppliedPolicies }},{{ join ";" .Services }}
{{- end }}`,
					},
				},
			},
			true,
		),
		Entry("Disallow GlobalReportType with the same template-name",
			&api.GlobalReportType{
				ObjectMeta: v1.ObjectMeta{Name: "grt"},
				Spec: api.ReportTypeSpec{
					UISummaryTemplate: api.ReportTemplate{
						Name:     "sample-template-name",
						Template: "Report Name: {{ .ReportName }}",
					},
					DownloadTemplates: []api.ReportTemplate{
						{
							Name:     "sample-template-name",
							Template: "Report Name: {{ .ReportName }}",
						},
					},
				},
			},
			false,
		),
		Entry("Catch invalid templates using nil ReportSpec.Endpoints data",
			&api.GlobalReportType{
				ObjectMeta: v1.ObjectMeta{Name: "grt"},
				Spec: api.ReportTypeSpec{
					UISummaryTemplate: api.ReportTemplate{
						Name:     "report-nil-namespace",
						Template: "{{ .ReportSpec.Endpoints.Namespaces.Names }}",
					},
				},
			},
			false,
		),
		Entry("Catch invalid templates using nil ReportSpec.Endpoints.Namespaces data",
			&api.GlobalReportType{
				ObjectMeta: v1.ObjectMeta{Name: "grt"},
				Spec: api.ReportTypeSpec{
					UISummaryTemplate: api.ReportTemplate{
						Name:     "report-nil-namespace",
						Template: "{{ if .ReportSpec.Endpoints }}{{ .ReportSpec.Endpoints.Namespaces.Names }}{{ end }}",
					},
				},
			},
			false,
		),
		Entry("Catch invalid templates using nil ReportSpec.Endpoints.ServiceAccounts data",
			&api.GlobalReportType{
				ObjectMeta: v1.ObjectMeta{Name: "grt"},
				Spec: api.ReportTypeSpec{
					UISummaryTemplate: api.ReportTemplate{
						Name:     "report-nil-namespace",
						Template: "{{ if .ReportSpec.Endpoints }}{{ .ReportSpec.Endpoints.ServiceAccounts.Names }}{{ end }}",
					},
				},
			},
			false,
		),
		Entry("Catch invalid templates using nil ReportTypeSpec.AuditEventsSelection data",
			&api.GlobalReportType{
				ObjectMeta: v1.ObjectMeta{Name: "grt"},
				Spec: api.ReportTypeSpec{
					UISummaryTemplate: api.ReportTemplate{
						Name:     "report-nil-namespace",
						Template: "{{ .ReportTypeSpec.AuditEventsSelection.Resources }}",
					},
				},
			},
			false,
		),
		Entry("Check templates with valid nil handling",
			&api.GlobalReportType{
				ObjectMeta: v1.ObjectMeta{Name: "grt"},
				Spec: api.ReportTypeSpec{
					UISummaryTemplate: api.ReportTemplate{
						Name: "report-nil-namespace",
						Template: "{{ if .ReportSpec.Endpoints }}{{ if .ReportSpec.Endpoints.Namespaces}}{{ .ReportSpec.Endpoints.Namespaces.Names }}{{ end }}{{ end }}" +
							"{{ if .ReportSpec.Endpoints }}{{ if .ReportSpec.Endpoints.ServiceAccounts}}{{ .ReportSpec.Endpoints.ServiceAccounts.Names }}{{ end }}{{ end }}" +
							"{{ if .ReportTypeSpec.AuditEventsSelection }}{{ .ReportTypeSpec.AuditEventsSelection.Resources }}{{ end }}",
					},
				},
			},
			true,
		),

		// GlobalReport
		Entry("disallow GlobalReport with invalid k8s name",
			&api.GlobalReport{
				ObjectMeta: v1.ObjectMeta{Name: "~gr"},
				Spec: api.ReportSpec{
					ReportType: "summary",
				},
			},
			false,
		),
		Entry("allow GlobalReport with valid k8s name",
			&api.GlobalReport{
				ObjectMeta: v1.ObjectMeta{Name: "gr"},
				Spec: api.ReportSpec{
					ReportType: "summary",
				},
			},
			true,
		),
		Entry("Disallow invalid CRON expression",
			&api.GlobalReport{
				ObjectMeta: v1.ObjectMeta{Name: "gr"},
				Spec: api.ReportSpec{
					ReportType: "summary",
					Schedule:   "61 * * * *",
				},
			},
			false,
		),
		Entry("Allow valid CRON expression with 1 schedule per hour",
			&api.GlobalReport{
				ObjectMeta: v1.ObjectMeta{Name: "gr"},
				Spec: api.ReportSpec{
					ReportType: "summary",
					Schedule:   "0 * * * *",
				},
			},
			true,
		),
		Entry("Allow valid CRON expression with schedules every 5 minutes",
			&api.GlobalReport{
				ObjectMeta: v1.ObjectMeta{Name: "gr"},
				Spec: api.ReportSpec{
					ReportType: "summary",
					Schedule:   "*/5 * * * *",
				},
			},
			true,
		),
		Entry("Disallow valid CRON expression with 13 schedules per hour",
			&api.GlobalReport{
				ObjectMeta: v1.ObjectMeta{Name: "gr"},
				Spec: api.ReportSpec{
					ReportType: "summary",
					Schedule:   "0,5,10,15,20,25,30,35,40,45,50,55,56 * * * *",
				},
			},
			false,
		),
		Entry("Disallow valid CRON expression with wildcard minute",
			&api.GlobalReport{
				ObjectMeta: v1.ObjectMeta{Name: "gr"},
				Spec: api.ReportSpec{
					ReportType: "summary",
					Schedule:   "* * * * *",
				},
			},
			false,
		),
		Entry("should accept a valid prometheusMetricsHost value 'localhost'", api.FelixConfigurationSpec{PrometheusMetricsHost: "localhost"}, true),
		Entry("should accept a valid prometheusMetricsHost value '10.0.0.1'", api.FelixConfigurationSpec{PrometheusMetricsHost: "10.0.0.1"}, true),
		Entry("should accept a valid prometheusMetricsHost value 'fe80::ea7a:70fa:cf74:25d5'", api.FelixConfigurationSpec{PrometheusMetricsHost: "fe80::ea7a:70fa:cf74:25d5"}, true),
		Entry("should reject an invalid prometheusMetricsHost value 'localhost#'", api.FelixConfigurationSpec{PrometheusMetricsHost: "localhost#"}, false),
		Entry("should reject an invalid prometheusMetricsHost value '0: 1::1'", api.FelixConfigurationSpec{PrometheusMetricsHost: "0: 1::1"}, false),
		Entry("should accept a valid IPv4 address",
			api.FelixConfigurationSpec{DeviceRouteSourceAddress: ipv4_1}, true,
		),
		Entry("should not accept a valid IPv6 address",
			api.FelixConfigurationSpec{DeviceRouteSourceAddress: ipv6_1}, false,
		),
		Entry("should not accept an invalid IP address",
			api.FelixConfigurationSpec{DeviceRouteSourceAddress: bad_ipv4_1}, false,
		),
		Entry("should not accept a masked IP address",
			api.FelixConfigurationSpec{DeviceRouteSourceAddress: netv4_1}, false,
		),
		Entry("valid DNS trusted servers",
			*felixCfgWithDNSTrustedServers(
				// Simple IPv4.
				"169.254.169.254",
				// Default: kube-dns service in kube-system namespace.
				"k8s-service:kube-dns",
				// IPv4 with explicit port.
				"169.254.169.254:2987",
				// Service in default namespace with explicit port.
				"k8s-service:kube-dns:2988",
				// Simple IPv6.
				"fd00:89a3::12",
				// IPv6 with explicit port.
				"[fd00:89a3::12]:5353",
				// Service in specified namespace.
				"k8s-service:openshift-dns/openshift-dns",
				// Service in specified namespace with specific port.
				"k8s-service:openshift-dns/openshift-dns:5353",
			), true,
		),
		Entry("invalid DNS trusted server: misspelt k8s-service",
			*felixCfgWithDNSTrustedServers("k8s-servrce:kube-dns"), false,
		),
		Entry("invalid DNS trusted server: bad namespace chars",
			*felixCfgWithDNSTrustedServers("k8s-service:jk()/kube-dns"), false,
		),
		Entry("invalid DNS trusted server: service with bad port chars",
			*felixCfgWithDNSTrustedServers("k8s-service:kube-dns:56a"), false,
		),
		Entry("invalid DNS trusted server: service with negative port",
			*felixCfgWithDNSTrustedServers("k8s-service:kube-dns:-53"), false,
		),
		Entry("invalid DNS trusted server: service with too large port",
			*felixCfgWithDNSTrustedServers("k8s-service:kube-dns:70000"), false,
		),
		Entry("invalid DNS trusted server: IPv6 with too large port",
			*felixCfgWithDNSTrustedServers("[fd10:25::2]:70000"), false,
		),
		Entry("invalid DNS trusted server: invalid IPv4",
			*felixCfgWithDNSTrustedServers("10.11.12.13.14:53"), false,
		),
		Entry("invalid DNS trusted server: invalid IPv6",
			*felixCfgWithDNSTrustedServers("[fd00:xyz::2]:5353"), false,
		),
		Entry("should accept a valid listening port",
			api.FelixConfigurationSpec{WireguardListeningPort: &validWireguardPortOrRulePriority}, true,
		),
		Entry("should reject a valid listening port",
			api.FelixConfigurationSpec{WireguardListeningPort: &invalidWireguardPortOrRulePriority}, false,
		),
		Entry("should accept a valid routing rule priority",
			api.FelixConfigurationSpec{WireguardRoutingRulePriority: &validWireguardPortOrRulePriority}, true,
		),
		Entry("should reject a valid routing rule priority",
			api.FelixConfigurationSpec{WireguardRoutingRulePriority: &invalidWireguardPortOrRulePriority}, false,
		),
		Entry("should accept valid Wireguard interface", api.FelixConfigurationSpec{WireguardInterfaceName: "wg0"}, true),
		Entry("should reject valid Wireguard interface", api.FelixConfigurationSpec{WireguardInterfaceName: "wg&0"}, false),

		// FelixConfigurationSpec.ServiceLoopPrevention
		Entry("should accept ServiceLoopPrevention Drop", api.FelixConfigurationSpec{ServiceLoopPrevention: "Drop"}, true),
		Entry("should accept ServiceLoopPrevention Reject", api.FelixConfigurationSpec{ServiceLoopPrevention: "Reject"}, true),
		Entry("should accept ServiceLoopPrevention Disabled", api.FelixConfigurationSpec{ServiceLoopPrevention: "Disabled"}, true),
		Entry("should reject ServiceLoopPrevention Wibbly", api.FelixConfigurationSpec{ServiceLoopPrevention: "Wibbly"}, false),

		Entry("should accept TPROXYMode value Disabled", api.FelixConfigurationSpec{TPROXYMode: "Disabled"}, true),
		Entry("should accept TPROXYMode value Enabled", api.FelixConfigurationSpec{TPROXYMode: "Enabled"}, true),
		Entry("should accept TPROXYMode value EnabledAllServices", api.FelixConfigurationSpec{TPROXYMode: "EnabledAllServices"}, true),
		Entry("should reject TPROXYMode value blah", api.FelixConfigurationSpec{TPROXYMode: "blah"}, false),

		Entry("should accept TPROXYPort value max port", api.FelixConfigurationSpec{TPROXYPort: &Vxffff}, true),
		Entry("should reject TPROXYPort value negative", api.FelixConfigurationSpec{TPROXYPort: &Vneg1}, false),
		Entry("should reject TPROXYPort value zero", api.FelixConfigurationSpec{TPROXYPort: &V0}, false),
		Entry("should reject TPROXYPort value > 16 bit", api.FelixConfigurationSpec{TPROXYPort: &Vx10000}, false),

		// KubeControllersConfiguration validation
		Entry("should not accept invalid HealthChecks",
			api.KubeControllersConfigurationSpec{HealthChecks: "invalid"}, false,
		),
		Entry("should accept valid HealthChecks",
			api.KubeControllersConfigurationSpec{HealthChecks: "Enabled"}, true,
		),
		Entry("should not accept invalid log severity",
			api.KubeControllersConfigurationSpec{LogSeverityScreen: "invalid"}, false,
		),
		Entry("should accept valid log severity",
			api.KubeControllersConfigurationSpec{LogSeverityScreen: "Error"}, true,
		),
		Entry("should accept valid compaction period",
			api.KubeControllersConfigurationSpec{EtcdV3CompactionPeriod: &v1.Duration{Duration: time.Minute * 12}}, true,
		),
		Entry("should accept ControllersConfig with no values",
			api.KubeControllersConfigurationSpec{Controllers: api.ControllersConfig{}}, true,
		),
		Entry("should accept ControllersConfig with empty values",
			api.KubeControllersConfigurationSpec{Controllers: api.ControllersConfig{
				Node:             &api.NodeControllerConfig{},
				Policy:           &api.PolicyControllerConfig{},
				WorkloadEndpoint: &api.WorkloadEndpointControllerConfig{},
				ServiceAccount:   &api.ServiceAccountControllerConfig{},
				Namespace:        &api.NamespaceControllerConfig{},
			}}, true,
		),
		Entry("should accept valid reconciliation period on node",
			api.NodeControllerConfig{ReconcilerPeriod: &v1.Duration{Duration: time.Second * 330}}, true,
		),
		Entry("should not accept invalid sync labels",
			api.NodeControllerConfig{SyncLabels: "yes"}, false,
		),
		Entry("should accept valid sync labels",
			api.NodeControllerConfig{SyncLabels: "Disabled"}, true,
		),
		Entry("should not accept invalid host endpoint auto create",
			api.NodeControllerConfig{HostEndpoint: &api.AutoHostEndpointConfig{AutoCreate: "Totally"}}, false,
		),
		Entry("should accept valid host endpoint auto create",
			api.NodeControllerConfig{HostEndpoint: &api.AutoHostEndpointConfig{AutoCreate: "Enabled"}}, true,
		),
		Entry("should accept empty host endpoint auto create",
			api.NodeControllerConfig{HostEndpoint: &api.AutoHostEndpointConfig{}}, true,
		),
		Entry("should accept valid reconciliation period on policy",
			api.PolicyControllerConfig{ReconcilerPeriod: &v1.Duration{Duration: time.Second * 330}}, true,
		),
		Entry("should accept valid reconciliation period on workload endpoint",
			api.WorkloadEndpointControllerConfig{ReconcilerPeriod: &v1.Duration{Duration: time.Second * 330}}, true,
		),
		Entry("should accept valid reconciliation period on service account",
			api.ServiceAccountControllerConfig{ReconcilerPeriod: &v1.Duration{Duration: time.Second * 330}}, true,
		),
		Entry("should accept valid reconciliation period on namespace",
			api.NamespaceControllerConfig{ReconcilerPeriod: &v1.Duration{Duration: time.Second * 330}}, true,
		),

		// BGP Communities validation in BGPConfigurationSpec
		Entry("should not accept community when PrefixAdvertisement is empty", api.BGPConfigurationSpec{
			Communities: []api.Community{{Name: "community-test", Value: "101:5695"}},
		}, false),
		Entry("should not accept communities with value and without name", api.BGPConfigurationSpec{
			Communities:          []api.Community{{Value: "536:785"}},
			PrefixAdvertisements: []api.PrefixAdvertisement{{CIDR: "192.168.10.0/28", Communities: []string{"100:100"}}},
		}, false),
		Entry("should not accept communities with name and without value", api.BGPConfigurationSpec{
			Communities:          []api.Community{{Name: "community-test"}},
			PrefixAdvertisements: []api.PrefixAdvertisement{{CIDR: "192.168.10.0/28", Communities: []string{"100:100"}}},
		}, false),
		Entry("should accept communities with name and standard BGP community value", api.BGPConfigurationSpec{
			Communities:          []api.Community{{Name: "community-test", Value: "100:520"}},
			PrefixAdvertisements: []api.PrefixAdvertisement{{CIDR: "192.168.10.0/28", Communities: []string{"100:100"}}},
		}, true),
		Entry("should accept communities with name and large BGP community value", api.BGPConfigurationSpec{
			Communities:          []api.Community{{Name: "community-test", Value: "100:520:56"}},
			PrefixAdvertisements: []api.PrefixAdvertisement{{CIDR: "192.168.10.0/28", Communities: []string{"100:100"}}},
		}, true),
		Entry("should not accept communities with name and invalid community value/format", api.BGPConfigurationSpec{
			Communities:          []api.Community{{Name: "community-test", Value: "100"}},
			PrefixAdvertisements: []api.PrefixAdvertisement{{CIDR: "192.168.10.0/28", Communities: []string{"100:100"}}},
		}, false),
		Entry("should not accept communities with name and invalid community value/format", api.BGPConfigurationSpec{
			Communities:          []api.Community{{Name: "community-test", Value: "ab-n"}},
			PrefixAdvertisements: []api.PrefixAdvertisement{{CIDR: "192.168.10.0/28", Communities: []string{"100:100"}}},
		}, false),
		Entry("should not accept communities with name and invalid standard community value(> 16 bit)", api.BGPConfigurationSpec{
			Communities:          []api.Community{{Name: "community-test", Value: "65536:999999"}},
			PrefixAdvertisements: []api.PrefixAdvertisement{{CIDR: "192.168.10.0/28", Communities: []string{"100:100"}}},
		}, false),
		Entry("should not accept communities with name and invalid large community value(> 32 bit)", api.BGPConfigurationSpec{
			Communities:          []api.Community{{Name: "community-test", Value: "4147483647:999999"}},
			PrefixAdvertisements: []api.PrefixAdvertisement{{CIDR: "192.168.10.0/28", Communities: []string{"100:100"}}},
		}, false),
		Entry("should not accept communities without CIDR in PrefixAdvertisement", api.BGPConfigurationSpec{
			PrefixAdvertisements: []api.PrefixAdvertisement{{Communities: []string{"100:5964"}}},
		}, false),
		Entry("should not accept CIDR without communities in PrefixAdvertisement", api.BGPConfigurationSpec{
			PrefixAdvertisements: []api.PrefixAdvertisement{{CIDR: "192.168.10.0/28"}},
		}, false),
		Entry("should accept IPv4 CIDR in PrefixAdvertisement", api.BGPConfigurationSpec{
			PrefixAdvertisements: []api.PrefixAdvertisement{{CIDR: "192.168.10.0/28", Communities: []string{"100:5964:50"}}},
		}, true),
		Entry("should accept IPv6 CIDR in PrefixAdvertisement", api.BGPConfigurationSpec{
			PrefixAdvertisements: []api.PrefixAdvertisement{{CIDR: "2001:4860::/128", Communities: []string{"100:5964:50"}}},
		}, true),
		Entry("should accept standard BGP community value in PrefixAdvertisement", api.BGPConfigurationSpec{
			PrefixAdvertisements: []api.PrefixAdvertisement{{CIDR: "2001:4860::/128", Communities: []string{"100:5964", "200:594"}}},
		}, true),
		Entry("should accept large BGP community value in PrefixAdvertisement", api.BGPConfigurationSpec{
			PrefixAdvertisements: []api.PrefixAdvertisement{{CIDR: "2001:4860::/128", Communities: []string{"100:5964:1147483647"}}},
		}, true),
		Entry("should not accept invalid standard community value(> 16 bit) in PrefixAdvertisement", api.BGPConfigurationSpec{
			PrefixAdvertisements: []api.PrefixAdvertisement{{CIDR: "2001:4860::/128", Communities: []string{"100:1147483647"}}},
		}, false),
		Entry("should not accept invalid large community value(> 32 bit) in PrefixAdvertisement", api.BGPConfigurationSpec{
			PrefixAdvertisements: []api.PrefixAdvertisement{{CIDR: "2001:4860::/128", Communities: []string{"100:100:5147483647"}}},
		}, false),
		Entry("should accept combination of large and standard BGP community value in PrefixAdvertisement", api.BGPConfigurationSpec{
			PrefixAdvertisements: []api.PrefixAdvertisement{{CIDR: "2001:4860::/128", Communities: []string{"100:5964:1147483647", "100:5223"}}},
		}, true),
		Entry("should not accept community name that is not defined", api.BGPConfigurationSpec{
			PrefixAdvertisements: []api.PrefixAdvertisement{{CIDR: "2001:4860::/128", Communities: []string{"non-existent-community"}}},
		}, false),
		Entry("should accept community name whose values are defined", api.BGPConfigurationSpec{
			Communities:          []api.Community{{Name: "community-test", Value: "101:5695"}},
			PrefixAdvertisements: []api.PrefixAdvertisement{{CIDR: "2001:4860::/128", Communities: []string{"community-test", "8988:202"}}},
		}, true),
		// PacketCapture validation
		Entry("should reject a packet capture with an invalid selector", api.PacketCapture{
			ObjectMeta: v1.ObjectMeta{
				Name: "test-capture",
			},
			Spec: api.PacketCaptureSpec{
				Selector: "malformed$&/?!",
			},
		}, false),
		Entry("should reject a packet capture with an invalid name", api.PacketCapture{
			ObjectMeta: v1.ObjectMeta{
				Name: "test-malformed-name$/&",
			},
			Spec: api.PacketCaptureSpec{
				Selector: "",
			},
		}, false),
		Entry("should reject a packet capture with reserved labels", api.PacketCapture{
			ObjectMeta: v1.ObjectMeta{
				Name: "test-capture",
				Labels: map[string]string{
					"projectcalico.org/namespace": "default",
				},
			},
			Spec: api.PacketCaptureSpec{
				Selector: "",
			},
		}, false),
		Entry("should accept a packet capture with labels", api.PacketCapture{
			ObjectMeta: v1.ObjectMeta{
				Name: "test-capture",
				Labels: map[string]string{
					"key": "value",
				},
			},
			Spec: api.PacketCaptureSpec{
				Selector: "",
			},
		}, true),
		Entry("should reject a packet capture spec with a malformed selector", api.PacketCaptureSpec{
			Selector: "malformed&",
		}, false),
		Entry("should accept a packet capture spec with logical boolean selector", api.PacketCaptureSpec{
			Selector: "app == \"client\" && capture == \"true\"",
		}, true),
		Entry("should accept a packet capture spec with empty selector", api.PacketCaptureSpec{
			Selector: "",
		}, true),
		Entry("should accept a packet capture spec with equality selector", api.PacketCaptureSpec{
			Selector: "capture == \"true\"",
		}, true),
		Entry("should accept a packet capture spec with all() selector", api.PacketCaptureSpec{
			Selector: "all()",
		}, true),
		Entry("should reject a packet capture spec with icmp protocol and ports", api.PacketCaptureSpec{
			Selector: "all()",
			Filters: []api.PacketCaptureRule{
				{
					Ports:    []numorstring.Port{numorstring.SinglePort(100)},
					Protocol: protocolFromString("ICMP"),
				},
			},
		}, false),
		Entry("should accept a packet capture spec with numerical protocol", api.PacketCaptureSpec{
			Selector: "all()",
			Filters: []api.PacketCaptureRule{
				{
					Protocol: protocolFromInt(1),
				},
			},
		}, true),
		Entry("should reject a packet capture spec with a named port", api.PacketCaptureSpec{
			Selector: "all()",
			Filters: []api.PacketCaptureRule{
				{
					Ports: []numorstring.Port{numorstring.NamedPort("http")},
				},
			},
		}, false),
		Entry("should accept a packet capture spec with a numerical port", api.PacketCaptureSpec{
			Selector: "all()",
			Filters: []api.PacketCaptureRule{
				{
					Ports: []numorstring.Port{numorstring.SinglePort(80)},
				},
			},
		}, true),
		Entry("should accept a packet capture spec with port ranges", api.PacketCaptureSpec{
			Selector: "all()",
			Filters: []api.PacketCaptureRule{
				{
					Ports: []numorstring.Port{mustParsePortRange(80, 100)},
				},
			},
		}, true),
		Entry("should accept a packet capture spec with tcp protocol", api.PacketCaptureSpec{
			Selector: "all()",
			Filters: []api.PacketCaptureRule{
				{
					Protocol: protocolFromString("TCP"),
				},
			},
		}, true),
		Entry("should accept a packet capture spec with port and protocol", api.PacketCaptureSpec{
			Selector: "all()",
			Filters: []api.PacketCaptureRule{
				{
					Protocol: protocolFromString("TCP"),
					Ports:    []numorstring.Port{numorstring.SinglePort(80)},
				},
			},
		}, true),
		Entry("should accept a packet capture spec with port and protocol", api.PacketCaptureSpec{
			Selector: "all()",
			Filters: []api.PacketCaptureRule{
				{
					Protocol: protocolFromString("TCP"),
					Ports:    []numorstring.Port{numorstring.SinglePort(80)},
				},
			},
		}, true),
		Entry("should accept a packet capture spec with startTime and endTime", api.PacketCaptureSpec{
			Selector:  "all()",
			StartTime: &v1.Time{Time: time.Now()},
			EndTime:   &v1.Time{Time: time.Now().Add(time.Hour)},
			Filters: []api.PacketCaptureRule{
				{
					Protocol: protocolFromString("TCP"),
					Ports:    []numorstring.Port{numorstring.SinglePort(80)},
				},
			},
		}, true),
		Entry("should deny a packet capture spec with startTime and endTime set to same value", api.PacketCaptureSpec{
			Selector:  "all()",
			StartTime: &v1.Time{Time: time.Unix(0, 0)},
			EndTime:   &v1.Time{Time: time.Unix(0, 0)},
			Filters: []api.PacketCaptureRule{
				{
					Protocol: protocolFromString("TCP"),
					Ports:    []numorstring.Port{numorstring.SinglePort(80)},
				},
			},
		}, false),
		Entry("should deny a packet capture spec with startTime set after end time", api.PacketCaptureSpec{
			Selector:  "all()",
			StartTime: &v1.Time{Time: time.Now().Add(time.Hour)},
			EndTime:   &v1.Time{Time: time.Now()},
			Filters: []api.PacketCaptureRule{
				{
					Protocol: protocolFromString("TCP"),
					Ports:    []numorstring.Port{numorstring.SinglePort(80)},
				},
			},
		}, false),
		// DeepPacketInspection validation
		Entry("should reject a deep packet inspection resource with an invalid selector", api.DeepPacketInspection{
			ObjectMeta: v1.ObjectMeta{
				Name: "test-dpi",
			},
			Spec: api.DeepPacketInspectionSpec{
				Selector: "malformed$&/?!",
			},
		}, false),
		Entry("should reject a deep packet inspection resource with an invalid name", api.DeepPacketInspection{
			ObjectMeta: v1.ObjectMeta{
				Name: "test-malformed-name$/&",
			},
			Spec: api.DeepPacketInspectionSpec{
				Selector: "",
			},
		}, false),
		Entry("should reject a deep packet inspection resource with reserved labels", api.DeepPacketInspection{
			ObjectMeta: v1.ObjectMeta{
				Name: "test-dpi",
				Labels: map[string]string{
					"projectcalico.org/namespace": "default",
				},
			},
			Spec: api.DeepPacketInspectionSpec{
				Selector: "",
			},
		}, false),
		Entry("should accept a deep packet inspection resource with labels", api.DeepPacketInspection{
			ObjectMeta: v1.ObjectMeta{
				Name: "test-dpi",
				Labels: map[string]string{
					"key": "value",
				},
			},
			Spec: api.DeepPacketInspectionSpec{
				Selector: "",
			},
		}, true),
		Entry("should reject a deep packet inspection resource spec with a malformed selector", api.DeepPacketInspectionSpec{
			Selector: "malformed&",
		}, false),
		Entry("should accept a deep packet inspection resource spec with logical boolean selector", api.DeepPacketInspectionSpec{
			Selector: "app == \"client\" && capture == \"true\"",
		}, true),
		Entry("should accept a deep packet inspection resource spec with empty selector", api.DeepPacketInspectionSpec{
			Selector: "",
		}, true),
		Entry("should accept a deep packet inspection resource spec with equality selector", api.DeepPacketInspectionSpec{
			Selector: "capture == \"true\"",
		}, true),
		Entry("should accept a deep packet inspection resource spec with all() selector", api.DeepPacketInspectionSpec{
			Selector: "all()",
		}, true),
		Entry("should reject a deep packet inspection resource status with more than 10 errors", api.DeepPacketInspection{
			ObjectMeta: v1.ObjectMeta{
				Name: "test-dpi",
			},
			Spec: api.DeepPacketInspectionSpec{
				Selector: "malformed$&/?!",
			},
			Status: api.DeepPacketInspectionStatus{Nodes: []api.DPINode{
				{
					Node:   "node-0",
					Active: api.DPIActive{},
					ErrorConditions: []api.DPIErrorCondition{
						{Message: "error-1"}, {Message: "error-2"}, {Message: "error-3"}, {Message: "error-4"}, {Message: "error-5"}, {Message: "error-6"},
						{Message: "error-7"}, {Message: "error-8"}, {Message: "error-9"}, {Message: "error-10"}, {Message: "error-11"},
					},
				},
			},
			},
		}, false),
	)

	Describe("particular error string checking", func() {
		It("should not say wildname in the message for domain name validation", func() {
			err := v3.Validate(api.GlobalNetworkSet{
				ObjectMeta: v1.ObjectMeta{
					Name: "test",
				},
				Spec: api.GlobalNetworkSetSpec{
					AllowedEgressDomains: []string{"*example.com"},
				},
			})
			Expect(err).To(HaveOccurred())
			Expect(err.Error()).NotTo(ContainSubstring("wildname"))
		})
	})
}

func strPtr(s string) *string {
	return &s
}

func protocolFromString(s string) *numorstring.Protocol {
	p := numorstring.ProtocolFromString(s)
	return &p
}

func protocolFromInt(i uint8) *numorstring.Protocol {
	p := numorstring.ProtocolFromInt(i)
	return &p
}

func mustParsePortRange(min, max uint16) numorstring.Port {
	p, err := numorstring.PortFromRange(min, max)
	if err != nil {
		panic(err)
	}
	return p
}<|MERGE_RESOLUTION|>--- conflicted
+++ resolved
@@ -1169,7 +1169,6 @@
 		Entry("should reject IPv6 pool with a CIDR range overlapping with Link Local range",
 			api.IPPool{ObjectMeta: v1.ObjectMeta{Name: "pool.name"}, Spec: api.IPPoolSpec{CIDR: "fe80::/120"}}, false),
 
-<<<<<<< HEAD
 		Entry("should accept IP pool with valid AWS subnet ID",
 			api.IPPool{ObjectMeta: v1.ObjectMeta{Name: "pool.name"},
 				Spec: api.IPPoolSpec{
@@ -1233,12 +1232,14 @@
 				Spec: api.IPPoolSpec{
 					CIDR:        netv4_3,
 					AWSSubnetID: "subnet-0123456789Abcdef0",
-=======
+				},
+			}, false),
+
 		Entry("should accept IP pool with valid allowed uses",
 			api.IPPool{
 				ObjectMeta: v1.ObjectMeta{Name: "pool.name"},
 				Spec: api.IPPoolSpec{
-					CIDR:      netv4_4,
+					CIDR: netv4_4,
 					AllowedUses: []api.IPPoolAllowedUse{
 						api.IPPoolAllowedUseWorkload,
 						api.IPPoolAllowedUseTunnel,
@@ -1249,11 +1250,10 @@
 			api.IPPool{
 				ObjectMeta: v1.ObjectMeta{Name: "pool.name"},
 				Spec: api.IPPoolSpec{
-					CIDR:      netv4_4,
+					CIDR: netv4_4,
 					AllowedUses: []api.IPPoolAllowedUse{
 						"Garbage",
 					},
->>>>>>> 9707d409
 				},
 			}, false),
 
