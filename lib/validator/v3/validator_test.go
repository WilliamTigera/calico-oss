// Copyright (c) 2016-2019 Tigera, Inc. All rights reserved.

// Licensed under the Apache License, Version 2.0 (the "License");
// you may not use this file except in compliance with the License.
// You may obtain a copy of the License at
//
//     http://www.apache.org/licenses/LICENSE-2.0
//
// Unless required by applicable law or agreed to in writing, software
// distributed under the License is distributed on an "AS IS" BASIS,
// WITHOUT WARRANTIES OR CONDITIONS OF ANY KIND, either express or implied.
// See the License for the specific language governing permissions and
// limitations under the License.

package v3_test

import (
	. "github.com/onsi/ginkgo"
	. "github.com/onsi/ginkgo/extensions/table"
	. "github.com/onsi/gomega"
	k8sv1 "k8s.io/api/core/v1"
	v1 "k8s.io/apimachinery/pkg/apis/meta/v1"

	apiv1 "github.com/projectcalico/libcalico-go/lib/apis/v1"
	api "github.com/projectcalico/libcalico-go/lib/apis/v3"
	"github.com/projectcalico/libcalico-go/lib/backend/encap"
	"github.com/projectcalico/libcalico-go/lib/numorstring"
	v3 "github.com/projectcalico/libcalico-go/lib/validator/v3"
)

func intptr(num int) *int {
	return &num
}

func init() {
	// We need some pointers to ints, so just define as values here.
	var V0 = 0
	var V4 = 4
	var V6 = 6
	var V128 = 128
	var V254 = 254
	var V255 = 255
	var V256 = 256

	// Set up some values we use in various tests.
	ipv4_1 := "1.2.3.4"
	ipv4_2 := "100.200.0.0"
	ipv6_1 := "aabb:aabb::ffff"
	ipv6_2 := "aabb::abcd"
	netv4_1 := "1.2.3.4/32"
	netv4_2 := "1.2.0.0/32"
	netv4_3 := "1.2.3.0/26"
	netv4_4 := "1.0.0.0/10"
	netv4_5 := "1.2.3.0/27"
	netv6_1 := "aabb:aabb::ffff/128"
	netv6_2 := "aabb:aabb::/128"
	netv6_3 := "aabb:aabb::0000/122"
	netv6_4 := "aa00:0000::0000/10"

	bad_ipv4_1 := "999.999.999.999"
	bad_ipv6_1 := "xyz:::"

	protoTCP := numorstring.ProtocolFromString("TCP")
	protoUDP := numorstring.ProtocolFromString("UDP")
	protoNumeric := numorstring.ProtocolFromInt(123)

	as61234, _ := numorstring.ASNumberFromString("61234")

	// longLabelsValue is 63 and 64 chars long
	maxAnnotationsLength := 256 * (1 << 10)
	longValue := make([]byte, maxAnnotationsLength)
	for i := range longValue {
		longValue[i] = 'x'
	}
	value63 := string(longValue[:63])
	value64 := string(longValue[:64])

	// Max name length
	maxNameLength := 253

	// Flow and DNS log aggregation settings
	zero := 0
	one := 1
	two := 2
	three := 3
	minusOne := -1

	// Perform validation on error messages from validator
	DescribeTable("Validator errors",
		func(input interface{}, e string) {
			err := v3.Validate(input)
			Expect(err).NotTo(BeNil())
			Expect(err.Error()).To(Equal(e))
		},
		Entry("should reject Rule with invalid port (name + number)",
			api.Rule{
				Action:   "Allow",
				Protocol: protocolFromString("TCP"),
				Destination: api.EntityRule{
					NotPorts: []numorstring.Port{{
						MinPort: 0,
						MaxPort: 456,
					}},
				},
			}, "error with field Port = '0' (port range invalid, port number must be between 1 and 65535)"),
	)

	// Perform basic validation of different fields and structures to test simple valid/invalid
	// scenarios.  This does not test precise error strings - but does cover a lot of the validation
	// code paths.
	DescribeTable("Validator",
		func(input interface{}, valid bool) {
			if valid {
				Expect(v3.Validate(input)).NotTo(HaveOccurred(),
					"expected value to be valid")
			} else {
				Expect(v3.Validate(input)).To(HaveOccurred(),
					"expected value to be invalid")
			}
		},

		// (API) Actions.
		Entry("should accept allow action", api.Rule{Action: "Allow"}, true),
		Entry("should accept deny action", api.Rule{Action: "Deny"}, true),
		Entry("should accept log action", api.Rule{Action: "Log"}, true),
		Entry("should accept pass action", api.Rule{Action: "Pass"}, true),
		Entry("should reject unknown action", api.Rule{Action: "unknown"}, false),
		Entry("should reject unknown action", api.Rule{Action: "allowfoo"}, false),
		Entry("should reject rule with no action", api.Rule{}, false),

		// (API model) EndpointPorts.
		Entry("should accept EndpointPort with tcp protocol", api.EndpointPort{
			Name:     "a-valid-port",
			Protocol: protoTCP,
			Port:     1234,
		}, true),
		Entry("should accept EndpointPort with udp protocol", api.EndpointPort{
			Name:     "a-valid-port",
			Protocol: protoUDP,
			Port:     1234,
		}, true),
		Entry("should reject EndpointPort with empty name", api.EndpointPort{
			Name:     "",
			Protocol: protoUDP,
			Port:     1234,
		}, false),
		Entry("should reject EndpointPort with no protocol", api.EndpointPort{
			Name: "a-valid-port",
			Port: 1234,
		}, false),
		Entry("should reject EndpointPort with numeric protocol", api.EndpointPort{
			Name:     "a-valid-port",
			Protocol: protoNumeric,
			Port:     1234,
		}, false),
		Entry("should reject EndpointPort with no port", api.EndpointPort{
			Name:     "a-valid-port",
			Protocol: protoTCP,
		}, false),

		// (API) WorkloadEndpointSpec.
		Entry("should accept WorkloadEndpointSpec with a port (m)",
			api.WorkloadEndpointSpec{
				InterfaceName: "eth0",
				Ports: []api.EndpointPort{
					{
						Name:     "a-valid-port",
						Protocol: protoTCP,
						Port:     1234,
					},
				},
			},
			true,
		),
		Entry("should reject WorkloadEndpointSpec with an unnamed port (m)",
			api.WorkloadEndpointSpec{
				InterfaceName: "eth0",
				Ports: []api.EndpointPort{
					{
						Protocol: protoTCP,
						Port:     1234,
					},
				},
			},
			false,
		),
		Entry("should accept WorkloadEndpointSpec with name-clashing ports (m)",
			api.WorkloadEndpointSpec{
				InterfaceName: "eth0",
				Ports: []api.EndpointPort{
					{
						Name:     "a-valid-port",
						Protocol: protoTCP,
						Port:     1234,
					},
					{
						Name:     "a-valid-port",
						Protocol: protoUDP,
						Port:     5456,
					},
				},
			},
			true,
		),

		// (API) HostEndpointSpec.
		Entry("should accept HostEndpointSpec with a port (m)",
			api.HostEndpointSpec{
				InterfaceName: "eth0",
				Ports: []api.EndpointPort{
					{
						Name:     "a-valid-port",
						Protocol: protoTCP,
						Port:     1234,
					},
				},
				Node: "node01",
			},
			true,
		),
		Entry("should reject HostEndpointSpec with an unnamed port (m)",
			api.HostEndpointSpec{
				InterfaceName: "eth0",
				Ports: []api.EndpointPort{
					{
						Protocol: protoTCP,
						Port:     1234,
					},
				},
				Node: "node01",
			},
			false,
		),
		Entry("should reject HostEndpointSpec with a missing node",
			api.HostEndpointSpec{
				InterfaceName: "eth0",
				Ports: []api.EndpointPort{
					{
						Name:     "a-valid-port",
						Protocol: protoTCP,
						Port:     1234,
					},
				},
			},
			false,
		),
		Entry("should accept HostEndpointSpec with name-clashing ports (m)",
			api.HostEndpointSpec{
				InterfaceName: "eth0",
				Ports: []api.EndpointPort{
					{
						Name:     "a-valid-port",
						Protocol: protoTCP,
						Port:     1234,
					},
					{
						Name:     "a-valid-port",
						Protocol: protoUDP,
						Port:     5456,
					},
				},
				Node: "node01",
			},
			true,
		),
		Entry("should accept HostEndpointSpec with interfaceName *",
			api.HostEndpointSpec{
				InterfaceName: "*",
				Node:          "node01",
			},
			true,
		),

		Entry("should accept GlobalNetworkSetSpec with CIDRs and IPs",
			api.GlobalNetworkSetSpec{
				Nets: []string{
					"10.0.0.1",
					"11.0.0.0/8",
					"dead:beef::",
					"dead:beef::/96",
				},
			},
			true,
		),
		Entry("should reject GlobalNetworkSetSpec with bad CIDR",
			api.GlobalNetworkSetSpec{
				Nets: []string{
					"garbage",
				},
			},
			false,
		),
		Entry("should accept GlobalNetworkSet with labels",
			api.GlobalNetworkSet{
				ObjectMeta: v1.ObjectMeta{
					Name: "testset",
					Labels: map[string]string{
						"a": "b",
					},
				},
				Spec: api.GlobalNetworkSetSpec{
					Nets: []string{"10.0.0.1"},
				},
			},
			true,
		),
		Entry("should reject GlobalNetworkSet with reserved labels",
			api.GlobalNetworkSet{
				ObjectMeta: v1.ObjectMeta{
					Name: "testset",
					Labels: map[string]string{
						"projectcalico.org/namespace": "foo",
					},
				},
				Spec: api.GlobalNetworkSetSpec{
					Nets: []string{"10.0.0.1"},
				},
			},
			false,
		),
		Entry("should reject GlobalNetworkSet with bad name",
			api.GlobalNetworkSet{
				ObjectMeta: v1.ObjectMeta{
					Name: "test$set",
				},
				Spec: api.GlobalNetworkSetSpec{
					Nets: []string{"10.0.0.1"},
				},
			},
			false,
		),
		Entry("should accept GlobalNetworkSet with non-wild domain names",
			api.GlobalNetworkSet{
				ObjectMeta: v1.ObjectMeta{
					Name: "test",
				},
				Spec: api.GlobalNetworkSetSpec{
					AllowedEgressDomains: []string{"microsoft.com", "www.microsoft.com"},
				},
			},
			true,
		),
		Entry("should accept GlobalNetworkSet with uppercase domain names",
			api.GlobalNetworkSet{
				ObjectMeta: v1.ObjectMeta{
					Name: "test",
				},
				Spec: api.GlobalNetworkSetSpec{
					AllowedEgressDomains: []string{"MICROSOFT.COM", "WWW.MICROSOFT.COM"},
				},
			},
			true,
		),
		Entry("should accept GlobalNetworkSet with wildcard domain names",
			api.GlobalNetworkSet{
				ObjectMeta: v1.ObjectMeta{
					Name: "test",
				},
				Spec: api.GlobalNetworkSetSpec{
					AllowedEgressDomains: []string{"microsoft.*", "*.microsoft.com"},
				},
			},
			true,
		),
		Entry("should reject GlobalNetworkSet with invalid wildcard use",
			api.GlobalNetworkSet{
				ObjectMeta: v1.ObjectMeta{
					Name: "test",
				},
				Spec: api.GlobalNetworkSetSpec{
					AllowedEgressDomains: []string{"*example.com"},
				},
			},
			false,
		),
		Entry("should reject GlobalNetworkSet with multiple wildcards in a single name",
			api.GlobalNetworkSet{
				ObjectMeta: v1.ObjectMeta{
					Name: "test",
				},
				Spec: api.GlobalNetworkSetSpec{
					AllowedEgressDomains: []string{"www.*.*.uk"},
				},
			},
			false,
		),
		Entry("should reject GlobalNetworkSet with invalid char following valid wildcard",
			api.GlobalNetworkSet{
				ObjectMeta: v1.ObjectMeta{
					Name: "test",
				},
				Spec: api.GlobalNetworkSetSpec{
					AllowedEgressDomains: []string{"www.*._uk"},
				},
			},
			false,
		),
		Entry("should reject GlobalNetworkSet with invalid wildcard usage",
			api.GlobalNetworkSet{
				ObjectMeta: v1.ObjectMeta{
					Name: "test",
				},
				Spec: api.GlobalNetworkSetSpec{
					AllowedEgressDomains: []string{"www.*_uk"},
				},
			},
			false,
		),
		Entry("should accept NetworkSetSpec with CIDRs and IPs",
			api.NetworkSetSpec{
				Nets: []string{
					"10.0.0.1",
					"11.0.0.0/8",
					"dead:beef::",
					"dead:beef::/96",
				},
			},
			true,
		),
		Entry("should reject NetworkSetSpec with bad CIDR",
			api.NetworkSetSpec{
				Nets: []string{
					"garbage",
				},
			},
			false,
		),
		Entry("should accept NetworkSet with labels",
			api.NetworkSet{
				ObjectMeta: v1.ObjectMeta{
					Name: "testset",
					Labels: map[string]string{
						"a": "b",
					},
				},
				Spec: api.NetworkSetSpec{
					Nets: []string{"10.0.0.1"},
				},
			},
			true,
		),
		Entry("should reject NetworkSet with reserved labels",
			api.NetworkSet{
				ObjectMeta: v1.ObjectMeta{
					Name: "testset",
					Labels: map[string]string{
						"projectcalico.org/namespace": "foo",
					},
				},
				Spec: api.NetworkSetSpec{
					Nets: []string{"10.0.0.1"},
				},
			},
			false,
		),
		Entry("should reject NetworkSet with bad name",
			api.NetworkSet{
				ObjectMeta: v1.ObjectMeta{
					Name: "test$set",
				},
				Spec: api.NetworkSetSpec{
					Nets: []string{"10.0.0.1"},
				},
			},
			false,
		),

		Entry("should accept a valid BGP logging level: Info", api.BGPConfigurationSpec{LogSeverityScreen: "Info"}, true),
		Entry("should reject an invalid BGP logging level: info", api.BGPConfigurationSpec{LogSeverityScreen: "info"}, false),
		Entry("should reject an invalid BGP logging level: INFO", api.BGPConfigurationSpec{LogSeverityScreen: "INFO"}, false),
		Entry("should reject an invalid BGP logging level: invalidLvl", api.BGPConfigurationSpec{LogSeverityScreen: "invalidLvl"}, false),

		// (API) IP version.
		Entry("should accept IP version 4", api.Rule{Action: "Allow", IPVersion: &V4}, true),
		Entry("should accept IP version 6", api.Rule{Action: "Allow", IPVersion: &V6}, true),
		Entry("should reject IP version 0", api.Rule{Action: "Allow", IPVersion: &V0}, false),

		// (API) ProtoPort.
		Entry("should accept ProtoPort.Protocol: UDP", api.ProtoPort{Protocol: "UDP", Port: 0}, true),
		Entry("should accept ProtoPort.Protocol: TCP", api.ProtoPort{Protocol: "TCP", Port: 20}, true),
		Entry("should reject random ProtoPort.Protocol", api.ProtoPort{Protocol: "jolly-UDP", Port: 0}, false),

		// (API) Selectors.  Selectors themselves are thoroughly UT'd so only need to test simple
		// accept and reject cases here.
		Entry("should accept valid selector", api.EntityRule{Selector: "foo == \"bar\""}, true),
		Entry("should accept valid selector with 'has' and a '/'", api.EntityRule{Selector: "has(calico/k8s_ns)"}, true),
		Entry("should accept valid selector with 'has' and two '/'", api.EntityRule{Selector: "has(calico/k8s_ns/role)"}, true),
		Entry("should accept valid selector with 'has' and two '/' and '-.'", api.EntityRule{Selector: "has(calico/k8s_NS-.1/role)"}, true),
		Entry("should reject invalid selector", api.EntityRule{Selector: "thing=hello &"}, false),

		// (API) Labels and Annotations.
		Entry("should accept a valid labelsToApply", api.ProfileSpec{LabelsToApply: map[string]string{"project.calico.org/my-valid-label": value63}}, true),
		Entry("should reject an excessively long value in labelsToApply", api.ProfileSpec{LabelsToApply: map[string]string{"project.calico.org/my-valid-label": value64}}, false),
		Entry("should reject . at start of key in a labelsToApply", api.ProfileSpec{LabelsToApply: map[string]string{".mylabel": "value"}}, false),
		Entry("should reject ! in a labelsToApply", api.ProfileSpec{LabelsToApply: map[string]string{"my!nvalid-label": "value"}}, false),
		Entry("should reject $ in a labelsToApply", api.ProfileSpec{LabelsToApply: map[string]string{"my-invalid-label$": "value"}}, false),
		Entry("should accept valid labels in metadata",
			api.IPPool{
				ObjectMeta: v1.ObjectMeta{
					Name: "pool.name",
					Labels: map[string]string{
						"projectcalico.org/label": value63,
					},
				},
				Spec: api.IPPoolSpec{CIDR: netv4_3},
			}, true,
		),
		// 64 bytes for a label value is too long.
		Entry("should reject an excessively long value in labels in metadata",
			api.IPPool{
				ObjectMeta: v1.ObjectMeta{
					Name: "pool.name",
					Labels: map[string]string{
						"projectcalico.org/label": value64,
					},
				},
				Spec: api.IPPoolSpec{CIDR: netv4_3},
			}, false,
		),
		Entry("should reject invalid labels in metadata (uppercase domain)",
			api.IPPool{
				ObjectMeta: v1.ObjectMeta{
					Name: "pool.name",
					Labels: map[string]string{
						"ProjectCalico.org/label": "value",
					},
				},
				Spec: api.IPPoolSpec{CIDR: netv4_3},
			}, false,
		),
		Entry("should accept valid labels in metadata (uppercase name)",
			api.IPPool{
				ObjectMeta: v1.ObjectMeta{
					Name: "pool.name",
					Labels: map[string]string{
						"projectcalico.org/Label": "value",
					},
				},
				Spec: api.IPPoolSpec{CIDR: netv4_3},
			}, true,
		),
		Entry("should reject invalid annotations in metadata",
			api.IPPool{
				ObjectMeta: v1.ObjectMeta{
					Name: "pool.name",
					Annotations: map[string]string{
						"projectcalico.org$label": "value",
					},
				},
				Spec: api.IPPoolSpec{CIDR: netv4_3},
			}, false,
		),
		Entry("should accept valid annotations in metadata (uppercase domain and name)",
			api.IPPool{
				ObjectMeta: v1.ObjectMeta{
					Name: "pool.name",
					Annotations: map[string]string{
						"ProjectCalico.org/Label": "value",
					},
				},
				Spec: api.IPPoolSpec{CIDR: netv4_3},
			}, true,
		),
		Entry("should reject invalid annotations in metadata",
			api.IPPool{
				ObjectMeta: v1.ObjectMeta{
					Name: "pool.name",
					Annotations: map[string]string{
						"projectcalico.org$label": "value",
					},
				},
				Spec: api.IPPoolSpec{CIDR: netv4_3},
			}, false,
		),
		Entry("should allow annotations in metadata <= 256k",
			api.IPPool{
				ObjectMeta: v1.ObjectMeta{
					Name: "pool.name",
					Annotations: map[string]string{
						"key": string(longValue[:maxAnnotationsLength-3]),
					},
				},
				Spec: api.IPPoolSpec{CIDR: netv4_3},
			}, true,
		),
		Entry("should disallow annotations in metadata > 256k",
			api.IPPool{
				ObjectMeta: v1.ObjectMeta{
					Name: "pool.name",
					Annotations: map[string]string{
						"key": string(longValue[:maxAnnotationsLength-2]),
					},
				},
				Spec: api.IPPoolSpec{CIDR: netv4_3},
			}, false,
		),
		Entry("should allow a name of 253 chars",
			api.IPPool{
				ObjectMeta: v1.ObjectMeta{
					Name: string(longValue[:maxNameLength]),
				},
				Spec: api.IPPoolSpec{CIDR: netv4_3},
			}, true,
		),
		Entry("should disallow a name of 254 chars",
			api.IPPool{
				ObjectMeta: v1.ObjectMeta{
					Name: string(longValue[:maxNameLength+1]),
				},
				Spec: api.IPPoolSpec{CIDR: netv4_3},
			}, false,
		),
		Entry("should allow a valid nodeSelector",
			api.IPPool{
				ObjectMeta: v1.ObjectMeta{
					Name: "pool.name",
				},
				Spec: api.IPPoolSpec{CIDR: netv4_3, NodeSelector: `foo == "bar"`},
			}, true,
		),
		Entry("should disallow a invalid nodeSelector",
			api.IPPool{
				ObjectMeta: v1.ObjectMeta{
					Name: "pool.name",
				},
				Spec: api.IPPoolSpec{CIDR: netv4_3, NodeSelector: "this is not valid selector syntax"},
			}, false,
		),

		// (API) Interface.
		Entry("should accept a valid interface", api.WorkloadEndpointSpec{InterfaceName: "Valid_Iface.0-9"}, true),
		Entry("should reject an interface that is too long", api.WorkloadEndpointSpec{InterfaceName: "interfaceTooLong"}, false),
		Entry("should reject & in an interface", api.WorkloadEndpointSpec{InterfaceName: "Invalid&Intface"}, false),
		Entry("should reject # in an interface", api.WorkloadEndpointSpec{InterfaceName: "Invalid#Intface"}, false),
		Entry("should reject : in an interface", api.WorkloadEndpointSpec{InterfaceName: "Invalid:Intface"}, false),

		// (API) FelixConfiguration.
		Entry("should accept a valid DefaultEndpointToHostAction value", api.FelixConfigurationSpec{DefaultEndpointToHostAction: "Drop"}, true),
		Entry("should reject an invalid DefaultEndpointToHostAction value 'drop' (lower case)", api.FelixConfigurationSpec{DefaultEndpointToHostAction: "drop"}, false),
		Entry("should accept a valid IptablesFilterAllowAction value 'Accept'", api.FelixConfigurationSpec{IptablesFilterAllowAction: "Accept"}, true),
		Entry("should accept a valid IptablesMangleAllowAction value 'Return'", api.FelixConfigurationSpec{IptablesMangleAllowAction: "Return"}, true),
		Entry("should reject an invalid IptablesMangleAllowAction value 'Drop'", api.FelixConfigurationSpec{IptablesMangleAllowAction: "Drop"}, false),
		Entry("should accept a valid KubeNodePortRanges value", api.FelixConfigurationSpec{KubeNodePortRanges: &[]numorstring.Port{
			mustParsePortRange(3000, 4000), mustParsePortRange(5000, 6000),
			mustParsePortRange(7000, 8000), mustParsePortRange(8000, 9000),
			mustParsePortRange(10000, 11000), mustParsePortRange(12000, 13000),
			numorstring.SinglePort(15000),
		}}, true),
		Entry("should reject a too-long KubeNodePortRanges value", api.FelixConfigurationSpec{KubeNodePortRanges: &[]numorstring.Port{
			mustParsePortRange(3000, 4000), mustParsePortRange(5000, 6000),
			mustParsePortRange(7000, 8000), mustParsePortRange(8000, 9000),
			mustParsePortRange(10000, 11000), mustParsePortRange(12000, 13000),
			mustParsePortRange(14000, 15000), mustParsePortRange(16000, 17000),
		}}, false),
		Entry("should reject a named port KubeNodePortRanges value", api.FelixConfigurationSpec{KubeNodePortRanges: &[]numorstring.Port{
			numorstring.NamedPort("testport"),
		}}, false),
		Entry("should accept a valid list of ExternalNodesCIDRList", api.FelixConfigurationSpec{ExternalNodesCIDRList: &[]string{"1.1.1.1", "1.1.1.2/32", "1.1.3.0/23"}},
			true),
		Entry("should reject an invalid list of ExternalNodesCIDRList", api.FelixConfigurationSpec{ExternalNodesCIDRList: &[]string{"foobar", "1.1.1.1"}}, false),
		Entry("should reject IPv6 list of ExternalNodesCIDRList", api.FelixConfigurationSpec{ExternalNodesCIDRList: &[]string{"abcd::1", "abef::2/128"}}, false),

		Entry("should accept aan empty OpenStackRegion", api.FelixConfigurationSpec{OpenstackRegion: ""}, true),
		Entry("should accept a valid OpenStackRegion", api.FelixConfigurationSpec{OpenstackRegion: "foo"}, true),
		Entry("should reject an invalid OpenStackRegion", api.FelixConfigurationSpec{OpenstackRegion: "FOO"}, false),
		Entry("should reject an overlong OpenStackRegion", api.FelixConfigurationSpec{OpenstackRegion: "my-region-has-a-very-long-and-extremely-interesting-name"}, false),

		Entry("should reject an invalid LogSeverityScreen value 'badVal'", api.FelixConfigurationSpec{LogSeverityScreen: "badVal"}, false),
		Entry("should reject an invalid LogSeverityFile value 'badVal'", api.FelixConfigurationSpec{LogSeverityFile: "badVal"}, false),
		Entry("should reject an invalid LogSeveritySys value 'badVal'", api.FelixConfigurationSpec{LogSeveritySys: "badVal"}, false),
		Entry("should reject an invalid LogSeveritySys value 'Critical'", api.FelixConfigurationSpec{LogSeveritySys: "Critical"}, false),
		Entry("should accept a valid LogSeverityScreen value 'Fatal'", api.FelixConfigurationSpec{LogSeverityScreen: "Fatal"}, true),
		Entry("should accept a valid LogSeverityScreen value 'Warning'", api.FelixConfigurationSpec{LogSeverityScreen: "Warning"}, true),
		Entry("should accept a valid LogSeverityFile value 'Debug'", api.FelixConfigurationSpec{LogSeverityFile: "Debug"}, true),
		Entry("should accept a valid LogSeveritySys value 'Info'", api.FelixConfigurationSpec{LogSeveritySys: "Info"}, true),
		Entry("should accept a valid IptablesNATOutgoingInterfaceFilter value 'cali-123'", api.FelixConfigurationSpec{IptablesNATOutgoingInterfaceFilter: "cali-123"}, true),
		Entry("should reject an invalid IptablesNATOutgoingInterfaceFilter value 'cali@123'", api.FelixConfigurationSpec{IptablesNATOutgoingInterfaceFilter: "cali@123"}, false),

		Entry("should accept a valid DropActionOverride value 'Accept'", api.FelixConfigurationSpec{DropActionOverride: "Accept"}, true),
		Entry("should accept a valid DropActionOverride value 'Drop'", api.FelixConfigurationSpec{DropActionOverride: "Drop"}, true),
		Entry("should accept a valid DropActionOverride value 'LogAndAccept'", api.FelixConfigurationSpec{DropActionOverride: "LogAndAccept"}, true),
		Entry("should accept a valid DropActionOverride value 'LogAndDrop'", api.FelixConfigurationSpec{DropActionOverride: "LogAndDrop"}, true),
		Entry("should reject an invalid (removed) DropActionOverride value 'LOG-and-DROP'", api.FelixConfigurationSpec{DropActionOverride: "LOG-and-DROP"}, false),
		Entry("should reject an invalid DropActionOverride value 'badval'", api.FelixConfigurationSpec{DropActionOverride: "badval"}, false),

		Entry("should accept an valid IPSecMode value 'PSK'", api.FelixConfigurationSpec{IPSecMode: "PSK"}, true),
		Entry("should reject an invalid IPSecMode value 'badVal'", api.FelixConfigurationSpec{IPSecMode: "badVal"}, false),
		Entry("should accept an valid IPSecLogLevel value 'None'", api.FelixConfigurationSpec{IPSecLogLevel: "None"}, true),
		Entry("should accept an valid IPSecLogLevel value 'Notice'", api.FelixConfigurationSpec{IPSecLogLevel: "Notice"}, true),
		Entry("should accept an valid IPSecLogLevel value 'Info'", api.FelixConfigurationSpec{IPSecLogLevel: "Info"}, true),
		Entry("should accept an valid IPSecLogLevel value 'Debug'", api.FelixConfigurationSpec{IPSecLogLevel: "Debug"}, true),
		Entry("should accept an valid IPSecLogLevel value 'Verbose'", api.FelixConfigurationSpec{IPSecLogLevel: "Verbose"}, true),
		Entry("should reject an invalid IPSecLogLevel value 'Warning'", api.FelixConfigurationSpec{IPSecLogLevel: "Warning"}, false),

		Entry("should accept a valid WindowsNetworkName value '(?i)calico'", api.FelixConfigurationSpec{WindowsNetworkName: strPtr("(?i)calico")}, true),
		Entry("should reject an invalid WindowsNetworkName value '('", api.FelixConfigurationSpec{WindowsNetworkName: strPtr("(")}, false),

		Entry("should accept an valid CloudWatchAggregationKind value '0'", api.FelixConfigurationSpec{CloudWatchLogsAggregationKindForAllowed: &zero}, true),
		Entry("should accept an valid CloudWatchAggregationKind value '1'", api.FelixConfigurationSpec{CloudWatchLogsAggregationKindForAllowed: &one}, true),
		Entry("should accept an valid CloudWatchAggregationKind value '2'", api.FelixConfigurationSpec{CloudWatchLogsAggregationKindForAllowed: &two}, true),
		Entry("should reject an invalid CloudWatchAggregationKind value '3'", api.FelixConfigurationSpec{CloudWatchLogsAggregationKindForAllowed: &three}, false),
		Entry("should reject an invalid CloudWatchAggregationKind value '-1'", api.FelixConfigurationSpec{CloudWatchLogsAggregationKindForAllowed: &minusOne}, false),

		Entry("should accept valid CloudWatchLogsRetentionDays value '7'", api.FelixConfigurationSpec{CloudWatchLogsRetentionDays: intptr(7)}, true),
		Entry("should accept valid CloudWatchLogsRetentionDays value '365'", api.FelixConfigurationSpec{CloudWatchLogsRetentionDays: intptr(365)}, true),
		Entry("should accept valid CloudWatchLogsRetentionDays value '30'", api.FelixConfigurationSpec{CloudWatchLogsRetentionDays: intptr(30)}, true),
		Entry("should reject invalid CloudWatchLogsRetentionDays value '31'", api.FelixConfigurationSpec{CloudWatchLogsRetentionDays: intptr(31)}, false),

		Entry("should accept an valid DNSLogsFileAggregationKind value '0'", api.FelixConfigurationSpec{DNSLogsFileAggregationKind: &zero}, true),
		Entry("should accept an valid DNSLogsFileAggregationKind value '1'", api.FelixConfigurationSpec{DNSLogsFileAggregationKind: &one}, true),
		Entry("should reject an invalid DNSLogsFileAggregationKind value '2'", api.FelixConfigurationSpec{DNSLogsFileAggregationKind: &two}, false),
		Entry("should reject an invalid DNSLogsFileAggregationKind value '-1'", api.FelixConfigurationSpec{DNSLogsFileAggregationKind: &minusOne}, false),

		// (API) Protocol
		Entry("should accept protocol TCP", protocolFromString("TCP"), true),
		Entry("should accept protocol UDP", protocolFromString("UDP"), true),
		Entry("should accept protocol ICMP", protocolFromString("ICMP"), true),
		Entry("should accept protocol ICMPv6", protocolFromString("ICMPv6"), true),
		Entry("should accept protocol SCTP", protocolFromString("SCTP"), true),
		Entry("should accept protocol UDPLite", protocolFromString("UDPLite"), true),
		Entry("should accept protocol 1 as int", protocolFromInt(1), true),
		Entry("should accept protocol 255 as int", protocolFromInt(255), true),
		Entry("should accept protocol 255 as string", protocolFromString("255"), true),
		Entry("should accept protocol 1 as string", protocolFromString("1"), true),
		Entry("should reject protocol 0 as int", protocolFromInt(0), false),
		Entry("should reject protocol 256 as string", protocolFromString("256"), false),
		Entry("should reject protocol 0 as string", protocolFromString("0"), false),
		Entry("should reject protocol tcpfoo", protocolFromString("tcpfoo"), false),
		Entry("should reject protocol footcp", protocolFromString("footcp"), false),
		Entry("should reject protocol tcp", numorstring.Protocol{StrVal: "tcp", Type: numorstring.NumOrStringString}, false),

		// (API) IPNAT
		Entry("should accept valid IPNAT IPv4",
			api.IPNAT{
				InternalIP: ipv4_1,
				ExternalIP: ipv4_2,
			}, true),
		Entry("should accept valid IPNAT IPv6",
			api.IPNAT{
				InternalIP: ipv6_1,
				ExternalIP: ipv6_2,
			}, true),
		Entry("should reject IPNAT mixed IPv4 (int) and IPv6 (ext)",
			api.IPNAT{
				InternalIP: ipv4_1,
				ExternalIP: ipv6_1,
			}, false),
		Entry("should reject IPNAT mixed IPv6 (int) and IPv4 (ext)",
			api.IPNAT{
				InternalIP: ipv6_1,
				ExternalIP: ipv4_1,
			}, false),

		// (API) WorkloadEndpointSpec
		Entry("should accept workload endpoint with interface only",
			api.WorkloadEndpointSpec{
				InterfaceName: "cali012371237",
			}, true),
		Entry("should accept workload endpoint with networks and no nats",
			api.WorkloadEndpointSpec{
				InterfaceName: "cali012371237",
				IPNetworks:    []string{netv4_1, netv4_2, netv6_1, netv6_2},
			}, true),
		Entry("should accept workload endpoint with IPv4 NAT covered by network",
			api.WorkloadEndpointSpec{
				InterfaceName: "cali012371237",
				IPNetworks:    []string{netv4_1},
				IPNATs:        []api.IPNAT{{InternalIP: ipv4_1, ExternalIP: ipv4_2}},
			}, true),
		Entry("should accept workload endpoint with IPv6 NAT covered by network",
			api.WorkloadEndpointSpec{
				InterfaceName: "cali012371237",
				IPNetworks:    []string{netv6_1},
				IPNATs:        []api.IPNAT{{InternalIP: ipv6_1, ExternalIP: ipv6_2}},
			}, true),
		Entry("should accept workload endpoint with IPv4 and IPv6 NAT covered by network",
			api.WorkloadEndpointSpec{
				InterfaceName: "cali012371237",
				IPNetworks:    []string{netv4_1, netv6_1},
				IPNATs: []api.IPNAT{
					{InternalIP: ipv4_1, ExternalIP: ipv4_2},
					{InternalIP: ipv6_1, ExternalIP: ipv6_2},
				},
			}, true),
		Entry("should accept workload endpoint with mixed-case ContainerID",
			api.WorkloadEndpointSpec{
				InterfaceName: "cali012371237",
				ContainerID:   "Cath01234-G",
			}, true),
		Entry("should reject workload endpoint with no config", api.WorkloadEndpointSpec{}, false),
		Entry("should reject workload endpoint with IPv4 networks that contain >1 address",
			api.WorkloadEndpointSpec{
				InterfaceName: "cali012371237",
				IPNetworks:    []string{netv4_3},
			}, false),
		Entry("should reject workload endpoint with IPv6 networks that contain >1 address",
			api.WorkloadEndpointSpec{
				InterfaceName: "cali012371237",
				IPNetworks:    []string{netv6_3},
			}, false),
		Entry("should reject workload endpoint with nats and no networks",
			api.WorkloadEndpointSpec{
				InterfaceName: "cali012371237",
				IPNATs:        []api.IPNAT{{InternalIP: ipv4_2, ExternalIP: ipv4_1}},
			}, false),
		Entry("should reject workload endpoint with IPv4 NAT not covered by network",
			api.WorkloadEndpointSpec{
				InterfaceName: "cali012371237",
				IPNetworks:    []string{netv4_1},
				IPNATs:        []api.IPNAT{{InternalIP: ipv4_2, ExternalIP: ipv4_1}},
			}, false),
		Entry("should reject workload endpoint with IPv6 NAT not covered by network",
			api.WorkloadEndpointSpec{
				InterfaceName: "cali012371237",
				IPNetworks:    []string{netv6_1},
				IPNATs:        []api.IPNAT{{InternalIP: ipv6_2, ExternalIP: ipv6_1}},
			}, false),
		Entry("should reject workload endpoint containerID that starts with a dash",
			api.WorkloadEndpointSpec{
				InterfaceName: "cali0134",
				ContainerID:   "-abcdefg",
			}, false),
		Entry("should reject workload endpoint containerID that ends with a dash",
			api.WorkloadEndpointSpec{
				InterfaceName: "cali0134",
				ContainerID:   "abcdeSg-",
			}, false),
		Entry("should reject workload endpoint containerID that contains a period",
			api.WorkloadEndpointSpec{
				InterfaceName: "cali0134",
				ContainerID:   "abcde-j.g",
			}, false),

		// (API) HostEndpointSpec
		Entry("should accept host endpoint with interface and node",
			api.HostEndpointSpec{
				InterfaceName: "eth0",
				Node:          "node01",
			}, true),
		Entry("should accept host endpoint with expected IPs",
			api.HostEndpointSpec{
				ExpectedIPs: []string{ipv4_1, ipv6_1},
				Node:        "node01",
			}, true),
		Entry("should accept host endpoint with interface and expected IPs",
			api.HostEndpointSpec{
				InterfaceName: "eth0",
				ExpectedIPs:   []string{ipv4_1, ipv6_1},
				Node:          "node01",
			}, true),
		Entry("should reject host endpoint with no config", api.HostEndpointSpec{}, false),
		Entry("should reject host endpoint with blank interface an no IPs",
			api.HostEndpointSpec{
				InterfaceName: "",
				ExpectedIPs:   []string{},
				Node:          "node01",
			}, false),
		Entry("should accept host endpoint with prefixed profile name",
			api.HostEndpointSpec{
				InterfaceName: "eth0",
				Profiles:      []string{"knp.default.fun", "knp.default.funner.11234-a"},
				Node:          "node01",
			}, true),
		Entry("should accept host endpoint without prefixed profile name",
			api.HostEndpointSpec{
				InterfaceName: "eth0",
				Profiles:      []string{"fun-funner1234"},
				Node:          "node01",
			}, true),
		Entry("should reject host endpoint with no prefix and dots at the start of the name",
			api.HostEndpointSpec{
				InterfaceName: "eth0",
				Profiles:      []string{".fun"},
				Node:          "node01",
			}, false),

		// (API) IPPool
		Entry("should accept IP pool with IPv4 CIDR /26",
			api.IPPool{ObjectMeta: v1.ObjectMeta{Name: "pool.name"},
				Spec: api.IPPoolSpec{CIDR: netv4_3},
			}, true),
		Entry("should accept IP pool with IPv4 CIDR /10",
			api.IPPool{ObjectMeta: v1.ObjectMeta{Name: "pool.name"},
				Spec: api.IPPoolSpec{CIDR: netv4_4},
			}, true),
		Entry("should accept IP pool with IPv6 CIDR /122",
			api.IPPool{ObjectMeta: v1.ObjectMeta{Name: "pool.name"},
				Spec: api.IPPoolSpec{
					CIDR:      netv6_3,
					IPIPMode:  api.IPIPModeNever,
					VXLANMode: api.VXLANModeNever,
				},
			}, true),
		Entry("should accept IP pool with IPv6 CIDR /10",
			api.IPPool{ObjectMeta: v1.ObjectMeta{Name: "pool.name"},
				Spec: api.IPPoolSpec{
					CIDR:      netv6_4,
					IPIPMode:  api.IPIPModeNever,
					VXLANMode: api.VXLANModeNever,
				},
			}, true),
		Entry("should accept a disabled IP pool with IPv4 CIDR /27",
			api.IPPool{
				ObjectMeta: v1.ObjectMeta{Name: "pool.name"},
				Spec: api.IPPoolSpec{
					CIDR:     netv4_5,
					Disabled: true},
			}, true),
		Entry("should accept a disabled IP pool with IPv6 CIDR /128",
			api.IPPool{
				ObjectMeta: v1.ObjectMeta{Name: "pool.name"},
				Spec: api.IPPoolSpec{
					CIDR:      netv6_1,
					IPIPMode:  api.IPIPModeNever,
					VXLANMode: api.VXLANModeNever,
					Disabled:  true},
			}, true),
		Entry("should reject IP pool with IPv4 CIDR /27", api.IPPool{ObjectMeta: v1.ObjectMeta{Name: "pool.name"}, Spec: api.IPPoolSpec{CIDR: netv4_5}}, false),
		Entry("should reject IP pool with IPv6 CIDR /128", api.IPPool{ObjectMeta: v1.ObjectMeta{Name: "pool.name"}, Spec: api.IPPoolSpec{CIDR: netv6_1}}, false),
		Entry("should reject IP pool with IPv4 CIDR /33", api.IPPool{ObjectMeta: v1.ObjectMeta{Name: "pool.name"}, Spec: api.IPPoolSpec{CIDR: "1.2.3.4/33"}}, false),
		Entry("should reject IP pool with IPv6 CIDR /129", api.IPPool{ObjectMeta: v1.ObjectMeta{Name: "pool.name"}, Spec: api.IPPoolSpec{CIDR: "aa:bb::/129"}}, false),
		Entry("should reject IPIPMode 'Always' for IPv6 pool",
			api.IPPool{
				ObjectMeta: v1.ObjectMeta{Name: "pool.name"},
				Spec: api.IPPoolSpec{
					CIDR:      netv6_1,
					IPIPMode:  api.IPIPModeAlways,
					VXLANMode: api.VXLANModeNever,
				},
			}, false),
		Entry("should reject VXLANMode 'Always' for IPv6 pool",
			api.IPPool{
				ObjectMeta: v1.ObjectMeta{Name: "pool.name"},
				Spec: api.IPPoolSpec{
					CIDR:      netv6_1,
					VXLANMode: api.VXLANModeAlways,
					IPIPMode:  api.IPIPModeNever,
				},
			}, false),
		Entry("should reject IPv4 pool with a CIDR range overlapping with Link Local range",
			api.IPPool{ObjectMeta: v1.ObjectMeta{Name: "pool.name"}, Spec: api.IPPoolSpec{CIDR: "169.254.5.0/24"}}, false),
		Entry("should reject IPv6 pool with a CIDR range overlapping with Link Local range",
			api.IPPool{ObjectMeta: v1.ObjectMeta{Name: "pool.name"}, Spec: api.IPPoolSpec{CIDR: "fe80::/120"}}, false),

		// (API) IPIPMode
		Entry("should accept IPPool with no IPIP mode specified", api.IPPoolSpec{CIDR: "1.2.3.0/24"}, true),
		Entry("should accept IPIP mode Never (api)", api.IPPoolSpec{CIDR: "1.2.3.0/24", IPIPMode: api.IPIPModeNever, VXLANMode: api.VXLANModeNever}, true),
		Entry("should accept IPIP mode Never", api.IPPoolSpec{CIDR: "1.2.3.0/24", IPIPMode: "Never"}, true),
		Entry("should accept IPIP mode Always", api.IPPoolSpec{CIDR: "1.2.3.0/24", IPIPMode: "Always"}, true),
		Entry("should accept IPIP mode CrossSubnet", api.IPPoolSpec{CIDR: "1.2.3.0/24", IPIPMode: "CrossSubnet"}, true),
		Entry("should reject IPIP mode badVal", api.IPPoolSpec{CIDR: "1.2.3.0/24", IPIPMode: "badVal"}, false),
		Entry("should reject IPIP mode never (lower case)", api.IPPoolSpec{CIDR: "1.2.3.0/24", IPIPMode: "never"}, false),

		// (API) VXLANMode
		Entry("should reject IPIP mode and VXLAN mode", api.IPPoolSpec{CIDR: "1.2.3.0/24", IPIPMode: "Always", VXLANMode: "Always"}, false),
		Entry("should accept VXLAN mode Always", api.IPPoolSpec{CIDR: "1.2.3.0/24", VXLANMode: "Always"}, true),
		Entry("should accept VXLAN mode CrossSubnet", api.IPPoolSpec{CIDR: "1.2.3.0/24", VXLANMode: api.VXLANModeCrossSubnet}, true),
		Entry("should accept VXLAN mode Never ", api.IPPoolSpec{CIDR: "1.2.3.0/24", VXLANMode: "Never"}, true),
		Entry("should reject VXLAN mode never", api.IPPoolSpec{CIDR: "1.2.3.0/24", VXLANMode: "never"}, false),
		Entry("should reject VXLAN mode badVal", api.IPPoolSpec{CIDR: "1.2.3.0/24", VXLANMode: "badVal"}, false),

		// (API) IPIP APIv1 backwards compatibility. Read-only field IPIP
		Entry("should accept a nil IPIP field", api.IPPoolSpec{CIDR: "1.2.3.0/24", IPIPMode: "Never", IPIP: nil}, true),
		Entry("should accept it when the IPIP field is not specified", api.IPPoolSpec{CIDR: "1.2.3.0/24", IPIPMode: "Never"}, true),
		Entry("should reject a non-nil IPIP field", api.IPPoolSpec{CIDR: "1.2.3.0/24", IPIPMode: "Never", IPIP: &apiv1.IPIPConfiguration{Enabled: true, Mode: encap.Always}}, false),

		// (API) NatOutgoing APIv1 backwards compatibility. Read-only field NatOutgoingV1
		Entry("should accept NATOutgoingV1 field set to true", api.IPPoolSpec{CIDR: "1.2.3.0/24", IPIPMode: "Never", NATOutgoingV1: false}, true),
		Entry("should accept it when the NATOutgoingV1 field is not specified", api.IPPoolSpec{CIDR: "1.2.3.0/24", IPIPMode: "Never"}, true),
		Entry("should reject NATOutgoingV1 field set to true", api.IPPoolSpec{CIDR: "1.2.3.0/24", IPIPMode: "Never", NATOutgoingV1: true}, false),

		// (API) ICMPFields
		Entry("should accept ICMP with no config", api.ICMPFields{}, true),
		Entry("should accept ICMP with type with min value", api.ICMPFields{Type: &V0}, true),
		Entry("should accept ICMP with type with max value", api.ICMPFields{Type: &V254}, true),
		Entry("should accept ICMP with type and code with min value", api.ICMPFields{Type: &V128, Code: &V0}, true),
		Entry("should accept ICMP with type and code with min value", api.ICMPFields{Type: &V128, Code: &V255}, true),
		Entry("should reject ICMP with code and no type", api.ICMPFields{Code: &V0}, false),
		Entry("should reject ICMP with type too high", api.ICMPFields{Type: &V255}, false),
		Entry("should reject ICMP with code too high", api.ICMPFields{Type: &V128, Code: &V256}, false),

		// (API) Rule
		Entry("should accept Rule with protocol SCTP and no other config",
			api.Rule{
				Action:   "Allow",
				Protocol: protocolFromString("SCTP"),
			}, true),
		Entry("should accept Rule with source ports and protocol type 6",
			api.Rule{
				Action:   "Allow",
				Protocol: protocolFromInt(6),
				Source: api.EntityRule{
					Ports: []numorstring.Port{numorstring.SinglePort(1)},
				},
			}, true),
		Entry("should accept Rule with source named ports and protocol type 6",
			api.Rule{
				Action:   "Allow",
				Protocol: protocolFromInt(6),
				Source: api.EntityRule{
					Ports: []numorstring.Port{numorstring.NamedPort("foo")},
				},
			}, true),
		Entry("should accept Rule with source named ports and protocol type tcp",
			api.Rule{
				Action:   "Allow",
				Protocol: protocolFromString("TCP"),
				Source: api.EntityRule{
					Ports: []numorstring.Port{numorstring.NamedPort("foo")},
				},
			}, true),
		Entry("should accept Rule with source named ports and protocol type udp",
			api.Rule{
				Action:   "Allow",
				Protocol: protocolFromString("UDP"),
				Source: api.EntityRule{
					Ports: []numorstring.Port{numorstring.NamedPort("foo")},
				},
			}, true),
		Entry("should accept Rule with empty source ports and protocol type 7",
			api.Rule{
				Action:   "Allow",
				Protocol: protocolFromInt(7),
				Source: api.EntityRule{
					Ports: []numorstring.Port{},
				},
			}, true),
		Entry("should accept Rule with source !ports and protocol type 17",
			api.Rule{
				Action:   "Allow",
				Protocol: protocolFromInt(17),
				Source: api.EntityRule{
					NotPorts: []numorstring.Port{numorstring.SinglePort(1)},
				},
			}, true),
		Entry("should accept Rule with empty source !ports and protocol type 100",
			api.Rule{
				Action:   "Allow",
				Protocol: protocolFromInt(100),
				Source: api.EntityRule{
					NotPorts: []numorstring.Port{},
				},
			}, true),
		Entry("should accept Rule with dest ports and protocol type tcp",
			api.Rule{
				Action:   "Allow",
				Protocol: protocolFromString("TCP"),
				Destination: api.EntityRule{
					Ports: []numorstring.Port{numorstring.SinglePort(1)},
				},
			}, true),
		Entry("should reject Rule with dest ports and no protocol",
			api.Rule{
				Action: "Allow",
				Destination: api.EntityRule{
					Ports: []numorstring.Port{numorstring.SinglePort(1)},
				},
			}, false),
		Entry("should reject Rule with invalid port (port 0)",
			api.Rule{
				Action:   "Allow",
				Protocol: protocolFromString("TCP"),
				Destination: api.EntityRule{
					NotPorts: []numorstring.Port{numorstring.SinglePort(0)},
				},
			}, false),
		Entry("should reject Rule with invalid port (name + number)",
			api.Rule{
				Action:   "Allow",
				Protocol: protocolFromString("TCP"),
				Destination: api.EntityRule{
					NotPorts: []numorstring.Port{{
						PortName: "foo",
						MinPort:  123,
						MaxPort:  456,
					}},
				},
			}, false),
		Entry("should reject named port Rule with invalid protocol",
			api.Rule{
				Action:   "Allow",
				Protocol: protocolFromString("unknown"),
				Destination: api.EntityRule{
					NotPorts: []numorstring.Port{numorstring.NamedPort("foo")},
				},
			}, false),
		Entry("should accept Rule with empty dest ports and protocol type SCTP",
			api.Rule{
				Action:   "Allow",
				Protocol: protocolFromString("SCTP"),
				Destination: api.EntityRule{
					Ports: []numorstring.Port{},
				},
			}, true),
		Entry("should accept Rule with empty dest !ports and protocol type ICMPv6",
			api.Rule{
				Action:    "Allow",
				IPVersion: &V6,
				Protocol:  protocolFromString("ICMPv6"),
				Destination: api.EntityRule{
					NotPorts: []numorstring.Port{},
				},
			}, true),
		Entry("should reject Rule with icmp fields and no protocol",
			api.Rule{
				Action:    "Allow",
				IPVersion: &V4,
				ICMP: &api.ICMPFields{
					Type: &V0,
				},
			}, false),
		Entry("should not reject Rule with icmp fields and no ipversion",
			api.Rule{
				Action:   "Allow",
				Protocol: protocolFromString("ICMP"),
				ICMP: &api.ICMPFields{
					Type: &V0,
				},
			}, true),
		Entry("should not reject Rule with icmpv6 fields and no ipversion",
			api.Rule{
				Action:   "Allow",
				Protocol: protocolFromString("ICMPv6"),
				ICMP: &api.ICMPFields{
					Type: &V0,
				},
			}, true),
		Entry("should reject Rule with mismatched ipversion for icmp",
			api.Rule{
				Action:    "Allow",
				Protocol:  protocolFromString("ICMP"),
				IPVersion: &V6,
			}, false),
		Entry("should reject Rule with mismatched ipversion for icmpv6",
			api.Rule{
				Action:    "Allow",
				Protocol:  protocolFromString("ICMPv6"),
				IPVersion: &V4,
			}, false),
		Entry("should allow Rule with correct ipversion for icmp",
			api.Rule{
				Action:    "Allow",
				IPVersion: &V4,
				Protocol:  protocolFromString("ICMP"),
				ICMP: &api.ICMPFields{
					Type: &V0,
				},
			}, true),
		Entry("should allow Rule with correct ipversion for icmpv6",
			api.Rule{
				Action:    "Allow",
				IPVersion: &V6,
				Protocol:  protocolFromString("ICMPv6"),
				ICMP: &api.ICMPFields{
					Type: &V0,
				},
			}, true),
		Entry("should reject Rule with source ports and protocol type 7",
			api.Rule{
				Action:   "Allow",
				Protocol: protocolFromInt(7),
				Source: api.EntityRule{
					Ports: []numorstring.Port{numorstring.SinglePort(1)},
				},
			}, false),
		Entry("should reject Rule with source !ports and protocol type 100",
			api.Rule{
				Action:   "Allow",
				Protocol: protocolFromInt(100),
				Source: api.EntityRule{
					NotPorts: []numorstring.Port{numorstring.SinglePort(1)},
				},
			}, false),
		Entry("should reject Rule with dest ports and protocol type tcp",
			api.Rule{
				Action:   "Allow",
				Protocol: protocolFromString("SCTP"),
				Destination: api.EntityRule{
					Ports: []numorstring.Port{numorstring.SinglePort(1)},
				},
			}, false),
		Entry("should reject Rule with dest !ports and protocol type udp",
			api.Rule{
				Action:    "Allow",
				IPVersion: &V4,
				Protocol:  protocolFromString("icmp"),
				Destination: api.EntityRule{
					NotPorts: []numorstring.Port{numorstring.SinglePort(1)},
				},
			}, false),
		Entry("should reject Rule with invalid source ports and protocol type tcp",
			api.Rule{
				Action:   "Allow",
				Protocol: protocolFromString("TCP"),
				Source: api.EntityRule{
					Ports: []numorstring.Port{{MinPort: 200, MaxPort: 100}},
				},
			}, false),
		Entry("should reject Rule with invalid source !ports and protocol type tcp",
			api.Rule{
				Action:   "Allow",
				Protocol: protocolFromString("TCP"),
				Source: api.EntityRule{
					NotPorts: []numorstring.Port{{MinPort: 200, MaxPort: 100}},
				},
			}, false),
		Entry("should reject Rule with invalid dest ports and protocol type tcp",
			api.Rule{
				Action:   "Allow",
				Protocol: protocolFromString("TCP"),
				Destination: api.EntityRule{
					Ports: []numorstring.Port{{MinPort: 200, MaxPort: 100}},
				},
			}, false),
		Entry("should reject Rule with invalid dest !ports and protocol type tcp",
			api.Rule{
				Action:   "Allow",
				Protocol: protocolFromString("TCP"),
				Destination: api.EntityRule{
					NotPorts: []numorstring.Port{{MinPort: 200, MaxPort: 100}},
				},
			}, false),
		Entry("should reject Rule with one invalid port in the port range (MinPort 0)",
			api.Rule{
				Action:   "Allow",
				Protocol: protocolFromString("TCP"),
				Destination: api.EntityRule{
					NotPorts: []numorstring.Port{{MinPort: 0, MaxPort: 100}},
				},
			}, false),
		Entry("should reject rule mixed IPv4 (src) and IPv6 (dest)",
			api.Rule{
				Action:   "Allow",
				Protocol: protocolFromString("TCP"),
				Source: api.EntityRule{
					Nets: []string{netv4_3},
				},
				Destination: api.EntityRule{
					Nets: []string{netv6_3},
				},
			}, false),
		Entry("should reject rule mixed IPv6 (src) and IPv4 (dest)",
			api.Rule{
				Action:   "Allow",
				Protocol: protocolFromString("TCP"),
				Source: api.EntityRule{
					Nets: []string{netv6_2},
				},
				Destination: api.EntityRule{
					Nets: []string{netv4_2},
				},
			}, false),
		Entry("should reject rule mixed IPv6 version and IPv4 Net",
			api.Rule{
				Action:    "Allow",
				Protocol:  protocolFromString("TCP"),
				IPVersion: &V6,
				Source: api.EntityRule{
					Nets: []string{netv4_4},
				},
				Destination: api.EntityRule{
					Nets: []string{netv4_2},
				},
			}, false),
		Entry("should reject rule mixed IPVersion and Source Net IP version",
			api.Rule{
				Action:    "Allow",
				Protocol:  protocolFromString("TCP"),
				IPVersion: &V6,
				Source: api.EntityRule{
					Nets: []string{netv4_1},
				},
			}, false),
		Entry("should reject rule mixed IPVersion and Dest Net IP version",
			api.Rule{
				Action:    "Allow",
				Protocol:  protocolFromString("TCP"),
				IPVersion: &V4,
				Destination: api.EntityRule{
					Nets: []string{netv6_1},
				},
			}, false),
		Entry("net list: should reject rule mixed IPv4 (src) and IPv6 (dest)",
			api.Rule{
				Action:   "Allow",
				Protocol: protocolFromString("TCP"),
				Source: api.EntityRule{
					Nets: []string{netv4_3},
				},
				Destination: api.EntityRule{
					Nets: []string{netv6_3},
				},
			}, false),
		Entry("net list: should reject rule mixed IPv6 (src) and IPv4 (dest)",
			api.Rule{
				Action:   "Allow",
				Protocol: protocolFromString("TCP"),
				Source: api.EntityRule{
					Nets: []string{netv6_2},
				},
				Destination: api.EntityRule{
					Nets: []string{netv4_2},
				},
			}, false),
		Entry("net list: should reject rule mixed IPv6 version and IPv4 Net",
			api.Rule{
				Action:    "Allow",
				Protocol:  protocolFromString("TCP"),
				IPVersion: &V6,
				Source: api.EntityRule{
					Nets: []string{netv4_4},
				},
				Destination: api.EntityRule{
					Nets: []string{netv4_2},
				},
			}, false),
		Entry("net list: should reject rule mixed IPv6 version and IPv4 Net",
			api.Rule{
				Action:    "Allow",
				Protocol:  protocolFromString("TCP"),
				IPVersion: &V6,
				Source: api.EntityRule{
					Nets: []string{netv4_4},
				},
				Destination: api.EntityRule{
					NotNets: []string{netv4_2},
				},
			}, false),
		Entry("net list: should reject rule mixed IPVersion and Source Net IP version",
			api.Rule{
				Action:    "Allow",
				Protocol:  protocolFromString("TCP"),
				IPVersion: &V6,
				Source: api.EntityRule{
					Nets: []string{netv4_1},
				},
			}, false),
		Entry("net list: should reject rule mixed IPVersion and Dest Net IP version",
			api.Rule{
				Action:    "Allow",
				Protocol:  protocolFromString("TCP"),
				IPVersion: &V4,
				Destination: api.EntityRule{
					Nets: []string{netv6_1},
				},
			}, false),
		Entry("should reject rule with an IPv6 protocol and a IPVersion=4",
			api.Rule{
				Action:    "Allow",
				Protocol:  protocolFromString("ICMPv6"),
				IPVersion: &V4,
			}, false),
		Entry("should reject rule with an IPv4 protocol and a IPVersion=6",
			api.Rule{
				Action:    "Allow",
				Protocol:  protocolFromString("ICMP"),
				IPVersion: &V6,
			}, false),
		Entry("should accept Allow rule with HTTP clause",
			api.Rule{
				Action: "Allow",
				HTTP:   &api.HTTPMatch{Methods: []string{"GET"}},
			}, true),
		Entry("should reject Deny rule with HTTP clause",
			api.Rule{
				Action: "Deny",
				HTTP:   &api.HTTPMatch{Methods: []string{"GET"}},
			}, false),
		Entry("should reject non-TCP protocol with HTTP clause",
			api.Rule{
				Action:   "Allow",
				Protocol: protocolFromString("UDP"),
				HTTP:     &api.HTTPMatch{Methods: []string{"GET"}},
			}, false),
		Entry("should accept TCP protocol with HTTP clause",
			api.Rule{
				Action:   "Allow",
				Protocol: protocolFromString("TCP"),
				HTTP:     &api.HTTPMatch{Methods: []string{"GET"}},
			}, true),
		Entry("should accept missing protocol with HTTP clause",
			api.Rule{
				Action: "Allow",
				HTTP:   &api.HTTPMatch{Methods: []string{"GET"}},
			}, true),
		Entry("should allow Allow Rule with Destination Domains",
			api.Rule{
				Action: "Allow",
				Destination: api.EntityRule{
					Domains: []string{"example.com"},
				},
			}, true),
		Entry("should reject Allow Rule with Source Domains",
			api.Rule{
				Action: "Allow",
				Source: api.EntityRule{
					Domains: []string{"example.com"},
				},
			}, false),
		Entry("should reject Deny Rule with Destination Domains",
			api.Rule{
				Action: "Deny",
				Destination: api.EntityRule{
					Domains: []string{"example.com"},
				},
			}, false),
		Entry("should reject Rule with Destination Domains and Nets",
			api.Rule{
				Action: "Allow",
				Destination: api.EntityRule{
					Domains: []string{"example.com"},
					Nets:    []string{"8.8.8.8/32"},
				},
			}, false),
		Entry("should reject Rule with Destination Domains and Selector",
			api.Rule{
				Action: "Allow",
				Destination: api.EntityRule{
					Domains:  []string{"example.com"},
					Selector: "role == 'fish'",
				},
			}, false),
		Entry("should allow Allow Rule with wildcard domain",
			api.Rule{
				Action: "Allow",
				Destination: api.EntityRule{
					Domains: []string{"*.example.com"},
				},
			}, true),
		Entry("should reject Allow Rule with invalid wildcard use",
			api.Rule{
				Action: "Allow",
				Destination: api.EntityRule{
					Domains: []string{"*example.com"},
				},
			}, false),

		// (API) BGPPeerSpec
		Entry("should accept valid BGPPeerSpec", api.BGPPeerSpec{PeerIP: ipv4_1}, true),
		Entry("should reject invalid BGPPeerSpec (IPv4)", api.BGPPeerSpec{PeerIP: bad_ipv4_1}, false),
		Entry("should reject invalid BGPPeerSpec (IPv6)", api.BGPPeerSpec{PeerIP: bad_ipv6_1}, false),
		Entry("should reject BGPPeerSpec with both Node and NodeSelector", api.BGPPeerSpec{
			Node:         "my-node",
			NodeSelector: "has(mylabel)",
		}, false),
		Entry("should reject BGPPeerSpec with both PeerIP and PeerSelector", api.BGPPeerSpec{
			PeerIP:       ipv4_1,
			PeerSelector: "has(mylabel)",
		}, false),
		Entry("should reject BGPPeerSpec with both ASNumber and PeerSelector", api.BGPPeerSpec{
			ASNumber:     as61234,
			PeerSelector: "has(mylabel)",
		}, false),
		Entry("should accept BGPPeerSpec with NodeSelector and PeerSelector", api.BGPPeerSpec{
			NodeSelector: "has(mylabel)",
			PeerSelector: "has(mylabel)",
		}, true),

		Entry("should reject invalid BGPPeerSpec (selector)", api.BGPPeerSpec{
			NodeSelector: "kubernetes.io/hostname: == 'casey-crc-kadm-node-4'",
		}, false),

		// (API) NodeSpec
		Entry("should accept node with IPv4 BGP", api.NodeSpec{BGP: &api.NodeBGPSpec{IPv4Address: netv4_1}}, true),
		Entry("should accept node with IPv6 BGP", api.NodeSpec{BGP: &api.NodeBGPSpec{IPv6Address: netv6_1}}, true),
		Entry("should accept node with tunnel IP in BGP", api.NodeSpec{BGP: &api.NodeBGPSpec{IPv4IPIPTunnelAddr: "10.0.0.1"}}, true),
		Entry("should accept node with no BGP", api.NodeSpec{}, true),
		Entry("should reject node with an empty BGP", api.NodeSpec{BGP: &api.NodeBGPSpec{}}, false),
		Entry("should reject node with IPv6 address in IPv4 field", api.NodeSpec{BGP: &api.NodeBGPSpec{IPv4Address: netv6_1}}, false),
		Entry("should reject node with IPv4 address in IPv6 field", api.NodeSpec{BGP: &api.NodeBGPSpec{IPv6Address: netv4_1}}, false),
		Entry("should reject node with bad RR cluster ID #1", api.NodeSpec{BGP: &api.NodeBGPSpec{
			IPv4Address:             netv4_1,
			RouteReflectorClusterID: "abcdef",
		}}, false),
		Entry("should reject node with bad RR cluster ID #2", api.NodeSpec{BGP: &api.NodeBGPSpec{
			IPv4Address:             netv4_1,
			RouteReflectorClusterID: "300.34.3.1",
		}}, false),
		Entry("should accept node with good RR cluster ID", api.NodeSpec{BGP: &api.NodeBGPSpec{
			IPv4Address:             netv4_1,
			RouteReflectorClusterID: "245.0.0.1",
		}}, true),

		// GlobalNetworkPolicy validation.
		Entry("disallow name with invalid character", &api.GlobalNetworkPolicy{ObjectMeta: v1.ObjectMeta{Name: "t~!s.h.i.ng"}}, false),
		Entry("disallow name with mixed case characters", &api.GlobalNetworkPolicy{ObjectMeta: v1.ObjectMeta{Name: "tHiNg"}}, false),
		Entry("allow valid name", &api.GlobalNetworkPolicy{ObjectMeta: v1.ObjectMeta{Name: "thing"}}, true),
		Entry("disallow k8s policy name", &api.GlobalNetworkPolicy{ObjectMeta: v1.ObjectMeta{Name: "knp.default.thing"}}, false),
		Entry("disallow name with dot", &api.GlobalNetworkPolicy{ObjectMeta: v1.ObjectMeta{Name: "t.h.i.ng"}}, false),
		Entry("should reject GlobalNetworkPolicy with both PreDNAT and DoNotTrack",
			&api.GlobalNetworkPolicy{
				ObjectMeta: v1.ObjectMeta{Name: "thing"},
				Spec: api.GlobalNetworkPolicySpec{
					PreDNAT:        true,
					DoNotTrack:     true,
					ApplyOnForward: true,
				},
			}, false,
		),
		Entry("should accept GlobalNetworkPolicy PreDNAT but not DoNotTrack",
			&api.GlobalNetworkPolicy{
				ObjectMeta: v1.ObjectMeta{Name: "thing"},
				Spec: api.GlobalNetworkPolicySpec{
					PreDNAT:        true,
					ApplyOnForward: true,
				},
			}, true,
		),
		Entry("should accept GlobalNetworkPolicy DoNotTrack but not PreDNAT",
			&api.GlobalNetworkPolicy{
				ObjectMeta: v1.ObjectMeta{Name: "thing"},
				Spec: api.GlobalNetworkPolicySpec{
					PreDNAT:        false,
					DoNotTrack:     true,
					ApplyOnForward: true,
				},
			}, true,
		),
		Entry("should reject pre-DNAT GlobalNetworkPolicy egress rules",
			&api.GlobalNetworkPolicy{
				ObjectMeta: v1.ObjectMeta{Name: "thing"},
				Spec: api.GlobalNetworkPolicySpec{
					PreDNAT:        true,
					ApplyOnForward: true,
					Egress:         []api.Rule{{Action: "Allow"}},
				},
			}, false,
		),
		Entry("should accept pre-DNAT GlobalNetworkPolicy ingress rules",
			&api.GlobalNetworkPolicy{
				ObjectMeta: v1.ObjectMeta{Name: "thing"},
				Spec: api.GlobalNetworkPolicySpec{
					PreDNAT:        true,
					ApplyOnForward: true,
					Ingress:        []api.Rule{{Action: "Allow"}},
				},
			}, true,
		),

		// GlobalNetworkPolicySpec ApplyOnForward field checks.
		Entry("should accept GlobalNetworkPolicy ApplyOnForward but not PreDNAT",
			&api.GlobalNetworkPolicy{
				ObjectMeta: v1.ObjectMeta{Name: "thing"},
				Spec: api.GlobalNetworkPolicySpec{
					PreDNAT:        false,
					ApplyOnForward: true,
				},
			}, true,
		),
		Entry("should accept GlobalNetworkPolicy ApplyOnForward but not DoNotTrack",
			&api.GlobalNetworkPolicy{
				ObjectMeta: v1.ObjectMeta{Name: "thing"},
				Spec: api.GlobalNetworkPolicySpec{
					DoNotTrack:     false,
					ApplyOnForward: true,
				},
			}, true,
		),
		Entry("should accept GlobalNetworkPolicy ApplyOnForward and PreDNAT",
			&api.GlobalNetworkPolicy{
				ObjectMeta: v1.ObjectMeta{Name: "thing"},
				Spec: api.GlobalNetworkPolicySpec{
					PreDNAT:        true,
					ApplyOnForward: true,
				},
			}, true,
		),
		Entry("should accept GlobalNetworkPolicy ApplyOnForward and DoNotTrack",
			&api.GlobalNetworkPolicy{
				ObjectMeta: v1.ObjectMeta{Name: "thing"},
				Spec: api.GlobalNetworkPolicySpec{
					DoNotTrack:     true,
					ApplyOnForward: true,
				},
			}, true,
		),
		Entry("should accept GlobalNetworkPolicy no ApplyOnForward DoNotTrack PreDNAT",
			&api.GlobalNetworkPolicy{
				ObjectMeta: v1.ObjectMeta{Name: "thing"},
				Spec: api.GlobalNetworkPolicySpec{
					PreDNAT:        false,
					DoNotTrack:     false,
					ApplyOnForward: false,
				},
			}, true,
		),
		Entry("should reject GlobalNetworkPolicy PreDNAT but not ApplyOnForward",
			&api.GlobalNetworkPolicy{
				ObjectMeta: v1.ObjectMeta{Name: "thing"},
				Spec: api.GlobalNetworkPolicySpec{
					PreDNAT:        true,
					ApplyOnForward: false,
				},
			}, false,
		),
		Entry("should reject GlobalNetworkPolicy DoNotTrack but not ApplyOnForward",
			&api.GlobalNetworkPolicy{
				ObjectMeta: v1.ObjectMeta{Name: "thing"},
				Spec: api.GlobalNetworkPolicySpec{
					DoNotTrack:     true,
					ApplyOnForward: false,
				},
			}, false,
		),

		// GlobalNetworkPolicySpec Types field checks.
		Entry("allow missing Types",
			&api.GlobalNetworkPolicy{
				ObjectMeta: v1.ObjectMeta{Name: "thing"},
				Spec:       api.GlobalNetworkPolicySpec{},
			}, true,
		),
		Entry("allow empty Types",
			&api.GlobalNetworkPolicy{
				ObjectMeta: v1.ObjectMeta{Name: "thing"},
				Spec: api.GlobalNetworkPolicySpec{
					Types: []api.PolicyType{},
				},
			}, true,
		),
		Entry("allow ingress Types",
			&api.GlobalNetworkPolicy{
				ObjectMeta: v1.ObjectMeta{Name: "thing"},
				Spec: api.GlobalNetworkPolicySpec{
					Types: []api.PolicyType{api.PolicyTypeIngress},
				},
			}, true,
		),
		Entry("allow egress Types",
			&api.GlobalNetworkPolicy{
				ObjectMeta: v1.ObjectMeta{Name: "thing"},
				Spec: api.GlobalNetworkPolicySpec{
					Types: []api.PolicyType{api.PolicyTypeEgress},
				},
			}, true,
		),
		Entry("allow ingress+egress Types",
			&api.GlobalNetworkPolicy{
				ObjectMeta: v1.ObjectMeta{Name: "thing"},
				Spec: api.GlobalNetworkPolicySpec{
					Types: []api.PolicyType{api.PolicyTypeIngress, api.PolicyTypeEgress},
				},
			}, true,
		),
		Entry("disallow repeated egress Types",
			&api.GlobalNetworkPolicy{
				ObjectMeta: v1.ObjectMeta{Name: "thing"},
				Spec: api.GlobalNetworkPolicySpec{
					Types: []api.PolicyType{api.PolicyTypeEgress, api.PolicyTypeEgress},
				},
			}, false,
		),
		Entry("disallow unexpected value",
			&api.GlobalNetworkPolicy{
				ObjectMeta: v1.ObjectMeta{Name: "thing"},
				Spec: api.GlobalNetworkPolicySpec{
					Types: []api.PolicyType{"unexpected"},
				},
			}, false,
		),

		Entry("allow Types without ingress when Ingress present (gnp)",
			&api.GlobalNetworkPolicy{
				ObjectMeta: v1.ObjectMeta{Name: "thing"},
				Spec: api.GlobalNetworkPolicySpec{
					Ingress: []api.Rule{{Action: "Allow"}},
					Types:   []api.PolicyType{api.PolicyTypeEgress},
				},
			}, true,
		),
		Entry("allow Types without egress when Egress present (gnp)",
			&api.GlobalNetworkPolicy{
				ObjectMeta: v1.ObjectMeta{Name: "thing"},
				Spec: api.GlobalNetworkPolicySpec{
					Egress: []api.Rule{{Action: "Allow"}},
					Types:  []api.PolicyType{api.PolicyTypeIngress},
				},
			}, true,
		),
		Entry("allow Types with ingress when Ingress present (gnp)",
			&api.GlobalNetworkPolicy{
				ObjectMeta: v1.ObjectMeta{Name: "thing"},
				Spec: api.GlobalNetworkPolicySpec{
					Ingress: []api.Rule{{Action: "Allow"}},
					Types:   []api.PolicyType{api.PolicyTypeIngress},
				},
			}, true,
		),
		Entry("allow Types with ingress+egress when Ingress present (gnp)",
			&api.GlobalNetworkPolicy{
				ObjectMeta: v1.ObjectMeta{Name: "thing"},
				Spec: api.GlobalNetworkPolicySpec{
					Ingress: []api.Rule{{Action: "Allow"}},
					Types:   []api.PolicyType{api.PolicyTypeIngress, api.PolicyTypeEgress},
				},
			}, true,
		),
		Entry("allow Types with egress when Egress present (gnp)",
			&api.GlobalNetworkPolicy{
				ObjectMeta: v1.ObjectMeta{Name: "thing"},
				Spec: api.GlobalNetworkPolicySpec{
					Egress: []api.Rule{{Action: "Allow"}},
					Types:  []api.PolicyType{api.PolicyTypeEgress},
				},
			}, true,
		),
		Entry("allow Types with ingress+egress when Egress present (gnp)",
			&api.GlobalNetworkPolicy{
				ObjectMeta: v1.ObjectMeta{Name: "thing"},
				Spec: api.GlobalNetworkPolicySpec{
					Egress: []api.Rule{{Action: "Allow"}},
					Types:  []api.PolicyType{api.PolicyTypeIngress, api.PolicyTypeEgress},
				},
			}, true,
		),
		Entry("allow ingress Types with pre-DNAT (gnp)",
			&api.GlobalNetworkPolicy{
				ObjectMeta: v1.ObjectMeta{Name: "thing"},
				Spec: api.GlobalNetworkPolicySpec{
					PreDNAT:        true,
					ApplyOnForward: true,
					Types:          []api.PolicyType{api.PolicyTypeIngress},
				},
			}, true,
		),
		Entry("disallow egress Types with pre-DNAT (gnp)",
			&api.GlobalNetworkPolicy{
				ObjectMeta: v1.ObjectMeta{Name: "thing"},
				Spec: api.GlobalNetworkPolicySpec{
					PreDNAT:        true,
					ApplyOnForward: true,
					Types:          []api.PolicyType{api.PolicyTypeEgress},
				},
			}, false,
		),
		Entry("disallow ingress+egress Types with pre-DNAT (gnp)",
			&api.GlobalNetworkPolicy{
				ObjectMeta: v1.ObjectMeta{Name: "thing"},
				Spec: api.GlobalNetworkPolicySpec{
					PreDNAT:        true,
					ApplyOnForward: true,
					Types:          []api.PolicyType{api.PolicyTypeIngress, api.PolicyTypeEgress},
				},
			}, false,
		),
		Entry("disallow HTTP in egress rule",
			&api.GlobalNetworkPolicy{
				ObjectMeta: v1.ObjectMeta{Name: "thing"},
				Spec: api.GlobalNetworkPolicySpec{
					Egress: []api.Rule{{Action: "Allow", HTTP: &api.HTTPMatch{Methods: []string{"GET"}}}},
					Types:  []api.PolicyType{api.PolicyTypeIngress, api.PolicyTypeEgress},
				},
			}, false,
		),

		// NetworkPolicySpec Types field checks.
		Entry("allow valid name", &api.NetworkPolicy{ObjectMeta: v1.ObjectMeta{Name: "thing"}}, true),
		Entry("disallow name with dot", &api.NetworkPolicy{ObjectMeta: v1.ObjectMeta{Name: "t.h.i.ng"}}, false),
		Entry("disallow name with mixed case", &api.NetworkPolicy{ObjectMeta: v1.ObjectMeta{Name: "tHiNg"}}, false),
		Entry("allow valid name of 253 chars", &api.NetworkPolicy{ObjectMeta: v1.ObjectMeta{Name: string(longValue[:maxNameLength])}}, true),
		Entry("disallow a name of 254 chars", &api.NetworkPolicy{ObjectMeta: v1.ObjectMeta{Name: string(longValue[:maxNameLength+1])}}, false),
		Entry("allow k8s policy name", &api.NetworkPolicy{ObjectMeta: v1.ObjectMeta{Name: "knp.default.thing"}}, true),
		Entry("allow missing Types",
			&api.NetworkPolicy{
				ObjectMeta: v1.ObjectMeta{Name: "thing"},
				Spec:       api.NetworkPolicySpec{},
			}, true,
		),
		Entry("allow empty Types",
			&api.NetworkPolicy{
				ObjectMeta: v1.ObjectMeta{Name: "thing"},
				Spec: api.NetworkPolicySpec{
					Types: []api.PolicyType{},
				},
			}, true,
		),
		Entry("allow ingress Types",
			&api.NetworkPolicy{
				ObjectMeta: v1.ObjectMeta{Name: "thing"},
				Spec: api.NetworkPolicySpec{
					Types: []api.PolicyType{api.PolicyTypeIngress},
				},
			}, true,
		),
		Entry("allow egress Types",
			&api.NetworkPolicy{
				ObjectMeta: v1.ObjectMeta{Name: "thing"},
				Spec: api.NetworkPolicySpec{
					Types: []api.PolicyType{api.PolicyTypeEgress},
				},
			}, true,
		),
		Entry("allow ingress+egress Types",
			&api.NetworkPolicy{
				ObjectMeta: v1.ObjectMeta{Name: "thing"},
				Spec: api.NetworkPolicySpec{
					Types: []api.PolicyType{api.PolicyTypeIngress, api.PolicyTypeEgress},
				},
			}, true,
		),
		Entry("disallow repeated egress Types",
			&api.NetworkPolicy{
				ObjectMeta: v1.ObjectMeta{Name: "thing"},
				Spec: api.NetworkPolicySpec{
					Types: []api.PolicyType{api.PolicyTypeEgress, api.PolicyTypeEgress},
				},
			}, false,
		),
		Entry("disallow unexpected value",
			&api.NetworkPolicy{
				ObjectMeta: v1.ObjectMeta{Name: "thing"},
				Spec: api.NetworkPolicySpec{
					Types: []api.PolicyType{"unexpected"},
				},
			}, false,
		),

		// Tiers.
		Entry("Tier: valid name", &api.Tier{ObjectMeta: v1.ObjectMeta{Name: "foo"}}, true),
		Entry("Tier: valid name with dash", &api.Tier{ObjectMeta: v1.ObjectMeta{Name: "fo-o"}}, true),
		Entry("Tier: disallow dot in name", &api.Tier{ObjectMeta: v1.ObjectMeta{Name: "fo.o"}}, false),
		Entry("Tier: allow valid name of 63 chars", &api.Tier{ObjectMeta: v1.ObjectMeta{Name: string(value63)}}, true),
		Entry("Tier: disallow a name of 64 chars", &api.Tier{ObjectMeta: v1.ObjectMeta{Name: string(value64)}}, false),
		Entry("Tier: disallow other chars", &api.Tier{ObjectMeta: v1.ObjectMeta{Name: "t~!s.h.i.ng"}}, false),

		// NetworkPolicy Object MetaData checks.
		Entry("allow valid name", &api.NetworkPolicy{ObjectMeta: v1.ObjectMeta{Name: "thing"}}, true),
		Entry("allow name with single dot - tier", &api.NetworkPolicy{ObjectMeta: v1.ObjectMeta{Name: "th.ing"}}, true),
		Entry("disallow name with multiple dot", &api.NetworkPolicy{ObjectMeta: v1.ObjectMeta{Name: "t.h.i.ng"}}, false),
		Entry("allow valid name of 253 chars", &api.NetworkPolicy{ObjectMeta: v1.ObjectMeta{Name: string(longValue[:maxNameLength])}}, true),
		Entry("disallow a name of 254 chars", &api.NetworkPolicy{ObjectMeta: v1.ObjectMeta{Name: string(longValue[:maxNameLength+1])}}, false),
		Entry("disallow name with invalid character", &api.GlobalNetworkPolicy{ObjectMeta: v1.ObjectMeta{Name: "t~!s.h.i.ng"}}, false),

		// In the initial implementation, we validated against the following two cases but we found
		// that prevented us from doing a smooth upgrade from type-less to typed policy since we
		// couldn't write a policy that would work for back-level Felix instances while also
		// specifying the type for up-level Felix instances.
		//
		// For NetworkPolicySpec
		Entry("allow Types without ingress when Ingress present",
			&api.NetworkPolicy{
				ObjectMeta: v1.ObjectMeta{Name: "thing"},
				Spec: api.NetworkPolicySpec{
					Ingress: []api.Rule{{Action: "Allow"}},
					Types:   []api.PolicyType{api.PolicyTypeEgress},
				},
			}, true,
		),
		Entry("allow Types without egress when Egress present",
			&api.NetworkPolicy{
				ObjectMeta: v1.ObjectMeta{Name: "thing"},
				Spec: api.NetworkPolicySpec{
					Egress: []api.Rule{{Action: "Allow"}},
					Types:  []api.PolicyType{api.PolicyTypeIngress},
				},
			}, true,
		),
		Entry("allow Types with ingress when Ingress present",
			&api.NetworkPolicy{
				ObjectMeta: v1.ObjectMeta{Name: "thing"},
				Spec: api.NetworkPolicySpec{
					Ingress: []api.Rule{{Action: "Allow"}},
					Types:   []api.PolicyType{api.PolicyTypeIngress},
				},
			}, true,
		),
		Entry("allow Types with ingress+egress when Ingress present",
			&api.NetworkPolicy{
				ObjectMeta: v1.ObjectMeta{Name: "thing"},
				Spec: api.NetworkPolicySpec{
					Ingress: []api.Rule{{Action: "Allow"}},
					Types:   []api.PolicyType{api.PolicyTypeIngress, api.PolicyTypeEgress},
				},
			}, true,
		),
		Entry("allow Types with egress when Egress present",
			&api.NetworkPolicy{
				ObjectMeta: v1.ObjectMeta{Name: "thing"},
				Spec: api.NetworkPolicySpec{
					Egress: []api.Rule{{Action: "Allow"}},
					Types:  []api.PolicyType{api.PolicyTypeEgress},
				},
			}, true,
		),
		Entry("allow Types with ingress+egress when Egress present",
			&api.NetworkPolicy{
				ObjectMeta: v1.ObjectMeta{Name: "thing"},
				Spec: api.NetworkPolicySpec{
					Egress: []api.Rule{{Action: "Allow"}},
					Types:  []api.PolicyType{api.PolicyTypeIngress, api.PolicyTypeEgress},
				},
			}, true,
		),

		Entry("allow etdv3 datastore type",
			&api.RemoteClusterConfiguration{
				ObjectMeta: v1.ObjectMeta{Name: "thing"},
				Spec: api.RemoteClusterConfigurationSpec{
					DatastoreType: "etcdv3",
				},
			}, true,
		),

		Entry("allow k8s datastore type",
			&api.RemoteClusterConfiguration{
				ObjectMeta: v1.ObjectMeta{Name: "thing"},
				Spec: api.RemoteClusterConfigurationSpec{
					DatastoreType: "kubernetes",
				},
			}, true,
		),

		Entry("disallow other datastore type",
			&api.RemoteClusterConfiguration{
				ObjectMeta: v1.ObjectMeta{Name: "thing"},
				Spec: api.RemoteClusterConfigurationSpec{
					DatastoreType: "other",
				},
			}, false,
		),

		Entry("disallow blank datastore type",
			&api.RemoteClusterConfiguration{
				ObjectMeta: v1.ObjectMeta{Name: "thing"},
				Spec:       api.RemoteClusterConfigurationSpec{},
			}, false,
		),

		Entry("allow k8s config if datastore type is etcd",
			&api.RemoteClusterConfiguration{
				ObjectMeta: v1.ObjectMeta{Name: "thing"},
				Spec: api.RemoteClusterConfigurationSpec{
					DatastoreType: "etcdv3",
					KubeConfig:    api.KubeConfig{Kubeconfig: "/a/b/c/kubeconfig"},
				},
			}, true,
		),

		Entry("disallow etcd config if datastore type is k8s",
			&api.RemoteClusterConfiguration{
				ObjectMeta: v1.ObjectMeta{Name: "thing"},
				Spec: api.RemoteClusterConfigurationSpec{
					DatastoreType: "kubernetes",
					EtcdConfig:    api.EtcdConfig{EtcdEndpoints: "https://127.0.0.1:2379"},
				},
			}, false,
		),

		Entry("allow correctly formatted cert path",
			&api.RemoteClusterConfiguration{
				ObjectMeta: v1.ObjectMeta{Name: "thing"},
				Spec: api.RemoteClusterConfigurationSpec{
					DatastoreType: "kubernetes",
					KubeConfig:    api.KubeConfig{K8sKeyFile: "/a/cert.pem"},
				},
			}, true,
		),

		Entry("disallow badly formatted cert",
			&api.RemoteClusterConfiguration{
				ObjectMeta: v1.ObjectMeta{Name: "thing"},
				Spec: api.RemoteClusterConfigurationSpec{
					DatastoreType: "kubernetes",
					KubeConfig:    api.KubeConfig{K8sKeyFile: "/a/secret/\x00null/"},
				},
			}, false,
		),
		Entry("allow correctly formatted etcd endpoint",
			&api.RemoteClusterConfiguration{
				ObjectMeta: v1.ObjectMeta{Name: "thing"},
				Spec: api.RemoteClusterConfigurationSpec{
					DatastoreType: "etcdv3",
					EtcdConfig:    api.EtcdConfig{EtcdEndpoints: "http://123.123.123.123:2379"},
				},
			}, true,
		),

		Entry("allow correctly formatted etcd endpoints",
			&api.RemoteClusterConfiguration{
				ObjectMeta: v1.ObjectMeta{Name: "thing"},
				Spec: api.RemoteClusterConfigurationSpec{
					DatastoreType: "etcdv3",
					EtcdConfig:    api.EtcdConfig{EtcdEndpoints: "http://123.123.123.123:2379,https://1.1.1.1:123"},
				},
			}, true,
		),

		Entry("disallow badly formatted etcd endpoint",
			&api.RemoteClusterConfiguration{
				ObjectMeta: v1.ObjectMeta{Name: "thing"},
				Spec: api.RemoteClusterConfigurationSpec{
					DatastoreType: "etcdv3",
					EtcdConfig:    api.EtcdConfig{EtcdEndpoints: "httpp:/1:500"},
				},
			}, false,
		),

		Entry("allow correctly formatted k8s endpoints",
			&api.RemoteClusterConfiguration{
				ObjectMeta: v1.ObjectMeta{Name: "thing"},
				Spec: api.RemoteClusterConfigurationSpec{
					DatastoreType: "kubernetes",
					KubeConfig:    api.KubeConfig{K8sAPIEndpoint: "https://127.0.0.1:880"},
				},
			}, true,
		),

		Entry("disallow badly formatted k8s endpoint",
			&api.RemoteClusterConfiguration{
				ObjectMeta: v1.ObjectMeta{Name: "thing"},
				Spec: api.RemoteClusterConfigurationSpec{
					DatastoreType: "kubernetes",
					KubeConfig:    api.KubeConfig{K8sAPIEndpoint: "htps://127.0.0.1:880"},
				},
			}, false,
		),

		Entry("disallow HTTP in egress rule",
			&api.NetworkPolicy{
				ObjectMeta: v1.ObjectMeta{Name: "thing"},
				Spec: api.NetworkPolicySpec{
					Egress: []api.Rule{{Action: "Allow", HTTP: &api.HTTPMatch{Methods: []string{"GET"}}}},
					Types:  []api.PolicyType{api.PolicyTypeIngress, api.PolicyTypeEgress},
				},
			}, false,
		),
		Entry("allow HTTP Path with permitted match clauses",
			&api.HTTPMatch{Paths: []api.HTTPPath{{Exact: "/foo"}, {Prefix: "/bar"}}},
			true,
		),
		Entry("disallow HTTP Path with invalid match clauses",
			&api.HTTPMatch{Paths: []api.HTTPPath{{Exact: "/foo", Prefix: "/bar"}, {Prefix: "/bar"}}},
			false,
		),
		Entry("disallow HTTP Path with invalid match clauses",
			&api.HTTPMatch{Paths: []api.HTTPPath{{Exact: "/fo?o"}}},
			false,
		),
		Entry("disallow HTTP Path with invalid match clauses",
			&api.HTTPMatch{Paths: []api.HTTPPath{{Exact: "/fo o"}}},
			false,
		),
		Entry("disallow HTTP Path with invalid match clauses",
			&api.HTTPMatch{Paths: []api.HTTPPath{{Exact: "/f#oo"}}},
			false,
		),
		Entry("disallow HTTP Path with invalid match clauses",
			&api.HTTPMatch{Paths: []api.HTTPPath{{Exact: "/fo#!?o"}}},
			false,
		),
		Entry("disallow HTTP Path with empty match clauses",
			&api.HTTPMatch{Paths: []api.HTTPPath{{}}},
			false,
		),
		Entry("disallow HTTP Method with duplicate match clause",
			&api.HTTPMatch{Methods: []string{"GET", "GET", "Foo"}},
			false,
		),
		Entry("should not accept an invalid IP address",
			api.FelixConfigurationSpec{NATOutgoingAddress: bad_ipv4_1}, false,
		),
		Entry("should not accept a masked IP",
			api.FelixConfigurationSpec{NATOutgoingAddress: netv4_1}, false,
		),
		Entry("should not accept an IPV6 address",
			api.FelixConfigurationSpec{NATOutgoingAddress: ipv6_1}, false,
		),
		Entry("should accept a valid IP address",
			api.FelixConfigurationSpec{NATOutgoingAddress: ipv4_1}, true,
		),
<<<<<<< HEAD

		// GlobalThreatFeed
		Entry("disallow GlobalThreatFeed with invalid K8s name",
			&api.GlobalThreatFeed{
				ObjectMeta: v1.ObjectMeta{Name: "~gtf"},
				Spec:       api.GlobalThreatFeedSpec{Content: api.ThreatFeedContentIPset},
			},
			false,
		),
		Entry("allow GlobalThreatFeed with valid K8s name",
			&api.GlobalThreatFeed{
				ObjectMeta: v1.ObjectMeta{Name: "sandwiches"},
				Spec:       api.GlobalThreatFeedSpec{Content: api.ThreatFeedContentIPset},
			},
			true,
		),
		Entry("allow GlobalThreatFeed with missing Content",
			&api.GlobalThreatFeed{
				ObjectMeta: v1.ObjectMeta{Name: "sandwiches"},
				Spec:       api.GlobalThreatFeedSpec{},
			},
			true,
		),
		Entry("disallow GlobalThreatFeed with invalid Content",
			&api.GlobalThreatFeed{
				ObjectMeta: v1.ObjectMeta{Name: "sandwiches"},
				Spec:       api.GlobalThreatFeedSpec{Content: "arandocontent"},
			},
			false,
		),
		Entry("allow GlobalThreatFeed with Content DomainNameSet",
			&api.GlobalThreatFeed{
				ObjectMeta: v1.ObjectMeta{Name: "sandwiches"},
				Spec:       api.GlobalThreatFeedSpec{Content: api.ThreatFeedContentDomainNameSet},
			},
			true,
		),
		Entry("allow GlobalThreatFeed with gns labels",
			&api.GlobalThreatFeed{
				ObjectMeta: v1.ObjectMeta{Name: "sandwiches"},
				Spec: api.GlobalThreatFeedSpec{
					Content: api.ThreatFeedContentIPset,
					GlobalNetworkSet: &api.GlobalNetworkSetSync{
						Labels: map[string]string{"foo": "bar", "biz": "baz"},
					},
				},
			},
			true,
		),
		Entry("disallow GlobalThreatFeed with invalid gns labels",
			&api.GlobalThreatFeed{
				ObjectMeta: v1.ObjectMeta{Name: "sandwiches"},
				Spec: api.GlobalThreatFeedSpec{
					Content: api.ThreatFeedContentIPset,
					GlobalNetworkSet: &api.GlobalNetworkSetSync{
						Labels: map[string]string{",,foo": "bar", "biz": "~baz"},
					},
				},
			},
			false,
		),
		Entry("disallow GlobalThreatFeed DomainNameSet with GlobalNetworkSet",
			&api.GlobalThreatFeed{
				ObjectMeta: v1.ObjectMeta{Name: "sandwiches"},
				Spec: api.GlobalThreatFeedSpec{
					Content: api.ThreatFeedContentDomainNameSet,
					GlobalNetworkSet: &api.GlobalNetworkSetSync{
						Labels: map[string]string{"foo": "bar", "biz": "baz"},
					},
				},
			},
			false,
		),
		Entry("allow GlobalThreatFeed with Pull stanza",
			&api.GlobalThreatFeed{
				ObjectMeta: v1.ObjectMeta{Name: "sandwiches"},
				Spec: api.GlobalThreatFeedSpec{
					Content: api.ThreatFeedContentIPset,
					GlobalNetworkSet: &api.GlobalNetworkSetSync{
						Labels: map[string]string{"foo": "bar", "biz": "baz"},
					},
					Pull: &api.Pull{
						Period: "12h",
						HTTP: &api.HTTPPull{
							URL:    "http://tigera.io",
							Format: api.ThreatFeedFormatNewlineDelimited,
						},
					},
				},
			},
			true,
		),
		Entry("allow GlobalThreatFeed without Pull.Period",
			&api.GlobalThreatFeed{
				ObjectMeta: v1.ObjectMeta{Name: "sandwiches"},
				Spec: api.GlobalThreatFeedSpec{
					Content: api.ThreatFeedContentIPset,
					GlobalNetworkSet: &api.GlobalNetworkSetSync{
						Labels: map[string]string{"foo": "bar", "biz": "baz"},
					},
					Pull: &api.Pull{
						HTTP: &api.HTTPPull{
							URL:    "http://tigera.io",
							Format: api.ThreatFeedFormatNewlineDelimited,
						},
					},
				},
			},
			true,
		),
		Entry("disallow GlobalThreatFeed with too short of period",
			&api.GlobalThreatFeed{
				ObjectMeta: v1.ObjectMeta{Name: "sandwiches"},
				Spec: api.GlobalThreatFeedSpec{
					Content: api.ThreatFeedContentIPset,
					GlobalNetworkSet: &api.GlobalNetworkSetSync{
						Labels: map[string]string{"foo": "bar", "biz": "baz"},
					},
					Pull: &api.Pull{
						Period: "4m",
						HTTP: &api.HTTPPull{
							URL:    "http://tigera.io",
							Format: api.ThreatFeedFormatNewlineDelimited,
						},
					},
				},
			},
			false,
		),
		Entry("disallow GlobalThreatFeed with invalid period",
			&api.GlobalThreatFeed{
				ObjectMeta: v1.ObjectMeta{Name: "sandwiches"},
				Spec: api.GlobalThreatFeedSpec{
					Content: api.ThreatFeedContentIPset,
					GlobalNetworkSet: &api.GlobalNetworkSetSync{
						Labels: map[string]string{"foo": "bar", "biz": "baz"},
					},
					Pull: &api.Pull{
						Period: "twenty hours",
						HTTP: &api.HTTPPull{
							URL:    "http://tigera.io",
							Format: api.ThreatFeedFormatNewlineDelimited,
						},
					},
				},
			},
			false,
		),
		Entry("disallow GlobalThreatFeed without pull URI",
			&api.GlobalThreatFeed{
				ObjectMeta: v1.ObjectMeta{Name: "sandwiches"},
				Spec: api.GlobalThreatFeedSpec{
					Content: api.ThreatFeedContentIPset,
					GlobalNetworkSet: &api.GlobalNetworkSetSync{
						Labels: map[string]string{"foo": "bar", "biz": "baz"},
					},
					Pull: &api.Pull{
						Period: "12h",
						HTTP: &api.HTTPPull{
							Format: api.ThreatFeedFormatNewlineDelimited,
						},
					},
				},
			},
			false,
		),
		Entry("disallow GlobalThreatFeed with invalid URL",
			&api.GlobalThreatFeed{
				ObjectMeta: v1.ObjectMeta{Name: "sandwiches"},
				Spec: api.GlobalThreatFeedSpec{
					Content: api.ThreatFeedContentIPset,
					GlobalNetworkSet: &api.GlobalNetworkSetSync{
						Labels: map[string]string{"foo": "bar", "biz": "baz"},
					},
					Pull: &api.Pull{
						Period: "12h",
						HTTP: &api.HTTPPull{
							URL:    "somethingdotcom",
							Format: api.ThreatFeedFormatNewlineDelimited,
						},
					},
				},
			},
			false,
		),
		Entry("allow GlobalThreatFeed with missing format",
			&api.GlobalThreatFeed{
				ObjectMeta: v1.ObjectMeta{Name: "sandwiches"},
				Spec: api.GlobalThreatFeedSpec{
					Content: api.ThreatFeedContentIPset,
					GlobalNetworkSet: &api.GlobalNetworkSetSync{
						Labels: map[string]string{"foo": "bar", "biz": "baz"},
					},
					Pull: &api.Pull{
						Period: "12h",
						HTTP: &api.HTTPPull{
							URL: "http://tigera.io/threats",
						},
					},
				},
			},
			true,
		),
		Entry("disallow GlobalThreatFeed with invalid format",
			&api.GlobalThreatFeed{
				ObjectMeta: v1.ObjectMeta{Name: "sandwiches"},
				Spec: api.GlobalThreatFeedSpec{
					Content: api.ThreatFeedContentIPset,
					GlobalNetworkSet: &api.GlobalNetworkSetSync{
						Labels: map[string]string{"foo": "bar", "biz": "baz"},
					},
					Pull: &api.Pull{
						Period: "12h",
						HTTP: &api.HTTPPull{
							URL:    "http://tigera.io/threats",
							Format: "haiku",
						},
					},
				},
			},
			false,
		),
		Entry("allow GlobalThreatFeed with HTTP Headers",
			&api.GlobalThreatFeed{
				ObjectMeta: v1.ObjectMeta{Name: "sandwiches"},
				Spec: api.GlobalThreatFeedSpec{
					Content: api.ThreatFeedContentIPset,
					GlobalNetworkSet: &api.GlobalNetworkSetSync{
						Labels: map[string]string{"foo": "bar", "biz": "baz"},
					},
					Pull: &api.Pull{
						Period: "12h",
						HTTP: &api.HTTPPull{
							URL:    "http://tigera.io/threats",
							Format: api.ThreatFeedFormatNewlineDelimited,
							Headers: []api.HTTPHeader{
								{Name: "Key", Value: "opensesame"},
							},
						},
					},
				},
			},
			true,
		),
		Entry("disallow GlobalThreatFeed with invalid HTTP Headers",
			&api.GlobalThreatFeed{
				ObjectMeta: v1.ObjectMeta{Name: "sandwiches"},
				Spec: api.GlobalThreatFeedSpec{
					Content: api.ThreatFeedContentIPset,
					GlobalNetworkSet: &api.GlobalNetworkSetSync{
						Labels: map[string]string{"foo": "bar", "biz": "baz"},
					},
					Pull: &api.Pull{
						Period: "12h",
						HTTP: &api.HTTPPull{
							URL:    "http://tigera.io/threats",
							Format: api.ThreatFeedFormatNewlineDelimited,
							Headers: []api.HTTPHeader{
								{Name: "Key\xbd", Value: "zoo"},
							},
						},
					},
				},
			},
			false,
		),
		Entry("disallow GlobalThreatFeed with unicode HTTP Headers",
			&api.GlobalThreatFeed{
				ObjectMeta: v1.ObjectMeta{Name: "sandwiches"},
				Spec: api.GlobalThreatFeedSpec{
					Content: api.ThreatFeedContentIPset,
					GlobalNetworkSet: &api.GlobalNetworkSetSync{
						Labels: map[string]string{"foo": "bar", "biz": "baz"},
					},
					Pull: &api.Pull{
						Period: "12h",
						HTTP: &api.HTTPPull{
							URL:    "http://tigera.io/threats",
							Format: api.ThreatFeedFormatNewlineDelimited,
							Headers: []api.HTTPHeader{
								{Name: "Frappé", Value: "yum"},
							},
						},
					},
				},
			},
			false,
		),
		Entry("allow GlobalThreatFeed with HTTP Header value from configmap",
			&api.GlobalThreatFeed{
				ObjectMeta: v1.ObjectMeta{Name: "sandwiches"},
				Spec: api.GlobalThreatFeedSpec{
					Content: api.ThreatFeedContentIPset,
					GlobalNetworkSet: &api.GlobalNetworkSetSync{
						Labels: map[string]string{"foo": "bar", "biz": "baz"},
					},
					Pull: &api.Pull{
						Period: "12h",
						HTTP: &api.HTTPPull{
							URL:    "http://tigera.io/threats",
							Format: api.ThreatFeedFormatNewlineDelimited,
							Headers: []api.HTTPHeader{
								{Name: "Key", ValueFrom: &api.HTTPHeaderSource{
									ConfigMapKeyRef: &k8sv1.ConfigMapKeySelector{
										LocalObjectReference: k8sv1.LocalObjectReference{Name: "configo"},
										Key:                  "my-key",
									},
								}},
							},
						},
					},
				},
			},
			true,
		),
		Entry("disallow GlobalThreatFeed with HTTP Header Value and ValueFrom",
			&api.GlobalThreatFeed{
				ObjectMeta: v1.ObjectMeta{Name: "sandwiches"},
				Spec: api.GlobalThreatFeedSpec{
					Content: api.ThreatFeedContentIPset,
					GlobalNetworkSet: &api.GlobalNetworkSetSync{
						Labels: map[string]string{"foo": "bar", "biz": "baz"},
					},
					Pull: &api.Pull{
						Period: "12h",
						HTTP: &api.HTTPPull{
							URL:    "http://tigera.io/threats",
							Format: api.ThreatFeedFormatNewlineDelimited,
							Headers: []api.HTTPHeader{
								{
									Name:  "Key",
									Value: "opensesame",
									ValueFrom: &api.HTTPHeaderSource{
										ConfigMapKeyRef: &k8sv1.ConfigMapKeySelector{
											LocalObjectReference: k8sv1.LocalObjectReference{Name: "configo"},
											Key:                  "my-key",
										},
									}},
							},
						},
					},
				},
			},
			false,
		),
		Entry("disallow GlobalThreatFeed with bad config-map name",
			&api.GlobalThreatFeed{
				ObjectMeta: v1.ObjectMeta{Name: "sandwiches"},
				Spec: api.GlobalThreatFeedSpec{
					Content: api.ThreatFeedContentIPset,
					GlobalNetworkSet: &api.GlobalNetworkSetSync{
						Labels: map[string]string{"foo": "bar", "biz": "baz"},
					},
					Pull: &api.Pull{
						Period: "12h",
						HTTP: &api.HTTPPull{
							URL:    "http://tigera.io/threats",
							Format: api.ThreatFeedFormatNewlineDelimited,
							Headers: []api.HTTPHeader{
								{Name: "Key", ValueFrom: &api.HTTPHeaderSource{
									ConfigMapKeyRef: &k8sv1.ConfigMapKeySelector{
										LocalObjectReference: k8sv1.LocalObjectReference{Name: "~configo"},
										Key:                  "my-key",
									},
								}},
							},
						},
					},
				},
			},
			false,
		),
		Entry("disallow GlobalThreatFeed with bad config-map key",
			&api.GlobalThreatFeed{
				ObjectMeta: v1.ObjectMeta{Name: "sandwiches"},
				Spec: api.GlobalThreatFeedSpec{
					Content: api.ThreatFeedContentIPset,
					GlobalNetworkSet: &api.GlobalNetworkSetSync{
						Labels: map[string]string{"foo": "bar", "biz": "baz"},
					},
					Pull: &api.Pull{
						Period: "12h",
						HTTP: &api.HTTPPull{
							URL:    "http://tigera.io/threats",
							Format: api.ThreatFeedFormatNewlineDelimited,
							Headers: []api.HTTPHeader{
								{Name: "Key", ValueFrom: &api.HTTPHeaderSource{
									ConfigMapKeyRef: &k8sv1.ConfigMapKeySelector{
										LocalObjectReference: k8sv1.LocalObjectReference{Name: "configo"},
										Key:                  "$$$my-key",
									},
								}},
							},
						},
					},
				},
			},
			false,
		),
		Entry("allow GlobalThreatFeed with HTTP Header value from secret",
			&api.GlobalThreatFeed{
				ObjectMeta: v1.ObjectMeta{Name: "sandwiches"},
				Spec: api.GlobalThreatFeedSpec{
					Content: api.ThreatFeedContentIPset,
					GlobalNetworkSet: &api.GlobalNetworkSetSync{
						Labels: map[string]string{"foo": "bar", "biz": "baz"},
					},
					Pull: &api.Pull{
						Period: "12h",
						HTTP: &api.HTTPPull{
							URL:    "http://tigera.io/threats",
							Format: api.ThreatFeedFormatNewlineDelimited,
							Headers: []api.HTTPHeader{
								{Name: "Key", ValueFrom: &api.HTTPHeaderSource{
									SecretKeyRef: &k8sv1.SecretKeySelector{
										LocalObjectReference: k8sv1.LocalObjectReference{Name: "configo"},
										Key:                  "my-key",
									},
								}},
							},
						},
					},
				},
			},
			true,
		),
		Entry("disallow GlobalThreatFeed with bad secret name",
			&api.GlobalThreatFeed{
				ObjectMeta: v1.ObjectMeta{Name: "sandwiches"},
				Spec: api.GlobalThreatFeedSpec{
					Pull: &api.Pull{
						HTTP: &api.HTTPPull{
							URL: "http://tigera.io/threats",
							Headers: []api.HTTPHeader{
								{Name: "Key", ValueFrom: &api.HTTPHeaderSource{
									SecretKeyRef: &k8sv1.SecretKeySelector{
										LocalObjectReference: k8sv1.LocalObjectReference{Name: "~configo"},
										Key:                  "my-key",
									},
								}},
							},
						},
					},
				},
			},
			false,
		),
		Entry("disallow GlobalThreatFeed with bad secret key",
			&api.GlobalThreatFeed{
				ObjectMeta: v1.ObjectMeta{Name: "sandwiches"},
				Spec: api.GlobalThreatFeedSpec{
					Pull: &api.Pull{
						HTTP: &api.HTTPPull{
							URL: "http://tigera.io/threats",
							Headers: []api.HTTPHeader{
								{Name: "Key", ValueFrom: &api.HTTPHeaderSource{
									SecretKeyRef: &k8sv1.SecretKeySelector{
										LocalObjectReference: k8sv1.LocalObjectReference{Name: "configo"},
										Key:                  "$$$my-key",
									},
								}},
							},
						},
					},
				},
			},
			false,
		),

		// GlobalReportType
		Entry("Disallow GlobalReportType with invalid k8s name",
			&api.GlobalReportType{
				ObjectMeta: v1.ObjectMeta{Name: "~grt"},
				Spec: api.ReportTypeSpec{
					UISummaryTemplate: api.ReportTemplate{
						Name:     "uist",
						Template: "Report Name: {{ .ReportName }}",
					},
				},
			},
			false,
		),
		Entry("Allow GlobalReportType with valid k8s name",
			&api.GlobalReportType{
				ObjectMeta: v1.ObjectMeta{Name: "grt"},
				Spec: api.ReportTypeSpec{
					UISummaryTemplate: api.ReportTemplate{
						Name:     "uist",
						Template: "Report Name: {{ .ReportName }}",
					},
				},
			},
			true,
		),
		Entry("Disallow GlobalReportType without template-name",
			&api.GlobalReportType{
				ObjectMeta: v1.ObjectMeta{Name: "grt"},
				Spec: api.ReportTypeSpec{
					UISummaryTemplate: api.ReportTemplate{
						Template: "Report Name: {{ .ReportName }}",
					},
				},
			},
			false,
		),
		Entry("Disallow GlobalReportType without template",
			&api.GlobalReportType{
				ObjectMeta: v1.ObjectMeta{Name: "grt"},
				Spec: api.ReportTypeSpec{
					UISummaryTemplate: api.ReportTemplate{
						Name: "uist",
					},
				},
			},
			false,
		),
		Entry("Disallow GlobalReportType with invalid template-name",
			&api.GlobalReportType{
				ObjectMeta: v1.ObjectMeta{Name: "grt"},
				Spec: api.ReportTypeSpec{
					UISummaryTemplate: api.ReportTemplate{
						Name:     "~uist",
						Template: "Report Name: {{ .ReportName }}",
					},
				},
			},
			false,
		),
		Entry("Disallow GlobalReportType with invalid template",
			&api.GlobalReportType{
				ObjectMeta: v1.ObjectMeta{Name: "grt"},
				Spec: api.ReportTypeSpec{
					UISummaryTemplate: api.ReportTemplate{
						Name:     "uist",
						Template: "Total Endpoints: {{ .Foo }}",
					},
				},
			},
			false,
		),
		Entry("Disallow GlobalReportType with invalid download template",
			&api.GlobalReportType{
				ObjectMeta: v1.ObjectMeta{Name: "grt"},
				Spec: api.ReportTypeSpec{
					UISummaryTemplate: api.ReportTemplate{
						Name:     "uist",
						Template: "Report Name: {{ .ReportName }}",
					},
					DownloadTemplates: []api.ReportTemplate{
						{
							Name:     "uidt",
							Template: "Total Endpoints: {{ .Foo }}",
						},
					},
				},
			},
			false,
		),
		Entry("Validate GlobalReportType inventory-summary template",
			&api.GlobalReportType{
				ObjectMeta: v1.ObjectMeta{Name: "grt"},
				Spec: api.ReportTypeSpec{
					UISummaryTemplate: api.ReportTemplate{
						Name: "uist",
						Template: `ReportName,Selector
{{ .ReportName }},{{ .ReportSpec.Endpoints }}`,
					},
				},
			},
			true,
		),
		Entry("Validate GlobalReportType inventory-endpoints template",
			&api.GlobalReportType{
				ObjectMeta: v1.ObjectMeta{Name: "grt"},
				Spec: api.ReportTypeSpec{
					UISummaryTemplate: api.ReportTemplate{
						Name: "foobar",
						Template: `name,namespace,ingressProtected,egressProtected,envoyEnabled,appliedPolicies,services
{{ range .Endpoints -}}
  {{ .Endpoint.Name }},{{ .Endpoint.Namespace }},{{ .IngressProtected }},{{ .EgressProtected }},{{ .EnvoyEnabled }},{{ join ";" .AppliedPolicies }},{{ join ";" .Services }}
{{- end }}`,
					},
				},
			},
			true,
		),
		Entry("Disallow GlobalReportType with the same template-name",
			&api.GlobalReportType{
				ObjectMeta: v1.ObjectMeta{Name: "grt"},
				Spec: api.ReportTypeSpec{
					UISummaryTemplate: api.ReportTemplate{
						Name:     "sample-template-name",
						Template: "Report Name: {{ .ReportName }}",
					},
					DownloadTemplates: []api.ReportTemplate{
						{
							Name:     "sample-template-name",
							Template: "Report Name: {{ .ReportName }}",
						},
					},
				},
			},
			false,
		),
		Entry("Catch invalid templates using nil ReportSpec.Endpoints data",
			&api.GlobalReportType{
				ObjectMeta: v1.ObjectMeta{Name: "grt"},
				Spec: api.ReportTypeSpec{
					UISummaryTemplate: api.ReportTemplate{
						Name:     "report-nil-namespace",
						Template: "{{ .ReportSpec.Endpoints.Namespaces.Names }}",
					},
				},
			},
			false,
		),
		Entry("Catch invalid templates using nil ReportSpec.Endpoints.Namespaces data",
			&api.GlobalReportType{
				ObjectMeta: v1.ObjectMeta{Name: "grt"},
				Spec: api.ReportTypeSpec{
					UISummaryTemplate: api.ReportTemplate{
						Name:     "report-nil-namespace",
						Template: "{{ if .ReportSpec.Endpoints }}{{ .ReportSpec.Endpoints.Namespaces.Names }}{{ end }}",
					},
				},
			},
			false,
		),
		Entry("Catch invalid templates using nil ReportSpec.Endpoints.ServiceAccounts data",
			&api.GlobalReportType{
				ObjectMeta: v1.ObjectMeta{Name: "grt"},
				Spec: api.ReportTypeSpec{
					UISummaryTemplate: api.ReportTemplate{
						Name:     "report-nil-namespace",
						Template: "{{ if .ReportSpec.Endpoints }}{{ .ReportSpec.Endpoints.ServiceAccounts.Names }}{{ end }}",
					},
				},
			},
			false,
		),
		Entry("Catch invalid templates using nil ReportTypeSpec.AuditEventsSelection data",
			&api.GlobalReportType{
				ObjectMeta: v1.ObjectMeta{Name: "grt"},
				Spec: api.ReportTypeSpec{
					UISummaryTemplate: api.ReportTemplate{
						Name:     "report-nil-namespace",
						Template: "{{ .ReportTypeSpec.AuditEventsSelection.Resources }}",
					},
				},
			},
			false,
		),
		Entry("Check templates with valid nil handling",
			&api.GlobalReportType{
				ObjectMeta: v1.ObjectMeta{Name: "grt"},
				Spec: api.ReportTypeSpec{
					UISummaryTemplate: api.ReportTemplate{
						Name: "report-nil-namespace",
						Template: "{{ if .ReportSpec.Endpoints }}{{ if .ReportSpec.Endpoints.Namespaces}}{{ .ReportSpec.Endpoints.Namespaces.Names }}{{ end }}{{ end }}" +
							"{{ if .ReportSpec.Endpoints }}{{ if .ReportSpec.Endpoints.ServiceAccounts}}{{ .ReportSpec.Endpoints.ServiceAccounts.Names }}{{ end }}{{ end }}" +
							"{{ if .ReportTypeSpec.AuditEventsSelection }}{{ .ReportTypeSpec.AuditEventsSelection.Resources }}{{ end }}",
					},
				},
			},
			true,
		),

		// GlobalReport
		Entry("disallow GlobalReport with invalid k8s name",
			&api.GlobalReport{
				ObjectMeta: v1.ObjectMeta{Name: "~gr"},
				Spec: api.ReportSpec{
					ReportType: "summary",
				},
			},
			false,
		),
		Entry("allow GlobalReport with valid k8s name",
			&api.GlobalReport{
				ObjectMeta: v1.ObjectMeta{Name: "gr"},
				Spec: api.ReportSpec{
					ReportType: "summary",
				},
			},
			true,
		),
		Entry("Disallow invalid CRON expression",
			&api.GlobalReport{
				ObjectMeta: v1.ObjectMeta{Name: "gr"},
				Spec: api.ReportSpec{
					ReportType: "summary",
					Schedule:   "61 * * * *",
				},
			},
			false,
		),
		Entry("Allow valid CRON expression with 1 schedule per hour",
			&api.GlobalReport{
				ObjectMeta: v1.ObjectMeta{Name: "gr"},
				Spec: api.ReportSpec{
					ReportType: "summary",
					Schedule:   "0 * * * *",
				},
			},
			true,
		),
		Entry("Allow valid CRON expression with schedules every 5 minutes",
			&api.GlobalReport{
				ObjectMeta: v1.ObjectMeta{Name: "gr"},
				Spec: api.ReportSpec{
					ReportType: "summary",
					Schedule:   "*/5 * * * *",
				},
			},
			true,
		),
		Entry("Disallow valid CRON expression with 13 schedules per hour",
			&api.GlobalReport{
				ObjectMeta: v1.ObjectMeta{Name: "gr"},
				Spec: api.ReportSpec{
					ReportType: "summary",
					Schedule:   "0,5,10,15,20,25,30,35,40,45,50,55,56 * * * *",
				},
			},
			false,
		),
		Entry("Disallow valid CRON expression with wildcard minute",
			&api.GlobalReport{
				ObjectMeta: v1.ObjectMeta{Name: "gr"},
				Spec: api.ReportSpec{
					ReportType: "summary",
					Schedule:   "* * * * *",
				},
			},
			false,
=======
		Entry("should accept a valid prometheusMetricsHost value 'localhost'", api.FelixConfigurationSpec{PrometheusMetricsHost: "localhost"}, true),
		Entry("should accept a valid prometheusMetricsHost value '10.0.0.1'", api.FelixConfigurationSpec{PrometheusMetricsHost: "10.0.0.1"}, true),
		Entry("should accept a valid prometheusMetricsHost value 'fe80::ea7a:70fa:cf74:25d5'", api.FelixConfigurationSpec{PrometheusMetricsHost: "fe80::ea7a:70fa:cf74:25d5"}, true),
		Entry("should reject an invalid prometheusMetricsHost value 'localhost#'", api.FelixConfigurationSpec{PrometheusMetricsHost: "localhost#"}, false),
		Entry("should reject an invalid prometheusMetricsHost value '0: 1::1'", api.FelixConfigurationSpec{PrometheusMetricsHost: "0: 1::1"}, false),
		Entry("should accept a valid IPv4 address",
			api.FelixConfigurationSpec{DeviceRouteSourceAddress: ipv4_1}, true,
		),
		Entry("should not accept a valid IPv6 address",
			api.FelixConfigurationSpec{DeviceRouteSourceAddress: ipv6_1}, false,
		),
		Entry("should not accept an invalid IP address",
			api.FelixConfigurationSpec{DeviceRouteSourceAddress: bad_ipv4_1}, false,
		),
		Entry("should not accept a masked IP address",
			api.FelixConfigurationSpec{DeviceRouteSourceAddress: netv4_1}, false,
>>>>>>> d0b62f71
		),
	)

	Describe("particular error string checking", func() {
		It("should not say wildname in the message for domain name validation", func() {
			err := v3.Validate(api.GlobalNetworkSet{
				ObjectMeta: v1.ObjectMeta{
					Name: "test",
				},
				Spec: api.GlobalNetworkSetSpec{
					AllowedEgressDomains: []string{"*example.com"},
				},
			})
			Expect(err).To(HaveOccurred())
			Expect(err.Error()).NotTo(ContainSubstring("wildname"))
		})
	})
}

func strPtr(s string) *string {
	return &s
}

func protocolFromString(s string) *numorstring.Protocol {
	p := numorstring.ProtocolFromString(s)
	return &p
}

func protocolFromInt(i uint8) *numorstring.Protocol {
	p := numorstring.ProtocolFromInt(i)
	return &p
}

func mustParsePortRange(min, max uint16) numorstring.Port {
	p, err := numorstring.PortFromRange(min, max)
	if err != nil {
		panic(err)
	}
	return p
}<|MERGE_RESOLUTION|>--- conflicted
+++ resolved
@@ -2068,7 +2068,6 @@
 		Entry("should accept a valid IP address",
 			api.FelixConfigurationSpec{NATOutgoingAddress: ipv4_1}, true,
 		),
-<<<<<<< HEAD
 
 		// GlobalThreatFeed
 		Entry("disallow GlobalThreatFeed with invalid K8s name",
@@ -2804,7 +2803,6 @@
 				},
 			},
 			false,
-=======
 		Entry("should accept a valid prometheusMetricsHost value 'localhost'", api.FelixConfigurationSpec{PrometheusMetricsHost: "localhost"}, true),
 		Entry("should accept a valid prometheusMetricsHost value '10.0.0.1'", api.FelixConfigurationSpec{PrometheusMetricsHost: "10.0.0.1"}, true),
 		Entry("should accept a valid prometheusMetricsHost value 'fe80::ea7a:70fa:cf74:25d5'", api.FelixConfigurationSpec{PrometheusMetricsHost: "fe80::ea7a:70fa:cf74:25d5"}, true),
@@ -2821,7 +2819,6 @@
 		),
 		Entry("should not accept a masked IP address",
 			api.FelixConfigurationSpec{DeviceRouteSourceAddress: netv4_1}, false,
->>>>>>> d0b62f71
 		),
 	)
 
