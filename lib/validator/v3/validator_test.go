--- conflicted
+++ resolved
@@ -17,10 +17,7 @@
 import (
 	"time"
 
-<<<<<<< HEAD
 	. "github.com/onsi/ginkgo"
-=======
->>>>>>> 0febf7aa
 	. "github.com/onsi/ginkgo/extensions/table"
 	. "github.com/onsi/gomega"
 	k8sv1 "k8s.io/api/core/v1"
@@ -2685,7 +2682,7 @@
 			}}, true,
 		),
 		Entry("should accept valid reconciliation period on node",
-			api.NodeControllerConfig{ReconcilerPeriod: &v1.Duration{Duration: time.Minute * 5}}, true,
+			api.NodeControllerConfig{ReconcilerPeriod: &v1.Duration{Duration: time.Second * 330}}, true,
 		),
 		Entry("should not accept invalid sync labels",
 			api.NodeControllerConfig{SyncLabels: "yes"}, false,
