--- conflicted
+++ resolved
@@ -1,31 +1 @@
-<<<<<<< HEAD
-# Copyright (c) 2015-2016 Tigera, Inc. All rights reserved.
-#
-# Licensed under the Apache License, Version 2.0 (the "License");
-# you may not use this file except in compliance with the License.
-# You may obtain a copy of the License at
-#
-#     http://www.apache.org/licenses/LICENSE-2.0
-#
-# Unless required by applicable law or agreed to in writing, software
-# distributed under the License is distributed on an "AS IS" BASIS,
-# WITHOUT WARRANTIES OR CONDITIONS OF ANY KIND, either express or implied.
-# See the License for the specific language governing permissions and
-# limitations under the License.
-FROM alpine:3.8
-MAINTAINER Tom Denham <tom@projectcalico.org>
-
-# Populated by build with the git version.
-ARG ver="n/a"
-ENV NODE_VERSION=$ver
-
-# Install remaining runtime deps required for felix from the global repository
-RUN apk add --no-cache ip6tables ipset iputils iproute2 conntrack-tools runit net-tools
-
-# Copy in the filesystem - this contains felix, bird, calico-bgp-daemon etc...
-COPY filesystem /
-
-CMD ["start_runit"]
-=======
-Dockerfile.amd64
->>>>>>> ea3a32b7
+Dockerfile.amd64