--- conflicted
+++ resolved
@@ -554,13 +554,6 @@
       endpoints:
       # Authentication information for accessing secure etcd instances.
       tls:
-<<<<<<< HEAD
-        crt:
-        ca:
-        key:
-    
-    # Configuration for setting up Calico node
-=======
         crt: null
         ca: null
         key: null
@@ -572,7 +565,6 @@
     # Sets the mtu.
     mtu: "1440"
 
->>>>>>> 1925189b
     node:
       image: #{imageRegistry}#{versions["cnx-node"].image}
       tag: #{versions["cnx-node"].version}
