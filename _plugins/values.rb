def gen_values(versions, _, imageRegistry, chart, forDocs)
    return gen_chart_specific_values(versions, imageRegistry, chart, forDocs)
end


def gen_chart_specific_values(versions, imageRegistry, chart, forDocs)
  docsOverrides = Hash.new("")
  if forDocs
    docsOverrides["core.apiserver.tls.crt"] = "<replace with base64 encoded certificate>"
    docsOverrides["core.apiserver.tls.key"] = "<replace with base64 encoded private key>"
    docsOverrides["core.apiserver.tls.cabundle"] = "<replace with base64 encoded Certificate Authority bundle>"
    docsOverrides["core.typha.tls.caBundle"] = "<replace with PEM-encoded (not base64) Certificate Authority bundle>"
    docsOverrides["core.typha.tls.typhaCrt"] = "<replace with base64-encoded Typha certificate>" 
    docsOverrides["core.typha.tls.typhaKey"] = "<replace with base64-encoded Typha private key>"
    docsOverrides["core.typha.tls.felixCrt"] = "<replace with base64-encoded Felix certificate>"
    docsOverrides["core.typha.tls.felixKey"] = "<replace with base64-encoded Felix private key>"
  end
  if chart == "tigera-secure-ee"
    versionsYml = <<~EOF
    runElasticsearchOperatorClusterAdmin: false
    createCustomResources: true
    
    # Configuration for setting up the manager UI.
    manager:
      image: #{imageRegistry}#{versions["cnx-manager"].image}
      tag: #{versions["cnx-manager"].version}
      # Authentication information for securing communications between TSEE manager and the web browser.
      # Leave blank to use self-signed certs.
      tls:
        crt:
        key:
      auth:
        # Auth type. TSEE supports Basic, OIDC, Token, and OAuth
        # type: (OIDC | Basic | Token | OAuth)
        type: Basic
        # The authority.  Required if authentication type is OIDC or OAuth.
        # OIDC  authority: "https://accounts.google.com"
        # OAuth authority: "https://<oauth-authority>/oauth/authorize"
        authority: ""
        # The client ID. Required if authentication type is OIDC or OAuth.
        # OIDC  clientID: "<oidc-client-id>"
        # OAuth clientID: "cnx-manager"
        clientID: ""
      env:
        # Optional environment variables for configuring the manager UI.
        # These should match the EnvVar spec of the corev1 Kubernetes API. For example:
        # - name: FOO
        #   value: bar
      # Configuration for the service which exposes the manager UI.
      service:
        type: ClusterIP
        nodePort:
        loadBalancerIP:
        clusterIP:
      # Optional configuration for setting resource limits on the manager container.
      resources:
        requests:
          cpu: #"100m"
          memory: #"128Mi"
        limits:
          cpu: #"2000m"
          memory: #"1024Mi"
      # kibanaURL is used to populate a link to Kibana from the Manager web UI.
      kibanaURL: 'https://127.0.0.1:30601'
 
    # Configuration for the manager UI proxy.
    voltron:
      image: #{imageRegistry}#{versions["voltron"].image}
      tag: #{versions["voltron"].version}
      env:
        # Optional environment variables for configuring the manager proxy.
        # These should match the EnvVar spec of the corev1 Kubernetes API. For example:
        # - name: FOO
        #   value: bar
      # Optional configuration for setting resource limits on the manager proxy container.
      resources:
        requests:
          cpu: #"100m"
          memory: #"128Mi"
        limits:
          cpu: #"500m"
          memory: #"1024Mi"

    # Configuration for the esProxy container.
    esProxy:
      image: #{imageRegistry}#{versions["es-proxy"].image}
      tag: #{versions["es-proxy"].version}
      env:
        # Optional environment variables for configuring the elasticsearch proxy container.
        # These should match the EnvVar spec of the corev1 Kubernetes API. For example:
        # - name: FOO
        #   value: bar
      # Optional configuration for setting resource limits on the esProxy container.
      resources:
        requests:
          cpu: #"100m"
          memory: #"128Mi"
        limits:
          cpu: #"500m"
          memory: #"1024Mi"
    
    # Configuration for the Tigera custom fluentd.
    fluentd:
      image: #{imageRegistry}#{versions["fluentd"].image}
      tag: #{versions["fluentd"].version}
      # Set to true to create a security context constraint for fluentd enabling
      # it to ingest logs volume-mounted from the host in environments where doing
      # so is restricted.
      runAsPrivileged: false
      # Optional configuration for changing the Fluentd mount path for kube audit log files to ingest.
      kubeAuditMountPath: "/var/log/calico"
    
      env:
        # Optional environment variables for configuring the Tigera fluentd.
        # These should match the EnvVar spec of the corev1 Kubernetes API. For example:
        # - name: FOO
        #   value: bar
      # Optional configuration for setting resource limits on the Tigera fluentd container.
      resources:
        requests:
          cpu: #"100m"
          memory: #"128Mi"
        limits:
          cpu: #"500m"
          memory: #"1024Mi"
    
    # Configuration for the Tigera elasticsearch curator.
    esCurator:
      image: #{imageRegistry}#{versions["es-curator"].image}
      tag: #{versions["es-curator"].version}
      env:
        # Optional environment variables for configuring the elasticsearch curator.
        # These should match the EnvVar spec of the corev1 Kubernetes API. For example:
        # - name: FOO
        #   value: bar
      # Optional configuration for setting resource limits on the elasticsearch curator container.
      resources:
        requests:
          cpu: #"100m"
          memory: #"128Mi"
        limits:
          cpu: #"500m"
          memory: #"1024Mi"
    
    # Configuration for the Tigera elasticsearch dashboard installer job.
    elasticTseeInstaller:
      enable: true
      image: #{imageRegistry}#{versions["elastic-tsee-installer"].image}
      tag: #{versions["elastic-tsee-installer"].version}
      env:
        # Optional environment variables for configuring the elasticsearch dashboard installer job.
        # These should match the EnvVar spec of the corev1 Kubernetes API. For example:
        # - name: FOO
        #   value: bar
      # Optional configuration for setting resource limits on the elasticsearch dashboard installer container.
      resources:
        requests:
          cpu: #"100m"
          memory: #"128Mi"
        limits:
          cpu: #"500m"
          memory: #"1024Mi"
    
    # Configuration for the compliance controller.
    complianceController:
      image: #{imageRegistry}#{versions["compliance-controller"].image}
      tag: #{versions["compliance-controller"].version}
      env:
        # Optional environment variables for configuring the compliance controller.
        # These should match the EnvVar spec of the corev1 Kubernetes API. For example:
        # - name: LOG_LEVEL
        #   value: "warning"
      # Optional configuration for setting resource limits on the compliance controller container.
      resources:
        requests:
          cpu: #"100m"
          memory: #"128Mi"
        limits:
          cpu: #"500m"
          memory: #"1024Mi" 
    
    # Configuration for the compliance reporter.
    complianceReporter:
      image: #{imageRegistry}#{versions["compliance-reporter"].image}
      tag: #{versions["compliance-reporter"].version}
      # Set to true to create a security context constraint for compliance reporter enabling
      # it to write report logs volume-mounted from the host in environments where doing
      # so is restricted.
      runAsPrivileged: false
      env:
        # Optional environment variables for configuring the compliance reporter.
        # These should match the EnvVar spec of the corev1 Kubernetes API. For example:
        # - name: LOG_LEVEL
        #   value: "warning"
      # Optional configuration for setting resource limits on the compliance reporter container.
      resources:
        requests:
          cpu: #"100m"
          memory: #"128Mi"
        limits:
          cpu: #"500m"
          memory: #"1024Mi"
    
    # Configuration for the compliance snapshotter.
    complianceSnapshotter:
      image: #{imageRegistry}#{versions["compliance-snapshotter"].image}
      tag: #{versions["compliance-snapshotter"].version}
      env:
        # Optional environment variables for configuring the compliance snapshotter.
        # These should match the EnvVar spec of the corev1 Kubernetes API. For example:
        # - name: LOG_LEVEL
        #   value: "warning"
      # Optional configuration for setting resource limits on the compliance snapshotter container.
      resources:
        requests:
          cpu: #"100m"
          memory: #"128Mi"
        limits:
          cpu: #"500m"
          memory: #"1024Mi"

    # Configuration for the compliance server.
    complianceServer:
      image: #{imageRegistry}#{versions["compliance-server"].image}
      tag: #{versions["compliance-server"].version}
      env:
        # Optional environment variables for configuring the compliance server.
        # These should match the EnvVar spec of the corev1 Kubernetes API. For example:
        # - name: LOG_LEVEL
        #   value: "warning"
      # Optional configuration for setting resource limits on the compliance server container.
      resources:
        requests:
          cpu: #"100m"
          memory: #"128Mi"
        limits:
          cpu: #"500m"
          memory: #"1024Mi"
    
    # Configuration for the compliance benchmarker.
    complianceBenchmarker:
      image: #{imageRegistry}#{versions["compliance-benchmarker"].image}
      tag: #{versions["compliance-benchmarker"].version}
      runAsPrivileged: false
      env:
        # Optional environment variables for configuring the compliance server.
        # These should match the EnvVar spec of the corev1 Kubernetes API. For example:
        # - name: LOG_LEVEL
        #   value: "warning"
      # Optional configuration for setting resource limits on the compliance server container.
      resources:
        requests:
          cpu: #"100m"
          memory: #"128Mi"
        limits:
          cpu: #"500m"
          memory: #"1024Mi"
    
    alertmanager:
      image: #{versions["alertmanager"].registry}/#{versions["alertmanager"].image}
      tag: #{versions["alertmanager"].version}
      # Configuration for the service which exposes the Prometheus alertmanager.
      service:
        type: NodePort
        nodePort:
    
    prometheus:
      image: #{versions["prometheus"].registry}/#{versions["prometheus"].image}
      tag: #{versions["prometheus"].version}
      scrapeTargets:
        # Node settings grant control over the Prometheus instance tasked with
        # scraping Calico Enterprise node.
        node:
          # Configuration for the service which fronts the Prometheus instance scraping Calico Enterprise node.
          service:
            type: NodePort
            nodePort:
    
      # Create RBAC roles to enable PrometheusOperator to create finalizers.
      createFinalizers: false
    
    kibana:
      image: #{imageRegistry}#{versions["kibana"].image}
      tag: #{versions["kibana"].version}
      version: #{versions["eck-kibana"]}
      # The address of your kibana instance.
      host:
      # The port your kibana instance is listening on
      port: 5601
      # Configuration for the service which exposes your Kibana instance.
      service:
        type: ClusterIP
        nodePort:
        loadBalancerIP:
        clusterIP:

    elasticsearch:
      image: #{versions["elasticsearch"].registry}/#{versions["elasticsearch"].image}
      tag: #{versions["elasticsearch"].version}
      # Information for configuring connections to a BYO elasticsearch cluster.
      # Leave all fields blank to deploy a self-hosted elasticsearch instance.
    
      # The address of your elasticsearch cluster.
      host:
      # The port your elasticsearch is listening on.
      port: 9200
      tls:
        # Authentication information for communications between es-proxy and BYO elasticsearch.
        # The CA used for authenticate es-proxy with elasticsearch.
        ca:
        # Leave blank to use self-signed certs.
        crt:
        key:
        selfSignedCertificate:
          dns: cluster.local
      fluentd:
        # The username and password fluentd should use when connecting to elasticsearch.
        username: tigera-ee-fluentd
        password: ""
      manager:
        # The username and password the manager should use when connecting to elasticsearch.
        username: tigera-ee-manager
        password: ""
      curator:
        # Username and password that the curator should use when connecting to elasticsearch.
        username: tigera-ee-curator
        password: ""
      compliance:
        benchmarker:
          # Username and password for the compliance benchmarker to authenticate with elasticsearch.
          username: tigera-ee-compliance-benchmarker
          password: ""
        controller:
          # Username and password for the compliance controller to authenticate with elasticsearch.
          username: tigera-ee-compliance-controller
          password: ""
        reporter:
          # Username and password for the compliance reporter to authenticate with elasticsearch.
          username: tigera-ee-compliance-reporter
          password: ""
        snapshotter:
          # Username and password for the compliance snpashotter to authenticate with elasticsearch.
          username: tigera-ee-compliance-snapshotter
          password: ""
        server:
          # Username and password for the compliance server to authenticate with elasticsearch.
          username: tigera-ee-compliance-server
          password: ""
      intrusionDetection:
        # Username and password for the intrusion detection controller to authenticate with elasticsearch.
        username: tigera-ee-intrusion-detection
        password: ""
      elasticInstaller:
        # Username and password for the job installer to authenticate with elasticsearch.
        username: tigera-ee-installer
        password: ""
      persistentVolume:
        capacity: 10Gi
      nodeCount: 1
      # Change this value to override the storage class used by Elasticsearch nodes. We recommend choosing a storage
      # class dedicated to Calico Enterprise only to ensure data retention after upgrades from versions before v2.8.0.
      storageClassName: tigera-elasticsearch
    
    intrusionDetectionController:
      image: #{imageRegistry}#{versions["intrusion-detection-controller"].image}
      tag: #{versions["intrusion-detection-controller"].version}

    prometheusOperator:
      image: #{versions["prometheus-operator"].registry}/#{versions["prometheus-operator"].image}
      tag: #{versions["prometheus-operator"].version}

    prometheusConfigReloader:
      image: #{versions["prometheus-config-reloader"].registry}/#{versions["prometheus-config-reloader"].image}
      tag: #{versions["prometheus-config-reloader"].version}

    configmapReload:
      image: #{versions["configmap-reload"].registry}/#{versions["configmap-reload"].image}
      tag: #{versions["configmap-reload"].version}

    elasticsearchOperator:
      image: #{versions["elasticsearch-operator"].registry}/#{versions["elasticsearch-operator"].image}
      tag: #{versions["elasticsearch-operator"].version}
    
    licenseAgent:
      image: #{imageRegistry}#{versions["license-agent"].image}
      tag: #{versions["license-agent"].version}

    # Optionally specify docker configuration to be used for imagePullSecrets. 
    # Default to an empty list. 
    #
    # E.g. 
    # imagePullSecrets:
    #   <secret_name>: <.docker/config.json contents>
    imagePullSecrets: {}
    EOF
  elsif chart == "tigera-operator"
    versionsYml = <<~EOF
    imagePullSecrets: {}

    installation:
      enabled: true
      variant: TigeraSecureEnterprise
      kubernetesProvider: ""

    apiServer:
      enabled: true

    intrusionDetection:
      enabled: true

    logCollector:
      enabled: true

    logStorage:
      enabled: true
      nodes:
        count: 1

    manager:
      enabled: true

    compliance:
      enabled: true

    # Optional configuration for setting custom BGP templates where
    # key is the filename of the template and value is the contents of the template.
    bgp: {}

    certs:
      node:
        key:
        cert:
        commonName:
      typha:
        key:
        cert:
        commonName:
        caBundle:

    # Configuration for the tigera operator
    tigeraOperator:
      image: #{versions.fetch("tigera-operator").image}
      version: #{versions.fetch("tigera-operator").version}
      registry: #{versions.fetch("tigera-operator").registry}

    calicoctl:
      enabled: false
      image: #{imageRegistry}#{versions["calicoctl"].image}
<<<<<<< HEAD
      tag: #{versions["calicoctl"].version}
      binPath: /bin
=======
      tag: #{versions.fetch("calicoctl")}
>>>>>>> 696dd073

    prometheusOperator:
      image: #{versions["prometheus-operator"].registry}/#{versions["prometheus-operator"].image}
      tag: #{versions["prometheus-operator"].version}

    prometheusConfigReloader:
      image: #{versions["prometheus-config-reloader"].registry}/#{versions["prometheus-config-reloader"].image}
      tag: #{versions["prometheus-config-reloader"].version}

    configmapReload:
      image: #{versions["configmap-reload"].registry}/#{versions["configmap-reload"].image}
      tag: #{versions["configmap-reload"].version}

    includeCoreChart: false
    EOF
  else 
    versionsYml = <<~EOF
    # Configuration for federation controller
    federation:
      enabled: false
      # Optional configuration for setting resource limits on the federation controller container.
      resources:
        requests:
          cpu: #"100m"
          memory: #"128Mi"
        limits:
          cpu: #"2000m"
          memory: #"1024Mi"
    
    network: calico

    # controlPlaneNodeSelector is a dictionary of node selectors to apply to
    # all 'control-plane' components.
    controlPlaneNodeSelector: {}
    
    # initialPool configures the pool used by Calico when using calico-ipam.
    # Note that these settings are only applied during initial install.
    # Changing these settings post-install will have no effect.
    initialPool:
      # The default IPv4 pool to create on startup if none exists. Pod IPs will be
      # chosen from this range. Changing this value after installation will have
      # no effect. This should fall within `--cluster-cidr`.
      cidr: "192.168.0.0/16"
    
      # Can be "Never", "CrossSubnet", or "Always"
      ipIpMode: Always
    
    # Sets the ipam. Can be 'calico-ipam' or 'host-local'
    ipam: calico-ipam

    # Sets the mtu.
    mtu: 1440

    datastore: kubernetes
    app_layer_policy:
      enabled: false
      configured: false
    
    # Configuration for etcd
    etcd:
      # Endpoints for the etcd instances. This can be a comma separated list of endpoints.
      endpoints:
      # Authentication information for accessing secure etcd instances.
      tls:
        crt:
        ca:
        key:
    
    # Configuration for setting up Calico node
    node:
      image: #{imageRegistry}#{versions["cnx-node"].image}
      tag: #{versions["cnx-node"].version}

      # configure which port prometheus metrics are served on.
      # setting to a positive number will also annotate calico-node with the prometheus scrape autodiscovery annotations.
      # set to 0 to disable prometheus metrics altogether.
      prometheusMetricsPort: 9081
      logLevel: info
      env:
        # Optional environment variables for configuring Calico node.
        # These should match the EnvVar spec of the corev1 Kubernetes API. For example:
        # - name: FELIX_REPORTINGINTERVALSECS
        #   value: "500"
      # Optional configuration for setting resource limits on the Calico node container.
      resources:
        requests:
          cpu: #"250m"
          memory: #"128Mi"
        limits:
          cpu: #"2000m"
          memory: #"1024Mi"
      seccompProfile: ""
      appArmorProfile: ""
    
    # Configuration for setting up Calico CNI.
    cni:
      # cni does not use imageRegistry as it is an external OS image
      image: #{versions["calico/cni"].registry}/#{versions["calico/cni"].image}
      tag: #{versions["calico/cni"].version}
      env:
        # Optional environment variables for configuring Calico CNI.
        # These should match the EnvVar spec of the corev1 Kubernetes API. For example:
        # - name: FOO
        #   value: bar
      seccompProfile: ""
      appArmorProfile: ""
    
    # Configuration for setting up Calico kube controllers
    kubeControllers:
      image: #{imageRegistry}#{versions["cnx-kube-controllers"].image}
      tag: #{versions["cnx-kube-controllers"].version}
      env:
        # Optional environment variables for configuring Calico kube controllers.
        # These should match the EnvVar spec of the corev1 Kubernetes API. For example:
        # - name: LOG_LEVEL
        #   value: debug
      # Optional configuration for setting resource limits on the Calico kube controllers container.
      resources:
        requests:
          cpu: #"100m"
          memory: #"128Mi"
        limits:
          cpu: #"2000m"
          memory: #"1024Mi"
      seccompProfile: ""
      appArmorProfile: ""
    
    # Configuration for setting up Typha
    typha:
      image: #{imageRegistry}#{versions["typha"].image}
      tag: #{versions["typha"].version}
      enabled: false
      env:
        # Optional environment variables for configuring Typha.
        # These should match the EnvVar spec of the corev1 Kubernetes API. For example:
        # - name: TYPHA_LOGSEVERITYSYS
        #   value: debug
      # Optional configuration for setting resource limits on the Typha container.
      resources:
        requests:
          cpu: #"100m"
          memory: #"128Mi"
        limits:
          cpu: #"2000m"
          memory: #"1024Mi"
      # Authentication information for securing communications between Typha and Felix.
      tls:
        # Leave these blank to use self-signed certs.
        caBundle: #{docsOverrides["core.typha.tls.caBundle"]}
        typhaCrt: #{docsOverrides["core.typha.tls.typhaCrt"]}
        typhaKey: #{docsOverrides["core.typha.tls.typhaKey"]}
        felixCrt: #{docsOverrides["core.typha.tls.felixCrt"]}
        felixKey: #{docsOverrides["core.typha.tls.felixKey"]}
        # Change these if you generated certs with different common names on them
        typhaCommonName: calico-typha
        felixCommonName: calico-felix
      seccompProfile: ""
      appArmorProfile: ""

    # Configuration for the Calico aggregated API server.
    apiserver:
      image: #{imageRegistry}#{versions["cnx-apiserver"].image}
      tag: #{versions["cnx-apiserver"].version}
      # Authentication information for securing communications between TSEE manager and TSEE apiserver.
      # Leave blank to use self-signed certs.
      tls:
        crt: #{docsOverrides["core.apiserver.tls.crt"]}
        key: #{docsOverrides["core.apiserver.tls.key"]}
        cabundle: #{docsOverrides["core.apiserver.tls.cabundle"]}
      runAsPrivileged: false
      env:
        # Optional environment variables for configuring the Calico API Server.
        # These should match the EnvVar spec of the corev1 Kubernetes API. For example:
        # - name: FOO
        #   value: bar
      # Optional configuration for setting resource limits on the API server container.
      resources:
        requests:
          cpu: #"100m"
          memory: #"128Mi"
        limits:
          cpu: #"2000m"
          memory: #"1024Mi"
      seccompProfile: ""
      appArmorProfile: ""
    
    # Configuration for the Calico query server.
    queryserver:
      image: #{imageRegistry}#{versions["cnx-queryserver"].image}
      tag: #{versions["cnx-queryserver"].version}
      env:
        # Optional environment variables for configuring the Calico query server.
        # These should match the EnvVar spec of the corev1 Kubernetes API. For example:
        # - name: FOO
        #   value: bar
      # Optional configuration for setting resource limits on the Calico query server container.
      resources:
        requests:
          cpu: #"100m"
          memory: #"128Mi"
        limits:
          cpu: #"2000m"
          memory: #"1024Mi"
      seccompProfile: ""
      appArmorProfile: ""

    calicoctl:
      enabled: false
      image: #{imageRegistry}#{versions["calicoctl"].image}
      tag: #{versions["calicoctl"].version}
      seccompProfile: ""
      appArmorProfile: ""
      binPath: /bin

    dikastes:
      image: #{imageRegistry}#{versions["dikastes"].image}
      tag: #{versions["dikastes"].version}

    flexvol:
      # flexvol does not use imageRegistry as it is an external OS image
      image: #{versions["flexvol"].registry}/#{versions["flexvol"].image}
      tag: #{versions["flexvol"].version}

    cpHorizontalAutoscaler:
      image: #{versions["cpHorizontalAutoscaler"].registry}/#{versions["cpHorizontalAutoscaler"].image}
      tag: #{versions["cpHorizontalAutoscaler"].version}

    cpVerticalAutoscaler:
      image: #{versions["cpVerticalAutoscaler"].registry}/#{versions["cpVerticalAutoscaler"].image}
      tag: #{versions["cpVerticalAutoscaler"].version}

    # Optional configuration for setting custom BGP templates where
    # key is the filename of the template and value is the contents of the template.
    bgp: {}
    
    # TODO: move to helpers
    rbac: ""
    platform: ""
    
    # Optionally specify docker configuration to be used for imagePullSecrets. 
    # Default to an empty list. 
    #
    # E.g. 
    # imagePullSecrets:
    #   <secret_name>: <.docker/config.json contents>
    imagePullSecrets: {}
    
    # Configuration for the Tigera Cloud Controllers.
    cloudControllers:
      image: #{imageRegistry}#{versions["cloud-controllers"].image}
      tag: #{versions["cloud-controllers"].version}
      enabled: false
      # Optional configuration for setting resource limits on the Cloud Controllers container.
      resources:
        requests:
          cpu: #"100m"
          memory: #"128Mi"
        limits:
          cpu: #"2000m"
          memory: #"1024Mi"
    EOF
  end
end


# Takes versions_yml which is structured as follows:
#
# {"v3.6"=>
#     ["components"=>
#        {"calico/node"=>{"version"=>"v3.6.0"},
#         "typha"=>{"version"=>"v3.6.0"}}]
#
# And for a given version, return a Hash of each components' version by component name e.g:
#
# {"calico/node"=>"v3.6.0",
#   "typha"=>"v3.6.0"}
#
#def parse_versions(versions_yml, version)
#  if not versions_yml.key?(version)
#    raise IndexError.new "requested version '#{version}' not present in versions.yml"
#  end
#
#  components = versions_yml[version][0]["components"].clone
#  return components.each { |key,val| components[key] = val["version"] }
#end<|MERGE_RESOLUTION|>--- conflicted
+++ resolved
@@ -446,12 +446,8 @@
     calicoctl:
       enabled: false
       image: #{imageRegistry}#{versions["calicoctl"].image}
-<<<<<<< HEAD
-      tag: #{versions["calicoctl"].version}
+      tag: #{versions.fetch("calicoctl")}
       binPath: /bin
-=======
-      tag: #{versions.fetch("calicoctl")}
->>>>>>> 696dd073
 
     prometheusOperator:
       image: #{versions["prometheus-operator"].registry}/#{versions["prometheus-operator"].image}
