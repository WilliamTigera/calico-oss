--- conflicted
+++ resolved
@@ -399,7 +399,6 @@
 
     installation:
       enabled: true
-<<<<<<< HEAD
       variant: TigeraSecureEnterprise
       kubernetesProvider: ""
 
@@ -426,8 +425,6 @@
     # Optional configuration for setting custom BGP templates where
     # key is the filename of the template and value is the contents of the template.
     bgp: {}
-=======
-      kubernetesProvider: ""
 
     certs:
       node:
@@ -439,18 +436,16 @@
         cert:
         commonName:
         caBundle:
->>>>>>> df646283
 
     # Configuration for the tigera operator
     tigeraOperator:
       image: #{versions.fetch("tigera-operator").image}
       version: #{versions.fetch("tigera-operator").version}
       registry: #{versions.fetch("tigera-operator").registry}
-<<<<<<< HEAD
 
     calicoctl:
       image: #{imageRegistry}#{versions["calicoctl"].image}
-      tag: #{versions["calicoctl"].version}
+      tag: #{versions.fetch("calicoctl")}
 
     prometheusOperator:
       image: #{versions["prometheus-operator"].registry}/#{versions["prometheus-operator"].image}
@@ -465,11 +460,6 @@
       tag: #{versions["configmap-reload"].version}
 
     includeCoreChart: false
-=======
-    calicoctl:
-      image: #{imageRegistry}#{imageNames.fetch("calicoctl")}
-      tag: #{versions.fetch("calicoctl")}
->>>>>>> df646283
     EOF
   else 
     versionsYml = <<~EOF
