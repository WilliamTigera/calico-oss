--- conflicted
+++ resolved
@@ -420,46 +420,25 @@
 
     # Configuration for the tigera operator
     tigeraOperator:
-<<<<<<< HEAD
-      image: #{versions["tigera-operator"].image}
-      registry: #{versions["tigera-operator"].registry}
-      version: #{versions["tigera-operator"].version}
-
-    # Configuration for the tigera operator init container.
-    tigeraOperatorInit:
-      image: #{versions["tigera-operator"].image}-init
-      registry: #{versions["tigera-operator"].registry}
-      version: #{versions["tigera-operator"].version}
-
-    # TODO: All of this will be removed when these components are installed by the Tigera operator.
-    fluentd:
-      image: #{versions["fluentd"].image}
-      registry: #{imageRegistry}
-      version: #{versions["fluentd"].version}
-    esCurator:
-      image: #{versions["es-curator"].image}
-      registry: #{imageRegistry}
-      version: #{versions["es-curator"].version}
+      image: #{versions.fetch("tigera-operator").image}
+      version: #{versions.fetch("tigera-operator").version}
+      registry: #{versions.fetch("tigera-operator").registry}
+
+    calicoctl:
+      image: #{imageRegistry}#{versions["calicoctl"].image}
+      tag: #{versions.fetch("calicoctl")}
+
     prometheusOperator:
       image: #{versions["prometheus-operator"].registry}/#{versions["prometheus-operator"].image}
-      version: #{versions["prometheus-operator"].version}
-    elasticsearchOperator:
-      image: #{versions["elasticsearch-operator"].registry}/#{versions["elasticsearch-operator"].image}
-      version: #{versions["elasticsearch-operator"].version}
+      tag: #{versions["prometheus-operator"].version}
+
     prometheusConfigReloader:
       image: #{versions["prometheus-config-reloader"].registry}/#{versions["prometheus-config-reloader"].image}
       tag: #{versions["prometheus-config-reloader"].version}
+
     configmapReload:
       image: #{versions["configmap-reload"].registry}/#{versions["configmap-reload"].image}
       tag: #{versions["configmap-reload"].version}
-=======
-      image: #{versions.fetch("tigera-operator").image}
-      version: #{versions.fetch("tigera-operator").version}
-      registry: #{versions.fetch("tigera-operator").registry}
-    calicoctl:
-      image: #{imageRegistry}#{imageNames.fetch("calicoctl")}
-      tag: #{versions.fetch("calicoctl")}
->>>>>>> 5c238cb2
     EOF
   else 
     versionsYml = <<~EOF
