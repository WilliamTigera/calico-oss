language: go
go:
  - 1.6
  - tip
env:
  - VAULT_ADDR='http://127.0.0.1:8200'
services:
  - redis
before_install:
  # install consul
  - wget https://releases.hashicorp.com/consul/0.6.3/consul_0.6.3_linux_amd64.zip
  - unzip consul_0.6.3_linux_amd64.zip
  - sudo mv consul /bin/
  - consul agent -server -bootstrap-expect 1 -data-dir /tmp/consul &
  # install etcd
  - wget https://github.com/coreos/etcd/releases/download/v3.0.4/etcd-v3.0.4-linux-amd64.tar.gz
  - tar xzf etcd-v3.0.4-linux-amd64.tar.gz
  - sudo mv etcd-v3.0.4-linux-amd64/etcd /bin/
  - sudo mv etcd-v3.0.4-linux-amd64/etcdctl /bin/
  - etcd &
  # install DynamoDB
  - mkdir /tmp/dynamodb
  - wget -O - http://dynamodb-local.s3-website-us-west-2.amazonaws.com/dynamodb_local_latest | tar xz --directory /tmp/dynamodb
  - java -Djava.library.path=/tmp/dynamodb/DynamoDBLocal_lib -jar /tmp/dynamodb/DynamoDBLocal.jar -inMemory &
  # Install rancher metadata
  - wget https://github.com/rancher/rancher-metadata/releases/download/v0.1.0/rancher-metadata.tar.gz
  - mkdir -p ./rancher-metadata
  - tar xzf rancher-metadata.tar.gz --strip-components=1 -C ./rancher-metadata
  - sudo mv ./rancher-metadata/bin/rancher-metadata /bin/
  # Install vault
  - wget https://releases.hashicorp.com/vault/0.4.1/vault_0.4.1_linux_amd64.zip
  - unzip vault_0.4.1_linux_amd64.zip
  - sudo mv vault /bin/
  - vault server -dev &
  # Install zookeeper
  - wget http://www.eu.apache.org/dist/zookeeper/zookeeper-3.4.8/zookeeper-3.4.8.tar.gz
  - tar xzf zookeeper-3.4.8.tar.gz
  - mkdir /tmp/zookeeper && cp integration/zookeeper/zoo.cfg zookeeper-3.4.8/conf/zoo.cfg
  - zookeeper-3.4.8/bin/zkServer.sh start
install:
  - sudo pip install awscli
  - go get golang.org/x/tools/cmd/cover
  - ./build
  - sudo ./install
script:
  - ./test
  - bash integration/consul/test.sh
  - bash integration/env/test.sh
  - bash integration/etcd/test.sh
  - bash integration/etcdv3/test.sh
  - bash integration/redis/test.sh
  - bash integration/rancher/test.sh
  - bash integration/vault/test.sh
<<<<<<< HEAD
  - bash integration/zookeeper/test.sh
  - bash integration/dynamodb/test.sh
=======
  - bash integration/file/test.sh
  - bash integration/zookeeper/test.sh
>>>>>>> 12657149
<|MERGE_RESOLUTION|>--- conflicted
+++ resolved
@@ -51,10 +51,6 @@
   - bash integration/redis/test.sh
   - bash integration/rancher/test.sh
   - bash integration/vault/test.sh
-<<<<<<< HEAD
-  - bash integration/zookeeper/test.sh
-  - bash integration/dynamodb/test.sh
-=======
   - bash integration/file/test.sh
   - bash integration/zookeeper/test.sh
->>>>>>> 12657149
+  - bash integration/dynamodb/test.sh