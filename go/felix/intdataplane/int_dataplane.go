// Copyright (c) 2016-2017 Tigera, Inc. All rights reserved.
//
// Licensed under the Apache License, Version 2.0 (the "License");
// you may not use this file except in compliance with the License.
// You may obtain a copy of the License at
//
//     http://www.apache.org/licenses/LICENSE-2.0
//
// Unless required by applicable law or agreed to in writing, software
// distributed under the License is distributed on an "AS IS" BASIS,
// WITHOUT WARRANTIES OR CONDITIONS OF ANY KIND, either express or implied.
// See the License for the specific language governing permissions and
// limitations under the License.

package intdataplane

import (
	"net"
	"os"
	"os/signal"
	"syscall"

	log "github.com/Sirupsen/logrus"
	"github.com/projectcalico/felix/go/felix/collector"
	"github.com/projectcalico/felix/go/felix/collector/stats"
	"github.com/projectcalico/felix/go/felix/ifacemonitor"
	"github.com/projectcalico/felix/go/felix/ipfix"
	"github.com/projectcalico/felix/go/felix/ipsets"
	"github.com/projectcalico/felix/go/felix/iptables"
<<<<<<< HEAD
	"github.com/projectcalico/felix/go/felix/lookup"
=======
	"github.com/projectcalico/felix/go/felix/jitter"
>>>>>>> 69a7b4b1
	"github.com/projectcalico/felix/go/felix/proto"
	"github.com/projectcalico/felix/go/felix/routetable"
	"github.com/projectcalico/felix/go/felix/rules"
	"github.com/projectcalico/felix/go/felix/set"
	"time"
)

type Config struct {
	DisableIPv6          bool
	RuleRendererOverride rules.RuleRenderer
	IpfixPort            int
	IpfixAddr            net.IP
	IPIPMTU              int
<<<<<<< HEAD
	RulesConfig          rules.Config
=======

	IptablesRefreshInterval time.Duration

	RulesConfig rules.Config
>>>>>>> 69a7b4b1
}

// InternalDataplane implements an in-process Felix dataplane driver based on iptables
// and ipsets.  It communicates with the datastore-facing part of Felix via the
// Send/RecvMessage methods, which operate on the protobuf-defined API objects.
//
// Architecture
//
// The internal dataplane driver is organised around a main event loop, which handles
// update events from the datastore and dataplane.
//
// Each pass around the main loop has two phases.  In the first phase, updates are fanned
// out to "manager" objects, which calculate the changes that are needed and pass them to
// the dataplane programming layer.  In the second phase, the dataplane layer applies the
// updates in a consistent sequence.  The second phase is skipped until the datastore is
// in sync; this ensures that the first update to the dataplane applies a consistent
// snapshot.
//
// Having the dataplane layer batch updates has several advantages.  It is much more
// efficient to batch updates, since each call to iptables/ipsets has a high fixed cost.
// In addition, it allows for different managers to make updates without having to
// coordinate on their sequencing.
//
// Requirements on the API
//
// The internal dataplane does not do consistency checks on the incoming data (as the
// old Python-based driver used to do).  It expects to be told about dependent resources
// before they are needed and for their lifetime to exceed that of the resources that
// depend on them.  For example, it is important the the datastore layer send an
// IP set create event before it sends a rule that references that IP set.
type InternalDataplane struct {
	toDataplane   chan interface{}
	fromDataplane chan interface{}

	allIptablesTables    []*iptables.Table
	iptablesNATTables    []*iptables.Table
	iptablesRawTables    []*iptables.Table
	iptablesFilterTables []*iptables.Table
	ipSetRegistries      []*ipsets.Registry

	ifaceMonitor     *ifacemonitor.InterfaceMonitor
	ifaceUpdates     chan *ifaceUpdate
	ifaceAddrUpdates chan *ifaceAddrsUpdate

	endpointStatusCombiner *endpointStatusCombiner

	allManagers []Manager

	ruleRenderer rules.RuleRenderer

	lookupManager *lookup.LookupManager

	interfacePrefixes []string

	routeTables []*routetable.RouteTable

	dataplaneNeedsSync bool
	refreshIptables    bool
	cleanupPending     bool

	config Config
}

func NewIntDataplaneDriver(config Config) *InternalDataplane {
	ruleRenderer := config.RuleRendererOverride
	if ruleRenderer == nil {
		ruleRenderer = rules.NewRenderer(config.RulesConfig)
	}
	dp := &InternalDataplane{
		toDataplane:       make(chan interface{}, 100),
		fromDataplane:     make(chan interface{}, 100),
		ruleRenderer:      ruleRenderer,
		interfacePrefixes: config.RulesConfig.WorkloadIfacePrefixes,
		cleanupPending:    true,
		ifaceMonitor:      ifacemonitor.New(),
		ifaceUpdates:      make(chan *ifaceUpdate, 100),
		ifaceAddrUpdates:  make(chan *ifaceAddrsUpdate, 100),
		config:            config,
	}

	dp.ifaceMonitor.Callback = dp.onIfaceStateChange
	dp.ifaceMonitor.AddrCallback = dp.onIfaceAddrsChange

	natTableV4 := iptables.NewTable(
		"nat",
		4,
		rules.AllHistoricChainNamePrefixes,
		rules.RuleHashPrefix,
		rules.HistoricInsertedNATRuleRegex,
	)
	rawTableV4 := iptables.NewTable("raw", 4, rules.AllHistoricChainNamePrefixes, rules.RuleHashPrefix, "")
	filterTableV4 := iptables.NewTable("filter", 4, rules.AllHistoricChainNamePrefixes, rules.RuleHashPrefix, "")
	ipSetsConfigV4 := config.RulesConfig.IPSetConfigV4
	ipSetRegV4 := ipsets.NewRegistry(ipSetsConfigV4)
	dp.iptablesNATTables = append(dp.iptablesNATTables, natTableV4)
	dp.iptablesRawTables = append(dp.iptablesRawTables, rawTableV4)
	dp.iptablesFilterTables = append(dp.iptablesFilterTables, filterTableV4)
	dp.ipSetRegistries = append(dp.ipSetRegistries, ipSetRegV4)

	routeTableV4 := routetable.New(config.RulesConfig.WorkloadIfacePrefixes, 4)
	dp.routeTables = append(dp.routeTables, routeTableV4)

	dp.endpointStatusCombiner = newEndpointStatusCombiner(dp.fromDataplane, !config.DisableIPv6)

	dp.RegisterManager(newIPSetsManager(ipSetRegV4))
	dp.RegisterManager(newPolicyManager(filterTableV4, ruleRenderer, 4))
	dp.RegisterManager(newEndpointManager(
		filterTableV4,
		ruleRenderer,
		routeTableV4,
		4,
		config.RulesConfig.WorkloadIfacePrefixes,
		dp.endpointStatusCombiner.OnWorkloadEndpointStatusUpdate))
	dp.lookupManager = lookup.NewLookupManager()
	dp.RegisterManager(dp.lookupManager)
	dp.RegisterManager(newMasqManager(ipSetRegV4, natTableV4, ruleRenderer, 1000000, 4))
	if config.RulesConfig.IPIPEnabled {
		// Add a manger to keep the all-hosts IP set up to date.
		dp.RegisterManager(newIPIPManager(ipSetRegV4, 1000000)) // IPv4-only
	}
	if !config.DisableIPv6 {
		natTableV6 := iptables.NewTable(
			"nat",
			6,
			rules.AllHistoricChainNamePrefixes,
			rules.RuleHashPrefix,
			rules.HistoricInsertedNATRuleRegex,
		)
		rawTableV6 := iptables.NewTable("raw", 6, rules.AllHistoricChainNamePrefixes, rules.RuleHashPrefix, "")
		filterTableV6 := iptables.NewTable("filter", 6, rules.AllHistoricChainNamePrefixes, rules.RuleHashPrefix, "")

		ipSetsConfigV6 := config.RulesConfig.IPSetConfigV6
		ipSetRegV6 := ipsets.NewRegistry(ipSetsConfigV6)
		dp.ipSetRegistries = append(dp.ipSetRegistries, ipSetRegV6)
		dp.iptablesNATTables = append(dp.iptablesNATTables, natTableV6)
		dp.iptablesRawTables = append(dp.iptablesRawTables, rawTableV6)
		dp.iptablesFilterTables = append(dp.iptablesFilterTables, filterTableV6)

		routeTableV6 := routetable.New(config.RulesConfig.WorkloadIfacePrefixes, 6)
		dp.routeTables = append(dp.routeTables, routeTableV6)

		dp.RegisterManager(newIPSetsManager(ipSetRegV6))
		dp.RegisterManager(newPolicyManager(filterTableV6, ruleRenderer, 6))
		dp.RegisterManager(newEndpointManager(
			filterTableV6,
			ruleRenderer,
			routeTableV6,
			6,
			config.RulesConfig.WorkloadIfacePrefixes,
			dp.endpointStatusCombiner.OnWorkloadEndpointStatusUpdate))
		dp.RegisterManager(newMasqManager(ipSetRegV6, natTableV6, ruleRenderer, 1000000, 6))
	}

	for _, t := range dp.iptablesNATTables {
		dp.allIptablesTables = append(dp.allIptablesTables, t)
	}
	for _, t := range dp.iptablesFilterTables {
		dp.allIptablesTables = append(dp.allIptablesTables, t)
	}
	for _, t := range dp.iptablesRawTables {
		dp.allIptablesTables = append(dp.allIptablesTables, t)
	}

	return dp
}

type Manager interface {
	// OnUpdate is called for each protobuf message from the datastore.  May either directly
	// send updates to the IPSets and iptables.Table objects (which will queue the updates
	// until the main loop instructs them to act) or (for efficiency) may wait until
	// a call to CompleteDeferredWork() to flush updates to the dataplane.
	OnUpdate(protoBufMsg interface{})
	// Called before the main loop flushes updates to the dataplane to allow for batched
	// work to be completed.
	CompleteDeferredWork() error
}

func (d *InternalDataplane) RegisterManager(mgr Manager) {
	d.allManagers = append(d.allManagers, mgr)
}

func (d *InternalDataplane) Start() {
	go d.loopUpdatingDataplane()
	go d.loopReportingStatus()
	go d.ifaceMonitor.MonitorInterfaces()

	// TODO (Matt): This isn't really in keeping with the surrounding code.
	ctSink := make(chan stats.StatUpdate)
	conntrackDataSource := collector.NewConntrackDataSource(d.lookupManager, ctSink)
	conntrackDataSource.Start()

	nfIngressSink := make(chan stats.StatUpdate)
	nflogIngressDataSource := collector.NewNflogDataSource(d.lookupManager, nfIngressSink, 1, stats.DirIn)
	nflogIngressDataSource.Start()

	nfEgressSink := make(chan stats.StatUpdate)
	nflogEgressDataSource := collector.NewNflogDataSource(d.lookupManager, nfEgressSink, 2, stats.DirOut)
	nflogEgressDataSource.Start()

	ipfixExportSink := make(chan *ipfix.ExportRecord)
	ipfixExporter := ipfix.NewIPFIXExporter(d.config.IpfixAddr, d.config.IpfixPort, "udp", ipfixExportSink)
	ipfixExporter.Start()

	printSink := make(chan *stats.Data)
	datasources := []<-chan stats.StatUpdate{ctSink, nfIngressSink, nfEgressSink}
	datasinks := []chan<- *stats.Data{printSink}
	statsCollector := collector.NewCollector(datasources, datasinks, ipfixExportSink)
	statsCollector.Start()

	// TODO (Matt): fix signal channel
	sigChan := make(chan os.Signal, 1)
	signal.Notify(sigChan, syscall.SIGUSR2)

	go func() {
		for {
			<-sigChan
			statsCollector.PrintStats()
		}
	}()

	go func() {
		for data := range printSink {
			log.Info("MD4 test output data: ", data)
		}
	}()
}

// onIfaceStateChange is our interface monitor callback.  It gets called from the monitor's thread.
func (d *InternalDataplane) onIfaceStateChange(ifaceName string, state ifacemonitor.State) {
	log.WithFields(log.Fields{
		"ifaceName": ifaceName,
		"state":     state,
	}).Info("Linux interface state changed.")
	d.ifaceUpdates <- &ifaceUpdate{
		Name:  ifaceName,
		State: state,
	}
}

type ifaceUpdate struct {
	Name  string
	State ifacemonitor.State
}

// onIfaceAddrsChange is our interface address monitor callback.  It gets called
// from the monitor's thread.
func (d *InternalDataplane) onIfaceAddrsChange(ifaceName string, addrs set.Set) {
	log.WithFields(log.Fields{
		"ifaceName": ifaceName,
		"addrs":     addrs,
	}).Info("Linux interface addrs changed.")
	d.ifaceAddrUpdates <- &ifaceAddrsUpdate{
		Name:  ifaceName,
		Addrs: addrs,
	}
}

type ifaceAddrsUpdate struct {
	Name  string
	Addrs set.Set
}

func (d *InternalDataplane) SendMessage(msg interface{}) error {
	d.toDataplane <- msg
	return nil
}

func (d *InternalDataplane) RecvMessage() (interface{}, error) {
	return <-d.fromDataplane, nil
}

func (d *InternalDataplane) loopUpdatingDataplane() {
	log.Info("Started internal iptables dataplane driver")

	// TODO Check global RPF value is sane (can't be "loose").

	// Endure that the default value of rp_filter is set to "strict" for newly-created
	// interfaces.  This is required to prevent a race between starting an interface and
	// Felix being able to configure it.
	writeProcSys("/proc/sys/net/ipv4/conf/default/rp_filter", "1")

	// Enable conntrack packet and byte accounting.
	writeProcSys("/proc/sys/net/netfilter/nf_conntrack_acct", "1")

	for _, t := range d.iptablesFilterTables {
		filterChains := d.ruleRenderer.StaticFilterTableChains(t.IPVersion)
		t.UpdateChains(filterChains)
		t.SetRuleInsertions("FORWARD", []iptables.Rule{{
			Action: iptables.JumpAction{rules.ChainFilterForward},
		}})
		t.SetRuleInsertions("INPUT", []iptables.Rule{{
			Action: iptables.JumpAction{rules.ChainFilterInput},
		}})
		t.SetRuleInsertions("OUTPUT", []iptables.Rule{{
			Action: iptables.JumpAction{rules.ChainFilterOutput},
		}})
	}

	if d.config.RulesConfig.IPIPEnabled {
		log.Info("IPIP enabled, starting thread to keep tunnel configuration in sync.")
		go func() {
			log.Info("IPIP thread started.")
			for {
				err := configureIPIPDevice(d.config.IPIPMTU,
					d.config.RulesConfig.IPIPTunnelAddress)
				if err != nil {
					log.WithError(err).Warn("Failed configure IPIP tunnel device, retrying...")
					time.Sleep(1 * time.Second)
					continue
				}
				time.Sleep(10 * time.Second)
			}
		}()
	}

	for _, t := range d.iptablesNATTables {
		t.UpdateChains(d.ruleRenderer.StaticNATTableChains(t.IPVersion))
		t.SetRuleInsertions("PREROUTING", []iptables.Rule{{
			Action: iptables.JumpAction{rules.ChainNATPrerouting},
		}})
		t.SetRuleInsertions("POSTROUTING", []iptables.Rule{{
			Action: iptables.JumpAction{rules.ChainNATPostrouting},
		}})
	}

	// Retry any failed operations every 10s.
	retryTicker := time.NewTicker(10 * time.Second)
	var refreshC <-chan time.Time
	if d.config.IptablesRefreshInterval > 0 {
		refreshTicker := jitter.NewTicker(
			d.config.IptablesRefreshInterval,
			d.config.IptablesRefreshInterval/10,
		)
		refreshC = refreshTicker.C
	}

	datastoreInSync := false
	for {
		select {
		case msg := <-d.toDataplane:
			log.WithField("msg", msg).Info("Received update from calculation graph")
			for _, mgr := range d.allManagers {
				mgr.OnUpdate(msg)
			}
			switch msg.(type) {
			case *proto.InSync:
				log.Info("Datastore in sync, flushing the dataplane for the first time...")
				datastoreInSync = true
			}
			d.dataplaneNeedsSync = true
		case ifaceUpdate := <-d.ifaceUpdates:
			log.WithField("msg", ifaceUpdate).Info("Received interface update")
			for _, mgr := range d.allManagers {
				mgr.OnUpdate(ifaceUpdate)
			}
			for _, routeTable := range d.routeTables {
				routeTable.OnIfaceStateChanged(ifaceUpdate.Name, ifaceUpdate.State)
			}
			d.dataplaneNeedsSync = true
		case ifaceAddrsUpdate := <-d.ifaceAddrUpdates:
			log.WithField("msg", ifaceAddrsUpdate).Info("Received interface addresses update")
			for _, mgr := range d.allManagers {
				mgr.OnUpdate(ifaceAddrsUpdate)
			}
			d.dataplaneNeedsSync = true
		case <-refreshC:
			log.Debug("Refreshing iptables dataplane state")
			d.refreshIptables = true
			d.dataplaneNeedsSync = true
		case <-retryTicker.C:
		}

		if datastoreInSync && d.dataplaneNeedsSync {
			d.apply()
		}
	}
}

func (d *InternalDataplane) apply() {
	// Update sequencing is important here because iptables rules have dependencies on ipsets.
	// Creating a rule that references an unknown IP set fails, as does deleting an IP set that
	// is in use.

	// Unset the needs-sync flag, we'll set it again if something fails.
	d.dataplaneNeedsSync = false

	// First, give the managers a chance to update IP sets and iptables.
	for _, mgr := range d.allManagers {
		err := mgr.CompleteDeferredWork()
		if err != nil {
			d.dataplaneNeedsSync = true
		}
	}

	// Next, create/update IP sets.  We defer deletions of IP sets until after we update
	// iptables.
	for _, w := range d.ipSetRegistries {
		w.ApplyUpdates()
	}

	if d.refreshIptables {
		for _, t := range d.allIptablesTables {
			t.InvalidateDataplaneCache()
		}
		d.refreshIptables = false
	}
	// Update iptables, this should sever any references to now-unused IP sets.
	for _, t := range d.allIptablesTables {
		t.Apply()
	}

	// Update the routing table.
	for _, r := range d.routeTables {
		err := r.Apply()
		if err != nil {
			log.Warn("Failed to synchronize routing table, will retry...")
			d.dataplaneNeedsSync = true
		}
	}

	// Now clean up any left-over IP sets.
	for _, w := range d.ipSetRegistries {
		w.ApplyDeletions()
	}

	// And publish and status updates.
	d.endpointStatusCombiner.Apply()

	if d.cleanupPending {
		for _, w := range d.ipSetRegistries {
			w.AttemptCleanup()
		}
		d.cleanupPending = false
	}
}

func (d *InternalDataplane) loopReportingStatus() {
	log.Info("Started internal status report thread")
	start := time.Now()
	for {
		time.Sleep(10 * time.Second)
		now := time.Now()
		uptimeNanos := float64(now.Sub(start))
		uptimeSecs := uptimeNanos / 1000000000
		d.fromDataplane <- &proto.ProcessStatusUpdate{
			IsoTimestamp: now.UTC().Format(time.RFC3339),
			Uptime:       uptimeSecs,
		}
	}
}<|MERGE_RESOLUTION|>--- conflicted
+++ resolved
@@ -27,11 +27,8 @@
 	"github.com/projectcalico/felix/go/felix/ipfix"
 	"github.com/projectcalico/felix/go/felix/ipsets"
 	"github.com/projectcalico/felix/go/felix/iptables"
-<<<<<<< HEAD
+	"github.com/projectcalico/felix/go/felix/jitter"
 	"github.com/projectcalico/felix/go/felix/lookup"
-=======
-	"github.com/projectcalico/felix/go/felix/jitter"
->>>>>>> 69a7b4b1
 	"github.com/projectcalico/felix/go/felix/proto"
 	"github.com/projectcalico/felix/go/felix/routetable"
 	"github.com/projectcalico/felix/go/felix/rules"
@@ -40,19 +37,13 @@
 )
 
 type Config struct {
-	DisableIPv6          bool
-	RuleRendererOverride rules.RuleRenderer
-	IpfixPort            int
-	IpfixAddr            net.IP
-	IPIPMTU              int
-<<<<<<< HEAD
-	RulesConfig          rules.Config
-=======
-
+	DisableIPv6             bool
+	RuleRendererOverride    rules.RuleRenderer
+	IpfixPort               int
+	IpfixAddr               net.IP
+	IPIPMTU                 int
 	IptablesRefreshInterval time.Duration
-
-	RulesConfig rules.Config
->>>>>>> 69a7b4b1
+	RulesConfig             rules.Config
 }
 
 // InternalDataplane implements an in-process Felix dataplane driver based on iptables
