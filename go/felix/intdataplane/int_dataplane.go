// Copyright (c) 2016 Tigera, Inc. All rights reserved.
//
// Licensed under the Apache License, Version 2.0 (the "License");
// you may not use this file except in compliance with the License.
// You may obtain a copy of the License at
//
//     http://www.apache.org/licenses/LICENSE-2.0
//
// Unless required by applicable law or agreed to in writing, software
// distributed under the License is distributed on an "AS IS" BASIS,
// WITHOUT WARRANTIES OR CONDITIONS OF ANY KIND, either express or implied.
// See the License for the specific language governing permissions and
// limitations under the License.

package intdataplane

import (
	"net"
	"os"
	"os/signal"
	"syscall"

	log "github.com/Sirupsen/logrus"
	"github.com/projectcalico/felix/go/felix/collector"
	"github.com/projectcalico/felix/go/felix/collector/stats"
	"github.com/projectcalico/felix/go/felix/ifacemonitor"
	"github.com/projectcalico/felix/go/felix/ipfix"
	"github.com/projectcalico/felix/go/felix/ipsets"
	"github.com/projectcalico/felix/go/felix/iptables"
	"github.com/projectcalico/felix/go/felix/lookup"
	"github.com/projectcalico/felix/go/felix/proto"
	"github.com/projectcalico/felix/go/felix/routetable"
	"github.com/projectcalico/felix/go/felix/rules"
	"time"
)

type Config struct {
	DisableIPv6          bool
	RuleRendererOverride rules.RuleRenderer
<<<<<<< HEAD
	IpfixPort            int
	IpfixAddr            net.IP
=======
	IPIPMTU              int
>>>>>>> c188e786

	RulesConfig rules.Config
}

func NewIntDataplaneDriver(config Config) *InternalDataplane {
	ruleRenderer := config.RuleRendererOverride
	if ruleRenderer == nil {
		ruleRenderer = rules.NewRenderer(config.RulesConfig)
	}
	dp := &InternalDataplane{
		toDataplane:       make(chan interface{}, 100),
		fromDataplane:     make(chan interface{}, 100),
		ruleRenderer:      ruleRenderer,
		interfacePrefixes: config.RulesConfig.WorkloadIfacePrefixes,
		cleanupPending:    true,
		ifaceMonitor:      ifacemonitor.New(),
		ifaceUpdates:      make(chan *ifaceUpdate, 100),
<<<<<<< HEAD
		ipfixAddr:         config.IpfixAddr,
		ipfixPort:         config.IpfixPort,
=======
		config:            config,
>>>>>>> c188e786
	}

	dp.ifaceMonitor.Callback = dp.onIfaceStateChange

	natTableV4 := iptables.NewTable(
		"nat",
		4,
		rules.AllHistoricChainNamePrefixes,
		rules.RuleHashPrefix,
		rules.HistoricInsertedNATRuleRegex,
	)
	rawTableV4 := iptables.NewTable("raw", 4, rules.AllHistoricChainNamePrefixes, rules.RuleHashPrefix, "")
	filterTableV4 := iptables.NewTable("filter", 4, rules.AllHistoricChainNamePrefixes, rules.RuleHashPrefix, "")
	ipSetsConfigV4 := config.RulesConfig.IPSetConfigV4
	ipSetsV4 := ipsets.NewIPSets(ipSetsConfigV4)
	dp.iptablesNATTables = append(dp.iptablesNATTables, natTableV4)
	dp.iptablesRawTables = append(dp.iptablesRawTables, rawTableV4)
	dp.iptablesFilterTables = append(dp.iptablesFilterTables, filterTableV4)
	dp.ipsetsWriters = append(dp.ipsetsWriters, ipSetsV4)

	routeTableV4 := routetable.New(config.RulesConfig.WorkloadIfacePrefixes, 4)
	dp.routeTables = append(dp.routeTables, routeTableV4)

	dp.RegisterManager(newIPSetsManager(ipSetsV4))
	dp.RegisterManager(newPolicyManager(filterTableV4, ruleRenderer, 4))
	dp.RegisterManager(newEndpointManager(
		filterTableV4,
		ruleRenderer,
		routeTableV4,
		4,
		config.RulesConfig.WorkloadIfacePrefixes))
	dp.lookupManager = lookup.NewLookupManager()
	dp.RegisterManager(dp.lookupManager)
	dp.RegisterManager(newMasqManager(ipSetsV4, natTableV4, ruleRenderer, 1000000, 4))
	if config.RulesConfig.IPIPEnabled {
		// Add a manger to keep the all-hosts IP set up to date.
		dp.RegisterManager(newIPIPManager(ipSetsV4, 1000000)) // IPv4-only
	}
	if !config.DisableIPv6 {
		natTableV6 := iptables.NewTable(
			"nat",
			6,
			rules.AllHistoricChainNamePrefixes,
			rules.RuleHashPrefix,
			rules.HistoricInsertedNATRuleRegex,
		)
		rawTableV6 := iptables.NewTable("raw", 6, rules.AllHistoricChainNamePrefixes, rules.RuleHashPrefix, "")
		filterTableV6 := iptables.NewTable("filter", 6, rules.AllHistoricChainNamePrefixes, rules.RuleHashPrefix, "")

		ipSetsConfigV6 := config.RulesConfig.IPSetConfigV6
		ipSetsV6 := ipsets.NewIPSets(ipSetsConfigV6)
		dp.ipsetsWriters = append(dp.ipsetsWriters, ipSetsV6)
		dp.iptablesNATTables = append(dp.iptablesNATTables, natTableV6)
		dp.iptablesRawTables = append(dp.iptablesRawTables, rawTableV6)
		dp.iptablesFilterTables = append(dp.iptablesFilterTables, filterTableV6)

		routeTableV6 := routetable.New(config.RulesConfig.WorkloadIfacePrefixes, 6)
		dp.routeTables = append(dp.routeTables, routeTableV6)

		dp.RegisterManager(newIPSetsManager(ipSetsV6))
		dp.RegisterManager(newPolicyManager(filterTableV6, ruleRenderer, 6))
		dp.RegisterManager(newEndpointManager(
			filterTableV6,
			ruleRenderer,
			routeTableV6,
			6,
			config.RulesConfig.WorkloadIfacePrefixes))
		dp.RegisterManager(newMasqManager(ipSetsV6, natTableV6, ruleRenderer, 1000000, 6))
	}
	return dp
}

type Manager interface {
	// TODO(smc) add machinery to send only the required messages to each Manager.

	// OnUpdate is called for each protobuf message from the datastore.  May either directly
	// send updates to the IPSets and iptables.Table objects (which will queue the updates
	// until the main loop instructs them to act) or (for efficiency) may wait until
	// a call to CompleteDeferredWork() to flush updates to the dataplane.
	OnUpdate(protoBufMsg interface{})
	// Called before the main loop flushes updates to the dataplane to allow for batched
	// work to be completed.
	CompleteDeferredWork() error
}

type InternalDataplane struct {
	toDataplane   chan interface{}
	fromDataplane chan interface{}

	iptablesNATTables    []*iptables.Table
	iptablesRawTables    []*iptables.Table
	iptablesFilterTables []*iptables.Table
	ipsetsWriters        []*ipsets.IPSets

	ifaceMonitor *ifacemonitor.InterfaceMonitor
	ifaceUpdates chan *ifaceUpdate

	allManagers []Manager

	ruleRenderer rules.RuleRenderer

	lookupManager *lookup.LookupManager

	ipfixPort int
	ipfixAddr net.IP

	interfacePrefixes []string

	routeTables []*routetable.RouteTable

	dataplaneNeedsSync bool
	cleanupPending     bool

	config Config
}

func (d *InternalDataplane) RegisterManager(mgr Manager) {
	d.allManagers = append(d.allManagers, mgr)
}

func (d *InternalDataplane) Start() {
	go d.loopUpdatingDataplane()
	go d.loopReportingStatus()
	go d.ifaceMonitor.MonitorInterfaces()

	// TODO (Matt): This isn't really in keeping with the surrounding code.
	ctSink := make(chan stats.StatUpdate)
	conntrackDataSource := collector.NewConntrackDataSource(d.lookupManager, ctSink)
	conntrackDataSource.Start()

	nfIngressSink := make(chan stats.StatUpdate)
	nflogIngressDataSource := collector.NewNflogDataSource(d.lookupManager, nfIngressSink, 1, stats.DirIn)
	nflogIngressDataSource.Start()

	nfEgressSink := make(chan stats.StatUpdate)
	nflogEgressDataSource := collector.NewNflogDataSource(d.lookupManager, nfEgressSink, 2, stats.DirOut)
	nflogEgressDataSource.Start()

	ipfixExportSink := make(chan *ipfix.ExportRecord)
	ipfixExporter := ipfix.NewIPFIXExporter(d.ipfixAddr, d.ipfixPort, "udp", ipfixExportSink)
	ipfixExporter.Start()

	printSink := make(chan *stats.Data)
	datasources := []<-chan stats.StatUpdate{ctSink, nfIngressSink, nfEgressSink}
	datasinks := []chan<- *stats.Data{printSink}
	statsCollector := collector.NewCollector(datasources, datasinks, ipfixExportSink)
	statsCollector.Start()

	// TODO (Matt): fix signal channel
	sigChan := make(chan os.Signal, 1)
	signal.Notify(sigChan, syscall.SIGUSR2)

	go func() {
		for {
			<-sigChan
			statsCollector.PrintStats()
		}
	}()

	go func() {
		for data := range printSink {
			log.Info("MD4 test output data: ", data)
		}
	}()
}

// onIfaceStateChange is our interface monitor callback.  It gets called from the monitor's thread.
func (d *InternalDataplane) onIfaceStateChange(ifaceName string, state ifacemonitor.State) {
	log.WithFields(log.Fields{
		"ifaceName": ifaceName,
		"state":     state,
	}).Info("Linux interface state changed.")
	d.ifaceUpdates <- &ifaceUpdate{
		Name:  ifaceName,
		State: state,
	}
}

type ifaceUpdate struct {
	Name  string
	State ifacemonitor.State
}

func (d *InternalDataplane) SendMessage(msg interface{}) error {
	d.toDataplane <- msg
	return nil
}

func (d *InternalDataplane) RecvMessage() (interface{}, error) {
	return <-d.fromDataplane, nil
}

func (d *InternalDataplane) loopUpdatingDataplane() {
	log.Info("Started internal iptables dataplane driver")

	// TODO Check global RPF value is sane (can't be "loose").

	// Endure that the default value of rp_filter is set to "strict" for newly-created
	// interfaces.  This is required to prevent a race between starting an interface and
	// Felix being able to configure it.
	writeProcSys("/proc/sys/net/ipv4/conf/default/rp_filter", "1")

	// Enable conntrack packet and byte accounting.
	writeProcSys("/proc/sys/net/netfilter/nf_conntrack_acct", "1")

	for _, t := range d.iptablesFilterTables {
		filterChains := d.ruleRenderer.StaticFilterTableChains(t.IPVersion)
		t.UpdateChains(filterChains)
		t.SetRuleInsertions("FORWARD", []iptables.Rule{{
			Action: iptables.JumpAction{rules.FilterForwardChainName},
		}})
	}

	if d.config.RulesConfig.IPIPEnabled {
		err := configureIPIPDevice(d.config.IPIPMTU,
			d.config.RulesConfig.IPIPTunnelAddress)
		if err != nil {
			log.WithError(err).Warn("Failed configure IPIP tunnel device, retrying...")
			err := configureIPIPDevice(d.config.IPIPMTU,
				d.config.RulesConfig.IPIPTunnelAddress)
			if err != nil {
				log.WithError(err).Panic("IPIP enabled but failed to configure tunnel.")
			}
		}
	}

	for _, t := range d.iptablesNATTables {
		t.UpdateChains(d.ruleRenderer.StaticNATTableChains(t.IPVersion))
		t.SetRuleInsertions("PREROUTING", []iptables.Rule{{
			Action: iptables.JumpAction{rules.NATPreroutingChainName},
		}})
		t.SetRuleInsertions("POSTROUTING", []iptables.Rule{{
			Action: iptables.JumpAction{rules.NATPostroutingChainName},
		}})
	}

	// Retry any failed operations every 10s.
	retryTicker := time.NewTicker(10 * time.Second)

	datastoreInSync := false
	for {
		select {
		case msg := <-d.toDataplane:
			log.WithField("msg", msg).Info("Received update from calculation graph")
			for _, mgr := range d.allManagers {
				mgr.OnUpdate(msg)
			}

			switch msg := msg.(type) {

			case *proto.WorkloadEndpointUpdate:
				// TODO(smc) For now, report every workload endpoint as "UP".
				d.fromDataplane <- &proto.WorkloadEndpointStatusUpdate{
					Id: msg.Id,
					Status: &proto.EndpointStatus{
						Status: "up",
					},
				}
			case *proto.WorkloadEndpointRemove:
				// TODO(smc) For now, report every workload endpoint as "UP".
				d.fromDataplane <- &proto.WorkloadEndpointStatusRemove{
					Id: msg.Id,
				}
			case *proto.InSync:
				// TODO(smc) need to generate InSync message after each flush of the EventSequencer?
				log.Info("Datastore in sync, flushing the dataplane for the first time...")
				datastoreInSync = true
			}
			d.dataplaneNeedsSync = true
		case ifaceUpdate := <-d.ifaceUpdates:
			log.WithField("msg", ifaceUpdate).Info("Received interface update")
			for _, mgr := range d.allManagers {
				mgr.OnUpdate(ifaceUpdate)
			}
			for _, routeTable := range d.routeTables {
				routeTable.OnIfaceStateChanged(ifaceUpdate.Name, ifaceUpdate.State)
			}
			d.dataplaneNeedsSync = true
		case <-retryTicker.C:
		}

		if datastoreInSync && d.dataplaneNeedsSync {
			d.apply()
		}
	}
}

func (d *InternalDataplane) apply() {
	// Update sequencing is important here because iptables rules have dependencies on ipsets.
	// Creating a rule that references an unknown IP set fails, as does deleting an IP set that
	// is in use.

	// Unset the needs-sync flag, we'll set it again if something fails.
	d.dataplaneNeedsSync = false

	// First, give the managers a chance to update IP sets and iptables.
	for _, mgr := range d.allManagers {
		err := mgr.CompleteDeferredWork()
		if err != nil {
			d.dataplaneNeedsSync = true
		}
	}

	// Next, create/update IP sets.  We defer deletions of IP sets until after we update
	// iptables.
	for _, w := range d.ipsetsWriters {
		w.ApplyUpdates()
	}

	// Update iptables, this should sever any references to now-unused IP sets.
	for _, t := range d.iptablesFilterTables {
		t.Apply()
	}
	for _, t := range d.iptablesNATTables {
		t.Apply()
	}
	for _, t := range d.iptablesRawTables {
		t.Apply()
	}

	// Update the routing table.
	for _, r := range d.routeTables {
		err := r.Apply()
		if err != nil {
			log.Warn("Failed to synchronize routing table, will retry...")
			d.dataplaneNeedsSync = true
		}
	}

	// Now clean up any left-over IP sets.
	for _, w := range d.ipsetsWriters {
		w.ApplyDeletions()
	}

	if d.cleanupPending {
		for _, w := range d.ipsetsWriters {
			w.AttemptCleanup()
		}
		d.cleanupPending = false
	}
}

func (d *InternalDataplane) loopReportingStatus() {
	log.Info("Started internal status report thread")
	start := time.Now()
	for {
		time.Sleep(10 * time.Second)
		now := time.Now()
		uptimeNanos := float64(now.Sub(start))
		uptimeSecs := uptimeNanos / 1000000000
		d.fromDataplane <- &proto.ProcessStatusUpdate{
			IsoTimestamp: now.UTC().Format(time.RFC3339),
			Uptime:       uptimeSecs,
		}
	}
}<|MERGE_RESOLUTION|>--- conflicted
+++ resolved
@@ -37,14 +37,10 @@
 type Config struct {
 	DisableIPv6          bool
 	RuleRendererOverride rules.RuleRenderer
-<<<<<<< HEAD
 	IpfixPort            int
 	IpfixAddr            net.IP
-=======
 	IPIPMTU              int
->>>>>>> c188e786
-
-	RulesConfig rules.Config
+	RulesConfig          rules.Config
 }
 
 func NewIntDataplaneDriver(config Config) *InternalDataplane {
@@ -60,12 +56,7 @@
 		cleanupPending:    true,
 		ifaceMonitor:      ifacemonitor.New(),
 		ifaceUpdates:      make(chan *ifaceUpdate, 100),
-<<<<<<< HEAD
-		ipfixAddr:         config.IpfixAddr,
-		ipfixPort:         config.IpfixPort,
-=======
 		config:            config,
->>>>>>> c188e786
 	}
 
 	dp.ifaceMonitor.Callback = dp.onIfaceStateChange
@@ -169,9 +160,6 @@
 
 	lookupManager *lookup.LookupManager
 
-	ipfixPort int
-	ipfixAddr net.IP
-
 	interfacePrefixes []string
 
 	routeTables []*routetable.RouteTable
@@ -205,7 +193,7 @@
 	nflogEgressDataSource.Start()
 
 	ipfixExportSink := make(chan *ipfix.ExportRecord)
-	ipfixExporter := ipfix.NewIPFIXExporter(d.ipfixAddr, d.ipfixPort, "udp", ipfixExportSink)
+	ipfixExporter := ipfix.NewIPFIXExporter(d.config.IpfixAddr, d.config.IpfixPort, "udp", ipfixExportSink)
 	ipfixExporter.Start()
 
 	printSink := make(chan *stats.Data)
