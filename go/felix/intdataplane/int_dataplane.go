--- conflicted
+++ resolved
@@ -90,6 +90,8 @@
 	allManagers []Manager
 
 	ruleRenderer rules.RuleRenderer
+
+	lookupManager *lookup.LookupManager
 
 	interfacePrefixes []string
 
@@ -149,16 +151,11 @@
 		ruleRenderer,
 		routeTableV4,
 		4,
-<<<<<<< HEAD
-		config.RulesConfig.WorkloadIfacePrefixes))
+		config.RulesConfig.WorkloadIfacePrefixes,
+		dp.endpointStatusCombiner.OnWorkloadEndpointStatusUpdate))
 	dp.lookupManager = lookup.NewLookupManager()
 	dp.RegisterManager(dp.lookupManager)
-	dp.RegisterManager(newMasqManager(ipSetsV4, natTableV4, ruleRenderer, 1000000, 4))
-=======
-		config.RulesConfig.WorkloadIfacePrefixes,
-		dp.endpointStatusCombiner.OnWorkloadEndpointStatusUpdate))
 	dp.RegisterManager(newMasqManager(ipSetRegV4, natTableV4, ruleRenderer, 1000000, 4))
->>>>>>> 62b19c7a
 	if config.RulesConfig.IPIPEnabled {
 		// Add a manger to keep the all-hosts IP set up to date.
 		dp.RegisterManager(newIPIPManager(ipSetRegV4, 1000000)) // IPv4-only
@@ -211,37 +208,6 @@
 	CompleteDeferredWork() error
 }
 
-<<<<<<< HEAD
-type InternalDataplane struct {
-	toDataplane   chan interface{}
-	fromDataplane chan interface{}
-
-	iptablesNATTables    []*iptables.Table
-	iptablesRawTables    []*iptables.Table
-	iptablesFilterTables []*iptables.Table
-	ipsetsWriters        []*ipsets.IPSets
-
-	ifaceMonitor *ifacemonitor.InterfaceMonitor
-	ifaceUpdates chan *ifaceUpdate
-
-	allManagers []Manager
-
-	ruleRenderer rules.RuleRenderer
-
-	lookupManager *lookup.LookupManager
-
-	interfacePrefixes []string
-
-	routeTables []*routetable.RouteTable
-
-	dataplaneNeedsSync bool
-	cleanupPending     bool
-
-	config Config
-}
-
-=======
->>>>>>> 62b19c7a
 func (d *InternalDataplane) RegisterManager(mgr Manager) {
 	d.allManagers = append(d.allManagers, mgr)
 }
