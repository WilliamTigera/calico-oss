--- conflicted
+++ resolved
@@ -34,28 +34,21 @@
 )
 
 type Config struct {
-<<<<<<< HEAD
-	DisableIPv6             bool
-	RuleRendererOverride    rules.RuleRenderer
-	IpfixPort               int
-	IpfixAddr               net.IP
-	NfNetlinkBufSize        int
-	StatsDumpFilePath       string
-	IPIPMTU                 int
-	IptablesRefreshInterval time.Duration
-	RulesConfig             rules.Config
-=======
 	DisableIPv6          bool
 	RuleRendererOverride rules.RuleRenderer
 	IPIPMTU              int
 
+	IpfixPort         int
+	IpfixAddr         net.IP
+	NfNetlinkBufSize  int
+	StatsDumpFilePath string
+
 	MaxIPSetSize int
 
 	IptablesRefreshInterval time.Duration
 	IptablesInsertMode      string
 
 	RulesConfig rules.Config
->>>>>>> fd3be816
 }
 
 // InternalDataplane implements an in-process Felix dataplane driver based on iptables
@@ -186,16 +179,11 @@
 		routeTableV4,
 		4,
 		config.RulesConfig.WorkloadIfacePrefixes,
-<<<<<<< HEAD
-		dp.endpointStatusCombiner.OnWorkloadEndpointStatusUpdate))
+		dp.endpointStatusCombiner.OnEndpointStatusUpdate))
+	dp.RegisterManager(newFloatingIPManager(natTableV4, ruleRenderer, 4))
 	dp.lookupManager = lookup.NewLookupManager()
 	dp.RegisterManager(dp.lookupManager)
-	dp.RegisterManager(newMasqManager(ipSetRegV4, natTableV4, ruleRenderer, 1000000, 4))
-=======
-		dp.endpointStatusCombiner.OnEndpointStatusUpdate))
-	dp.RegisterManager(newFloatingIPManager(natTableV4, ruleRenderer, 4))
 	dp.RegisterManager(newMasqManager(ipSetRegV4, natTableV4, ruleRenderer, config.MaxIPSetSize, 4))
->>>>>>> fd3be816
 	if config.RulesConfig.IPIPEnabled {
 		// Add a manger to keep the all-hosts IP set up to date.
 		dp.ipipManager = newIPIPManager(ipSetRegV4, config.MaxIPSetSize)
@@ -373,10 +361,9 @@
 	// Felix being able to configure it.
 	writeProcSys("/proc/sys/net/ipv4/conf/default/rp_filter", "1")
 
-<<<<<<< HEAD
 	// Enable conntrack packet and byte accounting.
 	writeProcSys("/proc/sys/net/netfilter/nf_conntrack_acct", "1")
-=======
+
 	for _, t := range d.iptablesRawTables {
 		rawChains := d.ruleRenderer.StaticRawTableChains(t.IPVersion)
 		t.UpdateChains(rawChains)
@@ -387,7 +374,6 @@
 			Action: iptables.JumpAction{Target: rules.ChainRawOutput},
 		}})
 	}
->>>>>>> fd3be816
 
 	for _, t := range d.iptablesFilterTables {
 		filterChains := d.ruleRenderer.StaticFilterTableChains(t.IPVersion)
