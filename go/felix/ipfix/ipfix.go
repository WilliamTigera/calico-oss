// Copyright (c) 2016 Tigera, Inc. All rights reserved.

package ipfix

/*
#cgo pkg-config: libfixbuf glib-2.0
#include <fixbuf/public.h>
#include <glib.h>
#include <stdio.h>

#define TIGERA_PEN 49111

#define TIGERA_IENUM_TIERID		10
#define TIGERA_IENUM_POLICYID		11
#define TIGERA_IENUM_RULE		12
#define TIGERA_IENUM_POLICY_IDX		13
#define TIGERA_IENUM_RULE_ACTION	14

static fbInfoElement_t tigeraElements[] = {
	FB_IE_INIT("tierId", TIGERA_PEN, TIGERA_IENUM_TIERID, FB_IE_VARLEN, 0),
	FB_IE_INIT("policyId", TIGERA_PEN, TIGERA_IENUM_POLICYID, FB_IE_VARLEN, 0),
	FB_IE_INIT("rule", TIGERA_PEN, TIGERA_IENUM_RULE, FB_IE_VARLEN, 0),
	FB_IE_INIT("ruleAction", TIGERA_PEN, TIGERA_IENUM_RULE_ACTION, FB_IE_VARLEN, 0),
	FB_IE_INIT("policyIdx", TIGERA_PEN, TIGERA_IENUM_POLICY_IDX, 2, 0),
	FB_IESPEC_NULL
};

static fbInfoElementSpec_t exportTemplate[] = {
	{"flowStartSeconds",		0, 0 },
	{"flowEndSeconds",		0, 0 },
	{"octetTotalCount",		0, 0 },
	{"reverseOctetTotalCount",	0, 0 },
	{"packetTotalCount",		0, 0 },
	{"reversePacketTotalCount",	0, 0 },
	{"sourceIPv4Address",		0, 0 },
	{"destinationIPv4Address",	0, 0 },
	{"sourceTransportPort",		0, 0 },
	{"destinationTransportPort",	0, 0 },
	{"protocolIdentifier",		0, 0 },
	{"forwardingStatus",		1, 0 },
	{"flowEndReason",		0, 0 },
	{"paddingOctets",               1, 0 },
	{"subTemplateList",		0, 0 },
	FB_IESPEC_NULL
};

typedef struct exportRecord_st {
	uint32_t    flowStartSeconds;
	uint32_t    flowEndSeconds;
	uint64_t    octetTotalCount;
	uint64_t    reverseOctetTotalCount;
	uint64_t    packetTotalCount;
	uint64_t    reversePacketTotalCount;

	uint32_t    sourceIPv4Address;
	uint32_t    destinationIPv4Address;

	uint16_t    sourceTransportPort;
	uint16_t    destinationTransportPort;
	uint8_t     protocolIdentifier;
	uint8_t     forwardingStatus;
	uint8_t     flowEndReason;
	uint8_t     paddingOctets[1];

	fbSubTemplateList_t	ruleTrace;

} exportRecord_t;

static fbInfoElementSpec_t  ruleTraceTemplate[] = {
	{"tierId",		0, 0 },
	{"policyId",		0, 0 },
	{"rule",		0, 0 },
	{"ruleAction",		0, 0 },
	{"policyIdx",		0, 0 },
	{"paddingOctets",	6, 0 },
	FB_IESPEC_NULL
};

typedef struct ruleTrace_st {
	fbVarfield_t	tierId;
	fbVarfield_t	policyId;
	fbVarfield_t	rule;
	fbVarfield_t	ruleAction;
	uint16_t	policyIdx;
	uint8_t		paddingOctets[6];
} ruleTrace_t;

// Struct that can be used by go parts to pass in strings without having to
// worry about fbVarfield_t structures. fbVarfield_t struct contain a buf
// field, which is a pointer and will need memory allocated and such, which
// the boundary between go and C will probably make things complicated.
// Only the values of the strings used here will be used (i.e, copied) and not
// referenced.
typedef struct ruleTraceShim_st {
	char		*tierId;
	char		*policyId;
	char		*rule;
	char		*ruleAction;
	uint16_t	 policyIdx;
} ruleTraceShim_t;

typedef struct fixbufData_st {
	fbConnSpec_t  exSocketDef;
	fbExporter_t  *exporter;
	fbSession_t   *exsession;

	fbTemplate_t  *exportTmpl;
	uint16_t      exportId;
	uint16_t      exportIdExt;

	fbTemplate_t  *ruleTraceTmpl;
	uint16_t      ruleTraceId;
	uint16_t      ruleTraceIdExt;

	fBuf_t        *ebuf;
} fixbufData_t;

static fbInfoModel_t *infoModel;

char *gchar_to_char(gchar *text) {
	return (char *)text;
}

fixbufData_t fixbuf_init(char *host, char *port, fbTransport_t transport) {
	GError *err = NULL;
	infoModel = fbInfoModelAlloc();
	fbInfoModelAddElementArray(infoModel, tigeraElements);

	fbConnSpec_t exSocketDef;

	exSocketDef.transport = transport;
	exSocketDef.host = host;
	exSocketDef.svc = port;
	// TODO(doublek): SSL Support.
	exSocketDef.ssl_ca_file = NULL;
	exSocketDef.ssl_cert_file = NULL;
	exSocketDef.ssl_key_file = NULL;
	exSocketDef.ssl_key_pass = NULL;
	exSocketDef.vai = NULL;
	exSocketDef.vssl_ctx = NULL;

	fixbufData_t fbData;

	fbData.exSocketDef = exSocketDef;
	fbData.exporter = fbExporterAllocNet(&exSocketDef);
	fbData.exsession = fbSessionAlloc(infoModel);

	fbData.exportTmpl = fbTemplateAlloc(infoModel);
	fbData.ruleTraceTmpl = fbTemplateAlloc(infoModel);
	fbTemplateAppendSpecArray(fbData.exportTmpl, exportTemplate, 0xffffffff, &err);
	fbTemplateAppendSpecArray(fbData.ruleTraceTmpl, ruleTraceTemplate, 0xffffffff, &err);

	fbData.ebuf = fBufAllocForExport(fbData.exsession, fbData.exporter);

	fbData.ruleTraceId = fbSessionAddTemplate(fbData.exsession, TRUE, FB_TID_AUTO, fbData.ruleTraceTmpl, &err);
	if (fbData.ruleTraceId == 0) {
		printf("Couldn't fbSessionAddTemplate\n");
		return fbData;
	}

	fbData.exportId = fbSessionAddTemplate(fbData.exsession, TRUE, FB_TID_AUTO, fbData.exportTmpl, &err);
	if (fbData.exportId == 0) {
		printf("Couldn't fbSessionAddTemplate\n");
		return fbData;
	}

	fbData.ruleTraceIdExt = fbSessionAddTemplate(fbData.exsession, FALSE, fbData.ruleTraceId, fbData.ruleTraceTmpl, &err);
	if (fbData.ruleTraceIdExt == 0) {
		printf("Couldn't fbSessionAddTemplate ext\n");
		return fbData;
	}

	fbData.exportIdExt = fbSessionAddTemplate(fbData.exsession, FALSE, fbData.exportId, fbData.exportTmpl, &err);
	if (fbData.exportIdExt == 1) {
		printf("Couldn't fbSessionAddTemplate ext\n");
		return fbData;
	}

	return fbData;
}

GError * fixbuf_export_templates(fixbufData_t fbData) {
	GError *err = NULL;

	if(!fbSessionExportTemplates(fbData.exsession, &err)) {
		return err;
	}
	if(!fBufEmit(fbData.ebuf, &err)){
		return err;
	}
	return NULL;
}

void fixbuf_fill_varfield(fbVarfield_t *varfield, char *value) {
	char *data;
	data = malloc(strlen(value));

	strcpy(data, value);
	varfield->len = strlen(data);
	varfield->buf = (uint8_t *)data;
}

GError * fixbuf_export_data(fixbufData_t fbData, exportRecord_t rec, ruleTraceShim_t *ruleTraceShimPtr, int numTraces) {
	int i;
	GError *err = NULL;
	exportRecord_t myrec;
	ruleTrace_t *ruleTracePtr = NULL;

	myrec.flowStartSeconds = rec.flowStartSeconds;
	myrec.flowEndSeconds = rec.flowEndSeconds;
	myrec.octetTotalCount = rec.octetTotalCount;
	myrec.reverseOctetTotalCount = rec.reverseOctetTotalCount;
	myrec.packetTotalCount = rec.packetTotalCount;
	myrec.reversePacketTotalCount = rec.reversePacketTotalCount;
	myrec.sourceIPv4Address = rec.sourceIPv4Address;
	myrec.destinationIPv4Address = rec.destinationIPv4Address;
	myrec.sourceTransportPort = rec.sourceTransportPort;
	myrec.destinationTransportPort = rec.destinationTransportPort;
	myrec.protocolIdentifier = rec.protocolIdentifier;
	myrec.forwardingStatus = rec.forwardingStatus;
	myrec.flowEndReason = rec.flowEndReason;

	if (numTraces != 0) {
		ruleTracePtr = (ruleTrace_t*)fbSubTemplateListInit(&(myrec.ruleTrace),
								0, fbData.ruleTraceId, fbData.ruleTraceTmpl, numTraces);
		for (i=0; i < numTraces; i++) {
			fixbuf_fill_varfield(&(ruleTracePtr->tierId), ruleTraceShimPtr->tierId);
			fixbuf_fill_varfield(&(ruleTracePtr->policyId), ruleTraceShimPtr->policyId);
			fixbuf_fill_varfield(&(ruleTracePtr->rule), ruleTraceShimPtr->rule);
			fixbuf_fill_varfield(&(ruleTracePtr->ruleAction), ruleTraceShimPtr->ruleAction);
			ruleTracePtr->policyIdx = ruleTraceShimPtr->policyIdx;

			ruleTracePtr++;
			ruleTraceShimPtr++;
		}
	}

	if(!fBufSetInternalTemplate(fbData.ebuf, fbData.exportId, &err)) {
		return err;
	}
	if(!fBufSetExportTemplate(fbData.ebuf, fbData.exportIdExt, &err)) {
		return err;
	}

	if(!fBufAppend(fbData.ebuf, (uint8_t*)&myrec, sizeof(myrec), &err)) {
		return err;
	}

	if(!fBufEmit(fbData.ebuf, &err)){
		return err;
	}

	if(err != NULL) {
		g_clear_error (&err);
	}
	return NULL;
}

*/
import "C"

import (
	"encoding/binary"
	"fmt"
	"net"
	"strconv"
	"time"
	"unsafe"

	log "github.com/Sirupsen/logrus"
	"github.com/projectcalico/felix/go/felix/jitter"
)

const ExportingInterval = time.Duration(1) * time.Second

type FlowEndReasonType int

// Valid values of ExportRecord.FlowEndReason. Refer to
// http://www.iana.org/assignments/ipfix/ipfix.xhtml
// for an explanation of the different values below.
const (
	IdleTimeout     FlowEndReasonType = 0x01
	ActiveTimeout   FlowEndReasonType = 0x02
	EndOfFlow       FlowEndReasonType = 0x03
	ForcedEnd       FlowEndReasonType = 0x04
	LackOfResources FlowEndReasonType = 0x05
)

type ForwardingStatusType int

// Valid values of ExportRecord.ForwardingStatus. Refer to
// http://www.iana.org/assignments/ipfix/ipfix.xhtml
// for an explanation of the different values below.
// TODO(doublek): Support for Reason Codes.
const (
	Unknown   ForwardingStatusType = 0
	Forwarded ForwardingStatusType = 64
	Dropped   ForwardingStatusType = 128
	Consumed  ForwardingStatusType = 192
)

// An IPFIX record that is exported to IPFIX collectors. Refer to
// http://www.iana.org/assignments/ipfix/ipfix.xhtml
// for descriptions of the different fields that are exported.
type ExportRecord struct {
	FlowStart               time.Time
	FlowEnd                 time.Time
	OctetTotalCount         int
	ReverseOctetTotalCount  int
	PacketTotalCount        int
	ReversePacketTotalCount int

	SourceIPv4Address      net.IP
	DestinationIPv4Address net.IP

	SourceTransportPort      int
	DestinationTransportPort int
	ProtocolIdentifier       int
	ForwardingStatus         ForwardingStatusType
	FlowEndReason            FlowEndReasonType

	RuleTrace []RuleTraceRecord
}

type RuleTraceRecord struct {
	TierID      string
	PolicyID    string
	Rule        string
	RuleAction  string
	PolicyIndex int
}

var fbTransport = map[string]C.fbTransport_t{
	"tcp": C.FB_TCP,
	"udp": C.FB_UDP,
}

type IPFIXExporter struct {
	host           net.IP
	port           int
	fixbufData     C.fixbufData_t
	templateTicker *jitter.Ticker
	source         <-chan *ExportRecord
}

// IPFIXExporter connects (and/or sends) IPFIX messages (ExportRecord objects),
// that are sent over the source channel, to a IPFIX collector listening on
// `host:port` over `transport`. transport can be either "tcp" or "udp" depending
// on the IPFIX collectors configuration.
func NewIPFIXExporter(host net.IP, port int, transport string, source <-chan *ExportRecord) *IPFIXExporter {
	log.Info("Creating IPFIX exporter to host ", host, " port ", port)
	// TODO (doublek): Free the CStrings
	fbData := C.fixbuf_init(C.CString(host.String()), C.CString(strconv.Itoa(port)), fbTransport[transport])
	return &IPFIXExporter{
		host:           host,
		port:           port,
		fixbufData:     fbData,
		source:         source,
		templateTicker: jitter.NewTicker(ExportingInterval, ExportingInterval/10),
	}
}

func (ie *IPFIXExporter) Start() {
	go ie.startExporting()
}

func (ie *IPFIXExporter) startExporting() {
	for {
		select {
		case erec := <-ie.source:
			log.Debugf("IPFIXExporter: Exporting %v", erec)
			err := ie.exportData(erec)
			if err != nil {
				log.Error(err)
			}
		case <-ie.templateTicker.C:
			log.Debug("Template export timer ticked")
			ie.exportTemplate()
		}
	}
}

func (ie *IPFIXExporter) exportTemplate() error {
	gerror := C.fixbuf_export_templates(ie.fixbufData)
	if gerror != nil {
		return fmt.Errorf("Couldn't export Templates Reason: %v", C.GoString(C.gchar_to_char(gerror.message)))
	}
	return nil
}

func (ie *IPFIXExporter) exportData(data *ExportRecord) error {
	// TODO(doublek): Maybe we can reflect this information?
	// TODO(doublek): Move this as a method to the ExportRecord struct.
	rec := C.struct_exportRecord_st{
		flowStartSeconds:         C.uint32_t(data.FlowStart.Unix()),
		flowEndSeconds:           C.uint32_t(data.FlowEnd.Unix()),
		octetTotalCount:          C.uint64_t(data.OctetTotalCount),
		reverseOctetTotalCount:   C.uint64_t(data.ReverseOctetTotalCount),
		packetTotalCount:         C.uint64_t(data.PacketTotalCount),
		reversePacketTotalCount:  C.uint64_t(data.ReversePacketTotalCount),
		sourceIPv4Address:        C.uint32_t(binary.BigEndian.Uint32(data.SourceIPv4Address.To4())),
		destinationIPv4Address:   C.uint32_t(binary.BigEndian.Uint32(data.DestinationIPv4Address.To4())),
		sourceTransportPort:      C.uint16_t(data.SourceTransportPort),
		destinationTransportPort: C.uint16_t(data.DestinationTransportPort),
		protocolIdentifier:       C.uint8_t(data.ProtocolIdentifier),
		forwardingStatus:         C.uint8_t(data.ForwardingStatus),
		flowEndReason:            C.uint8_t(data.FlowEndReason),
	}
	rtRec := []C.struct_ruleTraceShim_st{}
	for _, rt := range data.RuleTrace {
		// TODO(doublek): Move this as a method to the RuleTrace struct.
		// CStrings are malloced in the C programs heap and the GC will have nothing
		// to do with it. It is up to us to free the memory.
		tierID := C.CString(rt.TierID)
		defer C.free(unsafe.Pointer(tierID))
		policyId := C.CString(rt.PolicyID)
		defer C.free(unsafe.Pointer(policyId))
		rule := C.CString(rt.Rule)
		defer C.free(unsafe.Pointer(rule))
		ruleAction := C.CString(rt.RuleAction)
		defer C.free(unsafe.Pointer(ruleAction))
		ruleIdx := C.uint16_t(rt.RuleIndex)
		rtRec = append(rtRec, C.struct_ruleTraceShim_st{
<<<<<<< HEAD
			tierId:     tierID,
			policyId:   policyId,
			rule:       rule,
			ruleAction: ruleAction,
			ruleIdx:    ruleIdx,
=======
			tierId:     C.CString(rt.TierID),
			policyId:   C.CString(rt.PolicyID),
			rule:       C.CString(rt.Rule),
			ruleAction: C.CString(rt.RuleAction),
			policyIdx:  C.uint16_t(rt.PolicyIndex),
>>>>>>> e0d323ea
		})
	}
	log.Debug("Produced record for export: ", rec, " with rule trace: ", rtRec)
	var err error = nil
	if len(rtRec) != 0 {
		gerror := C.fixbuf_export_data(ie.fixbufData, rec, (*C.struct_ruleTraceShim_st)(&rtRec[0]), C.int(len(rtRec)))
		if gerror != nil {
			err = fmt.Errorf("Couldn't export %v Reason: %v", rec, C.GoString(C.gchar_to_char(gerror.message)))
		}
	} else {
		gerror := C.fixbuf_export_data(ie.fixbufData, rec, nil, C.int(len(rtRec)))
		if gerror != nil {
			err = fmt.Errorf("Couldn't export %v Reason: %v", rec, C.GoString(C.gchar_to_char(gerror.message)))
		}
	}
	return err
}<|MERGE_RESOLUTION|>--- conflicted
+++ resolved
@@ -419,21 +419,13 @@
 		defer C.free(unsafe.Pointer(rule))
 		ruleAction := C.CString(rt.RuleAction)
 		defer C.free(unsafe.Pointer(ruleAction))
-		ruleIdx := C.uint16_t(rt.RuleIndex)
+		policyIdx := C.uint16_t(rt.PolicyIndex)
 		rtRec = append(rtRec, C.struct_ruleTraceShim_st{
-<<<<<<< HEAD
 			tierId:     tierID,
 			policyId:   policyId,
 			rule:       rule,
 			ruleAction: ruleAction,
-			ruleIdx:    ruleIdx,
-=======
-			tierId:     C.CString(rt.TierID),
-			policyId:   C.CString(rt.PolicyID),
-			rule:       C.CString(rt.Rule),
-			ruleAction: C.CString(rt.RuleAction),
-			policyIdx:  C.uint16_t(rt.PolicyIndex),
->>>>>>> e0d323ea
+			policyIdx:  policyIdx,
 		})
 	}
 	log.Debug("Produced record for export: ", rec, " with rule trace: ", rtRec)
