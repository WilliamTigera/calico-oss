--- conflicted
+++ resolved
@@ -179,9 +179,11 @@
 		log.Info("Using internal dataplane driver.")
 		markAccept := configParams.NthIPTablesMark(0)
 		markNextTier := configParams.NthIPTablesMark(1)
+		markDrop := configParams.NthIPTablesMark(2)
 		log.WithFields(log.Fields{
 			"acceptMark": markAccept,
 			"nextMark":   markNextTier,
+			"dropMark":   markDrop,
 		}).Info("Calculated iptables mark bits")
 		dpConfig := intdataplane.Config{
 			RulesConfig: rules.Config{
@@ -204,15 +206,9 @@
 				OpenStackMetadataIP:          net.ParseIP(configParams.MetadataAddr),
 				OpenStackMetadataPort:        uint16(configParams.MetadataPort),
 
-<<<<<<< HEAD
-				// TODO(smc) honour config of iptables mark marks.
-				IptablesMarkAccept:   0x1,
-				IptablesMarkNextTier: 0x2,
-				IptablesMarkDrop:     0x8,
-=======
 				IptablesMarkAccept:   markAccept,
 				IptablesMarkNextTier: markNextTier,
->>>>>>> 69a7b4b1
+				IptablesMarkDrop:     markDrop,
 
 				IPIPEnabled:       configParams.IpInIpEnabled,
 				IPIPTunnelAddress: configParams.IpInIpTunnelAddr,
@@ -223,14 +219,10 @@
 				FailsafeInboundHostPorts:  configParams.FailsafeInboundHostPorts,
 				FailsafeOutboundHostPorts: configParams.FailsafeOutboundHostPorts,
 			},
-<<<<<<< HEAD
-			IpfixAddr: net.ParseIP(configParams.IpfixCollectorAddr),
-			IpfixPort: configParams.IpfixCollectorPort,
-			IPIPMTU:   configParams.IpInIpMtu,
-=======
+			IpfixAddr:               net.ParseIP(configParams.IpfixCollectorAddr),
+			IpfixPort:               configParams.IpfixCollectorPort,
 			IPIPMTU:                 configParams.IpInIpMtu,
 			IptablesRefreshInterval: time.Duration(configParams.IptablesRefreshInterval) * time.Second,
->>>>>>> 69a7b4b1
 		}
 		intDP := intdataplane.NewIntDataplaneDriver(dpConfig)
 		intDP.Start()
