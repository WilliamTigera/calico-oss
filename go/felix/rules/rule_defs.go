--- conflicted
+++ resolved
@@ -98,7 +98,7 @@
 
 	PolicyToIptablesChains(policyID *proto.PolicyID, policy *proto.Policy, ipVersion uint8) []*iptables.Chain
 	ProfileToIptablesChains(policyID *proto.ProfileID, policy *proto.Profile, ipVersion uint8) []*iptables.Chain
-	ProtoRuleToIptablesRules(pRule *proto.Rule, ipVersion uint8) []iptables.Rule
+	ProtoRuleToIptablesRules(pRule *proto.Rule, ipVersion uint8, inbound bool, prefix string) []iptables.Rule
 
 	NATOutgoingChain(active bool, ipVersion uint8) *iptables.Chain
 }
@@ -127,15 +127,9 @@
 
 	WorkloadIfacePrefixes []string
 
-<<<<<<< HEAD
-	IptablesMarkAccept    uint32
-	IptablesMarkNextTier  uint32
-	IptablesMarkDrop      uint32
-	IptablesMarkEndpoints uint32
-=======
 	IptablesMarkAccept   uint32
 	IptablesMarkNextTier uint32
->>>>>>> 62b19c7a
+	IptablesMarkDrop     uint32
 
 	OpenStackMetadataIP          net.IP
 	OpenStackMetadataPort        uint16
