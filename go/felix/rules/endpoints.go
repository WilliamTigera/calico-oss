// Copyright (c) 2016-2017 Tigera, Inc. All rights reserved.
//
// Licensed under the Apache License, Version 2.0 (the "License");
// you may not use this file except in compliance with the License.
// You may obtain a copy of the License at
//
//     http://www.apache.org/licenses/LICENSE-2.0
//
// Unless required by applicable law or agreed to in writing, software
// distributed under the License is distributed on an "AS IS" BASIS,
// WITHOUT WARRANTIES OR CONDITIONS OF ANY KIND, either express or implied.
// See the License for the specific language governing permissions and
// limitations under the License.

package rules

import (
	"github.com/projectcalico/felix/go/felix/hashutils"
	. "github.com/projectcalico/felix/go/felix/iptables"
	"github.com/projectcalico/felix/go/felix/proto"
)

func (r *DefaultRuleRenderer) WorkloadEndpointToIptablesChains(epID *proto.WorkloadEndpointID, endpoint *proto.WorkloadEndpoint) []*Chain {
	return r.endpointToIptablesChains(
		endpoint.Tiers,
		endpoint.ProfileIds,
		endpoint.Name,
		PolicyInboundPfx,
		PolicyOutboundPfx,
		WorkloadToEndpointPfx,
		WorkloadFromEndpointPfx,
		"", // No fail-safe chains for workloads.
		"", // No fail-safe chains for workloads.
		chainTypeTracked,
	)
}

func (r *DefaultRuleRenderer) HostEndpointToFilterChains(ifaceName string, endpoint *proto.HostEndpoint) []*Chain {
	return r.endpointToIptablesChains(
		endpoint.Tiers,
		endpoint.ProfileIds,
		ifaceName,
		PolicyOutboundPfx,
		PolicyInboundPfx,
		HostToEndpointPfx,
		HostFromEndpointPfx,
		ChainFailsafeOut,
		ChainFailsafeIn,
		chainTypeTracked,
	)
}

func (r *DefaultRuleRenderer) HostEndpointToRawChains(ifaceName string, endpoint *proto.HostEndpoint) []*Chain {
	return r.endpointToIptablesChains(
		endpoint.UntrackedTiers,
		endpoint.ProfileIds,
		ifaceName,
		PolicyOutboundPfx,
		PolicyInboundPfx,
		HostToEndpointPfx,
		HostFromEndpointPfx,
		ChainFailsafeOut,
		ChainFailsafeIn,
		chainTypeUntracked, // Render "untracked" version of chain for the raw table.
	)
}

type endpointChainType int

const (
	chainTypeTracked endpointChainType = iota
	chainTypeUntracked
)

func (r *DefaultRuleRenderer) endpointToIptablesChains(
	tiers []*proto.TierInfo,
	profileIds []string,
	name string,
	toPolicyPrefix string,
	fromPolicyPrefix string,
	toEndpointPrefix string,
	fromEndpointPrefix string,
	toFailsafeChain string,
	fromFailsafeChain string,
	chainType endpointChainType,
) []*Chain {
	toRules := []Rule{}
	fromRules := []Rule{}

	// First set up failsafes.
	if toFailsafeChain != "" {
		toRules = append(toRules, Rule{
			Action: JumpAction{Target: toFailsafeChain},
		})
	}
	if fromFailsafeChain != "" {
		fromRules = append(fromRules, Rule{
			Action: JumpAction{Target: fromFailsafeChain},
		})
	}

	// Start by ensuring that the accept mark bit is clear, policies set that bit to indicate
	// that they accepted the packet.
	toRules = append(toRules, Rule{
		Action: ClearMarkAction{
			Mark: r.IptablesMarkAccept,
		},
	})
	fromRules = append(fromRules, Rule{
		Action: ClearMarkAction{
			Mark: r.IptablesMarkAccept,
		},
	})

	// TODO(smc) Police the MAC?
	// TODO(neil) If so, add an arg to this function and only police in the workload case.

	for _, tier := range tiers {
		// For each tier,  clear the "accepted by tier" mark.
		toRules = append(toRules, Rule{
			Comment: "Start of tier " + tier.Name,
			Action: ClearMarkAction{
				Mark: r.IptablesMarkNextTier,
			},
		})
		fromRules = append(fromRules, Rule{
			Comment: "Start of tier " + tier.Name,
			Action: ClearMarkAction{
				Mark: r.IptablesMarkNextTier,
			},
		})
		// Then, jump to each policy in turn.
		for _, polID := range tier.Policies {
			toPolChainName := PolicyChainName(
				toPolicyPrefix,
				&proto.PolicyID{Tier: tier.Name, Name: polID},
			)
			// If a previous policy didn't set the "next-tier" mark, jump to the policy.
			toRules = append(toRules, Rule{
				Match:  Match().MarkClear(r.IptablesMarkNextTier),
				Action: JumpAction{Target: toPolChainName},
			})
			// If policy marked packet as accepted, it returns, setting the accept
			// mark bit.
			if chainType == chainTypeUntracked {
				// For an untracked policy, map allow to "NOTRACK and ALLOW".
				toRules = append(toRules, Rule{
					Match:  Match().MarkSet(r.IptablesMarkAccept),
					Action: NoTrackAction{},
				})
			}
			// If accept bit is set, return from this chain.  We don't immediately
			// accept because there may be other policy still to apply.
			toRules = append(toRules, Rule{
				Match:   Match().MarkSet(r.IptablesMarkAccept),
				Action:  ReturnAction{},
				Comment: "Return if policy accepted",
			})

			fromPolChainName := PolicyChainName(
				fromPolicyPrefix,
				&proto.PolicyID{Tier: tier.Name, Name: polID},
			)
			// If a previous policy didn't set the "next-tier" mark, jump to the policy.
			fromRules = append(fromRules, Rule{
				Match:  Match().MarkClear(r.IptablesMarkNextTier),
				Action: JumpAction{Target: fromPolChainName},
			})
			// If policy marked packet as accepted, it returns, setting the accept
			// mark bit.
			if chainType == chainTypeUntracked {
				// For an untracked policy, map allow to "NOTRACK and ALLOW".
				fromRules = append(fromRules, Rule{
					Match:  Match().MarkSet(r.IptablesMarkAccept),
					Action: NoTrackAction{},
				})
			}
			// If accept bit is set, return from this chain.  We don't immediately
			// accept because there may be other policy still to apply.
			fromRules = append(fromRules, Rule{
				Match:   Match().MarkSet(r.IptablesMarkAccept),
				Action:  ReturnAction{},
				Comment: "Return if policy accepted",
			})
		}

		if chainType == chainTypeTracked {
			// When rendering normal rules, if no policy in the tier marked the packet
			// as next-tier, drop the packet.
			//
			// For untracked rules, we don't do that because there may be tracked rules
			// still to be applied to the packet in the filter table.
			toRules = append(toRules, r.DropRules(
				Match().MarkClear(r.IptablesMarkNextTier),
				"Drop if no policies passed packet")...)
			fromRules = append(fromRules, r.DropRules(
				Match().MarkClear(r.IptablesMarkNextTier),
				"Drop if no policies passed packet")...)
		}
	}

	if chainType == chainTypeTracked {
		// Then, jump to each profile in turn.
		for _, profileID := range profileIds {
			toProfChainName := ProfileChainName(toPolicyPrefix, &proto.ProfileID{Name: profileID})
			fromProfChainName := ProfileChainName(fromPolicyPrefix, &proto.ProfileID{Name: profileID})
			toRules = append(toRules,
				Rule{Action: JumpAction{Target: toProfChainName}},
				// If policy marked packet as accepted, it returns, setting the
				// accept mark bit.  If that is set, return from this chain.
				Rule{
					Match:   Match().MarkSet(r.IptablesMarkAccept),
					Action:  ReturnAction{},
					Comment: "Return if profile accepted",
				})
			fromRules = append(fromRules,
				Rule{Action: JumpAction{Target: fromProfChainName}},
				// If policy marked packet as accepted, it returns, setting the
				// accept mark bit.  If that is set, return from this chain.
				Rule{
					Match:   Match().MarkSet(r.IptablesMarkAccept),
					Action:  ReturnAction{},
					Comment: "Return if profile accepted",
				})
		}
<<<<<<< HEAD

		var exportIpfix string
		if r.Config.IpfixExportTierDropRules {
			exportIpfix = "T/"
		} else {
			exportIpfix = "F/"
		}

		// If no policy in the tier marked the packet as next-tier, drop the packet.
		toRules = append(toRules, Rule{
			Match: Match().MarkClear(r.IptablesMarkNextTier),
			Action: NflogAction{
				Group:  1,
				Prefix: exportIpfix + "D/0/" + "no-policy-match-inbound/" + tier.Name,
			},
		})
		fromRules = append(fromRules, Rule{
			Match: Match().MarkClear(r.IptablesMarkNextTier),
			Action: NflogAction{
				Group:  2,
				Prefix: exportIpfix + "D/0/" + "no-policy-match-outbound/" + tier.Name,
			},
		})
		toRules = append(toRules, r.DropRules(
			Match().MarkClear(r.IptablesMarkNextTier),
			"Drop if no policies passed packet")...)
		fromRules = append(fromRules, r.DropRules(
			Match().MarkClear(r.IptablesMarkNextTier),
			"Drop if no policies passed packet")...)
	}
=======
>>>>>>> fd3be816

		// When rendering normal rules, if no profile marked the packet as accepted, drop
		// the packet.
		//
		// For untracked rules, we don't do that because there may be tracked rules
		// still to be applied to the packet in the filter table.
		toRules = append(toRules, r.DropRules(Match(), "Drop if no profiles matched")...)
		fromRules = append(fromRules, r.DropRules(Match(), "Drop if no profiles matched")...)
	}

<<<<<<< HEAD
	// TODO (Matt): This (and the policy equivalent just above) can probably be refactored.
	//              At least the magic 1 and 2 need to be combined with the equivalent in CalculateActions.
	// No profile matched the packet: drop it.
	var exportIpfix string
	if r.Config.IpfixExportTierDropRules {
		exportIpfix = "T/"
	} else {
		exportIpfix = "F/"
	}
	toRules = append(toRules, Rule{
		Match: Match(),
		Action: NflogAction{
			Group:  1,
			Prefix: exportIpfix + "D/0/no-profile-match-inbound",
		},
	})
	fromRules = append(fromRules, Rule{
		Match: Match(),
		Action: NflogAction{
			Group:  2,
			Prefix: exportIpfix + "D/0/no-profile-match-outbound",
		},
	})
	toRules = append(toRules, r.DropRules(Match(), "Drop if no profiles matched")...)
	fromRules = append(fromRules, r.DropRules(Match(), "Drop if no profiles matched")...)

=======
>>>>>>> fd3be816
	toEndpointChain := Chain{
		Name:  EndpointChainName(toEndpointPrefix, name),
		Rules: toRules,
	}
	fromEndpointChain := Chain{
		Name:  EndpointChainName(fromEndpointPrefix, name),
		Rules: fromRules,
	}
	return []*Chain{&toEndpointChain, &fromEndpointChain}
}

func EndpointChainName(prefix string, ifaceName string) string {
	return hashutils.GetLengthLimitedID(
		prefix,
		ifaceName,
		MaxChainNameLength,
	)
}<|MERGE_RESOLUTION|>--- conflicted
+++ resolved
@@ -99,16 +99,16 @@
 		})
 	}
 
-	// Start by ensuring that the accept mark bit is clear, policies set that bit to indicate
-	// that they accepted the packet.
+	// Start by ensuring that the accept and drop mark bits are clear, policies set those bits to indicate
+	// that they accepted / dropped the packet.
 	toRules = append(toRules, Rule{
 		Action: ClearMarkAction{
-			Mark: r.IptablesMarkAccept,
+			Mark: r.IptablesMarkAccept + r.IptablesMarkDrop,
 		},
 	})
 	fromRules = append(fromRules, Rule{
 		Action: ClearMarkAction{
-			Mark: r.IptablesMarkAccept,
+			Mark: r.IptablesMarkAccept + r.IptablesMarkDrop,
 		},
 	})
 
@@ -190,6 +190,28 @@
 			//
 			// For untracked rules, we don't do that because there may be tracked rules
 			// still to be applied to the packet in the filter table.
+			var exportIpfix string
+			if r.Config.IpfixExportTierDropRules {
+				exportIpfix = "T/"
+			} else {
+				exportIpfix = "F/"
+			}
+
+			toRules = append(toRules, Rule{
+				Match: Match().MarkClear(r.IptablesMarkNextTier),
+				Action: NflogAction{
+					Group:  1,
+					Prefix: exportIpfix + "D/0/" + "no-policy-match-inbound/" + tier.Name,
+				},
+			})
+			fromRules = append(fromRules, Rule{
+				Match: Match().MarkClear(r.IptablesMarkNextTier),
+				Action: NflogAction{
+					Group:  2,
+					Prefix: exportIpfix + "D/0/" + "no-policy-match-outbound/" + tier.Name,
+				},
+			})
+
 			toRules = append(toRules, r.DropRules(
 				Match().MarkClear(r.IptablesMarkNextTier),
 				"Drop if no policies passed packet")...)
@@ -223,78 +245,39 @@
 					Comment: "Return if profile accepted",
 				})
 		}
-<<<<<<< HEAD
-
+
+		// When rendering normal rules, if no profile marked the packet as accepted, drop
+		// the packet.
+		//
+		// For untracked rules, we don't do that because there may be tracked rules
+		// still to be applied to the packet in the filter table.
+		// TODO (Matt): This (and the policy equivalent just above) can probably be refactored.
+		//              At least the magic 1 and 2 need to be combined with the equivalent in CalculateActions.
+		// No profile matched the packet: drop it.
 		var exportIpfix string
 		if r.Config.IpfixExportTierDropRules {
 			exportIpfix = "T/"
 		} else {
 			exportIpfix = "F/"
 		}
-
-		// If no policy in the tier marked the packet as next-tier, drop the packet.
 		toRules = append(toRules, Rule{
-			Match: Match().MarkClear(r.IptablesMarkNextTier),
+			Match: Match(),
 			Action: NflogAction{
 				Group:  1,
-				Prefix: exportIpfix + "D/0/" + "no-policy-match-inbound/" + tier.Name,
+				Prefix: exportIpfix + "D/0/no-profile-match-inbound",
 			},
 		})
 		fromRules = append(fromRules, Rule{
-			Match: Match().MarkClear(r.IptablesMarkNextTier),
+			Match: Match(),
 			Action: NflogAction{
 				Group:  2,
-				Prefix: exportIpfix + "D/0/" + "no-policy-match-outbound/" + tier.Name,
-			},
-		})
-		toRules = append(toRules, r.DropRules(
-			Match().MarkClear(r.IptablesMarkNextTier),
-			"Drop if no policies passed packet")...)
-		fromRules = append(fromRules, r.DropRules(
-			Match().MarkClear(r.IptablesMarkNextTier),
-			"Drop if no policies passed packet")...)
-	}
-=======
->>>>>>> fd3be816
-
-		// When rendering normal rules, if no profile marked the packet as accepted, drop
-		// the packet.
-		//
-		// For untracked rules, we don't do that because there may be tracked rules
-		// still to be applied to the packet in the filter table.
+				Prefix: exportIpfix + "D/0/no-profile-match-outbound",
+			},
+		})
 		toRules = append(toRules, r.DropRules(Match(), "Drop if no profiles matched")...)
 		fromRules = append(fromRules, r.DropRules(Match(), "Drop if no profiles matched")...)
 	}
 
-<<<<<<< HEAD
-	// TODO (Matt): This (and the policy equivalent just above) can probably be refactored.
-	//              At least the magic 1 and 2 need to be combined with the equivalent in CalculateActions.
-	// No profile matched the packet: drop it.
-	var exportIpfix string
-	if r.Config.IpfixExportTierDropRules {
-		exportIpfix = "T/"
-	} else {
-		exportIpfix = "F/"
-	}
-	toRules = append(toRules, Rule{
-		Match: Match(),
-		Action: NflogAction{
-			Group:  1,
-			Prefix: exportIpfix + "D/0/no-profile-match-inbound",
-		},
-	})
-	fromRules = append(fromRules, Rule{
-		Match: Match(),
-		Action: NflogAction{
-			Group:  2,
-			Prefix: exportIpfix + "D/0/no-profile-match-outbound",
-		},
-	})
-	toRules = append(toRules, r.DropRules(Match(), "Drop if no profiles matched")...)
-	fromRules = append(fromRules, r.DropRules(Match(), "Drop if no profiles matched")...)
-
-=======
->>>>>>> fd3be816
 	toEndpointChain := Chain{
 		Name:  EndpointChainName(toEndpointPrefix, name),
 		Rules: toRules,
