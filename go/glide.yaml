package: github.com/projectcalico/felix/go
homepage: https://projectcalico.org
license: Apache-2.0
owners:
- name: Rob Brockbank
  email: rob@tigera.io
import:
- package: github.com/coreos/etcd
  subpackages:
  - client
  - pkg/transport
- package: github.com/docopt/docopt-go
- package: github.com/ghodss/yaml
- package: github.com/golang/glog
- package: github.com/kelseyhightower/envconfig
- package: golang.org/x/net
  subpackages:
  - context
- package: gopkg.in/go-playground/validator.v8
- package: github.com/satori/go.uuid
- package: github.com/go-ini/ini
  version: ^1.21.0
- package: github.com/projectcalico/libcalico-go
<<<<<<< HEAD
  repo:    git@github.com:tigera/libcalico-go-private
=======
  version: 22c85122096fbad054af1f24c399c090d6427319
>>>>>>> fd3be816
  subpackages:
  - lib
- package: github.com/tigera/nfnetlink
  repo:    git@github.com:tigera/nfnetlink
- package: github.com/Sirupsen/logrus
- package: github.com/kardianos/osext
- package: github.com/mipearson/rfw
- package: github.com/prometheus/client_golang
  version: c5b7fccd204277076155f10851dad72b76a49317
- package: github.com/gogo/protobuf
  version: ^0.3.0
- package: github.com/vishvananda/netlink<|MERGE_RESOLUTION|>--- conflicted
+++ resolved
@@ -21,11 +21,7 @@
 - package: github.com/go-ini/ini
   version: ^1.21.0
 - package: github.com/projectcalico/libcalico-go
-<<<<<<< HEAD
   repo:    git@github.com:tigera/libcalico-go-private
-=======
-  version: 22c85122096fbad054af1f24c399c090d6427319
->>>>>>> fd3be816
   subpackages:
   - lib
 - package: github.com/tigera/nfnetlink
