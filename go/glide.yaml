--- conflicted
+++ resolved
@@ -22,11 +22,7 @@
 - package: github.com/go-ini/ini
   version: ^1.21.0
 - package: github.com/projectcalico/libcalico-go
-<<<<<<< HEAD
-  version: v1.0.0-rc6
-=======
   version: v1.0.0
->>>>>>> e343de8d
   subpackages:
   - lib
 - package: github.com/Sirupsen/logrus
