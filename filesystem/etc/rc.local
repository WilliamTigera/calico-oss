--- conflicted
+++ resolved
@@ -20,13 +20,8 @@
 NODENAME=$(cat /var/lib/calico/nodename)
 export NODENAME
 
-<<<<<<< HEAD
-# If possible pre-allocate any tunnel addresses.
-calico-node -allocate-tunnel-addrs || exit 1
-=======
 # If possible pre-allocate any tunnel addresses. 
 calico-node -allocate-tunnel-addrs -allocate-tunnel-addrs-run-once || exit 1
->>>>>>> 5af96c44
 
 # Create a directly to put enabled service files
 mkdir /etc/service/enabled
@@ -76,12 +71,9 @@
 fi
 
 if [ "$CALICO_DISABLE_FILE_LOGGING" = "true" ]; then
-<<<<<<< HEAD
-=======
 	rm -rf /etc/service/enabled/allocate-tunnel-addrs/log
 	rm -rf /etc/service/enabled/bird/log
 	rm -rf /etc/service/enabled/bird6/log
->>>>>>> 5af96c44
 	rm -rf /etc/service/enabled/confd/log
 	rm -rf /etc/service/enabled/felix/log
 	rm -rf /etc/service/enabled/calico-bgp-daemon/log
