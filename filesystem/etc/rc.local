# Handle old CALICO_NETWORKING environment by converting to the new config.
if [ -n "$CALICO_NETWORKING" ]; then
	echo "WARNING: $CALICO_NETWORKING will be deprecated: use $CALICO_NETWORKING_BACKEND instead"
	if [ "$CALICO_NETWORKING" = "false" ]; then
		export CALICO_NETWORKING_BACKEND=none
	else
		export CALICO_NETWORKING_BACKEND=bird
	fi
fi

# Run the startup initialisation script.  These ensure the node is correctly
# configured to run.
calico-node -startup || exit 1

# Set the nodename based on the value picked by the startup procedure.
if [ ! -f "/var/lib/calico/nodename" ]; then
	echo "/var/lib/calico/nodename does not exist, exiting"
	exit 1
fi
NODENAME=$(cat /var/lib/calico/nodename)
export NODENAME

# If possible pre-allocate any tunnel addresses. 
calico-node -allocate-tunnel-addrs || exit 1

# Create a directly to put enabled service files
mkdir /etc/service/enabled

# XXX: Here and below we do all manupulations on /etc/service avoiding rm'ing
# dirs contained in Docker image. This is due to bug in Docker with graphdriver
# overlay on CentOS 7.X kernels (https://github.com/docker/docker/issues/15314)

# Allow felix to be disabled, for example, if the user is running Felix
# outside the container.
if [ -z "$CALICO_DISABLE_FELIX" ]; then
  cp -a /etc/service/available/felix /etc/service/enabled/
fi

case "$CALICO_NETWORKING_BACKEND" in
	"none" )
	# If running in policy only mode, we don't need to run BIRD / Confd.
	echo "CALICO_NETWORKING_BACKEND is none - no BGP daemon running"
	;;
	"gobgp" )
	# Run calico-bgp-daemon instead of BIRD / Confd.
	echo "CALICO_NETWORKING_BACKEND is gobgp - run calico-bgp-daemon"
	cp -a /etc/service/available/calico-bgp-daemon /etc/service/enabled/
	sh -c 'for file in `find /etc/calico/confd/conf.d/ -not -name 'tunl-ip.toml' -type f`; do rm $file; done'
	cp -a /etc/service/available/confd /etc/service/enabled/
	;;
	* )

	# Enable the confd and bird services
	cp -a /etc/service/available/bird  /etc/service/enabled/
	cp -a /etc/service/available/bird6 /etc/service/enabled/
	cp -a /etc/service/available/confd /etc/service/enabled/
	;;
esac

<<<<<<< HEAD
if [ "$CALICO_DISABLE_FILE_LOGGING" == "true" ]; then
=======
# If running libnetwork plugin in a separate container, CALICO_LIBNETWORK_ENABLED would be false.
# CALICO_LIBNETWORK_ENABLED is "false" by default. It can be set by passing `--libnetwork` flag while starting the calico/node via calicoctl
if [ "$CALICO_LIBNETWORK_ENABLED" = "true" ]; then
	echo "Starting libnetwork service"
	cp -a /etc/service/available/libnetwork  /etc/service/enabled/
fi

if [ "$CALICO_DISABLE_FILE_LOGGING" = "true" ]; then
>>>>>>> c1aa9219
	rm -rf /etc/service/enabled/bird/log
	rm -rf /etc/service/enabled/bird6/log
	rm -rf /etc/service/enabled/confd/log
	rm -rf /etc/service/enabled/felix/log
	rm -rf /etc/service/enabled/calico-bgp-daemon/log
fi

echo "CNX Version: $CNXVERSION"

echo "Calico node started successfully"<|MERGE_RESOLUTION|>--- conflicted
+++ resolved
@@ -20,7 +20,7 @@
 NODENAME=$(cat /var/lib/calico/nodename)
 export NODENAME
 
-# If possible pre-allocate any tunnel addresses. 
+# If possible pre-allocate any tunnel addresses.
 calico-node -allocate-tunnel-addrs || exit 1
 
 # Create a directly to put enabled service files
@@ -57,18 +57,7 @@
 	;;
 esac
 
-<<<<<<< HEAD
-if [ "$CALICO_DISABLE_FILE_LOGGING" == "true" ]; then
-=======
-# If running libnetwork plugin in a separate container, CALICO_LIBNETWORK_ENABLED would be false.
-# CALICO_LIBNETWORK_ENABLED is "false" by default. It can be set by passing `--libnetwork` flag while starting the calico/node via calicoctl
-if [ "$CALICO_LIBNETWORK_ENABLED" = "true" ]; then
-	echo "Starting libnetwork service"
-	cp -a /etc/service/available/libnetwork  /etc/service/enabled/
-fi
-
 if [ "$CALICO_DISABLE_FILE_LOGGING" = "true" ]; then
->>>>>>> c1aa9219
 	rm -rf /etc/service/enabled/bird/log
 	rm -rf /etc/service/enabled/bird6/log
 	rm -rf /etc/service/enabled/confd/log
