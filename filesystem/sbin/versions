--- conflicted
+++ resolved
@@ -1,14 +1,7 @@
 #!/bin/sh
 echo calico/node ${NODE_VERSION}
-<<<<<<< HEAD
-confd -version
-bird --version
-echo -n "calico-bgp-daemon: "
-calico-bgp-daemon -v
-=======
-calico-node -v 
+calico-node -v
 
->>>>>>> 263eedda
 echo ""
 bird --version
 echo ""