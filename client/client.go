--- conflicted
+++ resolved
@@ -5,10 +5,7 @@
 
 	"gopkg.in/square/go-jose.v2/jwt"
 
-<<<<<<< HEAD
-=======
 	"crypto/x509"
->>>>>>> f21c1e52
 	"fmt"
 
 	api "github.com/projectcalico/libcalico-go/lib/apis/v3"
@@ -180,7 +177,6 @@
 	return "license expired"
 }
 
-
 // Validate checks if the license is expired.
 func (c LicenseClaims) Validate() error {
 	if c.Claims.Expiry.Time().After(time.Now().Local()) {
