--- conflicted
+++ resolved
@@ -1,6 +1,4 @@
 // Copyright (c) 2018-2021 Tigera, Inc. All rights reserved.
-<<<<<<< HEAD
-=======
 //
 // Licensed under the Apache License, Version 2.0 (the "License");
 // you may not use this file except in compliance with the License.
@@ -13,7 +11,6 @@
 // WITHOUT WARRANTIES OR CONDITIONS OF ANY KIND, either express or implied.
 // See the License for the specific language governing permissions and
 // limitations under the License.
->>>>>>> 0ca263a6
 
 package main_windows_test
 
