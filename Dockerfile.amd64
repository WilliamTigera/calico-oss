# Copyright 2015-2018 Tigera, Inc
#
# Licensed under the Apache License, Version 2.0 (the "License");
# you may not use this file except in compliance with the License.
# You may obtain a copy of the License at
#
#     http://www.apache.org/licenses/LICENSE-2.0
#
# Unless required by applicable law or agreed to in writing, software
# distributed under the License is distributed on an "AS IS" BASIS,
# WITHOUT WARRANTIES OR CONDITIONS OF ANY KIND, either express or implied.
# See the License for the specific language governing permissions and
# limitations under the License.

ARG GIT_VERSION=unknown
FROM registry.access.redhat.com/ubi8/ubi-minimal:latest as base

# Add in top-level license file
RUN mkdir /licenses
COPY LICENSE /licenses

<<<<<<< HEAD
# Run as a specific user
# shadow-utils is required for adduser
RUN microdnf install shadow-utils
RUN adduser -U --system --uid 999 kubecontrollergroup

# Need to add status.json so the user group can own it
RUN touch status.json
RUN chown kubecontrollergroup:kubecontrollergroup status.json
RUN chmod 664 status.json

# Need to add the root user to our group so tests can run
RUN usermod -a -G kubecontrollergroup root
=======
# Make sure the status file is owned by our user.
RUN mkdir /status
RUN touch /status/status.json && chown 999 /status/status.json
>>>>>>> da1dab2e

FROM scratch
ARG GIT_VERSION
LABEL name="Calico Kubernetes controllers" \
      vendor="Project Calico" \
      version=$GIT_VERSION \
      release="1" \
      summary="Calico Kubernetes controllers monitor the Kubernetes API and perform actions based on cluster state" \
      description="Calico Kubernetes controllers monitor the Kubernetes API and perform actions based on cluster state" \
      maintainer="Casey Davenport <casey@tigera.io>"

COPY --from=base /licenses /licenses
<<<<<<< HEAD
COPY --from=base /status.json /status.json
ADD bin/kube-controllers-linux-amd64 /usr/bin/kube-controllers
ADD bin/check-status-linux-amd64 /usr/bin/check-status
ADD bin/wrapper-amd64 /usr/bin/wrapper
USER 999
ENTRYPOINT ["/usr/bin/wrapper", "/usr/bin/kube-controllers"]
=======
COPY --from=base /status /status
ADD bin/kube-controllers-linux-amd64 /usr/bin/kube-controllers
ADD bin/check-status-linux-amd64 /usr/bin/check-status
USER 999
ENTRYPOINT ["/usr/bin/kube-controllers"]
>>>>>>> da1dab2e
<|MERGE_RESOLUTION|>--- conflicted
+++ resolved
@@ -19,24 +19,19 @@
 RUN mkdir /licenses
 COPY LICENSE /licenses
 
-<<<<<<< HEAD
 # Run as a specific user
 # shadow-utils is required for adduser
 RUN microdnf install shadow-utils
 RUN adduser -U --system --uid 999 kubecontrollergroup
 
 # Need to add status.json so the user group can own it
-RUN touch status.json
-RUN chown kubecontrollergroup:kubecontrollergroup status.json
-RUN chmod 664 status.json
+RUN mkdir /status
+RUN touch /status/status.json
+RUN chown kubecontrollergroup:kubecontrollergroup /status/status.json
+RUN chmod 664 /status/status.json
 
 # Need to add the root user to our group so tests can run
 RUN usermod -a -G kubecontrollergroup root
-=======
-# Make sure the status file is owned by our user.
-RUN mkdir /status
-RUN touch /status/status.json && chown 999 /status/status.json
->>>>>>> da1dab2e
 
 FROM scratch
 ARG GIT_VERSION
@@ -49,17 +44,9 @@
       maintainer="Casey Davenport <casey@tigera.io>"
 
 COPY --from=base /licenses /licenses
-<<<<<<< HEAD
-COPY --from=base /status.json /status.json
+COPY --from=base /status /status
 ADD bin/kube-controllers-linux-amd64 /usr/bin/kube-controllers
 ADD bin/check-status-linux-amd64 /usr/bin/check-status
 ADD bin/wrapper-amd64 /usr/bin/wrapper
 USER 999
-ENTRYPOINT ["/usr/bin/wrapper", "/usr/bin/kube-controllers"]
-=======
-COPY --from=base /status /status
-ADD bin/kube-controllers-linux-amd64 /usr/bin/kube-controllers
-ADD bin/check-status-linux-amd64 /usr/bin/check-status
-USER 999
-ENTRYPOINT ["/usr/bin/kube-controllers"]
->>>>>>> da1dab2e
+ENTRYPOINT ["/usr/bin/wrapper", "/usr/bin/kube-controllers"]