--- conflicted
+++ resolved
@@ -42,22 +42,15 @@
 
 # Install iptables from buster to get version 1.8.2
 # Similarly for iproute2, we want a more recent version for BPF support.
-<<<<<<< HEAD
 # And for Strongswan, we want some for various re-keying window fixes.
-=======
->>>>>>> 1521e7e6
 RUN echo 'APT::Default-Release "stable";' > /etc/apt/apt.conf.d/99defaultrelease
 RUN echo 'deb     http://ftp.de.debian.org/debian/    buster main contrib non-free' > /etc/apt/sources.list.d/buster.list
 RUN apt-get update && apt-get install -y -t buster \
     ipset \
     iptables \
-<<<<<<< HEAD
     iproute2 \
     strongswan \
     strongswan-swanctl
-=======
-    iproute2
->>>>>>> 1521e7e6
 
 # Set the iptables and ip6tables binaries to link to the legacy backend
 # version of the commands, by default they link to the nft backend.
