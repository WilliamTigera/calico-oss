#!/bin/bash
# Copyright (c) 2024 Tigera, Inc. All rights reserved.
#
# Licensed under the Apache License, Version 2.0 (the "License");
# you may not use this file except in compliance with the License.
# You may obtain a copy of the License at
#
#     http://www.apache.org/licenses/LICENSE-2.0
#
# Unless required by applicable law or agreed to in writing, software
# distributed under the License is distributed on an "AS IS" BASIS,
# WITHOUT WARRANTIES OR CONDITIONS OF ANY KIND, either express or implied.
# See the License for the specific language governing permissions and
# limitations under the License.

# This script sets up a k8s cluster with one Linux node and one Windows node and run windows FV test.
# Usage - OS Felix fv, following variables need to be set
#         AZURE_SUBSCRIPTION_ID
#         AZURE_TENANT_ID
#         AZURE_CLIENT_ID
#         AZURE_CLIENT_SECRET
#         FV_TYPE
#

set -o errexit
set -o nounset
set -o pipefail

GIT_VERSION=$(git describe --tags --dirty --long --always --abbrev=12)
CALICO_HOME=$(cd "$(dirname $0)"/../../../; pwd)
CAPZ_LOCATION=$CALICO_HOME/process/testing/winfv-felix/capz
KUBECONFIG=$CALICO_HOME/process/testing/winfv-felix/capz/kubeconfig
KUBECTL=$CAPZ_LOCATION/bin/kubectl
KCAPZ="${KUBECTL} --kubeconfig=${KUBECONFIG}"
REPORT_DIR=$CALICO_HOME/process/testing/winfv-felix/report
SSH_OUTPUT_FILE=$REPORT_DIR/ssh_output.log
SEMAPHORE="${SEMAPHORE:="false"}"
export RAND=$(tr -dc a-z0-9 </dev/urandom | head -c 4; echo)
export WIN_NODE_COUNT=1

function shutdown_cluster(){
  EXIT_CODE=$?

  echo "Check for pause file..."
  while [ -f /home/semaphore/pause-for-debug ];
  do
    echo "#"
    sleep 30
  done

  make -C $CAPZ_LOCATION delete-cluster CLUSTER_NAME_CAPZ=${CLUSTER_NAME_CAPZ} CI_RG=${CI_RG}
  # Clear trap
  trap - EXIT
  exit $EXIT_CODE
}

trap shutdown_cluster EXIT

function prepare_env(){
# Set up capz variables
  if [[ $FV_TYPE != "calico-felix" ]]; then
    echo "FV_TYPE not set or invalid"
    exit 1
  fi

  if [[ $SEMAPHORE == "true" ]]; then
    export CLUSTER_NAME_CAPZ="${USER}-capz-win-felix-${SEMAPHORE_WORKFLOW_ID:0:8}"
  fi

  . $CALICO_HOME/process/testing/winfv-felix/capz/export-env.sh

  mkdir -p $REPORT_DIR
}

function start_cluster(){
  # Use EXIT_CODE to bypass errexit and capture more information about a possible failure here
  EXIT_CODE=0
  make -C $CAPZ_LOCATION create-cluster || EXIT_CODE=$?
  cp ${CAPZ_LOCATION}/az-output.log $REPORT_DIR
  if [[ $EXIT_CODE -ne 0 ]]; then
      echo "failed to create CAPZ cluster"
      exit $EXIT_CODE
  fi
  # Use EXIT_CODE to bypass errexit and capture more information about a possible failure here
  EXIT_CODE=0
<<<<<<< HEAD
  make -C $CAPZ_LOCATION install-calico RELEASE_STREAM=master HASH_RELEASE=true PRODUCT=calient || EXIT_CODE=$?
=======
  make -C $CAPZ_LOCATION install-calico RELEASE_STREAM=master HASH_RELEASE=true PRODUCT=calico || EXIT_CODE=$?
>>>>>>> 7c376cc6
  if [[ $EXIT_CODE -ne 0 ]]; then
      echo "failed to install Calico"
      ${KCAPZ} describe tigerastatus
      ${KCAPZ} get tigerastatus -o yaml
      exit $EXIT_CODE
  fi

  # Enable felix debug logging
  ${KCAPZ} patch felixconfiguration default --type merge --patch='{"spec":{"logSeverityScreen":"Debug"}}'

  #Get Windows node ip
  export WIN_NODE_IP=$(${KCAPZ} get nodes -o wide -l kubernetes.io/os=windows --no-headers | awk -v OFS='\t\t' '{print $6}')
  export LINUX_NODE_IP=$(${KCAPZ} get nodes -l kubernetes.io/os=linux,'!node-role.kubernetes.io/control-plane' -o wide --no-headers | awk -v OFS='\t\t' '{print $6}')
}

function upload_calico_images(){
  $CAPZ_LOCATION/scp-to-node.sh $WIN_NODE_IP $KUBECONFIG c:\\k\\config
  $CAPZ_LOCATION/scp-to-node.sh $WIN_NODE_IP $CALICO_HOME/node/dist/windows/$CALICO_NODE_IMAGE c:\\calico-node-windows.tar
  $CAPZ_LOCATION/scp-to-node.sh $WIN_NODE_IP $CALICO_HOME/cni-plugin/dist/windows/$CALICO_CNI_IMAGE c:\\calico-cni-plugin-windows.tar
  #Imports calico-node-windows image from locally build image
  $CAPZ_LOCATION/ssh-node.sh $WIN_NODE_IP 'ctr --namespace k8s.io images import --base-name calico/node-windows c:\calico-node-windows.tar --all-platforms' >> $SSH_OUTPUT_FILE
  $CAPZ_LOCATION/ssh-node.sh $WIN_NODE_IP 'ctr --namespace k8s.io images import --base-name calico/cni-windows c:\calico-cni-plugin-windows.tar --all-platforms' >> $SSH_OUTPUT_FILE
}

function upload_fv(){
  if [[ $FV_TYPE == "cni-plugin" ]]; then
    $CAPZ_LOCATION/scp-to-node.sh $WIN_NODE_IP $CALICO_HOME/process/testing/winfv-cni-plugin/run-cni-fv.ps1 c:\\run-cni-fv.ps1
    $CAPZ_LOCATION/scp-to-node.sh $WIN_NODE_IP $CALICO_HOME/cni-plugin/bin/windows/win-fv.exe c:\\k\\win-cni-fv.exe
  elif [[ $FV_TYPE == "calico-felix" ]]; then
    $CAPZ_LOCATION/scp-to-node.sh $WIN_NODE_IP $CALICO_HOME/process/testing/winfv-felix/run-felix-fv.ps1 c:\\run-felix-fv.ps1
    $CAPZ_LOCATION/scp-to-node.sh $WIN_NODE_IP $CALICO_HOME/felix/fv/win-fv.exe c:\\k\\win-felix-fv.exe
  fi
}

function prepare_windows_images(){
  make -C $CALICO_HOME/node image-windows WINDOWS_IMAGE=node-windows
  make -C $CALICO_HOME/cni-plugin image-windows WINDOWS_IMAGE=cni-windows

  if [[ $WINDOWS_SERVER_VERSION == "windows-2022" ]]; then
    CALICO_NODE_IMAGE="node-windows-$GIT_VERSION-ltsc2022.tar"
    CALICO_CNI_IMAGE="cni-windows-$GIT_VERSION-ltsc2022.tar"
  else
    CALICO_NODE_IMAGE="node-windows-$GIT_VERSION-1809.tar"
    CALICO_CNI_IMAGE="cni-windows-$GIT_VERSION-1809.tar"
  fi
}

function prepare_fv(){
  if [[ $FV_TYPE == "cni-plugin" ]]; then
    make -C $CALICO_HOME/cni-plugin bin/windows/win-fv.exe
    FV_RUN_CNI=$CALICO_HOME/process/testing/winfv-cni-plugin/run-cni-fv.ps1
    cp $CALICO_HOME/process/testing/winfv-cni-plugin/run-fv-cni-plugin.ps1 $FV_RUN_CNI
    sed -i "s?<your kube version>?${KUBE_VERSION}?g" $FV_RUN_CNI
    sed -i "s?<your linux pip>?${LINUX_NODE_IP}?g" $FV_RUN_CNI
    sed -i "s?<your os version>?${WINDOWS_SERVER_VERSION}?g" $FV_RUN_CNI
    sed -i "s?<your container runtime>?containerd?g" $FV_RUN_CNI
    sed -i "s?<your containerd version>?${CONTAINERD_VERSION}?g" $FV_RUN_CNI
    sed -i "s?win-fv.exe?win-cni-fv.exe?g" $FV_RUN_CNI
  elif [[ $FV_TYPE == "calico-felix" ]]; then
    make -C $CALICO_HOME/felix fv/win-fv.exe
    FV_RUN_FELIX=$CALICO_HOME/process/testing/winfv-felix/run-felix-fv.ps1
    cp $CALICO_HOME/process/testing/winfv-felix/run-fv-full.ps1 $FV_RUN_FELIX
    sed -i "s?<your kube version>?${KUBE_VERSION}?g" $FV_RUN_FELIX
    sed -i "s?<your linux pip>?${LINUX_NODE_IP}?g" $FV_RUN_FELIX
    sed -i "s?<your os version>?${WINDOWS_SERVER_VERSION}?g" $FV_RUN_FELIX
    sed -i "s?<your container runtime>?containerd?g" $FV_RUN_FELIX
    sed -i "s?<your containerd version>?${CONTAINERD_VERSION}?g" $FV_RUN_FELIX
    sed -i "s?<your fv type>?tigera-felix?g" $FV_RUN_FELIX
    sed -i "s?<your fv provisioner>?capz?g" $FV_RUN_FELIX
    sed -i "s?win-fv.exe?win-felix-fv.exe?g" $FV_RUN_FELIX
  fi

  upload_fv ${WIN_NODE_IP}
}

function wait_for_nodes(){
  #Wait for calico-node-windows daemon set to update
  sleep 30
  for i in $(seq 1 30); do
    if [[ $(${KCAPZ} get ds calico-node-windows -n calico-system --no-headers | awk -v OFS='\t\t' '{print $6}') = "$WIN_NODE_COUNT" ]] ; then
      echo "Calico Node Windows is ready"
      return
    fi
    echo "Waiting for Calico Node Windows to update"
    sleep 30
  done
  echo "Node windows did not start"
  exit 1
}

function update_windows_node(){
  upload_calico_images
  ${KCAPZ} annotate ds -n calico-system calico-node-windows unsupported.operator.tigera.io/ignore="true"
  ${KCAPZ} patch ds -n calico-system calico-node-windows --patch-file $CALICO_HOME/process/testing/winfv-felix/calico-node-windows.yaml
}

function start_test_infra(){
  $CALICO_HOME/process/testing/winfv-felix/infra/setup.sh $KUBECONFIG

  #Wait for porter pod to be running on windows node
  for i in $(seq 1 30); do
    if [[ $(${KCAPZ} -n demo get pods porter --no-headers -o custom-columns=NAMESPACE:metadata.namespace,POD:metadata.name,PodIP:status.podIP,READY-true:status.containerStatuses[*].ready | awk -v OFS='\t\t' '{print $4}') = "true" ]] ; then
      echo "Porter is ready"
      return
    fi
   echo "Waiting for porter to be ready"
   sleep 30
  done
  echo "Porter windows did not start"
  exit 1
}

function run_windows_fv(){
  if [[ $FV_TYPE == "cni-plugin" ]]; then
    $CAPZ_LOCATION/ssh-node.sh $WIN_NODE_IP 'c:\\run-cni-fv.ps1' >> $SSH_OUTPUT_FILE
  elif [[ $FV_TYPE == "calico-felix" ]]; then
    $CAPZ_LOCATION/ssh-node.sh $WIN_NODE_IP 'c:\\run-felix-fv.ps1' >> $SSH_OUTPUT_FILE
  fi
}

function get_test_results(){
  # Get test logs
  $CAPZ_LOCATION/scp-from-node.sh $WIN_NODE_IP c:\\k\\report\\* $REPORT_DIR
  if [[ $SEMAPHORE == "false" ]]; then
    cat $REPORT_DIR/fv-test.log
  fi

  # Get logs from windows pod
  ${KCAPZ} logs -n calico-system -l k8s-app=calico-node-windows -c uninstall-calico > $REPORT_DIR/win-uninstall-calico.log
  ${KCAPZ} logs -n calico-system -l k8s-app=calico-node-windows -c install-cni > $REPORT_DIR/win-install-cni.log
  ${KCAPZ} logs -n calico-system -l k8s-app=calico-node-windows -c node > $REPORT_DIR/win-node.log
  ${KCAPZ} logs -n calico-system -l k8s-app=calico-node-windows -c felix > $REPORT_DIR/win-felix.log

  # Get logs from linux pod
  ${KCAPZ} logs -n calico-system -l k8s-app=calico-node -c calico-node > $REPORT_DIR/linux-calico-node.log
}

prepare_env
start_cluster
prepare_windows_images
update_windows_node
wait_for_nodes
prepare_fv
start_test_infra
run_windows_fv
get_test_results
shutdown_cluster<|MERGE_RESOLUTION|>--- conflicted
+++ resolved
@@ -83,11 +83,7 @@
   fi
   # Use EXIT_CODE to bypass errexit and capture more information about a possible failure here
   EXIT_CODE=0
-<<<<<<< HEAD
   make -C $CAPZ_LOCATION install-calico RELEASE_STREAM=master HASH_RELEASE=true PRODUCT=calient || EXIT_CODE=$?
-=======
-  make -C $CAPZ_LOCATION install-calico RELEASE_STREAM=master HASH_RELEASE=true PRODUCT=calico || EXIT_CODE=$?
->>>>>>> 7c376cc6
   if [[ $EXIT_CODE -ne 0 ]]; then
       echo "failed to install Calico"
       ${KCAPZ} describe tigerastatus
