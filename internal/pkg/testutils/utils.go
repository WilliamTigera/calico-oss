--- conflicted
+++ resolved
@@ -1,21 +1,5 @@
-<<<<<<< HEAD
-// Copyright (c) 2018 Tigera, Inc. All rights reserved.
+// Copyright (c) 2015-2019 Tigera, Inc. All rights reserved.
 
-=======
-// Copyright (c) 2015-2019 Tigera, Inc. All rights reserved.
-//
-// Licensed under the Apache License, Version 2.0 (the "License");
-// you may not use this file except in compliance with the License.
-// You may obtain a copy of the License at
-//
-//     http://www.apache.org/licenses/LICENSE-2.0
-//
-// Unless required by applicable law or agreed to in writing, software
-// distributed under the License is distributed on an "AS IS" BASIS,
-// WITHOUT WARRANTIES OR CONDITIONS OF ANY KIND, either express or implied.
-// See the License for the specific language governing permissions and
-// limitations under the License.
->>>>>>> 0e78cd69
 package testutils
 
 import (
@@ -45,12 +29,9 @@
 		Spec: apiconfig.CalicoAPIConfigSpec{
 			EtcdConfig: apiconfig.EtcdConfig{
 				EtcdEndpoints: os.Getenv("ETCD_ENDPOINTS"),
-<<<<<<< HEAD
-=======
 			},
 			KubeConfig: apiconfig.KubeConfig{
 				K8sAPIEndpoint: os.Getenv("K8S_API_ENDPOINT"),
->>>>>>> 0e78cd69
 			},
 		},
 	}
@@ -136,8 +117,6 @@
 
 func (c *cniArgs) AsEnv() []string {
 	return c.Env
-<<<<<<< HEAD
-=======
 }
 
 func AddNode(c client.Interface, kc *kubernetes.Clientset, host string) error {
@@ -185,5 +164,4 @@
 		log.WithError(err).Info("node deleted")
 	}
 	return err
->>>>>>> 0e78cd69
 }