// Copyright 2015-2018 Tigera Inc
//
// Licensed under the Apache License, Version 2.0 (the "License");
// you may not use this file except in compliance with the License.
// You may obtain a copy of the License at
//
//     http://www.apache.org/licenses/LICENSE-2.0
//
// Unless required by applicable law or agreed to in writing, software
// distributed under the License is distributed on an "AS IS" BASIS,
// WITHOUT WARRANTIES OR CONDITIONS OF ANY KIND, either express or implied.
// See the License for the specific language governing permissions and
// limitations under the License.
package utils

import (
	"bytes"
	"context"
	"encoding/json"
	"errors"
	"fmt"
	"io/ioutil"
	"net"
	"os"
	"regexp"
	"runtime"
	"strings"

	"github.com/containernetworking/cni/pkg/skel"
	cnitypes "github.com/containernetworking/cni/pkg/types"
	"github.com/containernetworking/cni/pkg/types/current"
	"github.com/containernetworking/plugins/pkg/ipam"
	"github.com/projectcalico/cni-plugin/internal/pkg/azure"
	"github.com/projectcalico/cni-plugin/pkg/types"
	"github.com/projectcalico/libcalico-go/lib/apiconfig"
	api "github.com/projectcalico/libcalico-go/lib/apis/v3"
	client "github.com/projectcalico/libcalico-go/lib/clientv3"
	"github.com/projectcalico/libcalico-go/lib/names"
	cnet "github.com/projectcalico/libcalico-go/lib/net"
	"github.com/projectcalico/libcalico-go/lib/options"
	"github.com/sirupsen/logrus"
)

func Min(a, b int) int {
	if a < b {
		return a
	}
	return b
}

// DetermineNodename gets the node name, in order of priority:
// 1. Nodename field in NetConf
// 2. Nodename from the file /var/lib/calico/nodename
// 3. Hostname field in NetConf (DEPRECATED).
// 4. OS Hostname.
<<<<<<< HEAD
func DetermineNodename(conf types.NetConf) string {
	nodename, _ := names.Hostname()
	if conf.Hostname != "" {
		nodename = conf.Hostname
		logrus.Warn("Configuration option 'hostname' is deprecated, use 'nodename' instead.")
	}
	if nff := nodenameFromFile(conf.NodenameFile); nff != "" {
		logrus.Debugf("Read node name from file: %s", nff)
		nodename = nff
	}
=======
func DetermineNodename(conf types.NetConf) (nodename string) {
>>>>>>> 02202ff6
	if conf.Nodename != "" {
		logrus.Debugf("Read node name from CNI conf: %s", conf.Nodename)
		nodename = conf.Nodename
	} else if nff := nodenameFromFile(); nff != "" {
		logrus.Debugf("Read node name from file: %s", nff)
		nodename = nff
	} else if conf.Hostname != "" {
		nodename = conf.Hostname
		logrus.Warn("Configuration option 'hostname' is deprecated, use 'nodename' instead")
	} else {
		nodename, _ = names.Hostname()
		logrus.Debugf("Read node name from OS Hostname")
	}

	logrus.Debugf("Using node name %s", nodename)
	return
}

// nodenameFromFile reads the /var/lib/calico/nodename file if it exists and
// returns the nodename within.
func nodenameFromFile(filename string) string {
	if filename == "" {
		filename = "/var/lib/calico/nodename"
	}
	data, err := ioutil.ReadFile(filename)
	if err != nil {
		if os.IsNotExist(err) {
			// File doesn't exist, return empty string.
			logrus.Infof("File %s does not exist", filename)
			return ""
		}
		logrus.WithError(err).Errorf("Failed to read %s", filename)
		return ""
	}
	return string(data)
}

// CreateOrUpdate creates the WorkloadEndpoint if ResourceVersion is not specified,
// or Update if it's specified.
func CreateOrUpdate(ctx context.Context, client client.Interface, wep *api.WorkloadEndpoint) (*api.WorkloadEndpoint, error) {
	if wep.ResourceVersion != "" {
		return client.WorkloadEndpoints().Update(ctx, wep, options.SetOptions{})
	}

	return client.WorkloadEndpoints().Create(ctx, wep, options.SetOptions{})
}

// AddIPAM calls through to the configured IPAM plugin.
// It also contains IPAM plugin specific logic based on the configured plugin.
func AddIPAM(conf types.NetConf, args *skel.CmdArgs, logger *logrus.Entry) (*current.Result, error) {
	// Check if we're configured to use the Azure IPAM plugin.
	var an *azure.AzureNetwork
	if conf.IPAM.Type == "azure-vnet-ipam" {
		// Load the azure network configuration, if any exists. Then, use
		// that configuration to mutate the config we'll pass to the IPAM plugin.
		logger.Info("Configured to use Azure IPAM, check for subnet")
		an = &azure.AzureNetwork{Name: conf.Name}
		if err := an.Load(); err != nil {
			return nil, err
		}
		if err := azure.MutateConfigAdd(args, *an); err != nil {
			return nil, err
		}
	}

	// Actually call the IPAM plugin.
	logger.Debugf("Calling IPAM plugin %s", conf.IPAM.Type)
	ipamResult, err := ipam.ExecAdd(conf.IPAM.Type, args.StdinData)
	if err != nil {
		return nil, err
	}
	logger.Debugf("IPAM plugin returned: %+v", ipamResult)

	// Convert the IPAM result into the current version.
	result, err := current.NewResultFromResult(ipamResult)
	if err != nil {
		return nil, err
	}
	if len(result.IPs) == 0 {
		return nil, errors.New("IPAM plugin returned missing IP config")
	}

	// If we're using the Azure plugin, then write azure network and endpoint information here.
	// We'll need this information on delete so we can clean up any allocated IPs.
	if an != nil {
		// Store the Azure network data so that we can access it on subsequent calls.
		subnetPrefix := result.IPs[0].Address
		subnetPrefix.IP = subnetPrefix.IP.Mask(subnetPrefix.Mask)
		an.Subnets = []string{subnetPrefix.String()}
		if err := an.Write(); err != nil {
			return nil, err
		}
		logger.Infof("Stored azure subnet on disk: %s", subnetPrefix)

		// Store the Azure endpoint data for use on delete.
		var ips []string
		for _, ip := range result.IPs {
			ips = append(ips, ip.Address.IP.String())
		}
		ae := azure.AzureEndpoint{
			Network:     conf.Name,
			ContainerID: args.ContainerID,
			Interface:   args.IfName,
			Addresses:   ips,
		}
		if err := ae.Write(); err != nil {
			return nil, err
		}
	}
	return result, nil
}

// DeleteIPAM calls IPAM plugin to release the IP address.
// It also contains IPAM plugin specific logic based on the configured plugin,
// and is the logical counterpart to AddIPAM.
func DeleteIPAM(conf types.NetConf, args *skel.CmdArgs, logger *logrus.Entry) error {
	fmt.Fprint(os.Stderr, "Calico CNI releasing IP address\n")
	logger.WithFields(logrus.Fields{"paths": os.Getenv("CNI_PATH"),
		"type": conf.IPAM.Type}).Debug("Looking for IPAM plugin in paths")

	var ae *azure.AzureEndpoint
	if conf.IPAM.Type == "host-local" {
		// We need to replace "usePodCidr" with a valid, but dummy podCidr string with "host-local" IPAM.
		// host-local IPAM releases the IP by ContainerID, so podCidr isn't really used to release the IP.
		// It just needs a valid CIDR, but it doesn't have to be the CIDR associated with the host.
		const dummyPodCidr = "0.0.0.0/0"
		var stdinData map[string]interface{}
		err := json.Unmarshal(args.StdinData, &stdinData)
		if err != nil {
			return err
		}

		logger.WithField("podCidr", dummyPodCidr).Info("Using a dummy podCidr to release the IP")
		getDummyPodCIDR := func() (string, error) {
			return dummyPodCidr, nil
		}
		err = ReplaceHostLocalIPAMPodCIDRs(logger, stdinData, getDummyPodCIDR)
		if err != nil {
			return err
		}

		args.StdinData, err = json.Marshal(stdinData)
		if err != nil {
			return err
		}
		logger.Debug("Updated stdin data for Delete Cmd")
	} else if conf.IPAM.Type == "azure-vnet-ipam" {
		// The azure-vnet-ipam plugin expects two values to be passed in the CNI config in order to
		// successfully clean up: ipAddress and subnet. Populate these based on data stored to disk.
		logger.Info("Configured to use Azure IPAM, load network and endpoint")
		an := &azure.AzureNetwork{Name: conf.Name}
		if err := an.Load(); err != nil {
			return err
		}
		ae = &azure.AzureEndpoint{Network: conf.Name, ContainerID: args.ContainerID, Interface: args.IfName}
		if err := ae.Load(); err != nil {
			return err
		}
		if len(ae.Addresses) == 0 {
			// If we couldn't find this endpoint, then simply return successfully.
			logger.WithField("AzureEndpoint", ae).Infof("No endpoint addresses, skip IPAM release")
			return nil
		}
		if err := azure.MutateConfigDel(args, *an, *ae); err != nil {
			return err
		}
	}

	// Call the CNI plugin.
	err := ipam.ExecDel(conf.IPAM.Type, args.StdinData)
	if err != nil {
		logger.Error(err)
	} else if ae != nil {
		// Clean up any Azure endpoint data now that we've claened up the IPAM allocation.
		// However, don't do this if the IPAM release failed - otherwise we'll lose information we need
		// in order to release the address.
		if err := ae.Delete(); err != nil {
			logger.WithError(err).Errorf("Error deleting Azure endpoint")
		}
	}

	return err
}

// ReplaceHostLocalIPAMPodCIDRs extracts the host-local IPAM config section and replaces our special-case "usePodCidr"
// subnet value with pod CIDR retrieved by the passed-in getPodCIDR function.  Typically, the passed-in function
// would access the datastore to retrieve the podCIDR. However, for tear-down we use a dummy value that returns
// 0.0.0.0/0.
//
// To make sure that unknown fields are round-tripped, we manipulate the JSON as maps and slices rather than by
// unmarshaling it into a struct.  The structure of the JSON is as follows; we support replacing usePodCidr in
// either the "ipam" dict or its nested ranges section:
//
//    {
//      "cniVersion": "%s",
//      ...
//      "ipam": {
//        "type": "host-local",
//        "subnet": "usePodCidr",
//        "ranges": [
//          [
//             {
//               "subnet": "usePodCidr"
//             }
//          ]
//        ]
//      }
//      ...
//    }
func ReplaceHostLocalIPAMPodCIDRs(logger *logrus.Entry, stdinData map[string]interface{}, getPodCIDR func() (string, error)) error {
	ipamData, ok := stdinData["ipam"].(map[string]interface{})
	if !ok {
		return fmt.Errorf("failed to parse host-local IPAM data; was expecting a dict, not: %v", stdinData["ipam"])
	}
	// Older versions of host-local IPAM store a single subnet in the top-level IPAM dict.
	err := replaceHostLocalIPAMPodCIDR(logger, ipamData, getPodCIDR)
	if err != nil {
		return err
	}
	// Newer versions store one or more subnets in the "ranges" list:
	untypedRanges := ipamData["ranges"]
	if untypedRanges != nil {
		rangeSets, ok := untypedRanges.([]interface{})
		if !ok {
			return fmt.Errorf("failed to parse host-local IPAM ranges section; was expecting a list, not: %v",
				ipamData["ranges"])
		}
		for _, urs := range rangeSets {
			rs, ok := urs.([]interface{})
			if !ok {
				return fmt.Errorf("failed to parse host-local IPAM range set; was expecting a list, not: %v", rs)
			}
			for _, r := range rs {
				err := replaceHostLocalIPAMPodCIDR(logger, r, getPodCIDR)
				if err != nil {
					return err
				}
			}
		}
	}
	return nil
}

func replaceHostLocalIPAMPodCIDR(logger *logrus.Entry, rawIpamData interface{}, getPodCidr func() (string, error)) error {
	logrus.WithField("ipamData", rawIpamData).Debug("Examining IPAM data")
	ipamData, ok := rawIpamData.(map[string]interface{})
	if !ok {
		return fmt.Errorf("failed to parse host-local IPAM data; was expecting a dict, not: %v", rawIpamData)
	}
	subnet, _ := ipamData["subnet"].(string)
	if strings.EqualFold(subnet, "usePodCidr") {
		fmt.Fprint(os.Stderr, "Calico CNI fetching podCidr from Kubernetes\n")
		podCidr, err := getPodCidr()
		if err != nil {
			logger.Info("Failed to getPodCidr")
			return err
		}
		logger.WithField("podCidr", podCidr).Info("Fetched podCidr")
		ipamData["subnet"] = podCidr
		subnet = podCidr
		fmt.Fprintf(os.Stderr, "Calico CNI passing podCidr to host-local IPAM: %s\n", podCidr)
	}

	if runtime.GOOS == "windows" {
		fmt.Fprint(os.Stderr, "Updating host-local IPAM configuration to reserve IPs for Windows bridge \n")
		if len(subnet) > 0 {
			err := UpdateHostLocalIPAMDataForWindows(subnet, ipamData)
			if err != nil {
				return err
			}
		}
	}
	return nil
}

//This function will update host-local Ipam data based on input from cni.conf
func UpdateHostLocalIPAMDataForWindows(subnet string, ipamData map[string]interface{}) error {
	//Checks whether the ip is valid or not
	ip, ipnet, err := net.ParseCIDR(subnet)
	if err != nil {
		return err
	}
	//process only if we have ipv4 subnet
	if ip.To4() != nil {
		//get Expected start and end range for given CIDR
		expStartRange, expEndRange := getIPRanges(ip, ipnet)
		//validate ranges given in cni.conf
		rangeStart, _ := ipamData["rangeStart"].(string)
		startRange, err := validateRangeOrSetDefault(rangeStart, expStartRange, ipnet, true)
		if err != nil {
			return err
		}
		ipamData["rangeStart"] = startRange

		rangeEnd, _ := ipamData["rangeEnd"].(string)
		endRange, err := validateRangeOrSetDefault(rangeEnd, expEndRange, ipnet, false)
		if err != nil {
			return err
		}
		ipamData["rangeEnd"] = endRange
	}
	return nil
}

func getIPRanges(ip net.IP, ipnet *net.IPNet) (string, string) {

	ip = ip.To4()
	// Mask the address
	ip.Mask(ipnet.Mask)
	// OR in the start address.
	ip[len(ip)-1] |= 3
	startRange := ip.String()
	// Now find the broadbcast address and decrement by 1 to get endRange
	for i := 0; i < len(ip); i++ {
		ip[i] |= (^ipnet.Mask[i])
	}
	ip[len(ip)-1] -= 1

	endRange := ip.String()
	return startRange, endRange
}

func validateStartRange(startRange net.IP, expStartRange net.IP) (net.IP, error) {
	//check if we have ipv4 ip address
	startRange = startRange.To4()
	expStartRange = expStartRange.To4()
	if startRange == nil || expStartRange == nil {
		return nil, fmt.Errorf("Invalid ip address")
	}
	if bytes.Compare([]byte(startRange), []byte(expStartRange)) < 0 {
		//if ip is not in given range,return default
		return expStartRange, nil
	}
	return startRange, nil

}

func validateEndRange(endRange net.IP, expEndRange net.IP) (net.IP, error) {
	//check if we have ipv4 ip address
	endRange = endRange.To4()
	expEndRange = expEndRange.To4()
	if endRange == nil || expEndRange == nil {
		return nil, fmt.Errorf("Invalid ip address")
	}
	if bytes.Compare([]byte(endRange), []byte(expEndRange)) > 0 {
		//if ip is not in given range,return default
		return expEndRange, nil
	}
	return endRange, nil
}

// This function will validate and return an ip within expected start/end range
func validateRangeOrSetDefault(rangeData string, expRange string, ipnet *net.IPNet, isRangeStart bool) (string, error) {
	var parsedIP *cnet.IP
	var expRangeIP *cnet.IP
	var ip net.IP
	//Parse IP and convert into 4 bytes address
	if expRangeIP = cnet.ParseIP(expRange); expRangeIP == nil {
		return "", fmt.Errorf("expRange contains invalid ip")
	}
	if len(rangeData) > 0 {
		//Checks whether the ip is valid or not
		if parsedIP = cnet.ParseIP(rangeData); parsedIP == nil {
			return "", fmt.Errorf("range contains invalid ip")
		} else if ipnet.Contains(parsedIP.IP) { //Checks whether the ip belongs to subnet
			if isRangeStart {
				//check if Startrange should be in expected limit
				ip, _ = validateStartRange(parsedIP.IP, expRangeIP.IP)
			} else {
				//check if Endrange exceeds expected limit
				ip, _ = validateEndRange(parsedIP.IP, expRangeIP.IP)
			}
			return ip.String(), nil
		}
	}
	//return default range
	return expRangeIP.IP.String(), nil

}

// ValidateNetworkName checks that the network name meets felix's expectations
func ValidateNetworkName(name string) error {
	matched, err := regexp.MatchString(`^[a-zA-Z0-9_\.\-]+$`, name)
	if err != nil {
		return err
	}
	if !matched {
		return errors.New("invalid characters detected in the given network name. " +
			"Only letters a-z, numbers 0-9, and symbols _.- are supported")
	}
	return nil
}

// SanitizeMesosLabel converts a string from a valid mesos label to a valid Calico label.
// Mesos labels have no restriction outside of being unicode.
func SanitizeMesosLabel(s string) string {
	// Inspired by:
	// https://github.com/projectcalico/libcalico-go/blob/2ff29bed865c4b364d4fcf1ad214b2bd8d9b4afa/lib/upgrade/converters/names.go#L39-L58
	invalidChar := regexp.MustCompile("[^-_.a-zA-Z0-9]+")
	dotDashSeq := regexp.MustCompile("[.-]*[.][.-]*")
	trailingLeadingDotsDashes := regexp.MustCompile("^[.-]*(.*?)[.-]*$")

	// -  Convert [/] to .
	s = strings.Replace(s, "/", ".", -1)

	// -  Convert any other invalid chars
	s = invalidChar.ReplaceAllString(s, "-")

	// Convert any multi-byte sequence of [-.] with at least one [.] to a single .
	s = dotDashSeq.ReplaceAllString(s, ".")

	// Extract the trailing and leading dots and dashes.   This should always match even if
	// the matched substring is empty.  The second item in the returned submatch
	// slice is the captured match group.
	submatches := trailingLeadingDotsDashes.FindStringSubmatch(s)
	s = submatches[1]
	return s
}

// AddIgnoreUnknownArgs appends the 'IgnoreUnknown=1' option to CNI_ARGS before calling the IPAM plugin. Otherwise, it will
// complain about the Kubernetes arguments. See https://github.com/kubernetes/kubernetes/pull/24983
func AddIgnoreUnknownArgs() error {
	cniArgs := "IgnoreUnknown=1"
	if os.Getenv("CNI_ARGS") != "" {
		cniArgs = fmt.Sprintf("%s;%s", cniArgs, os.Getenv("CNI_ARGS"))
	}
	return os.Setenv("CNI_ARGS", cniArgs)
}

// CreateResultFromEndpoint takes a WorkloadEndpoint, extracts IP information
// and populates that into a CNI Result.
func CreateResultFromEndpoint(wep *api.WorkloadEndpoint) (*current.Result, error) {
	if wep == nil {
		return nil, fmt.Errorf("endpoint not found")
	}
	result := &current.Result{}
	for _, v := range wep.Spec.IPNetworks {
		parsedIPConfig := current.IPConfig{}

		ipAddr, ipNet, err := net.ParseCIDR(v)
		if err != nil {
			return nil, err
		}

		parsedIPConfig.Address = *ipNet

		if ipAddr.To4() != nil {
			parsedIPConfig.Version = "4"
		} else {
			parsedIPConfig.Version = "6"
		}

		result.IPs = append(result.IPs, &parsedIPConfig)
	}

	return result, nil
}

// PopulateEndpointNets takes a WorkloadEndpoint and a CNI Result, extracts IP address and mask
// and populates that information into the WorkloadEndpoint.
func PopulateEndpointNets(wep *api.WorkloadEndpoint, result *current.Result) error {
	var copyIpNet net.IPNet
	if len(result.IPs) == 0 {
		return errors.New("IPAM plugin did not return any IP addresses")
	}

	for _, ipNet := range result.IPs {
		copyIpNet = net.IPNet{IP: ipNet.Address.IP, Mask: ipNet.Address.Mask}
		if ipNet.Version == "4" {
			copyIpNet.Mask = net.CIDRMask(32, 32)
		} else {
			copyIpNet.Mask = net.CIDRMask(128, 128)
		}

		wep.Spec.IPNetworks = append(wep.Spec.IPNetworks, copyIpNet.String())
	}

	return nil
}

type WEPIdentifiers struct {
	Namespace string
	WEPName   string
	names.WorkloadEndpointIdentifiers
}

// GetIdentifiers takes CNI command arguments, and extracts identifiers i.e. pod name, pod namespace,
// container ID, endpoint(container interface name) and orchestratorID based on the orchestrator.
func GetIdentifiers(args *skel.CmdArgs, nodename string) (*WEPIdentifiers, error) {
	// Determine if running under k8s by checking the CNI args
	k8sArgs := types.K8sArgs{}
	if err := cnitypes.LoadArgs(args.Args, &k8sArgs); err != nil {
		return nil, err
	}
	logrus.Debugf("Getting WEP identifiers with arguments: %s, for node %s", args.Args, nodename)
	logrus.Debugf("Loaded k8s arguments: %v", k8sArgs)

	epIDs := WEPIdentifiers{}
	epIDs.ContainerID = args.ContainerID
	epIDs.Node = nodename
	epIDs.Endpoint = args.IfName

	// Check if the workload is running under Kubernetes.
	if string(k8sArgs.K8S_POD_NAMESPACE) != "" && string(k8sArgs.K8S_POD_NAME) != "" {
		epIDs.Orchestrator = "k8s"
		epIDs.Pod = string(k8sArgs.K8S_POD_NAME)
		epIDs.Namespace = string(k8sArgs.K8S_POD_NAMESPACE)
	} else {
		epIDs.Orchestrator = "cni"
		epIDs.Pod = ""
		// For any non-k8s orchestrator we set the namespace to default.
		epIDs.Namespace = "default"

		// Warning: CNITestArgs is used for test purpose only and subject to change without prior notice.
		CNITestArgs := types.CNITestArgs{}
		if err := cnitypes.LoadArgs(args.Args, &CNITestArgs); err == nil {
			// Set namespace with the value passed by CNI test args.
			if string(CNITestArgs.CNI_TEST_NAMESPACE) != "" {
				epIDs.Namespace = string(CNITestArgs.CNI_TEST_NAMESPACE)
			}
		}
	}

	return &epIDs, nil
}

func GetHandleID(netName string, containerID string, workload string) (string, error) {
	handleID := fmt.Sprintf("%s.%s", netName, containerID)
	logrus.WithFields(logrus.Fields{
		"Network":     netName,
		"ContainerID": containerID,
		"Workload":    workload,
		"HandleID":    handleID,
	}).Debug("Generated IPAM handle")
	return handleID, nil
}

func CreateClient(conf types.NetConf) (client.Interface, error) {
	if err := ValidateNetworkName(conf.Name); err != nil {
		return nil, err
	}

	// Use the config file to override environment variables.
	// These variables will be loaded into the client config.
	if conf.EtcdAuthority != "" {
		if err := os.Setenv("ETCD_AUTHORITY", conf.EtcdAuthority); err != nil {
			return nil, err
		}
	}
	if conf.EtcdEndpoints != "" {
		if err := os.Setenv("ETCD_ENDPOINTS", conf.EtcdEndpoints); err != nil {
			return nil, err
		}
	}
	if conf.EtcdScheme != "" {
		if err := os.Setenv("ETCD_SCHEME", conf.EtcdScheme); err != nil {
			return nil, err
		}
	}
	if conf.EtcdKeyFile != "" {
		if err := os.Setenv("ETCD_KEY_FILE", conf.EtcdKeyFile); err != nil {
			return nil, err
		}
	}
	if conf.EtcdCertFile != "" {
		if err := os.Setenv("ETCD_CERT_FILE", conf.EtcdCertFile); err != nil {
			return nil, err
		}
	}
	if conf.EtcdCaCertFile != "" {
		if err := os.Setenv("ETCD_CA_CERT_FILE", conf.EtcdCaCertFile); err != nil {
			return nil, err
		}
	}
	if conf.DatastoreType != "" {
		if err := os.Setenv("DATASTORE_TYPE", conf.DatastoreType); err != nil {
			return nil, err
		}
	}

	// Set Kubernetes specific variables for use with the Kubernetes libcalico backend.
	if conf.Kubernetes.Kubeconfig != "" {
		if err := os.Setenv("KUBECONFIG", conf.Kubernetes.Kubeconfig); err != nil {
			return nil, err
		}
	}
	if conf.Kubernetes.K8sAPIRoot != "" {
		if err := os.Setenv("K8S_API_ENDPOINT", conf.Kubernetes.K8sAPIRoot); err != nil {
			return nil, err
		}
	}
	if conf.Policy.K8sAuthToken != "" {
		if err := os.Setenv("K8S_API_TOKEN", conf.Policy.K8sAuthToken); err != nil {
			return nil, err
		}
	}

	// Load the client config from the current environment.
	clientConfig, err := apiconfig.LoadClientConfig("")
	if err != nil {
		return nil, err
	}

	// Create a new client.
	calicoClient, err := client.New(*clientConfig)
	if err != nil {
		return nil, err
	}
	return calicoClient, nil
}

// ReleaseIPAllocation is called to cleanup IPAM allocations if something goes wrong during
// CNI ADD execution. It forces the CNI_COMMAND to be DEL.
func ReleaseIPAllocation(logger *logrus.Entry, conf types.NetConf, args *skel.CmdArgs) {
	logger.Info("Cleaning up IP allocations for failed ADD")
	if err := os.Setenv("CNI_COMMAND", "DEL"); err != nil {
		// Failed to set CNI_COMMAND to DEL.
		logger.Warning("Failed to set CNI_COMMAND=DEL")
	} else {
		if err := DeleteIPAM(conf, args, logger); err != nil {
			// Failed to cleanup the IP allocation.
			logger.Warning("Failed to clean up IP allocations for failed ADD")
		}
	}
}

// Set up logging for both Calico and libcalico using the provided log level,
func ConfigureLogging(logLevel string) {
	if strings.EqualFold(logLevel, "debug") {
		logrus.SetLevel(logrus.DebugLevel)
	} else if strings.EqualFold(logLevel, "info") {
		logrus.SetLevel(logrus.InfoLevel)
	} else {
		// Default level
		logrus.SetLevel(logrus.WarnLevel)
	}

	logrus.SetOutput(os.Stderr)
}

// ResolvePools takes an array of CIDRs or IP Pool names and resolves it to a slice of pool CIDRs.
func ResolvePools(ctx context.Context, c client.Interface, pools []string, isv4 bool) ([]cnet.IPNet, error) {
	// First, query all IP pools. We need these so we can resolve names to CIDRs.
	pl, err := c.IPPools().List(ctx, options.ListOptions{})
	if err != nil {
		return nil, err
	}

	// Iterate through the provided pools. If it parses as a CIDR, just use that.
	// If it does not parse as a CIDR, then attempt to lookup an IP pool with a matching name.
	result := []cnet.IPNet{}
	for _, p := range pools {
		_, cidr, err := net.ParseCIDR(p)
		if err != nil {
			// Didn't parse as a CIDR - check if it's the name
			// of a configured IP pool.
			for _, ipp := range pl.Items {
				if ipp.Name == p {
					// Found a match. Use the CIDR from the matching pool.
					_, cidr, err = net.ParseCIDR(ipp.Spec.CIDR)
					if err != nil {
						return nil, fmt.Errorf("failed to parse IP pool cidr: %s", err)
					}
					logrus.Infof("Resolved pool name %s to cidr %s", ipp.Name, cidr)
				}
			}

			if cidr == nil {
				// Unable to resolve this pool to a CIDR - return an error.
				return nil, fmt.Errorf("error parsing pool %q: %s", p, err)
			}
		}

		ip := cidr.IP
		if isv4 && ip.To4() == nil {
			return nil, fmt.Errorf("%q isn't a IPv4 address", ip)
		}
		if !isv4 && ip.To4() != nil {
			return nil, fmt.Errorf("%q isn't a IPv6 address", ip)
		}
		result = append(result, cnet.IPNet{IPNet: *cidr})
	}
	return result, nil
}<|MERGE_RESOLUTION|>--- conflicted
+++ resolved
@@ -53,20 +53,7 @@
 // 2. Nodename from the file /var/lib/calico/nodename
 // 3. Hostname field in NetConf (DEPRECATED).
 // 4. OS Hostname.
-<<<<<<< HEAD
-func DetermineNodename(conf types.NetConf) string {
-	nodename, _ := names.Hostname()
-	if conf.Hostname != "" {
-		nodename = conf.Hostname
-		logrus.Warn("Configuration option 'hostname' is deprecated, use 'nodename' instead.")
-	}
-	if nff := nodenameFromFile(conf.NodenameFile); nff != "" {
-		logrus.Debugf("Read node name from file: %s", nff)
-		nodename = nff
-	}
-=======
 func DetermineNodename(conf types.NetConf) (nodename string) {
->>>>>>> 02202ff6
 	if conf.Nodename != "" {
 		logrus.Debugf("Read node name from CNI conf: %s", conf.Nodename)
 		nodename = conf.Nodename
