--- conflicted
+++ resolved
@@ -145,11 +145,6 @@
 	sigs.k8s.io/kind v0.17.0
 )
 
-<<<<<<< HEAD
-require github.com/lestrrat-go/jwx/v2 v2.0.8
-
-=======
->>>>>>> 9d737e3b
 require (
 	cloud.google.com/go/compute v1.14.0 // indirect
 	cloud.google.com/go/compute/metadata v0.2.3 // indirect
