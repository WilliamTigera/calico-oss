module github.com/projectcalico/calico

go 1.22.2

require (
	github.com/AppsFlyer/go-sundheit v0.5.1
	github.com/BurntSushi/toml v1.4.0
	github.com/Masterminds/semver/v3 v3.2.1
	github.com/Masterminds/sprig v2.22.0+incompatible
	github.com/Microsoft/hcsshim v0.12.5
	github.com/PaloAltoNetworks/pango v0.10.2
	github.com/SermoDigital/jose v0.9.2-0.20161205224733-f6df55f235c2
	github.com/alecthomas/participle v0.7.1
	github.com/apparentlymart/go-cidr v1.1.0
	github.com/aquasecurity/kube-bench v0.6.19
	github.com/araddon/dateparse v0.0.0-20210429162001-6b43995a97de
	github.com/avast/retry-go v3.0.0+incompatible
	github.com/aws/aws-sdk-go v1.54.20
	github.com/aws/aws-sdk-go-v2 v1.30.3
	github.com/aws/aws-sdk-go-v2/config v1.27.27
	github.com/aws/aws-sdk-go-v2/feature/ec2/imds v1.16.11
	github.com/aws/aws-sdk-go-v2/service/ec2 v1.171.0
	github.com/aws/smithy-go v1.20.3
	github.com/bmizerany/pat v0.0.0-20210406213842-e4b6760bdd6f
	github.com/bronze1man/goStrongswanVici v0.0.0-20221114103242-3f6dc524986c
	github.com/buger/jsonparser v1.1.1
	github.com/caimeo/iniflags v0.0.0-20171110233946-ef4ae6c5cd79
	// pod2daemon/cisdriver build failure after upgrading to v1.10.0+
	github.com/container-storage-interface/spec v1.9.0
	github.com/containernetworking/cni v1.2.2
	github.com/containernetworking/plugins v1.5.1
	github.com/corazawaf/coraza-coreruleset v0.0.0-20231103220038-fd5c847140a6
	github.com/corazawaf/coraza/v3 v3.2.1
	github.com/coreos/go-oidc v2.2.1+incompatible
	github.com/coreos/go-semver v0.3.1
	github.com/davecgh/go-spew v1.1.2-0.20180830191138-d8f796af33cc
	github.com/dexidp/dex v0.0.0-20240603194342-23efe9200ccd
	github.com/dexidp/dex/api/v2 v2.1.1-0.20240603194342-23efe9200ccd
	github.com/docker/distribution v2.8.2+incompatible
	github.com/docker/docker v27.0.3+incompatible
	github.com/docopt/docopt-go v0.0.0-20180111231733-ee0de3bc6815
	github.com/elastic/cloud-on-k8s/v2 v2.11.1
	github.com/elastic/go-elasticsearch/v7 v7.17.10
	github.com/envoyproxy/go-control-plane v0.12.0
	github.com/felixge/httpsnoop v1.0.4
	github.com/florianl/go-nfqueue v1.3.2
	github.com/fsnotify/fsnotify v1.7.0
	github.com/gavv/monotime v0.0.0-20190418164738-30dba4353424
	github.com/ghodss/yaml v1.0.0
	github.com/go-chi/chi/v5 v5.1.0
	github.com/go-ini/ini v1.67.0
	github.com/go-jose/go-jose/v4 v4.0.3
	github.com/go-kit/log v0.2.1
	github.com/go-openapi/runtime v0.28.0
	github.com/go-sql-driver/mysql v1.8.1
	github.com/gofrs/flock v0.12.0
	github.com/gofrs/uuid v4.4.0+incompatible
	github.com/gogo/googleapis v1.4.1
	github.com/gogo/protobuf v1.3.2
	github.com/golang-collections/collections v0.0.0-20130729185459-604e922904d3
	github.com/golang-jwt/jwt/v4 v4.5.0
	github.com/golang/protobuf v1.5.4
	github.com/golang/snappy v0.0.4
	github.com/google/btree v1.1.2
	github.com/google/go-cmp v0.6.0
	github.com/google/go-github/v53 v53.2.0
	github.com/google/gopacket v1.1.19
	github.com/google/netstack v0.0.0-20191123085552-55fcc16cd0eb
	github.com/google/safetext v0.0.0-20230106111101-7156a760e523
	github.com/google/uuid v1.6.0
	github.com/gorilla/mux v1.8.1
	github.com/goyek/goyek/v2 v2.1.0
	github.com/goyek/x v0.1.7
	github.com/grpc-ecosystem/go-grpc-prometheus v1.2.0
	github.com/gruntwork-io/terratest v0.47.0
	github.com/hashicorp/yamux v0.1.1
	github.com/ishidawataru/sctp v0.0.0-20230406120618-7ff4192f6ff2
	github.com/jarcoal/httpmock v1.3.1
	github.com/jcchavezs/mergefs v0.0.0-20230503083351-07f27d256761
	github.com/joho/godotenv v1.5.1
	github.com/jpillora/backoff v1.0.0
	github.com/json-iterator/go v1.1.12
	github.com/juju/clock v1.1.1
	github.com/juju/errors v1.0.0
	github.com/juju/mutex v0.0.0-20180619145857-d21b13acf4bf
	github.com/k8snetworkplumbingwg/network-attachment-definition-client v1.4.0
	github.com/kardianos/osext v0.0.0-20190222173326-2bc1f35cddc0
	github.com/kelseyhightower/envconfig v1.4.0
	github.com/kelseyhightower/memkv v0.1.1
	github.com/lestrrat-go/file-rotatelogs v2.4.0+incompatible
	github.com/libp2p/go-reuseport v0.4.0
	github.com/mcuadros/go-version v0.0.0-20190830083331-035f6764e8d2
	github.com/mdlayher/netlink v1.7.2
	github.com/mipearson/rfw v0.0.0-20170619235010-6f0a6f3266ba
	github.com/mitchellh/go-homedir v1.1.0
	github.com/natefinch/atomic v1.0.1
	github.com/nmrshll/go-cp v0.0.0-20180115193924-61436d3b7cfa
	github.com/nxadm/tail v1.4.11
	github.com/oklog/run v1.1.0
	github.com/olekukonko/tablewriter v0.0.5
	github.com/olivere/elastic/v7 v7.0.31
	github.com/onsi/ginkgo v1.16.5
	github.com/onsi/ginkgo/v2 v2.19.0
	github.com/onsi/gomega v1.33.1
	github.com/patrickmn/go-cache v2.1.0+incompatible
	github.com/pkg/errors v0.9.1
	github.com/projectcalico/go-json v0.0.0-20161128004156-6219dc7339ba
	github.com/projectcalico/go-yaml-wrapper v0.0.0-20191112210931-090425220c54
	github.com/prometheus-community/elasticsearch_exporter v1.5.0
	github.com/prometheus/client_golang v1.19.1
	github.com/prometheus/client_model v0.6.1
	github.com/prometheus/common v0.55.0
	github.com/prometheus/procfs v0.12.0
	github.com/rakelkar/gonetsh v0.3.2
	github.com/robfig/cron v1.2.0
	github.com/safchain/ethtool v0.4.1
	github.com/shirou/gopsutil v0.0.0-20190323131628-2cbc9195c892
	github.com/sirupsen/logrus v1.9.3
	github.com/spf13/cobra v1.8.1
	github.com/spf13/pflag v1.0.5
	github.com/spf13/viper v1.19.0
	github.com/stretchr/testify v1.9.0
	github.com/tchap/go-patricia/v2 v2.3.1
	github.com/termie/go-shutil v0.0.0-20140729215957-bcacb06fecae
	github.com/tidwall/gjson v1.17.1
	github.com/tigera/api v0.0.0-20230720165940-e6a43e33c0b4
	github.com/tigera/windows-networking v0.0.0-20211112174220-6a90051af748
	github.com/vishvananda/netlink v1.2.1-beta.2.0.20240703200800-b54f85093f4a
	github.com/willf/bitset v1.1.11
	github.com/x-cray/logrus-prefixed-formatter v0.5.2
	github.com/yalp/jsonpath v0.0.0-20180802001716-5cc68e5049a0
	go.etcd.io/etcd/api/v3 v3.5.14
	go.etcd.io/etcd/client/pkg/v3 v3.5.14
	go.etcd.io/etcd/client/v2 v2.305.14
	go.etcd.io/etcd/client/v3 v3.5.14
	go.uber.org/zap v1.27.0
	golang.org/x/crypto v0.25.0
	golang.org/x/exp v0.0.0-20240716175740-e3f259677ff7
	golang.org/x/net v0.27.0
	golang.org/x/sync v0.7.0
	golang.org/x/sys v0.22.0
	golang.org/x/text v0.16.0
	golang.org/x/time v0.5.0
	// package golang.zx2c4.com/wireguard/ipc/namedpipe is required to be v0.0.20200121
	golang.zx2c4.com/wireguard/wgctrl v0.0.0-20200324154536-ceff61240acf
	google.golang.org/genproto/googleapis/rpc v0.0.0-20240701130421-f6361c86f094
	google.golang.org/grpc v1.65.0
<<<<<<< HEAD
	google.golang.org/protobuf v1.34.2
	gopkg.in/alecthomas/kingpin.v2 v2.2.6
	gopkg.in/elazarl/goproxy.v1 v1.0.0-20180725130230-947c36da3153
=======
>>>>>>> 49751505
	gopkg.in/go-playground/validator.v9 v9.30.2
	// Replaced with older version below until we can handle the updated permissions it now puts on log files.
	gopkg.in/natefinch/lumberjack.v2 v2.2.1
	gopkg.in/tchap/go-patricia.v2 v2.3.0
	gopkg.in/yaml.v2 v2.4.0
	gopkg.in/yaml.v3 v3.0.1
	// Most k8s.io modules we 'require' will also need a 'replace' directive below in order for the module graph to resolve.
	// Ensure that any version updates to k8s.io modules are reflected in the replace block if those modules require replacement.
	k8s.io/api v0.28.12
	k8s.io/apiextensions-apiserver v0.28.12
	k8s.io/apimachinery v0.28.12
	k8s.io/apiserver v0.28.12
	k8s.io/client-go v0.28.12
	k8s.io/code-generator v0.28.12
	k8s.io/component-base v0.28.12
	k8s.io/klog/v2 v2.120.1
	k8s.io/kube-aggregator v0.28.12
	k8s.io/kube-openapi v0.0.0-20230717233707-2695361300d9
	k8s.io/kubectl v0.28.12
	k8s.io/kubernetes v1.28.12
	k8s.io/utils v0.0.0-20240310230437-4693a0247e57
	modernc.org/memory v1.8.0
	sigs.k8s.io/controller-runtime v0.16.6
	sigs.k8s.io/kind v0.23.0
	sigs.k8s.io/knftables v0.0.16
	sigs.k8s.io/yaml v1.4.0
)

require (
	cloud.google.com/go/auth v0.4.2 // indirect
	cloud.google.com/go/auth/oauth2adapt v0.2.2 // indirect
	cloud.google.com/go/compute/metadata v0.3.0 // indirect
	filippo.io/edwards25519 v1.1.0 // indirect
	github.com/Azure/azure-sdk-for-go v68.0.0+incompatible // indirect
	github.com/Azure/go-autorest v14.2.0+incompatible // indirect
	github.com/Azure/go-autorest/autorest v0.11.29 // indirect
	github.com/Azure/go-autorest/autorest/adal v0.9.23 // indirect
	github.com/Azure/go-autorest/autorest/date v0.3.0 // indirect
	github.com/Azure/go-autorest/autorest/mocks v0.4.2 // indirect
	github.com/Azure/go-autorest/autorest/to v0.4.0 // indirect
	github.com/Azure/go-autorest/autorest/validation v0.3.1 // indirect
	github.com/Azure/go-autorest/logger v0.2.1 // indirect
	github.com/Azure/go-autorest/tracing v0.6.0 // indirect
	github.com/Azure/go-ntlmssp v0.0.0-20221128193559-754e69321358 // indirect
	github.com/GoogleCloudPlatform/k8s-cloud-provider v1.18.1-0.20220218231025-f11817397a1b // indirect
	github.com/JeffAshton/win_pdh v0.0.0-20161109143554-76bb4ee9f0ab // indirect
	github.com/Masterminds/goutils v1.1.1 // indirect
	github.com/Masterminds/semver v1.5.0 // indirect
	github.com/Masterminds/sprig/v3 v3.2.3 // indirect
	github.com/Microsoft/go-winio v0.6.2 // indirect
	github.com/NYTimes/gziphandler v1.1.1 // indirect
	github.com/ProtonMail/go-crypto v0.0.0-20230217124315-7d5c6f04bbb8 // indirect
	github.com/StackExchange/wmi v1.2.1 // indirect
	github.com/alecthomas/template v0.0.0-20190718012654-fb15b899a751 // indirect
	github.com/alecthomas/units v0.0.0-20211218093645-b94a6e3cc137 // indirect
	github.com/alessio/shellescape v1.4.1 // indirect
	github.com/alexflint/go-filemutex v1.3.0 // indirect
	github.com/antlr/antlr4/runtime/Go/antlr/v4 v4.0.0-20230305170008-8188dc5388df // indirect
	github.com/armon/circbuf v0.0.0-20150827004946-bbbad097214e // indirect
	github.com/armon/go-radix v1.0.0 // indirect
	github.com/asaskevich/govalidator v0.0.0-20230301143203-a9d515a09cc2 // indirect
	github.com/aws/aws-sdk-go-v2/credentials v1.17.27 // indirect
	github.com/aws/aws-sdk-go-v2/internal/configsources v1.3.15 // indirect
	github.com/aws/aws-sdk-go-v2/internal/endpoints/v2 v2.6.15 // indirect
	github.com/aws/aws-sdk-go-v2/internal/ini v1.8.0 // indirect
	github.com/aws/aws-sdk-go-v2/service/internal/accept-encoding v1.11.3 // indirect
	github.com/aws/aws-sdk-go-v2/service/internal/presigned-url v1.11.17 // indirect
	github.com/aws/aws-sdk-go-v2/service/securityhub v1.29.1 // indirect
	github.com/aws/aws-sdk-go-v2/service/sso v1.22.4 // indirect
	github.com/aws/aws-sdk-go-v2/service/ssooidc v1.26.4 // indirect
	github.com/aws/aws-sdk-go-v2/service/sts v1.30.3 // indirect
	github.com/beevik/etree v1.4.0 // indirect
	github.com/beorn7/perks v1.0.1 // indirect
	github.com/bi-zone/etw v0.0.0-20200916105032-b215904fae4f // indirect
	github.com/blang/semver/v4 v4.0.0 // indirect
	github.com/boombuler/barcode v1.0.1 // indirect
	github.com/cenkalti/backoff/v4 v4.3.0 // indirect
	github.com/cespare/xxhash/v2 v2.3.0 // indirect
	github.com/checkpoint-restore/go-criu/v5 v5.3.0 // indirect
	github.com/cilium/ebpf v0.9.1 // indirect
	github.com/cloudflare/circl v1.3.3 // indirect
	github.com/cncf/xds/go v0.0.0-20240423153145-555b57ec207b // indirect
<<<<<<< HEAD
	github.com/cnf/structhash v0.0.0-20201127153200-e1b16c1ebc08
=======
>>>>>>> 49751505
	github.com/containerd/cgroups v1.1.0 // indirect
	github.com/containerd/cgroups/v3 v3.0.2 // indirect
	github.com/containerd/console v1.0.3 // indirect
	github.com/containerd/errdefs v0.1.0 // indirect
	github.com/containerd/ttrpc v1.2.4 // indirect
	github.com/corazawaf/libinjection-go v0.2.1 // indirect
	github.com/coreos/go-iptables v0.7.0 // indirect
	github.com/coreos/go-oidc/v3 v3.10.0 // indirect
	github.com/coreos/go-systemd/v22 v22.5.0
	github.com/cpuguy83/go-md2man/v2 v2.0.4 // indirect
	github.com/cyphar/filepath-securejoin v0.2.4 // indirect
	github.com/distribution/reference v0.6.0 // indirect
	github.com/docker/go-connections v0.5.0 // indirect
	github.com/docker/go-units v0.5.0 // indirect
	github.com/elastic/go-sysinfo v1.7.1 // indirect
	github.com/elastic/go-ucfg v0.8.6 // indirect
	github.com/elastic/go-windows v1.0.1 // indirect
	github.com/elazarl/goproxy v0.0.0-20240719135048-6ca80f564554 // indirect
	github.com/elazarl/goproxy/ext v0.0.0-20240719135048-6ca80f564554 // indirect
	github.com/emicklei/go-restful/v3 v3.11.0 // indirect
	github.com/envoyproxy/protoc-gen-validate v1.0.4 // indirect
	github.com/euank/go-kmsg-parser v2.0.0+incompatible // indirect
	github.com/evanphx/json-patch v5.6.0+incompatible // indirect
	github.com/evanphx/json-patch/v5 v5.6.0 // indirect
	github.com/fatih/color v1.16.0 // indirect
	github.com/go-asn1-ber/asn1-ber v1.5.5 // indirect
	github.com/go-errors/errors v1.4.2 // indirect
	github.com/go-ldap/ldap/v3 v3.4.6 // indirect
	github.com/go-logfmt/logfmt v0.5.1 // indirect
	github.com/go-logr/logr v1.4.2 // indirect
	github.com/go-logr/stdr v1.2.2 // indirect
	github.com/go-logr/zapr v1.2.4 // indirect
	github.com/go-ole/go-ole v1.2.5 // indirect
	github.com/go-openapi/jsonpointer v0.21.0 // indirect
	github.com/go-openapi/jsonreference v0.21.0 // indirect
	github.com/go-openapi/swag v0.23.0 // indirect
	github.com/go-playground/locales v0.14.1 // indirect
	github.com/go-playground/universal-translator v0.18.1 // indirect
	github.com/go-task/slim-sprig/v3 v3.0.0 // indirect
	github.com/godbus/dbus/v5 v5.1.0 // indirect
	github.com/golang/glog v1.2.1 // indirect
	github.com/golang/groupcache v0.0.0-20210331224755-41bb18bfe9da // indirect
	github.com/golang/mock v1.6.0 // indirect
	github.com/gonvenience/bunt v1.3.5 // indirect
	github.com/gonvenience/neat v1.3.12 // indirect
	github.com/gonvenience/term v1.0.2 // indirect
	github.com/gonvenience/text v1.0.7 // indirect
	github.com/gonvenience/wrap v1.1.2 // indirect
	github.com/gonvenience/ytbx v1.4.4 // indirect
	github.com/google/cadvisor v0.47.3 // indirect
	github.com/google/cel-go v0.16.1 // indirect
	github.com/google/gnostic-models v0.6.8 // indirect
	github.com/google/go-querystring v1.1.0 // indirect
	github.com/google/gofuzz v1.2.0 // indirect
	github.com/google/pprof v0.0.0-20240424215950-a892ee059fd6 // indirect
	github.com/google/s2a-go v0.1.7 // indirect
	github.com/googleapis/enterprise-certificate-proxy v0.3.2 // indirect
	github.com/googleapis/gax-go/v2 v2.12.4 // indirect
	github.com/gorilla/handlers v1.5.2 // indirect
	github.com/gorilla/websocket v1.5.0 // indirect
	github.com/grpc-ecosystem/grpc-gateway/v2 v2.20.0 // indirect
	github.com/gruntwork-io/go-commons v0.8.0 // indirect
	github.com/hashicorp/errwrap v1.1.0 // indirect
	github.com/hashicorp/go-multierror v1.1.1 // indirect
	github.com/hashicorp/golang-lru/v2 v2.0.7 // indirect
	github.com/hashicorp/hcl v1.0.0 // indirect
	github.com/homeport/dyff v1.6.0 // indirect
	github.com/huandu/xstrings v1.3.3 // indirect
	github.com/imdario/mergo v0.3.15 // indirect
	github.com/inconshreveable/mousetrap v1.1.0 // indirect
	github.com/jackc/pgpassfile v1.0.0 // indirect
	github.com/jackc/pgservicefile v0.0.0-20221227161230-091c0ba34f0a // indirect
	github.com/jackc/pgx/v5 v5.5.4 // indirect
	github.com/jackc/puddle/v2 v2.2.1 // indirect
	github.com/jinzhu/copier v0.4.0 // indirect
	github.com/jinzhu/inflection v1.0.0 // indirect
	github.com/jinzhu/now v1.1.5 // indirect
	github.com/jmespath/go-jmespath v0.4.0 // indirect
	github.com/joeshaw/multierror v0.0.0-20140124173710-69b34d4ec901 // indirect
	github.com/jonboulle/clockwork v0.2.2 // indirect
	github.com/josharian/intern v1.0.0 // indirect
	github.com/josharian/native v1.1.0 // indirect
	github.com/karrick/godirwalk v1.17.0 // indirect
	github.com/leodido/go-urn v1.2.4 // indirect
	github.com/lestrrat-go/strftime v1.0.6 // indirect
	github.com/libopenstorage/openstorage v1.0.0 // indirect
	github.com/lithammer/dedent v1.1.0 // indirect
	github.com/lucasb-eyer/go-colorful v1.2.0 // indirect
	github.com/magefile/mage v1.15.0 // indirect
	github.com/magiconair/properties v1.8.7 // indirect
	github.com/mailru/easyjson v0.7.7 // indirect
	github.com/mattermost/xml-roundtrip-validator v0.1.0 // indirect
	github.com/mattn/go-ciede2000 v0.0.0-20170301095244-782e8c62fec3 // indirect
	github.com/mattn/go-colorable v0.1.13 // indirect
	github.com/mattn/go-isatty v0.0.20 // indirect
	github.com/mattn/go-runewidth v0.0.10 // indirect
	github.com/mattn/go-zglob v0.0.2-0.20190814121620-e3c945676326 // indirect
	github.com/mdlayher/genetlink v1.0.0 // indirect
	github.com/mdlayher/socket v0.4.1 // indirect
	github.com/mgutz/ansi v0.0.0-20200706080929-d51e80ef957d // indirect
	github.com/mistifyio/go-zfs v2.1.2-0.20190413222219-f784269be439+incompatible // indirect
	github.com/mitchellh/copystructure v1.0.0 // indirect
	github.com/mitchellh/go-ps v1.0.0 // indirect
	github.com/mitchellh/hashstructure v1.1.0 // indirect
	github.com/mitchellh/mapstructure v1.5.0 // indirect
	github.com/mitchellh/reflectwalk v1.0.0 // indirect
	github.com/moby/docker-image-spec v1.3.1 // indirect
	github.com/moby/ipvs v1.1.0 // indirect
	github.com/moby/spdystream v0.2.0 // indirect
	github.com/moby/sys/mountinfo v0.6.2 // indirect
	github.com/modern-go/concurrent v0.0.0-20180306012644-bacd9c7ef1dd // indirect
	github.com/modern-go/reflect2 v1.0.2 // indirect
	github.com/mohae/deepcopy v0.0.0-20170603005431-491d3605edfb // indirect
	github.com/mrunalp/fileutils v0.5.1 // indirect
	github.com/munnerz/goautoneg v0.0.0-20191010083416-a7dc8b61c822 // indirect
	github.com/mwitkow/go-conntrack v0.0.0-20190716064945-2f068394615f // indirect
	github.com/mxk/go-flowrate v0.0.0-20140419014527-cca7078d478f // indirect
	github.com/opencontainers/go-digest v1.0.0 // indirect
	github.com/opencontainers/image-spec v1.1.0 // indirect
	github.com/opencontainers/runc v1.1.12 // indirect
	github.com/opencontainers/runtime-spec v1.1.0 // indirect
	github.com/opencontainers/selinux v1.11.0 // indirect
	github.com/oschwald/geoip2-golang v1.9.0
	github.com/oschwald/maxminddb-golang v1.11.0 // indirect
	github.com/pelletier/go-toml v1.9.5 // indirect
	github.com/pelletier/go-toml/v2 v2.2.2 // indirect
	github.com/petar-dambovaliev/aho-corasick v0.0.0-20240411101913-e07a1f0e8eb4 // indirect
	github.com/pmezard/go-difflib v1.0.1-0.20181226105442-5d4384ee4fb2 // indirect
	github.com/pquerna/cachecontrol v0.1.0 // indirect
	github.com/pquerna/otp v1.2.0 // indirect
	github.com/rivo/uniseg v0.1.0 // indirect
	github.com/rogpeppe/go-internal v1.12.0 // indirect
	github.com/rubiojr/go-vhd v0.0.0-20200706105327-02e210299021 // indirect
	github.com/russellhaering/goxmldsig v1.4.0 // indirect
	github.com/russross/blackfriday/v2 v2.1.0 // indirect
	github.com/sagikazarmark/locafero v0.4.0 // indirect
	github.com/sagikazarmark/slog-shim v0.1.0 // indirect
	github.com/seccomp/libseccomp-golang v0.10.0 // indirect
	github.com/sergi/go-diff v1.3.1 // indirect
	github.com/shirou/w32 v0.0.0-20160930032740-bb4de0191aa4 // indirect
	github.com/shopspring/decimal v1.2.0 // indirect
	github.com/sourcegraph/conc v0.3.0 // indirect
	github.com/spf13/afero v1.11.0 // indirect
	github.com/spf13/cast v1.6.0 // indirect
	github.com/stoewer/go-strcase v1.2.0 // indirect
	github.com/stretchr/objx v0.5.2 // indirect
	github.com/subosito/gotenv v1.6.0 // indirect
	github.com/syndtr/gocapability v0.0.0-20200815063812-42c35b437635 // indirect
	github.com/texttheater/golang-levenshtein v1.0.1 // indirect
	github.com/tidwall/match v1.1.1 // indirect
	github.com/tidwall/pretty v1.2.1 // indirect
	github.com/urfave/cli v1.22.14 // indirect
	github.com/virtuald/go-ordered-json v0.0.0-20170621173500-b18e6e673d74 // indirect
	github.com/vishvananda/netns v0.0.4 // indirect
	github.com/vmware/govmomi v0.30.6 // indirect
	go.elastic.co/apm/module/apmzap/v2 v2.4.7 // indirect
	go.elastic.co/apm/v2 v2.4.7 // indirect
	go.elastic.co/fastjson v1.1.0 // indirect
	go.opencensus.io v0.24.0 // indirect
	go.opentelemetry.io/contrib/instrumentation/github.com/emicklei/go-restful/otelrestful v0.46.1 // indirect
	go.opentelemetry.io/contrib/instrumentation/google.golang.org/grpc/otelgrpc v0.49.0 // indirect
	go.opentelemetry.io/contrib/instrumentation/net/http/otelhttp v0.52.0 // indirect
	go.opentelemetry.io/otel v1.28.0 // indirect
	go.opentelemetry.io/otel/exporters/otlp/otlptrace v1.21.0 // indirect
	go.opentelemetry.io/otel/exporters/otlp/otlptrace/otlptracegrpc v1.21.0 // indirect
	go.opentelemetry.io/otel/exporters/otlp/otlptrace/otlptracehttp v1.21.0 // indirect
	go.opentelemetry.io/otel/metric v1.28.0 // indirect
	go.opentelemetry.io/otel/sdk v1.28.0 // indirect
	go.opentelemetry.io/otel/trace v1.28.0 // indirect
	go.opentelemetry.io/proto/otlp v1.3.1 // indirect
	go.uber.org/multierr v1.11.0 // indirect
	golang.org/x/mod v0.19.0 // indirect
	golang.org/x/oauth2 v0.20.0 // indirect
	golang.org/x/term v0.22.0 // indirect
	golang.org/x/tools v0.23.0 // indirect
	golang.zx2c4.com/wireguard v0.0.20200121 // indirect
	google.golang.org/api v0.182.0 // indirect
	google.golang.org/genproto/googleapis/api v0.0.0-20240701130421-f6361c86f094 // indirect
	gopkg.in/gcfg.v1 v1.2.3 // indirect
	gopkg.in/go-playground/assert.v1 v1.2.1 // indirect
	gopkg.in/inf.v0 v0.9.1 // indirect
	gopkg.in/ini.v1 v1.67.0 // indirect
	gopkg.in/square/go-jose.v2 v2.6.0 // indirect
	gopkg.in/tomb.v1 v1.0.0-20141024135613-dd632973f1e7 // indirect
	gopkg.in/warnings.v0 v0.1.2 // indirect
	gorm.io/driver/postgres v1.4.6 // indirect
	gorm.io/gorm v1.25.1 // indirect
	howett.net/plist v1.0.0 // indirect
	k8s.io/cloud-provider v0.28.12 // indirect
	k8s.io/component-helpers v0.28.12 // indirect
	k8s.io/controller-manager v0.28.12 // indirect
	k8s.io/cri-api v0.28.12 // indirect
	k8s.io/csi-translation-lib v0.28.12 // indirect
	k8s.io/dynamic-resource-allocation v0.28.12 // indirect
	k8s.io/gengo v0.0.0-20220902162205-c0856e24416d // indirect
	k8s.io/kms v0.28.12 // indirect
	k8s.io/kube-scheduler v0.28.12 // indirect
	k8s.io/kubelet v0.28.12 // indirect
	k8s.io/legacy-cloud-providers v0.28.12 // indirect
	k8s.io/mount-utils v0.28.12 // indirect
	k8s.io/pod-security-admission v0.0.0 // indirect
	rsc.io/binaryregexp v0.2.0 // indirect
	sigs.k8s.io/apiserver-network-proxy/konnectivity-client v0.1.2 // indirect
	sigs.k8s.io/json v0.0.0-20221116044647-bc3834ca7abd // indirect
	sigs.k8s.io/structured-merge-diff/v4 v4.2.3 // indirect
)

replace (
	github.com/bronze1man/goStrongswanVici => github.com/tigera/goStrongswanVici v0.0.0-20180704141420-9b6fdd821dbe
	github.com/prometheus/client_golang => github.com/prometheus/client_golang v1.18.0
	github.com/prometheus/common => github.com/prometheus/common v0.47.0

<<<<<<< HEAD
	github.com/tigera/api => ./api
	// Pin the version of grpc temporarily to avoid deprecation error.
	// This should be removed once the grpc.Dial is update to use grpc.NewClient.
	google.golang.org/grpc => google.golang.org/grpc v1.61.1

	// Newer versions set the file mode on logs to 0600, which breaks a lot of our tests.
	gopkg.in/natefinch/lumberjack.v2 => gopkg.in/natefinch/lumberjack.v2 v2.0.0
=======
	k8s.io/api => k8s.io/api v0.28.9
	k8s.io/apiextensions-apiserver => k8s.io/apiextensions-apiserver v0.28.9
	k8s.io/apimachinery => k8s.io/apimachinery v0.28.9
	k8s.io/apiserver => k8s.io/apiserver v0.28.9
	k8s.io/cli-runtime => k8s.io/cli-runtime v0.28.9
	k8s.io/client-go => k8s.io/client-go v0.28.9
	k8s.io/cloud-provider => k8s.io/cloud-provider v0.28.9
	k8s.io/cluster-bootstrap => k8s.io/cluster-bootstrap v0.28.9
	k8s.io/code-generator => k8s.io/code-generator v0.28.9
	k8s.io/component-base => k8s.io/component-base v0.28.9
	k8s.io/component-helpers => k8s.io/component-helpers v0.28.9
	k8s.io/controller-manager => k8s.io/controller-manager v0.28.9
	k8s.io/cri-api => k8s.io/cri-api v0.28.9
	k8s.io/csi-translation-lib => k8s.io/csi-translation-lib v0.28.9
	k8s.io/endpointslice => k8s.io/endpointslice v0.28.9
	k8s.io/kube-aggregator => k8s.io/kube-aggregator v0.28.9
	k8s.io/kube-controller-manager => k8s.io/kube-controller-manager v0.28.9
	k8s.io/kube-proxy => k8s.io/kube-proxy v0.28.9
	k8s.io/kube-scheduler => k8s.io/kube-scheduler v0.28.9
	k8s.io/kubectl => k8s.io/kubectl v0.28.9
	k8s.io/kubelet => k8s.io/kubelet v0.28.9
>>>>>>> 49751505

	// Need replacements for all the k8s subsidiary projects that are pulled in indirectly because
	// the kubernetes repo pulls them in via a replacement to its own vendored copies, which doesn't work for
	// transient imports.
	k8s.io/api => k8s.io/api v0.28.12
	k8s.io/apiextensions-apiserver => k8s.io/apiextensions-apiserver v0.28.12
	k8s.io/apimachinery => k8s.io/apimachinery v0.28.12
	k8s.io/apiserver => k8s.io/apiserver v0.28.12
	k8s.io/cli-runtime => k8s.io/cli-runtime v0.28.12
	k8s.io/client-go => k8s.io/client-go v0.28.12
	k8s.io/cloud-provider => k8s.io/cloud-provider v0.28.12
	k8s.io/cluster-bootstrap => k8s.io/cluster-bootstrap v0.28.12
	k8s.io/code-generator => k8s.io/code-generator v0.28.12
	k8s.io/component-base => k8s.io/component-base v0.28.12
	k8s.io/component-helpers => k8s.io/component-helpers v0.28.12
	k8s.io/controller-manager => k8s.io/controller-manager v0.28.12
	k8s.io/cri-api => k8s.io/cri-api v0.28.12
	k8s.io/csi-translation-lib => k8s.io/csi-translation-lib v0.28.12
	k8s.io/endpointslice => k8s.io/endpointslice v0.28.12
	k8s.io/kube-aggregator => k8s.io/kube-aggregator v0.28.12
	k8s.io/kube-controller-manager => k8s.io/kube-controller-manager v0.28.12
	k8s.io/kube-proxy => k8s.io/kube-proxy v0.28.12
	k8s.io/kube-scheduler => k8s.io/kube-scheduler v0.28.12
	k8s.io/kubectl => k8s.io/kubectl v0.28.12
	k8s.io/kubelet => k8s.io/kubelet v0.28.12
	k8s.io/legacy-cloud-providers => k8s.io/legacy-cloud-providers v0.28.12
	k8s.io/metrics => k8s.io/metrics v0.28.12
	k8s.io/mount-utils => k8s.io/mount-utils v0.28.12
	k8s.io/pod-security-admission => k8s.io/pod-security-admission v0.28.12
	k8s.io/sample-apiserver => k8s.io/sample-apiserver v0.28.12

	// Use an untagged knftables version that has changes we need.
	sigs.k8s.io/knftables => sigs.k8s.io/knftables v0.0.17-0.20240627140917-8d2660d78107
)<|MERGE_RESOLUTION|>--- conflicted
+++ resolved
@@ -25,6 +25,7 @@
 	github.com/bronze1man/goStrongswanVici v0.0.0-20221114103242-3f6dc524986c
 	github.com/buger/jsonparser v1.1.1
 	github.com/caimeo/iniflags v0.0.0-20171110233946-ef4ae6c5cd79
+	github.com/cnf/structhash v0.0.0-20201127153200-e1b16c1ebc08
 	// pod2daemon/cisdriver build failure after upgrading to v1.10.0+
 	github.com/container-storage-interface/spec v1.9.0
 	github.com/containernetworking/cni v1.2.2
@@ -145,12 +146,9 @@
 	golang.zx2c4.com/wireguard/wgctrl v0.0.0-20200324154536-ceff61240acf
 	google.golang.org/genproto/googleapis/rpc v0.0.0-20240701130421-f6361c86f094
 	google.golang.org/grpc v1.65.0
-<<<<<<< HEAD
 	google.golang.org/protobuf v1.34.2
 	gopkg.in/alecthomas/kingpin.v2 v2.2.6
 	gopkg.in/elazarl/goproxy.v1 v1.0.0-20180725130230-947c36da3153
-=======
->>>>>>> 49751505
 	gopkg.in/go-playground/validator.v9 v9.30.2
 	// Replaced with older version below until we can handle the updated permissions it now puts on log files.
 	gopkg.in/natefinch/lumberjack.v2 v2.2.1
@@ -233,10 +231,6 @@
 	github.com/cilium/ebpf v0.9.1 // indirect
 	github.com/cloudflare/circl v1.3.3 // indirect
 	github.com/cncf/xds/go v0.0.0-20240423153145-555b57ec207b // indirect
-<<<<<<< HEAD
-	github.com/cnf/structhash v0.0.0-20201127153200-e1b16c1ebc08
-=======
->>>>>>> 49751505
 	github.com/containerd/cgroups v1.1.0 // indirect
 	github.com/containerd/cgroups/v3 v3.0.2 // indirect
 	github.com/containerd/console v1.0.3 // indirect
@@ -449,37 +443,10 @@
 	github.com/prometheus/client_golang => github.com/prometheus/client_golang v1.18.0
 	github.com/prometheus/common => github.com/prometheus/common v0.47.0
 
-<<<<<<< HEAD
 	github.com/tigera/api => ./api
-	// Pin the version of grpc temporarily to avoid deprecation error.
-	// This should be removed once the grpc.Dial is update to use grpc.NewClient.
-	google.golang.org/grpc => google.golang.org/grpc v1.61.1
 
 	// Newer versions set the file mode on logs to 0600, which breaks a lot of our tests.
 	gopkg.in/natefinch/lumberjack.v2 => gopkg.in/natefinch/lumberjack.v2 v2.0.0
-=======
-	k8s.io/api => k8s.io/api v0.28.9
-	k8s.io/apiextensions-apiserver => k8s.io/apiextensions-apiserver v0.28.9
-	k8s.io/apimachinery => k8s.io/apimachinery v0.28.9
-	k8s.io/apiserver => k8s.io/apiserver v0.28.9
-	k8s.io/cli-runtime => k8s.io/cli-runtime v0.28.9
-	k8s.io/client-go => k8s.io/client-go v0.28.9
-	k8s.io/cloud-provider => k8s.io/cloud-provider v0.28.9
-	k8s.io/cluster-bootstrap => k8s.io/cluster-bootstrap v0.28.9
-	k8s.io/code-generator => k8s.io/code-generator v0.28.9
-	k8s.io/component-base => k8s.io/component-base v0.28.9
-	k8s.io/component-helpers => k8s.io/component-helpers v0.28.9
-	k8s.io/controller-manager => k8s.io/controller-manager v0.28.9
-	k8s.io/cri-api => k8s.io/cri-api v0.28.9
-	k8s.io/csi-translation-lib => k8s.io/csi-translation-lib v0.28.9
-	k8s.io/endpointslice => k8s.io/endpointslice v0.28.9
-	k8s.io/kube-aggregator => k8s.io/kube-aggregator v0.28.9
-	k8s.io/kube-controller-manager => k8s.io/kube-controller-manager v0.28.9
-	k8s.io/kube-proxy => k8s.io/kube-proxy v0.28.9
-	k8s.io/kube-scheduler => k8s.io/kube-scheduler v0.28.9
-	k8s.io/kubectl => k8s.io/kubectl v0.28.9
-	k8s.io/kubelet => k8s.io/kubelet v0.28.9
->>>>>>> 49751505
 
 	// Need replacements for all the k8s subsidiary projects that are pulled in indirectly because
 	// the kubernetes repo pulls them in via a replacement to its own vendored copies, which doesn't work for
