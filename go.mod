--- conflicted
+++ resolved
@@ -1,6 +1,8 @@
 module github.com/projectcalico/calico
 
-go 1.22.2
+go 1.22.3
+
+toolchain go1.22.7
 
 require (
 	github.com/AppsFlyer/go-sundheit v0.6.0
@@ -157,7 +159,7 @@
 	gopkg.in/natefinch/lumberjack.v2 v2.2.1
 	gopkg.in/tchap/go-patricia.v2 v2.3.0
 	gopkg.in/yaml.v2 v2.4.0
-	gopkg.in/yaml.v3 v3.0.1
+	gopkg.in/yaml.v3 v3.0.1 // indirect
 	// Most k8s.io modules we 'require' will also need a 'replace' directive below in order for the module graph to resolve.
 	// Ensure that any version updates to k8s.io modules are reflected in the replace block if those modules require replacement.
 	k8s.io/api v0.29.8
@@ -173,18 +175,11 @@
 	k8s.io/kubectl v0.29.8
 	k8s.io/kubernetes v1.29.8
 	k8s.io/utils v0.0.0-20240310230437-4693a0247e57
-<<<<<<< HEAD
 	modernc.org/memory v1.8.0
 	sigs.k8s.io/controller-runtime v0.17.3
 	sigs.k8s.io/kind v0.24.0
 	sigs.k8s.io/knftables v0.0.17
-=======
-	modernc.org/memory v1.7.2
-	sigs.k8s.io/controller-runtime v0.17.0
-	sigs.k8s.io/kind v0.22.0
-	sigs.k8s.io/knftables v0.0.15
 	sigs.k8s.io/network-policy-api v0.1.5
->>>>>>> 800b96f0
 	sigs.k8s.io/yaml v1.4.0
 )
 
@@ -248,7 +243,7 @@
 	github.com/containerd/log v0.1.0 // indirect
 	github.com/containerd/ttrpc v1.2.5 // indirect
 	github.com/corazawaf/libinjection-go v0.2.1 // indirect
-	github.com/coreos/go-iptables v0.7.0 // indirect
+	github.com/coreos/go-iptables v0.7.0
 	github.com/coreos/go-oidc/v3 v3.10.0 // indirect
 	github.com/coreos/go-systemd/v22 v22.5.0
 	github.com/cpuguy83/go-md2man/v2 v2.0.4 // indirect
@@ -266,13 +261,8 @@
 	github.com/euank/go-kmsg-parser v2.0.0+incompatible // indirect
 	github.com/evanphx/json-patch v5.6.0+incompatible // indirect
 	github.com/evanphx/json-patch/v5 v5.8.0 // indirect
-<<<<<<< HEAD
 	github.com/fatih/color v1.16.0 // indirect
 	github.com/go-asn1-ber/asn1-ber v1.5.5 // indirect
-=======
-	github.com/felixge/httpsnoop v1.0.4 // indirect
-	github.com/ghodss/yaml v1.0.0 // indirect
->>>>>>> 800b96f0
 	github.com/go-errors/errors v1.4.2 // indirect
 	github.com/go-ldap/ldap/v3 v3.4.6 // indirect
 	github.com/go-logfmt/logfmt v0.5.1 // indirect
@@ -315,7 +305,7 @@
 	github.com/hashicorp/hcl v1.0.0 // indirect
 	github.com/homeport/dyff v1.6.0 // indirect
 	github.com/huandu/xstrings v1.3.3 // indirect
-	github.com/imdario/mergo v0.3.15 // indirect
+	github.com/imdario/mergo v0.3.15
 	github.com/inconshreveable/mousetrap v1.1.0 // indirect
 	github.com/jackc/pgpassfile v1.0.0 // indirect
 	github.com/jackc/pgservicefile v0.0.0-20221227161230-091c0ba34f0a // indirect
@@ -420,19 +410,10 @@
 	go.opentelemetry.io/otel/trace v1.28.0 // indirect
 	go.opentelemetry.io/proto/otlp v1.3.1 // indirect
 	go.uber.org/multierr v1.11.0 // indirect
-<<<<<<< HEAD
 	golang.org/x/mod v0.20.0 // indirect
-	golang.org/x/oauth2 v0.21.0 // indirect
+	golang.org/x/oauth2 v0.21.0
 	golang.org/x/term v0.23.0 // indirect
 	golang.org/x/tools v0.24.0 // indirect
-=======
-	go.uber.org/zap v1.26.0 // indirect
-	golang.org/x/exp v0.0.0-20230905200255-921286631fa9 // indirect
-	golang.org/x/mod v0.17.0 // indirect
-	golang.org/x/oauth2 v0.20.0 // indirect
-	golang.org/x/term v0.21.0 // indirect
-	golang.org/x/tools v0.21.1-0.20240508182429-e35e4ccd0d2d // indirect
->>>>>>> 800b96f0
 	golang.zx2c4.com/wireguard v0.0.20200121 // indirect
 	google.golang.org/api v0.182.0 // indirect
 	google.golang.org/genproto/googleapis/api v0.0.0-20240701130421-f6361c86f094 // indirect
@@ -454,7 +435,6 @@
 	k8s.io/csi-translation-lib v0.29.8 // indirect
 	k8s.io/dynamic-resource-allocation v0.29.8 // indirect
 	k8s.io/gengo v0.0.0-20230829151522-9cce18d56c01 // indirect
-<<<<<<< HEAD
 	k8s.io/kms v0.29.8 // indirect
 	k8s.io/kube-scheduler v0.29.8 // indirect
 	k8s.io/kubelet v0.29.8 // indirect
@@ -462,19 +442,12 @@
 	k8s.io/mount-utils v0.29.8 // indirect
 	k8s.io/pod-security-admission v0.29.8 // indirect
 	rsc.io/binaryregexp v0.2.0 // indirect
-=======
-	k8s.io/kms v0.29.7 // indirect
-	k8s.io/kube-scheduler v0.0.0 // indirect
-	k8s.io/kubectl v0.26.0 // indirect
-	k8s.io/kubelet v0.28.9 // indirect
-	k8s.io/legacy-cloud-providers v0.0.0 // indirect
-	k8s.io/mount-utils v0.28.9 // indirect
-	k8s.io/pod-security-admission v0.26.0 // indirect
->>>>>>> 800b96f0
 	sigs.k8s.io/apiserver-network-proxy/konnectivity-client v0.28.0 // indirect
 	sigs.k8s.io/json v0.0.0-20221116044647-bc3834ca7abd // indirect
 	sigs.k8s.io/structured-merge-diff/v4 v4.4.1 // indirect
 )
+
+require github.com/projectcalico/api v0.0.0-20240708202104-e3f70b269c2c
 
 require github.com/bi-zone/etw v0.0.0-20200916105032-b215904fae4f // indirect
 
