--- conflicted
+++ resolved
@@ -156,7 +156,6 @@
 	gopkg.in/natefinch/lumberjack.v2 v2.2.1
 	gopkg.in/tchap/go-patricia.v2 v2.3.0
 	gopkg.in/yaml.v2 v2.4.0
-<<<<<<< HEAD
 	gopkg.in/yaml.v3 v3.0.1
 	// Most k8s.io modules we 'require' will also need a 'replace' directive below in order for the module graph to resolve.
 	// Ensure that any version updates to k8s.io modules are reflected in the replace block if those modules require replacement.
@@ -172,19 +171,6 @@
 	k8s.io/kube-openapi v0.0.0-20230717233707-2695361300d9
 	k8s.io/kubectl v0.28.13
 	k8s.io/kubernetes v1.28.13
-=======
-	k8s.io/api v0.28.12
-	k8s.io/apiextensions-apiserver v0.28.12
-	k8s.io/apimachinery v0.28.12
-	k8s.io/apiserver v0.28.12
-	k8s.io/client-go v0.28.12
-	k8s.io/code-generator v0.28.12
-	k8s.io/component-base v0.28.12
-	k8s.io/klog/v2 v2.120.1
-	k8s.io/kube-aggregator v0.28.12
-	k8s.io/kube-openapi v0.0.0-20230717233707-2695361300d9
-	k8s.io/kubernetes v1.28.12
->>>>>>> 4cda7e36
 	k8s.io/utils v0.0.0-20240310230437-4693a0247e57
 	modernc.org/memory v1.8.0
 	sigs.k8s.io/controller-runtime v0.16.6
@@ -244,13 +230,8 @@
 	github.com/cenkalti/backoff/v4 v4.3.0 // indirect
 	github.com/cespare/xxhash/v2 v2.3.0 // indirect
 	github.com/checkpoint-restore/go-criu/v5 v5.3.0 // indirect
-<<<<<<< HEAD
 	github.com/cilium/ebpf v0.11.0 // indirect
-	github.com/cloudflare/circl v1.3.7 // indirect
-=======
-	github.com/cilium/ebpf v0.9.1 // indirect
 	github.com/cloudflare/circl v1.3.9 // indirect
->>>>>>> 4cda7e36
 	github.com/cncf/xds/go v0.0.0-20240423153145-555b57ec207b // indirect
 	github.com/containerd/cgroups v1.1.0 // indirect
 	github.com/containerd/cgroups/v3 v3.0.3 // indirect
@@ -438,7 +419,6 @@
 	gopkg.in/square/go-jose.v2 v2.6.0 // indirect
 	gopkg.in/tomb.v1 v1.0.0-20141024135613-dd632973f1e7 // indirect
 	gopkg.in/warnings.v0 v0.1.2 // indirect
-<<<<<<< HEAD
 	gorm.io/driver/postgres v1.4.6 // indirect
 	gorm.io/gorm v1.25.1 // indirect
 	howett.net/plist v1.0.0 // indirect
@@ -454,25 +434,8 @@
 	k8s.io/kubelet v0.28.13 // indirect
 	k8s.io/legacy-cloud-providers v0.28.13 // indirect
 	k8s.io/mount-utils v0.28.13 // indirect
-	k8s.io/pod-security-admission v0.0.0 // indirect
+	k8s.io/pod-security-admission v0.28.13 // indirect
 	rsc.io/binaryregexp v0.2.0 // indirect
-=======
-	gopkg.in/yaml.v3 v3.0.1 // indirect
-	k8s.io/cloud-provider v0.28.12 // indirect
-	k8s.io/component-helpers v0.28.12 // indirect
-	k8s.io/controller-manager v0.28.12 // indirect
-	k8s.io/cri-api v0.28.12 // indirect
-	k8s.io/csi-translation-lib v0.28.12 // indirect
-	k8s.io/dynamic-resource-allocation v0.28.12 // indirect
-	k8s.io/gengo v0.0.0-20220902162205-c0856e24416d // indirect
-	k8s.io/kms v0.28.12 // indirect
-	k8s.io/kube-scheduler v0.28.12 // indirect
-	k8s.io/kubectl v0.28.12 // indirect
-	k8s.io/kubelet v0.28.12 // indirect
-	k8s.io/legacy-cloud-providers v0.28.12 // indirect
-	k8s.io/mount-utils v0.28.12 // indirect
-	k8s.io/pod-security-admission v0.28.12 // indirect
->>>>>>> 4cda7e36
 	sigs.k8s.io/apiserver-network-proxy/konnectivity-client v0.1.2 // indirect
 	sigs.k8s.io/json v0.0.0-20221116044647-bc3834ca7abd // indirect
 	sigs.k8s.io/structured-merge-diff/v4 v4.2.3 // indirect
@@ -483,39 +446,14 @@
 	github.com/prometheus/client_golang => github.com/prometheus/client_golang v1.18.0
 	github.com/prometheus/common => github.com/prometheus/common v0.47.0
 
-<<<<<<< HEAD
 	github.com/tigera/api => ./api
 
 	// Newer versions set the file mode on logs to 0600, which breaks a lot of our tests.
 	gopkg.in/natefinch/lumberjack.v2 => gopkg.in/natefinch/lumberjack.v2 v2.0.0
-=======
-	k8s.io/api => k8s.io/api v0.28.12
-	k8s.io/apiextensions-apiserver => k8s.io/apiextensions-apiserver v0.28.12
-	k8s.io/apimachinery => k8s.io/apimachinery v0.28.12
-	k8s.io/apiserver => k8s.io/apiserver v0.28.12
-	k8s.io/cli-runtime => k8s.io/cli-runtime v0.28.12
-	k8s.io/client-go => k8s.io/client-go v0.28.12
-	k8s.io/cloud-provider => k8s.io/cloud-provider v0.28.12
-	k8s.io/cluster-bootstrap => k8s.io/cluster-bootstrap v0.28.12
-	k8s.io/code-generator => k8s.io/code-generator v0.28.12
-	k8s.io/component-base => k8s.io/component-base v0.28.12
-	k8s.io/component-helpers => k8s.io/component-helpers v0.28.12
-	k8s.io/controller-manager => k8s.io/controller-manager v0.28.12
-	k8s.io/cri-api => k8s.io/cri-api v0.28.12
-	k8s.io/csi-translation-lib => k8s.io/csi-translation-lib v0.28.12
-	k8s.io/endpointslice => k8s.io/endpointslice v0.28.12
-	k8s.io/kube-aggregator => k8s.io/kube-aggregator v0.28.12
-	k8s.io/kube-controller-manager => k8s.io/kube-controller-manager v0.28.12
-	k8s.io/kube-proxy => k8s.io/kube-proxy v0.28.12
-	k8s.io/kube-scheduler => k8s.io/kube-scheduler v0.28.12
-	k8s.io/kubectl => k8s.io/kubectl v0.28.12
-	k8s.io/kubelet => k8s.io/kubelet v0.28.12
->>>>>>> 4cda7e36
 
 	// Need replacements for all the k8s subsidiary projects that are pulled in indirectly because
 	// the kubernetes repo pulls them in via a replacement to its own vendored copies, which doesn't work for
 	// transient imports.
-<<<<<<< HEAD
 	k8s.io/api => k8s.io/api v0.28.13
 	k8s.io/apiextensions-apiserver => k8s.io/apiextensions-apiserver v0.28.13
 	k8s.io/apimachinery => k8s.io/apimachinery v0.28.13
@@ -542,15 +480,4 @@
 	k8s.io/mount-utils => k8s.io/mount-utils v0.28.13
 	k8s.io/pod-security-admission => k8s.io/pod-security-admission v0.28.13
 	k8s.io/sample-apiserver => k8s.io/sample-apiserver v0.28.13
-=======
-	k8s.io/kubernetes => k8s.io/kubernetes v1.28.12
-	k8s.io/legacy-cloud-providers => k8s.io/legacy-cloud-providers v0.28.12
-	k8s.io/metrics => k8s.io/metrics v0.28.12
-	k8s.io/mount-utils => k8s.io/mount-utils v0.28.12
-	k8s.io/pod-security-admission => k8s.io/pod-security-admission v0.28.12
-	k8s.io/sample-apiserver => k8s.io/sample-apiserver v0.28.12
-
-	// Use an untagged knftables version that has changes we need.
-	sigs.k8s.io/knftables => sigs.k8s.io/knftables v0.0.17-0.20240627140917-8d2660d78107
->>>>>>> 4cda7e36
 )