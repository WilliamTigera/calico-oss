--- conflicted
+++ resolved
@@ -38,20 +38,15 @@
 	"k8s.io/client-go/kubernetes"
 	"k8s.io/client-go/tools/clientcmd"
 
-	api "github.com/projectcalico/api/pkg/apis/projectcalico/v3"
 	"github.com/projectcalico/cni-plugin/internal/pkg/utils"
 	"github.com/projectcalico/cni-plugin/pkg/dataplane"
 	"github.com/projectcalico/cni-plugin/pkg/k8s"
 	"github.com/projectcalico/cni-plugin/pkg/types"
-<<<<<<< HEAD
-	api "github.com/projectcalico/libcalico-go/lib/apis/v3"
-=======
 	libapi "github.com/projectcalico/libcalico-go/lib/apis/v3"
-	"github.com/projectcalico/libcalico-go/lib/clientv3"
->>>>>>> 13d10311
 	cerrors "github.com/projectcalico/libcalico-go/lib/errors"
 	"github.com/projectcalico/libcalico-go/lib/logutils"
 	"github.com/projectcalico/libcalico-go/lib/options"
+	api "github.com/tigera/api/pkg/apis/projectcalico/v3"
 
 	kerrors "k8s.io/apimachinery/pkg/api/errors"
 )
@@ -217,60 +212,10 @@
 		})
 	}
 
-<<<<<<< HEAD
-	var endpoint *api.WorkloadEndpoint
+	var endpoint *libapi.WorkloadEndpoint
 	endpoint, err = getWorkloadEndpoint(ctx, calicoClient, wepIDs, logger)
 	if err != nil {
 		return
-=======
-	logger.Debugf("Retrieved list of endpoints: %v", endpoints)
-
-	var endpoint *libapi.WorkloadEndpoint
-
-	// If the prefix list returns 1 or more items, we go through the items and try to see if the name matches the WEP
-	// identifiers we have. The identifiers we use for this match at this point are:
-	// 1. Node name
-	// 2. Orchestrator ID ('cni' or 'k8s')
-	// 3. ContainerID
-	// 4. Pod name (only for k8s)
-	// Note we don't use the interface name (endpoint) for this match.
-	// If we find a match from the returned list then we've found the workload endpoint,
-	// and we reuse that even if it has a different interface name, because
-	// we only support one interface per pod right now.
-	// For example, you have a WEP for a k8s pod "mypod-1", and IfName "eth0" on node "node1", that will result in
-	// a WEP name "node1-k8s-mypod--1-eth0" in the datastore, now you're trying to schedule another pod "mypod",
-	// IfName "eth0" and node "node1", so we do a prefix list to get all the endpoints for that workload, with
-	// the prefix "node1-k8s-mypod-". Now this search would return any existing endpoints for "mypod", but it will also
-	// list "node1-k8s-mypod--1-eth0" which is not the same WorkloadEndpoint, so to avoid that, we go through the
-	// list of returned WEPs from the prefix list and call NameMatches() based on all the
-	// identifiers (pod name, containerID, node name, orchestrator), but omit the IfName (Endpoint field) since we can
-	// only have one interface per pod right now, and NameMatches() will return true if the WEP matches the identifiers.
-	// It is possible that none of the WEPs in the list match the identifiers, which means we don't already have an
-	// existing WEP to reuse. See `names.WorkloadEndpointIdentifiers` GoDoc comments for more details.
-	if len(endpoints.Items) > 0 {
-		logger.Debugf("List of WorkloadEndpoints %v", endpoints.Items)
-		for _, ep := range endpoints.Items {
-			var match bool
-			match, err = wepIDs.WorkloadEndpointIdentifiers.NameMatches(ep.Name)
-			if err != nil {
-				// We should never hit this error, because it should have already been
-				// caught by CalculateWorkloadEndpointName.
-				err = fmt.Errorf("invalid WorkloadEndpoint identifiers: %v", wepIDs.WorkloadEndpointIdentifiers)
-				return
-			}
-
-			if match {
-				logger.Debugf("Found a match for WorkloadEndpoint: %v", ep)
-				endpoint = &ep
-				// Assign the WEP name to wepIDs' WEPName field.
-				wepIDs.WEPName = endpoint.Name
-				// Put the endpoint name from the matched WEP in the identifiers.
-				wepIDs.Endpoint = ep.Spec.Endpoint
-				logger.Infof("Calico CNI found existing endpoint: %v", endpoint)
-				break
-			}
-		}
->>>>>>> 13d10311
 	}
 
 	// If we don't find a match from the existing WorkloadEndpoints then we calculate
@@ -509,7 +454,7 @@
 }
 
 // getWorkloadEndpoint finds and returns the workload endpoint. The wepIDs passed in may be updated if necessary.
-func getWorkloadEndpoint(ctx context.Context, calicoClient clientv3.Interface, wepIDs *utils.WEPIdentifiers, logger *logrus.Entry) (*api.WorkloadEndpoint, error) {
+func getWorkloadEndpoint(ctx context.Context, calicoClient clientv3.Interface, wepIDs *utils.WEPIdentifiers, logger *logrus.Entry) (*libapi.WorkloadEndpoint, error) {
 	switch conversion.MultiInterfaceMode() {
 	case "multus":
 		// Calculate the WorkloadEndpoint name from the WEP specific identifiers for the given orchestrator.
