// Copyright (c) 2017-2021 Tigera, Inc. All rights reserved.
//
// Licensed under the Apache License, Version 2.0 (the "License");
// you may not use this file except in compliance with the License.
// You may obtain a copy of the License at
//
//     http://www.apache.org/licenses/LICENSE-2.0
//
// Unless required by applicable law or agreed to in writing, software
// distributed under the License is distributed on an "AS IS" BASIS,
// WITHOUT WARRANTIES OR CONDITIONS OF ANY KIND, either express or implied.
// See the License for the specific language governing permissions and
// limitations under the License.
package calico

import (
	"context"
	"encoding/json"
	"fmt"
	"math"
	"net"
	"os"
	"regexp"
	"sort"
	"strconv"
	"strings"
	"sync"

	"github.com/kelseyhightower/confd/pkg/buildinfo"
	"github.com/kelseyhightower/confd/pkg/config"
	logutils "github.com/kelseyhightower/confd/pkg/log"
	log "github.com/sirupsen/logrus"

	"github.com/kelseyhightower/confd/pkg/resource/template"

	apiv3 "github.com/projectcalico/api/pkg/apis/projectcalico/v3"
	"github.com/projectcalico/api/pkg/lib/numorstring"
	"github.com/projectcalico/libcalico-go/lib/apiconfig"
	libapiv3 "github.com/projectcalico/libcalico-go/lib/apis/v3"
	"github.com/projectcalico/libcalico-go/lib/backend/api"
	"github.com/projectcalico/libcalico-go/lib/backend/model"
	"github.com/projectcalico/libcalico-go/lib/backend/syncersv1/bgpsyncer"
	"github.com/projectcalico/libcalico-go/lib/backend/syncersv1/updateprocessors"
	"github.com/projectcalico/libcalico-go/lib/backend/watchersyncer"
	"github.com/projectcalico/libcalico-go/lib/clientv3"
	lerr "github.com/projectcalico/libcalico-go/lib/errors"
	cnet "github.com/projectcalico/libcalico-go/lib/net"
	"github.com/projectcalico/libcalico-go/lib/options"
	"github.com/projectcalico/libcalico-go/lib/set"
	"github.com/projectcalico/typha/pkg/syncclientutils"
	"github.com/projectcalico/typha/pkg/syncproto"
)

const globalLogging = "/calico/bgp/v1/global/loglevel"

// Handle a few keys that we need to default if not specified.
var globalDefaults = map[string]string{
	"/calico/bgp/v1/global/as_num":    "64512",
	"/calico/bgp/v1/global/node_mesh": `{"enabled": true}`,
	globalLogging:                     "info",
}

var (
	globalConfigName        = "default"
	perNodeConfigNamePrefix = "node."
	nodeToNodeMeshEnabled   = "{\"enabled\":true}"
	nodeToNodeMeshDisabled  = "{\"enabled\":false}"
	standardCommunity       = regexp.MustCompile(`^(\d+):(\d+)$`)
	largeCommunity          = regexp.MustCompile(`^(\d+):(\d+):(\d+)$`)
)

// backendClientAccessor is an interface to access the backend client from the main v2 client.
type backendClientAccessor interface {
	Backend() api.Client
}

func NewCalicoClient(confdConfig *config.Config) (*client, error) {
	// Load the client clientCfg.  This loads from the environment if a filename
	// has not been specified.
	clientCfg, err := apiconfig.LoadClientConfig(confdConfig.CalicoConfig)
	if err != nil {
		log.Errorf("Failed to load Calico client configuration: %v", err)
		return nil, err
	}

	// Query the current BGP configuration to determine if the node to node mesh is enabled or
	// not.  If it is we need to monitor all node configuration.  If it is not enabled then we
	// only need to monitor our own node.  If this setting changes, we terminate confd (so that
	// when restarted it will start watching the correct resources).
	cc, err := clientv3.New(*clientCfg)
	if err != nil {
		log.Errorf("Failed to create main Calico client: %v", err)
		return nil, err
	}
	cfg, err := cc.BGPConfigurations().Get(
		context.Background(),
		globalConfigName,
		options.GetOptions{},
	)
	if _, ok := err.(lerr.ErrorResourceDoesNotExist); err != nil && !ok {
		// Failed to get the BGP configuration (and not because it doesn't exist).
		// Exit.
		log.Errorf("Failed to query current BGP settings: %v", err)
		return nil, err
	}
	nodeMeshEnabled := true
	if cfg != nil && cfg.Spec.NodeToNodeMeshEnabled != nil {
		nodeMeshEnabled = *cfg.Spec.NodeToNodeMeshEnabled
	}

	// We know the v2 client implements the backendClientAccessor interface.  Use it to
	// get the backend client.
	bc := cc.(backendClientAccessor).Backend()

	// Create the client.  Initialize the cache revision to 1 so that the watcher
	// code can handle the first iteration by always rendering.
	c := &client{
		client:            bc,
		cache:             make(map[string]string),
		peeringCache:      make(map[string]string),
		cacheRevision:     1,
		revisionsByPrefix: make(map[string]uint64),
		nodeMeshEnabled:   nodeMeshEnabled,
		nodeLabelManager:  newNodeLabelManager(),
		bgpPeers:          make(map[string]*apiv3.BGPPeer),
		sourceReady:       make(map[string]bool),
		nodeListenPorts:   make(map[string]uint16),

		// This channel, for the syncer calling OnUpdates and OnStatusUpdated, has 0
		// capacity so that the caller blocks in the same way as it did before when its
		// calls were processed synchronously.
		syncerC: make(chan interface{}),

		// This channel holds a trigger for existing BGP peerings to be recomputed.  We only
		// ever need 1 pending trigger, hence capacity 1.  recheckPeerConfig() does a
		// non-blocking write into this channel, so as not to block if a trigger is already
		// pending.
		recheckC: make(chan struct{}, 1),
	}
	for k, v := range globalDefaults {
		c.cache[k] = v
	}

	// Create secret watcher.  Must do this before the syncer, because updates from
	// the syncer can trigger calling c.secretWatcher.MarkStale().
	if c.secretWatcher, err = NewSecretWatcher(c); err != nil {
		log.WithError(err).Warning("Failed to create secret watcher, not running under Kubernetes?")
	}

	// Create a conditional that we use to wake up all of the watcher threads when there
	// may some actionable updates.
	c.watcherCond = sync.NewCond(&c.cacheLock)

	// Increment the waitForSync wait group.  This blocks the GetValues call until the
	// syncer has completed its initial snapshot and is in sync.
	c.waitForSync.Add(1)

	// Get cluster CIDRs. Prefer the env var, if specified.
	clusterCIDRs := []string{}
	if clusterCIDR := os.Getenv(envAdvertiseClusterIPs); len(clusterCIDR) != 0 {
		clusterCIDRs = []string{clusterCIDR}
	} else if cfg != nil && cfg.Spec.ServiceClusterIPs != nil {
		for _, c := range cfg.Spec.ServiceClusterIPs {
			clusterCIDRs = append(clusterCIDRs, c.CIDR)
		}
	}
	// Note: do this initial update before starting the syncer, so there's no chance of this
	// racing with syncer-derived updates.
	c.onClusterIPsUpdate(clusterCIDRs)

	// Get external IP CIDRs.
	externalCIDRs := []string{}
	if cfg != nil && cfg.Spec.ServiceExternalIPs != nil {
		for _, c := range cfg.Spec.ServiceExternalIPs {
			externalCIDRs = append(externalCIDRs, c.CIDR)
		}
	}
	// Note: do this initial update before starting the syncer, so there's no chance of this
	// racing with syncer-derived updates.
	c.onExternalIPsUpdate(externalCIDRs)

	// Get LoadBalancer CIDRs.
	lbCIDRs := []string{}
	if cfg != nil && cfg.Spec.ServiceLoadBalancerIPs != nil {
		for _, c := range cfg.Spec.ServiceLoadBalancerIPs {
			lbCIDRs = append(lbCIDRs, c.CIDR)
		}
	}
	// Note: do this initial update before starting the syncer, so there's no chance of this
	// racing with syncer-derived updates.
	c.onLoadBalancerIPsUpdate(lbCIDRs)

	// Start the main syncer loop.  If the node-to-node mesh is enabled then we need to
	// monitor all nodes.  If this setting changes (which we will monitor in the OnUpdates
	// callback) then we terminate confd - the calico/node init process will restart the
	// confd process.
	c.nodeLogKey = fmt.Sprintf("/calico/bgp/v1/host/%s/loglevel", template.NodeName)
	c.nodeIPv4Key = fmt.Sprintf("/calico/bgp/v1/host/%s/ip_addr_v4", template.NodeName)
	c.nodeIPv6Key = fmt.Sprintf("/calico/bgp/v1/host/%s/ip_addr_v6", template.NodeName)
	c.nodeV1Processor = updateprocessors.NewBGPNodeUpdateProcessor(clientCfg.Spec.K8sUsePodCIDR)
	if syncclientutils.MustStartSyncerClientIfTyphaConfigured(
		&confdConfig.Typha, syncproto.SyncerTypeBGP,
		buildinfo.GitVersion, template.NodeName, fmt.Sprintf("confd %s", buildinfo.GitVersion),
		c,
	) {
		log.Debug("Using typha syncclient")
	} else {
		// Use the syncer locally.
		log.Debug("Using local syncer")
		c.syncer = bgpsyncer.New(c.client, c, template.NodeName, clientCfg.Spec)
		c.syncer.Start()
	}

	if len(clusterCIDRs) != 0 || len(externalCIDRs) != 0 {
		// Create and start route generator, if configured to do so. This can either be through
		// environment variable, or the data store via BGPConfiguration.
		// We only turn it on if configured to do so, to avoid needing to watch services / endpoints.
		log.Info("Starting route generator for service advertisement")
		if c.rg, err = NewRouteGenerator(c); err != nil {
			log.WithError(err).Error("Failed to start route generator, routes will not be advertised")
			c.OnSyncChange(SourceRouteGenerator, true)
			c.rg = nil
		} else {
			c.rg.Start()
		}
	} else {
		c.OnSyncChange(SourceRouteGenerator, true)
	}

	// Start a goroutine to process updates in a way that's decoupled from their sources.
	go func() {
		for {
			select {
			case e := <-c.syncerC:
				switch event := e.(type) {
				case []api.Update:
					c.onUpdates(event, false)
				case api.SyncStatus:
					c.onStatusUpdated(event)
				default:
					log.Panicf("Unknown type %T in syncer channel", event)
				}
			case <-c.recheckC:
				log.Info("Recompute v1 BGP peerings")
				c.onUpdates(nil, true)
			}
		}
	}()

	return c, nil
}

var (
	SourceSyncer         string = "SourceSyncer"
	SourceRouteGenerator string = "SourceRouteGenerator"
)

// client implements the StoreClient interface for confd, and also implements the
// Calico api.SyncerCallbacks and api.SyncerParseFailCallbacks interfaces for the
// BGP Syncer.
type client struct {
	// The Calico backend client.
	client api.Client

	// The BGP syncer.
	syncer           api.Syncer
	nodeV1Processor  watchersyncer.SyncerUpdateProcessor
	nodeLabelManager nodeLabelManager
	bgpPeers         map[string]*apiv3.BGPPeer
	globalListenPort uint16
	nodeListenPorts  map[string]uint16

	// The route generator
	rg *routeGenerator

	// Readiness signals for individual data sources.
	sourceReady map[string]bool

	// Indicates whether all data sources have synced. We cannot start rendering until
	// all sources have synced, so we block calls to GetValues until this is true.
	syncedOnce  bool
	waitForSync sync.WaitGroup

	// Our internal cache of key/values, and our (internally defined) cache revision.
	cache         map[string]string
	peeringCache  map[string]string
	cacheRevision uint64

	// The current revision for each prefix.  A revision is updated when we have a sync
	// event that updates any keys with that prefix.
	revisionsByPrefix map[string]uint64

	// Lock used to synchronize access to any of the shared mutable data.
	cacheLock   sync.Mutex
	watcherCond *sync.Cond

	// Whether the node to node mesh is enabled or not.
	nodeMeshEnabled bool

	// This node's log level key.
	nodeLogKey string

	// Current values of <bgpconfig>.spec.serviceExternalIPs,
	// <bgpconfig>.spec.serviceLoadBalancerIPs, and <bgpconfig>.spec.serviceClusterIPs.
	externalIPs        []string
	externalIPNets     []*net.IPNet // same as externalIPs but parsed
	clusterCIDRs       []string
	loadBalancerIPs    []string
	loadBalancerIPNets []*net.IPNet // same as externalIPs but parsed

	// This node's IP address keys.
	nodeIPv4Key string
	nodeIPv6Key string

	// Subcomponent for accessing and watching secrets (that hold BGP passwords).
	secretWatcher *secretWatcher

	// Channels used to decouple update and status processing.
	syncerC  chan interface{}
	recheckC chan struct{}
}

// SetPrefixes is called from confd to notify this client of the full set of prefixes that will
// be watched.
// This client uses this information to initialize the revision map used to keep track of the
// revision number of each prefix that the template is monitoring.
func (c *client) SetPrefixes(keys []string) error {
	c.cacheLock.Lock()
	defer c.cacheLock.Unlock()
	log.Debugf("Set prefixes called with: %v", keys)
	for _, k := range keys {
		// Initialise the revision that we are watching for this prefix.  This will be updated
		// if we receive any syncer events for keys with this prefix.  The Watcher function will
		// then check the revisions it is interested in to see if there is an updated revision
		// that it needs to process.
		c.revisionsByPrefix[k] = 0
	}

	return nil
}

// OnStatusUpdated is called from the BGP syncer to indicate that the sync status is updated.
// This client handles InSync and WaitForDatastore statuses. When we receive InSync, we unblock GetValues calls.
// When we receive WaitForDatastore and are already InSync, we reset the client's syncer status which blocks
// GetValues calls.
func (c *client) OnStatusUpdated(status api.SyncStatus) {
	c.syncerC <- status
}

func (c *client) onStatusUpdated(status api.SyncStatus) {
	log.Debugf("Got status update: %s", status)
	switch status {
	case api.InSync:
		c.OnSyncChange(SourceSyncer, true)
	case api.WaitForDatastore:
		c.OnSyncChange(SourceSyncer, false)
	}
}

// ExcludeServiceAdvertisement returns true if this node should be excluded from
// service advertisement based on node labels, and false if it is OK to advertise
// services from this node.
func (c *client) ExcludeServiceAdvertisement() bool {
	excludeLabel := "node.kubernetes.io/exclude-from-external-load-balancers"

	labels, ok := c.nodeLabelManager.labelsForNode(template.NodeName)
	if ok && labels[excludeLabel] == "true" {
		return true
	}
	return false
}

// OnInSync handles multiplexing in-sync messages from multiple data sources
// into a single representation of readiness.
func (c *client) OnSyncChange(source string, ready bool) {
	c.cacheLock.Lock()
	defer c.cacheLock.Unlock()

	if ready == c.sourceReady[source] {
		log.Debugf("No change for source %v, ready %v", source, ready)
		return
	}

	log.Infof("Source %v readiness changed, ready=%v", source, ready)

	// Check if we are fully in sync, before applying this change.
	oldFullSync := c.sourceReady[SourceSyncer] && c.sourceReady[SourceRouteGenerator]

	// Apply the change.
	c.sourceReady[source] = ready

	// Check if we are fully in sync now.
	newFullSync := c.sourceReady[SourceSyncer] && c.sourceReady[SourceRouteGenerator]

	if newFullSync == oldFullSync {
		log.Debugf("No change to full sync status (%v)", newFullSync)
		return
	}

	if newFullSync {
		// All data sources are ready.
		c.syncedOnce = true
		c.waitForSync.Done()
		log.Info("Data is now syncd, can start rendering templates")

		// Now that we're in-sync, check if we should update our log level
		// based on the datastore config.
		c.updateLogLevel()
	} else {
		log.Info("Full sync lost")
		c.waitForSync.Add(1)
	}
}

type bgpPeer struct {
<<<<<<< HEAD
	PeerIP            cnet.IP              `json:"ip"`
	ASNum             numorstring.ASNumber `json:"as_num,string"`
	RRClusterID       string               `json:"rr_cluster_id"`
	Extensions        map[string]string    `json:"extensions"`
	Password          *string              `json:"password"`
	SourceAddr        string               `json:"source_addr"`
	DirectlyConnected bool                 `json:"directly_connected"`
	RestartMode       string               `json:"restart_mode"`
	RestartTime       string               `json:"restart_time"`
	GatewayMode       string               `json:"gateway_mode"`
	EnableBFD         bool                 `json:"enable_bfd"`
	Port              uint16               `json:"port"`
	KeepNextHop       bool                 `json:"keep_next_hop"`
=======
	PeerIP      cnet.IP              `json:"ip"`
	ASNum       numorstring.ASNumber `json:"as_num,string"`
	RRClusterID string               `json:"rr_cluster_id"`
	Password    *string              `json:"password"`
	SourceAddr  string               `json:"source_addr"`
	Port        uint16               `json:"port"`
	KeepNextHop bool                 `json:"keep_next_hop"`
	RestartTime string               `json:"restart_time"`
>>>>>>> 363d5671
}

type bgpPrefix struct {
	CIDR        string   `json:"cidr"`
	Communities []string `json:"communities"`
}

func (c *client) getPassword(v3res *apiv3.BGPPeer) *string {
	if c.secretWatcher != nil && v3res.Spec.Password != nil && v3res.Spec.Password.SecretKeyRef != nil {
		password, err := c.secretWatcher.GetSecret(
			v3res.Spec.Password.SecretKeyRef.Name,
			v3res.Spec.Password.SecretKeyRef.Key,
		)
		if err == nil {
			return &password
		}
		log.WithError(err).Warningf("Can't read password for BGPPeer %v", v3res.Name)
	}
	return nil
}

func (c *client) updatePeersV1() {
	// A map that will contain the v1 peerings that should exist, with the same key and
	// value form as c.peeringCache.
	peersV1 := make(map[string]string)

	// Common subroutine for emitting both global and node-specific peerings.
	emit := func(key model.Key, peer *bgpPeer) {
		log.WithFields(log.Fields{"key": key, "peer": peer}).Debug("Maybe emit peering")

		// Compute etcd v1 path for this peering key.
		k, err := model.KeyToDefaultPath(key)
		if err != nil {
			log.Errorf("Ignoring update: unable to create path from Key %v: %v", key, err)
			return
		}

		// If we already have an entry for that path, it wins.  When we're
		// emitting reverse peerings to ensure symmetry, this is what ensures
		// that an explicit forwards peering is not overwritten by an implicit
		// reverse peering.
		if _, ok := peersV1[k]; ok {
			log.Debug("Peering already exists")
			return
		}

		// If we would be emitting a node-specific peering to a peer IP, and we
		// already have a global peering to that IP, skip emitting the node-specific
		// one.
		if nodeKey, ok := key.(model.NodeBGPPeerKey); ok {
			globalKey := model.GlobalBGPPeerKey{PeerIP: nodeKey.PeerIP, Port: nodeKey.Port}
			globalPath, _ := model.KeyToDefaultPath(globalKey)
			if _, ok = peersV1[globalPath]; ok {
				log.Debug("Global peering already exists")
				return
			}
		}

		// Serialize and store the value for this peering.
		value, err := json.Marshal(peer)
		if err != nil {
			log.Errorf("Ignoring update: unable to serialize value %v: %v", peer, err)
			return
		}
		peersV1[k] = string(value)
	}

	// Mark currently watched secrets as stale, so that they can be cleaned up if no
	// longer needed.
	if c.secretWatcher != nil {
		c.secretWatcher.MarkStale()
	}

	// Loop through v3 BGPPeers twice, first to emit global peerings, then for
	// node-specific ones.  The point here is to emit all of the possible global peerings
	// _first_, so that we can then skip emitting any node-specific peerings that would
	// duplicate those on particular nodes.
	for _, globalPass := range []bool{true, false} {
		for _, v3res := range c.bgpPeers {
			log.WithField("peer", v3res).Debug("Process v3 BGPPeer")
			if globalPass != ((v3res.Spec.NodeSelector == "") && (v3res.Spec.Node == "")) {
				log.WithField("globalPass", globalPass).Debug("Skip BGPPeer on this pass")
				continue
			}

			var localNodeNames []string
			if v3res.Spec.NodeSelector != "" {
				localNodeNames = c.nodeLabelManager.nodesMatching(v3res.Spec.NodeSelector)
			} else if v3res.Spec.Node != "" {
				localNodeNames = []string{v3res.Spec.Node}
			}
			log.Debugf("Local nodes %#v", localNodeNames)

			var peers []*bgpPeer
			if v3res.Spec.PeerSelector != "" {
				for _, peerNodeName := range c.nodeLabelManager.nodesMatching(v3res.Spec.PeerSelector) {
					peers = append(peers, c.nodeAsBGPPeers(peerNodeName)...)
				}
			} else {
				// Separate port from Ip if it uses <ip>:<port> format
				host, port := parseIPPort(v3res.Spec.PeerIP)
				ip := cnet.ParseIP(host)
				if ip == nil {
					log.Warning("PeerIP is not assigned or is malformed")
					continue
				}

				// If port is not set, we use the given value to peer.
				// If port is set, check if BGP Peer is a calico/node, and use its listenPort to peer.
				if port == 0 {
					// If port is empty, nodesWithIPPortAndAS() returns list of calico/node that matches IP and ASNumber.
					nodeNames := c.nodesWithIPPortAndAS(host, v3res.Spec.ASNumber, port)
					if len(nodeNames) != 0 {
						if nodePort, ok := c.nodeListenPorts[nodeNames[0]]; ok {
							port = nodePort
						} else if c.globalListenPort != 0 {
							port = c.globalListenPort
						}
					}
				}

				peers = append(peers, &bgpPeer{
					PeerIP:      *ip,
					ASNum:       v3res.Spec.ASNumber,
					SourceAddr:  string(v3res.Spec.SourceAddress),
					Port:        port,
					KeepNextHop: v3res.Spec.KeepOriginalNextHop,
				})
			}
			log.Debugf("Peers %#v", peers)

			if len(peers) == 0 {
				continue
			}

			c.setPeerConfigFieldsFromV3Resource(peers, v3res)

			for _, peer := range peers {
				log.Debugf("Peer: %#v", peer)
				if globalPass {
					key := model.GlobalBGPPeerKey{PeerIP: peer.PeerIP, Port: peer.Port}
					emit(key, peer)
				} else {
					for _, localNodeName := range localNodeNames {
						log.Debugf("Local node name: %#v", localNodeName)
						key := model.NodeBGPPeerKey{Nodename: localNodeName, PeerIP: peer.PeerIP, Port: peer.Port}
						emit(key, peer)
					}
				}
			}
		}
	}

	// Loop through v3 BGPPeers again to add in any missing reverse peerings.
	for _, v3res := range c.bgpPeers {
		log.WithField("peer", v3res).Debug("Second pass with v3 BGPPeer")

		// This time, the "local" nodes are actually those matching the remote fields
		// in BGPPeer, i.e. PeerIP, ASNumber and PeerSelector...
		var localNodeNames []string
		if v3res.Spec.PeerSelector != "" {
			localNodeNames = c.nodeLabelManager.nodesMatching(v3res.Spec.PeerSelector)
		} else {
			ip, port := parseIPPort(v3res.Spec.PeerIP)
			localNodeNames = c.nodesWithIPPortAndAS(ip, v3res.Spec.ASNumber, port)
		}
		log.Debugf("Local nodes %#v", localNodeNames)

		// Skip peer computation if there are no local nodes.
		if len(localNodeNames) == 0 {
			continue
		}

		// ...and the "peer" nodes are those matching the local fields in BGPPeer, i.e
		// Node and NodeSelector.
		var peerNodeNames []string
		if v3res.Spec.NodeSelector != "" {
			peerNodeNames = c.nodeLabelManager.nodesMatching(v3res.Spec.NodeSelector)
		} else if v3res.Spec.Node != "" {
			peerNodeNames = []string{v3res.Spec.Node}
		} else {
			peerNodeNames = c.nodeLabelManager.nodesMatching("all()")
		}
		log.Debugf("Peers %#v", peerNodeNames)

		if len(peerNodeNames) == 0 {
			continue
		}

		var peers []*bgpPeer
		for _, peerNodeName := range peerNodeNames {
			peers = append(peers, c.nodeAsBGPPeers(peerNodeName)...)
		}
		if len(peers) == 0 {
			continue
		}

		c.setPeerConfigFieldsFromV3Resource(peers, v3res)

		for _, peer := range peers {
			for _, localNodeName := range localNodeNames {
				key := model.NodeBGPPeerKey{Nodename: localNodeName, PeerIP: peer.PeerIP, Port: peer.Port}
				emit(key, peer)
			}
		}
	}

	// Clean up any secrets that are no longer of interest.
	if c.secretWatcher != nil {
		c.secretWatcher.SweepStale()
	}

	// Now reconcile against the cache.
	for k, value := range c.peeringCache {
		newValue, ok := peersV1[k]
		if !ok {
			// This cache entry should be deleted.
			delete(c.peeringCache, k)
			c.keyUpdated(k)
		} else if newValue != value {
			// This cache entry should be updated.
			c.peeringCache[k] = newValue
			c.keyUpdated(k)
			delete(peersV1, k)
		} else {
			// Value in cache is already correct.  Delete from peersV1 so that we
			// don't generate a spurious keyUpdated for this key.
			delete(peersV1, k)
		}
	}
	// peersV1 now only contains peerings to add to the cache.
	for k, newValue := range peersV1 {
		c.peeringCache[k] = newValue
		c.keyUpdated(k)
	}
}

func parseIPPort(ipPort string) (string, uint16) {
	host, port, err := net.SplitHostPort(ipPort)
	if err != nil {
		log.Debug("No custom port set for peer.")
		return ipPort, 0
	}
	p, err := strconv.ParseUint(port, 0, 16)
	if err != nil {
		log.Warning("Error parsing port.")
		return ipPort, 0
	}
	return host, uint16(p)
}

func (c *client) nodesWithIPPortAndAS(ip string, asNum numorstring.ASNumber, port uint16) []string {
	globalAS := c.globalAS()
	var asStr string
	if asNum == numorstring.ASNumber(0) {
		asStr = globalAS
	} else {
		asStr = asNum.String()
	}
	nodeNames := []string{}

	for _, nodeName := range c.nodeLabelManager.listNodes() {
		nodeIPv4, nodeIPv6, nodeAS, _ := c.nodeToBGPFields(nodeName)
		if (nodeIPv4 != ip) && (nodeIPv6 != ip) {
			continue
		}
		if nodeAS == "" {
			nodeAS = globalAS
		}
		if nodeAS != asStr {
			continue
		}
		// Port in PeerIP is optional, do not compare with listenPort if it is not set.
		if port != 0 {
			if nodePort, ok := c.nodeListenPorts[nodeName]; ok && port != nodePort {
				continue
			} else if c.globalListenPort != 0 && c.globalListenPort != port {
				continue
			}
		}
		nodeNames = append(nodeNames, nodeName)
	}
	return nodeNames
}

func (c *client) nodeToBGPFields(nodeName string) (string, string, string, string) {
	ipv4Key, _ := model.KeyToDefaultPath(model.NodeBGPConfigKey{Nodename: nodeName, Name: "ip_addr_v4"})
	ipv6Key, _ := model.KeyToDefaultPath(model.NodeBGPConfigKey{Nodename: nodeName, Name: "ip_addr_v6"})
	asKey, _ := model.KeyToDefaultPath(model.NodeBGPConfigKey{Nodename: nodeName, Name: "as_num"})
	rrKey, _ := model.KeyToDefaultPath(model.NodeBGPConfigKey{Nodename: nodeName, Name: "rr_cluster_id"})
	return c.cache[ipv4Key], c.cache[ipv6Key], c.cache[asKey], c.cache[rrKey]
}

func (c *client) globalAS() string {
	asKey, _ := model.KeyToDefaultPath(model.GlobalBGPConfigKey{Name: "as_num"})
	return c.cache[asKey]
}

func (c *client) nodeAsBGPPeers(nodeName string) (peers []*bgpPeer) {
	ipv4Str, ipv6Str, asNum, rrClusterID := c.nodeToBGPFields(nodeName)
	for version, ipStr := range map[string]string{
		"IPv4": ipv4Str,
		"IPv6": ipv6Str,
	} {
		peer := &bgpPeer{}
		if ipStr == "" {
			log.Debugf("No %v for node %v", version, nodeName)
			continue
		}
		ip := cnet.ParseIP(ipStr)
		if ip == nil {
			log.Warningf("Couldn't parse %v %v for node %v", version, ipStr, nodeName)
			continue
		}
		peer.PeerIP = *ip

		// If peer node has listenPort set in BGPConfiguration, use that.
		if port, ok := c.nodeListenPorts[nodeName]; ok {
			peer.Port = port
		} else if c.globalListenPort != 0 {
			peer.Port = c.globalListenPort
		}

		var err error
		if asNum != "" {
			log.Debugf("ASNum for %v is %#v", nodeName, asNum)
			peer.ASNum, err = numorstring.ASNumberFromString(asNum)
			if err != nil {
				log.WithError(err).Warningf("Problem parsing AS number %v for node %v", asNum, nodeName)
			}
		} else {
			asNum = c.globalAS()
			log.Debugf("Global ASNum for %v is %#v", nodeName, asNum)
			peer.ASNum, err = numorstring.ASNumberFromString(asNum)
			if err != nil {
				log.WithError(err).Warningf("Problem parsing global AS number %v for node %v", asNum, nodeName)
			}
		}
		peer.RRClusterID = rrClusterID
		peers = append(peers, peer)
	}
	return
}

// OnUpdates is called from the BGP syncer to indicate that new updates are available from the
// Calico datastore.
// This client does the following:
// -  stores the updates in its local cache
// -  increments the revision number associated with each of the affected watch prefixes
// -  wakes up the watchers so that they can check if any of the prefixes they are
//    watching have been updated.
func (c *client) OnUpdates(updates []api.Update) {
	c.syncerC <- updates
}

func (c *client) onUpdates(updates []api.Update, needUpdatePeersV1 bool) {

	// Update our cache from the updates.
	c.cacheLock.Lock()
	defer c.cacheLock.Unlock()

	// Indicate that our cache has been updated.
	c.incrementCacheRevision()

	// Track whether these updates require BGP peerings to be recomputed.
	needUpdatePeersReasons := []string{}

	// Track whether these updates require service advertisement to be recomputed.
	needServiceAdvertisementUpdates := false

	log.WithField("cacheRevision", c.cacheRevision).Debug("Processing OnUpdates from syncer")
	for _, u := range updates {
		log.Debugf("Update: %#v", u)

		// confd now receives Nodes, BGPPeers and BGPConfig as v3 resources.
		//
		// For each Node, we save off the node's labels, then convert to v1 so that
		// the same etcd key/value pairs appear as before (so that existing confd
		// templates will continue to work).
		//
		// BGPPeers are saved off and then the whole set is processed to generate a
		// corresponding set of v1 BGPPeers, bearing in mind (a) the possible use of
		// v3 BGPPeer selector fields, and (b) that we fill in any reverse peerings
		// that are needed for symmetry between Calico nodes.  Each v1 BGPPeer then
		// generates etcd key/value pairs as expected by existing confd templates.
		//
		// For BGP configuration recalculate peers when we receive updates with AS number.
		v3key, ok := u.Key.(model.ResourceKey)
		if !ok {
			// Not a v3 resource.
			continue
		}

		// It's a v3 resource - we care about some of these.
		if v3key.Kind == libapiv3.KindNode {
			// Convert to v1 key/value pairs.
			log.Debugf("Node: %#v", u.Value)
			if u.Value != nil {
				log.Debugf("BGPSpec: %#v", u.Value.(*libapiv3.Node).Spec.BGP)
			}
			kvps, err := c.nodeV1Processor.Process(&u.KVPair)
			if err != nil {
				log.Errorf("Problem converting Node resource: %v", err)
				continue
			}
			for _, kvp := range kvps {
				log.Debugf("KVP: %#v", kvp)
				if kvp.Value == nil {
					if c.updateCache(api.UpdateTypeKVDeleted, kvp) {
						needUpdatePeersV1 = true
						needUpdatePeersReasons = append(needUpdatePeersReasons, fmt.Sprintf("%s deleted", kvp.Key.String()))
					}
				} else {
					if c.updateCache(u.UpdateType, kvp) {
						needUpdatePeersV1 = true
						needUpdatePeersReasons = append(needUpdatePeersReasons, fmt.Sprintf("%s updated", kvp.Key.String()))
					}
				}
			}

			// Update our cache of node labels.
			if u.Value == nil {
				// This was a delete - remove node labels.
				if c.nodeLabelManager.nodeExists(v3key.Name) {
					c.nodeLabelManager.deleteNode(v3key.Name)
					needUpdatePeersV1 = true
					needUpdatePeersReasons = append(needUpdatePeersReasons, v3key.Name+" deleted")
				}
			} else {
				// This was a create or update - update node labels.
				v3res, ok := u.Value.(*libapiv3.Node)
				if !ok {
					log.Warning("Bad value for Node resource")
					continue
				}

				if changed := c.nodeLabelManager.setLabels(v3key.Name, v3res.Labels); changed {
					needUpdatePeersV1 = true
					needUpdatePeersReasons = append(needUpdatePeersReasons, v3key.Name+" updated")

					if v3key.Name == template.NodeName && c.rg != nil {
						// If it was our own labels that changed, and service advertisement is enabled,
						// then we need to resync service advertisements as well, since a change in labels
						// may trigger whether this node is a valid service advertisement target.
						needServiceAdvertisementUpdates = true
					}

				}
			}
		}

		if v3key.Kind == apiv3.KindBGPPeer {
			// Update our cache of v3 BGPPeer resources.
			if u.Value == nil || u.UpdateType == api.UpdateTypeKVDeleted {
				delete(c.bgpPeers, v3key.Name)
			} else if v3res, ok := u.Value.(*apiv3.BGPPeer); ok {
				c.bgpPeers[v3key.Name] = v3res
			} else {
				log.Warning("Bad value for BGPPeer resource")
				continue
			}

			// Note need to recompute equivalent v1 peerings.
			needUpdatePeersV1 = true
			needUpdatePeersReasons = append(needUpdatePeersReasons, "BGP peer updated or deleted")
		}
	}

	// Update our cache from each of the individual updates, and keep track of
	// any of the prefixes that are impacted.
	for _, u := range updates {
		if v3key, ok := u.Key.(model.ResourceKey); ok && v3key.Kind == apiv3.KindBGPConfiguration {
			// Convert v3 BGPConfiguration to equivalent v1 cache values
			v3res, _ := u.KVPair.Value.(*apiv3.BGPConfiguration)
			c.updateBGPConfigCache(v3key.Name, v3res, &needServiceAdvertisementUpdates, &needUpdatePeersV1, &needUpdatePeersReasons)
		}
		c.updateCache(u.UpdateType, &u.KVPair)
	}

	// If configuration relevant to BGP peerings has changed, recalculate the set of v1
	// peerings that should exist, and update the cache accordingly.
	if needUpdatePeersV1 {
		log.Info("Recompute BGP peerings: " + strings.Join(needUpdatePeersReasons, "; "))
		c.updatePeersV1()
	}

	// If we need to update Service advertisement based on the updates, then do so.
	if needServiceAdvertisementUpdates {
		log.Info("Updates included service advertisement changes.")
		if c.rg == nil {
			// If this is the first time we've needed to start the route generator, then do so here.
			log.Info("Starting route generator due to service advertisement update")
			var err error
			if c.rg, err = NewRouteGenerator(c); err != nil {
				log.WithError(err).Error("Failed to start route generator, unable to advertise node-specific service routes")
				c.rg = nil
			} else {
				c.rg.Start()
			}
		}

		// Update external IP CIDRs. In v1 format, they are a single comma-separated
		// string. If the string isn't empty, split on the comma and pass a list of strings
		// to the route generator.  An empty string indicates a withdrawal of that set of
		// service IPs.
		var externalIPs []string
		if len(c.cache["/calico/bgp/v1/global/svc_external_ips"]) > 0 {
			externalIPs = strings.Split(c.cache["/calico/bgp/v1/global/svc_external_ips"], ",")
		}
		c.onExternalIPsUpdate(externalIPs)

		// Same for cluster CIDRs.
		var clusterIPs []string
		if len(c.cache["/calico/bgp/v1/global/svc_cluster_ips"]) > 0 {
			clusterIPs = strings.Split(c.cache["/calico/bgp/v1/global/svc_cluster_ips"], ",")
		}
		c.onClusterIPsUpdate(clusterIPs)

		// Same for loadbalancer CIDRs.
		var loadBalancerIPs []string
		if len(c.cache["/calico/bgp/v1/global/svc_loadbalancer_ips"]) > 0 {
			loadBalancerIPs = strings.Split(c.cache["/calico/bgp/v1/global/svc_loadbalancer_ips"], ",")
		}
		c.onLoadBalancerIPsUpdate(loadBalancerIPs)

		if c.rg != nil {
			// Trigger the route generator to recheck and advertise or withdraw
			// node-specific routes.
			c.rg.TriggerResync()
		}
	}

	// Notify watcher thread that we've received new updates.
	log.WithField("cacheRevision", c.cacheRevision).Debug("Done processing OnUpdates from syncer, notify watchers")
	c.onNewUpdates()
}

func (c *client) updateBGPConfigCache(resName string, v3res *apiv3.BGPConfiguration, svcAdvertisement *bool, updatePeersV1 *bool, updateReasons *[]string) {

	if resName == globalConfigName {
		c.getPrefixAdvertisementsKVPair(v3res, model.GlobalBGPConfigKey{})
		c.getListenPortKVPair(v3res, model.GlobalBGPConfigKey{}, updatePeersV1, updateReasons)
		c.getASNumberKVPair(v3res, model.GlobalBGPConfigKey{}, updatePeersV1, updateReasons)
		c.getServiceExternalIPsKVPair(v3res, model.GlobalBGPConfigKey{}, svcAdvertisement)
		c.getServiceClusterIPsKVPair(v3res, model.GlobalBGPConfigKey{}, svcAdvertisement)
		c.getServiceLoadBalancerIPsKVPair(v3res, model.GlobalBGPConfigKey{}, svcAdvertisement)
		c.getNodeToNodeMeshKVPair(v3res, model.GlobalBGPConfigKey{})
		c.getLogSeverityKVPair(v3res, model.GlobalBGPConfigKey{})
		c.getExtensionsKVPair(v3res, model.GlobalBGPConfigKey{})
	} else if strings.HasPrefix(resName, perNodeConfigNamePrefix) {
		// The name of a configuration resource has a strict format.  It is either "default"
		// for the global default values, or "node.<nodename>" for the node specific vales.
		nodeName := resName[len(perNodeConfigNamePrefix):]
		c.getPrefixAdvertisementsKVPair(v3res, model.NodeBGPConfigKey{Nodename: nodeName})
		c.getListenPortKVPair(v3res, model.NodeBGPConfigKey{Nodename: nodeName}, updatePeersV1, updateReasons)
		c.getLogSeverityKVPair(v3res, model.NodeBGPConfigKey{Nodename: nodeName})
		c.getExtensionsKVPair(v3res, model.NodeBGPConfigKey{Nodename: nodeName})
	} else {
		log.Warningf("Bad value for BGPConfiguration resource name: %s.", resName)
	}
}

func getBGPConfigKey(v1KeyName string, key interface{}) model.Key {
	switch k := key.(type) {
	case model.NodeBGPConfigKey:
		k.Name = v1KeyName
		return &k
	case model.GlobalBGPConfigKey:
		k.Name = v1KeyName
		return &k
	default:
		log.Warning("Bad value for BGP Configuration key.")
		return nil
	}
}

// Returns a model.KVPair for the given key and value. If no value is provided, returns model.KVPair with key.
func getKVPair(key model.Key, value ...string) *model.KVPair {
	if len(value) > 0 {
		return &model.KVPair{
			Key:   key,
			Value: value[0],
		}
	}
	return &model.KVPair{
		Key: key,
	}
}

func (c *client) getPrefixAdvertisementsKVPair(v3res *apiv3.BGPConfiguration, key interface{}) {
	ipv4Key := getBGPConfigKey("prefix_advertisements/ip_v4", key)
	ipv6Key := getBGPConfigKey("prefix_advertisements/ip_v6", key)

	if v3res != nil && v3res.Spec.PrefixAdvertisements != nil {
		definedCommunities := v3res.Spec.Communities
		var ipv4PrefixToAdvertise []bgpPrefix
		var ipv6PrefixToAdvertise []bgpPrefix
		for _, prefixAdvertisement := range v3res.Spec.PrefixAdvertisements {
			cidr := prefixAdvertisement.CIDR

			communitiesSet := set.New()
			for _, c := range prefixAdvertisement.Communities {
				isCommunity := isValidCommunity(c)
				// if c is a community value, use it directly, else get the community value from defined definedCommunities.
				if !isCommunity {
					for _, definedCommunity := range definedCommunities {
						if definedCommunity.Name == c {
							communitiesSet.Add(definedCommunity.Value)
							break
						}
					}
				} else {
					communitiesSet.Add(c)
				}
			}

			if strings.Contains(cidr, ":") {
				ipv6PrefixToAdvertise = append(ipv6PrefixToAdvertise, bgpPrefix{
					CIDR:        cidr,
					Communities: getCommunitiesArray(communitiesSet),
				})
			} else {
				ipv4PrefixToAdvertise = append(ipv4PrefixToAdvertise, bgpPrefix{
					CIDR:        cidr,
					Communities: getCommunitiesArray(communitiesSet),
				})
			}
		}

		ipv4Communities, ok := json.Marshal(ipv4PrefixToAdvertise)
		if ok != nil {
			log.Warningf("Error while marshalling BGP communities. %#v", ok)
		}
		c.updateCache(api.UpdateTypeKVUpdated, getKVPair(ipv4Key, string(ipv4Communities)))

		ipv6Communities, ok := json.Marshal(ipv6PrefixToAdvertise)
		if ok != nil {
			log.Warningf("Error while marshalling BGP communities. %#v", ok)
		}
		c.updateCache(api.UpdateTypeKVUpdated, getKVPair(ipv6Key, string(ipv6Communities)))
	} else {
		c.updateCache(api.UpdateTypeKVDeleted, getKVPair(ipv4Key))
		c.updateCache(api.UpdateTypeKVDeleted, getKVPair(ipv6Key))
	}
}

func (c *client) getListenPortKVPair(v3res *apiv3.BGPConfiguration, key interface{}, updatePeersV1 *bool, updateReasons *[]string) {
	listenPortKey := getBGPConfigKey("listen_port", key)

	if v3res != nil && v3res.Spec.ListenPort != 0 {
		switch key.(type) {
		case model.NodeBGPConfigKey:
			c.nodeListenPorts[getNodeName(v3res.Name)] = v3res.Spec.ListenPort
		case model.GlobalBGPConfigKey:
			c.globalListenPort = v3res.Spec.ListenPort
		}
		*updateReasons = append(*updateReasons, "listenPort updated.")
		c.updateCache(api.UpdateTypeKVUpdated, getKVPair(listenPortKey, strconv.Itoa(int(v3res.Spec.ListenPort))))
	} else {
		switch k := key.(type) {
		case model.NodeBGPConfigKey:
			delete(c.nodeListenPorts, getNodeName(k.Nodename))
		case model.GlobalBGPConfigKey:
			c.globalListenPort = 0
		}
		*updateReasons = append(*updateReasons, "listenPort deleted.")
		c.updateCache(api.UpdateTypeKVDeleted, getKVPair(listenPortKey))
	}
	*updatePeersV1 = true
}

func (c *client) getASNumberKVPair(v3res *apiv3.BGPConfiguration, key interface{}, updatePeersV1 *bool, updateReasons *[]string) {
	asNumberKey := getBGPConfigKey("as_num", key)
	if v3res != nil && v3res.Spec.ASNumber != nil {
		*updateReasons = append(*updateReasons, "AS number updated.")
		c.updateCache(api.UpdateTypeKVUpdated, getKVPair(asNumberKey, v3res.Spec.ASNumber.String()))
	} else {
		*updateReasons = append(*updateReasons, "AS number deleted.")
		c.updateCache(api.UpdateTypeKVDeleted, getKVPair(asNumberKey))
	}
	*updatePeersV1 = true
}

func (c *client) getServiceExternalIPsKVPair(v3res *apiv3.BGPConfiguration, key interface{}, svcAdvertisement *bool) {
	svcExternalIPKey := getBGPConfigKey("svc_external_ips", key)

	if v3res != nil && v3res.Spec.ServiceExternalIPs != nil && len(v3res.Spec.ServiceExternalIPs) != 0 {
		// We wrap each Service external IP in a ServiceExternalIPBlock struct to
		// achieve the desired API structure, unpack that.
		ipCidrs := make([]string, len(v3res.Spec.ServiceExternalIPs))
		for i, ipBlock := range v3res.Spec.ServiceExternalIPs {
			ipCidrs[i] = ipBlock.CIDR
		}
		c.updateCache(api.UpdateTypeKVUpdated, getKVPair(svcExternalIPKey, strings.Join(ipCidrs, ",")))
	} else {
		c.updateCache(api.UpdateTypeKVDeleted, getKVPair(svcExternalIPKey))
	}
	*svcAdvertisement = true
}

func (c *client) getServiceLoadBalancerIPsKVPair(v3res *apiv3.BGPConfiguration, key interface{}, svcAdvertisement *bool) {
	svcLoadBalancerIPKey := getBGPConfigKey("svc_loadbalancer_ips", key)

	if v3res != nil && v3res.Spec.ServiceLoadBalancerIPs != nil && len(v3res.Spec.ServiceLoadBalancerIPs) != 0 {
		ipCidrs := make([]string, len(v3res.Spec.ServiceLoadBalancerIPs))
		for i, ipBlock := range v3res.Spec.ServiceLoadBalancerIPs {
			ipCidrs[i] = ipBlock.CIDR
		}
		c.updateCache(api.UpdateTypeKVUpdated, getKVPair(svcLoadBalancerIPKey, strings.Join(ipCidrs, ",")))
	} else {
		c.updateCache(api.UpdateTypeKVDeleted, getKVPair(svcLoadBalancerIPKey))
	}
	*svcAdvertisement = true
}

func (c *client) getServiceClusterIPsKVPair(v3res *apiv3.BGPConfiguration, key interface{}, svcAdvertisement *bool) {
	svcInternalIPKey := getBGPConfigKey("svc_cluster_ips", key)

	if len(os.Getenv(envAdvertiseClusterIPs)) != 0 {
		// ClusterIPs are configurable through an environment variable. If specified,
		// that variable takes precedence over datastore config, so we should ignore the update.
		// Setting Spec.ServiceClusterIPs to nil, so we keep using the cache value set during startup.
		log.Infof("Ignoring serviceClusterIPs update due to environment variable %s", envAdvertiseClusterIPs)
	} else {
		if v3res != nil && v3res.Spec.ServiceClusterIPs != nil && len(v3res.Spec.ServiceClusterIPs) != 0 {
			// We wrap each Service Cluster IP in a ServiceClusterIPBlock to
			// achieve the desired API structure. This unpacks that.
			ipCidrs := make([]string, len(v3res.Spec.ServiceClusterIPs))
			for i, ipBlock := range v3res.Spec.ServiceClusterIPs {
				ipCidrs[i] = ipBlock.CIDR
			}
			c.updateCache(api.UpdateTypeKVUpdated, getKVPair(svcInternalIPKey, strings.Join(ipCidrs, ",")))
		} else {
			c.updateCache(api.UpdateTypeKVDeleted, getKVPair(svcInternalIPKey))
		}
		*svcAdvertisement = true
	}
}

func (c *client) getNodeToNodeMeshKVPair(v3res *apiv3.BGPConfiguration, key interface{}) {
	meshKey := getBGPConfigKey("node_mesh", key)

	if v3res != nil && v3res.Spec.NodeToNodeMeshEnabled != nil {
		enabled := *v3res.Spec.NodeToNodeMeshEnabled
		var val = nodeToNodeMeshEnabled
		if !enabled {
			val = nodeToNodeMeshDisabled
		}
		c.updateCache(api.UpdateTypeKVUpdated, getKVPair(meshKey, val))
	} else {
		c.updateCache(api.UpdateTypeKVDeleted, getKVPair(meshKey))
	}
}

func (c *client) getLogSeverityKVPair(v3res *apiv3.BGPConfiguration, key interface{}) {
	logLevelKey := getBGPConfigKey("loglevel", key)

	if v3res != nil && v3res.Spec.LogSeverityScreen != "" {
		// Bird log level currently only supports granularity of none, debug and info.  Debug/Info are
		// left unchanged, all others treated as none.
		l := strings.ToLower(v3res.Spec.LogSeverityScreen)
		switch l {
		case "debug", "info":
		default:
			l = "none"
		}
		c.updateCache(api.UpdateTypeKVUpdated, getKVPair(logLevelKey, l))
	} else {
		c.updateCache(api.UpdateTypeKVDeleted, getKVPair(logLevelKey))
	}
}

func (c *client) getExtensionsKVPair(v3res *apiv3.BGPConfiguration, key interface{}) {
	extensions := getBGPConfigKey("extensions", key)

	if v3res != nil {
		var ext string
		if v3res.Spec.Extensions == nil {
			ext = "{}"
		} else {
			vb, err := json.Marshal(v3res.Spec.Extensions)
			log.Infof("Error processing extensions: %#v", err)
			ext = string(vb)
		}
		c.updateCache(api.UpdateTypeKVUpdated, getKVPair(extensions, ext))
	} else {
		c.updateCache(api.UpdateTypeKVDeleted, getKVPair(extensions))
	}
}

func getNodeName(nodeName string) string {
	return strings.TrimPrefix(nodeName, perNodeConfigNamePrefix)
}

func getCommunitiesArray(communitiesSet set.Set) []string {
	var communityValue []string
	communitiesSet.Iter(func(item interface{}) error {
		communityValue = append(communityValue, item.(string))
		return nil
	})
	sort.Strings(communityValue)
	return communityValue
}

func (c *client) onExternalIPsUpdate(externalIPs []string) {
	if err := c.updateGlobalRoutes(c.externalIPs, externalIPs); err == nil {
		c.externalIPs = externalIPs
		c.externalIPNets = parseIPNets(c.externalIPs)
		log.Infof("Updated with new external IP CIDRs: %s", externalIPs)
	} else {
		log.WithError(err).Error("Failed to update external IP routes")
	}
}

func (c *client) onClusterIPsUpdate(clusterCIDRs []string) {
	if err := c.updateGlobalRoutes(c.clusterCIDRs, clusterCIDRs); err == nil {
		c.clusterCIDRs = clusterCIDRs
		log.Infof("Updated with new cluster IP CIDRs: %s", clusterCIDRs)
	} else {
		log.WithError(err).Error("Failed to update cluster CIDR routes")
	}
}

func (c *client) onLoadBalancerIPsUpdate(lbIPs []string) {
	if err := c.updateGlobalRoutes(c.loadBalancerIPs, lbIPs); err == nil {
		c.loadBalancerIPs = lbIPs
		c.loadBalancerIPNets = parseIPNets(c.loadBalancerIPs)
		log.Infof("Updated with new Loadbalancer IP CIDRs: %s", lbIPs)
	} else {
		log.WithError(err).Error("Failed to update external IP routes")
	}
}

func (c *client) AdvertiseClusterIPs() bool {
	c.cacheLock.Lock()
	defer c.cacheLock.Unlock()
	return len(c.clusterCIDRs) > 0
}

func (c *client) GetExternalIPs() []*net.IPNet {
	c.cacheLock.Lock()
	defer c.cacheLock.Unlock()
	return c.externalIPNets
}

func (c *client) GetLoadBalancerIPs() []*net.IPNet {
	c.cacheLock.Lock()
	defer c.cacheLock.Unlock()
	return c.loadBalancerIPNets
}

// "Global" here means the routes for cluster IP and external IP CIDRs that are advertised from
// every node in the cluster.
func (c *client) updateGlobalRoutes(current, new []string) error {
	for _, n := range new {
		_, _, err := net.ParseCIDR(n)
		if err != nil {
			// Shouldn't ever happen, given prior validation.
			return err
		}
	}

	// Find any currently advertised CIDRs that we should withdraw.
	withdraws := []string{}
	for _, existing := range current {
		if !contains(new, existing) {
			withdraws = append(withdraws, existing)
		}
	}

	if !c.ExcludeServiceAdvertisement() {
		// Withdraw the old CIDRs and add the new.
		log.Info("Advertise global service ranges from this node")
		c.addRoutesLockHeld(rejectKeyPrefix, rejectKeyPrefixV6, new)
		c.addRoutesLockHeld(routeKeyPrefix, routeKeyPrefixV6, new)
		c.deleteRoutesLockHeld(rejectKeyPrefix, rejectKeyPrefixV6, withdraws)
		c.deleteRoutesLockHeld(routeKeyPrefix, routeKeyPrefixV6, withdraws)
	} else {
		// If this node is excluded from service advertisement, we should not advertise any
		// routes. However, we should still program reject rules for the CIDR range so we do not
		// program any learned routes into the data plane.
		log.Info("Do not advertise global service ranges from this node")
		c.deleteRoutesLockHeld(rejectKeyPrefix, rejectKeyPrefixV6, current)
		c.deleteRoutesLockHeld(routeKeyPrefix, routeKeyPrefixV6, current)
		c.addRoutesLockHeld(rejectKeyPrefix, rejectKeyPrefixV6, new)
	}

	return nil
}

func (c *client) incrementCacheRevision() {
	// If we are in-sync then this is an incremental update, so increment our internal
	// cache revision.
	if c.syncedOnce {
		c.cacheRevision++
		log.Debugf("Processing new updates, revision is now: %d", c.cacheRevision)
	}
}

func (c *client) onNewUpdates() {
	if c.syncedOnce {
		// Wake up the watchers to let them know there may be some updates of interest.  We only
		// need to do this once we're synced because until that point all of the Watcher threads
		// will be blocked getting values.
		log.Debug("Notify watchers of new event data")
		c.watcherCond.Broadcast()
	}
}

func (c *client) recheckPeerConfig() {
	log.Info("Trigger to recheck BGP peers following possible password update")
	select {
	// Non-blocking write into the recheckC channel.  The idea here is that we don't need to add
	// a second trigger if there is already one pending.
	case c.recheckC <- struct{}{}:
	default:
	}
}

// updateCache will update a cache entry. It returns true if the entry was
// updated and false if there was an error or if the cache was already
// up-to-date.
func (c *client) updateCache(updateType api.UpdateType, kvp *model.KVPair) bool {
	// Update our cache of current entries.
	k, err := model.KeyToDefaultPath(kvp.Key)
	if err != nil {
		log.Errorf("Ignoring update: unable to create path from Key %v: %v", kvp.Key, err)
		return false
	}

	switch updateType {
	case api.UpdateTypeKVDeleted:
		// The bird templates that confd is used to render assume that some global
		// defaults are always configured.
		if globalDefault, ok := globalDefaults[k]; ok {
			if currentValue, hasKey := c.cache[k]; hasKey && currentValue == globalDefault {
				return false
			}
			c.cache[k] = globalDefault
		} else {
			if _, hasValue := c.cache[k]; !hasValue {
				return false
			}
			delete(c.cache, k)
		}
	case api.UpdateTypeKVNew, api.UpdateTypeKVUpdated:
		value, err := model.SerializeValue(kvp)
		if err != nil {
			log.Errorf("Ignoring update: unable to serialize value %v: %v", kvp.Value, err)
			return false
		}
		newValue := string(value)
		if currentValue, isSet := c.cache[k]; isSet && currentValue == newValue {
			return false
		}
		c.cache[k] = newValue
	}

	log.Debugf("Cache entry updated from event type %d: %s=%s", updateType, k, c.cache[k])
	if c.syncedOnce {
		c.keyUpdated(k)
	}
	return true
}

func isValidCommunity(communityValue string) bool {
	if standardCommunity.MatchString(communityValue) || largeCommunity.MatchString(communityValue) {
		return true
	}
	return false
}

// ParseFailed is called from the BGP syncer when an event could not be parsed.
// We use this purely for logging.
func (c *client) ParseFailed(rawKey string, rawValue string) {
	log.Errorf("Unable to parse datastore entry Key=%s; Value=%s", rawKey, rawValue)
}

// GetValues is called from confd to obtain the cached data for the required set of prefixes.
// We simply populate the values from our caches, only returning values which have the
// requested set of prefixes.
func (c *client) GetValues(keys []string) (map[string]string, error) {
	// We should block GetValues until we have the sync'd notification - until that point we
	// only have a partial snapshot and we should never write out partial config.
	c.waitForSync.Wait()

	log.Debugf("Requesting values for keys: %v", keys)

	// Lock the data and then populate the results from our caches, selecting the data
	// whose path matches the set of prefix keys.
	c.cacheLock.Lock()
	defer c.cacheLock.Unlock()
	values := map[string]string{}
	for k, v := range c.cache {
		if c.matchesPrefix(k, keys) {
			values[k] = v
		}
	}
	for k, v := range c.peeringCache {
		if c.matchesPrefix(k, keys) {
			values[k] = v
		}
	}

	log.Debugf("Returning %d results", len(values))

	return values, nil
}

// WatchPrefix is called from confd.  It blocks waiting for updates to the data which have any
// of the requested set of prefixes.
//
// Since we keep track of revisions per prefix, all we need to do is check the revisions for an
// update, and if there is no update we wait on the conditional which is woken by the OnUpdates
// thread after updating the cache.  If any of the watched revisions is greater than the waitIndex
// then exit to render.
func (c *client) WatchPrefix(prefix string, keys []string, lastRevision uint64, stopChan chan bool) (string, error) {
	log.WithFields(log.Fields{"prefix": prefix, "keys": keys}).Debug("WatchPrefix entry")
	c.cacheLock.Lock()
	defer c.cacheLock.Unlock()

	if lastRevision == 0 {
		// If this is the first iteration, we always exit to ensure we render with the initial
		// synced settings.
		log.Debug("First watch call for template - exiting to render template")
		return "", nil
	}

	for {
		// Loop through each key, if the revision associated with the key is higher than the lastRevision
		// then exit with the current cacheRevision and render with the current data.
		log.Debugf("Checking for updated key revisions, watching from rev %d", lastRevision)
		for _, key := range keys {
			rev, ok := c.revisionsByPrefix[key]
			if !ok {
				log.Fatalf("Watch prefix check for unknown prefix: %s", key)
			}
			log.Debugf("Found key prefix %s at rev %d", key, rev)
			if rev > lastRevision {
				log.Debug("Exiting to render template")
				return key, nil
			}
		}

		// No changes for this watcher, so wait until there are more syncer events.
		log.Debug("No updated keys for this template - waiting for event notification")
		c.watcherCond.Wait()
		log.WithFields(log.Fields{"prefix": prefix, "keys": keys}).Debug("WatchPrefix recheck")
	}
}

// GetCurrentRevision returns the current revision of the data in our cache.
func (c *client) GetCurrentRevision() uint64 {
	c.cacheLock.Lock()
	defer c.cacheLock.Unlock()
	log.Debugf("Current cache revision is %v", c.cacheRevision)
	return c.cacheRevision
}

// matchesPrefix returns true if the key matches any of the supplied prefixes.
func (c *client) matchesPrefix(key string, prefixes []string) bool {
	for _, p := range prefixes {
		if strings.HasPrefix(key, p) {
			return true
		}
	}
	return false
}

// Called when a key is updated.  This updates the revision associated with key prefixes
// affected by this key.
// The caller should be holding the cacheLock.
func (c *client) keyUpdated(key string) {
	for prefix, rev := range c.revisionsByPrefix {
		log.Debugf("Prefix %s has rev %d", prefix, rev)
		if rev != c.cacheRevision && strings.HasPrefix(key, prefix) {
			log.Debugf("Updating prefix to rev %d", c.cacheRevision)
			c.revisionsByPrefix[prefix] = c.cacheRevision

			// If this is a change to either the global log level, or the per-node
			// log level, then configure confd's log level to match.
			if strings.HasSuffix(key, "loglevel") {
				log.WithField("key", key).Info("Potential log level configuration change on key")
				c.updateLogLevel()
			}
		}
	}
}

func (c *client) updateLogLevel() {
	if envLevel := os.Getenv("BGP_LOGSEVERITYSCREEN"); envLevel != "" {
		logutils.SetLevel(envLevel)
	} else if nodeLevel := c.cache[c.nodeLogKey]; nodeLevel != "" {
		logutils.SetLevel(nodeLevel)
	} else if globalLogLevel := c.cache[globalLogging]; globalLogLevel != "" {
		logutils.SetLevel(globalLogLevel)
	} else {
		logutils.SetLevel("info")
	}
}

var routeKeyPrefix = "/calico/staticroutes/"
var rejectKeyPrefix = "/calico/rejectcidrs/"
var routeKeyPrefixV6 = "/calico/staticroutesv6/"
var rejectKeyPrefixV6 = "/calico/rejectcidrsv6/"

func (c *client) addRoutesLockHeld(prefixV4, prefixV6 string, cidrs []string) {
	for _, cidr := range cidrs {
		var k string
		if strings.Contains(cidr, ":") {
			k = prefixV6 + strings.Replace(cidr, "/", "-", 1)
		} else {
			k = prefixV4 + strings.Replace(cidr, "/", "-", 1)
		}
		c.cache[k] = cidr
		c.keyUpdated(k)
	}
}

func (c *client) deleteRoutesLockHeld(prefixV4, prefixV6 string, cidrs []string) {
	for _, cidr := range cidrs {
		var k string
		if strings.Contains(cidr, ":") {
			k = prefixV6 + strings.Replace(cidr, "/", "-", 1)
		} else {
			k = prefixV4 + strings.Replace(cidr, "/", "-", 1)
		}
		delete(c.cache, k)
		c.keyUpdated(k)
	}
}

// AddStaticRoutes adds the given CIDRs as static routes to be advertised from this node.
func (c *client) AddStaticRoutes(cidrs []string) {
	c.cacheLock.Lock()
	defer c.cacheLock.Unlock()

	c.incrementCacheRevision()
	c.addRoutesLockHeld(routeKeyPrefix, routeKeyPrefixV6, cidrs)
	c.onNewUpdates()
}

// DeleteStaticRoutes withdraws the given CIDRs from the set of static routes advertised
// from this node.
func (c *client) DeleteStaticRoutes(cidrs []string) {
	c.cacheLock.Lock()
	defer c.cacheLock.Unlock()

	c.incrementCacheRevision()
	c.deleteRoutesLockHeld(routeKeyPrefix, routeKeyPrefixV6, cidrs)
	c.onNewUpdates()
}

func (c *client) setPeerConfigFieldsFromV3Resource(peers []*bgpPeer, v3res *apiv3.BGPPeer) {

	// Get the password, if one is configured
	password := c.getPassword(v3res)

	// If the BGPPeer has SourceAddress UseNodeIP, a potential direct connection
	// subnet must also contain the node IP, so get those ready.
	var sourceIPv4, sourceIPv6 net.IP
	if v3res.Spec.SourceAddress == apiv3.SourceAddressUseNodeIP || v3res.Spec.SourceAddress == "" {
		if sourceIPv4Str := c.cache[c.nodeIPv4Key]; sourceIPv4Str != "" {
			sourceIPv4 = net.ParseIP(sourceIPv4Str)
			if sourceIPv4 == nil {
				log.Warnf("Failed to parse IPv4 %v", sourceIPv4Str)
			}
		}
		if sourceIPv6Str := c.cache[c.nodeIPv6Key]; sourceIPv6Str != "" {
			sourceIPv6 = net.ParseIP(sourceIPv6Str)
			if sourceIPv6 == nil {
				log.Warnf("Failed to parse IPv6 %v", sourceIPv6Str)
			}
		}
	}

	// To compute which peers are directly connected, first collect all of the subnets
	// associated with local interfaces, and which include the source IP if specified.
	var localSubnets []*net.IPNet
	if ifaces, err := net.Interfaces(); err == nil {
		for _, iface := range ifaces {
			addrs, err := iface.Addrs()
			if err != nil {
				log.Warnf("Cannot get interface %v address(es): %v", iface, err)
				continue
			}
			for _, addr := range addrs {
				addrStr := addr.String()
				_, ipNet, err := net.ParseCIDR(addrStr)
				if err != nil {
					log.WithError(err).WithField("Address", addrStr).Warning("Failed to parse CIDR")
					continue
				}
				if sourceIPv4 != nil && ipNet.IP.To4() != nil && !(*ipNet).Contains(sourceIPv4) {
					// IPv4 subnet does not contain the wanted source IP.
					continue
				}
				if sourceIPv6 != nil && ipNet.IP.To16() != nil && !(*ipNet).Contains(sourceIPv6) {
					// IPv6 subnet does not contain the wanted source IP.
					continue
				}
				localSubnets = append(localSubnets, ipNet)
			}
		}
	} else {
		log.WithError(err).Warnf("Failed to enumerate interfaces")
	}
	log.Infof("Local subnets for IPv4 %v and IPv6 %v are: %v", sourceIPv4, sourceIPv6, localSubnets)

	for _, peer := range peers {
		peer.Password = password
		peer.Extensions = v3res.Spec.Extensions
		peer.SourceAddr = withDefault(string(v3res.Spec.SourceAddress), string(apiv3.SourceAddressUseNodeIP))
<<<<<<< HEAD
		peer.RestartMode = withDefault(string(v3res.Spec.RestartMode), string(apiv3.RestartModeGracefulRestart))
		if v3res.Spec.MaxRestartTime != nil {
			peer.RestartTime = fmt.Sprintf("%v", int(math.Round(v3res.Spec.MaxRestartTime.Duration.Seconds())))
		}
		for _, subnet := range localSubnets {
			if subnet.Contains(peer.PeerIP.IP) {
				log.Infof("Local subnet %v contains peer IP %v", subnet, peer.PeerIP)
				peer.DirectlyConnected = true
				break
			}
		}
		if v3res.Spec.BIRDGatewayMode == apiv3.BIRDGatewayModeDirectIfDirectlyConnected && peer.DirectlyConnected {
			peer.GatewayMode = "direct"
		} else {
			peer.GatewayMode = "recursive"
		}
		if v3res.Spec.FailureDetectionMode == apiv3.FailureDetectionModeBFDIfDirectlyConnected && peer.DirectlyConnected {
			peer.EnableBFD = true
		}
=======
		if v3res.Spec.MaxRestartTime != nil {
			peer.RestartTime = fmt.Sprintf("%v", int(math.Round(v3res.Spec.MaxRestartTime.Duration.Seconds())))
		}
>>>>>>> 363d5671
	}
}

func withDefault(val, dflt string) string {
	if val != "" {
		return val
	}
	return dflt
}<|MERGE_RESOLUTION|>--- conflicted
+++ resolved
@@ -33,8 +33,6 @@
 
 	"github.com/kelseyhightower/confd/pkg/resource/template"
 
-	apiv3 "github.com/projectcalico/api/pkg/apis/projectcalico/v3"
-	"github.com/projectcalico/api/pkg/lib/numorstring"
 	"github.com/projectcalico/libcalico-go/lib/apiconfig"
 	libapiv3 "github.com/projectcalico/libcalico-go/lib/apis/v3"
 	"github.com/projectcalico/libcalico-go/lib/backend/api"
@@ -49,6 +47,8 @@
 	"github.com/projectcalico/libcalico-go/lib/set"
 	"github.com/projectcalico/typha/pkg/syncclientutils"
 	"github.com/projectcalico/typha/pkg/syncproto"
+	apiv3 "github.com/tigera/api/pkg/apis/projectcalico/v3"
+	"github.com/tigera/api/pkg/lib/numorstring"
 )
 
 const globalLogging = "/calico/bgp/v1/global/loglevel"
@@ -413,7 +413,6 @@
 }
 
 type bgpPeer struct {
-<<<<<<< HEAD
 	PeerIP            cnet.IP              `json:"ip"`
 	ASNum             numorstring.ASNumber `json:"as_num,string"`
 	RRClusterID       string               `json:"rr_cluster_id"`
@@ -427,16 +426,6 @@
 	EnableBFD         bool                 `json:"enable_bfd"`
 	Port              uint16               `json:"port"`
 	KeepNextHop       bool                 `json:"keep_next_hop"`
-=======
-	PeerIP      cnet.IP              `json:"ip"`
-	ASNum       numorstring.ASNumber `json:"as_num,string"`
-	RRClusterID string               `json:"rr_cluster_id"`
-	Password    *string              `json:"password"`
-	SourceAddr  string               `json:"source_addr"`
-	Port        uint16               `json:"port"`
-	KeepNextHop bool                 `json:"keep_next_hop"`
-	RestartTime string               `json:"restart_time"`
->>>>>>> 363d5671
 }
 
 type bgpPrefix struct {
@@ -1650,7 +1639,6 @@
 		peer.Password = password
 		peer.Extensions = v3res.Spec.Extensions
 		peer.SourceAddr = withDefault(string(v3res.Spec.SourceAddress), string(apiv3.SourceAddressUseNodeIP))
-<<<<<<< HEAD
 		peer.RestartMode = withDefault(string(v3res.Spec.RestartMode), string(apiv3.RestartModeGracefulRestart))
 		if v3res.Spec.MaxRestartTime != nil {
 			peer.RestartTime = fmt.Sprintf("%v", int(math.Round(v3res.Spec.MaxRestartTime.Duration.Seconds())))
@@ -1670,11 +1658,6 @@
 		if v3res.Spec.FailureDetectionMode == apiv3.FailureDetectionModeBFDIfDirectlyConnected && peer.DirectlyConnected {
 			peer.EnableBFD = true
 		}
-=======
-		if v3res.Spec.MaxRestartTime != nil {
-			peer.RestartTime = fmt.Sprintf("%v", int(math.Round(v3res.Spec.MaxRestartTime.Duration.Seconds())))
-		}
->>>>>>> 363d5671
 	}
 }
 
