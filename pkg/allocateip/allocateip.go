--- conflicted
+++ resolved
@@ -8,10 +8,6 @@
 	"reflect"
 	"time"
 
-<<<<<<< HEAD
-	"github.com/projectcalico/libcalico-go/lib/apis/v3"
-	api "github.com/projectcalico/libcalico-go/lib/apis/v3"
-=======
 	log "github.com/sirupsen/logrus"
 
 	"github.com/projectcalico/libcalico-go/lib/apiconfig"
@@ -20,7 +16,7 @@
 	bapi "github.com/projectcalico/libcalico-go/lib/backend/api"
 	"github.com/projectcalico/libcalico-go/lib/backend/model"
 	"github.com/projectcalico/libcalico-go/lib/backend/syncersv1/tunnelipsyncer"
->>>>>>> 5af96c44
+
 	client "github.com/projectcalico/libcalico-go/lib/clientv3"
 	cerrors "github.com/projectcalico/libcalico-go/lib/errors"
 	"github.com/projectcalico/libcalico-go/lib/ipam"
@@ -537,7 +533,7 @@
 			if _, ok := err.(cerrors.ErrorResourceDoesNotExist); !ok {
 				// Unknown error releasing the address.
 				logCtx.WithError(err).WithFields(log.Fields{
-					"IP": ipAddrStr,
+					"IP":     ipAddrStr,
 					"Handle": handle,
 				}).Fatal("Error releasing address by handle")
 			}
