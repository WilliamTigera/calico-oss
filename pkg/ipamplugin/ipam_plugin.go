--- conflicted
+++ resolved
@@ -1,19 +1,4 @@
 // Copyright (c) 2015-2020 Tigera, Inc. All rights reserved.
-<<<<<<< HEAD
-=======
-//
-// Licensed under the Apache License, Version 2.0 (the "License");
-// you may not use this file except in compliance with the License.
-// You may obtain a copy of the License at
-//
-//     http://www.apache.org/licenses/LICENSE-2.0
-//
-// Unless required by applicable law or agreed to in writing, software
-// distributed under the License is distributed on an "AS IS" BASIS,
-// WITHOUT WARRANTIES OR CONDITIONS OF ANY KIND, either express or implied.
-// See the License for the specific language governing permissions and
-// limitations under the License.
->>>>>>> a8ef39dd
 
 package ipamplugin
 
@@ -226,11 +211,7 @@
 			return err
 		}
 
-<<<<<<< HEAD
-		logger.Infof("Calico CNI IPAM handle=%s", handleID)
-=======
 		logger.Debugf("Calico CNI IPAM handle=%s", handleID)
->>>>>>> a8ef39dd
 		var maxBlocks int
 		if conf.WindowsUseSingleNetwork {
 			// When running in single-network mode (for kube-proxy compatibility), limit the
@@ -247,8 +228,6 @@
 			IPv6Pools:        v6pools,
 			MaxBlocksPerHost: maxBlocks,
 			Attrs:            attrs,
-<<<<<<< HEAD
-=======
 		}
 		if runtime.GOOS == "windows" {
 			rsvdAttrWindows := &ipam.HostReservedAttr{
@@ -258,7 +237,6 @@
 				Note:         "windows host rsvd",
 			}
 			assignArgs.HostReservedAttrIPv4s = rsvdAttrWindows
->>>>>>> a8ef39dd
 		}
 		logger.WithField("assignArgs", assignArgs).Info("Auto assigning IP")
 		assignedV4, assignedV6, err := calicoClient.IPAM().AutoAssign(ctx, assignArgs)
@@ -321,11 +299,7 @@
 		return fmt.Errorf("error constructing WorkloadEndpoint name: %s", err)
 	}
 
-<<<<<<< HEAD
 	handleID := utils.GetHandleID(conf.Name, args.ContainerID, epIDs.WEPName, epIDs.Endpoint)
-=======
-	handleID := utils.GetHandleID(conf.Name, args.ContainerID, epIDs.WEPName)
->>>>>>> a8ef39dd
 	logger := logrus.WithFields(logrus.Fields{
 		"Workload":    epIDs.WEPName,
 		"ContainerID": epIDs.ContainerID,
