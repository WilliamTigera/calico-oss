// Copyright (c) 2020 Tigera, Inc. All rights reserved.

package install

import (
	"bytes"
	"encoding/base64"
	"encoding/json"
	"fmt"
	"io/ioutil"
	"os"
	"os/exec"
	"strings"
	"time"

	"github.com/howeyc/fsnotify"
	"github.com/kelseyhightower/envconfig"
	cp "github.com/nmrshll/go-cp"
	"github.com/prometheus/common/log"
	"github.com/sirupsen/logrus"
	"go.etcd.io/etcd/pkg/fileutil"
	"k8s.io/client-go/rest"

	"github.com/projectcalico/libcalico-go/lib/names"
)

type config struct {
	// Location on the host where CNI network configs are stored.
	CNINetDir   string `envconfig:"CNI_NET_DIR" default:"/etc/cni/net.d"`
	CNIConfName string `envconfig:"CNI_CONF_NAME"`

	// Directory where we expect that TLS assets will be mounted into the calico/cni container.
	TLSAssetsDir string `envconfig:"TLS_ASSETS_DIR" default:"/calico-secrets"`

	// SkipCNIBinaries is a comma-separated list of binaries. Each binary in the list
	// will be skipped when installing to the host.
	SkipCNIBinaries []string `envconfig:"SKIP_CNI_BINARIES"`

	// UpdateCNIBinaries controls whether or not to overwrite any binaries with the same name
	// on the host.
	UpdateCNIBinaries bool `envconfig:"UPDATE_CNI_BINARIES" default:"true"`

	// The CNI network configuration to install.
	CNINetworkConfig     string `envconfig:"CNI_NETWORK_CONFIG"`
	CNINetworkConfigFile string `envconfig:"CNI_NETWORK_CONFIG_FILE"`

	ShouldSleep bool `envconfig:"SLEEP" default:"true"`

	MultiInterface string `envconfig:"MULTI_INTERFACE_MODE" default:""`

	ServiceAccountToken []byte
}

func (c config) skipBinary(binary string) bool {
	for _, name := range c.SkipCNIBinaries {
		if name == binary {
			return true
		}
	}
	return false
}

func getEnv(env, def string) string {
	if val, ok := os.LookupEnv(env); ok {
		return val
	}
	return def
}

func directoryExists(dir string) bool {
	info, err := os.Stat(dir)
	if os.IsNotExist(err) {
		return false
	} else if err != nil {
		logrus.WithError(err).Fatalf("Failed to check if directory %s exists", dir)
		return false
	}
	return info.IsDir()
}

func fileExists(file string) bool {
	info, err := os.Stat(file)
	if os.IsNotExist(err) {
		return false
	} else if err != nil {
		logrus.WithError(err).Fatalf("Failed to check if file %s exists", file)
		return false
	}
	return !info.IsDir()
}

func mkdir(path string) {
	if err := os.MkdirAll(path, 0777); err != nil {
		logrus.WithError(err).Fatalf("Failed to create directory %s", path)
	}

}

func loadConfig() config {
	var c config
	err := envconfig.Process("", &c)
	if err != nil {
		logrus.Fatal(err.Error())
	}

	return c
}

func Install() error {
	// Clean up any existing binaries / config / assets.
	if err := os.Remove("/host/opt/cni/bin/calico"); err != nil && !os.IsNotExist(err) {
		logrus.WithError(err).Warnf("Error removing old plugin")
	}
	if err := os.Remove("/host/opt/cni/bin/calico-ipam"); err != nil && !os.IsNotExist(err) {
		logrus.WithError(err).Warnf("Error removing old IPAM plugin")
	}
	if err := os.RemoveAll("/host/etc/cni/net.d/calico-tls"); err != nil && !os.IsNotExist(err) {
		logrus.WithError(err).Warnf("Error removing old TLS directory")
	}

	// Load config.
	c := loadConfig()

	// Determine if we're running as a Kubernetes pod.
	var kubecfg *rest.Config

	serviceAccountTokenFile := "/var/run/secrets/kubernetes.io/serviceaccount/token"
	c.ServiceAccountToken = make([]byte, 0)
	var err error
	if fileExists(serviceAccountTokenFile) {
		log.Info("Running as a Kubernetes pod")
		kubecfg, err = rest.InClusterConfig()
		if err != nil {
			return err
		}
		err = rest.LoadTLSFiles(kubecfg)
		if err != nil {
			return err
		}

		c.ServiceAccountToken, err = ioutil.ReadFile(serviceAccountTokenFile)
		if err != nil {
			return err
		}
	}

	// Copy over any TLS assets from the SECRETS_MOUNT_DIR to the host.
	// First check if the dir exists and has anything in it.
	if directoryExists(c.TLSAssetsDir) {
		logrus.Info("Installing any TLS assets")
		mkdir("/host/etc/cni/net.d/calico-tls")
		if err := copyFileAndPermissions(fmt.Sprintf("%s/%s", c.TLSAssetsDir, "etcd-ca"), "/host/etc/cni/net.d/calico-tls/etcd-ca"); err != nil {
			logrus.Warnf("Missing etcd-ca")
		}
		if err := copyFileAndPermissions(fmt.Sprintf("%s/%s", c.TLSAssetsDir, "etcd-cert"), "/host/etc/cni/net.d/calico-tls/etcd-cert"); err != nil {
			logrus.Warnf("Missing etcd-cert")
		}
		if err := copyFileAndPermissions(fmt.Sprintf("%s/%s", c.TLSAssetsDir, "etcd-key"), "/host/etc/cni/net.d/calico-tls/etcd-key"); err != nil {
			logrus.Warnf("Missing etcd-key")
		}
	}

<<<<<<< HEAD
	// If set write the multi interface mode to disk so the CNI plugin can read it
	path := "/host/etc/cni/net.d/calico_multi_interface_mode"
	if c.MultiInterface != "" {
		err = ioutil.WriteFile(path, []byte(c.MultiInterface), 0644)
		if err != nil {
			logrus.Fatal(err)
		}
		logrus.Infof("/host/etc/cni/net.d/calico_multi_interface_mode")
	} else {
		if err := os.Remove(path); err != nil && !os.IsNotExist(err) {
			logrus.Fatal(err)
		}
	}

	// Copy install to calico and calico-ipam
	if err := copyFileAndPermissions("/opt/cni/bin/install", "/opt/cni/bin/calico"); err != nil {
		logrus.WithError(err).Fatalf("Failed to copy install to calico")
	}
	if err := copyFileAndPermissions("/opt/cni/bin/install", "/opt/cni/bin/calico-ipam"); err != nil {
		logrus.WithError(err).Fatalf("Failed to copy install to calico-ipam")
	}

=======
>>>>>>> 13d10311
	// Place the new binaries if the directory is writeable.
	dirs := []string{"/host/opt/cni/bin", "/host/secondary-bin-dir"}
	for _, d := range dirs {
		if err := fileutil.IsDirWriteable(d); err != nil {
			logrus.Infof("%s is not writeable, skipping", d)
			continue
		}

		// Iterate through each binary we might want to install.
		files, err := ioutil.ReadDir("/opt/cni/bin/")
		if err != nil {
			logrus.Fatal(err)
		}
		for _, binary := range files {
			target := fmt.Sprintf("%s/%s", d, binary.Name())
			source := fmt.Sprintf("/opt/cni/bin/%s", binary.Name())
			if c.skipBinary(binary.Name()) {
				continue
			}
			if fileExists(target) && !c.UpdateCNIBinaries {
				logrus.Infof("Skipping installation of %s", target)
				continue
			}
			if err := copyFileAndPermissions(source, target); err != nil {
				logrus.WithError(err).Errorf("Failed to install %s", target)
				os.Exit(1)
			}
			logrus.Infof("Installed %s", target)
		}

		logrus.Infof("Wrote Calico CNI binaries to %s\n", d)

		// Print CNI plugin version
		cmd := exec.Command(d+"/calico", "-v")
		var out bytes.Buffer
		cmd.Stdout = &out
		err = cmd.Run()
		if err != nil {
			logrus.WithError(err).Warnf("Failed getting CNI plugin version")
		}
		logrus.Infof("CNI plugin version: %s", out.String())
	}

	if kubecfg != nil {
		// If running as a Kubernetes pod, then write out a kubeconfig for the
		// CNI plugin to use.
		writeKubeconfig(kubecfg)
	}

	// Write a CNI config file.
	writeCNIConfig(c)

	// Unless told otherwise, sleep forever.
	// This prevents Kubernetes from restarting the pod repeatedly.
	logrus.Infof("Done configuring CNI.  Sleep= %v", c.ShouldSleep)
	for c.ShouldSleep {
		// Kubernetes Secrets can be updated.  If so, we need to install the updated
		// version to the host. Just check the timestamp on the certificate to see if it
		// has been updated.  A bit hokey, but likely good enough.
		filename := c.TLSAssetsDir + "/etcd-cert"

		watcher, err := fsnotify.NewWatcher()
		if err != nil {
			logrus.Fatal(err)
		}

		done := make(chan bool)

		// Process events
		go func() {
			for {
				select {
				case <-watcher.Event:
					logrus.Infoln("Updating installed secrets at:", time.Now().String())
					files, err := ioutil.ReadDir(c.TLSAssetsDir)
					if err != nil {
						logrus.Warn(err)
					}
					for _, f := range files {
						if err = copyFileAndPermissions(c.TLSAssetsDir+"/"+f.Name(), "/host/etc/cni/net.d/calico-tls/"+f.Name()); err != nil {
							logrus.Warn(err)
							continue
						}
					}
				case err := <-watcher.Error:
					logrus.Fatal(err)
				}
			}
		}()

		err = watcher.Watch(filename)
		if err != nil {
			logrus.Fatal(err)
		}

		<-done

		watcher.Close()
	}
	return nil
}

func isValidJSON(s string) error {
	var js map[string]interface{}
	return json.Unmarshal([]byte(s), &js)
}

func writeCNIConfig(c config) {
	netconf := `{
  "name": "k8s-pod-network",
  "cniVersion": "0.3.1",
  "plugins": [
    {
      "type": "calico",
      "log_level": "__LOG_LEVEL__",
      "log_file_path": "__LOG_FILE_PATH__",
      "datastore_type": "__DATASTORE_TYPE__",
      "nodename": "__KUBERNETES_NODE_NAME__",
      "mtu": __CNI_MTU__,
      "ipam": {"type": "calico-ipam"},
      "policy": {"type": "k8s"},
      "kubernetes": {"kubeconfig": "__KUBECONFIG_FILEPATH__"}
    },
    {
      "type": "portmap",
      "snat": true,
      "capabilities": {"portMappings": true}
    }
  ]
}`

	// Pick the config template to use. This can either be through an env var,
	// or a file mounted into the container.
	if c.CNINetworkConfig != "" {
		log.Info("Using CNI config template from CNI_NETWORK_CONFIG environment variable.")
		netconf = c.CNINetworkConfig
	}
	if c.CNINetworkConfigFile != "" {
		log.Info("Using CNI config template from CNI_NETWORK_CONFIG_FILE")
		var err error
		netconfBytes, err := ioutil.ReadFile(c.CNINetworkConfigFile)
		if err != nil {
			logrus.Fatal(err)
		}
		netconf = string(netconfBytes)
	}

	kubeconfigPath := c.CNINetDir + "/calico-kubeconfig"

	// Perform replacements of variables.
	nodename, err := names.Hostname()
	if err != nil {
		logrus.Fatal(err)
	}
	netconf = strings.Replace(netconf, "__LOG_LEVEL__", getEnv("LOG_LEVEL", "info"), -1)
	netconf = strings.Replace(netconf, "__LOG_FILE_PATH__", getEnv("LOG_FILE_PATH", "/var/log/calico/cni/cni.log"), -1)
	netconf = strings.Replace(netconf, "__LOG_FILE_MAX_SIZE__", getEnv("LOG_FILE_MAX_SIZE", "100"), -1)
	netconf = strings.Replace(netconf, "__LOG_FILE_MAX_AGE__", getEnv("LOG_FILE_MAX_AGE", "30"), -1)
	netconf = strings.Replace(netconf, "__LOG_FILE_MAX_COUNT__", getEnv("LOG_FILE_MAX_COUNT", "10"), -1)
	netconf = strings.Replace(netconf, "__DATASTORE_TYPE__", getEnv("DATASTORE_TYPE", "kubernetes"), -1)
	netconf = strings.Replace(netconf, "__KUBERNETES_NODE_NAME__", getEnv("KUBERNETES_NODE_NAME", nodename), -1)
	netconf = strings.Replace(netconf, "__KUBECONFIG_FILEPATH__", kubeconfigPath, -1)
	netconf = strings.Replace(netconf, "__CNI_MTU__", getEnv("CNI_MTU", "1500"), -1)

	netconf = strings.Replace(netconf, "__KUBERNETES_SERVICE_HOST__", getEnv("KUBERNETES_SERVICE_HOST", ""), -1)
	netconf = strings.Replace(netconf, "__KUBERNETES_SERVICE_PORT__", getEnv("KUBERNETES_SERVICE_PORT", ""), -1)

	netconf = strings.Replace(netconf, "__SERVICEACCOUNT_TOKEN__", string(c.ServiceAccountToken), -1)

	// Replace etcd datastore variables.
	hostSecretsDir := c.CNINetDir + "/calico-tls"
	if fileExists("/host/etc/cni/net.d/calico-tls/etcd-cert") {
		etcdCertFile := fmt.Sprintf("%s/etcd-cert", hostSecretsDir)
		netconf = strings.Replace(netconf, "__ETCD_CERT_FILE__", etcdCertFile, -1)
	} else {
		netconf = strings.Replace(netconf, "__ETCD_CERT_FILE__", "", -1)
	}

	if fileExists("/host/etc/cni/net.d/calico-tls/etcd-ca") {
		etcdCACertFile := fmt.Sprintf("%s/etcd-ca", hostSecretsDir)
		netconf = strings.Replace(netconf, "__ETCD_CA_CERT_FILE__", etcdCACertFile, -1)
	} else {
		netconf = strings.Replace(netconf, "__ETCD_CA_CERT_FILE__", "", -1)
	}

	if fileExists("/host/etc/cni/net.d/calico-tls/etcd-key") {
		etcdKeyFile := fmt.Sprintf("%s/etcd-key", hostSecretsDir)
		netconf = strings.Replace(netconf, "__ETCD_KEY_FILE__", etcdKeyFile, -1)
	} else {
		netconf = strings.Replace(netconf, "__ETCD_KEY_FILE__", "", -1)
	}
	netconf = strings.Replace(netconf, "__ETCD_ENDPOINTS__", getEnv("ETCD_ENDPOINTS", ""), -1)
	netconf = strings.Replace(netconf, "__ETCD_DISCOVERY_SRV__", getEnv("ETCD_DISCOVERY_SRV", ""), -1)

	err = isValidJSON(netconf)
	if err != nil {
		log.Fatalf("%s is not a valid json object\nerror: %s", netconf, err)
	}

	// Write out the file.
	name := getEnv("CNI_CONF_NAME", "10-calico.conflist")
	path := fmt.Sprintf("/host/etc/cni/net.d/%s", name)
	err = ioutil.WriteFile(path, []byte(netconf), 0644)
	if err != nil {
		logrus.Fatal(err)
	}

	content, err := ioutil.ReadFile(path)
	if err != nil {
		logrus.Fatal(err)
	}
	logrus.Infof("Created /host/etc/cni/net.d/%s", name)
	text := string(content)
	fmt.Println(text)

	// Remove any old config file, if one exists.
	oldName := getEnv("CNI_OLD_CONF_NAME", "10-calico.conflist")
	if name != oldName {
		logrus.Infof("Removing /host/etcd/cni/net.d/%s", oldName)
		if err := os.Remove(fmt.Sprintf("/host/etcd/cni/net.d/%s", oldName)); err != nil {
			logrus.WithError(err).Warnf("Failed to remove %s", oldName)
		}
	}
}

// copyFileAndPermissions copies file permission
func copyFileAndPermissions(src, dst string) (err error) {
	// Make a temporary file at the destination.
	dstTmp := fmt.Sprintf("%s.tmp", dst)
	if err := cp.CopyFile(src, dstTmp); err != nil {
		return fmt.Errorf("failed to copy file: %s", err)
	}

	// Move the temporary file into position. Using Rename is atomic
	// (i.e., mv) and avoids issues where the destination file is in use.
	err = os.Rename(dstTmp, dst)
	if err != nil {
		return fmt.Errorf("failed to rename file: %s", err)
	}

	// chmod the dst file to match the original permissions.
	si, err := os.Stat(src)
	if err != nil {
		return fmt.Errorf("failed to stat file: %s", err)
	}
	err = os.Chmod(dst, si.Mode())
	if err != nil {
		return fmt.Errorf("failed to chmod file: %s", err)
	}

	return
}

func writeKubeconfig(kubecfg *rest.Config) {
	data := `# Kubeconfig file for Calico CNI plugin.
apiVersion: v1
kind: Config
clusters:
- name: local
  cluster:
    server: __KUBERNETES_SERVICE_PROTOCOL__://[__KUBERNETES_SERVICE_HOST__]:__KUBERNETES_SERVICE_PORT__
    __TLS_CFG__
users:
- name: calico
  user:
    token: TOKEN
contexts:
- name: calico-context
  context:
    cluster: local
    user: calico
current-context: calico-context`

	data = strings.Replace(data, "TOKEN", kubecfg.BearerToken, 1)
	data = strings.Replace(data, "__KUBERNETES_SERVICE_PROTOCOL__", getEnv("KUBERNETES_SERVICE_PROTOCOL", "https"), -1)
	data = strings.Replace(data, "__KUBERNETES_SERVICE_HOST__", getEnv("KUBERNETES_SERVICE_HOST", ""), -1)
	data = strings.Replace(data, "__KUBERNETES_SERVICE_PORT__", getEnv("KUBERNETES_SERVICE_PORT", ""), -1)

	skipTLSVerify := os.Getenv("SKIP_TLS_VERIFY")
	if skipTLSVerify == "true" {
		data = strings.Replace(data, "__TLS_CFG__", "insecure-skip-tls-verify: true", -1)
	} else {
		ca := "certificate-authority-data: " + base64.StdEncoding.EncodeToString(kubecfg.CAData)
		data = strings.Replace(data, "__TLS_CFG__", ca, -1)
	}

	if err := ioutil.WriteFile("/host/etc/cni/net.d/calico-kubeconfig", []byte(data), 0600); err != nil {
		logrus.Fatal(err)
	}
}<|MERGE_RESOLUTION|>--- conflicted
+++ resolved
@@ -1,4 +1,4 @@
-// Copyright (c) 2020 Tigera, Inc. All rights reserved.
+// Copyright (c) 2021 Tigera, Inc. All rights reserved.
 
 package install
 
@@ -160,7 +160,6 @@
 		}
 	}
 
-<<<<<<< HEAD
 	// If set write the multi interface mode to disk so the CNI plugin can read it
 	path := "/host/etc/cni/net.d/calico_multi_interface_mode"
 	if c.MultiInterface != "" {
@@ -175,16 +174,6 @@
 		}
 	}
 
-	// Copy install to calico and calico-ipam
-	if err := copyFileAndPermissions("/opt/cni/bin/install", "/opt/cni/bin/calico"); err != nil {
-		logrus.WithError(err).Fatalf("Failed to copy install to calico")
-	}
-	if err := copyFileAndPermissions("/opt/cni/bin/install", "/opt/cni/bin/calico-ipam"); err != nil {
-		logrus.WithError(err).Fatalf("Failed to copy install to calico-ipam")
-	}
-
-=======
->>>>>>> 13d10311
 	// Place the new binaries if the directory is writeable.
 	dirs := []string{"/host/opt/cni/bin", "/host/secondary-bin-dir"}
 	for _, d := range dirs {
