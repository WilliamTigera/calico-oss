--- conflicted
+++ resolved
@@ -659,7 +659,6 @@
 	// WireguardHostEncryptionEnabled controls whether Wireguard host-to-host encryption is enabled. [Default: false]
 	WireguardHostEncryptionEnabled *bool `json:"wireguardHostEncryptionEnabled,omitempty"`
 
-<<<<<<< HEAD
 	// +kubebuilder:validation:MinLength=1
 	// CaptureDir controls directory to store file capture. [Default: /var/log/calico/pcap]
 	CaptureDir *string `json:"captureDir,omitempty" validate:"omitempty,gt=0"`
@@ -676,10 +675,7 @@
 	// CaptureMaxFiles controls number of rotated capture file to keep. [Default: 2]
 	CaptureMaxFiles *int `json:"captureMaxFiles,omitempty" validate:"omitempty,gt=0"`
 
-	// Set source-destination-check on AWS EC2 instances. Accepted value must be one of "DoNothing", "Enabled" or "Disabled".
-=======
 	// Set source-destination-check on AWS EC2 instances. Accepted value must be one of "DoNothing", "Enable" or "Disable".
->>>>>>> 59320232
 	// [Default: DoNothing]
 	AWSSrcDstCheck *AWSSrcDstCheckOption `json:"awsSrcDstCheck,omitempty" validate:"omitempty,oneof=DoNothing Enable Disable"`
 
