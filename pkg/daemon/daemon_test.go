--- conflicted
+++ resolved
@@ -1,4 +1,4 @@
-// Copyright (c) 2017-2019 Tigera, Inc. All rights reserved.
+// Copyright (c) 2017-2020 Tigera, Inc. All rights reserved.
 //
 // Licensed under the Apache License, Version 2.0 (the "License");
 // you may not use this file except in compliance with the License.
@@ -356,7 +356,6 @@
 	panic("not implemented")
 }
 
-<<<<<<< HEAD
 func (b *mockDatastore) RemoteClusterConfigurations() clientv3.RemoteClusterConfigurationInterface {
 	panic("not implemented")
 }
@@ -378,10 +377,6 @@
 }
 
 func (b *mockDatastore) ManagedClusters() clientv3.ManagedClusterInterface {
-=======
-// KubeControllersConfiguration returns an interface for managing the kubecontrollers configuration resources.
-func (b *mockDatastore) KubeControllersConfiguration() clientv3.KubeControllersConfigurationInterface {
->>>>>>> 303330ae
 	panic("not implemented")
 }
 
@@ -403,7 +398,7 @@
 	return nil
 }
 
-func (b *mockDatastore) KubeControllersConfiguration() clientv3.KubeControllersConfigurationInterface{
+func (b *mockDatastore) KubeControllersConfiguration() clientv3.KubeControllersConfigurationInterface {
 	panic("not implemented")
 }
 
